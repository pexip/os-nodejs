--- conflicted
+++ resolved
@@ -17,13 +17,8 @@
 
 * Prior to the onboarding session, add the new Collaborator to
   [the collaborators team](https://github.com/orgs/nodejs/teams/collaborators).
-<<<<<<< HEAD
-* Ask them if they want to join any subsystem teams. See
-  [Who to CC in the issue tracker][who-to-cc].
-=======
 * Ask them if they want to join any [subsystem teams](https://github.com/orgs/nodejs/teams/core/teams)
   and add them accordingly. See [Who to CC in the issue tracker][who-to-cc].
->>>>>>> a8a80be5
 
 ## Onboarding session
 
@@ -44,15 +39,9 @@
   * Add the canonical nodejs repository as `upstream` remote:
     * `git remote add upstream git@github.com:nodejs/node.git`
   * To update from `upstream`:
-<<<<<<< HEAD
-    * `git checkout master`
-    * `git remote update -p` OR `git fetch --all`
-    * `git merge --ff-only upstream/master` (or `REMOTENAME/BRANCH`)
-=======
     * `git checkout main`
     * `git fetch upstream HEAD`
     * `git reset --hard FETCH_HEAD`
->>>>>>> a8a80be5
   * Make a new branch for each pull request you submit.
   * Membership: Consider making your membership in the Node.js GitHub
     organization public. This makes it easier to identify collaborators.
@@ -65,18 +54,11 @@
   * Watching the main repository will flood your inbox (several hundred
     notifications on typical weekdays), so be prepared
 
-<<<<<<< HEAD
-The project has two venues for real-time discussion:
-* [`#nodejs-dev`](https://openjs-foundation.slack.com/archives/C019Y2T6STH) on
-  the [OpenJS Foundation](https://slack-invite.openjsf.org/)
-
-=======
 The project has a venue for real-time discussion:
 
 * [`#nodejs-core`](https://openjs-foundation.slack.com/archives/C019Y2T6STH) on
   the [OpenJS Foundation Slack](https://slack-invite.openjsf.org/)
 
->>>>>>> a8a80be5
 ## Project goals and values
 
 * Collaborators are the collective owners of the project
@@ -124,10 +106,6 @@
   * This is a repository to which all members of the `nodejs` GitHub
     organization (not just collaborators on Node.js core) have access. Its
     contents should not be shared externally.
-<<<<<<< HEAD
-  * You can find the full moderation policy
-    [here](https://github.com/nodejs/admin/blob/HEAD/Moderation-Policy.md).
-=======
   * Node.js has a moderation team which you should contact when unsure
     about taking action in the Node.js org.
   * You can moderate non-collaborator posts yourself. Please
@@ -137,7 +115,6 @@
     [full moderation policy](https://github.com/nodejs/admin/blob/main/Moderation-Policy.md).
   * You can contact someone in the
     [full list of moderation team members](https://github.com/nodejs/moderation#moderation-team-members).
->>>>>>> a8a80be5
 
 ## Reviewing pull requests
 
@@ -231,15 +208,9 @@
 ## Exercise: Make a pull request adding yourself to the README
 
 * Example:
-<<<<<<< HEAD
-  <https://github.com/nodejs/node/commit/b58fe52692659c0bc25ddbe6afa7f4ae2c7f14a8>
-  * For raw commit message:
-    `git show --format=%Bb58fe52692659c0bc25ddbe6afa7f4ae2c7f14a8`
-=======
   <https://github.com/nodejs/node/commit/6669b3857f0f43ee0296eb7ac45086cd907b9e94>
   * For raw commit message:
     `git show --format=%B 6669b3857f0f43ee0296eb7ac45086cd907b9e94`
->>>>>>> a8a80be5
 * Collaborators are in alphabetical order by GitHub username.
 * Optionally, include your personal pronouns.
 * Add the `Fixes: <collaborator-nomination-issue-url>` to the commit message
@@ -249,13 +220,9 @@
   labels. The `fast-track` label should cause the Node.js GitHub bot to post a
   comment in the pull request asking collaborators to approve the pull request
   by leaving a 👍 reaction on the comment.
-<<<<<<< HEAD
-* Run CI on the pull request. Use the `node-test-pull-request` CI task.
-=======
 * Optional: Run CI on the pull request. Use the `node-test-pull-request` CI
   task. As a convenience, you may apply the `request-ci` label to the pull
   request to have a GitHub Actions workflow start the Jenkins CI task for you.
->>>>>>> a8a80be5
 * After two Collaborator approvals for the change and two Collaborator approvals
   for fast-tracking, land the PR.
 * If there are not enough approvals within a reasonable time, consider the
@@ -290,13 +257,8 @@
   access to the projects coverity project as outlined in [static-analysis][].
 
 [Code of Conduct]: https://github.com/nodejs/admin/blob/HEAD/CODE_OF_CONDUCT.md
-<<<<<<< HEAD
-[Labels]: doc/guides/collaborator-guide.md#labels
-[Landing pull requests]: doc/guides/collaborator-guide.md#landing-pull-requests
-=======
 [Labels]: doc/contributing/collaborator-guide.md#labels
 [Landing pull requests]: doc/contributing/collaborator-guide.md#landing-pull-requests
->>>>>>> a8a80be5
 [Publicizing or hiding organization membership]: https://help.github.com/articles/publicizing-or-hiding-organization-membership/
 [`author-ready`]: doc/contributing/collaborator-guide.md#author-ready-pull-requests
 [`core-validate-commit`]: https://github.com/nodejs/core-validate-commit
