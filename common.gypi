--- conflicted
+++ resolved
@@ -36,11 +36,7 @@
 
     # Reset this number to 0 on major V8 upgrades.
     # Increment by one for each non-official patch applied to deps/v8.
-<<<<<<< HEAD
-    'v8_embedder_string': '-node.21',
-=======
     'v8_embedder_string': '-node.28',
->>>>>>> 8a2d13a7
 
     ##### V8 defaults for Node.js #####
 
@@ -415,29 +411,6 @@
             'cflags': [ '-I/usr/local/include' ],
             'ldflags': [ '-Wl,-z,wxneeded' ],
           }],
-<<<<<<< HEAD
-        ],
-        'conditions': [
-          [ 'target_arch=="ia32"', {
-            'cflags': [ '-m32' ],
-            'ldflags': [ '-m32' ],
-          }],
-          [ 'target_arch=="x64"', {
-            'cflags': [ '-m64' ],
-            'ldflags': [ '-m64' ],
-          }],
-          [ 'target_arch=="ppc" and OS!="aix"', {
-            'cflags': [ '-m32' ],
-            'ldflags': [ '-m32' ],
-          }],
-          [ 'target_arch=="ppc64" and OS!="aix"', {
-            'cflags': [ '-m64', '-mminimal-toc' ],
-            'ldflags': [ '-m64' ],
-          }],
-          [ 'target_arch=="s390x" and OS=="linux"', {
-            'cflags': [ '-m64', '-march=z196' ],
-            'ldflags': [ '-m64', '-march=z196' ],
-=======
           ['_toolset=="host"', {
             'conditions': [
               [ 'host_arch=="ia32"', {
@@ -485,7 +458,6 @@
                 'ldflags': [ '-m64', '-march=z196' ],
               }],
             ],
->>>>>>> 8a2d13a7
           }],
         ],
         'conditions': [
