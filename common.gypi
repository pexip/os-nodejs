--- conflicted
+++ resolved
@@ -36,11 +36,7 @@
 
     # Reset this number to 0 on major V8 upgrades.
     # Increment by one for each non-official patch applied to deps/v8.
-<<<<<<< HEAD
-    'v8_embedder_string': '-node.84',
-=======
     'v8_embedder_string': '-node.26',
->>>>>>> a8a80be5
 
     ##### V8 defaults for Node.js #####
 
