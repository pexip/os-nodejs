--- conflicted
+++ resolved
@@ -147,11 +147,7 @@
 
     COPYRIGHT AND PERMISSION NOTICE
 
-<<<<<<< HEAD
-    Copyright © 1991-2022 Unicode, Inc. All rights reserved.
-=======
     Copyright © 1991-2023 Unicode, Inc. All rights reserved.
->>>>>>> 8a2d13a7
     Distributed under the Terms of Use in https://www.unicode.org/copyright.html.
 
     Permission is hereby granted, free of charge, to any person obtaining
@@ -709,15 +705,6 @@
       - inet_pton and inet_ntop implementations, contained in src/inet.c, are
         copyright the Internet Systems Consortium, Inc., and licensed under the ISC
         license.
-<<<<<<< HEAD
-
-      - stdint-msvc2008.h (from msinttypes), copyright Alexander Chemeris. Three
-        clause BSD license.
-
-      - pthread-fixes.c, copyright Google Inc. and Sony Mobile Communications AB.
-        Three clause BSD license.
-=======
->>>>>>> 8a2d13a7
   """
 
 - llhttp, located at deps/llhttp, is licensed as follows:
@@ -782,8 +769,6 @@
     SOFTWARE.
   """
 
-<<<<<<< HEAD
-=======
 - postject, located at test/fixtures/postject-copy, is licensed as follows:
   """
     Postject is licensed for use as follows:
@@ -1024,7 +1009,6 @@
       """
   """
 
->>>>>>> 8a2d13a7
 - OpenSSL, located at deps/openssl, is licensed as follows:
   """
                                      Apache License
@@ -1308,11 +1292,7 @@
 - zlib, located at deps/zlib, is licensed as follows:
   """
     zlib.h -- interface of the 'zlib' general purpose compression library
-<<<<<<< HEAD
-    version 1.2.13, October 13th, 2022
-=======
     version 1.2.13.1, October xxth, 2022
->>>>>>> 8a2d13a7
 
     Copyright (C) 1995-2022 Jean-loup Gailly and Mark Adler
 
