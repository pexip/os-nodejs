--- conflicted
+++ resolved
@@ -42,11 +42,7 @@
   const filename = benchmarks[i];
   const child = fork(
     path.resolve(__dirname, filename),
-<<<<<<< HEAD
-    cli.test ? ['--test'] : cli.optional.set
-=======
     cli.test ? ['--test'] : cli.optional.set,
->>>>>>> 8a2d13a7
   );
 
   if (format !== 'csv') {
