# Node.js Core Benchmarks

This folder contains code and data used to measure performance
of different Node.js implementations and different ways of
writing JavaScript run by the built-in JavaScript engine.

For a detailed guide on how to write and run benchmarks in this
directory, see [the guide on benchmarks](../doc/contributing/writing-and-running-benchmarks.md).

## Table of Contents

* [File tree structure](#file-tree-structure)
* [Common API](#common-api)

<<<<<<< HEAD
## Benchmark Directories

| Directory       | Purpose                                                                                                          |
| --------------- | ---------------------------------------------------------------------------------------------------------------- |
| assert          | Benchmarks for the `assert` subsystem.                                                                           |
| buffers         | Benchmarks for the `buffer` subsystem.                                                                           |
| child\_process  | Benchmarks for the `child_process` subsystem.                                                                    |
| crypto          | Benchmarks for the `crypto` subsystem.                                                                           |
| dgram           | Benchmarks for the `dgram` subsystem.                                                                            |
| domain          | Benchmarks for the `domain` subsystem.                                                                           |
| es              | Benchmarks for various new ECMAScript features and their pre-ES2015 counterparts.                                |
| events          | Benchmarks for the `events` subsystem.                                                                           |
| fixtures        | Benchmarks fixtures used in various benchmarks throughout the benchmark suite.                                   |
| fs              | Benchmarks for the `fs` subsystem.                                                                               |
| http            | Benchmarks for the `http` subsystem.                                                                             |
| http2           | Benchmarks for the `http2` subsystem.                                                                            |
| misc            | Miscellaneous benchmarks and benchmarks for shared internal modules.                                             |
| module          | Benchmarks for the `module` subsystem.                                                                           |
| net             | Benchmarks for the `net` subsystem.                                                                              |
| path            | Benchmarks for the `path` subsystem.                                                                             |
| perf\_hooks     | Benchmarks for the `perf_hooks` subsystem.                                                                       |
| process         | Benchmarks for the `process` subsystem.                                                                          |
| querystring     | Benchmarks for the `querystring` subsystem.                                                                      |
| streams         | Benchmarks for the `streams` subsystem.                                                                          |
| string\_decoder | Benchmarks for the `string_decoder` subsystem.                                                                   |
| timers          | Benchmarks for the `timers` subsystem, including `setTimeout`, `setInterval`, .etc.                              |
| tls             | Benchmarks for the `tls` subsystem.                                                                              |
| url             | Benchmarks for the `url` subsystem, including the legacy `url` implementation and the WHATWG URL implementation. |
| util            | Benchmarks for the `util` subsystem.                                                                             |
| vm              | Benchmarks for the `vm` subsystem.                                                                               |
=======
## File tree structure

### Directories

Benchmarks testing the performance of a single node submodule are placed into a
directory with the corresponding name, so that they can be executed by submodule
or individually.
Benchmarks that span multiple submodules may either be placed into the `misc`
directory or into a directory named after the feature they benchmark.
E.g. benchmarks for various new ECMAScript features and their pre-ES2015
counterparts are placed in a directory named `es`.
Fixtures that are not specific to a certain benchmark but can be reused
throughout the benchmark suite should be placed in the `fixtures` directory.
>>>>>>> 8a2d13a7

### Other Top-level files

The top-level files include common dependencies of the benchmarks
and the tools for launching benchmarks and visualizing their output.
The actual benchmark scripts should be placed in their corresponding
directories.

* `_benchmark_progress.js`: implements the progress bar displayed
  when running `compare.js`
* `_cli.js`: parses the command line arguments passed to `compare.js`,
  `run.js` and `scatter.js`
* `_cli.R`: parses the command line arguments passed to `compare.R`
* `_http-benchmarkers.js`: selects and runs external tools for benchmarking
  the `http` subsystem.
* `common.js`: see [Common API](#common-api).
* `compare.js`: command line tool for comparing performance between different
  Node.js binaries.
* `compare.R`: R script for statistically analyzing the output of
  `compare.js`
* `run.js`: command line tool for running individual benchmark suite(s).
* `scatter.js`: command line tool for comparing the performance
  between different parameters in benchmark configurations,
  for example to analyze the time complexity.
* `scatter.R`: R script for visualizing the output of `scatter.js` with
  scatter plots.

## Common API

The common.js module is used by benchmarks for consistency across repeated
tasks. It has a number of helpful functions and properties to help with
writing benchmarks.

### `createBenchmark(fn, configs[, options])`

See [the guide on writing benchmarks](../doc/contributing/writing-and-running-benchmarks.md#basics-of-a-benchmark).

### `default_http_benchmarker`

The default benchmarker used to run HTTP benchmarks.
See [the guide on writing HTTP benchmarks](../doc/contributing/writing-and-running-benchmarks.md#creating-an-http-benchmark).

### `PORT`

The default port used to run HTTP benchmarks.
See [the guide on writing HTTP benchmarks](../doc/contributing/writing-and-running-benchmarks.md#creating-an-http-benchmark).

### `sendResult(data)`

Used in special benchmarks that can't use `createBenchmark` and the object
it returns to accomplish what they need. This function reports timing
data to the parent process (usually created by running `compare.js`, `run.js` or
`scatter.js`).<|MERGE_RESOLUTION|>--- conflicted
+++ resolved
@@ -12,38 +12,6 @@
 * [File tree structure](#file-tree-structure)
 * [Common API](#common-api)
 
-<<<<<<< HEAD
-## Benchmark Directories
-
-| Directory       | Purpose                                                                                                          |
-| --------------- | ---------------------------------------------------------------------------------------------------------------- |
-| assert          | Benchmarks for the `assert` subsystem.                                                                           |
-| buffers         | Benchmarks for the `buffer` subsystem.                                                                           |
-| child\_process  | Benchmarks for the `child_process` subsystem.                                                                    |
-| crypto          | Benchmarks for the `crypto` subsystem.                                                                           |
-| dgram           | Benchmarks for the `dgram` subsystem.                                                                            |
-| domain          | Benchmarks for the `domain` subsystem.                                                                           |
-| es              | Benchmarks for various new ECMAScript features and their pre-ES2015 counterparts.                                |
-| events          | Benchmarks for the `events` subsystem.                                                                           |
-| fixtures        | Benchmarks fixtures used in various benchmarks throughout the benchmark suite.                                   |
-| fs              | Benchmarks for the `fs` subsystem.                                                                               |
-| http            | Benchmarks for the `http` subsystem.                                                                             |
-| http2           | Benchmarks for the `http2` subsystem.                                                                            |
-| misc            | Miscellaneous benchmarks and benchmarks for shared internal modules.                                             |
-| module          | Benchmarks for the `module` subsystem.                                                                           |
-| net             | Benchmarks for the `net` subsystem.                                                                              |
-| path            | Benchmarks for the `path` subsystem.                                                                             |
-| perf\_hooks     | Benchmarks for the `perf_hooks` subsystem.                                                                       |
-| process         | Benchmarks for the `process` subsystem.                                                                          |
-| querystring     | Benchmarks for the `querystring` subsystem.                                                                      |
-| streams         | Benchmarks for the `streams` subsystem.                                                                          |
-| string\_decoder | Benchmarks for the `string_decoder` subsystem.                                                                   |
-| timers          | Benchmarks for the `timers` subsystem, including `setTimeout`, `setInterval`, .etc.                              |
-| tls             | Benchmarks for the `tls` subsystem.                                                                              |
-| url             | Benchmarks for the `url` subsystem, including the legacy `url` implementation and the WHATWG URL implementation. |
-| util            | Benchmarks for the `util` subsystem.                                                                             |
-| vm              | Benchmarks for the `vm` subsystem.                                                                               |
-=======
 ## File tree structure
 
 ### Directories
@@ -57,7 +25,6 @@
 counterparts are placed in a directory named `es`.
 Fixtures that are not specific to a certain benchmark but can be reused
 throughout the benchmark suite should be placed in the `fixtures` directory.
->>>>>>> 8a2d13a7
 
 ### Other Top-level files
 
