'use strict';

const common = require('../common.js');

const bench = common.createBenchmark(main, {
  n: [1e3],
  nheaders: [0, 10, 100, 1000],
}, { flags: ['--no-warnings'] });

function main({ n, nheaders }) {
  const http2 = require('http2');
  const server = http2.createServer({
    maxHeaderListPairs: 20000,
  });

  const headersObject = {
    ':path': '/',
    ':scheme': 'http',
    'accept-encoding': 'gzip, deflate',
    'accept-language': 'en',
    'content-type': 'text/plain',
    'referer': 'https://example.org/',
    'user-agent': 'SuperBenchmarker 3000',
  };

  for (let i = 0; i < nheaders; i++) {
    headersObject[`foo${i}`] = `some header value ${i}`;
  }

  server.on('stream', (stream) => {
    stream.respond();
    stream.end('Hi!');
  });
  server.listen(0, () => {
    const client = http2.connect(`http://localhost:${server.address().port}/`, {
<<<<<<< HEAD
      maxHeaderListPairs: 20000
=======
      maxHeaderListPairs: 20000,
>>>>>>> a8a80be5
    });

    function doRequest(remaining) {
      const req = client.request(headersObject);
      req.resume();
      req.on('end', () => {
        if (remaining > 0) {
          doRequest(remaining - 1);
        } else {
          bench.end(n);
          server.close();
          client.destroy();
        }
      });
    }

    bench.start();
    doRequest(n);
  });
}<|MERGE_RESOLUTION|>--- conflicted
+++ resolved
@@ -33,11 +33,7 @@
   });
   server.listen(0, () => {
     const client = http2.connect(`http://localhost:${server.address().port}/`, {
-<<<<<<< HEAD
-      maxHeaderListPairs: 20000
-=======
       maxHeaderListPairs: 20000,
->>>>>>> a8a80be5
     });
 
     function doRequest(remaining) {
