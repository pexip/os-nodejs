'use strict';
const common = require('../common.js');
const SlowBuffer = require('buffer').SlowBuffer;

const bench = common.createBenchmark(main, {
  type: ['fast', 'slow', 'subarray'],
<<<<<<< HEAD
  n: [1e6]
=======
  n: [1e6],
>>>>>>> 8a2d13a7
});

const buf = Buffer.allocUnsafe(1024);
const slowBuf = new SlowBuffer(1024);

function main({ n, type }) {
  const b = type === 'slow' ? slowBuf : buf;
  const fn = type === 'subarray' ?
    () => b.subarray(10, 256) :
    () => b.slice(10, 256);

  bench.start();
  for (let i = 0; i < n; i++) {
    fn();
  }
  bench.end(n);
}<|MERGE_RESOLUTION|>--- conflicted
+++ resolved
@@ -4,11 +4,7 @@
 
 const bench = common.createBenchmark(main, {
   type: ['fast', 'slow', 'subarray'],
-<<<<<<< HEAD
-  n: [1e6]
-=======
   n: [1e6],
->>>>>>> 8a2d13a7
 });
 
 const buf = Buffer.allocUnsafe(1024);
