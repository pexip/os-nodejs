--- conflicted
+++ resolved
@@ -72,11 +72,7 @@
     get(key) { return m[`$${key}`]; },
     set(key, val) { m[`$${key}`] = val; },
     get size() { return Object.keys(m).length; },
-<<<<<<< HEAD
-    has(key) { return Object.hasOwn(m, `$${key}`); }
-=======
     has(key) { return Object.hasOwn(m, `$${key}`); },
->>>>>>> 8a2d13a7
   };
 }
 
