'use strict';
const common = require('../common.js');
const { spawnSync } = require('child_process');
const path = require('path');

let Worker;  // Lazy loaded in main

const bench = common.createBenchmark(main, {
  script: [
    'benchmark/fixtures/require-builtins',
    'test/fixtures/semicolon',
  ],
  mode: ['process', 'worker'],
  count: [30],
});

function spawnProcess(script, bench, state) {
  const cmd = process.execPath || process.argv[0];
  while (state.finished < state.count) {
    const child = spawnSync(cmd, [script]);
    if (child.status !== 0) {
      console.log('---- STDOUT ----');
      console.log(child.stdout.toString());
      console.log('---- STDERR ----');
      console.log(child.stderr.toString());
      throw new Error(`Child process stopped with exit code ${child.status}`);
    }
    state.finished++;
    if (state.finished === 0) {
      // Finished warmup.
      bench.start();
    }

    if (state.finished === state.count) {
      bench.end(state.count);
    }
  }
}

function spawnWorker(script, bench, state) {
  const child = new Worker(script);
  child.on('exit', (code) => {
    if (code !== 0) {
      throw new Error(`Worker stopped with exit code ${code}`);
    }
    state.finished++;
    if (state.finished === 0) {
      // Finished warmup.
      bench.start();
    }
    if (state.finished < state.count) {
<<<<<<< HEAD
      spawnProcess(script, bench, state);
=======
      spawnWorker(script, bench, state);
>>>>>>> 8a2d13a7
    } else {
      bench.end(state.count);
    }
  });
}

function main({ count, script, mode }) {
  script = path.resolve(__dirname, '../../', `${script}.js`);
  const warmup = 3;
  const state = { count, finished: -warmup };
  if (mode === 'worker') {
    Worker = require('worker_threads').Worker;
    spawnWorker(script, bench, state);
  } else {
    spawnProcess(script, bench, state);
  }
}<|MERGE_RESOLUTION|>--- conflicted
+++ resolved
@@ -49,11 +49,7 @@
       bench.start();
     }
     if (state.finished < state.count) {
-<<<<<<< HEAD
-      spawnProcess(script, bench, state);
-=======
       spawnWorker(script, bench, state);
->>>>>>> 8a2d13a7
     } else {
       bench.end(state.count);
     }
