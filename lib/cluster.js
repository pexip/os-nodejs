// Copyright Joyent, Inc. and other Node contributors.
//
// Permission is hereby granted, free of charge, to any person obtaining a
// copy of this software and associated documentation files (the
// "Software"), to deal in the Software without restriction, including
// without limitation the rights to use, copy, modify, merge, publish,
// distribute, sublicense, and/or sell copies of the Software, and to permit
// persons to whom the Software is furnished to do so, subject to the
// following conditions:
//
// The above copyright notice and this permission notice shall be included
// in all copies or substantial portions of the Software.
//
// THE SOFTWARE IS PROVIDED "AS IS", WITHOUT WARRANTY OF ANY KIND, EXPRESS
// OR IMPLIED, INCLUDING BUT NOT LIMITED TO THE WARRANTIES OF
// MERCHANTABILITY, FITNESS FOR A PARTICULAR PURPOSE AND NONINFRINGEMENT. IN
// NO EVENT SHALL THE AUTHORS OR COPYRIGHT HOLDERS BE LIABLE FOR ANY CLAIM,
// DAMAGES OR OTHER LIABILITY, WHETHER IN AN ACTION OF CONTRACT, TORT OR
// OTHERWISE, ARISING FROM, OUT OF OR IN CONNECTION WITH THE SOFTWARE OR THE
// USE OR OTHER DEALINGS IN THE SOFTWARE.

'use strict';

<<<<<<< HEAD
const childOrPrimary = 'NODE_UNIQUE_ID' in process.env ? 'child' : 'primary';
=======
const {
  ObjectPrototypeHasOwnProperty: ObjectHasOwn,
} = primordials;

const childOrPrimary = ObjectHasOwn(process.env, 'NODE_UNIQUE_ID') ? 'child' : 'primary';
>>>>>>> 8a2d13a7
module.exports = require(`internal/cluster/${childOrPrimary}`);<|MERGE_RESOLUTION|>--- conflicted
+++ resolved
@@ -21,13 +21,9 @@
 
 'use strict';
 
-<<<<<<< HEAD
-const childOrPrimary = 'NODE_UNIQUE_ID' in process.env ? 'child' : 'primary';
-=======
 const {
   ObjectPrototypeHasOwnProperty: ObjectHasOwn,
 } = primordials;
 
 const childOrPrimary = ObjectHasOwn(process.env, 'NODE_UNIQUE_ID') ? 'child' : 'primary';
->>>>>>> 8a2d13a7
 module.exports = require(`internal/cluster/${childOrPrimary}`);