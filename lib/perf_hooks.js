'use strict';

const {
<<<<<<< HEAD
  ArrayIsArray,
  ArrayPrototypeFilter,
  ArrayPrototypeForEach,
  ArrayPrototypeIncludes,
  ArrayPrototypeMap,
  ArrayPrototypePush,
  ArrayPrototypeSplice,
  ArrayPrototypeUnshift,
  Boolean,
  NumberIsSafeInteger,
  ObjectDefineProperties,
  ObjectDefineProperty,
  ObjectKeys,
  SafeSet,
  Symbol,
  TypeError,
=======
  ObjectDefineProperty,
>>>>>>> a8a80be5
} = primordials;

const {
  constants,
} = internalBinding('performance');

const { PerformanceEntry } = require('internal/perf/performance_entry');
const { PerformanceResourceTiming } = require('internal/perf/resource_timing');
const {
  PerformanceObserver,
  PerformanceObserverEntryList,
} = require('internal/perf/observe');
const {
  PerformanceMark,
  PerformanceMeasure,
} = require('internal/perf/usertiming');
const {
  Performance,
  performance,
} = require('internal/perf/performance');

const {
<<<<<<< HEAD
  Histogram,
  createHistogram,
  kHandle,
} = require('internal/histogram');

const { setImmediate } = require('timers');
const kCallback = Symbol('callback');
const kTypes = Symbol('types');
const kEntries = Symbol('entries');
const kBuffer = Symbol('buffer');
const kBuffering = Symbol('buffering');
const kQueued = Symbol('queued');
const kTimerified = Symbol('timerified');
const kInsertEntry = Symbol('insert-entry');
const kGetEntries = Symbol('get-entries');
const kIndex = Symbol('index');
const kMarks = Symbol('marks');
const kEnabled = Symbol('kEnabled');

const observers = {};
const observerableTypes = [
  'node',
  'mark',
  'measure',
  'gc',
  'function',
  'http2',
  'http',
];

const IDX_STREAM_STATS_ID = 0;
const IDX_STREAM_STATS_TIMETOFIRSTBYTE = 1;
const IDX_STREAM_STATS_TIMETOFIRSTHEADER = 2;
const IDX_STREAM_STATS_TIMETOFIRSTBYTESENT = 3;
const IDX_STREAM_STATS_SENTBYTES = 4;
const IDX_STREAM_STATS_RECEIVEDBYTES = 5;

const IDX_SESSION_STATS_TYPE = 0;
const IDX_SESSION_STATS_PINGRTT = 1;
const IDX_SESSION_STATS_FRAMESRECEIVED = 2;
const IDX_SESSION_STATS_FRAMESSENT = 3;
const IDX_SESSION_STATS_STREAMCOUNT = 4;
const IDX_SESSION_STATS_STREAMAVERAGEDURATION = 5;
const IDX_SESSION_STATS_DATA_SENT = 6;
const IDX_SESSION_STATS_DATA_RECEIVED = 7;
const IDX_SESSION_STATS_MAX_CONCURRENT_STREAMS = 8;

let http2;
let sessionStats;
let streamStats;

function collectHttp2Stats(entry) {
  if (http2 === undefined) http2 = internalBinding('http2');
  switch (entry.name) {
    case 'Http2Stream':
      if (streamStats === undefined)
        streamStats = http2.streamStats;
      entry.id =
        streamStats[IDX_STREAM_STATS_ID] >>> 0;
      entry.timeToFirstByte =
        streamStats[IDX_STREAM_STATS_TIMETOFIRSTBYTE];
      entry.timeToFirstHeader =
        streamStats[IDX_STREAM_STATS_TIMETOFIRSTHEADER];
      entry.timeToFirstByteSent =
        streamStats[IDX_STREAM_STATS_TIMETOFIRSTBYTESENT];
      entry.bytesWritten =
        streamStats[IDX_STREAM_STATS_SENTBYTES];
      entry.bytesRead =
        streamStats[IDX_STREAM_STATS_RECEIVEDBYTES];
      break;
    case 'Http2Session':
      if (sessionStats === undefined)
        sessionStats = http2.sessionStats;
      entry.type =
        sessionStats[IDX_SESSION_STATS_TYPE] >>> 0 === 0 ? 'server' : 'client';
      entry.pingRTT =
        sessionStats[IDX_SESSION_STATS_PINGRTT];
      entry.framesReceived =
        sessionStats[IDX_SESSION_STATS_FRAMESRECEIVED];
      entry.framesSent =
        sessionStats[IDX_SESSION_STATS_FRAMESSENT];
      entry.streamCount =
        sessionStats[IDX_SESSION_STATS_STREAMCOUNT];
      entry.streamAverageDuration =
        sessionStats[IDX_SESSION_STATS_STREAMAVERAGEDURATION];
      entry.bytesWritten =
        sessionStats[IDX_SESSION_STATS_DATA_SENT];
      entry.bytesRead =
        sessionStats[IDX_SESSION_STATS_DATA_RECEIVED];
      entry.maxConcurrentStreams =
        sessionStats[IDX_SESSION_STATS_MAX_CONCURRENT_STREAMS];
      break;
  }
}

function now() {
  const hr = process.hrtime();
  return hr[0] * 1000 + hr[1] / 1e6;
}

function getMilestoneTimestamp(milestoneIdx) {
  const ns = milestones[milestoneIdx];
  if (ns === -1)
    return ns;
  return ns / 1e6 - timeOrigin;
}

class PerformanceNodeTiming extends PerformanceEntry {
  constructor() {
    super();

    ObjectDefineProperties(this, {
      name: {
        enumerable: true,
        configurable: true,
        value: 'node'
      },

      entryType: {
        enumerable: true,
        configurable: true,
        value: 'node'
      },

      startTime: {
        enumerable: true,
        configurable: true,
        value: 0
      },

      duration: {
        enumerable: true,
        configurable: true,
        get() {
          return now() - timeOrigin;
        }
      },

      nodeStart: {
        enumerable: true,
        configurable: true,
        get() {
          return getMilestoneTimestamp(NODE_PERFORMANCE_MILESTONE_NODE_START);
        }
      },

      v8Start: {
        enumerable: true,
        configurable: true,
        get() {
          return getMilestoneTimestamp(NODE_PERFORMANCE_MILESTONE_V8_START);
        }
      },

      environment: {
        enumerable: true,
        configurable: true,
        get() {
          return getMilestoneTimestamp(NODE_PERFORMANCE_MILESTONE_ENVIRONMENT);
        }
      },

      loopStart: {
        enumerable: true,
        configurable: true,
        get() {
          return getMilestoneTimestamp(NODE_PERFORMANCE_MILESTONE_LOOP_START);
        }
      },

      loopExit: {
        enumerable: true,
        configurable: true,
        get() {
          return getMilestoneTimestamp(NODE_PERFORMANCE_MILESTONE_LOOP_EXIT);
        }
      },

      bootstrapComplete: {
        enumerable: true,
        configurable: true,
        get() {
          return getMilestoneTimestamp(
            NODE_PERFORMANCE_MILESTONE_BOOTSTRAP_COMPLETE);
        }
      },

      idleTime: {
        enumerable: true,
        configurable: true,
        get() {
          return loopIdleTime();
        }
      }
    });
  }
  [kInspect]() {
    return {
      name: 'node',
      entryType: 'node',
      startTime: this.startTime,
      duration: this.duration,
      nodeStart: this.nodeStart,
      v8Start: this.v8Start,
      bootstrapComplete: this.bootstrapComplete,
      environment: this.environment,
      loopStart: this.loopStart,
      loopExit: this.loopExit
    };
  }
}

const nodeTiming = new PerformanceNodeTiming();

// Maintains a list of entries as a linked list stored in insertion order.
class PerformanceObserverEntryList {
  constructor() {
    ObjectDefineProperties(this, {
      [kEntries]: {
        writable: true,
        enumerable: false,
        value: {}
      }
    });
    L.init(this[kEntries]);
  }

  [kInsertEntry](entry) {
    const item = { entry };
    L.append(this[kEntries], item);
  }

  [kGetEntries](name, type) {
    const ret = [];
    const list = this[kEntries];
    if (!L.isEmpty(list)) {
      let item = L.peek(list);
      while (item && item !== list) {
        const entry = item.entry;
        if ((name && entry.name !== name) ||
            (type && entry.entryType !== type)) {
          item = item._idlePrev;
          continue;
        }
        sortedInsert(ret, entry);
        item = item._idlePrev;
      }
    }
    return ret;
  }

  // While the items are stored in insertion order, getEntries() is
  // required to return items sorted by startTime.
  getEntries() {
    return this[kGetEntries]();
  }

  getEntriesByType(type) {
    return this[kGetEntries](undefined, `${type}`);
  }

  getEntriesByName(name, type) {
    return this[kGetEntries](`${name}`, type !== undefined ? `${type}` : type);
  }
}

class PerformanceObserver extends AsyncResource {
  constructor(callback) {
    if (typeof callback !== 'function') {
      throw new ERR_INVALID_CALLBACK(callback);
    }
    super('PerformanceObserver');
    ObjectDefineProperties(this, {
      [kTypes]: {
        enumerable: false,
        writable: true,
        value: {}
      },
      [kCallback]: {
        enumerable: false,
        writable: true,
        value: callback
      },
      [kBuffer]: {
        enumerable: false,
        writable: true,
        value: new PerformanceObserverEntryList()
      },
      [kBuffering]: {
        enumerable: false,
        writable: true,
        value: false
      },
      [kQueued]: {
        enumerable: false,
        writable: true,
        value: false
      }
    });
  }

  disconnect() {
    const observerCountsGC = observerCounts[NODE_PERFORMANCE_ENTRY_TYPE_GC];
    const types = this[kTypes];
    ArrayPrototypeForEach(ObjectKeys(types), (key) => {
      const item = types[key];
      if (item) {
        L.remove(item);
        observerCounts[key]--;
      }
    });
    this[kTypes] = {};
    if (observerCountsGC === 1 &&
      observerCounts[NODE_PERFORMANCE_ENTRY_TYPE_GC] === 0) {
      removeGarbageCollectionTracking();
    }
  }

  observe(options) {
    if (typeof options !== 'object' || options === null) {
      throw new ERR_INVALID_ARG_TYPE('options', 'Object', options);
    }
    const { entryTypes } = options;
    if (!ArrayIsArray(entryTypes)) {
      throw new ERR_INVALID_OPT_VALUE('entryTypes', entryTypes);
    }
    const filteredEntryTypes =
      ArrayPrototypeMap(ArrayPrototypeFilter(entryTypes, filterTypes),
                        mapTypes);
    if (filteredEntryTypes.length === 0) {
      throw new ERR_VALID_PERFORMANCE_ENTRY_TYPE();
    }
    this.disconnect();
    const observerCountsGC = observerCounts[NODE_PERFORMANCE_ENTRY_TYPE_GC];
    this[kBuffer][kEntries] = [];
    L.init(this[kBuffer][kEntries]);
    this[kBuffering] = Boolean(options.buffered);
    ArrayPrototypeForEach(filteredEntryTypes, (entryType) => {
      const list = getObserversList(entryType);
      if (this[kTypes][entryType]) return;
      const item = { obs: this };
      this[kTypes][entryType] = item;
      L.append(list, item);
      observerCounts[entryType]++;
    });
    if (observerCountsGC === 0 &&
      observerCounts[NODE_PERFORMANCE_ENTRY_TYPE_GC] === 1) {
      installGarbageCollectionTracking();
    }
  }
}

class Performance {
  constructor() {
    this[kIndex] = {
      [kMarks]: new SafeSet()
    };
  }

  get nodeTiming() {
    return nodeTiming;
  }

  get timeOrigin() {
    return timeOriginTimestamp;
  }

  now() {
    return now() - timeOrigin;
  }

  mark(name) {
    name = `${name}`;
    _mark(name);
    this[kIndex][kMarks].add(name);
  }

  measure(name, startMark, endMark) {
    name = `${name}`;
    const marks = this[kIndex][kMarks];
    if (arguments.length >= 3) {
      if (!marks.has(endMark) && !(endMark in nodeTiming))
        throw new ERR_INVALID_PERFORMANCE_MARK(endMark);
      else
        endMark = `${endMark}`;
    }
    startMark = startMark !== undefined ? `${startMark}` : '';
    _measure(name, startMark, endMark);
  }

  clearMarks(name) {
    if (name !== undefined) {
      name = `${name}`;
      this[kIndex][kMarks].delete(name);
      _clearMark(name);
    } else {
      this[kIndex][kMarks].clear();
      _clearMark();
    }
  }

  timerify(fn) {
    if (typeof fn !== 'function') {
      throw new ERR_INVALID_ARG_TYPE('fn', 'Function', fn);
    }
    if (fn[kTimerified])
      return fn[kTimerified];
    const ret = timerify(fn, fn.length);
    ObjectDefineProperty(fn, kTimerified, {
      enumerable: false,
      configurable: true,
      writable: false,
      value: ret
    });
    ObjectDefineProperties(ret, {
      [kTimerified]: {
        enumerable: false,
        configurable: true,
        writable: false,
        value: ret
      },
      name: {
        enumerable: false,
        configurable: true,
        writable: false,
        value: `timerified ${fn.name}`
      }
    });
    return ret;
  }

  eventLoopUtilization(util1, util2) {
    const ls = nodeTiming.loopStart;

    if (ls <= 0) {
      return { idle: 0, active: 0, utilization: 0 };
    }

    if (util2) {
      const idle = util1.idle - util2.idle;
      const active = util1.active - util2.active;
      return { idle, active, utilization: active / (idle + active) };
    }

    const idle = nodeTiming.idleTime;
    const active = performance.now() - ls - idle;

    if (!util1) {
      return { idle, active, utilization: active / (idle + active) };
    }

    const idle_delta = idle - util1.idle;
    const active_delta = active - util1.active;
    const utilization = active_delta / (idle_delta + active_delta);
    return { idle: idle_delta, active: active_delta, utilization };
  }

  [kInspect]() {
    return {
      nodeTiming: this.nodeTiming,
      timeOrigin: this.timeOrigin,
      idleTime: this.idleTime,
    };
  }
}

const performance = new Performance();

function getObserversList(type) {
  let list = observers[type];
  if (list === undefined) {
    list = observers[type] = {};
    L.init(list);
  }
  return list;
}

function doNotify(observer) {
  observer[kQueued] = false;
  observer.runInAsyncScope(observer[kCallback],
                           observer,
                           observer[kBuffer],
                           observer);
  observer[kBuffer][kEntries] = [];
  L.init(observer[kBuffer][kEntries]);
}

// Set up the callback used to receive PerformanceObserver notifications
function observersCallback(entry) {
  const type = mapTypes(entry.entryType);

  if (type === NODE_PERFORMANCE_ENTRY_TYPE_HTTP2)
    collectHttp2Stats(entry);

  const list = getObserversList(type);

  let current = L.peek(list);

  while (current && current.obs) {
    const observer = current.obs;
    // First, add the item to the observers buffer
    const buffer = observer[kBuffer];
    buffer[kInsertEntry](entry);
    // Second, check to see if we're buffering
    if (observer[kBuffering]) {
      // If we are, schedule a setImmediate call if one hasn't already
      if (!observer[kQueued]) {
        observer[kQueued] = true;
        // Use setImmediate instead of nextTick to give more time
        // for multiple entries to collect.
        setImmediate(doNotify, observer);
      }
    } else {
      // If not buffering, notify immediately
      doNotify(observer);
    }
    current = current._idlePrev;
  }
}
setupObservers(observersCallback);

function filterTypes(i) {
  return ArrayPrototypeIncludes(observerableTypes, `${i}`);
}

function mapTypes(i) {
  switch (i) {
    case 'node': return NODE_PERFORMANCE_ENTRY_TYPE_NODE;
    case 'mark': return NODE_PERFORMANCE_ENTRY_TYPE_MARK;
    case 'measure': return NODE_PERFORMANCE_ENTRY_TYPE_MEASURE;
    case 'gc': return NODE_PERFORMANCE_ENTRY_TYPE_GC;
    case 'function': return NODE_PERFORMANCE_ENTRY_TYPE_FUNCTION;
    case 'http2': return NODE_PERFORMANCE_ENTRY_TYPE_HTTP2;
    case 'http': return NODE_PERFORMANCE_ENTRY_TYPE_HTTP;
  }
}

// The specification requires that PerformanceEntry instances are sorted
// according to startTime. Unfortunately, they are not necessarily created
// in that same order, and can be reported to the JS layer in any order,
// which means we need to keep the list sorted as we insert.
function getInsertLocation(list, entryStartTime) {
  let start = 0;
  let end = list.length;
  while (start < end) {
    const pivot = (end + start) >>> 1;
    if (list[pivot].startTime === entryStartTime)
      return pivot;
    if (list[pivot].startTime < entryStartTime)
      start = pivot + 1;
    else
      end = pivot;
  }
  return start;
}

function sortedInsert(list, entry) {
  const entryStartTime = entry.startTime;
  if (list.length === 0 ||
      (list[list.length - 1].startTime < entryStartTime)) {
    ArrayPrototypePush(list, entry);
    return;
  }
  if (list[0] && (list[0].startTime > entryStartTime)) {
    ArrayPrototypeUnshift(list, entry);
    return;
  }
  const location = getInsertLocation(list, entryStartTime);
  ArrayPrototypeSplice(list, location, 0, entry);
}

class ELDHistogram extends Histogram {
  constructor(i) {
    if (!(i instanceof _ELDHistogram)) {
      // eslint-disable-next-line no-restricted-syntax
      throw new TypeError('illegal constructor');
    }
    super(i);
    this[kEnabled] = false;
  }
  enable() {
    if (this[kEnabled]) return false;
    this[kEnabled] = true;
    this[kHandle].start();
    return true;
  }
  disable() {
    if (!this[kEnabled]) return false;
    this[kEnabled] = false;
    this[kHandle].stop();
    return true;
  }
}

function monitorEventLoopDelay(options = {}) {
  if (typeof options !== 'object' || options === null) {
    throw new ERR_INVALID_ARG_TYPE('options', 'Object', options);
  }
  const { resolution = 10 } = options;
  if (typeof resolution !== 'number') {
    throw new ERR_INVALID_ARG_TYPE('options.resolution',
                                   'number', resolution);
  }
  if (resolution <= 0 || !NumberIsSafeInteger(resolution)) {
    throw new ERR_INVALID_OPT_VALUE.RangeError('resolution', resolution);
  }
  return new ELDHistogram(new _ELDHistogram(resolution));
}
=======
  createHistogram,
} = require('internal/histogram');

const monitorEventLoopDelay = require('internal/perf/event_loop_delay');
>>>>>>> a8a80be5

module.exports = {
  Performance,
  PerformanceEntry,
  PerformanceMark,
  PerformanceMeasure,
  PerformanceObserver,
<<<<<<< HEAD
  monitorEventLoopDelay,
  createHistogram,
=======
  PerformanceObserverEntryList,
  PerformanceResourceTiming,
  monitorEventLoopDelay,
  createHistogram,
  performance,
>>>>>>> a8a80be5
};

ObjectDefineProperty(module.exports, 'constants', {
  __proto__: null,
  configurable: false,
  enumerable: true,
  value: constants,
});<|MERGE_RESOLUTION|>--- conflicted
+++ resolved
@@ -1,26 +1,7 @@
 'use strict';
 
 const {
-<<<<<<< HEAD
-  ArrayIsArray,
-  ArrayPrototypeFilter,
-  ArrayPrototypeForEach,
-  ArrayPrototypeIncludes,
-  ArrayPrototypeMap,
-  ArrayPrototypePush,
-  ArrayPrototypeSplice,
-  ArrayPrototypeUnshift,
-  Boolean,
-  NumberIsSafeInteger,
-  ObjectDefineProperties,
   ObjectDefineProperty,
-  ObjectKeys,
-  SafeSet,
-  Symbol,
-  TypeError,
-=======
-  ObjectDefineProperty,
->>>>>>> a8a80be5
 } = primordials;
 
 const {
@@ -43,621 +24,10 @@
 } = require('internal/perf/performance');
 
 const {
-<<<<<<< HEAD
-  Histogram,
-  createHistogram,
-  kHandle,
-} = require('internal/histogram');
-
-const { setImmediate } = require('timers');
-const kCallback = Symbol('callback');
-const kTypes = Symbol('types');
-const kEntries = Symbol('entries');
-const kBuffer = Symbol('buffer');
-const kBuffering = Symbol('buffering');
-const kQueued = Symbol('queued');
-const kTimerified = Symbol('timerified');
-const kInsertEntry = Symbol('insert-entry');
-const kGetEntries = Symbol('get-entries');
-const kIndex = Symbol('index');
-const kMarks = Symbol('marks');
-const kEnabled = Symbol('kEnabled');
-
-const observers = {};
-const observerableTypes = [
-  'node',
-  'mark',
-  'measure',
-  'gc',
-  'function',
-  'http2',
-  'http',
-];
-
-const IDX_STREAM_STATS_ID = 0;
-const IDX_STREAM_STATS_TIMETOFIRSTBYTE = 1;
-const IDX_STREAM_STATS_TIMETOFIRSTHEADER = 2;
-const IDX_STREAM_STATS_TIMETOFIRSTBYTESENT = 3;
-const IDX_STREAM_STATS_SENTBYTES = 4;
-const IDX_STREAM_STATS_RECEIVEDBYTES = 5;
-
-const IDX_SESSION_STATS_TYPE = 0;
-const IDX_SESSION_STATS_PINGRTT = 1;
-const IDX_SESSION_STATS_FRAMESRECEIVED = 2;
-const IDX_SESSION_STATS_FRAMESSENT = 3;
-const IDX_SESSION_STATS_STREAMCOUNT = 4;
-const IDX_SESSION_STATS_STREAMAVERAGEDURATION = 5;
-const IDX_SESSION_STATS_DATA_SENT = 6;
-const IDX_SESSION_STATS_DATA_RECEIVED = 7;
-const IDX_SESSION_STATS_MAX_CONCURRENT_STREAMS = 8;
-
-let http2;
-let sessionStats;
-let streamStats;
-
-function collectHttp2Stats(entry) {
-  if (http2 === undefined) http2 = internalBinding('http2');
-  switch (entry.name) {
-    case 'Http2Stream':
-      if (streamStats === undefined)
-        streamStats = http2.streamStats;
-      entry.id =
-        streamStats[IDX_STREAM_STATS_ID] >>> 0;
-      entry.timeToFirstByte =
-        streamStats[IDX_STREAM_STATS_TIMETOFIRSTBYTE];
-      entry.timeToFirstHeader =
-        streamStats[IDX_STREAM_STATS_TIMETOFIRSTHEADER];
-      entry.timeToFirstByteSent =
-        streamStats[IDX_STREAM_STATS_TIMETOFIRSTBYTESENT];
-      entry.bytesWritten =
-        streamStats[IDX_STREAM_STATS_SENTBYTES];
-      entry.bytesRead =
-        streamStats[IDX_STREAM_STATS_RECEIVEDBYTES];
-      break;
-    case 'Http2Session':
-      if (sessionStats === undefined)
-        sessionStats = http2.sessionStats;
-      entry.type =
-        sessionStats[IDX_SESSION_STATS_TYPE] >>> 0 === 0 ? 'server' : 'client';
-      entry.pingRTT =
-        sessionStats[IDX_SESSION_STATS_PINGRTT];
-      entry.framesReceived =
-        sessionStats[IDX_SESSION_STATS_FRAMESRECEIVED];
-      entry.framesSent =
-        sessionStats[IDX_SESSION_STATS_FRAMESSENT];
-      entry.streamCount =
-        sessionStats[IDX_SESSION_STATS_STREAMCOUNT];
-      entry.streamAverageDuration =
-        sessionStats[IDX_SESSION_STATS_STREAMAVERAGEDURATION];
-      entry.bytesWritten =
-        sessionStats[IDX_SESSION_STATS_DATA_SENT];
-      entry.bytesRead =
-        sessionStats[IDX_SESSION_STATS_DATA_RECEIVED];
-      entry.maxConcurrentStreams =
-        sessionStats[IDX_SESSION_STATS_MAX_CONCURRENT_STREAMS];
-      break;
-  }
-}
-
-function now() {
-  const hr = process.hrtime();
-  return hr[0] * 1000 + hr[1] / 1e6;
-}
-
-function getMilestoneTimestamp(milestoneIdx) {
-  const ns = milestones[milestoneIdx];
-  if (ns === -1)
-    return ns;
-  return ns / 1e6 - timeOrigin;
-}
-
-class PerformanceNodeTiming extends PerformanceEntry {
-  constructor() {
-    super();
-
-    ObjectDefineProperties(this, {
-      name: {
-        enumerable: true,
-        configurable: true,
-        value: 'node'
-      },
-
-      entryType: {
-        enumerable: true,
-        configurable: true,
-        value: 'node'
-      },
-
-      startTime: {
-        enumerable: true,
-        configurable: true,
-        value: 0
-      },
-
-      duration: {
-        enumerable: true,
-        configurable: true,
-        get() {
-          return now() - timeOrigin;
-        }
-      },
-
-      nodeStart: {
-        enumerable: true,
-        configurable: true,
-        get() {
-          return getMilestoneTimestamp(NODE_PERFORMANCE_MILESTONE_NODE_START);
-        }
-      },
-
-      v8Start: {
-        enumerable: true,
-        configurable: true,
-        get() {
-          return getMilestoneTimestamp(NODE_PERFORMANCE_MILESTONE_V8_START);
-        }
-      },
-
-      environment: {
-        enumerable: true,
-        configurable: true,
-        get() {
-          return getMilestoneTimestamp(NODE_PERFORMANCE_MILESTONE_ENVIRONMENT);
-        }
-      },
-
-      loopStart: {
-        enumerable: true,
-        configurable: true,
-        get() {
-          return getMilestoneTimestamp(NODE_PERFORMANCE_MILESTONE_LOOP_START);
-        }
-      },
-
-      loopExit: {
-        enumerable: true,
-        configurable: true,
-        get() {
-          return getMilestoneTimestamp(NODE_PERFORMANCE_MILESTONE_LOOP_EXIT);
-        }
-      },
-
-      bootstrapComplete: {
-        enumerable: true,
-        configurable: true,
-        get() {
-          return getMilestoneTimestamp(
-            NODE_PERFORMANCE_MILESTONE_BOOTSTRAP_COMPLETE);
-        }
-      },
-
-      idleTime: {
-        enumerable: true,
-        configurable: true,
-        get() {
-          return loopIdleTime();
-        }
-      }
-    });
-  }
-  [kInspect]() {
-    return {
-      name: 'node',
-      entryType: 'node',
-      startTime: this.startTime,
-      duration: this.duration,
-      nodeStart: this.nodeStart,
-      v8Start: this.v8Start,
-      bootstrapComplete: this.bootstrapComplete,
-      environment: this.environment,
-      loopStart: this.loopStart,
-      loopExit: this.loopExit
-    };
-  }
-}
-
-const nodeTiming = new PerformanceNodeTiming();
-
-// Maintains a list of entries as a linked list stored in insertion order.
-class PerformanceObserverEntryList {
-  constructor() {
-    ObjectDefineProperties(this, {
-      [kEntries]: {
-        writable: true,
-        enumerable: false,
-        value: {}
-      }
-    });
-    L.init(this[kEntries]);
-  }
-
-  [kInsertEntry](entry) {
-    const item = { entry };
-    L.append(this[kEntries], item);
-  }
-
-  [kGetEntries](name, type) {
-    const ret = [];
-    const list = this[kEntries];
-    if (!L.isEmpty(list)) {
-      let item = L.peek(list);
-      while (item && item !== list) {
-        const entry = item.entry;
-        if ((name && entry.name !== name) ||
-            (type && entry.entryType !== type)) {
-          item = item._idlePrev;
-          continue;
-        }
-        sortedInsert(ret, entry);
-        item = item._idlePrev;
-      }
-    }
-    return ret;
-  }
-
-  // While the items are stored in insertion order, getEntries() is
-  // required to return items sorted by startTime.
-  getEntries() {
-    return this[kGetEntries]();
-  }
-
-  getEntriesByType(type) {
-    return this[kGetEntries](undefined, `${type}`);
-  }
-
-  getEntriesByName(name, type) {
-    return this[kGetEntries](`${name}`, type !== undefined ? `${type}` : type);
-  }
-}
-
-class PerformanceObserver extends AsyncResource {
-  constructor(callback) {
-    if (typeof callback !== 'function') {
-      throw new ERR_INVALID_CALLBACK(callback);
-    }
-    super('PerformanceObserver');
-    ObjectDefineProperties(this, {
-      [kTypes]: {
-        enumerable: false,
-        writable: true,
-        value: {}
-      },
-      [kCallback]: {
-        enumerable: false,
-        writable: true,
-        value: callback
-      },
-      [kBuffer]: {
-        enumerable: false,
-        writable: true,
-        value: new PerformanceObserverEntryList()
-      },
-      [kBuffering]: {
-        enumerable: false,
-        writable: true,
-        value: false
-      },
-      [kQueued]: {
-        enumerable: false,
-        writable: true,
-        value: false
-      }
-    });
-  }
-
-  disconnect() {
-    const observerCountsGC = observerCounts[NODE_PERFORMANCE_ENTRY_TYPE_GC];
-    const types = this[kTypes];
-    ArrayPrototypeForEach(ObjectKeys(types), (key) => {
-      const item = types[key];
-      if (item) {
-        L.remove(item);
-        observerCounts[key]--;
-      }
-    });
-    this[kTypes] = {};
-    if (observerCountsGC === 1 &&
-      observerCounts[NODE_PERFORMANCE_ENTRY_TYPE_GC] === 0) {
-      removeGarbageCollectionTracking();
-    }
-  }
-
-  observe(options) {
-    if (typeof options !== 'object' || options === null) {
-      throw new ERR_INVALID_ARG_TYPE('options', 'Object', options);
-    }
-    const { entryTypes } = options;
-    if (!ArrayIsArray(entryTypes)) {
-      throw new ERR_INVALID_OPT_VALUE('entryTypes', entryTypes);
-    }
-    const filteredEntryTypes =
-      ArrayPrototypeMap(ArrayPrototypeFilter(entryTypes, filterTypes),
-                        mapTypes);
-    if (filteredEntryTypes.length === 0) {
-      throw new ERR_VALID_PERFORMANCE_ENTRY_TYPE();
-    }
-    this.disconnect();
-    const observerCountsGC = observerCounts[NODE_PERFORMANCE_ENTRY_TYPE_GC];
-    this[kBuffer][kEntries] = [];
-    L.init(this[kBuffer][kEntries]);
-    this[kBuffering] = Boolean(options.buffered);
-    ArrayPrototypeForEach(filteredEntryTypes, (entryType) => {
-      const list = getObserversList(entryType);
-      if (this[kTypes][entryType]) return;
-      const item = { obs: this };
-      this[kTypes][entryType] = item;
-      L.append(list, item);
-      observerCounts[entryType]++;
-    });
-    if (observerCountsGC === 0 &&
-      observerCounts[NODE_PERFORMANCE_ENTRY_TYPE_GC] === 1) {
-      installGarbageCollectionTracking();
-    }
-  }
-}
-
-class Performance {
-  constructor() {
-    this[kIndex] = {
-      [kMarks]: new SafeSet()
-    };
-  }
-
-  get nodeTiming() {
-    return nodeTiming;
-  }
-
-  get timeOrigin() {
-    return timeOriginTimestamp;
-  }
-
-  now() {
-    return now() - timeOrigin;
-  }
-
-  mark(name) {
-    name = `${name}`;
-    _mark(name);
-    this[kIndex][kMarks].add(name);
-  }
-
-  measure(name, startMark, endMark) {
-    name = `${name}`;
-    const marks = this[kIndex][kMarks];
-    if (arguments.length >= 3) {
-      if (!marks.has(endMark) && !(endMark in nodeTiming))
-        throw new ERR_INVALID_PERFORMANCE_MARK(endMark);
-      else
-        endMark = `${endMark}`;
-    }
-    startMark = startMark !== undefined ? `${startMark}` : '';
-    _measure(name, startMark, endMark);
-  }
-
-  clearMarks(name) {
-    if (name !== undefined) {
-      name = `${name}`;
-      this[kIndex][kMarks].delete(name);
-      _clearMark(name);
-    } else {
-      this[kIndex][kMarks].clear();
-      _clearMark();
-    }
-  }
-
-  timerify(fn) {
-    if (typeof fn !== 'function') {
-      throw new ERR_INVALID_ARG_TYPE('fn', 'Function', fn);
-    }
-    if (fn[kTimerified])
-      return fn[kTimerified];
-    const ret = timerify(fn, fn.length);
-    ObjectDefineProperty(fn, kTimerified, {
-      enumerable: false,
-      configurable: true,
-      writable: false,
-      value: ret
-    });
-    ObjectDefineProperties(ret, {
-      [kTimerified]: {
-        enumerable: false,
-        configurable: true,
-        writable: false,
-        value: ret
-      },
-      name: {
-        enumerable: false,
-        configurable: true,
-        writable: false,
-        value: `timerified ${fn.name}`
-      }
-    });
-    return ret;
-  }
-
-  eventLoopUtilization(util1, util2) {
-    const ls = nodeTiming.loopStart;
-
-    if (ls <= 0) {
-      return { idle: 0, active: 0, utilization: 0 };
-    }
-
-    if (util2) {
-      const idle = util1.idle - util2.idle;
-      const active = util1.active - util2.active;
-      return { idle, active, utilization: active / (idle + active) };
-    }
-
-    const idle = nodeTiming.idleTime;
-    const active = performance.now() - ls - idle;
-
-    if (!util1) {
-      return { idle, active, utilization: active / (idle + active) };
-    }
-
-    const idle_delta = idle - util1.idle;
-    const active_delta = active - util1.active;
-    const utilization = active_delta / (idle_delta + active_delta);
-    return { idle: idle_delta, active: active_delta, utilization };
-  }
-
-  [kInspect]() {
-    return {
-      nodeTiming: this.nodeTiming,
-      timeOrigin: this.timeOrigin,
-      idleTime: this.idleTime,
-    };
-  }
-}
-
-const performance = new Performance();
-
-function getObserversList(type) {
-  let list = observers[type];
-  if (list === undefined) {
-    list = observers[type] = {};
-    L.init(list);
-  }
-  return list;
-}
-
-function doNotify(observer) {
-  observer[kQueued] = false;
-  observer.runInAsyncScope(observer[kCallback],
-                           observer,
-                           observer[kBuffer],
-                           observer);
-  observer[kBuffer][kEntries] = [];
-  L.init(observer[kBuffer][kEntries]);
-}
-
-// Set up the callback used to receive PerformanceObserver notifications
-function observersCallback(entry) {
-  const type = mapTypes(entry.entryType);
-
-  if (type === NODE_PERFORMANCE_ENTRY_TYPE_HTTP2)
-    collectHttp2Stats(entry);
-
-  const list = getObserversList(type);
-
-  let current = L.peek(list);
-
-  while (current && current.obs) {
-    const observer = current.obs;
-    // First, add the item to the observers buffer
-    const buffer = observer[kBuffer];
-    buffer[kInsertEntry](entry);
-    // Second, check to see if we're buffering
-    if (observer[kBuffering]) {
-      // If we are, schedule a setImmediate call if one hasn't already
-      if (!observer[kQueued]) {
-        observer[kQueued] = true;
-        // Use setImmediate instead of nextTick to give more time
-        // for multiple entries to collect.
-        setImmediate(doNotify, observer);
-      }
-    } else {
-      // If not buffering, notify immediately
-      doNotify(observer);
-    }
-    current = current._idlePrev;
-  }
-}
-setupObservers(observersCallback);
-
-function filterTypes(i) {
-  return ArrayPrototypeIncludes(observerableTypes, `${i}`);
-}
-
-function mapTypes(i) {
-  switch (i) {
-    case 'node': return NODE_PERFORMANCE_ENTRY_TYPE_NODE;
-    case 'mark': return NODE_PERFORMANCE_ENTRY_TYPE_MARK;
-    case 'measure': return NODE_PERFORMANCE_ENTRY_TYPE_MEASURE;
-    case 'gc': return NODE_PERFORMANCE_ENTRY_TYPE_GC;
-    case 'function': return NODE_PERFORMANCE_ENTRY_TYPE_FUNCTION;
-    case 'http2': return NODE_PERFORMANCE_ENTRY_TYPE_HTTP2;
-    case 'http': return NODE_PERFORMANCE_ENTRY_TYPE_HTTP;
-  }
-}
-
-// The specification requires that PerformanceEntry instances are sorted
-// according to startTime. Unfortunately, they are not necessarily created
-// in that same order, and can be reported to the JS layer in any order,
-// which means we need to keep the list sorted as we insert.
-function getInsertLocation(list, entryStartTime) {
-  let start = 0;
-  let end = list.length;
-  while (start < end) {
-    const pivot = (end + start) >>> 1;
-    if (list[pivot].startTime === entryStartTime)
-      return pivot;
-    if (list[pivot].startTime < entryStartTime)
-      start = pivot + 1;
-    else
-      end = pivot;
-  }
-  return start;
-}
-
-function sortedInsert(list, entry) {
-  const entryStartTime = entry.startTime;
-  if (list.length === 0 ||
-      (list[list.length - 1].startTime < entryStartTime)) {
-    ArrayPrototypePush(list, entry);
-    return;
-  }
-  if (list[0] && (list[0].startTime > entryStartTime)) {
-    ArrayPrototypeUnshift(list, entry);
-    return;
-  }
-  const location = getInsertLocation(list, entryStartTime);
-  ArrayPrototypeSplice(list, location, 0, entry);
-}
-
-class ELDHistogram extends Histogram {
-  constructor(i) {
-    if (!(i instanceof _ELDHistogram)) {
-      // eslint-disable-next-line no-restricted-syntax
-      throw new TypeError('illegal constructor');
-    }
-    super(i);
-    this[kEnabled] = false;
-  }
-  enable() {
-    if (this[kEnabled]) return false;
-    this[kEnabled] = true;
-    this[kHandle].start();
-    return true;
-  }
-  disable() {
-    if (!this[kEnabled]) return false;
-    this[kEnabled] = false;
-    this[kHandle].stop();
-    return true;
-  }
-}
-
-function monitorEventLoopDelay(options = {}) {
-  if (typeof options !== 'object' || options === null) {
-    throw new ERR_INVALID_ARG_TYPE('options', 'Object', options);
-  }
-  const { resolution = 10 } = options;
-  if (typeof resolution !== 'number') {
-    throw new ERR_INVALID_ARG_TYPE('options.resolution',
-                                   'number', resolution);
-  }
-  if (resolution <= 0 || !NumberIsSafeInteger(resolution)) {
-    throw new ERR_INVALID_OPT_VALUE.RangeError('resolution', resolution);
-  }
-  return new ELDHistogram(new _ELDHistogram(resolution));
-}
-=======
   createHistogram,
 } = require('internal/histogram');
 
 const monitorEventLoopDelay = require('internal/perf/event_loop_delay');
->>>>>>> a8a80be5
 
 module.exports = {
   Performance,
@@ -665,16 +35,11 @@
   PerformanceMark,
   PerformanceMeasure,
   PerformanceObserver,
-<<<<<<< HEAD
-  monitorEventLoopDelay,
-  createHistogram,
-=======
   PerformanceObserverEntryList,
   PerformanceResourceTiming,
   monitorEventLoopDelay,
   createHistogram,
   performance,
->>>>>>> a8a80be5
 };
 
 ObjectDefineProperty(module.exports, 'constants', {
