--- conflicted
+++ resolved
@@ -23,9 +23,6 @@
 
 const {
   ArrayIsArray,
-<<<<<<< HEAD
-  Date,
-=======
   ArrayPrototypeJoin,
   ArrayPrototypePop,
   Date,
@@ -34,7 +31,6 @@
   DatePrototypeGetMinutes,
   DatePrototypeGetMonth,
   DatePrototypeGetSeconds,
->>>>>>> a8a80be5
   Error,
   FunctionPrototypeBind,
   NumberIsSafeInteger,
@@ -237,10 +233,6 @@
  * during bootstrapping this function needs to be rewritten using some native
  * functions as prototype setup using normal JavaScript does not work as
  * expected during bootstrapping (see mirror.js in r114903).
-<<<<<<< HEAD
- *
-=======
->>>>>>> a8a80be5
  * @param {Function} ctor Constructor function which needs to inherit the
  *     prototype.
  * @param {Function} superCtor Constructor function to inherit prototype from.
@@ -397,10 +389,7 @@
   MIMEParams,
   parseArgs,
   promisify,
-<<<<<<< HEAD
-=======
   stripVTControlCharacters,
->>>>>>> a8a80be5
   toUSVString,
   TextDecoder,
   TextEncoder,
