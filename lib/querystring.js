// Copyright Joyent, Inc. and other Node contributors.
//
// Permission is hereby granted, free of charge, to any person obtaining a
// copy of this software and associated documentation files (the
// "Software"), to deal in the Software without restriction, including
// without limitation the rights to use, copy, modify, merge, publish,
// distribute, sublicense, and/or sell copies of the Software, and to permit
// persons to whom the Software is furnished to do so, subject to the
// following conditions:
//
// The above copyright notice and this permission notice shall be included
// in all copies or substantial portions of the Software.
//
// THE SOFTWARE IS PROVIDED "AS IS", WITHOUT WARRANTY OF ANY KIND, EXPRESS
// OR IMPLIED, INCLUDING BUT NOT LIMITED TO THE WARRANTIES OF
// MERCHANTABILITY, FITNESS FOR A PARTICULAR PURPOSE AND NONINFRINGEMENT. IN
// NO EVENT SHALL THE AUTHORS OR COPYRIGHT HOLDERS BE LIABLE FOR ANY CLAIM,
// DAMAGES OR OTHER LIABILITY, WHETHER IN AN ACTION OF CONTRACT, TORT OR
// OTHERWISE, ARISING FROM, OUT OF OR IN CONNECTION WITH THE SOFTWARE OR THE
// USE OR OTHER DEALINGS IN THE SOFTWARE.

// Query String Utilities

'use strict';

const {
  Array,
  ArrayIsArray,
  Int8Array,
  MathAbs,
  NumberIsFinite,
  ObjectCreate,
  ObjectKeys,
  String,
  StringPrototypeCharCodeAt,
  StringPrototypeSlice,
  decodeURIComponent,
} = primordials;

const { Buffer } = require('buffer');
const {
  encodeStr,
  hexTable,
  isHexTable,
} = require('internal/querystring');
const QueryString = module.exports = {
  unescapeBuffer,
  // `unescape()` is a JS global, so we need to use a different local name
  unescape: qsUnescape,

  // `escape()` is a JS global, so we need to use a different local name
  escape: qsEscape,

  stringify,
  encode: stringify,

  parse,
  decode: parse,
};

const unhexTable = new Int8Array([
  -1, -1, -1, -1, -1, -1, -1, -1, -1, -1, -1, -1, -1, -1, -1, -1, // 0 - 15
  -1, -1, -1, -1, -1, -1, -1, -1, -1, -1, -1, -1, -1, -1, -1, -1, // 16 - 31
  -1, -1, -1, -1, -1, -1, -1, -1, -1, -1, -1, -1, -1, -1, -1, -1, // 32 - 47
  +0, +1, +2, +3, +4, +5, +6, +7, +8, +9, -1, -1, -1, -1, -1, -1, // 48 - 63
  -1, 10, 11, 12, 13, 14, 15, -1, -1, -1, -1, -1, -1, -1, -1, -1, // 64 - 79
  -1, -1, -1, -1, -1, -1, -1, -1, -1, -1, -1, -1, -1, -1, -1, -1, // 80 - 95
  -1, 10, 11, 12, 13, 14, 15, -1, -1, -1, -1, -1, -1, -1, -1, -1, // 96 - 111
  -1, -1, -1, -1, -1, -1, -1, -1, -1, -1, -1, -1, -1, -1, -1, -1, // 112 - 127
  -1, -1, -1, -1, -1, -1, -1, -1, -1, -1, -1, -1, -1, -1, -1, -1, // 128 ...
  -1, -1, -1, -1, -1, -1, -1, -1, -1, -1, -1, -1, -1, -1, -1, -1,
  -1, -1, -1, -1, -1, -1, -1, -1, -1, -1, -1, -1, -1, -1, -1, -1,
  -1, -1, -1, -1, -1, -1, -1, -1, -1, -1, -1, -1, -1, -1, -1, -1,
  -1, -1, -1, -1, -1, -1, -1, -1, -1, -1, -1, -1, -1, -1, -1, -1,
  -1, -1, -1, -1, -1, -1, -1, -1, -1, -1, -1, -1, -1, -1, -1, -1,
  -1, -1, -1, -1, -1, -1, -1, -1, -1, -1, -1, -1, -1, -1, -1, -1,
  -1, -1, -1, -1, -1, -1, -1, -1, -1, -1, -1, -1, -1, -1, -1, -1,  // ... 255
]);
/**
 * A safe fast alternative to decodeURIComponent
 * @param {string} s
 * @param {boolean} decodeSpaces
 * @returns {string}
 */
function unescapeBuffer(s, decodeSpaces) {
  const out = Buffer.allocUnsafe(s.length);
  let index = 0;
  let outIndex = 0;
  let currentChar;
  let nextChar;
  let hexHigh;
  let hexLow;
  const maxLength = s.length - 2;
  // Flag to know if some hex chars have been decoded
  let hasHex = false;
  while (index < s.length) {
    currentChar = StringPrototypeCharCodeAt(s, index);
    if (currentChar === 43 /* '+' */ && decodeSpaces) {
      out[outIndex++] = 32; // ' '
      index++;
      continue;
    }
    if (currentChar === 37 /* '%' */ && index < maxLength) {
      currentChar = StringPrototypeCharCodeAt(s, ++index);
      hexHigh = unhexTable[currentChar];
      if (!(hexHigh >= 0)) {
        out[outIndex++] = 37; // '%'
        continue;
      } else {
        nextChar = StringPrototypeCharCodeAt(s, ++index);
        hexLow = unhexTable[nextChar];
        if (!(hexLow >= 0)) {
          out[outIndex++] = 37; // '%'
          index--;
        } else {
          hasHex = true;
          currentChar = hexHigh * 16 + hexLow;
        }
      }
    }
    out[outIndex++] = currentChar;
    index++;
  }
  return hasHex ? out.slice(0, outIndex) : out;
}

/**
 * @param {string} s
 * @param {boolean} decodeSpaces
 * @returns {string}
 */
function qsUnescape(s, decodeSpaces) {
  try {
    return decodeURIComponent(s);
  } catch {
    return QueryString.unescapeBuffer(s, decodeSpaces).toString();
  }
}


// These characters do not need escaping when generating query strings:
// ! - . _ ~
// ' ( ) *
// digits
// alpha (uppercase)
// alpha (lowercase)
const noEscape = new Int8Array([
  0, 0, 0, 0, 0, 0, 0, 0, 0, 0, 0, 0, 0, 0, 0, 0, // 0 - 15
  0, 0, 0, 0, 0, 0, 0, 0, 0, 0, 0, 0, 0, 0, 0, 0, // 16 - 31
  0, 1, 0, 0, 0, 0, 0, 1, 1, 1, 1, 0, 0, 1, 1, 0, // 32 - 47
  1, 1, 1, 1, 1, 1, 1, 1, 1, 1, 0, 0, 0, 0, 0, 0, // 48 - 63
  0, 1, 1, 1, 1, 1, 1, 1, 1, 1, 1, 1, 1, 1, 1, 1, // 64 - 79
  1, 1, 1, 1, 1, 1, 1, 1, 1, 1, 1, 0, 0, 0, 0, 1, // 80 - 95
  0, 1, 1, 1, 1, 1, 1, 1, 1, 1, 1, 1, 1, 1, 1, 1, // 96 - 111
  1, 1, 1, 1, 1, 1, 1, 1, 1, 1, 1, 0, 0, 0, 1, 0,  // 112 - 127
]);

/**
 * QueryString.escape() replaces encodeURIComponent()
 * @see https://www.ecma-international.org/ecma-262/5.1/#sec-15.1.3.4
 * @param {any} str
 * @returns {string}
 */
function qsEscape(str) {
  if (typeof str !== 'string') {
    if (typeof str === 'object')
      str = String(str);
    else
      str += '';
  }

  return encodeStr(str, noEscape, hexTable);
}

/**
 * @param {string | number | bigint | boolean | symbol | undefined | null} v
 * @returns {string}
 */
function stringifyPrimitive(v) {
  if (typeof v === 'string')
    return v;
  if (typeof v === 'number' && NumberIsFinite(v))
    return '' + v;
  if (typeof v === 'bigint')
    return '' + v;
  if (typeof v === 'boolean')
    return v ? 'true' : 'false';
  return '';
}

/**
 * @param {string | number | bigint | boolean} v
 * @param {(v: string) => string} encode
<<<<<<< HEAD
 * @returns
=======
 * @returns {string}
>>>>>>> a8a80be5
 */
function encodeStringified(v, encode) {
  if (typeof v === 'string')
    return (v.length ? encode(v) : '');
  if (typeof v === 'number' && NumberIsFinite(v)) {
    // Values >= 1e21 automatically switch to scientific notation which requires
    // escaping due to the inclusion of a '+' in the output
    return (MathAbs(v) < 1e21 ? '' + v : encode('' + v));
  }
  if (typeof v === 'bigint')
    return '' + v;
  if (typeof v === 'boolean')
    return v ? 'true' : 'false';
  return '';
}

/**
 * @param {string | number | boolean | null} v
 * @param {(v: string) => string} encode
 * @returns {string}
 */
function encodeStringifiedCustom(v, encode) {
  return encode(stringifyPrimitive(v));
}

/**
 * @param {Record<string, string | number | boolean
 * | ReadonlyArray<string | number | boolean> | null>} obj
 * @param {string} [sep]
 * @param {string} [eq]
 * @param {{ encodeURIComponent?: (v: string) => string }} [options]
 * @returns {string}
 */
function stringify(obj, sep, eq, options) {
  sep = sep || '&';
  eq = eq || '=';

  let encode = QueryString.escape;
  if (options && typeof options.encodeURIComponent === 'function') {
    encode = options.encodeURIComponent;
  }
  const convert =
    (encode === qsEscape ? encodeStringified : encodeStringifiedCustom);

  if (obj !== null && typeof obj === 'object') {
    const keys = ObjectKeys(obj);
    const len = keys.length;
    let fields = '';
    for (let i = 0; i < len; ++i) {
      const k = keys[i];
      const v = obj[k];
      let ks = convert(k, encode);
      ks += eq;

      if (ArrayIsArray(v)) {
        const vlen = v.length;
        if (vlen === 0) continue;
        if (fields)
          fields += sep;
        for (let j = 0; j < vlen; ++j) {
          if (j)
            fields += sep;
          fields += ks;
          fields += convert(v[j], encode);
        }
      } else {
        if (fields)
          fields += sep;
        fields += ks;
        fields += convert(v, encode);
      }
    }
    return fields;
  }
  return '';
}

/**
 * @param {string} str
 * @returns {number[]}
 */
function charCodes(str) {
  if (str.length === 0) return [];
  if (str.length === 1) return [StringPrototypeCharCodeAt(str, 0)];
  const ret = new Array(str.length);
  for (let i = 0; i < str.length; ++i)
    ret[i] = StringPrototypeCharCodeAt(str, i);
  return ret;
}
const defSepCodes = [38]; // &
const defEqCodes = [61]; // =

function addKeyVal(obj, key, value, keyEncoded, valEncoded, decode) {
  if (key.length > 0 && keyEncoded)
    key = decodeStr(key, decode);
  if (value.length > 0 && valEncoded)
    value = decodeStr(value, decode);

  if (obj[key] === undefined) {
    obj[key] = value;
  } else {
    const curValue = obj[key];
    // A simple Array-specific property check is enough here to
    // distinguish from a string value and is faster and still safe
    // since we are generating all of the values being assigned.
    if (curValue.pop)
      curValue[curValue.length] = value;
    else
      obj[key] = [curValue, value];
  }
}

/**
 * Parse a key/val string.
 * @param {string} qs
 * @param {string} sep
 * @param {string} eq
 * @param {{
 *   maxKeys?: number;
 *   decodeURIComponent?(v: string): string;
 *   }} [options]
 * @returns {Record<string, string | string[]>}
 */
function parse(qs, sep, eq, options) {
  const obj = ObjectCreate(null);

  if (typeof qs !== 'string' || qs.length === 0) {
    return obj;
  }

  const sepCodes = (!sep ? defSepCodes : charCodes(String(sep)));
  const eqCodes = (!eq ? defEqCodes : charCodes(String(eq)));
  const sepLen = sepCodes.length;
  const eqLen = eqCodes.length;

  let pairs = 1000;
  if (options && typeof options.maxKeys === 'number') {
    // -1 is used in place of a value like Infinity for meaning
    // "unlimited pairs" because of additional checks V8 (at least as of v5.4)
    // has to do when using variables that contain values like Infinity. Since
    // `pairs` is always decremented and checked explicitly for 0, -1 works
    // effectively the same as Infinity, while providing a significant
    // performance boost.
    pairs = (options.maxKeys > 0 ? options.maxKeys : -1);
  }

  let decode = QueryString.unescape;
  if (options && typeof options.decodeURIComponent === 'function') {
    decode = options.decodeURIComponent;
  }
  const customDecode = (decode !== qsUnescape);

  let lastPos = 0;
  let sepIdx = 0;
  let eqIdx = 0;
  let key = '';
  let value = '';
  let keyEncoded = customDecode;
  let valEncoded = customDecode;
  const plusChar = (customDecode ? '%20' : ' ');
  let encodeCheck = 0;
  for (let i = 0; i < qs.length; ++i) {
    const code = StringPrototypeCharCodeAt(qs, i);

    // Try matching key/value pair separator (e.g. '&')
    if (code === sepCodes[sepIdx]) {
      if (++sepIdx === sepLen) {
        // Key/value pair separator match!
        const end = i - sepIdx + 1;
        if (eqIdx < eqLen) {
          // We didn't find the (entire) key/value separator
          if (lastPos < end) {
            // Treat the substring as part of the key instead of the value
            key += StringPrototypeSlice(qs, lastPos, end);
          } else if (key.length === 0) {
            // We saw an empty substring between separators
            if (--pairs === 0)
              return obj;
            lastPos = i + 1;
            sepIdx = eqIdx = 0;
            continue;
          }
        } else if (lastPos < end) {
          value += StringPrototypeSlice(qs, lastPos, end);
        }

        addKeyVal(obj, key, value, keyEncoded, valEncoded, decode);

        if (--pairs === 0)
          return obj;
        keyEncoded = valEncoded = customDecode;
        key = value = '';
        encodeCheck = 0;
        lastPos = i + 1;
        sepIdx = eqIdx = 0;
      }
    } else {
      sepIdx = 0;
      // Try matching key/value separator (e.g. '=') if we haven't already
      if (eqIdx < eqLen) {
        if (code === eqCodes[eqIdx]) {
          if (++eqIdx === eqLen) {
            // Key/value separator match!
            const end = i - eqIdx + 1;
            if (lastPos < end)
              key += StringPrototypeSlice(qs, lastPos, end);
            encodeCheck = 0;
            lastPos = i + 1;
          }
          continue;
        } else {
          eqIdx = 0;
          if (!keyEncoded) {
            // Try to match an (valid) encoded byte once to minimize unnecessary
            // calls to string decoding functions
            if (code === 37/* % */) {
              encodeCheck = 1;
              continue;
            } else if (encodeCheck > 0) {
              if (isHexTable[code] === 1) {
                if (++encodeCheck === 3)
                  keyEncoded = true;
                continue;
              } else {
                encodeCheck = 0;
              }
            }
          }
        }
        if (code === 43/* + */) {
          if (lastPos < i)
            key += StringPrototypeSlice(qs, lastPos, i);
          key += plusChar;
          lastPos = i + 1;
          continue;
        }
      }
      if (code === 43/* + */) {
        if (lastPos < i)
          value += StringPrototypeSlice(qs, lastPos, i);
        value += plusChar;
        lastPos = i + 1;
      } else if (!valEncoded) {
        // Try to match an (valid) encoded byte (once) to minimize unnecessary
        // calls to string decoding functions
        if (code === 37/* % */) {
          encodeCheck = 1;
        } else if (encodeCheck > 0) {
          if (isHexTable[code] === 1) {
            if (++encodeCheck === 3)
              valEncoded = true;
          } else {
            encodeCheck = 0;
          }
        }
      }
    }
  }

  // Deal with any leftover key or value data
  if (lastPos < qs.length) {
    if (eqIdx < eqLen)
      key += StringPrototypeSlice(qs, lastPos);
    else if (sepIdx < sepLen)
      value += StringPrototypeSlice(qs, lastPos);
  } else if (eqIdx === 0 && key.length === 0) {
    // We ended on an empty substring
    return obj;
  }

  addKeyVal(obj, key, value, keyEncoded, valEncoded, decode);

  return obj;
}


/**
 * V8 does not optimize functions with try-catch blocks, so we isolate them here
 * to minimize the damage (Note: no longer true as of V8 5.4 -- but still will
 * not be inlined).
 * @param {string} s
 * @param {(v: string) => string} decoder
 * @returns {string}
 */
function decodeStr(s, decoder) {
  try {
    return decoder(s);
  } catch {
    return QueryString.unescape(s, true);
  }
}<|MERGE_RESOLUTION|>--- conflicted
+++ resolved
@@ -191,11 +191,7 @@
 /**
  * @param {string | number | bigint | boolean} v
  * @param {(v: string) => string} encode
-<<<<<<< HEAD
- * @returns
-=======
- * @returns {string}
->>>>>>> a8a80be5
+ * @returns {string}
  */
 function encodeStringified(v, encode) {
   if (typeof v === 'string')
