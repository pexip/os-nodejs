// Copyright Joyent, Inc. and other Node contributors.
//
// Permission is hereby granted, free of charge, to any person obtaining a
// copy of this software and associated documentation files (the
// "Software"), to deal in the Software without restriction, including
// without limitation the rights to use, copy, modify, merge, publish,
// distribute, sublicense, and/or sell copies of the Software, and to permit
// persons to whom the Software is furnished to do so, subject to the
// following conditions:
//
// The above copyright notice and this permission notice shall be included
// in all copies or substantial portions of the Software.
//
// THE SOFTWARE IS PROVIDED "AS IS", WITHOUT WARRANTY OF ANY KIND, EXPRESS
// OR IMPLIED, INCLUDING BUT NOT LIMITED TO THE WARRANTIES OF
// MERCHANTABILITY, FITNESS FOR A PARTICULAR PURPOSE AND NONINFRINGEMENT. IN
// NO EVENT SHALL THE AUTHORS OR COPYRIGHT HOLDERS BE LIABLE FOR ANY CLAIM,
// DAMAGES OR OTHER LIABILITY, WHETHER IN AN ACTION OF CONTRACT, TORT OR
// OTHERWISE, ARISING FROM, OUT OF OR IN CONNECTION WITH THE SOFTWARE OR THE
// USE OR OTHER DEALINGS IN THE SOFTWARE.

'use strict';

const {
  Array,
  ArrayIsArray,
  ArrayPrototypeJoin,
  MathFloor,
  NumberPrototypeToString,
  ObjectCreate,
  ObjectDefineProperty,
  ObjectKeys,
  ObjectValues,
  ObjectPrototypeHasOwnProperty,
  ObjectSetPrototypeOf,
  RegExpPrototypeExec,
  SafeSet,
  StringPrototypeToLowerCase,
  Symbol,
} = primordials;

const { getDefaultHighWaterMark } = require('internal/streams/state');
const assert = require('internal/assert');
const EE = require('events');
const Stream = require('stream');
const internalUtil = require('internal/util');
const { kOutHeaders, utcDate, kNeedDrain } = require('internal/http');
const { Buffer } = require('buffer');
const {
  _checkIsHttpToken: checkIsHttpToken,
  _checkInvalidHeaderChar: checkInvalidHeaderChar,
  chunkExpression: RE_TE_CHUNKED,
} = require('_http_common');
const {
  defaultTriggerAsyncIdScope,
  symbols: { async_id_symbol },
} = require('internal/async_hooks');
const {
  codes: {
    ERR_HTTP_CONTENT_LENGTH_MISMATCH,
    ERR_HTTP_HEADERS_SENT,
    ERR_HTTP_INVALID_HEADER_VALUE,
    ERR_HTTP_TRAILER_INVALID,
    ERR_HTTP_BODY_NOT_ALLOWED,
    ERR_INVALID_HTTP_TOKEN,
    ERR_INVALID_ARG_TYPE,
    ERR_INVALID_ARG_VALUE,
    ERR_INVALID_CHAR,
    ERR_METHOD_NOT_IMPLEMENTED,
    ERR_STREAM_CANNOT_PIPE,
    ERR_STREAM_ALREADY_FINISHED,
    ERR_STREAM_WRITE_AFTER_END,
    ERR_STREAM_NULL_VALUES,
    ERR_STREAM_DESTROYED,
  },
  hideStackFrames,
} = require('internal/errors');
const { validateString } = require('internal/validators');
const { isUint8Array } = require('internal/util/types');

let debug = require('internal/util/debuglog').debuglog('http', (fn) => {
  debug = fn;
});

const kCorked = Symbol('corked');
const kUniqueHeaders = Symbol('kUniqueHeaders');
const kBytesWritten = Symbol('kBytesWritten');
const kErrored = Symbol('errored');
const kHighWaterMark = Symbol('kHighWaterMark');
const kRejectNonStandardBodyWrites = Symbol('kRejectNonStandardBodyWrites');

const nop = () => {};

const RE_CONN_CLOSE = /(?:^|\W)close(?:$|\W)/i;

// isCookieField performs a case-insensitive comparison of a provided string
// against the word "cookie." As of V8 6.6 this is faster than handrolling or
// using a case-insensitive RegExp.
function isCookieField(s) {
  return s.length === 6 && StringPrototypeToLowerCase(s) === 'cookie';
}

function isContentDispositionField(s) {
  return s.length === 19 && StringPrototypeToLowerCase(s) === 'content-disposition';
}

function OutgoingMessage(options) {
  Stream.call(this);

  // Queue that holds all currently pending data, until the response will be
  // assigned to the socket (until it will its turn in the HTTP pipeline).
  this.outputData = [];

  // `outputSize` is an approximate measure of how much data is queued on this
  // response. `_onPendingData` will be invoked to update similar global
  // per-connection counter. That counter will be used to pause/unpause the
  // TCP socket and HTTP Parser and thus handle the backpressure.
  this.outputSize = 0;

  this.writable = true;
  this.destroyed = false;

  this._last = false;
  this.chunkedEncoding = false;
  this.shouldKeepAlive = true;
  this.maxRequestsOnConnectionReached = false;
  this._defaultKeepAlive = true;
  this.useChunkedEncodingByDefault = true;
  this.sendDate = false;
  this._removedConnection = false;
  this._removedContLen = false;
  this._removedTE = false;

  this.strictContentLength = false;
  this[kBytesWritten] = 0;
  this._contentLength = null;
  this._hasBody = true;
  this._trailer = '';
  this[kNeedDrain] = false;

  this.finished = false;
  this._headerSent = false;
  this[kCorked] = 0;
  this._closed = false;

  this.socket = null;
  this._header = null;
  this[kOutHeaders] = null;

  this._keepAliveTimeout = 0;

  this._onPendingData = nop;

  this[kErrored] = null;
  this[kHighWaterMark] = options?.highWaterMark ?? getDefaultHighWaterMark();
  this[kRejectNonStandardBodyWrites] = options?.rejectNonStandardBodyWrites ?? false;
}
ObjectSetPrototypeOf(OutgoingMessage.prototype, Stream.prototype);
ObjectSetPrototypeOf(OutgoingMessage, Stream);

ObjectDefineProperty(OutgoingMessage.prototype, 'errored', {
  __proto__: null,
  get() {
    return this[kErrored];
  },
});

ObjectDefineProperty(OutgoingMessage.prototype, 'closed', {
  __proto__: null,
  get() {
    return this._closed;
  },
});

ObjectDefineProperty(OutgoingMessage.prototype, 'writableFinished', {
  __proto__: null,
  get() {
    return (
      this.finished &&
      this.outputSize === 0 &&
      (!this.socket || this.socket.writableLength === 0)
    );
  },
});

ObjectDefineProperty(OutgoingMessage.prototype, 'writableObjectMode', {
  __proto__: null,
  get() {
    return false;
  },
});

ObjectDefineProperty(OutgoingMessage.prototype, 'writableLength', {
  __proto__: null,
  get() {
    return this.outputSize + (this.socket ? this.socket.writableLength : 0);
  },
});

ObjectDefineProperty(OutgoingMessage.prototype, 'writableHighWaterMark', {
  __proto__: null,
  get() {
    return this.socket ? this.socket.writableHighWaterMark : this[kHighWaterMark];
  },
});

ObjectDefineProperty(OutgoingMessage.prototype, 'writableCorked', {
  __proto__: null,
  get() {
    const corked = this.socket ? this.socket.writableCorked : 0;
    return corked + this[kCorked];
  },
});

ObjectDefineProperty(OutgoingMessage.prototype, '_headers', {
  __proto__: null,
  get: internalUtil.deprecate(function() {
    return this.getHeaders();
  }, 'OutgoingMessage.prototype._headers is deprecated', 'DEP0066'),
  set: internalUtil.deprecate(function(val) {
    if (val == null) {
      this[kOutHeaders] = null;
    } else if (typeof val === 'object') {
      const headers = this[kOutHeaders] = ObjectCreate(null);
      const keys = ObjectKeys(val);
      // Retain for(;;) loop for performance reasons
      // Refs: https://github.com/nodejs/node/pull/30958
      for (let i = 0; i < keys.length; ++i) {
        const name = keys[i];
        headers[StringPrototypeToLowerCase(name)] = [name, val[name]];
      }
    }
  }, 'OutgoingMessage.prototype._headers is deprecated', 'DEP0066'),
});

ObjectDefineProperty(OutgoingMessage.prototype, 'connection', {
  __proto__: null,
  get: function() {
    return this.socket;
  },
  set: function(val) {
    this.socket = val;
  },
});

ObjectDefineProperty(OutgoingMessage.prototype, '_headerNames', {
  __proto__: null,
  get: internalUtil.deprecate(function() {
    const headers = this[kOutHeaders];
    if (headers !== null) {
      const out = ObjectCreate(null);
      const keys = ObjectKeys(headers);
      // Retain for(;;) loop for performance reasons
      // Refs: https://github.com/nodejs/node/pull/30958
      for (let i = 0; i < keys.length; ++i) {
        const key = keys[i];
        const val = headers[key][0];
        out[key] = val;
      }
      return out;
    }
    return null;
  }, 'OutgoingMessage.prototype._headerNames is deprecated', 'DEP0066'),
  set: internalUtil.deprecate(function(val) {
    if (typeof val === 'object' && val !== null) {
      const headers = this[kOutHeaders];
      if (!headers)
        return;
      const keys = ObjectKeys(val);
      // Retain for(;;) loop for performance reasons
      // Refs: https://github.com/nodejs/node/pull/30958
      for (let i = 0; i < keys.length; ++i) {
        const header = headers[keys[i]];
        if (header)
          header[0] = val[keys[i]];
      }
    }
  }, 'OutgoingMessage.prototype._headerNames is deprecated', 'DEP0066'),
});


OutgoingMessage.prototype._renderHeaders = function _renderHeaders() {
  if (this._header) {
    throw new ERR_HTTP_HEADERS_SENT('render');
  }

  const headersMap = this[kOutHeaders];
  const headers = {};

  if (headersMap !== null) {
    const keys = ObjectKeys(headersMap);
    // Retain for(;;) loop for performance reasons
    // Refs: https://github.com/nodejs/node/pull/30958
    for (let i = 0, l = keys.length; i < l; i++) {
      const key = keys[i];
      headers[headersMap[key][0]] = headersMap[key][1];
    }
  }
  return headers;
};

OutgoingMessage.prototype.cork = function() {
  if (this.socket) {
    this.socket.cork();
  } else {
    this[kCorked]++;
  }
};

OutgoingMessage.prototype.uncork = function() {
  if (this.socket) {
    this.socket.uncork();
  } else if (this[kCorked]) {
    this[kCorked]--;
  }
};

OutgoingMessage.prototype.setTimeout = function setTimeout(msecs, callback) {

  if (callback) {
    this.on('timeout', callback);
  }

  if (!this.socket) {
    this.once('socket', function socketSetTimeoutOnConnect(socket) {
      socket.setTimeout(msecs);
    });
  } else {
    this.socket.setTimeout(msecs);
  }
  return this;
};


// It's possible that the socket will be destroyed, and removed from
// any messages, before ever calling this.  In that case, just skip
// it, since something else is destroying this connection anyway.
OutgoingMessage.prototype.destroy = function destroy(error) {
  if (this.destroyed) {
    return this;
  }
  this.destroyed = true;

  this[kErrored] = error;

  if (this.socket) {
    this.socket.destroy(error);
  } else {
    this.once('socket', function socketDestroyOnConnect(socket) {
      socket.destroy(error);
    });
  }

  return this;
};


// This abstract either writing directly to the socket or buffering it.
OutgoingMessage.prototype._send = function _send(data, encoding, callback, byteLength) {
  // This is a shameful hack to get the headers and first body chunk onto
  // the same packet. Future versions of Node are going to take care of
  // this at a lower level and in a more general way.
  if (!this._headerSent && this._header !== null) {
    // `this._header` can be null if OutgoingMessage is used without a proper Socket
    // See: /test/parallel/test-http-outgoing-message-inheritance.js
    if (typeof data === 'string' &&
        (encoding === 'utf8' || encoding === 'latin1' || !encoding)) {
      data = this._header + data;
    } else {
      const header = this._header;
      this.outputData.unshift({
        data: header,
        encoding: 'latin1',
        callback: null,
      });
      this.outputSize += header.length;
      this._onPendingData(header.length);
    }
    this._headerSent = true;
  }
  return this._writeRaw(data, encoding, callback, byteLength);
};

OutgoingMessage.prototype._writeRaw = _writeRaw;
function _writeRaw(data, encoding, callback, size) {
  const conn = this.socket;
  if (conn && conn.destroyed) {
    // The socket was destroyed. If we're still trying to write to it,
    // then we haven't gotten the 'close' event yet.
    return false;
  }

  if (typeof encoding === 'function') {
    callback = encoding;
    encoding = null;
  }

  if (conn && conn._httpMessage === this && conn.writable) {
    // There might be pending data in the this.output buffer.
    if (this.outputData.length) {
      this._flushOutput(conn);
    }
    // Directly write to socket.
    return conn.write(data, encoding, callback);
  }
  // Buffer, as long as we're not destroyed.
  this.outputData.push({ data, encoding, callback });
  this.outputSize += data.length;
  this._onPendingData(data.length);
  return this.outputSize < this[kHighWaterMark];
}


OutgoingMessage.prototype._storeHeader = _storeHeader;
function _storeHeader(firstLine, headers) {
  // firstLine in the case of request is: 'GET /index.html HTTP/1.1\r\n'
  // in the case of response it is: 'HTTP/1.1 200 OK\r\n'
  const state = {
    connection: false,
    contLen: false,
    te: false,
    date: false,
    expect: false,
    trailer: false,
    header: firstLine,
  };

  if (headers) {
    if (headers === this[kOutHeaders]) {
      for (const key in headers) {
        const entry = headers[key];
        processHeader(this, state, entry[0], entry[1], false);
      }
    } else if (ArrayIsArray(headers)) {
      if (headers.length && ArrayIsArray(headers[0])) {
        for (let i = 0; i < headers.length; i++) {
          const entry = headers[i];
          processHeader(this, state, entry[0], entry[1], true);
        }
      } else {
        if (headers.length % 2 !== 0) {
          throw new ERR_INVALID_ARG_VALUE('headers', headers);
        }

        for (let n = 0; n < headers.length; n += 2) {
          processHeader(this, state, headers[n + 0], headers[n + 1], true);
        }
      }
    } else {
      for (const key in headers) {
        if (ObjectPrototypeHasOwnProperty(headers, key)) {
          processHeader(this, state, key, headers[key], true);
        }
      }
    }
  }

  let { header } = state;

  // Date header
  if (this.sendDate && !state.date) {
    header += 'Date: ' + utcDate() + '\r\n';
  }

  // Force the connection to close when the response is a 204 No Content or
  // a 304 Not Modified and the user has set a "Transfer-Encoding: chunked"
  // header.
  //
  // RFC 2616 mandates that 204 and 304 responses MUST NOT have a body but
  // node.js used to send out a zero chunk anyway to accommodate clients
  // that don't have special handling for those responses.
  //
  // It was pointed out that this might confuse reverse proxies to the point
  // of creating security liabilities, so suppress the zero chunk and force
  // the connection to close.
  if (this.chunkedEncoding && (this.statusCode === 204 ||
                               this.statusCode === 304)) {
    debug(this.statusCode + ' response should not use chunked encoding,' +
          ' closing connection.');
    this.chunkedEncoding = false;
    this.shouldKeepAlive = false;
  }

  // keep-alive logic
  if (this._removedConnection) {
    this._last = true;
    this.shouldKeepAlive = false;
  } else if (!state.connection) {
    const shouldSendKeepAlive = this.shouldKeepAlive &&
        (state.contLen || this.useChunkedEncodingByDefault || this.agent);
    if (shouldSendKeepAlive && this.maxRequestsOnConnectionReached) {
      header += 'Connection: close\r\n';
    } else if (shouldSendKeepAlive) {
      header += 'Connection: keep-alive\r\n';
      if (this._keepAliveTimeout && this._defaultKeepAlive) {
        const timeoutSeconds = MathFloor(this._keepAliveTimeout / 1000);
        let max = '';
        if (~~this._maxRequestsPerSocket > 0) {
          max = `, max=${this._maxRequestsPerSocket}`;
        }
        header += `Keep-Alive: timeout=${timeoutSeconds}${max}\r\n`;
      }
    } else {
      this._last = true;
      header += 'Connection: close\r\n';
    }
  }

  if (!state.contLen && !state.te) {
    if (!this._hasBody) {
      // Make sure we don't end the 0\r\n\r\n at the end of the message.
      this.chunkedEncoding = false;
    } else if (!this.useChunkedEncodingByDefault) {
      this._last = true;
    } else if (!state.trailer &&
               !this._removedContLen &&
               typeof this._contentLength === 'number') {
      header += 'Content-Length: ' + this._contentLength + '\r\n';
    } else if (!this._removedTE) {
      header += 'Transfer-Encoding: chunked\r\n';
      this.chunkedEncoding = true;
    } else {
      // We should only be able to get here if both Content-Length and
      // Transfer-Encoding are removed by the user.
      // See: test/parallel/test-http-remove-header-stays-removed.js
      debug('Both Content-Length and Transfer-Encoding are removed');
    }
  }

  // Test non-chunked message does not have trailer header set,
  // message will be terminated by the first empty line after the
  // header fields, regardless of the header fields present in the
  // message, and thus cannot contain a message body or 'trailers'.
  if (this.chunkedEncoding !== true && state.trailer) {
    throw new ERR_HTTP_TRAILER_INVALID();
  }

  this._header = header + '\r\n';
  this._headerSent = false;

  // Wait until the first body chunk, or close(), is sent to flush,
  // UNLESS we're sending Expect: 100-continue.
  if (state.expect) this._send('');
}

function processHeader(self, state, key, value, validate) {
  if (validate)
    validateHeaderName(key);

  // If key is content-disposition and there is content-length
  // encode the value in latin1
  // https://www.rfc-editor.org/rfc/rfc6266#section-4.3
  // Refs: https://github.com/nodejs/node/pull/46528
  if (isContentDispositionField(key) && self._contentLength) {
    value = Buffer.from(value, 'latin1');
  }

  if (ArrayIsArray(value)) {
    if (
      (value.length < 2 || !isCookieField(key)) &&
      (!self[kUniqueHeaders] || !self[kUniqueHeaders].has(StringPrototypeToLowerCase(key)))
    ) {
      // Retain for(;;) loop for performance reasons
      // Refs: https://github.com/nodejs/node/pull/30958
      for (let i = 0; i < value.length; i++)
        storeHeader(self, state, key, value[i], validate);
      return;
    }
    value = ArrayPrototypeJoin(value, '; ');
  }
  storeHeader(self, state, key, value, validate);
}

function storeHeader(self, state, key, value, validate) {
  if (validate)
    validateHeaderValue(key, value);
  state.header += key + ': ' + value + '\r\n';
  matchHeader(self, state, key, value);
}

function matchHeader(self, state, field, value) {
  if (field.length < 4 || field.length > 17)
    return;
  field = StringPrototypeToLowerCase(field);
  switch (field) {
    case 'connection':
      state.connection = true;
      self._removedConnection = false;
      if (RegExpPrototypeExec(RE_CONN_CLOSE, value) !== null)
        self._last = true;
      else
        self.shouldKeepAlive = true;
      break;
    case 'transfer-encoding':
      state.te = true;
      self._removedTE = false;
      if (RegExpPrototypeExec(RE_TE_CHUNKED, value) !== null)
        self.chunkedEncoding = true;
      break;
    case 'content-length':
      state.contLen = true;
      self._contentLength = value;
      self._removedContLen = false;
      break;
    case 'date':
    case 'expect':
    case 'trailer':
      state[field] = true;
      break;
    case 'keep-alive':
      self._defaultKeepAlive = false;
      break;
  }
}

const validateHeaderName = hideStackFrames((name, label) => {
  if (typeof name !== 'string' || !name || !checkIsHttpToken(name)) {
    throw new ERR_INVALID_HTTP_TOKEN(label || 'Header name', name);
  }
});

const validateHeaderValue = hideStackFrames((name, value) => {
  if (value === undefined) {
    throw new ERR_HTTP_INVALID_HEADER_VALUE(value, name);
  }
  if (checkInvalidHeaderChar(value)) {
    debug('Header "%s" contains invalid characters', name);
    throw new ERR_INVALID_CHAR('header content', name);
  }
});

function parseUniqueHeadersOption(headers) {
  if (!ArrayIsArray(headers)) {
    return null;
  }

  const unique = new SafeSet();
  const l = headers.length;
  for (let i = 0; i < l; i++) {
    unique.add(StringPrototypeToLowerCase(headers[i]));
  }

  return unique;
}

OutgoingMessage.prototype.setHeader = function setHeader(name, value) {
  if (this._header) {
    throw new ERR_HTTP_HEADERS_SENT('set');
  }
  validateHeaderName(name);
  validateHeaderValue(name, value);

  let headers = this[kOutHeaders];
  if (headers === null)
    this[kOutHeaders] = headers = ObjectCreate(null);

<<<<<<< HEAD
  headers[name.toLowerCase()] = [name, value];
=======
  headers[StringPrototypeToLowerCase(name)] = [name, value];
  return this;
};

OutgoingMessage.prototype.setHeaders = function setHeaders(headers) {
  if (this._header) {
    throw new ERR_HTTP_HEADERS_SENT('set');
  }


  if (
    !headers ||
    ArrayIsArray(headers) ||
    typeof headers.keys !== 'function' ||
    typeof headers.get !== 'function'
  ) {
    throw new ERR_INVALID_ARG_TYPE('headers', ['Headers', 'Map'], headers);
  }

  for (const key of headers.keys()) {
    this.setHeader(key, headers.get(key));
  }

  return this;
};

OutgoingMessage.prototype.appendHeader = function appendHeader(name, value) {
  if (this._header) {
    throw new ERR_HTTP_HEADERS_SENT('append');
  }
  validateHeaderName(name);
  validateHeaderValue(name, value);

  const field = StringPrototypeToLowerCase(name);
  const headers = this[kOutHeaders];
  if (headers === null || !headers[field]) {
    return this.setHeader(name, value);
  }

  // Prepare the field for appending, if required
  if (!ArrayIsArray(headers[field][1])) {
    headers[field][1] = [headers[field][1]];
  }

  const existingValues = headers[field][1];
  if (ArrayIsArray(value)) {
    for (let i = 0, length = value.length; i < length; i++) {
      existingValues.push(value[i]);
    }
  } else {
    existingValues.push(value);
  }

>>>>>>> a8a80be5
  return this;
};


OutgoingMessage.prototype.getHeader = function getHeader(name) {
  validateString(name, 'name');

  const headers = this[kOutHeaders];
  if (headers === null)
    return;

  const entry = headers[StringPrototypeToLowerCase(name)];
  return entry && entry[1];
};


// Returns an array of the names of the current outgoing headers.
OutgoingMessage.prototype.getHeaderNames = function getHeaderNames() {
  return this[kOutHeaders] !== null ? ObjectKeys(this[kOutHeaders]) : [];
};


// Returns an array of the names of the current outgoing raw headers.
OutgoingMessage.prototype.getRawHeaderNames = function getRawHeaderNames() {
  const headersMap = this[kOutHeaders];
  if (headersMap === null) return [];

  const values = ObjectValues(headersMap);
  const headers = Array(values.length);
  // Retain for(;;) loop for performance reasons
  // Refs: https://github.com/nodejs/node/pull/30958
  for (let i = 0, l = values.length; i < l; i++) {
    headers[i] = values[i][0];
  }

  return headers;
};


// Returns a shallow copy of the current outgoing headers.
OutgoingMessage.prototype.getHeaders = function getHeaders() {
  const headers = this[kOutHeaders];
  const ret = ObjectCreate(null);
  if (headers) {
    const keys = ObjectKeys(headers);
    // Retain for(;;) loop for performance reasons
    // Refs: https://github.com/nodejs/node/pull/30958
    for (let i = 0; i < keys.length; ++i) {
      const key = keys[i];
      const val = headers[key][1];
      ret[key] = val;
    }
  }
  return ret;
};


OutgoingMessage.prototype.hasHeader = function hasHeader(name) {
  validateString(name, 'name');
  return this[kOutHeaders] !== null &&
    !!this[kOutHeaders][StringPrototypeToLowerCase(name)];
};


OutgoingMessage.prototype.removeHeader = function removeHeader(name) {
  validateString(name, 'name');

  if (this._header) {
    throw new ERR_HTTP_HEADERS_SENT('remove');
  }

  const key = StringPrototypeToLowerCase(name);

  switch (key) {
    case 'connection':
      this._removedConnection = true;
      break;
    case 'content-length':
      this._removedContLen = true;
      break;
    case 'transfer-encoding':
      this._removedTE = true;
      break;
    case 'date':
      this.sendDate = false;
      break;
  }

  if (this[kOutHeaders] !== null) {
    delete this[kOutHeaders][key];
  }
};


OutgoingMessage.prototype._implicitHeader = function _implicitHeader() {
  throw new ERR_METHOD_NOT_IMPLEMENTED('_implicitHeader()');
};

ObjectDefineProperty(OutgoingMessage.prototype, 'headersSent', {
  __proto__: null,
  configurable: true,
  enumerable: true,
  get: function() { return !!this._header; },
});

ObjectDefineProperty(OutgoingMessage.prototype, 'writableEnded', {
  __proto__: null,
  get: function() { return this.finished; },
});

ObjectDefineProperty(OutgoingMessage.prototype, 'writableNeedDrain', {
<<<<<<< HEAD
  get: function() {
    return !this.destroyed && !this.finished && this[kNeedDrain];
  }
=======
  __proto__: null,
  get: function() {
    return !this.destroyed && !this.finished && this[kNeedDrain];
  },
>>>>>>> a8a80be5
});

const crlf_buf = Buffer.from('\r\n');
OutgoingMessage.prototype.write = function write(chunk, encoding, callback) {
  if (typeof encoding === 'function') {
    callback = encoding;
    encoding = null;
  }

  const ret = write_(this, chunk, encoding, callback, false);
  if (!ret)
    this[kNeedDrain] = true;
  return ret;
};

function onError(msg, err, callback) {
  const triggerAsyncId = msg.socket ? msg.socket[async_id_symbol] : undefined;
  defaultTriggerAsyncIdScope(triggerAsyncId,
                             process.nextTick,
                             emitErrorNt,
                             msg,
                             err,
                             callback);
}

function emitErrorNt(msg, err, callback) {
  callback(err);
  if (typeof msg.emit === 'function' && !msg._closed) {
    msg.emit('error', err);
  }
}

function strictContentLength(msg) {
  return (
    msg.strictContentLength &&
    msg._contentLength != null &&
    msg._hasBody &&
    !msg._removedContLen &&
    !msg.chunkedEncoding &&
    !msg.hasHeader('transfer-encoding')
  );
}

function write_(msg, chunk, encoding, callback, fromEnd) {
  if (typeof callback !== 'function')
    callback = nop;

  if (chunk === null) {
    throw new ERR_STREAM_NULL_VALUES();
  } else if (typeof chunk !== 'string' && !isUint8Array(chunk)) {
    throw new ERR_INVALID_ARG_TYPE(
      'chunk', ['string', 'Buffer', 'Uint8Array'], chunk);
  }

  let err;
  if (msg.finished) {
    err = new ERR_STREAM_WRITE_AFTER_END();
  } else if (msg.destroyed) {
    err = new ERR_STREAM_DESTROYED('write');
  }

  if (err) {
    if (!msg.destroyed) {
      onError(msg, err, callback);
    } else {
      process.nextTick(callback, err);
    }
    return false;
  }

  let len;

  if (msg.strictContentLength) {
    len ??= typeof chunk === 'string' ? Buffer.byteLength(chunk, encoding) : chunk.byteLength;

    if (
      strictContentLength(msg) &&
      (fromEnd ? msg[kBytesWritten] + len !== msg._contentLength : msg[kBytesWritten] + len > msg._contentLength)
    ) {
      throw new ERR_HTTP_CONTENT_LENGTH_MISMATCH(len + msg[kBytesWritten], msg._contentLength);
    }

    msg[kBytesWritten] += len;
  }

  if (!msg._header) {
    if (fromEnd) {
      len ??= typeof chunk === 'string' ? Buffer.byteLength(chunk, encoding) : chunk.byteLength;
      msg._contentLength = len;
    }
    msg._implicitHeader();
  }

  if (!msg._hasBody) {
    if (msg[kRejectNonStandardBodyWrites]) {
      throw new ERR_HTTP_BODY_NOT_ALLOWED();
    } else {
      debug('This type of response MUST NOT have a body. ' +
        'Ignoring write() calls.');
      process.nextTick(callback);
      return true;
    }
  }

  if (!fromEnd && msg.socket && !msg.socket.writableCorked) {
    msg.socket.cork();
    process.nextTick(connectionCorkNT, msg.socket);
  }

  let ret;
  if (msg.chunkedEncoding && chunk.length !== 0) {
    len ??= typeof chunk === 'string' ? Buffer.byteLength(chunk, encoding) : chunk.byteLength;
    msg._send(NumberPrototypeToString(len, 16), 'latin1', null);
    msg._send(crlf_buf, null, null);
    msg._send(chunk, encoding, null, len);
    ret = msg._send(crlf_buf, null, callback);
  } else {
    ret = msg._send(chunk, encoding, callback, len);
  }

  debug('write ret = ' + ret);
  return ret;
}


function connectionCorkNT(conn) {
  conn.uncork();
}

OutgoingMessage.prototype.addTrailers = function addTrailers(headers) {
  this._trailer = '';
  const keys = ObjectKeys(headers);
  const isArray = ArrayIsArray(headers);
  // Retain for(;;) loop for performance reasons
  // Refs: https://github.com/nodejs/node/pull/30958
  for (let i = 0, l = keys.length; i < l; i++) {
    let field, value;
    const key = keys[i];
    if (isArray) {
      field = headers[key][0];
      value = headers[key][1];
    } else {
      field = key;
      value = headers[key];
    }
    validateHeaderName(field, 'Trailer name');

    // Check if the field must be sent several times
    const isArrayValue = ArrayIsArray(value);
    if (
      isArrayValue && value.length > 1 &&
      (!this[kUniqueHeaders] || !this[kUniqueHeaders].has(StringPrototypeToLowerCase(field)))
    ) {
      for (let j = 0, l = value.length; j < l; j++) {
        if (checkInvalidHeaderChar(value[j])) {
          debug('Trailer "%s"[%d] contains invalid characters', field, j);
          throw new ERR_INVALID_CHAR('trailer content', field);
        }
        this._trailer += field + ': ' + value[j] + '\r\n';
      }
    } else {
      if (isArrayValue) {
        value = ArrayPrototypeJoin(value, '; ');
      }

      if (checkInvalidHeaderChar(value)) {
        debug('Trailer "%s" contains invalid characters', field);
        throw new ERR_INVALID_CHAR('trailer content', field);
      }
      this._trailer += field + ': ' + value + '\r\n';
    }
  }
};

function onFinish(outmsg) {
  if (outmsg && outmsg.socket && outmsg.socket._hadError) return;
  outmsg.emit('finish');
}

OutgoingMessage.prototype.end = function end(chunk, encoding, callback) {
  if (typeof chunk === 'function') {
    callback = chunk;
    chunk = null;
    encoding = null;
  } else if (typeof encoding === 'function') {
    callback = encoding;
    encoding = null;
  }

  if (chunk) {
    if (this.finished) {
      onError(this,
              new ERR_STREAM_WRITE_AFTER_END(),
              typeof callback !== 'function' ? nop : callback);
      return this;
    }

    if (this.socket) {
      this.socket.cork();
    }

    write_(this, chunk, encoding, null, true);
  } else if (this.finished) {
    if (typeof callback === 'function') {
      if (!this.writableFinished) {
        this.on('finish', callback);
      } else {
        callback(new ERR_STREAM_ALREADY_FINISHED('end'));
      }
    }
    return this;
  } else if (!this._header) {
    if (this.socket) {
      this.socket.cork();
    }

    this._contentLength = 0;
    this._implicitHeader();
  }

  if (typeof callback === 'function')
    this.once('finish', callback);

  if (strictContentLength(this) && this[kBytesWritten] !== this._contentLength) {
    throw new ERR_HTTP_CONTENT_LENGTH_MISMATCH(this[kBytesWritten], this._contentLength);
  }

  const finish = onFinish.bind(undefined, this);

  if (this._hasBody && this.chunkedEncoding) {
    this._send('0\r\n' + this._trailer + '\r\n', 'latin1', finish);
  } else if (!this._headerSent || this.writableLength || chunk) {
    this._send('', 'latin1', finish);
  } else {
    process.nextTick(finish);
  }

  if (this.socket) {
    // Fully uncork connection on end().
    this.socket._writableState.corked = 1;
    this.socket.uncork();
  }
  this[kCorked] = 0;

  this.finished = true;

  // There is the first message on the outgoing queue, and we've sent
  // everything to the socket.
  debug('outgoing message end.');
  if (this.outputData.length === 0 &&
      this.socket &&
      this.socket._httpMessage === this) {
    this._finish();
  }

  return this;
};


// This function is called once all user data are flushed to the socket.
// Note that it has a chance that the socket is not drained.
OutgoingMessage.prototype._finish = function _finish() {
  assert(this.socket);
  this.emit('prefinish');
};


// This logic is probably a bit confusing. Let me explain a bit:
//
// In both HTTP servers and clients it is possible to queue up several
// outgoing messages. This is easiest to imagine in the case of a client.
// Take the following situation:
//
//    req1 = client.request('GET', '/');
//    req2 = client.request('POST', '/');
//
// When the user does
//
//   req2.write('hello world\n');
//
// it's possible that the first request has not been completely flushed to
// the socket yet. Thus the outgoing messages need to be prepared to queue
// up data internally before sending it on further to the socket's queue.
//
// This function, _flush(), is called by both the Server and Client
// to attempt to flush any pending messages out to the socket.
OutgoingMessage.prototype._flush = function _flush() {
  const socket = this.socket;

  if (socket && socket.writable) {
    // There might be remaining data in this.output; write it out
    const ret = this._flushOutput(socket);

    if (this.finished) {
      // This is a queue to the server or client to bring in the next this.
      this._finish();
    } else if (ret && this[kNeedDrain]) {
      this[kNeedDrain] = false;
      this.emit('drain');
    }
  }
};

OutgoingMessage.prototype._flushOutput = function _flushOutput(socket) {
  while (this[kCorked]) {
    this[kCorked]--;
    socket.cork();
  }

  const outputLength = this.outputData.length;
  if (outputLength <= 0)
    return undefined;

  const outputData = this.outputData;
  socket.cork();
  let ret;
  // Retain for(;;) loop for performance reasons
  // Refs: https://github.com/nodejs/node/pull/30958
  for (let i = 0; i < outputLength; i++) {
    const { data, encoding, callback } = outputData[i];
    ret = socket.write(data, encoding, callback);
  }
  socket.uncork();

  this.outputData = [];
  this._onPendingData(-this.outputSize);
  this.outputSize = 0;

  return ret;
};


OutgoingMessage.prototype.flushHeaders = function flushHeaders() {
  if (!this._header) {
    this._implicitHeader();
  }

  // Force-flush the headers.
  this._send('');
};

OutgoingMessage.prototype.pipe = function pipe() {
  // OutgoingMessage should be write-only. Piping from it is disabled.
  this.emit('error', new ERR_STREAM_CANNOT_PIPE());
};

OutgoingMessage.prototype[EE.captureRejectionSymbol] =
function(err, event) {
  this.destroy(err);
};

module.exports = {
  kHighWaterMark,
  kUniqueHeaders,
  parseUniqueHeadersOption,
  validateHeaderName,
  validateHeaderValue,
  OutgoingMessage,
};<|MERGE_RESOLUTION|>--- conflicted
+++ resolved
@@ -654,9 +654,6 @@
   if (headers === null)
     this[kOutHeaders] = headers = ObjectCreate(null);
 
-<<<<<<< HEAD
-  headers[name.toLowerCase()] = [name, value];
-=======
   headers[StringPrototypeToLowerCase(name)] = [name, value];
   return this;
 };
@@ -710,7 +707,6 @@
     existingValues.push(value);
   }
 
->>>>>>> a8a80be5
   return this;
 };
 
@@ -822,16 +818,10 @@
 });
 
 ObjectDefineProperty(OutgoingMessage.prototype, 'writableNeedDrain', {
-<<<<<<< HEAD
-  get: function() {
-    return !this.destroyed && !this.finished && this[kNeedDrain];
-  }
-=======
   __proto__: null,
   get: function() {
     return !this.destroyed && !this.finished && this[kNeedDrain];
   },
->>>>>>> a8a80be5
 });
 
 const crlf_buf = Buffer.from('\r\n');
