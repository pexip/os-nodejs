// Copyright Joyent, Inc. and other Node contributors.
//
// Permission is hereby granted, free of charge, to any person obtaining a
// copy of this software and associated documentation files (the
// "Software"), to deal in the Software without restriction, including
// without limitation the rights to use, copy, modify, merge, publish,
// distribute, sublicense, and/or sell copies of the Software, and to permit
// persons to whom the Software is furnished to do so, subject to the
// following conditions:
//
// The above copyright notice and this permission notice shall be included
// in all copies or substantial portions of the Software.
//
// THE SOFTWARE IS PROVIDED "AS IS", WITHOUT WARRANTY OF ANY KIND, EXPRESS
// OR IMPLIED, INCLUDING BUT NOT LIMITED TO THE WARRANTIES OF
// MERCHANTABILITY, FITNESS FOR A PARTICULAR PURPOSE AND NONINFRINGEMENT. IN
// NO EVENT SHALL THE AUTHORS OR COPYRIGHT HOLDERS BE LIABLE FOR ANY CLAIM,
// DAMAGES OR OTHER LIABILITY, WHETHER IN AN ACTION OF CONTRACT, TORT OR
// OTHERWISE, ARISING FROM, OUT OF OR IN CONNECTION WITH THE SOFTWARE OR THE
// USE OR OTHER DEALINGS IN THE SOFTWARE.

'use strict';

const {
  Array,
  ArrayIsArray,
  ArrayPrototypeJoin,
<<<<<<< HEAD
  MathAbs,
=======
>>>>>>> 8a2d13a7
  MathFloor,
  NumberPrototypeToString,
  ObjectCreate,
  ObjectDefineProperty,
  ObjectKeys,
  ObjectValues,
  ObjectPrototypeHasOwnProperty,
  ObjectSetPrototypeOf,
  RegExpPrototypeExec,
  SafeSet,
  StringPrototypeToLowerCase,
  Symbol,
} = primordials;

const { getDefaultHighWaterMark } = require('internal/streams/state');
const assert = require('internal/assert');
const EE = require('events');
const Stream = require('stream');
const internalUtil = require('internal/util');
const { kOutHeaders, utcDate, kNeedDrain } = require('internal/http');
const { Buffer } = require('buffer');
const {
  _checkIsHttpToken: checkIsHttpToken,
  _checkInvalidHeaderChar: checkInvalidHeaderChar,
  chunkExpression: RE_TE_CHUNKED,
} = require('_http_common');
const {
  defaultTriggerAsyncIdScope,
  symbols: { async_id_symbol },
} = require('internal/async_hooks');
const {
  codes: {
    ERR_HTTP_CONTENT_LENGTH_MISMATCH,
    ERR_HTTP_HEADERS_SENT,
    ERR_HTTP_INVALID_HEADER_VALUE,
    ERR_HTTP_TRAILER_INVALID,
    ERR_HTTP_BODY_NOT_ALLOWED,
    ERR_INVALID_HTTP_TOKEN,
    ERR_INVALID_ARG_TYPE,
    ERR_INVALID_ARG_VALUE,
    ERR_INVALID_CHAR,
    ERR_METHOD_NOT_IMPLEMENTED,
    ERR_STREAM_CANNOT_PIPE,
    ERR_STREAM_ALREADY_FINISHED,
    ERR_STREAM_WRITE_AFTER_END,
    ERR_STREAM_NULL_VALUES,
<<<<<<< HEAD
    ERR_STREAM_DESTROYED
=======
    ERR_STREAM_DESTROYED,
>>>>>>> 8a2d13a7
  },
  hideStackFrames,
} = require('internal/errors');
const { validateString } = require('internal/validators');
const { isUint8Array } = require('internal/util/types');

let debug = require('internal/util/debuglog').debuglog('http', (fn) => {
  debug = fn;
});
<<<<<<< HEAD

const HIGH_WATER_MARK = getDefaultHighWaterMark();
=======
>>>>>>> 8a2d13a7

const kCorked = Symbol('corked');
const kUniqueHeaders = Symbol('kUniqueHeaders');
const kBytesWritten = Symbol('kBytesWritten');
<<<<<<< HEAD
const kEndCalled = Symbol('kEndCalled');
const kErrored = Symbol('errored');
=======
const kErrored = Symbol('errored');
const kHighWaterMark = Symbol('kHighWaterMark');
const kRejectNonStandardBodyWrites = Symbol('kRejectNonStandardBodyWrites');
>>>>>>> 8a2d13a7

const nop = () => {};

const RE_CONN_CLOSE = /(?:^|\W)close(?:$|\W)/i;

// isCookieField performs a case-insensitive comparison of a provided string
// against the word "cookie." As of V8 6.6 this is faster than handrolling or
// using a case-insensitive RegExp.
function isCookieField(s) {
  return s.length === 6 && StringPrototypeToLowerCase(s) === 'cookie';
}

<<<<<<< HEAD
function OutgoingMessage() {
=======
function isContentDispositionField(s) {
  return s.length === 19 && StringPrototypeToLowerCase(s) === 'content-disposition';
}

function OutgoingMessage(options) {
>>>>>>> 8a2d13a7
  Stream.call(this);

  // Queue that holds all currently pending data, until the response will be
  // assigned to the socket (until it will its turn in the HTTP pipeline).
  this.outputData = [];

  // `outputSize` is an approximate measure of how much data is queued on this
  // response. `_onPendingData` will be invoked to update similar global
  // per-connection counter. That counter will be used to pause/unpause the
  // TCP socket and HTTP Parser and thus handle the backpressure.
  this.outputSize = 0;

  this.writable = true;
  this.destroyed = false;

  this._last = false;
  this.chunkedEncoding = false;
  this.shouldKeepAlive = true;
  this.maxRequestsOnConnectionReached = false;
  this._defaultKeepAlive = true;
  this.useChunkedEncodingByDefault = true;
  this.sendDate = false;
  this._removedConnection = false;
  this._removedContLen = false;
  this._removedTE = false;

  this.strictContentLength = false;
  this[kBytesWritten] = 0;
<<<<<<< HEAD
  this[kEndCalled] = false;
=======
>>>>>>> 8a2d13a7
  this._contentLength = null;
  this._hasBody = true;
  this._trailer = '';
  this[kNeedDrain] = false;

  this.finished = false;
  this._headerSent = false;
  this[kCorked] = 0;
  this._closed = false;

  this.socket = null;
  this._header = null;
  this[kOutHeaders] = null;

  this._keepAliveTimeout = 0;

  this._onPendingData = nop;

  this[kErrored] = null;
<<<<<<< HEAD
=======
  this[kHighWaterMark] = options?.highWaterMark ?? getDefaultHighWaterMark();
  this[kRejectNonStandardBodyWrites] = options?.rejectNonStandardBodyWrites ?? false;
>>>>>>> 8a2d13a7
}
ObjectSetPrototypeOf(OutgoingMessage.prototype, Stream.prototype);
ObjectSetPrototypeOf(OutgoingMessage, Stream);

ObjectDefineProperty(OutgoingMessage.prototype, 'errored', {
  __proto__: null,
  get() {
    return this[kErrored];
  },
});

ObjectDefineProperty(OutgoingMessage.prototype, 'closed', {
  __proto__: null,
  get() {
    return this._closed;
  },
});

ObjectDefineProperty(OutgoingMessage.prototype, 'writableFinished', {
  __proto__: null,
  get() {
    return (
      this.finished &&
      this.outputSize === 0 &&
      (!this.socket || this.socket.writableLength === 0)
    );
  },
});

ObjectDefineProperty(OutgoingMessage.prototype, 'writableObjectMode', {
  __proto__: null,
  get() {
    return false;
  },
});

ObjectDefineProperty(OutgoingMessage.prototype, 'writableLength', {
  __proto__: null,
  get() {
    return this.outputSize + (this.socket ? this.socket.writableLength : 0);
  },
});

ObjectDefineProperty(OutgoingMessage.prototype, 'writableHighWaterMark', {
  __proto__: null,
  get() {
    return this.socket ? this.socket.writableHighWaterMark : this[kHighWaterMark];
  },
});

ObjectDefineProperty(OutgoingMessage.prototype, 'writableCorked', {
  __proto__: null,
  get() {
    const corked = this.socket ? this.socket.writableCorked : 0;
    return corked + this[kCorked];
  },
});

ObjectDefineProperty(OutgoingMessage.prototype, '_headers', {
  __proto__: null,
  get: internalUtil.deprecate(function() {
    return this.getHeaders();
  }, 'OutgoingMessage.prototype._headers is deprecated', 'DEP0066'),
  set: internalUtil.deprecate(function(val) {
    if (val == null) {
      this[kOutHeaders] = null;
    } else if (typeof val === 'object') {
      const headers = this[kOutHeaders] = ObjectCreate(null);
      const keys = ObjectKeys(val);
      // Retain for(;;) loop for performance reasons
      // Refs: https://github.com/nodejs/node/pull/30958
      for (let i = 0; i < keys.length; ++i) {
        const name = keys[i];
        headers[StringPrototypeToLowerCase(name)] = [name, val[name]];
      }
    }
  }, 'OutgoingMessage.prototype._headers is deprecated', 'DEP0066'),
});

ObjectDefineProperty(OutgoingMessage.prototype, 'connection', {
  __proto__: null,
  get: function() {
    return this.socket;
  },
  set: function(val) {
    this.socket = val;
  },
});

ObjectDefineProperty(OutgoingMessage.prototype, '_headerNames', {
  __proto__: null,
  get: internalUtil.deprecate(function() {
    const headers = this[kOutHeaders];
    if (headers !== null) {
      const out = ObjectCreate(null);
      const keys = ObjectKeys(headers);
      // Retain for(;;) loop for performance reasons
      // Refs: https://github.com/nodejs/node/pull/30958
      for (let i = 0; i < keys.length; ++i) {
        const key = keys[i];
        const val = headers[key][0];
        out[key] = val;
      }
      return out;
    }
    return null;
  }, 'OutgoingMessage.prototype._headerNames is deprecated', 'DEP0066'),
  set: internalUtil.deprecate(function(val) {
    if (typeof val === 'object' && val !== null) {
      const headers = this[kOutHeaders];
      if (!headers)
        return;
      const keys = ObjectKeys(val);
      // Retain for(;;) loop for performance reasons
      // Refs: https://github.com/nodejs/node/pull/30958
      for (let i = 0; i < keys.length; ++i) {
        const header = headers[keys[i]];
        if (header)
          header[0] = val[keys[i]];
      }
    }
  }, 'OutgoingMessage.prototype._headerNames is deprecated', 'DEP0066'),
});


OutgoingMessage.prototype._renderHeaders = function _renderHeaders() {
  if (this._header) {
    throw new ERR_HTTP_HEADERS_SENT('render');
  }

  const headersMap = this[kOutHeaders];
  const headers = {};

  if (headersMap !== null) {
    const keys = ObjectKeys(headersMap);
    // Retain for(;;) loop for performance reasons
    // Refs: https://github.com/nodejs/node/pull/30958
    for (let i = 0, l = keys.length; i < l; i++) {
      const key = keys[i];
      headers[headersMap[key][0]] = headersMap[key][1];
    }
  }
  return headers;
};

OutgoingMessage.prototype.cork = function() {
  if (this.socket) {
    this.socket.cork();
  } else {
    this[kCorked]++;
  }
};

OutgoingMessage.prototype.uncork = function() {
  if (this.socket) {
    this.socket.uncork();
  } else if (this[kCorked]) {
    this[kCorked]--;
  }
};

OutgoingMessage.prototype.setTimeout = function setTimeout(msecs, callback) {

  if (callback) {
    this.on('timeout', callback);
  }

  if (!this.socket) {
    this.once('socket', function socketSetTimeoutOnConnect(socket) {
      socket.setTimeout(msecs);
    });
  } else {
    this.socket.setTimeout(msecs);
  }
  return this;
};


// It's possible that the socket will be destroyed, and removed from
// any messages, before ever calling this.  In that case, just skip
// it, since something else is destroying this connection anyway.
OutgoingMessage.prototype.destroy = function destroy(error) {
  if (this.destroyed) {
    return this;
  }
  this.destroyed = true;

  this[kErrored] = error;

  if (this.socket) {
    this.socket.destroy(error);
  } else {
    this.once('socket', function socketDestroyOnConnect(socket) {
      socket.destroy(error);
    });
  }

  return this;
};


// This abstract either writing directly to the socket or buffering it.
OutgoingMessage.prototype._send = function _send(data, encoding, callback, byteLength) {
  // This is a shameful hack to get the headers and first body chunk onto
  // the same packet. Future versions of Node are going to take care of
  // this at a lower level and in a more general way.
  if (!this._headerSent && this._header !== null) {
    // `this._header` can be null if OutgoingMessage is used without a proper Socket
    // See: /test/parallel/test-http-outgoing-message-inheritance.js
    if (typeof data === 'string' &&
        (encoding === 'utf8' || encoding === 'latin1' || !encoding)) {
      data = this._header + data;
    } else {
      const header = this._header;
      this.outputData.unshift({
        data: header,
        encoding: 'latin1',
        callback: null,
      });
      this.outputSize += header.length;
      this._onPendingData(header.length);
    }
    this._headerSent = true;
  }
  return this._writeRaw(data, encoding, callback, byteLength);
};

<<<<<<< HEAD
function _getMessageBodySize(chunk, headers, encoding) {
  if (Buffer.isBuffer(chunk)) return chunk.length;
  const chunkLength = chunk ? Buffer.byteLength(chunk, encoding) : 0;
  const headerLength = headers ? headers.length : 0;
  if (headerLength === chunkLength) return 0;
  if (headerLength < chunkLength) return MathAbs(chunkLength - headerLength);
  return chunkLength;
}

=======
>>>>>>> 8a2d13a7
OutgoingMessage.prototype._writeRaw = _writeRaw;
function _writeRaw(data, encoding, callback, size) {
  const conn = this.socket;
  if (conn && conn.destroyed) {
    // The socket was destroyed. If we're still trying to write to it,
    // then we haven't gotten the 'close' event yet.
    return false;
  }

  if (typeof encoding === 'function') {
    callback = encoding;
    encoding = null;
  }

  // TODO(sidwebworks): flip the `strictContentLength` default to `true` in a future PR
  if (this.strictContentLength && conn && conn.writable && !this._removedContLen && this._hasBody) {
    const skip = conn._httpMessage.statusCode === 304 || (this.hasHeader('transfer-encoding') || this.chunkedEncoding);

    if (typeof this._contentLength === 'number' && !skip) {
      const size = _getMessageBodySize(data, conn._httpMessage._header, encoding);

      if ((size + this[kBytesWritten]) > this._contentLength) {
        throw new ERR_HTTP_CONTENT_LENGTH_MISMATCH(size + this[kBytesWritten], this._contentLength);
      }

      if (this[kEndCalled] && (size + this[kBytesWritten]) !== this._contentLength) {
        throw new ERR_HTTP_CONTENT_LENGTH_MISMATCH(size + this[kBytesWritten], this._contentLength);
      }

      this[kBytesWritten] += size;
    }
  }

  if (conn && conn._httpMessage === this && conn.writable) {
    // There might be pending data in the this.output buffer.
    if (this.outputData.length) {
      this._flushOutput(conn);
    }
    // Directly write to socket.
    return conn.write(data, encoding, callback);
  }
  // Buffer, as long as we're not destroyed.
  this.outputData.push({ data, encoding, callback });
  this.outputSize += data.length;
  this._onPendingData(data.length);
  return this.outputSize < this[kHighWaterMark];
}


OutgoingMessage.prototype._storeHeader = _storeHeader;
function _storeHeader(firstLine, headers) {
  // firstLine in the case of request is: 'GET /index.html HTTP/1.1\r\n'
  // in the case of response it is: 'HTTP/1.1 200 OK\r\n'
  const state = {
    connection: false,
    contLen: false,
    te: false,
    date: false,
    expect: false,
    trailer: false,
    header: firstLine,
  };

  if (headers) {
    if (headers === this[kOutHeaders]) {
      for (const key in headers) {
        const entry = headers[key];
        processHeader(this, state, entry[0], entry[1], false);
      }
    } else if (ArrayIsArray(headers)) {
      if (headers.length && ArrayIsArray(headers[0])) {
        for (let i = 0; i < headers.length; i++) {
          const entry = headers[i];
          processHeader(this, state, entry[0], entry[1], true);
        }
      } else {
        if (headers.length % 2 !== 0) {
          throw new ERR_INVALID_ARG_VALUE('headers', headers);
        }

        for (let n = 0; n < headers.length; n += 2) {
          processHeader(this, state, headers[n + 0], headers[n + 1], true);
        }
      }
    } else {
      for (const key in headers) {
        if (ObjectPrototypeHasOwnProperty(headers, key)) {
          processHeader(this, state, key, headers[key], true);
        }
      }
    }
  }

  let { header } = state;

  // Date header
  if (this.sendDate && !state.date) {
    header += 'Date: ' + utcDate() + '\r\n';
  }

  // Force the connection to close when the response is a 204 No Content or
  // a 304 Not Modified and the user has set a "Transfer-Encoding: chunked"
  // header.
  //
  // RFC 2616 mandates that 204 and 304 responses MUST NOT have a body but
  // node.js used to send out a zero chunk anyway to accommodate clients
  // that don't have special handling for those responses.
  //
  // It was pointed out that this might confuse reverse proxies to the point
  // of creating security liabilities, so suppress the zero chunk and force
  // the connection to close.
  if (this.chunkedEncoding && (this.statusCode === 204 ||
                               this.statusCode === 304)) {
    debug(this.statusCode + ' response should not use chunked encoding,' +
          ' closing connection.');
    this.chunkedEncoding = false;
    this.shouldKeepAlive = false;
  }

  // keep-alive logic
  if (this._removedConnection) {
    this._last = true;
    this.shouldKeepAlive = false;
  } else if (!state.connection) {
    const shouldSendKeepAlive = this.shouldKeepAlive &&
        (state.contLen || this.useChunkedEncodingByDefault || this.agent);
    if (shouldSendKeepAlive && this.maxRequestsOnConnectionReached) {
      header += 'Connection: close\r\n';
    } else if (shouldSendKeepAlive) {
      header += 'Connection: keep-alive\r\n';
      if (this._keepAliveTimeout && this._defaultKeepAlive) {
        const timeoutSeconds = MathFloor(this._keepAliveTimeout / 1000);
        let max = '';
        if (~~this._maxRequestsPerSocket > 0) {
          max = `, max=${this._maxRequestsPerSocket}`;
        }
        header += `Keep-Alive: timeout=${timeoutSeconds}${max}\r\n`;
      }
    } else {
      this._last = true;
      header += 'Connection: close\r\n';
    }
  }

  if (!state.contLen && !state.te) {
    if (!this._hasBody) {
      // Make sure we don't end the 0\r\n\r\n at the end of the message.
      this.chunkedEncoding = false;
    } else if (!this.useChunkedEncodingByDefault) {
      this._last = true;
    } else if (!state.trailer &&
               !this._removedContLen &&
               typeof this._contentLength === 'number') {
      header += 'Content-Length: ' + this._contentLength + '\r\n';
    } else if (!this._removedTE) {
      header += 'Transfer-Encoding: chunked\r\n';
      this.chunkedEncoding = true;
    } else {
      // We should only be able to get here if both Content-Length and
      // Transfer-Encoding are removed by the user.
      // See: test/parallel/test-http-remove-header-stays-removed.js
      debug('Both Content-Length and Transfer-Encoding are removed');
    }
  }

  // Test non-chunked message does not have trailer header set,
  // message will be terminated by the first empty line after the
  // header fields, regardless of the header fields present in the
  // message, and thus cannot contain a message body or 'trailers'.
  if (this.chunkedEncoding !== true && state.trailer) {
    throw new ERR_HTTP_TRAILER_INVALID();
  }

  this._header = header + '\r\n';
  this._headerSent = false;

  // Wait until the first body chunk, or close(), is sent to flush,
  // UNLESS we're sending Expect: 100-continue.
  if (state.expect) this._send('');
}

function processHeader(self, state, key, value, validate) {
  if (validate)
    validateHeaderName(key);

  // If key is content-disposition and there is content-length
  // encode the value in latin1
  // https://www.rfc-editor.org/rfc/rfc6266#section-4.3
  // Refs: https://github.com/nodejs/node/pull/46528
  if (isContentDispositionField(key) && self._contentLength) {
    value = Buffer.from(value, 'latin1');
  }

  if (ArrayIsArray(value)) {
    if (
      (value.length < 2 || !isCookieField(key)) &&
      (!self[kUniqueHeaders] || !self[kUniqueHeaders].has(StringPrototypeToLowerCase(key)))
    ) {
      // Retain for(;;) loop for performance reasons
      // Refs: https://github.com/nodejs/node/pull/30958
      for (let i = 0; i < value.length; i++)
        storeHeader(self, state, key, value[i], validate);
      return;
    }
    value = ArrayPrototypeJoin(value, '; ');
  }
  storeHeader(self, state, key, value, validate);
}

function storeHeader(self, state, key, value, validate) {
  if (validate)
    validateHeaderValue(key, value);
  state.header += key + ': ' + value + '\r\n';
  matchHeader(self, state, key, value);
}

function matchHeader(self, state, field, value) {
  if (field.length < 4 || field.length > 17)
    return;
  field = StringPrototypeToLowerCase(field);
  switch (field) {
    case 'connection':
      state.connection = true;
      self._removedConnection = false;
      if (RegExpPrototypeExec(RE_CONN_CLOSE, value) !== null)
        self._last = true;
      else
        self.shouldKeepAlive = true;
      break;
    case 'transfer-encoding':
      state.te = true;
      self._removedTE = false;
      if (RegExpPrototypeExec(RE_TE_CHUNKED, value) !== null)
        self.chunkedEncoding = true;
      break;
    case 'content-length':
      state.contLen = true;
      self._contentLength = value;
      self._removedContLen = false;
      break;
    case 'date':
    case 'expect':
    case 'trailer':
      state[field] = true;
      break;
    case 'keep-alive':
      self._defaultKeepAlive = false;
      break;
  }
}

const validateHeaderName = hideStackFrames((name, label) => {
  if (typeof name !== 'string' || !name || !checkIsHttpToken(name)) {
    throw new ERR_INVALID_HTTP_TOKEN(label || 'Header name', name);
  }
});

const validateHeaderValue = hideStackFrames((name, value) => {
  if (value === undefined) {
    throw new ERR_HTTP_INVALID_HEADER_VALUE(value, name);
  }
  if (checkInvalidHeaderChar(value)) {
    debug('Header "%s" contains invalid characters', name);
    throw new ERR_INVALID_CHAR('header content', name);
  }
});

function parseUniqueHeadersOption(headers) {
  if (!ArrayIsArray(headers)) {
    return null;
  }

  const unique = new SafeSet();
  const l = headers.length;
  for (let i = 0; i < l; i++) {
    unique.add(StringPrototypeToLowerCase(headers[i]));
  }

  return unique;
}

OutgoingMessage.prototype.setHeader = function setHeader(name, value) {
  if (this._header) {
    throw new ERR_HTTP_HEADERS_SENT('set');
  }
  validateHeaderName(name);
  validateHeaderValue(name, value);

  let headers = this[kOutHeaders];
  if (headers === null)
    this[kOutHeaders] = headers = ObjectCreate(null);

  headers[StringPrototypeToLowerCase(name)] = [name, value];
  return this;
};

<<<<<<< HEAD
=======
OutgoingMessage.prototype.setHeaders = function setHeaders(headers) {
  if (this._header) {
    throw new ERR_HTTP_HEADERS_SENT('set');
  }


  if (
    !headers ||
    ArrayIsArray(headers) ||
    typeof headers.keys !== 'function' ||
    typeof headers.get !== 'function'
  ) {
    throw new ERR_INVALID_ARG_TYPE('headers', ['Headers', 'Map'], headers);
  }

  for (const key of headers.keys()) {
    this.setHeader(key, headers.get(key));
  }

  return this;
};

>>>>>>> 8a2d13a7
OutgoingMessage.prototype.appendHeader = function appendHeader(name, value) {
  if (this._header) {
    throw new ERR_HTTP_HEADERS_SENT('append');
  }
  validateHeaderName(name);
  validateHeaderValue(name, value);

  const field = StringPrototypeToLowerCase(name);
  const headers = this[kOutHeaders];
  if (headers === null || !headers[field]) {
    return this.setHeader(name, value);
  }

  // Prepare the field for appending, if required
  if (!ArrayIsArray(headers[field][1])) {
    headers[field][1] = [headers[field][1]];
  }

  const existingValues = headers[field][1];
  if (ArrayIsArray(value)) {
    for (let i = 0, length = value.length; i < length; i++) {
      existingValues.push(value[i]);
    }
  } else {
    existingValues.push(value);
  }

  return this;
};


OutgoingMessage.prototype.getHeader = function getHeader(name) {
  validateString(name, 'name');

  const headers = this[kOutHeaders];
  if (headers === null)
    return;

  const entry = headers[StringPrototypeToLowerCase(name)];
  return entry && entry[1];
};


// Returns an array of the names of the current outgoing headers.
OutgoingMessage.prototype.getHeaderNames = function getHeaderNames() {
  return this[kOutHeaders] !== null ? ObjectKeys(this[kOutHeaders]) : [];
};


// Returns an array of the names of the current outgoing raw headers.
OutgoingMessage.prototype.getRawHeaderNames = function getRawHeaderNames() {
  const headersMap = this[kOutHeaders];
  if (headersMap === null) return [];

  const values = ObjectValues(headersMap);
  const headers = Array(values.length);
  // Retain for(;;) loop for performance reasons
  // Refs: https://github.com/nodejs/node/pull/30958
  for (let i = 0, l = values.length; i < l; i++) {
    headers[i] = values[i][0];
  }

  return headers;
};


// Returns a shallow copy of the current outgoing headers.
OutgoingMessage.prototype.getHeaders = function getHeaders() {
  const headers = this[kOutHeaders];
  const ret = ObjectCreate(null);
  if (headers) {
    const keys = ObjectKeys(headers);
    // Retain for(;;) loop for performance reasons
    // Refs: https://github.com/nodejs/node/pull/30958
    for (let i = 0; i < keys.length; ++i) {
      const key = keys[i];
      const val = headers[key][1];
      ret[key] = val;
    }
  }
  return ret;
};


OutgoingMessage.prototype.hasHeader = function hasHeader(name) {
  validateString(name, 'name');
  return this[kOutHeaders] !== null &&
    !!this[kOutHeaders][StringPrototypeToLowerCase(name)];
};


OutgoingMessage.prototype.removeHeader = function removeHeader(name) {
  validateString(name, 'name');

  if (this._header) {
    throw new ERR_HTTP_HEADERS_SENT('remove');
  }

  const key = StringPrototypeToLowerCase(name);

  switch (key) {
    case 'connection':
      this._removedConnection = true;
      break;
    case 'content-length':
      this._removedContLen = true;
      break;
    case 'transfer-encoding':
      this._removedTE = true;
      break;
    case 'date':
      this.sendDate = false;
      break;
  }

  if (this[kOutHeaders] !== null) {
    delete this[kOutHeaders][key];
  }
};


OutgoingMessage.prototype._implicitHeader = function _implicitHeader() {
  throw new ERR_METHOD_NOT_IMPLEMENTED('_implicitHeader()');
};

ObjectDefineProperty(OutgoingMessage.prototype, 'headersSent', {
  __proto__: null,
  configurable: true,
  enumerable: true,
  get: function() { return !!this._header; },
});

ObjectDefineProperty(OutgoingMessage.prototype, 'writableEnded', {
  __proto__: null,
<<<<<<< HEAD
  get: function() { return this.finished; }
=======
  get: function() { return this.finished; },
>>>>>>> 8a2d13a7
});

ObjectDefineProperty(OutgoingMessage.prototype, 'writableNeedDrain', {
  __proto__: null,
  get: function() {
    return !this.destroyed && !this.finished && this[kNeedDrain];
  },
});

const crlf_buf = Buffer.from('\r\n');
OutgoingMessage.prototype.write = function write(chunk, encoding, callback) {
  if (typeof encoding === 'function') {
    callback = encoding;
    encoding = null;
  }

  const ret = write_(this, chunk, encoding, callback, false);
  if (!ret)
    this[kNeedDrain] = true;
  return ret;
};

function onError(msg, err, callback) {
  const triggerAsyncId = msg.socket ? msg.socket[async_id_symbol] : undefined;
  defaultTriggerAsyncIdScope(triggerAsyncId,
                             process.nextTick,
                             emitErrorNt,
                             msg,
                             err,
                             callback);
}

function emitErrorNt(msg, err, callback) {
  callback(err);
  if (typeof msg.emit === 'function' && !msg._closed) {
    msg.emit('error', err);
  }
}

<<<<<<< HEAD
=======
function strictContentLength(msg) {
  return (
    msg.strictContentLength &&
    msg._contentLength != null &&
    msg._hasBody &&
    !msg._removedContLen &&
    !msg.chunkedEncoding &&
    !msg.hasHeader('transfer-encoding')
  );
}

>>>>>>> 8a2d13a7
function write_(msg, chunk, encoding, callback, fromEnd) {
  if (typeof callback !== 'function')
    callback = nop;

<<<<<<< HEAD
  let len;
  if (chunk === null) {
    throw new ERR_STREAM_NULL_VALUES();
  } else if (typeof chunk === 'string') {
    len = Buffer.byteLength(chunk, encoding);
  } else if (isUint8Array(chunk)) {
    len = chunk.length;
  } else {
=======
  if (chunk === null) {
    throw new ERR_STREAM_NULL_VALUES();
  } else if (typeof chunk !== 'string' && !isUint8Array(chunk)) {
>>>>>>> 8a2d13a7
    throw new ERR_INVALID_ARG_TYPE(
      'chunk', ['string', 'Buffer', 'Uint8Array'], chunk);
  }

  let err;
  if (msg.finished) {
    err = new ERR_STREAM_WRITE_AFTER_END();
  } else if (msg.destroyed) {
    err = new ERR_STREAM_DESTROYED('write');
  }

  if (err) {
    if (!msg.destroyed) {
      onError(msg, err, callback);
    } else {
      process.nextTick(callback, err);
    }
    return false;
<<<<<<< HEAD
=======
  }

  let len;

  if (msg.strictContentLength) {
    len ??= typeof chunk === 'string' ? Buffer.byteLength(chunk, encoding) : chunk.byteLength;

    if (
      strictContentLength(msg) &&
      (fromEnd ? msg[kBytesWritten] + len !== msg._contentLength : msg[kBytesWritten] + len > msg._contentLength)
    ) {
      throw new ERR_HTTP_CONTENT_LENGTH_MISMATCH(len + msg[kBytesWritten], msg._contentLength);
    }

    msg[kBytesWritten] += len;
>>>>>>> 8a2d13a7
  }

  if (!msg._header) {
    if (fromEnd) {
<<<<<<< HEAD
=======
      len ??= typeof chunk === 'string' ? Buffer.byteLength(chunk, encoding) : chunk.byteLength;
>>>>>>> 8a2d13a7
      msg._contentLength = len;
    }
    msg._implicitHeader();
  }

  if (!msg._hasBody) {
<<<<<<< HEAD
    debug('This type of response MUST NOT have a body. ' +
          'Ignoring write() calls.');
    process.nextTick(callback);
    return true;
=======
    if (msg[kRejectNonStandardBodyWrites]) {
      throw new ERR_HTTP_BODY_NOT_ALLOWED();
    } else {
      debug('This type of response MUST NOT have a body. ' +
        'Ignoring write() calls.');
      process.nextTick(callback);
      return true;
    }
>>>>>>> 8a2d13a7
  }

  if (!fromEnd && msg.socket && !msg.socket.writableCorked) {
    msg.socket.cork();
    process.nextTick(connectionCorkNT, msg.socket);
  }

  let ret;
  if (msg.chunkedEncoding && chunk.length !== 0) {
<<<<<<< HEAD
=======
    len ??= typeof chunk === 'string' ? Buffer.byteLength(chunk, encoding) : chunk.byteLength;
>>>>>>> 8a2d13a7
    msg._send(NumberPrototypeToString(len, 16), 'latin1', null);
    msg._send(crlf_buf, null, null);
    msg._send(chunk, encoding, null, len);
    ret = msg._send(crlf_buf, null, callback);
  } else {
    ret = msg._send(chunk, encoding, callback, len);
  }

  debug('write ret = ' + ret);
  return ret;
}


function connectionCorkNT(conn) {
  conn.uncork();
}

OutgoingMessage.prototype.addTrailers = function addTrailers(headers) {
  this._trailer = '';
  const keys = ObjectKeys(headers);
  const isArray = ArrayIsArray(headers);
  // Retain for(;;) loop for performance reasons
  // Refs: https://github.com/nodejs/node/pull/30958
  for (let i = 0, l = keys.length; i < l; i++) {
    let field, value;
    const key = keys[i];
    if (isArray) {
      field = headers[key][0];
      value = headers[key][1];
    } else {
      field = key;
      value = headers[key];
    }
<<<<<<< HEAD
    if (typeof field !== 'string' || !field || !checkIsHttpToken(field)) {
      throw new ERR_INVALID_HTTP_TOKEN('Trailer name', field);
    }
=======
    validateHeaderName(field, 'Trailer name');
>>>>>>> 8a2d13a7

    // Check if the field must be sent several times
    const isArrayValue = ArrayIsArray(value);
    if (
      isArrayValue && value.length > 1 &&
      (!this[kUniqueHeaders] || !this[kUniqueHeaders].has(StringPrototypeToLowerCase(field)))
    ) {
      for (let j = 0, l = value.length; j < l; j++) {
        if (checkInvalidHeaderChar(value[j])) {
          debug('Trailer "%s"[%d] contains invalid characters', field, j);
          throw new ERR_INVALID_CHAR('trailer content', field);
        }
        this._trailer += field + ': ' + value[j] + '\r\n';
      }
    } else {
      if (isArrayValue) {
        value = ArrayPrototypeJoin(value, '; ');
      }

      if (checkInvalidHeaderChar(value)) {
        debug('Trailer "%s" contains invalid characters', field);
        throw new ERR_INVALID_CHAR('trailer content', field);
      }
      this._trailer += field + ': ' + value + '\r\n';
    }
  }
};

function onFinish(outmsg) {
  if (outmsg && outmsg.socket && outmsg.socket._hadError) return;
  outmsg.emit('finish');
}

OutgoingMessage.prototype.end = function end(chunk, encoding, callback) {
  if (typeof chunk === 'function') {
    callback = chunk;
    chunk = null;
    encoding = null;
  } else if (typeof encoding === 'function') {
    callback = encoding;
    encoding = null;
  }

<<<<<<< HEAD
  this[kEndCalled] = true;

=======
>>>>>>> 8a2d13a7
  if (chunk) {
    if (this.finished) {
      onError(this,
              new ERR_STREAM_WRITE_AFTER_END(),
              typeof callback !== 'function' ? nop : callback);
      return this;
    }

    if (this.socket) {
      this.socket.cork();
    }

    write_(this, chunk, encoding, null, true);
  } else if (this.finished) {
    if (typeof callback === 'function') {
      if (!this.writableFinished) {
        this.on('finish', callback);
      } else {
        callback(new ERR_STREAM_ALREADY_FINISHED('end'));
      }
    }
    return this;
  } else if (!this._header) {
    if (this.socket) {
      this.socket.cork();
    }

    this._contentLength = 0;
    this._implicitHeader();
  }

  if (typeof callback === 'function')
    this.once('finish', callback);

  if (strictContentLength(this) && this[kBytesWritten] !== this._contentLength) {
    throw new ERR_HTTP_CONTENT_LENGTH_MISMATCH(this[kBytesWritten], this._contentLength);
  }

  const finish = onFinish.bind(undefined, this);

  if (this._hasBody && this.chunkedEncoding) {
    this._send('0\r\n' + this._trailer + '\r\n', 'latin1', finish);
  } else if (!this._headerSent || this.writableLength || chunk) {
    this._send('', 'latin1', finish);
  } else {
    process.nextTick(finish);
  }

  if (this.socket) {
    // Fully uncork connection on end().
    this.socket._writableState.corked = 1;
    this.socket.uncork();
  }
  this[kCorked] = 0;

  this.finished = true;

  // There is the first message on the outgoing queue, and we've sent
  // everything to the socket.
  debug('outgoing message end.');
  if (this.outputData.length === 0 &&
      this.socket &&
      this.socket._httpMessage === this) {
    this._finish();
  }

  return this;
};


// This function is called once all user data are flushed to the socket.
// Note that it has a chance that the socket is not drained.
OutgoingMessage.prototype._finish = function _finish() {
  assert(this.socket);
  this.emit('prefinish');
};


// This logic is probably a bit confusing. Let me explain a bit:
//
// In both HTTP servers and clients it is possible to queue up several
// outgoing messages. This is easiest to imagine in the case of a client.
// Take the following situation:
//
//    req1 = client.request('GET', '/');
//    req2 = client.request('POST', '/');
//
// When the user does
//
//   req2.write('hello world\n');
//
// it's possible that the first request has not been completely flushed to
// the socket yet. Thus the outgoing messages need to be prepared to queue
// up data internally before sending it on further to the socket's queue.
//
// This function, _flush(), is called by both the Server and Client
// to attempt to flush any pending messages out to the socket.
OutgoingMessage.prototype._flush = function _flush() {
  const socket = this.socket;

  if (socket && socket.writable) {
    // There might be remaining data in this.output; write it out
    const ret = this._flushOutput(socket);

    if (this.finished) {
      // This is a queue to the server or client to bring in the next this.
      this._finish();
    } else if (ret && this[kNeedDrain]) {
      this[kNeedDrain] = false;
      this.emit('drain');
    }
  }
};

OutgoingMessage.prototype._flushOutput = function _flushOutput(socket) {
  while (this[kCorked]) {
    this[kCorked]--;
    socket.cork();
  }

  const outputLength = this.outputData.length;
  if (outputLength <= 0)
    return undefined;

  const outputData = this.outputData;
  socket.cork();
  let ret;
  // Retain for(;;) loop for performance reasons
  // Refs: https://github.com/nodejs/node/pull/30958
  for (let i = 0; i < outputLength; i++) {
    const { data, encoding, callback } = outputData[i];
    ret = socket.write(data, encoding, callback);
  }
  socket.uncork();

  this.outputData = [];
  this._onPendingData(-this.outputSize);
  this.outputSize = 0;

  return ret;
};


OutgoingMessage.prototype.flushHeaders = function flushHeaders() {
  if (!this._header) {
    this._implicitHeader();
  }

  // Force-flush the headers.
  this._send('');
};

OutgoingMessage.prototype.pipe = function pipe() {
  // OutgoingMessage should be write-only. Piping from it is disabled.
  this.emit('error', new ERR_STREAM_CANNOT_PIPE());
};

OutgoingMessage.prototype[EE.captureRejectionSymbol] =
function(err, event) {
  this.destroy(err);
};

module.exports = {
<<<<<<< HEAD
=======
  kHighWaterMark,
>>>>>>> 8a2d13a7
  kUniqueHeaders,
  parseUniqueHeadersOption,
  validateHeaderName,
  validateHeaderValue,
  OutgoingMessage,
};<|MERGE_RESOLUTION|>--- conflicted
+++ resolved
@@ -25,10 +25,6 @@
   Array,
   ArrayIsArray,
   ArrayPrototypeJoin,
-<<<<<<< HEAD
-  MathAbs,
-=======
->>>>>>> 8a2d13a7
   MathFloor,
   NumberPrototypeToString,
   ObjectCreate,
@@ -75,11 +71,7 @@
     ERR_STREAM_ALREADY_FINISHED,
     ERR_STREAM_WRITE_AFTER_END,
     ERR_STREAM_NULL_VALUES,
-<<<<<<< HEAD
-    ERR_STREAM_DESTROYED
-=======
     ERR_STREAM_DESTROYED,
->>>>>>> 8a2d13a7
   },
   hideStackFrames,
 } = require('internal/errors');
@@ -89,23 +81,13 @@
 let debug = require('internal/util/debuglog').debuglog('http', (fn) => {
   debug = fn;
 });
-<<<<<<< HEAD
-
-const HIGH_WATER_MARK = getDefaultHighWaterMark();
-=======
->>>>>>> 8a2d13a7
 
 const kCorked = Symbol('corked');
 const kUniqueHeaders = Symbol('kUniqueHeaders');
 const kBytesWritten = Symbol('kBytesWritten');
-<<<<<<< HEAD
-const kEndCalled = Symbol('kEndCalled');
-const kErrored = Symbol('errored');
-=======
 const kErrored = Symbol('errored');
 const kHighWaterMark = Symbol('kHighWaterMark');
 const kRejectNonStandardBodyWrites = Symbol('kRejectNonStandardBodyWrites');
->>>>>>> 8a2d13a7
 
 const nop = () => {};
 
@@ -118,15 +100,11 @@
   return s.length === 6 && StringPrototypeToLowerCase(s) === 'cookie';
 }
 
-<<<<<<< HEAD
-function OutgoingMessage() {
-=======
 function isContentDispositionField(s) {
   return s.length === 19 && StringPrototypeToLowerCase(s) === 'content-disposition';
 }
 
 function OutgoingMessage(options) {
->>>>>>> 8a2d13a7
   Stream.call(this);
 
   // Queue that holds all currently pending data, until the response will be
@@ -155,10 +133,6 @@
 
   this.strictContentLength = false;
   this[kBytesWritten] = 0;
-<<<<<<< HEAD
-  this[kEndCalled] = false;
-=======
->>>>>>> 8a2d13a7
   this._contentLength = null;
   this._hasBody = true;
   this._trailer = '';
@@ -178,11 +152,8 @@
   this._onPendingData = nop;
 
   this[kErrored] = null;
-<<<<<<< HEAD
-=======
   this[kHighWaterMark] = options?.highWaterMark ?? getDefaultHighWaterMark();
   this[kRejectNonStandardBodyWrites] = options?.rejectNonStandardBodyWrites ?? false;
->>>>>>> 8a2d13a7
 }
 ObjectSetPrototypeOf(OutgoingMessage.prototype, Stream.prototype);
 ObjectSetPrototypeOf(OutgoingMessage, Stream);
@@ -410,18 +381,6 @@
   return this._writeRaw(data, encoding, callback, byteLength);
 };
 
-<<<<<<< HEAD
-function _getMessageBodySize(chunk, headers, encoding) {
-  if (Buffer.isBuffer(chunk)) return chunk.length;
-  const chunkLength = chunk ? Buffer.byteLength(chunk, encoding) : 0;
-  const headerLength = headers ? headers.length : 0;
-  if (headerLength === chunkLength) return 0;
-  if (headerLength < chunkLength) return MathAbs(chunkLength - headerLength);
-  return chunkLength;
-}
-
-=======
->>>>>>> 8a2d13a7
 OutgoingMessage.prototype._writeRaw = _writeRaw;
 function _writeRaw(data, encoding, callback, size) {
   const conn = this.socket;
@@ -434,25 +393,6 @@
   if (typeof encoding === 'function') {
     callback = encoding;
     encoding = null;
-  }
-
-  // TODO(sidwebworks): flip the `strictContentLength` default to `true` in a future PR
-  if (this.strictContentLength && conn && conn.writable && !this._removedContLen && this._hasBody) {
-    const skip = conn._httpMessage.statusCode === 304 || (this.hasHeader('transfer-encoding') || this.chunkedEncoding);
-
-    if (typeof this._contentLength === 'number' && !skip) {
-      const size = _getMessageBodySize(data, conn._httpMessage._header, encoding);
-
-      if ((size + this[kBytesWritten]) > this._contentLength) {
-        throw new ERR_HTTP_CONTENT_LENGTH_MISMATCH(size + this[kBytesWritten], this._contentLength);
-      }
-
-      if (this[kEndCalled] && (size + this[kBytesWritten]) !== this._contentLength) {
-        throw new ERR_HTTP_CONTENT_LENGTH_MISMATCH(size + this[kBytesWritten], this._contentLength);
-      }
-
-      this[kBytesWritten] += size;
-    }
   }
 
   if (conn && conn._httpMessage === this && conn.writable) {
@@ -718,8 +658,6 @@
   return this;
 };
 
-<<<<<<< HEAD
-=======
 OutgoingMessage.prototype.setHeaders = function setHeaders(headers) {
   if (this._header) {
     throw new ERR_HTTP_HEADERS_SENT('set');
@@ -742,7 +680,6 @@
   return this;
 };
 
->>>>>>> 8a2d13a7
 OutgoingMessage.prototype.appendHeader = function appendHeader(name, value) {
   if (this._header) {
     throw new ERR_HTTP_HEADERS_SENT('append');
@@ -877,11 +814,7 @@
 
 ObjectDefineProperty(OutgoingMessage.prototype, 'writableEnded', {
   __proto__: null,
-<<<<<<< HEAD
-  get: function() { return this.finished; }
-=======
   get: function() { return this.finished; },
->>>>>>> 8a2d13a7
 });
 
 ObjectDefineProperty(OutgoingMessage.prototype, 'writableNeedDrain', {
@@ -921,8 +854,6 @@
   }
 }
 
-<<<<<<< HEAD
-=======
 function strictContentLength(msg) {
   return (
     msg.strictContentLength &&
@@ -934,25 +865,13 @@
   );
 }
 
->>>>>>> 8a2d13a7
 function write_(msg, chunk, encoding, callback, fromEnd) {
   if (typeof callback !== 'function')
     callback = nop;
 
-<<<<<<< HEAD
-  let len;
-  if (chunk === null) {
-    throw new ERR_STREAM_NULL_VALUES();
-  } else if (typeof chunk === 'string') {
-    len = Buffer.byteLength(chunk, encoding);
-  } else if (isUint8Array(chunk)) {
-    len = chunk.length;
-  } else {
-=======
   if (chunk === null) {
     throw new ERR_STREAM_NULL_VALUES();
   } else if (typeof chunk !== 'string' && !isUint8Array(chunk)) {
->>>>>>> 8a2d13a7
     throw new ERR_INVALID_ARG_TYPE(
       'chunk', ['string', 'Buffer', 'Uint8Array'], chunk);
   }
@@ -971,8 +890,6 @@
       process.nextTick(callback, err);
     }
     return false;
-<<<<<<< HEAD
-=======
   }
 
   let len;
@@ -988,27 +905,17 @@
     }
 
     msg[kBytesWritten] += len;
->>>>>>> 8a2d13a7
   }
 
   if (!msg._header) {
     if (fromEnd) {
-<<<<<<< HEAD
-=======
       len ??= typeof chunk === 'string' ? Buffer.byteLength(chunk, encoding) : chunk.byteLength;
->>>>>>> 8a2d13a7
       msg._contentLength = len;
     }
     msg._implicitHeader();
   }
 
   if (!msg._hasBody) {
-<<<<<<< HEAD
-    debug('This type of response MUST NOT have a body. ' +
-          'Ignoring write() calls.');
-    process.nextTick(callback);
-    return true;
-=======
     if (msg[kRejectNonStandardBodyWrites]) {
       throw new ERR_HTTP_BODY_NOT_ALLOWED();
     } else {
@@ -1017,7 +924,6 @@
       process.nextTick(callback);
       return true;
     }
->>>>>>> 8a2d13a7
   }
 
   if (!fromEnd && msg.socket && !msg.socket.writableCorked) {
@@ -1027,10 +933,7 @@
 
   let ret;
   if (msg.chunkedEncoding && chunk.length !== 0) {
-<<<<<<< HEAD
-=======
     len ??= typeof chunk === 'string' ? Buffer.byteLength(chunk, encoding) : chunk.byteLength;
->>>>>>> 8a2d13a7
     msg._send(NumberPrototypeToString(len, 16), 'latin1', null);
     msg._send(crlf_buf, null, null);
     msg._send(chunk, encoding, null, len);
@@ -1064,13 +967,7 @@
       field = key;
       value = headers[key];
     }
-<<<<<<< HEAD
-    if (typeof field !== 'string' || !field || !checkIsHttpToken(field)) {
-      throw new ERR_INVALID_HTTP_TOKEN('Trailer name', field);
-    }
-=======
     validateHeaderName(field, 'Trailer name');
->>>>>>> 8a2d13a7
 
     // Check if the field must be sent several times
     const isArrayValue = ArrayIsArray(value);
@@ -1114,11 +1011,6 @@
     encoding = null;
   }
 
-<<<<<<< HEAD
-  this[kEndCalled] = true;
-
-=======
->>>>>>> 8a2d13a7
   if (chunk) {
     if (this.finished) {
       onError(this,
@@ -1282,10 +1174,7 @@
 };
 
 module.exports = {
-<<<<<<< HEAD
-=======
   kHighWaterMark,
->>>>>>> 8a2d13a7
   kUniqueHeaders,
   parseUniqueHeadersOption,
   validateHeaderName,
