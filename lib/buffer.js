// Copyright Joyent, Inc. and other Node contributors.
//
// Permission is hereby granted, free of charge, to any person obtaining a
// copy of this software and associated documentation files (the
// "Software"), to deal in the Software without restriction, including
// without limitation the rights to use, copy, modify, merge, publish,
// distribute, sublicense, and/or sell copies of the Software, and to permit
// persons to whom the Software is furnished to do so, subject to the
// following conditions:
//
// The above copyright notice and this permission notice shall be included
// in all copies or substantial portions of the Software.
//
// THE SOFTWARE IS PROVIDED "AS IS", WITHOUT WARRANTY OF ANY KIND, EXPRESS
// OR IMPLIED, INCLUDING BUT NOT LIMITED TO THE WARRANTIES OF
// MERCHANTABILITY, FITNESS FOR A PARTICULAR PURPOSE AND NONINFRINGEMENT. IN
// NO EVENT SHALL THE AUTHORS OR COPYRIGHT HOLDERS BE LIABLE FOR ANY CLAIM,
// DAMAGES OR OTHER LIABILITY, WHETHER IN AN ACTION OF CONTRACT, TORT OR
// OTHERWISE, ARISING FROM, OUT OF OR IN CONNECTION WITH THE SOFTWARE OR THE
// USE OR OTHER DEALINGS IN THE SOFTWARE.

'use strict';

const {
  Array,
  ArrayFrom,
  ArrayIsArray,
  ArrayPrototypeForEach,
<<<<<<< HEAD
  Error,
=======
  ArrayPrototypeIndexOf,
>>>>>>> a8a80be5
  MathFloor,
  MathMin,
  MathTrunc,
  NumberIsNaN,
  NumberMAX_SAFE_INTEGER,
  NumberMIN_SAFE_INTEGER,
  ObjectCreate,
  ObjectDefineProperties,
  ObjectDefineProperty,
  ObjectSetPrototypeOf,
<<<<<<< HEAD
  StringPrototypeCharCodeAt,
  StringPrototypeReplace,
=======
  RegExpPrototypeSymbolReplace,
  StringPrototypeCharCodeAt,
>>>>>>> a8a80be5
  StringPrototypeSlice,
  StringPrototypeToLowerCase,
  StringPrototypeTrim,
  SymbolSpecies,
  SymbolToPrimitive,
<<<<<<< HEAD
  TypedArrayPrototypeGetByteLength,
  TypedArrayPrototypeFill,
  TypedArrayPrototypeSet,
=======
  TypedArrayPrototypeGetBuffer,
  TypedArrayPrototypeGetByteLength,
  TypedArrayPrototypeGetByteOffset,
  TypedArrayPrototypeFill,
  TypedArrayPrototypeGetLength,
  TypedArrayPrototypeSet,
  TypedArrayPrototypeSlice,
>>>>>>> a8a80be5
  Uint8Array,
  Uint8ArrayPrototype,
} = primordials;

const {
  byteLengthUtf8,
  compare: _compare,
  compareOffset,
  createFromString,
  fill: bindingFill,
  isAscii: bindingIsAscii,
  isUtf8: bindingIsUtf8,
  indexOfBuffer,
  indexOfNumber,
  indexOfString,
  swap16: _swap16,
  swap32: _swap32,
  swap64: _swap64,
  kMaxLength,
  kStringMaxLength,
} = internalBinding('buffer');
const {
  constants: {
    ALL_PROPERTIES,
    ONLY_ENUMERABLE,
  },
  getOwnNonIndexProperties,
} = internalBinding('util');
const {
  customInspectSymbol,
  isInsideNodeModules,
  lazyDOMException,
  normalizeEncoding,
  kIsEncodingSymbol,
} = require('internal/util');
const {
  isAnyArrayBuffer,
  isArrayBufferView,
  isUint8Array,
  isTypedArray,
} = require('internal/util/types');
const {
  inspect: utilInspect,
} = require('internal/util/inspect');
const { encodings } = internalBinding('string_decoder');

const {
  codes: {
    ERR_BUFFER_OUT_OF_BOUNDS,
    ERR_INVALID_ARG_TYPE,
    ERR_INVALID_ARG_VALUE,
    ERR_INVALID_BUFFER_SIZE,
    ERR_OUT_OF_RANGE,
    ERR_MISSING_ARGS,
    ERR_UNKNOWN_ENCODING,
  },
  genericNodeError,
  hideStackFrames,
} = require('internal/errors');
const {
  validateArray,
  validateBuffer,
  validateNumber,
  validateInteger,
  validateString,
} = require('internal/validators');
// Provide validateInteger() but with kMaxLength as the default maximum value.
const validateOffset = (value, name, min = 0, max = kMaxLength) =>
  validateInteger(value, name, min, max);

const {
  FastBuffer,
  markAsUntransferable,
  addBufferPrototypeMethods,
  createUnsafeBuffer,
} = require('internal/buffer');

const {
  Blob,
<<<<<<< HEAD
} = require('internal/blob');
=======
  resolveObjectURL,
} = require('internal/blob');

const {
  File,
} = require('internal/file');
>>>>>>> a8a80be5

FastBuffer.prototype.constructor = Buffer;
Buffer.prototype = FastBuffer.prototype;
addBufferPrototypeMethods(Buffer.prototype);

const constants = ObjectDefineProperties({}, {
  MAX_LENGTH: {
    __proto__: null,
    value: kMaxLength,
    writable: false,
    enumerable: true,
  },
  MAX_STRING_LENGTH: {
    __proto__: null,
    value: kStringMaxLength,
    writable: false,
    enumerable: true,
  },
});

Buffer.poolSize = 8 * 1024;
let poolSize, poolOffset, allocPool;

const encodingsMap = ObjectCreate(null);
for (let i = 0; i < encodings.length; ++i)
  encodingsMap[encodings[i]] = i;

function createPool() {
  poolSize = Buffer.poolSize;
  allocPool = createUnsafeBuffer(poolSize).buffer;
  markAsUntransferable(allocPool);
  poolOffset = 0;
}
createPool();

function alignPool() {
  // Ensure aligned slices
  if (poolOffset & 0x7) {
    poolOffset |= 0x7;
    poolOffset++;
  }
}

let bufferWarningAlreadyEmitted = false;
let nodeModulesCheckCounter = 0;
const bufferWarning = 'Buffer() is deprecated due to security and usability ' +
                      'issues. Please use the Buffer.alloc(), ' +
                      'Buffer.allocUnsafe(), or Buffer.from() methods instead.';

function showFlaggedDeprecation() {
  if (bufferWarningAlreadyEmitted ||
      ++nodeModulesCheckCounter > 10000 ||
      (!require('internal/options').getOptionValue('--pending-deprecation') &&
       isInsideNodeModules())) {
    // We don't emit a warning, because we either:
    // - Already did so, or
    // - Already checked too many times whether a call is coming
    //   from node_modules and want to stop slowing down things, or
    // - We aren't running with `--pending-deprecation` enabled,
    //   and the code is inside `node_modules`.
    return;
  }

  process.emitWarning(bufferWarning, 'DeprecationWarning', 'DEP0005');
  bufferWarningAlreadyEmitted = true;
}

function toInteger(n, defaultVal) {
  n = +n;
  if (!NumberIsNaN(n) &&
      n >= NumberMIN_SAFE_INTEGER &&
      n <= NumberMAX_SAFE_INTEGER) {
    return ((n % 1) === 0 ? n : MathFloor(n));
  }
  return defaultVal;
}

function _copy(source, target, targetStart, sourceStart, sourceEnd) {
  if (!isUint8Array(source))
    throw new ERR_INVALID_ARG_TYPE('source', ['Buffer', 'Uint8Array'], source);
  if (!isUint8Array(target))
    throw new ERR_INVALID_ARG_TYPE('target', ['Buffer', 'Uint8Array'], target);

  if (targetStart === undefined) {
    targetStart = 0;
  } else {
    targetStart = toInteger(targetStart, 0);
    if (targetStart < 0)
      throw new ERR_OUT_OF_RANGE('targetStart', '>= 0', targetStart);
  }

  if (sourceStart === undefined) {
    sourceStart = 0;
  } else {
    sourceStart = toInteger(sourceStart, 0);
    if (sourceStart < 0 || sourceStart > source.length)
      throw new ERR_OUT_OF_RANGE('sourceStart', `>= 0 && <= ${source.length}`, sourceStart);
  }

  if (sourceEnd === undefined) {
    sourceEnd = source.length;
  } else {
    sourceEnd = toInteger(sourceEnd, 0);
    if (sourceEnd < 0)
      throw new ERR_OUT_OF_RANGE('sourceEnd', '>= 0', sourceEnd);
  }

  if (targetStart >= target.length || sourceStart >= sourceEnd)
    return 0;

  return _copyActual(source, target, targetStart, sourceStart, sourceEnd);
}

function _copyActual(source, target, targetStart, sourceStart, sourceEnd) {
  if (sourceEnd - sourceStart > target.length - targetStart)
    sourceEnd = sourceStart + target.length - targetStart;

  let nb = sourceEnd - sourceStart;
  const sourceLen = source.length - sourceStart;
  if (nb > sourceLen)
    nb = sourceLen;

  if (sourceStart !== 0 || sourceEnd < source.length)
    source = new Uint8Array(source.buffer, source.byteOffset + sourceStart, nb);

  TypedArrayPrototypeSet(target, source, targetStart);

  return nb;
}

/**
 * The Buffer() constructor is deprecated in documentation and should not be
 * used moving forward. Rather, developers should use one of the three new
 * factory APIs: Buffer.from(), Buffer.allocUnsafe() or Buffer.alloc() based on
 * their specific needs. There is no runtime deprecation because of the extent
 * to which the Buffer constructor is used in the ecosystem currently -- a
 * runtime deprecation would introduce too much breakage at this time. It's not
 * likely that the Buffer constructors would ever actually be removed.
 * Deprecation Code: DEP0005
 */
function Buffer(arg, encodingOrOffset, length) {
  showFlaggedDeprecation();
  // Common case.
  if (typeof arg === 'number') {
    if (typeof encodingOrOffset === 'string') {
      throw new ERR_INVALID_ARG_TYPE('string', 'string', arg);
    }
    return Buffer.alloc(arg);
  }
  return Buffer.from(arg, encodingOrOffset, length);
}

ObjectDefineProperty(Buffer, SymbolSpecies, {
  __proto__: null,
  enumerable: false,
  configurable: true,
  get() { return FastBuffer; },
});

/**
 * Functionally equivalent to Buffer(arg, encoding) but throws a TypeError
 * if value is a number.
 * Buffer.from(str[, encoding])
 * Buffer.from(array)
 * Buffer.from(buffer)
 * Buffer.from(arrayBuffer[, byteOffset[, length]])
 */
Buffer.from = function from(value, encodingOrOffset, length) {
  if (typeof value === 'string')
    return fromString(value, encodingOrOffset);

  if (typeof value === 'object' && value !== null) {
    if (isAnyArrayBuffer(value))
      return fromArrayBuffer(value, encodingOrOffset, length);

    const valueOf = value.valueOf && value.valueOf();
    if (valueOf != null &&
        valueOf !== value &&
        (typeof valueOf === 'string' || typeof valueOf === 'object')) {
      return from(valueOf, encodingOrOffset, length);
    }

    const b = fromObject(value);
    if (b)
      return b;

    if (typeof value[SymbolToPrimitive] === 'function') {
      const primitive = value[SymbolToPrimitive]('string');
      if (typeof primitive === 'string') {
        return fromString(primitive, encodingOrOffset);
      }
    }
  }

  throw new ERR_INVALID_ARG_TYPE(
    'first argument',
    ['string', 'Buffer', 'ArrayBuffer', 'Array', 'Array-like Object'],
    value,
  );
};

/**
 * Creates the Buffer as a copy of the underlying ArrayBuffer of the view
 * rather than the contents of the view.
 * @param {TypedArray} view
 * @param {number} [offset]
 * @param {number} [length]
 * @returns {Buffer}
 */
Buffer.copyBytesFrom = function copyBytesFrom(view, offset, length) {
  if (!isTypedArray(view)) {
    throw new ERR_INVALID_ARG_TYPE('view', [ 'TypedArray' ], view);
  }

  const viewLength = TypedArrayPrototypeGetLength(view);
  if (viewLength === 0) {
    return Buffer.alloc(0);
  }

  if (offset !== undefined || length !== undefined) {
    if (offset !== undefined) {
      validateInteger(offset, 'offset', 0);
      if (offset >= viewLength) return Buffer.alloc(0);
    } else {
      offset = 0;
    }
    let end;
    if (length !== undefined) {
      validateInteger(length, 'length', 0);
      end = offset + length;
    } else {
      end = viewLength;
    }

    view = TypedArrayPrototypeSlice(view, offset, end);
  }

  return fromArrayLike(new Uint8Array(
    TypedArrayPrototypeGetBuffer(view),
    TypedArrayPrototypeGetByteOffset(view),
    TypedArrayPrototypeGetByteLength(view)));
};

// Identical to the built-in %TypedArray%.of(), but avoids using the deprecated
// Buffer() constructor. Must use arrow function syntax to avoid automatically
// adding a `prototype` property and making the function a constructor.
//
// Refs: https://tc39.github.io/ecma262/#sec-%typedarray%.of
// Refs: https://esdiscuss.org/topic/isconstructor#content-11
const of = (...items) => {
  const newObj = createUnsafeBuffer(items.length);
  for (let k = 0; k < items.length; k++)
    newObj[k] = items[k];
  return newObj;
};
Buffer.of = of;

ObjectSetPrototypeOf(Buffer, Uint8Array);

// The 'assertSize' method will remove itself from the callstack when an error
// occurs. This is done simply to keep the internal details of the
// implementation from bleeding out to users.
const assertSize = hideStackFrames((size) => {
  validateNumber(size, 'size');
  if (!(size >= 0 && size <= kMaxLength)) {
    throw new ERR_INVALID_ARG_VALUE.RangeError('size', size);
  }
});

/**
 * Creates a new filled Buffer instance.
 * alloc(size[, fill[, encoding]])
 */
Buffer.alloc = function alloc(size, fill, encoding) {
  assertSize(size);
  if (fill !== undefined && fill !== 0 && size > 0) {
    const buf = createUnsafeBuffer(size);
    return _fill(buf, fill, 0, buf.length, encoding);
  }
  return new FastBuffer(size);
};

/**
 * Equivalent to Buffer(num), by default creates a non-zero-filled Buffer
 * instance. If `--zero-fill-buffers` is set, will zero-fill the buffer.
 */
Buffer.allocUnsafe = function allocUnsafe(size) {
  assertSize(size);
  return allocate(size);
};

/**
 * Equivalent to SlowBuffer(num), by default creates a non-zero-filled
 * Buffer instance that is not allocated off the pre-initialized pool.
 * If `--zero-fill-buffers` is set, will zero-fill the buffer.
 */
Buffer.allocUnsafeSlow = function allocUnsafeSlow(size) {
  assertSize(size);
  return createUnsafeBuffer(size);
};

// If --zero-fill-buffers command line argument is set, a zero-filled
// buffer is returned.
function SlowBuffer(length) {
  assertSize(length);
  return createUnsafeBuffer(length);
}

ObjectSetPrototypeOf(SlowBuffer.prototype, Uint8ArrayPrototype);
ObjectSetPrototypeOf(SlowBuffer, Uint8Array);

function allocate(size) {
  if (size <= 0) {
    return new FastBuffer();
  }
  if (size < (Buffer.poolSize >>> 1)) {
    if (size > (poolSize - poolOffset))
      createPool();
    const b = new FastBuffer(allocPool, poolOffset, size);
    poolOffset += size;
    alignPool();
    return b;
  }
  return createUnsafeBuffer(size);
}

function fromStringFast(string, ops) {
  const length = ops.byteLength(string);

  if (length >= (Buffer.poolSize >>> 1))
    return createFromString(string, ops.encodingVal);

  if (length > (poolSize - poolOffset))
    createPool();
  let b = new FastBuffer(allocPool, poolOffset, length);
  const actual = ops.write(b, string, 0, length);
  if (actual !== length) {
    // byteLength() may overestimate. That's a rare case, though.
    b = new FastBuffer(allocPool, poolOffset, actual);
  }
  poolOffset += actual;
  alignPool();
  return b;
}

function fromString(string, encoding) {
  let ops;
  if (typeof encoding !== 'string' || encoding.length === 0) {
    if (string.length === 0)
      return new FastBuffer();
    ops = encodingOps.utf8;
    encoding = undefined;
  } else {
    ops = getEncodingOps(encoding);
    if (ops === undefined)
      throw new ERR_UNKNOWN_ENCODING(encoding);
    if (string.length === 0)
      return new FastBuffer();
  }
  return fromStringFast(string, ops);
}

function fromArrayBuffer(obj, byteOffset, length) {
  // Convert byteOffset to integer
  if (byteOffset === undefined) {
    byteOffset = 0;
  } else {
    byteOffset = +byteOffset;
    if (NumberIsNaN(byteOffset))
      byteOffset = 0;
  }

  const maxLength = obj.byteLength - byteOffset;

  if (maxLength < 0)
    throw new ERR_BUFFER_OUT_OF_BOUNDS('offset');

  if (length === undefined) {
    length = maxLength;
  } else {
    // Convert length to non-negative integer.
    length = +length;
    if (length > 0) {
      if (length > maxLength)
        throw new ERR_BUFFER_OUT_OF_BOUNDS('length');
    } else {
      length = 0;
    }
  }

  return new FastBuffer(obj, byteOffset, length);
}

function fromArrayLike(obj) {
  if (obj.length <= 0)
    return new FastBuffer();
  if (obj.length < (Buffer.poolSize >>> 1)) {
    if (obj.length > (poolSize - poolOffset))
      createPool();
    const b = new FastBuffer(allocPool, poolOffset, obj.length);
    TypedArrayPrototypeSet(b, obj, 0);
    poolOffset += obj.length;
    alignPool();
    return b;
  }
  return new FastBuffer(obj);
}

function fromObject(obj) {
  if (obj.length !== undefined || isAnyArrayBuffer(obj.buffer)) {
    if (typeof obj.length !== 'number') {
      return new FastBuffer();
    }
    return fromArrayLike(obj);
  }

  if (obj.type === 'Buffer' && ArrayIsArray(obj.data)) {
    return fromArrayLike(obj.data);
  }
}

// Static methods

Buffer.isBuffer = function isBuffer(b) {
  return b instanceof Buffer;
};

Buffer.compare = function compare(buf1, buf2) {
  if (!isUint8Array(buf1)) {
    throw new ERR_INVALID_ARG_TYPE('buf1', ['Buffer', 'Uint8Array'], buf1);
  }

  if (!isUint8Array(buf2)) {
    throw new ERR_INVALID_ARG_TYPE('buf2', ['Buffer', 'Uint8Array'], buf2);
  }

  if (buf1 === buf2) {
    return 0;
  }

  return _compare(buf1, buf2);
};

Buffer.isEncoding = function isEncoding(encoding) {
  return typeof encoding === 'string' && encoding.length !== 0 &&
         normalizeEncoding(encoding) !== undefined;
};
Buffer[kIsEncodingSymbol] = Buffer.isEncoding;

Buffer.concat = function concat(list, length) {
  validateArray(list, 'list');

  if (list.length === 0)
    return new FastBuffer();

  if (length === undefined) {
    length = 0;
    for (let i = 0; i < list.length; i++) {
      if (list[i].length) {
        length += list[i].length;
      }
    }
  } else {
    validateOffset(length, 'length');
  }

  const buffer = Buffer.allocUnsafe(length);
  let pos = 0;
  for (let i = 0; i < list.length; i++) {
    const buf = list[i];
    if (!isUint8Array(buf)) {
      // TODO(BridgeAR): This should not be of type ERR_INVALID_ARG_TYPE.
      // Instead, find the proper error code for this.
      throw new ERR_INVALID_ARG_TYPE(
        `list[${i}]`, ['Buffer', 'Uint8Array'], list[i]);
    }
    pos += _copyActual(buf, buffer, pos, 0, buf.length);
  }

  // Note: `length` is always equal to `buffer.length` at this point
  if (pos < length) {
    // Zero-fill the remaining bytes if the specified `length` was more than
    // the actual total length, i.e. if we have some remaining allocated bytes
    // there were not initialized.
    TypedArrayPrototypeFill(buffer, 0, pos, length);
  }

  return buffer;
};

function base64ByteLength(str, bytes) {
  // Handle padding
  if (StringPrototypeCharCodeAt(str, bytes - 1) === 0x3D)
    bytes--;
  if (bytes > 1 && StringPrototypeCharCodeAt(str, bytes - 1) === 0x3D)
    bytes--;

  // Base64 ratio: 3/4
  return (bytes * 3) >>> 2;
}

const encodingOps = {
  utf8: {
    encoding: 'utf8',
    encodingVal: encodingsMap.utf8,
    byteLength: byteLengthUtf8,
    write: (buf, string, offset, len) => buf.utf8Write(string, offset, len),
    slice: (buf, start, end) => buf.utf8Slice(start, end),
    indexOf: (buf, val, byteOffset, dir) =>
      indexOfString(buf, val, byteOffset, encodingsMap.utf8, dir),
  },
  ucs2: {
    encoding: 'ucs2',
    encodingVal: encodingsMap.utf16le,
    byteLength: (string) => string.length * 2,
    write: (buf, string, offset, len) => buf.ucs2Write(string, offset, len),
    slice: (buf, start, end) => buf.ucs2Slice(start, end),
    indexOf: (buf, val, byteOffset, dir) =>
      indexOfString(buf, val, byteOffset, encodingsMap.utf16le, dir),
  },
  utf16le: {
    encoding: 'utf16le',
    encodingVal: encodingsMap.utf16le,
    byteLength: (string) => string.length * 2,
    write: (buf, string, offset, len) => buf.ucs2Write(string, offset, len),
    slice: (buf, start, end) => buf.ucs2Slice(start, end),
    indexOf: (buf, val, byteOffset, dir) =>
      indexOfString(buf, val, byteOffset, encodingsMap.utf16le, dir),
  },
  latin1: {
    encoding: 'latin1',
    encodingVal: encodingsMap.latin1,
    byteLength: (string) => string.length,
    write: (buf, string, offset, len) => buf.latin1Write(string, offset, len),
    slice: (buf, start, end) => buf.latin1Slice(start, end),
    indexOf: (buf, val, byteOffset, dir) =>
      indexOfString(buf, val, byteOffset, encodingsMap.latin1, dir),
  },
  ascii: {
    encoding: 'ascii',
    encodingVal: encodingsMap.ascii,
    byteLength: (string) => string.length,
    write: (buf, string, offset, len) => buf.asciiWrite(string, offset, len),
    slice: (buf, start, end) => buf.asciiSlice(start, end),
    indexOf: (buf, val, byteOffset, dir) =>
      indexOfBuffer(buf,
                    fromStringFast(val, encodingOps.ascii),
                    byteOffset,
                    encodingsMap.ascii,
                    dir),
  },
  base64: {
    encoding: 'base64',
    encodingVal: encodingsMap.base64,
    byteLength: (string) => base64ByteLength(string, string.length),
    write: (buf, string, offset, len) => buf.base64Write(string, offset, len),
    slice: (buf, start, end) => buf.base64Slice(start, end),
    indexOf: (buf, val, byteOffset, dir) =>
      indexOfBuffer(buf,
                    fromStringFast(val, encodingOps.base64),
                    byteOffset,
                    encodingsMap.base64,
                    dir),
  },
  base64url: {
    encoding: 'base64url',
    encodingVal: encodingsMap.base64url,
    byteLength: (string) => base64ByteLength(string, string.length),
    write: (buf, string, offset, len) =>
      buf.base64urlWrite(string, offset, len),
    slice: (buf, start, end) => buf.base64urlSlice(start, end),
    indexOf: (buf, val, byteOffset, dir) =>
      indexOfBuffer(buf,
                    fromStringFast(val, encodingOps.base64url),
                    byteOffset,
                    encodingsMap.base64url,
                    dir),
  },
  base64url: {
    encoding: 'base64url',
    encodingVal: encodingsMap.base64url,
    byteLength: (string) => base64ByteLength(string, string.length),
    write: (buf, string, offset, len) =>
      buf.base64urlWrite(string, offset, len),
    slice: (buf, start, end) => buf.base64urlSlice(start, end),
    indexOf: (buf, val, byteOffset, dir) =>
      indexOfBuffer(buf,
                    fromStringFast(val, encodingOps.base64url),
                    byteOffset,
                    encodingsMap.base64url,
                    dir)
  },
  hex: {
    encoding: 'hex',
    encodingVal: encodingsMap.hex,
    byteLength: (string) => string.length >>> 1,
    write: (buf, string, offset, len) => buf.hexWrite(string, offset, len),
    slice: (buf, start, end) => buf.hexSlice(start, end),
    indexOf: (buf, val, byteOffset, dir) =>
      indexOfBuffer(buf,
                    fromStringFast(val, encodingOps.hex),
                    byteOffset,
                    encodingsMap.hex,
                    dir),
  },
};
function getEncodingOps(encoding) {
  encoding += '';
  switch (encoding.length) {
    case 4:
      if (encoding === 'utf8') return encodingOps.utf8;
      if (encoding === 'ucs2') return encodingOps.ucs2;
      encoding = StringPrototypeToLowerCase(encoding);
      if (encoding === 'utf8') return encodingOps.utf8;
      if (encoding === 'ucs2') return encodingOps.ucs2;
      break;
    case 5:
      if (encoding === 'utf-8') return encodingOps.utf8;
      if (encoding === 'ascii') return encodingOps.ascii;
      if (encoding === 'ucs-2') return encodingOps.ucs2;
      encoding = StringPrototypeToLowerCase(encoding);
      if (encoding === 'utf-8') return encodingOps.utf8;
      if (encoding === 'ascii') return encodingOps.ascii;
      if (encoding === 'ucs-2') return encodingOps.ucs2;
      break;
    case 7:
      if (encoding === 'utf16le' ||
          StringPrototypeToLowerCase(encoding) === 'utf16le')
        return encodingOps.utf16le;
      break;
    case 8:
      if (encoding === 'utf-16le' ||
          StringPrototypeToLowerCase(encoding) === 'utf-16le')
        return encodingOps.utf16le;
      break;
    case 6:
      if (encoding === 'latin1' || encoding === 'binary')
        return encodingOps.latin1;
      if (encoding === 'base64') return encodingOps.base64;
      encoding = StringPrototypeToLowerCase(encoding);
      if (encoding === 'latin1' || encoding === 'binary')
        return encodingOps.latin1;
      if (encoding === 'base64') return encodingOps.base64;
      break;
    case 3:
      if (encoding === 'hex' || StringPrototypeToLowerCase(encoding) === 'hex')
        return encodingOps.hex;
      break;
    case 9:
      if (encoding === 'base64url' ||
          StringPrototypeToLowerCase(encoding) === 'base64url')
        return encodingOps.base64url;
      break;
  }
}

function byteLength(string, encoding) {
  if (typeof string !== 'string') {
    if (isArrayBufferView(string) || isAnyArrayBuffer(string)) {
      return string.byteLength;
    }

    throw new ERR_INVALID_ARG_TYPE(
      'string', ['string', 'Buffer', 'ArrayBuffer'], string,
    );
  }

  const len = string.length;
  if (len === 0)
    return 0;

  if (encoding) {
    const ops = getEncodingOps(encoding);
    if (ops) {
      return ops.byteLength(string);
    }
  }
  return byteLengthUtf8(string);
}

Buffer.byteLength = byteLength;

// For backwards compatibility.
ObjectDefineProperty(Buffer.prototype, 'parent', {
  __proto__: null,
  enumerable: true,
  get() {
    if (!(this instanceof Buffer))
      return undefined;
    return this.buffer;
  },
});
ObjectDefineProperty(Buffer.prototype, 'offset', {
  __proto__: null,
  enumerable: true,
  get() {
    if (!(this instanceof Buffer))
      return undefined;
    return this.byteOffset;
  },
});

Buffer.prototype.copy =
  function copy(target, targetStart, sourceStart, sourceEnd) {
    return _copy(this, target, targetStart, sourceStart, sourceEnd);
  };

// No need to verify that "buf.length <= MAX_UINT32" since it's a read-only
// property of a typed array.
// This behaves neither like String nor Uint8Array in that we set start/end
// to their upper/lower bounds if the value passed is out of range.
Buffer.prototype.toString = function toString(encoding, start, end) {
  if (arguments.length === 0) {
    return this.utf8Slice(0, this.length);
  }

  const len = this.length;

  if (start <= 0)
    start = 0;
  else if (start >= len)
    return '';
  else
    start |= 0;

  if (end === undefined || end > len)
    end = len;
  else
    end |= 0;

  if (end <= start)
    return '';

  if (encoding === undefined)
    return this.utf8Slice(start, end);

  const ops = getEncodingOps(encoding);
  if (ops === undefined)
    throw new ERR_UNKNOWN_ENCODING(encoding);

  return ops.slice(this, start, end);
};

Buffer.prototype.equals = function equals(otherBuffer) {
  if (!isUint8Array(otherBuffer)) {
    throw new ERR_INVALID_ARG_TYPE(
      'otherBuffer', ['Buffer', 'Uint8Array'], otherBuffer);
  }

  if (this === otherBuffer)
    return true;

  if (this.byteLength !== otherBuffer.byteLength)
    return false;

  return this.byteLength === 0 || _compare(this, otherBuffer) === 0;
};

let INSPECT_MAX_BYTES = 50;
// Override how buffers are presented by util.inspect().
Buffer.prototype[customInspectSymbol] = function inspect(recurseTimes, ctx) {
  const max = INSPECT_MAX_BYTES;
  const actualMax = MathMin(max, this.length);
  const remaining = this.length - max;
<<<<<<< HEAD
  let str = StringPrototypeTrim(StringPrototypeReplace(
    this.hexSlice(0, actualMax), /(.{2})/g, '$1 '));
=======
  let str = StringPrototypeTrim(RegExpPrototypeSymbolReplace(
    /(.{2})/g, this.hexSlice(0, actualMax), '$1 '));
>>>>>>> a8a80be5
  if (remaining > 0)
    str += ` ... ${remaining} more byte${remaining > 1 ? 's' : ''}`;
  // Inspect special properties as well, if possible.
  if (ctx) {
    let extras = false;
    const filter = ctx.showHidden ? ALL_PROPERTIES : ONLY_ENUMERABLE;
    const obj = ObjectCreate(null);
    ArrayPrototypeForEach(getOwnNonIndexProperties(this, filter),
                          (key) => {
                            extras = true;
                            obj[key] = this[key];
                          });
    if (extras) {
      if (this.length !== 0)
        str += ', ';
      // '[Object: null prototype] {'.length === 26
      // This is guarded with a test.
      str += StringPrototypeSlice(utilInspect(obj, {
        ...ctx,
        breakLength: Infinity,
<<<<<<< HEAD
        compact: true
=======
        compact: true,
>>>>>>> a8a80be5
      }), 27, -2);
    }
  }
  return `<${this.constructor.name} ${str}>`;
};
Buffer.prototype.inspect = Buffer.prototype[customInspectSymbol];

Buffer.prototype.compare = function compare(target,
                                            targetStart,
                                            targetEnd,
                                            sourceStart,
                                            sourceEnd) {
  if (!isUint8Array(target)) {
    throw new ERR_INVALID_ARG_TYPE('target', ['Buffer', 'Uint8Array'], target);
  }
  if (arguments.length === 1)
    return _compare(this, target);

  if (targetStart === undefined)
    targetStart = 0;
  else
    validateOffset(targetStart, 'targetStart');

  if (targetEnd === undefined)
    targetEnd = target.length;
  else
    validateOffset(targetEnd, 'targetEnd', 0, target.length);

  if (sourceStart === undefined)
    sourceStart = 0;
  else
    validateOffset(sourceStart, 'sourceStart');

  if (sourceEnd === undefined)
    sourceEnd = this.length;
  else
    validateOffset(sourceEnd, 'sourceEnd', 0, this.length);

  if (sourceStart >= sourceEnd)
    return (targetStart >= targetEnd ? 0 : -1);
  if (targetStart >= targetEnd)
    return 1;

  return compareOffset(this, target, targetStart, sourceStart, targetEnd,
                       sourceEnd);
};

// Finds either the first index of `val` in `buffer` at offset >= `byteOffset`,
// OR the last index of `val` in `buffer` at offset <= `byteOffset`.
//
// Arguments:
// - buffer - a Buffer to search
// - val - a string, Buffer, or number
// - byteOffset - an index into `buffer`; will be clamped to an int32
// - encoding - an optional encoding, relevant if val is a string
// - dir - true for indexOf, false for lastIndexOf
function bidirectionalIndexOf(buffer, val, byteOffset, encoding, dir) {
  validateBuffer(buffer);

  if (typeof byteOffset === 'string') {
    encoding = byteOffset;
    byteOffset = undefined;
  } else if (byteOffset > 0x7fffffff) {
    byteOffset = 0x7fffffff;
  } else if (byteOffset < -0x80000000) {
    byteOffset = -0x80000000;
  }
  // Coerce to Number. Values like null and [] become 0.
  byteOffset = +byteOffset;
  // If the offset is undefined, "foo", {}, coerces to NaN, search whole buffer.
  if (NumberIsNaN(byteOffset)) {
    byteOffset = dir ? 0 : (buffer.length || buffer.byteLength);
  }
  dir = !!dir;  // Cast to bool.

  if (typeof val === 'number')
    return indexOfNumber(buffer, val >>> 0, byteOffset, dir);

  let ops;
  if (encoding === undefined)
    ops = encodingOps.utf8;
  else
    ops = getEncodingOps(encoding);

  if (typeof val === 'string') {
    if (ops === undefined)
      throw new ERR_UNKNOWN_ENCODING(encoding);
    return ops.indexOf(buffer, val, byteOffset, dir);
  }

  if (isUint8Array(val)) {
    const encodingVal =
      (ops === undefined ? encodingsMap.utf8 : ops.encodingVal);
    return indexOfBuffer(buffer, val, byteOffset, encodingVal, dir);
  }

  throw new ERR_INVALID_ARG_TYPE(
    'value', ['number', 'string', 'Buffer', 'Uint8Array'], val,
  );
}

Buffer.prototype.indexOf = function indexOf(val, byteOffset, encoding) {
  return bidirectionalIndexOf(this, val, byteOffset, encoding, true);
};

Buffer.prototype.lastIndexOf = function lastIndexOf(val, byteOffset, encoding) {
  return bidirectionalIndexOf(this, val, byteOffset, encoding, false);
};

Buffer.prototype.includes = function includes(val, byteOffset, encoding) {
  return this.indexOf(val, byteOffset, encoding) !== -1;
};

// Usage:
//    buffer.fill(number[, offset[, end]])
//    buffer.fill(buffer[, offset[, end]])
//    buffer.fill(string[, offset[, end]][, encoding])
Buffer.prototype.fill = function fill(value, offset, end, encoding) {
  return _fill(this, value, offset, end, encoding);
};

function _fill(buf, value, offset, end, encoding) {
  if (typeof value === 'string') {
    if (offset === undefined || typeof offset === 'string') {
      encoding = offset;
      offset = 0;
      end = buf.length;
    } else if (typeof end === 'string') {
      encoding = end;
      end = buf.length;
    }

    const normalizedEncoding = normalizeEncoding(encoding);
    if (normalizedEncoding === undefined) {
      validateString(encoding, 'encoding');
      throw new ERR_UNKNOWN_ENCODING(encoding);
    }

    if (value.length === 0) {
      // If value === '' default to zero.
      value = 0;
    } else if (value.length === 1) {
      // Fast path: If `value` fits into a single byte, use that numeric value.
      if (normalizedEncoding === 'utf8') {
        const code = StringPrototypeCharCodeAt(value, 0);
        if (code < 128) {
          value = code;
        }
      } else if (normalizedEncoding === 'latin1') {
        value = StringPrototypeCharCodeAt(value, 0);
      }
    }
  } else {
    encoding = undefined;
  }

  if (offset === undefined) {
    offset = 0;
    end = buf.length;
  } else {
    validateOffset(offset, 'offset');
    // Invalid ranges are not set to a default, so can range check early.
    if (end === undefined) {
      end = buf.length;
    } else {
      validateOffset(end, 'end', 0, buf.length);
    }
    if (offset >= end)
      return buf;
  }


  if (typeof value === 'number') {
    // OOB check
    const byteLen = TypedArrayPrototypeGetByteLength(buf);
    const fillLength = end - offset;
    if (offset > end || fillLength + offset > byteLen)
      throw new ERR_BUFFER_OUT_OF_BOUNDS();

    TypedArrayPrototypeFill(buf, value, offset, end);
  } else {
    const res = bindingFill(buf, value, offset, end, encoding);
    if (res < 0) {
      if (res === -1)
        throw new ERR_INVALID_ARG_VALUE('value', value);
      throw new ERR_BUFFER_OUT_OF_BOUNDS();
    }
  }

  return buf;
}

Buffer.prototype.write = function write(string, offset, length, encoding) {
  // Buffer#write(string);
  if (offset === undefined) {
    return this.utf8Write(string, 0, this.length);
  }
  // Buffer#write(string, encoding)
  if (length === undefined && typeof offset === 'string') {
    encoding = offset;
    length = this.length;
    offset = 0;

  // Buffer#write(string, offset[, length][, encoding])
  } else {
    validateOffset(offset, 'offset', 0, this.length);

    const remaining = this.length - offset;

    if (length === undefined) {
      length = remaining;
    } else if (typeof length === 'string') {
      encoding = length;
      length = remaining;
    } else {
      validateOffset(length, 'length', 0, this.length);
      if (length > remaining)
        length = remaining;
    }
  }

  if (!encoding)
    return this.utf8Write(string, offset, length);

  const ops = getEncodingOps(encoding);
  if (ops === undefined)
    throw new ERR_UNKNOWN_ENCODING(encoding);
  return ops.write(this, string, offset, length);
};

Buffer.prototype.toJSON = function toJSON() {
  if (this.length > 0) {
    const data = new Array(this.length);
    for (let i = 0; i < this.length; ++i)
      data[i] = this[i];
    return { type: 'Buffer', data };
  }
  return { type: 'Buffer', data: [] };
};

function adjustOffset(offset, length) {
  // Use Math.trunc() to convert offset to an integer value that can be larger
  // than an Int32. Hence, don't use offset | 0 or similar techniques.
  offset = MathTrunc(offset);
  if (offset === 0) {
    return 0;
  }
  if (offset < 0) {
    offset += length;
    return offset > 0 ? offset : 0;
  }
  if (offset < length) {
    return offset;
  }
  return NumberIsNaN(offset) ? 0 : length;
}

Buffer.prototype.subarray = function subarray(start, end) {
  const srcLength = this.length;
  start = adjustOffset(start, srcLength);
  end = end !== undefined ? adjustOffset(end, srcLength) : srcLength;
  const newLength = end > start ? end - start : 0;
  return new FastBuffer(this.buffer, this.byteOffset + start, newLength);
};

Buffer.prototype.slice = function slice(start, end) {
  return this.subarray(start, end);
};

function swap(b, n, m) {
  const i = b[n];
  b[n] = b[m];
  b[m] = i;
}

Buffer.prototype.swap16 = function swap16() {
  // For Buffer.length < 128, it's generally faster to
  // do the swap in javascript. For larger buffers,
  // dropping down to the native code is faster.
  const len = this.length;
  if (len % 2 !== 0)
    throw new ERR_INVALID_BUFFER_SIZE('16-bits');
  if (len < 128) {
    for (let i = 0; i < len; i += 2)
      swap(this, i, i + 1);
    return this;
  }
  return _swap16(this);
};

Buffer.prototype.swap32 = function swap32() {
  // For Buffer.length < 192, it's generally faster to
  // do the swap in javascript. For larger buffers,
  // dropping down to the native code is faster.
  const len = this.length;
  if (len % 4 !== 0)
    throw new ERR_INVALID_BUFFER_SIZE('32-bits');
  if (len < 192) {
    for (let i = 0; i < len; i += 4) {
      swap(this, i, i + 3);
      swap(this, i + 1, i + 2);
    }
    return this;
  }
  return _swap32(this);
};

Buffer.prototype.swap64 = function swap64() {
  // For Buffer.length < 192, it's generally faster to
  // do the swap in javascript. For larger buffers,
  // dropping down to the native code is faster.
  const len = this.length;
  if (len % 8 !== 0)
    throw new ERR_INVALID_BUFFER_SIZE('64-bits');
  if (len < 192) {
    for (let i = 0; i < len; i += 8) {
      swap(this, i, i + 7);
      swap(this, i + 1, i + 6);
      swap(this, i + 2, i + 5);
      swap(this, i + 3, i + 4);
    }
    return this;
  }
  return _swap64(this);
};

Buffer.prototype.toLocaleString = Buffer.prototype.toString;

let transcode;
if (internalBinding('config').hasIntl) {
  const {
    icuErrName,
    transcode: _transcode,
  } = internalBinding('icu');

  // Transcodes the Buffer from one encoding to another, returning a new
  // Buffer instance.
  transcode = function transcode(source, fromEncoding, toEncoding) {
    if (!isUint8Array(source)) {
      throw new ERR_INVALID_ARG_TYPE('source',
                                     ['Buffer', 'Uint8Array'], source);
    }
    if (source.length === 0) return Buffer.alloc(0);

    fromEncoding = normalizeEncoding(fromEncoding) || fromEncoding;
    toEncoding = normalizeEncoding(toEncoding) || toEncoding;
    const result = _transcode(source, fromEncoding, toEncoding);
    if (typeof result !== 'number')
      return result;

    const code = icuErrName(result);
    const err = genericNodeError(
      `Unable to transcode Buffer [${code}]`,
      { code: code, errno: result },
    );
    throw err;
  };
}

<<<<<<< HEAD
let DOMException;

const lazyInvalidCharError = hideStackFrames((message, name) => {
  if (DOMException === undefined)
    DOMException = internalBinding('messaging').DOMException;
  throw new DOMException('Invalid character', 'InvalidCharacterError');
});

=======
>>>>>>> a8a80be5
function btoa(input) {
  // The implementation here has not been performance optimized in any way and
  // should not be.
  // Refs: https://github.com/nodejs/node/pull/38433#issuecomment-828426932
<<<<<<< HEAD
  input = `${input}`;
  for (let n = 0; n < input.length; n++) {
    if (input[n].charCodeAt(0) > 0xff)
      lazyInvalidCharError();
=======
  if (arguments.length === 0) {
    throw new ERR_MISSING_ARGS('input');
  }
  input = `${input}`;
  for (let n = 0; n < input.length; n++) {
    if (input[n].charCodeAt(0) > 0xff)
      throw lazyDOMException('Invalid character', 'InvalidCharacterError');
>>>>>>> a8a80be5
  }
  const buf = Buffer.from(input, 'latin1');
  return buf.toString('base64');
}

<<<<<<< HEAD
const kBase64Digits =
  'ABCDEFGHIJKLMNOPQRSTUVWXYZabcdefghijklmnopqrstuvwxyz0123456789+/=';
=======
// Refs: https://infra.spec.whatwg.org/#forgiving-base64-decode
const kForgivingBase64AllowedChars = [
  // ASCII whitespace
  // Refs: https://infra.spec.whatwg.org/#ascii-whitespace
  0x09, 0x0A, 0x0C, 0x0D, 0x20,

  // Uppercase letters
  ...ArrayFrom({ length: 26 }, (_, i) => StringPrototypeCharCodeAt('A') + i),

  // Lowercase letters
  ...ArrayFrom({ length: 26 }, (_, i) => StringPrototypeCharCodeAt('a') + i),

  // Decimal digits
  ...ArrayFrom({ length: 10 }, (_, i) => StringPrototypeCharCodeAt('0') + i),

  0x2B, // +
  0x2F, // /
  0x3D, // =
];
const kEqualSignIndex = ArrayPrototypeIndexOf(kForgivingBase64AllowedChars,
                                              0x3D);
>>>>>>> a8a80be5

function atob(input) {
  // The implementation here has not been performance optimized in any way and
  // should not be.
  // Refs: https://github.com/nodejs/node/pull/38433#issuecomment-828426932
<<<<<<< HEAD
  input = `${input}`;
  for (let n = 0; n < input.length; n++) {
    if (!kBase64Digits.includes(input[n]))
      lazyInvalidCharError();
  }
  return Buffer.from(input, 'base64').toString('latin1');
}

module.exports = {
  Blob,
=======
  if (arguments.length === 0) {
    throw new ERR_MISSING_ARGS('input');
  }

  input = `${input}`;
  let nonAsciiWhitespaceCharCount = 0;
  let equalCharCount = 0;

  for (let n = 0; n < input.length; n++) {
    const index = ArrayPrototypeIndexOf(
      kForgivingBase64AllowedChars,
      StringPrototypeCharCodeAt(input, n));

    if (index > 4) {
      // The first 5 elements of `kForgivingBase64AllowedChars` are
      // ASCII whitespace char codes.
      nonAsciiWhitespaceCharCount++;

      if (index === kEqualSignIndex) {
        equalCharCount++;
      } else if (equalCharCount) {
        // The `=` char is only allowed at the end.
        throw lazyDOMException('Invalid character', 'InvalidCharacterError');
      }

      if (equalCharCount > 2) {
        // Only one more `=` is permitted after the first equal sign.
        throw lazyDOMException('Invalid character', 'InvalidCharacterError');
      }
    } else if (index === -1) {
      throw lazyDOMException('Invalid character', 'InvalidCharacterError');
    }
  }

  let reminder = nonAsciiWhitespaceCharCount % 4;

  // See #2, #3, #4 - https://infra.spec.whatwg.org/#forgiving-base64
  if (!reminder) {
    // Remove all trailing `=` characters and get the new reminder.
    reminder = (nonAsciiWhitespaceCharCount - equalCharCount) % 4;
  } else if (equalCharCount) {
    // `=` should not in the input if there's a reminder.
    throw lazyDOMException('Invalid character', 'InvalidCharacterError');
  }

  // See #3 - https://infra.spec.whatwg.org/#forgiving-base64
  if (reminder === 1) {
    throw lazyDOMException(
      'The string to be decoded is not correctly encoded.',
      'InvalidCharacterError');
  }

  return Buffer.from(input, 'base64').toString('latin1');
}

function isUtf8(input) {
  if (isTypedArray(input) || isAnyArrayBuffer(input)) {
    return bindingIsUtf8(input);
  }

  throw new ERR_INVALID_ARG_TYPE('input', ['TypedArray', 'Buffer'], input);
}

function isAscii(input) {
  if (isTypedArray(input) || isAnyArrayBuffer(input)) {
    return bindingIsAscii(input);
  }

  throw new ERR_INVALID_ARG_TYPE('input', ['ArrayBuffer', 'Buffer', 'TypedArray'], input);
}

module.exports = {
  Blob,
  File,
  resolveObjectURL,
>>>>>>> a8a80be5
  Buffer,
  SlowBuffer,
  transcode,
  isUtf8,
  isAscii,

  // Legacy
  kMaxLength,
  kStringMaxLength,
  btoa,
  atob,
};

ObjectDefineProperties(module.exports, {
  constants: {
    __proto__: null,
    configurable: false,
    enumerable: true,
    value: constants,
  },
  INSPECT_MAX_BYTES: {
    __proto__: null,
    configurable: true,
    enumerable: true,
    get() { return INSPECT_MAX_BYTES; },
    set(val) { INSPECT_MAX_BYTES = val; },
  },
});<|MERGE_RESOLUTION|>--- conflicted
+++ resolved
@@ -26,11 +26,7 @@
   ArrayFrom,
   ArrayIsArray,
   ArrayPrototypeForEach,
-<<<<<<< HEAD
-  Error,
-=======
   ArrayPrototypeIndexOf,
->>>>>>> a8a80be5
   MathFloor,
   MathMin,
   MathTrunc,
@@ -41,23 +37,13 @@
   ObjectDefineProperties,
   ObjectDefineProperty,
   ObjectSetPrototypeOf,
-<<<<<<< HEAD
-  StringPrototypeCharCodeAt,
-  StringPrototypeReplace,
-=======
   RegExpPrototypeSymbolReplace,
   StringPrototypeCharCodeAt,
->>>>>>> a8a80be5
   StringPrototypeSlice,
   StringPrototypeToLowerCase,
   StringPrototypeTrim,
   SymbolSpecies,
   SymbolToPrimitive,
-<<<<<<< HEAD
-  TypedArrayPrototypeGetByteLength,
-  TypedArrayPrototypeFill,
-  TypedArrayPrototypeSet,
-=======
   TypedArrayPrototypeGetBuffer,
   TypedArrayPrototypeGetByteLength,
   TypedArrayPrototypeGetByteOffset,
@@ -65,7 +51,6 @@
   TypedArrayPrototypeGetLength,
   TypedArrayPrototypeSet,
   TypedArrayPrototypeSlice,
->>>>>>> a8a80be5
   Uint8Array,
   Uint8ArrayPrototype,
 } = primordials;
@@ -145,16 +130,12 @@
 
 const {
   Blob,
-<<<<<<< HEAD
-} = require('internal/blob');
-=======
   resolveObjectURL,
 } = require('internal/blob');
 
 const {
   File,
 } = require('internal/file');
->>>>>>> a8a80be5
 
 FastBuffer.prototype.constructor = Buffer;
 Buffer.prototype = FastBuffer.prototype;
@@ -732,20 +713,6 @@
                     byteOffset,
                     encodingsMap.base64url,
                     dir),
-  },
-  base64url: {
-    encoding: 'base64url',
-    encodingVal: encodingsMap.base64url,
-    byteLength: (string) => base64ByteLength(string, string.length),
-    write: (buf, string, offset, len) =>
-      buf.base64urlWrite(string, offset, len),
-    slice: (buf, start, end) => buf.base64urlSlice(start, end),
-    indexOf: (buf, val, byteOffset, dir) =>
-      indexOfBuffer(buf,
-                    fromStringFast(val, encodingOps.base64url),
-                    byteOffset,
-                    encodingsMap.base64url,
-                    dir)
   },
   hex: {
     encoding: 'hex',
@@ -919,13 +886,8 @@
   const max = INSPECT_MAX_BYTES;
   const actualMax = MathMin(max, this.length);
   const remaining = this.length - max;
-<<<<<<< HEAD
-  let str = StringPrototypeTrim(StringPrototypeReplace(
-    this.hexSlice(0, actualMax), /(.{2})/g, '$1 '));
-=======
   let str = StringPrototypeTrim(RegExpPrototypeSymbolReplace(
     /(.{2})/g, this.hexSlice(0, actualMax), '$1 '));
->>>>>>> a8a80be5
   if (remaining > 0)
     str += ` ... ${remaining} more byte${remaining > 1 ? 's' : ''}`;
   // Inspect special properties as well, if possible.
@@ -946,11 +908,7 @@
       str += StringPrototypeSlice(utilInspect(obj, {
         ...ctx,
         breakLength: Infinity,
-<<<<<<< HEAD
-        compact: true
-=======
         compact: true,
->>>>>>> a8a80be5
       }), 27, -2);
     }
   }
@@ -1310,27 +1268,10 @@
   };
 }
 
-<<<<<<< HEAD
-let DOMException;
-
-const lazyInvalidCharError = hideStackFrames((message, name) => {
-  if (DOMException === undefined)
-    DOMException = internalBinding('messaging').DOMException;
-  throw new DOMException('Invalid character', 'InvalidCharacterError');
-});
-
-=======
->>>>>>> a8a80be5
 function btoa(input) {
   // The implementation here has not been performance optimized in any way and
   // should not be.
   // Refs: https://github.com/nodejs/node/pull/38433#issuecomment-828426932
-<<<<<<< HEAD
-  input = `${input}`;
-  for (let n = 0; n < input.length; n++) {
-    if (input[n].charCodeAt(0) > 0xff)
-      lazyInvalidCharError();
-=======
   if (arguments.length === 0) {
     throw new ERR_MISSING_ARGS('input');
   }
@@ -1338,16 +1279,11 @@
   for (let n = 0; n < input.length; n++) {
     if (input[n].charCodeAt(0) > 0xff)
       throw lazyDOMException('Invalid character', 'InvalidCharacterError');
->>>>>>> a8a80be5
   }
   const buf = Buffer.from(input, 'latin1');
   return buf.toString('base64');
 }
 
-<<<<<<< HEAD
-const kBase64Digits =
-  'ABCDEFGHIJKLMNOPQRSTUVWXYZabcdefghijklmnopqrstuvwxyz0123456789+/=';
-=======
 // Refs: https://infra.spec.whatwg.org/#forgiving-base64-decode
 const kForgivingBase64AllowedChars = [
   // ASCII whitespace
@@ -1369,24 +1305,11 @@
 ];
 const kEqualSignIndex = ArrayPrototypeIndexOf(kForgivingBase64AllowedChars,
                                               0x3D);
->>>>>>> a8a80be5
 
 function atob(input) {
   // The implementation here has not been performance optimized in any way and
   // should not be.
   // Refs: https://github.com/nodejs/node/pull/38433#issuecomment-828426932
-<<<<<<< HEAD
-  input = `${input}`;
-  for (let n = 0; n < input.length; n++) {
-    if (!kBase64Digits.includes(input[n]))
-      lazyInvalidCharError();
-  }
-  return Buffer.from(input, 'base64').toString('latin1');
-}
-
-module.exports = {
-  Blob,
-=======
   if (arguments.length === 0) {
     throw new ERR_MISSING_ARGS('input');
   }
@@ -1462,7 +1385,6 @@
   Blob,
   File,
   resolveObjectURL,
->>>>>>> a8a80be5
   Buffer,
   SlowBuffer,
   transcode,
