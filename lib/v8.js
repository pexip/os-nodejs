// Copyright (c) 2014, StrongLoop Inc.
//
// Permission to use, copy, modify, and/or distribute this software for any
// purpose with or without fee is hereby granted, provided that the above
// copyright notice and this permission notice appear in all copies.
//
// THE SOFTWARE IS PROVIDED "AS IS" AND THE AUTHOR DISCLAIMS ALL WARRANTIES
// WITH REGARD TO THIS SOFTWARE INCLUDING ALL IMPLIED WARRANTIES OF
// MERCHANTABILITY AND FITNESS. IN NO EVENT SHALL THE AUTHOR BE LIABLE FOR
// ANY SPECIAL, DIRECT, INDIRECT, OR CONSEQUENTIAL DAMAGES OR ANY DAMAGES
// WHATSOEVER RESULTING FROM LOSS OF USE, DATA OR PROFITS, WHETHER IN AN
// ACTION OF CONTRACT, NEGLIGENCE OR OTHER TORTIOUS ACTION, ARISING OUT OF
// OR IN CONNECTION WITH THE USE OR PERFORMANCE OF THIS SOFTWARE.

'use strict';

const {
  Array,
  BigInt64Array,
  BigUint64Array,
  DataView,
  Error,
  Float32Array,
  Float64Array,
  Int16Array,
  Int32Array,
  Int8Array,
  ObjectPrototypeToString,
  Uint16Array,
  Uint32Array,
  Uint8Array,
  Uint8ClampedArray,
} = primordials;

const { Buffer } = require('buffer');
const { validateString, validateUint32 } = require('internal/validators');
const {
  Serializer,
  Deserializer,
} = internalBinding('serdes');
const {
<<<<<<< HEAD
  namespace: startupSnapshot
=======
  namespace: startupSnapshot,
>>>>>>> 8a2d13a7
} = require('internal/v8/startup_snapshot');

let profiler = {};
if (internalBinding('config').hasInspector) {
  profiler = internalBinding('profiler');
}

const assert = require('internal/assert');
const { copy } = internalBinding('buffer');
const { inspect } = require('internal/util/inspect');
const { FastBuffer } = require('internal/buffer');
const { getValidatedPath } = require('internal/fs/utils');
const { toNamespacedPath } = require('path');
const {
  createHeapSnapshotStream,
  triggerHeapSnapshot,
} = internalBinding('heap_utils');
const { HeapSnapshotStream } = require('internal/heap_utils');
const promiseHooks = require('internal/promise_hooks');
const { getOptionValue } = require('internal/options');
<<<<<<< HEAD

=======
const { JSONParse } = primordials;
>>>>>>> 8a2d13a7
/**
 * Generates a snapshot of the current V8 heap
 * and writes it to a JSON file.
 * @param {string} [filename]
 * @returns {string}
 */
function writeHeapSnapshot(filename) {
  if (filename !== undefined) {
    filename = getValidatedPath(filename);
    filename = toNamespacedPath(filename);
  }
  return triggerHeapSnapshot(filename);
}

/**
 * Generates a snapshot of the current V8 heap
 * and returns a Readable Stream.
 * @returns {import('./stream.js').Readable}
 */
function getHeapSnapshot() {
  const handle = createHeapSnapshotStream();
  assert(handle);
  return new HeapSnapshotStream(handle);
}

// We need to get the buffer from the binding at the callsite since
// it's re-initialized after deserialization.
const binding = internalBinding('v8');

const {
  cachedDataVersionTag,
  setFlagsFromString: _setFlagsFromString,
  updateHeapStatisticsBuffer,
  updateHeapSpaceStatisticsBuffer,
  updateHeapCodeStatisticsBuffer,
  setHeapSnapshotNearHeapLimit: _setHeapSnapshotNearHeapLimit,

  // Properties for heap statistics buffer extraction.
  kTotalHeapSizeIndex,
  kTotalHeapSizeExecutableIndex,
  kTotalPhysicalSizeIndex,
  kTotalAvailableSize,
  kUsedHeapSizeIndex,
  kHeapSizeLimitIndex,
  kDoesZapGarbageIndex,
  kMallocedMemoryIndex,
  kPeakMallocedMemoryIndex,
  kNumberOfNativeContextsIndex,
  kNumberOfDetachedContextsIndex,
  kTotalGlobalHandlesSizeIndex,
  kUsedGlobalHandlesSizeIndex,
  kExternalMemoryIndex,

  // Properties for heap spaces statistics buffer extraction.
  kHeapSpaces,
  kSpaceSizeIndex,
  kSpaceUsedSizeIndex,
  kSpaceAvailableSizeIndex,
  kPhysicalSpaceSizeIndex,

  // Properties for heap code statistics buffer extraction.
  kCodeAndMetadataSizeIndex,
  kBytecodeAndMetadataSizeIndex,
  kExternalScriptSourceSizeIndex,
  kCPUProfilerMetaDataSizeIndex,
} = binding;

const kNumberOfHeapSpaces = kHeapSpaces.length;

/**
 * Sets V8 command-line flags.
 * @param {string} flags
 * @returns {void}
 */
function setFlagsFromString(flags) {
  validateString(flags, 'flags');
  _setFlagsFromString(flags);
}

/**
 * Gets the current V8 heap statistics.
 * @returns {{
 *   total_heap_size: number;
 *   total_heap_size_executable: number;
 *   total_physical_size: number;
 *   total_available_size: number;
 *   used_heap_size: number;
 *   heap_size_limit: number;
 *   malloced_memory: number;
 *   peak_malloced_memory: number;
 *   does_zap_garbage: number;
 *   number_of_native_contexts: number;
 *   number_of_detached_contexts: number;
 *   }}
 */
function getHeapStatistics() {
  const buffer = binding.heapStatisticsBuffer;

  updateHeapStatisticsBuffer();

  return {
    total_heap_size: buffer[kTotalHeapSizeIndex],
    total_heap_size_executable: buffer[kTotalHeapSizeExecutableIndex],
    total_physical_size: buffer[kTotalPhysicalSizeIndex],
    total_available_size: buffer[kTotalAvailableSize],
    used_heap_size: buffer[kUsedHeapSizeIndex],
    heap_size_limit: buffer[kHeapSizeLimitIndex],
    malloced_memory: buffer[kMallocedMemoryIndex],
    peak_malloced_memory: buffer[kPeakMallocedMemoryIndex],
    does_zap_garbage: buffer[kDoesZapGarbageIndex],
    number_of_native_contexts: buffer[kNumberOfNativeContextsIndex],
    number_of_detached_contexts: buffer[kNumberOfDetachedContextsIndex],
    total_global_handles_size: buffer[kTotalGlobalHandlesSizeIndex],
    used_global_handles_size: buffer[kUsedGlobalHandlesSizeIndex],
<<<<<<< HEAD
    external_memory: buffer[kExternalMemoryIndex]
=======
    external_memory: buffer[kExternalMemoryIndex],
>>>>>>> 8a2d13a7
  };
}

/**
 * Gets the current V8 heap space statistics.
 * @returns {{
 *   space_name: string;
 *   space_size: number;
 *   space_used_size: number;
 *   space_available_size: number;
 *   physical_space_size: number;
 *   }[]}
 */
function getHeapSpaceStatistics() {
  const heapSpaceStatistics = new Array(kNumberOfHeapSpaces);
  const buffer = binding.heapSpaceStatisticsBuffer;

  for (let i = 0; i < kNumberOfHeapSpaces; i++) {
    updateHeapSpaceStatisticsBuffer(i);
    heapSpaceStatistics[i] = {
      space_name: kHeapSpaces[i],
      space_size: buffer[kSpaceSizeIndex],
      space_used_size: buffer[kSpaceUsedSizeIndex],
      space_available_size: buffer[kSpaceAvailableSizeIndex],
      physical_space_size: buffer[kPhysicalSpaceSizeIndex],
    };
  }

  return heapSpaceStatistics;
}

/**
 * Gets the current V8 heap code statistics.
 * @returns {{
 *   code_and_metadata_size: number;
 *   bytecode_and_metadata_size: number;
 *   external_script_source_size: number;
 *   cpu_profiler_metadata_size: number;
 *   }}
 */
function getHeapCodeStatistics() {
  const buffer = binding.heapCodeStatisticsBuffer;

  updateHeapCodeStatisticsBuffer();
  return {
    code_and_metadata_size: buffer[kCodeAndMetadataSizeIndex],
    bytecode_and_metadata_size: buffer[kBytecodeAndMetadataSizeIndex],
    external_script_source_size: buffer[kExternalScriptSourceSizeIndex],
    cpu_profiler_metadata_size: buffer[kCPUProfilerMetaDataSizeIndex],
  };
}

let heapSnapshotNearHeapLimitCallbackAdded = false;
function setHeapSnapshotNearHeapLimit(limit) {
  validateUint32(limit, 'limit', 1);
  if (heapSnapshotNearHeapLimitCallbackAdded ||
      getOptionValue('--heapsnapshot-near-heap-limit') > 0
  ) {
    return;
  }
  heapSnapshotNearHeapLimitCallbackAdded = true;
  _setHeapSnapshotNearHeapLimit(limit);
}

/* V8 serialization API */

/* JS methods for the base objects */
Serializer.prototype._getDataCloneError = Error;

/**
 * Reads raw bytes from the deserializer's internal buffer.
 * @param {number} length
 * @returns {Buffer}
 */
Deserializer.prototype.readRawBytes = function readRawBytes(length) {
  const offset = this._readRawBytes(length);
  // `this.buffer` can be a Buffer or a plain Uint8Array, so just calling
  // `.slice()` doesn't work.
  return new FastBuffer(this.buffer.buffer,
                        this.buffer.byteOffset + offset,
                        length);
};

function arrayBufferViewTypeToIndex(abView) {
  const type = ObjectPrototypeToString(abView);
  if (type === '[object Int8Array]') return 0;
  if (type === '[object Uint8Array]') return 1;
  if (type === '[object Uint8ClampedArray]') return 2;
  if (type === '[object Int16Array]') return 3;
  if (type === '[object Uint16Array]') return 4;
  if (type === '[object Int32Array]') return 5;
  if (type === '[object Uint32Array]') return 6;
  if (type === '[object Float32Array]') return 7;
  if (type === '[object Float64Array]') return 8;
  if (type === '[object DataView]') return 9;
  // Index 10 is FastBuffer.
  if (type === '[object BigInt64Array]') return 11;
  if (type === '[object BigUint64Array]') return 12;
  return -1;
}

function arrayBufferViewIndexToType(index) {
  if (index === 0) return Int8Array;
  if (index === 1) return Uint8Array;
  if (index === 2) return Uint8ClampedArray;
  if (index === 3) return Int16Array;
  if (index === 4) return Uint16Array;
  if (index === 5) return Int32Array;
  if (index === 6) return Uint32Array;
  if (index === 7) return Float32Array;
  if (index === 8) return Float64Array;
  if (index === 9) return DataView;
  if (index === 10) return FastBuffer;
  if (index === 11) return BigInt64Array;
  if (index === 12) return BigUint64Array;
  return undefined;
}

class DefaultSerializer extends Serializer {
  constructor() {
    super();

    this._setTreatArrayBufferViewsAsHostObjects(true);
  }

  /**
   * Used to write some kind of host object, i.e. an
   * object that is created by native C++ bindings.
   * @param {object} abView
   * @returns {void}
   */
  _writeHostObject(abView) {
    // Keep track of how to handle different ArrayBufferViews. The default
    // Serializer for Node does not use the V8 methods for serializing those
    // objects because Node's `Buffer` objects use pooled allocation in many
    // cases, and their underlying `ArrayBuffer`s would show up in the
    // serialization. Because a) those may contain sensitive data and the user
    // may not be aware of that and b) they are often much larger than the
    // `Buffer` itself, custom serialization is applied.
    let i = 10;  // FastBuffer
    if (abView.constructor !== Buffer) {
      i = arrayBufferViewTypeToIndex(abView);
      if (i === -1) {
        throw new this._getDataCloneError(
          `Unserializable host object: ${inspect(abView)}`);
      }
    }
    this.writeUint32(i);
    this.writeUint32(abView.byteLength);
    this.writeRawBytes(new Uint8Array(abView.buffer,
                                      abView.byteOffset,
                                      abView.byteLength));
  }
}

class DefaultDeserializer extends Deserializer {
  /**
   * Used to read some kind of host object, i.e. an
   * object that is created by native C++ bindings.
   * @returns {any}
   */
  _readHostObject() {
    const typeIndex = this.readUint32();
    const ctor = arrayBufferViewIndexToType(typeIndex);
    const byteLength = this.readUint32();
    const byteOffset = this._readRawBytes(byteLength);
    const BYTES_PER_ELEMENT = ctor.BYTES_PER_ELEMENT || 1;

    const offset = this.buffer.byteOffset + byteOffset;
    if (offset % BYTES_PER_ELEMENT === 0) {
      return new ctor(this.buffer.buffer,
                      offset,
                      byteLength / BYTES_PER_ELEMENT);
    }
    // Copy to an aligned buffer first.
    const buffer_copy = Buffer.allocUnsafe(byteLength);
    copy(this.buffer, buffer_copy, 0, byteOffset, byteOffset + byteLength);
    return new ctor(buffer_copy.buffer,
                    buffer_copy.byteOffset,
                    byteLength / BYTES_PER_ELEMENT);
  }
}

/**
 * Uses a `DefaultSerializer` to serialize `value`
 * into a buffer.
 * @param {any} value
 * @returns {Buffer}
 */
function serialize(value) {
  const ser = new DefaultSerializer();
  ser.writeHeader();
  ser.writeValue(value);
  return ser.releaseBuffer();
}

/**
 * Uses a `DefaultDeserializer` with default options
 * to read a JavaScript value from a buffer.
 * @param {Buffer | TypedArray | DataView} buffer
 * @returns {any}
 */
function deserialize(buffer) {
  const der = new DefaultDeserializer(buffer);
  der.readHeader();
  return der.readValue();
}

class GCProfiler {
  #profiler = null;

  start() {
    if (!this.#profiler) {
      this.#profiler = new binding.GCProfiler();
      this.#profiler.start();
    }
  }

  stop() {
    if (this.#profiler) {
      const data = this.#profiler.stop();
      this.#profiler = null;
      return JSONParse(data);
    }
  }
}

module.exports = {
  cachedDataVersionTag,
  getHeapSnapshot,
  getHeapStatistics,
  getHeapSpaceStatistics,
  getHeapCodeStatistics,
  setFlagsFromString,
  Serializer,
  Deserializer,
  DefaultSerializer,
  DefaultDeserializer,
  deserialize,
  takeCoverage: profiler.takeCoverage,
  stopCoverage: profiler.stopCoverage,
  serialize,
  writeHeapSnapshot,
  promiseHooks,
  startupSnapshot,
  setHeapSnapshotNearHeapLimit,
<<<<<<< HEAD
=======
  GCProfiler,
>>>>>>> 8a2d13a7
};<|MERGE_RESOLUTION|>--- conflicted
+++ resolved
@@ -39,11 +39,7 @@
   Deserializer,
 } = internalBinding('serdes');
 const {
-<<<<<<< HEAD
-  namespace: startupSnapshot
-=======
   namespace: startupSnapshot,
->>>>>>> 8a2d13a7
 } = require('internal/v8/startup_snapshot');
 
 let profiler = {};
@@ -64,11 +60,7 @@
 const { HeapSnapshotStream } = require('internal/heap_utils');
 const promiseHooks = require('internal/promise_hooks');
 const { getOptionValue } = require('internal/options');
-<<<<<<< HEAD
-
-=======
 const { JSONParse } = primordials;
->>>>>>> 8a2d13a7
 /**
  * Generates a snapshot of the current V8 heap
  * and writes it to a JSON file.
@@ -183,11 +175,7 @@
     number_of_detached_contexts: buffer[kNumberOfDetachedContextsIndex],
     total_global_handles_size: buffer[kTotalGlobalHandlesSizeIndex],
     used_global_handles_size: buffer[kUsedGlobalHandlesSizeIndex],
-<<<<<<< HEAD
-    external_memory: buffer[kExternalMemoryIndex]
-=======
     external_memory: buffer[kExternalMemoryIndex],
->>>>>>> 8a2d13a7
   };
 }
 
@@ -434,8 +422,5 @@
   promiseHooks,
   startupSnapshot,
   setHeapSnapshotNearHeapLimit,
-<<<<<<< HEAD
-=======
   GCProfiler,
->>>>>>> 8a2d13a7
 };