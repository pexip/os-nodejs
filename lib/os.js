// Copyright Joyent, Inc. and other Node contributors.
//
// Permission is hereby granted, free of charge, to any person obtaining a
// copy of this software and associated documentation files (the
// "Software"), to deal in the Software without restriction, including
// without limitation the rights to use, copy, modify, merge, publish,
// distribute, sublicense, and/or sell copies of the Software, and to permit
// persons to whom the Software is furnished to do so, subject to the
// following conditions:
//
// The above copyright notice and this permission notice shall be included
// in all copies or substantial portions of the Software.
//
// THE SOFTWARE IS PROVIDED "AS IS", WITHOUT WARRANTY OF ANY KIND, EXPRESS
// OR IMPLIED, INCLUDING BUT NOT LIMITED TO THE WARRANTIES OF
// MERCHANTABILITY, FITNESS FOR A PARTICULAR PURPOSE AND NONINFRINGEMENT. IN
// NO EVENT SHALL THE AUTHORS OR COPYRIGHT HOLDERS BE LIABLE FOR ANY CLAIM,
// DAMAGES OR OTHER LIABILITY, WHETHER IN AN ACTION OF CONTRACT, TORT OR
// OTHERWISE, ARISING FROM, OUT OF OR IN CONNECTION WITH THE SOFTWARE OR THE
// USE OR OTHER DEALINGS IN THE SOFTWARE.

'use strict';

const {
  ArrayPrototypePush,
  Float64Array,
  NumberParseInt,
  ObjectDefineProperties,
  StringPrototypeEndsWith,
  StringPrototypeSlice,
  SymbolToPrimitive,
} = primordials;

const { safeGetenv } = internalBinding('credentials');
const constants = internalBinding('constants').os;
const isWindows = process.platform === 'win32';

const {
  codes: {
    ERR_SYSTEM_ERROR,
  },
  hideStackFrames,
} = require('internal/errors');
const { validateInt32 } = require('internal/validators');

const {
  getAvailableParallelism,
  getCPUs,
  getFreeMem,
  getHomeDirectory: _getHomeDirectory,
  getHostname: _getHostname,
  getInterfaceAddresses: _getInterfaceAddresses,
  getLoadAvg,
  getPriority: _getPriority,
  getOSInformation: _getOSInformation,
  getTotalMem,
  getUserInfo,
  getUptime: _getUptime,
  isBigEndian,
  setPriority: _setPriority,
} = internalBinding('os');

function getCheckedFunction(fn) {
  return hideStackFrames(function checkError(...args) {
    const ctx = {};
    const ret = fn(...args, ctx);
    if (ret === undefined) {
      throw new ERR_SYSTEM_ERROR(ctx);
    }
    return ret;
  });
}

const {
  0: type,
  1: version,
  2: release,
  3: machine,
} = _getOSInformation();

const getHomeDirectory = getCheckedFunction(_getHomeDirectory);
const getHostname = getCheckedFunction(_getHostname);
const getInterfaceAddresses = getCheckedFunction(_getInterfaceAddresses);
const getUptime = getCheckedFunction(_getUptime);

/**
 * @returns {string}
 */
const getOSRelease = () => release;
/**
 * @returns {string}
 */
const getOSType = () => type;
/**
 * @returns {string}
 */
const getOSVersion = () => version;
/**
 * @returns {string}
 */
const getMachine = () => machine;

getAvailableParallelism[SymbolToPrimitive] = () => getAvailableParallelism();
getFreeMem[SymbolToPrimitive] = () => getFreeMem();
getHostname[SymbolToPrimitive] = () => getHostname();
getOSVersion[SymbolToPrimitive] = () => getOSVersion();
getOSType[SymbolToPrimitive] = () => getOSType();
getOSRelease[SymbolToPrimitive] = () => getOSRelease();
getMachine[SymbolToPrimitive] = () => getMachine();
getHomeDirectory[SymbolToPrimitive] = () => getHomeDirectory();
getTotalMem[SymbolToPrimitive] = () => getTotalMem();
getUptime[SymbolToPrimitive] = () => getUptime();

const kEndianness = isBigEndian ? 'BE' : 'LE';

const avgValues = new Float64Array(3);

/**
 * @returns {[number, number, number]}
 */
function loadavg() {
  getLoadAvg(avgValues);
  return [avgValues[0], avgValues[1], avgValues[2]];
}

/**
 * Returns an array of objects containing information about each
 * logical CPU core.
 * @returns {Array<{
 *  model: string,
 *  speed: number,
 *  times: {
 *    user: number,
 *    nice: number,
 *    sys: number,
 *    idle: number,
 *    irq: number,
 *  },
 * }>}
 */
function cpus() {
  // [] is a bugfix for a regression introduced in 51cea61
  const data = getCPUs() || [];
  const result = [];
  let i = 0;
  while (i < data.length) {
    ArrayPrototypePush(result, {
      model: data[i++],
      speed: data[i++],
      times: {
        user: data[i++],
        nice: data[i++],
        sys: data[i++],
        idle: data[i++],
        irq: data[i++],
      },
    });
  }
  return result;
}

/**
 * @returns {string}
 */
function arch() {
  return process.arch;
}
arch[SymbolToPrimitive] = () => process.arch;

/**
 * @returns {string}
 */
function platform() {
  return process.platform;
}
platform[SymbolToPrimitive] = () => process.platform;

/**
 * @returns {string}
 */
function tmpdir() {
  let path;
  if (isWindows) {
    path = process.env.TEMP ||
           process.env.TMP ||
           (process.env.SystemRoot || process.env.windir) + '\\temp';
    if (path.length > 1 && StringPrototypeEndsWith(path, '\\') &&
        !StringPrototypeEndsWith(path, ':\\'))
      path = StringPrototypeSlice(path, 0, -1);
  } else {
    path = safeGetenv('TMPDIR') ||
           safeGetenv('TMP') ||
           safeGetenv('TEMP') ||
           '/tmp';
    if (path.length > 1 && StringPrototypeEndsWith(path, '/'))
      path = StringPrototypeSlice(path, 0, -1);
  }

  return path;
}
tmpdir[SymbolToPrimitive] = () => tmpdir();

/**
 * @returns {'BE' | 'LE'}
 */
function endianness() {
  return kEndianness;
}
endianness[SymbolToPrimitive] = () => kEndianness;

// Returns the number of ones in the binary representation of the decimal
// number.
function countBinaryOnes(n) {
  // Count the number of bits set in parallel, which is faster than looping
  n = n - ((n >>> 1) & 0x55555555);
  n = (n & 0x33333333) + ((n >>> 2) & 0x33333333);
  return ((n + (n >>> 4) & 0xF0F0F0F) * 0x1010101) >>> 24;
}

function getCIDR(address, netmask, family) {
  let ones = 0;
  let split = '.';
  let range = 10;
  let groupLength = 8;
  let hasZeros = false;
  let lastPos = 0;

  if (family === 'IPv6') {
    split = ':';
    range = 16;
    groupLength = 16;
  }

<<<<<<< HEAD
  const parts = StringPrototypeSplit(netmask, split);
  for (let i = 0; i < parts.length; i++) {
    if (parts[i] !== '') {
      const binary = NumberParseInt(parts[i], range);
      const tmp = countBinaryOnes(binary);
      ones += tmp;
=======
  for (let i = 0; i < netmask.length; i++) {
    if (netmask[i] !== split) {
      if (i + 1 < netmask.length) {
        continue;
      }
      i++;
    }
    const part = StringPrototypeSlice(netmask, lastPos, i);
    lastPos = i + 1;
    if (part !== '') {
>>>>>>> 8a2d13a7
      if (hasZeros) {
        if (part !== '0') {
          return null;
        }
      } else {
        const binary = NumberParseInt(part, range);
        const binaryOnes = countBinaryOnes(binary);
        ones += binaryOnes;
        if (binaryOnes !== groupLength) {
          if ((binary & 1) !== 0) {
            return null;
          }
          hasZeros = true;
        }
      }
    }
  }

  return `${address}/${ones}`;
}

/**
 * @returns {Record<string, Array<{
 *  address: string,
 *  netmask: string,
 *  family: 'IPv4' | 'IPv6',
 *  mac: string,
 *  internal: boolean,
 *  scopeid: number,
 *  cidr: string | null,
 * }>>}
 */
function networkInterfaces() {
  const data = getInterfaceAddresses();
  const result = {};

  if (data === undefined)
    return result;
  for (let i = 0; i < data.length; i += 7) {
    const name = data[i];
    const entry = {
      address: data[i + 1],
      netmask: data[i + 2],
      family: data[i + 3],
      mac: data[i + 4],
      internal: data[i + 5],
      cidr: getCIDR(data[i + 1], data[i + 2], data[i + 3]),
    };
    const scopeid = data[i + 6];
    if (scopeid !== -1)
      entry.scopeid = scopeid;

    const existing = result[name];
    if (existing !== undefined)
      ArrayPrototypePush(existing, entry);
    else
      result[name] = [entry];
  }

  return result;
}

/**
 * @param {number} [pid=0]
 * @param {number} priority
 * @returns {void}
 */
function setPriority(pid, priority) {
  if (priority === undefined) {
    priority = pid;
    pid = 0;
  }

  validateInt32(pid, 'pid');
  validateInt32(priority, 'priority', -20, 19);

  const ctx = {};

  if (_setPriority(pid, priority, ctx) !== 0)
    throw new ERR_SYSTEM_ERROR(ctx);
}

/**
 * @param {number} [pid=0]
 * @returns {number}
 */
function getPriority(pid) {
  if (pid === undefined)
    pid = 0;
  else
    validateInt32(pid, 'pid');

  const ctx = {};
  const priority = _getPriority(pid, ctx);

  if (priority === undefined)
    throw new ERR_SYSTEM_ERROR(ctx);

  return priority;
}

/**
 * @param {{ encoding?: string }} [options=utf8] If `encoding` is set to
 * `'buffer'`, the `username`, `shell`, and `homedir` values will
 * be `Buffer` instances.
 * @returns {{
 *   uid: number,
 *   gid: number,
 *   username: string,
 *   homedir: string,
 *   shell: string | null,
 * }}
 */
function userInfo(options) {
  if (typeof options !== 'object')
    options = null;

  const ctx = {};
  const user = getUserInfo(options, ctx);

  if (user === undefined)
    throw new ERR_SYSTEM_ERROR(ctx);

  if (isWindows) {
    user.uid |= 0;
    user.gid |= 0;
  }

  return user;
}

module.exports = {
  arch,
  availableParallelism: getAvailableParallelism,
  cpus,
  endianness,
  freemem: getFreeMem,
  getPriority,
  homedir: getHomeDirectory,
  hostname: getHostname,
  loadavg,
  networkInterfaces,
  platform,
  release: getOSRelease,
  setPriority,
  tmpdir,
  totalmem: getTotalMem,
  type: getOSType,
  userInfo,
  uptime: getUptime,
  version: getOSVersion,
  machine: getMachine,
};

ObjectDefineProperties(module.exports, {
  constants: {
    __proto__: null,
    configurable: false,
    enumerable: true,
    value: constants,
  },

  EOL: {
    __proto__: null,
    configurable: true,
    enumerable: true,
    writable: false,
    value: isWindows ? '\r\n' : '\n',
  },

  devNull: {
    __proto__: null,
    configurable: true,
    enumerable: true,
    writable: false,
    value: isWindows ? '\\\\.\\nul' : '/dev/null',
  },
});<|MERGE_RESOLUTION|>--- conflicted
+++ resolved
@@ -231,14 +231,6 @@
     groupLength = 16;
   }
 
-<<<<<<< HEAD
-  const parts = StringPrototypeSplit(netmask, split);
-  for (let i = 0; i < parts.length; i++) {
-    if (parts[i] !== '') {
-      const binary = NumberParseInt(parts[i], range);
-      const tmp = countBinaryOnes(binary);
-      ones += tmp;
-=======
   for (let i = 0; i < netmask.length; i++) {
     if (netmask[i] !== split) {
       if (i + 1 < netmask.length) {
@@ -249,7 +241,6 @@
     const part = StringPrototypeSlice(netmask, lastPos, i);
     lastPos = i + 1;
     if (part !== '') {
->>>>>>> 8a2d13a7
       if (hasZeros) {
         if (part !== '0') {
           return null;
