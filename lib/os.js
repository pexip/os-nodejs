// Copyright Joyent, Inc. and other Node contributors.
//
// Permission is hereby granted, free of charge, to any person obtaining a
// copy of this software and associated documentation files (the
// "Software"), to deal in the Software without restriction, including
// without limitation the rights to use, copy, modify, merge, publish,
// distribute, sublicense, and/or sell copies of the Software, and to permit
// persons to whom the Software is furnished to do so, subject to the
// following conditions:
//
// The above copyright notice and this permission notice shall be included
// in all copies or substantial portions of the Software.
//
// THE SOFTWARE IS PROVIDED "AS IS", WITHOUT WARRANTY OF ANY KIND, EXPRESS
// OR IMPLIED, INCLUDING BUT NOT LIMITED TO THE WARRANTIES OF
// MERCHANTABILITY, FITNESS FOR A PARTICULAR PURPOSE AND NONINFRINGEMENT. IN
// NO EVENT SHALL THE AUTHORS OR COPYRIGHT HOLDERS BE LIABLE FOR ANY CLAIM,
// DAMAGES OR OTHER LIABILITY, WHETHER IN AN ACTION OF CONTRACT, TORT OR
// OTHERWISE, ARISING FROM, OUT OF OR IN CONNECTION WITH THE SOFTWARE OR THE
// USE OR OTHER DEALINGS IN THE SOFTWARE.

'use strict';

const {
  ArrayPrototypePush,
  Float64Array,
  NumberParseInt,
  ObjectDefineProperties,
  StringPrototypeEndsWith,
  StringPrototypeSlice,
<<<<<<< HEAD
  StringPrototypeSplit,
=======
>>>>>>> a8a80be5
  SymbolToPrimitive,
} = primordials;

const { safeGetenv } = internalBinding('credentials');
const constants = internalBinding('constants').os;
const isWindows = process.platform === 'win32';

const {
  codes: {
    ERR_SYSTEM_ERROR,
  },
  hideStackFrames,
} = require('internal/errors');
const { validateInt32 } = require('internal/validators');

const {
  getAvailableParallelism,
  getCPUs,
  getFreeMem,
  getHomeDirectory: _getHomeDirectory,
  getHostname: _getHostname,
  getInterfaceAddresses: _getInterfaceAddresses,
  getLoadAvg,
  getPriority: _getPriority,
  getOSInformation: _getOSInformation,
  getTotalMem,
  getUserInfo,
  getUptime: _getUptime,
  isBigEndian,
  setPriority: _setPriority,
} = internalBinding('os');

function getCheckedFunction(fn) {
  return hideStackFrames(function checkError(...args) {
    const ctx = {};
    const ret = fn(...args, ctx);
    if (ret === undefined) {
      throw new ERR_SYSTEM_ERROR(ctx);
    }
    return ret;
  });
}

const {
  0: type,
  1: version,
  2: release,
<<<<<<< HEAD
=======
  3: machine,
>>>>>>> a8a80be5
} = _getOSInformation();

const getHomeDirectory = getCheckedFunction(_getHomeDirectory);
const getHostname = getCheckedFunction(_getHostname);
const getInterfaceAddresses = getCheckedFunction(_getInterfaceAddresses);
<<<<<<< HEAD
=======
const getUptime = getCheckedFunction(_getUptime);

>>>>>>> a8a80be5
/**
 * @returns {string}
 */
const getOSRelease = () => release;
/**
 * @returns {string}
 */
const getOSType = () => type;
/**
 * @returns {string}
 */
const getOSVersion = () => version;
/**
 * @returns {string}
 */
const getMachine = () => machine;

getAvailableParallelism[SymbolToPrimitive] = () => getAvailableParallelism();
getFreeMem[SymbolToPrimitive] = () => getFreeMem();
getHostname[SymbolToPrimitive] = () => getHostname();
getOSVersion[SymbolToPrimitive] = () => getOSVersion();
getOSType[SymbolToPrimitive] = () => getOSType();
getOSRelease[SymbolToPrimitive] = () => getOSRelease();
getMachine[SymbolToPrimitive] = () => getMachine();
getHomeDirectory[SymbolToPrimitive] = () => getHomeDirectory();
getTotalMem[SymbolToPrimitive] = () => getTotalMem();
getUptime[SymbolToPrimitive] = () => getUptime();

const kEndianness = isBigEndian ? 'BE' : 'LE';

const avgValues = new Float64Array(3);

/**
 * @returns {[number, number, number]}
 */
function loadavg() {
  getLoadAvg(avgValues);
  return [avgValues[0], avgValues[1], avgValues[2]];
}

/**
 * Returns an array of objects containing information about each
 * logical CPU core.
<<<<<<< HEAD
 *
 * @returns {Array<{
 *  model: string
 *  speed: number
 *  times: {
 *    user: number
 *    nice: number
 *    sys: number
 *    idle: number
 *    irq: number
 *  }
=======
 * @returns {Array<{
 *  model: string,
 *  speed: number,
 *  times: {
 *    user: number,
 *    nice: number,
 *    sys: number,
 *    idle: number,
 *    irq: number,
 *  },
>>>>>>> a8a80be5
 * }>}
 */
function cpus() {
  // [] is a bugfix for a regression introduced in 51cea61
  const data = getCPUs() || [];
  const result = [];
  let i = 0;
  while (i < data.length) {
    ArrayPrototypePush(result, {
      model: data[i++],
      speed: data[i++],
      times: {
        user: data[i++],
        nice: data[i++],
        sys: data[i++],
        idle: data[i++],
        irq: data[i++],
      },
    });
  }
  return result;
}

/**
 * @returns {string}
 */
function arch() {
  return process.arch;
}
arch[SymbolToPrimitive] = () => process.arch;

/**
 * @returns {string}
 */
function platform() {
  return process.platform;
}
platform[SymbolToPrimitive] = () => process.platform;

/**
 * @returns {string}
 */
function tmpdir() {
  let path;
  if (isWindows) {
    path = process.env.TEMP ||
           process.env.TMP ||
           (process.env.SystemRoot || process.env.windir) + '\\temp';
    if (path.length > 1 && StringPrototypeEndsWith(path, '\\') &&
        !StringPrototypeEndsWith(path, ':\\'))
      path = StringPrototypeSlice(path, 0, -1);
  } else {
    path = safeGetenv('TMPDIR') ||
           safeGetenv('TMP') ||
           safeGetenv('TEMP') ||
           '/tmp';
    if (path.length > 1 && StringPrototypeEndsWith(path, '/'))
      path = StringPrototypeSlice(path, 0, -1);
  }

  return path;
}
tmpdir[SymbolToPrimitive] = () => tmpdir();

/**
 * @returns {'BE' | 'LE'}
 */
function endianness() {
  return kEndianness;
}
endianness[SymbolToPrimitive] = () => kEndianness;

// Returns the number of ones in the binary representation of the decimal
// number.
function countBinaryOnes(n) {
  // Count the number of bits set in parallel, which is faster than looping
  n = n - ((n >>> 1) & 0x55555555);
  n = (n & 0x33333333) + ((n >>> 2) & 0x33333333);
  return ((n + (n >>> 4) & 0xF0F0F0F) * 0x1010101) >>> 24;
}

function getCIDR(address, netmask, family) {
  let ones = 0;
  let split = '.';
  let range = 10;
  let groupLength = 8;
  let hasZeros = false;
  let lastPos = 0;

  if (family === 'IPv6') {
    split = ':';
    range = 16;
    groupLength = 16;
  }

<<<<<<< HEAD
  const parts = StringPrototypeSplit(netmask, split);
  for (var i = 0; i < parts.length; i++) {
    if (parts[i] !== '') {
      const binary = NumberParseInt(parts[i], range);
      const tmp = countBinaryOnes(binary);
      ones += tmp;
=======
  for (let i = 0; i < netmask.length; i++) {
    if (netmask[i] !== split) {
      if (i + 1 < netmask.length) {
        continue;
      }
      i++;
    }
    const part = StringPrototypeSlice(netmask, lastPos, i);
    lastPos = i + 1;
    if (part !== '') {
>>>>>>> a8a80be5
      if (hasZeros) {
        if (part !== '0') {
          return null;
        }
      } else {
        const binary = NumberParseInt(part, range);
        const binaryOnes = countBinaryOnes(binary);
        ones += binaryOnes;
        if (binaryOnes !== groupLength) {
          if ((binary & 1) !== 0) {
            return null;
          }
          hasZeros = true;
        }
      }
    }
  }

  return `${address}/${ones}`;
}

/**
 * @returns {Record<string, Array<{
<<<<<<< HEAD
 *  address: string
 *  netmask: string
 *  family: 'IPv4' | 'IPv6'
 *  mac: string
 *  internal: boolean
 *  scopeid: number
 *  cidr: string | null
=======
 *  address: string,
 *  netmask: string,
 *  family: 'IPv4' | 'IPv6',
 *  mac: string,
 *  internal: boolean,
 *  scopeid: number,
 *  cidr: string | null,
>>>>>>> a8a80be5
 * }>>}
 */
function networkInterfaces() {
  const data = getInterfaceAddresses();
  const result = {};

  if (data === undefined)
    return result;
  for (let i = 0; i < data.length; i += 7) {
    const name = data[i];
    const entry = {
      address: data[i + 1],
      netmask: data[i + 2],
      family: data[i + 3],
      mac: data[i + 4],
      internal: data[i + 5],
      cidr: getCIDR(data[i + 1], data[i + 2], data[i + 3]),
    };
    const scopeid = data[i + 6];
    if (scopeid !== -1)
      entry.scopeid = scopeid;

    const existing = result[name];
    if (existing !== undefined)
      ArrayPrototypePush(existing, entry);
    else
      result[name] = [entry];
  }

  return result;
}

/**
 * @param {number} [pid=0]
 * @param {number} priority
 * @returns {void}
 */
function setPriority(pid, priority) {
  if (priority === undefined) {
    priority = pid;
    pid = 0;
  }

  validateInt32(pid, 'pid');
  validateInt32(priority, 'priority', -20, 19);

  const ctx = {};

  if (_setPriority(pid, priority, ctx) !== 0)
    throw new ERR_SYSTEM_ERROR(ctx);
}

/**
 * @param {number} [pid=0]
 * @returns {number}
 */
function getPriority(pid) {
  if (pid === undefined)
    pid = 0;
  else
    validateInt32(pid, 'pid');

  const ctx = {};
  const priority = _getPriority(pid, ctx);

  if (priority === undefined)
    throw new ERR_SYSTEM_ERROR(ctx);

  return priority;
}

/**
 * @param {{ encoding?: string }} [options=utf8] If `encoding` is set to
 * `'buffer'`, the `username`, `shell`, and `homedir` values will
 * be `Buffer` instances.
 * @returns {{
<<<<<<< HEAD
 *   uid: number
 *   gid: number
 *   username: string
 *   homedir: string
 *   shell: string | null
=======
 *   uid: number,
 *   gid: number,
 *   username: string,
 *   homedir: string,
 *   shell: string | null,
>>>>>>> a8a80be5
 * }}
 */
function userInfo(options) {
  if (typeof options !== 'object')
    options = null;

  const ctx = {};
  const user = getUserInfo(options, ctx);

  if (user === undefined)
    throw new ERR_SYSTEM_ERROR(ctx);

  if (isWindows) {
    user.uid |= 0;
    user.gid |= 0;
  }

  return user;
}

module.exports = {
  arch,
  availableParallelism: getAvailableParallelism,
  cpus,
  endianness,
  freemem: getFreeMem,
  getPriority,
  homedir: getHomeDirectory,
  hostname: getHostname,
  loadavg,
  networkInterfaces,
  platform,
  release: getOSRelease,
  setPriority,
  tmpdir,
  totalmem: getTotalMem,
  type: getOSType,
  userInfo,
  uptime: getUptime,
  version: getOSVersion,
  machine: getMachine,
};

ObjectDefineProperties(module.exports, {
  constants: {
    __proto__: null,
    configurable: false,
    enumerable: true,
    value: constants,
  },

  EOL: {
    __proto__: null,
    configurable: true,
    enumerable: true,
    writable: false,
<<<<<<< HEAD
    value: isWindows ? '\r\n' : '\n'
  },

  devNull: {
    configurable: true,
    enumerable: true,
    writable: false,
    value: isWindows ? '\\\\.\\nul' : '/dev/null'
  }
=======
    value: isWindows ? '\r\n' : '\n',
  },

  devNull: {
    __proto__: null,
    configurable: true,
    enumerable: true,
    writable: false,
    value: isWindows ? '\\\\.\\nul' : '/dev/null',
  },
>>>>>>> a8a80be5
});<|MERGE_RESOLUTION|>--- conflicted
+++ resolved
@@ -28,10 +28,6 @@
   ObjectDefineProperties,
   StringPrototypeEndsWith,
   StringPrototypeSlice,
-<<<<<<< HEAD
-  StringPrototypeSplit,
-=======
->>>>>>> a8a80be5
   SymbolToPrimitive,
 } = primordials;
 
@@ -79,20 +75,14 @@
   0: type,
   1: version,
   2: release,
-<<<<<<< HEAD
-=======
   3: machine,
->>>>>>> a8a80be5
 } = _getOSInformation();
 
 const getHomeDirectory = getCheckedFunction(_getHomeDirectory);
 const getHostname = getCheckedFunction(_getHostname);
 const getInterfaceAddresses = getCheckedFunction(_getInterfaceAddresses);
-<<<<<<< HEAD
-=======
 const getUptime = getCheckedFunction(_getUptime);
 
->>>>>>> a8a80be5
 /**
  * @returns {string}
  */
@@ -136,19 +126,6 @@
 /**
  * Returns an array of objects containing information about each
  * logical CPU core.
-<<<<<<< HEAD
- *
- * @returns {Array<{
- *  model: string
- *  speed: number
- *  times: {
- *    user: number
- *    nice: number
- *    sys: number
- *    idle: number
- *    irq: number
- *  }
-=======
  * @returns {Array<{
  *  model: string,
  *  speed: number,
@@ -159,7 +136,6 @@
  *    idle: number,
  *    irq: number,
  *  },
->>>>>>> a8a80be5
  * }>}
  */
 function cpus() {
@@ -255,14 +231,6 @@
     groupLength = 16;
   }
 
-<<<<<<< HEAD
-  const parts = StringPrototypeSplit(netmask, split);
-  for (var i = 0; i < parts.length; i++) {
-    if (parts[i] !== '') {
-      const binary = NumberParseInt(parts[i], range);
-      const tmp = countBinaryOnes(binary);
-      ones += tmp;
-=======
   for (let i = 0; i < netmask.length; i++) {
     if (netmask[i] !== split) {
       if (i + 1 < netmask.length) {
@@ -273,7 +241,6 @@
     const part = StringPrototypeSlice(netmask, lastPos, i);
     lastPos = i + 1;
     if (part !== '') {
->>>>>>> a8a80be5
       if (hasZeros) {
         if (part !== '0') {
           return null;
@@ -297,15 +264,6 @@
 
 /**
  * @returns {Record<string, Array<{
-<<<<<<< HEAD
- *  address: string
- *  netmask: string
- *  family: 'IPv4' | 'IPv6'
- *  mac: string
- *  internal: boolean
- *  scopeid: number
- *  cidr: string | null
-=======
  *  address: string,
  *  netmask: string,
  *  family: 'IPv4' | 'IPv6',
@@ -313,7 +271,6 @@
  *  internal: boolean,
  *  scopeid: number,
  *  cidr: string | null,
->>>>>>> a8a80be5
  * }>>}
  */
 function networkInterfaces() {
@@ -390,19 +347,11 @@
  * `'buffer'`, the `username`, `shell`, and `homedir` values will
  * be `Buffer` instances.
  * @returns {{
-<<<<<<< HEAD
- *   uid: number
- *   gid: number
- *   username: string
- *   homedir: string
- *   shell: string | null
-=======
  *   uid: number,
  *   gid: number,
  *   username: string,
  *   homedir: string,
  *   shell: string | null,
->>>>>>> a8a80be5
  * }}
  */
 function userInfo(options) {
@@ -459,17 +408,6 @@
     configurable: true,
     enumerable: true,
     writable: false,
-<<<<<<< HEAD
-    value: isWindows ? '\r\n' : '\n'
-  },
-
-  devNull: {
-    configurable: true,
-    enumerable: true,
-    writable: false,
-    value: isWindows ? '\\\\.\\nul' : '/dev/null'
-  }
-=======
     value: isWindows ? '\r\n' : '\n',
   },
 
@@ -480,5 +418,4 @@
     writable: false,
     value: isWindows ? '\\\\.\\nul' : '/dev/null',
   },
->>>>>>> a8a80be5
 });