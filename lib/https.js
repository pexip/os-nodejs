// Copyright Joyent, Inc. and other Node contributors.
//
// Permission is hereby granted, free of charge, to any person obtaining a
// copy of this software and associated documentation files (the
// "Software"), to deal in the Software without restriction, including
// without limitation the rights to use, copy, modify, merge, publish,
// distribute, sublicense, and/or sell copies of the Software, and to permit
// persons to whom the Software is furnished to do so, subject to the
// following conditions:
//
// The above copyright notice and this permission notice shall be included
// in all copies or substantial portions of the Software.
//
// THE SOFTWARE IS PROVIDED "AS IS", WITHOUT WARRANTY OF ANY KIND, EXPRESS
// OR IMPLIED, INCLUDING BUT NOT LIMITED TO THE WARRANTIES OF
// MERCHANTABILITY, FITNESS FOR A PARTICULAR PURPOSE AND NONINFRINGEMENT. IN
// NO EVENT SHALL THE AUTHORS OR COPYRIGHT HOLDERS BE LIABLE FOR ANY CLAIM,
// DAMAGES OR OTHER LIABILITY, WHETHER IN AN ACTION OF CONTRACT, TORT OR
// OTHERWISE, ARISING FROM, OUT OF OR IN CONNECTION WITH THE SOFTWARE OR THE
// USE OR OTHER DEALINGS IN THE SOFTWARE.

'use strict';

const {
  ArrayPrototypeIndexOf,
  ArrayPrototypePush,
  ArrayPrototypeShift,
  ArrayPrototypeSplice,
  ArrayPrototypeUnshift,
  FunctionPrototypeCall,
  JSONStringify,
  ObjectAssign,
  ObjectSetPrototypeOf,
  ReflectApply,
  ReflectConstruct,
} = primordials;

const {
  assertCrypto,
  kEmptyObject,
} = require('internal/util');
assertCrypto();

const tls = require('tls');
const { Agent: HttpAgent } = require('_http_agent');
const {
  httpServerPreClose,
  Server: HttpServer,
  setupConnectionsTracking,
  storeHTTPOptions,
  _connectionListener,
} = require('_http_server');
const { ClientRequest } = require('_http_client');
let debug = require('internal/util/debuglog').debuglog('https', (fn) => {
  debug = fn;
});
const { URL, urlToHttpOptions, isURL } = require('internal/url');

function Server(opts, requestListener) {
  if (!(this instanceof Server)) return new Server(opts, requestListener);

  if (typeof opts === 'function') {
    requestListener = opts;
    opts = undefined;
  }
  opts = { ...opts };

  if (!opts.ALPNProtocols) {
    // http/1.0 is not defined as Protocol IDs in IANA
    // https://www.iana.org/assignments/tls-extensiontype-values
    //       /tls-extensiontype-values.xhtml#alpn-protocol-ids
    opts.ALPNProtocols = ['http/1.1'];
  }

  FunctionPrototypeCall(storeHTTPOptions, this, opts);
  FunctionPrototypeCall(tls.Server, this, opts, _connectionListener);

  this.httpAllowHalfOpen = false;

  if (requestListener) {
    this.addListener('request', requestListener);
  }

  this.addListener('tlsClientError', function addListener(err, conn) {
    if (!this.emit('clientError', err, conn))
      conn.destroy(err);
  });

  this.timeout = 0;
  this.maxHeadersCount = null;
<<<<<<< HEAD
  setupConnectionsTracking(this);
=======
  this.on('listening', setupConnectionsTracking);
>>>>>>> 8a2d13a7
}

ObjectSetPrototypeOf(Server.prototype, tls.Server.prototype);
ObjectSetPrototypeOf(Server, tls.Server);

Server.prototype.closeAllConnections = HttpServer.prototype.closeAllConnections;

Server.prototype.closeIdleConnections = HttpServer.prototype.closeIdleConnections;

Server.prototype.setTimeout = HttpServer.prototype.setTimeout;

Server.prototype.close = function() {
  httpServerPreClose(this);
  ReflectApply(tls.Server.prototype.close, this, arguments);
};

/**
 * Creates a new `https.Server` instance.
 * @param {{
 *   IncomingMessage?: IncomingMessage;
 *   ServerResponse?: ServerResponse;
 *   insecureHTTPParser?: boolean;
 *   maxHeaderSize?: number;
 *   }} [opts]
 * @param {Function} [requestListener]
 * @returns {Server}
 */
function createServer(opts, requestListener) {
  return new Server(opts, requestListener);
}


// HTTPS agents.

function createConnection(port, host, options) {
  if (port !== null && typeof port === 'object') {
    options = port;
  } else if (host !== null && typeof host === 'object') {
    options = { ...host };
  } else if (options === null || typeof options !== 'object') {
    options = {};
  } else {
    options = { ...options };
  }

  if (typeof port === 'number') {
    options.port = port;
  }

  if (typeof host === 'string') {
    options.host = host;
  }

  debug('createConnection', options);

  if (options._agentKey) {
    const session = this._getSession(options._agentKey);
    if (session) {
      debug('reuse session for %j', options._agentKey);
      options = {
        session,
        ...options,
      };
    }
  }

  const socket = tls.connect(options);

  if (options._agentKey) {
    // Cache new session for reuse
    socket.on('session', (session) => {
      this._cacheSession(options._agentKey, session);
    });

    // Evict session on error
    socket.once('close', (err) => {
      if (err)
        this._evictSession(options._agentKey);
    });
  }

  return socket;
}

/**
 * Creates a new `HttpAgent` instance.
 * @param {{
 *   keepAlive?: boolean;
 *   keepAliveMsecs?: number;
 *   maxSockets?: number;
 *   maxTotalSockets?: number;
 *   maxFreeSockets?: number;
 *   scheduling?: string;
 *   timeout?: number;
 *   maxCachedSessions?: number;
 *   servername?: string;
 *   }} [options]
 * @constructor
 */
function Agent(options) {
  if (!(this instanceof Agent))
    return new Agent(options);

  FunctionPrototypeCall(HttpAgent, this, options);
  this.defaultPort = 443;
  this.protocol = 'https:';
  this.maxCachedSessions = this.options.maxCachedSessions;
  if (this.maxCachedSessions === undefined)
    this.maxCachedSessions = 100;

  this._sessionCache = {
    map: {},
    list: [],
  };
}
ObjectSetPrototypeOf(Agent.prototype, HttpAgent.prototype);
ObjectSetPrototypeOf(Agent, HttpAgent);
Agent.prototype.createConnection = createConnection;

/**
 * Gets a unique name for a set of options.
 * @param {{
 *   host: string;
 *   port: number;
 *   localAddress: string;
 *   family: number;
 *   }} [options]
 * @returns {string}
 */
Agent.prototype.getName = function getName(options = kEmptyObject) {
  let name = FunctionPrototypeCall(HttpAgent.prototype.getName, this, options);

  name += ':';
  if (options.ca)
    name += options.ca;

  name += ':';
  if (options.cert)
    name += options.cert;

  name += ':';
  if (options.clientCertEngine)
    name += options.clientCertEngine;

  name += ':';
  if (options.ciphers)
    name += options.ciphers;

  name += ':';
  if (options.key)
    name += options.key;

  name += ':';
  if (options.pfx)
    name += options.pfx;

  name += ':';
  if (options.rejectUnauthorized !== undefined)
    name += options.rejectUnauthorized;

  name += ':';
  if (options.servername && options.servername !== options.host)
    name += options.servername;

  name += ':';
  if (options.minVersion)
    name += options.minVersion;

  name += ':';
  if (options.maxVersion)
    name += options.maxVersion;

  name += ':';
  if (options.secureProtocol)
    name += options.secureProtocol;

  name += ':';
  if (options.crl)
    name += options.crl;

  name += ':';
  if (options.honorCipherOrder !== undefined)
    name += options.honorCipherOrder;

  name += ':';
  if (options.ecdhCurve)
    name += options.ecdhCurve;

  name += ':';
  if (options.dhparam)
    name += options.dhparam;

  name += ':';
  if (options.secureOptions !== undefined)
    name += options.secureOptions;

  name += ':';
  if (options.sessionIdContext)
    name += options.sessionIdContext;

  name += ':';
  if (options.sigalgs)
    name += JSONStringify(options.sigalgs);

  name += ':';
  if (options.privateKeyIdentifier)
    name += options.privateKeyIdentifier;

  name += ':';
  if (options.privateKeyEngine)
    name += options.privateKeyEngine;

  return name;
};

Agent.prototype._getSession = function _getSession(key) {
  return this._sessionCache.map[key];
};

Agent.prototype._cacheSession = function _cacheSession(key, session) {
  // Cache is disabled
  if (this.maxCachedSessions === 0)
    return;

  // Fast case - update existing entry
  if (this._sessionCache.map[key]) {
    this._sessionCache.map[key] = session;
    return;
  }

  // Put new entry
  if (this._sessionCache.list.length >= this.maxCachedSessions) {
    const oldKey = ArrayPrototypeShift(this._sessionCache.list);
    debug('evicting %j', oldKey);
    delete this._sessionCache.map[oldKey];
  }

  ArrayPrototypePush(this._sessionCache.list, key);
  this._sessionCache.map[key] = session;
};

Agent.prototype._evictSession = function _evictSession(key) {
  const index = ArrayPrototypeIndexOf(this._sessionCache.list, key);
  if (index === -1)
    return;

  ArrayPrototypeSplice(this._sessionCache.list, index, 1);
  delete this._sessionCache.map[key];
};

const globalAgent = new Agent();

/**
 * Makes a request to a secure web server.
 * @param {...any} args
 * @returns {ClientRequest}
 */
function request(...args) {
  let options = {};

  if (typeof args[0] === 'string') {
    const urlStr = ArrayPrototypeShift(args);
    options = urlToHttpOptions(new URL(urlStr));
<<<<<<< HEAD
  } else if (args[0] && args[0][searchParamsSymbol] &&
             args[0][searchParamsSymbol][searchParamsSymbol]) {
    // url.URL instance
=======
  } else if (isURL(args[0])) {
>>>>>>> 8a2d13a7
    options = urlToHttpOptions(ArrayPrototypeShift(args));
  }

  if (args[0] && typeof args[0] !== 'function') {
    ObjectAssign(options, ArrayPrototypeShift(args));
  }

  options._defaultAgent = module.exports.globalAgent;
  ArrayPrototypeUnshift(args, options);

  return ReflectConstruct(ClientRequest, args);
}

/**
 * Makes a GET request to a secure web server.
 * @param {string | URL} input
 * @param {{
 *   agent?: Agent | boolean;
 *   auth?: string;
 *   createConnection?: Function;
 *   defaultPort?: number;
 *   family?: number;
 *   headers?: object;
 *   hints?: number;
 *   host?: string;
 *   hostname?: string;
 *   insecureHTTPParser?: boolean;
 *   localAddress?: string;
 *   localPort?: number;
 *   lookup?: Function;
 *   maxHeaderSize?: number;
 *   method?: string;
 *   path?: string;
 *   port?: number;
 *   protocol?: string;
 *   setHost?: boolean;
 *   socketPath?: string;
 *   timeout?: number;
 *   signal?: AbortSignal;
 *   } | string | URL} [options]
 * @param {Function} [cb]
 * @returns {ClientRequest}
 */
function get(input, options, cb) {
  const req = request(input, options, cb);
  req.end();
  return req;
}

module.exports = {
  Agent,
  globalAgent,
  Server,
  createServer,
  get,
  request,
};<|MERGE_RESOLUTION|>--- conflicted
+++ resolved
@@ -88,11 +88,7 @@
 
   this.timeout = 0;
   this.maxHeadersCount = null;
-<<<<<<< HEAD
-  setupConnectionsTracking(this);
-=======
   this.on('listening', setupConnectionsTracking);
->>>>>>> 8a2d13a7
 }
 
 ObjectSetPrototypeOf(Server.prototype, tls.Server.prototype);
@@ -356,13 +352,7 @@
   if (typeof args[0] === 'string') {
     const urlStr = ArrayPrototypeShift(args);
     options = urlToHttpOptions(new URL(urlStr));
-<<<<<<< HEAD
-  } else if (args[0] && args[0][searchParamsSymbol] &&
-             args[0][searchParamsSymbol][searchParamsSymbol]) {
-    // url.URL instance
-=======
   } else if (isURL(args[0])) {
->>>>>>> 8a2d13a7
     options = urlToHttpOptions(ArrayPrototypeShift(args));
   }
 
