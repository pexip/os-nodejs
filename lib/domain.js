--- conflicted
+++ resolved
@@ -81,13 +81,6 @@
       // have a domain property as it can be used to escape the sandbox.
       if (type !== 'PROMISE' || resource instanceof Promise) {
         ObjectDefineProperty(resource, 'domain', {
-<<<<<<< HEAD
-          configurable: true,
-          enumerable: false,
-          value: process.domain,
-          writable: true
-        });
-=======
           __proto__: null,
           configurable: true,
           enumerable: false,
@@ -99,7 +92,6 @@
       // weakmap connected to the promise lifetime can fix that.
       } else {
         vmPromises.set(resource, process.domain);
->>>>>>> a8a80be5
       }
     }
   },
