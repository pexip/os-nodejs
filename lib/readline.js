// Copyright Joyent, Inc. and other Node contributors.
//
// Permission is hereby granted, free of charge, to any person obtaining a
// copy of this software and associated documentation files (the
// "Software"), to deal in the Software without restriction, including
// without limitation the rights to use, copy, modify, merge, publish,
// distribute, sublicense, and/or sell copies of the Software, and to permit
// persons to whom the Software is furnished to do so, subject to the
// following conditions:
//
// The above copyright notice and this permission notice shall be included
// in all copies or substantial portions of the Software.
//
// THE SOFTWARE IS PROVIDED "AS IS", WITHOUT WARRANTY OF ANY KIND, EXPRESS
// OR IMPLIED, INCLUDING BUT NOT LIMITED TO THE WARRANTIES OF
// MERCHANTABILITY, FITNESS FOR A PARTICULAR PURPOSE AND NONINFRINGEMENT. IN
// NO EVENT SHALL THE AUTHORS OR COPYRIGHT HOLDERS BE LIABLE FOR ANY CLAIM,
// DAMAGES OR OTHER LIABILITY, WHETHER IN AN ACTION OF CONTRACT, TORT OR
// OTHERWISE, ARISING FROM, OUT OF OR IN CONNECTION WITH THE SOFTWARE OR THE
// USE OR OTHER DEALINGS IN THE SOFTWARE.

'use strict';

const {
  ArrayFrom,
  ArrayPrototypeFilter,
  ArrayPrototypeIndexOf,
  ArrayPrototypeJoin,
  ArrayPrototypeMap,
  ArrayPrototypePop,
  ArrayPrototypeReverse,
  ArrayPrototypeSplice,
  ArrayPrototypeUnshift,
  DateNow,
  FunctionPrototypeBind,
  FunctionPrototypeCall,
<<<<<<< HEAD
  MathCeil,
  MathFloor,
  MathMax,
  MathMaxApply,
  NumberIsFinite,
  NumberIsNaN,
  ObjectDefineProperty,
  ObjectSetPrototypeOf,
  RegExpPrototypeTest,
  StringPrototypeCodePointAt,
  StringPrototypeEndsWith,
  StringPrototypeMatch,
  StringPrototypeRepeat,
  StringPrototypeReplace,
  StringPrototypeSlice,
  StringPrototypeSplit,
  StringPrototypeStartsWith,
  StringPrototypeTrim,
  Promise,
  Symbol,
  SymbolAsyncIterator,
  SafeStringIterator,
} = primordials;

const {
  AbortError,
  codes
} = require('internal/errors');

const {
  ERR_INVALID_CALLBACK,
  ERR_INVALID_CURSOR_POS,
  ERR_INVALID_OPT_VALUE,
} = codes;
const {
  validateAbortSignal,
  validateArray,
  validateString,
  validateUint32,
} = require('internal/validators');
=======
  ObjectDefineProperties,
  ObjectSetPrototypeOf,
  Promise,
  PromiseReject,
  StringPrototypeSlice,
} = primordials;

const {
  clearLine,
  clearScreenDown,
  cursorTo,
  moveCursor,
} = require('internal/readline/callbacks');
const emitKeypressEvents = require('internal/readline/emitKeypressEvents');
const promises = require('readline/promises');

const {
  AbortError,
} = require('internal/errors');
>>>>>>> a8a80be5
const {
  inspect,
} = require('internal/util/inspect');
const {
<<<<<<< HEAD
  charLengthAt,
  charLengthLeft,
  commonPrefix,
  CSI,
  emitKeys,
  kSubstringSearch,
} = require('internal/readline/utils');

const { promisify } = require('internal/util');

const { clearTimeout, setTimeout } = require('timers');
const {
  kEscape,
  kClearToLineBeginning,
  kClearToLineEnd,
  kClearLine,
  kClearScreenDown
} = CSI;


const { StringDecoder } = require('string_decoder');

// Lazy load Readable for startup performance.
let Readable;

const kHistorySize = 30;
const kMincrlfDelay = 100;
// \r\n, \n, or \r followed by something other than \n
const lineEnding = /\r?\n|\r(?!\n)/;

const kLineObjectStream = Symbol('line object stream');
=======
  kEmptyObject,
  promisify,
} = require('internal/util');
const { validateAbortSignal } = require('internal/validators');
>>>>>>> a8a80be5

/**
 * @typedef {import('./stream.js').Readable} Readable
 * @typedef {import('./stream.js').Writable} Writable
 */

const {
  Interface: _Interface,
  InterfaceConstructor,
  kAddHistory,
  kDecoder,
  kDeleteLeft,
  kDeleteLineLeft,
  kDeleteLineRight,
  kDeleteRight,
  kDeleteWordLeft,
  kDeleteWordRight,
  kGetDisplayPos,
  kHistoryNext,
  kHistoryPrev,
  kInsertString,
  kLine,
  kLine_buffer,
  kMoveCursor,
  kNormalWrite,
  kOldPrompt,
  kOnLine,
  kPreviousKey,
  kPrompt,
  kQuestionCallback,
  kQuestionCancel,
  kRefreshLine,
  kSawKeyPress,
  kSawReturnAt,
  kSetRawMode,
  kTabComplete,
  kTabCompleter,
  kTtyWrite,
  kWordLeft,
  kWordRight,
  kWriteToOutput,
} = require('internal/readline/interface');

function Interface(input, output, completer, terminal) {
  if (!(this instanceof Interface)) {
    return new Interface(input, output, completer, terminal);
  }

<<<<<<< HEAD
  this._sawReturnAt = 0;
  // TODO(BridgeAR): Document this property. The name is not ideal, so we might
  // want to expose an alias and document that instead.
  this.isCompletionEnabled = true;
  this._sawKeyPress = false;
  this._previousKey = null;
  this.escapeCodeTimeout = ESCAPE_CODE_TIMEOUT;
  this.tabSize = 8;

  FunctionPrototypeCall(EventEmitter, this);
  let history;
  let historySize;
  let removeHistoryDuplicates = false;
  let crlfDelay;
  let prompt = '> ';
  let signal;
  if (input && input.input) {
    // An options object was given
    output = input.output;
    completer = input.completer;
    terminal = input.terminal;
    history = input.history;
    historySize = input.historySize;
    signal = input.signal;
    if (input.tabSize !== undefined) {
      validateUint32(input.tabSize, 'tabSize', true);
      this.tabSize = input.tabSize;
    }
    removeHistoryDuplicates = input.removeHistoryDuplicates;
    if (input.prompt !== undefined) {
      prompt = input.prompt;
    }
    if (input.escapeCodeTimeout !== undefined) {
      if (NumberIsFinite(input.escapeCodeTimeout)) {
        this.escapeCodeTimeout = input.escapeCodeTimeout;
      } else {
        throw new ERR_INVALID_OPT_VALUE(
          'escapeCodeTimeout',
          this.escapeCodeTimeout
        );
      }
    }

    if (signal) {
      validateAbortSignal(signal, 'options.signal');
    }

    crlfDelay = input.crlfDelay;
    input = input.input;
  }

  if (completer !== undefined && typeof completer !== 'function') {
    throw new ERR_INVALID_OPT_VALUE('completer', completer);
  }

  if (history === undefined) {
    history = [];
  } else {
    validateArray(history, 'history');
  }

  if (historySize === undefined) {
    historySize = kHistorySize;
  }

  if (typeof historySize !== 'number' ||
      NumberIsNaN(historySize) ||
      historySize < 0) {
    throw new ERR_INVALID_OPT_VALUE.RangeError('historySize', historySize);
  }

  // Backwards compat; check the isTTY prop of the output stream
  //  when `terminal` was not specified
  if (terminal === undefined && !(output === null || output === undefined)) {
    terminal = !!output.isTTY;
  }

  const self = this;

  this.line = '';
  this[kSubstringSearch] = null;
  this.output = output;
  this.input = input;
  this.history = history;
  this.historySize = historySize;
  this.removeHistoryDuplicates = !!removeHistoryDuplicates;
  this.crlfDelay = crlfDelay ?
    MathMax(kMincrlfDelay, crlfDelay) : kMincrlfDelay;
  // Check arity, 2 - for async, 1 for sync
  if (typeof completer === 'function') {
    this.completer = completer.length === 2 ?
      completer :
      function completerWrapper(v, cb) {
        cb(null, completer(v));
      };
  }

  this._questionCancel = FunctionPrototypeBind(_questionCancel, this);

  this.setPrompt(prompt);

  this.terminal = !!terminal;

  if (process.env.TERM === 'dumb') {
    this._ttyWrite = FunctionPrototypeBind(_ttyWriteDumb, this);
  }

  function ondata(data) {
    self._normalWrite(data);
  }

  function onend() {
    if (typeof self._line_buffer === 'string' &&
        self._line_buffer.length > 0) {
      self.emit('line', self._line_buffer);
    }
    self.close();
  }

  function ontermend() {
    if (typeof self.line === 'string' && self.line.length > 0) {
      self.emit('line', self.line);
    }
    self.close();
  }

  function onkeypress(s, key) {
    self._ttyWrite(s, key);
    if (key && key.sequence) {
      // If the key.sequence is half of a surrogate pair
      // (>= 0xd800 and <= 0xdfff), refresh the line so
      // the character is displayed appropriately.
      const ch = StringPrototypeCodePointAt(key.sequence, 0);
      if (ch >= 0xd800 && ch <= 0xdfff)
        self._refreshLine();
    }
  }

  function onresize() {
    self._refreshLine();
  }

  this[kLineObjectStream] = undefined;

  if (!this.terminal) {
    function onSelfCloseWithoutTerminal() {
      input.removeListener('data', ondata);
      input.removeListener('end', onend);
    }

    input.on('data', ondata);
    input.on('end', onend);
    self.once('close', onSelfCloseWithoutTerminal);
    this._decoder = new StringDecoder('utf8');
  } else {
    function onSelfCloseWithTerminal() {
      input.removeListener('keypress', onkeypress);
      input.removeListener('end', ontermend);
      if (output !== null && output !== undefined) {
        output.removeListener('resize', onresize);
      }
    }

    emitKeypressEvents(input, this);

    // `input` usually refers to stdin
    input.on('keypress', onkeypress);
    input.on('end', ontermend);

    this._setRawMode(true);
    this.terminal = true;

    // Cursor position on the line.
    this.cursor = 0;

    this.historyIndex = -1;

    if (output !== null && output !== undefined)
      output.on('resize', onresize);

    self.once('close', onSelfCloseWithTerminal);
  }

  if (signal) {
    const onAborted = () => self.close();
    if (signal.aborted) {
      process.nextTick(onAborted);
    } else {
      signal.addEventListener('abort', onAborted, { once: true });
      self.once('close', () => signal.removeEventListener('abort', onAborted));
    }
  }

  // Current line
  this.line = '';

  input.resume();
=======
  if (input?.input &&
      typeof input.completer === 'function' && input.completer.length !== 2) {
    const { completer } = input;
    input.completer = (v, cb) => cb(null, completer(v));
  } else if (typeof completer === 'function' && completer.length !== 2) {
    const realCompleter = completer;
    completer = (v, cb) => cb(null, realCompleter(v));
  }

  FunctionPrototypeCall(InterfaceConstructor, this,
                        input, output, completer, terminal);

  if (process.env.TERM === 'dumb') {
    this._ttyWrite = FunctionPrototypeBind(_ttyWriteDumb, this);
  }
>>>>>>> a8a80be5
}

ObjectSetPrototypeOf(Interface.prototype, _Interface.prototype);
ObjectSetPrototypeOf(Interface, _Interface);

const superQuestion = _Interface.prototype.question;

<<<<<<< HEAD

Interface.prototype.getPrompt = function() {
  return this._prompt;
};


Interface.prototype._setRawMode = function(mode) {
  const wasInRawMode = this.input.isRaw;

  if (typeof this.input.setRawMode === 'function') {
    this.input.setRawMode(mode);
=======
/**
 * Displays `query` by writing it to the `output`.
 * @param {string} query
 * @param {{ signal?: AbortSignal; }} [options]
 * @param {Function} cb
 * @returns {void}
 */
Interface.prototype.question = function(query, options, cb) {
  cb = typeof options === 'function' ? options : cb;
  if (options === null || typeof options !== 'object') {
    options = kEmptyObject;
>>>>>>> a8a80be5
  }

  if (options.signal) {
    validateAbortSignal(options.signal, 'options.signal');
    if (options.signal.aborted) {
      return;
    }

    const onAbort = () => {
      this[kQuestionCancel]();
    };
    options.signal.addEventListener('abort', onAbort, { once: true });
    const cleanup = () => {
      options.signal.removeEventListener('abort', onAbort);
    };
    const originalCb = cb;
    cb = typeof cb === 'function' ? (answer) => {
      cleanup();
      return originalCb(answer);
    } : cleanup;
  }

<<<<<<< HEAD
Interface.prototype.question = function(query, options, cb) {
  cb = typeof options === 'function' ? options : cb;
  options = typeof options === 'object' ? options : {};

  if (options.signal) {
    options.signal.addEventListener('abort', () => {
      this._questionCancel();
    }, { once: true });
  }

=======
>>>>>>> a8a80be5
  if (typeof cb === 'function') {
    FunctionPrototypeCall(superQuestion, this, query, cb);
  }
};
<<<<<<< HEAD

Interface.prototype.question[promisify.custom] = function(query, options) {
  options = typeof options === 'object' ? options : {};

  return new Promise((resolve, reject) => {
    this.question(query, options, resolve);

    if (options.signal) {
      options.signal.addEventListener('abort', () => {
        reject(new AbortError());
      }, { once: true });
    }
  });
};

function _questionCancel() {
  if (this._questionCallback) {
    this._questionCallback = null;
    this.setPrompt(this._oldPrompt);
    this.clearLine();
  }
}


Interface.prototype._onLine = function(line) {
  if (this._questionCallback) {
    const cb = this._questionCallback;
    this._questionCallback = null;
    this.setPrompt(this._oldPrompt);
    cb(line);
  } else {
    this.emit('line', line);
=======
Interface.prototype.question[promisify.custom] = function question(query, options) {
  if (options === null || typeof options !== 'object') {
    options = kEmptyObject;
>>>>>>> a8a80be5
  }

  if (options.signal && options.signal.aborted) {
    return PromiseReject(
      new AbortError(undefined, { cause: options.signal.reason }));
  }

  return new Promise((resolve, reject) => {
    let cb = resolve;

<<<<<<< HEAD
  // If the history is disabled then return the line
  if (this.historySize === 0) return this.line;

  // If the trimmed line is empty then return the line
  if (StringPrototypeTrim(this.line).length === 0) return this.line;

  if (this.history.length === 0 || this.history[0] !== this.line) {
    if (this.removeHistoryDuplicates) {
      // Remove older history line if identical to new one
      const dupIndex = ArrayPrototypeIndexOf(this.history, this.line);
      if (dupIndex !== -1) ArrayPrototypeSplice(this.history, dupIndex, 1);
    }

    ArrayPrototypeUnshift(this.history, this.line);

    // Only store so many
    if (this.history.length > this.historySize) ArrayPrototypePop(this.history);
  }

  this.historyIndex = -1;

  // The listener could change the history object, possibly
  // to remove the last added entry if it is sensitive and should
  // not be persisted in the history, like a password
  const line = this.history[0];

  // Emit history event to notify listeners of update
  this.emit('history', this.history);

  return line;
};


Interface.prototype._refreshLine = function() {
  // line length
  const line = this._prompt + this.line;
  const dispPos = this._getDisplayPos(line);
  const lineCols = dispPos.cols;
  const lineRows = dispPos.rows;

  // cursor position
  const cursorPos = this.getCursorPos();

  // First move to the bottom of the current line, based on cursor pos
  const prevRows = this.prevRows || 0;
  if (prevRows > 0) {
    moveCursor(this.output, 0, -prevRows);
  }

  // Cursor to left edge.
  cursorTo(this.output, 0);
  // erase data
  clearScreenDown(this.output);

  // Write the prompt and the current buffer content.
  this._writeToOutput(line);

  // Force terminal to allocate a new line
  if (lineCols === 0) {
    this._writeToOutput(' ');
  }

  // Move cursor to original position.
  cursorTo(this.output, cursorPos.cols);

  const diff = lineRows - cursorPos.rows;
  if (diff > 0) {
    moveCursor(this.output, 0, -diff);
  }

  this.prevRows = cursorPos.rows;
};


Interface.prototype.close = function() {
  if (this.closed) return;
  this.pause();
  if (this.terminal) {
    this._setRawMode(false);
  }
  this.closed = true;
  this.emit('close');
};


Interface.prototype.pause = function() {
  if (this.paused) return;
  this.input.pause();
  this.paused = true;
  this.emit('pause');
  return this;
};


Interface.prototype.resume = function() {
  if (!this.paused) return;
  this.input.resume();
  this.paused = false;
  this.emit('resume');
  return this;
};


Interface.prototype.write = function(d, key) {
  if (this.paused) this.resume();
  if (this.terminal) {
    this._ttyWrite(d, key);
  } else {
    this._normalWrite(d);
  }
};

Interface.prototype._normalWrite = function(b) {
  if (b === undefined) {
    return;
  }
  let string = this._decoder.write(b);
  if (this._sawReturnAt &&
      DateNow() - this._sawReturnAt <= this.crlfDelay) {
    string = StringPrototypeReplace(string, /^\n/, '');
    this._sawReturnAt = 0;
  }

  // Run test() on the new string chunk, not on the entire line buffer.
  const newPartContainsEnding = RegExpPrototypeTest(lineEnding, string);

  if (this._line_buffer) {
    string = this._line_buffer + string;
    this._line_buffer = null;
  }
  if (newPartContainsEnding) {
    this._sawReturnAt = StringPrototypeEndsWith(string, '\r') ? DateNow() : 0;

    // Got one or more newlines; process into "line" events
    const lines = StringPrototypeSplit(string, lineEnding);
    // Either '' or (conceivably) the unfinished portion of the next line
    string = ArrayPrototypePop(lines);
    this._line_buffer = string;
    for (let n = 0; n < lines.length; n++)
      this._onLine(lines[n]);
  } else if (string) {
    // No newlines this time, save what we have for next time
    this._line_buffer = string;
  }
};

Interface.prototype._insertString = function(c) {
  if (this.cursor < this.line.length) {
    const beg = StringPrototypeSlice(this.line, 0, this.cursor);
    const end = StringPrototypeSlice(this.line, this.cursor, this.line.length);
    this.line = beg + c + end;
    this.cursor += c.length;
    this._refreshLine();
  } else {
    this.line += c;
    this.cursor += c.length;
=======
    if (options.signal) {
      const onAbort = () => {
        reject(new AbortError(undefined, { cause: options.signal.reason }));
      };
      options.signal.addEventListener('abort', onAbort, { once: true });
      cb = (answer) => {
        options.signal.removeEventListener('abort', onAbort);
        resolve(answer);
      };
    }

    this.question(query, options, cb);
  });
};

/**
 * Creates a new `readline.Interface` instance.
 * @param {Readable | {
 *   input: Readable;
 *   output: Writable;
 *   completer?: Function;
 *   terminal?: boolean;
 *   history?: string[];
 *   historySize?: number;
 *   removeHistoryDuplicates?: boolean;
 *   prompt?: string;
 *   crlfDelay?: number;
 *   escapeCodeTimeout?: number;
 *   tabSize?: number;
 *   signal?: AbortSignal;
 *   }} input
 * @param {Writable} [output]
 * @param {Function} [completer]
 * @param {boolean} [terminal]
 * @returns {Interface}
 */
function createInterface(input, output, completer, terminal) {
  return new Interface(input, output, completer, terminal);
}
>>>>>>> a8a80be5

ObjectDefineProperties(Interface.prototype, {
  // Redirect internal prototype methods to the underscore notation for backward
  // compatibility.
  [kSetRawMode]: {
    __proto__: null,
    get() {
      return this._setRawMode;
    },
  },
  [kOnLine]: {
    __proto__: null,
    get() {
      return this._onLine;
    },
  },
  [kWriteToOutput]: {
    __proto__: null,
    get() {
      return this._writeToOutput;
    },
  },
  [kAddHistory]: {
    __proto__: null,
    get() {
      return this._addHistory;
    },
  },
  [kRefreshLine]: {
    __proto__: null,
    get() {
      return this._refreshLine;
    },
  },
  [kNormalWrite]: {
    __proto__: null,
    get() {
      return this._normalWrite;
    },
  },
  [kInsertString]: {
    __proto__: null,
    get() {
      return this._insertString;
    },
  },
  [kTabComplete]: {
    __proto__: null,
    get() {
      return this._tabComplete;
    },
  },
  [kWordLeft]: {
    __proto__: null,
    get() {
      return this._wordLeft;
    },
  },
  [kWordRight]: {
    __proto__: null,
    get() {
      return this._wordRight;
    },
  },
  [kDeleteLeft]: {
    __proto__: null,
    get() {
      return this._deleteLeft;
    },
  },
  [kDeleteRight]: {
    __proto__: null,
    get() {
      return this._deleteRight;
    },
  },
  [kDeleteWordLeft]: {
    __proto__: null,
    get() {
      return this._deleteWordLeft;
    },
  },
  [kDeleteWordRight]: {
    __proto__: null,
    get() {
      return this._deleteWordRight;
    },
  },
  [kDeleteLineLeft]: {
    __proto__: null,
    get() {
      return this._deleteLineLeft;
    },
  },
  [kDeleteLineRight]: {
    __proto__: null,
    get() {
      return this._deleteLineRight;
    },
  },
  [kLine]: {
    __proto__: null,
    get() {
      return this._line;
    },
  },
  [kHistoryNext]: {
    __proto__: null,
    get() {
      return this._historyNext;
    },
  },
  [kHistoryPrev]: {
    __proto__: null,
    get() {
      return this._historyPrev;
    },
  },
  [kGetDisplayPos]: {
    __proto__: null,
    get() {
      return this._getDisplayPos;
    },
  },
  [kMoveCursor]: {
    __proto__: null,
    get() {
      return this._moveCursor;
    },
  },
  [kTtyWrite]: {
    __proto__: null,
    get() {
      return this._ttyWrite;
    },
  },

  // Defining proxies for the internal instance properties for backward
  // compatibility.
  _decoder: {
    __proto__: null,
    get() {
      return this[kDecoder];
    },
    set(value) {
      this[kDecoder] = value;
    },
  },
  _line_buffer: {
    __proto__: null,
    get() {
      return this[kLine_buffer];
    },
    set(value) {
      this[kLine_buffer] = value;
    },
  },
  _oldPrompt: {
    __proto__: null,
    get() {
      return this[kOldPrompt];
    },
    set(value) {
      this[kOldPrompt] = value;
    },
  },
  _previousKey: {
    __proto__: null,
    get() {
      return this[kPreviousKey];
    },
    set(value) {
      this[kPreviousKey] = value;
    },
  },
  _prompt: {
    __proto__: null,
    get() {
      return this[kPrompt];
    },
    set(value) {
      this[kPrompt] = value;
    },
  },
  _questionCallback: {
    __proto__: null,
    get() {
      return this[kQuestionCallback];
    },
    set(value) {
      this[kQuestionCallback] = value;
    },
  },
  _sawKeyPress: {
    __proto__: null,
    get() {
      return this[kSawKeyPress];
    },
    set(value) {
      this[kSawKeyPress] = value;
    },
  },
  _sawReturnAt: {
    __proto__: null,
    get() {
      return this[kSawReturnAt];
    },
    set(value) {
      this[kSawReturnAt] = value;
    },
  },
});

// Make internal methods public for backward compatibility.
Interface.prototype._setRawMode = _Interface.prototype[kSetRawMode];
Interface.prototype._onLine = _Interface.prototype[kOnLine];
Interface.prototype._writeToOutput = _Interface.prototype[kWriteToOutput];
Interface.prototype._addHistory = _Interface.prototype[kAddHistory];
Interface.prototype._refreshLine = _Interface.prototype[kRefreshLine];
Interface.prototype._normalWrite = _Interface.prototype[kNormalWrite];
Interface.prototype._insertString = _Interface.prototype[kInsertString];
Interface.prototype._tabComplete = function(lastKeypressWasTab) {
  // Overriding parent method because `this.completer` in the legacy
  // implementation takes a callback instead of being an async function.
  this.pause();
  const string = StringPrototypeSlice(this.line, 0, this.cursor);
  this.completer(string, (err, value) => {
    this.resume();

    if (err) {
      this._writeToOutput(`Tab completion error: ${inspect(err)}`);
      return;
    }

<<<<<<< HEAD
    // Result and the text that was completed.
    const { 0: completions, 1: completeOn } = value;

    if (!completions || completions.length === 0) {
      return;
    }

    // If there is a common prefix to all matches, then apply that portion.
    const prefix = commonPrefix(ArrayPrototypeFilter(completions,
                                                     (e) => e !== ''));
    if (StringPrototypeStartsWith(prefix, completeOn) &&
        prefix.length > completeOn.length) {
      this._insertString(StringPrototypeSlice(prefix, completeOn.length));
      return;
    } else if (!StringPrototypeStartsWith(completeOn, prefix)) {
      this.line = StringPrototypeSlice(this.line,
                                       0,
                                       this.cursor - completeOn.length) +
                  prefix +
                  StringPrototypeSlice(this.line,
                                       this.cursor,
                                       this.line.length);
      this.cursor = this.cursor - completeOn.length + prefix.length;
      this._refreshLine();
      return;
    }

    if (!lastKeypressWasTab) {
      return;
    }

    // Apply/show completions.
    const completionsWidth = ArrayPrototypeMap(completions,
                                               (e) => getStringWidth(e));
    const width = MathMaxApply(completionsWidth) + 2; // 2 space padding
    let maxColumns = MathFloor(this.columns / width) || 1;
    if (maxColumns === Infinity) {
      maxColumns = 1;
    }
    let output = '\r\n';
    let lineIndex = 0;
    let whitespace = 0;
    for (let i = 0; i < completions.length; i++) {
      const completion = completions[i];
      if (completion === '' || lineIndex === maxColumns) {
        output += '\r\n';
        lineIndex = 0;
        whitespace = 0;
      } else {
        output += StringPrototypeRepeat(' ', whitespace);
      }
      if (completion !== '') {
        output += completion;
        whitespace = width - completionsWidth[i];
        lineIndex++;
      } else {
        output += '\r\n';
      }
    }
    if (lineIndex !== 0) {
      output += '\r\n\r\n';
    }
    this._writeToOutput(output);
    this._refreshLine();
  });
};

Interface.prototype._wordLeft = function() {
  if (this.cursor > 0) {
    // Reverse the string and match a word near beginning
    // to avoid quadratic time complexity
    const leading = StringPrototypeSlice(this.line, 0, this.cursor);
    const reversed = ArrayPrototypeJoin(
      ArrayPrototypeReverse(ArrayFrom(leading)), '');
    const match = StringPrototypeMatch(reversed, /^\s*(?:[^\w\s]+|\w+)?/);
    this._moveCursor(-match[0].length);
  }
};


Interface.prototype._wordRight = function() {
  if (this.cursor < this.line.length) {
    const trailing = StringPrototypeSlice(this.line, this.cursor);
    const match = StringPrototypeMatch(trailing, /^(?:\s+|[^\w\s]+|\w+)\s*/);
    this._moveCursor(match[0].length);
  }
};

Interface.prototype._deleteLeft = function() {
  if (this.cursor > 0 && this.line.length > 0) {
    // The number of UTF-16 units comprising the character to the left
    const charSize = charLengthLeft(this.line, this.cursor);
    this.line = StringPrototypeSlice(this.line, 0, this.cursor - charSize) +
                StringPrototypeSlice(this.line, this.cursor, this.line.length);

    this.cursor -= charSize;
    this._refreshLine();
  }
};


Interface.prototype._deleteRight = function() {
  if (this.cursor < this.line.length) {
    // The number of UTF-16 units comprising the character to the left
    const charSize = charLengthAt(this.line, this.cursor);
    this.line = StringPrototypeSlice(this.line, 0, this.cursor) +
      StringPrototypeSlice(this.line, this.cursor + charSize, this.line.length);
    this._refreshLine();
  }
};


Interface.prototype._deleteWordLeft = function() {
  if (this.cursor > 0) {
    // Reverse the string and match a word near beginning
    // to avoid quadratic time complexity
    let leading = StringPrototypeSlice(this.line, 0, this.cursor);
    const reversed = ArrayPrototypeJoin(
      ArrayPrototypeReverse(ArrayFrom(leading)), '');
    const match = StringPrototypeMatch(reversed, /^\s*(?:[^\w\s]+|\w+)?/);
    leading = StringPrototypeSlice(leading, 0,
                                   leading.length - match[0].length);
    this.line = leading + StringPrototypeSlice(this.line, this.cursor,
                                               this.line.length);
    this.cursor = leading.length;
    this._refreshLine();
  }
};


Interface.prototype._deleteWordRight = function() {
  if (this.cursor < this.line.length) {
    const trailing = StringPrototypeSlice(this.line, this.cursor);
    const match = StringPrototypeMatch(trailing, /^(?:\s+|\W+|\w+)\s*/);
    this.line = StringPrototypeSlice(this.line, 0, this.cursor) +
                StringPrototypeSlice(trailing, match[0].length);
    this._refreshLine();
  }
};


Interface.prototype._deleteLineLeft = function() {
  this.line = StringPrototypeSlice(this.line, this.cursor);
  this.cursor = 0;
  this._refreshLine();
};


Interface.prototype._deleteLineRight = function() {
  this.line = StringPrototypeSlice(this.line, 0, this.cursor);
  this._refreshLine();
};


Interface.prototype.clearLine = function() {
  this._moveCursor(+Infinity);
  this._writeToOutput('\r\n');
  this.line = '';
  this.cursor = 0;
  this.prevRows = 0;
};


Interface.prototype._line = function() {
  const line = this._addHistory();
  this.clearLine();
  this._onLine(line);
};

// TODO(BridgeAR): Add underscores to the search part and a red background in
// case no match is found. This should only be the visual part and not the
// actual line content!
// TODO(BridgeAR): In case the substring based search is active and the end is
// reached, show a comment how to search the history as before. E.g., using
// <ctrl> + N. Only show this after two/three UPs or DOWNs, not on the first
// one.
Interface.prototype._historyNext = function() {
  if (this.historyIndex >= 0) {
    const search = this[kSubstringSearch] || '';
    let index = this.historyIndex - 1;
    while (index >= 0 &&
           (!StringPrototypeStartsWith(this.history[index], search) ||
             this.line === this.history[index])) {
      index--;
    }
    if (index === -1) {
      this.line = search;
    } else {
      this.line = this.history[index];
    }
    this.historyIndex = index;
    this.cursor = this.line.length; // Set cursor to end of line.
    this._refreshLine();
  }
};

Interface.prototype._historyPrev = function() {
  if (this.historyIndex < this.history.length && this.history.length) {
    const search = this[kSubstringSearch] || '';
    let index = this.historyIndex + 1;
    while (index < this.history.length &&
           (!StringPrototypeStartsWith(this.history[index], search) ||
             this.line === this.history[index])) {
      index++;
    }
    if (index === this.history.length) {
      this.line = search;
    } else {
      this.line = this.history[index];
    }
    this.historyIndex = index;
    this.cursor = this.line.length; // Set cursor to end of line.
    this._refreshLine();
  }
};

// Returns the last character's display position of the given string
Interface.prototype._getDisplayPos = function(str) {
  let offset = 0;
  const col = this.columns;
  let rows = 0;
  str = stripVTControlCharacters(str);
  for (const char of new SafeStringIterator(str)) {
    if (char === '\n') {
      // Rows must be incremented by 1 even if offset = 0 or col = +Infinity.
      rows += MathCeil(offset / col) || 1;
      offset = 0;
      continue;
    }
    // Tabs must be aligned by an offset of the tab size.
    if (char === '\t') {
      offset += this.tabSize - (offset % this.tabSize);
      continue;
    }
    const width = getStringWidth(char);
    if (width === 0 || width === 1) {
      offset += width;
    } else { // width === 2
      if ((offset + 1) % col === 0) {
        offset++;
      }
      offset += 2;
    }
  }
  const cols = offset % col;
  rows += (offset - cols) / col;
  return { cols, rows };
};

// Returns current cursor's position and line
Interface.prototype.getCursorPos = function() {
  const strBeforeCursor = this._prompt +
                          StringPrototypeSlice(this.line, 0, this.cursor);
  return this._getDisplayPos(strBeforeCursor);
};
Interface.prototype._getCursorPos = Interface.prototype.getCursorPos;

// This function moves cursor dx places to the right
// (-dx for left) and refreshes the line if it is needed.
Interface.prototype._moveCursor = function(dx) {
  if (dx === 0) {
    return;
  }
  const oldPos = this.getCursorPos();
  this.cursor += dx;

  // Bounds check
  if (this.cursor < 0) {
    this.cursor = 0;
  } else if (this.cursor > this.line.length) {
    this.cursor = this.line.length;
  }

  const newPos = this.getCursorPos();

  // Check if cursor stayed on the line.
  if (oldPos.rows === newPos.rows) {
    const diffWidth = newPos.cols - oldPos.cols;
    moveCursor(this.output, diffWidth, 0);
  } else {
    this._refreshLine();
  }
};
=======
    this[kTabCompleter](lastKeypressWasTab, value);
  });
};
Interface.prototype._wordLeft = _Interface.prototype[kWordLeft];
Interface.prototype._wordRight = _Interface.prototype[kWordRight];
Interface.prototype._deleteLeft = _Interface.prototype[kDeleteLeft];
Interface.prototype._deleteRight = _Interface.prototype[kDeleteRight];
Interface.prototype._deleteWordLeft = _Interface.prototype[kDeleteWordLeft];
Interface.prototype._deleteWordRight = _Interface.prototype[kDeleteWordRight];
Interface.prototype._deleteLineLeft = _Interface.prototype[kDeleteLineLeft];
Interface.prototype._deleteLineRight = _Interface.prototype[kDeleteLineRight];
Interface.prototype._line = _Interface.prototype[kLine];
Interface.prototype._historyNext = _Interface.prototype[kHistoryNext];
Interface.prototype._historyPrev = _Interface.prototype[kHistoryPrev];
Interface.prototype._getDisplayPos = _Interface.prototype[kGetDisplayPos];
Interface.prototype._getCursorPos = _Interface.prototype.getCursorPos;
Interface.prototype._moveCursor = _Interface.prototype[kMoveCursor];
Interface.prototype._ttyWrite = _Interface.prototype[kTtyWrite];
>>>>>>> a8a80be5

function _ttyWriteDumb(s, key) {
  key = key || kEmptyObject;

  if (key.name === 'escape') return;

  if (this[kSawReturnAt] && key.name !== 'enter')
    this[kSawReturnAt] = 0;

  if (key.ctrl) {
    if (key.name === 'c') {
      if (this.listenerCount('SIGINT') > 0) {
        this.emit('SIGINT');
      } else {
        // This readline instance is finished
        this.close();
      }

      return;
    } else if (key.name === 'd') {
      this.close();
      return;
    }
  }

  switch (key.name) {
    case 'return':  // Carriage return, i.e. \r
      this[kSawReturnAt] = DateNow();
      this._line();
      break;

    case 'enter':
      // When key interval > crlfDelay
      if (this[kSawReturnAt] === 0 ||
          DateNow() - this[kSawReturnAt] > this.crlfDelay) {
        this._line();
      }
      this[kSawReturnAt] = 0;
      break;

    default:
      if (typeof s === 'string' && s) {
        this.line += s;
        this.cursor += s.length;
        this._writeToOutput(s);
      }
  }
}

<<<<<<< HEAD
// Handle a write from the tty
Interface.prototype._ttyWrite = function(s, key) {
  const previousKey = this._previousKey;
  key = key || {};
  this._previousKey = key;

  // Activate or deactivate substring search.
  if ((key.name === 'up' || key.name === 'down') &&
      !key.ctrl && !key.meta && !key.shift) {
    if (this[kSubstringSearch] === null) {
      this[kSubstringSearch] = StringPrototypeSlice(this.line, 0, this.cursor);
    }
  } else if (this[kSubstringSearch] !== null) {
    this[kSubstringSearch] = null;
    // Reset the index in case there's no match.
    if (this.history.length === this.historyIndex) {
      this.historyIndex = -1;
    }
  }

  // Ignore escape key, fixes
  // https://github.com/nodejs/node-v0.x-archive/issues/2876.
  if (key.name === 'escape') return;

  if (key.ctrl && key.shift) {
    /* Control and shift pressed */
    switch (key.name) {
      // TODO(BridgeAR): The transmitted escape sequence is `\b` and that is
      // identical to <ctrl>-h. It should have a unique escape sequence.
      case 'backspace':
        this._deleteLineLeft();
        break;

      case 'delete':
        this._deleteLineRight();
        break;
    }

  } else if (key.ctrl) {
    /* Control key pressed */

    switch (key.name) {
      case 'c':
        if (this.listenerCount('SIGINT') > 0) {
          this.emit('SIGINT');
        } else {
          // This readline instance is finished
          this.close();
        }
        break;

      case 'h': // delete left
        this._deleteLeft();
        break;

      case 'd': // delete right or EOF
        if (this.cursor === 0 && this.line.length === 0) {
          // This readline instance is finished
          this.close();
        } else if (this.cursor < this.line.length) {
          this._deleteRight();
        }
        break;

      case 'u': // Delete from current to start of line
        this._deleteLineLeft();
        break;

      case 'k': // Delete from current to end of line
        this._deleteLineRight();
        break;

      case 'a': // Go to the start of the line
        this._moveCursor(-Infinity);
        break;

      case 'e': // Go to the end of the line
        this._moveCursor(+Infinity);
        break;

      case 'b': // back one character
        this._moveCursor(-charLengthLeft(this.line, this.cursor));
        break;

      case 'f': // Forward one character
        this._moveCursor(+charLengthAt(this.line, this.cursor));
        break;

      case 'l': // Clear the whole screen
        cursorTo(this.output, 0, 0);
        clearScreenDown(this.output);
        this._refreshLine();
        break;

      case 'n': // next history item
        this._historyNext();
        break;

      case 'p': // Previous history item
        this._historyPrev();
        break;

      case 'z':
        if (process.platform === 'win32') break;
        if (this.listenerCount('SIGTSTP') > 0) {
          this.emit('SIGTSTP');
        } else {
          process.once('SIGCONT', () => {
            // Don't raise events if stream has already been abandoned.
            if (!this.paused) {
              // Stream must be paused and resumed after SIGCONT to catch
              // SIGINT, SIGTSTP, and EOF.
              this.pause();
              this.emit('SIGCONT');
            }
            // Explicitly re-enable "raw mode" and move the cursor to
            // the correct position.
            // See https://github.com/joyent/node/issues/3295.
            this._setRawMode(true);
            this._refreshLine();
          });
          this._setRawMode(false);
          process.kill(process.pid, 'SIGTSTP');
        }
        break;

      case 'w': // Delete backwards to a word boundary
      // TODO(BridgeAR): The transmitted escape sequence is `\b` and that is
      // identical to <ctrl>-h. It should have a unique escape sequence.
      // Falls through
      case 'backspace':
        this._deleteWordLeft();
        break;

      case 'delete': // Delete forward to a word boundary
        this._deleteWordRight();
        break;

      case 'left':
        this._wordLeft();
        break;

      case 'right':
        this._wordRight();
        break;
    }

  } else if (key.meta) {
    /* Meta key pressed */

    switch (key.name) {
      case 'b': // backward word
        this._wordLeft();
        break;

      case 'f': // forward word
        this._wordRight();
        break;

      case 'd': // delete forward word
      case 'delete':
        this._deleteWordRight();
        break;

      case 'backspace': // Delete backwards to a word boundary
        this._deleteWordLeft();
        break;
    }

  } else {
    /* No modifier keys used */

    // \r bookkeeping is only relevant if a \n comes right after.
    if (this._sawReturnAt && key.name !== 'enter')
      this._sawReturnAt = 0;

    switch (key.name) {
      case 'return':  // Carriage return, i.e. \r
        this._sawReturnAt = DateNow();
        this._line();
        break;

      case 'enter':
        // When key interval > crlfDelay
        if (this._sawReturnAt === 0 ||
            DateNow() - this._sawReturnAt > this.crlfDelay) {
          this._line();
        }
        this._sawReturnAt = 0;
        break;

      case 'backspace':
        this._deleteLeft();
        break;

      case 'delete':
        this._deleteRight();
        break;

      case 'left':
        // Obtain the code point to the left
        this._moveCursor(-charLengthLeft(this.line, this.cursor));
        break;

      case 'right':
        this._moveCursor(+charLengthAt(this.line, this.cursor));
        break;

      case 'home':
        this._moveCursor(-Infinity);
        break;

      case 'end':
        this._moveCursor(+Infinity);
        break;

      case 'up':
        this._historyPrev();
        break;

      case 'down':
        this._historyNext();
        break;

      case 'tab':
        // If tab completion enabled, do that...
        if (typeof this.completer === 'function' && this.isCompletionEnabled) {
          const lastKeypressWasTab = previousKey && previousKey.name === 'tab';
          this._tabComplete(lastKeypressWasTab);
          break;
        }
      // falls through
      default:
        if (typeof s === 'string' && s) {
          const lines = StringPrototypeSplit(s, /\r\n|\n|\r/);
          for (let i = 0, len = lines.length; i < len; i++) {
            if (i > 0) {
              this._line();
            }
            this._insertString(lines[i]);
          }
        }
    }
  }
};

Interface.prototype[SymbolAsyncIterator] = function() {
  if (this[kLineObjectStream] === undefined) {
    if (Readable === undefined) {
      Readable = require('stream').Readable;
    }
    const readable = new Readable({
      objectMode: true,
      read: () => {
        this.resume();
      },
      destroy: (err, cb) => {
        this.off('line', lineListener);
        this.off('close', closeListener);
        this.close();
        cb(err);
      }
    });
    const lineListener = (input) => {
      if (!readable.push(input)) {
        this.pause();
      }
    };
    const closeListener = () => {
      readable.push(null);
    };
    this.on('line', lineListener);
    this.on('close', closeListener);
    this[kLineObjectStream] = readable;
  }

  return this[kLineObjectStream][SymbolAsyncIterator]();
};

/**
 * accepts a readable Stream instance and makes it emit "keypress" events
 */

function emitKeypressEvents(stream, iface = {}) {
  if (stream[KEYPRESS_DECODER]) return;

  stream[KEYPRESS_DECODER] = new StringDecoder('utf8');

  stream[ESCAPE_DECODER] = emitKeys(stream);
  stream[ESCAPE_DECODER].next();

  const triggerEscape = () => stream[ESCAPE_DECODER].next('');
  const { escapeCodeTimeout = ESCAPE_CODE_TIMEOUT } = iface;
  let timeoutId;

  function onData(input) {
    if (stream.listenerCount('keypress') > 0) {
      const string = stream[KEYPRESS_DECODER].write(input);
      if (string) {
        clearTimeout(timeoutId);

        // This supports characters of length 2.
        iface._sawKeyPress = charLengthAt(string, 0) === string.length;
        iface.isCompletionEnabled = false;

        let length = 0;
        for (const character of new SafeStringIterator(string)) {
          length += character.length;
          if (length === string.length) {
            iface.isCompletionEnabled = true;
          }

          try {
            stream[ESCAPE_DECODER].next(character);
            // Escape letter at the tail position
            if (length === string.length && character === kEscape) {
              timeoutId = setTimeout(triggerEscape, escapeCodeTimeout);
            }
          } catch (err) {
            // If the generator throws (it could happen in the `keypress`
            // event), we need to restart it.
            stream[ESCAPE_DECODER] = emitKeys(stream);
            stream[ESCAPE_DECODER].next();
            throw err;
          }
        }
      }
    } else {
      // Nobody's watching anyway
      stream.removeListener('data', onData);
      stream.on('newListener', onNewListener);
    }
  }

  function onNewListener(event) {
    if (event === 'keypress') {
      stream.on('data', onData);
      stream.removeListener('newListener', onNewListener);
    }
  }

  if (stream.listenerCount('keypress') > 0) {
    stream.on('data', onData);
  } else {
    stream.on('newListener', onNewListener);
  }
}

/**
 * moves the cursor to the x and y coordinate on the given stream
 */

function cursorTo(stream, x, y, callback) {
  if (callback !== undefined && typeof callback !== 'function')
    throw new ERR_INVALID_CALLBACK(callback);

  if (typeof y === 'function') {
    callback = y;
    y = undefined;
  }

  if (stream == null || (typeof x !== 'number' && typeof y !== 'number')) {
    if (typeof callback === 'function')
      process.nextTick(callback, null);
    return true;
  }

  if (typeof x !== 'number')
    throw new ERR_INVALID_CURSOR_POS();

  const data = typeof y !== 'number' ? CSI`${x + 1}G` : CSI`${y + 1};${x + 1}H`;
  return stream.write(data, callback);
}

/**
 * moves the cursor relative to its current location
 */

function moveCursor(stream, dx, dy, callback) {
  if (callback !== undefined && typeof callback !== 'function')
    throw new ERR_INVALID_CALLBACK(callback);

  if (stream == null || !(dx || dy)) {
    if (typeof callback === 'function')
      process.nextTick(callback, null);
    return true;
  }

  let data = '';

  if (dx < 0) {
    data += CSI`${-dx}D`;
  } else if (dx > 0) {
    data += CSI`${dx}C`;
  }

  if (dy < 0) {
    data += CSI`${-dy}A`;
  } else if (dy > 0) {
    data += CSI`${dy}B`;
  }

  return stream.write(data, callback);
}

/**
 * clears the current line the cursor is on:
 *   -1 for left of the cursor
 *   +1 for right of the cursor
 *    0 for the entire line
 */

function clearLine(stream, dir, callback) {
  if (callback !== undefined && typeof callback !== 'function')
    throw new ERR_INVALID_CALLBACK(callback);

  if (stream === null || stream === undefined) {
    if (typeof callback === 'function')
      process.nextTick(callback, null);
    return true;
  }

  const type = dir < 0 ?
    kClearToLineBeginning :
    dir > 0 ?
      kClearToLineEnd :
      kClearLine;
  return stream.write(type, callback);
}

/**
 * clears the screen from the current position of the cursor down
 */

function clearScreenDown(stream, callback) {
  if (callback !== undefined && typeof callback !== 'function')
    throw new ERR_INVALID_CALLBACK(callback);

  if (stream === null || stream === undefined) {
    if (typeof callback === 'function')
      process.nextTick(callback, null);
    return true;
  }

  return stream.write(kClearScreenDown, callback);
}

=======
>>>>>>> a8a80be5
module.exports = {
  Interface,
  clearLine,
  clearScreenDown,
  createInterface,
  cursorTo,
  emitKeypressEvents,
  moveCursor,
  promises,
};<|MERGE_RESOLUTION|>--- conflicted
+++ resolved
@@ -22,60 +22,9 @@
 'use strict';
 
 const {
-  ArrayFrom,
-  ArrayPrototypeFilter,
-  ArrayPrototypeIndexOf,
-  ArrayPrototypeJoin,
-  ArrayPrototypeMap,
-  ArrayPrototypePop,
-  ArrayPrototypeReverse,
-  ArrayPrototypeSplice,
-  ArrayPrototypeUnshift,
   DateNow,
   FunctionPrototypeBind,
   FunctionPrototypeCall,
-<<<<<<< HEAD
-  MathCeil,
-  MathFloor,
-  MathMax,
-  MathMaxApply,
-  NumberIsFinite,
-  NumberIsNaN,
-  ObjectDefineProperty,
-  ObjectSetPrototypeOf,
-  RegExpPrototypeTest,
-  StringPrototypeCodePointAt,
-  StringPrototypeEndsWith,
-  StringPrototypeMatch,
-  StringPrototypeRepeat,
-  StringPrototypeReplace,
-  StringPrototypeSlice,
-  StringPrototypeSplit,
-  StringPrototypeStartsWith,
-  StringPrototypeTrim,
-  Promise,
-  Symbol,
-  SymbolAsyncIterator,
-  SafeStringIterator,
-} = primordials;
-
-const {
-  AbortError,
-  codes
-} = require('internal/errors');
-
-const {
-  ERR_INVALID_CALLBACK,
-  ERR_INVALID_CURSOR_POS,
-  ERR_INVALID_OPT_VALUE,
-} = codes;
-const {
-  validateAbortSignal,
-  validateArray,
-  validateString,
-  validateUint32,
-} = require('internal/validators');
-=======
   ObjectDefineProperties,
   ObjectSetPrototypeOf,
   Promise,
@@ -95,49 +44,14 @@
 const {
   AbortError,
 } = require('internal/errors');
->>>>>>> a8a80be5
 const {
   inspect,
 } = require('internal/util/inspect');
 const {
-<<<<<<< HEAD
-  charLengthAt,
-  charLengthLeft,
-  commonPrefix,
-  CSI,
-  emitKeys,
-  kSubstringSearch,
-} = require('internal/readline/utils');
-
-const { promisify } = require('internal/util');
-
-const { clearTimeout, setTimeout } = require('timers');
-const {
-  kEscape,
-  kClearToLineBeginning,
-  kClearToLineEnd,
-  kClearLine,
-  kClearScreenDown
-} = CSI;
-
-
-const { StringDecoder } = require('string_decoder');
-
-// Lazy load Readable for startup performance.
-let Readable;
-
-const kHistorySize = 30;
-const kMincrlfDelay = 100;
-// \r\n, \n, or \r followed by something other than \n
-const lineEnding = /\r?\n|\r(?!\n)/;
-
-const kLineObjectStream = Symbol('line object stream');
-=======
   kEmptyObject,
   promisify,
 } = require('internal/util');
 const { validateAbortSignal } = require('internal/validators');
->>>>>>> a8a80be5
 
 /**
  * @typedef {import('./stream.js').Readable} Readable
@@ -186,205 +100,6 @@
     return new Interface(input, output, completer, terminal);
   }
 
-<<<<<<< HEAD
-  this._sawReturnAt = 0;
-  // TODO(BridgeAR): Document this property. The name is not ideal, so we might
-  // want to expose an alias and document that instead.
-  this.isCompletionEnabled = true;
-  this._sawKeyPress = false;
-  this._previousKey = null;
-  this.escapeCodeTimeout = ESCAPE_CODE_TIMEOUT;
-  this.tabSize = 8;
-
-  FunctionPrototypeCall(EventEmitter, this);
-  let history;
-  let historySize;
-  let removeHistoryDuplicates = false;
-  let crlfDelay;
-  let prompt = '> ';
-  let signal;
-  if (input && input.input) {
-    // An options object was given
-    output = input.output;
-    completer = input.completer;
-    terminal = input.terminal;
-    history = input.history;
-    historySize = input.historySize;
-    signal = input.signal;
-    if (input.tabSize !== undefined) {
-      validateUint32(input.tabSize, 'tabSize', true);
-      this.tabSize = input.tabSize;
-    }
-    removeHistoryDuplicates = input.removeHistoryDuplicates;
-    if (input.prompt !== undefined) {
-      prompt = input.prompt;
-    }
-    if (input.escapeCodeTimeout !== undefined) {
-      if (NumberIsFinite(input.escapeCodeTimeout)) {
-        this.escapeCodeTimeout = input.escapeCodeTimeout;
-      } else {
-        throw new ERR_INVALID_OPT_VALUE(
-          'escapeCodeTimeout',
-          this.escapeCodeTimeout
-        );
-      }
-    }
-
-    if (signal) {
-      validateAbortSignal(signal, 'options.signal');
-    }
-
-    crlfDelay = input.crlfDelay;
-    input = input.input;
-  }
-
-  if (completer !== undefined && typeof completer !== 'function') {
-    throw new ERR_INVALID_OPT_VALUE('completer', completer);
-  }
-
-  if (history === undefined) {
-    history = [];
-  } else {
-    validateArray(history, 'history');
-  }
-
-  if (historySize === undefined) {
-    historySize = kHistorySize;
-  }
-
-  if (typeof historySize !== 'number' ||
-      NumberIsNaN(historySize) ||
-      historySize < 0) {
-    throw new ERR_INVALID_OPT_VALUE.RangeError('historySize', historySize);
-  }
-
-  // Backwards compat; check the isTTY prop of the output stream
-  //  when `terminal` was not specified
-  if (terminal === undefined && !(output === null || output === undefined)) {
-    terminal = !!output.isTTY;
-  }
-
-  const self = this;
-
-  this.line = '';
-  this[kSubstringSearch] = null;
-  this.output = output;
-  this.input = input;
-  this.history = history;
-  this.historySize = historySize;
-  this.removeHistoryDuplicates = !!removeHistoryDuplicates;
-  this.crlfDelay = crlfDelay ?
-    MathMax(kMincrlfDelay, crlfDelay) : kMincrlfDelay;
-  // Check arity, 2 - for async, 1 for sync
-  if (typeof completer === 'function') {
-    this.completer = completer.length === 2 ?
-      completer :
-      function completerWrapper(v, cb) {
-        cb(null, completer(v));
-      };
-  }
-
-  this._questionCancel = FunctionPrototypeBind(_questionCancel, this);
-
-  this.setPrompt(prompt);
-
-  this.terminal = !!terminal;
-
-  if (process.env.TERM === 'dumb') {
-    this._ttyWrite = FunctionPrototypeBind(_ttyWriteDumb, this);
-  }
-
-  function ondata(data) {
-    self._normalWrite(data);
-  }
-
-  function onend() {
-    if (typeof self._line_buffer === 'string' &&
-        self._line_buffer.length > 0) {
-      self.emit('line', self._line_buffer);
-    }
-    self.close();
-  }
-
-  function ontermend() {
-    if (typeof self.line === 'string' && self.line.length > 0) {
-      self.emit('line', self.line);
-    }
-    self.close();
-  }
-
-  function onkeypress(s, key) {
-    self._ttyWrite(s, key);
-    if (key && key.sequence) {
-      // If the key.sequence is half of a surrogate pair
-      // (>= 0xd800 and <= 0xdfff), refresh the line so
-      // the character is displayed appropriately.
-      const ch = StringPrototypeCodePointAt(key.sequence, 0);
-      if (ch >= 0xd800 && ch <= 0xdfff)
-        self._refreshLine();
-    }
-  }
-
-  function onresize() {
-    self._refreshLine();
-  }
-
-  this[kLineObjectStream] = undefined;
-
-  if (!this.terminal) {
-    function onSelfCloseWithoutTerminal() {
-      input.removeListener('data', ondata);
-      input.removeListener('end', onend);
-    }
-
-    input.on('data', ondata);
-    input.on('end', onend);
-    self.once('close', onSelfCloseWithoutTerminal);
-    this._decoder = new StringDecoder('utf8');
-  } else {
-    function onSelfCloseWithTerminal() {
-      input.removeListener('keypress', onkeypress);
-      input.removeListener('end', ontermend);
-      if (output !== null && output !== undefined) {
-        output.removeListener('resize', onresize);
-      }
-    }
-
-    emitKeypressEvents(input, this);
-
-    // `input` usually refers to stdin
-    input.on('keypress', onkeypress);
-    input.on('end', ontermend);
-
-    this._setRawMode(true);
-    this.terminal = true;
-
-    // Cursor position on the line.
-    this.cursor = 0;
-
-    this.historyIndex = -1;
-
-    if (output !== null && output !== undefined)
-      output.on('resize', onresize);
-
-    self.once('close', onSelfCloseWithTerminal);
-  }
-
-  if (signal) {
-    const onAborted = () => self.close();
-    if (signal.aborted) {
-      process.nextTick(onAborted);
-    } else {
-      signal.addEventListener('abort', onAborted, { once: true });
-      self.once('close', () => signal.removeEventListener('abort', onAborted));
-    }
-  }
-
-  // Current line
-  this.line = '';
-
-  input.resume();
-=======
   if (input?.input &&
       typeof input.completer === 'function' && input.completer.length !== 2) {
     const { completer } = input;
@@ -400,7 +115,6 @@
   if (process.env.TERM === 'dumb') {
     this._ttyWrite = FunctionPrototypeBind(_ttyWriteDumb, this);
   }
->>>>>>> a8a80be5
 }
 
 ObjectSetPrototypeOf(Interface.prototype, _Interface.prototype);
@@ -408,19 +122,6 @@
 
 const superQuestion = _Interface.prototype.question;
 
-<<<<<<< HEAD
-
-Interface.prototype.getPrompt = function() {
-  return this._prompt;
-};
-
-
-Interface.prototype._setRawMode = function(mode) {
-  const wasInRawMode = this.input.isRaw;
-
-  if (typeof this.input.setRawMode === 'function') {
-    this.input.setRawMode(mode);
-=======
 /**
  * Displays `query` by writing it to the `output`.
  * @param {string} query
@@ -432,7 +133,6 @@
   cb = typeof options === 'function' ? options : cb;
   if (options === null || typeof options !== 'object') {
     options = kEmptyObject;
->>>>>>> a8a80be5
   }
 
   if (options.signal) {
@@ -455,61 +155,13 @@
     } : cleanup;
   }
 
-<<<<<<< HEAD
-Interface.prototype.question = function(query, options, cb) {
-  cb = typeof options === 'function' ? options : cb;
-  options = typeof options === 'object' ? options : {};
-
-  if (options.signal) {
-    options.signal.addEventListener('abort', () => {
-      this._questionCancel();
-    }, { once: true });
-  }
-
-=======
->>>>>>> a8a80be5
   if (typeof cb === 'function') {
     FunctionPrototypeCall(superQuestion, this, query, cb);
   }
 };
-<<<<<<< HEAD
-
-Interface.prototype.question[promisify.custom] = function(query, options) {
-  options = typeof options === 'object' ? options : {};
-
-  return new Promise((resolve, reject) => {
-    this.question(query, options, resolve);
-
-    if (options.signal) {
-      options.signal.addEventListener('abort', () => {
-        reject(new AbortError());
-      }, { once: true });
-    }
-  });
-};
-
-function _questionCancel() {
-  if (this._questionCallback) {
-    this._questionCallback = null;
-    this.setPrompt(this._oldPrompt);
-    this.clearLine();
-  }
-}
-
-
-Interface.prototype._onLine = function(line) {
-  if (this._questionCallback) {
-    const cb = this._questionCallback;
-    this._questionCallback = null;
-    this.setPrompt(this._oldPrompt);
-    cb(line);
-  } else {
-    this.emit('line', line);
-=======
 Interface.prototype.question[promisify.custom] = function question(query, options) {
   if (options === null || typeof options !== 'object') {
     options = kEmptyObject;
->>>>>>> a8a80be5
   }
 
   if (options.signal && options.signal.aborted) {
@@ -520,164 +172,6 @@
   return new Promise((resolve, reject) => {
     let cb = resolve;
 
-<<<<<<< HEAD
-  // If the history is disabled then return the line
-  if (this.historySize === 0) return this.line;
-
-  // If the trimmed line is empty then return the line
-  if (StringPrototypeTrim(this.line).length === 0) return this.line;
-
-  if (this.history.length === 0 || this.history[0] !== this.line) {
-    if (this.removeHistoryDuplicates) {
-      // Remove older history line if identical to new one
-      const dupIndex = ArrayPrototypeIndexOf(this.history, this.line);
-      if (dupIndex !== -1) ArrayPrototypeSplice(this.history, dupIndex, 1);
-    }
-
-    ArrayPrototypeUnshift(this.history, this.line);
-
-    // Only store so many
-    if (this.history.length > this.historySize) ArrayPrototypePop(this.history);
-  }
-
-  this.historyIndex = -1;
-
-  // The listener could change the history object, possibly
-  // to remove the last added entry if it is sensitive and should
-  // not be persisted in the history, like a password
-  const line = this.history[0];
-
-  // Emit history event to notify listeners of update
-  this.emit('history', this.history);
-
-  return line;
-};
-
-
-Interface.prototype._refreshLine = function() {
-  // line length
-  const line = this._prompt + this.line;
-  const dispPos = this._getDisplayPos(line);
-  const lineCols = dispPos.cols;
-  const lineRows = dispPos.rows;
-
-  // cursor position
-  const cursorPos = this.getCursorPos();
-
-  // First move to the bottom of the current line, based on cursor pos
-  const prevRows = this.prevRows || 0;
-  if (prevRows > 0) {
-    moveCursor(this.output, 0, -prevRows);
-  }
-
-  // Cursor to left edge.
-  cursorTo(this.output, 0);
-  // erase data
-  clearScreenDown(this.output);
-
-  // Write the prompt and the current buffer content.
-  this._writeToOutput(line);
-
-  // Force terminal to allocate a new line
-  if (lineCols === 0) {
-    this._writeToOutput(' ');
-  }
-
-  // Move cursor to original position.
-  cursorTo(this.output, cursorPos.cols);
-
-  const diff = lineRows - cursorPos.rows;
-  if (diff > 0) {
-    moveCursor(this.output, 0, -diff);
-  }
-
-  this.prevRows = cursorPos.rows;
-};
-
-
-Interface.prototype.close = function() {
-  if (this.closed) return;
-  this.pause();
-  if (this.terminal) {
-    this._setRawMode(false);
-  }
-  this.closed = true;
-  this.emit('close');
-};
-
-
-Interface.prototype.pause = function() {
-  if (this.paused) return;
-  this.input.pause();
-  this.paused = true;
-  this.emit('pause');
-  return this;
-};
-
-
-Interface.prototype.resume = function() {
-  if (!this.paused) return;
-  this.input.resume();
-  this.paused = false;
-  this.emit('resume');
-  return this;
-};
-
-
-Interface.prototype.write = function(d, key) {
-  if (this.paused) this.resume();
-  if (this.terminal) {
-    this._ttyWrite(d, key);
-  } else {
-    this._normalWrite(d);
-  }
-};
-
-Interface.prototype._normalWrite = function(b) {
-  if (b === undefined) {
-    return;
-  }
-  let string = this._decoder.write(b);
-  if (this._sawReturnAt &&
-      DateNow() - this._sawReturnAt <= this.crlfDelay) {
-    string = StringPrototypeReplace(string, /^\n/, '');
-    this._sawReturnAt = 0;
-  }
-
-  // Run test() on the new string chunk, not on the entire line buffer.
-  const newPartContainsEnding = RegExpPrototypeTest(lineEnding, string);
-
-  if (this._line_buffer) {
-    string = this._line_buffer + string;
-    this._line_buffer = null;
-  }
-  if (newPartContainsEnding) {
-    this._sawReturnAt = StringPrototypeEndsWith(string, '\r') ? DateNow() : 0;
-
-    // Got one or more newlines; process into "line" events
-    const lines = StringPrototypeSplit(string, lineEnding);
-    // Either '' or (conceivably) the unfinished portion of the next line
-    string = ArrayPrototypePop(lines);
-    this._line_buffer = string;
-    for (let n = 0; n < lines.length; n++)
-      this._onLine(lines[n]);
-  } else if (string) {
-    // No newlines this time, save what we have for next time
-    this._line_buffer = string;
-  }
-};
-
-Interface.prototype._insertString = function(c) {
-  if (this.cursor < this.line.length) {
-    const beg = StringPrototypeSlice(this.line, 0, this.cursor);
-    const end = StringPrototypeSlice(this.line, this.cursor, this.line.length);
-    this.line = beg + c + end;
-    this.cursor += c.length;
-    this._refreshLine();
-  } else {
-    this.line += c;
-    this.cursor += c.length;
-=======
     if (options.signal) {
       const onAbort = () => {
         reject(new AbortError(undefined, { cause: options.signal.reason }));
@@ -717,7 +211,6 @@
 function createInterface(input, output, completer, terminal) {
   return new Interface(input, output, completer, terminal);
 }
->>>>>>> a8a80be5
 
 ObjectDefineProperties(Interface.prototype, {
   // Redirect internal prototype methods to the underscore notation for backward
@@ -952,291 +445,6 @@
       return;
     }
 
-<<<<<<< HEAD
-    // Result and the text that was completed.
-    const { 0: completions, 1: completeOn } = value;
-
-    if (!completions || completions.length === 0) {
-      return;
-    }
-
-    // If there is a common prefix to all matches, then apply that portion.
-    const prefix = commonPrefix(ArrayPrototypeFilter(completions,
-                                                     (e) => e !== ''));
-    if (StringPrototypeStartsWith(prefix, completeOn) &&
-        prefix.length > completeOn.length) {
-      this._insertString(StringPrototypeSlice(prefix, completeOn.length));
-      return;
-    } else if (!StringPrototypeStartsWith(completeOn, prefix)) {
-      this.line = StringPrototypeSlice(this.line,
-                                       0,
-                                       this.cursor - completeOn.length) +
-                  prefix +
-                  StringPrototypeSlice(this.line,
-                                       this.cursor,
-                                       this.line.length);
-      this.cursor = this.cursor - completeOn.length + prefix.length;
-      this._refreshLine();
-      return;
-    }
-
-    if (!lastKeypressWasTab) {
-      return;
-    }
-
-    // Apply/show completions.
-    const completionsWidth = ArrayPrototypeMap(completions,
-                                               (e) => getStringWidth(e));
-    const width = MathMaxApply(completionsWidth) + 2; // 2 space padding
-    let maxColumns = MathFloor(this.columns / width) || 1;
-    if (maxColumns === Infinity) {
-      maxColumns = 1;
-    }
-    let output = '\r\n';
-    let lineIndex = 0;
-    let whitespace = 0;
-    for (let i = 0; i < completions.length; i++) {
-      const completion = completions[i];
-      if (completion === '' || lineIndex === maxColumns) {
-        output += '\r\n';
-        lineIndex = 0;
-        whitespace = 0;
-      } else {
-        output += StringPrototypeRepeat(' ', whitespace);
-      }
-      if (completion !== '') {
-        output += completion;
-        whitespace = width - completionsWidth[i];
-        lineIndex++;
-      } else {
-        output += '\r\n';
-      }
-    }
-    if (lineIndex !== 0) {
-      output += '\r\n\r\n';
-    }
-    this._writeToOutput(output);
-    this._refreshLine();
-  });
-};
-
-Interface.prototype._wordLeft = function() {
-  if (this.cursor > 0) {
-    // Reverse the string and match a word near beginning
-    // to avoid quadratic time complexity
-    const leading = StringPrototypeSlice(this.line, 0, this.cursor);
-    const reversed = ArrayPrototypeJoin(
-      ArrayPrototypeReverse(ArrayFrom(leading)), '');
-    const match = StringPrototypeMatch(reversed, /^\s*(?:[^\w\s]+|\w+)?/);
-    this._moveCursor(-match[0].length);
-  }
-};
-
-
-Interface.prototype._wordRight = function() {
-  if (this.cursor < this.line.length) {
-    const trailing = StringPrototypeSlice(this.line, this.cursor);
-    const match = StringPrototypeMatch(trailing, /^(?:\s+|[^\w\s]+|\w+)\s*/);
-    this._moveCursor(match[0].length);
-  }
-};
-
-Interface.prototype._deleteLeft = function() {
-  if (this.cursor > 0 && this.line.length > 0) {
-    // The number of UTF-16 units comprising the character to the left
-    const charSize = charLengthLeft(this.line, this.cursor);
-    this.line = StringPrototypeSlice(this.line, 0, this.cursor - charSize) +
-                StringPrototypeSlice(this.line, this.cursor, this.line.length);
-
-    this.cursor -= charSize;
-    this._refreshLine();
-  }
-};
-
-
-Interface.prototype._deleteRight = function() {
-  if (this.cursor < this.line.length) {
-    // The number of UTF-16 units comprising the character to the left
-    const charSize = charLengthAt(this.line, this.cursor);
-    this.line = StringPrototypeSlice(this.line, 0, this.cursor) +
-      StringPrototypeSlice(this.line, this.cursor + charSize, this.line.length);
-    this._refreshLine();
-  }
-};
-
-
-Interface.prototype._deleteWordLeft = function() {
-  if (this.cursor > 0) {
-    // Reverse the string and match a word near beginning
-    // to avoid quadratic time complexity
-    let leading = StringPrototypeSlice(this.line, 0, this.cursor);
-    const reversed = ArrayPrototypeJoin(
-      ArrayPrototypeReverse(ArrayFrom(leading)), '');
-    const match = StringPrototypeMatch(reversed, /^\s*(?:[^\w\s]+|\w+)?/);
-    leading = StringPrototypeSlice(leading, 0,
-                                   leading.length - match[0].length);
-    this.line = leading + StringPrototypeSlice(this.line, this.cursor,
-                                               this.line.length);
-    this.cursor = leading.length;
-    this._refreshLine();
-  }
-};
-
-
-Interface.prototype._deleteWordRight = function() {
-  if (this.cursor < this.line.length) {
-    const trailing = StringPrototypeSlice(this.line, this.cursor);
-    const match = StringPrototypeMatch(trailing, /^(?:\s+|\W+|\w+)\s*/);
-    this.line = StringPrototypeSlice(this.line, 0, this.cursor) +
-                StringPrototypeSlice(trailing, match[0].length);
-    this._refreshLine();
-  }
-};
-
-
-Interface.prototype._deleteLineLeft = function() {
-  this.line = StringPrototypeSlice(this.line, this.cursor);
-  this.cursor = 0;
-  this._refreshLine();
-};
-
-
-Interface.prototype._deleteLineRight = function() {
-  this.line = StringPrototypeSlice(this.line, 0, this.cursor);
-  this._refreshLine();
-};
-
-
-Interface.prototype.clearLine = function() {
-  this._moveCursor(+Infinity);
-  this._writeToOutput('\r\n');
-  this.line = '';
-  this.cursor = 0;
-  this.prevRows = 0;
-};
-
-
-Interface.prototype._line = function() {
-  const line = this._addHistory();
-  this.clearLine();
-  this._onLine(line);
-};
-
-// TODO(BridgeAR): Add underscores to the search part and a red background in
-// case no match is found. This should only be the visual part and not the
-// actual line content!
-// TODO(BridgeAR): In case the substring based search is active and the end is
-// reached, show a comment how to search the history as before. E.g., using
-// <ctrl> + N. Only show this after two/three UPs or DOWNs, not on the first
-// one.
-Interface.prototype._historyNext = function() {
-  if (this.historyIndex >= 0) {
-    const search = this[kSubstringSearch] || '';
-    let index = this.historyIndex - 1;
-    while (index >= 0 &&
-           (!StringPrototypeStartsWith(this.history[index], search) ||
-             this.line === this.history[index])) {
-      index--;
-    }
-    if (index === -1) {
-      this.line = search;
-    } else {
-      this.line = this.history[index];
-    }
-    this.historyIndex = index;
-    this.cursor = this.line.length; // Set cursor to end of line.
-    this._refreshLine();
-  }
-};
-
-Interface.prototype._historyPrev = function() {
-  if (this.historyIndex < this.history.length && this.history.length) {
-    const search = this[kSubstringSearch] || '';
-    let index = this.historyIndex + 1;
-    while (index < this.history.length &&
-           (!StringPrototypeStartsWith(this.history[index], search) ||
-             this.line === this.history[index])) {
-      index++;
-    }
-    if (index === this.history.length) {
-      this.line = search;
-    } else {
-      this.line = this.history[index];
-    }
-    this.historyIndex = index;
-    this.cursor = this.line.length; // Set cursor to end of line.
-    this._refreshLine();
-  }
-};
-
-// Returns the last character's display position of the given string
-Interface.prototype._getDisplayPos = function(str) {
-  let offset = 0;
-  const col = this.columns;
-  let rows = 0;
-  str = stripVTControlCharacters(str);
-  for (const char of new SafeStringIterator(str)) {
-    if (char === '\n') {
-      // Rows must be incremented by 1 even if offset = 0 or col = +Infinity.
-      rows += MathCeil(offset / col) || 1;
-      offset = 0;
-      continue;
-    }
-    // Tabs must be aligned by an offset of the tab size.
-    if (char === '\t') {
-      offset += this.tabSize - (offset % this.tabSize);
-      continue;
-    }
-    const width = getStringWidth(char);
-    if (width === 0 || width === 1) {
-      offset += width;
-    } else { // width === 2
-      if ((offset + 1) % col === 0) {
-        offset++;
-      }
-      offset += 2;
-    }
-  }
-  const cols = offset % col;
-  rows += (offset - cols) / col;
-  return { cols, rows };
-};
-
-// Returns current cursor's position and line
-Interface.prototype.getCursorPos = function() {
-  const strBeforeCursor = this._prompt +
-                          StringPrototypeSlice(this.line, 0, this.cursor);
-  return this._getDisplayPos(strBeforeCursor);
-};
-Interface.prototype._getCursorPos = Interface.prototype.getCursorPos;
-
-// This function moves cursor dx places to the right
-// (-dx for left) and refreshes the line if it is needed.
-Interface.prototype._moveCursor = function(dx) {
-  if (dx === 0) {
-    return;
-  }
-  const oldPos = this.getCursorPos();
-  this.cursor += dx;
-
-  // Bounds check
-  if (this.cursor < 0) {
-    this.cursor = 0;
-  } else if (this.cursor > this.line.length) {
-    this.cursor = this.line.length;
-  }
-
-  const newPos = this.getCursorPos();
-
-  // Check if cursor stayed on the line.
-  if (oldPos.rows === newPos.rows) {
-    const diffWidth = newPos.cols - oldPos.cols;
-    moveCursor(this.output, diffWidth, 0);
-  } else {
-    this._refreshLine();
-  }
-};
-=======
     this[kTabCompleter](lastKeypressWasTab, value);
   });
 };
@@ -1255,7 +463,6 @@
 Interface.prototype._getCursorPos = _Interface.prototype.getCursorPos;
 Interface.prototype._moveCursor = _Interface.prototype[kMoveCursor];
 Interface.prototype._ttyWrite = _Interface.prototype[kTtyWrite];
->>>>>>> a8a80be5
 
 function _ttyWriteDumb(s, key) {
   key = key || kEmptyObject;
@@ -1305,456 +512,6 @@
   }
 }
 
-<<<<<<< HEAD
-// Handle a write from the tty
-Interface.prototype._ttyWrite = function(s, key) {
-  const previousKey = this._previousKey;
-  key = key || {};
-  this._previousKey = key;
-
-  // Activate or deactivate substring search.
-  if ((key.name === 'up' || key.name === 'down') &&
-      !key.ctrl && !key.meta && !key.shift) {
-    if (this[kSubstringSearch] === null) {
-      this[kSubstringSearch] = StringPrototypeSlice(this.line, 0, this.cursor);
-    }
-  } else if (this[kSubstringSearch] !== null) {
-    this[kSubstringSearch] = null;
-    // Reset the index in case there's no match.
-    if (this.history.length === this.historyIndex) {
-      this.historyIndex = -1;
-    }
-  }
-
-  // Ignore escape key, fixes
-  // https://github.com/nodejs/node-v0.x-archive/issues/2876.
-  if (key.name === 'escape') return;
-
-  if (key.ctrl && key.shift) {
-    /* Control and shift pressed */
-    switch (key.name) {
-      // TODO(BridgeAR): The transmitted escape sequence is `\b` and that is
-      // identical to <ctrl>-h. It should have a unique escape sequence.
-      case 'backspace':
-        this._deleteLineLeft();
-        break;
-
-      case 'delete':
-        this._deleteLineRight();
-        break;
-    }
-
-  } else if (key.ctrl) {
-    /* Control key pressed */
-
-    switch (key.name) {
-      case 'c':
-        if (this.listenerCount('SIGINT') > 0) {
-          this.emit('SIGINT');
-        } else {
-          // This readline instance is finished
-          this.close();
-        }
-        break;
-
-      case 'h': // delete left
-        this._deleteLeft();
-        break;
-
-      case 'd': // delete right or EOF
-        if (this.cursor === 0 && this.line.length === 0) {
-          // This readline instance is finished
-          this.close();
-        } else if (this.cursor < this.line.length) {
-          this._deleteRight();
-        }
-        break;
-
-      case 'u': // Delete from current to start of line
-        this._deleteLineLeft();
-        break;
-
-      case 'k': // Delete from current to end of line
-        this._deleteLineRight();
-        break;
-
-      case 'a': // Go to the start of the line
-        this._moveCursor(-Infinity);
-        break;
-
-      case 'e': // Go to the end of the line
-        this._moveCursor(+Infinity);
-        break;
-
-      case 'b': // back one character
-        this._moveCursor(-charLengthLeft(this.line, this.cursor));
-        break;
-
-      case 'f': // Forward one character
-        this._moveCursor(+charLengthAt(this.line, this.cursor));
-        break;
-
-      case 'l': // Clear the whole screen
-        cursorTo(this.output, 0, 0);
-        clearScreenDown(this.output);
-        this._refreshLine();
-        break;
-
-      case 'n': // next history item
-        this._historyNext();
-        break;
-
-      case 'p': // Previous history item
-        this._historyPrev();
-        break;
-
-      case 'z':
-        if (process.platform === 'win32') break;
-        if (this.listenerCount('SIGTSTP') > 0) {
-          this.emit('SIGTSTP');
-        } else {
-          process.once('SIGCONT', () => {
-            // Don't raise events if stream has already been abandoned.
-            if (!this.paused) {
-              // Stream must be paused and resumed after SIGCONT to catch
-              // SIGINT, SIGTSTP, and EOF.
-              this.pause();
-              this.emit('SIGCONT');
-            }
-            // Explicitly re-enable "raw mode" and move the cursor to
-            // the correct position.
-            // See https://github.com/joyent/node/issues/3295.
-            this._setRawMode(true);
-            this._refreshLine();
-          });
-          this._setRawMode(false);
-          process.kill(process.pid, 'SIGTSTP');
-        }
-        break;
-
-      case 'w': // Delete backwards to a word boundary
-      // TODO(BridgeAR): The transmitted escape sequence is `\b` and that is
-      // identical to <ctrl>-h. It should have a unique escape sequence.
-      // Falls through
-      case 'backspace':
-        this._deleteWordLeft();
-        break;
-
-      case 'delete': // Delete forward to a word boundary
-        this._deleteWordRight();
-        break;
-
-      case 'left':
-        this._wordLeft();
-        break;
-
-      case 'right':
-        this._wordRight();
-        break;
-    }
-
-  } else if (key.meta) {
-    /* Meta key pressed */
-
-    switch (key.name) {
-      case 'b': // backward word
-        this._wordLeft();
-        break;
-
-      case 'f': // forward word
-        this._wordRight();
-        break;
-
-      case 'd': // delete forward word
-      case 'delete':
-        this._deleteWordRight();
-        break;
-
-      case 'backspace': // Delete backwards to a word boundary
-        this._deleteWordLeft();
-        break;
-    }
-
-  } else {
-    /* No modifier keys used */
-
-    // \r bookkeeping is only relevant if a \n comes right after.
-    if (this._sawReturnAt && key.name !== 'enter')
-      this._sawReturnAt = 0;
-
-    switch (key.name) {
-      case 'return':  // Carriage return, i.e. \r
-        this._sawReturnAt = DateNow();
-        this._line();
-        break;
-
-      case 'enter':
-        // When key interval > crlfDelay
-        if (this._sawReturnAt === 0 ||
-            DateNow() - this._sawReturnAt > this.crlfDelay) {
-          this._line();
-        }
-        this._sawReturnAt = 0;
-        break;
-
-      case 'backspace':
-        this._deleteLeft();
-        break;
-
-      case 'delete':
-        this._deleteRight();
-        break;
-
-      case 'left':
-        // Obtain the code point to the left
-        this._moveCursor(-charLengthLeft(this.line, this.cursor));
-        break;
-
-      case 'right':
-        this._moveCursor(+charLengthAt(this.line, this.cursor));
-        break;
-
-      case 'home':
-        this._moveCursor(-Infinity);
-        break;
-
-      case 'end':
-        this._moveCursor(+Infinity);
-        break;
-
-      case 'up':
-        this._historyPrev();
-        break;
-
-      case 'down':
-        this._historyNext();
-        break;
-
-      case 'tab':
-        // If tab completion enabled, do that...
-        if (typeof this.completer === 'function' && this.isCompletionEnabled) {
-          const lastKeypressWasTab = previousKey && previousKey.name === 'tab';
-          this._tabComplete(lastKeypressWasTab);
-          break;
-        }
-      // falls through
-      default:
-        if (typeof s === 'string' && s) {
-          const lines = StringPrototypeSplit(s, /\r\n|\n|\r/);
-          for (let i = 0, len = lines.length; i < len; i++) {
-            if (i > 0) {
-              this._line();
-            }
-            this._insertString(lines[i]);
-          }
-        }
-    }
-  }
-};
-
-Interface.prototype[SymbolAsyncIterator] = function() {
-  if (this[kLineObjectStream] === undefined) {
-    if (Readable === undefined) {
-      Readable = require('stream').Readable;
-    }
-    const readable = new Readable({
-      objectMode: true,
-      read: () => {
-        this.resume();
-      },
-      destroy: (err, cb) => {
-        this.off('line', lineListener);
-        this.off('close', closeListener);
-        this.close();
-        cb(err);
-      }
-    });
-    const lineListener = (input) => {
-      if (!readable.push(input)) {
-        this.pause();
-      }
-    };
-    const closeListener = () => {
-      readable.push(null);
-    };
-    this.on('line', lineListener);
-    this.on('close', closeListener);
-    this[kLineObjectStream] = readable;
-  }
-
-  return this[kLineObjectStream][SymbolAsyncIterator]();
-};
-
-/**
- * accepts a readable Stream instance and makes it emit "keypress" events
- */
-
-function emitKeypressEvents(stream, iface = {}) {
-  if (stream[KEYPRESS_DECODER]) return;
-
-  stream[KEYPRESS_DECODER] = new StringDecoder('utf8');
-
-  stream[ESCAPE_DECODER] = emitKeys(stream);
-  stream[ESCAPE_DECODER].next();
-
-  const triggerEscape = () => stream[ESCAPE_DECODER].next('');
-  const { escapeCodeTimeout = ESCAPE_CODE_TIMEOUT } = iface;
-  let timeoutId;
-
-  function onData(input) {
-    if (stream.listenerCount('keypress') > 0) {
-      const string = stream[KEYPRESS_DECODER].write(input);
-      if (string) {
-        clearTimeout(timeoutId);
-
-        // This supports characters of length 2.
-        iface._sawKeyPress = charLengthAt(string, 0) === string.length;
-        iface.isCompletionEnabled = false;
-
-        let length = 0;
-        for (const character of new SafeStringIterator(string)) {
-          length += character.length;
-          if (length === string.length) {
-            iface.isCompletionEnabled = true;
-          }
-
-          try {
-            stream[ESCAPE_DECODER].next(character);
-            // Escape letter at the tail position
-            if (length === string.length && character === kEscape) {
-              timeoutId = setTimeout(triggerEscape, escapeCodeTimeout);
-            }
-          } catch (err) {
-            // If the generator throws (it could happen in the `keypress`
-            // event), we need to restart it.
-            stream[ESCAPE_DECODER] = emitKeys(stream);
-            stream[ESCAPE_DECODER].next();
-            throw err;
-          }
-        }
-      }
-    } else {
-      // Nobody's watching anyway
-      stream.removeListener('data', onData);
-      stream.on('newListener', onNewListener);
-    }
-  }
-
-  function onNewListener(event) {
-    if (event === 'keypress') {
-      stream.on('data', onData);
-      stream.removeListener('newListener', onNewListener);
-    }
-  }
-
-  if (stream.listenerCount('keypress') > 0) {
-    stream.on('data', onData);
-  } else {
-    stream.on('newListener', onNewListener);
-  }
-}
-
-/**
- * moves the cursor to the x and y coordinate on the given stream
- */
-
-function cursorTo(stream, x, y, callback) {
-  if (callback !== undefined && typeof callback !== 'function')
-    throw new ERR_INVALID_CALLBACK(callback);
-
-  if (typeof y === 'function') {
-    callback = y;
-    y = undefined;
-  }
-
-  if (stream == null || (typeof x !== 'number' && typeof y !== 'number')) {
-    if (typeof callback === 'function')
-      process.nextTick(callback, null);
-    return true;
-  }
-
-  if (typeof x !== 'number')
-    throw new ERR_INVALID_CURSOR_POS();
-
-  const data = typeof y !== 'number' ? CSI`${x + 1}G` : CSI`${y + 1};${x + 1}H`;
-  return stream.write(data, callback);
-}
-
-/**
- * moves the cursor relative to its current location
- */
-
-function moveCursor(stream, dx, dy, callback) {
-  if (callback !== undefined && typeof callback !== 'function')
-    throw new ERR_INVALID_CALLBACK(callback);
-
-  if (stream == null || !(dx || dy)) {
-    if (typeof callback === 'function')
-      process.nextTick(callback, null);
-    return true;
-  }
-
-  let data = '';
-
-  if (dx < 0) {
-    data += CSI`${-dx}D`;
-  } else if (dx > 0) {
-    data += CSI`${dx}C`;
-  }
-
-  if (dy < 0) {
-    data += CSI`${-dy}A`;
-  } else if (dy > 0) {
-    data += CSI`${dy}B`;
-  }
-
-  return stream.write(data, callback);
-}
-
-/**
- * clears the current line the cursor is on:
- *   -1 for left of the cursor
- *   +1 for right of the cursor
- *    0 for the entire line
- */
-
-function clearLine(stream, dir, callback) {
-  if (callback !== undefined && typeof callback !== 'function')
-    throw new ERR_INVALID_CALLBACK(callback);
-
-  if (stream === null || stream === undefined) {
-    if (typeof callback === 'function')
-      process.nextTick(callback, null);
-    return true;
-  }
-
-  const type = dir < 0 ?
-    kClearToLineBeginning :
-    dir > 0 ?
-      kClearToLineEnd :
-      kClearLine;
-  return stream.write(type, callback);
-}
-
-/**
- * clears the screen from the current position of the cursor down
- */
-
-function clearScreenDown(stream, callback) {
-  if (callback !== undefined && typeof callback !== 'function')
-    throw new ERR_INVALID_CALLBACK(callback);
-
-  if (stream === null || stream === undefined) {
-    if (typeof callback === 'function')
-      process.nextTick(callback, null);
-    return true;
-  }
-
-  return stream.write(kClearScreenDown, callback);
-}
-
-=======
->>>>>>> a8a80be5
 module.exports = {
   Interface,
   clearLine,
