--- conflicted
+++ resolved
@@ -54,11 +54,7 @@
 const net = require('net');
 const tls = require('tls');
 const common = require('_tls_common');
-<<<<<<< HEAD
-const { kWrapConnectedHandle } = require('internal/net');
-=======
 const { kReinitializeHandle } = require('internal/net');
->>>>>>> 8a2d13a7
 const JSStreamSocket = require('internal/js_stream_socket');
 const { Buffer } = require('buffer');
 let debug = require('internal/util/debuglog').debuglog('tls', (fn) => {
@@ -103,11 +99,7 @@
   validateUint32,
 } = require('internal/validators');
 const {
-<<<<<<< HEAD
-  InternalX509Certificate
-=======
   InternalX509Certificate,
->>>>>>> 8a2d13a7
 } = require('internal/crypto/x509');
 const traceTls = getOptionValue('--trace-tls');
 const tlsKeylog = getOptionValue('--tls-keylog');
@@ -476,11 +468,7 @@
     // so self._tlsError will return null instead of actual error
 
     // Set closing the socket after emitting an event since the socket needs to
-<<<<<<< HEAD
-    // be accessible when the `tlsClientError` event is emmited.
-=======
     // be accessible when the `tlsClientError` event is emitted.
->>>>>>> 8a2d13a7
     owner._closeAfterHandlingError = true;
     owner.destroy(err);
   } else if (owner._tlsOptions?.isServer &&
@@ -586,11 +574,7 @@
   this.encrypted = true;
 
   ReflectApply(net.Socket, this, [{
-<<<<<<< HEAD
-    handle: this._wrapHandle(wrap),
-=======
     handle: this._wrapHandle(wrap, handle, wrapHasActiveWriteFromPrevOwner),
->>>>>>> 8a2d13a7
     allowHalfOpen: socket ? socket.allowHalfOpen : tlsOptions.allowHalfOpen,
     pauseOnCreate: tlsOptions.pauseOnConnect,
     manualStart: true,
@@ -684,13 +668,6 @@
   this[kDisableRenegotiation] = true;
 };
 
-<<<<<<< HEAD
-TLSSocket.prototype._wrapHandle = function(wrap, handle) {
-  if (!handle && wrap) {
-    handle = wrap._handle;
-  }
-
-=======
 /**
  *
  * @param {null|net.Socket} wrap
@@ -699,7 +676,6 @@
  * @returns {object}
  */
 TLSSocket.prototype._wrapHandle = function(wrap, handle, wrapHasActiveWriteFromPrevOwner) {
->>>>>>> 8a2d13a7
   const options = this._tlsOptions;
   if (!handle) {
     handle = options.pipe ?
@@ -732,11 +708,6 @@
   return res;
 };
 
-<<<<<<< HEAD
-TLSSocket.prototype[kWrapConnectedHandle] = function(handle) {
-  this._handle = this._wrapHandle(null, handle);
-  this.ssl = this._handle;
-=======
 TLSSocket.prototype[kReinitializeHandle] = function reinitializeHandle(handle) {
   const originalServername = this.ssl ? this._handle.getServername() : null;
   const originalSession = this.ssl ? this._handle.getSession() : null;
@@ -745,14 +716,11 @@
   this.ssl = this._handle;
 
   net.Socket.prototype[kReinitializeHandle].call(this, this.handle);
->>>>>>> 8a2d13a7
   this._init();
 
   if (this._tlsOptions.enableTrace) {
     this._handle.enableTrace();
   }
-<<<<<<< HEAD
-=======
 
   if (originalSession) {
     this.setSession(originalSession);
@@ -761,7 +729,6 @@
   if (originalServername) {
     this.setServername(originalServername);
   }
->>>>>>> 8a2d13a7
 };
 
 // This eliminates a cyclic reference to TLSWrap
@@ -1606,19 +1573,12 @@
 
   const re = new RegExp('^' + StringPrototypeReplaceAll(
     RegExpPrototypeSymbolReplace(/([.^$+?\-\\[\]{}])/g, servername, '\\$1'),
-<<<<<<< HEAD
-    '*', '[^.]*'
-  ) + '$');
-  ArrayPrototypePush(this._contexts,
-                     [re, tls.createSecureContext(context).context]);
-=======
     '*', '[^.]*',
   ) + '$');
 
   const secureContext =
     context instanceof common.SecureContext ? context : tls.createSecureContext(context);
   ArrayPrototypePush(this._contexts, [re, secureContext.context]);
->>>>>>> 8a2d13a7
 };
 
 Server.prototype[EE.captureRejectionSymbol] = function(
