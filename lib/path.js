--- conflicted
+++ resolved
@@ -24,13 +24,6 @@
 const {
   FunctionPrototypeBind,
   StringPrototypeCharCodeAt,
-<<<<<<< HEAD
-  StringPrototypeLastIndexOf,
-  StringPrototypeSlice,
-  StringPrototypeToLowerCase,
-} = primordials;
-const { ERR_INVALID_ARG_TYPE } = require('internal/errors').codes;
-=======
   StringPrototypeIndexOf,
   StringPrototypeLastIndexOf,
   StringPrototypeReplace,
@@ -38,7 +31,6 @@
   StringPrototypeToLowerCase,
 } = primordials;
 
->>>>>>> a8a80be5
 const {
   CHAR_UPPERCASE_A,
   CHAR_LOWERCASE_A,
@@ -493,11 +485,7 @@
   },
 
   /**
-<<<<<<< HEAD
-   * It will solve the relative path from `from` to `to`, for instancee
-=======
    * It will solve the relative path from `from` to `to`, for instance
->>>>>>> a8a80be5
    * from = 'C:\\orandea\\test\\aaa'
    * to = 'C:\\orandea\\impl\\bbb'
    * The output of the function should be: '..\\..\\impl\\bbb'
@@ -755,21 +743,12 @@
 
   /**
    * @param {string} path
-<<<<<<< HEAD
-   * @param {string} [ext]
-   * @returns {string}
-   */
-  basename(path, ext) {
-    if (ext !== undefined)
-      validateString(ext, 'ext');
-=======
    * @param {string} [suffix]
    * @returns {string}
    */
   basename(path, suffix) {
     if (suffix !== undefined)
       validateString(suffix, 'ext');
->>>>>>> a8a80be5
     validateString(path, 'path');
     let start = 0;
     let end = -1;
@@ -807,11 +786,7 @@
           }
           if (extIdx >= 0) {
             // Try to match the explicit extension
-<<<<<<< HEAD
-            if (code === StringPrototypeCharCodeAt(ext, extIdx)) {
-=======
             if (code === StringPrototypeCharCodeAt(suffix, extIdx)) {
->>>>>>> a8a80be5
               if (--extIdx === -1) {
                 // We matched the extension, so mark this as the end of our path
                 // component
@@ -1324,21 +1299,12 @@
 
   /**
    * @param {string} path
-<<<<<<< HEAD
-   * @param {string} [ext]
-   * @returns {string}
-   */
-  basename(path, ext) {
-    if (ext !== undefined)
-      validateString(ext, 'ext');
-=======
    * @param {string} [suffix]
    * @returns {string}
    */
   basename(path, suffix) {
     if (suffix !== undefined)
       validateString(suffix, 'ext');
->>>>>>> a8a80be5
     validateString(path, 'path');
 
     let start = 0;
@@ -1368,11 +1334,7 @@
           }
           if (extIdx >= 0) {
             // Try to match the explicit extension
-<<<<<<< HEAD
-            if (code === StringPrototypeCharCodeAt(ext, extIdx)) {
-=======
             if (code === StringPrototypeCharCodeAt(suffix, extIdx)) {
->>>>>>> a8a80be5
               if (--extIdx === -1) {
                 // We matched the extension, so mark this as the end of our path
                 // component
