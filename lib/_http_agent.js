--- conflicted
+++ resolved
@@ -30,10 +30,6 @@
   ArrayPrototypeSome,
   ArrayPrototypeSplice,
   FunctionPrototypeCall,
-<<<<<<< HEAD
-  NumberIsNaN,
-=======
->>>>>>> 8a2d13a7
   ObjectCreate,
   ObjectKeys,
   ObjectSetPrototypeOf,
@@ -53,14 +49,6 @@
 const { AsyncResource } = require('async_hooks');
 const { async_id_symbol } = require('internal/async_hooks').symbols;
 const {
-<<<<<<< HEAD
-  codes: {
-    ERR_OUT_OF_RANGE,
-  },
-} = require('internal/errors');
-const {
-=======
->>>>>>> 8a2d13a7
   kEmptyObject,
   once,
 } = require('internal/util');
@@ -407,11 +395,7 @@
     // TODO(ronag): Always destroy, even if not in free list.
     const sockets = agent.freeSockets;
     if (ArrayPrototypeSome(ObjectKeys(sockets), (name) =>
-<<<<<<< HEAD
-      ArrayPrototypeIncludes(sockets[name], s)
-=======
       ArrayPrototypeIncludes(sockets[name], s),
->>>>>>> 8a2d13a7
     )) {
       return s.destroy();
     }
