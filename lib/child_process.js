--- conflicted
+++ resolved
@@ -42,10 +42,7 @@
   StringPrototypeIncludes,
   StringPrototypeSlice,
   StringPrototypeToUpperCase,
-<<<<<<< HEAD
-=======
   SymbolDispose,
->>>>>>> 8a2d13a7
 } = primordials;
 
 const {
@@ -99,10 +96,7 @@
 const MAX_BUFFER = 1024 * 1024;
 
 const isZOS = process.platform === 'os390';
-<<<<<<< HEAD
-=======
 let addAbortListener;
->>>>>>> 8a2d13a7
 
 /**
  * Spawns a new Node.js process + fork.
@@ -144,11 +138,7 @@
   if (options != null) {
     validateObject(options, 'options');
   }
-<<<<<<< HEAD
-  options = { ...options, shell: false };
-=======
   options = { __proto__: null, ...options, shell: false };
->>>>>>> 8a2d13a7
   options.execPath = options.execPath || process.execPath;
   validateArgumentNullCheck(options.execPath, 'options.execPath');
 
@@ -315,11 +305,7 @@
  * @param {string} file
  * @param {string[]} [args]
  * @param {{
-<<<<<<< HEAD
- *   cwd?: string;
-=======
  *   cwd?: string | URL;
->>>>>>> 8a2d13a7
  *   env?: Record<string, string>;
  *   encoding?: string;
  *   timeout?: number;
@@ -436,11 +422,7 @@
       ex = genericNodeError(`Command failed: ${cmd}\n${stderr}`, {
         code: code < 0 ? getSystemErrorName(code) : code,
         killed: child.killed || killed,
-<<<<<<< HEAD
-        signal: signal
-=======
         signal: signal,
->>>>>>> 8a2d13a7
       });
     }
 
@@ -707,11 +689,7 @@
         }
         sawKey.add(uppercaseKey);
         return true;
-<<<<<<< HEAD
-      }
-=======
       },
->>>>>>> 8a2d13a7
     );
   }
 
@@ -755,11 +733,7 @@
  * @param {string} file
  * @param {string[]} [args]
  * @param {{
-<<<<<<< HEAD
- *   cwd?: string;
-=======
  *   cwd?: string | URL;
->>>>>>> 8a2d13a7
  *   env?: Record<string, string>;
  *   argv0?: string;
  *   stdio?: Array | string;
@@ -811,15 +785,6 @@
     if (signal.aborted) {
       process.nextTick(onAbortListener);
     } else {
-<<<<<<< HEAD
-      signal.addEventListener('abort', onAbortListener, { once: true });
-      child.once('exit',
-                 () => signal.removeEventListener('abort', onAbortListener));
-    }
-
-    function onAbortListener() {
-      abortChildProcess(child, killSignal);
-=======
       addAbortListener ??= require('events').addAbortListener;
       const disposable = addAbortListener(signal, onAbortListener);
       child.once('exit', disposable[SymbolDispose]);
@@ -827,7 +792,6 @@
 
     function onAbortListener() {
       abortChildProcess(child, killSignal, options.signal.reason);
->>>>>>> 8a2d13a7
     }
   }
 
@@ -1053,9 +1017,5 @@
   execSync,
   fork,
   spawn,
-<<<<<<< HEAD
-  spawnSync
-=======
   spawnSync,
->>>>>>> 8a2d13a7
 };