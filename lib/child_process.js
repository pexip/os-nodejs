// Copyright Joyent, Inc. and other Node contributors.
//
// Permission is hereby granted, free of charge, to any person obtaining a
// copy of this software and associated documentation files (the
// "Software"), to deal in the Software without restriction, including
// without limitation the rights to use, copy, modify, merge, publish,
// distribute, sublicense, and/or sell copies of the Software, and to permit
// persons to whom the Software is furnished to do so, subject to the
// following conditions:
//
// The above copyright notice and this permission notice shall be included
// in all copies or substantial portions of the Software.
//
// THE SOFTWARE IS PROVIDED "AS IS", WITHOUT WARRANTY OF ANY KIND, EXPRESS
// OR IMPLIED, INCLUDING BUT NOT LIMITED TO THE WARRANTIES OF
// MERCHANTABILITY, FITNESS FOR A PARTICULAR PURPOSE AND NONINFRINGEMENT. IN
// NO EVENT SHALL THE AUTHORS OR COPYRIGHT HOLDERS BE LIABLE FOR ANY CLAIM,
// DAMAGES OR OTHER LIABILITY, WHETHER IN AN ACTION OF CONTRACT, TORT OR
// OTHERWISE, ARISING FROM, OUT OF OR IN CONNECTION WITH THE SOFTWARE OR THE
// USE OR OTHER DEALINGS IN THE SOFTWARE.

'use strict';

const {
  ArrayIsArray,
  ArrayPrototypeFilter,
  ArrayPrototypeIncludes,
  ArrayPrototypeJoin,
  ArrayPrototypeLastIndexOf,
  ArrayPrototypePush,
  ArrayPrototypeSlice,
  ArrayPrototypeSort,
  ArrayPrototypeSplice,
  ArrayPrototypeUnshift,
  ArrayPrototypePushApply,
  NumberIsInteger,
  ObjectAssign,
  ObjectDefineProperty,
  ObjectPrototypeHasOwnProperty,
<<<<<<< HEAD
=======
  RegExpPrototypeExec,
  SafeSet,
  StringPrototypeIncludes,
  StringPrototypeSlice,
  StringPrototypeToUpperCase,
>>>>>>> a8a80be5
} = primordials;

const {
  convertToValidSignal,
  createDeferredPromise,
<<<<<<< HEAD
  getSystemErrorName
=======
  getSystemErrorName,
  kEmptyObject,
  promisify,
>>>>>>> a8a80be5
} = require('internal/util');
const { isArrayBufferView } = require('internal/util/types');
let debug = require('internal/util/debuglog').debuglog(
  'child_process',
  (fn) => {
    debug = fn;
  },
);
const { Buffer } = require('buffer');
const { Pipe, constants: PipeConstants } = internalBinding('pipe_wrap');

const {
  AbortError,
  codes: errorCodes,
<<<<<<< HEAD
=======
  genericNodeError,
>>>>>>> a8a80be5
} = require('internal/errors');
const {
  ERR_INVALID_ARG_VALUE,
  ERR_CHILD_PROCESS_IPC_REQUIRED,
  ERR_CHILD_PROCESS_STDIO_MAXBUFFER,
  ERR_INVALID_ARG_TYPE,
  ERR_OUT_OF_RANGE,
} = errorCodes;
const { clearTimeout, setTimeout } = require('timers');
const { getValidatedPath } = require('internal/fs/utils');
const {
<<<<<<< HEAD
  validateString,
  isInt32,
  validateAbortSignal,
  validateBoolean,
=======
  isInt32,
  validateAbortSignal,
  validateArray,
  validateBoolean,
  validateFunction,
  validateObject,
  validateString,
>>>>>>> a8a80be5
} = require('internal/validators');
const child_process = require('internal/child_process');
const {
  getValidStdio,
  setupChannel,
  ChildProcess,
  stdioStringToArray,
} = child_process;

const MAX_BUFFER = 1024 * 1024;

<<<<<<< HEAD
/**
 * Spawns a new Node.js process + fork.
 * @param {string} modulePath
=======
const isZOS = process.platform === 'os390';

/**
 * Spawns a new Node.js process + fork.
 * @param {string|URL} modulePath
>>>>>>> a8a80be5
 * @param {string[]} [args]
 * @param {{
 *   cwd?: string;
 *   detached?: boolean;
<<<<<<< HEAD
 *   env?: Object;
=======
 *   env?: Record<string, string>;
>>>>>>> a8a80be5
 *   execPath?: string;
 *   execArgv?: string[];
 *   gid?: number;
 *   serialization?: string;
 *   signal?: AbortSignal;
 *   killSignal?: string | number;
 *   silent?: boolean;
 *   stdio?: Array | string;
 *   uid?: number;
 *   windowsVerbatimArguments?: boolean;
 *   timeout?: number;
 *   }} [options]
 * @returns {ChildProcess}
 */
<<<<<<< HEAD
function fork(modulePath /* , args, options */) {
  validateString(modulePath, 'modulePath');
=======
function fork(modulePath, args = [], options) {
  modulePath = getValidatedPath(modulePath, 'modulePath');
>>>>>>> a8a80be5

  // Get options and args arguments.
  let execArgv;

<<<<<<< HEAD
  if (pos < arguments.length && arguments[pos] == null) {
    pos++;
=======
  if (args == null) {
    args = [];
  } else if (typeof args === 'object' && !ArrayIsArray(args)) {
    options = args;
    args = [];
  } else {
    validateArray(args, 'args');
>>>>>>> a8a80be5
  }

  if (options != null) {
    validateObject(options, 'options');
  }
  options = { ...options, shell: false };
  options.execPath = options.execPath || process.execPath;
  validateArgumentNullCheck(options.execPath, 'options.execPath');

  // Prepare arguments for fork:
  execArgv = options.execArgv || process.execArgv;
  validateArgumentsNullCheck(execArgv, 'options.execArgv');

  if (execArgv === process.execArgv && process._eval != null) {
    const index = ArrayPrototypeLastIndexOf(execArgv, process._eval);
    if (index > 0) {
      // Remove the -e switch to avoid fork bombing ourselves.
      execArgv = ArrayPrototypeSlice(execArgv);
      ArrayPrototypeSplice(execArgv, index - 1, 2);
    }
  }

  args = [...execArgv, modulePath, ...args];

  if (typeof options.stdio === 'string') {
    options.stdio = stdioStringToArray(options.stdio, 'ipc');
  } else if (!ArrayIsArray(options.stdio)) {
    // Use a separate fd=3 for the IPC channel. Inherit stdin, stdout,
    // and stderr from the parent if silent isn't set.
    options.stdio = stdioStringToArray(
      options.silent ? 'pipe' : 'inherit',
      'ipc');
  } else if (!ArrayPrototypeIncludes(options.stdio, 'ipc')) {
    throw new ERR_CHILD_PROCESS_IPC_REQUIRED('options.stdio');
  }

  return spawn(options.execPath, args, options);
}

function _forkChild(fd, serializationMode) {
  // set process.send()
  const p = new Pipe(PipeConstants.IPC);
  p.open(fd);
  p.unref();
  const control = setupChannel(process, p, serializationMode);
  process.on('newListener', function onNewListener(name) {
    if (name === 'message' || name === 'disconnect') control.refCounted();
  });
  process.on('removeListener', function onRemoveListener(name) {
    if (name === 'message' || name === 'disconnect') control.unrefCounted();
  });
}

function normalizeExecArgs(command, options, callback) {
  validateString(command, 'command');
  validateArgumentNullCheck(command, 'command');

  if (typeof options === 'function') {
    callback = options;
    options = undefined;
  }

  // Make a shallow copy so we don't clobber the user's options object.
  options = { ...options };
  options.shell = typeof options.shell === 'string' ? options.shell : true;

  return {
    file: command,
    options: options,
    callback: callback,
  };
}

/**
 * Spawns a shell executing the given command.
 * @param {string} command
 * @param {{
 *   cmd?: string;
<<<<<<< HEAD
 *   env?: Object;
=======
 *   env?: Record<string, string>;
>>>>>>> a8a80be5
 *   encoding?: string;
 *   shell?: string;
 *   signal?: AbortSignal;
 *   timeout?: number;
 *   maxBuffer?: number;
 *   killSignal?: string | number;
 *   uid?: number;
 *   gid?: number;
 *   windowsHide?: boolean;
 *   }} [options]
 * @param {(
 *   error?: Error,
 *   stdout?: string | Buffer,
 *   stderr?: string | Buffer
 *   ) => any} [callback]
 * @returns {ChildProcess}
 */
function exec(command, options, callback) {
  const opts = normalizeExecArgs(command, options, callback);
  return module.exports.execFile(opts.file,
                                 opts.options,
                                 opts.callback);
}

const customPromiseExecFunction = (orig) => {
  return (...args) => {
    const { promise, resolve, reject } = createDeferredPromise();

    promise.child = orig(...args, (err, stdout, stderr) => {
      if (err !== null) {
        err.stdout = stdout;
        err.stderr = stderr;
        reject(err);
      } else {
        resolve({ stdout, stderr });
      }
    });

    return promise;
  };
};

ObjectDefineProperty(exec, promisify.custom, {
  __proto__: null,
  enumerable: false,
  value: customPromiseExecFunction(exec),
});

<<<<<<< HEAD
/**
 * Spawns the specified file as a shell.
 * @param {string} file
 * @param {string[]} [args]
 * @param {{
 *   cwd?: string;
 *   env?: Object;
 *   encoding?: string;
 *   timeout?: number;
 *   maxBuffer?: number;
 *   killSignal?: string | number;
 *   uid?: number;
 *   gid?: number;
 *   windowsHide?: boolean;
 *   windowsVerbatimArguments?: boolean;
 *   shell?: boolean | string;
 *   signal?: AbortSignal;
 *   }} [options]
 * @param {(
 *   error?: Error,
 *   stdout?: string | Buffer,
 *   stderr?: string | Buffer
 *   ) => any} [callback]
 * @returns {ChildProcess}
 */
function execFile(file /* , args, options, callback */) {
  let args = [];
  let callback;
  let options;
=======
function normalizeExecFileArgs(file, args, options, callback) {
  if (ArrayIsArray(args)) {
    args = ArrayPrototypeSlice(args);
  } else if (args != null && typeof args === 'object') {
    callback = options;
    options = args;
    args = null;
  } else if (typeof args === 'function') {
    callback = args;
    options = null;
    args = null;
  }

  if (args == null) {
    args = [];
  }
>>>>>>> a8a80be5

  if (typeof options === 'function') {
    callback = options;
  } else if (options != null) {
    validateObject(options, 'options');
  }

  if (options == null) {
    options = kEmptyObject;
  }

  if (callback != null) {
    validateFunction(callback, 'callback');
  }

  // Validate argv0, if present.
  if (options.argv0 != null) {
    validateString(options.argv0, 'options.argv0');
    validateArgumentNullCheck(options.argv0, 'options.argv0');
  }

  return { file, args, options, callback };
}

/**
 * Spawns the specified file as a shell.
 * @param {string} file
 * @param {string[]} [args]
 * @param {{
 *   cwd?: string;
 *   env?: Record<string, string>;
 *   encoding?: string;
 *   timeout?: number;
 *   maxBuffer?: number;
 *   killSignal?: string | number;
 *   uid?: number;
 *   gid?: number;
 *   windowsHide?: boolean;
 *   windowsVerbatimArguments?: boolean;
 *   shell?: boolean | string;
 *   signal?: AbortSignal;
 *   }} [options]
 * @param {(
 *   error?: Error,
 *   stdout?: string | Buffer,
 *   stderr?: string | Buffer
 *   ) => any} [callback]
 * @returns {ChildProcess}
 */
function execFile(file, args, options, callback) {
  ({ file, args, options, callback } = normalizeExecFileArgs(file, args, options, callback));

  options = {
    encoding: 'utf8',
    timeout: 0,
    maxBuffer: MAX_BUFFER,
    killSignal: 'SIGTERM',
    cwd: null,
    env: null,
    shell: false,
    ...options,
  };

  // Validate the timeout, if present.
  validateTimeout(options.timeout);

  // Validate maxBuffer, if present.
  validateMaxBuffer(options.maxBuffer);

  options.killSignal = sanitizeKillSignal(options.killSignal);

  const child = spawn(file, args, {
    cwd: options.cwd,
    env: options.env,
    gid: options.gid,
    shell: options.shell,
    signal: options.signal,
    uid: options.uid,
    windowsHide: !!options.windowsHide,
    windowsVerbatimArguments: !!options.windowsVerbatimArguments,
  });

  let encoding;
  const _stdout = [];
  const _stderr = [];
  if (options.encoding !== 'buffer' && Buffer.isEncoding(options.encoding)) {
    encoding = options.encoding;
  } else {
    encoding = null;
  }
  let stdoutLen = 0;
  let stderrLen = 0;
  let killed = false;
  let exited = false;
  let timeoutId;

  let ex = null;

  let cmd = file;

  function exithandler(code, signal) {
    if (exited) return;
    exited = true;

    if (timeoutId) {
      clearTimeout(timeoutId);
      timeoutId = null;
    }

    if (!callback) return;

    // merge chunks
    let stdout;
    let stderr;
    if (encoding ||
      (
        child.stdout &&
        child.stdout.readableEncoding
      )) {
      stdout = ArrayPrototypeJoin(_stdout, '');
    } else {
      stdout = Buffer.concat(_stdout);
    }
    if (encoding ||
      (
        child.stderr &&
        child.stderr.readableEncoding
      )) {
      stderr = ArrayPrototypeJoin(_stderr, '');
    } else {
      stderr = Buffer.concat(_stderr);
    }

    if (!ex && code === 0 && signal === null) {
      callback(null, stdout, stderr);
      return;
    }

    if (args?.length)
      cmd += ` ${ArrayPrototypeJoin(args, ' ')}`;

    if (!ex) {
      ex = genericNodeError(`Command failed: ${cmd}\n${stderr}`, {
        code: code < 0 ? getSystemErrorName(code) : code,
        killed: child.killed || killed,
        signal: signal,
      });
    }

    ex.cmd = cmd;
    callback(ex, stdout, stderr);
  }

  function errorhandler(e) {
    ex = e;

    if (child.stdout)
      child.stdout.destroy();

    if (child.stderr)
      child.stderr.destroy();

    exithandler();
  }

  function kill() {
    if (child.stdout)
      child.stdout.destroy();

    if (child.stderr)
      child.stderr.destroy();

    killed = true;
    try {
      child.kill(options.killSignal);
    } catch (e) {
      ex = e;
      exithandler();
    }
  }

  if (options.timeout > 0) {
    timeoutId = setTimeout(function delayedKill() {
      kill();
      timeoutId = null;
    }, options.timeout);
  }

  if (child.stdout) {
    if (encoding)
      child.stdout.setEncoding(encoding);

    child.stdout.on('data', function onChildStdout(chunk) {
      // Do not need to count the length
      if (options.maxBuffer === Infinity) {
        ArrayPrototypePush(_stdout, chunk);
        return;
      }
      const encoding = child.stdout.readableEncoding;
      const length = encoding ?
        Buffer.byteLength(chunk, encoding) :
        chunk.length;
      const slice = encoding ? StringPrototypeSlice :
        (buf, ...args) => buf.slice(...args);
      stdoutLen += length;

      if (stdoutLen > options.maxBuffer) {
        const truncatedLen = options.maxBuffer - (stdoutLen - length);
        ArrayPrototypePush(_stdout, slice(chunk, 0, truncatedLen));

        ex = new ERR_CHILD_PROCESS_STDIO_MAXBUFFER('stdout');
        kill();
      } else {
        ArrayPrototypePush(_stdout, chunk);
      }
    });
  }

  if (child.stderr) {
    if (encoding)
      child.stderr.setEncoding(encoding);

    child.stderr.on('data', function onChildStderr(chunk) {
      // Do not need to count the length
      if (options.maxBuffer === Infinity) {
        ArrayPrototypePush(_stderr, chunk);
        return;
      }
      const encoding = child.stderr.readableEncoding;
      const length = encoding ?
        Buffer.byteLength(chunk, encoding) :
        chunk.length;
      stderrLen += length;

      if (stderrLen > options.maxBuffer) {
        const truncatedLen = options.maxBuffer - (stderrLen - length);
        ArrayPrototypePush(_stderr,
                           chunk.slice(0, truncatedLen));

        ex = new ERR_CHILD_PROCESS_STDIO_MAXBUFFER('stderr');
        kill();
      } else {
        ArrayPrototypePush(_stderr, chunk);
      }
    });
  }

  child.addListener('close', exithandler);
  child.addListener('error', errorhandler);

  return child;
}

ObjectDefineProperty(execFile, promisify.custom, {
  __proto__: null,
  enumerable: false,
  value: customPromiseExecFunction(execFile),
});

function copyProcessEnvToEnv(env, name, optionEnv) {
  if (process.env[name] &&
      (!optionEnv ||
       !ObjectPrototypeHasOwnProperty(optionEnv, name))) {
    env[name] = process.env[name];
  }
}

function normalizeSpawnArguments(file, args, options) {
  validateString(file, 'file');
  validateArgumentNullCheck(file, 'file');

  if (file.length === 0)
    throw new ERR_INVALID_ARG_VALUE('file', file, 'cannot be empty');

  if (ArrayIsArray(args)) {
    args = ArrayPrototypeSlice(args);
  } else if (args == null) {
    args = [];
  } else if (typeof args !== 'object') {
    throw new ERR_INVALID_ARG_TYPE('args', 'object', args);
  } else {
    options = args;
    args = [];
  }

  validateArgumentsNullCheck(args, 'args');

  if (options === undefined)
    options = kEmptyObject;
  else
    validateObject(options, 'options');

  let cwd = options.cwd;

  let cwd = options.cwd;

  // Validate the cwd, if present.
  if (cwd != null) {
    cwd = getValidatedPath(cwd, 'options.cwd');
  }

  // Validate detached, if present.
  if (options.detached != null) {
    validateBoolean(options.detached, 'options.detached');
  }

  // Validate the uid, if present.
  if (options.uid != null && !isInt32(options.uid)) {
    throw new ERR_INVALID_ARG_TYPE('options.uid', 'int32', options.uid);
  }

  // Validate the gid, if present.
  if (options.gid != null && !isInt32(options.gid)) {
    throw new ERR_INVALID_ARG_TYPE('options.gid', 'int32', options.gid);
  }

  // Validate the shell, if present.
  if (options.shell != null &&
      typeof options.shell !== 'boolean' &&
      typeof options.shell !== 'string') {
    throw new ERR_INVALID_ARG_TYPE('options.shell',
                                   ['boolean', 'string'], options.shell);
  }

  // Validate argv0, if present.
  if (options.argv0 != null) {
    validateString(options.argv0, 'options.argv0');
<<<<<<< HEAD
=======
    validateArgumentNullCheck(options.argv0, 'options.argv0');
>>>>>>> a8a80be5
  }

  // Validate windowsHide, if present.
  if (options.windowsHide != null) {
    validateBoolean(options.windowsHide, 'options.windowsHide');
  }

  // Validate windowsVerbatimArguments, if present.
  let { windowsVerbatimArguments } = options;
  if (windowsVerbatimArguments != null) {
    validateBoolean(windowsVerbatimArguments,
                    'options.windowsVerbatimArguments');
  }

  if (options.shell) {
    validateArgumentNullCheck(options.shell, 'options.shell');
    const command = ArrayPrototypeJoin([file, ...args], ' ');
    // Set the shell, switches, and commands.
    if (process.platform === 'win32') {
      if (typeof options.shell === 'string')
        file = options.shell;
      else
        file = process.env.comspec || 'cmd.exe';
      // '/d /s /c' is used only for cmd.exe.
      if (RegExpPrototypeExec(/^(?:.*\\)?cmd(?:\.exe)?$/i, file) !== null) {
        args = ['/d', '/s', '/c', `"${command}"`];
        windowsVerbatimArguments = true;
      } else {
        args = ['-c', command];
      }
    } else {
      if (typeof options.shell === 'string')
        file = options.shell;
      else if (process.platform === 'android')
        file = '/system/bin/sh';
      else
        file = '/bin/sh';
      args = ['-c', command];
    }
  }

  if (typeof options.argv0 === 'string') {
    ArrayPrototypeUnshift(args, options.argv0);
  } else {
    ArrayPrototypeUnshift(args, file);
  }

  const env = options.env || process.env;
  const envPairs = [];

  // process.env.NODE_V8_COVERAGE always propagates, making it possible to
  // collect coverage for programs that spawn with white-listed environment.
  copyProcessEnvToEnv(env, 'NODE_V8_COVERAGE', options.env);

  if (isZOS) {
    // The following environment variables must always propagate if set.
    copyProcessEnvToEnv(env, '_BPXK_AUTOCVT', options.env);
    copyProcessEnvToEnv(env, '_CEE_RUNOPTS', options.env);
    copyProcessEnvToEnv(env, '_TAG_REDIR_ERR', options.env);
    copyProcessEnvToEnv(env, '_TAG_REDIR_IN', options.env);
    copyProcessEnvToEnv(env, '_TAG_REDIR_OUT', options.env);
    copyProcessEnvToEnv(env, 'STEPLIB', options.env);
    copyProcessEnvToEnv(env, 'LIBPATH', options.env);
    copyProcessEnvToEnv(env, '_EDC_SIG_DFLT', options.env);
    copyProcessEnvToEnv(env, '_EDC_SUSV3', options.env);
  }

  let envKeys = [];
  // Prototype values are intentionally included.
  for (const key in env) {
    ArrayPrototypePush(envKeys, key);
  }

  if (process.platform === 'win32') {
    // On Windows env keys are case insensitive. Filter out duplicates,
    // keeping only the first one (in lexicographic order)
    const sawKey = new SafeSet();
    envKeys = ArrayPrototypeFilter(
      ArrayPrototypeSort(envKeys),
      (key) => {
        const uppercaseKey = StringPrototypeToUpperCase(key);
        if (sawKey.has(uppercaseKey)) {
          return false;
        }
        sawKey.add(uppercaseKey);
        return true;
      },
    );
  }

  for (const key of envKeys) {
    const value = env[key];
    if (value !== undefined) {
      validateArgumentNullCheck(key, `options.env['${key}']`);
      validateArgumentNullCheck(value, `options.env['${key}']`);
      ArrayPrototypePush(envPairs, `${key}=${value}`);
    }
  }

  return {
    // Make a shallow copy so we don't clobber the user's options object.
    ...options,
    args,
    cwd,
    detached: !!options.detached,
    envPairs,
    file,
    windowsHide: !!options.windowsHide,
    windowsVerbatimArguments: !!windowsVerbatimArguments,
  };
}

<<<<<<< HEAD
function abortChildProcess(child, killSignal) {
=======
function abortChildProcess(child, killSignal, reason) {
>>>>>>> a8a80be5
  if (!child)
    return;
  try {
    if (child.kill(killSignal)) {
<<<<<<< HEAD
      child.emit('error', new AbortError());
=======
      child.emit('error', new AbortError(undefined, { cause: reason }));
>>>>>>> a8a80be5
    }
  } catch (err) {
    child.emit('error', err);
  }
}
<<<<<<< HEAD

=======
>>>>>>> a8a80be5

/**
 * Spawns a new process using the given `file`.
 * @param {string} file
 * @param {string[]} [args]
 * @param {{
 *   cwd?: string;
<<<<<<< HEAD
 *   env?: Object;
=======
 *   env?: Record<string, string>;
>>>>>>> a8a80be5
 *   argv0?: string;
 *   stdio?: Array | string;
 *   detached?: boolean;
 *   uid?: number;
 *   gid?: number;
 *   serialization?: string;
 *   shell?: boolean | string;
 *   windowsVerbatimArguments?: boolean;
 *   windowsHide?: boolean;
 *   signal?: AbortSignal;
 *   timeout?: number;
 *   killSignal?: string | number;
 *   }} [options]
 * @returns {ChildProcess}
 */
function spawn(file, args, options) {
  options = normalizeSpawnArguments(file, args, options);
<<<<<<< HEAD
  validateTimeout(options.timeout, 'options.timeout');
=======
  validateTimeout(options.timeout);
>>>>>>> a8a80be5
  validateAbortSignal(options.signal, 'options.signal');
  const killSignal = sanitizeKillSignal(options.killSignal);
  const child = new ChildProcess();

<<<<<<< HEAD
  if (options.signal) {
    const signal = options.signal;
    if (signal.aborted) {
      onAbortListener();
    } else {
      signal.addEventListener('abort', onAbortListener, { once: true });
      child.once('exit',
                 () => signal.removeEventListener('abort', onAbortListener));
    }

    function onAbortListener() {
      process.nextTick(() => {
        abortChildProcess(child, killSignal);
      });
    }
  }

=======
>>>>>>> a8a80be5
  debug('spawn', options);
  child.spawn(options);

  if (options.timeout > 0) {
    let timeoutId = setTimeout(() => {
      if (timeoutId) {
        try {
          child.kill(killSignal);
        } catch (err) {
          child.emit('error', err);
        }
        timeoutId = null;
      }
    }, options.timeout);

    child.once('exit', () => {
      if (timeoutId) {
        clearTimeout(timeoutId);
        timeoutId = null;
      }
    });
  }

<<<<<<< HEAD
=======
  if (options.signal) {
    const signal = options.signal;
    if (signal.aborted) {
      process.nextTick(onAbortListener);
    } else {
      signal.addEventListener('abort', onAbortListener, { once: true });
      child.once('exit',
                 () => signal.removeEventListener('abort', onAbortListener));
    }

    function onAbortListener() {
      abortChildProcess(child, killSignal, options.signal.reason);
    }
  }

>>>>>>> a8a80be5
  return child;
}

/**
 * Spawns a new process synchronously using the given `file`.
 * @param {string} file
 * @param {string[]} [args]
 * @param {{
 *   cwd?: string;
 *   input?: string | Buffer | TypedArray | DataView;
 *   argv0?: string;
 *   stdio?: string | Array;
<<<<<<< HEAD
 *   env?: Object;
=======
 *   env?: Record<string, string>;
>>>>>>> a8a80be5
 *   uid?: number;
 *   gid?: number;
 *   timeout?: number;
 *   killSignal?: string | number;
 *   maxBuffer?: number;
 *   encoding?: string;
 *   shell?: boolean | string;
 *   windowsVerbatimArguments?: boolean;
 *   windowsHide?: boolean;
 *   }} [options]
 * @returns {{
 *   pid: number;
 *   output: Array;
 *   stdout: Buffer | string;
 *   stderr: Buffer | string;
 *   status: number | null;
 *   signal: string | null;
 *   error: Error;
 *   }}
 */
function spawnSync(file, args, options) {
  options = {
    maxBuffer: MAX_BUFFER,
    ...normalizeSpawnArguments(file, args, options),
  };

  debug('spawnSync', options);

  // Validate the timeout, if present.
  validateTimeout(options.timeout);

  // Validate maxBuffer, if present.
  validateMaxBuffer(options.maxBuffer);

  // Validate and translate the kill signal, if present.
  options.killSignal = sanitizeKillSignal(options.killSignal);

  options.stdio = getValidStdio(options.stdio || 'pipe', true).stdio;

  if (options.input) {
    const stdin = options.stdio[0] = { ...options.stdio[0] };
    stdin.input = options.input;
  }

  // We may want to pass data in on any given fd, ensure it is a valid buffer
  for (let i = 0; i < options.stdio.length; i++) {
    const input = options.stdio[i] && options.stdio[i].input;
    if (input != null) {
      const pipe = options.stdio[i] = { ...options.stdio[i] };
      if (isArrayBufferView(input)) {
        pipe.input = input;
      } else if (typeof input === 'string') {
        pipe.input = Buffer.from(input, options.encoding);
      } else {
        throw new ERR_INVALID_ARG_TYPE(`options.stdio[${i}]`,
                                       ['Buffer',
                                        'TypedArray',
                                        'DataView',
                                        'string'],
                                       input);
      }
    }
  }

  return child_process.spawnSync(options);
}


function checkExecSyncError(ret, args, cmd) {
  let err;
  if (ret.error) {
    err = ret.error;
    ObjectAssign(err, ret);
  } else if (ret.status !== 0) {
    let msg = 'Command failed: ';
    msg += cmd || ArrayPrototypeJoin(args, ' ');
    if (ret.stderr && ret.stderr.length > 0)
      msg += `\n${ret.stderr.toString()}`;
    err = genericNodeError(msg, ret);
  }
  return err;
}

/**
 * Spawns a file as a shell synchronously.
<<<<<<< HEAD
 * @param {string} command
=======
 * @param {string} file
>>>>>>> a8a80be5
 * @param {string[]} [args]
 * @param {{
 *   cwd?: string;
 *   input?: string | Buffer | TypedArray | DataView;
 *   stdio?: string | Array;
<<<<<<< HEAD
 *   env?: Object;
=======
 *   env?: Record<string, string>;
>>>>>>> a8a80be5
 *   uid?: number;
 *   gid?: number;
 *   timeout?: number;
 *   killSignal?: string | number;
 *   maxBuffer?: number;
 *   encoding?: string;
 *   windowsHide?: boolean;
 *   shell?: boolean | string;
 *   }} [options]
 * @returns {Buffer | string}
 */
<<<<<<< HEAD
function execFileSync(command, args, options) {
  options = normalizeSpawnArguments(command, args, options);
=======
function execFileSync(file, args, options) {
  ({ file, args, options } = normalizeExecFileArgs(file, args, options));
>>>>>>> a8a80be5

  const inheritStderr = !options.stdio;
  const ret = spawnSync(file, args, options);

  if (inheritStderr && ret.stderr)
    process.stderr.write(ret.stderr);

  const errArgs = [options.argv0 || file];
  ArrayPrototypePushApply(errArgs, args);
  const err = checkExecSyncError(ret, errArgs);

  if (err)
    throw err;

  return ret.stdout;
}

/**
 * Spawns a shell executing the given `command` synchronously.
 * @param {string} command
 * @param {{
 *   cwd?: string;
 *   input?: string | Buffer | TypedArray | DataView;
 *   stdio?: string | Array;
<<<<<<< HEAD
 *   env?: Object;
=======
 *   env?: Record<string, string>;
>>>>>>> a8a80be5
 *   shell?: string;
 *   uid?: number;
 *   gid?: number;
 *   timeout?: number;
 *   killSignal?: string | number;
 *   maxBuffer?: number;
 *   encoding?: string;
 *   windowsHide?: boolean;
 *   }} [options]
 * @returns {Buffer | string}
 */
function execSync(command, options) {
  const opts = normalizeExecArgs(command, options, null);
  const inheritStderr = !opts.options.stdio;

  const ret = spawnSync(opts.file, opts.options);

  if (inheritStderr && ret.stderr)
    process.stderr.write(ret.stderr);

  const err = checkExecSyncError(ret, undefined, command);

  if (err)
    throw err;

  return ret.stdout;
}


function validateArgumentNullCheck(arg, propName) {
  if (typeof arg === 'string' && StringPrototypeIncludes(arg, '\u0000')) {
    throw new ERR_INVALID_ARG_VALUE(propName, arg, 'must be a string without null bytes');
  }
}


function validateArgumentsNullCheck(args, propName) {
  for (let i = 0; i < args.length; ++i) {
    validateArgumentNullCheck(args[i], `${propName}[${i}]`);
  }
}


function validateTimeout(timeout) {
  if (timeout != null && !(NumberIsInteger(timeout) && timeout >= 0)) {
    throw new ERR_OUT_OF_RANGE('timeout', 'an unsigned integer', timeout);
  }
}


function validateMaxBuffer(maxBuffer) {
  if (maxBuffer != null && !(typeof maxBuffer === 'number' && maxBuffer >= 0)) {
    throw new ERR_OUT_OF_RANGE('options.maxBuffer',
                               'a positive number',
                               maxBuffer);
  }
}


function sanitizeKillSignal(killSignal) {
  if (typeof killSignal === 'string' || typeof killSignal === 'number') {
    return convertToValidSignal(killSignal);
  } else if (killSignal != null) {
    throw new ERR_INVALID_ARG_TYPE('options.killSignal',
                                   ['string', 'number'],
                                   killSignal);
  }
}

// This level of indirection is here because the other child_process methods
// call spawn internally but should use different cancellation logic.
function spawnWithSignal(file, args, options) {
  // Remove signal from options to spawn
  // to avoid double emitting of AbortError
  const opts = options && typeof options === 'object' && ('signal' in options) ?
    { ...options, signal: undefined } :
    options;

  if (options?.signal) {
    // Validate signal, if present
    validateAbortSignal(options.signal, 'options.signal');
  }
  const child = spawn(file, args, opts);

  if (options?.signal) {
    const killSignal = sanitizeKillSignal(options.killSignal);

    function kill() {
      abortChildProcess(child, killSignal);
    }
    if (options.signal.aborted) {
      process.nextTick(kill);
    } else {
      options.signal.addEventListener('abort', kill, { once: true });
      const remove = () => options.signal.removeEventListener('abort', kill);
      child.once('exit', remove);
    }
  }
  return child;
}
module.exports = {
  _forkChild,
  ChildProcess,
  exec,
  execFile,
  execFileSync,
  execSync,
  fork,
<<<<<<< HEAD
  spawn: spawnWithSignal,
  spawnSync
=======
  spawn,
  spawnSync,
>>>>>>> a8a80be5
};<|MERGE_RESOLUTION|>--- conflicted
+++ resolved
@@ -37,26 +37,19 @@
   ObjectAssign,
   ObjectDefineProperty,
   ObjectPrototypeHasOwnProperty,
-<<<<<<< HEAD
-=======
   RegExpPrototypeExec,
   SafeSet,
   StringPrototypeIncludes,
   StringPrototypeSlice,
   StringPrototypeToUpperCase,
->>>>>>> a8a80be5
 } = primordials;
 
 const {
   convertToValidSignal,
   createDeferredPromise,
-<<<<<<< HEAD
-  getSystemErrorName
-=======
   getSystemErrorName,
   kEmptyObject,
   promisify,
->>>>>>> a8a80be5
 } = require('internal/util');
 const { isArrayBufferView } = require('internal/util/types');
 let debug = require('internal/util/debuglog').debuglog(
@@ -71,10 +64,7 @@
 const {
   AbortError,
   codes: errorCodes,
-<<<<<<< HEAD
-=======
   genericNodeError,
->>>>>>> a8a80be5
 } = require('internal/errors');
 const {
   ERR_INVALID_ARG_VALUE,
@@ -86,12 +76,6 @@
 const { clearTimeout, setTimeout } = require('timers');
 const { getValidatedPath } = require('internal/fs/utils');
 const {
-<<<<<<< HEAD
-  validateString,
-  isInt32,
-  validateAbortSignal,
-  validateBoolean,
-=======
   isInt32,
   validateAbortSignal,
   validateArray,
@@ -99,7 +83,6 @@
   validateFunction,
   validateObject,
   validateString,
->>>>>>> a8a80be5
 } = require('internal/validators');
 const child_process = require('internal/child_process');
 const {
@@ -111,26 +94,16 @@
 
 const MAX_BUFFER = 1024 * 1024;
 
-<<<<<<< HEAD
-/**
- * Spawns a new Node.js process + fork.
- * @param {string} modulePath
-=======
 const isZOS = process.platform === 'os390';
 
 /**
  * Spawns a new Node.js process + fork.
  * @param {string|URL} modulePath
->>>>>>> a8a80be5
  * @param {string[]} [args]
  * @param {{
  *   cwd?: string;
  *   detached?: boolean;
-<<<<<<< HEAD
- *   env?: Object;
-=======
  *   env?: Record<string, string>;
->>>>>>> a8a80be5
  *   execPath?: string;
  *   execArgv?: string[];
  *   gid?: number;
@@ -145,21 +118,12 @@
  *   }} [options]
  * @returns {ChildProcess}
  */
-<<<<<<< HEAD
-function fork(modulePath /* , args, options */) {
-  validateString(modulePath, 'modulePath');
-=======
 function fork(modulePath, args = [], options) {
   modulePath = getValidatedPath(modulePath, 'modulePath');
->>>>>>> a8a80be5
 
   // Get options and args arguments.
   let execArgv;
 
-<<<<<<< HEAD
-  if (pos < arguments.length && arguments[pos] == null) {
-    pos++;
-=======
   if (args == null) {
     args = [];
   } else if (typeof args === 'object' && !ArrayIsArray(args)) {
@@ -167,7 +131,6 @@
     args = [];
   } else {
     validateArray(args, 'args');
->>>>>>> a8a80be5
   }
 
   if (options != null) {
@@ -246,11 +209,7 @@
  * @param {string} command
  * @param {{
  *   cmd?: string;
-<<<<<<< HEAD
- *   env?: Object;
-=======
  *   env?: Record<string, string>;
->>>>>>> a8a80be5
  *   encoding?: string;
  *   shell?: string;
  *   signal?: AbortSignal;
@@ -299,37 +258,6 @@
   value: customPromiseExecFunction(exec),
 });
 
-<<<<<<< HEAD
-/**
- * Spawns the specified file as a shell.
- * @param {string} file
- * @param {string[]} [args]
- * @param {{
- *   cwd?: string;
- *   env?: Object;
- *   encoding?: string;
- *   timeout?: number;
- *   maxBuffer?: number;
- *   killSignal?: string | number;
- *   uid?: number;
- *   gid?: number;
- *   windowsHide?: boolean;
- *   windowsVerbatimArguments?: boolean;
- *   shell?: boolean | string;
- *   signal?: AbortSignal;
- *   }} [options]
- * @param {(
- *   error?: Error,
- *   stdout?: string | Buffer,
- *   stderr?: string | Buffer
- *   ) => any} [callback]
- * @returns {ChildProcess}
- */
-function execFile(file /* , args, options, callback */) {
-  let args = [];
-  let callback;
-  let options;
-=======
 function normalizeExecFileArgs(file, args, options, callback) {
   if (ArrayIsArray(args)) {
     args = ArrayPrototypeSlice(args);
@@ -346,7 +274,6 @@
   if (args == null) {
     args = [];
   }
->>>>>>> a8a80be5
 
   if (typeof options === 'function') {
     callback = options;
@@ -641,8 +568,6 @@
 
   let cwd = options.cwd;
 
-  let cwd = options.cwd;
-
   // Validate the cwd, if present.
   if (cwd != null) {
     cwd = getValidatedPath(cwd, 'options.cwd');
@@ -674,10 +599,7 @@
   // Validate argv0, if present.
   if (options.argv0 != null) {
     validateString(options.argv0, 'options.argv0');
-<<<<<<< HEAD
-=======
     validateArgumentNullCheck(options.argv0, 'options.argv0');
->>>>>>> a8a80be5
   }
 
   // Validate windowsHide, if present.
@@ -790,29 +712,17 @@
   };
 }
 
-<<<<<<< HEAD
-function abortChildProcess(child, killSignal) {
-=======
 function abortChildProcess(child, killSignal, reason) {
->>>>>>> a8a80be5
   if (!child)
     return;
   try {
     if (child.kill(killSignal)) {
-<<<<<<< HEAD
-      child.emit('error', new AbortError());
-=======
       child.emit('error', new AbortError(undefined, { cause: reason }));
->>>>>>> a8a80be5
     }
   } catch (err) {
     child.emit('error', err);
   }
 }
-<<<<<<< HEAD
-
-=======
->>>>>>> a8a80be5
 
 /**
  * Spawns a new process using the given `file`.
@@ -820,11 +730,7 @@
  * @param {string[]} [args]
  * @param {{
  *   cwd?: string;
-<<<<<<< HEAD
- *   env?: Object;
-=======
  *   env?: Record<string, string>;
->>>>>>> a8a80be5
  *   argv0?: string;
  *   stdio?: Array | string;
  *   detached?: boolean;
@@ -842,35 +748,11 @@
  */
 function spawn(file, args, options) {
   options = normalizeSpawnArguments(file, args, options);
-<<<<<<< HEAD
-  validateTimeout(options.timeout, 'options.timeout');
-=======
   validateTimeout(options.timeout);
->>>>>>> a8a80be5
   validateAbortSignal(options.signal, 'options.signal');
   const killSignal = sanitizeKillSignal(options.killSignal);
   const child = new ChildProcess();
 
-<<<<<<< HEAD
-  if (options.signal) {
-    const signal = options.signal;
-    if (signal.aborted) {
-      onAbortListener();
-    } else {
-      signal.addEventListener('abort', onAbortListener, { once: true });
-      child.once('exit',
-                 () => signal.removeEventListener('abort', onAbortListener));
-    }
-
-    function onAbortListener() {
-      process.nextTick(() => {
-        abortChildProcess(child, killSignal);
-      });
-    }
-  }
-
-=======
->>>>>>> a8a80be5
   debug('spawn', options);
   child.spawn(options);
 
@@ -894,8 +776,6 @@
     });
   }
 
-<<<<<<< HEAD
-=======
   if (options.signal) {
     const signal = options.signal;
     if (signal.aborted) {
@@ -911,7 +791,6 @@
     }
   }
 
->>>>>>> a8a80be5
   return child;
 }
 
@@ -924,11 +803,7 @@
  *   input?: string | Buffer | TypedArray | DataView;
  *   argv0?: string;
  *   stdio?: string | Array;
-<<<<<<< HEAD
- *   env?: Object;
-=======
  *   env?: Record<string, string>;
->>>>>>> a8a80be5
  *   uid?: number;
  *   gid?: number;
  *   timeout?: number;
@@ -1014,21 +889,13 @@
 
 /**
  * Spawns a file as a shell synchronously.
-<<<<<<< HEAD
- * @param {string} command
-=======
  * @param {string} file
->>>>>>> a8a80be5
  * @param {string[]} [args]
  * @param {{
  *   cwd?: string;
  *   input?: string | Buffer | TypedArray | DataView;
  *   stdio?: string | Array;
-<<<<<<< HEAD
- *   env?: Object;
-=======
  *   env?: Record<string, string>;
->>>>>>> a8a80be5
  *   uid?: number;
  *   gid?: number;
  *   timeout?: number;
@@ -1040,13 +907,8 @@
  *   }} [options]
  * @returns {Buffer | string}
  */
-<<<<<<< HEAD
-function execFileSync(command, args, options) {
-  options = normalizeSpawnArguments(command, args, options);
-=======
 function execFileSync(file, args, options) {
   ({ file, args, options } = normalizeExecFileArgs(file, args, options));
->>>>>>> a8a80be5
 
   const inheritStderr = !options.stdio;
   const ret = spawnSync(file, args, options);
@@ -1071,11 +933,7 @@
  *   cwd?: string;
  *   input?: string | Buffer | TypedArray | DataView;
  *   stdio?: string | Array;
-<<<<<<< HEAD
- *   env?: Object;
-=======
  *   env?: Record<string, string>;
->>>>>>> a8a80be5
  *   shell?: string;
  *   uid?: number;
  *   gid?: number;
@@ -1145,37 +1003,6 @@
   }
 }
 
-// This level of indirection is here because the other child_process methods
-// call spawn internally but should use different cancellation logic.
-function spawnWithSignal(file, args, options) {
-  // Remove signal from options to spawn
-  // to avoid double emitting of AbortError
-  const opts = options && typeof options === 'object' && ('signal' in options) ?
-    { ...options, signal: undefined } :
-    options;
-
-  if (options?.signal) {
-    // Validate signal, if present
-    validateAbortSignal(options.signal, 'options.signal');
-  }
-  const child = spawn(file, args, opts);
-
-  if (options?.signal) {
-    const killSignal = sanitizeKillSignal(options.killSignal);
-
-    function kill() {
-      abortChildProcess(child, killSignal);
-    }
-    if (options.signal.aborted) {
-      process.nextTick(kill);
-    } else {
-      options.signal.addEventListener('abort', kill, { once: true });
-      const remove = () => options.signal.removeEventListener('abort', kill);
-      child.once('exit', remove);
-    }
-  }
-  return child;
-}
 module.exports = {
   _forkChild,
   ChildProcess,
@@ -1184,11 +1011,6 @@
   execFileSync,
   execSync,
   fork,
-<<<<<<< HEAD
-  spawn: spawnWithSignal,
-  spawnSync
-=======
   spawn,
   spawnSync,
->>>>>>> a8a80be5
 };