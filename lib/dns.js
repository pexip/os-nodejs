// Copyright Joyent, Inc. and other Node contributors.
//
// Permission is hereby granted, free of charge, to any person obtaining a
// copy of this software and associated documentation files (the
// "Software"), to deal in the Software without restriction, including
// without limitation the rights to use, copy, modify, merge, publish,
// distribute, sublicense, and/or sell copies of the Software, and to permit
// persons to whom the Software is furnished to do so, subject to the
// following conditions:
//
// The above copyright notice and this permission notice shall be included
// in all copies or substantial portions of the Software.
//
// THE SOFTWARE IS PROVIDED "AS IS", WITHOUT WARRANTY OF ANY KIND, EXPRESS
// OR IMPLIED, INCLUDING BUT NOT LIMITED TO THE WARRANTIES OF
// MERCHANTABILITY, FITNESS FOR A PARTICULAR PURPOSE AND NONINFRINGEMENT. IN
// NO EVENT SHALL THE AUTHORS OR COPYRIGHT HOLDERS BE LIABLE FOR ANY CLAIM,
// DAMAGES OR OTHER LIABILITY, WHETHER IN AN ACTION OF CONTRACT, TORT OR
// OTHERWISE, ARISING FROM, OUT OF OR IN CONNECTION WITH THE SOFTWARE OR THE
// USE OR OTHER DEALINGS IN THE SOFTWARE.

'use strict';

const {
  ObjectDefineProperties,
  ObjectDefineProperty,
  Symbol,
} = primordials;

const cares = internalBinding('cares_wrap');
const { isIP } = require('internal/net');
const { customPromisifyArgs } = require('internal/util');
const errors = require('internal/errors');
const {
  bindDefaultResolver,
  setDefaultResolver,
  validateHints,
  emitInvalidHostnameWarning,
  getDefaultVerbatim,
  getDefaultResultOrder,
  setDefaultResultOrder,
  errorCodes: dnsErrorCodes,
} = require('internal/dns/utils');
const {
<<<<<<< HEAD
  Resolver
=======
  Resolver,
>>>>>>> 8a2d13a7
} = require('internal/dns/callback_resolver');
const {
  NODATA,
  FORMERR,
  SERVFAIL,
  NOTFOUND,
  NOTIMP,
  REFUSED,
  BADQUERY,
  BADNAME,
  BADFAMILY,
  BADRESP,
  CONNREFUSED,
  TIMEOUT,
  EOF,
  FILE,
  NOMEM,
  DESTRUCTION,
  BADSTR,
  BADFLAGS,
  NONAME,
  BADHINTS,
  NOTINITIALIZED,
  LOADIPHLPAPI,
  ADDRGETNETWORKPARAMS,
  CANCELLED,
} = dnsErrorCodes;
const {
  ERR_INVALID_ARG_TYPE,
  ERR_INVALID_ARG_VALUE,
  ERR_MISSING_ARGS,
} = errors.codes;
const {
  validateBoolean,
  validateFunction,
  validateNumber,
  validateOneOf,
  validatePort,
  validateString,
} = require('internal/validators');

const {
  GetAddrInfoReqWrap,
  GetNameInfoReqWrap,
} = cares;

const kPerfHooksDnsLookupContext = Symbol('kPerfHooksDnsLookupContext');
const kPerfHooksDnsLookupServiceContext = Symbol('kPerfHooksDnsLookupServiceContext');

const {
  hasObserver,
  startPerf,
  stopPerf,
} = require('internal/perf/observe');

const dnsException = errors.dnsException;

let promises = null; // Lazy loaded

function onlookup(err, addresses) {
  if (err) {
    return this.callback(dnsException(err, 'getaddrinfo', this.hostname));
  }
  this.callback(null, addresses[0], this.family || isIP(addresses[0]));
  if (this[kPerfHooksDnsLookupContext] && hasObserver('dns')) {
    stopPerf(this, kPerfHooksDnsLookupContext, { detail: { addresses } });
  }
}


function onlookupall(err, addresses) {
  if (err) {
    return this.callback(dnsException(err, 'getaddrinfo', this.hostname));
  }

  const family = this.family;
  for (let i = 0; i < addresses.length; i++) {
    const addr = addresses[i];
    addresses[i] = {
      address: addr,
      family: family || isIP(addr),
    };
  }

  this.callback(null, addresses);
  if (this[kPerfHooksDnsLookupContext] && hasObserver('dns')) {
    stopPerf(this, kPerfHooksDnsLookupContext, { detail: { addresses } });
  }
}


// Easy DNS A/AAAA look up
// lookup(hostname, [options,] callback)
const validFamilies = [0, 4, 6];
function lookup(hostname, options, callback) {
  let hints = 0;
  let family = 0;
  let all = false;
  let verbatim = getDefaultVerbatim();

  // Parse arguments
  if (hostname) {
    validateString(hostname, 'hostname');
  }

  if (typeof options === 'function') {
    callback = options;
    family = 0;
  } else if (typeof options === 'number') {
    validateFunction(callback, 'callback');

    validateOneOf(options, 'family', validFamilies);
    family = options;
  } else if (options !== undefined && typeof options !== 'object') {
    validateFunction(arguments.length === 2 ? options : callback, 'callback');
    throw new ERR_INVALID_ARG_TYPE('options', ['integer', 'object'], options);
  } else {
    validateFunction(callback, 'callback');

    if (options?.hints != null) {
      validateNumber(options.hints, 'options.hints');
      hints = options.hints >>> 0;
      validateHints(hints);
    }
    if (options?.family != null) {
      switch (options.family) {
        case 'IPv4':
          family = 4;
          break;
        case 'IPv6':
          family = 6;
          break;
        default:
          validateOneOf(options.family, 'options.family', validFamilies);
          family = options.family;
          break;
      }
    }
    if (options?.all != null) {
      validateBoolean(options.all, 'options.all');
      all = options.all;
    }
    if (options?.verbatim != null) {
      validateBoolean(options.verbatim, 'options.verbatim');
      verbatim = options.verbatim;
    }
  }

  if (!hostname) {
    emitInvalidHostnameWarning(hostname);
    if (all) {
      process.nextTick(callback, null, []);
    } else {
      process.nextTick(callback, null, null, family === 6 ? 6 : 4);
    }
    return {};
  }

  const matchedFamily = isIP(hostname);
  if (matchedFamily) {
    if (all) {
      process.nextTick(
        callback, null, [{ address: hostname, family: matchedFamily }]);
    } else {
      process.nextTick(callback, null, hostname, matchedFamily);
    }
    return {};
  }

  const req = new GetAddrInfoReqWrap();
  req.callback = callback;
  req.family = family;
  req.hostname = hostname;
  req.oncomplete = all ? onlookupall : onlookup;

  const err = cares.getaddrinfo(
    req, hostname, family, hints, verbatim,
  );
  if (err) {
    process.nextTick(callback, dnsException(err, 'getaddrinfo', hostname));
    return {};
  }
  if (hasObserver('dns')) {
    const detail = {
      hostname,
      family,
      hints,
      verbatim,
    };
    startPerf(req, kPerfHooksDnsLookupContext, { type: 'dns', name: 'lookup', detail });
  }
  return req;
}

ObjectDefineProperty(lookup, customPromisifyArgs,
                     { __proto__: null, value: ['address', 'family'], enumerable: false });


function onlookupservice(err, hostname, service) {
  if (err)
    return this.callback(dnsException(err, 'getnameinfo', this.hostname));

  this.callback(null, hostname, service);
  if (this[kPerfHooksDnsLookupServiceContext] && hasObserver('dns')) {
    stopPerf(this, kPerfHooksDnsLookupServiceContext, { detail: { hostname, service } });
  }
}


function lookupService(address, port, callback) {
  if (arguments.length !== 3)
    throw new ERR_MISSING_ARGS('address', 'port', 'callback');

  if (isIP(address) === 0)
    throw new ERR_INVALID_ARG_VALUE('address', address);

  validatePort(port);

  validateFunction(callback, 'callback');

  port = +port;

  const req = new GetNameInfoReqWrap();
  req.callback = callback;
  req.hostname = address;
  req.port = port;
  req.oncomplete = onlookupservice;

  const err = cares.getnameinfo(req, address, port);
  if (err) throw dnsException(err, 'getnameinfo', address);
  if (hasObserver('dns')) {
    startPerf(req, kPerfHooksDnsLookupServiceContext, {
      type: 'dns',
      name: 'lookupService',
      detail: {
        host: address,
        port,
      },
    });
  }
  return req;
}

ObjectDefineProperty(lookupService, customPromisifyArgs,
                     { __proto__: null, value: ['hostname', 'service'], enumerable: false });

function defaultResolverSetServers(servers) {
  const resolver = new Resolver();

  resolver.setServers(servers);
  setDefaultResolver(resolver);
  bindDefaultResolver(module.exports, Resolver.prototype);

  if (promises !== null)
    bindDefaultResolver(promises, promises.Resolver.prototype);
}

module.exports = {
  lookup,
  lookupService,

  Resolver,
  getDefaultResultOrder,
  setDefaultResultOrder,
  setServers: defaultResolverSetServers,

  // uv_getaddrinfo flags
  ADDRCONFIG: cares.AI_ADDRCONFIG,
  ALL: cares.AI_ALL,
  V4MAPPED: cares.AI_V4MAPPED,

  // ERROR CODES
  NODATA,
  FORMERR,
  SERVFAIL,
  NOTFOUND,
  NOTIMP,
  REFUSED,
  BADQUERY,
  BADNAME,
  BADFAMILY,
  BADRESP,
  CONNREFUSED,
  TIMEOUT,
  EOF,
  FILE,
  NOMEM,
  DESTRUCTION,
  BADSTR,
  BADFLAGS,
  NONAME,
  BADHINTS,
  NOTINITIALIZED,
  LOADIPHLPAPI,
  ADDRGETNETWORKPARAMS,
  CANCELLED,
};

bindDefaultResolver(module.exports, Resolver.prototype);

ObjectDefineProperties(module.exports, {
  promises: {
    __proto__: null,
    configurable: true,
    enumerable: true,
    get() {
      if (promises === null) {
        promises = require('internal/dns/promises');
      }
      return promises;
    },
  },
});<|MERGE_RESOLUTION|>--- conflicted
+++ resolved
@@ -42,11 +42,7 @@
   errorCodes: dnsErrorCodes,
 } = require('internal/dns/utils');
 const {
-<<<<<<< HEAD
-  Resolver
-=======
   Resolver,
->>>>>>> 8a2d13a7
 } = require('internal/dns/callback_resolver');
 const {
   NODATA,
