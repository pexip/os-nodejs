'use strict';
const {
  ArrayPrototypeForEach,
  ArrayPrototypeMap,
  ArrayPrototypePush,
  FunctionPrototypeBind,
  ObjectEntries,
  String,
  Symbol,
} = primordials;

const {
<<<<<<< HEAD
  ERR_WASI_ALREADY_STARTED
=======
  ERR_WASI_ALREADY_STARTED,
>>>>>>> 8a2d13a7
} = require('internal/errors').codes;
const {
  emitExperimentalWarning,
  kEmptyObject,
} = require('internal/util');
const {
  validateArray,
  validateBoolean,
  validateFunction,
  validateInt32,
  validateObject,
  validateUndefined,
} = require('internal/validators');
const { WASI: _WASI } = internalBinding('wasi');
const kExitCode = Symbol('kExitCode');
const kSetMemory = Symbol('kSetMemory');
const kStarted = Symbol('kStarted');
const kInstance = Symbol('kInstance');

emitExperimentalWarning('WASI');


function setupInstance(self, instance) {
  validateObject(instance, 'instance');
  validateObject(instance.exports, 'instance.exports');

  self[kInstance] = instance;
  self[kSetMemory](instance.exports.memory);
}

class WASI {
  constructor(options = kEmptyObject) {
    validateObject(options, 'options');

    if (options.args !== undefined)
      validateArray(options.args, 'options.args');
    const args = ArrayPrototypeMap(options.args || [], String);

    const env = [];
    if (options.env !== undefined) {
      validateObject(options.env, 'options.env');
      ArrayPrototypeForEach(
        ObjectEntries(options.env),
        ({ 0: key, 1: value }) => {
          if (value !== undefined)
            ArrayPrototypePush(env, `${key}=${value}`);
        });
    }

    const preopens = [];
    if (options.preopens !== undefined) {
      validateObject(options.preopens, 'options.preopens');
      ArrayPrototypeForEach(
        ObjectEntries(options.preopens),
        ({ 0: key, 1: value }) =>
          ArrayPrototypePush(preopens, String(key), String(value)),
      );
    }

    const { stdin = 0, stdout = 1, stderr = 2 } = options;
    validateInt32(stdin, 'options.stdin', 0);
    validateInt32(stdout, 'options.stdout', 0);
    validateInt32(stderr, 'options.stderr', 0);
    const stdio = [stdin, stdout, stderr];

    const wrap = new _WASI(args, env, preopens, stdio);

    for (const prop in wrap) {
      wrap[prop] = FunctionPrototypeBind(wrap[prop], wrap);
    }

    if (options.returnOnExit !== undefined) {
      validateBoolean(options.returnOnExit, 'options.returnOnExit');
      if (options.returnOnExit)
        wrap.proc_exit = FunctionPrototypeBind(wasiReturnOnProcExit, this);
    }

    this[kSetMemory] = wrap._setMemory;
    delete wrap._setMemory;
    this.wasiImport = wrap;
    this[kStarted] = false;
    this[kExitCode] = 0;
    this[kInstance] = undefined;
  }

  // Must not export _initialize, must export _start
  start(instance) {
    if (this[kStarted]) {
      throw new ERR_WASI_ALREADY_STARTED();
    }
    this[kStarted] = true;

    setupInstance(this, instance);

    const { _start, _initialize } = this[kInstance].exports;

    validateFunction(_start, 'instance.exports._start');
    validateUndefined(_initialize, 'instance.exports._initialize');

    try {
      _start();
    } catch (err) {
      if (err !== kExitCode) {
        throw err;
      }
    }

    return this[kExitCode];
  }

  // Must not export _start, may optionally export _initialize
  initialize(instance) {
    if (this[kStarted]) {
      throw new ERR_WASI_ALREADY_STARTED();
    }
    this[kStarted] = true;

    setupInstance(this, instance);

    const { _start, _initialize } = this[kInstance].exports;

    validateUndefined(_start, 'instance.exports._start');
    if (_initialize !== undefined) {
      validateFunction(_initialize, 'instance.exports._initialize');
      _initialize();
    }
  }
}


module.exports = { WASI };


function wasiReturnOnProcExit(rval) {
  // If __wasi_proc_exit() does not terminate the process, an assertion is
  // triggered in the wasm runtime. Node can sidestep the assertion and return
  // an exit code by recording the exit code, and throwing a JavaScript
  // exception that WebAssembly cannot catch.
  this[kExitCode] = rval;
  throw kExitCode;
}<|MERGE_RESOLUTION|>--- conflicted
+++ resolved
@@ -10,11 +10,7 @@
 } = primordials;
 
 const {
-<<<<<<< HEAD
-  ERR_WASI_ALREADY_STARTED
-=======
   ERR_WASI_ALREADY_STARTED,
->>>>>>> 8a2d13a7
 } = require('internal/errors').codes;
 const {
   emitExperimentalWarning,
