'use strict';
const {
  ArrayPrototypeForEach,
  ArrayPrototypeMap,
  ArrayPrototypePush,
  FunctionPrototypeBind,
  ObjectEntries,
  String,
  Symbol,
} = primordials;

const {
  ERR_WASI_ALREADY_STARTED,
} = require('internal/errors').codes;
const {
  emitExperimentalWarning,
  kEmptyObject,
} = require('internal/util');
const {
  validateArray,
  validateBoolean,
  validateFunction,
  validateInt32,
  validateObject,
  validateUndefined,
} = require('internal/validators');
const { WASI: _WASI } = internalBinding('wasi');
const kExitCode = Symbol('kExitCode');
const kSetMemory = Symbol('kSetMemory');
const kStarted = Symbol('kStarted');
const kInstance = Symbol('kInstance');

emitExperimentalWarning('WASI');


function setupInstance(self, instance) {
  validateObject(instance, 'instance');
  validateObject(instance.exports, 'instance.exports');

  self[kInstance] = instance;
  self[kSetMemory](instance.exports.memory);
}

class WASI {
  constructor(options = kEmptyObject) {
    validateObject(options, 'options');

    if (options.args !== undefined)
      validateArray(options.args, 'options.args');
    const args = ArrayPrototypeMap(options.args || [], String);

    const env = [];
    if (options.env !== undefined) {
      validateObject(options.env, 'options.env');
      ArrayPrototypeForEach(
        ObjectEntries(options.env),
        ({ 0: key, 1: value }) => {
          if (value !== undefined)
            ArrayPrototypePush(env, `${key}=${value}`);
        });
    }

    const preopens = [];
    if (options.preopens !== undefined) {
      validateObject(options.preopens, 'options.preopens');
      ArrayPrototypeForEach(
        ObjectEntries(options.preopens),
        ({ 0: key, 1: value }) =>
<<<<<<< HEAD
          ArrayPrototypePush(preopens, String(key), String(value))
=======
          ArrayPrototypePush(preopens, String(key), String(value)),
>>>>>>> a8a80be5
      );
    }

    const { stdin = 0, stdout = 1, stderr = 2 } = options;
    validateInt32(stdin, 'options.stdin', 0);
    validateInt32(stdout, 'options.stdout', 0);
    validateInt32(stderr, 'options.stderr', 0);
    const stdio = [stdin, stdout, stderr];

    const wrap = new _WASI(args, env, preopens, stdio);

    for (const prop in wrap) {
      wrap[prop] = FunctionPrototypeBind(wrap[prop], wrap);
    }

    if (options.returnOnExit !== undefined) {
      validateBoolean(options.returnOnExit, 'options.returnOnExit');
      if (options.returnOnExit)
        wrap.proc_exit = FunctionPrototypeBind(wasiReturnOnProcExit, this);
    }

    this[kSetMemory] = wrap._setMemory;
    delete wrap._setMemory;
    this.wasiImport = wrap;
    this[kStarted] = false;
    this[kExitCode] = 0;
    this[kInstance] = undefined;
  }

  // Must not export _initialize, must export _start
  start(instance) {
    if (this[kStarted]) {
      throw new ERR_WASI_ALREADY_STARTED();
    }
    this[kStarted] = true;

    setupInstance(this, instance);

    const { _start, _initialize } = this[kInstance].exports;

    validateFunction(_start, 'instance.exports._start');
    validateUndefined(_initialize, 'instance.exports._initialize');

    try {
      _start();
    } catch (err) {
      if (err !== kExitCode) {
        throw err;
      }
    }

    return this[kExitCode];
  }

  // Must not export _start, may optionally export _initialize
  initialize(instance) {
    if (this[kStarted]) {
      throw new ERR_WASI_ALREADY_STARTED();
    }
    this[kStarted] = true;

    setupInstance(this, instance);

    const { _start, _initialize } = this[kInstance].exports;

    validateUndefined(_start, 'instance.exports._start');
    if (_initialize !== undefined) {
      validateFunction(_initialize, 'instance.exports._initialize');
      _initialize();
    }
  }
}


module.exports = { WASI };


function wasiReturnOnProcExit(rval) {
  // If __wasi_proc_exit() does not terminate the process, an assertion is
  // triggered in the wasm runtime. Node can sidestep the assertion and return
  // an exit code by recording the exit code, and throwing a JavaScript
  // exception that WebAssembly cannot catch.
  this[kExitCode] = rval;
  throw kExitCode;
}<|MERGE_RESOLUTION|>--- conflicted
+++ resolved
@@ -66,11 +66,7 @@
       ArrayPrototypeForEach(
         ObjectEntries(options.preopens),
         ({ 0: key, 1: value }) =>
-<<<<<<< HEAD
-          ArrayPrototypePush(preopens, String(key), String(value))
-=======
           ArrayPrototypePush(preopens, String(key), String(value)),
->>>>>>> a8a80be5
       );
     }
 
