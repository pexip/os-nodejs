// Copyright Joyent, Inc. and other Node contributors.
//
// Permission is hereby granted, free of charge, to any person obtaining a
// copy of this software and associated documentation files (the
// "Software"), to deal in the Software without restriction, including
// without limitation the rights to use, copy, modify, merge, publish,
// distribute, sublicense, and/or sell copies of the Software, and to permit
// persons to whom the Software is furnished to do so, subject to the
// following conditions:
//
// The above copyright notice and this permission notice shall be included
// in all copies or substantial portions of the Software.
//
// THE SOFTWARE IS PROVIDED "AS IS", WITHOUT WARRANTY OF ANY KIND, EXPRESS
// OR IMPLIED, INCLUDING BUT NOT LIMITED TO THE WARRANTIES OF
// MERCHANTABILITY, FITNESS FOR A PARTICULAR PURPOSE AND NONINFRINGEMENT. IN
// NO EVENT SHALL THE AUTHORS OR COPYRIGHT HOLDERS BE LIABLE FOR ANY CLAIM,
// DAMAGES OR OTHER LIABILITY, WHETHER IN AN ACTION OF CONTRACT, TORT OR
// OTHERWISE, ARISING FROM, OUT OF OR IN CONNECTION WITH THE SOFTWARE OR THE
// USE OR OTHER DEALINGS IN THE SOFTWARE.

// Note: In 0.8 and before, crypto functions all defaulted to using
// binary-encoded strings rather than buffers.

'use strict';

const {
  ObjectDefineProperty,
  ObjectDefineProperties,
} = primordials;

const {
  assertCrypto,
  deprecate,
} = require('internal/util');
assertCrypto();

const {
  ERR_CRYPTO_FIPS_FORCED,
} = require('internal/errors').codes;
const constants = internalBinding('constants').crypto;
const { getOptionValue } = require('internal/options');
const {
  getFipsCrypto,
  setFipsCrypto,
  timingSafeEqual,
} = internalBinding('crypto');
const {
  checkPrime,
  checkPrimeSync,
  generatePrime,
  generatePrimeSync,
  randomBytes,
  randomFill,
  randomFillSync,
  randomInt,
  randomUUID,
} = require('internal/crypto/random');
const {
  pbkdf2,
  pbkdf2Sync,
} = require('internal/crypto/pbkdf2');
const {
  scrypt,
  scryptSync,
} = require('internal/crypto/scrypt');
const {
  hkdf,
<<<<<<< HEAD
  hkdfSync
=======
  hkdfSync,
>>>>>>> 8a2d13a7
} = require('internal/crypto/hkdf');
const {
  generateKeyPair,
  generateKeyPairSync,
  generateKey,
  generateKeySync,
} = require('internal/crypto/keygen');
const {
  createSecretKey,
  createPublicKey,
  createPrivateKey,
  KeyObject,
} = require('internal/crypto/keys');
const {
  DiffieHellman,
  DiffieHellmanGroup,
  ECDH,
  diffieHellman,
} = require('internal/crypto/diffiehellman');
const {
  Cipher,
  Cipheriv,
  Decipher,
  Decipheriv,
  privateDecrypt,
  privateEncrypt,
  publicDecrypt,
  publicEncrypt,
  getCipherInfo,
} = require('internal/crypto/cipher');
const {
  Sign,
  signOneShot,
  Verify,
  verifyOneShot,
} = require('internal/crypto/sig');
const {
  Hash,
  Hmac,
} = require('internal/crypto/hash');
const {
<<<<<<< HEAD
  X509Certificate
=======
  X509Certificate,
>>>>>>> 8a2d13a7
} = require('internal/crypto/x509');
const {
  getCiphers,
  getCurves,
  getDefaultEncoding,
  getHashes,
  setDefaultEncoding,
  setEngine,
  secureHeapUsed,
} = require('internal/crypto/util');
const Certificate = require('internal/crypto/certificate');

let webcrypto;
function lazyWebCrypto() {
  webcrypto ??= require('internal/crypto/webcrypto');
  return webcrypto;
}

// These helper functions are needed because the constructors can
// use new, in which case V8 cannot inline the recursive constructor call
function createHash(algorithm, options) {
  return new Hash(algorithm, options);
}

function createCipher(cipher, password, options) {
  return new Cipher(cipher, password, options);
}

function createCipheriv(cipher, key, iv, options) {
  return new Cipheriv(cipher, key, iv, options);
}

function createDecipher(cipher, password, options) {
  return new Decipher(cipher, password, options);
}

function createDecipheriv(cipher, key, iv, options) {
  return new Decipheriv(cipher, key, iv, options);
}

function createDiffieHellman(sizeOrKey, keyEncoding, generator, genEncoding) {
  return new DiffieHellman(sizeOrKey, keyEncoding, generator, genEncoding);
}

function createDiffieHellmanGroup(name) {
  return new DiffieHellmanGroup(name);
}

function createECDH(curve) {
  return new ECDH(curve);
}

function createHmac(hmac, key, options) {
  return new Hmac(hmac, key, options);
}

function createSign(algorithm, options) {
  return new Sign(algorithm, options);
}

function createVerify(algorithm, options) {
  return new Verify(algorithm, options);
}

module.exports = {
  // Methods
  checkPrime,
  checkPrimeSync,
  createCipheriv,
  createDecipheriv,
  createDiffieHellman,
  createDiffieHellmanGroup,
  createECDH,
  createHash,
  createHmac,
  createPrivateKey,
  createPublicKey,
  createSecretKey,
  createSign,
  createVerify,
  diffieHellman,
  generatePrime,
  generatePrimeSync,
  getCiphers,
  getCipherInfo,
  getCurves,
  getDiffieHellman: createDiffieHellmanGroup,
  getHashes,
  hkdf,
  hkdfSync,
  pbkdf2,
  pbkdf2Sync,
  generateKeyPair,
  generateKeyPairSync,
  generateKey,
  generateKeySync,
  privateDecrypt,
  privateEncrypt,
  publicDecrypt,
  publicEncrypt,
  randomBytes,
  randomFill,
  randomFillSync,
  randomInt,
  randomUUID,
  scrypt,
  scryptSync,
  sign: signOneShot,
  setEngine,
  timingSafeEqual,
  getFips,
  setFips,
  verify: verifyOneShot,

  // Classes
  Certificate,
  Cipher,
  Cipheriv,
  Decipher,
  Decipheriv,
  DiffieHellman,
  DiffieHellmanGroup,
  ECDH,
  Hash,
  Hmac,
  KeyObject,
  Sign,
  Verify,
  X509Certificate,
  secureHeapUsed,
};

function getFips() {
  return getOptionValue('--force-fips') ? 1 : getFipsCrypto();
}

function setFips(val) {
  if (getOptionValue('--force-fips')) {
    if (val) return;
    throw new ERR_CRYPTO_FIPS_FORCED();
  } else {
    setFipsCrypto(val);
  }
}

function getRandomValues(array) {
  return lazyWebCrypto().crypto.getRandomValues(array);
}

ObjectDefineProperty(constants, 'defaultCipherList', {
  __proto__: null,
  get() {
    const value = getOptionValue('--tls-cipher-list');
    ObjectDefineProperty(this, 'defaultCipherList', {
      __proto__: null,
      writable: true,
      configurable: true,
      enumerable: true,
<<<<<<< HEAD
      value
=======
      value,
>>>>>>> 8a2d13a7
    });
    return value;
  },
  set(val) {
    ObjectDefineProperty(this, 'defaultCipherList', {
      __proto__: null,
      writable: true,
      configurable: true,
      enumerable: true,
<<<<<<< HEAD
      value: val
=======
      value: val,
>>>>>>> 8a2d13a7
    });
  },
  configurable: true,
  enumerable: true,
});

function getRandomBytesAlias(key) {
  return {
    enumerable: false,
    configurable: true,
    get() {
      let value;
      if (getOptionValue('--pending-deprecation')) {
        value = deprecate(
          randomBytes,
          `crypto.${key} is deprecated.`,
          'DEP0115');
      } else {
        value = randomBytes;
      }
      ObjectDefineProperty(
        this,
        key,
        {
          __proto__: null,
          enumerable: false,
          configurable: true,
          writable: true,
<<<<<<< HEAD
          value: value
        }
=======
          value: value,
        },
>>>>>>> 8a2d13a7
      );
      return value;
    },
    set(value) {
      ObjectDefineProperty(
        this,
        key,
        {
          __proto__: null,
          enumerable: true,
          configurable: true,
          writable: true,
<<<<<<< HEAD
          value
        }
      );
    }
=======
          value,
        },
      );
    },
>>>>>>> 8a2d13a7
  };
}

ObjectDefineProperties(module.exports, {
  createCipher: {
    __proto__: null,
    enumerable: false,
    value: deprecate(createCipher,
                     'crypto.createCipher is deprecated.', 'DEP0106'),
  },
  createDecipher: {
    __proto__: null,
    enumerable: false,
    value: deprecate(createDecipher,
                     'crypto.createDecipher is deprecated.', 'DEP0106'),
  },
  // crypto.fips is deprecated. DEP0093. Use crypto.getFips()/crypto.setFips()
  fips: {
    __proto__: null,
    get: getFips,
    set: setFips,
  },
  DEFAULT_ENCODING: {
    __proto__: null,
    enumerable: false,
    configurable: true,
    get: deprecate(getDefaultEncoding,
                   'crypto.DEFAULT_ENCODING is deprecated.', 'DEP0091'),
    set: deprecate(setDefaultEncoding,
                   'crypto.DEFAULT_ENCODING is deprecated.', 'DEP0091'),
  },
  constants: {
    __proto__: null,
    configurable: false,
    enumerable: true,
    value: constants,
  },

  webcrypto: {
    __proto__: null,
    configurable: false,
    enumerable: true,
    get() { return lazyWebCrypto().crypto; },
    set: undefined,
  },

  subtle: {
    __proto__: null,
    configurable: false,
    enumerable: true,
    get() { return lazyWebCrypto().crypto.subtle; },
    set: undefined,
  },

  getRandomValues: {
    __proto__: null,
    configurable: false,
    enumerable: true,
    get: () => getRandomValues,
    set: undefined,
  },

  // Aliases for randomBytes are deprecated.
  // The ecosystem needs those to exist for backwards compatibility.
  prng: getRandomBytesAlias('prng'),
  pseudoRandomBytes: getRandomBytesAlias('pseudoRandomBytes'),
<<<<<<< HEAD
  rng: getRandomBytesAlias('rng')
=======
  rng: getRandomBytesAlias('rng'),
>>>>>>> 8a2d13a7
});<|MERGE_RESOLUTION|>--- conflicted
+++ resolved
@@ -66,11 +66,7 @@
 } = require('internal/crypto/scrypt');
 const {
   hkdf,
-<<<<<<< HEAD
-  hkdfSync
-=======
   hkdfSync,
->>>>>>> 8a2d13a7
 } = require('internal/crypto/hkdf');
 const {
   generateKeyPair,
@@ -112,11 +108,7 @@
   Hmac,
 } = require('internal/crypto/hash');
 const {
-<<<<<<< HEAD
-  X509Certificate
-=======
   X509Certificate,
->>>>>>> 8a2d13a7
 } = require('internal/crypto/x509');
 const {
   getCiphers,
@@ -275,11 +267,7 @@
       writable: true,
       configurable: true,
       enumerable: true,
-<<<<<<< HEAD
-      value
-=======
       value,
->>>>>>> 8a2d13a7
     });
     return value;
   },
@@ -289,11 +277,7 @@
       writable: true,
       configurable: true,
       enumerable: true,
-<<<<<<< HEAD
-      value: val
-=======
       value: val,
->>>>>>> 8a2d13a7
     });
   },
   configurable: true,
@@ -322,13 +306,8 @@
           enumerable: false,
           configurable: true,
           writable: true,
-<<<<<<< HEAD
-          value: value
-        }
-=======
           value: value,
         },
->>>>>>> 8a2d13a7
       );
       return value;
     },
@@ -341,17 +320,10 @@
           enumerable: true,
           configurable: true,
           writable: true,
-<<<<<<< HEAD
-          value
-        }
-      );
-    }
-=======
           value,
         },
       );
     },
->>>>>>> 8a2d13a7
   };
 }
 
@@ -418,9 +390,5 @@
   // The ecosystem needs those to exist for backwards compatibility.
   prng: getRandomBytesAlias('prng'),
   pseudoRandomBytes: getRandomBytesAlias('pseudoRandomBytes'),
-<<<<<<< HEAD
-  rng: getRandomBytesAlias('rng')
-=======
   rng: getRandomBytesAlias('rng'),
->>>>>>> 8a2d13a7
 });