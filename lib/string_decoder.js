--- conflicted
+++ resolved
@@ -143,11 +143,7 @@
       return TypedArrayPrototypeSubarray(this[kNativeDecoder],
                                          kIncompleteCharactersStart,
                                          kIncompleteCharactersEnd);
-<<<<<<< HEAD
-    }
-=======
     },
->>>>>>> a8a80be5
   },
   lastNeed: {
     __proto__: null,
