'use strict';

const {
  ArrayPrototypeSlice,
  ErrorCaptureStackTrace,
  ObjectPrototypeHasOwnProperty,
  ObjectDefineProperty,
  Symbol,
} = primordials;

const promiseHooks = require('internal/promise_hooks');

const async_wrap = internalBinding('async_wrap');
const { setCallbackTrampoline } = async_wrap;
/* async_hook_fields is a Uint32Array wrapping the uint32_t array of
 * Environment::AsyncHooks::fields_[]. Each index tracks the number of active
 * hooks for each type.
 *
 * async_id_fields is a Float64Array wrapping the double array of
 * Environment::AsyncHooks::async_id_fields_[]. Each index contains the ids for
 * the various asynchronous states of the application. These are:
 *  kExecutionAsyncId: The async_id assigned to the resource responsible for the
 *    current execution stack.
 *  kTriggerAsyncId: The async_id of the resource that caused (or 'triggered')
 *    the resource corresponding to the current execution stack.
 *  kAsyncIdCounter: Incremental counter tracking the next assigned async_id.
 *  kDefaultTriggerAsyncId: Written immediately before a resource's constructor
 *    that sets the value of the init()'s triggerAsyncId. The precedence order
 *    of retrieving the triggerAsyncId value is:
 *    1. the value passed directly to the constructor
 *    2. value set in kDefaultTriggerAsyncId
 *    3. executionAsyncId of the current resource.
 *
 * async_ids_stack is a Float64Array that contains part of the async ID
 * stack. Each pushAsyncContext() call adds two doubles to it, and each
 * popAsyncContext() call removes two doubles from it.
 * It has a fixed size, so if that is exceeded, calls to the native
 * side are used instead in pushAsyncContext() and popAsyncContext().
 */
const {
  async_hook_fields,
  async_id_fields,
  execution_async_resources,
} = async_wrap;
// Store the pair executionAsyncId and triggerAsyncId in a AliasedFloat64Array
// in Environment::AsyncHooks::async_ids_stack_ which tracks the resource
// responsible for the current execution stack. This is unwound as each resource
// exits. In the case of a fatal exception this stack is emptied after calling
// each hook's after() callback.
const {
  pushAsyncContext: pushAsyncContext_,
  popAsyncContext: popAsyncContext_,
  executionAsyncResource: executionAsyncResource_,
  clearAsyncIdStack,
} = async_wrap;
// Properties in active_hooks are used to keep track of the set of hooks being
// executed in case another hook is enabled/disabled. The new set of hooks is
// then restored once the active set of hooks is finished executing.
const active_hooks = {
  // Array of all AsyncHooks that will be iterated whenever an async event
  // fires. Using var instead of (preferably const) in order to assign
  // active_hooks.tmp_array if a hook is enabled/disabled during hook
  // execution.
  array: [],
  // Use a counter to track nested calls of async hook callbacks and make sure
  // the active_hooks.array isn't altered mid execution.
  call_depth: 0,
  // Use to temporarily store and updated active_hooks.array if the user
  // enables or disables a hook while hooks are being processed. If a hook is
  // enabled() or disabled() during hook execution then the current set of
  // active hooks is duplicated and set equal to active_hooks.tmp_array. Any
  // subsequent changes are on the duplicated array. When all hooks have
  // completed executing active_hooks.tmp_array is assigned to
  // active_hooks.array.
  tmp_array: null,
  // Keep track of the field counts held in active_hooks.tmp_array. Because the
  // async_hook_fields can't be reassigned, store each uint32 in an array that
  // is written back to async_hook_fields when active_hooks.array is restored.
  tmp_fields: null,
};

const { registerDestroyHook } = async_wrap;
const { enqueueMicrotask } = internalBinding('task_queue');
const { resource_symbol, owner_symbol } = internalBinding('symbols');

// Each constant tracks how many callbacks there are for any given step of
// async execution. These are tracked so if the user didn't include callbacks
// for a given step, that step can bail out early.
const {
  kInit, kBefore, kAfter, kDestroy, kTotals, kPromiseResolve,
  kCheck, kExecutionAsyncId, kAsyncIdCounter, kTriggerAsyncId,
  kDefaultTriggerAsyncId, kStackLength, kUsesExecutionAsyncResource,
} = async_wrap.constants;

const { async_id_symbol,
        trigger_async_id_symbol } = internalBinding('symbols');

// Lazy load of internal/util/inspect;
let inspect;

// Used in AsyncHook and AsyncResource.
const init_symbol = Symbol('init');
const before_symbol = Symbol('before');
const after_symbol = Symbol('after');
const destroy_symbol = Symbol('destroy');
const promise_resolve_symbol = Symbol('promiseResolve');
const emitBeforeNative = emitHookFactory(before_symbol, 'emitBeforeNative');
const emitAfterNative = emitHookFactory(after_symbol, 'emitAfterNative');
const emitDestroyNative = emitHookFactory(destroy_symbol, 'emitDestroyNative');
const emitPromiseResolveNative =
    emitHookFactory(promise_resolve_symbol, 'emitPromiseResolveNative');

let domain_cb;
function useDomainTrampoline(fn) {
  domain_cb = fn;
}

function callbackTrampoline(asyncId, resource, cb, ...args) {
  const index = async_hook_fields[kStackLength] - 1;
  execution_async_resources[index] = resource;

  if (asyncId !== 0 && hasHooks(kBefore))
    emitBeforeNative(asyncId);

  let result;
  if (asyncId === 0 && typeof domain_cb === 'function') {
    args.unshift(cb);
    result = domain_cb.apply(this, args);
  } else {
    result = cb.apply(this, args);
  }

  if (asyncId !== 0 && hasHooks(kAfter))
    emitAfterNative(asyncId);

  execution_async_resources.pop();
  return result;
}

const topLevelResource = {};

function executionAsyncResource() {
  // Indicate to the native layer that this function is likely to be used,
  // in which case it will inform JS about the current async resource via
  // the trampoline above.
  async_hook_fields[kUsesExecutionAsyncResource] = 1;

  const index = async_hook_fields[kStackLength] - 1;
  if (index === -1) return topLevelResource;
  const resource = execution_async_resources[index] ||
    executionAsyncResource_(index);
  return lookupPublicResource(resource);
}

function inspectExceptionValue(e) {
  inspect ??= require('internal/util/inspect').inspect;
  return { message: inspect(e) };
}

// Used to fatally abort the process if a callback throws.
function fatalError(e) {
  if (typeof e?.stack === 'string') {
    process._rawDebug(e.stack);
  } else {
    const o = inspectExceptionValue(e);
    ErrorCaptureStackTrace(o, fatalError);
    process._rawDebug(o.stack);
  }

  const { getOptionValue } = require('internal/options');
  if (getOptionValue('--abort-on-uncaught-exception')) {
    process.abort();
  }
  process.exit(1);
}

function lookupPublicResource(resource) {
  if (typeof resource !== 'object' || resource === null) return resource;
  // TODO(addaleax): Merge this with owner_symbol and use it across all
  // AsyncWrap instances.
  const publicResource = resource[resource_symbol];
  if (publicResource !== undefined)
    return publicResource;
  return resource;
}

// Emit From Native //

// Used by C++ to call all init() callbacks. Because some state can be setup
// from C++ there's no need to perform all the same operations as in
// emitInitScript.
function emitInitNative(asyncId, type, triggerAsyncId, resource) {
  active_hooks.call_depth += 1;
  resource = lookupPublicResource(resource);
  // Use a single try/catch for all hooks to avoid setting up one per iteration.
  try {
    // Using var here instead of let because "for (var ...)" is faster than let.
    // Refs: https://github.com/nodejs/node/pull/30380#issuecomment-552948364
    // eslint-disable-next-line no-var
    for (var i = 0; i < active_hooks.array.length; i++) {
      if (typeof active_hooks.array[i][init_symbol] === 'function') {
        active_hooks.array[i][init_symbol](
          asyncId, type, triggerAsyncId,
          resource,
        );
      }
    }
  } catch (e) {
    fatalError(e);
  } finally {
    active_hooks.call_depth -= 1;
  }

  // Hooks can only be restored if there have been no recursive hook calls.
  // Also the active hooks do not need to be restored if enable()/disable()
  // weren't called during hook execution, in which case active_hooks.tmp_array
  // will be null.
  if (active_hooks.call_depth === 0 && active_hooks.tmp_array !== null) {
    restoreActiveHooks();
  }
}

// Called from native. The asyncId stack handling is taken care of there
// before this is called.
function emitHook(symbol, asyncId) {
  active_hooks.call_depth += 1;
  // Use a single try/catch for all hook to avoid setting up one per
  // iteration.
  try {
    // Using var here instead of let because "for (var ...)" is faster than let.
    // Refs: https://github.com/nodejs/node/pull/30380#issuecomment-552948364
    // eslint-disable-next-line no-var
    for (var i = 0; i < active_hooks.array.length; i++) {
      if (typeof active_hooks.array[i][symbol] === 'function') {
        active_hooks.array[i][symbol](asyncId);
      }
    }
  } catch (e) {
    fatalError(e);
  } finally {
    active_hooks.call_depth -= 1;
  }

  // Hooks can only be restored if there have been no recursive hook calls.
  // Also the active hooks do not need to be restored if enable()/disable()
  // weren't called during hook execution, in which case
  // active_hooks.tmp_array will be null.
  if (active_hooks.call_depth === 0 && active_hooks.tmp_array !== null) {
    restoreActiveHooks();
  }
}

function emitHookFactory(symbol, name) {
  const fn = emitHook.bind(undefined, symbol);

  // Set the name property of the function as it looks good in the stack trace.
  ObjectDefineProperty(fn, 'name', {
    __proto__: null,
<<<<<<< HEAD
    value: name
=======
    value: name,
>>>>>>> 8a2d13a7
  });
  return fn;
}

// Manage Active Hooks //

function getHookArrays() {
  if (active_hooks.call_depth === 0)
    return [active_hooks.array, async_hook_fields];
  // If this hook is being enabled while in the middle of processing the array
  // of currently active hooks then duplicate the current set of active hooks
  // and store this there. This shouldn't fire until the next time hooks are
  // processed.
  if (active_hooks.tmp_array === null)
    storeActiveHooks();
  return [active_hooks.tmp_array, active_hooks.tmp_fields];
}


function storeActiveHooks() {
  active_hooks.tmp_array = ArrayPrototypeSlice(active_hooks.array);
  // Don't want to make the assumption that kInit to kDestroy are indexes 0 to
  // 4. So do this the long way.
  active_hooks.tmp_fields = [];
  copyHooks(active_hooks.tmp_fields, async_hook_fields);
}

function copyHooks(destination, source) {
  destination[kInit] = source[kInit];
  destination[kBefore] = source[kBefore];
  destination[kAfter] = source[kAfter];
  destination[kDestroy] = source[kDestroy];
  destination[kPromiseResolve] = source[kPromiseResolve];
}


// Then restore the correct hooks array in case any hooks were added/removed
// during hook callback execution.
function restoreActiveHooks() {
  active_hooks.array = active_hooks.tmp_array;
  copyHooks(async_hook_fields, active_hooks.tmp_fields);

  active_hooks.tmp_array = null;
  active_hooks.tmp_fields = null;
}

function trackPromise(promise, parent) {
  if (promise[async_id_symbol]) {
    return;
  }

  // Get trigger id from parent async id before making the async id of the
  // child so if a new one must be made it will be lower than the child.
  const triggerAsyncId = parent ? getOrSetAsyncId(parent) :
    getDefaultTriggerAsyncId();

  promise[async_id_symbol] = newAsyncId();
  promise[trigger_async_id_symbol] = triggerAsyncId;
}

function promiseInitHook(promise, parent) {
  trackPromise(promise, parent);
  const asyncId = promise[async_id_symbol];
  const triggerAsyncId = promise[trigger_async_id_symbol];
  emitInitScript(asyncId, 'PROMISE', triggerAsyncId, promise);
}

function promiseInitHookWithDestroyTracking(promise, parent) {
  promiseInitHook(promise, parent);
  destroyTracking(promise, parent);
}

function destroyTracking(promise, parent) {
  trackPromise(promise, parent);
  const asyncId = promise[async_id_symbol];
  registerDestroyHook(promise, asyncId);
}

function promiseBeforeHook(promise) {
  trackPromise(promise);
  const asyncId = promise[async_id_symbol];
  const triggerId = promise[trigger_async_id_symbol];
  emitBeforeScript(asyncId, triggerId, promise);
}

function promiseAfterHook(promise) {
  trackPromise(promise);
  const asyncId = promise[async_id_symbol];
  if (hasHooks(kAfter)) {
    emitAfterNative(asyncId);
  }
  if (asyncId === executionAsyncId()) {
    // This condition might not be true if async_hooks was enabled during
    // the promise callback execution.
    // Popping it off the stack can be skipped in that case, because it is
    // known that it would correspond to exactly one call with
    // PromiseHookType::kBefore that was not witnessed by the PromiseHook.
    popAsyncContext(asyncId);
  }
}

function promiseResolveHook(promise) {
  trackPromise(promise);
  const asyncId = promise[async_id_symbol];
  emitPromiseResolveNative(asyncId);
}

let wantPromiseHook = false;
function enableHooks() {
  async_hook_fields[kCheck] += 1;

  setCallbackTrampoline(callbackTrampoline);
}

let stopPromiseHook;
function updatePromiseHookMode() {
  wantPromiseHook = true;
  let initHook;
  if (initHooksExist()) {
    initHook = destroyHooksExist() ? promiseInitHookWithDestroyTracking :
      promiseInitHook;
  } else if (destroyHooksExist()) {
    initHook = destroyTracking;
  }
  if (stopPromiseHook) stopPromiseHook();
<<<<<<< HEAD
=======
  const promiseHooks = require('internal/promise_hooks');
>>>>>>> 8a2d13a7
  stopPromiseHook = promiseHooks.createHook({
    init: initHook,
    before: promiseBeforeHook,
    after: promiseAfterHook,
<<<<<<< HEAD
    settled: promiseResolveHooksExist() ? promiseResolveHook : undefined
=======
    settled: promiseResolveHooksExist() ? promiseResolveHook : undefined,
>>>>>>> 8a2d13a7
  });
}

function disableHooks() {
  async_hook_fields[kCheck] -= 1;

  wantPromiseHook = false;

  setCallbackTrampoline();

  // Delay the call to `disablePromiseHook()` because we might currently be
  // between the `before` and `after` calls of a Promise.
  enqueueMicrotask(disablePromiseHookIfNecessary);
}

function disablePromiseHookIfNecessary() {
  if (!wantPromiseHook && stopPromiseHook) {
    stopPromiseHook();
  }
}

// Internal Embedder API //

// Increment the internal id counter and return the value. Important that the
// counter increment first. Since it's done the same way in
// Environment::new_async_uid()
function newAsyncId() {
  return ++async_id_fields[kAsyncIdCounter];
}

function getOrSetAsyncId(object) {
  if (ObjectPrototypeHasOwnProperty(object, async_id_symbol)) {
    return object[async_id_symbol];
  }

  return object[async_id_symbol] = newAsyncId();
}


// Return the triggerAsyncId meant for the constructor calling it. It's up to
// the user to safeguard this call and make sure it's zero'd out when the
// constructor is complete.
function getDefaultTriggerAsyncId() {
  const defaultTriggerAsyncId = async_id_fields[kDefaultTriggerAsyncId];
  // If defaultTriggerAsyncId isn't set, use the executionAsyncId
  if (defaultTriggerAsyncId < 0)
    return async_id_fields[kExecutionAsyncId];
  return defaultTriggerAsyncId;
}


function clearDefaultTriggerAsyncId() {
  async_id_fields[kDefaultTriggerAsyncId] = -1;
}

/**
 * Sets a default top level trigger ID to be used
<<<<<<< HEAD
 *
=======
>>>>>>> 8a2d13a7
 * @template {Array<unknown>} T
 * @template {unknown} R
 * @param {number} triggerAsyncId
 * @param { (...T: args) => R } block
 * @param  {T} args
 * @returns {R}
 */
function defaultTriggerAsyncIdScope(triggerAsyncId, block, ...args) {
  if (triggerAsyncId === undefined)
    return block.apply(null, args);
  // CHECK(NumberIsSafeInteger(triggerAsyncId))
  // CHECK(triggerAsyncId > 0)
  const oldDefaultTriggerAsyncId = async_id_fields[kDefaultTriggerAsyncId];
  async_id_fields[kDefaultTriggerAsyncId] = triggerAsyncId;

  try {
    return block.apply(null, args);
  } finally {
    async_id_fields[kDefaultTriggerAsyncId] = oldDefaultTriggerAsyncId;
  }
}

function hasHooks(key) {
  return async_hook_fields[key] > 0;
}

function enabledHooksExist() {
  return hasHooks(kCheck);
}

function initHooksExist() {
  return hasHooks(kInit);
}

function afterHooksExist() {
  return hasHooks(kAfter);
}

function destroyHooksExist() {
  return hasHooks(kDestroy);
}

function promiseResolveHooksExist() {
  return hasHooks(kPromiseResolve);
}


function emitInitScript(asyncId, type, triggerAsyncId, resource) {
  // Short circuit all checks for the common case. Which is that no hooks have
  // been set. Do this to remove performance impact for embedders (and core).
  if (!hasHooks(kInit))
    return;

  if (triggerAsyncId === null) {
    triggerAsyncId = getDefaultTriggerAsyncId();
  }

  emitInitNative(asyncId, type, triggerAsyncId, resource);
}


function emitBeforeScript(asyncId, triggerAsyncId, resource) {
  pushAsyncContext(asyncId, triggerAsyncId, resource);

  if (hasHooks(kBefore))
    emitBeforeNative(asyncId);
}


function emitAfterScript(asyncId) {
  if (hasHooks(kAfter))
    emitAfterNative(asyncId);

  popAsyncContext(asyncId);
}


function emitDestroyScript(asyncId) {
  // Return early if there are no destroy callbacks, or invalid asyncId.
  if (!hasHooks(kDestroy) || asyncId <= 0)
    return;
  async_wrap.queueDestroyAsyncId(asyncId);
}


function hasAsyncIdStack() {
  return hasHooks(kStackLength);
}


// This is the equivalent of the native push_async_ids() call.
function pushAsyncContext(asyncId, triggerAsyncId, resource) {
  const offset = async_hook_fields[kStackLength];
  execution_async_resources[offset] = resource;
  if (offset * 2 >= async_wrap.async_ids_stack.length)
    return pushAsyncContext_(asyncId, triggerAsyncId);
  async_wrap.async_ids_stack[offset * 2] = async_id_fields[kExecutionAsyncId];
  async_wrap.async_ids_stack[offset * 2 + 1] = async_id_fields[kTriggerAsyncId];
  async_hook_fields[kStackLength]++;
  async_id_fields[kExecutionAsyncId] = asyncId;
  async_id_fields[kTriggerAsyncId] = triggerAsyncId;
}


// This is the equivalent of the native pop_async_ids() call.
function popAsyncContext(asyncId) {
  const stackLength = async_hook_fields[kStackLength];
  if (stackLength === 0) return false;

  if (enabledHooksExist() && async_id_fields[kExecutionAsyncId] !== asyncId) {
    // Do the same thing as the native code (i.e. crash hard).
    return popAsyncContext_(asyncId);
  }

  const offset = stackLength - 1;
  async_id_fields[kExecutionAsyncId] = async_wrap.async_ids_stack[2 * offset];
  async_id_fields[kTriggerAsyncId] = async_wrap.async_ids_stack[2 * offset + 1];
  execution_async_resources.pop();
  async_hook_fields[kStackLength] = offset;
  return offset > 0;
}


function executionAsyncId() {
  return async_id_fields[kExecutionAsyncId];
}

function triggerAsyncId() {
  return async_id_fields[kTriggerAsyncId];
}


module.exports = {
  executionAsyncId,
  triggerAsyncId,
  // Private API
  getHookArrays,
  symbols: {
    async_id_symbol, trigger_async_id_symbol,
    init_symbol, before_symbol, after_symbol, destroy_symbol,
    promise_resolve_symbol, owner_symbol,
  },
  constants: {
    kInit, kBefore, kAfter, kDestroy, kTotals, kPromiseResolve,
  },
  enableHooks,
  disableHooks,
  updatePromiseHookMode,
  clearDefaultTriggerAsyncId,
  clearAsyncIdStack,
  hasAsyncIdStack,
  executionAsyncResource,
  // Internal Embedder API
  newAsyncId,
  getOrSetAsyncId,
  getDefaultTriggerAsyncId,
  defaultTriggerAsyncIdScope,
  enabledHooksExist,
  initHooksExist,
  afterHooksExist,
  destroyHooksExist,
  emitInit: emitInitScript,
  emitBefore: emitBeforeScript,
  emitAfter: emitAfterScript,
  emitDestroy: emitDestroyScript,
  pushAsyncContext,
  popAsyncContext,
  registerDestroyHook,
  useDomainTrampoline,
  nativeHooks: {
    init: emitInitNative,
    before: emitBeforeNative,
    after: emitAfterNative,
    destroy: emitDestroyNative,
<<<<<<< HEAD
    promise_resolve: emitPromiseResolveNative
  },
  asyncWrap: {
    Providers: async_wrap.Providers,
  }
=======
    promise_resolve: emitPromiseResolveNative,
  },
  asyncWrap: {
    Providers: async_wrap.Providers,
  },
>>>>>>> 8a2d13a7
};<|MERGE_RESOLUTION|>--- conflicted
+++ resolved
@@ -7,8 +7,6 @@
   ObjectDefineProperty,
   Symbol,
 } = primordials;
-
-const promiseHooks = require('internal/promise_hooks');
 
 const async_wrap = internalBinding('async_wrap');
 const { setCallbackTrampoline } = async_wrap;
@@ -256,11 +254,7 @@
   // Set the name property of the function as it looks good in the stack trace.
   ObjectDefineProperty(fn, 'name', {
     __proto__: null,
-<<<<<<< HEAD
-    value: name
-=======
     value: name,
->>>>>>> 8a2d13a7
   });
   return fn;
 }
@@ -386,19 +380,12 @@
     initHook = destroyTracking;
   }
   if (stopPromiseHook) stopPromiseHook();
-<<<<<<< HEAD
-=======
   const promiseHooks = require('internal/promise_hooks');
->>>>>>> 8a2d13a7
   stopPromiseHook = promiseHooks.createHook({
     init: initHook,
     before: promiseBeforeHook,
     after: promiseAfterHook,
-<<<<<<< HEAD
-    settled: promiseResolveHooksExist() ? promiseResolveHook : undefined
-=======
     settled: promiseResolveHooksExist() ? promiseResolveHook : undefined,
->>>>>>> 8a2d13a7
   });
 }
 
@@ -456,10 +443,6 @@
 
 /**
  * Sets a default top level trigger ID to be used
-<<<<<<< HEAD
- *
-=======
->>>>>>> 8a2d13a7
  * @template {Array<unknown>} T
  * @template {unknown} R
  * @param {number} triggerAsyncId
@@ -634,17 +617,9 @@
     before: emitBeforeNative,
     after: emitAfterNative,
     destroy: emitDestroyNative,
-<<<<<<< HEAD
-    promise_resolve: emitPromiseResolveNative
-  },
-  asyncWrap: {
-    Providers: async_wrap.Providers,
-  }
-=======
     promise_resolve: emitPromiseResolveNative,
   },
   asyncWrap: {
     Providers: async_wrap.Providers,
   },
->>>>>>> 8a2d13a7
 };