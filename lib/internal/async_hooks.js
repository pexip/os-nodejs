--- conflicted
+++ resolved
@@ -53,11 +53,6 @@
   executionAsyncResource: executionAsyncResource_,
   clearAsyncIdStack,
 } = async_wrap;
-<<<<<<< HEAD
-// For performance reasons, only track Promises when a hook is enabled.
-const { setPromiseHooks } = async_wrap;
-=======
->>>>>>> a8a80be5
 // Properties in active_hooks are used to keep track of the set of hooks being
 // executed in case another hook is enabled/disabled. The new set of hooks is
 // then restored once the active set of hooks is finished executing.
@@ -158,11 +153,7 @@
 }
 
 function inspectExceptionValue(e) {
-<<<<<<< HEAD
-  inspect = inspect ?? require('internal/util/inspect').inspect;
-=======
   inspect ??= require('internal/util/inspect').inspect;
->>>>>>> a8a80be5
   return { message: inspect(e) };
 }
 
@@ -338,21 +329,10 @@
   destroyTracking(promise, parent);
 }
 
-<<<<<<< HEAD
-const destroyedSymbol = Symbol('destroyed');
-
-function destroyTracking(promise, parent) {
-  trackPromise(promise, parent);
-  const asyncId = promise[async_id_symbol];
-  const destroyed = { destroyed: false };
-  promise[destroyedSymbol] = destroyed;
-  registerDestroyHook(promise, asyncId, destroyed);
-=======
 function destroyTracking(promise, parent) {
   trackPromise(promise, parent);
   const asyncId = promise[async_id_symbol];
   registerDestroyHook(promise, asyncId);
->>>>>>> a8a80be5
 }
 
 function promiseBeforeHook(promise) {
@@ -367,8 +347,6 @@
   const asyncId = promise[async_id_symbol];
   if (hasHooks(kAfter)) {
     emitAfterNative(asyncId);
-<<<<<<< HEAD
-=======
   }
   if (asyncId === executionAsyncId()) {
     // This condition might not be true if async_hooks was enabled during
@@ -377,15 +355,6 @@
     // known that it would correspond to exactly one call with
     // PromiseHookType::kBefore that was not witnessed by the PromiseHook.
     popAsyncContext(asyncId);
->>>>>>> a8a80be5
-  }
-  if (asyncId === executionAsyncId()) {
-    // This condition might not be true if async_hooks was enabled during
-    // the promise callback execution.
-    // Popping it off the stack can be skipped in that case, because it is
-    // known that it would correspond to exactly one call with
-    // PromiseHookType::kBefore that was not witnessed by the PromiseHook.
-    popAsyncContext(asyncId);
   }
 }
 
@@ -395,12 +364,6 @@
   emitPromiseResolveNative(asyncId);
 }
 
-function promiseResolveHook(promise) {
-  trackPromise(promise);
-  const asyncId = promise[async_id_symbol];
-  emitPromiseResolveNative(asyncId);
-}
-
 let wantPromiseHook = false;
 function enableHooks() {
   async_hook_fields[kCheck] += 1;
@@ -408,10 +371,7 @@
   setCallbackTrampoline(callbackTrampoline);
 }
 
-<<<<<<< HEAD
-=======
 let stopPromiseHook;
->>>>>>> a8a80be5
 function updatePromiseHookMode() {
   wantPromiseHook = true;
   let initHook;
@@ -421,14 +381,6 @@
   } else if (destroyHooksExist()) {
     initHook = destroyTracking;
   }
-<<<<<<< HEAD
-  setPromiseHooks(
-    initHook,
-    promiseBeforeHook,
-    promiseAfterHook,
-    promiseResolveHooksExist() ? promiseResolveHook : undefined,
-  );
-=======
   if (stopPromiseHook) stopPromiseHook();
   stopPromiseHook = promiseHooks.createHook({
     init: initHook,
@@ -436,7 +388,6 @@
     after: promiseAfterHook,
     settled: promiseResolveHooksExist() ? promiseResolveHook : undefined,
   });
->>>>>>> a8a80be5
 }
 
 function disableHooks() {
@@ -452,13 +403,8 @@
 }
 
 function disablePromiseHookIfNecessary() {
-<<<<<<< HEAD
-  if (!wantPromiseHook) {
-    setPromiseHooks(undefined, undefined, undefined, undefined);
-=======
   if (!wantPromiseHook && stopPromiseHook) {
     stopPromiseHook();
->>>>>>> a8a80be5
   }
 }
 
