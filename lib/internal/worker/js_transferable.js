'use strict';
const {
  Error,
<<<<<<< HEAD
=======
  ObjectDefineProperties,
  ObjectGetOwnPropertyDescriptors,
  ObjectGetPrototypeOf,
  ObjectSetPrototypeOf,
  ObjectValues,
  ReflectConstruct,
>>>>>>> a8a80be5
  StringPrototypeSplit,
} = primordials;
const {
  messaging_deserialize_symbol,
  messaging_transfer_symbol,
  messaging_clone_symbol,
  messaging_transfer_list_symbol,
} = internalBinding('symbols');
const {
  JSTransferable,
  setDeserializerCreateObjectFunction,
} = internalBinding('messaging');

function setup() {
  // Register the handler that will be used when deserializing JS-based objects
  // from .postMessage() calls. The format of `deserializeInfo` is generally
  // 'module:Constructor', e.g. 'internal/fs/promises:FileHandle'.
  setDeserializerCreateObjectFunction((deserializeInfo) => {
    const { 0: module, 1: ctor } = StringPrototypeSplit(deserializeInfo, ':');
    const Ctor = require(module)[ctor];
    if (typeof Ctor !== 'function' ||
        typeof Ctor.prototype[messaging_deserialize_symbol] !== 'function') {
      // Not one of the official errors because one should not be able to get
      // here without messing with Node.js internals.
      // eslint-disable-next-line no-restricted-syntax
      throw new Error(`Unknown deserialize spec ${deserializeInfo}`);
    }

    return new Ctor();
  });
}

function makeTransferable(obj) {
  // If the object is already transferable, skip all this.
  if (obj instanceof JSTransferable) return obj;
  const inst = ReflectConstruct(JSTransferable, [], obj.constructor);
  const properties = ObjectGetOwnPropertyDescriptors(obj);
  const propertiesValues = ObjectValues(properties);
  for (let i = 0; i < propertiesValues.length; i++) {
    // We want to use null-prototype objects to not rely on globally mutable
    // %Object.prototype%.
    ObjectSetPrototypeOf(propertiesValues[i], null);
  }
  ObjectDefineProperties(inst, properties);
  ObjectSetPrototypeOf(inst, ObjectGetPrototypeOf(obj));
  return inst;
}

module.exports = {
  makeTransferable,
  setup,
  JSTransferable,
  kClone: messaging_clone_symbol,
  kDeserialize: messaging_deserialize_symbol,
  kTransfer: messaging_transfer_symbol,
  kTransferList: messaging_transfer_list_symbol,
};<|MERGE_RESOLUTION|>--- conflicted
+++ resolved
@@ -1,15 +1,12 @@
 'use strict';
 const {
   Error,
-<<<<<<< HEAD
-=======
   ObjectDefineProperties,
   ObjectGetOwnPropertyDescriptors,
   ObjectGetPrototypeOf,
   ObjectSetPrototypeOf,
   ObjectValues,
   ReflectConstruct,
->>>>>>> a8a80be5
   StringPrototypeSplit,
 } = primordials;
 const {
