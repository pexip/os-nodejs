--- conflicted
+++ resolved
@@ -21,11 +21,7 @@
 } = primordials;
 
 const {
-<<<<<<< HEAD
-  Console
-=======
   Console,
->>>>>>> 8a2d13a7
 } = require('internal/console/constructor');
 
 const globalConsole = ObjectCreate({});
