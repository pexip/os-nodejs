--- conflicted
+++ resolved
@@ -24,10 +24,7 @@
   ReflectApply,
   ReflectConstruct,
   ReflectOwnKeys,
-<<<<<<< HEAD
-=======
   RegExpPrototypeSymbolReplace,
->>>>>>> a8a80be5
   SafeArrayIterator,
   SafeMap,
   SafeWeakMap,
@@ -109,11 +106,7 @@
   // We have to test new.target here to see if this function is called
   // with new, because we need to define a custom instanceof to accommodate
   // the global console.
-<<<<<<< HEAD
-  if (!new.target) {
-=======
   if (new.target === undefined) {
->>>>>>> a8a80be5
     return ReflectConstruct(Console, arguments);
   }
 
@@ -348,11 +341,7 @@
       const opts = this[kGetInspectOptions](this._stdout);
       ArrayPrototypeUnshift(args, opts);
       return ReflectApply(formatWithOptions, null, args);
-<<<<<<< HEAD
-    }
-=======
     },
->>>>>>> a8a80be5
   },
   [kFormatForStderr]: {
     __proto__: null,
@@ -361,11 +350,7 @@
       const opts = this[kGetInspectOptions](this._stderr);
       ArrayPrototypeUnshift(args, opts);
       return ReflectApply(formatWithOptions, null, args);
-<<<<<<< HEAD
-    }
-=======
     },
->>>>>>> a8a80be5
   },
 });
 
@@ -672,11 +657,7 @@
   if (hours !== 0 || minutes !== 0) {
     ({ 0: seconds, 1: ms } = StringPrototypeSplit(
       NumberPrototypeToFixed(seconds, 3),
-<<<<<<< HEAD
-      '.'
-=======
       '.',
->>>>>>> a8a80be5
     ));
     const res = hours !== 0 ? `${hours}:${pad(minutes)}` : minutes;
     return `${res}:${pad(seconds)}.${ms} (${hours !== 0 ? 'h:m' : ''}m:ss.mmm)`;
