--- conflicted
+++ resolved
@@ -23,20 +23,10 @@
 
 const {
   ArrayIsArray,
-<<<<<<< HEAD
-  ArrayPrototypeConcat,
-=======
->>>>>>> a8a80be5
   ArrayPrototypeFilter,
   ArrayPrototypeIncludes,
   ArrayPrototypeIndexOf,
   ArrayPrototypeJoin,
-<<<<<<< HEAD
-  ArrayPrototypePush,
-  ArrayPrototypeSlice,
-  ArrayPrototypeSplice,
-  ArrayPrototypeUnshift,
-=======
   ArrayPrototypeMap,
   ArrayPrototypePush,
   ArrayPrototypePushApply,
@@ -45,7 +35,6 @@
   ArrayPrototypeUnshift,
   ArrayPrototypeUnshiftApply,
   ArrayPrototypeFlatMap,
->>>>>>> a8a80be5
   Boolean,
   Error,
   JSONParse,
@@ -135,14 +124,6 @@
 let hasLoadedAnyUserCJSModule = false;
 
 const {
-<<<<<<< HEAD
-  ERR_INVALID_ARG_VALUE,
-  ERR_INVALID_OPT_VALUE,
-  ERR_INVALID_MODULE_SPECIFIER,
-  ERR_REQUIRE_ESM,
-  ERR_UNKNOWN_BUILTIN_MODULE,
-} = require('internal/errors').codes;
-=======
   codes: {
     ERR_INVALID_ARG_VALUE,
     ERR_INVALID_MODULE_SPECIFIER,
@@ -151,7 +132,6 @@
   },
   setArrowMessage,
 } = require('internal/errors');
->>>>>>> a8a80be5
 const { validateString } = require('internal/validators');
 const pendingDeprecation = getOptionValue('--pending-deprecation');
 
@@ -182,7 +162,6 @@
 let requireDepth = 0;
 let isPreloading = false;
 let statCache = null;
-let isPreloading = false;
 
 function internalRequire(module, id) {
   validateString(id, 'id');
@@ -225,11 +204,6 @@
 });
 
 function updateChildren(parent, child, scan) {
-<<<<<<< HEAD
-  const children = parent && parent.children;
-  if (children && !(scan && ArrayPrototypeIncludes(children, child)))
-    ArrayPrototypePush(children, child);
-=======
   const children = parent?.children;
   if (children && !(scan && ArrayPrototypeIncludes(children, child)))
     ArrayPrototypePush(children, child);
@@ -245,7 +219,6 @@
   if (shouldReportRequiredModules && process.send) {
     process.send({ 'watch:require': ArrayPrototypeMap(extensions, (ext) => path.resolve(`${basePath}${ext}`)) });
   }
->>>>>>> a8a80be5
 }
 
 const moduleParentCache = new SafeWeakMap();
@@ -271,14 +244,9 @@
 }
 
 const builtinModules = [];
-<<<<<<< HEAD
-for (const { 0: id, 1: mod } of NativeModule.map) {
-  if (mod.canBeRequiredByUsers) {
-=======
 for (const { 0: id, 1: mod } of BuiltinModule.map) {
   if (mod.canBeRequiredByUsers &&
     BuiltinModule.canBeRequiredWithoutScheme(id)) {
->>>>>>> a8a80be5
     ArrayPrototypePush(builtinModules, id);
   }
 }
@@ -374,10 +342,6 @@
     'DEP0144',
   ) : setModuleParent,
 });
-
-const isPreloadingDesc = { get() { return isPreloading; } };
-ObjectDefineProperty(Module.prototype, 'isPreloading', isPreloadingDesc);
-ObjectDefineProperty(NativeModule.prototype, 'isPreloading', isPreloadingDesc);
 
 let debug = require('internal/util/debuglog').debuglog('module', (fn) => {
   debug = fn;
@@ -593,11 +557,7 @@
 function resolveExports(nmPath, request) {
   // The implementation's behavior is meant to mirror resolution in ESM.
   const { 1: name, 2: expansion = '' } =
-<<<<<<< HEAD
-    StringPrototypeMatch(request, EXPORTS_PATTERN) || [];
-=======
     RegExpPrototypeExec(EXPORTS_PATTERN, request) || kEmptyObject;
->>>>>>> a8a80be5
   if (!name)
     return;
   const pkgPath = path.resolve(nmPath, name);
@@ -635,13 +595,6 @@
     return entry;
 
   let exts;
-<<<<<<< HEAD
-  let trailingSlash = request.length > 0 &&
-    StringPrototypeCharCodeAt(request, request.length - 1) ===
-    CHAR_FORWARD_SLASH;
-  if (!trailingSlash) {
-    trailingSlash = RegExpPrototypeTest(trailingSlashRegex, request);
-=======
   const trailingSlash = request.length > 0 &&
     (StringPrototypeCharCodeAt(request, request.length - 1) === CHAR_FORWARD_SLASH || (
       StringPrototypeCharCodeAt(request, request.length - 1) === CHAR_DOT &&
@@ -671,7 +624,6 @@
     if (StringPrototypeStartsWith(normalizedRequest, '..')) {
       insidePath = false;
     }
->>>>>>> a8a80be5
   }
 
   // For each path
@@ -777,11 +729,7 @@
         if (p !== nmLen)
           ArrayPrototypePush(
             paths,
-<<<<<<< HEAD
-            StringPrototypeSlice(from, 0, last) + '\\node_modules'
-=======
             StringPrototypeSlice(from, 0, last) + '\\node_modules',
->>>>>>> a8a80be5
           );
         last = i;
         p = 0;
@@ -816,11 +764,7 @@
         if (p !== nmLen)
           ArrayPrototypePush(
             paths,
-<<<<<<< HEAD
-            StringPrototypeSlice(from, 0, last) + '/node_modules'
-=======
             StringPrototypeSlice(from, 0, last) + '/node_modules',
->>>>>>> a8a80be5
           );
         last = i;
         p = 0;
@@ -859,18 +803,12 @@
       StringPrototypeCharAt(request, 1) !== '/' &&
       (!isWindows || StringPrototypeCharAt(request, 1) !== '\\'))) {
 
-<<<<<<< HEAD
-    let paths = modulePaths;
-    if (parent != null && parent.paths && parent.paths.length) {
-      paths = ArrayPrototypeConcat(parent.paths, paths);
-=======
     let paths;
     if (parent?.paths?.length) {
       paths = ArrayPrototypeSlice(modulePaths);
       ArrayPrototypeUnshiftApply(paths, parent.paths);
     } else {
       paths = modulePaths;
->>>>>>> a8a80be5
     }
 
     debug('looking for %j in %j', request, paths);
@@ -969,16 +907,6 @@
     }
   }
 
-<<<<<<< HEAD
-  const filename = Module._resolveFilename(request, parent, isMain);
-  if (StringPrototypeStartsWith(filename, 'node:')) {
-    // Slice 'node:' prefix
-    const id = StringPrototypeSlice(filename, 5);
-
-    const module = loadNativeModule(id, request);
-    if (!module?.canBeRequiredByUsers) {
-      throw new ERR_UNKNOWN_BUILTIN_MODULE(filename);
-=======
   if (StringPrototypeStartsWith(request, 'node:')) {
     // Slice 'node:' prefix
     const id = StringPrototypeSlice(request, 5);
@@ -986,7 +914,6 @@
     const module = loadBuiltinModule(id, request);
     if (!module?.canBeRequiredByUsers) {
       throw new ERR_UNKNOWN_BUILTIN_MODULE(request);
->>>>>>> a8a80be5
     }
 
     return module.exports;
@@ -1057,10 +984,6 @@
 };
 
 Module._resolveFilename = function(request, parent, isMain, options) {
-<<<<<<< HEAD
-  if (StringPrototypeStartsWith(request, 'node:') ||
-      NativeModule.canBeRequiredByUsers(request)) {
-=======
   if (
     (
       StringPrototypeStartsWith(request, 'node:') &&
@@ -1070,7 +993,6 @@
       BuiltinModule.canBeRequiredWithoutScheme(request)
     )
   ) {
->>>>>>> a8a80be5
     return request;
   }
 
@@ -1143,11 +1065,7 @@
   const requireStack = [];
   for (let cursor = parent;
     cursor;
-<<<<<<< HEAD
-    cursor = cursor.parent) {
-=======
     cursor = moduleParentCache.get(cursor)) {
->>>>>>> a8a80be5
     ArrayPrototypePush(requireStack, cursor.filename || cursor.id);
   }
   let message = `Cannot find module '${request}'`;
@@ -1162,14 +1080,8 @@
   throw err;
 };
 
-<<<<<<< HEAD
-function finalizeEsmResolution(match, request, parentPath, pkgPath) {
-  const { resolved, exact } = match;
-  if (RegExpPrototypeTest(encodedSepRegEx, resolved))
-=======
 function finalizeEsmResolution(resolved, parentPath, pkgPath) {
   if (RegExpPrototypeExec(encodedSepRegEx, resolved) !== null)
->>>>>>> a8a80be5
     throw new ERR_INVALID_MODULE_SPECIFIER(
       resolved, 'must not include encoded "/" or "\\" characters', parentPath);
   const filename = fileURLToPath(resolved);
@@ -1202,11 +1114,7 @@
   const extension = findLongestRegisteredExtension(filename);
   // allow .mjs to be overridden
   if (StringPrototypeEndsWith(filename, '.mjs') && !Module._extensions['.mjs'])
-<<<<<<< HEAD
-    throw new ERR_REQUIRE_ESM(filename);
-=======
     throw new ERR_REQUIRE_ESM(filename, true);
->>>>>>> a8a80be5
 
   Module._extensions[extension](this, filename);
   this.loaded = true;
@@ -1355,19 +1263,6 @@
 
 // Native extension for .js
 Module._extensions['.js'] = function(module, filename) {
-<<<<<<< HEAD
-  if (StringPrototypeEndsWith(filename, '.js')) {
-    const pkg = readPackageScope(filename);
-    // Function require shouldn't be used in ES modules.
-    if (pkg && pkg.data && pkg.data.type === 'module') {
-      const { parent } = module;
-      const parentPath = parent && parent.filename;
-      const packageJsonPath = path.resolve(pkg.path, 'package.json');
-      throw new ERR_REQUIRE_ESM(filename, parentPath, packageJsonPath);
-    }
-  }
-=======
->>>>>>> a8a80be5
   // If already analyzed the source, then it will be cached.
   const cached = cjsParseCache.get(module);
   let content;
@@ -1504,17 +1399,10 @@
   }
 
   if (nodePath) {
-<<<<<<< HEAD
-    paths = ArrayPrototypeConcat(ArrayPrototypeFilter(
-      StringPrototypeSplit(nodePath, path.delimiter),
-      Boolean
-    ), paths);
-=======
     ArrayPrototypeUnshiftApply(paths, ArrayPrototypeFilter(
       StringPrototypeSplit(nodePath, path.delimiter),
       Boolean,
     ));
->>>>>>> a8a80be5
   }
 
   modulePaths = paths;
@@ -1542,11 +1430,7 @@
     }
   }
   for (let n = 0; n < requests.length; n++)
-<<<<<<< HEAD
-    parent.require(requests[n]);
-=======
     internalRequire(parent, requests[n]);
->>>>>>> a8a80be5
   isPreloading = false;
 };
 
