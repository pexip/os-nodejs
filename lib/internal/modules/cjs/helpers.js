--- conflicted
+++ resolved
@@ -49,17 +49,10 @@
   ...userConditions,
 ]);
 
-<<<<<<< HEAD
-function loadNativeModule(filename, request) {
-  const mod = NativeModule.map.get(filename);
-  if (mod?.canBeRequiredByUsers) {
-    debug('load native module %s', request);
-=======
 function loadBuiltinModule(filename, request) {
   const mod = BuiltinModule.map.get(filename);
   if (mod?.canBeRequiredByUsers) {
     debug('load built-in module %s', request);
->>>>>>> a8a80be5
     // compileForPublicLoader() throws if mod.canBeRequiredByUsers is false:
     mod.compileForPublicLoader();
     return mod;
@@ -167,9 +160,6 @@
 
 function addBuiltinLibsToObject(object, dummyModuleName) {
   // Make built-in modules available directly (loaded lazily).
-<<<<<<< HEAD
-  const { builtinModules } = require('internal/modules/cjs/loader').Module;
-=======
   const Module = require('internal/modules/cjs/loader').Module;
   const { builtinModules } = Module;
 
@@ -178,7 +168,6 @@
   // use `require()` directly.
   const dummyModule = new Module(dummyModuleName);
 
->>>>>>> a8a80be5
   ArrayPrototypeForEach(builtinModules, (name) => {
     // Neither add underscored modules, nor ones that contain slashes (e.g.,
     // 'fs/promises') or ones that are already defined.
