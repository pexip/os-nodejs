'use strict';

const {
  JSONParse,
  ObjectPrototypeHasOwnProperty,
  SafeMap,
  StringPrototypeEndsWith,
  StringPrototypeIndexOf,
  StringPrototypeLastIndexOf,
  StringPrototypeSlice,
} = primordials;
const {
  ERR_INVALID_PACKAGE_CONFIG,
} = require('internal/errors').codes;
const { internalModuleReadJSON } = internalBinding('fs');
const { resolve, sep, toNamespacedPath } = require('path');
const { kEmptyObject } = require('internal/util');

const { fileURLToPath, pathToFileURL } = require('internal/url');

const cache = new SafeMap();
const isAIX = process.platform === 'aix';

let manifest;

/**
 * @typedef {{
 *   exists: boolean,
 *   pjsonPath: string,
 *   exports?: string | string[] | Record<string, unknown>,
 *   imports?: string | string[] | Record<string, unknown>,
 *   name?: string,
 *   main?: string,
 *   type: 'commonjs' | 'module' | 'none',
 * }} PackageConfig
 */

/**
 * @param {string} jsonPath
 * @param {{
 *   base?: string,
 *   specifier: string,
 *   isESM: boolean,
 * }} options
 * @returns {PackageConfig}
 */
function read(jsonPath, { base, specifier, isESM } = kEmptyObject) {
  if (cache.has(jsonPath)) {
    return cache.get(jsonPath);
  }

<<<<<<< HEAD
  const { 0: string, 1: containsKeys } = internalModuleReadJSON(
    toNamespacedPath(jsonPath)
=======
  const {
    0: string,
    1: containsKeys,
  } = internalModuleReadJSON(
    toNamespacedPath(jsonPath),
>>>>>>> 8a2d13a7
  );
  const result = {
    __proto__: null,
    exists: false,
    pjsonPath: jsonPath,
    main: undefined,
    name: undefined,
    type: 'none', // Ignore unknown types for forwards compatibility
    exports: undefined,
    imports: undefined,
  };

  // Folder read operation succeeds in AIX.
  // For libuv change, see https://github.com/libuv/libuv/pull/2025.
  // https://github.com/nodejs/node/pull/48477#issuecomment-1604586650
  // TODO(anonrig): Follow-up on this change and remove it since it is a
  // semver-major change.
  const isResultValid = isAIX && !isESM ? containsKeys : string !== undefined;

  if (isResultValid) {
    let parsed;
    try {
      parsed = JSONParse(string);
    } catch (error) {
      if (isESM) {
        throw new ERR_INVALID_PACKAGE_CONFIG(
          jsonPath,
          (base ? `"${specifier}" from ` : '') + fileURLToPath(base || specifier),
          error.message,
        );
      } else {
        // For backward compat, we modify the error returned by JSON.parse rather than creating a new one.
        // TODO(aduh95): make it throw ERR_INVALID_PACKAGE_CONFIG in a semver-major with original error as cause
        error.message = 'Error parsing ' + jsonPath + ': ' + error.message;
        error.path = jsonPath;
        throw error;
      }
    }

    result.exists = true;

    // ObjectPrototypeHasOwnProperty is used to avoid prototype pollution.
    if (ObjectPrototypeHasOwnProperty(parsed, 'name') && typeof parsed.name === 'string') {
      result.name = parsed.name;
    }

    if (ObjectPrototypeHasOwnProperty(parsed, 'main') && typeof parsed.main === 'string') {
      result.main = parsed.main;
    }

    if (ObjectPrototypeHasOwnProperty(parsed, 'exports')) {
      result.exports = parsed.exports;
    }

    if (ObjectPrototypeHasOwnProperty(parsed, 'imports')) {
      result.imports = parsed.imports;
    }

    // Ignore unknown types for forwards compatibility
    if (ObjectPrototypeHasOwnProperty(parsed, 'type') && (parsed.type === 'commonjs' || parsed.type === 'module')) {
      result.type = parsed.type;
    }

    if (manifest === undefined) {
      const { getOptionValue } = require('internal/options');
      manifest = getOptionValue('--experimental-policy') ?
        require('internal/process/policy').manifest :
        null;
    }
    if (manifest !== null) {
      const jsonURL = pathToFileURL(jsonPath);
      manifest.assertIntegrity(jsonURL, string);
    }
  }
  cache.set(jsonPath, result);
  return result;
}

/**
 * @param {string} requestPath
 * @return {PackageConfig}
 */
function readPackage(requestPath) {
  return read(resolve(requestPath, 'package.json'));
}

/**
 * Get the nearest parent package.json file from a given path.
 * Return the package.json data and the path to the package.json file, or false.
 * @param {string} checkPath The path to start searching from.
 */
function readPackageScope(checkPath) {
  const rootSeparatorIndex = StringPrototypeIndexOf(checkPath, sep);
  let separatorIndex;
  do {
    separatorIndex = StringPrototypeLastIndexOf(checkPath, sep);
    checkPath = StringPrototypeSlice(checkPath, 0, separatorIndex);
    if (StringPrototypeEndsWith(checkPath, sep + 'node_modules')) {
      return false;
    }
    const pjson = readPackage(checkPath + sep);
    if (pjson.exists) {
      return {
        data: pjson,
        path: checkPath,
      };
    }
  } while (separatorIndex > rootSeparatorIndex);
  return false;
}

module.exports = {
  read,
  readPackage,
  readPackageScope,
};<|MERGE_RESOLUTION|>--- conflicted
+++ resolved
@@ -49,16 +49,11 @@
     return cache.get(jsonPath);
   }
 
-<<<<<<< HEAD
-  const { 0: string, 1: containsKeys } = internalModuleReadJSON(
-    toNamespacedPath(jsonPath)
-=======
   const {
     0: string,
     1: containsKeys,
   } = internalModuleReadJSON(
     toNamespacedPath(jsonPath),
->>>>>>> 8a2d13a7
   );
   const result = {
     __proto__: null,
