'use strict';

const {
  RegExpPrototypeExec,
  ObjectPrototypeHasOwnProperty,
  PromisePrototypeThen,
  PromiseResolve,
<<<<<<< HEAD
  StringPrototypeSlice,
} = primordials;
const { basename, extname, relative } = require('path');
const { getOptionValue } = require('internal/options');
const { fetchModule } = require('internal/modules/esm/fetch_module');
const {
  extensionFormatMap,
=======
  StringPrototypeIncludes,
  StringPrototypeCharCodeAt,
  StringPrototypeSlice,
} = primordials;
const { getOptionValue } = require('internal/options');
const {
  extensionFormatMap,
  getFormatOfExtensionlessFile,
>>>>>>> 8a2d13a7
  getLegacyExtensionFormat,
  mimeToFormat,
} = require('internal/modules/esm/formats');

const experimentalNetworkImports =
  getOptionValue('--experimental-network-imports');
const experimentalSpecifierResolution =
  getOptionValue('--experimental-specifier-resolution');
<<<<<<< HEAD
const { getPackageType, getPackageScopeConfig } = require('internal/modules/esm/resolve');
const { URL, fileURLToPath } = require('internal/url');
=======
const defaultTypeFlag = getOptionValue('--experimental-default-type');
// The next line is where we flip the default to ES modules someday.
const defaultType = defaultTypeFlag === 'module' ? 'module' : 'commonjs';
const { getPackageType } = require('internal/modules/esm/resolve');
const { fileURLToPath } = require('internal/url');
>>>>>>> 8a2d13a7
const { ERR_UNKNOWN_FILE_EXTENSION } = require('internal/errors').codes;

const protocolHandlers = {
  '__proto__': null,
  'data:': getDataProtocolModuleFormat,
  'file:': getFileProtocolModuleFormat,
  'http:': getHttpProtocolModuleFormat,
  'https:': getHttpProtocolModuleFormat,
  'node:'() { return 'builtin'; },
};
<<<<<<< HEAD

/**
 * @param {URL} parsed
 * @returns {string | null}
 */
function getDataProtocolModuleFormat(parsed) {
  const { 1: mime } = RegExpPrototypeExec(
    /^([^/]+\/[^;,]+)(?:[^,]*?)(;base64)?,/,
    parsed.pathname,
  ) || [ null, null, null ];

  return mimeToFormat(mime);
}

/**
 * @param {URL} url
 * @param {{parentURL: string}} context
 * @param {boolean} ignoreErrors
 * @returns {string}
 */
function getFileProtocolModuleFormat(url, context, ignoreErrors) {
  const filepath = fileURLToPath(url);
  const ext = extname(filepath);
  if (ext === '.js') {
    return getPackageType(url) === 'module' ? 'module' : 'commonjs';
  }

  const format = extensionFormatMap[ext];
  if (format) return format;

  if (experimentalSpecifierResolution !== 'node') {
    // Explicit undefined return indicates load hook should rerun format check
    if (ignoreErrors) return undefined;
    let suggestion = '';
    if (getPackageType(url) === 'module' && ext === '') {
      const config = getPackageScopeConfig(url);
      const fileBasename = basename(filepath);
      const relativePath = StringPrototypeSlice(relative(config.pjsonPath, filepath), 1);
      suggestion = 'Loading extensionless files is not supported inside of ' +
        '"type":"module" package.json contexts. The package.json file ' +
        `${config.pjsonPath} caused this "type":"module" context. Try ` +
        `changing ${filepath} to have a file extension. Note the "bin" ` +
        'field of package.json can point to a file with an extension, for example ' +
        `{"type":"module","bin":{"${fileBasename}":"${relativePath}.js"}}`;
    }
    throw new ERR_UNKNOWN_FILE_EXTENSION(ext, filepath, suggestion);
=======

/**
 * @param {URL} parsed
 * @returns {string | null}
 */
function getDataProtocolModuleFormat(parsed) {
  const { 1: mime } = RegExpPrototypeExec(
    /^([^/]+\/[^;,]+)(?:[^,]*?)(;base64)?,/,
    parsed.pathname,
  ) || [ null, null, null ];

  return mimeToFormat(mime);
}

const DOT_CODE = 46;
const SLASH_CODE = 47;

/**
 * Returns the file extension from a URL. Should give similar result to
 * `require('node:path').extname(require('node:url').fileURLToPath(url))`
 * when used with a `file:` URL.
 * @param {URL} url
 * @returns {string}
 */
function extname(url) {
  const { pathname } = url;
  for (let i = pathname.length - 1; i > 0; i--) {
    switch (StringPrototypeCharCodeAt(pathname, i)) {
      case SLASH_CODE:
        return '';

      case DOT_CODE:
        return StringPrototypeCharCodeAt(pathname, i - 1) === SLASH_CODE ? '' : StringPrototypeSlice(pathname, i);
    }
  }
  return '';
}

/**
 * Determine whether the given file URL is under a `node_modules` folder.
 * This function assumes that the input has already been verified to be a `file:` URL,
 * and is a file rather than a folder.
 * @param {URL} url
 */
function underNodeModules(url) {
  if (url.protocol !== 'file:') { return false; } // We determine module types for other protocols based on MIME header

  return StringPrototypeIncludes(url.pathname, '/node_modules/');
}

/**
 * @param {URL} url
 * @param {{parentURL: string}} context
 * @param {boolean} ignoreErrors
 * @returns {string}
 */
function getFileProtocolModuleFormat(url, context, ignoreErrors) {
  const ext = extname(url);

  if (ext === '.js') {
    const packageType = getPackageType(url);
    if (packageType !== 'none') {
      return packageType;
    }
    // The controlling `package.json` file has no `type` field.
    if (defaultType === 'module') {
      // An exception to the type flag making ESM the default everywhere is that package scopes under `node_modules`
      // should retain the assumption that a lack of a `type` field means CommonJS.
      return underNodeModules(url) ? 'commonjs' : 'module';
    }
    return 'commonjs';
  }

  if (ext === '') {
    const packageType = getPackageType(url);
    if (defaultType === 'commonjs') { // Legacy behavior
      if (packageType === 'none' || packageType === 'commonjs') {
        return 'commonjs';
      } // Else packageType === 'module'
      return getFormatOfExtensionlessFile(url);
    } // Else defaultType === 'module'
    if (underNodeModules(url)) { // Exception for package scopes under `node_modules`
      return packageType === 'module' ? getFormatOfExtensionlessFile(url) : 'commonjs';
    }
    if (packageType === 'none' || packageType === 'module') {
      return getFormatOfExtensionlessFile(url);
    } // Else packageType === 'commonjs'
    return 'commonjs';
  }

  const format = extensionFormatMap[ext];
  if (format) { return format; }

  if (experimentalSpecifierResolution !== 'node') {
    // Explicit undefined return indicates load hook should rerun format check
    if (ignoreErrors) { return undefined; }
    const filepath = fileURLToPath(url);
    throw new ERR_UNKNOWN_FILE_EXTENSION(ext, filepath);
>>>>>>> 8a2d13a7
  }

  return getLegacyExtensionFormat(ext) ?? null;
}

/**
 * @param {URL} url
 * @param {{parentURL: string}} context
 * @returns {Promise<string> | undefined} only works when enabled
 */
function getHttpProtocolModuleFormat(url, context) {
  if (experimentalNetworkImports) {
<<<<<<< HEAD
=======
    const { fetchModule } = require('internal/modules/esm/fetch_module');
>>>>>>> 8a2d13a7
    return PromisePrototypeThen(
      PromiseResolve(fetchModule(url, context)),
      (entry) => {
        return mimeToFormat(entry.headers['content-type']);
<<<<<<< HEAD
      }
    );
  }
}

/**
 * @param {URL | URL['href']} url
 * @param {{parentURL: string}} context
 * @returns {Promise<string> | string | undefined} only works when enabled
 */
function defaultGetFormatWithoutErrors(url, context) {
  const parsed = new URL(url);
  if (!ObjectPrototypeHasOwnProperty(protocolHandlers, parsed.protocol))
    return null;
  return protocolHandlers[parsed.protocol](parsed, context, true);
}

/**
 * @param {URL | URL['href']} url
 * @param {{parentURL: string}} context
 * @returns {Promise<string> | string | undefined} only works when enabled
 */
function defaultGetFormat(url, context) {
  const parsed = new URL(url);
  return ObjectPrototypeHasOwnProperty(protocolHandlers, parsed.protocol) ?
    protocolHandlers[parsed.protocol](parsed, context, false) :
    null;
=======
      },
    );
  }
}

/**
 * @param {URL} url
 * @param {{parentURL: string}} context
 * @returns {Promise<string> | string | undefined} only works when enabled
 */
function defaultGetFormatWithoutErrors(url, context) {
  const protocol = url.protocol;
  if (!ObjectPrototypeHasOwnProperty(protocolHandlers, protocol)) {
    return null;
  }
  return protocolHandlers[protocol](url, context, true);
}

/**
 * @param {URL} url
 * @param {{parentURL: string}} context
 * @returns {Promise<string> | string | undefined} only works when enabled
 */
function defaultGetFormat(url, context) {
  const protocol = url.protocol;
  if (!ObjectPrototypeHasOwnProperty(protocolHandlers, protocol)) {
    return null;
  }
  return protocolHandlers[protocol](url, context, false);
>>>>>>> 8a2d13a7
}

module.exports = {
  defaultGetFormat,
  defaultGetFormatWithoutErrors,
  extensionFormatMap,
<<<<<<< HEAD
=======
  extname,
>>>>>>> 8a2d13a7
};<|MERGE_RESOLUTION|>--- conflicted
+++ resolved
@@ -5,15 +5,6 @@
   ObjectPrototypeHasOwnProperty,
   PromisePrototypeThen,
   PromiseResolve,
-<<<<<<< HEAD
-  StringPrototypeSlice,
-} = primordials;
-const { basename, extname, relative } = require('path');
-const { getOptionValue } = require('internal/options');
-const { fetchModule } = require('internal/modules/esm/fetch_module');
-const {
-  extensionFormatMap,
-=======
   StringPrototypeIncludes,
   StringPrototypeCharCodeAt,
   StringPrototypeSlice,
@@ -22,7 +13,6 @@
 const {
   extensionFormatMap,
   getFormatOfExtensionlessFile,
->>>>>>> 8a2d13a7
   getLegacyExtensionFormat,
   mimeToFormat,
 } = require('internal/modules/esm/formats');
@@ -31,16 +21,11 @@
   getOptionValue('--experimental-network-imports');
 const experimentalSpecifierResolution =
   getOptionValue('--experimental-specifier-resolution');
-<<<<<<< HEAD
-const { getPackageType, getPackageScopeConfig } = require('internal/modules/esm/resolve');
-const { URL, fileURLToPath } = require('internal/url');
-=======
 const defaultTypeFlag = getOptionValue('--experimental-default-type');
 // The next line is where we flip the default to ES modules someday.
 const defaultType = defaultTypeFlag === 'module' ? 'module' : 'commonjs';
 const { getPackageType } = require('internal/modules/esm/resolve');
 const { fileURLToPath } = require('internal/url');
->>>>>>> 8a2d13a7
 const { ERR_UNKNOWN_FILE_EXTENSION } = require('internal/errors').codes;
 
 const protocolHandlers = {
@@ -51,54 +36,6 @@
   'https:': getHttpProtocolModuleFormat,
   'node:'() { return 'builtin'; },
 };
-<<<<<<< HEAD
-
-/**
- * @param {URL} parsed
- * @returns {string | null}
- */
-function getDataProtocolModuleFormat(parsed) {
-  const { 1: mime } = RegExpPrototypeExec(
-    /^([^/]+\/[^;,]+)(?:[^,]*?)(;base64)?,/,
-    parsed.pathname,
-  ) || [ null, null, null ];
-
-  return mimeToFormat(mime);
-}
-
-/**
- * @param {URL} url
- * @param {{parentURL: string}} context
- * @param {boolean} ignoreErrors
- * @returns {string}
- */
-function getFileProtocolModuleFormat(url, context, ignoreErrors) {
-  const filepath = fileURLToPath(url);
-  const ext = extname(filepath);
-  if (ext === '.js') {
-    return getPackageType(url) === 'module' ? 'module' : 'commonjs';
-  }
-
-  const format = extensionFormatMap[ext];
-  if (format) return format;
-
-  if (experimentalSpecifierResolution !== 'node') {
-    // Explicit undefined return indicates load hook should rerun format check
-    if (ignoreErrors) return undefined;
-    let suggestion = '';
-    if (getPackageType(url) === 'module' && ext === '') {
-      const config = getPackageScopeConfig(url);
-      const fileBasename = basename(filepath);
-      const relativePath = StringPrototypeSlice(relative(config.pjsonPath, filepath), 1);
-      suggestion = 'Loading extensionless files is not supported inside of ' +
-        '"type":"module" package.json contexts. The package.json file ' +
-        `${config.pjsonPath} caused this "type":"module" context. Try ` +
-        `changing ${filepath} to have a file extension. Note the "bin" ` +
-        'field of package.json can point to a file with an extension, for example ' +
-        `{"type":"module","bin":{"${fileBasename}":"${relativePath}.js"}}`;
-    }
-    throw new ERR_UNKNOWN_FILE_EXTENSION(ext, filepath, suggestion);
-=======
 
 /**
  * @param {URL} parsed
@@ -197,7 +134,6 @@
     if (ignoreErrors) { return undefined; }
     const filepath = fileURLToPath(url);
     throw new ERR_UNKNOWN_FILE_EXTENSION(ext, filepath);
->>>>>>> 8a2d13a7
   }
 
   return getLegacyExtensionFormat(ext) ?? null;
@@ -210,43 +146,11 @@
  */
 function getHttpProtocolModuleFormat(url, context) {
   if (experimentalNetworkImports) {
-<<<<<<< HEAD
-=======
     const { fetchModule } = require('internal/modules/esm/fetch_module');
->>>>>>> 8a2d13a7
     return PromisePrototypeThen(
       PromiseResolve(fetchModule(url, context)),
       (entry) => {
         return mimeToFormat(entry.headers['content-type']);
-<<<<<<< HEAD
-      }
-    );
-  }
-}
-
-/**
- * @param {URL | URL['href']} url
- * @param {{parentURL: string}} context
- * @returns {Promise<string> | string | undefined} only works when enabled
- */
-function defaultGetFormatWithoutErrors(url, context) {
-  const parsed = new URL(url);
-  if (!ObjectPrototypeHasOwnProperty(protocolHandlers, parsed.protocol))
-    return null;
-  return protocolHandlers[parsed.protocol](parsed, context, true);
-}
-
-/**
- * @param {URL | URL['href']} url
- * @param {{parentURL: string}} context
- * @returns {Promise<string> | string | undefined} only works when enabled
- */
-function defaultGetFormat(url, context) {
-  const parsed = new URL(url);
-  return ObjectPrototypeHasOwnProperty(protocolHandlers, parsed.protocol) ?
-    protocolHandlers[parsed.protocol](parsed, context, false) :
-    null;
-=======
       },
     );
   }
@@ -276,15 +180,11 @@
     return null;
   }
   return protocolHandlers[protocol](url, context, false);
->>>>>>> 8a2d13a7
 }
 
 module.exports = {
   defaultGetFormat,
   defaultGetFormatWithoutErrors,
   extensionFormatMap,
-<<<<<<< HEAD
-=======
   extname,
->>>>>>> 8a2d13a7
 };