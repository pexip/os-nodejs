--- conflicted
+++ resolved
@@ -1,11 +1,5 @@
 'use strict';
 
-<<<<<<< HEAD
-const ModuleJob = require('internal/modules/esm/module_job');
-const { kImplicitAssertType } = require('internal/modules/esm/assert');
-const {
-  ObjectCreate,
-=======
 const {
   ArrayPrototypeJoin,
   ArrayPrototypeMap,
@@ -13,7 +7,6 @@
   JSONStringify,
   ObjectCreate,
   ObjectKeys,
->>>>>>> 8a2d13a7
   SafeMap,
 } = primordials;
 const { kImplicitAssertType } = require('internal/modules/esm/assert');
@@ -23,10 +16,6 @@
 const { ERR_INVALID_ARG_TYPE } = require('internal/errors').codes;
 const { validateString } = require('internal/validators');
 
-<<<<<<< HEAD
-// Tracks the state of the loader-level module cache
-class ModuleMap extends SafeMap {
-=======
 /**
  * Cache the results of the `resolve` step of the module resolution and loading process.
  * Future resolutions of the same input (specifier, parent URL and import attributes)
@@ -99,7 +88,6 @@
  * Cache the results of the `load` step of the module resolution and loading process.
  */
 class LoadCache extends SafeMap {
->>>>>>> 8a2d13a7
   constructor(i) { super(i); } // eslint-disable-line no-useless-constructor
   get(url, type = kImplicitAssertType) {
     validateString(url, 'url');
@@ -109,22 +97,15 @@
   set(url, type = kImplicitAssertType, job) {
     validateString(url, 'url');
     validateString(type, 'type');
-<<<<<<< HEAD
-=======
 
     const ModuleJob = require('internal/modules/esm/module_job');
->>>>>>> 8a2d13a7
     if (job instanceof ModuleJob !== true &&
         typeof job !== 'function') {
       throw new ERR_INVALID_ARG_TYPE('job', 'ModuleJob', job);
     }
     debug(`Storing ${url} (${
       type === kImplicitAssertType ? 'implicit type' : type
-<<<<<<< HEAD
-    }) in ModuleMap`);
-=======
     }) in ModuleLoadMap`);
->>>>>>> 8a2d13a7
     const cachedJobsForUrl = super.get(url) ?? ObjectCreate(null);
     cachedJobsForUrl[type] = job;
     return super.set(url, cachedJobsForUrl);
