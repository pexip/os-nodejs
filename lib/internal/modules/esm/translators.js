--- conflicted
+++ resolved
@@ -11,10 +11,7 @@
   SafeArrayIterator,
   SafeMap,
   SafeSet,
-<<<<<<< HEAD
-=======
   StringPrototypeIncludes,
->>>>>>> 8a2d13a7
   StringPrototypeReplaceAll,
   StringPrototypeSlice,
   StringPrototypeStartsWith,
@@ -38,23 +35,12 @@
   hasEsmSyntax,
   loadBuiltinModule,
   stripBOM,
-<<<<<<< HEAD
-} = require('internal/modules/cjs/helpers');
-=======
 } = require('internal/modules/helpers');
->>>>>>> 8a2d13a7
 const {
   Module: CJSModule,
   cjsParseCache,
 } = require('internal/modules/cjs/loader');
-<<<<<<< HEAD
-const internalURLModule = require('internal/url');
-const createDynamicModule = require(
-  'internal/modules/esm/create_dynamic_module');
-const { fileURLToPath, URL } = require('url');
-=======
 const { fileURLToPath, URL } = require('internal/url');
->>>>>>> 8a2d13a7
 let debug = require('internal/util/debuglog').debuglog('esm', (fn) => {
   debug = fn;
 });
@@ -145,10 +131,6 @@
   return url;
 }
 
-<<<<<<< HEAD
-async function importModuleDynamically(specifier, { url }, assertions) {
-  return asyncESM.esmLoader.import(specifier, url, assertions);
-=======
 /**
  * Dynamically imports a module using the ESM loader.
  * @param {string} specifier - The module specifier to import.
@@ -159,7 +141,6 @@
  */
 async function importModuleDynamically(specifier, { url }, attributes) {
   return asyncESM.esmLoader.import(specifier, url, attributes);
->>>>>>> 8a2d13a7
 }
 
 // Strategy for loading a standard JavaScript module.
@@ -169,12 +150,8 @@
   maybeCacheSourceMap(url, source);
   debug(`Translating StandardModule ${url}`);
   const module = new ModuleWrap(url, undefined, source, 0, 0);
-<<<<<<< HEAD
-  moduleWrap.callbackMap.set(module, {
-=======
   const { setCallbackForWrap } = require('internal/modules/esm/utils');
   setCallbackForWrap(module, {
->>>>>>> 8a2d13a7
     initializeImportMeta: (meta, wrap) => this.importMetaInitialize(meta, { url }),
     importModuleDynamically,
   });
@@ -182,10 +159,7 @@
 });
 
 /**
-<<<<<<< HEAD
-=======
  * Provide a more informative error for CommonJS imports.
->>>>>>> 8a2d13a7
  * @param {Error | any} err
  * @param {string} [content] Content of the file, if known.
  * @param {string} [filename] Useful only if `content` is unknown.
@@ -209,13 +183,7 @@
                                                             isMain) {
   debug(`Translating CJSModule ${url}`);
 
-<<<<<<< HEAD
-  let filename = internalURLModule.fileURLToPath(new URL(url));
-  if (isWindows)
-    filename = StringPrototypeReplaceAll(filename, '/', '\\');
-=======
   const filename = fileURLToPath(new URL(url));
->>>>>>> 8a2d13a7
 
   if (!cjsParse) { await initCJSParse(); }
   const { module, exportNames } = cjsPreparseModuleExports(filename);
