'use strict';

const {
  ArrayPrototypeForEach,
  ArrayPrototypeMap,
  Boolean,
  JSONParse,
  ObjectGetPrototypeOf,
  ObjectPrototypeHasOwnProperty,
  ObjectKeys,
  SafeArrayIterator,
  SafeMap,
  SafeSet,
  StringPrototypeReplaceAll,
  StringPrototypeSlice,
  StringPrototypeStartsWith,
  SyntaxErrorPrototype,
  globalThis: { WebAssembly },
} = primordials;

let _TYPES = null;
function lazyTypes() {
  if (_TYPES !== null) return _TYPES;
  return _TYPES = require('internal/util/types');
}

const { readFileSync } = require('fs');
const { extname, isAbsolute } = require('path');
const {
  hasEsmSyntax,
  loadBuiltinModule,
  stripBOM,
} = require('internal/modules/cjs/helpers');
const {
  Module: CJSModule,
  cjsParseCache,
} = require('internal/modules/cjs/loader');
const internalURLModule = require('internal/url');
const createDynamicModule = require(
  'internal/modules/esm/create_dynamic_module');
const { fileURLToPath, URL } = require('url');
let debug = require('internal/util/debuglog').debuglog('esm', (fn) => {
  debug = fn;
});
const { emitExperimentalWarning } = require('internal/util');
const {
  ERR_UNKNOWN_BUILTIN_MODULE,
  ERR_INVALID_RETURN_PROPERTY_VALUE,
} = require('internal/errors').codes;
const { maybeCacheSourceMap } = require('internal/source_map/source_map_cache');
const moduleWrap = internalBinding('module_wrap');
const { ModuleWrap } = moduleWrap;
const asyncESM = require('internal/process/esm_loader');
const { emitWarningSync } = require('internal/process/warning');
const { TextDecoder } = require('internal/encoding');

let cjsParse;
async function initCJSParse() {
  if (typeof WebAssembly === 'undefined') {
    cjsParse = require('internal/deps/cjs-module-lexer/lexer').parse;
  } else {
    const { parse, init } =
        require('internal/deps/cjs-module-lexer/dist/lexer');
    try {
      await init();
      cjsParse = parse;
    } catch {
      cjsParse = require('internal/deps/cjs-module-lexer/lexer').parse;
    }
  }
}

const translators = new SafeMap();
exports.translators = translators;
exports.enrichCJSError = enrichCJSError;

let DECODER = null;
function assertBufferSource(body, allowString, hookName) {
  if (allowString && typeof body === 'string') {
    return;
  }
  const { isArrayBufferView, isAnyArrayBuffer } = lazyTypes();
  if (isArrayBufferView(body) || isAnyArrayBuffer(body)) {
    return;
  }
  throw new ERR_INVALID_RETURN_PROPERTY_VALUE(
    `${allowString ? 'string, ' : ''}array buffer, or typed array`,
    hookName,
    'source',
    body,
  );
}

function stringify(body) {
  if (typeof body === 'string') return body;
  assertBufferSource(body, false, 'transformSource');
  DECODER = DECODER === null ? new TextDecoder() : DECODER;
  return DECODER.decode(body);
}

function errPath(url) {
  const parsed = new URL(url);
  if (parsed.protocol === 'file:') {
    return fileURLToPath(parsed);
  }
  return url;
}

async function importModuleDynamically(specifier, { url }, assertions) {
  return asyncESM.esmLoader.import(specifier, url, assertions);
}

// Strategy for loading a standard JavaScript module.
translators.set('module', async function moduleStrategy(url, source, isMain) {
  assertBufferSource(source, true, 'load');
  source = stringify(source);
  maybeCacheSourceMap(url, source);
  debug(`Translating StandardModule ${url}`);
  const module = new ModuleWrap(url, undefined, source, 0, 0);
  moduleWrap.callbackMap.set(module, {
    initializeImportMeta: (meta, wrap) => this.importMetaInitialize(meta, { url }),
    importModuleDynamically,
  });
  return module;
});

/**
 * @param {Error | any} err
 * @param {string} [content] Content of the file, if known.
 * @param {string} [filename] Useful only if `content` is unknown.
 */
function enrichCJSError(err, content, filename) {
  if (err != null && ObjectGetPrototypeOf(err) === SyntaxErrorPrototype &&
      hasEsmSyntax(content || readFileSync(filename, 'utf-8'))) {
    // Emit the warning synchronously because we are in the middle of handling
    // a SyntaxError that will throw and likely terminate the process before an
    // asynchronous warning would be emitted.
    emitWarningSync(
      'To load an ES module, set "type": "module" in the package.json or use ' +
      'the .mjs extension.',
    );
  }
}

// Strategy for loading a node-style CommonJS module
const isWindows = process.platform === 'win32';
translators.set('commonjs', async function commonjsStrategy(url, source,
                                                            isMain) {
  debug(`Translating CJSModule ${url}`);

  let filename = internalURLModule.fileURLToPath(new URL(url));
  if (isWindows)
    filename = StringPrototypeReplaceAll(filename, '/', '\\');

  if (!cjsParse) await initCJSParse();
  const { module, exportNames } = cjsPreparseModuleExports(filename);
  const namesWithDefault = exportNames.has('default') ?
    [...exportNames] : ['default', ...exportNames];

  return new ModuleWrap(url, undefined, namesWithDefault, function() {
    debug(`Loading CJSModule ${url}`);

    let exports;
    if (asyncESM.esmLoader.cjsCache.has(module)) {
      exports = asyncESM.esmLoader.cjsCache.get(module);
      asyncESM.esmLoader.cjsCache.delete(module);
    } else {
      try {
        exports = CJSModule._load(filename, undefined, isMain);
      } catch (err) {
        enrichCJSError(err, undefined, filename);
        throw err;
      }
    }

    for (const exportName of exportNames) {
      if (!ObjectPrototypeHasOwnProperty(exports, exportName) ||
          exportName === 'default')
        continue;
      // We might trigger a getter -> dont fail.
      let value;
      try {
        value = exports[exportName];
      } catch {
        // Continue regardless of error.
      }
      this.setExport(exportName, value);
    }
    this.setExport('default', exports);
  });
});

function cjsPreparseModuleExports(filename) {
  let module = CJSModule._cache[filename];
  if (module) {
    const cached = cjsParseCache.get(module);
    if (cached)
      return { module, exportNames: cached.exportNames };
  }
  const loaded = Boolean(module);
  if (!loaded) {
    module = new CJSModule(filename);
    module.filename = filename;
    module.paths = CJSModule._nodeModulePaths(module.path);
    CJSModule._cache[filename] = module;
  }

  let source;
  try {
    source = readFileSync(filename, 'utf8');
  } catch {
    // Continue regardless of error.
  }

  let exports, reexports;
  try {
    ({ exports, reexports } = cjsParse(source || ''));
  } catch {
    exports = [];
    reexports = [];
  }

  const exportNames = new SafeSet(new SafeArrayIterator(exports));

  // Set first for cycles.
  cjsParseCache.set(module, { source, exportNames, loaded });

  if (reexports.length) {
    module.filename = filename;
    module.paths = CJSModule._nodeModulePaths(module.path);
  }
  ArrayPrototypeForEach(reexports, (reexport) => {
    let resolved;
    try {
      resolved = CJSModule._resolveFilename(reexport, module);
    } catch {
      return;
    }
    const ext = extname(resolved);
    if ((ext === '.js' || ext === '.cjs' || !CJSModule._extensions[ext]) &&
        isAbsolute(resolved)) {
      const { exportNames: reexportNames } = cjsPreparseModuleExports(resolved);
      for (const name of reexportNames)
        exportNames.add(name);
    }
  });

  return { module, exportNames };
}

// Strategy for loading a node builtin CommonJS module that isn't
// through normal resolution
translators.set('builtin', async function builtinStrategy(url) {
  debug(`Translating BuiltinModule ${url}`);
  // Slice 'node:' scheme
  const id = StringPrototypeSlice(url, 5);
<<<<<<< HEAD
  const module = loadNativeModule(id, url);
=======
  const module = loadBuiltinModule(id, url);
>>>>>>> a8a80be5
  if (!StringPrototypeStartsWith(url, 'node:') || !module) {
    throw new ERR_UNKNOWN_BUILTIN_MODULE(url);
  }
  debug(`Loading BuiltinModule ${url}`);
  return module.getESMFacade();
});

// Strategy for loading a JSON file
translators.set('json', async function jsonStrategy(url, source) {
  emitExperimentalWarning('Importing JSON modules');
  assertBufferSource(source, true, 'load');
  debug(`Loading JSONModule ${url}`);
  const pathname = StringPrototypeStartsWith(url, 'file:') ?
    fileURLToPath(url) : null;
  let modulePath;
  let module;
  if (pathname) {
    modulePath = isWindows ?
      StringPrototypeReplaceAll(pathname, '/', '\\') : pathname;
    module = CJSModule._cache[modulePath];
    if (module && module.loaded) {
      const exports = module.exports;
      return new ModuleWrap(url, undefined, ['default'], function() {
        this.setExport('default', exports);
      });
    }
  }
  source = stringify(source);
  if (pathname) {
    // A require call could have been called on the same file during loading and
    // that resolves synchronously. To make sure we always return the identical
    // export, we have to check again if the module already exists or not.
    module = CJSModule._cache[modulePath];
    if (module && module.loaded) {
      const exports = module.exports;
      return new ModuleWrap(url, undefined, ['default'], function() {
        this.setExport('default', exports);
      });
    }
  }
  try {
    const exports = JSONParse(stripBOM(source));
    module = {
      exports,
      loaded: true,
    };
  } catch (err) {
    // TODO (BridgeAR): We could add a NodeCore error that wraps the JSON
    // parse error instead of just manipulating the original error message.
    // That would allow to add further properties and maybe additional
    // debugging information.
    err.message = errPath(url) + ': ' + err.message;
    throw err;
  }
  if (pathname) {
    CJSModule._cache[modulePath] = module;
  }
  return new ModuleWrap(url, undefined, ['default'], function() {
    debug(`Parsing JSONModule ${url}`);
    this.setExport('default', module.exports);
  });
});

// Strategy for loading a wasm module
translators.set('wasm', async function(url, source) {
  emitExperimentalWarning('Importing WebAssembly modules');

  assertBufferSource(source, false, 'load');

  debug(`Translating WASMModule ${url}`);

  let compiled;
  try {
    compiled = await WebAssembly.compile(source);
  } catch (err) {
    err.message = errPath(url) + ': ' + err.message;
    throw err;
  }

  const imports =
      ArrayPrototypeMap(WebAssembly.Module.imports(compiled),
                        ({ module }) => module);
  const exports =
    ArrayPrototypeMap(WebAssembly.Module.exports(compiled),
                      ({ name }) => name);

  return createDynamicModule(imports, exports, url, (reflect) => {
    const { exports } = new WebAssembly.Instance(compiled, reflect.imports);
    for (const expt of ObjectKeys(exports))
      reflect.exports[expt].set(exports[expt]);
  }).module;
});<|MERGE_RESOLUTION|>--- conflicted
+++ resolved
@@ -254,11 +254,7 @@
   debug(`Translating BuiltinModule ${url}`);
   // Slice 'node:' scheme
   const id = StringPrototypeSlice(url, 5);
-<<<<<<< HEAD
-  const module = loadNativeModule(id, url);
-=======
   const module = loadBuiltinModule(id, url);
->>>>>>> a8a80be5
   if (!StringPrototypeStartsWith(url, 'node:') || !module) {
     throw new ERR_UNKNOWN_BUILTIN_MODULE(url);
   }
