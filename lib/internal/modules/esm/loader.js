--- conflicted
+++ resolved
@@ -4,23 +4,6 @@
 require('internal/modules/cjs/loader');
 
 const {
-<<<<<<< HEAD
-  Array,
-  ArrayIsArray,
-  ArrayPrototypeJoin,
-  ArrayPrototypePush,
-  FunctionPrototypeCall,
-  ObjectAssign,
-  ObjectCreate,
-  ObjectDefineProperty,
-  ObjectSetPrototypeOf,
-  RegExpPrototypeExec,
-  SafePromiseAllReturnArrayLike,
-  SafeWeakMap,
-  StringPrototypeSlice,
-  StringPrototypeToUpperCase,
-  globalThis,
-=======
   ArrayPrototypeJoin,
   ArrayPrototypeMap,
   ArrayPrototypeReduce,
@@ -31,47 +14,11 @@
   SafeWeakMap,
   encodeURIComponent,
   hardenRegExp,
->>>>>>> 8a2d13a7
 } = primordials;
-const { MessageChannel } = require('internal/worker/io');
 
 const {
-<<<<<<< HEAD
-  ERR_LOADER_CHAIN_INCOMPLETE,
-  ERR_INTERNAL_ASSERTION,
-  ERR_INVALID_ARG_TYPE,
-  ERR_INVALID_ARG_VALUE,
-  ERR_INVALID_RETURN_PROPERTY_VALUE,
-  ERR_INVALID_RETURN_VALUE,
   ERR_UNKNOWN_MODULE_FORMAT,
 } = require('internal/errors').codes;
-const { pathToFileURL, isURLInstance, URL } = require('internal/url');
-const { emitExperimentalWarning } = require('internal/util');
-const {
-  isAnyArrayBuffer,
-  isArrayBufferView,
-} = require('internal/util/types');
-const {
-  validateObject,
-  validateString,
-} = require('internal/validators');
-const ModuleMap = require('internal/modules/esm/module_map');
-const ModuleJob = require('internal/modules/esm/module_job');
-
-const {
-  defaultResolve,
-  DEFAULT_CONDITIONS,
-} = require('internal/modules/esm/resolve');
-const {
-  initializeImportMeta
-} = require('internal/modules/esm/initialize_import_meta');
-const { defaultLoad } = require('internal/modules/esm/load');
-const { translators } = require(
-  'internal/modules/esm/translators');
-=======
-  ERR_UNKNOWN_MODULE_FORMAT,
-} = require('internal/errors').codes;
->>>>>>> 8a2d13a7
 const { getOptionValue } = require('internal/options');
 const { pathToFileURL, isURL } = require('internal/url');
 const { emitExperimentalWarning } = require('internal/util');
@@ -81,318 +28,6 @@
 let defaultResolve, defaultLoad, importMetaInitializer;
 
 /**
-<<<<<<< HEAD
- * @typedef {object} ExportedHooks
- * @property {Function} globalPreload Global preload hook.
- * @property {Function} resolve Resolve hook.
- * @property {Function} load Load hook.
- */
-
-/**
- * @typedef {Record<string, any>} ModuleExports
- */
-
-/**
- * @typedef {object} KeyedExports
- * @property {ModuleExports} exports The contents of the module.
- * @property {URL['href']} url The URL of the module.
- */
-
-/**
- * @typedef {object} KeyedHook
- * @property {Function} fn The hook function.
- * @property {URL['href']} url The URL of the module.
- */
-
-/**
- * @typedef {'builtin'|'commonjs'|'json'|'module'|'wasm'} ModuleFormat
- */
-
-/**
- * @typedef {ArrayBuffer|TypedArray|string} ModuleSource
- */
-
-// [2] `validate...()`s throw the wrong error
-
-let emittedSpecifierResolutionWarning = false;
-
-/**
- * A utility function to iterate through a hook chain, track advancement in the
- * chain, and generate and supply the `next<HookName>` argument to the custom
- * hook.
- * @param {KeyedHook[]} chain The whole hook chain.
- * @param {object} meta Properties that change as the current hook advances
- * along the chain.
- * @param {boolean} meta.chainFinished Whether the end of the chain has been
- * reached AND invoked.
- * @param {string} meta.hookErrIdentifier A user-facing identifier to help
- *  pinpoint where an error occurred. Ex "file:///foo.mjs 'resolve'".
- * @param {number} meta.hookIndex A non-negative integer tracking the current
- * position in the hook chain.
- * @param {string} meta.hookName The kind of hook the chain is (ex 'resolve')
- * @param {boolean} meta.shortCircuited Whether a hook signaled a short-circuit.
- * @param {(hookErrIdentifier, hookArgs) => void} validate A wrapper function
- *  containing all validation of a custom loader hook's intermediary output. Any
- *  validation within MUST throw.
- * @returns {function next<HookName>(...hookArgs)} The next hook in the chain.
- */
-function nextHookFactory(chain, meta, { validateArgs, validateOutput }) {
-  // First, prepare the current
-  const { hookName } = meta;
-  const {
-    fn: hook,
-    url: hookFilePath,
-  } = chain[meta.hookIndex];
-
-  // ex 'nextResolve'
-  const nextHookName = `next${
-    StringPrototypeToUpperCase(hookName[0]) +
-    StringPrototypeSlice(hookName, 1)
-  }`;
-
-  // When hookIndex is 0, it's reached the default, which does not call next()
-  // so feed it a noop that blows up if called, so the problem is obvious.
-  const generatedHookIndex = meta.hookIndex;
-  let nextNextHook;
-  if (meta.hookIndex > 0) {
-    // Now, prepare the next: decrement the pointer so the next call to the
-    // factory generates the next link in the chain.
-    meta.hookIndex--;
-
-    nextNextHook = nextHookFactory(chain, meta, { validateArgs, validateOutput });
-  } else {
-    // eslint-disable-next-line func-name-matching
-    nextNextHook = function chainAdvancedTooFar() {
-      throw new ERR_INTERNAL_ASSERTION(
-        `ESM custom loader '${hookName}' advanced beyond the end of the chain.`
-      );
-    };
-  }
-
-  return ObjectDefineProperty(
-    async (arg0 = undefined, context) => {
-      // Update only when hook is invoked to avoid fingering the wrong filePath
-      meta.hookErrIdentifier = `${hookFilePath} '${hookName}'`;
-
-      validateArgs(`${meta.hookErrIdentifier} hook's ${nextHookName}()`, arg0, context);
-
-      const outputErrIdentifier = `${chain[generatedHookIndex].url} '${hookName}' hook's ${nextHookName}()`;
-
-      // Set when next<HookName> is actually called, not just generated.
-      if (generatedHookIndex === 0) { meta.chainFinished = true; }
-
-      if (context) { // `context` has already been validated, so no fancy check needed.
-        ObjectAssign(meta.context, context);
-      }
-
-      const output = await hook(arg0, meta.context, nextNextHook);
-
-      validateOutput(outputErrIdentifier, output);
-
-      if (output?.shortCircuit === true) { meta.shortCircuited = true; }
-      return output;
-
-    },
-    'name',
-    { __proto__: null, value: nextHookName },
-  );
-}
-
-/**
- * An ESMLoader instance is used as the main entry point for loading ES modules.
- * Currently, this is a singleton -- there is only one used for loading
- * the main module and everything in its dependency graph.
- */
-class ESMLoader {
-  #hooks = {
-    /**
-     * Prior to ESM loading. These are called once before any modules are started.
-     * @private
-     * @property {KeyedHook[]} globalPreload Last-in-first-out list of preload hooks.
-     */
-    globalPreload: [],
-
-    /**
-     * Phase 2 of 2 in ESM loading (phase 1 is below).
-     * @private
-     * @property {KeyedHook[]} load Last-in-first-out collection of loader hooks.
-     */
-    load: [
-      {
-        fn: defaultLoad,
-        url: 'node:internal/modules/esm/load',
-      },
-    ],
-
-    /**
-     * Phase 1 of 2 in ESM loading.
-     * @private
-     * @property {KeyedHook[]} resolve Last-in-first-out collection of resolve hooks.
-     */
-    resolve: [
-      {
-        fn: defaultResolve,
-        url: 'node:internal/modules/esm/resolve',
-      },
-    ],
-  };
-
-  #importMetaInitializer = initializeImportMeta;
-
-  /**
-   * Map of already-loaded CJS modules to use
-   */
-  cjsCache = new SafeWeakMap();
-
-  /**
-   * The index for assigning unique URLs to anonymous module evaluation
-   */
-  evalIndex = 0;
-
-  /**
-   * Registry of loaded modules, akin to `require.cache`
-   */
-  moduleMap = new ModuleMap();
-
-  /**
-   * Methods which translate input code or other information into ES modules
-   */
-  translators = translators;
-
-  constructor() {
-    if (getOptionValue('--experimental-loader').length > 0) {
-      emitExperimentalWarning('Custom ESM Loaders');
-    }
-    if (getOptionValue('--experimental-network-imports')) {
-      emitExperimentalWarning('Network Imports');
-    }
-    if (
-      !emittedSpecifierResolutionWarning &&
-      getOptionValue('--experimental-specifier-resolution') === 'node'
-    ) {
-      process.emitWarning(
-        'The Node.js specifier resolution flag is experimental. It could change or be removed at any time.',
-        'ExperimentalWarning'
-      );
-      emittedSpecifierResolutionWarning = true;
-    }
-  }
-
-  /**
-   *
-   * @param {ModuleExports} exports
-   * @returns {ExportedHooks}
-   */
-  static pluckHooks({
-    globalPreload,
-    resolve,
-    load,
-    // obsolete hooks:
-    dynamicInstantiate,
-    getFormat,
-    getGlobalPreloadCode,
-    getSource,
-    transformSource,
-  }) {
-    const obsoleteHooks = [];
-    const acceptedHooks = ObjectCreate(null);
-
-    if (getGlobalPreloadCode) {
-      globalPreload ??= getGlobalPreloadCode;
-
-      process.emitWarning(
-        'Loader hook "getGlobalPreloadCode" has been renamed to "globalPreload"'
-      );
-    }
-    if (dynamicInstantiate) ArrayPrototypePush(
-      obsoleteHooks,
-      'dynamicInstantiate'
-    );
-    if (getFormat) ArrayPrototypePush(
-      obsoleteHooks,
-      'getFormat',
-    );
-    if (getSource) ArrayPrototypePush(
-      obsoleteHooks,
-      'getSource',
-    );
-    if (transformSource) ArrayPrototypePush(
-      obsoleteHooks,
-      'transformSource',
-    );
-
-    if (obsoleteHooks.length) process.emitWarning(
-      `Obsolete loader hook(s) supplied and will be ignored: ${
-        ArrayPrototypeJoin(obsoleteHooks, ', ')
-      }`,
-      'DeprecationWarning',
-    );
-
-    if (globalPreload) {
-      acceptedHooks.globalPreload = globalPreload;
-    }
-    if (resolve) {
-      acceptedHooks.resolve = resolve;
-    }
-    if (load) {
-      acceptedHooks.load = load;
-    }
-
-    return acceptedHooks;
-  }
-
-  /**
-   * Collect custom/user-defined hook(s). After all hooks have been collected,
-   * calls global preload hook(s).
-   * @param {KeyedExports} customLoaders
-   *  A list of exports from user-defined loaders (as returned by
-   *  ESMLoader.import()).
-   */
-  addCustomLoaders(
-    customLoaders = [],
-  ) {
-    for (let i = 0; i < customLoaders.length; i++) {
-      const {
-        exports,
-        url,
-      } = customLoaders[i];
-      const {
-        globalPreload,
-        resolve,
-        load,
-      } = ESMLoader.pluckHooks(exports);
-
-      if (globalPreload) {
-        ArrayPrototypePush(
-          this.#hooks.globalPreload,
-          {
-            fn: globalPreload,
-            url,
-          },
-        );
-      }
-      if (resolve) {
-        ArrayPrototypePush(
-          this.#hooks.resolve,
-          {
-            fn: resolve,
-            url,
-          },
-        );
-      }
-      if (load) {
-        ArrayPrototypePush(
-          this.#hooks.load,
-          {
-            fn: load,
-            url,
-          },
-        );
-      }
-    }
-
-    this.preload();
-=======
  * Lazy loads the module_map module and returns a new instance of ResolveCache.
  * @returns {import('./module_map.js').ResolveCache')}
  */
@@ -567,7 +202,6 @@
     } else {
       this.allowImportMetaResolve = true;
     }
->>>>>>> 8a2d13a7
   }
 
   async eval(
@@ -578,32 +212,19 @@
       const { ModuleWrap } = internalBinding('module_wrap');
       const { setCallbackForWrap } = require('internal/modules/esm/utils');
       const module = new ModuleWrap(url, undefined, source, 0, 0);
-<<<<<<< HEAD
-      callbackMap.set(module, {
-        importModuleDynamically: (specifier, { url }, importAssertions) => {
-          return this.import(specifier, url, importAssertions);
-        }
-=======
       setCallbackForWrap(module, {
         initializeImportMeta: (meta, wrap) => this.importMetaInitialize(meta, { url }),
         importModuleDynamically: (specifier, { url }, importAttributes) => {
           return this.import(specifier, url, importAttributes);
         },
->>>>>>> 8a2d13a7
       });
 
       return module;
     };
-<<<<<<< HEAD
-    const job = new ModuleJob(
-      this, url, undefined, evalInstance, false, false);
-    this.moduleMap.set(url, undefined, job);
-=======
     const ModuleJob = require('internal/modules/esm/module_job');
     const job = new ModuleJob(
       this, url, undefined, evalInstance, false, false);
     this.loadCache.set(url, undefined, job);
->>>>>>> 8a2d13a7
     const { module } = await job.run();
 
     return {
@@ -620,255 +241,6 @@
    * @param {string | undefined} parentURL The URL of the module importing this
    *                                     one, unless this is the Node.js entry
    *                                     point.
-<<<<<<< HEAD
-   * @param {Record<string, string>} importAssertions Validations for the
-   *                                                  module import.
-   * @returns {Promise<ModuleJob>} The (possibly pending) module job
-   */
-  async getModuleJob(specifier, parentURL, importAssertions) {
-    let importAssertionsForResolve;
-
-    // By default, `this.#hooks.load` contains just the Node default load hook
-    if (this.#hooks.load.length !== 1) {
-      // We can skip cloning if there are no user-provided loaders because
-      // the Node.js default resolve hook does not use import assertions.
-      importAssertionsForResolve = {
-        __proto__: null,
-        ...importAssertions,
-      };
-    }
-
-    const { format, url } =
-      await this.resolve(specifier, parentURL, importAssertionsForResolve);
-
-    let job = this.moduleMap.get(url, importAssertions.type);
-
-    // CommonJS will set functions for lazy job evaluation.
-    if (typeof job === 'function') {
-      this.moduleMap.set(url, undefined, job = job());
-    }
-
-    if (job === undefined) {
-      job = this.#createModuleJob(url, importAssertions, parentURL, format);
-    }
-
-    return job;
-  }
-
-  /**
-   * Create and cache an object representing a loaded module.
-   * @param {string} url The absolute URL that was resolved for this module
-   * @param {Record<string, string>} importAssertions Validations for the
-   *                                                  module import.
-   * @param {string} [parentURL] The absolute URL of the module importing this
-   *                             one, unless this is the Node.js entry point
-   * @param {string} [format] The format hint possibly returned by the
-   *                          `resolve` hook
-   * @returns {Promise<ModuleJob>} The (possibly pending) module job
-   */
-  #createModuleJob(url, importAssertions, parentURL, format) {
-    const moduleProvider = async (url, isMain) => {
-      const {
-        format: finalFormat,
-        responseURL,
-        source,
-      } = await this.load(url, {
-        format,
-        importAssertions,
-      });
-
-      const translator = translators.get(finalFormat);
-
-      if (!translator) {
-        throw new ERR_UNKNOWN_MODULE_FORMAT(finalFormat, responseURL);
-      }
-
-      return FunctionPrototypeCall(translator, this, responseURL, source, isMain);
-    };
-
-    const inspectBrk = (
-      parentURL === undefined &&
-      getOptionValue('--inspect-brk')
-    );
-
-    if (process.env.WATCH_REPORT_DEPENDENCIES && process.send) {
-      process.send({ 'watch:import': [url] });
-    }
-
-    const job = new ModuleJob(
-      this,
-      url,
-      importAssertions,
-      moduleProvider,
-      parentURL === undefined,
-      inspectBrk
-    );
-
-    this.moduleMap.set(url, importAssertions.type, job);
-
-    return job;
-  }
-
-  /**
-   * This method is usually called indirectly as part of the loading processes.
-   * Internally, it is used directly to add loaders. Use directly with caution.
-   *
-   * This method must NOT be renamed: it functions as a dynamic import on a
-   * loader module.
-   *
-   * @param {string | string[]} specifiers Path(s) to the module.
-   * @param {string} parentURL Path of the parent importing the module.
-   * @param {Record<string, string>} importAssertions Validations for the
-   *                                                  module import.
-   * @returns {Promise<ExportedHooks | KeyedExports[]>}
-   *  A collection of module export(s) or a list of collections of module
-   *  export(s).
-   */
-  async import(specifiers, parentURL, importAssertions) {
-    // For loaders, `import` is passed multiple things to process, it returns a
-    // list pairing the url and exports collected. This is especially useful for
-    // error messaging, to identity from where an export came. But, in most
-    // cases, only a single url is being "imported" (ex `import()`), so there is
-    // only 1 possible url from which the exports were collected and it is
-    // already known to the caller. Nesting that in a list would only ever
-    // create redundant work for the caller, so it is later popped off the
-    // internal list.
-    const wasArr = ArrayIsArray(specifiers);
-    if (!wasArr) { specifiers = [specifiers]; }
-
-    const count = specifiers.length;
-    const jobs = new Array(count);
-
-    for (let i = 0; i < count; i++) {
-      jobs[i] = this.getModuleJob(specifiers[i], parentURL, importAssertions)
-        .then((job) => job.run())
-        .then(({ module }) => module.getNamespace());
-    }
-
-    const namespaces = await SafePromiseAllReturnArrayLike(jobs);
-
-    if (!wasArr) { return namespaces[0]; } // We can skip the pairing below
-
-    for (let i = 0; i < count; i++) {
-      namespaces[i] = {
-        __proto__: null,
-        url: specifiers[i],
-        exports: namespaces[i],
-      };
-    }
-
-    return namespaces;
-  }
-
-  /**
-   * Provide source that is understood by one of Node's translators.
-   *
-   * Internally, this behaves like a backwards iterator, wherein the stack of
-   * hooks starts at the top and each call to `nextLoad()` moves down 1 step
-   * until it reaches the bottom or short-circuits.
-   *
-   * @param {URL['href']} url The URL/path of the module to be loaded
-   * @param {object} context Metadata about the module
-   * @returns {{ format: ModuleFormat, source: ModuleSource }}
-   */
-  async load(url, context = {}) {
-    const chain = this.#hooks.load;
-    const meta = {
-      chainFinished: null,
-      context,
-      hookErrIdentifier: '',
-      hookIndex: chain.length - 1,
-      hookName: 'load',
-      shortCircuited: false,
-    };
-
-    const validateArgs = (hookErrIdentifier, nextUrl, ctx) => {
-      if (typeof nextUrl !== 'string') {
-        // non-strings can be coerced to a url string
-        // validateString() throws a less-specific error
-        throw new ERR_INVALID_ARG_TYPE(
-          `${hookErrIdentifier} url`,
-          'a url string',
-          nextUrl,
-        );
-      }
-
-      // Try to avoid expensive URL instantiation for known-good urls
-      if (!this.moduleMap.has(nextUrl)) {
-        try {
-          new URL(nextUrl);
-        } catch {
-          throw new ERR_INVALID_ARG_VALUE(
-            `${hookErrIdentifier} url`,
-            nextUrl,
-            'should be a url string',
-          );
-        }
-      }
-
-      if (ctx) validateObject(ctx, `${hookErrIdentifier} context`);
-    };
-    const validateOutput = (hookErrIdentifier, output) => {
-      if (typeof output !== 'object' || output === null) { // [2]
-        throw new ERR_INVALID_RETURN_VALUE(
-          'an object',
-          hookErrIdentifier,
-          output,
-        );
-      }
-    };
-
-    const nextLoad = nextHookFactory(chain, meta, { validateArgs, validateOutput });
-
-    const loaded = await nextLoad(url, context);
-    const { hookErrIdentifier } = meta; // Retrieve the value after all settled
-
-    validateOutput(hookErrIdentifier, loaded);
-
-    if (loaded?.shortCircuit === true) { meta.shortCircuited = true; }
-
-    if (!meta.chainFinished && !meta.shortCircuited) {
-      throw new ERR_LOADER_CHAIN_INCOMPLETE(hookErrIdentifier);
-    }
-
-    const {
-      format,
-      source,
-    } = loaded;
-    let responseURL = loaded.responseURL;
-
-    if (responseURL === undefined) {
-      responseURL = url;
-    }
-
-    let responseURLObj;
-    if (typeof responseURL === 'string') {
-      try {
-        responseURLObj = new URL(responseURL);
-      } catch {
-        // responseURLObj not defined will throw in next branch.
-      }
-    }
-
-    if (responseURLObj?.href !== responseURL) {
-      throw new ERR_INVALID_RETURN_PROPERTY_VALUE(
-        'undefined or a fully resolved URL string',
-        hookErrIdentifier,
-        'responseURL',
-        responseURL,
-      );
-    }
-
-    if (format == null) {
-      const dataUrl = RegExpPrototypeExec(
-        /^data:([^/]+\/[^;,]+)(?:[^,]*?)(;base64)?,/,
-        url,
-      );
-
-      throw new ERR_UNKNOWN_MODULE_FORMAT(
-        dataUrl ? dataUrl[1] : format,
-        url);
-=======
    * @param {Record<string, string>} importAttributes Validations for the
    *                                                  module import.
    * @returns {Promise<ModuleJob>} The (possibly pending) module job
@@ -1049,257 +421,9 @@
   validateLoadResult(url, format) {
     if (format == null) {
       require('internal/modules/esm/load').throwUnknownModuleFormat(url, format);
->>>>>>> 8a2d13a7
-    }
-  }
-
-<<<<<<< HEAD
-    if (typeof format !== 'string') { // [2]
-      throw new ERR_INVALID_RETURN_PROPERTY_VALUE(
-        'a string',
-        hookErrIdentifier,
-        'format',
-        format,
-      );
-    }
-
-    if (
-      source != null &&
-      typeof source !== 'string' &&
-      !isAnyArrayBuffer(source) &&
-      !isArrayBufferView(source)
-    ) {
-      throw ERR_INVALID_RETURN_PROPERTY_VALUE(
-        'a string, an ArrayBuffer, or a TypedArray',
-        hookErrIdentifier,
-        'source',
-        source
-      );
-    }
-
-    return {
-      __proto__: null,
-      format,
-      responseURL,
-      source,
-    };
-  }
-
-  preload() {
-    for (let i = this.#hooks.globalPreload.length - 1; i >= 0; i--) {
-      const channel = new MessageChannel();
-      const {
-        port1: insidePreload,
-        port2: insideLoader,
-      } = channel;
-
-      insidePreload.unref();
-      insideLoader.unref();
-
-      const {
-        fn: preload,
-        url: specifier,
-      } = this.#hooks.globalPreload[i];
-
-      const preloaded = preload({
-        port: insideLoader,
-      });
-
-      if (preloaded == null) { return; }
-
-      const hookErrIdentifier = `${specifier} globalPreload`;
-
-      if (typeof preloaded !== 'string') { // [2]
-        throw new ERR_INVALID_RETURN_VALUE(
-          'a string',
-          hookErrIdentifier,
-          preload,
-        );
-      }
-      const { compileFunction } = require('vm');
-      const preloadInit = compileFunction(
-        preloaded,
-        ['getBuiltin', 'port', 'setImportMetaCallback'],
-        {
-          filename: '<preload>',
-        }
-      );
-      const { BuiltinModule } = require('internal/bootstrap/loaders');
-      // We only allow replacing the importMetaInitializer during preload,
-      // after preload is finished, we disable the ability to replace it
-      //
-      // This exposes accidentally setting the initializer too late by
-      // throwing an error.
-      let finished = false;
-      let replacedImportMetaInitializer = false;
-      let next = this.#importMetaInitializer;
-      try {
-        // Calls the compiled preload source text gotten from the hook
-        // Since the parameters are named we use positional parameters
-        // see compileFunction above to cross reference the names
-        FunctionPrototypeCall(
-          preloadInit,
-          globalThis,
-          // Param getBuiltin
-          (builtinName) => {
-            if (BuiltinModule.canBeRequiredByUsers(builtinName) &&
-                BuiltinModule.canBeRequiredWithoutScheme(builtinName)) {
-              return require(builtinName);
-            }
-            throw new ERR_INVALID_ARG_VALUE('builtinName', builtinName);
-          },
-          // Param port
-          insidePreload,
-          // Param setImportMetaCallback
-          (fn) => {
-            if (finished || typeof fn !== 'function') {
-              throw new ERR_INVALID_ARG_TYPE('fn', fn);
-            }
-            replacedImportMetaInitializer = true;
-            const parent = next;
-            next = (meta, context) => {
-              return fn(meta, context, parent);
-            };
-          });
-      } finally {
-        finished = true;
-        if (replacedImportMetaInitializer) {
-          this.#importMetaInitializer = next;
-        }
-      }
-    }
-  }
-
-  importMetaInitialize(meta, context) {
-    this.#importMetaInitializer(meta, context);
-  }
-
-  /**
-   * Resolve the location of the module.
-   *
-   * Internally, this behaves like a backwards iterator, wherein the stack of
-   * hooks starts at the top and each call to `nextResolve()` moves down 1 step
-   * until it reaches the bottom or short-circuits.
-   *
-   * @param {string} originalSpecifier The specified URL path of the module to
-   *                                   be resolved.
-   * @param {string} [parentURL] The URL path of the module's parent.
-   * @param {ImportAssertions} [importAssertions] Assertions from the import
-   *                                              statement or expression.
-   * @returns {{ format: string, url: URL['href'] }}
-   */
-  async resolve(
-    originalSpecifier,
-    parentURL,
-    importAssertions = ObjectCreate(null),
-  ) {
-    const isMain = parentURL === undefined;
-
-    if (
-      !isMain &&
-      typeof parentURL !== 'string' &&
-      !isURLInstance(parentURL)
-    ) {
-      throw new ERR_INVALID_ARG_TYPE(
-        'parentURL',
-        ['string', 'URL'],
-        parentURL,
-      );
-    }
-    const chain = this.#hooks.resolve;
-    const context = {
-      conditions: DEFAULT_CONDITIONS,
-      importAssertions,
-      parentURL,
-    };
-    const meta = {
-      chainFinished: null,
-      context,
-      hookErrIdentifier: '',
-      hookIndex: chain.length - 1,
-      hookName: 'resolve',
-      shortCircuited: false,
-    };
-
-    const validateArgs = (hookErrIdentifier, suppliedSpecifier, ctx) => {
-      validateString(
-        suppliedSpecifier,
-        `${hookErrIdentifier} specifier`,
-      ); // non-strings can be coerced to a url string
-
-      if (ctx) validateObject(ctx, `${hookErrIdentifier} context`);
-    };
-    const validateOutput = (hookErrIdentifier, output) => {
-      if (typeof output !== 'object' || output === null) { // [2]
-        throw new ERR_INVALID_RETURN_VALUE(
-          'an object',
-          hookErrIdentifier,
-          output,
-        );
-      }
-    };
-
-    const nextResolve = nextHookFactory(chain, meta, { validateArgs, validateOutput });
-
-    const resolution = await nextResolve(originalSpecifier, context);
-    const { hookErrIdentifier } = meta; // Retrieve the value after all settled
-
-    validateOutput(hookErrIdentifier, resolution);
-
-    if (resolution?.shortCircuit === true) { meta.shortCircuited = true; }
-
-    if (!meta.chainFinished && !meta.shortCircuited) {
-      throw new ERR_LOADER_CHAIN_INCOMPLETE(hookErrIdentifier);
-    }
-
-    const {
-      format,
-      url,
-    } = resolution;
-
-    if (
-      format != null &&
-      typeof format !== 'string' // [2]
-    ) {
-      throw new ERR_INVALID_RETURN_PROPERTY_VALUE(
-        'a string',
-        hookErrIdentifier,
-        'format',
-        format,
-      );
-    }
-
-    if (typeof url !== 'string') {
-      // non-strings can be coerced to a url string
-      // validateString() throws a less-specific error
-      throw new ERR_INVALID_RETURN_PROPERTY_VALUE(
-        'a url string',
-        hookErrIdentifier,
-        'url',
-        url,
-      );
-    }
-
-    // Try to avoid expensive URL instantiation for known-good urls
-    if (!this.moduleMap.has(url)) {
-      try {
-        new URL(url);
-      } catch {
-        throw new ERR_INVALID_RETURN_PROPERTY_VALUE(
-          'a url string',
-          hookErrIdentifier,
-          'url',
-          url,
-        );
-      }
-    }
-
-    return {
-      __proto__: null,
-      format,
-      url,
-    };
-=======
+    }
+  }
+
   importMetaInitialize(meta, context) {
     if (this.#customizations) {
       return this.#customizations.importMetaInitialize(meta, context, this);
@@ -1327,7 +451,6 @@
    */
   constructor() {
     getHooksProxy();
->>>>>>> 8a2d13a7
   }
 
   /**
@@ -1424,11 +547,6 @@
   return new ModuleLoader(customizations);
 }
 
-<<<<<<< HEAD
-ObjectSetPrototypeOf(ESMLoader.prototype, null);
-
-exports.ESMLoader = ESMLoader;
-=======
 
 /**
  * Get the HooksProxy instance. If it is not defined, then create a new one.
@@ -1490,5 +608,4 @@
   createModuleLoader,
   getHooksProxy,
   register,
-};
->>>>>>> 8a2d13a7
+};