'use strict';

const {
  ArrayIsArray,
  ArrayPrototypeJoin,
  ArrayPrototypeShift,
  JSONParse,
  JSONStringify,
  ObjectFreeze,
  ObjectGetOwnPropertyNames,
  ObjectPrototypeHasOwnProperty,
  RegExp,
  RegExpPrototypeExec,
  RegExpPrototypeSymbolReplace,
  SafeMap,
  SafeSet,
  String,
  StringPrototypeEndsWith,
  StringPrototypeIncludes,
  StringPrototypeIndexOf,
  StringPrototypeLastIndexOf,
  StringPrototypeReplace,
  StringPrototypeSlice,
  StringPrototypeSplit,
  StringPrototypeStartsWith,
} = primordials;
const internalFS = require('internal/fs/utils');
const { BuiltinModule } = require('internal/bootstrap/loaders');
const {
  realpathSync,
  statSync,
  Stats,
} = require('fs');
const { getOptionValue } = require('internal/options');
const pendingDeprecation = getOptionValue('--pending-deprecation');
// Do not eagerly grab .manifest, it may be in TDZ
const policy = getOptionValue('--experimental-policy') ?
  require('internal/process/policy') :
  null;
const { sep, relative, resolve } = require('path');
const preserveSymlinks = getOptionValue('--preserve-symlinks');
const preserveSymlinksMain = getOptionValue('--preserve-symlinks-main');
const experimentalNetworkImports =
  getOptionValue('--experimental-network-imports');
const typeFlag = getOptionValue('--input-type');
const { URL, pathToFileURL, fileURLToPath } = require('internal/url');
const {
  ERR_INPUT_TYPE_NOT_ALLOWED,
  ERR_INVALID_ARG_VALUE,
  ERR_INVALID_MODULE_SPECIFIER,
  ERR_INVALID_PACKAGE_CONFIG,
  ERR_INVALID_PACKAGE_TARGET,
  ERR_MANIFEST_DEPENDENCY_MISSING,
  ERR_MODULE_NOT_FOUND,
  ERR_PACKAGE_IMPORT_NOT_DEFINED,
  ERR_PACKAGE_PATH_NOT_EXPORTED,
  ERR_UNSUPPORTED_DIR_IMPORT,
  ERR_NETWORK_IMPORT_DISALLOWED,
} = require('internal/errors').codes;

const { Module: CJSModule } = require('internal/modules/cjs/loader');
const packageJsonReader = require('internal/modules/package_json_reader');
const { getPackageConfig, getPackageScopeConfig } = require('internal/modules/esm/package_config');

/**
 * @typedef {import('internal/modules/esm/package_config.js').PackageConfig} PackageConfig
 */


const userConditions = getOptionValue('--conditions');
const noAddons = getOptionValue('--no-addons');
const addonConditions = noAddons ? [] : ['node-addons'];

const DEFAULT_CONDITIONS = ObjectFreeze([
  'node',
  'import',
  ...addonConditions,
  ...userConditions,
]);

const DEFAULT_CONDITIONS_SET = new SafeSet(DEFAULT_CONDITIONS);

<<<<<<< HEAD
const pendingDeprecation = getOptionValue('--pending-deprecation');

function emitLegacyIndexDeprecation(url, packageJSONUrl, base, main) {
  if (!pendingDeprecation)
    return;
  const { format } = defaultGetFormat(url);
=======
const emittedPackageWarnings = new SafeSet();

function emitTrailingSlashPatternDeprecation(match, pjsonUrl, base) {
  const pjsonPath = fileURLToPath(pjsonUrl);
  if (emittedPackageWarnings.has(pjsonPath + '|' + match))
    return;
  emittedPackageWarnings.add(pjsonPath + '|' + match);
  process.emitWarning(
    `Use of deprecated trailing slash pattern mapping "${match}" in the ` +
    `"exports" field module resolution of the package at ${pjsonPath}${
      base ? ` imported from ${fileURLToPath(base)}` :
        ''}. Mapping specifiers ending in "/" is no longer supported.`,
    'DeprecationWarning',
    'DEP0155',
  );
}

const doubleSlashRegEx = /[/\\][/\\]/;

function emitInvalidSegmentDeprecation(target, request, match, pjsonUrl, internal, base, isTarget) {
  if (!pendingDeprecation) { return; }
  const pjsonPath = fileURLToPath(pjsonUrl);
  const double = RegExpPrototypeExec(doubleSlashRegEx, isTarget ? target : request) !== null;
  process.emitWarning(
    `Use of deprecated ${double ? 'double slash' :
      'leading or trailing slash matching'} resolving "${target}" for module ` +
      `request "${request}" ${request !== match ? `matched to "${match}" ` : ''
      }in the "${internal ? 'imports' : 'exports'}" field module resolution of the package at ${
        pjsonPath}${base ? ` imported from ${fileURLToPath(base)}` : ''}.`,
    'DeprecationWarning',
    'DEP0166',
  );
}

/**
 * @param {URL} url
 * @param {URL} packageJSONUrl
 * @param {string | URL | undefined} base
 * @param {string} main
 * @returns {void}
 */
function emitLegacyIndexDeprecation(url, packageJSONUrl, base, main) {
  const format = defaultGetFormatWithoutErrors(url);
>>>>>>> a8a80be5
  if (format !== 'module')
    return;
  const path = fileURLToPath(url);
  const pkgPath = fileURLToPath(new URL('.', packageJSONUrl));
  const basePath = fileURLToPath(base);
  if (main)
    process.emitWarning(
      `Package ${pkgPath} has a "main" field set to ${JSONStringify(main)}, ` +
      `excluding the full filename and extension to the resolved file at "${
        StringPrototypeSlice(path, pkgPath.length)}", imported from ${
<<<<<<< HEAD
        basePath}.\n Automatic extension resolution of the "main" field is` +
      'deprecated for ES modules.',
      'DeprecationWarning',
      'DEP0151'
=======
        basePath}.\n Automatic extension resolution of the "main" field is ` +
      'deprecated for ES modules.',
      'DeprecationWarning',
      'DEP0151',
>>>>>>> a8a80be5
    );
  else
    process.emitWarning(
      `No "main" or "exports" field defined in the package.json for ${pkgPath
      } resolving the main entry point "${
        StringPrototypeSlice(path, pkgPath.length)}", imported from ${basePath
      }.\nDefault "index" lookups for the main are deprecated for ES modules.`,
      'DeprecationWarning',
<<<<<<< HEAD
      'DEP0151'
=======
      'DEP0151',
>>>>>>> a8a80be5
    );
}

/**
 * @param {string[]} [conditions]
 * @returns {Set<string>}
 */
function getConditionsSet(conditions) {
  if (conditions !== undefined && conditions !== DEFAULT_CONDITIONS) {
    if (!ArrayIsArray(conditions)) {
      throw new ERR_INVALID_ARG_VALUE('conditions', conditions,
                                      'expected an array');
    }
    return new SafeSet(conditions);
  }
  return DEFAULT_CONDITIONS_SET;
}

const realpathCache = new SafeMap();
<<<<<<< HEAD
const packageJSONCache = new SafeMap();  /* string -> PackageConfig */

const tryStatSync =
  (path) => statSync(path, { throwIfNoEntry: false }) ?? new Stats();
=======
>>>>>>> a8a80be5

/**
 * @param {string | URL} path
 * @returns {import('fs').Stats}
 */
const tryStatSync =
  (path) => statSync(path, { throwIfNoEntry: false }) ?? new Stats();

/**
 * @param {string | URL} url
 * @returns {boolean}
 */
function fileExists(url) {
  return statSync(url, { throwIfNoEntry: false })?.isFile() ?? false;
}

/**
 * Legacy CommonJS main resolution:
 * 1. let M = pkg_url + (json main field)
 * 2. TRY(M, M.js, M.json, M.node)
 * 3. TRY(M/index.js, M/index.json, M/index.node)
 * 4. TRY(pkg_url/index.js, pkg_url/index.json, pkg_url/index.node)
 * 5. NOT_FOUND
<<<<<<< HEAD
 * @param {string | URL} url
 * @returns {boolean}
 */
function fileExists(url) {
  return statSync(url, { throwIfNoEntry: false })?.isFile() ?? false;
}

=======
 * @param {URL} packageJSONUrl
 * @param {PackageConfig} packageConfig
 * @param {string | URL | undefined} base
 * @returns {URL}
 */
>>>>>>> a8a80be5
function legacyMainResolve(packageJSONUrl, packageConfig, base) {
  let guess;
  if (packageConfig.main !== undefined) {
    // Note: fs check redundances will be handled by Descriptor cache here.
    if (fileExists(guess = new URL(`./${packageConfig.main}`,
                                   packageJSONUrl))) {
      return guess;
    } else if (fileExists(guess = new URL(`./${packageConfig.main}.js`,
                                          packageJSONUrl)));
    else if (fileExists(guess = new URL(`./${packageConfig.main}.json`,
                                        packageJSONUrl)));
    else if (fileExists(guess = new URL(`./${packageConfig.main}.node`,
                                        packageJSONUrl)));
    else if (fileExists(guess = new URL(`./${packageConfig.main}/index.js`,
                                        packageJSONUrl)));
    else if (fileExists(guess = new URL(`./${packageConfig.main}/index.json`,
                                        packageJSONUrl)));
    else if (fileExists(guess = new URL(`./${packageConfig.main}/index.node`,
                                        packageJSONUrl)));
    else guess = undefined;
    if (guess) {
      emitLegacyIndexDeprecation(guess, packageJSONUrl, base,
                                 packageConfig.main);
      return guess;
    }
    // Fallthrough.
  }
  if (fileExists(guess = new URL('./index.js', packageJSONUrl)));
  // So fs.
  else if (fileExists(guess = new URL('./index.json', packageJSONUrl)));
  else if (fileExists(guess = new URL('./index.node', packageJSONUrl)));
  else guess = undefined;
  if (guess) {
    emitLegacyIndexDeprecation(guess, packageJSONUrl, base, packageConfig.main);
    return guess;
  }
  // Not found.
  throw new ERR_MODULE_NOT_FOUND(
    fileURLToPath(new URL('.', packageJSONUrl)), fileURLToPath(base));
}

/**
 * @param {URL} search
 * @returns {URL | undefined}
 */
function resolveExtensionsWithTryExactName(search) {
  if (fileExists(search)) return search;
  return resolveExtensions(search);
}

const extensions = ['.js', '.json', '.node', '.mjs'];

/**
 * @param {URL} search
 * @returns {URL | undefined}
 */
function resolveExtensions(search) {
  for (let i = 0; i < extensions.length; i++) {
    const extension = extensions[i];
    const guess = new URL(`${search.pathname}${extension}`, search);
    if (fileExists(guess)) return guess;
  }
  return undefined;
}

<<<<<<< HEAD
=======
/**
 * @param {URL} search
 * @returns {URL | undefined}
 */
>>>>>>> a8a80be5
function resolveDirectoryEntry(search) {
  const dirPath = fileURLToPath(search);
  const pkgJsonPath = resolve(dirPath, 'package.json');
  if (fileExists(pkgJsonPath)) {
    const pkgJson = packageJsonReader.read(pkgJsonPath);
    if (pkgJson.containsKeys) {
      const { main } = JSONParse(pkgJson.string);
      if (main != null) {
        const mainUrl = pathToFileURL(resolve(dirPath, main));
        return resolveExtensionsWithTryExactName(mainUrl);
      }
    }
  }
  return resolveExtensions(new URL('index', search));
}

const encodedSepRegEx = /%2F|%5C/i;
/**
 * @param {URL} resolved
 * @param {string | URL | undefined} base
 * @param {boolean} preserveSymlinks
 * @returns {URL | undefined}
 */
function finalizeResolution(resolved, base, preserveSymlinks) {
  if (RegExpPrototypeExec(encodedSepRegEx, resolved.pathname) !== null)
    throw new ERR_INVALID_MODULE_SPECIFIER(
      resolved.pathname, 'must not include encoded "/" or "\\" characters',
      fileURLToPath(base));

  let path = fileURLToPath(resolved);
  if (getOptionValue('--experimental-specifier-resolution') === 'node') {
    let file = resolveExtensionsWithTryExactName(resolved);
<<<<<<< HEAD
    if (file !== undefined) return file;
    if (!StringPrototypeEndsWith(path, '/')) {
      file = resolveDirectoryEntry(new URL(`${resolved}/`));
      if (file !== undefined) return file;
    } else {
      return resolveDirectoryEntry(resolved) || resolved;
=======

    // Directory
    if (file === undefined) {
      file = StringPrototypeEndsWith(path, '/') ?
        (resolveDirectoryEntry(resolved) || resolved) : resolveDirectoryEntry(new URL(`${resolved}/`));

      if (file === resolved) return file;

      if (file === undefined) {
        throw new ERR_MODULE_NOT_FOUND(
          resolved.pathname, fileURLToPath(base), 'module');
      }
>>>>>>> a8a80be5
    }

    path = file;
  }

  const stats = tryStatSync(StringPrototypeEndsWith(path, '/') ?
    StringPrototypeSlice(path, -1) : path);
  if (stats.isDirectory()) {
    const err = new ERR_UNSUPPORTED_DIR_IMPORT(path, fileURLToPath(base));
    err.url = String(resolved);
    throw err;
  } else if (!stats.isFile()) {
    if (process.env.WATCH_REPORT_DEPENDENCIES && process.send) {
      process.send({ 'watch:require': [path || resolved.pathname] });
    }
    throw new ERR_MODULE_NOT_FOUND(
      path || resolved.pathname, base && fileURLToPath(base), 'module');
  }

  if (!preserveSymlinks) {
    const real = realpathSync(path, {
      [internalFS.realpathCacheKey]: realpathCache,
    });
    const { search, hash } = resolved;
    resolved =
        pathToFileURL(real + (StringPrototypeEndsWith(path, sep) ? '/' : ''));
    resolved.search = search;
    resolved.hash = hash;
  }

  return resolved;
}

/**
 * @param {string} specifier
 * @param {URL} packageJSONUrl
 * @param {string | URL | undefined} base
 */
function importNotDefined(specifier, packageJSONUrl, base) {
  return new ERR_PACKAGE_IMPORT_NOT_DEFINED(
    specifier, packageJSONUrl && fileURLToPath(new URL('.', packageJSONUrl)),
    fileURLToPath(base));
}

/**
 * @param {string} subpath
 * @param {URL} packageJSONUrl
 * @param {string | URL | undefined} base
 */
function exportsNotFound(subpath, packageJSONUrl, base) {
  return new ERR_PACKAGE_PATH_NOT_EXPORTED(
    fileURLToPath(new URL('.', packageJSONUrl)), subpath,
    base && fileURLToPath(base));
}

/**
 *
 * @param {string} request
 * @param {string} match
 * @param {URL} packageJSONUrl
 * @param {boolean} internal
 * @param {string | URL | undefined} base
 */
function throwInvalidSubpath(request, match, packageJSONUrl, internal, base) {
  const reason = `request is not a valid match in pattern "${match}" for the "${
    internal ? 'imports' : 'exports'}" resolution of ${
    fileURLToPath(packageJSONUrl)}`;
  throw new ERR_INVALID_MODULE_SPECIFIER(request, reason,
                                         base && fileURLToPath(base));
}

function invalidPackageTarget(
  subpath, target, packageJSONUrl, internal, base) {
  if (typeof target === 'object' && target !== null) {
    target = JSONStringify(target, null, '');
  } else {
    target = `${target}`;
  }
  return new ERR_INVALID_PACKAGE_TARGET(
    fileURLToPath(new URL('.', packageJSONUrl)), subpath, target,
    internal, base && fileURLToPath(base));
}

const invalidSegmentRegEx = /(^|\\|\/)((\.|%2e)(\.|%2e)?|(n|%6e|%4e)(o|%6f|%4f)(d|%64|%44)(e|%65|%45)(_|%5f)(m|%6d|%4d)(o|%6f|%4f)(d|%64|%44)(u|%75|%55)(l|%6c|%4c)(e|%65|%45)(s|%73|%53))?(\\|\/|$)/i;
const deprecatedInvalidSegmentRegEx = /(^|\\|\/)((\.|%2e)(\.|%2e)?|(n|%6e|%4e)(o|%6f|%4f)(d|%64|%44)(e|%65|%45)(_|%5f)(m|%6d|%4d)(o|%6f|%4f)(d|%64|%44)(u|%75|%55)(l|%6c|%4c)(e|%65|%45)(s|%73|%53))(\\|\/|$)/i;
const invalidPackageNameRegEx = /^\.|%|\\/;
const patternRegEx = /\*/g;

/**
 *
 * @param {string} target
 * @param {*} subpath
 * @param {*} match
 * @param {*} packageJSONUrl
 * @param {*} base
 * @param {*} pattern
 * @param {*} internal
 * @param {*} isPathMap
 * @param {*} conditions
 * @returns {URL}
 */
function resolvePackageTargetString(
  target,
  subpath,
  match,
  packageJSONUrl,
  base,
  pattern,
  internal,
  isPathMap,
  conditions,
) {

  if (subpath !== '' && !pattern && target[target.length - 1] !== '/')
    throw invalidPackageTarget(match, target, packageJSONUrl, internal, base);

  if (!StringPrototypeStartsWith(target, './')) {
    if (internal && !StringPrototypeStartsWith(target, '../') &&
        !StringPrototypeStartsWith(target, '/')) {
      let isURL = false;
      try {
        new URL(target);
        isURL = true;
      } catch {
        // Continue regardless of error.
      }
      if (!isURL) {
        const exportTarget = pattern ?
          RegExpPrototypeSymbolReplace(patternRegEx, target, () => subpath) :
          target + subpath;
        return packageResolve(
          exportTarget, packageJSONUrl, conditions);
      }
    }
    throw invalidPackageTarget(match, target, packageJSONUrl, internal, base);
  }

  if (RegExpPrototypeExec(invalidSegmentRegEx, StringPrototypeSlice(target, 2)) !== null) {
    if (RegExpPrototypeExec(deprecatedInvalidSegmentRegEx, StringPrototypeSlice(target, 2)) === null) {
      if (!isPathMap) {
        const request = pattern ?
          StringPrototypeReplace(match, '*', () => subpath) :
          match + subpath;
        const resolvedTarget = pattern ?
          RegExpPrototypeSymbolReplace(patternRegEx, target, () => subpath) :
          target;
        emitInvalidSegmentDeprecation(resolvedTarget, request, match, packageJSONUrl, internal, base, true);
      }
    } else {
      throw invalidPackageTarget(match, target, packageJSONUrl, internal, base);
    }
  }

  const resolved = new URL(target, packageJSONUrl);
  const resolvedPath = resolved.pathname;
  const packagePath = new URL('.', packageJSONUrl).pathname;

  if (!StringPrototypeStartsWith(resolvedPath, packagePath))
    throw invalidPackageTarget(match, target, packageJSONUrl, internal, base);

  if (subpath === '') return resolved;

  if (RegExpPrototypeExec(invalidSegmentRegEx, subpath) !== null) {
    const request = pattern ? StringPrototypeReplace(match, '*', () => subpath) : match + subpath;
    if (RegExpPrototypeExec(deprecatedInvalidSegmentRegEx, subpath) === null) {
      if (!isPathMap) {
        const resolvedTarget = pattern ?
          RegExpPrototypeSymbolReplace(patternRegEx, target, () => subpath) :
          target;
        emitInvalidSegmentDeprecation(resolvedTarget, request, match, packageJSONUrl, internal, base, false);
      }
    } else {
      throwInvalidSubpath(request, match, packageJSONUrl, internal, base);
    }
  }

  if (pattern) {
    return new URL(
      RegExpPrototypeSymbolReplace(patternRegEx, resolved.href, () => subpath),
    );
  }

  return new URL(subpath, resolved);
}

/**
 * @param {string} key
 * @returns {boolean}
 */
function isArrayIndex(key) {
  const keyNum = +key;
  if (`${keyNum}` !== key) return false;
  return keyNum >= 0 && keyNum < 0xFFFF_FFFF;
}

/**
 *
 * @param {*} packageJSONUrl
 * @param {string|[string]} target
 * @param {*} subpath
 * @param {*} packageSubpath
 * @param {*} base
 * @param {*} pattern
 * @param {*} internal
 * @param {*} isPathMap
 * @param {*} conditions
 * @returns {URL|null}
 */
function resolvePackageTarget(packageJSONUrl, target, subpath, packageSubpath,
                              base, pattern, internal, isPathMap, conditions) {
  if (typeof target === 'string') {
    return resolvePackageTargetString(
      target, subpath, packageSubpath, packageJSONUrl, base, pattern, internal,
      isPathMap, conditions);
  } else if (ArrayIsArray(target)) {
    if (target.length === 0) {
      return null;
    }

    let lastException;
    for (let i = 0; i < target.length; i++) {
      const targetItem = target[i];
      let resolveResult;
      try {
        resolveResult = resolvePackageTarget(
          packageJSONUrl, targetItem, subpath, packageSubpath, base, pattern,
          internal, isPathMap, conditions);
      } catch (e) {
        lastException = e;
        if (e.code === 'ERR_INVALID_PACKAGE_TARGET') {
          continue;
        }
        throw e;
      }
      if (resolveResult === undefined) {
        continue;
      }
      if (resolveResult === null) {
        lastException = null;
        continue;
      }
      return resolveResult;
    }
    if (lastException === undefined || lastException === null)
      return lastException;
    throw lastException;
  } else if (typeof target === 'object' && target !== null) {
    const keys = ObjectGetOwnPropertyNames(target);
    for (let i = 0; i < keys.length; i++) {
      const key = keys[i];
      if (isArrayIndex(key)) {
        throw new ERR_INVALID_PACKAGE_CONFIG(
          fileURLToPath(packageJSONUrl), base,
          '"exports" cannot contain numeric property keys.');
      }
    }
    for (let i = 0; i < keys.length; i++) {
      const key = keys[i];
      if (key === 'default' || conditions.has(key)) {
        const conditionalTarget = target[key];
        const resolveResult = resolvePackageTarget(
          packageJSONUrl, conditionalTarget, subpath, packageSubpath, base,
          pattern, internal, isPathMap, conditions);
        if (resolveResult === undefined)
          continue;
        return resolveResult;
      }
    }
    return undefined;
  } else if (target === null) {
    return null;
  }
  throw invalidPackageTarget(packageSubpath, target, packageJSONUrl, internal,
                             base);
}

/**
 *
 * @param {import('internal/modules/esm/package_config.js').Exports} exports
 * @param {URL} packageJSONUrl
 * @param {string | URL | undefined} base
 * @returns {boolean}
 */
function isConditionalExportsMainSugar(exports, packageJSONUrl, base) {
  if (typeof exports === 'string' || ArrayIsArray(exports)) return true;
  if (typeof exports !== 'object' || exports === null) return false;

  const keys = ObjectGetOwnPropertyNames(exports);
  let isConditionalSugar = false;
  let i = 0;
  for (let j = 0; j < keys.length; j++) {
    const key = keys[j];
    const curIsConditionalSugar = key === '' || key[0] !== '.';
    if (i++ === 0) {
      isConditionalSugar = curIsConditionalSugar;
    } else if (isConditionalSugar !== curIsConditionalSugar) {
      throw new ERR_INVALID_PACKAGE_CONFIG(
        fileURLToPath(packageJSONUrl), base,
        '"exports" cannot contain some keys starting with \'.\' and some not.' +
        ' The exports object must either be an object of package subpath keys' +
        ' or an object of main entry condition name keys only.');
    }
  }
  return isConditionalSugar;
}

/**
 * @param {URL} packageJSONUrl
 * @param {string} packageSubpath
 * @param {PackageConfig} packageConfig
 * @param {string | URL | undefined} base
 * @param {Set<string>} conditions
 * @returns {URL}
 */
function packageExportsResolve(
  packageJSONUrl, packageSubpath, packageConfig, base, conditions) {
  let exports = packageConfig.exports;
  if (isConditionalExportsMainSugar(exports, packageJSONUrl, base))
    exports = { '.': exports };

  if (ObjectPrototypeHasOwnProperty(exports, packageSubpath) &&
      !StringPrototypeIncludes(packageSubpath, '*') &&
      !StringPrototypeEndsWith(packageSubpath, '/')) {
    const target = exports[packageSubpath];
    const resolveResult = resolvePackageTarget(
      packageJSONUrl, target, '', packageSubpath, base, false, false, false,
      conditions,
    );

    if (resolveResult == null) {
      throw exportsNotFound(packageSubpath, packageJSONUrl, base);
    }

    return resolveResult;
  }

  let bestMatch = '';
  let bestMatchSubpath;
  const keys = ObjectGetOwnPropertyNames(exports);
  for (let i = 0; i < keys.length; i++) {
    const key = keys[i];
    const patternIndex = StringPrototypeIndexOf(key, '*');
    if (patternIndex !== -1 &&
        StringPrototypeStartsWith(packageSubpath,
                                  StringPrototypeSlice(key, 0, patternIndex))) {
      // When this reaches EOL, this can throw at the top of the whole function:
      //
      // if (StringPrototypeEndsWith(packageSubpath, '/'))
      //   throwInvalidSubpath(packageSubpath)
      //
      // To match "imports" and the spec.
      if (StringPrototypeEndsWith(packageSubpath, '/'))
        emitTrailingSlashPatternDeprecation(packageSubpath, packageJSONUrl,
                                            base);
      const patternTrailer = StringPrototypeSlice(key, patternIndex + 1);
      if (packageSubpath.length >= key.length &&
          StringPrototypeEndsWith(packageSubpath, patternTrailer) &&
          patternKeyCompare(bestMatch, key) === 1 &&
          StringPrototypeLastIndexOf(key, '*') === patternIndex) {
        bestMatch = key;
        bestMatchSubpath = StringPrototypeSlice(
          packageSubpath, patternIndex,
          packageSubpath.length - patternTrailer.length);
      }
    }
  }

  if (bestMatch) {
    const target = exports[bestMatch];
    const resolveResult = resolvePackageTarget(
      packageJSONUrl,
      target,
      bestMatchSubpath,
      bestMatch,
      base,
      true,
      false,
      StringPrototypeEndsWith(packageSubpath, '/'),
      conditions);

    if (resolveResult == null) {
      throw exportsNotFound(packageSubpath, packageJSONUrl, base);
    }
    return resolveResult;
  }

  throw exportsNotFound(packageSubpath, packageJSONUrl, base);
}

function patternKeyCompare(a, b) {
  const aPatternIndex = StringPrototypeIndexOf(a, '*');
  const bPatternIndex = StringPrototypeIndexOf(b, '*');
  const baseLenA = aPatternIndex === -1 ? a.length : aPatternIndex + 1;
  const baseLenB = bPatternIndex === -1 ? b.length : bPatternIndex + 1;
  if (baseLenA > baseLenB) return -1;
  if (baseLenB > baseLenA) return 1;
  if (aPatternIndex === -1) return 1;
  if (bPatternIndex === -1) return -1;
  if (a.length > b.length) return -1;
  if (b.length > a.length) return 1;
  return 0;
}

/**
 * @param {string} name
 * @param {string | URL | undefined} base
 * @param {Set<string>} conditions
 * @returns {URL}
 */
function packageImportsResolve(name, base, conditions) {
  if (name === '#' || StringPrototypeStartsWith(name, '#/') ||
      StringPrototypeEndsWith(name, '/')) {
    const reason = 'is not a valid internal imports specifier name';
    throw new ERR_INVALID_MODULE_SPECIFIER(name, reason, fileURLToPath(base));
  }
  let packageJSONUrl;
  const packageConfig = getPackageScopeConfig(base);
  if (packageConfig.exists) {
    packageJSONUrl = pathToFileURL(packageConfig.pjsonPath);
    const imports = packageConfig.imports;
    if (imports) {
      if (ObjectPrototypeHasOwnProperty(imports, name) &&
          !StringPrototypeIncludes(name, '*')) {
        const resolveResult = resolvePackageTarget(
          packageJSONUrl, imports[name], '', name, base, false, true, false,
          conditions,
        );
        if (resolveResult != null) {
          return resolveResult;
        }
      } else {
        let bestMatch = '';
        let bestMatchSubpath;
        const keys = ObjectGetOwnPropertyNames(imports);
        for (let i = 0; i < keys.length; i++) {
          const key = keys[i];
          const patternIndex = StringPrototypeIndexOf(key, '*');
          if (patternIndex !== -1 &&
              StringPrototypeStartsWith(name,
                                        StringPrototypeSlice(key, 0,
                                                             patternIndex))) {
            const patternTrailer = StringPrototypeSlice(key, patternIndex + 1);
            if (name.length >= key.length &&
                StringPrototypeEndsWith(name, patternTrailer) &&
                patternKeyCompare(bestMatch, key) === 1 &&
                StringPrototypeLastIndexOf(key, '*') === patternIndex) {
              bestMatch = key;
              bestMatchSubpath = StringPrototypeSlice(
                name, patternIndex, name.length - patternTrailer.length);
            }
          }
        }

        if (bestMatch) {
          const target = imports[bestMatch];
          const resolveResult = resolvePackageTarget(packageJSONUrl, target,
                                                     bestMatchSubpath,
                                                     bestMatch, base, true,
                                                     true, false, conditions);
          if (resolveResult != null) {
            return resolveResult;
          }
        }
      }
    }
  }
  throw importNotDefined(name, packageJSONUrl, base);
}

/**
 * @param {URL} url
 * @returns {import('internal/modules/esm/package_config.js').PackageType}
 */
function getPackageType(url) {
  const packageConfig = getPackageScopeConfig(url);
  return packageConfig.type;
}

/**
 * @param {string} specifier
 * @param {string | URL | undefined} base
 * @returns {{ packageName: string, packageSubpath: string, isScoped: boolean }}
 */
function parsePackageName(specifier, base) {
  let separatorIndex = StringPrototypeIndexOf(specifier, '/');
  let validPackageName = true;
  let isScoped = false;
  if (specifier[0] === '@') {
    isScoped = true;
    if (separatorIndex === -1 || specifier.length === 0) {
      validPackageName = false;
    } else {
      separatorIndex = StringPrototypeIndexOf(
        specifier, '/', separatorIndex + 1);
    }
  }

  const packageName = separatorIndex === -1 ?
    specifier : StringPrototypeSlice(specifier, 0, separatorIndex);

  // Package name cannot have leading . and cannot have percent-encoding or
  // \\ separators.
  if (RegExpPrototypeExec(invalidPackageNameRegEx, packageName) !== null)
    validPackageName = false;

  if (!validPackageName) {
    throw new ERR_INVALID_MODULE_SPECIFIER(
      specifier, 'is not a valid package name', fileURLToPath(base));
  }

  const packageSubpath = '.' + (separatorIndex === -1 ? '' :
    StringPrototypeSlice(specifier, separatorIndex));

  return { packageName, packageSubpath, isScoped };
}

/**
 * @param {string} specifier
 * @param {string | URL | undefined} base
 * @param {Set<string>} conditions
 * @returns {resolved: URL, format? : string}
 */
function packageResolve(specifier, base, conditions) {
  if (BuiltinModule.canBeRequiredByUsers(specifier) &&
      BuiltinModule.canBeRequiredWithoutScheme(specifier)) {
    return new URL('node:' + specifier);
  }

  const { packageName, packageSubpath, isScoped } =
    parsePackageName(specifier, base);

  // ResolveSelf
  const packageConfig = getPackageScopeConfig(base);
  if (packageConfig.exists) {
    const packageJSONUrl = pathToFileURL(packageConfig.pjsonPath);
    if (packageConfig.name === packageName &&
        packageConfig.exports !== undefined && packageConfig.exports !== null) {
      return packageExportsResolve(
        packageJSONUrl, packageSubpath, packageConfig, base, conditions);
    }
  }

  let packageJSONUrl =
    new URL('./node_modules/' + packageName + '/package.json', base);
  let packageJSONPath = fileURLToPath(packageJSONUrl);
  let lastPath;
  do {
    const stat = tryStatSync(StringPrototypeSlice(packageJSONPath, 0,
                                                  packageJSONPath.length - 13));
    if (!stat.isDirectory()) {
      lastPath = packageJSONPath;
      packageJSONUrl = new URL((isScoped ?
        '../../../../node_modules/' : '../../../node_modules/') +
        packageName + '/package.json', packageJSONUrl);
      packageJSONPath = fileURLToPath(packageJSONUrl);
      continue;
    }

    // Package match.
    const packageConfig = getPackageConfig(packageJSONPath, specifier, base);
    if (packageConfig.exports !== undefined && packageConfig.exports !== null) {
      return packageExportsResolve(
        packageJSONUrl, packageSubpath, packageConfig, base, conditions);
    }
    if (packageSubpath === '.') {
      return legacyMainResolve(
        packageJSONUrl,
        packageConfig,
        base,
      );
    }

    return new URL(packageSubpath, packageJSONUrl);
    // Cross-platform root check.
  } while (packageJSONPath.length !== lastPath.length);

  // eslint can't handle the above code.
  // eslint-disable-next-line no-unreachable
  throw new ERR_MODULE_NOT_FOUND(packageName, fileURLToPath(base));
}

/**
 * @param {string} specifier
 * @returns {boolean}
 */
function isBareSpecifier(specifier) {
  return specifier[0] && specifier[0] !== '/' && specifier[0] !== '.';
}

function isRelativeSpecifier(specifier) {
  if (specifier[0] === '.') {
    if (specifier.length === 1 || specifier[1] === '/') return true;
    if (specifier[1] === '.') {
      if (specifier.length === 2 || specifier[2] === '/') return true;
    }
  }
  return false;
}

function shouldBeTreatedAsRelativeOrAbsolutePath(specifier) {
  if (specifier === '') return false;
  if (specifier[0] === '/') return true;
  return isRelativeSpecifier(specifier);
}

/**
 * @param {string} specifier
 * @param {string | URL | undefined} base
 * @param {Set<string>} conditions
 * @param {boolean} preserveSymlinks
 * @returns {url: URL, format?: string}
 */
function moduleResolve(specifier, base, conditions, preserveSymlinks) {
  const isRemote = base.protocol === 'http:' ||
    base.protocol === 'https:';
  // Order swapped from spec for minor perf gain.
  // Ok since relative URLs cannot parse as URLs.
  let resolved;
  if (shouldBeTreatedAsRelativeOrAbsolutePath(specifier)) {
    resolved = new URL(specifier, base);
  } else if (!isRemote && specifier[0] === '#') {
    resolved = packageImportsResolve(specifier, base, conditions);
  } else {
    try {
      resolved = new URL(specifier);
    } catch {
      if (!isRemote) {
        resolved = packageResolve(specifier, base, conditions);
      }
    }
  }
  if (resolved.protocol !== 'file:') {
    return resolved;
  }
  return finalizeResolution(resolved, base, preserveSymlinks);
}

/**
 * Try to resolve an import as a CommonJS module
 * @param {string} specifier
 * @param {string} parentURL
 * @returns {boolean|string}
 */
function resolveAsCommonJS(specifier, parentURL) {
  try {
    const parent = fileURLToPath(parentURL);
    const tmpModule = new CJSModule(parent, null);
    tmpModule.paths = CJSModule._nodeModulePaths(parent);

    let found = CJSModule._resolveFilename(specifier, tmpModule, false);

    // If it is a relative specifier return the relative path
    // to the parent
    if (isRelativeSpecifier(specifier)) {
      found = relative(parent, found);
      // Add '.separator if the path does not start with '..separator'
      // This should be a safe assumption because when loading
      // esm modules there should be always a file specified so
      // there should not be a specifier like '..' or '.'
      if (!StringPrototypeStartsWith(found, `..${sep}`)) {
        found = `.${sep}${found}`;
      }
    } else if (isBareSpecifier(specifier)) {
      // If it is a bare specifier return the relative path within the
      // module
      const pkg = StringPrototypeSplit(specifier, '/')[0];
      const index = StringPrototypeIndexOf(found, pkg);
      if (index !== -1) {
        found = StringPrototypeSlice(found, index);
      }
    }
    // Normalize the path separator to give a valid suggestion
    // on Windows
    if (process.platform === 'win32') {
      found = RegExpPrototypeSymbolReplace(new RegExp(`\\${sep}`, 'g'),
                                           found, '/');
    }
    return found;
  } catch {
    return false;
  }
}

// TODO(@JakobJingleheimer): de-dupe `specifier` & `parsed`
function checkIfDisallowedImport(specifier, parsed, parsedParentURL) {
  if (parsedParentURL) {
    // Avoid accessing the `protocol` property due to the lazy getters.
    const parentProtocol = parsedParentURL.protocol;
    if (
      parentProtocol === 'http:' ||
      parentProtocol === 'https:'
    ) {
      if (shouldBeTreatedAsRelativeOrAbsolutePath(specifier)) {
        // Avoid accessing the `protocol` property due to the lazy getters.
        const parsedProtocol = parsed?.protocol;
        // data: and blob: disallowed due to allowing file: access via
        // indirection
        if (parsedProtocol &&
          parsedProtocol !== 'https:' &&
          parsedProtocol !== 'http:'
        ) {
          throw new ERR_NETWORK_IMPORT_DISALLOWED(
            specifier,
            parsedParentURL,
            'remote imports cannot import from a local location.',
          );
        }

        return { url: parsed.href };
      }
      if (BuiltinModule.canBeRequiredByUsers(specifier) &&
          BuiltinModule.canBeRequiredWithoutScheme(specifier)) {
        throw new ERR_NETWORK_IMPORT_DISALLOWED(
          specifier,
          parsedParentURL,
          'remote imports cannot import from a local location.',
        );
      }

      throw new ERR_NETWORK_IMPORT_DISALLOWED(
        specifier,
        parsedParentURL,
        'only relative and absolute specifiers are supported.',
      );
    }
  }
}


async function defaultResolve(specifier, context = {}) {
  let { parentURL, conditions } = context;
  if (parentURL && policy?.manifest) {
    const redirects = policy.manifest.getDependencyMapper(parentURL);
    if (redirects) {
      const { resolve, reaction } = redirects;
      const destination = resolve(specifier, new SafeSet(conditions));
      let missing = true;
      if (destination === true) {
        missing = false;
      } else if (destination) {
        const href = destination.href;
        return { url: href };
      }
      if (missing) {
        // Prevent network requests from firing if resolution would be banned.
        // Network requests can extract data by doing things like putting
        // secrets in query params
        reaction(new ERR_MANIFEST_DEPENDENCY_MISSING(
          parentURL,
          specifier,
          ArrayPrototypeJoin([...conditions], ', ')),
        );
      }
    }
  }

  let parsedParentURL;
  if (parentURL) {
    try {
      parsedParentURL = new URL(parentURL);
    } catch {
      // Ignore exception
    }
  }

  let parsed;
  try {
    if (shouldBeTreatedAsRelativeOrAbsolutePath(specifier)) {
      parsed = new URL(specifier, parsedParentURL);
    } else {
      parsed = new URL(specifier);
    }

    // Avoid accessing the `protocol` property due to the lazy getters.
    const protocol = parsed.protocol;
    if (protocol === 'data:' ||
      (experimentalNetworkImports &&
        (
          protocol === 'https:' ||
          protocol === 'http:'
        )
      )
    ) {
      return { __proto__: null, url: parsed.href };
    }
  } catch {
    // Ignore exception
  }

  // There are multiple deep branches that can either throw or return; instead
  // of duplicating that deeply nested logic for the possible returns, DRY and
  // check for a return. This seems the least gnarly.
  const maybeReturn = checkIfDisallowedImport(
    specifier,
    parsed,
    parsedParentURL,
  );

  if (maybeReturn) return maybeReturn;

  // This must come after checkIfDisallowedImport
  if (parsed && parsed.protocol === 'node:') return { url: specifier };


  const isMain = parentURL === undefined;
  if (isMain) {
    parentURL = pathToFileURL(`${process.cwd()}/`).href;

    // This is the initial entry point to the program, and --input-type has
    // been passed as an option; but --input-type can only be used with
    // --eval, --print or STDIN string input. It is not allowed with file
    // input, to avoid user confusion over how expansive the effect of the
    // flag should be (i.e. entry point only, package scope surrounding the
    // entry point, etc.).
    if (typeFlag) throw new ERR_INPUT_TYPE_NOT_ALLOWED();
  }

  conditions = getConditionsSet(conditions);
  let url;
  try {
    url = moduleResolve(
      specifier,
      parentURL,
      conditions,
      isMain ? preserveSymlinksMain : preserveSymlinks,
    );
  } catch (error) {
    // Try to give the user a hint of what would have been the
    // resolved CommonJS module
    if (error.code === 'ERR_MODULE_NOT_FOUND' ||
        error.code === 'ERR_UNSUPPORTED_DIR_IMPORT') {
      if (StringPrototypeStartsWith(specifier, 'file://')) {
        specifier = fileURLToPath(specifier);
      }
      const found = resolveAsCommonJS(specifier, parentURL);
      if (found) {
        // Modify the stack and message string to include the hint
        const lines = StringPrototypeSplit(error.stack, '\n');
        const hint = `Did you mean to import ${found}?`;
        error.stack =
          ArrayPrototypeShift(lines) + '\n' +
          hint + '\n' +
          ArrayPrototypeJoin(lines, '\n');
        error.message += `\n${hint}`;
      }
    }
    throw error;
  }

  return {
    // Do NOT cast `url` to a string: that will work even when there are real
    // problems, silencing them
    url: url.href,
    format: defaultGetFormatWithoutErrors(url, context),
  };
}

module.exports = {
  DEFAULT_CONDITIONS,
  defaultResolve,
  encodedSepRegEx,
  getPackageScopeConfig,
  getPackageType,
  packageExportsResolve,
<<<<<<< HEAD
  packageImportsResolve
};

// cycle
const { defaultGetFormat } = require('internal/modules/esm/get_format');
=======
  packageImportsResolve,
};

// cycle
const {
  defaultGetFormatWithoutErrors,
} = require('internal/modules/esm/get_format');

if (policy) {
  const $defaultResolve = defaultResolve;
  module.exports.defaultResolve = async function defaultResolve(
    specifier,
    context,
  ) {
    const ret = await $defaultResolve(specifier, context);
    // This is a preflight check to avoid data exfiltration by query params etc.
    policy.manifest.mightAllow(ret.url, () =>
      new ERR_MANIFEST_DEPENDENCY_MISSING(
        context.parentURL,
        specifier,
        context.conditions,
      ),
    );
    return ret;
  };
}
>>>>>>> a8a80be5
<|MERGE_RESOLUTION|>--- conflicted
+++ resolved
@@ -80,14 +80,6 @@
 
 const DEFAULT_CONDITIONS_SET = new SafeSet(DEFAULT_CONDITIONS);
 
-<<<<<<< HEAD
-const pendingDeprecation = getOptionValue('--pending-deprecation');
-
-function emitLegacyIndexDeprecation(url, packageJSONUrl, base, main) {
-  if (!pendingDeprecation)
-    return;
-  const { format } = defaultGetFormat(url);
-=======
 const emittedPackageWarnings = new SafeSet();
 
 function emitTrailingSlashPatternDeprecation(match, pjsonUrl, base) {
@@ -131,7 +123,6 @@
  */
 function emitLegacyIndexDeprecation(url, packageJSONUrl, base, main) {
   const format = defaultGetFormatWithoutErrors(url);
->>>>>>> a8a80be5
   if (format !== 'module')
     return;
   const path = fileURLToPath(url);
@@ -142,17 +133,10 @@
       `Package ${pkgPath} has a "main" field set to ${JSONStringify(main)}, ` +
       `excluding the full filename and extension to the resolved file at "${
         StringPrototypeSlice(path, pkgPath.length)}", imported from ${
-<<<<<<< HEAD
-        basePath}.\n Automatic extension resolution of the "main" field is` +
-      'deprecated for ES modules.',
-      'DeprecationWarning',
-      'DEP0151'
-=======
         basePath}.\n Automatic extension resolution of the "main" field is ` +
       'deprecated for ES modules.',
       'DeprecationWarning',
       'DEP0151',
->>>>>>> a8a80be5
     );
   else
     process.emitWarning(
@@ -161,11 +145,7 @@
         StringPrototypeSlice(path, pkgPath.length)}", imported from ${basePath
       }.\nDefault "index" lookups for the main are deprecated for ES modules.`,
       'DeprecationWarning',
-<<<<<<< HEAD
-      'DEP0151'
-=======
       'DEP0151',
->>>>>>> a8a80be5
     );
 }
 
@@ -185,13 +165,6 @@
 }
 
 const realpathCache = new SafeMap();
-<<<<<<< HEAD
-const packageJSONCache = new SafeMap();  /* string -> PackageConfig */
-
-const tryStatSync =
-  (path) => statSync(path, { throwIfNoEntry: false }) ?? new Stats();
-=======
->>>>>>> a8a80be5
 
 /**
  * @param {string | URL} path
@@ -215,21 +188,11 @@
  * 3. TRY(M/index.js, M/index.json, M/index.node)
  * 4. TRY(pkg_url/index.js, pkg_url/index.json, pkg_url/index.node)
  * 5. NOT_FOUND
-<<<<<<< HEAD
- * @param {string | URL} url
- * @returns {boolean}
- */
-function fileExists(url) {
-  return statSync(url, { throwIfNoEntry: false })?.isFile() ?? false;
-}
-
-=======
  * @param {URL} packageJSONUrl
  * @param {PackageConfig} packageConfig
  * @param {string | URL | undefined} base
  * @returns {URL}
  */
->>>>>>> a8a80be5
 function legacyMainResolve(packageJSONUrl, packageConfig, base) {
   let guess;
   if (packageConfig.main !== undefined) {
@@ -295,13 +258,10 @@
   return undefined;
 }
 
-<<<<<<< HEAD
-=======
 /**
  * @param {URL} search
  * @returns {URL | undefined}
  */
->>>>>>> a8a80be5
 function resolveDirectoryEntry(search) {
   const dirPath = fileURLToPath(search);
   const pkgJsonPath = resolve(dirPath, 'package.json');
@@ -334,14 +294,6 @@
   let path = fileURLToPath(resolved);
   if (getOptionValue('--experimental-specifier-resolution') === 'node') {
     let file = resolveExtensionsWithTryExactName(resolved);
-<<<<<<< HEAD
-    if (file !== undefined) return file;
-    if (!StringPrototypeEndsWith(path, '/')) {
-      file = resolveDirectoryEntry(new URL(`${resolved}/`));
-      if (file !== undefined) return file;
-    } else {
-      return resolveDirectoryEntry(resolved) || resolved;
-=======
 
     // Directory
     if (file === undefined) {
@@ -354,7 +306,6 @@
         throw new ERR_MODULE_NOT_FOUND(
           resolved.pathname, fileURLToPath(base), 'module');
       }
->>>>>>> a8a80be5
     }
 
     path = file;
@@ -1219,13 +1170,6 @@
   getPackageScopeConfig,
   getPackageType,
   packageExportsResolve,
-<<<<<<< HEAD
-  packageImportsResolve
-};
-
-// cycle
-const { defaultGetFormat } = require('internal/modules/esm/get_format');
-=======
   packageImportsResolve,
 };
 
@@ -1251,5 +1195,4 @@
     );
     return ret;
   };
-}
->>>>>>> a8a80be5
+}