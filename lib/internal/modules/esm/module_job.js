--- conflicted
+++ resolved
@@ -5,7 +5,6 @@
   ArrayPrototypePush,
   ArrayPrototypeSome,
   FunctionPrototype,
-  ObjectCreate,
   ObjectSetPrototypeOf,
   PromiseResolve,
   PromisePrototypeThen,
@@ -51,17 +50,10 @@
 class ModuleJob {
   // `loader` is the Loader instance used for loading dependencies.
   // `moduleProvider` is a function
-<<<<<<< HEAD
-  constructor(loader, url, importAssertions = ObjectCreate(null),
-              moduleProvider, isMain, inspectBrk) {
-    this.loader = loader;
-    this.importAssertions = importAssertions;
-=======
   constructor(loader, url, importAttributes = { __proto__: null },
               moduleProvider, isMain, inspectBrk) {
     this.loader = loader;
     this.importAttributes = importAttributes;
->>>>>>> 8a2d13a7
     this.isMain = isMain;
     this.inspectBrk = inspectBrk;
 
@@ -80,17 +72,6 @@
       // so that circular dependencies can't cause a deadlock by two of
       // these `link` callbacks depending on each other.
       const dependencyJobs = [];
-<<<<<<< HEAD
-      const promises = this.module.link(async (specifier, assertions) => {
-        const jobPromise = this.loader.getModuleJob(specifier, url, assertions);
-        ArrayPrototypePush(dependencyJobs, jobPromise);
-        const job = await jobPromise;
-        return job.modulePromise;
-      });
-
-      if (promises !== undefined)
-        await SafePromiseAllReturnVoid(promises);
-=======
       const promises = this.module.link(async (specifier, attributes) => {
         const job = await this.loader.getModuleJob(specifier, url, attributes);
         ArrayPrototypePush(dependencyJobs, job);
@@ -100,7 +81,6 @@
       if (promises !== undefined) {
         await SafePromiseAllReturnVoid(promises);
       }
->>>>>>> 8a2d13a7
 
       return SafePromiseAllReturnArrayLike(dependencyJobs);
     };
@@ -155,32 +135,20 @@
         const parentFileUrl = RegExpPrototypeSymbolReplace(
           /:\d+$/,
           splitStack[0],
-<<<<<<< HEAD
-          ''
-=======
           '',
->>>>>>> 8a2d13a7
         );
         const { 1: childSpecifier, 2: name } = RegExpPrototypeExec(
           /module '(.*)' does not provide an export named '(.+)'/,
           e.message);
         const { url: childFileURL } = await this.loader.resolve(
-<<<<<<< HEAD
-          childSpecifier, parentFileUrl,
-=======
           childSpecifier,
           parentFileUrl,
           kEmptyObject,
->>>>>>> 8a2d13a7
         );
         let format;
         try {
           // This might throw for non-CommonJS modules because we aren't passing
-<<<<<<< HEAD
-          // in the import assertions and some formats require them; but we only
-=======
           // in the import attributes and some formats require them; but we only
->>>>>>> 8a2d13a7
           // care about CommonJS for the purposes of this error message.
           ({ format } =
             await this.loader.load(childFileURL));
