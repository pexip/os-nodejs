--- conflicted
+++ resolved
@@ -1,18 +1,11 @@
 'use strict';
 
 const {
-<<<<<<< HEAD
-  ObjectCreate,
-=======
->>>>>>> 8a2d13a7
   StringPrototypeEndsWith,
 } = primordials;
 
 const { getOptionValue } = require('internal/options');
 const path = require('path');
-const {
-  handleProcessExit,
-} = require('internal/modules/esm/handle_process_exit');
 
 /**
  * Get the absolute path to the main entry point.
@@ -56,26 +49,19 @@
  * @param {string} mainPath - Absolute path to the main entry point
  */
 function shouldUseESMLoader(mainPath) {
-<<<<<<< HEAD
-=======
   if (getOptionValue('--experimental-default-type') === 'module') { return true; }
 
->>>>>>> 8a2d13a7
   /**
    * @type {string[]} userLoaders A list of custom loaders registered by the user
    * (or an empty list when none have been registered).
    */
   const userLoaders = getOptionValue('--experimental-loader');
-<<<<<<< HEAD
-  if (userLoaders.length > 0)
-=======
   /**
    * @type {string[]} userImports A list of preloaded modules registered by the user
    * (or an empty list when none have been registered).
    */
   const userImports = getOptionValue('--import');
   if (userLoaders.length > 0 || userImports.length > 0) {
->>>>>>> 8a2d13a7
     return true;
   }
   const esModuleSpecifierResolution =
@@ -100,17 +86,6 @@
 function runMainESM(mainPath) {
   const { loadESM } = require('internal/process/esm_loader');
   const { pathToFileURL } = require('internal/url');
-<<<<<<< HEAD
-
-  handleMainPromise(loadESM((esmLoader) => {
-    const main = path.isAbsolute(mainPath) ?
-      pathToFileURL(mainPath).href : mainPath;
-    return esmLoader.import(main, undefined, ObjectCreate(null));
-  }));
-}
-
-async function handleMainPromise(promise) {
-=======
   const main = pathToFileURL(mainPath).href;
 
   handleMainPromise(loadESM((esmLoader) => {
@@ -126,7 +101,6 @@
   const {
     handleProcessExit,
   } = require('internal/modules/esm/handle_process_exit');
->>>>>>> 8a2d13a7
   process.on('exit', handleProcessExit);
   try {
     return await promise;
