'use strict';

const {
  Symbol,
  Date,
<<<<<<< HEAD
=======
  DatePrototypeGetMilliseconds,
  DatePrototypeToUTCString,
>>>>>>> a8a80be5
} = primordials;

const { setUnrefTimeout } = require('internal/timers');
const { trace, isTraceCategoryEnabled } = internalBinding('trace_events');
const {
  CHAR_LOWERCASE_B,
  CHAR_LOWERCASE_E,
} = require('internal/constants');

let utcCache;

function utcDate() {
  if (!utcCache) cache();
  return utcCache;
}

function cache() {
  const d = new Date();
<<<<<<< HEAD
  utcCache = d.toUTCString();
  setUnrefTimeout(resetCache, 1000 - d.getMilliseconds());
=======
  utcCache = DatePrototypeToUTCString(d);
  setUnrefTimeout(resetCache, 1000 - DatePrototypeGetMilliseconds(d));
>>>>>>> a8a80be5
}

function resetCache() {
  utcCache = undefined;
}

let traceEventId = 0;

function getNextTraceEventId() {
  return ++traceEventId;
}

function isTraceHTTPEnabled() {
  return isTraceCategoryEnabled('node.http');
}

const traceEventCategory = 'node,node.http';

function traceBegin(...args) {
  trace(CHAR_LOWERCASE_B, traceEventCategory, ...args);
}

function traceEnd(...args) {
  trace(CHAR_LOWERCASE_E, traceEventCategory, ...args);
}

module.exports = {
  kOutHeaders: Symbol('kOutHeaders'),
  kNeedDrain: Symbol('kNeedDrain'),
  utcDate,
  traceBegin,
  traceEnd,
  getNextTraceEventId,
  isTraceHTTPEnabled,
};<|MERGE_RESOLUTION|>--- conflicted
+++ resolved
@@ -3,11 +3,8 @@
 const {
   Symbol,
   Date,
-<<<<<<< HEAD
-=======
   DatePrototypeGetMilliseconds,
   DatePrototypeToUTCString,
->>>>>>> a8a80be5
 } = primordials;
 
 const { setUnrefTimeout } = require('internal/timers');
@@ -26,13 +23,8 @@
 
 function cache() {
   const d = new Date();
-<<<<<<< HEAD
-  utcCache = d.toUTCString();
-  setUnrefTimeout(resetCache, 1000 - d.getMilliseconds());
-=======
   utcCache = DatePrototypeToUTCString(d);
   setUnrefTimeout(resetCache, 1000 - DatePrototypeGetMilliseconds(d));
->>>>>>> a8a80be5
 }
 
 function resetCache() {
