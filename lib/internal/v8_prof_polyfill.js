// Copyright 2012 the V8 project authors. All rights reserved.
// Redistribution and use in source and binary forms, with or without
// modification, are permitted provided that the following conditions are
// met:
//
//     * Redistributions of source code must retain the above copyright
//       notice, this list of conditions and the following disclaimer.
//     * Redistributions in binary form must reproduce the above
//       copyright notice, this list of conditions and the following
//       disclaimer in the documentation and/or other materials provided
//       with the distribution.
//     * Neither the name of Google Inc. nor the names of its
//       contributors may be used to endorse or promote products derived
//       from this software without specific prior written permission.
//
// THIS SOFTWARE IS PROVIDED BY THE COPYRIGHT HOLDERS AND CONTRIBUTORS
// "AS IS" AND ANY EXPRESS OR IMPLIED WARRANTIES, INCLUDING, BUT NOT
// LIMITED TO, THE IMPLIED WARRANTIES OF MERCHANTABILITY AND FITNESS FOR
// A PARTICULAR PURPOSE ARE DISCLAIMED. IN NO EVENT SHALL THE COPYRIGHT
// OWNER OR CONTRIBUTORS BE LIABLE FOR ANY DIRECT, INDIRECT, INCIDENTAL,
// SPECIAL, EXEMPLARY, OR CONSEQUENTIAL DAMAGES (INCLUDING, BUT NOT
// LIMITED TO, PROCUREMENT OF SUBSTITUTE GOODS OR SERVICES; LOSS OF USE,
// DATA, OR PROFITS; OR BUSINESS INTERRUPTION) HOWEVER CAUSED AND ON ANY
// THEORY OF LIABILITY, WHETHER IN CONTRACT, STRICT LIABILITY, OR TORT
// (INCLUDING NEGLIGENCE OR OTHERWISE) ARISING IN ANY WAY OUT OF THE USE
// OF THIS SOFTWARE, EVEN IF ADVISED OF THE POSSIBILITY OF SUCH DAMAGE.

'use strict';

<<<<<<< HEAD
/* eslint-disable node-core/prefer-primordials */
=======
/* eslint-disable node-core/prefer-primordials, no-restricted-globals */
>>>>>>> a8a80be5
/* global console */

module.exports = { versionCheck };

// Don't execute when required directly instead of being eval'd from
// lib/internal/v8_prof_processor.js.  This way we can test functions
// from this file in isolation.
if (module.id === 'internal/v8_prof_polyfill') return;

// Node polyfill
const fs = require('fs');
const cp = require('child_process');
const { Buffer } = require('buffer');
<<<<<<< HEAD
const os = { // eslint-disable-line no-unused-vars
=======
const os = {
>>>>>>> a8a80be5
  system: function(name, args) {
    if (process.platform === 'linux' && name === 'nm') {
      // Filter out vdso and vsyscall entries.
      const arg = args[args.length - 1];
      if (arg === '[vdso]' ||
          arg === '[vsyscall]' ||
          /^[0-9a-f]+-[0-9a-f]+$/.test(arg)) {
        return '';
      }
    }
    let out = cp.spawnSync(name, args).stdout.toString();
    // Auto c++filt names, but not [iItT]
    if (process.platform === 'darwin' && name === 'nm') {
      // `nm` prints an error along the lines of "Run xcodebuild -license" and
      // exits when Xcode hasn't been properly installed or when its license
      // hasn't been accepted yet. Basically any mention of xcodebuild in
      // the output means the nm command is non-functional.
      const match = out.match(/(?:^|\n)([^\n]*xcodebuild[^\n]*)(?:\n|$)/);
      // eslint-disable-next-line no-restricted-syntax
      if (match) throw new Error(match[1]);
      out = macCppfiltNm(out);
    }
    return out;
  },
};
const print = console.log; // eslint-disable-line no-unused-vars
function read(fileName) { // eslint-disable-line no-unused-vars
  return fs.readFileSync(fileName, 'utf8');
}
<<<<<<< HEAD
const quit = process.exit; // eslint-disable-line no-unused-vars

// Polyfill "readline()".
const logFile = arguments[arguments.length - 1]; // eslint-disable-line no-undef
=======
const quit = process.exit;
// Polyfill "readline()".
const logFile = globalThis.arguments[globalThis.arguments.length - 1];
>>>>>>> a8a80be5
try {
  fs.accessSync(logFile);
} catch {
  console.error('Please provide a valid isolate file as the final argument.');
  process.exit(1);
}
const fd = fs.openSync(logFile, 'r');
const buf = Buffer.allocUnsafe(4096);
const dec = new (require('string_decoder').StringDecoder)('utf-8');
let line = '';

{
  const message = versionCheck(peekline(), process.versions.v8);
  if (message) console.log(message);
}

function peekline() {
  const s = readline();
  line = `${s}\n${line}`;
  return s;
}

function readline() {
  while (true) {
    const lineBreak = line.indexOf('\n');
    if (lineBreak !== -1) {
      const res = line.slice(0, lineBreak);
      line = line.slice(lineBreak + 1);
      return res;
    }
    const bytes = fs.readSync(fd, buf, 0, buf.length);
    line += dec.write(buf.slice(0, bytes));
    if (line.length === 0) {
      return '';
    }
    if (bytes === 0) {
      process.emitWarning(`Profile file ${logFile} is broken`, {
        code: 'BROKEN_PROFILE_FILE',
        detail: `${JSON.stringify(line)} at the file end is broken`,
      });
      return '';
    }
  }
}

function versionCheck(firstLine, expected) {
  // v8-version looks like
  // "v8-version,$major,$minor,$build,$patch[,$embedder],$candidate"
  // whereas process.versions.v8 is either "$major.$minor.$build-$embedder" or
  // "$major.$minor.$build.$patch-$embedder".
  firstLine = firstLine.split(',');
  const curVer = expected.split(/[.-]/);
  if ((firstLine.length !== 6 && firstLine.length !== 7) ||
      firstLine[0] !== 'v8-version') {
    return 'Unable to read v8-version from log file.';
  }
  // Compare major, minor and build; ignore the patch and candidate fields.
  for (let i = 0; i < 3; i++)
    if (curVer[i] !== firstLine[i + 1])
      return 'Testing v8 version different from logging version';
}

function macCppfiltNm(out) {
  // Re-grouped copy-paste from `tickprocessor.js`
  const FUNC_RE = /^([0-9a-fA-F]{8,16} [iItT] )(.*)$/gm;
  const CLEAN_RE = /^[0-9a-fA-F]{8,16} [iItT] /;
  let entries = out.match(FUNC_RE);
  if (entries === null)
    return out;

  entries = entries.map((entry) => entry.replace(CLEAN_RE, ''));

  let filtered;
  try {
    filtered = cp.spawnSync('c++filt', [ '-p', '-i' ], {
<<<<<<< HEAD
      input: entries.join('\n')
=======
      input: entries.join('\n'),
>>>>>>> a8a80be5
    }).stdout.toString();
  } catch {
    return out;
  }

  let i = 0;
  filtered = filtered.split('\n');
  return out.replace(FUNC_RE, (all, prefix, postfix) => {
    return prefix + (filtered[i++] || postfix);
  });
}

Object.assign(globalThis, {
  os,
  print,
  read,
  quit,
  readline,
});<|MERGE_RESOLUTION|>--- conflicted
+++ resolved
@@ -27,11 +27,7 @@
 
 'use strict';
 
-<<<<<<< HEAD
-/* eslint-disable node-core/prefer-primordials */
-=======
 /* eslint-disable node-core/prefer-primordials, no-restricted-globals */
->>>>>>> a8a80be5
 /* global console */
 
 module.exports = { versionCheck };
@@ -45,11 +41,7 @@
 const fs = require('fs');
 const cp = require('child_process');
 const { Buffer } = require('buffer');
-<<<<<<< HEAD
-const os = { // eslint-disable-line no-unused-vars
-=======
 const os = {
->>>>>>> a8a80be5
   system: function(name, args) {
     if (process.platform === 'linux' && name === 'nm') {
       // Filter out vdso and vsyscall entries.
@@ -75,20 +67,13 @@
     return out;
   },
 };
-const print = console.log; // eslint-disable-line no-unused-vars
-function read(fileName) { // eslint-disable-line no-unused-vars
+const print = console.log;
+function read(fileName) {
   return fs.readFileSync(fileName, 'utf8');
 }
-<<<<<<< HEAD
-const quit = process.exit; // eslint-disable-line no-unused-vars
-
-// Polyfill "readline()".
-const logFile = arguments[arguments.length - 1]; // eslint-disable-line no-undef
-=======
 const quit = process.exit;
 // Polyfill "readline()".
 const logFile = globalThis.arguments[globalThis.arguments.length - 1];
->>>>>>> a8a80be5
 try {
   fs.accessSync(logFile);
 } catch {
@@ -164,11 +149,7 @@
   let filtered;
   try {
     filtered = cp.spawnSync('c++filt', [ '-p', '-i' ], {
-<<<<<<< HEAD
-      input: entries.join('\n')
-=======
       input: entries.join('\n'),
->>>>>>> a8a80be5
     }).stdout.toString();
   } catch {
     return out;
