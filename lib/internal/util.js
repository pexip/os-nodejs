--- conflicted
+++ resolved
@@ -23,9 +23,6 @@
   ReflectApply,
   ReflectConstruct,
   RegExpPrototypeExec,
-<<<<<<< HEAD
-  Set,
-=======
   RegExpPrototypeGetDotAll,
   RegExpPrototypeGetGlobal,
   RegExpPrototypeGetHasIndices,
@@ -40,7 +37,6 @@
   StringPrototypeReplace,
   StringPrototypeToLowerCase,
   StringPrototypeToUpperCase,
->>>>>>> a8a80be5
   Symbol,
   SymbolFor,
   SymbolReplace,
@@ -48,14 +44,7 @@
 } = primordials;
 
 const {
-<<<<<<< HEAD
-  toUSVString: _toUSVString,
-} = internalBinding('url');
-
-const {
-=======
   hideStackFrames,
->>>>>>> a8a80be5
   codes: {
     ERR_NO_CRYPTO,
     ERR_UNKNOWN_SIGNAL,
@@ -96,11 +85,7 @@
 let uvBinding;
 
 function lazyUv() {
-<<<<<<< HEAD
-  uvBinding = uvBinding ?? internalBinding('uv');
-=======
   uvBinding ??= internalBinding('uv');
->>>>>>> a8a80be5
   return uvBinding;
 }
 
@@ -118,8 +103,6 @@
 // Keep a list of deprecation codes that have been warned on so we only warn on
 // each one once.
 const codesWarned = new SafeSet();
-
-let validateString;
 
 let validateString;
 
@@ -504,8 +487,6 @@
   return { promise, resolve, reject };
 }
 
-<<<<<<< HEAD
-=======
 // https://heycam.github.io/webidl/#define-the-operations
 function defineOperation(target, name, method) {
   ObjectDefineProperty(target, name, {
@@ -647,7 +628,6 @@
   return coverageDirectory;
 }
 
->>>>>>> a8a80be5
 module.exports = {
   assertCrypto,
   cachedResult,
@@ -662,10 +642,7 @@
   filterDuplicateStrings,
   filterOwnProperties,
   getConstructorOf,
-<<<<<<< HEAD
-=======
   getInternalGlobal,
->>>>>>> a8a80be5
   getSystemErrorMap,
   getSystemErrorName,
   isArrayBufferDetached,
@@ -682,10 +659,7 @@
   SideEffectFreeRegExpPrototypeSymbolSplit,
   sleep,
   spliceOne,
-<<<<<<< HEAD
-=======
   setupCoverageHooks,
->>>>>>> a8a80be5
   toUSVString,
   removeColors,
 
