'use strict';

const {
  ArrayFrom,
  Boolean,
  Error,
<<<<<<< HEAD
  FunctionPrototypeBind,
=======
>>>>>>> a8a80be5
  FunctionPrototypeCall,
  NumberIsInteger,
  ObjectAssign,
  ObjectDefineProperties,
  ObjectDefineProperty,
  ObjectGetOwnPropertyDescriptor,
<<<<<<< HEAD
  ReflectApply,
  SafeMap,
=======
  ObjectGetOwnPropertyDescriptors,
  ObjectSetPrototypeOf,
  ObjectValues,
  ReflectApply,
  SafeArrayIterator,
  SafeFinalizationRegistry,
  SafeMap,
  SafeWeakMap,
  SafeWeakRef,
  SafeWeakSet,
>>>>>>> a8a80be5
  String,
  Symbol,
  SymbolFor,
  SymbolToStringTag,
  SafeWeakSet,
} = primordials;

const {
  codes: {
    ERR_INVALID_ARG_TYPE,
    ERR_EVENT_RECURSION,
    ERR_MISSING_ARGS,
    ERR_INVALID_THIS,
  },
} = require('internal/errors');
const { validateObject, validateString } = require('internal/validators');

const {
  customInspectSymbol,
  kEmptyObject,
  kEnumerableProperty,
} = require('internal/util');
const { inspect } = require('util');
const webidl = require('internal/webidl');

const kIsEventTarget = SymbolFor('nodejs.event_target');
const kIsNodeEventTarget = Symbol('kIsNodeEventTarget');

const EventEmitter = require('events');
const {
  kMaxEventTargetListeners,
  kMaxEventTargetListenersWarned,
} = EventEmitter;

const EventEmitter = require('events');
const {
  kMaxEventTargetListeners,
  kMaxEventTargetListenersWarned,
} = EventEmitter;

const kEvents = Symbol('kEvents');
const kIsBeingDispatched = Symbol('kIsBeingDispatched');
const kStop = Symbol('kStop');
const kTarget = Symbol('kTarget');
<<<<<<< HEAD
const kHandlers = Symbol('khandlers');
=======
const kHandlers = Symbol('kHandlers');
const kWeakHandler = Symbol('kWeak');
>>>>>>> a8a80be5

const kHybridDispatch = SymbolFor('nodejs.internal.kHybridDispatch');
const kCreateEvent = Symbol('kCreateEvent');
const kNewListener = Symbol('kNewListener');
const kRemoveListener = Symbol('kRemoveListener');
const kIsNodeStyleListener = Symbol('kIsNodeStyleListener');
const kTrustEvent = Symbol('kTrustEvent');
<<<<<<< HEAD

// Lazy load perf_hooks to avoid the additional overhead on startup
let perf_hooks;
function lazyNow() {
  if (perf_hooks === undefined)
    perf_hooks = require('perf_hooks');
  return perf_hooks.performance.now();
}
=======
>>>>>>> a8a80be5

const { now } = require('internal/perf/utils');

<<<<<<< HEAD
=======
const kType = Symbol('type');
const kDetail = Symbol('detail');

>>>>>>> a8a80be5
const isTrustedSet = new SafeWeakSet();
const isTrusted = ObjectGetOwnPropertyDescriptor({
  get isTrusted() {
    return isTrustedSet.has(this);
<<<<<<< HEAD
  }
}, 'isTrusted').get;

class Event {
  constructor(type, options = null) {
    if (arguments.length === 0)
      throw new ERR_MISSING_ARGS('type');
    validateObject(options, 'options', {
      allowArray: true, allowFunction: true, nullable: true,
    });
    const { cancelable, bubbles, composed } = { ...options };
    this[kCancelable] = !!cancelable;
    this[kBubbles] = !!bubbles;
    this[kComposed] = !!composed;
    this[kType] = `${type}`;
    this[kDefaultPrevented] = false;
    this[kTimestamp] = lazyNow();
    this[kPropagationStopped] = false;
=======
  },
}, 'isTrusted').get;

const isTrustedDescriptor = {
  __proto__: null,
  configurable: false,
  enumerable: true,
  get: isTrusted,
};

function isEvent(value) {
  return typeof value?.[kType] === 'string';
}

class Event {
  #cancelable = false;
  #bubbles = false;
  #composed = false;
  #defaultPrevented = false;
  #timestamp = now();
  #propagationStopped = false;

  /**
   * @param {string} type
   * @param {{
   *   bubbles?: boolean,
   *   cancelable?: boolean,
   *   composed?: boolean,
   * }} [options]
   */
  constructor(type, options = kEmptyObject) {
    if (arguments.length === 0)
      throw new ERR_MISSING_ARGS('type');
    validateObject(options, 'options');
    const { bubbles, cancelable, composed } = options;
    this.#cancelable = !!cancelable;
    this.#bubbles = !!bubbles;
    this.#composed = !!composed;

    this[kType] = `${type}`;
>>>>>>> a8a80be5
    if (options?.[kTrustEvent]) {
      isTrustedSet.add(this);
    }

<<<<<<< HEAD
    // isTrusted is special (LegacyUnforgeable)
    ObjectDefineProperty(this, 'isTrusted', {
      get: isTrusted,
      enumerable: true,
      configurable: false
    });
=======
>>>>>>> a8a80be5
    this[kTarget] = null;
    this[kIsBeingDispatched] = false;
  }

  [customInspectSymbol](depth, options) {
    if (!isEvent(this))
      throw new ERR_INVALID_THIS('Event');
    const name = this.constructor.name;
    if (depth < 0)
      return name;

    const opts = ObjectAssign({}, options, {
<<<<<<< HEAD
      depth: NumberIsInteger(options.depth) ? options.depth - 1 : options.depth
=======
      depth: NumberIsInteger(options.depth) ? options.depth - 1 : options.depth,
>>>>>>> a8a80be5
    });

    return `${name} ${inspect({
      type: this[kType],
      defaultPrevented: this.#defaultPrevented,
      cancelable: this.#cancelable,
      timeStamp: this.#timestamp,
    }, opts)}`;
  }

  stopImmediatePropagation() {
    if (!isEvent(this))
      throw new ERR_INVALID_THIS('Event');
    this[kStop] = true;
  }

  preventDefault() {
    if (!isEvent(this))
      throw new ERR_INVALID_THIS('Event');
    this.#defaultPrevented = true;
  }

  /**
   * @type {EventTarget}
   */
  get target() {
    if (!isEvent(this))
      throw new ERR_INVALID_THIS('Event');
    return this[kTarget];
  }

  /**
   * @type {EventTarget}
   */
  get currentTarget() {
    if (!isEvent(this))
      throw new ERR_INVALID_THIS('Event');
    return this[kTarget];
  }

  /**
   * @type {EventTarget}
   */
  get srcElement() {
    if (!isEvent(this))
      throw new ERR_INVALID_THIS('Event');
    return this[kTarget];
  }

  /**
   * @type {string}
   */
  get type() {
    if (!isEvent(this))
      throw new ERR_INVALID_THIS('Event');
    return this[kType];
  }

  /**
   * @type {boolean}
   */
  get cancelable() {
    if (!isEvent(this))
      throw new ERR_INVALID_THIS('Event');
    return this.#cancelable;
  }

  /**
   * @type {boolean}
   */
  get defaultPrevented() {
    if (!isEvent(this))
      throw new ERR_INVALID_THIS('Event');
    return this.#cancelable && this.#defaultPrevented;
  }

  /**
   * @type {number}
   */
  get timeStamp() {
    if (!isEvent(this))
      throw new ERR_INVALID_THIS('Event');
    return this.#timestamp;
  }


  // The following are non-op and unused properties/methods from Web API Event.
  // These are not supported in Node.js and are provided purely for
  // API completeness.
  /**
   * @returns {EventTarget[]}
   */
  composedPath() {
    if (!isEvent(this))
      throw new ERR_INVALID_THIS('Event');
    return this[kIsBeingDispatched] ? [this[kTarget]] : [];
  }

  /**
   * @type {boolean}
   */
  get returnValue() {
    if (!isEvent(this))
      throw new ERR_INVALID_THIS('Event');
    return !this.#cancelable || !this.#defaultPrevented;
  }

  /**
   * @type {boolean}
   */
  get bubbles() {
    if (!isEvent(this))
      throw new ERR_INVALID_THIS('Event');
    return this.#bubbles;
  }

  /**
   * @type {boolean}
   */
  get composed() {
    if (!isEvent(this))
      throw new ERR_INVALID_THIS('Event');
    return this.#composed;
  }

  /**
   * @type {number}
   */
  get eventPhase() {
    if (!isEvent(this))
      throw new ERR_INVALID_THIS('Event');
    return this[kIsBeingDispatched] ? Event.AT_TARGET : Event.NONE;
  }

  /**
   * @type {boolean}
   */
  get cancelBubble() {
    if (!isEvent(this))
      throw new ERR_INVALID_THIS('Event');
    return this.#propagationStopped;
  }

  /**
   * @type {boolean}
   */
  set cancelBubble(value) {
    if (!isEvent(this))
      throw new ERR_INVALID_THIS('Event');
    if (value) {
      this.stopPropagation();
    }
  }

  stopPropagation() {
    if (!isEvent(this))
      throw new ERR_INVALID_THIS('Event');
    this.#propagationStopped = true;
  }

  static NONE = 0;
  static CAPTURING_PHASE = 1;
  static AT_TARGET = 2;
  static BUBBLING_PHASE = 3;
}

<<<<<<< HEAD
ObjectDefineProperty(Event.prototype, SymbolToStringTag, {
  writable: false,
  enumerable: false,
  configurable: true,
  value: 'Event',
=======
ObjectDefineProperties(
  Event.prototype, {
    [SymbolToStringTag]: {
      __proto__: null,
      writable: false,
      enumerable: false,
      configurable: true,
      value: 'Event',
    },
    stopImmediatePropagation: kEnumerableProperty,
    preventDefault: kEnumerableProperty,
    target: kEnumerableProperty,
    currentTarget: kEnumerableProperty,
    srcElement: kEnumerableProperty,
    type: kEnumerableProperty,
    cancelable: kEnumerableProperty,
    defaultPrevented: kEnumerableProperty,
    timeStamp: kEnumerableProperty,
    composedPath: kEnumerableProperty,
    returnValue: kEnumerableProperty,
    bubbles: kEnumerableProperty,
    composed: kEnumerableProperty,
    eventPhase: kEnumerableProperty,
    cancelBubble: kEnumerableProperty,
    stopPropagation: kEnumerableProperty,
    // Don't conform to the spec with isTrusted. The spec defines it as
    // LegacyUnforgeable but defining it in the constructor has a big
    // performance impact and the property doesn't seem to be useful outside of
    // browsers.
    isTrusted: isTrustedDescriptor,
  });

function isCustomEvent(value) {
  return isEvent(value) && (value?.[kDetail] !== undefined);
}

class CustomEvent extends Event {
  /**
   * @constructor
   * @param {string} type
   * @param {{
   *   bubbles?: boolean,
   *   cancelable?: boolean,
   *   composed?: boolean,
   *   detail?: any,
   * }} [options]
   */
  constructor(type, options = kEmptyObject) {
    if (arguments.length === 0)
      throw new ERR_MISSING_ARGS('type');
    super(type, options);
    this[kDetail] = options?.detail ?? null;
  }

  /**
   * @type {any}
   */
  get detail() {
    if (!isCustomEvent(this))
      throw new ERR_INVALID_THIS('CustomEvent');
    return this[kDetail];
  }
}

ObjectDefineProperties(CustomEvent.prototype, {
  [SymbolToStringTag]: {
    __proto__: null,
    writable: false,
    enumerable: false,
    configurable: true,
    value: 'CustomEvent',
  },
  detail: kEnumerableProperty,
>>>>>>> a8a80be5
});

class NodeCustomEvent extends Event {
  constructor(type, options) {
    super(type, options);
    if (options?.detail) {
      this.detail = options.detail;
    }
  }
}
<<<<<<< HEAD
=======

// Weak listener cleanup
// This has to be lazy for snapshots to work
let weakListenersState = null;
// The resource needs to retain the callback so that it doesn't
// get garbage collected now that it's weak.
let objectToWeakListenerMap = null;
function weakListeners() {
  weakListenersState ??= new SafeFinalizationRegistry(
    (listener) => listener.remove(),
  );
  objectToWeakListenerMap ??= new SafeWeakMap();
  return { registry: weakListenersState, map: objectToWeakListenerMap };
}

const kFlagOnce = 1 << 0;
const kFlagCapture = 1 << 1;
const kFlagPassive = 1 << 2;
const kFlagNodeStyle = 1 << 3;
const kFlagWeak = 1 << 4;
const kFlagRemoved = 1 << 5;

>>>>>>> a8a80be5
// The listeners for an EventTarget are maintained as a linked list.
// Unfortunately, the way EventTarget is defined, listeners are accounted
// using the tuple [handler,capture], and even if we don't actually make
// use of capture or bubbling, in order to be spec compliant we have to
// take on the additional complexity of supporting it. Fortunately, using
// the linked list makes dispatching faster, even if adding/removing is
// slower.
class Listener {
  constructor(previous, listener, once, capture, passive,
              isNodeStyleListener, weak) {
    this.next = undefined;
    if (previous !== undefined)
      previous.next = this;
    this.previous = previous;
    this.listener = listener;

<<<<<<< HEAD
    this.callback =
      typeof listener === 'function' ?
        listener :
        FunctionPrototypeBind(listener.handleEvent, listener);
=======
    let flags = 0b0;
    if (once)
      flags |= kFlagOnce;
    if (capture)
      flags |= kFlagCapture;
    if (passive)
      flags |= kFlagPassive;
    if (isNodeStyleListener)
      flags |= kFlagNodeStyle;
    if (weak)
      flags |= kFlagWeak;
    this.flags = flags;

    this.removed = false;

    if (this.weak) {
      this.callback = new SafeWeakRef(listener);
      weakListeners().registry.register(listener, this, this);
      // Make the retainer retain the listener in a WeakMap
      weakListeners().map.set(weak, listener);
      this.listener = this.callback;
    } else if (typeof listener === 'function') {
      this.callback = listener;
      this.listener = listener;
    } else {
      this.callback = async (...args) => {
        if (listener.handleEvent)
          await ReflectApply(listener.handleEvent, listener, args);
      };
      this.listener = listener;
    }
  }

  get once() {
    return Boolean(this.flags & kFlagOnce);
  }
  get capture() {
    return Boolean(this.flags & kFlagCapture);
  }
  get passive() {
    return Boolean(this.flags & kFlagPassive);
  }
  get isNodeStyleListener() {
    return Boolean(this.flags & kFlagNodeStyle);
  }
  get weak() {
    return Boolean(this.flags & kFlagWeak);
  }
  get removed() {
    return Boolean(this.flags & kFlagRemoved);
  }
  set removed(value) {
    if (value)
      this.flags |= kFlagRemoved;
    else
      this.flags &= ~kFlagRemoved;
>>>>>>> a8a80be5
  }

  same(listener, capture) {
    const myListener = this.weak ? this.listener.deref() : this.listener;
    return myListener === listener && this.capture === capture;
  }

  remove() {
    if (this.previous !== undefined)
      this.previous.next = this.next;
    if (this.next !== undefined)
      this.next.previous = this.previous;
    this.removed = true;
    if (this.weak)
      weakListeners().registry.unregister(this);
  }
}

function initEventTarget(self) {
  self[kEvents] = new SafeMap();
  self[kMaxEventTargetListeners] = EventEmitter.defaultMaxListeners;
  self[kMaxEventTargetListenersWarned] = false;
}

class EventTarget {
  // Used in checking whether an object is an EventTarget. This is a well-known
  // symbol as EventTarget may be used cross-realm.
  // Ref: https://github.com/nodejs/node/pull/33661
  static [kIsEventTarget] = true;

  constructor() {
    initEventTarget(this);
  }

<<<<<<< HEAD
  [kNewListener](size, type, listener, once, capture, passive) {
=======
  [kNewListener](size, type, listener, once, capture, passive, weak) {
>>>>>>> a8a80be5
    if (this[kMaxEventTargetListeners] > 0 &&
        size > this[kMaxEventTargetListeners] &&
        !this[kMaxEventTargetListenersWarned]) {
      this[kMaxEventTargetListenersWarned] = true;
      // No error code for this since it is a Warning
      // eslint-disable-next-line no-restricted-syntax
      const w = new Error('Possible EventTarget memory leak detected. ' +
                          `${size} ${type} listeners ` +
                          `added to ${inspect(this, { depth: -1 })}. Use ` +
                          'events.setMaxListeners() to increase limit');
      w.name = 'MaxListenersExceededWarning';
      w.target = this;
      w.type = type;
      w.count = size;
      process.emitWarning(w);
    }
  }
  [kRemoveListener](size, type, listener, capture) {}

  /**
   * @callback EventTargetCallback
   * @param {Event} event
   */

  /**
   * @typedef {{ handleEvent: EventTargetCallback }} EventListener
   */

  /**
   * @param {string} type
   * @param {EventTargetCallback|EventListener} listener
   * @param {{
   *   capture?: boolean,
   *   once?: boolean,
   *   passive?: boolean,
   *   signal?: AbortSignal
   * }} [options]
   */
  addEventListener(type, listener, options = kEmptyObject) {
    if (!isEventTarget(this))
      throw new ERR_INVALID_THIS('EventTarget');
    if (arguments.length < 2)
      throw new ERR_MISSING_ARGS('type', 'listener');

    // We validateOptions before the validateListener check because the spec
    // requires us to hit getters.
    const {
      once,
      capture,
      passive,
      signal,
      isNodeStyleListener,
      weak,
    } = validateEventListenerOptions(options);

    if (!validateEventListener(listener)) {
      // The DOM silently allows passing undefined as a second argument
      // No error code for this since it is a Warning
      // eslint-disable-next-line no-restricted-syntax
      const w = new Error(`addEventListener called with ${listener}` +
                          ' which has no effect.');
      w.name = 'AddEventListenerArgumentTypeWarning';
      w.target = this;
      w.type = type;
      process.emitWarning(w);
      return;
    }
    type = webidl.converters.DOMString(type);

    if (signal) {
      if (signal.aborted) {
        return;
      }
      // TODO(benjamingr) make this weak somehow? ideally the signal would
      // not prevent the event target from GC.
      signal.addEventListener('abort', () => {
        this.removeEventListener(type, listener, options);
      }, { once: true, [kWeakHandler]: this });
    }

    let root = this[kEvents].get(type);

    if (root === undefined) {
      root = { size: 1, next: undefined };
      // This is the first handler in our linked list.
      new Listener(root, listener, once, capture, passive,
                   isNodeStyleListener, weak);
      this[kNewListener](
        root.size,
        type,
        listener,
        once,
        capture,
        passive,
        weak);
      this[kEvents].set(type, root);
      return;
    }

    let handler = root.next;
    let previous = root;

    // We have to walk the linked list to see if we have a match
    while (handler !== undefined && !handler.same(listener, capture)) {
      previous = handler;
      handler = handler.next;
    }

    if (handler !== undefined) { // Duplicate! Ignore
      return;
    }

    new Listener(previous, listener, once, capture, passive,
                 isNodeStyleListener, weak);
    root.size++;
    this[kNewListener](root.size, type, listener, once, capture, passive, weak);
  }

  /**
   * @param {string} type
   * @param {EventTargetCallback|EventListener} listener
   * @param {{
   *   capture?: boolean,
   * }} [options]
   */
  removeEventListener(type, listener, options = kEmptyObject) {
    if (!isEventTarget(this))
      throw new ERR_INVALID_THIS('EventTarget');
    if (arguments.length < 2)
      throw new ERR_MISSING_ARGS('type', 'listener');
    if (!validateEventListener(listener))
      return;

<<<<<<< HEAD
    type = String(type);
=======
    type = webidl.converters.DOMString(type);
>>>>>>> a8a80be5
    const capture = options?.capture === true;

    const root = this[kEvents].get(type);
    if (root === undefined || root.next === undefined)
      return;

    let handler = root.next;
    while (handler !== undefined) {
      if (handler.same(listener, capture)) {
        handler.remove();
        root.size--;
        if (root.size === 0)
          this[kEvents].delete(type);
        this[kRemoveListener](root.size, type, listener, capture);
        break;
      }
      handler = handler.next;
    }
  }

  /**
   * @param {Event} event
   */
  dispatchEvent(event) {
    if (!isEventTarget(this))
      throw new ERR_INVALID_THIS('EventTarget');
    if (arguments.length < 1)
      throw new ERR_MISSING_ARGS('event');

    if (!(event instanceof Event))
      throw new ERR_INVALID_ARG_TYPE('event', 'Event', event);

    if (event[kIsBeingDispatched])
      throw new ERR_EVENT_RECURSION(event.type);

    this[kHybridDispatch](event, event.type, event);

    return event.defaultPrevented !== true;
  }

  [kHybridDispatch](nodeValue, type, event) {
    const createEvent = () => {
      if (event === undefined) {
        event = this[kCreateEvent](nodeValue, type);
        event[kTarget] = this;
        event[kIsBeingDispatched] = true;
      }
      return event;
    };
<<<<<<< HEAD
    if (event !== undefined)
      event[kTarget] = this;
=======
    if (event !== undefined) {
      event[kTarget] = this;
      event[kIsBeingDispatched] = true;
    }
>>>>>>> a8a80be5

    const root = this[kEvents].get(type);
    if (root === undefined || root.next === undefined) {
      if (event !== undefined)
        event[kIsBeingDispatched] = false;
      return true;
<<<<<<< HEAD
=======
    }
>>>>>>> a8a80be5

    let handler = root.next;
    let next;

    while (handler !== undefined &&
           (handler.passive || event?.[kStop] !== true)) {
      // Cache the next item in case this iteration removes the current one
      next = handler.next;

      if (handler.removed) {
        // Deal with the case an event is removed while event handlers are
        // Being processed (removeEventListener called from a listener)
        handler = next;
        continue;
      }
      if (handler.once) {
        handler.remove();
        root.size--;
        const { listener, capture } = handler;
        this[kRemoveListener](root.size, type, listener, capture);
      }

      try {
        let arg;
        if (handler.isNodeStyleListener) {
          arg = nodeValue;
        } else {
          arg = createEvent();
        }
<<<<<<< HEAD
        const result = FunctionPrototypeCall(handler.callback, this, arg);
=======
        const callback = handler.weak ?
          handler.callback.deref() : handler.callback;
        let result;
        if (callback) {
          result = FunctionPrototypeCall(callback, this, arg);
          if (!handler.isNodeStyleListener) {
            arg[kIsBeingDispatched] = false;
          }
        }
>>>>>>> a8a80be5
        if (result !== undefined && result !== null)
          addCatch(result);
      } catch (err) {
        emitUncaughtException(err);
      }

      handler = next;
    }

    if (event !== undefined)
      event[kIsBeingDispatched] = false;
  }

  [kCreateEvent](nodeValue, type) {
    return new NodeCustomEvent(type, { detail: nodeValue });
  }
  [customInspectSymbol](depth, options) {
    if (!isEventTarget(this))
      throw new ERR_INVALID_THIS('EventTarget');
    const name = this.constructor.name;
    if (depth < 0)
      return name;

    const opts = ObjectAssign({}, options, {
<<<<<<< HEAD
      depth: NumberIsInteger(options.depth) ? options.depth - 1 : options.depth
=======
      depth: NumberIsInteger(options.depth) ? options.depth - 1 : options.depth,
>>>>>>> a8a80be5
    });

    return `${name} ${inspect({}, opts)}`;
  }
}

ObjectDefineProperties(EventTarget.prototype, {
<<<<<<< HEAD
  addEventListener: { enumerable: true },
  removeEventListener: { enumerable: true },
  dispatchEvent: { enumerable: true }
});
ObjectDefineProperty(EventTarget.prototype, SymbolToStringTag, {
  writable: false,
  enumerable: false,
  configurable: true,
  value: 'EventTarget',
=======
  addEventListener: kEnumerableProperty,
  removeEventListener: kEnumerableProperty,
  dispatchEvent: kEnumerableProperty,
  [SymbolToStringTag]: {
    __proto__: null,
    writable: false,
    enumerable: false,
    configurable: true,
    value: 'EventTarget',
  },
>>>>>>> a8a80be5
});

function initNodeEventTarget(self) {
  initEventTarget(self);
}

class NodeEventTarget extends EventTarget {
  static [kIsNodeEventTarget] = true;
  static defaultMaxListeners = 10;

  constructor() {
    super();
    initNodeEventTarget(this);
  }

<<<<<<< HEAD
  setMaxListeners(n) {
=======
  /**
   * @param {number} n
   */
  setMaxListeners(n) {
    if (!isNodeEventTarget(this))
      throw new ERR_INVALID_THIS('NodeEventTarget');
>>>>>>> a8a80be5
    EventEmitter.setMaxListeners(n, this);
  }

  /**
   * @returns {number}
   */
  getMaxListeners() {
<<<<<<< HEAD
=======
    if (!isNodeEventTarget(this))
      throw new ERR_INVALID_THIS('NodeEventTarget');
>>>>>>> a8a80be5
    return this[kMaxEventTargetListeners];
  }

  /**
   * @returns {string[]}
   */
  eventNames() {
    if (!isNodeEventTarget(this))
      throw new ERR_INVALID_THIS('NodeEventTarget');
    return ArrayFrom(this[kEvents].keys());
  }

  /**
   * @param {string} type
   * @returns {number}
   */
  listenerCount(type) {
    if (!isNodeEventTarget(this))
      throw new ERR_INVALID_THIS('NodeEventTarget');
    const root = this[kEvents].get(String(type));
    return root !== undefined ? root.size : 0;
  }

  /**
   * @param {string} type
   * @param {EventTargetCallback|EventListener} listener
   * @param {{
   *   capture?: boolean,
   * }} [options]
   * @returns {NodeEventTarget}
   */
  off(type, listener, options) {
    if (!isNodeEventTarget(this))
      throw new ERR_INVALID_THIS('NodeEventTarget');
    this.removeEventListener(type, listener, options);
    return this;
  }

  /**
   * @param {string} type
   * @param {EventTargetCallback|EventListener} listener
   * @param {{
   *   capture?: boolean,
   * }} [options]
   * @returns {NodeEventTarget}
   */
  removeListener(type, listener, options) {
    if (!isNodeEventTarget(this))
      throw new ERR_INVALID_THIS('NodeEventTarget');
    this.removeEventListener(type, listener, options);
    return this;
  }

  /**
   * @param {string} type
   * @param {EventTargetCallback|EventListener} listener
   * @returns {NodeEventTarget}
   */
  on(type, listener) {
    if (!isNodeEventTarget(this))
      throw new ERR_INVALID_THIS('NodeEventTarget');
    this.addEventListener(type, listener, { [kIsNodeStyleListener]: true });
    return this;
  }

  /**
   * @param {string} type
   * @param {EventTargetCallback|EventListener} listener
   * @returns {NodeEventTarget}
   */
  addListener(type, listener) {
    if (!isNodeEventTarget(this))
      throw new ERR_INVALID_THIS('NodeEventTarget');
    this.addEventListener(type, listener, { [kIsNodeStyleListener]: true });
    return this;
  }
  emit(type, arg) {
    validateString(type, 'type');
    const hadListeners = this.listenerCount(type) > 0;
    this[kHybridDispatch](arg, type);
    return hadListeners;
  }

  /**
   * @param {string} type
   * @param {any} arg
   * @returns {boolean}
   */
  emit(type, arg) {
    if (!isNodeEventTarget(this))
      throw new ERR_INVALID_THIS('NodeEventTarget');
    validateString(type, 'type');
    const hadListeners = this.listenerCount(type) > 0;
    this[kHybridDispatch](arg, type);
    return hadListeners;
  }

  /**
   * @param {string} type
   * @param {EventTargetCallback|EventListener} listener
   * @returns {NodeEventTarget}
   */
  once(type, listener) {
    if (!isNodeEventTarget(this))
      throw new ERR_INVALID_THIS('NodeEventTarget');
    this.addEventListener(type, listener,
                          { once: true, [kIsNodeStyleListener]: true });
    return this;
  }

  /**
   * @param {string} [type]
   * @returns {NodeEventTarget}
   */
  removeAllListeners(type) {
    if (!isNodeEventTarget(this))
      throw new ERR_INVALID_THIS('NodeEventTarget');
    if (type !== undefined) {
      this[kEvents].delete(String(type));
    } else {
      this[kEvents].clear();
    }

    return this;
  }
}

ObjectDefineProperties(NodeEventTarget.prototype, {
<<<<<<< HEAD
  setMaxListeners: { enumerable: true },
  getMaxListeners: { enumerable: true },
  eventNames: { enumerable: true },
  listenerCount: { enumerable: true },
  off: { enumerable: true },
  removeListener: { enumerable: true },
  on: { enumerable: true },
  addListener: { enumerable: true },
  once: { enumerable: true },
  emit: { enumerable: true },
  removeAllListeners: { enumerable: true },
=======
  setMaxListeners: kEnumerableProperty,
  getMaxListeners: kEnumerableProperty,
  eventNames: kEnumerableProperty,
  listenerCount: kEnumerableProperty,
  off: kEnumerableProperty,
  removeListener: kEnumerableProperty,
  on: kEnumerableProperty,
  addListener: kEnumerableProperty,
  once: kEnumerableProperty,
  emit: kEnumerableProperty,
  removeAllListeners: kEnumerableProperty,
>>>>>>> a8a80be5
});

// EventTarget API

function validateEventListener(listener) {
  if (typeof listener === 'function' ||
      typeof listener?.handleEvent === 'function') {
    return true;
  }

  if (listener == null)
    return false;

  if (typeof listener === 'object') {
    // Require `handleEvent` lazily.
    return true;
  }

  throw new ERR_INVALID_ARG_TYPE('listener', 'EventListener', listener);
}

function validateEventListenerOptions(options) {
  if (typeof options === 'boolean')
    return { capture: options };

  if (options === null)
<<<<<<< HEAD
    return {};
=======
    return kEmptyObject;
>>>>>>> a8a80be5
  validateObject(options, 'options', {
    allowArray: true, allowFunction: true,
  });
  return {
    once: Boolean(options.once),
    capture: Boolean(options.capture),
    passive: Boolean(options.passive),
    signal: options.signal,
    weak: options[kWeakHandler],
    isNodeStyleListener: Boolean(options[kIsNodeStyleListener]),
  };
}

// Test whether the argument is an event object. This is far from a fool-proof
// test, for example this input will result in a false positive:
// > isEventTarget({ constructor: EventTarget })
// It stands in its current implementation as a compromise.
// Ref: https://github.com/nodejs/node/pull/33661
function isEventTarget(obj) {
  return obj?.constructor?.[kIsEventTarget];
<<<<<<< HEAD
=======
}

function isNodeEventTarget(obj) {
  return obj?.constructor?.[kIsNodeEventTarget];
>>>>>>> a8a80be5
}

function addCatch(promise) {
  const then = promise.then;
  if (typeof then === 'function') {
    FunctionPrototypeCall(then, promise, undefined, function(err) {
      // The callback is called with nextTick to avoid a follow-up
      // rejection from this promise.
      emitUncaughtException(err);
    });
  }
}

function emitUncaughtException(err) {
  process.nextTick(() => { throw err; });
}

function makeEventHandler(handler) {
  // Event handlers are dispatched in the order they were first set
  // See https://github.com/nodejs/node/pull/35949#issuecomment-722496598
  function eventHandler(...args) {
    if (typeof eventHandler.handler !== 'function') {
      return;
    }
    return ReflectApply(eventHandler.handler, this, args);
  }
  eventHandler.handler = handler;
  return eventHandler;
}

function makeEventHandler(handler) {
  // Event handlers are dispatched in the order they were first set
  // See https://github.com/nodejs/node/pull/35949#issuecomment-722496598
  function eventHandler(...args) {
    if (typeof eventHandler.handler !== 'function') {
      return;
    }
    return ReflectApply(eventHandler.handler, this, args);
  }
  eventHandler.handler = handler;
  return eventHandler;
}

function defineEventHandler(emitter, name) {
  // 8.1.5.1 Event handlers - basically `on[eventName]` attributes
  ObjectDefineProperty(emitter, `on${name}`, {
<<<<<<< HEAD
    get() {
      return this[kHandlers]?.get(name)?.handler;
=======
    __proto__: null,
    get() {
      return this[kHandlers]?.get(name)?.handler ?? null;
>>>>>>> a8a80be5
    },
    set(value) {
      if (!this[kHandlers]) {
        this[kHandlers] = new SafeMap();
      }
      let wrappedHandler = this[kHandlers]?.get(name);
      if (wrappedHandler) {
        if (typeof wrappedHandler.handler === 'function') {
          this[kEvents].get(name).size--;
          const size = this[kEvents].get(name).size;
          this[kRemoveListener](size, name, wrappedHandler.handler, false);
        }
        wrappedHandler.handler = value;
        if (typeof wrappedHandler.handler === 'function') {
          this[kEvents].get(name).size++;
          const size = this[kEvents].get(name).size;
<<<<<<< HEAD
          this[kNewListener](size, name, value, false, false, false);
=======
          this[kNewListener](size, name, value, false, false, false, false);
>>>>>>> a8a80be5
        }
      } else {
        wrappedHandler = makeEventHandler(value);
        this.addEventListener(name, wrappedHandler);
      }
      this[kHandlers].set(name, wrappedHandler);
    },
    configurable: true,
<<<<<<< HEAD
    enumerable: true
=======
    enumerable: true,
>>>>>>> a8a80be5
  });
}

const EventEmitterMixin = (Superclass) => {
  class MixedEventEmitter extends Superclass {
    constructor(...args) {
      args = new SafeArrayIterator(args);
      super(...args);
      FunctionPrototypeCall(EventEmitter, this);
    }
  }
  const protoProps = ObjectGetOwnPropertyDescriptors(EventEmitter.prototype);
  delete protoProps.constructor;
  const propertiesValues = ObjectValues(protoProps);
  for (let i = 0; i < propertiesValues.length; i++) {
    // We want to use null-prototype objects to not rely on globally mutable
    // %Object.prototype%.
    ObjectSetPrototypeOf(propertiesValues[i], null);
  }
  ObjectDefineProperties(MixedEventEmitter.prototype, protoProps);
  return MixedEventEmitter;
};

module.exports = {
  Event,
  CustomEvent,
  EventEmitterMixin,
  EventTarget,
  NodeEventTarget,
  defineEventHandler,
  initEventTarget,
  initNodeEventTarget,
  kCreateEvent,
  kNewListener,
  kTrustEvent,
  kRemoveListener,
  kEvents,
<<<<<<< HEAD
=======
  kWeakHandler,
>>>>>>> a8a80be5
  isEventTarget,
};<|MERGE_RESOLUTION|>--- conflicted
+++ resolved
@@ -4,20 +4,12 @@
   ArrayFrom,
   Boolean,
   Error,
-<<<<<<< HEAD
-  FunctionPrototypeBind,
-=======
->>>>>>> a8a80be5
   FunctionPrototypeCall,
   NumberIsInteger,
   ObjectAssign,
   ObjectDefineProperties,
   ObjectDefineProperty,
   ObjectGetOwnPropertyDescriptor,
-<<<<<<< HEAD
-  ReflectApply,
-  SafeMap,
-=======
   ObjectGetOwnPropertyDescriptors,
   ObjectSetPrototypeOf,
   ObjectValues,
@@ -28,12 +20,10 @@
   SafeWeakMap,
   SafeWeakRef,
   SafeWeakSet,
->>>>>>> a8a80be5
   String,
   Symbol,
   SymbolFor,
   SymbolToStringTag,
-  SafeWeakSet,
 } = primordials;
 
 const {
@@ -63,22 +53,12 @@
   kMaxEventTargetListenersWarned,
 } = EventEmitter;
 
-const EventEmitter = require('events');
-const {
-  kMaxEventTargetListeners,
-  kMaxEventTargetListenersWarned,
-} = EventEmitter;
-
 const kEvents = Symbol('kEvents');
 const kIsBeingDispatched = Symbol('kIsBeingDispatched');
 const kStop = Symbol('kStop');
 const kTarget = Symbol('kTarget');
-<<<<<<< HEAD
-const kHandlers = Symbol('khandlers');
-=======
 const kHandlers = Symbol('kHandlers');
 const kWeakHandler = Symbol('kWeak');
->>>>>>> a8a80be5
 
 const kHybridDispatch = SymbolFor('nodejs.internal.kHybridDispatch');
 const kCreateEvent = Symbol('kCreateEvent');
@@ -86,50 +66,16 @@
 const kRemoveListener = Symbol('kRemoveListener');
 const kIsNodeStyleListener = Symbol('kIsNodeStyleListener');
 const kTrustEvent = Symbol('kTrustEvent');
-<<<<<<< HEAD
-
-// Lazy load perf_hooks to avoid the additional overhead on startup
-let perf_hooks;
-function lazyNow() {
-  if (perf_hooks === undefined)
-    perf_hooks = require('perf_hooks');
-  return perf_hooks.performance.now();
-}
-=======
->>>>>>> a8a80be5
 
 const { now } = require('internal/perf/utils');
 
-<<<<<<< HEAD
-=======
 const kType = Symbol('type');
 const kDetail = Symbol('detail');
 
->>>>>>> a8a80be5
 const isTrustedSet = new SafeWeakSet();
 const isTrusted = ObjectGetOwnPropertyDescriptor({
   get isTrusted() {
     return isTrustedSet.has(this);
-<<<<<<< HEAD
-  }
-}, 'isTrusted').get;
-
-class Event {
-  constructor(type, options = null) {
-    if (arguments.length === 0)
-      throw new ERR_MISSING_ARGS('type');
-    validateObject(options, 'options', {
-      allowArray: true, allowFunction: true, nullable: true,
-    });
-    const { cancelable, bubbles, composed } = { ...options };
-    this[kCancelable] = !!cancelable;
-    this[kBubbles] = !!bubbles;
-    this[kComposed] = !!composed;
-    this[kType] = `${type}`;
-    this[kDefaultPrevented] = false;
-    this[kTimestamp] = lazyNow();
-    this[kPropagationStopped] = false;
-=======
   },
 }, 'isTrusted').get;
 
@@ -170,20 +116,10 @@
     this.#composed = !!composed;
 
     this[kType] = `${type}`;
->>>>>>> a8a80be5
     if (options?.[kTrustEvent]) {
       isTrustedSet.add(this);
     }
 
-<<<<<<< HEAD
-    // isTrusted is special (LegacyUnforgeable)
-    ObjectDefineProperty(this, 'isTrusted', {
-      get: isTrusted,
-      enumerable: true,
-      configurable: false
-    });
-=======
->>>>>>> a8a80be5
     this[kTarget] = null;
     this[kIsBeingDispatched] = false;
   }
@@ -196,11 +132,7 @@
       return name;
 
     const opts = ObjectAssign({}, options, {
-<<<<<<< HEAD
-      depth: NumberIsInteger(options.depth) ? options.depth - 1 : options.depth
-=======
       depth: NumberIsInteger(options.depth) ? options.depth - 1 : options.depth,
->>>>>>> a8a80be5
     });
 
     return `${name} ${inspect({
@@ -367,13 +299,6 @@
   static BUBBLING_PHASE = 3;
 }
 
-<<<<<<< HEAD
-ObjectDefineProperty(Event.prototype, SymbolToStringTag, {
-  writable: false,
-  enumerable: false,
-  configurable: true,
-  value: 'Event',
-=======
 ObjectDefineProperties(
   Event.prototype, {
     [SymbolToStringTag]: {
@@ -447,7 +372,6 @@
     value: 'CustomEvent',
   },
   detail: kEnumerableProperty,
->>>>>>> a8a80be5
 });
 
 class NodeCustomEvent extends Event {
@@ -458,8 +382,6 @@
     }
   }
 }
-<<<<<<< HEAD
-=======
 
 // Weak listener cleanup
 // This has to be lazy for snapshots to work
@@ -482,7 +404,6 @@
 const kFlagWeak = 1 << 4;
 const kFlagRemoved = 1 << 5;
 
->>>>>>> a8a80be5
 // The listeners for an EventTarget are maintained as a linked list.
 // Unfortunately, the way EventTarget is defined, listeners are accounted
 // using the tuple [handler,capture], and even if we don't actually make
@@ -499,12 +420,6 @@
     this.previous = previous;
     this.listener = listener;
 
-<<<<<<< HEAD
-    this.callback =
-      typeof listener === 'function' ?
-        listener :
-        FunctionPrototypeBind(listener.handleEvent, listener);
-=======
     let flags = 0b0;
     if (once)
       flags |= kFlagOnce;
@@ -561,7 +476,6 @@
       this.flags |= kFlagRemoved;
     else
       this.flags &= ~kFlagRemoved;
->>>>>>> a8a80be5
   }
 
   same(listener, capture) {
@@ -596,11 +510,7 @@
     initEventTarget(this);
   }
 
-<<<<<<< HEAD
-  [kNewListener](size, type, listener, once, capture, passive) {
-=======
   [kNewListener](size, type, listener, once, capture, passive, weak) {
->>>>>>> a8a80be5
     if (this[kMaxEventTargetListeners] > 0 &&
         size > this[kMaxEventTargetListeners] &&
         !this[kMaxEventTargetListenersWarned]) {
@@ -734,11 +644,7 @@
     if (!validateEventListener(listener))
       return;
 
-<<<<<<< HEAD
-    type = String(type);
-=======
     type = webidl.converters.DOMString(type);
->>>>>>> a8a80be5
     const capture = options?.capture === true;
 
     const root = this[kEvents].get(type);
@@ -788,25 +694,17 @@
       }
       return event;
     };
-<<<<<<< HEAD
-    if (event !== undefined)
-      event[kTarget] = this;
-=======
     if (event !== undefined) {
       event[kTarget] = this;
       event[kIsBeingDispatched] = true;
     }
->>>>>>> a8a80be5
 
     const root = this[kEvents].get(type);
     if (root === undefined || root.next === undefined) {
       if (event !== undefined)
         event[kIsBeingDispatched] = false;
       return true;
-<<<<<<< HEAD
-=======
-    }
->>>>>>> a8a80be5
+    }
 
     let handler = root.next;
     let next;
@@ -836,9 +734,6 @@
         } else {
           arg = createEvent();
         }
-<<<<<<< HEAD
-        const result = FunctionPrototypeCall(handler.callback, this, arg);
-=======
         const callback = handler.weak ?
           handler.callback.deref() : handler.callback;
         let result;
@@ -848,7 +743,6 @@
             arg[kIsBeingDispatched] = false;
           }
         }
->>>>>>> a8a80be5
         if (result !== undefined && result !== null)
           addCatch(result);
       } catch (err) {
@@ -873,11 +767,7 @@
       return name;
 
     const opts = ObjectAssign({}, options, {
-<<<<<<< HEAD
-      depth: NumberIsInteger(options.depth) ? options.depth - 1 : options.depth
-=======
       depth: NumberIsInteger(options.depth) ? options.depth - 1 : options.depth,
->>>>>>> a8a80be5
     });
 
     return `${name} ${inspect({}, opts)}`;
@@ -885,17 +775,6 @@
 }
 
 ObjectDefineProperties(EventTarget.prototype, {
-<<<<<<< HEAD
-  addEventListener: { enumerable: true },
-  removeEventListener: { enumerable: true },
-  dispatchEvent: { enumerable: true }
-});
-ObjectDefineProperty(EventTarget.prototype, SymbolToStringTag, {
-  writable: false,
-  enumerable: false,
-  configurable: true,
-  value: 'EventTarget',
-=======
   addEventListener: kEnumerableProperty,
   removeEventListener: kEnumerableProperty,
   dispatchEvent: kEnumerableProperty,
@@ -906,7 +785,6 @@
     configurable: true,
     value: 'EventTarget',
   },
->>>>>>> a8a80be5
 });
 
 function initNodeEventTarget(self) {
@@ -922,16 +800,12 @@
     initNodeEventTarget(this);
   }
 
-<<<<<<< HEAD
-  setMaxListeners(n) {
-=======
   /**
    * @param {number} n
    */
   setMaxListeners(n) {
     if (!isNodeEventTarget(this))
       throw new ERR_INVALID_THIS('NodeEventTarget');
->>>>>>> a8a80be5
     EventEmitter.setMaxListeners(n, this);
   }
 
@@ -939,11 +813,8 @@
    * @returns {number}
    */
   getMaxListeners() {
-<<<<<<< HEAD
-=======
     if (!isNodeEventTarget(this))
       throw new ERR_INVALID_THIS('NodeEventTarget');
->>>>>>> a8a80be5
     return this[kMaxEventTargetListeners];
   }
 
@@ -1019,12 +890,6 @@
       throw new ERR_INVALID_THIS('NodeEventTarget');
     this.addEventListener(type, listener, { [kIsNodeStyleListener]: true });
     return this;
-  }
-  emit(type, arg) {
-    validateString(type, 'type');
-    const hadListeners = this.listenerCount(type) > 0;
-    this[kHybridDispatch](arg, type);
-    return hadListeners;
   }
 
   /**
@@ -1072,19 +937,6 @@
 }
 
 ObjectDefineProperties(NodeEventTarget.prototype, {
-<<<<<<< HEAD
-  setMaxListeners: { enumerable: true },
-  getMaxListeners: { enumerable: true },
-  eventNames: { enumerable: true },
-  listenerCount: { enumerable: true },
-  off: { enumerable: true },
-  removeListener: { enumerable: true },
-  on: { enumerable: true },
-  addListener: { enumerable: true },
-  once: { enumerable: true },
-  emit: { enumerable: true },
-  removeAllListeners: { enumerable: true },
-=======
   setMaxListeners: kEnumerableProperty,
   getMaxListeners: kEnumerableProperty,
   eventNames: kEnumerableProperty,
@@ -1096,7 +948,6 @@
   once: kEnumerableProperty,
   emit: kEnumerableProperty,
   removeAllListeners: kEnumerableProperty,
->>>>>>> a8a80be5
 });
 
 // EventTarget API
@@ -1123,11 +974,7 @@
     return { capture: options };
 
   if (options === null)
-<<<<<<< HEAD
-    return {};
-=======
     return kEmptyObject;
->>>>>>> a8a80be5
   validateObject(options, 'options', {
     allowArray: true, allowFunction: true,
   });
@@ -1148,13 +995,10 @@
 // Ref: https://github.com/nodejs/node/pull/33661
 function isEventTarget(obj) {
   return obj?.constructor?.[kIsEventTarget];
-<<<<<<< HEAD
-=======
 }
 
 function isNodeEventTarget(obj) {
   return obj?.constructor?.[kIsNodeEventTarget];
->>>>>>> a8a80be5
 }
 
 function addCatch(promise) {
@@ -1185,30 +1029,12 @@
   return eventHandler;
 }
 
-function makeEventHandler(handler) {
-  // Event handlers are dispatched in the order they were first set
-  // See https://github.com/nodejs/node/pull/35949#issuecomment-722496598
-  function eventHandler(...args) {
-    if (typeof eventHandler.handler !== 'function') {
-      return;
-    }
-    return ReflectApply(eventHandler.handler, this, args);
-  }
-  eventHandler.handler = handler;
-  return eventHandler;
-}
-
 function defineEventHandler(emitter, name) {
   // 8.1.5.1 Event handlers - basically `on[eventName]` attributes
   ObjectDefineProperty(emitter, `on${name}`, {
-<<<<<<< HEAD
-    get() {
-      return this[kHandlers]?.get(name)?.handler;
-=======
     __proto__: null,
     get() {
       return this[kHandlers]?.get(name)?.handler ?? null;
->>>>>>> a8a80be5
     },
     set(value) {
       if (!this[kHandlers]) {
@@ -1225,11 +1051,7 @@
         if (typeof wrappedHandler.handler === 'function') {
           this[kEvents].get(name).size++;
           const size = this[kEvents].get(name).size;
-<<<<<<< HEAD
-          this[kNewListener](size, name, value, false, false, false);
-=======
           this[kNewListener](size, name, value, false, false, false, false);
->>>>>>> a8a80be5
         }
       } else {
         wrappedHandler = makeEventHandler(value);
@@ -1238,11 +1060,7 @@
       this[kHandlers].set(name, wrappedHandler);
     },
     configurable: true,
-<<<<<<< HEAD
-    enumerable: true
-=======
     enumerable: true,
->>>>>>> a8a80be5
   });
 }
 
@@ -1280,9 +1098,6 @@
   kTrustEvent,
   kRemoveListener,
   kEvents,
-<<<<<<< HEAD
-=======
   kWeakHandler,
->>>>>>> a8a80be5
   isEventTarget,
 };