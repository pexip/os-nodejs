--- conflicted
+++ resolved
@@ -31,10 +31,7 @@
   ObjectSetPrototypeOf,
   Promise,
   SafeSet,
-<<<<<<< HEAD
-=======
   SymbolAsyncDispose,
->>>>>>> 8a2d13a7
   SymbolAsyncIterator,
   Symbol,
 } = primordials;
@@ -69,12 +66,8 @@
     ERR_OUT_OF_RANGE,
     ERR_STREAM_PUSH_AFTER_EOF,
     ERR_STREAM_UNSHIFT_AFTER_END_EVENT,
-<<<<<<< HEAD
-  }
-=======
   },
   AbortError,
->>>>>>> 8a2d13a7
 } = require('internal/errors');
 const { validateObject } = require('internal/validators');
 
@@ -190,24 +183,6 @@
   this.length = 0;
   this.pipes = [];
   this.flowing = null;
-<<<<<<< HEAD
-  this.ended = false;
-  this.endEmitted = false;
-  this.reading = false;
-
-  // Stream is still being constructed and cannot be
-  // destroyed until construction finished or failed.
-  // Async construction is opt in, therefore we start as
-  // constructed.
-  this.constructed = true;
-
-  // A flag to be able to tell if the event 'readable'/'data' is emitted
-  // immediately, or on a later tick.  We set this to true at first, because
-  // any actions that shouldn't happen until "later" should generally also
-  // not happen before the first read call.
-  this.sync = true;
-=======
->>>>>>> 8a2d13a7
 
   this[kPaused] = null;
 
@@ -557,11 +532,7 @@
     state.state |= kReading | kSync;
     // If the length is currently zero, then we *need* a readable event.
     if (state.length === 0)
-<<<<<<< HEAD
-      state.needReadable = true;
-=======
       state.state |= kNeedReadable;
->>>>>>> 8a2d13a7
 
     // Call internal read method
     try {
@@ -569,13 +540,8 @@
     } catch (err) {
       errorOrDestroy(this, err);
     }
-<<<<<<< HEAD
-
-    state.sync = false;
-=======
     state.state &= ~kSync;
 
->>>>>>> 8a2d13a7
     // If _read pushed data synchronously, then `reading` will be false,
     // and we need to re-evaluate how much data we can return to the user.
     if (!state.reading)
@@ -748,11 +714,7 @@
     if (!state.multiAwaitDrain) {
       state.multiAwaitDrain = true;
       state.awaitDrainWriters = new SafeSet(
-<<<<<<< HEAD
-        state.awaitDrainWriters ? [state.awaitDrainWriters] : []
-=======
         state.awaitDrainWriters ? [state.awaitDrainWriters] : [],
->>>>>>> 8a2d13a7
       );
     }
   }
@@ -1253,11 +1215,7 @@
     enumerable: false,
     get: function() {
       return this._readableState.dataEmitted;
-<<<<<<< HEAD
-    }
-=======
-    },
->>>>>>> 8a2d13a7
+    },
   },
 
   readableAborted: {
@@ -1338,21 +1296,6 @@
     get() {
       return this._readableState ? this._readableState.closed : false;
     },
-  },
-
-  errored: {
-    __proto__: null,
-    enumerable: false,
-    get() {
-      return this._readableState ? this._readableState.errored : null;
-    }
-  },
-
-  closed: {
-    __proto__: null,
-    get() {
-      return this._readableState ? this._readableState.closed : false;
-    }
   },
 
   destroyed: {
@@ -1516,10 +1459,6 @@
     destroy(err, callback) {
       destroyImpl.destroyer(src, err);
       callback(err);
-<<<<<<< HEAD
-    }
-=======
-    },
->>>>>>> 8a2d13a7
+    },
   }).wrap(src);
 };