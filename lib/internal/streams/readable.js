// Copyright Joyent, Inc. and other Node contributors.
//
// Permission is hereby granted, free of charge, to any person obtaining a
// copy of this software and associated documentation files (the
// "Software"), to deal in the Software without restriction, including
// without limitation the rights to use, copy, modify, merge, publish,
// distribute, sublicense, and/or sell copies of the Software, and to permit
// persons to whom the Software is furnished to do so, subject to the
// following conditions:
//
// The above copyright notice and this permission notice shall be included
// in all copies or substantial portions of the Software.
//
// THE SOFTWARE IS PROVIDED "AS IS", WITHOUT WARRANTY OF ANY KIND, EXPRESS
// OR IMPLIED, INCLUDING BUT NOT LIMITED TO THE WARRANTIES OF
// MERCHANTABILITY, FITNESS FOR A PARTICULAR PURPOSE AND NONINFRINGEMENT. IN
// NO EVENT SHALL THE AUTHORS OR COPYRIGHT HOLDERS BE LIABLE FOR ANY CLAIM,
// DAMAGES OR OTHER LIABILITY, WHETHER IN AN ACTION OF CONTRACT, TORT OR
// OTHERWISE, ARISING FROM, OUT OF OR IN CONNECTION WITH THE SOFTWARE OR THE
// USE OR OTHER DEALINGS IN THE SOFTWARE.

'use strict';

const {
<<<<<<< HEAD
=======
  ArrayPrototypeIndexOf,
>>>>>>> a8a80be5
  NumberIsInteger,
  NumberIsNaN,
  NumberParseInt,
  ObjectDefineProperties,
  ObjectKeys,
  ObjectSetPrototypeOf,
  Promise,
  SafeSet,
  SymbolAsyncIterator,
  Symbol,
} = primordials;

module.exports = Readable;
Readable.ReadableState = ReadableState;

const EE = require('events');
const { Stream, prependListener } = require('internal/streams/legacy');
const { Buffer } = require('buffer');

const {
  addAbortSignal,
} = require('internal/streams/add-abort-signal');
const eos = require('internal/streams/end-of-stream');

let debug = require('internal/util/debuglog').debuglog('stream', (fn) => {
  debug = fn;
});
const BufferList = require('internal/streams/buffer_list');
const destroyImpl = require('internal/streams/destroy');
const {
  getHighWaterMark,
  getDefaultHighWaterMark,
} = require('internal/streams/state');

const {
  aggregateTwoErrors,
  codes: {
    ERR_INVALID_ARG_TYPE,
    ERR_METHOD_NOT_IMPLEMENTED,
    ERR_OUT_OF_RANGE,
    ERR_STREAM_PUSH_AFTER_EOF,
    ERR_STREAM_UNSHIFT_AFTER_END_EVENT,
  },
} = require('internal/errors');
const { validateObject } = require('internal/validators');

const kPaused = Symbol('kPaused');

const { StringDecoder } = require('string_decoder');
const from = require('internal/streams/from');

ObjectSetPrototypeOf(Readable.prototype, Stream.prototype);
ObjectSetPrototypeOf(Readable, Stream);
const nop = () => {};

const { errorOrDestroy } = destroyImpl;

function ReadableState(options, stream, isDuplex) {
  // Duplex streams are both readable and writable, but share
  // the same options object.
  // However, some cases require setting options to different
  // values for the readable and the writable sides of the duplex stream.
  // These options can be provided separately as readableXXX and writableXXX.
  if (typeof isDuplex !== 'boolean')
    isDuplex = stream instanceof Stream.Duplex;

  // Object stream flag. Used to make read(n) ignore n and to
  // make all the buffer merging and length checks go away.
  this.objectMode = !!(options && options.objectMode);

  if (isDuplex)
    this.objectMode = this.objectMode ||
      !!(options && options.readableObjectMode);

  // The point at which it stops calling _read() to fill the buffer
  // Note: 0 is a valid value, means "don't call _read preemptively ever"
  this.highWaterMark = options ?
    getHighWaterMark(this, options, 'readableHighWaterMark', isDuplex) :
    getDefaultHighWaterMark(false);

  // A linked list is used to store data chunks instead of an array because the
  // linked list can remove elements from the beginning faster than
  // array.shift().
  this.buffer = new BufferList();
  this.length = 0;
  this.pipes = [];
  this.flowing = null;
  this.ended = false;
  this.endEmitted = false;
  this.reading = false;

  // Stream is still being constructed and cannot be
  // destroyed until construction finished or failed.
  // Async construction is opt in, therefore we start as
  // constructed.
  this.constructed = true;

  // A flag to be able to tell if the event 'readable'/'data' is emitted
  // immediately, or on a later tick.  We set this to true at first, because
  // any actions that shouldn't happen until "later" should generally also
  // not happen before the first read call.
  this.sync = true;

  // Whenever we return null, then we set a flag to say
  // that we're awaiting a 'readable' event emission.
  this.needReadable = false;
  this.emittedReadable = false;
  this.readableListening = false;
  this.resumeScheduled = false;
  this[kPaused] = null;

  // True if the error was already emitted and should not be thrown again.
  this.errorEmitted = false;

  // Should close be emitted on destroy. Defaults to true.
  this.emitClose = !options || options.emitClose !== false;

  // Should .destroy() be called after 'end' (and potentially 'finish').
  this.autoDestroy = !options || options.autoDestroy !== false;

  // Has it been destroyed.
  this.destroyed = false;

  // Indicates whether the stream has errored. When true no further
  // _read calls, 'data' or 'readable' events should occur. This is needed
  // since when autoDestroy is disabled we need a way to tell whether the
  // stream has failed.
  this.errored = null;

  // Indicates whether the stream has finished destroying.
  this.closed = false;

  // True if close has been emitted or would have been emitted
  // depending on emitClose.
  this.closeEmitted = false;

  // Crypto is kind of old and crusty.  Historically, its default string
  // encoding is 'binary' so we have to make this configurable.
  // Everything else in the universe uses 'utf8', though.
  this.defaultEncoding = (options && options.defaultEncoding) || 'utf8';

  // Ref the piped dest which we need a drain event on it
  // type: null | Writable | Set<Writable>.
  this.awaitDrainWriters = null;
  this.multiAwaitDrain = false;

  // If true, a maybeReadMore has been scheduled.
  this.readingMore = false;

  this.dataEmitted = false;

  this.decoder = null;
  this.encoding = null;
  if (options && options.encoding) {
    this.decoder = new StringDecoder(options.encoding);
    this.encoding = options.encoding;
  }
}


function Readable(options) {
  if (!(this instanceof Readable))
    return new Readable(options);

  // Checking for a Stream.Duplex instance is faster here instead of inside
  // the ReadableState constructor, at least with V8 6.5.
  const isDuplex = this instanceof Stream.Duplex;

  this._readableState = new ReadableState(options, this, isDuplex);

  if (options) {
    if (typeof options.read === 'function')
      this._read = options.read;

    if (typeof options.destroy === 'function')
      this._destroy = options.destroy;

    if (typeof options.construct === 'function')
      this._construct = options.construct;

    if (options.signal && !isDuplex)
      addAbortSignal(options.signal, this);
  }

  Stream.call(this, options);

  destroyImpl.construct(this, () => {
    if (this._readableState.needReadable) {
      maybeReadMore(this, this._readableState);
    }
  });
}

Readable.prototype.destroy = destroyImpl.destroy;
Readable.prototype._undestroy = destroyImpl.undestroy;
Readable.prototype._destroy = function(err, cb) {
  cb(err);
};

Readable.prototype[EE.captureRejectionSymbol] = function(err) {
  this.destroy(err);
};

// Manually shove something into the read() buffer.
// This returns true if the highWaterMark has not been hit yet,
// similar to how Writable.write() returns true if you should
// write() some more.
Readable.prototype.push = function(chunk, encoding) {
  return readableAddChunk(this, chunk, encoding, false);
};

// Unshift should *always* be something directly out of read().
Readable.prototype.unshift = function(chunk, encoding) {
  return readableAddChunk(this, chunk, encoding, true);
};

function readableAddChunk(stream, chunk, encoding, addToFront) {
  debug('readableAddChunk', chunk);
  const state = stream._readableState;

  let err;
  if (!state.objectMode) {
    if (typeof chunk === 'string') {
      encoding = encoding || state.defaultEncoding;
      if (state.encoding !== encoding) {
        if (addToFront && state.encoding) {
          // When unshifting, if state.encoding is set, we have to save
          // the string in the BufferList with the state encoding.
          chunk = Buffer.from(chunk, encoding).toString(state.encoding);
        } else {
          chunk = Buffer.from(chunk, encoding);
          encoding = '';
        }
      }
    } else if (chunk instanceof Buffer) {
      encoding = '';
    } else if (Stream._isUint8Array(chunk)) {
      chunk = Stream._uint8ArrayToBuffer(chunk);
      encoding = '';
    } else if (chunk != null) {
      err = new ERR_INVALID_ARG_TYPE(
        'chunk', ['string', 'Buffer', 'Uint8Array'], chunk);
    }
  }

  if (err) {
    errorOrDestroy(stream, err);
  } else if (chunk === null) {
    state.reading = false;
    onEofChunk(stream, state);
  } else if (state.objectMode || (chunk && chunk.length > 0)) {
    if (addToFront) {
      if (state.endEmitted)
        errorOrDestroy(stream, new ERR_STREAM_UNSHIFT_AFTER_END_EVENT());
      else if (state.destroyed || state.errored)
        return false;
      else
        addChunk(stream, state, chunk, true);
    } else if (state.ended) {
      errorOrDestroy(stream, new ERR_STREAM_PUSH_AFTER_EOF());
    } else if (state.destroyed || state.errored) {
      return false;
    } else {
      state.reading = false;
      if (state.decoder && !encoding) {
        chunk = state.decoder.write(chunk);
        if (state.objectMode || chunk.length !== 0)
          addChunk(stream, state, chunk, false);
        else
          maybeReadMore(stream, state);
      } else {
        addChunk(stream, state, chunk, false);
      }
    }
  } else if (!addToFront) {
    state.reading = false;
    maybeReadMore(stream, state);
  }

  // We can push more data if we are below the highWaterMark.
  // Also, if we have no data yet, we can stand some more bytes.
  // This is to work around cases where hwm=0, such as the repl.
  return !state.ended &&
    (state.length < state.highWaterMark || state.length === 0);
}

function addChunk(stream, state, chunk, addToFront) {
  if (state.flowing && state.length === 0 && !state.sync &&
      stream.listenerCount('data') > 0) {
    // Use the guard to avoid creating `Set()` repeatedly
    // when we have multiple pipes.
    if (state.multiAwaitDrain) {
      state.awaitDrainWriters.clear();
    } else {
      state.awaitDrainWriters = null;
    }
<<<<<<< HEAD
=======

>>>>>>> a8a80be5
    state.dataEmitted = true;
    stream.emit('data', chunk);
  } else {
    // Update the buffer info.
    state.length += state.objectMode ? 1 : chunk.length;
    if (addToFront)
      state.buffer.unshift(chunk);
    else
      state.buffer.push(chunk);

    if (state.needReadable)
      emitReadable(stream);
  }
  maybeReadMore(stream, state);
}

Readable.prototype.isPaused = function() {
  const state = this._readableState;
  return state[kPaused] === true || state.flowing === false;
};

// Backwards compatibility.
Readable.prototype.setEncoding = function(enc) {
  const decoder = new StringDecoder(enc);
  this._readableState.decoder = decoder;
  // If setEncoding(null), decoder.encoding equals utf8.
  this._readableState.encoding = this._readableState.decoder.encoding;

  const buffer = this._readableState.buffer;
  // Iterate over current buffer to convert already stored Buffers:
  let content = '';
  for (const data of buffer) {
    content += decoder.write(data);
  }
  buffer.clear();
  if (content !== '')
    buffer.push(content);
  this._readableState.length = content.length;
  return this;
};

// Don't raise the hwm > 1GB.
const MAX_HWM = 0x40000000;
function computeNewHighWaterMark(n) {
  if (n > MAX_HWM) {
    throw new ERR_OUT_OF_RANGE('size', '<= 1GiB', n);
  } else {
    // Get the next highest power of 2 to prevent increasing hwm excessively in
    // tiny amounts.
    n--;
    n |= n >>> 1;
    n |= n >>> 2;
    n |= n >>> 4;
    n |= n >>> 8;
    n |= n >>> 16;
    n++;
  }
  return n;
}

// This function is designed to be inlinable, so please take care when making
// changes to the function body.
function howMuchToRead(n, state) {
  if (n <= 0 || (state.length === 0 && state.ended))
    return 0;
  if (state.objectMode)
    return 1;
  if (NumberIsNaN(n)) {
    // Only flow one buffer at a time.
    if (state.flowing && state.length)
      return state.buffer.first().length;
    return state.length;
  }
  if (n <= state.length)
    return n;
  return state.ended ? state.length : 0;
}

// You can override either this method, or the async _read(n) below.
Readable.prototype.read = function(n) {
  debug('read', n);
  // Same as parseInt(undefined, 10), however V8 7.3 performance regressed
  // in this scenario, so we are doing it manually.
  if (n === undefined) {
    n = NaN;
  } else if (!NumberIsInteger(n)) {
    n = NumberParseInt(n, 10);
  }
  const state = this._readableState;
  const nOrig = n;

  // If we're asking for more than the current hwm, then raise the hwm.
  if (n > state.highWaterMark)
    state.highWaterMark = computeNewHighWaterMark(n);

  if (n !== 0)
    state.emittedReadable = false;

  // If we're doing read(0) to trigger a readable event, but we
  // already have a bunch of data in the buffer, then just trigger
  // the 'readable' event and move on.
  if (n === 0 &&
      state.needReadable &&
      ((state.highWaterMark !== 0 ?
        state.length >= state.highWaterMark :
        state.length > 0) ||
       state.ended)) {
    debug('read: emitReadable', state.length, state.ended);
    if (state.length === 0 && state.ended)
      endReadable(this);
    else
      emitReadable(this);
    return null;
  }

  n = howMuchToRead(n, state);

  // If we've ended, and we're now clear, then finish it up.
  if (n === 0 && state.ended) {
    if (state.length === 0)
      endReadable(this);
    return null;
  }

  // All the actual chunk generation logic needs to be
  // *below* the call to _read.  The reason is that in certain
  // synthetic stream cases, such as passthrough streams, _read
  // may be a completely synchronous operation which may change
  // the state of the read buffer, providing enough data when
  // before there was *not* enough.
  //
  // So, the steps are:
  // 1. Figure out what the state of things will be after we do
  // a read from the buffer.
  //
  // 2. If that resulting state will trigger a _read, then call _read.
  // Note that this may be asynchronous, or synchronous.  Yes, it is
  // deeply ugly to write APIs this way, but that still doesn't mean
  // that the Readable class should behave improperly, as streams are
  // designed to be sync/async agnostic.
  // Take note if the _read call is sync or async (ie, if the read call
  // has returned yet), so that we know whether or not it's safe to emit
  // 'readable' etc.
  //
  // 3. Actually pull the requested chunks out of the buffer and return.

  // if we need a readable event, then we need to do some reading.
  let doRead = state.needReadable;
  debug('need readable', doRead);

  // If we currently have less than the highWaterMark, then also read some.
  if (state.length === 0 || state.length - n < state.highWaterMark) {
    doRead = true;
    debug('length less than watermark', doRead);
  }

  // However, if we've ended, then there's no point, if we're already
  // reading, then it's unnecessary, if we're constructing we have to wait,
  // and if we're destroyed or errored, then it's not allowed,
  if (state.ended || state.reading || state.destroyed || state.errored ||
      !state.constructed) {
    doRead = false;
    debug('reading, ended or constructing', doRead);
  } else if (doRead) {
    debug('do read');
    state.reading = true;
    state.sync = true;
    // If the length is currently zero, then we *need* a readable event.
    if (state.length === 0)
      state.needReadable = true;

    // Call internal read method
    try {
      this._read(state.highWaterMark);
    } catch (err) {
      errorOrDestroy(this, err);
    }

    state.sync = false;
    // If _read pushed data synchronously, then `reading` will be false,
    // and we need to re-evaluate how much data we can return to the user.
    if (!state.reading)
      n = howMuchToRead(nOrig, state);
  }

  let ret;
  if (n > 0)
    ret = fromList(n, state);
  else
    ret = null;

  if (ret === null) {
    state.needReadable = state.length <= state.highWaterMark;
    n = 0;
  } else {
    state.length -= n;
    if (state.multiAwaitDrain) {
      state.awaitDrainWriters.clear();
    } else {
      state.awaitDrainWriters = null;
    }
  }

  if (state.length === 0) {
    // If we have nothing in the buffer, then we want to know
    // as soon as we *do* get something into the buffer.
    if (!state.ended)
      state.needReadable = true;

    // If we tried to read() past the EOF, then emit end on the next tick.
    if (nOrig !== n && state.ended)
      endReadable(this);
  }

<<<<<<< HEAD
  if (ret !== null) {
=======
  if (ret !== null && !state.errorEmitted && !state.closeEmitted) {
>>>>>>> a8a80be5
    state.dataEmitted = true;
    this.emit('data', ret);
  }

  return ret;
};

function onEofChunk(stream, state) {
  debug('onEofChunk');
  if (state.ended) return;
  if (state.decoder) {
    const chunk = state.decoder.end();
    if (chunk && chunk.length) {
      state.buffer.push(chunk);
      state.length += state.objectMode ? 1 : chunk.length;
    }
  }
  state.ended = true;

  if (state.sync) {
    // If we are sync, wait until next tick to emit the data.
    // Otherwise we risk emitting data in the flow()
    // the readable code triggers during a read() call.
    emitReadable(stream);
  } else {
    // Emit 'readable' now to make sure it gets picked up.
    state.needReadable = false;
    state.emittedReadable = true;
    // We have to emit readable now that we are EOF. Modules
    // in the ecosystem (e.g. dicer) rely on this event being sync.
    emitReadable_(stream);
  }
}

// Don't emit readable right away in sync mode, because this can trigger
// another read() call => stack overflow.  This way, it might trigger
// a nextTick recursion warning, but that's not so bad.
function emitReadable(stream) {
  const state = stream._readableState;
  debug('emitReadable', state.needReadable, state.emittedReadable);
  state.needReadable = false;
  if (!state.emittedReadable) {
    debug('emitReadable', state.flowing);
    state.emittedReadable = true;
    process.nextTick(emitReadable_, stream);
  }
}

function emitReadable_(stream) {
  const state = stream._readableState;
  debug('emitReadable_', state.destroyed, state.length, state.ended);
  if (!state.destroyed && !state.errored && (state.length || state.ended)) {
    stream.emit('readable');
    state.emittedReadable = false;
  }

  // The stream needs another readable event if:
  // 1. It is not flowing, as the flow mechanism will take
  //    care of it.
  // 2. It is not ended.
  // 3. It is below the highWaterMark, so we can schedule
  //    another readable later.
  state.needReadable =
    !state.flowing &&
    !state.ended &&
    state.length <= state.highWaterMark;
  flow(stream);
}


// At this point, the user has presumably seen the 'readable' event,
// and called read() to consume some data.  that may have triggered
// in turn another _read(n) call, in which case reading = true if
// it's in progress.
// However, if we're not ended, or reading, and the length < hwm,
// then go ahead and try to read some more preemptively.
function maybeReadMore(stream, state) {
  if (!state.readingMore && state.constructed) {
    state.readingMore = true;
    process.nextTick(maybeReadMore_, stream, state);
  }
}

function maybeReadMore_(stream, state) {
  // Attempt to read more data if we should.
  //
  // The conditions for reading more data are (one of):
  // - Not enough data buffered (state.length < state.highWaterMark). The loop
  //   is responsible for filling the buffer with enough data if such data
  //   is available. If highWaterMark is 0 and we are not in the flowing mode
  //   we should _not_ attempt to buffer any extra data. We'll get more data
  //   when the stream consumer calls read() instead.
  // - No data in the buffer, and the stream is in flowing mode. In this mode
  //   the loop below is responsible for ensuring read() is called. Failing to
  //   call read here would abort the flow and there's no other mechanism for
  //   continuing the flow if the stream consumer has just subscribed to the
  //   'data' event.
  //
  // In addition to the above conditions to keep reading data, the following
  // conditions prevent the data from being read:
  // - The stream has ended (state.ended).
  // - There is already a pending 'read' operation (state.reading). This is a
  //   case where the stream has called the implementation defined _read()
  //   method, but they are processing the call asynchronously and have _not_
  //   called push() with new data. In this case we skip performing more
  //   read()s. The execution ends in this method again after the _read() ends
  //   up calling push() with more data.
  while (!state.reading && !state.ended &&
         (state.length < state.highWaterMark ||
          (state.flowing && state.length === 0))) {
    const len = state.length;
    debug('maybeReadMore read 0');
    stream.read(0);
    if (len === state.length)
      // Didn't get any data, stop spinning.
      break;
  }
  state.readingMore = false;
}

// Abstract method.  to be overridden in specific implementation classes.
// call cb(er, data) where data is <= n in length.
// for virtual (non-string, non-buffer) streams, "length" is somewhat
// arbitrary, and perhaps not very meaningful.
Readable.prototype._read = function(n) {
  throw new ERR_METHOD_NOT_IMPLEMENTED('_read()');
};

Readable.prototype.pipe = function(dest, pipeOpts) {
  const src = this;
  const state = this._readableState;

  if (state.pipes.length === 1) {
    if (!state.multiAwaitDrain) {
      state.multiAwaitDrain = true;
      state.awaitDrainWriters = new SafeSet(
        state.awaitDrainWriters ? [state.awaitDrainWriters] : [],
      );
    }
  }

  state.pipes.push(dest);
  debug('pipe count=%d opts=%j', state.pipes.length, pipeOpts);

  const doEnd = (!pipeOpts || pipeOpts.end !== false) &&
              dest !== process.stdout &&
              dest !== process.stderr;

  const endFn = doEnd ? onend : unpipe;
  if (state.endEmitted)
    process.nextTick(endFn);
  else
    src.once('end', endFn);

  dest.on('unpipe', onunpipe);
  function onunpipe(readable, unpipeInfo) {
    debug('onunpipe');
    if (readable === src) {
      if (unpipeInfo && unpipeInfo.hasUnpiped === false) {
        unpipeInfo.hasUnpiped = true;
        cleanup();
      }
    }
  }

  function onend() {
    debug('onend');
    dest.end();
  }

  let ondrain;

  let cleanedUp = false;
  function cleanup() {
    debug('cleanup');
    // Cleanup event handlers once the pipe is broken.
    dest.removeListener('close', onclose);
    dest.removeListener('finish', onfinish);
    if (ondrain) {
      dest.removeListener('drain', ondrain);
    }
    dest.removeListener('error', onerror);
    dest.removeListener('unpipe', onunpipe);
    src.removeListener('end', onend);
    src.removeListener('end', unpipe);
    src.removeListener('data', ondata);

    cleanedUp = true;

    // If the reader is waiting for a drain event from this
    // specific writer, then it would cause it to never start
    // flowing again.
    // So, if this is awaiting a drain, then we just call it now.
    // If we don't know, then assume that we are waiting for one.
    if (ondrain && state.awaitDrainWriters &&
        (!dest._writableState || dest._writableState.needDrain))
      ondrain();
  }

  function pause() {
    // If the user unpiped during `dest.write()`, it is possible
    // to get stuck in a permanently paused state if that write
    // also returned false.
    // => Check whether `dest` is still a piping destination.
    if (!cleanedUp) {
      if (state.pipes.length === 1 && state.pipes[0] === dest) {
        debug('false write response, pause', 0);
        state.awaitDrainWriters = dest;
        state.multiAwaitDrain = false;
      } else if (state.pipes.length > 1 && state.pipes.includes(dest)) {
        debug('false write response, pause', state.awaitDrainWriters.size);
        state.awaitDrainWriters.add(dest);
      }
      src.pause();
    }
    if (!ondrain) {
      // When the dest drains, it reduces the awaitDrain counter
      // on the source.  This would be more elegant with a .once()
      // handler in flow(), but adding and removing repeatedly is
      // too slow.
      ondrain = pipeOnDrain(src, dest);
      dest.on('drain', ondrain);
    }
  }

  src.on('data', ondata);
  function ondata(chunk) {
    debug('ondata');
    const ret = dest.write(chunk);
    debug('dest.write', ret);
    if (ret === false) {
      pause();
    }
  }

  // If the dest has an error, then stop piping into it.
  // However, don't suppress the throwing behavior for this.
  function onerror(er) {
    debug('onerror', er);
    unpipe();
    dest.removeListener('error', onerror);
    if (dest.listenerCount('error') === 0) {
      const s = dest._writableState || dest._readableState;
      if (s && !s.errorEmitted) {
        // User incorrectly emitted 'error' directly on the stream.
        errorOrDestroy(dest, er);
      } else {
        dest.emit('error', er);
      }
    }
  }

  // Make sure our error handler is attached before userland ones.
  prependListener(dest, 'error', onerror);

  // Both close and finish should trigger unpipe, but only once.
  function onclose() {
    dest.removeListener('finish', onfinish);
    unpipe();
  }
  dest.once('close', onclose);
  function onfinish() {
    debug('onfinish');
    dest.removeListener('close', onclose);
    unpipe();
  }
  dest.once('finish', onfinish);

  function unpipe() {
    debug('unpipe');
    src.unpipe(dest);
  }

  // Tell the dest that it's being piped to.
  dest.emit('pipe', src);

  // Start the flow if it hasn't been started already.

  if (dest.writableNeedDrain === true) {
    if (state.flowing) {
      pause();
    }
  } else if (!state.flowing) {
    debug('pipe resume');
    src.resume();
  }

  return dest;
};

function pipeOnDrain(src, dest) {
  return function pipeOnDrainFunctionResult() {
    const state = src._readableState;

    // `ondrain` will call directly,
    // `this` maybe not a reference to dest,
    // so we use the real dest here.
    if (state.awaitDrainWriters === dest) {
      debug('pipeOnDrain', 1);
      state.awaitDrainWriters = null;
    } else if (state.multiAwaitDrain) {
      debug('pipeOnDrain', state.awaitDrainWriters.size);
      state.awaitDrainWriters.delete(dest);
    }

    if ((!state.awaitDrainWriters || state.awaitDrainWriters.size === 0) &&
      src.listenerCount('data')) {
      src.resume();
    }
  };
}


Readable.prototype.unpipe = function(dest) {
  const state = this._readableState;
  const unpipeInfo = { hasUnpiped: false };

  // If we're not piping anywhere, then do nothing.
  if (state.pipes.length === 0)
    return this;

  if (!dest) {
    // remove all.
    const dests = state.pipes;
    state.pipes = [];
    this.pause();

    for (let i = 0; i < dests.length; i++)
      dests[i].emit('unpipe', this, { hasUnpiped: false });
    return this;
  }

  // Try to find the right one.
  const index = ArrayPrototypeIndexOf(state.pipes, dest);
  if (index === -1)
    return this;

  state.pipes.splice(index, 1);
  if (state.pipes.length === 0)
    this.pause();

  dest.emit('unpipe', this, unpipeInfo);

  return this;
};

// Set up data events if they are asked for
// Ensure readable listeners eventually get something.
Readable.prototype.on = function(ev, fn) {
  const res = Stream.prototype.on.call(this, ev, fn);
  const state = this._readableState;

  if (ev === 'data') {
    // Update readableListening so that resume() may be a no-op
    // a few lines down. This is needed to support once('readable').
    state.readableListening = this.listenerCount('readable') > 0;

    // Try start flowing on next tick if stream isn't explicitly paused.
    if (state.flowing !== false)
      this.resume();
  } else if (ev === 'readable') {
    if (!state.endEmitted && !state.readableListening) {
      state.readableListening = state.needReadable = true;
      state.flowing = false;
      state.emittedReadable = false;
      debug('on readable', state.length, state.reading);
      if (state.length) {
        emitReadable(this);
      } else if (!state.reading) {
        process.nextTick(nReadingNextTick, this);
      }
    }
  }

  return res;
};
Readable.prototype.addListener = Readable.prototype.on;

Readable.prototype.removeListener = function(ev, fn) {
  const res = Stream.prototype.removeListener.call(this,
                                                   ev, fn);

  if (ev === 'readable') {
    // We need to check if there is someone still listening to
    // readable and reset the state. However this needs to happen
    // after readable has been emitted but before I/O (nextTick) to
    // support once('readable', fn) cycles. This means that calling
    // resume within the same tick will have no
    // effect.
    process.nextTick(updateReadableListening, this);
  }

  return res;
};
Readable.prototype.off = Readable.prototype.removeListener;

Readable.prototype.removeAllListeners = function(ev) {
  const res = Stream.prototype.removeAllListeners.apply(this,
                                                        arguments);

  if (ev === 'readable' || ev === undefined) {
    // We need to check if there is someone still listening to
    // readable and reset the state. However this needs to happen
    // after readable has been emitted but before I/O (nextTick) to
    // support once('readable', fn) cycles. This means that calling
    // resume within the same tick will have no
    // effect.
    process.nextTick(updateReadableListening, this);
  }

  return res;
};

function updateReadableListening(self) {
  const state = self._readableState;
  state.readableListening = self.listenerCount('readable') > 0;

  if (state.resumeScheduled && state[kPaused] === false) {
    // Flowing needs to be set to true now, otherwise
    // the upcoming resume will not flow.
    state.flowing = true;

    // Crude way to check if we should resume.
  } else if (self.listenerCount('data') > 0) {
    self.resume();
  } else if (!state.readableListening) {
    state.flowing = null;
  }
}

function nReadingNextTick(self) {
  debug('readable nexttick read 0');
  self.read(0);
}

// pause() and resume() are remnants of the legacy readable stream API
// If the user uses them, then switch into old mode.
Readable.prototype.resume = function() {
  const state = this._readableState;
  if (!state.flowing) {
    debug('resume');
    // We flow only if there is no one listening
    // for readable, but we still have to call
    // resume().
    state.flowing = !state.readableListening;
    resume(this, state);
  }
  state[kPaused] = false;
  return this;
};

function resume(stream, state) {
  if (!state.resumeScheduled) {
    state.resumeScheduled = true;
    process.nextTick(resume_, stream, state);
  }
}

function resume_(stream, state) {
  debug('resume', state.reading);
  if (!state.reading) {
    stream.read(0);
  }

  state.resumeScheduled = false;
  stream.emit('resume');
  flow(stream);
  if (state.flowing && !state.reading)
    stream.read(0);
}

Readable.prototype.pause = function() {
  debug('call pause flowing=%j', this._readableState.flowing);
  if (this._readableState.flowing !== false) {
    debug('pause');
    this._readableState.flowing = false;
    this.emit('pause');
  }
  this._readableState[kPaused] = true;
  return this;
};

function flow(stream) {
  const state = stream._readableState;
  debug('flow', state.flowing);
  while (state.flowing && stream.read() !== null);
}

// Wrap an old-style stream as the async data source.
// This is *not* part of the readable stream interface.
// It is an ugly unfortunate mess of history.
Readable.prototype.wrap = function(stream) {
  let paused = false;

  // TODO (ronag): Should this.destroy(err) emit
  // 'error' on the wrapped stream? Would require
  // a static factory method, e.g. Readable.wrap(stream).

  stream.on('data', (chunk) => {
    if (!this.push(chunk) && stream.pause) {
      paused = true;
      stream.pause();
    }
  });

  stream.on('end', () => {
    this.push(null);
  });

  stream.on('error', (err) => {
    errorOrDestroy(this, err);
  });

  stream.on('close', () => {
    this.destroy();
  });

  stream.on('destroy', () => {
    this.destroy();
  });

  this._read = () => {
    if (paused && stream.resume) {
      paused = false;
      stream.resume();
    }
  };

  // Proxy all the other methods. Important when wrapping filters and duplexes.
  const streamKeys = ObjectKeys(stream);
  for (let j = 1; j < streamKeys.length; j++) {
    const i = streamKeys[j];
    if (this[i] === undefined && typeof stream[i] === 'function') {
      this[i] = stream[i].bind(stream);
    }
  }

  return this;
};

Readable.prototype[SymbolAsyncIterator] = function() {
  return streamToAsyncIterator(this);
};

Readable.prototype.iterator = function(options) {
  if (options !== undefined) {
    validateObject(options, 'options');
  }
  return streamToAsyncIterator(this, options);
};

function streamToAsyncIterator(stream, options) {
  if (typeof stream.read !== 'function') {
    stream = Readable.wrap(stream, { objectMode: true });
  }

  const iter = createAsyncIterator(stream, options);
  iter.stream = stream;
  return iter;
}

async function* createAsyncIterator(stream, options) {
  let callback = nop;

  function next(resolve) {
    if (this === stream) {
      callback();
      callback = nop;
    } else {
      callback = resolve;
    }
  }

  stream.on('readable', next);

  let error;
  const cleanup = eos(stream, { writable: false }, (err) => {
    error = err ? aggregateTwoErrors(error, err) : null;
    callback();
    callback = nop;
  });

  try {
    while (true) {
      const chunk = stream.destroyed ? null : stream.read();
      if (chunk !== null) {
        yield chunk;
      } else if (error) {
        throw error;
      } else if (error === null) {
        return;
      } else {
        await new Promise(next);
      }
    }
  } catch (err) {
    error = aggregateTwoErrors(error, err);
    throw error;
  } finally {
    if (
      (error || options?.destroyOnReturn !== false) &&
      (error === undefined || stream._readableState.autoDestroy)
    ) {
      destroyImpl.destroyer(stream, null);
    } else {
      stream.off('readable', next);
      cleanup();
    }
  }
}

// Making it explicit these properties are not enumerable
// because otherwise some prototype manipulation in
// userland will fail.
ObjectDefineProperties(Readable.prototype, {
  readable: {
    __proto__: null,
    get() {
      const r = this._readableState;
      // r.readable === false means that this is part of a Duplex stream
      // where the readable side was disabled upon construction.
      // Compat. The user might manually disable readable side through
      // deprecated setter.
      return !!r && r.readable !== false && !r.destroyed && !r.errorEmitted &&
        !r.endEmitted;
    },
    set(val) {
      // Backwards compat.
      if (this._readableState) {
        this._readableState.readable = !!val;
      }
    },
  },

  readableDidRead: {
    __proto__: null,
    enumerable: false,
    get: function() {
      return this._readableState.dataEmitted;
    },
  },

  readableAborted: {
    __proto__: null,
    enumerable: false,
    get: function() {
      return !!(
        this._readableState.readable !== false &&
        (this._readableState.destroyed || this._readableState.errored) &&
        !this._readableState.endEmitted
      );
    },
  },

  readableDidRead: {
    enumerable: false,
    get: function() {
      return (
        this._readableState.dataEmitted ||
        this._readableState.endEmitted ||
        this._readableState.errorEmitted ||
        this._readableState.closeEmitted
      );
    }
  },

  readableHighWaterMark: {
    __proto__: null,
    enumerable: false,
    get: function() {
      return this._readableState.highWaterMark;
    },
  },

  readableBuffer: {
    __proto__: null,
    enumerable: false,
    get: function() {
      return this._readableState && this._readableState.buffer;
    },
  },

  readableFlowing: {
    __proto__: null,
    enumerable: false,
    get: function() {
      return this._readableState.flowing;
    },
    set: function(state) {
      if (this._readableState) {
        this._readableState.flowing = state;
      }
    },
  },

  readableLength: {
    __proto__: null,
    enumerable: false,
    get() {
      return this._readableState.length;
    },
  },

  readableObjectMode: {
    __proto__: null,
    enumerable: false,
    get() {
      return this._readableState ? this._readableState.objectMode : false;
    },
  },

  readableEncoding: {
    __proto__: null,
    enumerable: false,
    get() {
      return this._readableState ? this._readableState.encoding : null;
    },
  },

  errored: {
    __proto__: null,
    enumerable: false,
    get() {
      return this._readableState ? this._readableState.errored : null;
    },
  },

  closed: {
    __proto__: null,
    get() {
      return this._readableState ? this._readableState.closed : false;
    },
  },

  destroyed: {
    __proto__: null,
    enumerable: false,
    get() {
      return this._readableState ? this._readableState.destroyed : false;
    },
    set(value) {
      // We ignore the value if the stream
      // has not been initialized yet.
      if (!this._readableState) {
        return;
      }

      // Backward compatibility, the user is explicitly
      // managing destroyed.
      this._readableState.destroyed = value;
    },
  },

  readableEnded: {
    __proto__: null,
    enumerable: false,
    get() {
      return this._readableState ? this._readableState.endEmitted : false;
    },
  },

});

ObjectDefineProperties(ReadableState.prototype, {
  // Legacy getter for `pipesCount`.
  pipesCount: {
    __proto__: null,
    get() {
      return this.pipes.length;
    },
  },

  // Legacy property for `paused`.
  paused: {
    __proto__: null,
    get() {
      return this[kPaused] !== false;
    },
    set(value) {
      this[kPaused] = !!value;
    },
  },
});

// Exposed for testing purposes only.
Readable._fromList = fromList;

// Pluck off n bytes from an array of buffers.
// Length is the combined lengths of all the buffers in the list.
// This function is designed to be inlinable, so please take care when making
// changes to the function body.
function fromList(n, state) {
  // nothing buffered.
  if (state.length === 0)
    return null;

  let ret;
  if (state.objectMode)
    ret = state.buffer.shift();
  else if (!n || n >= state.length) {
    // Read it all, truncate the list.
    if (state.decoder)
      ret = state.buffer.join('');
    else if (state.buffer.length === 1)
      ret = state.buffer.first();
    else
      ret = state.buffer.concat(state.length);
    state.buffer.clear();
  } else {
    // read part of list.
    ret = state.buffer.consume(n, state.decoder);
  }

  return ret;
}

function endReadable(stream) {
  const state = stream._readableState;

  debug('endReadable', state.endEmitted);
  if (!state.endEmitted) {
    state.ended = true;
    process.nextTick(endReadableNT, state, stream);
  }
}

function endReadableNT(state, stream) {
  debug('endReadableNT', state.endEmitted, state.length);

  // Check that we didn't get one last unshift.
  if (!state.errored && !state.closeEmitted &&
      !state.endEmitted && state.length === 0) {
    state.endEmitted = true;
    stream.emit('end');

    if (stream.writable && stream.allowHalfOpen === false) {
      process.nextTick(endWritableNT, stream);
    } else if (state.autoDestroy) {
      // In case of duplex streams we need a way to detect
      // if the writable side is ready for autoDestroy as well.
      const wState = stream._writableState;
      const autoDestroy = !wState || (
        wState.autoDestroy &&
        // We don't expect the writable to ever 'finish'
        // if writable is explicitly set to false.
        (wState.finished || wState.writable === false)
      );

      if (autoDestroy) {
        stream.destroy();
      }
    }
  }
}

function endWritableNT(stream) {
  const writable = stream.writable && !stream.writableEnded &&
    !stream.destroyed;
  if (writable) {
    stream.end();
  }
}

Readable.from = function(iterable, opts) {
  return from(Readable, iterable, opts);
};

let webStreamsAdapters;

// Lazy to avoid circular references
function lazyWebStreams() {
  if (webStreamsAdapters === undefined)
    webStreamsAdapters = require('internal/webstreams/adapters');
  return webStreamsAdapters;
}

Readable.fromWeb = function(readableStream, options) {
  return lazyWebStreams().newStreamReadableFromReadableStream(
    readableStream,
    options);
};

Readable.toWeb = function(streamReadable, options) {
  return lazyWebStreams().newReadableStreamFromStreamReadable(
    streamReadable,
    options);
};

Readable.wrap = function(src, options) {
  return new Readable({
    objectMode: src.readableObjectMode ?? src.objectMode ?? true,
    ...options,
    destroy(err, callback) {
      destroyImpl.destroyer(src, err);
      callback(err);
    },
  }).wrap(src);
};<|MERGE_RESOLUTION|>--- conflicted
+++ resolved
@@ -22,10 +22,7 @@
 'use strict';
 
 const {
-<<<<<<< HEAD
-=======
   ArrayPrototypeIndexOf,
->>>>>>> a8a80be5
   NumberIsInteger,
   NumberIsNaN,
   NumberParseInt,
@@ -322,10 +319,7 @@
     } else {
       state.awaitDrainWriters = null;
     }
-<<<<<<< HEAD
-=======
-
->>>>>>> a8a80be5
+
     state.dataEmitted = true;
     stream.emit('data', chunk);
   } else {
@@ -540,11 +534,7 @@
       endReadable(this);
   }
 
-<<<<<<< HEAD
-  if (ret !== null) {
-=======
   if (ret !== null && !state.errorEmitted && !state.closeEmitted) {
->>>>>>> a8a80be5
     state.dataEmitted = true;
     this.emit('data', ret);
   }
@@ -1199,18 +1189,6 @@
     },
   },
 
-  readableDidRead: {
-    enumerable: false,
-    get: function() {
-      return (
-        this._readableState.dataEmitted ||
-        this._readableState.endEmitted ||
-        this._readableState.errorEmitted ||
-        this._readableState.closeEmitted
-      );
-    }
-  },
-
   readableHighWaterMark: {
     __proto__: null,
     enumerable: false,
