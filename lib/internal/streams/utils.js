--- conflicted
+++ resolved
@@ -1,18 +1,11 @@
 'use strict';
 
 const {
-  Symbol,
   SymbolAsyncIterator,
   SymbolIterator,
   SymbolFor,
 } = primordials;
 
-<<<<<<< HEAD
-const kDestroyed = Symbol('kDestroyed');
-const kIsErrored = Symbol('kIsErrored');
-const kIsReadable = Symbol('kIsReadable');
-const kIsDisturbed = Symbol('kIsDisturbed');
-=======
 // We need to use SymbolFor to make these globally available
 // for interopt with readable-stream, i.e. readable-stream
 // and node core needs to be able to read/write private state
@@ -25,7 +18,6 @@
 
 const kIsClosedPromise = SymbolFor('nodejs.webstream.isClosedPromise');
 const kControllerErrorFunction = SymbolFor('nodejs.webstream.controllerErrorFunction');
->>>>>>> 8a2d13a7
 
 function isReadableNodeStream(obj, strict = false) {
   return !!(
@@ -48,7 +40,6 @@
     typeof obj.on === 'function' &&
     (!obj._readableState || obj._writableState?.writable !== false) // Duplex
   );
-<<<<<<< HEAD
 }
 
 function isDuplexNodeStream(obj) {
@@ -70,28 +61,6 @@
       (typeof obj.pipe === 'function' && typeof obj.on === 'function')
     )
   );
-=======
-}
-
-function isDuplexNodeStream(obj) {
-  return !!(
-    obj &&
-    (typeof obj.pipe === 'function' && obj._readableState) &&
-    typeof obj.on === 'function' &&
-    typeof obj.write === 'function'
-  );
-}
-
-function isNodeStream(obj) {
-  return (
-    obj &&
-    (
-      obj._readableState ||
-      obj._writableState ||
-      (typeof obj.write === 'function' && typeof obj.on === 'function') ||
-      (typeof obj.pipe === 'function' && typeof obj.on === 'function')
-    )
-  );
 }
 
 function isReadableStream(obj) {
@@ -124,7 +93,6 @@
 
 function isWebStream(obj) {
   return isReadableStream(obj) || isWritableStream(obj) || isTransformStream(obj);
->>>>>>> 8a2d13a7
 }
 
 function isIterable(obj, isAsync) {
@@ -140,11 +108,7 @@
   const wState = stream._writableState;
   const rState = stream._readableState;
   const state = wState || rState;
-<<<<<<< HEAD
-  return !!(stream.destroyed || stream[kDestroyed] || state?.destroyed);
-=======
   return !!(stream.destroyed || stream[kIsDestroyed] || state?.destroyed);
->>>>>>> 8a2d13a7
 }
 
 // Have been end():d.
@@ -202,10 +166,7 @@
 }
 
 function isWritable(stream) {
-<<<<<<< HEAD
-=======
   if (stream && stream[kIsWritable] != null) return stream[kIsWritable];
->>>>>>> 8a2d13a7
   if (typeof stream?.writable !== 'boolean') return null;
   if (isDestroyed(stream)) return false;
   return isWritableNodeStream(stream) &&
@@ -342,56 +303,36 @@
 }
 
 module.exports = {
-<<<<<<< HEAD
-  kDestroyed,
-=======
   isDestroyed,
   kIsDestroyed,
->>>>>>> 8a2d13a7
   isDisturbed,
   kIsDisturbed,
   isErrored,
   kIsErrored,
   isReadable,
   kIsReadable,
-<<<<<<< HEAD
-  isClosed,
-  isDestroyed,
-=======
   kIsClosedPromise,
   kControllerErrorFunction,
   kIsWritable,
   isClosed,
->>>>>>> 8a2d13a7
   isDuplexNodeStream,
   isFinished,
   isIterable,
   isReadableNodeStream,
-<<<<<<< HEAD
-=======
   isReadableStream,
->>>>>>> 8a2d13a7
   isReadableEnded,
   isReadableFinished,
   isReadableErrored,
   isNodeStream,
-<<<<<<< HEAD
-  isWritable,
-  isWritableNodeStream,
-=======
   isWebStream,
   isWritable,
   isWritableNodeStream,
   isWritableStream,
->>>>>>> 8a2d13a7
   isWritableEnded,
   isWritableFinished,
   isWritableErrored,
   isServerRequest,
   isServerResponse,
   willEmitClose,
-<<<<<<< HEAD
-=======
   isTransformStream,
->>>>>>> 8a2d13a7
 };