// Ported from https://github.com/mafintosh/end-of-stream with
// permission from the author, Mathias Buus (@mafintosh).

'use strict';

const {
  AbortError,
  codes,
} = require('internal/errors');
const {
  ERR_INVALID_ARG_TYPE,
<<<<<<< HEAD
  ERR_STREAM_PREMATURE_CLOSE
=======
  ERR_STREAM_PREMATURE_CLOSE,
>>>>>>> 8a2d13a7
} = codes;
const {
  kEmptyObject,
  once,
} = require('internal/util');
const {
  validateAbortSignal,
  validateFunction,
  validateObject,
<<<<<<< HEAD
  validateBoolean
} = require('internal/validators');

const { Promise } = primordials;
=======
  validateBoolean,
} = require('internal/validators');

const {
  Promise,
  PromisePrototypeThen,
  SymbolDispose,
} = primordials;
>>>>>>> 8a2d13a7

const {
  isClosed,
  isReadable,
  isReadableNodeStream,
<<<<<<< HEAD
=======
  isReadableStream,
>>>>>>> 8a2d13a7
  isReadableFinished,
  isReadableErrored,
  isWritable,
  isWritableNodeStream,
<<<<<<< HEAD
=======
  isWritableStream,
>>>>>>> 8a2d13a7
  isWritableFinished,
  isWritableErrored,
  isNodeStream,
  willEmitClose: _willEmitClose,
<<<<<<< HEAD
} = require('internal/streams/utils');
=======
  kIsClosedPromise,
} = require('internal/streams/utils');
let addAbortListener;
>>>>>>> 8a2d13a7

function isRequest(stream) {
  return stream.setHeader && typeof stream.abort === 'function';
}

const nop = () => {};

function eos(stream, options, callback) {
  if (arguments.length === 2) {
    callback = options;
    options = kEmptyObject;
  } else if (options == null) {
    options = kEmptyObject;
  } else {
    validateObject(options, 'options');
  }
  validateFunction(callback, 'callback');
  validateAbortSignal(options.signal, 'options.signal');

  callback = once(callback);

<<<<<<< HEAD
  const readable = options.readable ?? isReadableNodeStream(stream);
  const writable = options.writable ?? isWritableNodeStream(stream);

  if (!isNodeStream(stream)) {
    // TODO: Webstreams.
    throw new ERR_INVALID_ARG_TYPE('stream', 'Stream', stream);
  }
=======
  if (isReadableStream(stream) || isWritableStream(stream)) {
    return eosWeb(stream, options, callback);
  }

  if (!isNodeStream(stream)) {
    throw new ERR_INVALID_ARG_TYPE('stream', ['ReadableStream', 'WritableStream', 'Stream'], stream);
  }

  const readable = options.readable ?? isReadableNodeStream(stream);
  const writable = options.writable ?? isWritableNodeStream(stream);
>>>>>>> 8a2d13a7

  const wState = stream._writableState;
  const rState = stream._readableState;

  const onlegacyfinish = () => {
    if (!stream.writable) {
      onfinish();
    }
  };

  // TODO (ronag): Improve soft detection to include core modules and
  // common ecosystem modules that do properly emit 'close' but fail
  // this generic check.
  let willEmitClose = (
    _willEmitClose(stream) &&
    isReadableNodeStream(stream) === readable &&
    isWritableNodeStream(stream) === writable
  );

  let writableFinished = isWritableFinished(stream, false);
  const onfinish = () => {
    writableFinished = true;
    // Stream should not be destroyed here. If it is that
    // means that user space is doing something differently and
    // we cannot trust willEmitClose.
    if (stream.destroyed) {
      willEmitClose = false;
    }

    if (willEmitClose && (!stream.readable || readable)) {
      return;
    }

    if (!readable || readableFinished) {
      callback.call(stream);
    }
  };

  let readableFinished = isReadableFinished(stream, false);
  const onend = () => {
    readableFinished = true;
    // Stream should not be destroyed here. If it is that
    // means that user space is doing something differently and
    // we cannot trust willEmitClose.
    if (stream.destroyed) {
      willEmitClose = false;
    }
<<<<<<< HEAD

    if (willEmitClose && (!stream.writable || writable)) {
      return;
    }

=======

    if (willEmitClose && (!stream.writable || writable)) {
      return;
    }

>>>>>>> 8a2d13a7
    if (!writable || writableFinished) {
      callback.call(stream);
    }
  };

  const onerror = (err) => {
    callback.call(stream, err);
  };

  let closed = isClosed(stream);

  const onclose = () => {
    closed = true;

    const errored = isWritableErrored(stream) || isReadableErrored(stream);

    if (errored && typeof errored !== 'boolean') {
      return callback.call(stream, errored);
    }

    if (readable && !readableFinished && isReadableNodeStream(stream, true)) {
      if (!isReadableFinished(stream, false))
        return callback.call(stream,
                             new ERR_STREAM_PREMATURE_CLOSE());
    }
    if (writable && !writableFinished) {
      if (!isWritableFinished(stream, false))
        return callback.call(stream,
                             new ERR_STREAM_PREMATURE_CLOSE());
<<<<<<< HEAD
    }

    callback.call(stream);
  };

  const onclosed = () => {
    closed = true;

    const errored = isWritableErrored(stream) || isReadableErrored(stream);

    if (errored && typeof errored !== 'boolean') {
      return callback.call(stream, errored);
    }

=======
    }

    callback.call(stream);
  };

  const onclosed = () => {
    closed = true;

    const errored = isWritableErrored(stream) || isReadableErrored(stream);

    if (errored && typeof errored !== 'boolean') {
      return callback.call(stream, errored);
    }

>>>>>>> 8a2d13a7
    callback.call(stream);
  };

  const onrequest = () => {
    stream.req.on('finish', onfinish);
  };

  if (isRequest(stream)) {
    stream.on('complete', onfinish);
    if (!willEmitClose) {
      stream.on('abort', onclose);
    }
    if (stream.req) {
      onrequest();
    } else {
      stream.on('request', onrequest);
    }
  } else if (writable && !wState) { // legacy streams
    stream.on('end', onlegacyfinish);
    stream.on('close', onlegacyfinish);
  }

  // Not all streams will emit 'close' after 'aborted'.
  if (!willEmitClose && typeof stream.aborted === 'boolean') {
    stream.on('aborted', onclose);
  }

  stream.on('end', onend);
  stream.on('finish', onfinish);
  if (options.error !== false) {
    stream.on('error', onerror);
  }
  stream.on('close', onclose);

  if (closed) {
    process.nextTick(onclose);
  } else if (wState?.errorEmitted || rState?.errorEmitted) {
    if (!willEmitClose) {
      process.nextTick(onclosed);
    }
  } else if (
    !readable &&
    (!willEmitClose || isReadable(stream)) &&
    (writableFinished || isWritable(stream) === false)
  ) {
    process.nextTick(onclosed);
  } else if (
    !writable &&
    (!willEmitClose || isWritable(stream)) &&
    (readableFinished || isReadable(stream) === false)
  ) {
    process.nextTick(onclosed);
  } else if ((rState && stream.req && stream.aborted)) {
    process.nextTick(onclosed);
  }

  const cleanup = () => {
    callback = nop;
    stream.removeListener('aborted', onclose);
    stream.removeListener('complete', onfinish);
    stream.removeListener('abort', onclose);
    stream.removeListener('request', onrequest);
    if (stream.req) stream.req.removeListener('finish', onfinish);
    stream.removeListener('end', onlegacyfinish);
    stream.removeListener('close', onlegacyfinish);
    stream.removeListener('finish', onfinish);
    stream.removeListener('end', onend);
    stream.removeListener('error', onerror);
    stream.removeListener('close', onclose);
  };

  if (options.signal && !closed) {
    const abort = () => {
      // Keep it because cleanup removes it.
      const endCallback = callback;
      cleanup();
      endCallback.call(
        stream,
        new AbortError(undefined, { cause: options.signal.reason }));
    };
    if (options.signal.aborted) {
      process.nextTick(abort);
    } else {
<<<<<<< HEAD
      const originalCallback = callback;
      callback = once((...args) => {
        options.signal.removeEventListener('abort', abort);
        originalCallback.apply(stream, args);
      });
      options.signal.addEventListener('abort', abort);
=======
      addAbortListener ??= require('events').addAbortListener;
      const disposable = addAbortListener(options.signal, abort);
      const originalCallback = callback;
      callback = once((...args) => {
        disposable[SymbolDispose]();
        originalCallback.apply(stream, args);
      });
>>>>>>> 8a2d13a7
    }
  }

  return cleanup;
}

<<<<<<< HEAD
=======
function eosWeb(stream, options, callback) {
  let isAborted = false;
  let abort = nop;
  if (options.signal) {
    abort = () => {
      isAborted = true;
      callback.call(stream, new AbortError(undefined, { cause: options.signal.reason }));
    };
    if (options.signal.aborted) {
      process.nextTick(abort);
    } else {
      addAbortListener ??= require('events').addAbortListener;
      const disposable = addAbortListener(options.signal, abort);
      const originalCallback = callback;
      callback = once((...args) => {
        disposable[SymbolDispose]();
        originalCallback.apply(stream, args);
      });
    }
  }
  const resolverFn = (...args) => {
    if (!isAborted) {
      process.nextTick(() => callback.apply(stream, args));
    }
  };
  PromisePrototypeThen(
    stream[kIsClosedPromise].promise,
    resolverFn,
    resolverFn,
  );
  return nop;
}

>>>>>>> 8a2d13a7
function finished(stream, opts) {
  let autoCleanup = false;
  if (opts === null) {
    opts = kEmptyObject;
  }
  if (opts?.cleanup) {
    validateBoolean(opts.cleanup, 'cleanup');
    autoCleanup = opts.cleanup;
  }
  return new Promise((resolve, reject) => {
    const cleanup = eos(stream, opts, (err) => {
      if (autoCleanup) {
        cleanup();
      }
      if (err) {
        reject(err);
      } else {
        resolve();
      }
    });
  });
}

module.exports = eos;
module.exports.finished = finished;<|MERGE_RESOLUTION|>--- conflicted
+++ resolved
@@ -9,11 +9,7 @@
 } = require('internal/errors');
 const {
   ERR_INVALID_ARG_TYPE,
-<<<<<<< HEAD
-  ERR_STREAM_PREMATURE_CLOSE
-=======
   ERR_STREAM_PREMATURE_CLOSE,
->>>>>>> 8a2d13a7
 } = codes;
 const {
   kEmptyObject,
@@ -23,12 +19,6 @@
   validateAbortSignal,
   validateFunction,
   validateObject,
-<<<<<<< HEAD
-  validateBoolean
-} = require('internal/validators');
-
-const { Promise } = primordials;
-=======
   validateBoolean,
 } = require('internal/validators');
 
@@ -37,35 +27,24 @@
   PromisePrototypeThen,
   SymbolDispose,
 } = primordials;
->>>>>>> 8a2d13a7
 
 const {
   isClosed,
   isReadable,
   isReadableNodeStream,
-<<<<<<< HEAD
-=======
   isReadableStream,
->>>>>>> 8a2d13a7
   isReadableFinished,
   isReadableErrored,
   isWritable,
   isWritableNodeStream,
-<<<<<<< HEAD
-=======
   isWritableStream,
->>>>>>> 8a2d13a7
   isWritableFinished,
   isWritableErrored,
   isNodeStream,
   willEmitClose: _willEmitClose,
-<<<<<<< HEAD
-} = require('internal/streams/utils');
-=======
   kIsClosedPromise,
 } = require('internal/streams/utils');
 let addAbortListener;
->>>>>>> 8a2d13a7
 
 function isRequest(stream) {
   return stream.setHeader && typeof stream.abort === 'function';
@@ -87,26 +66,16 @@
 
   callback = once(callback);
 
-<<<<<<< HEAD
+  if (isReadableStream(stream) || isWritableStream(stream)) {
+    return eosWeb(stream, options, callback);
+  }
+
+  if (!isNodeStream(stream)) {
+    throw new ERR_INVALID_ARG_TYPE('stream', ['ReadableStream', 'WritableStream', 'Stream'], stream);
+  }
+
   const readable = options.readable ?? isReadableNodeStream(stream);
   const writable = options.writable ?? isWritableNodeStream(stream);
-
-  if (!isNodeStream(stream)) {
-    // TODO: Webstreams.
-    throw new ERR_INVALID_ARG_TYPE('stream', 'Stream', stream);
-  }
-=======
-  if (isReadableStream(stream) || isWritableStream(stream)) {
-    return eosWeb(stream, options, callback);
-  }
-
-  if (!isNodeStream(stream)) {
-    throw new ERR_INVALID_ARG_TYPE('stream', ['ReadableStream', 'WritableStream', 'Stream'], stream);
-  }
-
-  const readable = options.readable ?? isReadableNodeStream(stream);
-  const writable = options.writable ?? isWritableNodeStream(stream);
->>>>>>> 8a2d13a7
 
   const wState = stream._writableState;
   const rState = stream._readableState;
@@ -154,19 +123,11 @@
     if (stream.destroyed) {
       willEmitClose = false;
     }
-<<<<<<< HEAD
 
     if (willEmitClose && (!stream.writable || writable)) {
       return;
     }
 
-=======
-
-    if (willEmitClose && (!stream.writable || writable)) {
-      return;
-    }
-
->>>>>>> 8a2d13a7
     if (!writable || writableFinished) {
       callback.call(stream);
     }
@@ -196,7 +157,6 @@
       if (!isWritableFinished(stream, false))
         return callback.call(stream,
                              new ERR_STREAM_PREMATURE_CLOSE());
-<<<<<<< HEAD
     }
 
     callback.call(stream);
@@ -211,22 +171,6 @@
       return callback.call(stream, errored);
     }
 
-=======
-    }
-
-    callback.call(stream);
-  };
-
-  const onclosed = () => {
-    closed = true;
-
-    const errored = isWritableErrored(stream) || isReadableErrored(stream);
-
-    if (errored && typeof errored !== 'boolean') {
-      return callback.call(stream, errored);
-    }
-
->>>>>>> 8a2d13a7
     callback.call(stream);
   };
 
@@ -310,14 +254,6 @@
     if (options.signal.aborted) {
       process.nextTick(abort);
     } else {
-<<<<<<< HEAD
-      const originalCallback = callback;
-      callback = once((...args) => {
-        options.signal.removeEventListener('abort', abort);
-        originalCallback.apply(stream, args);
-      });
-      options.signal.addEventListener('abort', abort);
-=======
       addAbortListener ??= require('events').addAbortListener;
       const disposable = addAbortListener(options.signal, abort);
       const originalCallback = callback;
@@ -325,15 +261,12 @@
         disposable[SymbolDispose]();
         originalCallback.apply(stream, args);
       });
->>>>>>> 8a2d13a7
     }
   }
 
   return cleanup;
 }
 
-<<<<<<< HEAD
-=======
 function eosWeb(stream, options, callback) {
   let isAborted = false;
   let abort = nop;
@@ -367,7 +300,6 @@
   return nop;
 }
 
->>>>>>> 8a2d13a7
 function finished(stream, opts) {
   let autoCleanup = false;
   if (opts === null) {
