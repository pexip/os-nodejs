'use strict';

const {
  aggregateTwoErrors,
  codes: {
    ERR_MULTIPLE_CALLBACK,
  },
  AbortError,
} = require('internal/errors');
const {
  Symbol,
} = primordials;
const {
<<<<<<< HEAD
  kDestroyed,
  isDestroyed,
  isFinished,
  isServerRequest
=======
  kIsDestroyed,
  isDestroyed,
  isFinished,
  isServerRequest,
>>>>>>> 8a2d13a7
} = require('internal/streams/utils');

const kDestroy = Symbol('kDestroy');
const kConstruct = Symbol('kConstruct');

function checkError(err, w, r) {
  if (err) {
    // Avoid V8 leak, https://github.com/nodejs/node/pull/34103#issuecomment-652002364
    err.stack; // eslint-disable-line no-unused-expressions

    if (w && !w.errored) {
      w.errored = err;
    }
    if (r && !r.errored) {
      r.errored = err;
    }
  }
}

// Backwards compat. cb() is undocumented and unused in core but
// unfortunately might be used by modules.
function destroy(err, cb) {
  const r = this._readableState;
  const w = this._writableState;
  // With duplex streams we use the writable side for state.
  const s = w || r;

  if (w?.destroyed || r?.destroyed) {
    if (typeof cb === 'function') {
      cb();
    }

    return this;
  }


  // We set destroyed to true before firing error callbacks in order
  // to make it re-entrance safe in case destroy() is called within callbacks
  checkError(err, w, r);

  if (w) {
    w.destroyed = true;
  }
  if (r) {
    r.destroyed = true;
  }

  // If still constructing then defer calling _destroy.
  if (!s.constructed) {
    this.once(kDestroy, function(er) {
      _destroy(this, aggregateTwoErrors(er, err), cb);
    });
  } else {
    _destroy(this, err, cb);
  }

  return this;
}

function _destroy(self, err, cb) {
  let called = false;

  function onDestroy(err) {
    if (called) {
      return;
    }
    called = true;

    const r = self._readableState;
    const w = self._writableState;

    checkError(err, w, r);

    if (w) {
      w.closed = true;
    }
    if (r) {
      r.closed = true;
    }

    if (typeof cb === 'function') {
      cb(err);
    }

    if (err) {
      process.nextTick(emitErrorCloseNT, self, err);
    } else {
      process.nextTick(emitCloseNT, self);
    }
  }
  try {
    self._destroy(err || null, onDestroy);
  } catch (err) {
    onDestroy(err);
  }
}

function emitErrorCloseNT(self, err) {
  emitErrorNT(self, err);
  emitCloseNT(self);
}

function emitCloseNT(self) {
  const r = self._readableState;
  const w = self._writableState;

  if (w) {
    w.closeEmitted = true;
  }
  if (r) {
    r.closeEmitted = true;
  }

  if (w?.emitClose || r?.emitClose) {
    self.emit('close');
  }
}

function emitErrorNT(self, err) {
  const r = self._readableState;
  const w = self._writableState;

  if (w?.errorEmitted || r?.errorEmitted) {
    return;
  }

  if (w) {
    w.errorEmitted = true;
  }
  if (r) {
    r.errorEmitted = true;
  }

  self.emit('error', err);
}

function undestroy() {
  const r = this._readableState;
  const w = this._writableState;

  if (r) {
    r.constructed = true;
    r.closed = false;
    r.closeEmitted = false;
    r.destroyed = false;
    r.errored = null;
    r.errorEmitted = false;
    r.reading = false;
    r.ended = r.readable === false;
    r.endEmitted = r.readable === false;
  }

  if (w) {
    w.constructed = true;
    w.destroyed = false;
    w.closed = false;
    w.closeEmitted = false;
    w.errored = null;
    w.errorEmitted = false;
    w.finalCalled = false;
    w.prefinished = false;
    w.ended = w.writable === false;
    w.ending = w.writable === false;
    w.finished = w.writable === false;
  }
}

function errorOrDestroy(stream, err, sync) {
  // We have tests that rely on errors being emitted
  // in the same tick, so changing this is semver major.
  // For now when you opt-in to autoDestroy we allow
  // the error to be emitted nextTick. In a future
  // semver major update we should change the default to this.

  const r = stream._readableState;
  const w = stream._writableState;

  if (w?.destroyed || r?.destroyed) {
    return this;
  }

  if (r?.autoDestroy || w?.autoDestroy)
    stream.destroy(err);
  else if (err) {
    // Avoid V8 leak, https://github.com/nodejs/node/pull/34103#issuecomment-652002364
    err.stack; // eslint-disable-line no-unused-expressions

    if (w && !w.errored) {
      w.errored = err;
    }
    if (r && !r.errored) {
      r.errored = err;
    }
    if (sync) {
      process.nextTick(emitErrorNT, stream, err);
    } else {
      emitErrorNT(stream, err);
    }
  }
}

function construct(stream, cb) {
  if (typeof stream._construct !== 'function') {
    return;
  }

  const r = stream._readableState;
  const w = stream._writableState;

  if (r) {
    r.constructed = false;
  }
  if (w) {
    w.constructed = false;
  }

  stream.once(kConstruct, cb);

  if (stream.listenerCount(kConstruct) > 1) {
    // Duplex
    return;
  }

  process.nextTick(constructNT, stream);
}

function constructNT(stream) {
  let called = false;

  function onConstruct(err) {
    if (called) {
      errorOrDestroy(stream, err ?? new ERR_MULTIPLE_CALLBACK());
      return;
    }
    called = true;

    const r = stream._readableState;
    const w = stream._writableState;
    const s = w || r;

    if (r) {
      r.constructed = true;
    }
    if (w) {
      w.constructed = true;
    }

    if (s.destroyed) {
      stream.emit(kDestroy, err);
    } else if (err) {
      errorOrDestroy(stream, err, true);
    } else {
      process.nextTick(emitConstructNT, stream);
    }
  }

  try {
<<<<<<< HEAD
    stream._construct(onConstruct);
  } catch (err) {
    onConstruct(err);
=======
    stream._construct((err) => {
      process.nextTick(onConstruct, err);
    });
  } catch (err) {
    process.nextTick(onConstruct, err);
>>>>>>> 8a2d13a7
  }
}

function emitConstructNT(stream) {
  stream.emit(kConstruct);
}

function isRequest(stream) {
  return stream?.setHeader && typeof stream.abort === 'function';
}

function emitCloseLegacy(stream) {
  stream.emit('close');
}

function emitErrorCloseLegacy(stream, err) {
  stream.emit('error', err);
  process.nextTick(emitCloseLegacy, stream);
}

// Normalize destroy for legacy.
function destroyer(stream, err) {
  if (!stream || isDestroyed(stream)) {
    return;
  }

  if (!err && !isFinished(stream)) {
    err = new AbortError();
  }

  // TODO: Remove isRequest branches.
  if (isServerRequest(stream)) {
    stream.socket = null;
    stream.destroy(err);
  } else if (isRequest(stream)) {
    stream.abort();
  } else if (isRequest(stream.req)) {
    stream.req.abort();
  } else if (typeof stream.destroy === 'function') {
    stream.destroy(err);
  } else if (typeof stream.close === 'function') {
    // TODO: Don't lose err?
    stream.close();
  } else if (err) {
    process.nextTick(emitErrorCloseLegacy, stream, err);
  } else {
    process.nextTick(emitCloseLegacy, stream);
  }

  if (!stream.destroyed) {
<<<<<<< HEAD
    stream[kDestroyed] = true;
=======
    stream[kIsDestroyed] = true;
>>>>>>> 8a2d13a7
  }
}

module.exports = {
  construct,
  destroyer,
  destroy,
  undestroy,
  errorOrDestroy,
};<|MERGE_RESOLUTION|>--- conflicted
+++ resolved
@@ -11,17 +11,10 @@
   Symbol,
 } = primordials;
 const {
-<<<<<<< HEAD
-  kDestroyed,
-  isDestroyed,
-  isFinished,
-  isServerRequest
-=======
   kIsDestroyed,
   isDestroyed,
   isFinished,
   isServerRequest,
->>>>>>> 8a2d13a7
 } = require('internal/streams/utils');
 
 const kDestroy = Symbol('kDestroy');
@@ -279,17 +272,11 @@
   }
 
   try {
-<<<<<<< HEAD
-    stream._construct(onConstruct);
-  } catch (err) {
-    onConstruct(err);
-=======
     stream._construct((err) => {
       process.nextTick(onConstruct, err);
     });
   } catch (err) {
     process.nextTick(onConstruct, err);
->>>>>>> 8a2d13a7
   }
 }
 
@@ -340,11 +327,7 @@
   }
 
   if (!stream.destroyed) {
-<<<<<<< HEAD
-    stream[kDestroyed] = true;
-=======
     stream[kIsDestroyed] = true;
->>>>>>> 8a2d13a7
   }
 }
 
