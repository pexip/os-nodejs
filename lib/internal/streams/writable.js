--- conflicted
+++ resolved
@@ -841,14 +841,6 @@
     },
   },
 
-  writableNeedDrain: {
-    get() {
-      const wState = this._writableState;
-      if (!wState) return false;
-      return !wState.destroyed && !wState.ending && wState.needDrain;
-    }
-  },
-
   writableHighWaterMark: {
     __proto__: null,
     get() {
@@ -895,16 +887,11 @@
 Writable.prototype.destroy = function(err, cb) {
   const state = this._writableState;
 
-<<<<<<< HEAD
-  if (!state.destroyed) {
-    process.nextTick(errorBuffer, state, new ERR_STREAM_DESTROYED('write'));
-=======
   // Invoke pending callbacks.
   if (!state.destroyed &&
     (state.bufferedIndex < state.buffered.length ||
       state[kOnFinished].length)) {
     process.nextTick(errorBuffer, state);
->>>>>>> a8a80be5
   }
 
   destroy.call(this, err, cb);
