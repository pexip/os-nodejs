--- conflicted
+++ resolved
@@ -143,35 +143,5 @@
   if (!duplexify) {
     duplexify = require('internal/streams/duplexify');
   }
-<<<<<<< HEAD
-});
-
-let webStreamsAdapters;
-
-// Lazy to avoid circular references
-function lazyWebStreams() {
-  if (webStreamsAdapters === undefined)
-    webStreamsAdapters = require('internal/webstreams/adapters');
-  return webStreamsAdapters;
-}
-
-Duplex.fromWeb = function(pair, options) {
-  return lazyWebStreams().newStreamDuplexFromReadableWritablePair(
-    pair,
-    options);
-};
-
-Duplex.toWeb = function(duplex) {
-  return lazyWebStreams().newReadableWritablePairFromDuplex(duplex);
-};
-
-let duplexify;
-
-Duplex.from = function(body) {
-  if (!duplexify) {
-    duplexify = require('internal/streams/duplexify');
-  }
-=======
->>>>>>> 8a2d13a7
   return duplexify(body, 'body');
 };