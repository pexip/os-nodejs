'use strict';

const {
  Array,
  ArrayBufferPrototypeGetByteLength,
  ArrayPrototypeForEach,
  ArrayPrototypePush,
  ArrayPrototypeShift,
  ArrayPrototypeSplice,
  BigInt,
  BigIntPrototypeToString,
  DataView,
  DataViewPrototypeGetUint8,
  FunctionPrototypeBind,
  FunctionPrototypeCall,
  MathMin,
  NumberIsNaN,
  NumberIsSafeInteger,
  NumberPrototypeToString,
  StringFromCharCodeApply,
  StringPrototypePadStart,
} = primordials;

const {
  RandomBytesJob,
  RandomPrimeJob,
  CheckPrimeJob,
  kCryptoJobAsync,
  kCryptoJobSync,
  secureBuffer,
} = internalBinding('crypto');

const {
  kEmptyObject,
  lazyDOMException,
} = require('internal/util');

const { Buffer, kMaxLength } = require('buffer');

const {
  codes: {
    ERR_INVALID_ARG_TYPE,
<<<<<<< HEAD
=======
    ERR_MISSING_ARGS,
>>>>>>> 8a2d13a7
    ERR_OUT_OF_RANGE,
    ERR_OPERATION_FAILED,
  },
} = require('internal/errors');

const {
  validateNumber,
  validateBoolean,
  validateFunction,
  validateInt32,
  validateObject,
  validateUint32,
} = require('internal/validators');

const {
  isArrayBufferView,
  isAnyArrayBuffer,
  isTypedArray,
  isFloat32Array,
  isFloat64Array,
} = require('internal/util/types');

const { FastBuffer } = require('internal/buffer');

const kMaxInt32 = 2 ** 31 - 1;
const kMaxPossibleLength = MathMin(kMaxLength, kMaxInt32);

function assertOffset(offset, elementSize, length) {
  validateNumber(offset, 'offset');
  offset *= elementSize;

  const maxLength = MathMin(length, kMaxPossibleLength);
  if (NumberIsNaN(offset) || offset > maxLength || offset < 0) {
    throw new ERR_OUT_OF_RANGE('offset', `>= 0 && <= ${maxLength}`, offset);
  }

  return offset >>> 0;  // Convert to uint32.
}

function assertSize(size, elementSize, offset, length) {
  validateNumber(size, 'size');
  size *= elementSize;

  if (NumberIsNaN(size) || size > kMaxPossibleLength || size < 0) {
    throw new ERR_OUT_OF_RANGE('size',
                               `>= 0 && <= ${kMaxPossibleLength}`, size);
  }

  if (size + offset > length) {
    throw new ERR_OUT_OF_RANGE('size + offset', `<= ${length}`, size + offset);
  }

  return size >>> 0;  // Convert to uint32.
}

function randomBytes(size, callback) {
  size = assertSize(size, 1, 0, Infinity);
  if (callback !== undefined) {
    validateFunction(callback, 'callback');
  }

  const buf = new FastBuffer(size);

  if (callback === undefined) {
    randomFillSync(buf.buffer, 0, size);
    return buf;
  }

  // Keep the callback as a regular function so this is propagated.
  randomFill(buf.buffer, 0, size, function(error) {
    if (error) return FunctionPrototypeCall(callback, this, error);
    FunctionPrototypeCall(callback, this, null, buf);
  });
}

function randomFillSync(buf, offset = 0, size) {
  if (!isAnyArrayBuffer(buf) && !isArrayBufferView(buf)) {
    throw new ERR_INVALID_ARG_TYPE(
      'buf',
      ['ArrayBuffer', 'ArrayBufferView'],
      buf);
  }

  const elementSize = buf.BYTES_PER_ELEMENT || 1;

  offset = assertOffset(offset, elementSize, buf.byteLength);

  if (size === undefined) {
    size = buf.byteLength - offset;
  } else {
    size = assertSize(size, elementSize, offset, buf.byteLength);
  }

  if (size === 0)
    return buf;

  const job = new RandomBytesJob(
    kCryptoJobSync,
    buf,
    offset,
    size);

  const err = job.run()[0];
  if (err)
    throw err;

  return buf;
}

function randomFill(buf, offset, size, callback) {
  if (!isAnyArrayBuffer(buf) && !isArrayBufferView(buf)) {
    throw new ERR_INVALID_ARG_TYPE(
      'buf',
      ['ArrayBuffer', 'ArrayBufferView'],
      buf);
  }

  const elementSize = buf.BYTES_PER_ELEMENT || 1;

  if (typeof offset === 'function') {
    callback = offset;
    offset = 0;
    // Size is a length here, assertSize() call turns it into a number of bytes
    size = buf.length;
  } else if (typeof size === 'function') {
    callback = size;
    size = buf.length - offset;
  } else {
    validateFunction(callback, 'callback');
  }

  offset = assertOffset(offset, elementSize, buf.byteLength);

  if (size === undefined) {
    size = buf.byteLength - offset;
  } else {
    size = assertSize(size, elementSize, offset, buf.byteLength);
  }

  if (size === 0) {
    callback(null, buf);
    return;
  }

  const job = new RandomBytesJob(
    kCryptoJobAsync,
    buf,
    offset,
    size);
  job.ondone = FunctionPrototypeBind(onJobDone, job, buf, callback);
  job.run();
}

// Largest integer we can read from a buffer.
// e.g.: Buffer.from("ff".repeat(6), "hex").readUIntBE(0, 6);
const RAND_MAX = 0xFFFF_FFFF_FFFF;

// Cache random data to use in randomInt. The cache size must be evenly
// divisible by 6 because each attempt to obtain a random int uses 6 bytes.
const randomCache = new FastBuffer(6 * 1024);
let randomCacheOffset = randomCache.length;
let asyncCacheFillInProgress = false;
const asyncCachePendingTasks = [];

// Generates an integer in [min, max) range where min is inclusive and max is
// exclusive.
function randomInt(min, max, callback) {
  // Detect optional min syntax
  // randomInt(max)
  // randomInt(max, callback)
  const minNotSpecified = typeof max === 'undefined' ||
    typeof max === 'function';

  if (minNotSpecified) {
    callback = max;
    max = min;
    min = 0;
  }

  const isSync = typeof callback === 'undefined';
  if (!isSync) {
    validateFunction(callback, 'callback');
  }
  if (!NumberIsSafeInteger(min)) {
    throw new ERR_INVALID_ARG_TYPE('min', 'a safe integer', min);
  }
  if (!NumberIsSafeInteger(max)) {
    throw new ERR_INVALID_ARG_TYPE('max', 'a safe integer', max);
  }
  if (max <= min) {
    throw new ERR_OUT_OF_RANGE(
      'max', `greater than the value of "min" (${min})`, max,
    );
  }

  // First we generate a random int between [0..range)
  const range = max - min;

  if (!(range <= RAND_MAX)) {
    throw new ERR_OUT_OF_RANGE(`max${minNotSpecified ? '' : ' - min'}`,
                               `<= ${RAND_MAX}`, range);
  }

  // For (x % range) to produce an unbiased value greater than or equal to 0 and
  // less than range, x must be drawn randomly from the set of integers greater
  // than or equal to 0 and less than randLimit.
  const randLimit = RAND_MAX - (RAND_MAX % range);

  // If we don't have a callback, or if there is still data in the cache, we can
  // do this synchronously, which is super fast.
  while (isSync || (randomCacheOffset < randomCache.length)) {
    if (randomCacheOffset === randomCache.length) {
      // This might block the thread for a bit, but we are in sync mode.
      randomFillSync(randomCache);
      randomCacheOffset = 0;
    }

    const x = randomCache.readUIntBE(randomCacheOffset, 6);
    randomCacheOffset += 6;

    if (x < randLimit) {
      const n = (x % range) + min;
      if (isSync) return n;
      process.nextTick(callback, undefined, n);
      return;
    }
  }

  // At this point, we are in async mode with no data in the cache. We cannot
  // simply refill the cache, because another async call to randomInt might
  // already be doing that. Instead, queue this call for when the cache has
  // been refilled.
  ArrayPrototypePush(asyncCachePendingTasks, { min, max, callback });
  asyncRefillRandomIntCache();
}

function asyncRefillRandomIntCache() {
  if (asyncCacheFillInProgress)
    return;

  asyncCacheFillInProgress = true;
  randomFill(randomCache, (err) => {
    asyncCacheFillInProgress = false;

    const tasks = asyncCachePendingTasks;
    const errorReceiver = err && ArrayPrototypeShift(tasks);
    if (!err)
      randomCacheOffset = 0;

    // Restart all pending tasks. If an error occurred, we only notify a single
    // callback (errorReceiver) about it. This way, every async call to
    // randomInt has a chance of being successful, and it avoids complex
    // exception handling here.
    ArrayPrototypeForEach(ArrayPrototypeSplice(tasks, 0), (task) => {
      randomInt(task.min, task.max, task.callback);
    });

    // This is the only call that might throw, and is therefore done at the end.
    if (errorReceiver)
      errorReceiver.callback(err);
  });
}


function onJobDone(buf, callback, error) {
  if (error) return FunctionPrototypeCall(callback, this, error);
  FunctionPrototypeCall(callback, this, null, buf);
}

// Really just the Web Crypto API alternative
// to require('crypto').randomFillSync() with an
// additional limitation that the input buffer is
// not allowed to exceed 65536 bytes, and can only
// be an integer-type TypedArray.
function getRandomValues(data) {
<<<<<<< HEAD
=======
  if (arguments.length < 1)
    throw new ERR_MISSING_ARGS('typedArray');
>>>>>>> 8a2d13a7
  if (!isTypedArray(data) ||
      isFloat32Array(data) ||
      isFloat64Array(data)) {
    // Ordinarily this would be an ERR_INVALID_ARG_TYPE. However,
    // the Web Crypto API and web platform tests expect this to
    // be a DOMException with type TypeMismatchError.
    throw lazyDOMException(
      'The data argument must be an integer-type TypedArray',
      'TypeMismatchError');
  }
  if (data.byteLength > 65536) {
    throw lazyDOMException(
      'The requested length exceeds 65,536 bytes',
      'QuotaExceededError');
  }
  randomFillSync(data, 0);
  return data;
}

// Implements an RFC 4122 version 4 random UUID.
// To improve performance, random data is generated in batches
// large enough to cover kBatchSize UUID's at a time. The uuidData
// buffer is reused. Each call to randomUUID() consumes 16 bytes
// from the buffer.

const kBatchSize = 128;
let uuidData;
let uuidNotBuffered;
let uuidBatch = 0;

let hexBytesCache;
function getHexBytes() {
  if (hexBytesCache === undefined) {
    hexBytesCache = new Array(256);
    for (let i = 0; i < hexBytesCache.length; i++) {
      const hex = NumberPrototypeToString(i, 16);
      hexBytesCache[i] = StringPrototypePadStart(hex, 2, '0');
    }
  }
  return hexBytesCache;
}

function serializeUUID(buf, offset = 0) {
  const kHexBytes = getHexBytes();
  // xxxxxxxx-xxxx-xxxx-xxxx-xxxxxxxxxxxx
  return kHexBytes[buf[offset]] +
    kHexBytes[buf[offset + 1]] +
    kHexBytes[buf[offset + 2]] +
    kHexBytes[buf[offset + 3]] +
    '-' +
    kHexBytes[buf[offset + 4]] +
    kHexBytes[buf[offset + 5]] +
    '-' +
    kHexBytes[(buf[offset + 6] & 0x0f) | 0x40] +
    kHexBytes[buf[offset + 7]] +
    '-' +
    kHexBytes[(buf[offset + 8] & 0x3f) | 0x80] +
    kHexBytes[buf[offset + 9]] +
    '-' +
    kHexBytes[buf[offset + 10]] +
    kHexBytes[buf[offset + 11]] +
    kHexBytes[buf[offset + 12]] +
    kHexBytes[buf[offset + 13]] +
    kHexBytes[buf[offset + 14]] +
    kHexBytes[buf[offset + 15]];
}

function getBufferedUUID() {
  uuidData ??= secureBuffer(16 * kBatchSize);
  if (uuidData === undefined)
    throw new ERR_OPERATION_FAILED('Out of memory');

  if (uuidBatch === 0) randomFillSync(uuidData);
  uuidBatch = (uuidBatch + 1) % kBatchSize;
  return serializeUUID(uuidData, uuidBatch * 16);
}

function getUnbufferedUUID() {
  uuidNotBuffered ??= secureBuffer(16);
  if (uuidNotBuffered === undefined)
    throw new ERR_OPERATION_FAILED('Out of memory');
  randomFillSync(uuidNotBuffered);
  return serializeUUID(uuidNotBuffered);
}

function randomUUID(options) {
  if (options !== undefined)
    validateObject(options, 'options');
  const {
    disableEntropyCache = false,
  } = options || kEmptyObject;

  validateBoolean(disableEntropyCache, 'options.disableEntropyCache');

  return disableEntropyCache ? getUnbufferedUUID() : getBufferedUUID();
}

function createRandomPrimeJob(type, size, options) {
  validateObject(options, 'options');

  const {
    safe = false,
    bigint = false,
  } = options;
  let {
    add,
    rem,
  } = options;

  validateBoolean(safe, 'options.safe');
  validateBoolean(bigint, 'options.bigint');

  if (add !== undefined) {
    if (typeof add === 'bigint') {
      add = unsignedBigIntToBuffer(add, 'options.add');
    } else if (!isAnyArrayBuffer(add) && !isArrayBufferView(add)) {
      throw new ERR_INVALID_ARG_TYPE(
        'options.add',
        [
          'ArrayBuffer',
          'TypedArray',
          'Buffer',
          'DataView',
          'bigint',
        ],
        add);
    }
  }

  if (rem !== undefined) {
    if (typeof rem === 'bigint') {
      rem = unsignedBigIntToBuffer(rem, 'options.rem');
    } else if (!isAnyArrayBuffer(rem) && !isArrayBufferView(rem)) {
      throw new ERR_INVALID_ARG_TYPE(
        'options.rem',
        [
          'ArrayBuffer',
          'TypedArray',
          'Buffer',
          'DataView',
          'bigint',
        ],
        rem);
    }
<<<<<<< HEAD
  }

  const job = new RandomPrimeJob(type, size, safe, add, rem);
  job.result = bigint ? arrayBufferToUnsignedBigInt : (p) => p;
  return job;
}

function generatePrime(size, options, callback) {
  validateInt32(size, 'size', 1);
  if (typeof options === 'function') {
    callback = options;
    options = kEmptyObject;
=======
>>>>>>> 8a2d13a7
  }
  validateFunction(callback, 'callback');

<<<<<<< HEAD
  const job = createRandomPrimeJob(kCryptoJobAsync, size, options);
  job.ondone = (err, prime) => {
    if (err) {
      callback(err);
      return;
    }

=======
  const job = new RandomPrimeJob(type, size, safe, add, rem);
  job.result = bigint ? arrayBufferToUnsignedBigInt : (p) => p;
  return job;
}

function generatePrime(size, options, callback) {
  validateInt32(size, 'size', 1);
  if (typeof options === 'function') {
    callback = options;
    options = kEmptyObject;
  }
  validateFunction(callback, 'callback');

  const job = createRandomPrimeJob(kCryptoJobAsync, size, options);
  job.ondone = (err, prime) => {
    if (err) {
      callback(err);
      return;
    }

>>>>>>> 8a2d13a7
    callback(
      undefined,
      job.result(prime));
  };
  job.run();
}

function generatePrimeSync(size, options = kEmptyObject) {
  validateInt32(size, 'size', 1);

  const job = createRandomPrimeJob(kCryptoJobSync, size, options);
  const { 0: err, 1: prime } = job.run();
  if (err)
    throw err;
  return job.result(prime);
}

/**
 * 48 is the ASCII code for '0', 97 is the ASCII code for 'a'.
 * @param {number} number An integer between 0 and 15.
 * @returns {number} corresponding to the ASCII code of the hex representation
 *                   of the parameter.
 */
const numberToHexCharCode = (number) => (number < 10 ? 48 : 87) + number;

/**
 * @param {ArrayBuffer} buf An ArrayBuffer.
 * @return {bigint}
 */
function arrayBufferToUnsignedBigInt(buf) {
  const length = ArrayBufferPrototypeGetByteLength(buf);
  const chars = Array(length * 2);
  const view = new DataView(buf);

  for (let i = 0; i < length; i++) {
    const val = DataViewPrototypeGetUint8(view, i);
    chars[2 * i] = numberToHexCharCode(val >> 4);
    chars[2 * i + 1] = numberToHexCharCode(val & 0xf);
  }

  return BigInt(`0x${StringFromCharCodeApply(chars)}`);
}

function unsignedBigIntToBuffer(bigint, name) {
  if (bigint < 0) {
    throw new ERR_OUT_OF_RANGE(name, '>= 0', bigint);
  }

  const hex = BigIntPrototypeToString(bigint, 16);
  const padded = StringPrototypePadStart(hex, hex.length + (hex.length % 2), 0);
  return Buffer.from(padded, 'hex');
}

function checkPrime(candidate, options = kEmptyObject, callback) {
  if (typeof candidate === 'bigint')
    candidate = unsignedBigIntToBuffer(candidate, 'candidate');
  if (!isAnyArrayBuffer(candidate) && !isArrayBufferView(candidate)) {
    throw new ERR_INVALID_ARG_TYPE(
      'candidate',
      [
        'ArrayBuffer',
        'TypedArray',
        'Buffer',
        'DataView',
        'bigint',
      ],
<<<<<<< HEAD
      candidate
=======
      candidate,
>>>>>>> 8a2d13a7
    );
  }
  if (typeof options === 'function') {
    callback = options;
    options = kEmptyObject;
  }
  validateFunction(callback, 'callback');
  validateObject(options, 'options');
  const {
    checks = 0,
  } = options;

<<<<<<< HEAD
  validateUint32(checks, 'options.checks');
=======
  // The checks option is unsigned but must fit into a signed C int for OpenSSL.
  validateInt32(checks, 'options.checks', 0);
>>>>>>> 8a2d13a7

  const job = new CheckPrimeJob(kCryptoJobAsync, candidate, checks);
  job.ondone = callback;
  job.run();
}

function checkPrimeSync(candidate, options = kEmptyObject) {
  if (typeof candidate === 'bigint')
    candidate = unsignedBigIntToBuffer(candidate, 'candidate');
  if (!isAnyArrayBuffer(candidate) && !isArrayBufferView(candidate)) {
    throw new ERR_INVALID_ARG_TYPE(
      'candidate',
      [
        'ArrayBuffer',
        'TypedArray',
        'Buffer',
        'DataView',
        'bigint',
      ],
<<<<<<< HEAD
      candidate
=======
      candidate,
>>>>>>> 8a2d13a7
    );
  }
  validateObject(options, 'options');
  const {
    checks = 0,
  } = options;

<<<<<<< HEAD
  validateUint32(checks, 'options.checks');
=======
  // The checks option is unsigned but must fit into a signed C int for OpenSSL.
  validateInt32(checks, 'options.checks', 0);
>>>>>>> 8a2d13a7

  const job = new CheckPrimeJob(kCryptoJobSync, candidate, checks);
  const { 0: err, 1: result } = job.run();
  if (err)
    throw err;

  return result;
}

module.exports = {
  checkPrime,
  checkPrimeSync,
  randomBytes,
  randomFill,
  randomFillSync,
  randomInt,
  getRandomValues,
  randomUUID,
  generatePrime,
  generatePrimeSync,
};<|MERGE_RESOLUTION|>--- conflicted
+++ resolved
@@ -40,10 +40,7 @@
 const {
   codes: {
     ERR_INVALID_ARG_TYPE,
-<<<<<<< HEAD
-=======
     ERR_MISSING_ARGS,
->>>>>>> 8a2d13a7
     ERR_OUT_OF_RANGE,
     ERR_OPERATION_FAILED,
   },
@@ -55,7 +52,6 @@
   validateFunction,
   validateInt32,
   validateObject,
-  validateUint32,
 } = require('internal/validators');
 
 const {
@@ -319,11 +315,8 @@
 // not allowed to exceed 65536 bytes, and can only
 // be an integer-type TypedArray.
 function getRandomValues(data) {
-<<<<<<< HEAD
-=======
   if (arguments.length < 1)
     throw new ERR_MISSING_ARGS('typedArray');
->>>>>>> 8a2d13a7
   if (!isTypedArray(data) ||
       isFloat32Array(data) ||
       isFloat64Array(data)) {
@@ -468,7 +461,6 @@
         ],
         rem);
     }
-<<<<<<< HEAD
   }
 
   const job = new RandomPrimeJob(type, size, safe, add, rem);
@@ -481,12 +473,9 @@
   if (typeof options === 'function') {
     callback = options;
     options = kEmptyObject;
-=======
->>>>>>> 8a2d13a7
   }
   validateFunction(callback, 'callback');
 
-<<<<<<< HEAD
   const job = createRandomPrimeJob(kCryptoJobAsync, size, options);
   job.ondone = (err, prime) => {
     if (err) {
@@ -494,28 +483,6 @@
       return;
     }
 
-=======
-  const job = new RandomPrimeJob(type, size, safe, add, rem);
-  job.result = bigint ? arrayBufferToUnsignedBigInt : (p) => p;
-  return job;
-}
-
-function generatePrime(size, options, callback) {
-  validateInt32(size, 'size', 1);
-  if (typeof options === 'function') {
-    callback = options;
-    options = kEmptyObject;
-  }
-  validateFunction(callback, 'callback');
-
-  const job = createRandomPrimeJob(kCryptoJobAsync, size, options);
-  job.ondone = (err, prime) => {
-    if (err) {
-      callback(err);
-      return;
-    }
-
->>>>>>> 8a2d13a7
     callback(
       undefined,
       job.result(prime));
@@ -582,11 +549,7 @@
         'DataView',
         'bigint',
       ],
-<<<<<<< HEAD
-      candidate
-=======
       candidate,
->>>>>>> 8a2d13a7
     );
   }
   if (typeof options === 'function') {
@@ -599,12 +562,8 @@
     checks = 0,
   } = options;
 
-<<<<<<< HEAD
-  validateUint32(checks, 'options.checks');
-=======
   // The checks option is unsigned but must fit into a signed C int for OpenSSL.
   validateInt32(checks, 'options.checks', 0);
->>>>>>> 8a2d13a7
 
   const job = new CheckPrimeJob(kCryptoJobAsync, candidate, checks);
   job.ondone = callback;
@@ -624,11 +583,7 @@
         'DataView',
         'bigint',
       ],
-<<<<<<< HEAD
-      candidate
-=======
       candidate,
->>>>>>> 8a2d13a7
     );
   }
   validateObject(options, 'options');
@@ -636,12 +591,8 @@
     checks = 0,
   } = options;
 
-<<<<<<< HEAD
-  validateUint32(checks, 'options.checks');
-=======
   // The checks option is unsigned but must fit into a signed C int for OpenSSL.
   validateInt32(checks, 'options.checks', 0);
->>>>>>> 8a2d13a7
 
   const job = new CheckPrimeJob(kCryptoJobSync, candidate, checks);
   const { 0: err, 1: result } = job.run();
