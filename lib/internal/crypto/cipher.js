--- conflicted
+++ resolved
@@ -14,25 +14,6 @@
   publicEncrypt: _publicEncrypt,
   getCipherInfo: _getCipherInfo,
 } = internalBinding('crypto');
-<<<<<<< HEAD
-
-const {
-  crypto: {
-    RSA_PKCS1_OAEP_PADDING,
-    RSA_PKCS1_PADDING,
-  }
-} = internalBinding('constants');
-
-const {
-  codes: {
-    ERR_CRYPTO_INVALID_STATE,
-    ERR_INVALID_ARG_TYPE,
-    ERR_INVALID_ARG_VALUE,
-  }
-} = require('internal/errors');
-
-const {
-=======
 
 const {
   crypto: {
@@ -51,7 +32,6 @@
 } = require('internal/errors');
 
 const {
->>>>>>> 8a2d13a7
   validateEncoding,
   validateInt32,
   validateObject,
@@ -112,11 +92,7 @@
                                       'private');
 
 function getDecoder(decoder, encoding) {
-<<<<<<< HEAD
-  encoding = normalizeEncoding(encoding);
-=======
   const normalizedEncoding = normalizeEncoding(encoding);
->>>>>>> 8a2d13a7
   decoder = decoder || new StringDecoder(encoding);
   if (decoder.encoding !== normalizedEncoding) {
     if (normalizedEncoding === undefined) {
