--- conflicted
+++ resolved
@@ -4,15 +4,10 @@
   ArrayFrom,
   ArrayPrototypeSlice,
   ObjectDefineProperty,
-<<<<<<< HEAD
-  ObjectSetPrototypeOf,
-  Symbol,
-=======
   ObjectDefineProperties,
   ObjectSetPrototypeOf,
   Symbol,
   SymbolToStringTag,
->>>>>>> 8a2d13a7
   Uint8Array,
 } = primordials;
 
@@ -45,12 +40,8 @@
     ERR_ILLEGAL_CONSTRUCTOR,
     ERR_INVALID_ARG_TYPE,
     ERR_INVALID_ARG_VALUE,
-<<<<<<< HEAD
-  }
-=======
     ERR_INVALID_THIS,
   },
->>>>>>> 8a2d13a7
 } = require('internal/errors');
 
 const {
@@ -65,22 +56,6 @@
   isArrayBufferView,
 } = require('internal/util/types');
 
-<<<<<<< HEAD
-const {
-  JSTransferable,
-  kClone,
-  kDeserialize,
-} = require('internal/worker/js_transferable');
-
-const {
-  customInspectSymbol: kInspect,
-} = require('internal/util');
-
-const { inspect } = require('internal/util/inspect');
-
-const { Buffer } = require('buffer');
-
-=======
 const {
   makeTransferable,
   kClone,
@@ -96,7 +71,6 @@
 
 const { Buffer } = require('buffer');
 
->>>>>>> 8a2d13a7
 const kAlgorithm = Symbol('kAlgorithm');
 const kExtractable = Symbol('kExtractable');
 const kKeyType = Symbol('kKeyType');
@@ -204,11 +178,7 @@
       return {
         ...details,
         publicExponent:
-<<<<<<< HEAD
-          bigIntArrayToUnsignedBigInt(new Uint8Array(details.publicExponent))
-=======
           bigIntArrayToUnsignedBigInt(new Uint8Array(details.publicExponent)),
->>>>>>> 8a2d13a7
       };
     }
     return details;
@@ -233,11 +203,7 @@
         case 'ec':
           return this[kAsymmetricKeyDetails] ||
              (this[kAsymmetricKeyDetails] = normalizeKeyDetails(
-<<<<<<< HEAD
-               this[kHandle].keyDetail({})
-=======
                this[kHandle].keyDetail({}),
->>>>>>> 8a2d13a7
              ));
         default:
           return {};
@@ -256,11 +222,7 @@
       }
       const {
         format,
-<<<<<<< HEAD
-        type
-=======
         type,
->>>>>>> 8a2d13a7
       } = parsePublicKeyEncoding(options, this.asymmetricKeyType);
       return this[kHandle].export(format, type);
     }
@@ -283,11 +245,7 @@
         format,
         type,
         cipher,
-<<<<<<< HEAD
-        passphrase
-=======
         passphrase,
->>>>>>> 8a2d13a7
       } = parsePrivateKeyEncoding(options, this.asymmetricKeyType);
       return this[kHandle].export(format, type, cipher, passphrase);
     }
@@ -424,11 +382,7 @@
     throw new ERR_INVALID_ARG_TYPE(
       'key',
       ['string', 'ArrayBuffer', 'Buffer', 'TypedArray', 'DataView'],
-<<<<<<< HEAD
-      key
-=======
       key,
->>>>>>> 8a2d13a7
     );
   }
 
@@ -523,11 +477,7 @@
       kty: key.kty,
       crv: key.crv,
       x: key.x,
-<<<<<<< HEAD
-      y: key.y
-=======
       y: key.y,
->>>>>>> 8a2d13a7
     };
 
     if (!isPublic) {
@@ -550,11 +500,7 @@
   const jwk = {
     kty: key.kty,
     n: key.n,
-<<<<<<< HEAD
-    e: key.e
-=======
     e: key.e,
->>>>>>> 8a2d13a7
   };
 
   if (!isPublic) {
@@ -615,11 +561,7 @@
       (ctx === kConsumePrivate || ctx === kCreatePrivate) ? false : undefined;
     return {
       data: getArrayBufferOrView(data, 'key', encoding),
-<<<<<<< HEAD
-      ...parseKeyEncoding(key, undefined, isPublic)
-=======
       ...parseKeyEncoding(key, undefined, isPublic),
->>>>>>> 8a2d13a7
     };
   }
   throw new ERR_INVALID_ARG_TYPE(
@@ -697,22 +639,12 @@
 }
 
 // Our implementation of CryptoKey is a simple wrapper around a KeyObject
-<<<<<<< HEAD
-// that adapts it to the standard interface. This implementation also
-// extends the JSTransferable class, allowing the CryptoKey to be cloned
-// to Workers.
-=======
 // that adapts it to the standard interface.
->>>>>>> 8a2d13a7
 // TODO(@jasnell): Embedder environments like electron may have issues
 // here similar to other things like URL. A chromium provided CryptoKey
 // will not be recognized as a Node.js CryptoKey, and vice versa. It
 // would be fantastic if we could find a way of making those interop.
-<<<<<<< HEAD
-class CryptoKey extends JSTransferable {
-=======
 class CryptoKey {
->>>>>>> 8a2d13a7
   constructor() {
     throw new ERR_ILLEGAL_CONSTRUCTOR();
   }
@@ -723,57 +655,36 @@
 
     const opts = {
       ...options,
-<<<<<<< HEAD
-      depth: options.depth == null ? null : options.depth - 1
-=======
       depth: options.depth == null ? null : options.depth - 1,
->>>>>>> 8a2d13a7
     };
 
     return `CryptoKey ${inspect({
       type: this.type,
       extractable: this.extractable,
       algorithm: this.algorithm,
-<<<<<<< HEAD
-      usages: this.usages
-=======
       usages: this.usages,
->>>>>>> 8a2d13a7
     }, opts)}`;
   }
 
   get type() {
-<<<<<<< HEAD
-=======
     if (!(this instanceof CryptoKey))
       throw new ERR_INVALID_THIS('CryptoKey');
->>>>>>> 8a2d13a7
     return this[kKeyObject].type;
   }
 
   get extractable() {
-<<<<<<< HEAD
-=======
     if (!(this instanceof CryptoKey))
       throw new ERR_INVALID_THIS('CryptoKey');
->>>>>>> 8a2d13a7
     return this[kExtractable];
   }
 
   get algorithm() {
-<<<<<<< HEAD
-=======
     if (!(this instanceof CryptoKey))
       throw new ERR_INVALID_THIS('CryptoKey');
->>>>>>> 8a2d13a7
     return this[kAlgorithm];
   }
 
   get usages() {
-<<<<<<< HEAD
-    return ArrayFrom(this[kKeyUsages]);
-  }
-=======
     if (!(this instanceof CryptoKey))
       throw new ERR_INVALID_THIS('CryptoKey');
     return ArrayFrom(this[kKeyUsages]);
@@ -814,7 +725,6 @@
     // eslint-disable-next-line no-constructor-return
     return makeTransferable(this);
   }
->>>>>>> 8a2d13a7
 
   [kClone]() {
     const keyObject = this[kKeyObject];
@@ -829,11 +739,7 @@
         usages,
         extractable,
       },
-<<<<<<< HEAD
-      deserializeInfo: 'internal/crypto/keys:InternalCryptoKey'
-=======
       deserializeInfo: 'internal/crypto/keys:InternalCryptoKey',
->>>>>>> 8a2d13a7
     };
   }
 
@@ -844,30 +750,6 @@
     this[kExtractable] = extractable;
   }
 }
-<<<<<<< HEAD
-
-// All internal code must use new InternalCryptoKey to create
-// CryptoKey instances. The CryptoKey class is exposed to end
-// user code but is not permitted to be constructed directly.
-class InternalCryptoKey extends JSTransferable {
-  constructor(
-    keyObject,
-    algorithm,
-    keyUsages,
-    extractable) {
-    super();
-    // Using symbol properties here currently instead of private
-    // properties because (for now) the performance penalty of
-    // private fields is still too high.
-    this[kKeyObject] = keyObject;
-    this[kAlgorithm] = algorithm;
-    this[kExtractable] = extractable;
-    this[kKeyUsages] = keyUsages;
-  }
-}
-
-=======
->>>>>>> 8a2d13a7
 InternalCryptoKey.prototype.constructor = CryptoKey;
 ObjectSetPrototypeOf(InternalCryptoKey.prototype, CryptoKey.prototype);
 
