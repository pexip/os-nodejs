--- conflicted
+++ resolved
@@ -32,12 +32,6 @@
   AbortController,
 } = require('internal/abort_controller');
 
-<<<<<<< HEAD
-// TODO(aduh95): remove console calls
-const console = require('internal/console/global');
-
-=======
->>>>>>> 8a2d13a7
 const { 0: InspectClient, 1: createRepl } =
     [
       require('internal/debugger/inspect_client'),
