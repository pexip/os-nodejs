--- conflicted
+++ resolved
@@ -15,24 +15,17 @@
   ObjectDefineProperty,
   ObjectPrototypeHasOwnProperty,
   Promise,
-<<<<<<< HEAD
-=======
   PromisePrototypeThen,
->>>>>>> a8a80be5
   Proxy,
   ReflectApply,
   ReflectGet,
   ReflectGetPrototypeOf,
   ReflectSet,
-<<<<<<< HEAD
-  Set,
-=======
   RegExpPrototypeExec,
   SafeArrayIterator,
   SafeMap,
   SafeSet,
   StringPrototypeSlice,
->>>>>>> a8a80be5
   Symbol,
   TypedArrayPrototypeGetLength,
   Uint32Array,
@@ -53,10 +46,7 @@
 const fs = require('fs');
 const http = require('http');
 const { readUInt16BE, readUInt32BE } = require('internal/buffer');
-<<<<<<< HEAD
-=======
 const { URL } = require('internal/url');
->>>>>>> a8a80be5
 const net = require('net');
 const { Duplex } = require('stream');
 const tls = require('tls');
@@ -125,17 +115,6 @@
     ERR_SOCKET_CLOSED,
   },
   hideStackFrames,
-<<<<<<< HEAD
-  AbortError
-} = require('internal/errors');
-const {
-  isUint32,
-  validateInt32,
-  validateNumber,
-  validateString,
-  validateUint32,
-  validateAbortSignal,
-=======
   AbortError,
 } = require('internal/errors');
 const {
@@ -148,7 +127,6 @@
   validateNumber,
   validateString,
   validateUint32,
->>>>>>> a8a80be5
 } = require('internal/validators');
 const fsPromisesInternal = require('internal/fs/promises');
 const { utcDate } = require('internal/http');
@@ -999,11 +977,7 @@
 // Wrap a typed array in a proxy, and allow selectively copying the entries
 // that have explicitly been set to another typed array.
 function trackAssignmentsTypedArray(typedArray) {
-<<<<<<< HEAD
-  const typedArrayLength = typedArray.length;
-=======
   const typedArrayLength = TypedArrayPrototypeGetLength(typedArray);
->>>>>>> a8a80be5
   const modifiedEntries = new Uint8Array(typedArrayLength);
 
   function copyAssigned(target) {
@@ -1015,10 +989,7 @@
   }
 
   return new Proxy(typedArray, {
-<<<<<<< HEAD
-=======
     __proto__: null,
->>>>>>> a8a80be5
     get(obj, prop, receiver) {
       if (prop === 'copyAssigned') {
         return copyAssigned;
@@ -1030,11 +1001,7 @@
         modifiedEntries[prop] = 1;
       }
       return ReflectSet(obj, prop, value);
-<<<<<<< HEAD
-    }
-=======
     },
->>>>>>> a8a80be5
   });
 }
 
@@ -1386,11 +1353,7 @@
   }
 
   // Sets the local window size (local endpoints's window size)
-<<<<<<< HEAD
-  // Returns 0 if sucess or throw an exception if NGHTTP2_ERR_NOMEM
-=======
   // Returns 0 if success or throw an exception if NGHTTP2_ERR_NOMEM
->>>>>>> a8a80be5
   // if the window allocation fails
   setLocalWindowSize(windowSize) {
     if (this.destroyed)
@@ -1841,13 +1804,9 @@
     const { signal } = options;
     if (signal) {
       validateAbortSignal(signal, 'options.signal');
-<<<<<<< HEAD
-      const aborter = () => stream.destroy(new AbortError());
-=======
       const aborter = () => {
         stream.destroy(new AbortError(undefined, { cause: signal.reason }));
       };
->>>>>>> a8a80be5
       if (signal.aborted) {
         aborter();
       } else {
@@ -1858,12 +1817,8 @@
       }
     }
 
-<<<<<<< HEAD
-    const onConnect = requestOnConnect.bind(stream, headersList, options);
-=======
     const onConnect = FunctionPrototypeBind(requestOnConnect,
                                             stream, headersList, options);
->>>>>>> a8a80be5
     if (this.connecting) {
       if (this[kPendingRequestCalls] !== null) {
         ArrayPrototypePush(this[kPendingRequestCalls], onConnect);
@@ -2497,11 +2452,7 @@
 
   const neverIndex = headers[kSensitiveHeaders];
   if (neverIndex !== undefined && !ArrayIsArray(neverIndex))
-<<<<<<< HEAD
-    throw new ERR_INVALID_OPT_VALUE('headers[http2.neverIndex]', neverIndex);
-=======
     throw new ERR_INVALID_ARG_VALUE('headers[http2.neverIndex]', neverIndex);
->>>>>>> a8a80be5
 
   return headers;
 }
@@ -3388,11 +3339,7 @@
   return binding.packSettings();
 }
 
-<<<<<<< HEAD
-function getUnpackedSettings(buf, options = {}) {
-=======
 function getUnpackedSettings(buf, options = kEmptyObject) {
->>>>>>> a8a80be5
   if (!isArrayBufferView(buf) || buf.length === undefined) {
     throw new ERR_INVALID_ARG_TYPE('buf',
                                    ['Buffer', 'TypedArray'], buf);
