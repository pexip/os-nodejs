'use strict';

const {
  ArrayFrom,
  ArrayIsArray,
  ArrayPrototypeForEach,
  ArrayPrototypePush,
  ArrayPrototypeUnshift,
  FunctionPrototypeBind,
  FunctionPrototypeCall,
  MathMin,
  ObjectAssign,
  ObjectCreate,
  ObjectKeys,
  ObjectDefineProperty,
  ObjectPrototypeHasOwnProperty,
  Promise,
  PromisePrototypeThen,
  Proxy,
  ReflectApply,
  ReflectGet,
  ReflectGetPrototypeOf,
  ReflectSet,
  RegExpPrototypeExec,
  SafeArrayIterator,
  SafeMap,
  SafeSet,
  StringPrototypeSlice,
  Symbol,
<<<<<<< HEAD
=======
  SymbolDispose,
>>>>>>> 8a2d13a7
  TypedArrayPrototypeGetLength,
  Uint32Array,
  Uint8Array,
} = primordials;

const {
  assertCrypto,
  customInspectSymbol: kInspect,
  kEmptyObject,
  promisify,
} = require('internal/util');

assertCrypto();

const assert = require('assert');
const EventEmitter = require('events');
const fs = require('fs');
const http = require('http');
const { readUInt16BE, readUInt32BE } = require('internal/buffer');
const { URL } = require('internal/url');
const net = require('net');
const { Duplex } = require('stream');
const tls = require('tls');
const { setImmediate, setTimeout, clearTimeout } = require('timers');

const {
  kIncomingMessage,
<<<<<<< HEAD
  _checkIsHttpToken: checkIsHttpToken
=======
  _checkIsHttpToken: checkIsHttpToken,
>>>>>>> 8a2d13a7
} = require('_http_common');
const { kServerResponse } = require('_http_server');
const JSStreamSocket = require('internal/js_stream_socket');

const {
  defaultTriggerAsyncIdScope,
  symbols: {
    async_id_symbol,
    owner_symbol,
  },
} = require('internal/async_hooks');
const {
  aggregateTwoErrors,
  codes: {
    ERR_HTTP2_ALTSVC_INVALID_ORIGIN,
    ERR_HTTP2_ALTSVC_LENGTH,
    ERR_HTTP2_CONNECT_AUTHORITY,
    ERR_HTTP2_CONNECT_PATH,
    ERR_HTTP2_CONNECT_SCHEME,
    ERR_HTTP2_GOAWAY_SESSION,
    ERR_HTTP2_HEADERS_AFTER_RESPOND,
    ERR_HTTP2_HEADERS_SENT,
    ERR_HTTP2_INVALID_INFO_STATUS,
    ERR_HTTP2_INVALID_ORIGIN,
    ERR_HTTP2_INVALID_PACKED_SETTINGS_LENGTH,
    ERR_HTTP2_INVALID_SESSION,
    ERR_HTTP2_INVALID_SETTING_VALUE,
    ERR_HTTP2_INVALID_STREAM,
    ERR_HTTP2_MAX_PENDING_SETTINGS_ACK,
    ERR_HTTP2_NESTED_PUSH,
    ERR_HTTP2_NO_MEM,
    ERR_HTTP2_NO_SOCKET_MANIPULATION,
    ERR_HTTP2_ORIGIN_LENGTH,
    ERR_HTTP2_OUT_OF_STREAMS,
    ERR_HTTP2_PAYLOAD_FORBIDDEN,
    ERR_HTTP2_PING_CANCEL,
    ERR_HTTP2_PING_LENGTH,
    ERR_HTTP2_PUSH_DISABLED,
    ERR_HTTP2_SEND_FILE,
    ERR_HTTP2_SEND_FILE_NOSEEK,
    ERR_HTTP2_SESSION_ERROR,
    ERR_HTTP2_SETTINGS_CANCEL,
    ERR_HTTP2_SOCKET_BOUND,
    ERR_HTTP2_SOCKET_UNBOUND,
    ERR_HTTP2_STATUS_101,
    ERR_HTTP2_STATUS_INVALID,
    ERR_HTTP2_STREAM_CANCEL,
    ERR_HTTP2_STREAM_ERROR,
    ERR_HTTP2_STREAM_SELF_DEPENDENCY,
    ERR_HTTP2_TRAILERS_ALREADY_SENT,
    ERR_HTTP2_TRAILERS_NOT_READY,
    ERR_HTTP2_UNSUPPORTED_PROTOCOL,
    ERR_INVALID_ARG_TYPE,
    ERR_INVALID_ARG_VALUE,
    ERR_INVALID_CHAR,
    ERR_INVALID_HTTP_TOKEN,
    ERR_OUT_OF_RANGE,
    ERR_SOCKET_CLOSED,
  },
  hideStackFrames,
  AbortError,
} = require('internal/errors');
const {
  isUint32,
<<<<<<< HEAD
=======
  validateAbortSignal,
  validateBuffer,
>>>>>>> 8a2d13a7
  validateFunction,
  validateInt32,
  validateInteger,
  validateNumber,
  validateString,
  validateUint32,
<<<<<<< HEAD
  validateAbortSignal
=======
>>>>>>> 8a2d13a7
} = require('internal/validators');
const fsPromisesInternal = require('internal/fs/promises');
const { utcDate } = require('internal/http');
const {
  Http2ServerRequest,
  Http2ServerResponse,
  onServerStream,
} = require('internal/http2/compat');

const {
  assertIsObject,
  assertValidPseudoHeader,
  assertValidPseudoHeaderResponse,
  assertValidPseudoHeaderTrailer,
  assertWithinRange,
  getAuthority,
  getDefaultSettings,
  getSessionState,
  getSettings,
  getStreamState,
  isPayloadMeaningless,
  kSensitiveHeaders,
  kSocket,
  kRequest,
  kProxySocket,
  mapToHeaders,
  NghttpError,
  sessionName,
  toHeaderObject,
  updateOptionsBuffer,
  updateSettingsBuffer,
} = require('internal/http2/util');
const {
  writeGeneric,
  writevGeneric,
  onStreamRead,
  kAfterAsyncWrite,
  kMaybeDestroy,
  kUpdateTimer,
  kHandle,
  kSession,
  setStreamTimeout,
} = require('internal/stream_base_commons');
const { kTimeout } = require('internal/timers');
const { isArrayBufferView } = require('internal/util/types');
const { format } = require('internal/util/inspect');

const { FileHandle } = internalBinding('fs');
const binding = internalBinding('http2');
const {
  ShutdownWrap,
  kReadBytesOrError,
  streamBaseState,
} = internalBinding('stream_wrap');
const { UV_EOF } = internalBinding('uv');

const { StreamPipe } = internalBinding('stream_pipe');
const { _connectionListener: httpConnectionListener } = http;
let debug = require('internal/util/debuglog').debuglog('http2', (fn) => {
  debug = fn;
});
const debugEnabled = debug.enabled;

function debugStream(id, sessionType, message, ...args) {
  if (!debugEnabled) {
    return;
  }
  debug('Http2Stream %s [Http2Session %s]: ' + message,
        id, sessionName(sessionType), ...new SafeArrayIterator(args));
}

function debugStreamObj(stream, message, ...args) {
  const session = stream[kSession];
  const type = session ? session[kType] : undefined;
  debugStream(stream[kID], type, message, ...new SafeArrayIterator(args));
}

function debugSession(sessionType, message, ...args) {
  debug('Http2Session %s: ' + message, sessionName(sessionType),
        ...new SafeArrayIterator(args));
}

function debugSessionObj(session, message, ...args) {
  debugSession(session[kType], message, ...new SafeArrayIterator(args));
}

const kMaxFrameSize = (2 ** 24) - 1;
const kMaxInt = (2 ** 32) - 1;
const kMaxStreams = (2 ** 32) - 1;
const kMaxALTSVC = (2 ** 14) - 2;

// eslint-disable-next-line no-control-regex
const kQuotedString = /^[\x09\x20-\x5b\x5d-\x7e\x80-\xff]*$/;

const { constants, nameForErrorCode } = binding;

const NETServer = net.Server;
const TLSServer = tls.Server;

const kAlpnProtocol = Symbol('alpnProtocol');
const kAuthority = Symbol('authority');
const kEncrypted = Symbol('encrypted');
const kID = Symbol('id');
const kInit = Symbol('init');
const kInfoHeaders = Symbol('sent-info-headers');
const kLocalSettings = Symbol('local-settings');
const kNativeFields = Symbol('kNativeFields');
const kOptions = Symbol('options');
const kOwner = owner_symbol;
const kOrigin = Symbol('origin');
const kPendingRequestCalls = Symbol('kPendingRequestCalls');
const kProceed = Symbol('proceed');
const kProtocol = Symbol('protocol');
const kRemoteSettings = Symbol('remote-settings');
const kSelectPadding = Symbol('select-padding');
const kSentHeaders = Symbol('sent-headers');
const kSentTrailers = Symbol('sent-trailers');
const kServer = Symbol('server');
const kState = Symbol('state');
const kType = Symbol('type');
const kWriteGeneric = Symbol('write-generic');

const {
  kBitfield,
  kSessionPriorityListenerCount,
  kSessionFrameErrorListenerCount,
  kSessionMaxInvalidFrames,
  kSessionMaxRejectedStreams,
  kSessionUint8FieldCount,
  kSessionHasRemoteSettingsListeners,
  kSessionRemoteSettingsIsUpToDate,
  kSessionHasPingListeners,
  kSessionHasAltsvcListeners,
} = binding;

const {
  NGHTTP2_CANCEL,
  NGHTTP2_REFUSED_STREAM,
  NGHTTP2_DEFAULT_WEIGHT,
  NGHTTP2_FLAG_END_STREAM,
  NGHTTP2_HCAT_PUSH_RESPONSE,
  NGHTTP2_HCAT_RESPONSE,
  NGHTTP2_INTERNAL_ERROR,
  NGHTTP2_NO_ERROR,
  NGHTTP2_SESSION_CLIENT,
  NGHTTP2_SESSION_SERVER,
  NGHTTP2_ERR_STREAM_ID_NOT_AVAILABLE,
  NGHTTP2_ERR_INVALID_ARGUMENT,
  NGHTTP2_ERR_STREAM_CLOSED,
  NGHTTP2_ERR_NOMEM,

  HTTP2_HEADER_AUTHORITY,
  HTTP2_HEADER_DATE,
  HTTP2_HEADER_METHOD,
  HTTP2_HEADER_PATH,
  HTTP2_HEADER_PROTOCOL,
  HTTP2_HEADER_SCHEME,
  HTTP2_HEADER_STATUS,
  HTTP2_HEADER_CONTENT_LENGTH,

  NGHTTP2_SETTINGS_HEADER_TABLE_SIZE,
  NGHTTP2_SETTINGS_ENABLE_PUSH,
  NGHTTP2_SETTINGS_MAX_CONCURRENT_STREAMS,
  NGHTTP2_SETTINGS_INITIAL_WINDOW_SIZE,
  NGHTTP2_SETTINGS_MAX_FRAME_SIZE,
  NGHTTP2_SETTINGS_MAX_HEADER_LIST_SIZE,
  NGHTTP2_SETTINGS_ENABLE_CONNECT_PROTOCOL,

  HTTP2_METHOD_GET,
  HTTP2_METHOD_HEAD,
  HTTP2_METHOD_CONNECT,

  HTTP_STATUS_CONTINUE,
  HTTP_STATUS_RESET_CONTENT,
  HTTP_STATUS_OK,
  HTTP_STATUS_NO_CONTENT,
  HTTP_STATUS_NOT_MODIFIED,
  HTTP_STATUS_SWITCHING_PROTOCOLS,
  HTTP_STATUS_MISDIRECTED_REQUEST,

  STREAM_OPTION_EMPTY_PAYLOAD,
  STREAM_OPTION_GET_TRAILERS,
} = constants;

const STREAM_FLAGS_PENDING = 0x0;
const STREAM_FLAGS_READY = 0x1;
const STREAM_FLAGS_CLOSED = 0x2;
const STREAM_FLAGS_HEADERS_SENT = 0x4;
const STREAM_FLAGS_HEAD_REQUEST = 0x8;
const STREAM_FLAGS_ABORTED = 0x10;
const STREAM_FLAGS_HAS_TRAILERS = 0x20;

const SESSION_FLAGS_PENDING = 0x0;
const SESSION_FLAGS_READY = 0x1;
const SESSION_FLAGS_CLOSED = 0x2;
const SESSION_FLAGS_DESTROYED = 0x4;

// Top level to avoid creating a closure
function emit(self, ...args) {
  ReflectApply(self.emit, self, args);
}

// Called when a new block of headers has been received for a given
// stream. The stream may or may not be new. If the stream is new,
// create the associated Http2Stream instance and emit the 'stream'
// event. If the stream is not new, emit the 'headers' event to pass
// the block of headers on.
function onSessionHeaders(handle, id, cat, flags, headers, sensitiveHeaders) {
  const session = this[kOwner];
  if (session.destroyed)
    return;

  const type = session[kType];
  session[kUpdateTimer]();
  debugStream(id, type, 'headers received');
  const streams = session[kState].streams;

  const endOfStream = !!(flags & NGHTTP2_FLAG_END_STREAM);
  let stream = streams.get(id);

  // Convert the array of header name value pairs into an object
  const obj = toHeaderObject(headers, sensitiveHeaders);

  if (stream === undefined) {
    if (session.closed) {
      // We are not accepting any new streams at this point. This callback
      // should not be invoked at this point in time, but just in case it is,
      // refuse the stream using an RST_STREAM and destroy the handle.
      handle.rstStream(NGHTTP2_REFUSED_STREAM);
      handle.destroy();
      return;
    }
    // session[kType] can be only one of two possible values
    if (type === NGHTTP2_SESSION_SERVER) {
<<<<<<< HEAD
=======
      // eslint-disable-next-line no-use-before-define
>>>>>>> 8a2d13a7
      stream = new ServerHttp2Stream(session, handle, id, {}, obj);
      if (endOfStream) {
        stream.push(null);
      }
      if (obj[HTTP2_HEADER_METHOD] === HTTP2_METHOD_HEAD) {
        // For head requests, there must not be a body...
        // end the writable side immediately.
        stream.end();
        stream[kState].flags |= STREAM_FLAGS_HEAD_REQUEST;
      }
    } else {
<<<<<<< HEAD
=======
      // eslint-disable-next-line no-use-before-define
>>>>>>> 8a2d13a7
      stream = new ClientHttp2Stream(session, handle, id, {});
      if (endOfStream) {
        stream.push(null);
      }
      stream.end();
    }
    if (endOfStream)
      stream[kState].endAfterHeaders = true;
    process.nextTick(emit, session, 'stream', stream, obj, flags, headers);
  } else {
    let event;
    const status = obj[HTTP2_HEADER_STATUS];
    if (cat === NGHTTP2_HCAT_RESPONSE) {
      if (!endOfStream &&
          status !== undefined &&
          status >= 100 &&
          status < 200) {
        event = 'headers';
      } else {
        event = 'response';
      }
    } else if (cat === NGHTTP2_HCAT_PUSH_RESPONSE) {
      event = 'push';
    } else if (status !== undefined && status >= 200) {
      event = 'response';
    } else {
      event = endOfStream ? 'trailers' : 'headers';
    }
    const session = stream.session;
    if (status === HTTP_STATUS_MISDIRECTED_REQUEST) {
      const originSet = session[kState].originSet = initOriginSet(session);
      originSet.delete(stream[kOrigin]);
    }
    debugStream(id, type, "emitting stream '%s' event", event);
    process.nextTick(emit, stream, event, obj, flags, headers);
  }
  if (endOfStream) {
    stream.push(null);
  }
}

function tryClose(fd) {
  // Try to close the file descriptor. If closing fails, assert because
  // an error really should not happen at this point.
  fs.close(fd, assert.ifError);
}

// Called when the Http2Stream has finished sending data and is ready for
// trailers to be sent. This will only be called if the { hasOptions: true }
// option is set.
function onStreamTrailers() {
  const stream = this[kOwner];
  stream[kState].trailersReady = true;
  if (stream.destroyed || stream.closed)
    return;
  if (!stream.emit('wantTrailers')) {
    // There are no listeners, send empty trailing HEADERS frame and close.
    stream.sendTrailers({});
  }
}

// Submit an RST-STREAM frame to be sent to the remote peer.
// This will cause the Http2Stream to be closed.
function submitRstStream(code) {
  if (this[kHandle] !== undefined) {
    this[kHandle].rstStream(code);
  }
}

// Keep track of the number/presence of JS event listeners. Knowing that there
// are no listeners allows the C++ code to skip calling into JS for an event.
function sessionListenerAdded(name) {
  switch (name) {
    case 'ping':
      this[kNativeFields][kBitfield] |= 1 << kSessionHasPingListeners;
      break;
    case 'altsvc':
      this[kNativeFields][kBitfield] |= 1 << kSessionHasAltsvcListeners;
      break;
    case 'remoteSettings':
      this[kNativeFields][kBitfield] |= 1 << kSessionHasRemoteSettingsListeners;
      break;
    case 'priority':
      this[kNativeFields][kSessionPriorityListenerCount]++;
      break;
    case 'frameError':
      this[kNativeFields][kSessionFrameErrorListenerCount]++;
      break;
  }
}

function sessionListenerRemoved(name) {
  switch (name) {
    case 'ping':
      if (this.listenerCount(name) > 0) return;
      this[kNativeFields][kBitfield] &= ~(1 << kSessionHasPingListeners);
      break;
    case 'altsvc':
      if (this.listenerCount(name) > 0) return;
      this[kNativeFields][kBitfield] &= ~(1 << kSessionHasAltsvcListeners);
      break;
    case 'remoteSettings':
      if (this.listenerCount(name) > 0) return;
      this[kNativeFields][kBitfield] &=
          ~(1 << kSessionHasRemoteSettingsListeners);
      break;
    case 'priority':
      this[kNativeFields][kSessionPriorityListenerCount]--;
      break;
    case 'frameError':
      this[kNativeFields][kSessionFrameErrorListenerCount]--;
      break;
  }
}

// Also keep track of listeners for the Http2Stream instances, as some events
// are emitted on those objects.
function streamListenerAdded(name) {
  const session = this[kSession];
  if (!session) return;
  switch (name) {
    case 'priority':
      session[kNativeFields][kSessionPriorityListenerCount]++;
      break;
    case 'frameError':
      session[kNativeFields][kSessionFrameErrorListenerCount]++;
      break;
  }
}

function streamListenerRemoved(name) {
  const session = this[kSession];
  if (!session) return;
  switch (name) {
    case 'priority':
      session[kNativeFields][kSessionPriorityListenerCount]--;
      break;
    case 'frameError':
      session[kNativeFields][kSessionFrameErrorListenerCount]--;
      break;
  }
}

function onPing(payload) {
  const session = this[kOwner];
  if (session.destroyed)
    return;
  session[kUpdateTimer]();
  debugSessionObj(session, 'new ping received');
  session.emit('ping', payload);
}

// Called when the stream is closed either by sending or receiving an
// RST_STREAM frame, or through a natural end-of-stream.
// If the writable and readable sides of the stream are still open at this
// point, close them. If there is an open fd for file send, close that also.
// At this point the underlying node::http2:Http2Stream handle is no
// longer usable so destroy it also.
function onStreamClose(code) {
  const stream = this[kOwner];
  if (!stream || stream.destroyed)
    return false;

  debugStreamObj(
    stream, 'closed with code %d, closed %s, readable %s',
    code, stream.closed, stream.readable,
  );

  if (!stream.closed)
    closeStream(stream, code, kNoRstStream);

  stream[kState].fd = -1;
  // Defer destroy we actually emit end.
  if (!stream.readable || code !== NGHTTP2_NO_ERROR) {
    // If errored or ended, we can destroy immediately.
    stream.destroy();
  } else {
    // Wait for end to destroy.
    stream.on('end', stream[kMaybeDestroy]);
    // Push a null so the stream can end whenever the client consumes
    // it completely.
    stream.push(null);

    // If the user hasn't tried to consume the stream (and this is a server
    // session) then just dump the incoming data so that the stream can
    // be destroyed.
    if (stream[kSession][kType] === NGHTTP2_SESSION_SERVER &&
        !stream[kState].didRead &&
        stream.readableFlowing === null)
      stream.resume();
    else
      stream.read(0);
  }
  return true;
}

// Called when the remote peer settings have been updated.
// Resets the cached settings.
function onSettings() {
  const session = this[kOwner];
  if (session.destroyed)
    return;
  session[kUpdateTimer]();
  debugSessionObj(session, 'new settings received');
  session[kRemoteSettings] = undefined;
  session.emit('remoteSettings', session.remoteSettings);
}

// If the stream exists, an attempt will be made to emit an event
// on the stream object itself. Otherwise, forward it on to the
// session (which may, in turn, forward it on to the server)
function onPriority(id, parent, weight, exclusive) {
  const session = this[kOwner];
  if (session.destroyed)
    return;
  debugStream(id, session[kType],
              'priority [parent: %d, weight: %d, exclusive: %s]',
              parent, weight, exclusive);
  const emitter = session[kState].streams.get(id) || session;
  if (!emitter.destroyed) {
    emitter[kUpdateTimer]();
    emitter.emit('priority', id, parent, weight, exclusive);
  }
}

// Called by the native layer when an error has occurred sending a
// frame. This should be exceedingly rare.
function onFrameError(id, type, code) {
  const session = this[kOwner];
  if (session.destroyed)
    return;
  debugSessionObj(session, 'error sending frame type %d on stream %d, code: %d',
                  type, id, code);
  const emitter = session[kState].streams.get(id) || session;
  emitter[kUpdateTimer]();
  emitter.emit('frameError', type, code, id);
  session[kState].streams.get(id).close(code);
  session.close();
}

function onAltSvc(stream, origin, alt) {
  const session = this[kOwner];
  if (session.destroyed)
    return;
  debugSessionObj(session, 'altsvc received: stream: %d, origin: %s, alt: %s',
                  stream, origin, alt);
  session[kUpdateTimer]();
  session.emit('altsvc', alt, origin, stream);
}

function initOriginSet(session) {
  let originSet = session[kState].originSet;
  if (originSet === undefined) {
    const socket = session[kSocket];
    session[kState].originSet = originSet = new SafeSet();
    if (socket.servername != null) {
      let originString = `https://${socket.servername}`;
      if (socket.remotePort != null)
        originString += `:${socket.remotePort}`;
      // We have to ensure that it is a properly serialized
      // ASCII origin string. The socket.servername might not
      // be properly ASCII encoded.
      originSet.add((new URL(originString)).origin);
    }
  }
  return originSet;
}

function onOrigin(origins) {
  const session = this[kOwner];
  if (session.destroyed)
    return;
  debugSessionObj(session, 'origin received: %j', origins);
  session[kUpdateTimer]();
  if (!session.encrypted || session.destroyed)
    return undefined;
  const originSet = initOriginSet(session);
  for (let n = 0; n < origins.length; n++)
    originSet.add(origins[n]);
  session.emit('origin', origins);
}

// Receiving a GOAWAY frame from the connected peer is a signal that no
// new streams should be created. If the code === NGHTTP2_NO_ERROR, we
// are going to send our close, but allow existing frames to close
// normally. If code !== NGHTTP2_NO_ERROR, we are going to send our own
// close using the same code then destroy the session with an error.
// The goaway event will be emitted on next tick.
function onGoawayData(code, lastStreamID, buf) {
  const session = this[kOwner];
  if (session.destroyed)
    return;
  debugSessionObj(session, 'goaway %d received [last stream id: %d]',
                  code, lastStreamID);

  const state = session[kState];
  state.goawayCode = code;
  state.goawayLastStreamID = lastStreamID;

  session.emit('goaway', code, lastStreamID, buf);
  if (code === NGHTTP2_NO_ERROR) {
    // If this is a no error goaway, begin shutting down.
    // No new streams permitted, but existing streams may
    // close naturally on their own.
    session.close();
  } else {
    // However, if the code is not NGHTTP_NO_ERROR, destroy the
    // session immediately. We destroy with an error but send a
    // goaway using NGHTTP2_NO_ERROR because there was no error
    // condition on this side of the session that caused the
    // shutdown.
    session.destroy(new ERR_HTTP2_SESSION_ERROR(code), NGHTTP2_NO_ERROR);
  }
}

// When a ClientHttp2Session is first created, the socket may not yet be
// connected. If request() is called during this time, the actual request
// will be deferred until the socket is ready to go.
function requestOnConnect(headers, options) {
  const session = this[kSession];

  // At this point, the stream should have already been destroyed during
  // the session.destroy() method. Do nothing else.
  if (session === undefined || session.destroyed)
    return;

  // If the session was closed while waiting for the connect, destroy
  // the stream and do not continue with the request.
  if (session.closed) {
    const err = new ERR_HTTP2_GOAWAY_SESSION();
    this.destroy(err);
    return;
  }

  debugSessionObj(session, 'connected, initializing request');

  let streamOptions = 0;
  if (options.endStream)
    streamOptions |= STREAM_OPTION_EMPTY_PAYLOAD;

  if (options.waitForTrailers)
    streamOptions |= STREAM_OPTION_GET_TRAILERS;

  // `ret` will be either the reserved stream ID (if positive)
  // or an error code (if negative)
  const ret = session[kHandle].request(headers,
                                       streamOptions,
                                       options.parent | 0,
                                       options.weight | 0,
                                       !!options.exclusive);

  // In an error condition, one of three possible response codes will be
  // possible:
  // * NGHTTP2_ERR_STREAM_ID_NOT_AVAILABLE - Maximum stream ID is reached, this
  //   is fatal for the session
  // * NGHTTP2_ERR_INVALID_ARGUMENT - Stream was made dependent on itself, this
  //   impacts on this stream.
  // For the first two, emit the error on the session,
  // For the third, emit the error on the stream, it will bubble up to the
  // session if not handled.
  if (typeof ret === 'number') {
    let err;
    switch (ret) {
      case NGHTTP2_ERR_STREAM_ID_NOT_AVAILABLE:
        err = new ERR_HTTP2_OUT_OF_STREAMS();
        this.destroy(err);
        break;
      case NGHTTP2_ERR_INVALID_ARGUMENT:
        err = new ERR_HTTP2_STREAM_SELF_DEPENDENCY();
        this.destroy(err);
        break;
      default:
        session.destroy(new NghttpError(ret));
    }
    return;
  }
  this[kInit](ret.id(), ret);
}

// Validates that priority options are correct, specifically:
// 1. options.weight must be a number
// 2. options.parent must be a positive number
// 3. options.exclusive must be a boolean
// 4. if specified, options.silent must be a boolean
//
// Also sets the default priority options if they are not set.
const setAndValidatePriorityOptions = hideStackFrames((options) => {
  if (options.weight === undefined) {
    options.weight = NGHTTP2_DEFAULT_WEIGHT;
  } else if (typeof options.weight !== 'number') {
    throw new ERR_INVALID_ARG_VALUE('options.weight', options.weight);
  }

  if (options.parent === undefined) {
    options.parent = 0;
  } else if (typeof options.parent !== 'number' || options.parent < 0) {
    throw new ERR_INVALID_ARG_VALUE('options.parent', options.parent);
  }

  if (options.exclusive === undefined) {
    options.exclusive = false;
  } else if (typeof options.exclusive !== 'boolean') {
    throw new ERR_INVALID_ARG_VALUE('options.exclusive', options.exclusive);
  }

  if (options.silent === undefined) {
    options.silent = false;
  } else if (typeof options.silent !== 'boolean') {
    throw new ERR_INVALID_ARG_VALUE('options.silent', options.silent);
  }
});

// When an error occurs internally at the binding level, immediately
// destroy the session.
function onSessionInternalError(integerCode, customErrorCode) {
  if (this[kOwner] !== undefined)
    this[kOwner].destroy(new NghttpError(integerCode, customErrorCode));
}

function settingsCallback(cb, ack, duration) {
  this[kState].pendingAck--;
  this[kLocalSettings] = undefined;
  if (ack) {
    debugSessionObj(this, 'settings received');
    const settings = this.localSettings;
    if (typeof cb === 'function')
      cb(null, settings, duration);
    this.emit('localSettings', settings);
  } else {
    debugSessionObj(this, 'settings canceled');
    if (typeof cb === 'function')
      cb(new ERR_HTTP2_SETTINGS_CANCEL());
  }
}

// Submits a SETTINGS frame to be sent to the remote peer.
function submitSettings(settings, callback) {
  if (this.destroyed)
    return;
  debugSessionObj(this, 'submitting settings');
  this[kUpdateTimer]();
  updateSettingsBuffer(settings);
  if (!this[kHandle].settings(FunctionPrototypeBind(settingsCallback,
                                                    this, callback))) {
    this.destroy(new ERR_HTTP2_MAX_PENDING_SETTINGS_ACK());
  }
}

// Submits a PRIORITY frame to be sent to the remote peer
// Note: If the silent option is true, the change will be made
// locally with no PRIORITY frame sent.
function submitPriority(options) {
  if (this.destroyed)
    return;
  this[kUpdateTimer]();

  // If the parent is the id, do nothing because a
  // stream cannot be made to depend on itself.
  if (options.parent === this[kID])
    return;

  this[kHandle].priority(options.parent | 0,
                         options.weight | 0,
                         !!options.exclusive,
                         !!options.silent);
}

// Submit a GOAWAY frame to be sent to the remote peer.
// If the lastStreamID is set to <= 0, then the lastProcStreamID will
// be used. The opaqueData must either be a typed array or undefined
// (which will be checked elsewhere).
function submitGoaway(code, lastStreamID, opaqueData) {
  if (this.destroyed)
    return;
  debugSessionObj(this, 'submitting goaway');
  this[kUpdateTimer]();
  this[kHandle].goaway(code, lastStreamID, opaqueData);
}

const proxySocketHandler = {
  get(session, prop) {
    switch (prop) {
      case 'setTimeout':
      case 'ref':
      case 'unref':
        return FunctionPrototypeBind(session[prop], session);
      case 'destroy':
      case 'emit':
      case 'end':
      case 'pause':
      case 'read':
      case 'resume':
      case 'write':
      case 'setEncoding':
      case 'setKeepAlive':
      case 'setNoDelay':
        throw new ERR_HTTP2_NO_SOCKET_MANIPULATION();
      default: {
        const socket = session[kSocket];
        if (socket === undefined)
          throw new ERR_HTTP2_SOCKET_UNBOUND();
        const value = socket[prop];
        return typeof value === 'function' ?
          FunctionPrototypeBind(value, socket) :
          value;
      }
    }
  },
  getPrototypeOf(session) {
    const socket = session[kSocket];
    if (socket === undefined)
      throw new ERR_HTTP2_SOCKET_UNBOUND();
    return ReflectGetPrototypeOf(socket);
  },
  set(session, prop, value) {
    switch (prop) {
      case 'setTimeout':
      case 'ref':
      case 'unref':
        session[prop] = value;
        return true;
      case 'destroy':
      case 'emit':
      case 'end':
      case 'pause':
      case 'read':
      case 'resume':
      case 'write':
      case 'setEncoding':
      case 'setKeepAlive':
      case 'setNoDelay':
        throw new ERR_HTTP2_NO_SOCKET_MANIPULATION();
      default: {
        const socket = session[kSocket];
        if (socket === undefined)
          throw new ERR_HTTP2_SOCKET_UNBOUND();
        socket[prop] = value;
        return true;
      }
    }
  },
};

// pingCallback() returns a function that is invoked when an HTTP2 PING
// frame acknowledgement is received. The ack is either true or false to
// indicate if the ping was successful or not. The duration indicates the
// number of milliseconds elapsed since the ping was sent and the ack
// received. The payload is a Buffer containing the 8 bytes of payload
// data received on the PING acknowledgement.
function pingCallback(cb) {
  return function pingCallback(ack, duration, payload) {
    if (ack) {
      cb(null, duration, payload);
    } else {
      cb(new ERR_HTTP2_PING_CANCEL());
    }
  };
}

// Validates the values in a settings object. Specifically:
// 1. headerTableSize must be a number in the range 0 <= n <= kMaxInt
// 2. initialWindowSize must be a number in the range 0 <= n <= kMaxInt
// 3. maxFrameSize must be a number in the range 16384 <= n <= kMaxFrameSize
// 4. maxConcurrentStreams must be a number in the range 0 <= n <= kMaxStreams
// 5. maxHeaderListSize must be a number in the range 0 <= n <= kMaxInt
// 6. enablePush must be a boolean
// 7. enableConnectProtocol must be a boolean
// All settings are optional and may be left undefined
const validateSettings = hideStackFrames((settings) => {
  if (settings === undefined) return;
  assertWithinRange('headerTableSize',
                    settings.headerTableSize,
                    0, kMaxInt);
  assertWithinRange('initialWindowSize',
                    settings.initialWindowSize,
                    0, kMaxInt);
  assertWithinRange('maxFrameSize',
                    settings.maxFrameSize,
                    16384, kMaxFrameSize);
  assertWithinRange('maxConcurrentStreams',
                    settings.maxConcurrentStreams,
                    0, kMaxStreams);
  assertWithinRange('maxHeaderListSize',
                    settings.maxHeaderListSize,
                    0, kMaxInt);
  assertWithinRange('maxHeaderSize',
                    settings.maxHeaderSize,
                    0, kMaxInt);
  if (settings.enablePush !== undefined &&
      typeof settings.enablePush !== 'boolean') {
    throw new ERR_HTTP2_INVALID_SETTING_VALUE('enablePush',
                                              settings.enablePush);
  }
  if (settings.enableConnectProtocol !== undefined &&
      typeof settings.enableConnectProtocol !== 'boolean') {
    throw new ERR_HTTP2_INVALID_SETTING_VALUE('enableConnectProtocol',
                                              settings.enableConnectProtocol);
  }
});

// Wrap a typed array in a proxy, and allow selectively copying the entries
// that have explicitly been set to another typed array.
function trackAssignmentsTypedArray(typedArray) {
  const typedArrayLength = TypedArrayPrototypeGetLength(typedArray);
  const modifiedEntries = new Uint8Array(typedArrayLength);

  function copyAssigned(target) {
    for (let i = 0; i < typedArrayLength; i++) {
      if (modifiedEntries[i]) {
        target[i] = typedArray[i];
      }
    }
  }

  return new Proxy(typedArray, {
    __proto__: null,
    get(obj, prop, receiver) {
      if (prop === 'copyAssigned') {
        return copyAssigned;
      }
      return ReflectGet(obj, prop, receiver);
    },
    set(obj, prop, value) {
      if (`${+prop}` === prop) {
        modifiedEntries[prop] = 1;
      }
      return ReflectSet(obj, prop, value);
    },
  });
}

// Creates the internal binding.Http2Session handle for an Http2Session
// instance. This occurs only after the socket connection has been
// established. Note: the binding.Http2Session will take over ownership
// of the socket. No other code should read from or write to the socket.
function setupHandle(socket, type, options) {
  // If the session has been destroyed, go ahead and emit 'connect',
  // but do nothing else. The various on('connect') handlers set by
  // core will check for session.destroyed before progressing, this
  // ensures that those at l`east get cleared out.
  if (this.destroyed) {
    process.nextTick(emit, this, 'connect', this, socket);
    return;
  }

  assert(socket._handle !== undefined,
         'Internal HTTP/2 Failure. The socket is not connected. Please ' +
         'report this as a bug in Node.js');

  debugSession(type, 'setting up session handle');
  this[kState].flags |= SESSION_FLAGS_READY;

  updateOptionsBuffer(options);
  const handle = new binding.Http2Session(type);
  handle[kOwner] = this;

  if (typeof options.selectPadding === 'function')
    this[kSelectPadding] = options.selectPadding;
  handle.consume(socket._handle);

  this[kHandle] = handle;
  if (this[kNativeFields]) {
    // If some options have already been set before the handle existed, copy
    // those (and only those) that have manually been set over.
    this[kNativeFields].copyAssigned(handle.fields);
  }

  this[kNativeFields] = handle.fields;

  if (socket.encrypted) {
    this[kAlpnProtocol] = socket.alpnProtocol;
    this[kEncrypted] = true;
  } else {
    // 'h2c' is the protocol identifier for HTTP/2 over plain-text. We use
    // it here to identify any session that is not explicitly using an
    // encrypted socket.
    this[kAlpnProtocol] = 'h2c';
    this[kEncrypted] = false;
  }

  if (isUint32(options.maxSessionInvalidFrames)) {
    const uint32 = new Uint32Array(
      this[kNativeFields].buffer, kSessionMaxInvalidFrames, 1);
    uint32[0] = options.maxSessionInvalidFrames;
  }

  if (isUint32(options.maxSessionRejectedStreams)) {
    const uint32 = new Uint32Array(
      this[kNativeFields].buffer, kSessionMaxRejectedStreams, 1);
    uint32[0] = options.maxSessionRejectedStreams;
  }

  const settings = typeof options.settings === 'object' ?
    options.settings : {};

  this.settings(settings);

  if (type === NGHTTP2_SESSION_SERVER &&
      ArrayIsArray(options.origins)) {
    ReflectApply(this.origin, this, options.origins);
  }

  process.nextTick(emit, this, 'connect', this, socket);
}

// Emits a close event followed by an error event if err is truthy. Used
// by Http2Session.prototype.destroy()
function emitClose(self, error) {
  if (error)
    self.emit('error', error);
  self.emit('close');
}

function cleanupSession(session) {
  const socket = session[kSocket];
  const handle = session[kHandle];
  session[kProxySocket] = undefined;
  session[kSocket] = undefined;
  session[kHandle] = undefined;
  session[kNativeFields] = trackAssignmentsTypedArray(
    new Uint8Array(kSessionUint8FieldCount));
  if (handle)
    handle.ondone = null;
  if (socket) {
    socket[kSession] = undefined;
    socket[kServer] = undefined;
  }
}

function finishSessionClose(session, error) {
  debugSessionObj(session, 'finishSessionClose');

  const socket = session[kSocket];
  cleanupSession(session);

  if (socket && !socket.destroyed) {
    socket.on('close', () => {
      emitClose(session, error);
    });
    if (session.closed) {
      // If we're gracefully closing the socket, call resume() so we can detect
      // the peer closing in case binding.Http2Session is already gone.
      socket.resume();
    }

    // Always wait for writable side to finish.
    socket.end((err) => {
      debugSessionObj(session, 'finishSessionClose socket end', err, error);
      // If session.destroy() was called, destroy the underlying socket. Delay
      // it a bit to try to avoid ECONNRESET on Windows.
      if (!session.closed) {
        setImmediate(() => {
          socket.destroy(error);
        });
      }
    });
  } else {
    process.nextTick(emitClose, session, error);
  }
}

function closeSession(session, code, error) {
  debugSessionObj(session, 'start closing/destroying', error);

  const state = session[kState];
  state.flags |= SESSION_FLAGS_DESTROYED;
  state.destroyCode = code;

  // Clear timeout and remove timeout listeners.
  session.setTimeout(0);
  session.removeAllListeners('timeout');

  // Destroy any pending and open streams
  if (state.pendingStreams.size > 0 || state.streams.size > 0) {
    const cancel = new ERR_HTTP2_STREAM_CANCEL(error);
    state.pendingStreams.forEach((stream) => stream.destroy(cancel));
    state.streams.forEach((stream) => stream.destroy(error));
  }

  // Disassociate from the socket and server.
  const socket = session[kSocket];
  const handle = session[kHandle];

  // Destroy the handle if it exists at this point.
  if (handle !== undefined) {
    handle.ondone = FunctionPrototypeBind(finishSessionClose,
                                          null, session, error);
    handle.destroy(code, socket.destroyed);
  } else {
    finishSessionClose(session, error);
  }
}

// Upon creation, the Http2Session takes ownership of the socket. The session
// may not be ready to use immediately if the socket is not yet fully connected.
// In that case, the Http2Session will wait for the socket to connect. Once
// the Http2Session is ready, it will emit its own 'connect' event.
//
// The Http2Session.goaway() method will send a GOAWAY frame, signalling
// to the connected peer that a shutdown is in progress. Sending a goaway
// frame has no other effect, however.
//
// Receiving a GOAWAY frame will cause the Http2Session to first emit a 'goaway'
// event notifying the user that a shutdown is in progress. If the goaway
// error code equals 0 (NGHTTP2_NO_ERROR), session.close() will be called,
// causing the Http2Session to send its own GOAWAY frame and switch itself
// into a graceful closing state. In this state, new inbound or outbound
// Http2Streams will be rejected. Existing *pending* streams (those created
// but without an assigned stream ID or handle) will be destroyed with a
// cancel error. Existing open streams will be permitted to complete on their
// own. Once all existing streams close, session.destroy() will be called
// automatically.
//
// Calling session.destroy() will tear down the Http2Session immediately,
// making it no longer usable. Pending and existing streams will be destroyed.
// The bound socket will be destroyed. Once all resources have been freed up,
// the 'close' event will be emitted. Note that pending streams will be
// destroyed using a specific "ERR_HTTP2_STREAM_CANCEL" error. Existing open
// streams will be destroyed using the same error passed to session.destroy()
//
// If destroy is called with an error, an 'error' event will be emitted
// immediately following the 'close' event.
//
// The socket and Http2Session lifecycles are tightly bound. Once one is
// destroyed, the other should also be destroyed. When the socket is destroyed
// with an error, session.destroy() will be called with that same error.
// Likewise, when session.destroy() is called with an error, the same error
// will be sent to the socket.
class Http2Session extends EventEmitter {
  constructor(type, options, socket) {
    super();

    if (!socket._handle || !socket._handle.isStreamBase) {
      socket = new JSStreamSocket(socket);
    }
    socket.on('error', socketOnError);
    socket.on('close', socketOnClose);

    // No validation is performed on the input parameters because this
    // constructor is not exported directly for users.

    // If the session property already exists on the socket,
    // then it has already been bound to an Http2Session instance
    // and cannot be attached again.
    if (socket[kSession] !== undefined)
      throw new ERR_HTTP2_SOCKET_BOUND();

    socket[kSession] = this;

    this[kState] = {
      destroyCode: NGHTTP2_NO_ERROR,
      flags: SESSION_FLAGS_PENDING,
      goawayCode: null,
      goawayLastStreamID: null,
      streams: new SafeMap(),
      pendingStreams: new SafeSet(),
      pendingAck: 0,
      shutdownWritableCalled: false,
      writeQueueSize: 0,
      originSet: undefined,
    };

    this[kEncrypted] = undefined;
    this[kAlpnProtocol] = undefined;
    this[kType] = type;
    this[kProxySocket] = null;
    this[kSocket] = socket;
    this[kTimeout] = null;
    this[kHandle] = undefined;

    // Do not use nagle's algorithm
    if (typeof socket.setNoDelay === 'function')
      socket.setNoDelay();

    // Disable TLS renegotiation on the socket
    if (typeof socket.disableRenegotiation === 'function')
      socket.disableRenegotiation();

    const setupFn = FunctionPrototypeBind(setupHandle, this,
                                          socket, type, options);
    if (socket.connecting || socket.secureConnecting) {
      const connectEvent =
        socket instanceof tls.TLSSocket ? 'secureConnect' : 'connect';
      socket.once(connectEvent, () => {
        try {
          setupFn();
        } catch (error) {
          socket.destroy(error);
        }
      });
    } else {
      setupFn();
    }

    if (!this[kNativeFields]) {
      this[kNativeFields] = trackAssignmentsTypedArray(
        new Uint8Array(kSessionUint8FieldCount));
    }
    this.on('newListener', sessionListenerAdded);
    this.on('removeListener', sessionListenerRemoved);

    // Process data on the next tick - a remoteSettings handler may be attached.
    // https://github.com/nodejs/node/issues/35981
    process.nextTick(() => {
      // Socket already has some buffered data - emulate receiving it
      // https://github.com/nodejs/node/issues/35475
      // https://github.com/nodejs/node/issues/34532
      if (socket.readableLength) {
        let buf;
        while ((buf = socket.read()) !== null) {
          debugSession(type, `${buf.length} bytes already in buffer`);
          this[kHandle].receive(buf);
        }
      }
    });

    debugSession(type, 'created');
  }

  // Returns undefined if the socket is not yet connected, true if the
  // socket is a TLSSocket, and false if it is not.
  get encrypted() {
    return this[kEncrypted];
  }

  // Returns undefined if the socket is not yet connected, `h2` if the
  // socket is a TLSSocket and the alpnProtocol is `h2`, or `h2c` if the
  // socket is not a TLSSocket.
  get alpnProtocol() {
    return this[kAlpnProtocol];
  }

  // TODO(jasnell): originSet is being added in preparation for ORIGIN frame
  // support. At the current time, the ORIGIN frame specification is awaiting
  // publication as an RFC and is awaiting implementation in nghttp2. Once
  // added, an ORIGIN frame will add to the origins included in the origin
  // set. 421 responses will remove origins from the set.
  get originSet() {
    if (!this.encrypted || this.destroyed)
      return undefined;
    return ArrayFrom(initOriginSet(this));
  }

  // True if the Http2Session is still waiting for the socket to connect
  get connecting() {
    return (this[kState].flags & SESSION_FLAGS_READY) === 0;
  }

  // True if Http2Session.prototype.close() has been called
  get closed() {
    return !!(this[kState].flags & SESSION_FLAGS_CLOSED);
  }

  // True if Http2Session.prototype.destroy() has been called
  get destroyed() {
    return !!(this[kState].flags & SESSION_FLAGS_DESTROYED);
  }

  // Resets the timeout counter
  [kUpdateTimer]() {
    if (this.destroyed)
      return;
    if (this[kTimeout]) this[kTimeout].refresh();
  }

  // Sets the id of the next stream to be created by this Http2Session.
  // The value must be a number in the range 0 <= n <= kMaxStreams. The
  // value also needs to be larger than the current next stream ID.
  setNextStreamID(id) {
    if (this.destroyed)
      throw new ERR_HTTP2_INVALID_SESSION();

    validateNumber(id, 'id');
    if (id <= 0 || id > kMaxStreams)
      throw new ERR_OUT_OF_RANGE('id', `> 0 and <= ${kMaxStreams}`, id);
    this[kHandle].setNextStreamID(id);
  }

  // Sets the local window size (local endpoints's window size)
  // Returns 0 if success or throw an exception if NGHTTP2_ERR_NOMEM
  // if the window allocation fails
  setLocalWindowSize(windowSize) {
    if (this.destroyed)
      throw new ERR_HTTP2_INVALID_SESSION();

    validateInt32(windowSize, 'windowSize', 0);
    const ret = this[kHandle].setLocalWindowSize(windowSize);

    if (ret === NGHTTP2_ERR_NOMEM) {
      this.destroy(new ERR_HTTP2_NO_MEM());
    }
  }

  // If ping is called while we are still connecting, or after close() has
  // been called, the ping callback will be invoked immediately with a ping
  // cancelled error and a duration of 0.0.
  ping(payload, callback) {
    if (this.destroyed)
      throw new ERR_HTTP2_INVALID_SESSION();

    if (typeof payload === 'function') {
      callback = payload;
      payload = undefined;
    }
    if (payload) {
      validateBuffer(payload, 'payload');
    }
    if (payload && payload.length !== 8) {
      throw new ERR_HTTP2_PING_LENGTH();
    }
    validateFunction(callback, 'callback');

    const cb = pingCallback(callback);
    if (this.connecting || this.closed) {
      process.nextTick(cb, false, 0.0, payload);
      return;
    }

    return this[kHandle].ping(payload, cb);
  }

  [kInspect](depth, opts) {
    if (typeof depth === 'number' && depth < 0)
      return this;

    const obj = {
      type: this[kType],
      closed: this.closed,
      destroyed: this.destroyed,
      state: this.state,
      localSettings: this.localSettings,
      remoteSettings: this.remoteSettings,
    };
    return `Http2Session ${format(obj)}`;
  }

  // The socket owned by this session
  get socket() {
    const proxySocket = this[kProxySocket];
    if (proxySocket === null)
      return this[kProxySocket] = new Proxy(this, proxySocketHandler);
    return proxySocket;
  }

  // The session type
  get type() {
    return this[kType];
  }

  // If a GOAWAY frame has been received, gives the error code specified
  get goawayCode() {
    return this[kState].goawayCode || NGHTTP2_NO_ERROR;
  }

  // If a GOAWAY frame has been received, gives the last stream ID reported
  get goawayLastStreamID() {
    return this[kState].goawayLastStreamID || 0;
  }

  // True if the Http2Session is waiting for a settings acknowledgement
  get pendingSettingsAck() {
    return this[kState].pendingAck > 0;
  }

  // Retrieves state information for the Http2Session
  get state() {
    return this.connecting || this.destroyed ?
      {} : getSessionState(this[kHandle]);
  }

  // The settings currently in effect for the local peer. These will
  // be updated only when a settings acknowledgement has been received.
  get localSettings() {
    const settings = this[kLocalSettings];
    if (settings !== undefined)
      return settings;

    if (this.destroyed || this.connecting)
      return {};

    return this[kLocalSettings] = getSettings(this[kHandle], false); // Local
  }

  // The settings currently in effect for the remote peer.
  get remoteSettings() {
    if (this[kNativeFields][kBitfield] &
        (1 << kSessionRemoteSettingsIsUpToDate)) {
      const settings = this[kRemoteSettings];
      if (settings !== undefined) {
        return settings;
      }
    }

    if (this.destroyed || this.connecting)
      return {};

    this[kNativeFields][kBitfield] |= (1 << kSessionRemoteSettingsIsUpToDate);
    return this[kRemoteSettings] = getSettings(this[kHandle], true); // Remote
  }

  // Submits a SETTINGS frame to be sent to the remote peer.
  settings(settings, callback) {
    if (this.destroyed)
      throw new ERR_HTTP2_INVALID_SESSION();
    assertIsObject(settings, 'settings');
    validateSettings(settings);

    if (callback) {
      validateFunction(callback, 'callback');
    }
    debugSessionObj(this, 'sending settings');

    this[kState].pendingAck++;

    const settingsFn = FunctionPrototypeBind(submitSettings, this,
                                             { ...settings }, callback);
    if (this.connecting) {
      this.once('connect', settingsFn);
      return;
    }
    settingsFn();
  }

  // Submits a GOAWAY frame to be sent to the remote peer. Note that this
  // is only a notification, and does not affect the usable state of the
  // session with the notable exception that new incoming streams will
  // be rejected automatically.
  goaway(code = NGHTTP2_NO_ERROR, lastStreamID = 0, opaqueData) {
    if (this.destroyed)
      throw new ERR_HTTP2_INVALID_SESSION();

    if (opaqueData !== undefined) {
      validateBuffer(opaqueData, 'opaqueData');
    }
    validateNumber(code, 'code');
    validateNumber(lastStreamID, 'lastStreamID');

    const goawayFn = FunctionPrototypeBind(submitGoaway,
                                           this,
                                           code, lastStreamID, opaqueData);
    if (this.connecting) {
      this.once('connect', goawayFn);
      return;
    }
    goawayFn();
  }

  // Destroy the Http2Session, making it no longer usable and cancelling
  // any pending activity.
  destroy(error = NGHTTP2_NO_ERROR, code) {
    if (this.destroyed)
      return;

    debugSessionObj(this, 'destroying');

    if (typeof error === 'number') {
      code = error;
      error =
        code !== NGHTTP2_NO_ERROR ?
          new ERR_HTTP2_SESSION_ERROR(code) : undefined;
    }
    if (code === undefined && error != null)
      code = NGHTTP2_INTERNAL_ERROR;

    closeSession(this, code, error);
  }

  // Closing the session will:
  // 1. Send a goaway frame
  // 2. Mark the session as closed
  // 3. Prevent new inbound or outbound streams from being opened
  // 4. Optionally register a 'close' event handler
  // 5. Will cause the session to automatically destroy after the
  //    last currently open Http2Stream closes.
  //
  // Close always assumes a good, non-error shutdown (NGHTTP_NO_ERROR)
  //
  // If the session has not connected yet, the closed flag will still be
  // set but the goaway will not be sent until after the connect event
  // is emitted.
  close(callback) {
    if (this.closed || this.destroyed)
      return;
    debugSessionObj(this, 'marking session closed');
    this[kState].flags |= SESSION_FLAGS_CLOSED;
    if (typeof callback === 'function')
      this.once('close', callback);
    this.goaway();
    this[kMaybeDestroy]();
  }

  [EventEmitter.captureRejectionSymbol](err, event, ...args) {
    switch (event) {
      case 'stream': {
        const stream = args[0];
        stream.destroy(err);
        break;
      }
      default:
        this.destroy(err);
    }
  }

  // Destroy the session if:
  // * error is not undefined/null
  // * session is closed and there are no more pending or open streams
  [kMaybeDestroy](error) {
    if (error == null) {
      const state = this[kState];
      // Do not destroy if we're not closed and there are pending/open streams
      if (!this.closed ||
          state.streams.size > 0 ||
          state.pendingStreams.size > 0) {
        return;
      }
    }
    this.destroy(error);
  }

  _onTimeout() {
    callTimeout(this);
  }

  ref() {
    if (this[kSocket]) {
      this[kSocket].ref();
    }
  }

  unref() {
    if (this[kSocket]) {
      this[kSocket].unref();
    }
  }
}

// ServerHttp2Session instances should never have to wait for the socket
// to connect as they are always created after the socket has already been
// established.
class ServerHttp2Session extends Http2Session {
  constructor(options, socket, server) {
    super(NGHTTP2_SESSION_SERVER, options, socket);
    this[kServer] = server;
    // This is a bit inaccurate because it does not reflect changes to
    // number of listeners made after the session was created. This should
    // not be an issue in practice. Additionally, the 'priority' event on
    // server instances (or any other object) is fully undocumented.
    this[kNativeFields][kSessionPriorityListenerCount] =
      server.listenerCount('priority');
  }

  get server() {
    return this[kServer];
  }

  // Submits an altsvc frame to be sent to the client. `stream` is a
  // numeric Stream ID. origin is a URL string that will be used to get
  // the origin. alt is a string containing the altsvc details. No fancy
  // API is provided for that.
  altsvc(alt, originOrStream) {
    if (this.destroyed)
      throw new ERR_HTTP2_INVALID_SESSION();

    let stream = 0;
    let origin;

    if (typeof originOrStream === 'string') {
      origin = (new URL(originOrStream)).origin;
      if (origin === 'null')
        throw new ERR_HTTP2_ALTSVC_INVALID_ORIGIN();
    } else if (typeof originOrStream === 'number') {
      if (originOrStream >>> 0 !== originOrStream || originOrStream === 0) {
        throw new ERR_OUT_OF_RANGE('originOrStream',
                                   `> 0 && < ${2 ** 32}`, originOrStream);
      }
      stream = originOrStream;
    } else if (originOrStream !== undefined) {
      // Allow origin to be passed a URL or object with origin property
      if (originOrStream !== null && typeof originOrStream === 'object')
        origin = originOrStream.origin;
      // Note: if originOrStream is an object with an origin property other
      // than a URL, then it is possible that origin will be malformed.
      // We do not verify that here. Users who go that route need to
      // ensure they are doing the right thing or the payload data will
      // be invalid.
      if (typeof origin !== 'string') {
        throw new ERR_INVALID_ARG_TYPE('originOrStream',
                                       ['string', 'number', 'URL', 'object'],
                                       originOrStream);
      } else if (origin === 'null' || origin.length === 0) {
        throw new ERR_HTTP2_ALTSVC_INVALID_ORIGIN();
      }
    }

    validateString(alt, 'alt');
    if (RegExpPrototypeExec(kQuotedString, alt) === null)
      throw new ERR_INVALID_CHAR('alt');

    // Max length permitted for ALTSVC
    if ((alt.length + (origin !== undefined ? origin.length : 0)) > kMaxALTSVC)
      throw new ERR_HTTP2_ALTSVC_LENGTH();

    this[kHandle].altsvc(stream, origin || '', alt);
  }

  // Submits an origin frame to be sent.
  origin(...origins) {
    if (this.destroyed)
      throw new ERR_HTTP2_INVALID_SESSION();

    if (origins.length === 0)
      return;

    let arr = '';
    let len = 0;
    const count = origins.length;
    for (let i = 0; i < count; i++) {
      let origin = origins[i];
      if (typeof origin === 'string') {
        origin = (new URL(origin)).origin;
      } else if (origin != null && typeof origin === 'object') {
        origin = origin.origin;
      }
      validateString(origin, 'origin');
      if (origin === 'null')
        throw new ERR_HTTP2_INVALID_ORIGIN();

      arr += `${origin}\0`;
      len += origin.length;
    }

    if (len > kMaxALTSVC)
      throw new ERR_HTTP2_ORIGIN_LENGTH();

    this[kHandle].origin(arr, count);
  }

}

// ClientHttp2Session instances have to wait for the socket to connect after
// they have been created. Various operations such as request() may be used,
// but the actual protocol communication will only occur after the socket
// has been connected.
class ClientHttp2Session extends Http2Session {
  constructor(options, socket) {
    super(NGHTTP2_SESSION_CLIENT, options, socket);
    this[kPendingRequestCalls] = null;
  }

  // Submits a new HTTP2 request to the connected peer. Returns the
  // associated Http2Stream instance.
  request(headers, options) {
    debugSessionObj(this, 'initiating request');

    if (this.destroyed)
      throw new ERR_HTTP2_INVALID_SESSION();

    if (this.closed)
      throw new ERR_HTTP2_GOAWAY_SESSION();

    this[kUpdateTimer]();

    if (headers !== null && headers !== undefined) {
      const keys = ObjectKeys(headers);
      for (let i = 0; i < keys.length; i++) {
        const header = keys[i];
        if (header[0] === ':') {
          assertValidPseudoHeader(header);
        } else if (header && !checkIsHttpToken(header))
          this.destroy(new ERR_INVALID_HTTP_TOKEN('Header name', header));
      }
    }

    assertIsObject(headers, 'headers');
    assertIsObject(options, 'options');

    headers = ObjectAssign(ObjectCreate(null), headers);
    options = { ...options };

    if (headers[HTTP2_HEADER_METHOD] === undefined)
      headers[HTTP2_HEADER_METHOD] = HTTP2_METHOD_GET;

    const connect = headers[HTTP2_HEADER_METHOD] === HTTP2_METHOD_CONNECT;

    if (!connect || headers[HTTP2_HEADER_PROTOCOL] !== undefined) {
      if (getAuthority(headers) === undefined)
        headers[HTTP2_HEADER_AUTHORITY] = this[kAuthority];
      if (headers[HTTP2_HEADER_SCHEME] === undefined)
        headers[HTTP2_HEADER_SCHEME] = StringPrototypeSlice(this[kProtocol],
                                                            0, -1);
      if (headers[HTTP2_HEADER_PATH] === undefined)
        headers[HTTP2_HEADER_PATH] = '/';
    } else {
      if (headers[HTTP2_HEADER_AUTHORITY] === undefined)
        throw new ERR_HTTP2_CONNECT_AUTHORITY();
      if (headers[HTTP2_HEADER_SCHEME] !== undefined)
        throw new ERR_HTTP2_CONNECT_SCHEME();
      if (headers[HTTP2_HEADER_PATH] !== undefined)
        throw new ERR_HTTP2_CONNECT_PATH();
    }

    setAndValidatePriorityOptions(options);

    if (options.endStream === undefined) {
      // For some methods, we know that a payload is meaningless, so end the
      // stream by default if the user has not specifically indicated a
      // preference.
      options.endStream = isPayloadMeaningless(headers[HTTP2_HEADER_METHOD]);
    } else if (typeof options.endStream !== 'boolean') {
      throw new ERR_INVALID_ARG_VALUE('options.endStream', options.endStream);
    }

    const headersList = mapToHeaders(headers);

    // eslint-disable-next-line no-use-before-define
    const stream = new ClientHttp2Stream(this, undefined, undefined, {});
    stream[kSentHeaders] = headers;
    stream[kOrigin] = `${headers[HTTP2_HEADER_SCHEME]}://` +
                      `${getAuthority(headers)}`;

    // Close the writable side of the stream if options.endStream is set.
    if (options.endStream)
      stream.end();

    if (options.waitForTrailers)
      stream[kState].flags |= STREAM_FLAGS_HAS_TRAILERS;

    const { signal } = options;
    if (signal) {
      validateAbortSignal(signal, 'options.signal');
      const aborter = () => {
        stream.destroy(new AbortError(undefined, { cause: signal.reason }));
      };
      if (signal.aborted) {
        aborter();
      } else {
        const disposable = EventEmitter.addAbortListener(signal, aborter);
        stream.once('close', disposable[SymbolDispose]);
      }
    }

    const onConnect = FunctionPrototypeBind(requestOnConnect,
                                            stream, headersList, options);
    if (this.connecting) {
      if (this[kPendingRequestCalls] !== null) {
        ArrayPrototypePush(this[kPendingRequestCalls], onConnect);
      } else {
        this[kPendingRequestCalls] = [onConnect];
        this.once('connect', () => {
          ArrayPrototypeForEach(this[kPendingRequestCalls], (f) => f());
          this[kPendingRequestCalls] = null;
        });
      }
    } else {
      onConnect();
    }
    return stream;
  }
}

function trackWriteState(stream, bytes) {
  const session = stream[kSession];
  stream[kState].writeQueueSize += bytes;
  session[kState].writeQueueSize += bytes;
  session[kHandle].chunksSentSinceLastWrite = 0;
}

function streamOnResume() {
  if (!this.destroyed)
    this[kHandle].readStart();
}

function streamOnPause() {
  if (!this.destroyed && !this.pending)
    this[kHandle].readStop();
}

function afterShutdown(status) {
  const stream = this.handle[kOwner];
  if (stream) {
    stream.on('finish', () => {
      stream[kMaybeDestroy]();
    });
  }
  // Currently this status value is unused
  this.callback();
}

function shutdownWritable(callback) {
  const handle = this[kHandle];
  if (!handle) return callback();
  const state = this[kState];
  if (state.shutdownWritableCalled) {
    debugStreamObj(this, 'shutdownWritable() already called');
    return callback();
  }
  state.shutdownWritableCalled = true;

  const req = new ShutdownWrap();
  req.oncomplete = afterShutdown;
  req.callback = callback;
  req.handle = handle;
  const err = handle.shutdown(req);
  if (err === 1)  // synchronous finish
    return ReflectApply(afterShutdown, req, [0]);
}

function finishSendTrailers(stream, headersList) {
  // The stream might be destroyed and in that case
  // there is nothing to do.
  // This can happen because finishSendTrailers is
  // scheduled via setImmediate.
  if (stream.destroyed) {
    return;
  }

  stream[kState].flags &= ~STREAM_FLAGS_HAS_TRAILERS;

  const ret = stream[kHandle].trailers(headersList);
  if (ret < 0)
    stream.destroy(new NghttpError(ret));
  else
    stream[kMaybeDestroy]();
}

const kNoRstStream = 0;
const kSubmitRstStream = 1;
const kForceRstStream = 2;

function closeStream(stream, code, rstStreamStatus = kSubmitRstStream) {
  const state = stream[kState];
  state.flags |= STREAM_FLAGS_CLOSED;
  state.rstCode = code;

  // Clear timeout and remove timeout listeners
  stream.setTimeout(0);
  stream.removeAllListeners('timeout');

  const { ending } = stream._writableState;

  if (!ending) {
    // If the writable side of the Http2Stream is still open, emit the
    // 'aborted' event and set the aborted flag.
    if (!stream.aborted) {
      state.flags |= STREAM_FLAGS_ABORTED;
      stream.emit('aborted');
    }

    // Close the writable side.
    stream.end();
  }

  if (rstStreamStatus !== kNoRstStream) {
    const finishFn = FunctionPrototypeBind(finishCloseStream, stream, code);
    if (!ending || stream.writableFinished || code !== NGHTTP2_NO_ERROR ||
        rstStreamStatus === kForceRstStream)
      finishFn();
    else
      stream.once('finish', finishFn);
  }
}

function finishCloseStream(code) {
  const rstStreamFn = FunctionPrototypeBind(submitRstStream, this, code);
  // If the handle has not yet been assigned, queue up the request to
  // ensure that the RST_STREAM frame is sent after the stream ID has
  // been determined.
  if (this.pending) {
    this.push(null);
    this.once('ready', rstStreamFn);
    return;
  }
  rstStreamFn();
}

// An Http2Stream is a Duplex stream that is backed by a
// node::http2::Http2Stream handle implementing StreamBase.
class Http2Stream extends Duplex {
  constructor(session, options) {
    options.allowHalfOpen = true;
    options.decodeStrings = false;
    options.autoDestroy = false;
    super(options);
    this[async_id_symbol] = -1;

    // Corking the stream automatically allows writes to happen
    // but ensures that those are buffered until the handle has
    // been assigned.
    this.cork();
    this[kSession] = session;
    session[kState].pendingStreams.add(this);

    // Allow our logic for determining whether any reads have happened to
    // work in all situations. This is similar to what we do in _http_incoming.
    this._readableState.readingMore = true;

    this[kTimeout] = null;

    this[kState] = {
      didRead: false,
      flags: STREAM_FLAGS_PENDING,
      rstCode: NGHTTP2_NO_ERROR,
      writeQueueSize: 0,
      trailersReady: false,
      endAfterHeaders: false,
    };

    // Fields used by the compat API to avoid megamorphisms.
    this[kRequest] = null;
    this[kProxySocket] = null;

    this.on('pause', streamOnPause);

    this.on('newListener', streamListenerAdded);
    this.on('removeListener', streamListenerRemoved);
  }

  [kUpdateTimer]() {
    if (this.destroyed)
      return;
    if (this[kTimeout])
      this[kTimeout].refresh();
    if (this[kSession])
      this[kSession][kUpdateTimer]();
  }

  [kInit](id, handle) {
    const state = this[kState];
    state.flags |= STREAM_FLAGS_READY;

    const session = this[kSession];
    session[kState].pendingStreams.delete(this);
    session[kState].streams.set(id, this);

    this[kID] = id;
    this[async_id_symbol] = handle.getAsyncId();
    handle[kOwner] = this;
    this[kHandle] = handle;
    handle.onread = onStreamRead;
    this.uncork();
    this.emit('ready');
  }

  [kInspect](depth, opts) {
    if (typeof depth === 'number' && depth < 0)
      return this;

    const obj = {
      id: this[kID] || '<pending>',
      closed: this.closed,
      destroyed: this.destroyed,
      state: this.state,
      readableState: this._readableState,
      writableState: this._writableState,
    };
    return `Http2Stream ${format(obj)}`;
  }

  get bufferSize() {
    // `bufferSize` properties of `net.Socket` are `undefined` when
    // their `_handle` are falsy. Here we avoid the behavior.
    return this[kState].writeQueueSize + this.writableLength;
  }

  get endAfterHeaders() {
    return this[kState].endAfterHeaders;
  }

  get sentHeaders() {
    return this[kSentHeaders];
  }

  get sentTrailers() {
    return this[kSentTrailers];
  }

  get sentInfoHeaders() {
    return this[kInfoHeaders];
  }

  get pending() {
    return this[kID] === undefined;
  }

  // The id of the Http2Stream, will be undefined if the socket is not
  // yet connected.
  get id() {
    return this[kID];
  }

  // The Http2Session that owns this Http2Stream.
  get session() {
    return this[kSession];
  }

  _onTimeout() {
    callTimeout(this, kSession);
  }

  // True if the HEADERS frame has been sent
  get headersSent() {
    return !!(this[kState].flags & STREAM_FLAGS_HEADERS_SENT);
  }

  // True if the Http2Stream was aborted abnormally.
  get aborted() {
    return !!(this[kState].flags & STREAM_FLAGS_ABORTED);
  }

  // True if dealing with a HEAD request
  get headRequest() {
    return !!(this[kState].flags & STREAM_FLAGS_HEAD_REQUEST);
  }

  // The error code reported when this Http2Stream was closed.
  get rstCode() {
    return this[kState].rstCode;
  }

  // State information for the Http2Stream
  get state() {
    const id = this[kID];
    if (this.destroyed || id === undefined)
      return {};
    return getStreamState(this[kHandle], id);
  }

  [kProceed]() {
    assert.fail('Implementors MUST implement this. Please report this as a ' +
                'bug in Node.js');
  }

  [kAfterAsyncWrite]({ bytes }) {
    this[kState].writeQueueSize -= bytes;

    if (this.session !== undefined)
      this.session[kState].writeQueueSize -= bytes;
  }

  [kWriteGeneric](writev, data, encoding, cb) {
    // When the Http2Stream is first created, it is corked until the
    // handle and the stream ID is assigned. However, if the user calls
    // uncork() before that happens, the Duplex will attempt to pass
    // writes through. Those need to be queued up here.
    if (this.pending) {
      this.once(
        'ready',
        FunctionPrototypeBind(this[kWriteGeneric],
<<<<<<< HEAD
                              this, writev, data, encoding, cb)
=======
                              this, writev, data, encoding, cb),
>>>>>>> 8a2d13a7
      );
      return;
    }

    // If the stream has been destroyed, there's nothing else we can do
    // because the handle has been destroyed. This should only be an
    // issue if a write occurs before the 'ready' event in the case where
    // the duplex is uncorked before the stream is ready to go. In that
    // case, drop the data on the floor. An error should have already been
    // emitted.
    if (this.destroyed)
      return;

    this[kUpdateTimer]();
    if (!this.headersSent)
      this[kProceed]();

    let req;

    let waitingForWriteCallback = true;
    let waitingForEndCheck = true;
    let writeCallbackErr;
    let endCheckCallbackErr;
    const done = () => {
      if (waitingForEndCheck || waitingForWriteCallback) return;
      const err = aggregateTwoErrors(endCheckCallbackErr, writeCallbackErr);
      // writeGeneric does not destroy on error and
      // we cannot enable autoDestroy,
      // so make sure to destroy on error.
      if (err) {
        this.destroy(err);
      }
      cb(err);
    };
    const writeCallback = (err) => {
      waitingForWriteCallback = false;
      writeCallbackErr = err;
      done();
    };
    const endCheckCallback = (err) => {
      waitingForEndCheck = false;
      endCheckCallbackErr = err;
      done();
    };
    // Shutdown write stream right after last chunk is sent
    // so final DATA frame can include END_STREAM flag
    process.nextTick(() => {
      if (writeCallbackErr ||
        !this._writableState.ending ||
        this._writableState.buffered.length ||
        (this[kState].flags & STREAM_FLAGS_HAS_TRAILERS))
        return endCheckCallback();
      debugStreamObj(this, 'shutting down writable on last write');
      shutdownWritable.call(this, endCheckCallback);
    });

    if (writev)
      req = writevGeneric(this, data, writeCallback);
    else
      req = writeGeneric(this, data, encoding, writeCallback);

    trackWriteState(this, req.bytes);
  }

  _write(data, encoding, cb) {
    this[kWriteGeneric](false, data, encoding, cb);
  }

  _writev(data, cb) {
    this[kWriteGeneric](true, data, '', cb);
  }

  _final(cb) {
    if (this.pending) {
      this.once('ready', () => this._final(cb));
      return;
    }
    debugStreamObj(this, 'shutting down writable on _final');
    ReflectApply(shutdownWritable, this, [cb]);
  }

  _read(nread) {
    if (this.destroyed) {
      this.push(null);
      return;
    }
    if (!this[kState].didRead) {
      this._readableState.readingMore = false;
      this[kState].didRead = true;
    }
    if (!this.pending) {
      FunctionPrototypeCall(streamOnResume, this);
    } else {
      this.once('ready', streamOnResume);
    }
  }

  priority(options) {
    if (this.destroyed)
      throw new ERR_HTTP2_INVALID_STREAM();

    assertIsObject(options, 'options');
    options = { ...options };
    setAndValidatePriorityOptions(options);

    const priorityFn = FunctionPrototypeBind(submitPriority, this, options);

    // If the handle has not yet been assigned, queue up the priority
    // frame to be sent as soon as the ready event is emitted.
    if (this.pending) {
      this.once('ready', priorityFn);
      return;
    }
    priorityFn();
  }

  sendTrailers(headers) {
    if (this.destroyed || this.closed)
      throw new ERR_HTTP2_INVALID_STREAM();
    if (this[kSentTrailers])
      throw new ERR_HTTP2_TRAILERS_ALREADY_SENT();
    if (!this[kState].trailersReady)
      throw new ERR_HTTP2_TRAILERS_NOT_READY();

    assertIsObject(headers, 'headers');
    headers = ObjectAssign(ObjectCreate(null), headers);

    debugStreamObj(this, 'sending trailers');

    this[kUpdateTimer]();

    const headersList = mapToHeaders(headers, assertValidPseudoHeaderTrailer);
    this[kSentTrailers] = headers;

    // Send the trailers in setImmediate so we don't do it on nghttp2 stack.
    setImmediate(finishSendTrailers, this, headersList);
  }

  get closed() {
    return !!(this[kState].flags & STREAM_FLAGS_CLOSED);
  }

  // Close initiates closing the Http2Stream instance by sending an RST_STREAM
  // frame to the connected peer. The readable and writable sides of the
  // Http2Stream duplex are closed and the timeout timer is cleared. If
  // a callback is passed, it is registered to listen for the 'close' event.
  //
  // If the handle and stream ID have not been assigned yet, the close
  // will be queued up to wait for the ready event. As soon as the stream ID
  // is determined, the close will proceed.
  //
  // Submitting the RST_STREAM frame to the underlying handle will cause
  // the Http2Stream to be closed and ultimately destroyed. After calling
  // close, it is still possible to queue up PRIORITY and RST_STREAM frames,
  // but no DATA and HEADERS frames may be sent.
  close(code = NGHTTP2_NO_ERROR, callback) {
    validateInteger(code, 'code', 0, kMaxInt);

    if (callback !== undefined) {
      validateFunction(callback, 'callback');
    }

    if (this.closed)
      return;

    if (callback !== undefined)
      this.once('close', callback);

    closeStream(this, code);
  }

  // Called by this.destroy().
  // * Will submit an RST stream to shutdown the stream if necessary.
  //   This will cause the internal resources to be released.
  // * Then cleans up the resources on the js side
  _destroy(err, callback) {
    const session = this[kSession];
    const handle = this[kHandle];
    const id = this[kID];

    debugStream(this[kID] || 'pending', session[kType], 'destroying stream');

    const state = this[kState];
    const sessionState = session[kState];
    const sessionCode = sessionState.goawayCode || sessionState.destroyCode;

    // If a stream has already closed successfully, there is no error
    // to report from this stream, even if the session has errored.
    // This can happen if the stream was already in process of destroying
    // after a successful close, but the session had a error between
    // this stream's close and destroy operations.
    // Previously, this always overrode a successful close operation code
    // NGHTTP2_NO_ERROR (0) with sessionCode because the use of the || operator.
    let code = this.closed ? this.rstCode : sessionCode;
    if (err != null) {
      if (sessionCode) {
        code = sessionCode;
      } else if (err instanceof AbortError) {
        // Enables using AbortController to cancel requests with RST code 8.
        code = NGHTTP2_CANCEL;
      } else {
        code = NGHTTP2_INTERNAL_ERROR;
      }
    }
    const hasHandle = handle !== undefined;

    if (!this.closed)
      closeStream(this, code, hasHandle ? kForceRstStream : kNoRstStream);
    this.push(null);

    if (hasHandle) {
      handle.destroy();
      sessionState.streams.delete(id);
    } else {
      sessionState.pendingStreams.delete(this);
    }

    // Adjust the write queue size for accounting
    sessionState.writeQueueSize -= state.writeQueueSize;
    state.writeQueueSize = 0;

    // RST code 8 not emitted as an error as its used by clients to signify
    // abort and is already covered by aborted event, also allows more
    // seamless compatibility with http1
    if (err == null && code !== NGHTTP2_NO_ERROR && code !== NGHTTP2_CANCEL)
      err = new ERR_HTTP2_STREAM_ERROR(nameForErrorCode[code] || code);

    this[kSession] = undefined;
    this[kHandle] = undefined;

    // This notifies the session that this stream has been destroyed and
    // gives the session the opportunity to clean itself up. The session
    // will destroy if it has been closed and there are no other open or
    // pending streams.
    session[kMaybeDestroy]();
    callback(err);
  }
  // The Http2Stream can be destroyed if it has closed and if the readable
  // side has received the final chunk.
  [kMaybeDestroy](code = NGHTTP2_NO_ERROR) {
    if (code !== NGHTTP2_NO_ERROR) {
      this.destroy();
      return;
    }

    if (this.writableFinished) {
      if (!this.readable && this.closed) {
        this.destroy();
        return;
      }

      // We've submitted a response from our server session, have not attempted
      // to process any incoming data, and have no trailers. This means we can
      // attempt to gracefully close the session.
      const state = this[kState];
      if (this.headersSent &&
          this[kSession] &&
          this[kSession][kType] === NGHTTP2_SESSION_SERVER &&
          !(state.flags & STREAM_FLAGS_HAS_TRAILERS) &&
          !state.didRead &&
          this.readableFlowing === null) {
        // By using setImmediate we allow pushStreams to make it through
        // before the stream is officially closed. This prevents a bug
        // in most browsers where those pushStreams would be rejected.
        setImmediate(callStreamClose, this);
      }
    }
  }
}

function callTimeout(self, kSession) {
  // If the session is destroyed, this should never actually be invoked,
  // but just in case...
  if (self.destroyed)
    return;
  // This checks whether a write is currently in progress and also whether
  // that write is actually sending data across the write. The kHandle
  // stored `chunksSentSinceLastWrite` is only updated when a timeout event
  // happens, meaning that if a write is ongoing it should never equal the
  // newly fetched, updated value.
  if (self[kState].writeQueueSize > 0) {
    const handle = kSession ? self[kSession][kHandle] : self[kHandle];
    const chunksSentSinceLastWrite = handle !== undefined ?
      handle.chunksSentSinceLastWrite : null;
    if (chunksSentSinceLastWrite !== null &&
      chunksSentSinceLastWrite !== handle.updateChunksSent()) {
      self[kUpdateTimer]();
      return;
    }
  }

  self.emit('timeout');
}

function callStreamClose(stream) {
  stream.close();
}

function processHeaders(oldHeaders, options) {
  assertIsObject(oldHeaders, 'headers');
  const headers = ObjectCreate(null);

  if (oldHeaders !== null && oldHeaders !== undefined) {
    // This loop is here for performance reason. Do not change.
    for (const key in oldHeaders) {
      if (ObjectPrototypeHasOwnProperty(oldHeaders, key)) {
        headers[key] = oldHeaders[key];
      }
    }
    headers[kSensitiveHeaders] = oldHeaders[kSensitiveHeaders];
  }

  const statusCode =
    headers[HTTP2_HEADER_STATUS] =
      headers[HTTP2_HEADER_STATUS] | 0 || HTTP_STATUS_OK;

  if (options.sendDate == null || options.sendDate) {
    if (headers[HTTP2_HEADER_DATE] === null ||
        headers[HTTP2_HEADER_DATE] === undefined) {
      headers[HTTP2_HEADER_DATE] = utcDate();
    }
  }

  // This is intentionally stricter than the HTTP/1 implementation, which
  // allows values between 100 and 999 (inclusive) in order to allow for
  // backwards compatibility with non-spec compliant code. With HTTP/2,
  // we have the opportunity to start fresh with stricter spec compliance.
  // This will have an impact on the compatibility layer for anyone using
  // non-standard, non-compliant status codes.
  if (statusCode < 200 || statusCode > 599)
    throw new ERR_HTTP2_STATUS_INVALID(headers[HTTP2_HEADER_STATUS]);

  const neverIndex = headers[kSensitiveHeaders];
  if (neverIndex !== undefined && !ArrayIsArray(neverIndex))
    throw new ERR_INVALID_ARG_VALUE('headers[http2.neverIndex]', neverIndex);

  return headers;
}


function onFileUnpipe() {
  const stream = this.sink[kOwner];
  if (stream.ownsFd)
    PromisePrototypeThen(this.source.close(), undefined,
                         FunctionPrototypeBind(stream.destroy, stream));
  else
    this.source.releaseFD();
}

// This is only called once the pipe has returned back control, so
// it only has to handle errors and End-of-File.
function onPipedFileHandleRead() {
  const err = streamBaseState[kReadBytesOrError];
  if (err < 0 && err !== UV_EOF) {
    this.stream.close(NGHTTP2_INTERNAL_ERROR);
  }
}

function processRespondWithFD(self, fd, headers, offset = 0, length = -1,
                              streamOptions = 0) {
  const state = self[kState];
  state.flags |= STREAM_FLAGS_HEADERS_SENT;

  let headersList;
  try {
    headersList = mapToHeaders(headers, assertValidPseudoHeaderResponse);
  } catch (err) {
    self.destroy(err);
    return;
  }
  self[kSentHeaders] = headers;

  // Close the writable side of the stream, but only as far as the writable
  // stream implementation is concerned.
  self._final = null;
  self.end();

  const ret = self[kHandle].respond(headersList, streamOptions);

  if (ret < 0) {
    self.destroy(new NghttpError(ret));
    return;
  }

  defaultTriggerAsyncIdScope(self[async_id_symbol], startFilePipe,
                             self, fd, offset, length);
}

function startFilePipe(self, fd, offset, length) {
  const handle = new FileHandle(fd, offset, length);
  handle.onread = onPipedFileHandleRead;
  handle.stream = self;

  const pipe = new StreamPipe(handle, self[kHandle]);
  pipe.onunpipe = onFileUnpipe;
  pipe.start();

  // Exact length of the file doesn't matter here, since the
  // stream is closing anyway - just use 1 to signify that
  // a write does exist
  trackWriteState(self, 1);
}

function doSendFD(session, options, fd, headers, streamOptions, err, stat) {
  if (err) {
    this.destroy(err);
    return;
  }

  // This can happen if the stream is destroyed or closed while we are waiting
  // for the file descriptor to be opened or the stat call to be completed.
  // In either case, we do not want to continue because the we are shutting
  // down and should not attempt to send any data.
  if (this.destroyed || this.closed) {
    this.destroy(new ERR_HTTP2_INVALID_STREAM());
    return;
  }

  const statOptions = {
    offset: options.offset !== undefined ? options.offset : 0,
    length: options.length !== undefined ? options.length : -1,
  };

  // options.statCheck is a user-provided function that can be used to
  // verify stat values, override or set headers, or even cancel the
  // response operation. If statCheck explicitly returns false, the
  // response is canceled. The user code may also send a separate type
  // of response so check again for the HEADERS_SENT flag
  if ((typeof options.statCheck === 'function' &&
       ReflectApply(options.statCheck, this,
                    [stat, headers, statOptions]) === false) ||
       (this[kState].flags & STREAM_FLAGS_HEADERS_SENT)) {
    return;
  }

  processRespondWithFD(this, fd, headers,
                       statOptions.offset | 0,
                       statOptions.length | 0,
                       streamOptions);
}

function doSendFileFD(session, options, fd, headers, streamOptions, err, stat) {
  const onError = options.onError;

  if (err) {
    tryClose(fd);
    if (onError)
      onError(err);
    else
      this.destroy(err);
    return;
  }

  if (!stat.isFile()) {
    const isDirectory = stat.isDirectory();
    if (options.offset !== undefined || options.offset > 0 ||
        options.length !== undefined || options.length >= 0 ||
        isDirectory) {
      const err = isDirectory ?
        new ERR_HTTP2_SEND_FILE() : new ERR_HTTP2_SEND_FILE_NOSEEK();
      tryClose(fd);
      if (onError)
        onError(err);
      else
        this.destroy(err);
      return;
    }

    options.offset = -1;
    options.length = -1;
  }

  if (this.destroyed || this.closed) {
    tryClose(fd);
    this.destroy(new ERR_HTTP2_INVALID_STREAM());
    return;
  }

  const statOptions = {
    offset: options.offset !== undefined ? options.offset : 0,
    length: options.length !== undefined ? options.length : -1,
  };

  // options.statCheck is a user-provided function that can be used to
  // verify stat values, override or set headers, or even cancel the
  // response operation. If statCheck explicitly returns false, the
  // response is canceled. The user code may also send a separate type
  // of response so check again for the HEADERS_SENT flag
  if ((typeof options.statCheck === 'function' &&
       ReflectApply(options.statCheck, this, [stat, headers]) === false) ||
       (this[kState].flags & STREAM_FLAGS_HEADERS_SENT)) {
    tryClose(fd);
    return;
  }

  if (stat.isFile()) {
    statOptions.length =
      statOptions.length < 0 ? stat.size - (+statOptions.offset) :
        MathMin(stat.size - (+statOptions.offset),
                statOptions.length);

    headers[HTTP2_HEADER_CONTENT_LENGTH] = statOptions.length;
  }

  processRespondWithFD(this, fd, headers,
                       options.offset | 0,
                       statOptions.length | 0,
                       streamOptions);
}

function afterOpen(session, options, headers, streamOptions, err, fd) {
  const state = this[kState];
  const onError = options.onError;
  if (err) {
    if (onError)
      onError(err);
    else
      this.destroy(err);
    return;
  }
  if (this.destroyed || this.closed) {
    tryClose(fd);
    return;
  }
  state.fd = fd;

  fs.fstat(fd,
           FunctionPrototypeBind(doSendFileFD, this,
                                 session, options, fd,
                                 headers, streamOptions));
}

class ServerHttp2Stream extends Http2Stream {
  constructor(session, handle, id, options, headers) {
    super(session, options);
    handle.owner = this;
    this[kInit](id, handle);
    this[kProtocol] = headers[HTTP2_HEADER_SCHEME];
    this[kAuthority] = getAuthority(headers);
  }

  // True if the remote peer accepts push streams
  get pushAllowed() {
    return !this.destroyed &&
           !this.closed &&
           !this.session.closed &&
           !this.session.destroyed &&
           this[kSession].remoteSettings.enablePush;
  }

  // Create a push stream, call the given callback with the created
  // Http2Stream for the push stream.
  pushStream(headers, options, callback) {
    if (!this.pushAllowed)
      throw new ERR_HTTP2_PUSH_DISABLED();
    if (this[kID] % 2 === 0)
      throw new ERR_HTTP2_NESTED_PUSH();

    const session = this[kSession];

    debugStreamObj(this, 'initiating push stream');

    this[kUpdateTimer]();

    if (typeof options === 'function') {
      callback = options;
      options = undefined;
    }

    validateFunction(callback, 'callback');

    assertIsObject(options, 'options');
    options = { ...options };
    options.endStream = !!options.endStream;

    assertIsObject(headers, 'headers');
    headers = ObjectAssign(ObjectCreate(null), headers);

    if (headers[HTTP2_HEADER_METHOD] === undefined)
      headers[HTTP2_HEADER_METHOD] = HTTP2_METHOD_GET;
    if (getAuthority(headers) === undefined)
      headers[HTTP2_HEADER_AUTHORITY] = this[kAuthority];
    if (headers[HTTP2_HEADER_SCHEME] === undefined)
      headers[HTTP2_HEADER_SCHEME] = this[kProtocol];
    if (headers[HTTP2_HEADER_PATH] === undefined)
      headers[HTTP2_HEADER_PATH] = '/';

    let headRequest = false;
    if (headers[HTTP2_HEADER_METHOD] === HTTP2_METHOD_HEAD)
      headRequest = options.endStream = true;

    const headersList = mapToHeaders(headers);

    const streamOptions = options.endStream ? STREAM_OPTION_EMPTY_PAYLOAD : 0;

    const ret = this[kHandle].pushPromise(headersList, streamOptions);
    let err;
    if (typeof ret === 'number') {
      switch (ret) {
        case NGHTTP2_ERR_STREAM_ID_NOT_AVAILABLE:
          err = new ERR_HTTP2_OUT_OF_STREAMS();
          break;
        case NGHTTP2_ERR_STREAM_CLOSED:
          err = new ERR_HTTP2_INVALID_STREAM();
          break;
        default:
          err = new NghttpError(ret);
          break;
      }
      process.nextTick(callback, err);
      return;
    }

    const id = ret.id();
    const stream = new ServerHttp2Stream(session, ret, id, options, headers);
    stream[kSentHeaders] = headers;

    stream.push(null);

    if (options.endStream)
      stream.end();

    if (headRequest)
      stream[kState].flags |= STREAM_FLAGS_HEAD_REQUEST;

    process.nextTick(callback, null, stream, headers, 0);
  }

  // Initiate a response on this Http2Stream
  respond(headers, options) {
    if (this.destroyed || this.closed)
      throw new ERR_HTTP2_INVALID_STREAM();
    if (this.headersSent)
      throw new ERR_HTTP2_HEADERS_SENT();

    const state = this[kState];

    assertIsObject(options, 'options');
    options = { ...options };

    debugStreamObj(this, 'initiating response');
    this[kUpdateTimer]();

    options.endStream = !!options.endStream;

    let streamOptions = 0;
    if (options.endStream)
      streamOptions |= STREAM_OPTION_EMPTY_PAYLOAD;

    if (options.waitForTrailers) {
      streamOptions |= STREAM_OPTION_GET_TRAILERS;
      state.flags |= STREAM_FLAGS_HAS_TRAILERS;
    }

    headers = processHeaders(headers, options);
    const headersList = mapToHeaders(headers, assertValidPseudoHeaderResponse);
    this[kSentHeaders] = headers;

    state.flags |= STREAM_FLAGS_HEADERS_SENT;

    // Close the writable side if the endStream option is set or status
    // is one of known codes with no payload, or it's a head request
    const statusCode = headers[HTTP2_HEADER_STATUS] | 0;
    if (!!options.endStream ||
        statusCode === HTTP_STATUS_NO_CONTENT ||
        statusCode === HTTP_STATUS_RESET_CONTENT ||
        statusCode === HTTP_STATUS_NOT_MODIFIED ||
        this.headRequest === true) {
      options.endStream = true;
      this.end();
    }

    const ret = this[kHandle].respond(headersList, streamOptions);
    if (ret < 0)
      this.destroy(new NghttpError(ret));
  }

  // Initiate a response using an open FD. Note that there are fewer
  // protections with this approach. For one, the fd is not validated by
  // default. In respondWithFile, the file is checked to make sure it is a
  // regular file, here the fd is passed directly. If the underlying
  // mechanism is not able to read from the fd, then the stream will be
  // reset with an error code.
  respondWithFD(fd, headers, options) {
    if (this.destroyed || this.closed)
      throw new ERR_HTTP2_INVALID_STREAM();
    if (this.headersSent)
      throw new ERR_HTTP2_HEADERS_SENT();

    const session = this[kSession];

    assertIsObject(options, 'options');
    options = { ...options };

    if (options.offset !== undefined && typeof options.offset !== 'number')
      throw new ERR_INVALID_ARG_VALUE('options.offset', options.offset);

    if (options.length !== undefined && typeof options.length !== 'number')
      throw new ERR_INVALID_ARG_VALUE('options.length', options.length);

    if (options.statCheck !== undefined &&
        typeof options.statCheck !== 'function') {
      throw new ERR_INVALID_ARG_VALUE('options.statCheck', options.statCheck);
    }

    let streamOptions = 0;
    if (options.waitForTrailers) {
      streamOptions |= STREAM_OPTION_GET_TRAILERS;
      this[kState].flags |= STREAM_FLAGS_HAS_TRAILERS;
    }

    if (fd instanceof fsPromisesInternal.FileHandle)
      fd = fd.fd;
    else if (typeof fd !== 'number')
      throw new ERR_INVALID_ARG_TYPE('fd', ['number', 'FileHandle'], fd);

    debugStreamObj(this, 'initiating response from fd');
    this[kUpdateTimer]();
    this.ownsFd = false;

    headers = processHeaders(headers, options);
    const statusCode = headers[HTTP2_HEADER_STATUS] |= 0;
    // Payload/DATA frames are not permitted in these cases
    if (statusCode === HTTP_STATUS_NO_CONTENT ||
        statusCode === HTTP_STATUS_RESET_CONTENT ||
        statusCode === HTTP_STATUS_NOT_MODIFIED ||
        this.headRequest) {
      throw new ERR_HTTP2_PAYLOAD_FORBIDDEN(statusCode);
    }

    if (options.statCheck !== undefined) {
      fs.fstat(fd,
               FunctionPrototypeBind(doSendFD, this,
                                     session, options, fd,
                                     headers, streamOptions));
      return;
    }

    processRespondWithFD(this, fd, headers,
                         options.offset,
                         options.length,
                         streamOptions);
  }

  // Initiate a file response on this Http2Stream. The path is passed to
  // fs.open() to acquire the fd with mode 'r', then the fd is passed to
  // fs.fstat(). Assuming fstat is successful, a check is made to ensure
  // that the file is a regular file, then options.statCheck is called,
  // giving the user an opportunity to verify the details and set additional
  // headers. If statCheck returns false, the operation is aborted and no
  // file details are sent.
  respondWithFile(path, headers, options) {
    if (this.destroyed || this.closed)
      throw new ERR_HTTP2_INVALID_STREAM();
    if (this.headersSent)
      throw new ERR_HTTP2_HEADERS_SENT();

    assertIsObject(options, 'options');
    options = { ...options };

    if (options.offset !== undefined && typeof options.offset !== 'number')
      throw new ERR_INVALID_ARG_VALUE('options.offset', options.offset);

    if (options.length !== undefined && typeof options.length !== 'number')
      throw new ERR_INVALID_ARG_VALUE('options.length', options.length);

    if (options.statCheck !== undefined &&
        typeof options.statCheck !== 'function') {
      throw new ERR_INVALID_ARG_VALUE('options.statCheck', options.statCheck);
    }

    let streamOptions = 0;
    if (options.waitForTrailers) {
      streamOptions |= STREAM_OPTION_GET_TRAILERS;
      this[kState].flags |= STREAM_FLAGS_HAS_TRAILERS;
    }

    const session = this[kSession];
    debugStreamObj(this, 'initiating response from file');
    this[kUpdateTimer]();
    this.ownsFd = true;

    headers = processHeaders(headers, options);
    const statusCode = headers[HTTP2_HEADER_STATUS] |= 0;
    // Payload/DATA frames are not permitted in these cases
    if (statusCode === HTTP_STATUS_NO_CONTENT ||
        statusCode === HTTP_STATUS_RESET_CONTENT ||
        statusCode === HTTP_STATUS_NOT_MODIFIED ||
        this.headRequest) {
      throw new ERR_HTTP2_PAYLOAD_FORBIDDEN(statusCode);
    }

    fs.open(path, 'r',
            FunctionPrototypeBind(afterOpen, this,
                                  session, options, headers, streamOptions));
  }

  // Sends a block of informational headers. In theory, the HTTP/2 spec
  // allows sending a HEADER block at any time during a streams lifecycle,
  // but the HTTP request/response semantics defined in HTTP/2 places limits
  // such that HEADERS may only be sent *before* or *after* DATA frames.
  // If the block of headers being sent includes a status code, it MUST be
  // a 1xx informational code and it MUST be sent before the request/response
  // headers are sent, or an error will be thrown.
  additionalHeaders(headers) {
    if (this.destroyed || this.closed)
      throw new ERR_HTTP2_INVALID_STREAM();
    if (this.headersSent)
      throw new ERR_HTTP2_HEADERS_AFTER_RESPOND();

    assertIsObject(headers, 'headers');
    headers = ObjectAssign(ObjectCreate(null), headers);

    debugStreamObj(this, 'sending additional headers');

    if (headers[HTTP2_HEADER_STATUS] != null) {
      const statusCode = headers[HTTP2_HEADER_STATUS] |= 0;
      if (statusCode === HTTP_STATUS_SWITCHING_PROTOCOLS)
        throw new ERR_HTTP2_STATUS_101();
      if (statusCode < 100 || statusCode >= 200) {
        throw new ERR_HTTP2_INVALID_INFO_STATUS(headers[HTTP2_HEADER_STATUS]);
      }
    }

    this[kUpdateTimer]();

    const headersList = mapToHeaders(headers, assertValidPseudoHeaderResponse);
    if (!this[kInfoHeaders])
      this[kInfoHeaders] = [headers];
    else
      ArrayPrototypePush(this[kInfoHeaders], headers);

    const ret = this[kHandle].info(headersList);
    if (ret < 0)
      this.destroy(new NghttpError(ret));
  }
}

ServerHttp2Stream.prototype[kProceed] = ServerHttp2Stream.prototype.respond;

class ClientHttp2Stream extends Http2Stream {
  constructor(session, handle, id, options) {
    super(session, options);
    this[kState].flags |= STREAM_FLAGS_HEADERS_SENT;
    if (id !== undefined)
      this[kInit](id, handle);
    this.on('headers', handleHeaderContinue);
  }
}

function handleHeaderContinue(headers) {
  if (headers[HTTP2_HEADER_STATUS] === HTTP_STATUS_CONTINUE)
    this.emit('continue');
}

const setTimeoutValue = {
  configurable: true,
  enumerable: true,
  writable: true,
  value: setStreamTimeout,
};
ObjectDefineProperty(Http2Stream.prototype, 'setTimeout', setTimeoutValue);
ObjectDefineProperty(Http2Session.prototype, 'setTimeout', setTimeoutValue);


// When the socket emits an error, destroy the associated Http2Session and
// forward it the same error.
function socketOnError(error) {
  const session = this[kSession];
  if (session !== undefined) {
    // We can ignore ECONNRESET after GOAWAY was received as there's nothing
    // we can do and the other side is fully within its rights to do so.
    if (error.code === 'ECONNRESET' && session[kState].goawayCode !== null)
      return session.destroy();
    debugSessionObj(this, 'socket error [%s]', error.message);
    session.destroy(error);
  }
}

// Handles the on('stream') event for a session and forwards
// it on to the server object.
function sessionOnStream(stream, headers, flags, rawHeaders) {
  if (this[kServer] !== undefined)
    this[kServer].emit('stream', stream, headers, flags, rawHeaders);
}

function sessionOnPriority(stream, parent, weight, exclusive) {
  if (this[kServer] !== undefined)
    this[kServer].emit('priority', stream, parent, weight, exclusive);
}

function sessionOnError(error) {
  if (this[kServer] !== undefined)
    this[kServer].emit('sessionError', error, this);
}

// When the session times out on the server, try emitting a timeout event.
// If no handler is registered, destroy the session.
function sessionOnTimeout() {
  // If destroyed or closed already, do nothing
  if (this.destroyed || this.closed)
    return;
  const server = this[kServer];
  if (!server.emit('timeout', this))
    this.destroy();  // No error code, just things down.
}

function connectionListener(socket) {
  debug('Http2Session server: received a connection');
  const options = this[kOptions] || {};

  if (socket.alpnProtocol === false || socket.alpnProtocol === 'http/1.1') {
    // Fallback to HTTP/1.1
    if (options.allowHTTP1 === true) {
      socket.server[kIncomingMessage] = options.Http1IncomingMessage;
      socket.server[kServerResponse] = options.Http1ServerResponse;
      return FunctionPrototypeCall(httpConnectionListener, this, socket);
    }
    // Let event handler deal with the socket
    debug('Unknown protocol from %s:%s',
          socket.remoteAddress, socket.remotePort);
    if (!this.emit('unknownProtocol', socket)) {
      debug('Unknown protocol timeout:  %s', options.unknownProtocolTimeout);
      // Install a timeout if the socket was not successfully closed, then
      // destroy the socket to ensure that the underlying resources are
      // released.
      const timer = setTimeout(() => {
        if (!socket.destroyed) {
          debug('UnknownProtocol socket timeout, destroy socket');
          socket.destroy();
        }
      }, options.unknownProtocolTimeout);
      // Un-reference the timer to avoid blocking of application shutdown and
      // clear the timeout if the socket was successfully closed.
      timer.unref();

      socket.once('close', () => clearTimeout(timer));

      // We don't know what to do, so let's just tell the other side what's
      // going on in a format that they *might* understand.
      socket.end('HTTP/1.0 403 Forbidden\r\n' +
                 'Content-Type: text/plain\r\n\r\n' +
                 'Unknown ALPN Protocol, expected `h2` to be available.\n' +
                 'If this is a HTTP request: The server was not ' +
                 'configured with the `allowHTTP1` option or a ' +
                 'listener for the `unknownProtocol` event.\n');
    }
    return;
  }

  // Set up the Session
  const session = new ServerHttp2Session(options, socket, this);

  session.on('stream', sessionOnStream);
  session.on('error', sessionOnError);
  // Don't count our own internal listener.
  session.on('priority', sessionOnPriority);
  session[kNativeFields][kSessionPriorityListenerCount]--;

  if (this.timeout)
    session.setTimeout(this.timeout, sessionOnTimeout);

  socket[kServer] = this;

  this.emit('session', session);
}

function initializeOptions(options) {
  assertIsObject(options, 'options');
  options = { ...options };
  assertIsObject(options.settings, 'options.settings');
  options.settings = { ...options.settings };

  if (options.maxSessionInvalidFrames !== undefined)
    validateUint32(options.maxSessionInvalidFrames, 'maxSessionInvalidFrames');

  if (options.maxSessionRejectedStreams !== undefined) {
    validateUint32(
      options.maxSessionRejectedStreams,
      'maxSessionRejectedStreams',
    );
  }

  if (options.unknownProtocolTimeout !== undefined)
    validateUint32(options.unknownProtocolTimeout, 'unknownProtocolTimeout');
  else
    // TODO(danbev): is this a good default value?
    options.unknownProtocolTimeout = 10000;


  // Used only with allowHTTP1
  options.Http1IncomingMessage = options.Http1IncomingMessage ||
    http.IncomingMessage;
  options.Http1ServerResponse = options.Http1ServerResponse ||
    http.ServerResponse;

  options.Http2ServerRequest = options.Http2ServerRequest ||
                                       Http2ServerRequest;
  options.Http2ServerResponse = options.Http2ServerResponse ||
                                        Http2ServerResponse;
  return options;
}

function initializeTLSOptions(options, servername) {
  options = initializeOptions(options);
  options.ALPNProtocols = ['h2'];
  if (options.allowHTTP1 === true)
    ArrayPrototypePush(options.ALPNProtocols, 'http/1.1');
  if (servername !== undefined && !options.servername)
    options.servername = servername;
  return options;
}

function onErrorSecureServerSession(err, socket) {
  if (!this.emit('clientError', err, socket))
    socket.destroy(err);
}

class Http2SecureServer extends TLSServer {
  constructor(options, requestListener) {
    options = initializeTLSOptions(options);
    super(options, connectionListener);
    this[kOptions] = options;
    this.timeout = 0;
    this.on('newListener', setupCompat);
    if (typeof requestListener === 'function')
      this.on('request', requestListener);
    this.on('tlsClientError', onErrorSecureServerSession);
  }

  setTimeout(msecs, callback) {
    this.timeout = msecs;
    if (callback !== undefined) {
      validateFunction(callback, 'callback');
      this.on('timeout', callback);
    }
    return this;
  }

  updateSettings(settings) {
    assertIsObject(settings, 'settings');
    validateSettings(settings);
    this[kOptions].settings = { ...this[kOptions].settings, ...settings };
  }
}

class Http2Server extends NETServer {
  constructor(options, requestListener) {
    options = initializeOptions(options);
    super(options, connectionListener);
    this[kOptions] = options;
    this.timeout = 0;
    this.on('newListener', setupCompat);
    if (typeof requestListener === 'function')
      this.on('request', requestListener);
  }

  setTimeout(msecs, callback) {
    this.timeout = msecs;
    if (callback !== undefined) {
      validateFunction(callback, 'callback');
      this.on('timeout', callback);
    }
    return this;
  }

  updateSettings(settings) {
    assertIsObject(settings, 'settings');
    validateSettings(settings);
    this[kOptions].settings = { ...this[kOptions].settings, ...settings };
  }
}

Http2Server.prototype[EventEmitter.captureRejectionSymbol] = function(
  err, event, ...args) {

  switch (event) {
    case 'stream': {
      // TODO(mcollina): we might want to match this with what we do on
      // the compat side.
      const { 0: stream } = args;
      if (stream.sentHeaders) {
        stream.destroy(err);
      } else {
        stream.respond({ [HTTP2_HEADER_STATUS]: 500 });
        stream.end();
      }
      break;
    }
    case 'request': {
      const { 1: res } = args;
      if (!res.headersSent && !res.finished) {
        // Don't leak headers.
        for (const name of res.getHeaderNames()) {
          res.removeHeader(name);
        }
        res.statusCode = 500;
        res.end(http.STATUS_CODES[500]);
      } else {
        res.destroy();
      }
      break;
    }
    default:
      ArrayPrototypeUnshift(args, err, event);
      ReflectApply(net.Server.prototype[EventEmitter.captureRejectionSymbol],
                   this, args);
  }
};

function setupCompat(ev) {
  if (ev === 'request') {
    this.removeListener('newListener', setupCompat);
    this.on('stream', FunctionPrototypeBind(onServerStream,
                                            this,
                                            this[kOptions].Http2ServerRequest,
<<<<<<< HEAD
                                            this[kOptions].Http2ServerResponse)
=======
                                            this[kOptions].Http2ServerResponse),
>>>>>>> 8a2d13a7
    );
  }
}

function socketOnClose() {
  const session = this[kSession];
  if (session !== undefined) {
    debugSessionObj(session, 'socket closed');
    const err = session.connecting ? new ERR_SOCKET_CLOSED() : null;
    const state = session[kState];
    state.streams.forEach((stream) => stream.close(NGHTTP2_CANCEL));
    state.pendingStreams.forEach((stream) => stream.close(NGHTTP2_CANCEL));
    session.close();
    session[kMaybeDestroy](err);
  }
}

function connect(authority, options, listener) {
  if (typeof options === 'function') {
    listener = options;
    options = undefined;
  }

  assertIsObject(options, 'options');
  options = { ...options };

  if (typeof authority === 'string')
    authority = new URL(authority);

  assertIsObject(authority, 'authority', ['string', 'Object', 'URL']);

  const protocol = authority.protocol || options.protocol || 'https:';
  const port = '' + (authority.port !== '' ?
    authority.port : (authority.protocol === 'http:' ? 80 : 443));
  let host = 'localhost';

  if (authority.hostname) {
    host = authority.hostname;

    if (host[0] === '[')
      host = StringPrototypeSlice(host, 1, -1);
  } else if (authority.host) {
    host = authority.host;
  }

  let socket;
  if (typeof options.createConnection === 'function') {
    socket = options.createConnection(authority, options);
  } else {
    switch (protocol) {
      case 'http:':
        socket = net.connect({ port, host, ...options });
        break;
      case 'https:':
        socket = tls.connect(port, host, initializeTLSOptions(options, host));
        break;
      default:
        throw new ERR_HTTP2_UNSUPPORTED_PROTOCOL(protocol);
    }
  }

  const session = new ClientHttp2Session(options, socket);

  session[kAuthority] = `${options.servername || host}:${port}`;
  session[kProtocol] = protocol;

  if (typeof listener === 'function')
    session.once('connect', listener);

  return session;
}

// Support util.promisify
ObjectDefineProperty(connect, promisify.custom, {
  __proto__: null,
  value: (authority, options) => {
    return new Promise((resolve) => {
      const server = connect(authority, options, () => resolve(server));
    });
  },
});

function createSecureServer(options, handler) {
  return new Http2SecureServer(options, handler);
}

function createServer(options, handler) {
  if (typeof options === 'function') {
    handler = options;
    options = kEmptyObject;
  }
  return new Http2Server(options, handler);
}

// Returns a Base64 encoded settings frame payload from the given
// object. The value is suitable for passing as the value of the
// HTTP2-Settings header frame.
function getPackedSettings(settings) {
  assertIsObject(settings, 'settings');
  validateSettings(settings);
  updateSettingsBuffer({ ...settings });
  return binding.packSettings();
}

function getUnpackedSettings(buf, options = kEmptyObject) {
  if (!isArrayBufferView(buf) || buf.length === undefined) {
    throw new ERR_INVALID_ARG_TYPE('buf',
                                   ['Buffer', 'TypedArray'], buf);
  }
  if (buf.length % 6 !== 0)
    throw new ERR_HTTP2_INVALID_PACKED_SETTINGS_LENGTH();
  const settings = {};
  let offset = 0;
  while (offset < buf.length) {
    const id = ReflectApply(readUInt16BE, buf, [offset]);
    offset += 2;
    const value = ReflectApply(readUInt32BE, buf, [offset]);
    switch (id) {
      case NGHTTP2_SETTINGS_HEADER_TABLE_SIZE:
        settings.headerTableSize = value;
        break;
      case NGHTTP2_SETTINGS_ENABLE_PUSH:
        settings.enablePush = value !== 0;
        break;
      case NGHTTP2_SETTINGS_MAX_CONCURRENT_STREAMS:
        settings.maxConcurrentStreams = value;
        break;
      case NGHTTP2_SETTINGS_INITIAL_WINDOW_SIZE:
        settings.initialWindowSize = value;
        break;
      case NGHTTP2_SETTINGS_MAX_FRAME_SIZE:
        settings.maxFrameSize = value;
        break;
      case NGHTTP2_SETTINGS_MAX_HEADER_LIST_SIZE:
        settings.maxHeaderListSize = settings.maxHeaderSize = value;
        break;
      case NGHTTP2_SETTINGS_ENABLE_CONNECT_PROTOCOL:
        settings.enableConnectProtocol = value !== 0;
    }
    offset += 4;
  }

  if (options != null && options.validate)
    validateSettings(settings);

  return settings;
}

binding.setCallbackFunctions(
  onSessionInternalError,
  onPriority,
  onSettings,
  onPing,
  onSessionHeaders,
  onFrameError,
  onGoawayData,
  onAltSvc,
  onOrigin,
  onStreamTrailers,
  onStreamClose,
);

// Exports
module.exports = {
  connect,
  constants,
  createServer,
  createSecureServer,
  getDefaultSettings,
  getPackedSettings,
  getUnpackedSettings,
  sensitiveHeaders: kSensitiveHeaders,
  Http2Session,
  Http2Stream,
  ServerHttp2Session,
  Http2ServerRequest,
  Http2ServerResponse,
};<|MERGE_RESOLUTION|>--- conflicted
+++ resolved
@@ -27,10 +27,7 @@
   SafeSet,
   StringPrototypeSlice,
   Symbol,
-<<<<<<< HEAD
-=======
   SymbolDispose,
->>>>>>> 8a2d13a7
   TypedArrayPrototypeGetLength,
   Uint32Array,
   Uint8Array,
@@ -58,11 +55,7 @@
 
 const {
   kIncomingMessage,
-<<<<<<< HEAD
-  _checkIsHttpToken: checkIsHttpToken
-=======
   _checkIsHttpToken: checkIsHttpToken,
->>>>>>> 8a2d13a7
 } = require('_http_common');
 const { kServerResponse } = require('_http_server');
 const JSStreamSocket = require('internal/js_stream_socket');
@@ -127,21 +120,14 @@
 } = require('internal/errors');
 const {
   isUint32,
-<<<<<<< HEAD
-=======
   validateAbortSignal,
   validateBuffer,
->>>>>>> 8a2d13a7
   validateFunction,
   validateInt32,
   validateInteger,
   validateNumber,
   validateString,
   validateUint32,
-<<<<<<< HEAD
-  validateAbortSignal
-=======
->>>>>>> 8a2d13a7
 } = require('internal/validators');
 const fsPromisesInternal = require('internal/fs/promises');
 const { utcDate } = require('internal/http');
@@ -376,10 +362,7 @@
     }
     // session[kType] can be only one of two possible values
     if (type === NGHTTP2_SESSION_SERVER) {
-<<<<<<< HEAD
-=======
       // eslint-disable-next-line no-use-before-define
->>>>>>> 8a2d13a7
       stream = new ServerHttp2Stream(session, handle, id, {}, obj);
       if (endOfStream) {
         stream.push(null);
@@ -391,10 +374,7 @@
         stream[kState].flags |= STREAM_FLAGS_HEAD_REQUEST;
       }
     } else {
-<<<<<<< HEAD
-=======
       // eslint-disable-next-line no-use-before-define
->>>>>>> 8a2d13a7
       stream = new ClientHttp2Stream(session, handle, id, {});
       if (endOfStream) {
         stream.push(null);
@@ -2143,11 +2123,7 @@
       this.once(
         'ready',
         FunctionPrototypeBind(this[kWriteGeneric],
-<<<<<<< HEAD
-                              this, writev, data, encoding, cb)
-=======
                               this, writev, data, encoding, cb),
->>>>>>> 8a2d13a7
       );
       return;
     }
@@ -3264,11 +3240,7 @@
     this.on('stream', FunctionPrototypeBind(onServerStream,
                                             this,
                                             this[kOptions].Http2ServerRequest,
-<<<<<<< HEAD
-                                            this[kOptions].Http2ServerResponse)
-=======
                                             this[kOptions].Http2ServerResponse),
->>>>>>> 8a2d13a7
     );
   }
 }
