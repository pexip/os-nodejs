--- conflicted
+++ resolved
@@ -27,11 +27,7 @@
     ERR_HTTP2_INVALID_PSEUDOHEADER,
     ERR_HTTP2_INVALID_SETTING_VALUE,
     ERR_INVALID_ARG_TYPE,
-<<<<<<< HEAD
-    ERR_INVALID_HTTP_TOKEN
-=======
     ERR_INVALID_HTTP_TOKEN,
->>>>>>> 8a2d13a7
   },
   captureLargerStackTrace,
   getMessage,
