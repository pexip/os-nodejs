--- conflicted
+++ resolved
@@ -14,10 +14,7 @@
   SafeSet,
   String,
   StringFromCharCode,
-<<<<<<< HEAD
-=======
   StringPrototypeIncludes,
->>>>>>> a8a80be5
   StringPrototypeToLowerCase,
   Symbol,
 } = primordials;
@@ -487,12 +484,8 @@
   let isSingleValueHeader;
   let err;
   const neverIndex =
-<<<<<<< HEAD
-    (map[kSensitiveHeaders] || emptyArray).map(StringPrototypeToLowerCase);
-=======
     ArrayPrototypeMap(map[kSensitiveHeaders] || emptyArray,
                       StringPrototypeToLowerCase);
->>>>>>> a8a80be5
   for (i = 0; i < keys.length; ++i) {
     key = keys[i];
     value = map[key];
@@ -521,22 +514,14 @@
         throw new ERR_HTTP2_HEADER_SINGLE_VALUE(key);
       singles.add(key);
     }
-<<<<<<< HEAD
-    const flags = neverIndex.includes(key) ? kNeverIndexFlag : kNoHeaderFlags;
-=======
     const flags = ArrayPrototypeIncludes(neverIndex, key) ?
       kNeverIndexFlag :
       kNoHeaderFlags;
->>>>>>> a8a80be5
     if (key[0] === ':') {
       err = assertValuePseudoHeader(key);
       if (err !== undefined)
         throw err;
-<<<<<<< HEAD
-      ret = `${key}\0${value}\0${flags}${ret}`;
-=======
       pseudoHeaders += `${key}\0${value}\0${flags}`;
->>>>>>> a8a80be5
       count++;
       continue;
     }
@@ -549,20 +534,12 @@
     if (isArray) {
       for (j = 0; j < value.length; ++j) {
         const val = String(value[j]);
-<<<<<<< HEAD
-        ret += `${key}\0${val}\0${flags}`;
-=======
         headers += `${key}\0${val}\0${flags}`;
->>>>>>> a8a80be5
       }
       count += value.length;
       continue;
     }
-<<<<<<< HEAD
-    ret += `${key}\0${value}\0${flags}`;
-=======
     headers += `${key}\0${value}\0${flags}`;
->>>>>>> a8a80be5
     count++;
   }
 
