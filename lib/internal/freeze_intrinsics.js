--- conflicted
+++ resolved
@@ -136,11 +136,7 @@
 
 module.exports = function() {
   const { Console } = require('internal/console/constructor');
-<<<<<<< HEAD
-  const { console } = require('internal/console/global');
-=======
   const console = require('internal/console/global');
->>>>>>> 8a2d13a7
   const {
     clearImmediate,
     clearInterval,
@@ -216,17 +212,10 @@
 
     // 27 Control Abstraction Objects
     // 27.1 Iteration
-<<<<<<< HEAD
-    ObjectGetPrototypeOf(ArrayIteratorPrototype), // 27.1.2 IteratorPrototype
-    // 27.1.3 AsyncIteratorPrototype
-    ObjectGetPrototypeOf(ObjectGetPrototypeOf(ObjectGetPrototypeOf(
-      (async function*() {})()
-=======
     IteratorPrototype, // 27.1.2 IteratorPrototype
     // 27.1.3 AsyncIteratorPrototype
     ObjectGetPrototypeOf(ObjectGetPrototypeOf(ObjectGetPrototypeOf(
       (async function*() {})(),
->>>>>>> 8a2d13a7
     ))),
     PromisePrototype, // 27.2
 
@@ -335,11 +324,7 @@
     ObjectGetPrototypeOf(ArrayIteratorPrototype), // 27.1.2 IteratorPrototype
     // 27.1.3 AsyncIteratorPrototype
     ObjectGetPrototypeOf(ObjectGetPrototypeOf(ObjectGetPrototypeOf(
-<<<<<<< HEAD
-      (async function*() {})()
-=======
       (async function*() {})(),
->>>>>>> 8a2d13a7
     ))),
     Promise, // 27.2
     // 27.3 GeneratorFunction
