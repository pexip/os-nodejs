--- conflicted
+++ resolved
@@ -19,15 +19,6 @@
 // https://github.com/google/caja/blob/HEAD/src/com/google/caja/ses/repairES5.js
 // https://github.com/tc39/proposal-ses/blob/e5271cc42a257a05dcae2fd94713ed2f46c08620/shim/src/freeze.js
 
-<<<<<<< HEAD
-/* global console */
-'use strict';
-
-const {
-  Array,
-  ArrayBuffer,
-  ArrayBufferPrototype,
-=======
 'use strict';
 
 const {
@@ -37,7 +28,6 @@
   ArrayBuffer,
   ArrayBufferPrototype,
   ArrayIteratorPrototype,
->>>>>>> a8a80be5
   ArrayPrototype,
   ArrayPrototypeForEach,
   ArrayPrototypePush,
@@ -57,11 +47,8 @@
   ErrorPrototype,
   EvalError,
   EvalErrorPrototype,
-<<<<<<< HEAD
-=======
   FinalizationRegistry,
   FinalizationRegistryPrototype,
->>>>>>> a8a80be5
   Float32Array,
   Float32ArrayPrototype,
   Float64Array,
@@ -74,10 +61,7 @@
   Int32ArrayPrototype,
   Int8Array,
   Int8ArrayPrototype,
-<<<<<<< HEAD
-=======
   IteratorPrototype,
->>>>>>> a8a80be5
   Map,
   MapPrototype,
   Number,
@@ -106,18 +90,12 @@
   Set,
   SetPrototype,
   String,
-<<<<<<< HEAD
-  StringPrototype,
-  Symbol,
-  SymbolIterator,
-=======
   StringIteratorPrototype,
   StringPrototype,
   Symbol,
   SymbolIterator,
   SymbolMatchAll,
   SymbolPrototype,
->>>>>>> a8a80be5
   SyntaxError,
   SyntaxErrorPrototype,
   TypeError,
@@ -136,43 +114,29 @@
   URIErrorPrototype,
   WeakMap,
   WeakMapPrototype,
-<<<<<<< HEAD
-=======
   WeakRef,
   WeakRefPrototype,
->>>>>>> a8a80be5
   WeakSet,
   WeakSetPrototype,
   decodeURI,
   decodeURIComponent,
   encodeURI,
   encodeURIComponent,
-<<<<<<< HEAD
-  globalThis,
-=======
   escape,
   globalThis,
   unescape,
->>>>>>> a8a80be5
 } = primordials;
 
 const {
   Atomics,
   Intl,
   SharedArrayBuffer,
-<<<<<<< HEAD
-  WebAssembly
-} = globalThis;
-
-module.exports = function() {
-=======
   WebAssembly,
 } = globalThis;
 
 module.exports = function() {
   const { Console } = require('internal/console/constructor');
   const console = require('internal/console/global');
->>>>>>> a8a80be5
   const {
     clearImmediate,
     clearInterval,
@@ -183,36 +147,6 @@
   } = require('timers');
 
   const intrinsicPrototypes = [
-<<<<<<< HEAD
-    // Anonymous Intrinsics
-    // IteratorPrototype
-    ObjectGetPrototypeOf(
-      ObjectGetPrototypeOf(new Array()[SymbolIterator]())
-    ),
-    // ArrayIteratorPrototype
-    ObjectGetPrototypeOf(new Array()[SymbolIterator]()),
-    // StringIteratorPrototype
-    ObjectGetPrototypeOf(new String()[SymbolIterator]()),
-    // MapIteratorPrototype
-    ObjectGetPrototypeOf(new Map()[SymbolIterator]()),
-    // SetIteratorPrototype
-    ObjectGetPrototypeOf(new Set()[SymbolIterator]()),
-    // GeneratorFunction
-    ObjectGetPrototypeOf(function* () {}),
-    // AsyncFunction
-    ObjectGetPrototypeOf(async function() {}),
-    // AsyncGeneratorFunction
-    ObjectGetPrototypeOf(async function* () {}),
-    // TypedArray
-    TypedArrayPrototype,
-
-    // 19 Fundamental Objects
-    ObjectPrototype, // 19.1
-    FunctionPrototype, // 19.2
-    BooleanPrototype, // 19.3
-
-    ErrorPrototype, // 19.5
-=======
     // 20 Fundamental Objects
     ObjectPrototype, // 20.1
     FunctionPrototype, // 20.2
@@ -221,7 +155,6 @@
 
     ErrorPrototype, // 20.5
     AggregateErrorPrototype,
->>>>>>> a8a80be5
     EvalErrorPrototype,
     RangeErrorPrototype,
     ReferenceErrorPrototype,
@@ -229,19 +162,6 @@
     TypeErrorPrototype,
     URIErrorPrototype,
 
-<<<<<<< HEAD
-    // 20 Numbers and Dates
-    NumberPrototype, // 20.1
-    DatePrototype, // 20.3
-
-    // 21 Text Processing
-    StringPrototype, // 21.1
-    RegExpPrototype, // 21.2
-
-    // 22 Indexed Collections
-    ArrayPrototype, // 22.1
-
-=======
     // 21 Numbers and Dates
     NumberPrototype, // 21.1
     BigIntPrototype, // 21.2
@@ -259,7 +179,6 @@
     ArrayIteratorPrototype, // 23.1.5
 
     TypedArrayPrototype, // 23.2
->>>>>>> a8a80be5
     Int8ArrayPrototype,
     Uint8ArrayPrototype,
     Uint8ClampedArrayPrototype,
@@ -272,22 +191,6 @@
     BigInt64ArrayPrototype,
     BigUint64ArrayPrototype,
 
-<<<<<<< HEAD
-    // 23 Keyed Collections
-    MapPrototype, // 23.1
-    SetPrototype, // 23.2
-    WeakMapPrototype, // 23.3
-    WeakSetPrototype, // 23.4
-
-    // 24 Structured Data
-    ArrayBufferPrototype, // 24.1
-    DataViewPrototype, // 24.3
-    PromisePrototype, // 25.4
-
-    // Other APIs / Web Compatibility
-    console.Console.prototype,
-    BigIntPrototype,
-=======
     // 24 Keyed Collections
     MapPrototype, // 24.1
     // 24.1.5 MapIteratorPrototype
@@ -318,7 +221,6 @@
 
     // Other APIs / Web Compatibility
     Console.prototype,
->>>>>>> a8a80be5
     WebAssembly.Module.prototype,
     WebAssembly.Instance.prototype,
     WebAssembly.Table.prototype,
@@ -326,36 +228,6 @@
     WebAssembly.CompileError.prototype,
     WebAssembly.LinkError.prototype,
     WebAssembly.RuntimeError.prototype,
-<<<<<<< HEAD
-    SharedArrayBuffer.prototype,
-  ];
-  const intrinsics = [
-    // Anonymous Intrinsics
-    // ThrowTypeError
-    ObjectGetOwnPropertyDescriptor(FunctionPrototype, 'caller').get,
-    // IteratorPrototype
-    ObjectGetPrototypeOf(
-      ObjectGetPrototypeOf(new Array()[SymbolIterator]())
-    ),
-    // ArrayIteratorPrototype
-    ObjectGetPrototypeOf(new Array()[SymbolIterator]()),
-    // StringIteratorPrototype
-    ObjectGetPrototypeOf(new String()[SymbolIterator]()),
-    // MapIteratorPrototype
-    ObjectGetPrototypeOf(new Map()[SymbolIterator]()),
-    // SetIteratorPrototype
-    ObjectGetPrototypeOf(new Set()[SymbolIterator]()),
-    // GeneratorFunction
-    ObjectGetPrototypeOf(function* () {}),
-    // AsyncFunction
-    ObjectGetPrototypeOf(async function() {}),
-    // AsyncGeneratorFunction
-    ObjectGetPrototypeOf(async function* () {}),
-    // TypedArray
-    TypedArray,
-
-    // 18 The Global Object
-=======
   ];
   const intrinsics = [
     // 10.2.4.1 ThrowTypeError
@@ -364,7 +236,6 @@
     // 19 The Global Object
     // 19.2 Function Properties of the Global Object
     // eslint-disable-next-line node-core/prefer-primordials
->>>>>>> a8a80be5
     eval,
     // eslint-disable-next-line node-core/prefer-primordials
     isFinite,
@@ -395,21 +266,6 @@
     TypeError,
     URIError,
 
-<<<<<<< HEAD
-    // 20 Numbers and Dates
-    Number, // 20.1
-    // eslint-disable-next-line node-core/prefer-primordials
-    Math, // 20.2
-    Date, // 20.3
-
-    // 21 Text Processing
-    String, // 21.1
-    RegExp, // 21.2
-
-    // 22 Indexed Collections
-    Array, // 22.1
-
-=======
     // 21 Numbers and Dates
     Number, // 21.1
     BigInt, // 21.2
@@ -429,7 +285,6 @@
     ArrayIteratorPrototype, // 23.1.5
     // 23.2 TypedArray
     TypedArray,
->>>>>>> a8a80be5
     Int8Array,
     Uint8Array,
     Uint8ClampedArray,
@@ -442,25 +297,6 @@
     BigInt64Array,
     BigUint64Array,
 
-<<<<<<< HEAD
-    // 23 Keyed Collections
-    Map, // 23.1
-    Set, // 23.2
-    WeakMap, // 23.3
-    WeakSet, // 23.4
-
-    // 24 Structured Data
-    ArrayBuffer, // 24.1
-    DataView, // 24.3
-    // eslint-disable-next-line node-core/prefer-primordials
-    JSON, // 24.5
-    Promise, // 25.4
-
-    // 26 Reflection
-    // eslint-disable-next-line node-core/prefer-primordials
-    Reflect, // 26.1
-    Proxy, // 26.2
-=======
     // 24 Keyed Collections
     Map, // 24.1
     // 24.1.5 MapIteratorPrototype
@@ -502,7 +338,6 @@
     // eslint-disable-next-line node-core/prefer-primordials
     Reflect, // 28.1
     Proxy, // 28.2
->>>>>>> a8a80be5
 
     // B.2.1
     escape,
@@ -517,10 +352,6 @@
     setTimeout,
     console,
     WebAssembly,
-<<<<<<< HEAD
-    SharedArrayBuffer,
-=======
->>>>>>> a8a80be5
   ];
 
   if (typeof Intl !== 'undefined') {
@@ -539,8 +370,6 @@
 
   const frozenSet = new WeakSet();
   ArrayPrototypeForEach(intrinsics, deepFreeze);
-<<<<<<< HEAD
-=======
 
   // 19.1 Value Properties of the Global Object
   ObjectDefineProperty(globalThis, 'globalThis', {
@@ -549,7 +378,6 @@
     writable: false,
     value: globalThis,
   });
->>>>>>> a8a80be5
 
   // Objects that are deeply frozen.
   function deepFreeze(root) {
@@ -601,17 +429,6 @@
         const descs = ObjectGetOwnPropertyDescriptors(obj);
         enqueue(proto);
         ArrayPrototypeForEach(ReflectOwnKeys(descs), (name) => {
-<<<<<<< HEAD
-          // TODO: Uncurried form
-          // TODO: getOwnPropertyDescriptors is guaranteed to return well-formed
-          // descriptors, but they still inherit from Object.prototype. If
-          // someone has poisoned Object.prototype to add 'value' or 'get'
-          // properties, then a simple 'if ("value" in desc)' or 'desc.value'
-          // test could be confused. We use hasOwnProperty to be sure about
-          // whether 'value' is present or not, which tells us for sure that
-          // this is a data property.
-=======
->>>>>>> a8a80be5
           const desc = descs[name];
           if (ObjectPrototypeHasOwnProperty(desc, 'value')) {
             // todo uncurried form
@@ -687,10 +504,7 @@
           this[prop] = newValue;
         } else {
           ObjectDefineProperty(this, prop, {
-<<<<<<< HEAD
-=======
             __proto__: null,
->>>>>>> a8a80be5
             value: newValue,
             writable: true,
             enumerable: true,
@@ -700,10 +514,7 @@
       }
 
       ObjectDefineProperty(obj, prop, {
-<<<<<<< HEAD
-=======
         __proto__: null,
->>>>>>> a8a80be5
         get: getter,
         set: setter,
         enumerable: desc.enumerable,
