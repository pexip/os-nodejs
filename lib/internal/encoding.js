'use strict';

// An implementation of the WHATWG Encoding Standard
// https://encoding.spec.whatwg.org

const {
  Boolean,
  ObjectCreate,
  ObjectDefineProperties,
  ObjectGetOwnPropertyDescriptors,
  ObjectSetPrototypeOf,
  ObjectValues,
  SafeMap,
  StringPrototypeSlice,
  Symbol,
  SymbolToStringTag,
  Uint32Array,
  Uint8Array,
} = primordials;

const {
  ERR_ENCODING_NOT_SUPPORTED,
  ERR_INVALID_ARG_TYPE,
  ERR_INVALID_THIS,
  ERR_NO_ICU,
} = require('internal/errors').codes;
const kHandle = Symbol('handle');
const kFlags = Symbol('flags');
const kEncoding = Symbol('encoding');
const kDecoder = Symbol('decoder');
const kEncoder = Symbol('encoder');
<<<<<<< HEAD
=======
const kFatal = Symbol('kFatal');
>>>>>>> 8a2d13a7
const kUTF8FastPath = Symbol('kUTF8FastPath');
const kIgnoreBOM = Symbol('kIgnoreBOM');

const {
  getConstructorOf,
  customInspectSymbol: inspect,
  kEmptyObject,
  kEnumerableProperty,
} = require('internal/util');

const {
  isAnyArrayBuffer,
  isArrayBufferView,
  isUint8Array,
} = require('internal/util/types');

const {
  validateString,
  validateObject,
} = require('internal/validators');

const {
  encodeInto,
  encodeUtf8String,
  decodeUTF8,
} = internalBinding('buffer');

let Buffer;
function lazyBuffer() {
  if (Buffer === undefined)
    Buffer = require('buffer').Buffer;
  return Buffer;
}

function validateEncoder(obj) {
  if (obj == null || obj[kEncoder] !== true)
    throw new ERR_INVALID_THIS('TextEncoder');
}

function validateDecoder(obj) {
  if (obj == null || obj[kDecoder] !== true)
    throw new ERR_INVALID_THIS('TextDecoder');
}

const CONVERTER_FLAGS_FLUSH = 0x1;
const CONVERTER_FLAGS_FATAL = 0x2;
const CONVERTER_FLAGS_IGNORE_BOM = 0x4;

const empty = new Uint8Array(0);

const encodings = new SafeMap([
  ['unicode-1-1-utf-8', 'utf-8'],
  ['utf8', 'utf-8'],
  ['utf-8', 'utf-8'],
  ['866', 'ibm866'],
  ['cp866', 'ibm866'],
  ['csibm866', 'ibm866'],
  ['ibm866', 'ibm866'],
  ['csisolatin2', 'iso-8859-2'],
  ['iso-8859-2', 'iso-8859-2'],
  ['iso-ir-101', 'iso-8859-2'],
  ['iso8859-2', 'iso-8859-2'],
  ['iso88592', 'iso-8859-2'],
  ['iso_8859-2', 'iso-8859-2'],
  ['iso_8859-2:1987', 'iso-8859-2'],
  ['l2', 'iso-8859-2'],
  ['latin2', 'iso-8859-2'],
  ['csisolatin3', 'iso-8859-3'],
  ['iso-8859-3', 'iso-8859-3'],
  ['iso-ir-109', 'iso-8859-3'],
  ['iso8859-3', 'iso-8859-3'],
  ['iso88593', 'iso-8859-3'],
  ['iso_8859-3', 'iso-8859-3'],
  ['iso_8859-3:1988', 'iso-8859-3'],
  ['l3', 'iso-8859-3'],
  ['latin3', 'iso-8859-3'],
  ['csisolatin4', 'iso-8859-4'],
  ['iso-8859-4', 'iso-8859-4'],
  ['iso-ir-110', 'iso-8859-4'],
  ['iso8859-4', 'iso-8859-4'],
  ['iso88594', 'iso-8859-4'],
  ['iso_8859-4', 'iso-8859-4'],
  ['iso_8859-4:1988', 'iso-8859-4'],
  ['l4', 'iso-8859-4'],
  ['latin4', 'iso-8859-4'],
  ['csisolatincyrillic', 'iso-8859-5'],
  ['cyrillic', 'iso-8859-5'],
  ['iso-8859-5', 'iso-8859-5'],
  ['iso-ir-144', 'iso-8859-5'],
  ['iso8859-5', 'iso-8859-5'],
  ['iso88595', 'iso-8859-5'],
  ['iso_8859-5', 'iso-8859-5'],
  ['iso_8859-5:1988', 'iso-8859-5'],
  ['arabic', 'iso-8859-6'],
  ['asmo-708', 'iso-8859-6'],
  ['csiso88596e', 'iso-8859-6'],
  ['csiso88596i', 'iso-8859-6'],
  ['csisolatinarabic', 'iso-8859-6'],
  ['ecma-114', 'iso-8859-6'],
  ['iso-8859-6', 'iso-8859-6'],
  ['iso-8859-6-e', 'iso-8859-6'],
  ['iso-8859-6-i', 'iso-8859-6'],
  ['iso-ir-127', 'iso-8859-6'],
  ['iso8859-6', 'iso-8859-6'],
  ['iso88596', 'iso-8859-6'],
  ['iso_8859-6', 'iso-8859-6'],
  ['iso_8859-6:1987', 'iso-8859-6'],
  ['csisolatingreek', 'iso-8859-7'],
  ['ecma-118', 'iso-8859-7'],
  ['elot_928', 'iso-8859-7'],
  ['greek', 'iso-8859-7'],
  ['greek8', 'iso-8859-7'],
  ['iso-8859-7', 'iso-8859-7'],
  ['iso-ir-126', 'iso-8859-7'],
  ['iso8859-7', 'iso-8859-7'],
  ['iso88597', 'iso-8859-7'],
  ['iso_8859-7', 'iso-8859-7'],
  ['iso_8859-7:1987', 'iso-8859-7'],
  ['sun_eu_greek', 'iso-8859-7'],
  ['csiso88598e', 'iso-8859-8'],
  ['csisolatinhebrew', 'iso-8859-8'],
  ['hebrew', 'iso-8859-8'],
  ['iso-8859-8', 'iso-8859-8'],
  ['iso-8859-8-e', 'iso-8859-8'],
  ['iso-ir-138', 'iso-8859-8'],
  ['iso8859-8', 'iso-8859-8'],
  ['iso88598', 'iso-8859-8'],
  ['iso_8859-8', 'iso-8859-8'],
  ['iso_8859-8:1988', 'iso-8859-8'],
  ['visual', 'iso-8859-8'],
  ['csiso88598i', 'iso-8859-8-i'],
  ['iso-8859-8-i', 'iso-8859-8-i'],
  ['logical', 'iso-8859-8-i'],
  ['csisolatin6', 'iso-8859-10'],
  ['iso-8859-10', 'iso-8859-10'],
  ['iso-ir-157', 'iso-8859-10'],
  ['iso8859-10', 'iso-8859-10'],
  ['iso885910', 'iso-8859-10'],
  ['l6', 'iso-8859-10'],
  ['latin6', 'iso-8859-10'],
  ['iso-8859-13', 'iso-8859-13'],
  ['iso8859-13', 'iso-8859-13'],
  ['iso885913', 'iso-8859-13'],
  ['iso-8859-14', 'iso-8859-14'],
  ['iso8859-14', 'iso-8859-14'],
  ['iso885914', 'iso-8859-14'],
  ['csisolatin9', 'iso-8859-15'],
  ['iso-8859-15', 'iso-8859-15'],
  ['iso8859-15', 'iso-8859-15'],
  ['iso885915', 'iso-8859-15'],
  ['iso_8859-15', 'iso-8859-15'],
  ['l9', 'iso-8859-15'],
  ['cskoi8r', 'koi8-r'],
  ['koi', 'koi8-r'],
  ['koi8', 'koi8-r'],
  ['koi8-r', 'koi8-r'],
  ['koi8_r', 'koi8-r'],
  ['koi8-ru', 'koi8-u'],
  ['koi8-u', 'koi8-u'],
  ['csmacintosh', 'macintosh'],
  ['mac', 'macintosh'],
  ['macintosh', 'macintosh'],
  ['x-mac-roman', 'macintosh'],
  ['dos-874', 'windows-874'],
  ['iso-8859-11', 'windows-874'],
  ['iso8859-11', 'windows-874'],
  ['iso885911', 'windows-874'],
  ['tis-620', 'windows-874'],
  ['windows-874', 'windows-874'],
  ['cp1250', 'windows-1250'],
  ['windows-1250', 'windows-1250'],
  ['x-cp1250', 'windows-1250'],
  ['cp1251', 'windows-1251'],
  ['windows-1251', 'windows-1251'],
  ['x-cp1251', 'windows-1251'],
  ['ansi_x3.4-1968', 'windows-1252'],
  ['ascii', 'windows-1252'],
  ['cp1252', 'windows-1252'],
  ['cp819', 'windows-1252'],
  ['csisolatin1', 'windows-1252'],
  ['ibm819', 'windows-1252'],
  ['iso-8859-1', 'windows-1252'],
  ['iso-ir-100', 'windows-1252'],
  ['iso8859-1', 'windows-1252'],
  ['iso88591', 'windows-1252'],
  ['iso_8859-1', 'windows-1252'],
  ['iso_8859-1:1987', 'windows-1252'],
  ['l1', 'windows-1252'],
  ['latin1', 'windows-1252'],
  ['us-ascii', 'windows-1252'],
  ['windows-1252', 'windows-1252'],
  ['x-cp1252', 'windows-1252'],
  ['cp1253', 'windows-1253'],
  ['windows-1253', 'windows-1253'],
  ['x-cp1253', 'windows-1253'],
  ['cp1254', 'windows-1254'],
  ['csisolatin5', 'windows-1254'],
  ['iso-8859-9', 'windows-1254'],
  ['iso-ir-148', 'windows-1254'],
  ['iso8859-9', 'windows-1254'],
  ['iso88599', 'windows-1254'],
  ['iso_8859-9', 'windows-1254'],
  ['iso_8859-9:1989', 'windows-1254'],
  ['l5', 'windows-1254'],
  ['latin5', 'windows-1254'],
  ['windows-1254', 'windows-1254'],
  ['x-cp1254', 'windows-1254'],
  ['cp1255', 'windows-1255'],
  ['windows-1255', 'windows-1255'],
  ['x-cp1255', 'windows-1255'],
  ['cp1256', 'windows-1256'],
  ['windows-1256', 'windows-1256'],
  ['x-cp1256', 'windows-1256'],
  ['cp1257', 'windows-1257'],
  ['windows-1257', 'windows-1257'],
  ['x-cp1257', 'windows-1257'],
  ['cp1258', 'windows-1258'],
  ['windows-1258', 'windows-1258'],
  ['x-cp1258', 'windows-1258'],
  ['x-mac-cyrillic', 'x-mac-cyrillic'],
  ['x-mac-ukrainian', 'x-mac-cyrillic'],
  ['chinese', 'gbk'],
  ['csgb2312', 'gbk'],
  ['csiso58gb231280', 'gbk'],
  ['gb2312', 'gbk'],
  ['gb_2312', 'gbk'],
  ['gb_2312-80', 'gbk'],
  ['gbk', 'gbk'],
  ['iso-ir-58', 'gbk'],
  ['x-gbk', 'gbk'],
  ['gb18030', 'gb18030'],
  ['big5', 'big5'],
  ['big5-hkscs', 'big5'],
  ['cn-big5', 'big5'],
  ['csbig5', 'big5'],
  ['x-x-big5', 'big5'],
  ['cseucpkdfmtjapanese', 'euc-jp'],
  ['euc-jp', 'euc-jp'],
  ['x-euc-jp', 'euc-jp'],
  ['csiso2022jp', 'iso-2022-jp'],
  ['iso-2022-jp', 'iso-2022-jp'],
  ['csshiftjis', 'shift_jis'],
  ['ms932', 'shift_jis'],
  ['ms_kanji', 'shift_jis'],
  ['shift-jis', 'shift_jis'],
  ['shift_jis', 'shift_jis'],
  ['sjis', 'shift_jis'],
  ['windows-31j', 'shift_jis'],
  ['x-sjis', 'shift_jis'],
  ['cseuckr', 'euc-kr'],
  ['csksc56011987', 'euc-kr'],
  ['euc-kr', 'euc-kr'],
  ['iso-ir-149', 'euc-kr'],
  ['korean', 'euc-kr'],
  ['ks_c_5601-1987', 'euc-kr'],
  ['ks_c_5601-1989', 'euc-kr'],
  ['ksc5601', 'euc-kr'],
  ['ksc_5601', 'euc-kr'],
  ['windows-949', 'euc-kr'],
  ['utf-16be', 'utf-16be'],
  ['utf-16le', 'utf-16le'],
  ['utf-16', 'utf-16le'],
]);

// Unfortunately, String.prototype.trim also removes non-ascii whitespace,
// so we have to do this manually
function trimAsciiWhitespace(label) {
  let s = 0;
  let e = label.length;
  while (s < e && (
    label[s] === '\u0009' ||
    label[s] === '\u000a' ||
    label[s] === '\u000c' ||
    label[s] === '\u000d' ||
    label[s] === '\u0020')) {
    s++;
  }
  while (e > s && (
    label[e - 1] === '\u0009' ||
    label[e - 1] === '\u000a' ||
    label[e - 1] === '\u000c' ||
    label[e - 1] === '\u000d' ||
    label[e - 1] === '\u0020')) {
    e--;
  }
  return StringPrototypeSlice(label, s, e);
}

function getEncodingFromLabel(label) {
  const enc = encodings.get(label);
  if (enc !== undefined) return enc;
  return encodings.get(trimAsciiWhitespace(label.toLowerCase()));
}

const encodeIntoResults = new Uint32Array(2);

class TextEncoder {
  constructor() {
    this[kEncoder] = true;
  }

  get encoding() {
    validateEncoder(this);
    return 'utf-8';
  }

  encode(input = '') {
    validateEncoder(this);
    return encodeUtf8String(`${input}`);
  }

  encodeInto(src, dest) {
    validateEncoder(this);
    validateString(src, 'src');
    if (!dest || !isUint8Array(dest))
      throw new ERR_INVALID_ARG_TYPE('dest', 'Uint8Array', dest);
    encodeInto(src, dest, encodeIntoResults);
    return { read: encodeIntoResults[0], written: encodeIntoResults[1] };
  }

  [inspect](depth, opts) {
    validateEncoder(this);
    if (typeof depth === 'number' && depth < 0)
      return this;
    const ctor = getConstructorOf(this);
    const obj = ObjectCreate({
      constructor: ctor === null ? TextEncoder : ctor,
    });
    obj.encoding = this.encoding;
    // Lazy to avoid circular dependency
    return require('internal/util/inspect').inspect(obj, opts);
  }
}

ObjectDefineProperties(
  TextEncoder.prototype, {
    'encode': kEnumerableProperty,
    'encodeInto': kEnumerableProperty,
    'encoding': kEnumerableProperty,
    [SymbolToStringTag]: { __proto__: null, configurable: true, value: 'TextEncoder' },
  });

const TextDecoder =
  internalBinding('config').hasIntl ?
    makeTextDecoderICU() :
    makeTextDecoderJS();

function makeTextDecoderICU() {
  const {
    decode: _decode,
    getConverter,
  } = internalBinding('icu');

  class TextDecoder {
    constructor(encoding = 'utf-8', options = kEmptyObject) {
      encoding = `${encoding}`;
      validateObject(options, 'options', {
        nullable: true,
        allowArray: true,
        allowFunction: true,
      });

      const enc = getEncodingFromLabel(encoding);
      if (enc === undefined)
        throw new ERR_ENCODING_NOT_SUPPORTED(encoding);

      let flags = 0;
      if (options !== null) {
        flags |= options.fatal ? CONVERTER_FLAGS_FATAL : 0;
        flags |= options.ignoreBOM ? CONVERTER_FLAGS_IGNORE_BOM : 0;
      }

<<<<<<< HEAD
      // Only support fast path for UTF-8 without FATAL flag
      const fastPathAvailable = enc === 'utf-8' && !(options?.fatal);

=======
>>>>>>> 8a2d13a7
      this[kDecoder] = true;
      this[kFlags] = flags;
      this[kEncoding] = enc;
      this[kIgnoreBOM] = Boolean(options?.ignoreBOM);
<<<<<<< HEAD
      this[kUTF8FastPath] = fastPathAvailable;
      this[kHandle] = undefined;

      if (!fastPathAvailable) {
=======
      this[kFatal] = Boolean(options?.fatal);
      // Only support fast path for UTF-8.
      this[kUTF8FastPath] = enc === 'utf-8';
      this[kHandle] = undefined;

      if (!this[kUTF8FastPath]) {
>>>>>>> 8a2d13a7
        this.#prepareConverter();
      }
    }

    #prepareConverter() {
      if (this[kHandle] !== undefined) return;
      const handle = getConverter(this[kEncoding], this[kFlags]);
      if (handle === undefined)
        throw new ERR_ENCODING_NOT_SUPPORTED(this[kEncoding]);
      this[kHandle] = handle;
    }

    decode(input = empty, options = kEmptyObject) {
      validateDecoder(this);

      this[kUTF8FastPath] &&= !(options?.stream);

      if (this[kUTF8FastPath]) {
<<<<<<< HEAD
        return decodeUTF8(input, this[kIgnoreBOM]);
=======
        return decodeUTF8(input, this[kIgnoreBOM], this[kFatal]);
>>>>>>> 8a2d13a7
      }

      this.#prepareConverter();

      validateObject(options, 'options', {
        nullable: true,
        allowArray: true,
        allowFunction: true,
      });

      let flags = 0;
      if (options !== null)
        flags |= options.stream ? 0 : CONVERTER_FLAGS_FLUSH;

      return _decode(this[kHandle], input, flags, this.encoding);
    }
  }

  return TextDecoder;
}

function makeTextDecoderJS() {
  let StringDecoder;
  function lazyStringDecoder() {
    if (StringDecoder === undefined)
      ({ StringDecoder } = require('string_decoder'));
    return StringDecoder;
  }

  const kBOMSeen = Symbol('BOM seen');

  function hasConverter(encoding) {
    return encoding === 'utf-8' || encoding === 'utf-16le';
  }

  class TextDecoder {
    constructor(encoding = 'utf-8', options = kEmptyObject) {
      encoding = `${encoding}`;
      validateObject(options, 'options', {
        nullable: true,
        allowArray: true,
        allowFunction: true,
      });

      const enc = getEncodingFromLabel(encoding);
      if (enc === undefined || !hasConverter(enc))
        throw new ERR_ENCODING_NOT_SUPPORTED(encoding);

      let flags = 0;
      if (options !== null) {
        if (options.fatal) {
          throw new ERR_NO_ICU('"fatal" option');
        }
        flags |= options.ignoreBOM ? CONVERTER_FLAGS_IGNORE_BOM : 0;
      }

      this[kDecoder] = true;
      // StringDecoder will normalize WHATWG encoding to Node.js encoding.
      this[kHandle] = new (lazyStringDecoder())(enc);
      this[kFlags] = flags;
      this[kEncoding] = enc;
      this[kBOMSeen] = false;
    }

    decode(input = empty, options = kEmptyObject) {
      validateDecoder(this);
      if (isAnyArrayBuffer(input)) {
        try {
          input = lazyBuffer().from(input);
        } catch {
          input = empty;
        }
      } else if (isArrayBufferView(input)) {
        try {
          input = lazyBuffer().from(input.buffer, input.byteOffset,
                                    input.byteLength);
        } catch {
          input = empty;
        }
      } else {
        throw new ERR_INVALID_ARG_TYPE('input',
                                       ['ArrayBuffer', 'ArrayBufferView'],
                                       input);
      }
      validateObject(options, 'options', {
        nullable: true,
        allowArray: true,
        allowFunction: true,
      });

      if (this[kFlags] & CONVERTER_FLAGS_FLUSH) {
        this[kBOMSeen] = false;
      }

      if (options !== null && options.stream) {
        this[kFlags] &= ~CONVERTER_FLAGS_FLUSH;
      } else {
        this[kFlags] |= CONVERTER_FLAGS_FLUSH;
      }

      let result = this[kFlags] & CONVERTER_FLAGS_FLUSH ?
        this[kHandle].end(input) :
        this[kHandle].write(input);

      if (result.length > 0 &&
          !this[kBOMSeen] &&
          !(this[kFlags] & CONVERTER_FLAGS_IGNORE_BOM)) {
        // If the very first result in the stream is a BOM, and we are not
        // explicitly told to ignore it, then we discard it.
        if (result[0] === '\ufeff') {
          result = StringPrototypeSlice(result, 1);
        }
        this[kBOMSeen] = true;
      }

      return result;
    }
  }

  return TextDecoder;
}

// Mix in some shared properties.
const sharedProperties = ObjectGetOwnPropertyDescriptors({
  get encoding() {
    validateDecoder(this);
    return this[kEncoding];
  },

  get fatal() {
    validateDecoder(this);
    return (this[kFlags] & CONVERTER_FLAGS_FATAL) === CONVERTER_FLAGS_FATAL;
  },

  get ignoreBOM() {
    validateDecoder(this);
    return (this[kFlags] & CONVERTER_FLAGS_IGNORE_BOM) ===
              CONVERTER_FLAGS_IGNORE_BOM;
  },

  [inspect](depth, opts) {
    validateDecoder(this);
    if (typeof depth === 'number' && depth < 0)
      return this;
    const constructor = getConstructorOf(this) || TextDecoder;
    const obj = ObjectCreate({ constructor });
    obj.encoding = this.encoding;
    obj.fatal = this.fatal;
    obj.ignoreBOM = this.ignoreBOM;
    if (opts.showHidden) {
      obj[kFlags] = this[kFlags];
      obj[kHandle] = this[kHandle];
    }
    // Lazy to avoid circular dependency
    const { inspect } = require('internal/util/inspect');
    return `${constructor.name} ${inspect(obj)}`;
<<<<<<< HEAD
  }
=======
  },
>>>>>>> 8a2d13a7
});
const propertiesValues = ObjectValues(sharedProperties);
for (let i = 0; i < propertiesValues.length; i++) {
  // We want to use null-prototype objects to not rely on globally mutable
  // %Object.prototype%.
  ObjectSetPrototypeOf(propertiesValues[i], null);
}
sharedProperties[inspect].enumerable = false;

ObjectDefineProperties(TextDecoder.prototype, {
  decode: kEnumerableProperty,
  ...sharedProperties,
  [SymbolToStringTag]: {
    __proto__: null,
    configurable: true,
    value: 'TextDecoder',
  },
});

module.exports = {
  getEncodingFromLabel,
  TextDecoder,
  TextEncoder,
};<|MERGE_RESOLUTION|>--- conflicted
+++ resolved
@@ -29,10 +29,7 @@
 const kEncoding = Symbol('encoding');
 const kDecoder = Symbol('decoder');
 const kEncoder = Symbol('encoder');
-<<<<<<< HEAD
-=======
 const kFatal = Symbol('kFatal');
->>>>>>> 8a2d13a7
 const kUTF8FastPath = Symbol('kUTF8FastPath');
 const kIgnoreBOM = Symbol('kIgnoreBOM');
 
@@ -405,29 +402,16 @@
         flags |= options.ignoreBOM ? CONVERTER_FLAGS_IGNORE_BOM : 0;
       }
 
-<<<<<<< HEAD
-      // Only support fast path for UTF-8 without FATAL flag
-      const fastPathAvailable = enc === 'utf-8' && !(options?.fatal);
-
-=======
->>>>>>> 8a2d13a7
       this[kDecoder] = true;
       this[kFlags] = flags;
       this[kEncoding] = enc;
       this[kIgnoreBOM] = Boolean(options?.ignoreBOM);
-<<<<<<< HEAD
-      this[kUTF8FastPath] = fastPathAvailable;
-      this[kHandle] = undefined;
-
-      if (!fastPathAvailable) {
-=======
       this[kFatal] = Boolean(options?.fatal);
       // Only support fast path for UTF-8.
       this[kUTF8FastPath] = enc === 'utf-8';
       this[kHandle] = undefined;
 
       if (!this[kUTF8FastPath]) {
->>>>>>> 8a2d13a7
         this.#prepareConverter();
       }
     }
@@ -446,11 +430,7 @@
       this[kUTF8FastPath] &&= !(options?.stream);
 
       if (this[kUTF8FastPath]) {
-<<<<<<< HEAD
-        return decodeUTF8(input, this[kIgnoreBOM]);
-=======
         return decodeUTF8(input, this[kIgnoreBOM], this[kFatal]);
->>>>>>> 8a2d13a7
       }
 
       this.#prepareConverter();
@@ -607,11 +587,7 @@
     // Lazy to avoid circular dependency
     const { inspect } = require('internal/util/inspect');
     return `${constructor.name} ${inspect(obj)}`;
-<<<<<<< HEAD
-  }
-=======
   },
->>>>>>> 8a2d13a7
 });
 const propertiesValues = ObjectValues(sharedProperties);
 for (let i = 0; i < propertiesValues.length; i++) {
