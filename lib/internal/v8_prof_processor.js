--- conflicted
+++ resolved
@@ -12,29 +12,7 @@
 const vm = require('vm');
 const { SourceTextModule } = require('internal/vm/module');
 
-<<<<<<< HEAD
-const scriptFiles = [
-  'internal/v8_prof_polyfill',
-  'internal/deps/v8/tools/splaytree',
-  'internal/deps/v8/tools/codemap',
-  'internal/deps/v8/tools/csvparser',
-  'internal/deps/v8/tools/consarray',
-  'internal/deps/v8/tools/profile',
-  'internal/deps/v8/tools/profile_view',
-  'internal/deps/v8/tools/logreader',
-  'internal/deps/v8/tools/arguments',
-  'internal/deps/v8/tools/tickprocessor',
-  'internal/deps/v8/tools/SourceMap',
-  'internal/deps/v8/tools/tickprocessor-driver',
-];
-let script = '';
-
-for (const s of scriptFiles) {
-  script += internalBinding('natives')[s] + '\n';
-}
-=======
 const natives = internalBinding('natives');
->>>>>>> a8a80be5
 
 async function linker(specifier, referencingModule) {
   // Transform "./file.mjs" to "file"
