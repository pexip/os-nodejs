--- conflicted
+++ resolved
@@ -60,11 +60,8 @@
     if (getter && key !== '__proto__') {
       try {
         descriptor.value = FunctionPrototypeCall(getter, target);
-<<<<<<< HEAD
-=======
         delete descriptor.get;
         delete descriptor.set;
->>>>>>> 8a2d13a7
       } catch {
         // Continue regardless of error.
       }
@@ -90,11 +87,7 @@
     if (desc && desc.value) {
       ObjectDefineProperty(constructors, constructors.length, {
         __proto__: null,
-<<<<<<< HEAD
-        value: desc.value, enumerable: true
-=======
         value: desc.value, enumerable: true,
->>>>>>> 8a2d13a7
       });
     }
   }
@@ -139,8 +132,6 @@
   } catch {
     // Continue regardless of error.
   }
-<<<<<<< HEAD
-=======
   try {
     if (error != null && customInspectSymbol in error) {
       return Buffer.from(StringFromCharCode(kCustomInspectedObject) + inspect(error), 'utf8');
@@ -148,17 +139,12 @@
   } catch {
     // Continue regardless of error.
   }
->>>>>>> 8a2d13a7
   try {
     const serialized = serialize(error);
     return Buffer.concat([Buffer.from([kSerializedObject]), serialized]);
   } catch {
     // Continue regardless of error.
   }
-<<<<<<< HEAD
-  return Buffer.concat([Buffer.from([kInspectedError]),
-                        Buffer.from(inspect(error), 'utf8')]);
-=======
   return Buffer.from(StringFromCharCode(kInspectedError) + inspect(error), 'utf8');
 }
 
@@ -166,7 +152,6 @@
   return Buffer.from(TypedArrayPrototypeGetBuffer(error),
                      TypedArrayPrototypeGetByteOffset(error) + 1,
                      TypedArrayPrototypeGetByteLength(error) - 1);
->>>>>>> 8a2d13a7
 }
 
 let deserialize;
@@ -178,13 +163,8 @@
       const ctor = errors[constructor];
       ObjectDefineProperty(properties, SymbolToStringTag, {
         __proto__: null,
-<<<<<<< HEAD
-        value: { value: 'Error', configurable: true },
-        enumerable: true
-=======
         value: { __proto__: null, value: 'Error', configurable: true },
         enumerable: true,
->>>>>>> 8a2d13a7
       });
       if ('cause' in properties && 'value' in properties.cause) {
         properties.cause.value = deserializeError(properties.cause.value);
@@ -193,14 +173,6 @@
     }
     case kSerializedObject:
       return deserialize(error.subarray(1));
-<<<<<<< HEAD
-    case kInspectedError: {
-      const buf = Buffer.from(error.buffer,
-                              error.byteOffset + 1,
-                              error.byteLength - 1);
-      return buf.toString('utf8');
-    }
-=======
     case kInspectedError:
       return fromBuffer(error).toString('utf8');
     case kInspectedSymbol: {
@@ -212,7 +184,6 @@
         __proto__: null,
         [customInspectSymbol]: () => fromBuffer(error).toString('utf8'),
       };
->>>>>>> 8a2d13a7
   }
   require('assert').fail('This should not happen');
 }
