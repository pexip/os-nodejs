'use strict';

// HOW and WHY the timers implementation works the way it does.
//
// Timers are crucial to Node.js. Internally, any TCP I/O connection creates a
// timer so that we can time out of connections. Additionally, many user
// libraries and applications also use timers. As such there may be a
// significantly large amount of timeouts scheduled at any given time.
// Therefore, it is very important that the timers implementation is performant
// and efficient.
//
// Note: It is suggested you first read through the lib/internal/linkedlist.js
// linked list implementation, since timers depend on it extensively. It can be
// somewhat counter-intuitive at first, as it is not actually a class. Instead,
// it is a set of helpers that operate on an existing object.
//
// In order to be as performant as possible, the architecture and data
// structures are designed so that they are optimized to handle the following
// use cases as efficiently as possible:

// - Adding a new timer. (insert)
// - Removing an existing timer. (remove)
// - Handling a timer timing out. (timeout)
//
// Whenever possible, the implementation tries to make the complexity of these
// operations as close to constant-time as possible.
// (So that performance is not impacted by the number of scheduled timers.)
//
// Object maps are kept which contain linked lists keyed by their duration in
// milliseconds.
//
/* eslint-disable node-core/non-ascii-character */
//
// ╔════ > Object Map
// ║
// ╠══
// ║ lists: { '40': { }, '320': { etc } } (keys of millisecond duration)
// ╚══          ┌────┘
//              │
// ╔══          │
// ║ TimersList { _idleNext: { }, _idlePrev: (self) }
// ║         ┌────────────────┘
// ║    ╔══  │                              ^
// ║    ║    { _idleNext: { },  _idlePrev: { }, _onTimeout: (callback) }
// ║    ║      ┌───────────┘
// ║    ║      │                                  ^
// ║    ║      { _idleNext: { etc },  _idlePrev: { }, _onTimeout: (callback) }
// ╠══  ╠══
// ║    ║
// ║    ╚════ >  Actual JavaScript timeouts
// ║
// ╚════ > Linked List
//
/* eslint-enable node-core/non-ascii-character */
//
// With this, virtually constant-time insertion (append), removal, and timeout
// is possible in the JavaScript layer. Any one list of timers is able to be
// sorted by just appending to it because all timers within share the same
// duration. Therefore, any timer added later will always have been scheduled to
// timeout later, thus only needing to be appended.
// Removal from an object-property linked list is also virtually constant-time
// as can be seen in the lib/internal/linkedlist.js implementation.
// Timeouts only need to process any timers currently due to expire, which will
// always be at the beginning of the list for reasons stated above. Any timers
// after the first one encountered that does not yet need to timeout will also
// always be due to timeout at a later time.
//
// Less-than constant time operations are thus contained in two places:
// The PriorityQueue — an efficient binary heap implementation that does all
// operations in worst-case O(log n) time — which manages the order of expiring
// Timeout lists and the object map lookup of a specific list by the duration of
// timers within (or creation of a new list). However, these operations combined
// have shown to be trivial in comparison to other timers architectures.

const {
  MathMax,
  MathTrunc,
  NumberIsFinite,
  NumberMIN_SAFE_INTEGER,
  ObjectCreate,
  ReflectApply,
  Symbol,
} = primordials;

const {
  scheduleTimer,
  toggleTimerRef,
  getLibuvNow,
  immediateInfo,
  timeoutInfo,
  toggleImmediateRef,
} = internalBinding('timers');

const {
  getDefaultTriggerAsyncId,
  newAsyncId,
  initHooksExist,
  destroyHooksExist,
  // The needed emit*() functions.
  emitInit,
  emitBefore,
  emitAfter,
  emitDestroy,
} = require('internal/async_hooks');

// Symbols for storing async id state.
const async_id_symbol = Symbol('asyncId');
const trigger_async_id_symbol = Symbol('triggerId');

const kHasPrimitive = Symbol('kHasPrimitive');

const {
<<<<<<< HEAD
  ERR_OUT_OF_RANGE
=======
  ERR_OUT_OF_RANGE,
>>>>>>> 8a2d13a7
} = require('internal/errors').codes;
const {
  validateFunction,
  validateNumber,
} = require('internal/validators');

const L = require('internal/linkedlist');
const PriorityQueue = require('internal/priority_queue');

const { inspect } = require('internal/util/inspect');
let debug = require('internal/util/debuglog').debuglog('timer', (fn) => {
  debug = fn;
});

// *Must* match Environment::ImmediateInfo::Fields in src/env.h.
const kCount = 0;
const kRefCount = 1;
const kHasOutstanding = 2;

// Timeout values > TIMEOUT_MAX are set to 1.
const TIMEOUT_MAX = 2 ** 31 - 1;

let timerListId = NumberMIN_SAFE_INTEGER;

const kRefed = Symbol('refed');

let nextExpiry = Infinity;
// timeoutInfo is an Int32Array that contains the reference count of Timeout
// objects at index 0. This is a TypedArray so that GetActiveResourcesInfo() in
// `src/node_process_methods.cc` is able to access this value without crossing
// the JS-C++ boundary, which is slow at the time of writing.
timeoutInfo[0] = 0;

// This is a priority queue with a custom sorting function that first compares
// the expiry times of two lists and if they're the same then compares their
// individual IDs to determine which list was created first.
const timerListQueue = new PriorityQueue(compareTimersLists, setPosition);

// Object map containing linked lists of timers, keyed and sorted by their
// duration in milliseconds.
//
// - key = time in milliseconds
// - value = linked list
const timerListMap = ObjectCreate(null);

function initAsyncResource(resource, type) {
  const asyncId = resource[async_id_symbol] = newAsyncId();
  const triggerAsyncId =
    resource[trigger_async_id_symbol] = getDefaultTriggerAsyncId();
  if (initHooksExist())
    emitInit(asyncId, type, triggerAsyncId, resource);
}
class Timeout {
  // Timer constructor function.
  // The entire prototype is defined in lib/timers.js
  constructor(callback, after, args, isRepeat, isRefed) {
    after *= 1; // Coalesce to number or NaN
    if (!(after >= 1 && after <= TIMEOUT_MAX)) {
      if (after > TIMEOUT_MAX) {
        process.emitWarning(`${after} does not fit into` +
                            ' a 32-bit signed integer.' +
                            '\nTimeout duration was set to 1.',
                            'TimeoutOverflowWarning');
      }
      after = 1; // Schedule on next tick, follows browser behavior
    }

    this._idleTimeout = after;
    this._idlePrev = this;
    this._idleNext = this;
    this._idleStart = null;
    // This must be set to null first to avoid function tracking
    // on the hidden class, revisit in V8 versions after 6.2
    this._onTimeout = null;
    this._onTimeout = callback;
    this._timerArgs = args;
    this._repeat = isRepeat ? after : null;
    this._destroyed = false;

    if (isRefed)
      incRefCount();
    this[kRefed] = isRefed;
    this[kHasPrimitive] = false;

    initAsyncResource(this, 'Timeout');
  }

  // Make sure the linked list only shows the minimal necessary information.
  [inspect.custom](_, options) {
    return inspect(this, {
      ...options,
      // Only inspect one level.
      depth: 0,
      // It should not recurse.
<<<<<<< HEAD
      customInspect: false
=======
      customInspect: false,
>>>>>>> 8a2d13a7
    });
  }

  refresh() {
    if (this[kRefed])
      active(this);
    else
      unrefActive(this);

    return this;
  }

  unref() {
    if (this[kRefed]) {
      this[kRefed] = false;
      if (!this._destroyed)
        decRefCount();
    }
    return this;
  }

  ref() {
    if (!this[kRefed]) {
      this[kRefed] = true;
      if (!this._destroyed)
        incRefCount();
    }
    return this;
  }

  hasRef() {
    return this[kRefed];
  }
}

class TimersList {
  constructor(expiry, msecs) {
    this._idleNext = this; // Create the list with the linkedlist properties to
    this._idlePrev = this; // Prevent any unnecessary hidden class changes.
    this.expiry = expiry;
    this.id = timerListId++;
    this.msecs = msecs;
    this.priorityQueuePosition = null;
<<<<<<< HEAD
  }

  // Make sure the linked list only shows the minimal necessary information.
  [inspect.custom](_, options) {
    return inspect(this, {
      ...options,
      // Only inspect one level.
      depth: 0,
      // It should not recurse.
      customInspect: false
    });
  }
=======
  }

  // Make sure the linked list only shows the minimal necessary information.
  [inspect.custom](_, options) {
    return inspect(this, {
      ...options,
      // Only inspect one level.
      depth: 0,
      // It should not recurse.
      customInspect: false,
    });
  }
>>>>>>> 8a2d13a7
}

// A linked list for storing `setImmediate()` requests
class ImmediateList {
  constructor() {
    this.head = null;
    this.tail = null;
  }

  // Appends an item to the end of the linked list, adjusting the current tail's
  // next pointer and the item's previous pointer where applicable
  append(item) {
    if (this.tail !== null) {
      this.tail._idleNext = item;
      item._idlePrev = this.tail;
    } else {
      this.head = item;
    }
    this.tail = item;
  }

  // Removes an item from the linked list, adjusting the pointers of adjacent
  // items and the linked list's head or tail pointers as necessary
  remove(item) {
    if (item._idleNext) {
      item._idleNext._idlePrev = item._idlePrev;
    }

    if (item._idlePrev) {
      item._idlePrev._idleNext = item._idleNext;
    }
<<<<<<< HEAD

    if (item === this.head)
      this.head = item._idleNext;
    if (item === this.tail)
      this.tail = item._idlePrev;

=======

    if (item === this.head)
      this.head = item._idleNext;
    if (item === this.tail)
      this.tail = item._idlePrev;

>>>>>>> 8a2d13a7
    item._idleNext = null;
    item._idlePrev = null;
  }
}

// Create a single linked list instance only once at startup
const immediateQueue = new ImmediateList();

function incRefCount() {
  if (timeoutInfo[0]++ === 0)
    toggleTimerRef(true);
}

function decRefCount() {
  if (--timeoutInfo[0] === 0)
    toggleTimerRef(false);
}

// Schedule or re-schedule a timer.
// The item must have been enroll()'d first.
function active(item) {
  insertGuarded(item, true);
}

// Internal APIs that need timeouts should use `unrefActive()` instead of
// `active()` so that they do not unnecessarily keep the process open.
function unrefActive(item) {
  insertGuarded(item, false);
}

// The underlying logic for scheduling or re-scheduling a timer.
//
// Appends a timer onto the end of an existing timers list, or creates a new
// list if one does not already exist for the specified timeout duration.
function insertGuarded(item, refed, start) {
  const msecs = item._idleTimeout;
  if (msecs < 0 || msecs === undefined)
    return;

  insert(item, msecs, start);

  const isDestroyed = item._destroyed;
  if (isDestroyed || !item[async_id_symbol]) {
    item._destroyed = false;
    initAsyncResource(item, 'Timeout');
  }

  if (isDestroyed) {
    if (refed)
      incRefCount();
  } else if (refed === !item[kRefed]) {
    if (refed)
      incRefCount();
    else
      decRefCount();
  }
  item[kRefed] = refed;
}

function insert(item, msecs, start = getLibuvNow()) {
  // Truncate so that accuracy of sub-millisecond timers is not assumed.
  msecs = MathTrunc(msecs);
  item._idleStart = start;

  // Use an existing list if there is one, otherwise we need to make a new one.
  let list = timerListMap[msecs];
  if (list === undefined) {
    debug('no %d list was found in insert, creating a new one', msecs);
    const expiry = start + msecs;
    timerListMap[msecs] = list = new TimersList(expiry, msecs);
    timerListQueue.insert(list);

    if (nextExpiry > expiry) {
      scheduleTimer(msecs);
      nextExpiry = expiry;
    }
  }

  L.append(list, item);
}

function setUnrefTimeout(callback, after) {
  // Type checking identical to setTimeout()
  validateFunction(callback, 'callback');

  const timer = new Timeout(callback, after, undefined, false, false);
  insert(timer, timer._idleTimeout);

  return timer;
}

// Type checking used by timers.enroll() and Socket#setTimeout()
function getTimerDuration(msecs, name) {
  validateNumber(msecs, name);
  if (msecs < 0 || !NumberIsFinite(msecs)) {
    throw new ERR_OUT_OF_RANGE(name, 'a non-negative finite number', msecs);
  }

  // Ensure that msecs fits into signed int32
  if (msecs > TIMEOUT_MAX) {
    process.emitWarning(`${msecs} does not fit into a 32-bit signed integer.` +
                        `\nTimer duration was truncated to ${TIMEOUT_MAX}.`,
                        'TimeoutOverflowWarning');
    return TIMEOUT_MAX;
  }

  return msecs;
}

function compareTimersLists(a, b) {
  const expiryDiff = a.expiry - b.expiry;
  if (expiryDiff === 0) {
    if (a.id < b.id)
      return -1;
    if (a.id > b.id)
      return 1;
  }
  return expiryDiff;
}

function setPosition(node, pos) {
  node.priorityQueuePosition = pos;
}

function getTimerCallbacks(runNextTicks) {
  // If an uncaught exception was thrown during execution of immediateQueue,
  // this queue will store all remaining Immediates that need to run upon
  // resolution of all error handling (if process is still alive).
  const outstandingQueue = new ImmediateList();

  function processImmediate() {
    const queue = outstandingQueue.head !== null ?
      outstandingQueue : immediateQueue;
    let immediate = queue.head;

    // Clear the linked list early in case new `setImmediate()`
    // calls occur while immediate callbacks are executed
    if (queue !== outstandingQueue) {
      queue.head = queue.tail = null;
      immediateInfo[kHasOutstanding] = 1;
    }

    let prevImmediate;
    let ranAtLeastOneImmediate = false;
    while (immediate !== null) {
      if (ranAtLeastOneImmediate)
        runNextTicks();
      else
        ranAtLeastOneImmediate = true;

      // It's possible for this current Immediate to be cleared while executing
      // the next tick queue above, which means we need to use the previous
      // Immediate's _idleNext which is guaranteed to not have been cleared.
      if (immediate._destroyed) {
        outstandingQueue.head = immediate = prevImmediate._idleNext;
        continue;
      }

      // TODO(RaisinTen): Destroy and unref the Immediate after _onImmediate()
      // gets executed, just like how Timeouts work.
      immediate._destroyed = true;

      immediateInfo[kCount]--;
      if (immediate[kRefed])
        immediateInfo[kRefCount]--;
      immediate[kRefed] = null;

      prevImmediate = immediate;

      const asyncId = immediate[async_id_symbol];
      emitBefore(asyncId, immediate[trigger_async_id_symbol], immediate);

      try {
        const argv = immediate._argv;
        if (!argv)
          immediate._onImmediate();
        else
          immediate._onImmediate(...argv);
      } finally {
        immediate._onImmediate = null;

        if (destroyHooksExist())
          emitDestroy(asyncId);

        outstandingQueue.head = immediate = immediate._idleNext;
      }

      emitAfter(asyncId);
    }

    if (queue === outstandingQueue)
      outstandingQueue.head = null;
    immediateInfo[kHasOutstanding] = 0;
  }


  function processTimers(now) {
    debug('process timer lists %d', now);
    nextExpiry = Infinity;

    let list;
    let ranAtLeastOneList = false;
    while ((list = timerListQueue.peek()) != null) {
      if (list.expiry > now) {
        nextExpiry = list.expiry;
        return timeoutInfo[0] > 0 ? nextExpiry : -nextExpiry;
      }
      if (ranAtLeastOneList)
        runNextTicks();
      else
        ranAtLeastOneList = true;
      listOnTimeout(list, now);
    }
    return 0;
  }

  function listOnTimeout(list, now) {
    const msecs = list.msecs;

    debug('timeout callback %d', msecs);

    let ranAtLeastOneTimer = false;
    let timer;
    while ((timer = L.peek(list)) != null) {
      const diff = now - timer._idleStart;

      // Check if this loop iteration is too early for the next timer.
      // This happens if there are more timers scheduled for later in the list.
      if (diff < msecs) {
        list.expiry = MathMax(timer._idleStart + msecs, now + 1);
        list.id = timerListId++;
        timerListQueue.percolateDown(1);
        debug('%d list wait because diff is %d', msecs, diff);
        return;
      }

      if (ranAtLeastOneTimer)
        runNextTicks();
      else
        ranAtLeastOneTimer = true;

      // The actual logic for when a timeout happens.
      L.remove(timer);

      const asyncId = timer[async_id_symbol];

      if (!timer._onTimeout) {
        if (!timer._destroyed) {
          timer._destroyed = true;

          if (timer[kRefed])
            timeoutInfo[0]--;

          if (destroyHooksExist())
            emitDestroy(asyncId);
        }
        continue;
      }

      emitBefore(asyncId, timer[trigger_async_id_symbol], timer);

      let start;
      if (timer._repeat)
        start = getLibuvNow();

      try {
        const args = timer._timerArgs;
        if (args === undefined)
          timer._onTimeout();
        else
          ReflectApply(timer._onTimeout, timer, args);
      } finally {
        if (timer._repeat && timer._idleTimeout !== -1) {
          timer._idleTimeout = timer._repeat;
          insert(timer, timer._idleTimeout, start);
        } else if (!timer._idleNext && !timer._idlePrev && !timer._destroyed) {
          timer._destroyed = true;

          if (timer[kRefed])
            timeoutInfo[0]--;

          if (destroyHooksExist())
            emitDestroy(asyncId);
        }
      }

      emitAfter(asyncId);
    }

    // If `L.peek(list)` returned nothing, the list was either empty or we have
    // called all of the timer timeouts.
    // As such, we can remove the list from the object map and
    // the PriorityQueue.
    debug('%d list empty', msecs);

    // The current list may have been removed and recreated since the reference
    // to `list` was created. Make sure they're the same instance of the list
    // before destroying.
    if (list === timerListMap[msecs]) {
      delete timerListMap[msecs];
      timerListQueue.shift();
    }
  }

  return {
    processImmediate,
    processTimers,
  };
}

class Immediate {
  constructor(callback, args) {
    this._idleNext = null;
    this._idlePrev = null;
    this._onImmediate = callback;
    this._argv = args;
    this._destroyed = false;
    this[kRefed] = false;

    initAsyncResource(this, 'Immediate');

    this.ref();
    immediateInfo[kCount]++;

    immediateQueue.append(this);
  }

  ref() {
    if (this[kRefed] === false) {
      this[kRefed] = true;
      if (immediateInfo[kRefCount]++ === 0)
        toggleImmediateRef(true);
    }
    return this;
  }

  unref() {
    if (this[kRefed] === true) {
      this[kRefed] = false;
      if (--immediateInfo[kRefCount] === 0)
        toggleImmediateRef(false);
    }
    return this;
  }

  hasRef() {
    return !!this[kRefed];
  }
}

function getTimerCounts() {
  return {
    timeoutCount: refCount,
    immediateCount: immediateInfo[kRefCount],
  };
}

module.exports = {
  TIMEOUT_MAX,
  kTimeout: Symbol('timeout'), // For hiding Timeouts on other internals.
  async_id_symbol,
  trigger_async_id_symbol,
  Timeout,
  Immediate,
  kRefed,
  kHasPrimitive,
  initAsyncResource,
  setUnrefTimeout,
  getTimerDuration,
  immediateQueue,
  getTimerCallbacks,
  immediateInfoFields: {
    kCount,
    kRefCount,
    kHasOutstanding,
  },
  active,
  unrefActive,
  insert,
  timerListMap,
  timerListQueue,
  decRefCount,
  incRefCount,
<<<<<<< HEAD
  getTimerCounts,
=======
>>>>>>> 8a2d13a7
};<|MERGE_RESOLUTION|>--- conflicted
+++ resolved
@@ -110,11 +110,7 @@
 const kHasPrimitive = Symbol('kHasPrimitive');
 
 const {
-<<<<<<< HEAD
-  ERR_OUT_OF_RANGE
-=======
   ERR_OUT_OF_RANGE,
->>>>>>> 8a2d13a7
 } = require('internal/errors').codes;
 const {
   validateFunction,
@@ -209,11 +205,7 @@
       // Only inspect one level.
       depth: 0,
       // It should not recurse.
-<<<<<<< HEAD
-      customInspect: false
-=======
       customInspect: false,
->>>>>>> 8a2d13a7
     });
   }
 
@@ -257,20 +249,6 @@
     this.id = timerListId++;
     this.msecs = msecs;
     this.priorityQueuePosition = null;
-<<<<<<< HEAD
-  }
-
-  // Make sure the linked list only shows the minimal necessary information.
-  [inspect.custom](_, options) {
-    return inspect(this, {
-      ...options,
-      // Only inspect one level.
-      depth: 0,
-      // It should not recurse.
-      customInspect: false
-    });
-  }
-=======
   }
 
   // Make sure the linked list only shows the minimal necessary information.
@@ -283,7 +261,6 @@
       customInspect: false,
     });
   }
->>>>>>> 8a2d13a7
 }
 
 // A linked list for storing `setImmediate()` requests
@@ -315,21 +292,12 @@
     if (item._idlePrev) {
       item._idlePrev._idleNext = item._idleNext;
     }
-<<<<<<< HEAD
 
     if (item === this.head)
       this.head = item._idleNext;
     if (item === this.tail)
       this.tail = item._idlePrev;
 
-=======
-
-    if (item === this.head)
-      this.head = item._idleNext;
-    if (item === this.tail)
-      this.tail = item._idlePrev;
-
->>>>>>> 8a2d13a7
     item._idleNext = null;
     item._idlePrev = null;
   }
@@ -678,13 +646,6 @@
   hasRef() {
     return !!this[kRefed];
   }
-}
-
-function getTimerCounts() {
-  return {
-    timeoutCount: refCount,
-    immediateCount: immediateInfo[kRefCount],
-  };
 }
 
 module.exports = {
@@ -713,8 +674,4 @@
   timerListQueue,
   decRefCount,
   incRefCount,
-<<<<<<< HEAD
-  getTimerCounts,
-=======
->>>>>>> 8a2d13a7
 };