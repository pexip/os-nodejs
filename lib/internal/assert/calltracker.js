--- conflicted
+++ resolved
@@ -63,11 +63,7 @@
         actual: this.#calls.length,
         expected: this.#expected,
         operator: this.#name,
-<<<<<<< HEAD
-        stack: this.#stackTrace
-=======
         stack: this.#stackTrace,
->>>>>>> 8a2d13a7
       };
     }
   }
@@ -114,11 +110,7 @@
       expected,
       // eslint-disable-next-line no-restricted-syntax
       stackTrace: new Error(),
-<<<<<<< HEAD
-      name: fn.name || 'calls'
-=======
       name: fn.name || 'calls',
->>>>>>> 8a2d13a7
     });
     const tracked = new Proxy(fn, {
       __proto__: null,
