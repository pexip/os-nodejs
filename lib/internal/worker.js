--- conflicted
+++ resolved
@@ -1,11 +1,7 @@
 'use strict';
 
 const {
-<<<<<<< HEAD
-  ArrayIsArray,
-=======
   ArrayPrototypeForEach,
->>>>>>> a8a80be5
   ArrayPrototypeMap,
   ArrayPrototypePush,
   Float64Array,
@@ -16,13 +12,9 @@
   ObjectEntries,
   Promise,
   PromiseResolve,
-<<<<<<< HEAD
-  RegExpPrototypeTest,
-=======
   ReflectApply,
   RegExpPrototypeExec,
   SafeArrayIterator,
->>>>>>> a8a80be5
   SafeMap,
   String,
   StringPrototypeTrim,
@@ -36,11 +28,7 @@
 const EventEmitter = require('events');
 const assert = require('internal/assert');
 const path = require('path');
-<<<<<<< HEAD
-const { timeOrigin } = internalBinding('performance');
-=======
 const { now } = require('internal/perf/utils');
->>>>>>> a8a80be5
 
 const errorCodes = require('internal/errors').codes;
 const {
@@ -104,13 +92,9 @@
 
 const environmentData = new SafeMap();
 
-<<<<<<< HEAD
-if (isMainThread) {
-=======
 // SharedArrayBuffers can be disabled with --no-harmony-sharedarraybuffer.
 // Atomics can be disabled with --no-harmony-atomics.
 if (isMainThread && SharedArrayBuffer !== undefined && Atomics !== undefined) {
->>>>>>> a8a80be5
   cwdCounter = new Uint32Array(new SharedArrayBuffer(4));
   const originalChdir = process.chdir;
   process.chdir = function(path) {
@@ -146,13 +130,7 @@
 
     let argv;
     if (options.argv) {
-<<<<<<< HEAD
-      if (!ArrayIsArray(options.argv)) {
-        throw new ERR_INVALID_ARG_TYPE('options.argv', 'Array', options.argv);
-      }
-=======
       validateArray(options.argv, 'options.argv');
->>>>>>> a8a80be5
       argv = ArrayPrototypeMap(options.argv, String);
     }
 
@@ -183,11 +161,7 @@
           filename,
         );
       } else if (path.isAbsolute(filename) ||
-<<<<<<< HEAD
-                 RegExpPrototypeTest(/^\.\.?[\\/]/, filename)) {
-=======
                  RegExpPrototypeExec(/^\.\.?[\\/]/, filename) !== null) {
->>>>>>> a8a80be5
         filename = path.resolve(filename);
         url = pathToFileURL(filename);
       } else {
@@ -261,12 +235,8 @@
     const transferList = [port2];
     // If transferList is provided.
     if (options.transferList)
-<<<<<<< HEAD
-      ArrayPrototypePush(transferList, ...options.transferList);
-=======
       ArrayPrototypePush(transferList,
                          ...new SafeArrayIterator(options.transferList));
->>>>>>> a8a80be5
 
     this[kPublicPort] = port1;
     ArrayPrototypeForEach(['message', 'messageerror'], (event) => {
@@ -536,15 +506,6 @@
   return { idle: idle_delta, active: active_delta, utilization };
 }
 
-<<<<<<< HEAD
-// Duplicate code from performance.now() so don't need to require perf_hooks.
-function now() {
-  const hr = process.hrtime();
-  return (hr[0] * 1000 + hr[1] / 1e6) - timeOrigin;
-}
-
-=======
->>>>>>> a8a80be5
 module.exports = {
   ownsProcessState,
   isMainThread,
