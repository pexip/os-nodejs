'use strict';

const {
  ArrayPrototypeForEach,
  ArrayPrototypeMap,
  ArrayPrototypePush,
  Float64Array,
  FunctionPrototypeBind,
  JSONStringify,
  MathMax,
  ObjectCreate,
  ObjectEntries,
  Promise,
  PromiseResolve,
  ReflectApply,
  RegExpPrototypeExec,
  SafeArrayIterator,
  SafeMap,
  String,
  StringPrototypeTrim,
  Symbol,
  SymbolFor,
  TypedArrayPrototypeFill,
  Uint32Array,
  globalThis: { Atomics, SharedArrayBuffer },
} = primordials;

const EventEmitter = require('events');
const assert = require('internal/assert');
const path = require('path');
const { now } = require('internal/perf/utils');

const errorCodes = require('internal/errors').codes;
const {
  ERR_WORKER_NOT_RUNNING,
  ERR_WORKER_PATH,
  ERR_WORKER_UNSERIALIZABLE_ERROR,
  ERR_WORKER_INVALID_EXEC_ARGV,
  ERR_INVALID_ARG_TYPE,
  ERR_INVALID_ARG_VALUE,
} = errorCodes;
const { getOptionValue } = require('internal/options');

const workerIo = require('internal/worker/io');
const {
  drainMessagePort,
  receiveMessageOnPort,
  MessageChannel,
  messageTypes,
  kPort,
  kIncrementsPortRef,
  kWaitingStreams,
  kStdioWantsMoreDataCallback,
  setupPortReferencing,
  ReadableWorkerStdio,
  WritableWorkerStdio,
} = workerIo;
const { deserializeError } = require('internal/error_serdes');
<<<<<<< HEAD
const { fileURLToPath, isURLInstance, pathToFileURL } = require('internal/url');
const { kEmptyObject } = require('internal/util');
const { validateArray } = require('internal/validators');
=======
const { fileURLToPath, isURL, pathToFileURL } = require('internal/url');
const { kEmptyObject } = require('internal/util');
const { validateArray, validateString } = require('internal/validators');
>>>>>>> 8a2d13a7

const {
  ownsProcessState,
  isMainThread,
  resourceLimits: resourceLimitsRaw,
  threadId,
  Worker: WorkerImpl,
  kMaxYoungGenerationSizeMb,
  kMaxOldGenerationSizeMb,
  kCodeRangeSizeMb,
  kStackSizeMb,
  kTotalResourceLimitCount,
} = internalBinding('worker');

const kHandle = Symbol('kHandle');
const kPublicPort = Symbol('kPublicPort');
const kDispose = Symbol('kDispose');
const kOnExit = Symbol('kOnExit');
const kOnMessage = Symbol('kOnMessage');
const kOnCouldNotSerializeErr = Symbol('kOnCouldNotSerializeErr');
const kOnErrorMessage = Symbol('kOnErrorMessage');
const kParentSideStdio = Symbol('kParentSideStdio');
const kLoopStartTime = Symbol('kLoopStartTime');
const kIsInternal = Symbol('kIsInternal');
const kIsOnline = Symbol('kIsOnline');

const SHARE_ENV = SymbolFor('nodejs.worker_threads.SHARE_ENV');
let debug = require('internal/util/debuglog').debuglog('worker', (fn) => {
  debug = fn;
});

let cwdCounter;

const environmentData = new SafeMap();

// SharedArrayBuffers can be disabled with --no-harmony-sharedarraybuffer.
// Atomics can be disabled with --no-harmony-atomics.
if (isMainThread && SharedArrayBuffer !== undefined && Atomics !== undefined) {
  cwdCounter = new Uint32Array(new SharedArrayBuffer(4));
  const originalChdir = process.chdir;
  process.chdir = function(path) {
    Atomics.add(cwdCounter, 0, 1);
    originalChdir(path);
  };
}

function setEnvironmentData(key, value) {
  if (value === undefined)
    environmentData.delete(key);
  else
    environmentData.set(key, value);
}

function getEnvironmentData(key) {
  return environmentData.get(key);
}

function assignEnvironmentData(data) {
  if (data === undefined) return;
  data.forEach((value, key) => {
    environmentData.set(key, value);
  });
}

class Worker extends EventEmitter {
  constructor(filename, options = kEmptyObject) {
    super();
<<<<<<< HEAD
    debug(`[${threadId}] create new worker`, filename, options);
=======
    const isInternal = arguments[2] === kIsInternal;
    debug(
      `[${threadId}] create new worker`,
      filename,
      options,
      `isInternal: ${isInternal}`,
    );
>>>>>>> 8a2d13a7
    if (options.execArgv)
      validateArray(options.execArgv, 'options.execArgv');

    let argv;
    if (options.argv) {
      validateArray(options.argv, 'options.argv');
      argv = ArrayPrototypeMap(options.argv, String);
    }

    let url, doEval;
    if (isInternal) {
      doEval = 'internal';
      url = `node:${filename}`;
    } else if (options.eval) {
      if (typeof filename !== 'string') {
        throw new ERR_INVALID_ARG_VALUE(
          'options.eval',
          options.eval,
          'must be false when \'filename\' is not a string',
        );
      }
      url = null;
      doEval = 'classic';
    } else if (isURL(filename) && filename.protocol === 'data:') {
      url = null;
      doEval = 'module';
      filename = `import ${JSONStringify(`${filename}`)}`;
    } else {
      doEval = false;
      if (isURL(filename)) {
        url = filename;
        filename = fileURLToPath(filename);
      } else if (typeof filename !== 'string') {
        throw new ERR_INVALID_ARG_TYPE(
          'filename',
          ['string', 'URL'],
          filename,
        );
      } else if (path.isAbsolute(filename) ||
                 RegExpPrototypeExec(/^\.\.?[\\/]/, filename) !== null) {
        filename = path.resolve(filename);
        url = pathToFileURL(filename);
      } else {
        throw new ERR_WORKER_PATH(filename);
      }
    }

    let env;
    if (typeof options.env === 'object' && options.env !== null) {
      env = ObjectCreate(null);
      ArrayPrototypeForEach(
        ObjectEntries(options.env),
<<<<<<< HEAD
        ({ 0: key, 1: value }) => { env[key] = `${value}`; }
=======
        ({ 0: key, 1: value }) => { env[key] = `${value}`; },
>>>>>>> 8a2d13a7
      );
    } else if (options.env == null) {
      env = process.env;
    } else if (options.env !== SHARE_ENV) {
      throw new ERR_INVALID_ARG_TYPE(
        'options.env',
        ['object', 'undefined', 'null', 'worker_threads.SHARE_ENV'],
        options.env);
    }

    let name = '';
    if (options.name) {
      validateString(options.name, 'options.name');
      name = StringPrototypeTrim(options.name);
    }

    debug('instantiating Worker.', `url: ${url}`, `doEval: ${doEval}`);
    // Set up the C++ handle for the worker, as well as some internal wiring.
    this[kHandle] = new WorkerImpl(url,
                                   env === process.env ? null : env,
                                   options.execArgv,
                                   parseResourceLimits(options.resourceLimits),
<<<<<<< HEAD
                                   !!(options.trackUnmanagedFds ?? true));
=======
                                   !!(options.trackUnmanagedFds ?? true),
                                   isInternal,
                                   name);
>>>>>>> 8a2d13a7
    if (this[kHandle].invalidExecArgv) {
      throw new ERR_WORKER_INVALID_EXEC_ARGV(this[kHandle].invalidExecArgv);
    }
    if (this[kHandle].invalidNodeOptions) {
      throw new ERR_WORKER_INVALID_EXEC_ARGV(
        this[kHandle].invalidNodeOptions, 'invalid NODE_OPTIONS env variable');
    }
    this[kHandle].onexit = (code, customErr, customErrReason) => {
      this[kOnExit](code, customErr, customErrReason);
    };
    this[kPort] = this[kHandle].messagePort;
    this[kPort].on('message', (data) => this[kOnMessage](data));
    this[kPort].start();
    this[kPort].unref();
    this[kPort][kWaitingStreams] = 0;
    debug(`[${threadId}] created Worker with ID ${this.threadId}`);

    let stdin = null;
    if (options.stdin)
      stdin = new WritableWorkerStdio(this[kPort], 'stdin');
    const stdout = new ReadableWorkerStdio(this[kPort], 'stdout');
    if (!options.stdout) {
      stdout[kIncrementsPortRef] = false;
      pipeWithoutWarning(stdout, process.stdout);
    }
    const stderr = new ReadableWorkerStdio(this[kPort], 'stderr');
    if (!options.stderr) {
      stderr[kIncrementsPortRef] = false;
      pipeWithoutWarning(stderr, process.stderr);
    }

    this[kParentSideStdio] = { stdin, stdout, stderr };

    const { port1, port2 } = new MessageChannel();
    const transferList = [port2];
    // If transferList is provided.
    if (options.transferList)
      ArrayPrototypePush(transferList,
                         ...new SafeArrayIterator(options.transferList));

    this[kPublicPort] = port1;
    ArrayPrototypeForEach(['message', 'messageerror'], (event) => {
      this[kPublicPort].on(event, (message) => this.emit(event, message));
    });
    setupPortReferencing(this[kPublicPort], this, 'message');
    this[kPort].postMessage({
      argv,
      type: messageTypes.LOAD_SCRIPT,
      filename,
      doEval,
      isInternal,
      cwdCounter: cwdCounter || workerIo.sharedCwdCounter,
      workerData: options.workerData,
      environmentData,
      publicPort: port2,
      manifestURL: getOptionValue('--experimental-policy') ?
        require('internal/process/policy').url :
        null,
      manifestSrc: getOptionValue('--experimental-policy') ?
        require('internal/process/policy').src :
        null,
      hasStdin: !!options.stdin,
    }, transferList);
    // Use this to cache the Worker's loopStart value once available.
    this[kLoopStartTime] = -1;
    this[kIsOnline] = false;
    this.performance = {
      eventLoopUtilization: FunctionPrototypeBind(eventLoopUtilization, this),
    };
    // Actually start the new thread now that everything is in place.
    this[kHandle].startThread();

    process.nextTick(() => process.emit('worker', this));
  }

  [kOnExit](code, customErr, customErrReason) {
    debug(`[${threadId}] hears end event for Worker ${this.threadId}`);
    drainMessagePort(this[kPublicPort]);
    drainMessagePort(this[kPort]);
    this.removeAllListeners('message');
    this.removeAllListeners('messageerrors');
    this[kPublicPort].unref();
    this[kPort].unref();
    this[kDispose]();
    if (customErr) {
      debug(`[${threadId}] failing with custom error ${customErr} \
        and with reason ${customErrReason}`);
      this.emit('error', new errorCodes[customErr](customErrReason));
    }
    this.emit('exit', code);
    this.removeAllListeners();
  }

  [kOnCouldNotSerializeErr]() {
    this.emit('error', new ERR_WORKER_UNSERIALIZABLE_ERROR());
  }

  [kOnErrorMessage](serialized) {
    // This is what is called for uncaught exceptions.
    const error = deserializeError(serialized);
    this.emit('error', error);
  }

  [kOnMessage](message) {
    switch (message.type) {
      case messageTypes.UP_AND_RUNNING:
        this[kIsOnline] = true;
        return this.emit('online');
      case messageTypes.COULD_NOT_SERIALIZE_ERROR:
        return this[kOnCouldNotSerializeErr]();
      case messageTypes.ERROR_MESSAGE:
        return this[kOnErrorMessage](message.error);
      case messageTypes.STDIO_PAYLOAD:
      {
        const { stream, chunks } = message;
        const readable = this[kParentSideStdio][stream];
        ArrayPrototypeForEach(chunks, ({ chunk, encoding }) => {
          readable.push(chunk, encoding);
        });
        return;
      }
      case messageTypes.STDIO_WANTS_MORE_DATA:
      {
        const { stream } = message;
        return this[kParentSideStdio][stream][kStdioWantsMoreDataCallback]();
      }
    }

    assert.fail(`Unknown worker message type ${message.type}`);
  }

  [kDispose]() {
    this[kHandle].onexit = null;
    this[kHandle] = null;
    this[kPort] = null;
    this[kPublicPort] = null;

    const { stdout, stderr } = this[kParentSideStdio];

    if (!stdout.readableEnded) {
      debug(`[${threadId}] explicitly closes stdout for ${this.threadId}`);
      stdout.push(null);
    }
    if (!stderr.readableEnded) {
      debug(`[${threadId}] explicitly closes stderr for ${this.threadId}`);
      stderr.push(null);
    }
  }

  postMessage(...args) {
    if (this[kPublicPort] === null) return;

    ReflectApply(this[kPublicPort].postMessage, this[kPublicPort], args);
  }

  terminate(callback) {
    debug(`[${threadId}] terminates Worker with ID ${this.threadId}`);

    this.ref();

    if (typeof callback === 'function') {
      process.emitWarning(
        'Passing a callback to worker.terminate() is deprecated. ' +
        'It returns a Promise instead.',
        'DeprecationWarning', 'DEP0132');
      if (this[kHandle] === null) return PromiseResolve();
      this.once('exit', (exitCode) => callback(null, exitCode));
    }

    if (this[kHandle] === null) return PromiseResolve();

    this[kHandle].stopThread();

    // Do not use events.once() here, because the 'exit' event will always be
    // emitted regardless of any errors, and the point is to only resolve
    // once the thread has actually stopped.
    return new Promise((resolve) => {
      this.once('exit', resolve);
    });
  }

  ref() {
    if (this[kHandle] === null) return;

    this[kHandle].ref();
    this[kPublicPort].ref();
  }

  unref() {
    if (this[kHandle] === null) return;

    this[kHandle].unref();
    this[kPublicPort].unref();
  }

  get threadId() {
    if (this[kHandle] === null) return -1;

    return this[kHandle].threadId;
  }

  get stdin() {
    return this[kParentSideStdio].stdin;
  }

  get stdout() {
    return this[kParentSideStdio].stdout;
  }

  get stderr() {
    return this[kParentSideStdio].stderr;
  }

  get resourceLimits() {
    if (this[kHandle] === null) return {};

    return makeResourceLimits(this[kHandle].getResourceLimits());
  }

  getHeapSnapshot() {
    const heapSnapshotTaker = this[kHandle] && this[kHandle].takeHeapSnapshot();
    return new Promise((resolve, reject) => {
      if (!heapSnapshotTaker) return reject(new ERR_WORKER_NOT_RUNNING());
      heapSnapshotTaker.ondone = (handle) => {
        const { HeapSnapshotStream } = require('internal/heap_utils');
        resolve(new HeapSnapshotStream(handle));
      };
    });
  }
}

/**
 * A worker which has an internal module for entry point (e.g. internal/module/esm/worker).
 * Internal workers bypass the permission model.
 */
class InternalWorker extends Worker {
  constructor(filename, options) {
    super(filename, options, kIsInternal);
  }

  receiveMessageSync() {
    return receiveMessageOnPort(this[kPublicPort]);
  }
}

function pipeWithoutWarning(source, dest) {
  const sourceMaxListeners = source._maxListeners;
  const destMaxListeners = dest._maxListeners;
  source.setMaxListeners(Infinity);
  dest.setMaxListeners(Infinity);

  source.pipe(dest);

  source._maxListeners = sourceMaxListeners;
  dest._maxListeners = destMaxListeners;
}

const resourceLimitsArray = new Float64Array(kTotalResourceLimitCount);
function parseResourceLimits(obj) {
  const ret = resourceLimitsArray;
  TypedArrayPrototypeFill(ret, -1);
  if (typeof obj !== 'object' || obj === null) return ret;

  if (typeof obj.maxOldGenerationSizeMb === 'number')
    ret[kMaxOldGenerationSizeMb] = MathMax(obj.maxOldGenerationSizeMb, 2);
  if (typeof obj.maxYoungGenerationSizeMb === 'number')
    ret[kMaxYoungGenerationSizeMb] = obj.maxYoungGenerationSizeMb;
  if (typeof obj.codeRangeSizeMb === 'number')
    ret[kCodeRangeSizeMb] = obj.codeRangeSizeMb;
  if (typeof obj.stackSizeMb === 'number')
    ret[kStackSizeMb] = obj.stackSizeMb;
  return ret;
}

function makeResourceLimits(float64arr) {
  return {
    maxYoungGenerationSizeMb: float64arr[kMaxYoungGenerationSizeMb],
    maxOldGenerationSizeMb: float64arr[kMaxOldGenerationSizeMb],
    codeRangeSizeMb: float64arr[kCodeRangeSizeMb],
    stackSizeMb: float64arr[kStackSizeMb],
  };
}

function eventLoopUtilization(util1, util2) {
  // TODO(trevnorris): Works to solve the thread-safe read/write issue of
  // loopTime, but has the drawback that it can't be set until the event loop
  // has had a chance to turn. So it will be impossible to read the ELU of
  // a worker thread immediately after it's been created.
  if (!this[kIsOnline] || !this[kHandle]) {
    return { idle: 0, active: 0, utilization: 0 };
  }

  // Cache loopStart, since it's only written to once.
  if (this[kLoopStartTime] === -1) {
    this[kLoopStartTime] = this[kHandle].loopStartTime();
    if (this[kLoopStartTime] === -1)
      return { idle: 0, active: 0, utilization: 0 };
  }

  if (util2) {
    const idle = util1.idle - util2.idle;
    const active = util1.active - util2.active;
    return { idle, active, utilization: active / (idle + active) };
  }

  const idle = this[kHandle].loopIdleTime();

  // Using performance.now() here is fine since it's always the time from
  // the beginning of the process, and is why it needs to be offset by the
  // loopStart time (which is also calculated from the beginning of the
  // process).
  const active = now() - this[kLoopStartTime] - idle;

  if (!util1) {
    return { idle, active, utilization: active / (idle + active) };
  }

  const idle_delta = idle - util1.idle;
  const active_delta = active - util1.active;
  const utilization = active_delta / (idle_delta + active_delta);
  return { idle: idle_delta, active: active_delta, utilization };
}

module.exports = {
  ownsProcessState,
  kIsOnline,
  isMainThread,
  SHARE_ENV,
  resourceLimits:
    !isMainThread ? makeResourceLimits(resourceLimitsRaw) : {},
  setEnvironmentData,
  getEnvironmentData,
  assignEnvironmentData,
  threadId,
  InternalWorker,
  Worker,
};<|MERGE_RESOLUTION|>--- conflicted
+++ resolved
@@ -56,15 +56,9 @@
   WritableWorkerStdio,
 } = workerIo;
 const { deserializeError } = require('internal/error_serdes');
-<<<<<<< HEAD
-const { fileURLToPath, isURLInstance, pathToFileURL } = require('internal/url');
-const { kEmptyObject } = require('internal/util');
-const { validateArray } = require('internal/validators');
-=======
 const { fileURLToPath, isURL, pathToFileURL } = require('internal/url');
 const { kEmptyObject } = require('internal/util');
 const { validateArray, validateString } = require('internal/validators');
->>>>>>> 8a2d13a7
 
 const {
   ownsProcessState,
@@ -132,9 +126,6 @@
 class Worker extends EventEmitter {
   constructor(filename, options = kEmptyObject) {
     super();
-<<<<<<< HEAD
-    debug(`[${threadId}] create new worker`, filename, options);
-=======
     const isInternal = arguments[2] === kIsInternal;
     debug(
       `[${threadId}] create new worker`,
@@ -142,7 +133,6 @@
       options,
       `isInternal: ${isInternal}`,
     );
->>>>>>> 8a2d13a7
     if (options.execArgv)
       validateArray(options.execArgv, 'options.execArgv');
 
@@ -195,11 +185,7 @@
       env = ObjectCreate(null);
       ArrayPrototypeForEach(
         ObjectEntries(options.env),
-<<<<<<< HEAD
-        ({ 0: key, 1: value }) => { env[key] = `${value}`; }
-=======
         ({ 0: key, 1: value }) => { env[key] = `${value}`; },
->>>>>>> 8a2d13a7
       );
     } else if (options.env == null) {
       env = process.env;
@@ -222,13 +208,9 @@
                                    env === process.env ? null : env,
                                    options.execArgv,
                                    parseResourceLimits(options.resourceLimits),
-<<<<<<< HEAD
-                                   !!(options.trackUnmanagedFds ?? true));
-=======
                                    !!(options.trackUnmanagedFds ?? true),
                                    isInternal,
                                    name);
->>>>>>> 8a2d13a7
     if (this[kHandle].invalidExecArgv) {
       throw new ERR_WORKER_INVALID_EXEC_ARGV(this[kHandle].invalidExecArgv);
     }
