--- conflicted
+++ resolved
@@ -56,11 +56,7 @@
       const { name } = options;
       internalsMap.set(this, {
         message: `${message}`,
-<<<<<<< HEAD
-        name: `${name}`
-=======
         name: `${name}`,
->>>>>>> 8a2d13a7
       });
 
       if ('cause' in options) {
@@ -75,11 +71,7 @@
     } else {
       internalsMap.set(this, {
         message: `${message}`,
-<<<<<<< HEAD
-        name: `${options}`
-=======
         name: `${options}`,
->>>>>>> 8a2d13a7
       });
     }
   }
@@ -120,11 +112,7 @@
   [SymbolToStringTag]: { __proto__: null, configurable: true, value: 'DOMException' },
   name: { __proto__: null, enumerable: true, configurable: true },
   message: { __proto__: null, enumerable: true, configurable: true },
-<<<<<<< HEAD
-  code: { __proto__: null, enumerable: true, configurable: true }
-=======
   code: { __proto__: null, enumerable: true, configurable: true },
->>>>>>> 8a2d13a7
 });
 
 for (const { 0: name, 1: codeName, 2: value } of [
