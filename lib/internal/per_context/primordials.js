'use strict';

/* eslint-disable node-core/prefer-primordials */

// This file subclasses and stores the JS builtins that come from the VM
// so that Node.js's builtin modules do not need to later look these up from
// the global proxy, which can be mutated by users.

// Use of primordials have sometimes a dramatic impact on performance, please
// benchmark all changes made in performance-sensitive areas of the codebase.
// See: https://github.com/nodejs/node/pull/38248

const {
  defineProperty: ReflectDefineProperty,
  getOwnPropertyDescriptor: ReflectGetOwnPropertyDescriptor,
  ownKeys: ReflectOwnKeys,
} = Reflect;

// `uncurryThis` is equivalent to `func => Function.prototype.call.bind(func)`.
// It is using `bind.bind(call)` to avoid using `Function.prototype.bind`
// and `Function.prototype.call` after it may have been mutated by users.
const { apply, bind, call } = Function.prototype;
const uncurryThis = bind.bind(call);
primordials.uncurryThis = uncurryThis;

// `applyBind` is equivalent to `func => Function.prototype.apply.bind(func)`.
// It is using `bind.bind(apply)` to avoid using `Function.prototype.bind`
// and `Function.prototype.apply` after it may have been mutated by users.
const applyBind = bind.bind(apply);
primordials.applyBind = applyBind;

// Methods that accept a variable number of arguments, and thus it's useful to
// also create `${prefix}${key}Apply`, which uses `Function.prototype.apply`,
// instead of `Function.prototype.call`, and thus doesn't require iterator
// destructuring.
const varargsMethods = [
  // 'ArrayPrototypeConcat' is omitted, because it performs the spread
  // on its own for arrays and array-likes with a truthy
  // @@isConcatSpreadable symbol property.
  'ArrayOf',
  'ArrayPrototypePush',
  'ArrayPrototypeUnshift',
  // 'FunctionPrototypeCall' is omitted, since there's 'ReflectApply'
  // and 'FunctionPrototypeApply'.
  'MathHypot',
  'MathMax',
  'MathMin',
<<<<<<< HEAD
=======
  'StringFromCharCode',
  'StringFromCodePoint',
>>>>>>> a8a80be5
  'StringPrototypeConcat',
  'TypedArrayOf',
];

function getNewKey(key) {
  return typeof key === 'symbol' ?
    `Symbol${key.description[7].toUpperCase()}${key.description.slice(8)}` :
    `${key[0].toUpperCase()}${key.slice(1)}`;
}

function copyAccessor(dest, prefix, key, { enumerable, get, set }) {
  ReflectDefineProperty(dest, `${prefix}Get${key}`, {
<<<<<<< HEAD
    value: uncurryThis(get),
    enumerable
  });
  if (set !== undefined) {
    ReflectDefineProperty(dest, `${prefix}Set${key}`, {
      value: uncurryThis(set),
      enumerable
=======
    __proto__: null,
    value: uncurryThis(get),
    enumerable,
  });
  if (set !== undefined) {
    ReflectDefineProperty(dest, `${prefix}Set${key}`, {
      __proto__: null,
      value: uncurryThis(set),
      enumerable,
>>>>>>> a8a80be5
    });
  }
}

function copyPropsRenamed(src, dest, prefix) {
  for (const key of ReflectOwnKeys(src)) {
    const newKey = getNewKey(key);
    const desc = ReflectGetOwnPropertyDescriptor(src, key);
    if ('get' in desc) {
      copyAccessor(dest, prefix, newKey, desc);
    } else {
      const name = `${prefix}${newKey}`;
<<<<<<< HEAD
      ReflectDefineProperty(dest, name, desc);
      if (varargsMethods.includes(name)) {
        ReflectDefineProperty(dest, `${name}Apply`, {
=======
      ReflectDefineProperty(dest, name, { __proto__: null, ...desc });
      if (varargsMethods.includes(name)) {
        ReflectDefineProperty(dest, `${name}Apply`, {
          __proto__: null,
>>>>>>> a8a80be5
          // `src` is bound as the `this` so that the static `this` points
          // to the object it was defined on,
          // e.g.: `ArrayOfApply` gets a `this` of `Array`:
          value: applyBind(desc.value, src),
        });
      }
    }
  }
}

function copyPropsRenamedBound(src, dest, prefix) {
  for (const key of ReflectOwnKeys(src)) {
    const newKey = getNewKey(key);
    const desc = ReflectGetOwnPropertyDescriptor(src, key);
    if ('get' in desc) {
      copyAccessor(dest, prefix, newKey, desc);
    } else {
      const { value } = desc;
      if (typeof value === 'function') {
        desc.value = value.bind(src);
      }

      const name = `${prefix}${newKey}`;
<<<<<<< HEAD
      ReflectDefineProperty(dest, name, desc);
      if (varargsMethods.includes(name)) {
        ReflectDefineProperty(dest, `${name}Apply`, {
=======
      ReflectDefineProperty(dest, name, { __proto__: null, ...desc });
      if (varargsMethods.includes(name)) {
        ReflectDefineProperty(dest, `${name}Apply`, {
          __proto__: null,
>>>>>>> a8a80be5
          value: applyBind(value, src),
        });
      }
    }
  }
}

function copyPrototype(src, dest, prefix) {
  for (const key of ReflectOwnKeys(src)) {
    const newKey = getNewKey(key);
    const desc = ReflectGetOwnPropertyDescriptor(src, key);
    if ('get' in desc) {
      copyAccessor(dest, prefix, newKey, desc);
    } else {
      const { value } = desc;
      if (typeof value === 'function') {
        desc.value = uncurryThis(value);
      }

      const name = `${prefix}${newKey}`;
<<<<<<< HEAD
      ReflectDefineProperty(dest, name, desc);
      if (varargsMethods.includes(name)) {
        ReflectDefineProperty(dest, `${name}Apply`, {
=======
      ReflectDefineProperty(dest, name, { __proto__: null, ...desc });
      if (varargsMethods.includes(name)) {
        ReflectDefineProperty(dest, `${name}Apply`, {
          __proto__: null,
>>>>>>> a8a80be5
          value: applyBind(value),
        });
      }
    }
  }
}

// Create copies of configurable value properties of the global object
[
  'Proxy',
  'globalThis',
].forEach((name) => {
  // eslint-disable-next-line no-restricted-globals
  primordials[name] = globalThis[name];
});

// Create copies of URI handling functions
[
  decodeURI,
  decodeURIComponent,
  encodeURI,
  encodeURIComponent,
].forEach((fn) => {
  primordials[fn.name] = fn;
});
<<<<<<< HEAD
=======

// Create copies of legacy functions
[
  escape,
  eval,
  unescape,
].forEach((fn) => {
  primordials[fn.name] = fn;
});
>>>>>>> a8a80be5

// Create copies of the namespace objects
[
  'JSON',
  'Math',
  'Proxy',
  'Reflect',
].forEach((name) => {
  // eslint-disable-next-line no-restricted-globals
<<<<<<< HEAD
  copyPropsRenamed(global[name], primordials, name);
=======
  copyPropsRenamed(globalThis[name], primordials, name);
>>>>>>> a8a80be5
});

// Create copies of intrinsic objects
[
  'AggregateError',
  'Array',
  'ArrayBuffer',
  'BigInt',
  'BigInt64Array',
  'BigUint64Array',
  'Boolean',
  'DataView',
  'Date',
  'Error',
  'EvalError',
  'FinalizationRegistry',
  'Float32Array',
  'Float64Array',
  'Function',
  'Int16Array',
  'Int32Array',
  'Int8Array',
  'Map',
  'Number',
  'Object',
  'RangeError',
  'ReferenceError',
  'RegExp',
  'Set',
  'String',
  'Symbol',
  'SyntaxError',
  'TypeError',
  'URIError',
  'Uint16Array',
  'Uint32Array',
  'Uint8Array',
  'Uint8ClampedArray',
  'WeakMap',
  'WeakRef',
  'WeakSet',
].forEach((name) => {
  // eslint-disable-next-line no-restricted-globals
<<<<<<< HEAD
  const original = global[name];
=======
  const original = globalThis[name];
>>>>>>> a8a80be5
  primordials[name] = original;
  copyPropsRenamed(original, primordials, name);
  copyPrototype(original.prototype, primordials, `${name}Prototype`);
});

// Create copies of intrinsic objects that require a valid `this` to call
// static methods.
// Refs: https://www.ecma-international.org/ecma-262/#sec-promise.all
[
  'Promise',
].forEach((name) => {
  // eslint-disable-next-line no-restricted-globals
<<<<<<< HEAD
  const original = global[name];
=======
  const original = globalThis[name];
>>>>>>> a8a80be5
  primordials[name] = original;
  copyPropsRenamedBound(original, primordials, name);
  copyPrototype(original.prototype, primordials, `${name}Prototype`);
});

// Create copies of abstract intrinsic objects that are not directly exposed
// on the global object.
// Refs: https://tc39.es/ecma262/#sec-%typedarray%-intrinsic-object
[
  { name: 'TypedArray', original: Reflect.getPrototypeOf(Uint8Array) },
  { name: 'ArrayIterator', original: {
    prototype: Reflect.getPrototypeOf(Array.prototype[Symbol.iterator]()),
  } },
  { name: 'StringIterator', original: {
    prototype: Reflect.getPrototypeOf(String.prototype[Symbol.iterator]()),
  } },
].forEach(({ name, original }) => {
  primordials[name] = original;
  // The static %TypedArray% methods require a valid `this`, but can't be bound,
  // as they need a subclass constructor as the receiver:
  copyPrototype(original, primordials, name);
  copyPrototype(original.prototype, primordials, `${name}Prototype`);
});

<<<<<<< HEAD
/* eslint-enable node-core/prefer-primordials */

const {
  ArrayPrototypeForEach,
  FunctionPrototypeCall,
  Map,
  ObjectFreeze,
  ObjectSetPrototypeOf,
  Set,
  SymbolIterator,
  WeakMap,
  WeakSet,
} = primordials;

// Because these functions are used by `makeSafe`, which is exposed
// on the `primordials` object, it's important to use const references
// to the primordials that they use:
=======
primordials.IteratorPrototype = Reflect.getPrototypeOf(primordials.ArrayIteratorPrototype);

/* eslint-enable node-core/prefer-primordials */

const {
  Array: ArrayConstructor,
  ArrayPrototypeForEach,
  ArrayPrototypeMap,
  FinalizationRegistry,
  FunctionPrototypeCall,
  Map,
  ObjectDefineProperties,
  ObjectDefineProperty,
  ObjectFreeze,
  ObjectSetPrototypeOf,
  Promise,
  PromisePrototypeThen,
  PromiseResolve,
  ReflectApply,
  ReflectConstruct,
  ReflectSet,
  ReflectGet,
  RegExp,
  RegExpPrototype,
  RegExpPrototypeExec,
  RegExpPrototypeGetDotAll,
  RegExpPrototypeGetFlags,
  RegExpPrototypeGetGlobal,
  RegExpPrototypeGetHasIndices,
  RegExpPrototypeGetIgnoreCase,
  RegExpPrototypeGetMultiline,
  RegExpPrototypeGetSource,
  RegExpPrototypeGetSticky,
  RegExpPrototypeGetUnicode,
  Set,
  SymbolIterator,
  SymbolMatch,
  SymbolMatchAll,
  SymbolReplace,
  SymbolSearch,
  SymbolSpecies,
  SymbolSplit,
  WeakMap,
  WeakRef,
  WeakSet,
} = primordials;


/**
 * Creates a class that can be safely iterated over.
 *
 * Because these functions are used by `makeSafe`, which is exposed on the
 * `primordials` object, it's important to use const references to the
 * primordials that they use.
 * @template {Iterable} T
 * @template {*} TReturn
 * @template {*} TNext
 * @param {(self: T) => IterableIterator<T>} factory
 * @param {(...args: [] | [TNext]) => IteratorResult<T, TReturn>} next
 * @returns {Iterator<T, TReturn, TNext>}
 */
>>>>>>> a8a80be5
const createSafeIterator = (factory, next) => {
  class SafeIterator {
    constructor(iterable) {
      this._iterator = factory(iterable);
    }
    next() {
      return next(this._iterator);
    }
    [SymbolIterator]() {
      return this;
    }
  }
  ObjectSetPrototypeOf(SafeIterator.prototype, null);
  ObjectFreeze(SafeIterator.prototype);
  ObjectFreeze(SafeIterator);
  return SafeIterator;
};

primordials.SafeArrayIterator = createSafeIterator(
  primordials.ArrayPrototypeSymbolIterator,
<<<<<<< HEAD
  primordials.ArrayIteratorPrototypeNext
);
primordials.SafeStringIterator = createSafeIterator(
  primordials.StringPrototypeSymbolIterator,
  primordials.StringIteratorPrototypeNext
=======
  primordials.ArrayIteratorPrototypeNext,
);
primordials.SafeStringIterator = createSafeIterator(
  primordials.StringPrototypeSymbolIterator,
  primordials.StringIteratorPrototypeNext,
>>>>>>> a8a80be5
);

const copyProps = (src, dest) => {
  ArrayPrototypeForEach(ReflectOwnKeys(src), (key) => {
    if (!ReflectGetOwnPropertyDescriptor(dest, key)) {
      ReflectDefineProperty(
        dest,
        key,
<<<<<<< HEAD
        ReflectGetOwnPropertyDescriptor(src, key));
    }
  });
};

=======
        { __proto__: null, ...ReflectGetOwnPropertyDescriptor(src, key) });
    }
  });
};

/**
 * @type {typeof primordials.makeSafe}
 */
>>>>>>> a8a80be5
const makeSafe = (unsafe, safe) => {
  if (SymbolIterator in unsafe.prototype) {
    const dummy = new unsafe();
    let next; // We can reuse the same `next` method.

    ArrayPrototypeForEach(ReflectOwnKeys(unsafe.prototype), (key) => {
      if (!ReflectGetOwnPropertyDescriptor(safe.prototype, key)) {
        const desc = ReflectGetOwnPropertyDescriptor(unsafe.prototype, key);
        if (
          typeof desc.value === 'function' &&
          desc.value.length === 0 &&
          SymbolIterator in (FunctionPrototypeCall(desc.value, dummy) ?? {})
        ) {
          const createIterator = uncurryThis(desc.value);
<<<<<<< HEAD
          next = next ?? uncurryThis(createIterator(dummy).next);
=======
          next ??= uncurryThis(createIterator(dummy).next);
>>>>>>> a8a80be5
          const SafeIterator = createSafeIterator(createIterator, next);
          desc.value = function() {
            return new SafeIterator(this);
          };
        }
<<<<<<< HEAD
        ReflectDefineProperty(safe.prototype, key, desc);
=======
        ReflectDefineProperty(safe.prototype, key, { __proto__: null, ...desc });
>>>>>>> a8a80be5
      }
    });
  } else {
    copyProps(unsafe.prototype, safe.prototype);
  }
  copyProps(unsafe, safe);

  ObjectSetPrototypeOf(safe.prototype, null);
  ObjectFreeze(safe.prototype);
  ObjectFreeze(safe);
  return safe;
};
primordials.makeSafe = makeSafe;

// Subclass the constructors because we need to use their prototype
// methods later.
// Defining the `constructor` is necessary here to avoid the default
// constructor which uses the user-mutable `%ArrayIteratorPrototype%.next`.
primordials.SafeMap = makeSafe(
  Map,
  class SafeMap extends Map {
    constructor(i) { super(i); } // eslint-disable-line no-useless-constructor
<<<<<<< HEAD
  }
=======
  },
>>>>>>> a8a80be5
);
primordials.SafeWeakMap = makeSafe(
  WeakMap,
  class SafeWeakMap extends WeakMap {
    constructor(i) { super(i); } // eslint-disable-line no-useless-constructor
<<<<<<< HEAD
  }
);
=======
  },
);

>>>>>>> a8a80be5
primordials.SafeSet = makeSafe(
  Set,
  class SafeSet extends Set {
    constructor(i) { super(i); } // eslint-disable-line no-useless-constructor
<<<<<<< HEAD
  }
=======
  },
>>>>>>> a8a80be5
);
primordials.SafeWeakSet = makeSafe(
  WeakSet,
  class SafeWeakSet extends WeakSet {
    constructor(i) { super(i); } // eslint-disable-line no-useless-constructor
<<<<<<< HEAD
  }
);

=======
  },
);

primordials.SafeFinalizationRegistry = makeSafe(
  FinalizationRegistry,
  class SafeFinalizationRegistry extends FinalizationRegistry {
    // eslint-disable-next-line no-useless-constructor
    constructor(cleanupCallback) { super(cleanupCallback); }
  },
);
primordials.SafeWeakRef = makeSafe(
  WeakRef,
  class SafeWeakRef extends WeakRef {
    // eslint-disable-next-line no-useless-constructor
    constructor(target) { super(target); }
  },
);

const SafePromise = makeSafe(
  Promise,
  class SafePromise extends Promise {
    // eslint-disable-next-line no-useless-constructor
    constructor(executor) { super(executor); }
  },
);

/**
 * Attaches a callback that is invoked when the Promise is settled (fulfilled or
 * rejected). The resolved value cannot be modified from the callback.
 * Prefer using async functions when possible.
 * @param {Promise<any>} thisPromise
 * @param {() => void) | undefined | null} onFinally The callback to execute
 *        when the Promise is settled (fulfilled or rejected).
 * @returns {Promise} A Promise for the completion of the callback.
 */
primordials.SafePromisePrototypeFinally = (thisPromise, onFinally) =>
  // Wrapping on a new Promise is necessary to not expose the SafePromise
  // prototype to user-land.
  new Promise((a, b) =>
    new SafePromise((a, b) => PromisePrototypeThen(thisPromise, a, b))
      .finally(onFinally)
      .then(a, b),
  );

primordials.AsyncIteratorPrototype =
  primordials.ReflectGetPrototypeOf(
    primordials.ReflectGetPrototypeOf(
      async function* () {}).prototype);

const arrayToSafePromiseIterable = (promises, mapFn) =>
  new primordials.SafeArrayIterator(
    ArrayPrototypeMap(
      promises,
      (promise, i) =>
        new SafePromise((a, b) => PromisePrototypeThen(mapFn == null ? promise : mapFn(promise, i), a, b)),
    ),
  );

/**
 * @template T,U
 * @param {Array<T | PromiseLike<T>>} promises
 * @param {(v: T|PromiseLike<T>, k: number) => U|PromiseLike<U>} [mapFn]
 * @returns {Promise<Awaited<U>[]>}
 */
primordials.SafePromiseAll = (promises, mapFn) =>
  // Wrapping on a new Promise is necessary to not expose the SafePromise
  // prototype to user-land.
  new Promise((a, b) =>
    SafePromise.all(arrayToSafePromiseIterable(promises, mapFn)).then(a, b),
  );

/**
 * Should only be used for internal functions, this would produce similar
 * results as `Promise.all` but without prototype pollution, and the return
 * value is not a genuine Array but an array-like object.
 * @template T,U
 * @param {ArrayLike<T | PromiseLike<T>>} promises
 * @param {(v: T|PromiseLike<T>, k: number) => U|PromiseLike<U>} [mapFn]
 * @returns {Promise<ArrayLike<Awaited<U>>>}
 */
primordials.SafePromiseAllReturnArrayLike = (promises, mapFn) =>
  new Promise((resolve, reject) => {
    const { length } = promises;

    const returnVal = ArrayConstructor(length);
    ObjectSetPrototypeOf(returnVal, null);
    if (length === 0) resolve(returnVal);

    let pendingPromises = length;
    for (let i = 0; i < length; i++) {
      const promise = mapFn != null ? mapFn(promises[i], i) : promises[i];
      PromisePrototypeThen(PromiseResolve(promise), (result) => {
        returnVal[i] = result;
        if (--pendingPromises === 0) resolve(returnVal);
      }, reject);
    }
  });

/**
 * Should only be used when we only care about waiting for all the promises to
 * resolve, not what value they resolve to.
 * @template T,U
 * @param {ArrayLike<T | PromiseLike<T>>} promises
 * @param {(v: T|PromiseLike<T>, k: number) => U|PromiseLike<U>} [mapFn]
 * @returns {Promise<void>}
 */
primordials.SafePromiseAllReturnVoid = (promises, mapFn) =>
  new Promise((resolve, reject) => {
    let pendingPromises = promises.length;
    if (pendingPromises === 0) resolve();
    for (let i = 0; i < promises.length; i++) {
      const promise = mapFn != null ? mapFn(promises[i], i) : promises[i];
      PromisePrototypeThen(PromiseResolve(promise), () => {
        if (--pendingPromises === 0) resolve();
      }, reject);
    }
  });

/**
 * @template T,U
 * @param {Array<T|PromiseLike<T>>} promises
 * @param {(v: T|PromiseLike<T>, k: number) => U|PromiseLike<U>} [mapFn]
 * @returns {Promise<PromiseSettledResult<any>[]>}
 */
primordials.SafePromiseAllSettled = (promises, mapFn) =>
  // Wrapping on a new Promise is necessary to not expose the SafePromise
  // prototype to user-land.
  new Promise((a, b) =>
    SafePromise.allSettled(arrayToSafePromiseIterable(promises, mapFn)).then(a, b),
  );

/**
 * Should only be used when we only care about waiting for all the promises to
 * settle, not what value they resolve or reject to.
 * @template T,U
 * @param {ArrayLike<T|PromiseLike<T>>} promises
 * @param {(v: T|PromiseLike<T>, k: number) => U|PromiseLike<U>} [mapFn]
 * @returns {Promise<void>}
 */
primordials.SafePromiseAllSettledReturnVoid = async (promises, mapFn) => {
  await primordials.SafePromiseAllSettled(promises, mapFn);
};

/**
 * @template T,U
 * @param {Array<T|PromiseLike<T>>} promises
 * @param {(v: T|PromiseLike<T>, k: number) => U|PromiseLike<U>} [mapFn]
 * @returns {Promise<Awaited<U>>}
 */
primordials.SafePromiseAny = (promises, mapFn) =>
  // Wrapping on a new Promise is necessary to not expose the SafePromise
  // prototype to user-land.
  new Promise((a, b) =>
    SafePromise.any(arrayToSafePromiseIterable(promises, mapFn)).then(a, b),
  );

/**
 * @template T,U
 * @param {Array<T|PromiseLike<T>>} promises
 * @param {(v: T|PromiseLike<T>, k: number) => U|PromiseLike<U>} [mapFn]
 * @returns {Promise<Awaited<U>>}
 */
primordials.SafePromiseRace = (promises, mapFn) =>
  // Wrapping on a new Promise is necessary to not expose the SafePromise
  // prototype to user-land.
  new Promise((a, b) =>
    SafePromise.race(arrayToSafePromiseIterable(promises, mapFn)).then(a, b),
  );


const {
  exec: OriginalRegExpPrototypeExec,
  [SymbolMatch]: OriginalRegExpPrototypeSymbolMatch,
  [SymbolMatchAll]: OriginalRegExpPrototypeSymbolMatchAll,
  [SymbolReplace]: OriginalRegExpPrototypeSymbolReplace,
  [SymbolSearch]: OriginalRegExpPrototypeSymbolSearch,
  [SymbolSplit]: OriginalRegExpPrototypeSymbolSplit,
} = RegExpPrototype;

class RegExpLikeForStringSplitting {
  #regex;
  constructor() {
    this.#regex = ReflectConstruct(RegExp, arguments);
  }

  get lastIndex() {
    return ReflectGet(this.#regex, 'lastIndex');
  }
  set lastIndex(value) {
    ReflectSet(this.#regex, 'lastIndex', value);
  }

  exec() {
    return ReflectApply(OriginalRegExpPrototypeExec, this.#regex, arguments);
  }
}
ObjectSetPrototypeOf(RegExpLikeForStringSplitting.prototype, null);

/**
 * @param {RegExp} pattern
 * @returns {RegExp}
 */
primordials.hardenRegExp = function hardenRegExp(pattern) {
  ObjectDefineProperties(pattern, {
    [SymbolMatch]: {
      __proto__: null,
      configurable: true,
      value: OriginalRegExpPrototypeSymbolMatch,
    },
    [SymbolMatchAll]: {
      __proto__: null,
      configurable: true,
      value: OriginalRegExpPrototypeSymbolMatchAll,
    },
    [SymbolReplace]: {
      __proto__: null,
      configurable: true,
      value: OriginalRegExpPrototypeSymbolReplace,
    },
    [SymbolSearch]: {
      __proto__: null,
      configurable: true,
      value: OriginalRegExpPrototypeSymbolSearch,
    },
    [SymbolSplit]: {
      __proto__: null,
      configurable: true,
      value: OriginalRegExpPrototypeSymbolSplit,
    },
    constructor: {
      __proto__: null,
      configurable: true,
      value: {
        [SymbolSpecies]: RegExpLikeForStringSplitting,
      },
    },
    dotAll: {
      __proto__: null,
      configurable: true,
      value: RegExpPrototypeGetDotAll(pattern),
    },
    exec: {
      __proto__: null,
      configurable: true,
      value: OriginalRegExpPrototypeExec,
    },
    global: {
      __proto__: null,
      configurable: true,
      value: RegExpPrototypeGetGlobal(pattern),
    },
    hasIndices: {
      __proto__: null,
      configurable: true,
      value: RegExpPrototypeGetHasIndices(pattern),
    },
    ignoreCase: {
      __proto__: null,
      configurable: true,
      value: RegExpPrototypeGetIgnoreCase(pattern),
    },
    multiline: {
      __proto__: null,
      configurable: true,
      value: RegExpPrototypeGetMultiline(pattern),
    },
    source: {
      __proto__: null,
      configurable: true,
      value: RegExpPrototypeGetSource(pattern),
    },
    sticky: {
      __proto__: null,
      configurable: true,
      value: RegExpPrototypeGetSticky(pattern),
    },
    unicode: {
      __proto__: null,
      configurable: true,
      value: RegExpPrototypeGetUnicode(pattern),
    },
  });
  ObjectDefineProperty(pattern, 'flags', {
    __proto__: null,
    configurable: true,
    value: RegExpPrototypeGetFlags(pattern),
  });
  return pattern;
};


/**
 * @param {string} str
 * @param {RegExp} regexp
 * @returns {number}
 */
primordials.SafeStringPrototypeSearch = (str, regexp) => {
  regexp.lastIndex = 0;
  const match = RegExpPrototypeExec(regexp, str);
  return match ? match.index : -1;
};

>>>>>>> a8a80be5
ObjectSetPrototypeOf(primordials, null);
ObjectFreeze(primordials);<|MERGE_RESOLUTION|>--- conflicted
+++ resolved
@@ -45,11 +45,8 @@
   'MathHypot',
   'MathMax',
   'MathMin',
-<<<<<<< HEAD
-=======
   'StringFromCharCode',
   'StringFromCodePoint',
->>>>>>> a8a80be5
   'StringPrototypeConcat',
   'TypedArrayOf',
 ];
@@ -62,15 +59,6 @@
 
 function copyAccessor(dest, prefix, key, { enumerable, get, set }) {
   ReflectDefineProperty(dest, `${prefix}Get${key}`, {
-<<<<<<< HEAD
-    value: uncurryThis(get),
-    enumerable
-  });
-  if (set !== undefined) {
-    ReflectDefineProperty(dest, `${prefix}Set${key}`, {
-      value: uncurryThis(set),
-      enumerable
-=======
     __proto__: null,
     value: uncurryThis(get),
     enumerable,
@@ -80,7 +68,6 @@
       __proto__: null,
       value: uncurryThis(set),
       enumerable,
->>>>>>> a8a80be5
     });
   }
 }
@@ -93,16 +80,10 @@
       copyAccessor(dest, prefix, newKey, desc);
     } else {
       const name = `${prefix}${newKey}`;
-<<<<<<< HEAD
-      ReflectDefineProperty(dest, name, desc);
-      if (varargsMethods.includes(name)) {
-        ReflectDefineProperty(dest, `${name}Apply`, {
-=======
       ReflectDefineProperty(dest, name, { __proto__: null, ...desc });
       if (varargsMethods.includes(name)) {
         ReflectDefineProperty(dest, `${name}Apply`, {
           __proto__: null,
->>>>>>> a8a80be5
           // `src` is bound as the `this` so that the static `this` points
           // to the object it was defined on,
           // e.g.: `ArrayOfApply` gets a `this` of `Array`:
@@ -126,16 +107,10 @@
       }
 
       const name = `${prefix}${newKey}`;
-<<<<<<< HEAD
-      ReflectDefineProperty(dest, name, desc);
-      if (varargsMethods.includes(name)) {
-        ReflectDefineProperty(dest, `${name}Apply`, {
-=======
       ReflectDefineProperty(dest, name, { __proto__: null, ...desc });
       if (varargsMethods.includes(name)) {
         ReflectDefineProperty(dest, `${name}Apply`, {
           __proto__: null,
->>>>>>> a8a80be5
           value: applyBind(value, src),
         });
       }
@@ -156,16 +131,10 @@
       }
 
       const name = `${prefix}${newKey}`;
-<<<<<<< HEAD
-      ReflectDefineProperty(dest, name, desc);
-      if (varargsMethods.includes(name)) {
-        ReflectDefineProperty(dest, `${name}Apply`, {
-=======
       ReflectDefineProperty(dest, name, { __proto__: null, ...desc });
       if (varargsMethods.includes(name)) {
         ReflectDefineProperty(dest, `${name}Apply`, {
           __proto__: null,
->>>>>>> a8a80be5
           value: applyBind(value),
         });
       }
@@ -191,8 +160,6 @@
 ].forEach((fn) => {
   primordials[fn.name] = fn;
 });
-<<<<<<< HEAD
-=======
 
 // Create copies of legacy functions
 [
@@ -202,7 +169,6 @@
 ].forEach((fn) => {
   primordials[fn.name] = fn;
 });
->>>>>>> a8a80be5
 
 // Create copies of the namespace objects
 [
@@ -212,11 +178,7 @@
   'Reflect',
 ].forEach((name) => {
   // eslint-disable-next-line no-restricted-globals
-<<<<<<< HEAD
-  copyPropsRenamed(global[name], primordials, name);
-=======
   copyPropsRenamed(globalThis[name], primordials, name);
->>>>>>> a8a80be5
 });
 
 // Create copies of intrinsic objects
@@ -260,11 +222,7 @@
   'WeakSet',
 ].forEach((name) => {
   // eslint-disable-next-line no-restricted-globals
-<<<<<<< HEAD
-  const original = global[name];
-=======
   const original = globalThis[name];
->>>>>>> a8a80be5
   primordials[name] = original;
   copyPropsRenamed(original, primordials, name);
   copyPrototype(original.prototype, primordials, `${name}Prototype`);
@@ -277,11 +235,7 @@
   'Promise',
 ].forEach((name) => {
   // eslint-disable-next-line no-restricted-globals
-<<<<<<< HEAD
-  const original = global[name];
-=======
   const original = globalThis[name];
->>>>>>> a8a80be5
   primordials[name] = original;
   copyPropsRenamedBound(original, primordials, name);
   copyPrototype(original.prototype, primordials, `${name}Prototype`);
@@ -306,25 +260,6 @@
   copyPrototype(original.prototype, primordials, `${name}Prototype`);
 });
 
-<<<<<<< HEAD
-/* eslint-enable node-core/prefer-primordials */
-
-const {
-  ArrayPrototypeForEach,
-  FunctionPrototypeCall,
-  Map,
-  ObjectFreeze,
-  ObjectSetPrototypeOf,
-  Set,
-  SymbolIterator,
-  WeakMap,
-  WeakSet,
-} = primordials;
-
-// Because these functions are used by `makeSafe`, which is exposed
-// on the `primordials` object, it's important to use const references
-// to the primordials that they use:
-=======
 primordials.IteratorPrototype = Reflect.getPrototypeOf(primordials.ArrayIteratorPrototype);
 
 /* eslint-enable node-core/prefer-primordials */
@@ -386,7 +321,6 @@
  * @param {(...args: [] | [TNext]) => IteratorResult<T, TReturn>} next
  * @returns {Iterator<T, TReturn, TNext>}
  */
->>>>>>> a8a80be5
 const createSafeIterator = (factory, next) => {
   class SafeIterator {
     constructor(iterable) {
@@ -407,19 +341,11 @@
 
 primordials.SafeArrayIterator = createSafeIterator(
   primordials.ArrayPrototypeSymbolIterator,
-<<<<<<< HEAD
-  primordials.ArrayIteratorPrototypeNext
-);
-primordials.SafeStringIterator = createSafeIterator(
-  primordials.StringPrototypeSymbolIterator,
-  primordials.StringIteratorPrototypeNext
-=======
   primordials.ArrayIteratorPrototypeNext,
 );
 primordials.SafeStringIterator = createSafeIterator(
   primordials.StringPrototypeSymbolIterator,
   primordials.StringIteratorPrototypeNext,
->>>>>>> a8a80be5
 );
 
 const copyProps = (src, dest) => {
@@ -428,22 +354,14 @@
       ReflectDefineProperty(
         dest,
         key,
-<<<<<<< HEAD
-        ReflectGetOwnPropertyDescriptor(src, key));
+        { __proto__: null, ...ReflectGetOwnPropertyDescriptor(src, key) });
     }
   });
 };
 
-=======
-        { __proto__: null, ...ReflectGetOwnPropertyDescriptor(src, key) });
-    }
-  });
-};
-
 /**
  * @type {typeof primordials.makeSafe}
  */
->>>>>>> a8a80be5
 const makeSafe = (unsafe, safe) => {
   if (SymbolIterator in unsafe.prototype) {
     const dummy = new unsafe();
@@ -458,21 +376,13 @@
           SymbolIterator in (FunctionPrototypeCall(desc.value, dummy) ?? {})
         ) {
           const createIterator = uncurryThis(desc.value);
-<<<<<<< HEAD
-          next = next ?? uncurryThis(createIterator(dummy).next);
-=======
           next ??= uncurryThis(createIterator(dummy).next);
->>>>>>> a8a80be5
           const SafeIterator = createSafeIterator(createIterator, next);
           desc.value = function() {
             return new SafeIterator(this);
           };
         }
-<<<<<<< HEAD
-        ReflectDefineProperty(safe.prototype, key, desc);
-=======
         ReflectDefineProperty(safe.prototype, key, { __proto__: null, ...desc });
->>>>>>> a8a80be5
       }
     });
   } else {
@@ -495,43 +405,25 @@
   Map,
   class SafeMap extends Map {
     constructor(i) { super(i); } // eslint-disable-line no-useless-constructor
-<<<<<<< HEAD
-  }
-=======
   },
->>>>>>> a8a80be5
 );
 primordials.SafeWeakMap = makeSafe(
   WeakMap,
   class SafeWeakMap extends WeakMap {
     constructor(i) { super(i); } // eslint-disable-line no-useless-constructor
-<<<<<<< HEAD
-  }
-);
-=======
   },
 );
 
->>>>>>> a8a80be5
 primordials.SafeSet = makeSafe(
   Set,
   class SafeSet extends Set {
     constructor(i) { super(i); } // eslint-disable-line no-useless-constructor
-<<<<<<< HEAD
-  }
-=======
   },
->>>>>>> a8a80be5
 );
 primordials.SafeWeakSet = makeSafe(
   WeakSet,
   class SafeWeakSet extends WeakSet {
     constructor(i) { super(i); } // eslint-disable-line no-useless-constructor
-<<<<<<< HEAD
-  }
-);
-
-=======
   },
 );
 
@@ -834,6 +726,5 @@
   return match ? match.index : -1;
 };
 
->>>>>>> a8a80be5
 ObjectSetPrototypeOf(primordials, null);
 ObjectFreeze(primordials);