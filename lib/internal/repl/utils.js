'use strict';

const {
  ArrayPrototypeFilter,
  ArrayPrototypeIncludes,
  ArrayPrototypeMap,
  Boolean,
  FunctionPrototypeBind,
  MathMin,
  RegExpPrototypeExec,
  SafeSet,
  SafeStringIterator,
  StringPrototypeEndsWith,
  StringPrototypeIndexOf,
  StringPrototypeLastIndexOf,
  StringPrototypeReplaceAll,
  StringPrototypeSlice,
  StringPrototypeStartsWith,
  StringPrototypeToLowerCase,
  StringPrototypeTrim,
  Symbol,
} = primordials;

const { tokTypes: tt, Parser: AcornParser } =
  require('internal/deps/acorn/acorn/dist/acorn');

const { sendInspectorCommand } = require('internal/util/inspector');

const {
  ERR_INSPECTOR_NOT_AVAILABLE,
} = require('internal/errors').codes;

const {
  clearLine,
  clearScreenDown,
  cursorTo,
  moveCursor,
} = require('internal/readline/callbacks');

const {
  commonPrefix,
  kSubstringSearch,
} = require('internal/readline/utils');

const {
  getStringWidth,
  inspect,
} = require('internal/util/inspect');

let debug = require('internal/util/debuglog').debuglog('repl', (fn) => {
  debug = fn;
});

const previewOptions = {
  colors: false,
  depth: 1,
  showHidden: false,
};

const REPL_MODE_STRICT = Symbol('repl-strict');

// If the error is that we've unexpectedly ended the input,
// then let the user try to recover by adding more input.
// Note: `e` (the original exception) is not used by the current implementation,
// but may be needed in the future.
function isRecoverableError(e, code) {
  // For similar reasons as `defaultEval`, wrap expressions starting with a
  // curly brace with parenthesis.  Note: only the open parenthesis is added
  // here as the point is to test for potentially valid but incomplete
  // expressions.
  if (RegExpPrototypeExec(/^\s*\{/, code) !== null &&
      isRecoverableError(e, `(${code}`))
    return true;

  let recoverable = false;

  // Determine if the point of any error raised is at the end of the input.
  // There are two cases to consider:
  //
  //   1.  Any error raised after we have encountered the 'eof' token.
  //       This prevents us from declaring partial tokens (like '2e') as
  //       recoverable.
  //
  //   2.  Three cases where tokens can legally span lines.  This is
  //       template, comment, and strings with a backslash at the end of
  //       the line, indicating a continuation.  Note that we need to look
  //       for the specific errors of 'unterminated' kind (not, for example,
  //       a syntax error in a ${} expression in a template), and the only
  //       way to do that currently is to look at the message.  Should Acorn
  //       change these messages in the future, this will lead to a test
  //       failure, indicating that this code needs to be updated.
  //
  const RecoverableParser = AcornParser
    .extend(
      (Parser) => {
        return class extends Parser {
          // eslint-disable-next-line no-useless-constructor
          constructor(options, input, startPos) {
            super(options, input, startPos);
          }
          nextToken() {
            super.nextToken();
            if (this.type === tt.eof)
              recoverable = true;
          }
          raise(pos, message) {
            switch (message) {
              case 'Unterminated template':
              case 'Unterminated comment':
                recoverable = true;
                break;

              case 'Unterminated string constant': {
                const token = StringPrototypeSlice(this.input,
                                                   this.lastTokStart, this.pos);
                // See https://www.ecma-international.org/ecma-262/#sec-line-terminators
                if (RegExpPrototypeExec(/\\(?:\r\n?|\n|\u2028|\u2029)$/,
                                        token) !== null) {
                  recoverable = true;
                }
              }
            }
            super.raise(pos, message);
          }
        };
      },
    );

  // Try to parse the code with acorn.  If the parse fails, ignore the acorn
  // error and return the recoverable status.
  try {
    RecoverableParser.parse(code, { ecmaVersion: 'latest' });

    // Odd case: the underlying JS engine (V8, Chakra) rejected this input
    // but Acorn detected no issue.  Presume that additional text won't
    // address this issue.
    return false;
  } catch {
    return recoverable;
  }
}

function setupPreview(repl, contextSymbol, bufferSymbol, active) {
  // Simple terminals can't handle previews.
  if (process.env.TERM === 'dumb' || !active) {
    return { showPreview() {}, clearPreview() {} };
  }

  let inputPreview = null;

  let previewCompletionCounter = 0;
  let completionPreview = null;

  let hasCompletions = false;

  let wrapped = false;

  let escaped = null;

  function getPreviewPos() {
    const displayPos = repl._getDisplayPos(`${repl.getPrompt()}${repl.line}`);
    const cursorPos = repl.line.length !== repl.cursor ?
      repl.getCursorPos() :
      displayPos;
    return { displayPos, cursorPos };
  }

  function isCursorAtInputEnd() {
    const { cursorPos, displayPos } = getPreviewPos();
    return cursorPos.rows === displayPos.rows &&
           cursorPos.cols === displayPos.cols;
  }

  const clearPreview = (key) => {
    if (inputPreview !== null) {
      const { displayPos, cursorPos } = getPreviewPos();
      const rows = displayPos.rows - cursorPos.rows + 1;
      moveCursor(repl.output, 0, rows);
      clearLine(repl.output);
      moveCursor(repl.output, 0, -rows);
      inputPreview = null;
    }
    if (completionPreview !== null) {
      // Prevent cursor moves if not necessary!
      const move = repl.line.length !== repl.cursor;
      let pos, rows;
      if (move) {
        pos = getPreviewPos();
        cursorTo(repl.output, pos.displayPos.cols);
        rows = pos.displayPos.rows - pos.cursorPos.rows;
        moveCursor(repl.output, 0, rows);
      }
      const totalLine = `${repl.getPrompt()}${repl.line}${completionPreview}`;
      const newPos = repl._getDisplayPos(totalLine);
      // Minimize work for the terminal. It is enough to clear the right part of
      // the current line in case the preview is visible on a single line.
      if (newPos.rows === 0 || (pos && pos.displayPos.rows === newPos.rows)) {
        clearLine(repl.output, 1);
      } else {
        clearScreenDown(repl.output);
      }
      if (move) {
        cursorTo(repl.output, pos.cursorPos.cols);
        moveCursor(repl.output, 0, -rows);
      }
      if (!key.ctrl && !key.shift) {
        if (key.name === 'escape') {
          if (escaped === null && key.meta) {
            escaped = repl.line;
          }
        } else if ((key.name === 'return' || key.name === 'enter') &&
                   !key.meta &&
                   escaped !== repl.line &&
                   isCursorAtInputEnd()) {
          repl._insertString(completionPreview);
        }
      }
      completionPreview = null;
    }
    if (escaped !== repl.line) {
      escaped = null;
    }
  };

  function showCompletionPreview(line, insertPreview) {
    previewCompletionCounter++;

    const count = previewCompletionCounter;

    repl.completer(line, (error, data) => {
      // Tab completion might be async and the result might already be outdated.
      if (count !== previewCompletionCounter) {
        return;
      }

      if (error) {
        debug('Error while generating completion preview', error);
        return;
      }

      // Result and the text that was completed.
      const { 0: rawCompletions, 1: completeOn } = data;

      if (!rawCompletions || rawCompletions.length === 0) {
        return;
      }

      hasCompletions = true;

      // If there is a common prefix to all matches, then apply that portion.
      const completions = ArrayPrototypeFilter(rawCompletions, Boolean);
      const prefix = commonPrefix(completions);

      // No common prefix found.
      if (prefix.length <= completeOn.length) {
        return;
      }

      const suffix = StringPrototypeSlice(prefix, completeOn.length);

      if (insertPreview) {
        repl._insertString(suffix);
        return;
      }

      completionPreview = suffix;

      const result = repl.useColors ?
        `\u001b[90m${suffix}\u001b[39m` :
        ` // ${suffix}`;

      const { cursorPos, displayPos } = getPreviewPos();
      if (repl.line.length !== repl.cursor) {
        cursorTo(repl.output, displayPos.cols);
        moveCursor(repl.output, 0, displayPos.rows - cursorPos.rows);
      }
      repl.output.write(result);
      cursorTo(repl.output, cursorPos.cols);
      const totalLine = `${repl.getPrompt()}${repl.line}${suffix}`;
      const newPos = repl._getDisplayPos(totalLine);
      const rows = newPos.rows - cursorPos.rows - (newPos.cols === 0 ? 1 : 0);
      moveCursor(repl.output, 0, -rows);
    });
  }

  function isInStrictMode(repl) {
    return repl.replMode === REPL_MODE_STRICT || ArrayPrototypeIncludes(
      ArrayPrototypeMap(process.execArgv,
                        (e) => StringPrototypeReplaceAll(
                          StringPrototypeToLowerCase(e),
                          '_',
<<<<<<< HEAD
                          '-'
=======
                          '-',
>>>>>>> 8a2d13a7
                        )),
      '--use-strict');
  }

  // This returns a code preview for arbitrary input code.
  function getInputPreview(input, callback) {
    // For similar reasons as `defaultEval`, wrap expressions starting with a
    // curly brace with parenthesis.
    if (StringPrototypeStartsWith(input, '{') &&
        !StringPrototypeEndsWith(input, ';') && !wrapped) {
      input = `(${input})`;
      wrapped = true;
    }
    sendInspectorCommand((session) => {
      session.post('Runtime.evaluate', {
        expression: input,
        throwOnSideEffect: true,
        timeout: 333,
        contextId: repl[contextSymbol],
      }, (error, preview) => {
        if (error) {
          callback(error);
          return;
        }
        const { result } = preview;
        if (result.value !== undefined) {
          callback(null, inspect(result.value, previewOptions));
        // Ignore EvalErrors, SyntaxErrors and ReferenceErrors. It is not clear
        // where they came from and if they are recoverable or not. Other errors
        // may be inspected.
        } else if (preview.exceptionDetails &&
                   (result.className === 'EvalError' ||
                    result.className === 'SyntaxError' ||
                    // Report ReferenceError in case the strict mode is active
                    // for input that has no completions.
                    (result.className === 'ReferenceError' &&
                     (hasCompletions || !isInStrictMode(repl))))) {
          callback(null, null);
        } else if (result.objectId) {
          // The writer options might change and have influence on the inspect
          // output. The user might change e.g., `showProxy`, `getters` or
          // `showHidden`. Use `inspect` instead of `JSON.stringify` to keep
          // `Infinity` and similar intact.
          const inspectOptions = inspect({
            ...repl.writer.options,
            colors: false,
            depth: 1,
            compact: true,
            breakLength: Infinity,
          }, previewOptions);
          session.post('Runtime.callFunctionOn', {
            functionDeclaration:
              `(v) =>
                    Reflect
                    .getOwnPropertyDescriptor(globalThis, 'util')
                    .get().inspect(v, ${inspectOptions})`,
            objectId: result.objectId,
            arguments: [result],
          }, (error, preview) => {
            if (error) {
              callback(error);
            } else {
              callback(null, preview.result.value);
            }
          });
        } else {
          // Either not serializable or undefined.
          callback(null, result.unserializableValue || result.type);
        }
      });
    }, () => callback(new ERR_INSPECTOR_NOT_AVAILABLE()));
  }

  const showPreview = (showCompletion = true) => {
    // Prevent duplicated previews after a refresh.
    if (inputPreview !== null || !repl.isCompletionEnabled) {
      return;
    }

    const line = StringPrototypeTrim(repl.line);

    // Do not preview in case the line only contains whitespace.
    if (line === '') {
      return;
    }

    hasCompletions = false;

    // Add the autocompletion preview.
    if (showCompletion) {
      const insertPreview = false;
      showCompletionPreview(repl.line, insertPreview);
    }

    // Do not preview if the command is buffered.
    if (repl[bufferSymbol]) {
      return;
    }

    const inputPreviewCallback = (error, inspected) => {
      if (inspected == null) {
        return;
      }

      wrapped = false;

      // Ignore the output if the value is identical to the current line.
      if (line === inspected) {
        return;
      }

      if (error) {
        debug('Error while generating preview', error);
        return;
      }
      // Do not preview `undefined` if colors are deactivated or explicitly
      // requested.
      if (inspected === 'undefined' &&
          (!repl.useColors || repl.ignoreUndefined)) {
        return;
      }

      inputPreview = inspected;

      // Limit the output to maximum 250 characters. Otherwise it becomes a)
      // difficult to read and b) non terminal REPLs would visualize the whole
      // output.
      let maxColumns = MathMin(repl.columns, 250);

      // Support unicode characters of width other than one by checking the
      // actual width.
      if (inspected.length * 2 >= maxColumns &&
          getStringWidth(inspected) > maxColumns) {
        maxColumns -= 4 + (repl.useColors ? 0 : 3);
        let res = '';
        for (const char of new SafeStringIterator(inspected)) {
          maxColumns -= getStringWidth(char);
          if (maxColumns < 0)
            break;
          res += char;
        }
        inspected = `${res}...`;
      }

      // Line breaks are very rare and probably only occur in case of error
      // messages with line breaks.
      const lineBreakPos = StringPrototypeIndexOf(inspected, '\n');
      if (lineBreakPos !== -1) {
        inspected = `${StringPrototypeSlice(inspected, 0, lineBreakPos)}`;
      }

      const result = repl.useColors ?
        `\u001b[90m${inspected}\u001b[39m` :
        `// ${inspected}`;

      const { cursorPos, displayPos } = getPreviewPos();
      const rows = displayPos.rows - cursorPos.rows;
      moveCursor(repl.output, 0, rows);
      repl.output.write(`\n${result}`);
      cursorTo(repl.output, cursorPos.cols);
      moveCursor(repl.output, 0, -rows - 1);
    };

    let previewLine = line;

    if (completionPreview !== null &&
        isCursorAtInputEnd() &&
        escaped !== repl.line) {
      previewLine += completionPreview;
    }

    getInputPreview(previewLine, inputPreviewCallback);
    if (wrapped) {
      getInputPreview(previewLine, inputPreviewCallback);
    }
    wrapped = false;
  };

  // -------------------------------------------------------------------------//
  // Replace multiple interface functions. This is required to fully support  //
  // previews without changing readlines behavior.                            //
  // -------------------------------------------------------------------------//

  // Refresh prints the whole screen again and the preview will be removed
  // during that procedure. Print the preview again. This also makes sure
  // the preview is always correct after resizing the terminal window.
  const originalRefresh = FunctionPrototypeBind(repl._refreshLine, repl);
  repl._refreshLine = () => {
    inputPreview = null;
    originalRefresh();
    showPreview();
  };

  let insertCompletionPreview = true;
  // Insert the longest common suffix of the current input in case the user
  // moves to the right while already being at the current input end.
  const originalMoveCursor = FunctionPrototypeBind(repl._moveCursor, repl);
  repl._moveCursor = (dx) => {
    const currentCursor = repl.cursor;
    originalMoveCursor(dx);
    if (currentCursor + dx > repl.line.length &&
        typeof repl.completer === 'function' &&
        insertCompletionPreview) {
      const insertPreview = true;
      showCompletionPreview(repl.line, insertPreview);
    }
  };

  // This is the only function that interferes with the completion insertion.
  // Monkey patch it to prevent inserting the completion when it shouldn't be.
  const originalClearLine = FunctionPrototypeBind(repl.clearLine, repl);
  repl.clearLine = () => {
    insertCompletionPreview = false;
    originalClearLine();
    insertCompletionPreview = true;
  };

  return { showPreview, clearPreview };
}

function setupReverseSearch(repl) {
  // Simple terminals can't use reverse search.
  if (process.env.TERM === 'dumb') {
    return { reverseSearch() { return false; } };
  }

  const alreadyMatched = new SafeSet();
  const labels = {
    r: 'bck-i-search: ',
    s: 'fwd-i-search: ',
  };
  let isInReverseSearch = false;
  let historyIndex = -1;
  let input = '';
  let cursor = -1;
  let dir = 'r';
  let lastMatch = -1;
  let lastCursor = -1;
  let promptPos;

  function checkAndSetDirectionKey(keyName) {
    if (!labels[keyName]) {
      return false;
    }
    if (dir !== keyName) {
      // Reset the already matched set in case the direction is changed. That
      // way it's possible to find those entries again.
      alreadyMatched.clear();
      dir = keyName;
    }
    return true;
  }

  function goToNextHistoryIndex() {
    // Ignore this entry for further searches and continue to the next
    // history entry.
    alreadyMatched.add(repl.history[historyIndex]);
    historyIndex += dir === 'r' ? 1 : -1;
    cursor = -1;
  }

  function search() {
    // Just print an empty line in case the user removed the search parameter.
    if (input === '') {
      print(repl.line, `${labels[dir]}_`);
      return;
    }
    // Fix the bounds in case the direction has changed in the meanwhile.
    if (dir === 'r') {
      if (historyIndex < 0) {
        historyIndex = 0;
      }
    } else if (historyIndex >= repl.history.length) {
      historyIndex = repl.history.length - 1;
    }
    // Check the history entries until a match is found.
    while (historyIndex >= 0 && historyIndex < repl.history.length) {
      let entry = repl.history[historyIndex];
      // Visualize all potential matches only once.
      if (alreadyMatched.has(entry)) {
        historyIndex += dir === 'r' ? 1 : -1;
        continue;
      }
      // Match the next entry either from the start or from the end, depending
      // on the current direction.
      if (dir === 'r') {
        // Update the cursor in case it's necessary.
        if (cursor === -1) {
          cursor = entry.length;
        }
        cursor = StringPrototypeLastIndexOf(entry, input, cursor - 1);
      } else {
        cursor = StringPrototypeIndexOf(entry, input, cursor + 1);
      }
      // Match not found.
      if (cursor === -1) {
        goToNextHistoryIndex();
      // Match found.
      } else {
        if (repl.useColors) {
          const start = StringPrototypeSlice(entry, 0, cursor);
          const end = StringPrototypeSlice(entry, cursor + input.length);
          entry = `${start}\x1B[4m${input}\x1B[24m${end}`;
        }
        print(entry, `${labels[dir]}${input}_`, cursor);
        lastMatch = historyIndex;
        lastCursor = cursor;
        // Explicitly go to the next history item in case no further matches are
        // possible with the current entry.
        if ((dir === 'r' && cursor === 0) ||
            (dir === 's' && entry.length === cursor + input.length)) {
          goToNextHistoryIndex();
        }
        return;
      }
    }
    print(repl.line, `failed-${labels[dir]}${input}_`);
  }

  function print(outputLine, inputLine, cursor = repl.cursor) {
    // TODO(BridgeAR): Resizing the terminal window hides the overlay. To fix
    // that, readline must be aware of this information. It's probably best to
    // add a couple of properties to readline that allow to do the following:
    // 1. Add arbitrary data to the end of the current line while not counting
    //    towards the line. This would be useful for the completion previews.
    // 2. Add arbitrary extra lines that do not count towards the regular line.
    //    This would be useful for both, the input preview and the reverse
    //    search. It might be combined with the first part?
    // 3. Add arbitrary input that is "on top" of the current line. That is
    //    useful for the reverse search.
    // 4. To trigger the line refresh, functions should be used to pass through
    //    the information. Alternatively, getters and setters could be used.
    //    That might even be more elegant.
    // The data would then be accounted for when calling `_refreshLine()`.
    // This function would then look similar to:
    //   repl.overlay(outputLine);
    //   repl.addTrailingLine(inputLine);
    //   repl.setCursor(cursor);
    // More potential improvements: use something similar to stream.cork().
    // Multiple cursor moves on the same tick could be prevented in case all
    // writes from the same tick are combined and the cursor is moved at the
    // tick end instead of after each operation.
    let rows = 0;
    if (lastMatch !== -1) {
      const line = StringPrototypeSlice(repl.history[lastMatch], 0, lastCursor);
      rows = repl._getDisplayPos(`${repl.getPrompt()}${line}`).rows;
      cursorTo(repl.output, promptPos.cols);
    } else if (isInReverseSearch && repl.line !== '') {
      rows = repl.getCursorPos().rows;
      cursorTo(repl.output, promptPos.cols);
    }
    if (rows !== 0)
      moveCursor(repl.output, 0, -rows);

    if (isInReverseSearch) {
      clearScreenDown(repl.output);
      repl.output.write(`${outputLine}\n${inputLine}`);
    } else {
      repl.output.write(`\n${inputLine}`);
    }

    lastMatch = -1;

    // To know exactly how many rows we have to move the cursor back we need the
    // cursor rows, the output rows and the input rows.
    const prompt = repl.getPrompt();
    const cursorLine = prompt + StringPrototypeSlice(outputLine, 0, cursor);
    const cursorPos = repl._getDisplayPos(cursorLine);
    const outputPos = repl._getDisplayPos(`${prompt}${outputLine}`);
    const inputPos = repl._getDisplayPos(inputLine);
    const inputRows = inputPos.rows - (inputPos.cols === 0 ? 1 : 0);

    rows = -1 - inputRows - (outputPos.rows - cursorPos.rows);

    moveCursor(repl.output, 0, rows);
    cursorTo(repl.output, cursorPos.cols);
  }

  function reset(string) {
    isInReverseSearch = string !== undefined;

    // In case the reverse search ends and a history entry is found, reset the
    // line to the found entry.
    if (!isInReverseSearch) {
      if (lastMatch !== -1) {
        repl.line = repl.history[lastMatch];
        repl.cursor = lastCursor;
        repl.historyIndex = lastMatch;
      }

      lastMatch = -1;

      // Clear screen and write the current repl.line before exiting.
      cursorTo(repl.output, promptPos.cols);
      moveCursor(repl.output, 0, promptPos.rows);
      clearScreenDown(repl.output);
      if (repl.line !== '') {
        repl.output.write(repl.line);
        if (repl.line.length !== repl.cursor) {
          const { cols, rows } = repl.getCursorPos();
          cursorTo(repl.output, cols);
          moveCursor(repl.output, 0, rows);
        }
      }
    }

    input = string || '';
    cursor = -1;
    historyIndex = repl.historyIndex;
    alreadyMatched.clear();
  }

  function reverseSearch(string, key) {
    if (!isInReverseSearch) {
      if (key.ctrl && checkAndSetDirectionKey(key.name)) {
        historyIndex = repl.historyIndex;
        promptPos = repl._getDisplayPos(`${repl.getPrompt()}`);
        print(repl.line, `${labels[dir]}_`);
        isInReverseSearch = true;
      }
    } else if (key.ctrl && checkAndSetDirectionKey(key.name)) {
      search();
    } else if (key.name === 'backspace' ||
        (key.ctrl && (key.name === 'h' || key.name === 'w'))) {
      reset(StringPrototypeSlice(input, 0, input.length - 1));
      search();
      // Special handle <ctrl> + c and escape. Those should only cancel the
      // reverse search. The original line is visible afterwards again.
    } else if ((key.ctrl && key.name === 'c') || key.name === 'escape') {
      lastMatch = -1;
      reset();
      return true;
      // End search in case either enter is pressed or if any non-reverse-search
      // key (combination) is pressed.
    } else if (key.ctrl ||
               key.meta ||
               key.name === 'return' ||
               key.name === 'enter' ||
               typeof string !== 'string' ||
               string === '') {
      reset();
      repl[kSubstringSearch] = '';
    } else {
      reset(`${input}${string}`);
      search();
    }
    return isInReverseSearch;
  }

  return { reverseSearch };
}

module.exports = {
  REPL_MODE_SLOPPY: Symbol('repl-sloppy'),
  REPL_MODE_STRICT,
  isRecoverableError,
  kStandaloneREPL: Symbol('kStandaloneREPL'),
  setupPreview,
  setupReverseSearch,
};<|MERGE_RESOLUTION|>--- conflicted
+++ resolved
@@ -289,11 +289,7 @@
                         (e) => StringPrototypeReplaceAll(
                           StringPrototypeToLowerCase(e),
                           '_',
-<<<<<<< HEAD
-                          '-'
-=======
                           '-',
->>>>>>> 8a2d13a7
                         )),
       '--use-strict');
   }
