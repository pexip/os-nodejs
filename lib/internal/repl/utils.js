--- conflicted
+++ resolved
@@ -7,21 +7,13 @@
   Boolean,
   FunctionPrototypeBind,
   MathMin,
-<<<<<<< HEAD
-  RegExpPrototypeTest,
-=======
   RegExpPrototypeExec,
->>>>>>> a8a80be5
   SafeSet,
   SafeStringIterator,
   StringPrototypeEndsWith,
   StringPrototypeIndexOf,
   StringPrototypeLastIndexOf,
-<<<<<<< HEAD
-  StringPrototypeReplace,
-=======
   StringPrototypeReplaceAll,
->>>>>>> a8a80be5
   StringPrototypeSlice,
   StringPrototypeStartsWith,
   StringPrototypeToLowerCase,
@@ -76,11 +68,7 @@
   // curly brace with parenthesis.  Note: only the open parenthesis is added
   // here as the point is to test for potentially valid but incomplete
   // expressions.
-<<<<<<< HEAD
-  if (RegExpPrototypeTest(/^\s*\{/, code) &&
-=======
   if (RegExpPrototypeExec(/^\s*\{/, code) !== null &&
->>>>>>> a8a80be5
       isRecoverableError(e, `(${code}`))
     return true;
 
@@ -122,21 +110,12 @@
                 recoverable = true;
                 break;
 
-<<<<<<< HEAD
-              case 'Unterminated string constant':
-                const token = StringPrototypeSlice(this.input,
-                                                   this.lastTokStart, this.pos);
-                // See https://www.ecma-international.org/ecma-262/#sec-line-terminators
-                if (RegExpPrototypeTest(/\\(?:\r\n?|\n|\u2028|\u2029)$/,
-                                        token)) {
-=======
               case 'Unterminated string constant': {
                 const token = StringPrototypeSlice(this.input,
                                                    this.lastTokStart, this.pos);
                 // See https://www.ecma-international.org/ecma-262/#sec-line-terminators
                 if (RegExpPrototypeExec(/\\(?:\r\n?|\n|\u2028|\u2029)$/,
                                         token) !== null) {
->>>>>>> a8a80be5
                   recoverable = true;
                 }
               }
@@ -307,17 +286,10 @@
   function isInStrictMode(repl) {
     return repl.replMode === REPL_MODE_STRICT || ArrayPrototypeIncludes(
       ArrayPrototypeMap(process.execArgv,
-<<<<<<< HEAD
-                        (e) => StringPrototypeReplace(
-                          StringPrototypeToLowerCase(e),
-                          /_/g,
-                          '-'
-=======
                         (e) => StringPrototypeReplaceAll(
                           StringPrototypeToLowerCase(e),
                           '_',
                           '-',
->>>>>>> a8a80be5
                         )),
       '--use-strict');
   }
