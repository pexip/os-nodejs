--- conflicted
+++ resolved
@@ -67,11 +67,7 @@
 }
 
 module.exports = {
-<<<<<<< HEAD
-  kWrapConnectedHandle: Symbol('wrapConnectedHandle'),
-=======
   kReinitializeHandle: Symbol('reinitializeHandle'),
->>>>>>> 8a2d13a7
   isIP,
   isIPv4,
   isIPv6,
