--- conflicted
+++ resolved
@@ -195,11 +195,6 @@
         const cmd = StringPrototypeSlice(s, cmdStart);
         let match;
 
-<<<<<<< HEAD
-        if ((match = RegExpPrototypeExec(/^(\d\d?)(;(\d))?([~^$])$/, cmd))) {
-          code += match[1] + match[4];
-          modifier = (match[3] || 1) - 1;
-=======
         if ((match = RegExpPrototypeExec(/^(?:(\d\d?)(?:;(\d))?([~^$])|(\d{3}~))$/, cmd))) {
           if (match[4]) {
             code += match[4];
@@ -207,7 +202,6 @@
             code += match[1] + match[3];
             modifier = (match[2] || 1) - 1;
           }
->>>>>>> 8a2d13a7
         } else if (
           (match = RegExpPrototypeExec(/^((\d;)?(\d))?([A-Za-z])$/, cmd))
         ) {
