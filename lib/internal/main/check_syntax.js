'use strict';

// If user passed `-c` or `--check` arguments to Node, check its syntax
// instead of actually running the file.

const { URL } = require('internal/url');
const { getOptionValue } = require('internal/options');
const {
  prepareMainThreadExecution,
<<<<<<< HEAD
  markBootstrapComplete
=======
  markBootstrapComplete,
>>>>>>> 8a2d13a7
} = require('internal/process/pre_execution');

const {
  readStdin,
} = require('internal/process/execution');

const { pathToFileURL } = require('url');

const {
  Module: {
    _resolveFilename: resolveCJSModuleName,
  },
  wrapSafe,
} = require('internal/modules/cjs/loader');

// TODO(joyeecheung): not every one of these are necessary
prepareMainThreadExecution(true);

if (process.argv[1] && process.argv[1] !== '-') {
  // Expand process.argv[1] into a full path.
  const path = require('path');
  process.argv[1] = path.resolve(process.argv[1]);

  // Read the source.
  const filename = resolveCJSModuleName(process.argv[1]);

  const fs = require('fs');
  const source = fs.readFileSync(filename, 'utf-8');

  markBootstrapComplete();

  loadESMIfNeeded(() => checkSyntax(source, filename));
} else {
  markBootstrapComplete();

  loadESMIfNeeded(() => readStdin((code) => {
    checkSyntax(code, '[stdin]');
  }));
}

<<<<<<< HEAD
async function checkSyntax(source, filename) {
=======
function loadESMIfNeeded(cb) {
>>>>>>> 8a2d13a7
  const { getOptionValue } = require('internal/options');
  const hasModulePreImport = getOptionValue('--import').length > 0;

  if (hasModulePreImport) {
    const { loadESM } = require('internal/process/esm_loader');
    loadESM(cb);
    return;
  }
  cb();
}

async function checkSyntax(source, filename) {
  let isModule = true;
  if (filename === '[stdin]' || filename === '[eval]') {
    isModule = getOptionValue('--input-type') === 'module' ||
      (getOptionValue('--experimental-default-type') === 'module' && getOptionValue('--input-type') !== 'commonjs');
  } else {
    const { defaultResolve } = require('internal/modules/esm/resolve');
    const { defaultGetFormat } = require('internal/modules/esm/get_format');
    const { url } = await defaultResolve(pathToFileURL(filename).toString());
<<<<<<< HEAD
    const format = await defaultGetFormat(url);
=======
    const format = await defaultGetFormat(new URL(url));
>>>>>>> 8a2d13a7
    isModule = format === 'module';
  }

  if (isModule) {
    const { ModuleWrap } = internalBinding('module_wrap');
    new ModuleWrap(filename, undefined, source, 0, 0);
    return;
  }

  const { loadESM } = require('internal/process/esm_loader');
  const { handleMainPromise } = require('internal/modules/run_main');
  handleMainPromise(loadESM((loader) => wrapSafe(filename, source)));
}<|MERGE_RESOLUTION|>--- conflicted
+++ resolved
@@ -7,11 +7,7 @@
 const { getOptionValue } = require('internal/options');
 const {
   prepareMainThreadExecution,
-<<<<<<< HEAD
-  markBootstrapComplete
-=======
   markBootstrapComplete,
->>>>>>> 8a2d13a7
 } = require('internal/process/pre_execution');
 
 const {
@@ -52,11 +48,7 @@
   }));
 }
 
-<<<<<<< HEAD
-async function checkSyntax(source, filename) {
-=======
 function loadESMIfNeeded(cb) {
->>>>>>> 8a2d13a7
   const { getOptionValue } = require('internal/options');
   const hasModulePreImport = getOptionValue('--import').length > 0;
 
@@ -77,11 +69,7 @@
     const { defaultResolve } = require('internal/modules/esm/resolve');
     const { defaultGetFormat } = require('internal/modules/esm/get_format');
     const { url } = await defaultResolve(pathToFileURL(filename).toString());
-<<<<<<< HEAD
-    const format = await defaultGetFormat(url);
-=======
     const format = await defaultGetFormat(new URL(url));
->>>>>>> 8a2d13a7
     isModule = format === 'module';
   }
 
