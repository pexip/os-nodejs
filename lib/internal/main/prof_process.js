--- conflicted
+++ resolved
@@ -2,11 +2,7 @@
 
 const {
   prepareMainThreadExecution,
-<<<<<<< HEAD
-  markBootstrapComplete
-=======
   markBootstrapComplete,
->>>>>>> 8a2d13a7
 } = require('internal/process/pre_execution');
 
 prepareMainThreadExecution();
