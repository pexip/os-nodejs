--- conflicted
+++ resolved
@@ -4,14 +4,9 @@
 
 const {
   prepareMainThreadExecution,
-<<<<<<< HEAD
-  markBootstrapComplete
-} = require('internal/process/pre_execution');
-=======
   markBootstrapComplete,
 } = require('internal/process/pre_execution');
 const { getOptionValue } = require('internal/options');
->>>>>>> 8a2d13a7
 
 const mainEntry = prepareMainThreadExecution(true);
 
@@ -20,15 +15,6 @@
 // Necessary to reset RegExp statics before user code runs.
 RegExpPrototypeExec(/^/, '');
 
-<<<<<<< HEAD
-// Note: this loads the module through the ESM loader if the module is
-// determined to be an ES module. This hangs from the CJS module loader
-// because we currently allow monkey-patching of the module loaders
-// in the preloaded scripts through require('module').
-// runMain here might be monkey-patched by users in --require.
-// XXX: the monkey-patchability here should probably be deprecated.
-require('internal/modules/cjs/loader').Module.runMain(process.argv[1]);
-=======
 if (getOptionValue('--experimental-default-type') === 'module') {
   require('internal/modules/run_main').executeUserEntryPoint(mainEntry);
 } else {
@@ -40,5 +26,4 @@
    * is undesirable and is removed in `--experimental-default-type=module` mode.
    */
   require('internal/modules/cjs/loader').Module.runMain(mainEntry);
-}
->>>>>>> 8a2d13a7
+}