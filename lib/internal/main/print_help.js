--- conflicted
+++ resolved
@@ -21,11 +21,7 @@
 
 const {
   prepareMainThreadExecution,
-<<<<<<< HEAD
-  markBootstrapComplete
-=======
   markBootstrapComplete,
->>>>>>> 8a2d13a7
 } = require('internal/process/pre_execution');
 
 const typeLookup = [];
@@ -95,11 +91,7 @@
   return RegExpPrototypeSymbolReplace(
     new RegExp(`([^\n]{0,${width}})( |$)`, 'g'),
     text,
-<<<<<<< HEAD
-    (_, newLine, end) => newLine + (end === ' ' ? '\n' : '')
-=======
     (_, newLine, end) => newLine + (end === ' ' ? '\n' : ''),
->>>>>>> 8a2d13a7
   );
 }
 
