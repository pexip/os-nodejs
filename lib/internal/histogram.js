'use strict';

const {
  MapPrototypeEntries,
  NumberIsNaN,
  NumberIsInteger,
  NumberMAX_SAFE_INTEGER,
  ObjectFromEntries,
  ReflectConstruct,
  SafeMap,
  Symbol,
} = primordials;

const {
  Histogram: _Histogram,
} = internalBinding('performance');

const {
  customInspectSymbol: kInspect,
  kEmptyObject,
} = require('internal/util');

const { inspect } = require('util');

const {
  codes: {
    ERR_ILLEGAL_CONSTRUCTOR,
    ERR_INVALID_ARG_VALUE,
    ERR_INVALID_ARG_TYPE,
    ERR_INVALID_THIS,
    ERR_OUT_OF_RANGE,
  },
} = require('internal/errors');

const {
  validateInteger,
  validateNumber,
  validateObject,
<<<<<<< HEAD
  validateUint32,
=======
>>>>>>> 8a2d13a7
} = require('internal/validators');

const kDestroy = Symbol('kDestroy');
const kHandle = Symbol('kHandle');
const kMap = Symbol('kMap');
const kRecordable = Symbol('kRecordable');

const {
  kClone,
  kDeserialize,
  makeTransferable,
} = require('internal/worker/js_transferable');

function isHistogram(object) {
  return object?.[kHandle] !== undefined;
}

class Histogram {
  constructor() {
    throw new ERR_ILLEGAL_CONSTRUCTOR();
  }

  [kInspect](depth, options) {
    if (depth < 0)
      return this;

    const opts = {
      ...options,
      depth: options.depth == null ? null : options.depth - 1,
    };

    return `Histogram ${inspect({
      min: this.min,
      max: this.max,
      mean: this.mean,
      exceeds: this.exceeds,
      stddev: this.stddev,
      count: this.count,
      percentiles: this.percentiles,
    }, opts)}`;
  }

  /**
   * @readonly
   * @type {number}
   */
  get count() {
    if (!isHistogram(this))
      throw new ERR_INVALID_THIS('Histogram');
    return this[kHandle]?.count();
  }

  /**
   * @readonly
   * @type {bigint}
   */
  get countBigInt() {
    if (!isHistogram(this))
      throw new ERR_INVALID_THIS('Histogram');
    return this[kHandle]?.countBigInt();
  }

  /**
   * @readonly
   * @type {number}
   */
  get min() {
    if (!isHistogram(this))
      throw new ERR_INVALID_THIS('Histogram');
    return this[kHandle]?.min();
  }

  /**
   * @readonly
   * @type {bigint}
   */
  get minBigInt() {
    if (!isHistogram(this))
      throw new ERR_INVALID_THIS('Histogram');
    return this[kHandle]?.minBigInt();
  }

  /**
   * @readonly
   * @type {number}
   */
  get max() {
    if (!isHistogram(this))
      throw new ERR_INVALID_THIS('Histogram');
    return this[kHandle]?.max();
  }

  /**
   * @readonly
   * @type {bigint}
   */
  get maxBigInt() {
    if (!isHistogram(this))
      throw new ERR_INVALID_THIS('Histogram');
    return this[kHandle]?.maxBigInt();
  }

  /**
   * @readonly
   * @type {number}
   */
  get mean() {
    if (!isHistogram(this))
      throw new ERR_INVALID_THIS('Histogram');
    return this[kHandle]?.mean();
  }

  /**
   * @readonly
   * @type {number}
   */
  get exceeds() {
    if (!isHistogram(this))
      throw new ERR_INVALID_THIS('Histogram');
    return this[kHandle]?.exceeds();
  }

  /**
   * @readonly
   * @type {bigint}
   */
  get exceedsBigInt() {
    if (!isHistogram(this))
      throw new ERR_INVALID_THIS('Histogram');
    return this[kHandle]?.exceedsBigInt();
  }

  /**
   * @readonly
   * @type {number}
   */
  get stddev() {
    if (!isHistogram(this))
      throw new ERR_INVALID_THIS('Histogram');
    return this[kHandle]?.stddev();
  }

  /**
   * @param {number} percentile
   * @returns {number}
   */
  percentile(percentile) {
    if (!isHistogram(this))
      throw new ERR_INVALID_THIS('Histogram');
    validateNumber(percentile, 'percentile');

    if (NumberIsNaN(percentile) || percentile <= 0 || percentile > 100)
      throw new ERR_INVALID_ARG_VALUE.RangeError('percentile', percentile);

    return this[kHandle]?.percentile(percentile);
  }

  /**
   * @param {number} percentile
   * @returns {bigint}
   */
  percentileBigInt(percentile) {
    if (!isHistogram(this))
      throw new ERR_INVALID_THIS('Histogram');
    validateNumber(percentile, 'percentile');

    if (NumberIsNaN(percentile) || percentile <= 0 || percentile > 100)
      throw new ERR_INVALID_ARG_VALUE.RangeError('percentile', percentile);

    return this[kHandle]?.percentileBigInt(percentile);
  }

  /**
   * @readonly
   * @type {Map<number,number>}
   */
  get percentiles() {
    if (!isHistogram(this))
      throw new ERR_INVALID_THIS('Histogram');
    this[kMap].clear();
    this[kHandle]?.percentiles(this[kMap]);
    return this[kMap];
  }

  /**
   * @readonly
   * @type {Map<number,bigint>}
   */
  get percentilesBigInt() {
    if (!isHistogram(this))
      throw new ERR_INVALID_THIS('Histogram');
    this[kMap].clear();
    this[kHandle]?.percentilesBigInt(this[kMap]);
    return this[kMap];
  }

  /**
   * @returns {void}
   */
  reset() {
    if (!isHistogram(this))
      throw new ERR_INVALID_THIS('Histogram');
    this[kHandle]?.reset();
  }

  [kClone]() {
    const handle = this[kHandle];
    return {
      data: { handle },
<<<<<<< HEAD
      deserializeInfo: 'internal/histogram:internalHistogram'
=======
      deserializeInfo: 'internal/histogram:internalHistogram',
>>>>>>> 8a2d13a7
    };
  }

  [kDeserialize]({ handle }) {
    this[kHandle] = handle;
  }

  toJSON() {
    return {
      count: this.count,
      min: this.min,
      max: this.max,
      mean: this.mean,
      exceeds: this.exceeds,
      stddev: this.stddev,
<<<<<<< HEAD
      percentiles: ObjectFromEntries(MapPrototypeEntries(this.percentiles))
=======
      percentiles: ObjectFromEntries(MapPrototypeEntries(this.percentiles)),
>>>>>>> 8a2d13a7
    };
  }
}

class RecordableHistogram extends Histogram {
  constructor() {
    throw new ERR_ILLEGAL_CONSTRUCTOR();
  }

  /**
   * @param {number|bigint} val
   * @returns {void}
   */
  record(val) {
    if (this[kRecordable] === undefined)
      throw new ERR_INVALID_THIS('RecordableHistogram');
    if (typeof val === 'bigint') {
      this[kHandle]?.record(val);
      return;
    }

    if (!NumberIsInteger(val))
      throw new ERR_INVALID_ARG_TYPE('val', ['integer', 'bigint'], val);

    if (val < 1 || val > NumberMAX_SAFE_INTEGER)
      throw new ERR_OUT_OF_RANGE('val', 'a safe integer greater than 0', val);

    this[kHandle]?.record(val);
  }

  /**
   * @returns {void}
   */
  recordDelta() {
    if (this[kRecordable] === undefined)
      throw new ERR_INVALID_THIS('RecordableHistogram');
    this[kHandle]?.recordDelta();
  }

  /**
   * @param {RecordableHistogram} other
   */
  add(other) {
    if (this[kRecordable] === undefined)
      throw new ERR_INVALID_THIS('RecordableHistogram');
    if (other[kRecordable] === undefined)
      throw new ERR_INVALID_ARG_TYPE('other', 'RecordableHistogram', other);
    this[kHandle]?.add(other[kHandle]);
  }

  [kClone]() {
    const handle = this[kHandle];
    return {
      data: { handle },
<<<<<<< HEAD
      deserializeInfo: 'internal/histogram:internalRecordableHistogram'
=======
      deserializeInfo: 'internal/histogram:internalRecordableHistogram',
>>>>>>> 8a2d13a7
    };
  }

  [kDeserialize]({ handle }) {
    this[kHandle] = handle;
  }
}

function internalHistogram(handle) {
  return makeTransferable(ReflectConstruct(
    function() {
      this[kHandle] = handle;
      this[kMap] = new SafeMap();
    }, [], Histogram));
}
internalHistogram.prototype[kDeserialize] = () => {};

function internalRecordableHistogram(handle) {
  return makeTransferable(ReflectConstruct(
    function() {
      this[kHandle] = handle;
      this[kMap] = new SafeMap();
      this[kRecordable] = true;
    }, [], RecordableHistogram));
}
internalRecordableHistogram.prototype[kDeserialize] = () => {};

/**
 * @param {{
 *   lowest? : number,
 *   highest? : number,
 *   figures? : number
 * }} [options]
 * @returns {RecordableHistogram}
 */
function createHistogram(options = kEmptyObject) {
  validateObject(options, 'options');
  const {
    lowest = 1,
    highest = NumberMAX_SAFE_INTEGER,
    figures = 3,
  } = options;
  if (typeof lowest !== 'bigint')
    validateInteger(lowest, 'options.lowest', 1, NumberMAX_SAFE_INTEGER);
  if (typeof highest !== 'bigint') {
    validateInteger(highest, 'options.highest',
                    2 * lowest, NumberMAX_SAFE_INTEGER);
  } else if (highest < 2n * lowest) {
    throw new ERR_INVALID_ARG_VALUE.RangeError('options.highest', highest);
  }
<<<<<<< HEAD
  validateUint32(figures, 'options.figures', 1, 5);
=======
  validateInteger(figures, 'options.figures', 1, 5);
>>>>>>> 8a2d13a7
  return internalRecordableHistogram(new _Histogram(lowest, highest, figures));
}

module.exports = {
  Histogram,
  RecordableHistogram,
  internalHistogram,
  internalRecordableHistogram,
  isHistogram,
  kDestroy,
  kHandle,
  kMap,
  createHistogram,
};<|MERGE_RESOLUTION|>--- conflicted
+++ resolved
@@ -36,10 +36,6 @@
   validateInteger,
   validateNumber,
   validateObject,
-<<<<<<< HEAD
-  validateUint32,
-=======
->>>>>>> 8a2d13a7
 } = require('internal/validators');
 
 const kDestroy = Symbol('kDestroy');
@@ -249,11 +245,7 @@
     const handle = this[kHandle];
     return {
       data: { handle },
-<<<<<<< HEAD
-      deserializeInfo: 'internal/histogram:internalHistogram'
-=======
       deserializeInfo: 'internal/histogram:internalHistogram',
->>>>>>> 8a2d13a7
     };
   }
 
@@ -269,11 +261,7 @@
       mean: this.mean,
       exceeds: this.exceeds,
       stddev: this.stddev,
-<<<<<<< HEAD
-      percentiles: ObjectFromEntries(MapPrototypeEntries(this.percentiles))
-=======
       percentiles: ObjectFromEntries(MapPrototypeEntries(this.percentiles)),
->>>>>>> 8a2d13a7
     };
   }
 }
@@ -328,11 +316,7 @@
     const handle = this[kHandle];
     return {
       data: { handle },
-<<<<<<< HEAD
-      deserializeInfo: 'internal/histogram:internalRecordableHistogram'
-=======
       deserializeInfo: 'internal/histogram:internalRecordableHistogram',
->>>>>>> 8a2d13a7
     };
   }
 
@@ -383,11 +367,7 @@
   } else if (highest < 2n * lowest) {
     throw new ERR_INVALID_ARG_VALUE.RangeError('options.highest', highest);
   }
-<<<<<<< HEAD
-  validateUint32(figures, 'options.figures', 1, 5);
-=======
   validateInteger(figures, 'options.figures', 1, 5);
->>>>>>> 8a2d13a7
   return internalRecordableHistogram(new _Histogram(lowest, highest, figures));
 }
 
