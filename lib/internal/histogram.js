--- conflicted
+++ resolved
@@ -1,19 +1,6 @@
 'use strict';
 
 const {
-<<<<<<< HEAD
-  NumberIsNaN,
-  NumberIsInteger,
-  NumberMAX_SAFE_INTEGER,
-  ObjectSetPrototypeOf,
-  SafeMap,
-  Symbol,
-  TypeError,
-} = primordials;
-
-const {
-  Histogram: _Histogram
-=======
   MapPrototypeEntries,
   NumberIsNaN,
   NumberIsInteger,
@@ -26,7 +13,6 @@
 
 const {
   Histogram: _Histogram,
->>>>>>> a8a80be5
 } = internalBinding('performance');
 
 const {
@@ -38,13 +24,6 @@
 
 const {
   codes: {
-<<<<<<< HEAD
-    ERR_INVALID_ARG_VALUE,
-    ERR_INVALID_ARG_TYPE,
-    ERR_OUT_OF_RANGE,
-  },
-} = require('internal/errors');
-=======
     ERR_ILLEGAL_CONSTRUCTOR,
     ERR_INVALID_ARG_VALUE,
     ERR_INVALID_ARG_TYPE,
@@ -58,29 +37,15 @@
   validateNumber,
   validateObject,
 } = require('internal/validators');
->>>>>>> a8a80be5
 
 const kDestroy = Symbol('kDestroy');
 const kHandle = Symbol('kHandle');
 const kMap = Symbol('kMap');
-<<<<<<< HEAD
-=======
 const kRecordable = Symbol('kRecordable');
->>>>>>> a8a80be5
 
 const {
   kClone,
   kDeserialize,
-<<<<<<< HEAD
-  JSTransferable,
-} = require('internal/worker/js_transferable');
-
-class Histogram extends JSTransferable {
-  constructor(internal) {
-    super();
-    this[kHandle] = internal;
-    this[kMap] = new SafeMap();
-=======
   makeTransferable,
 } = require('internal/worker/js_transferable');
 
@@ -91,7 +56,6 @@
 class Histogram {
   constructor() {
     throw new ERR_ILLEGAL_CONSTRUCTOR();
->>>>>>> a8a80be5
   }
 
   [kInspect](depth, options) {
@@ -100,11 +64,7 @@
 
     const opts = {
       ...options,
-<<<<<<< HEAD
-      depth: options.depth == null ? null : options.depth - 1
-=======
       depth: options.depth == null ? null : options.depth - 1,
->>>>>>> a8a80be5
     };
 
     return `Histogram ${inspect({
@@ -116,8 +76,6 @@
       count: this.count,
       percentiles: this.percentiles,
     }, opts)}`;
-<<<<<<< HEAD
-=======
   }
 
   /**
@@ -128,7 +86,6 @@
     if (!isHistogram(this))
       throw new ERR_INVALID_THIS('Histogram');
     return this[kHandle]?.count();
->>>>>>> a8a80be5
   }
 
   /**
@@ -146,12 +103,9 @@
    * @type {number}
    */
   get min() {
-<<<<<<< HEAD
+    if (!isHistogram(this))
+      throw new ERR_INVALID_THIS('Histogram');
     return this[kHandle]?.min();
-=======
-    if (!isHistogram(this))
-      throw new ERR_INVALID_THIS('Histogram');
-    return this[kHandle]?.min();
   }
 
   /**
@@ -162,7 +116,6 @@
     if (!isHistogram(this))
       throw new ERR_INVALID_THIS('Histogram');
     return this[kHandle]?.minBigInt();
->>>>>>> a8a80be5
   }
 
   /**
@@ -170,11 +123,8 @@
    * @type {number}
    */
   get max() {
-<<<<<<< HEAD
-=======
-    if (!isHistogram(this))
-      throw new ERR_INVALID_THIS('Histogram');
->>>>>>> a8a80be5
+    if (!isHistogram(this))
+      throw new ERR_INVALID_THIS('Histogram');
     return this[kHandle]?.max();
   }
 
@@ -193,11 +143,8 @@
    * @type {number}
    */
   get mean() {
-<<<<<<< HEAD
-=======
-    if (!isHistogram(this))
-      throw new ERR_INVALID_THIS('Histogram');
->>>>>>> a8a80be5
+    if (!isHistogram(this))
+      throw new ERR_INVALID_THIS('Histogram');
     return this[kHandle]?.mean();
   }
 
@@ -206,12 +153,9 @@
    * @type {number}
    */
   get exceeds() {
-<<<<<<< HEAD
+    if (!isHistogram(this))
+      throw new ERR_INVALID_THIS('Histogram');
     return this[kHandle]?.exceeds();
-=======
-    if (!isHistogram(this))
-      throw new ERR_INVALID_THIS('Histogram');
-    return this[kHandle]?.exceeds();
   }
 
   /**
@@ -222,7 +166,6 @@
     if (!isHistogram(this))
       throw new ERR_INVALID_THIS('Histogram');
     return this[kHandle]?.exceedsBigInt();
->>>>>>> a8a80be5
   }
 
   /**
@@ -230,11 +173,8 @@
    * @type {number}
    */
   get stddev() {
-<<<<<<< HEAD
-=======
-    if (!isHistogram(this))
-      throw new ERR_INVALID_THIS('Histogram');
->>>>>>> a8a80be5
+    if (!isHistogram(this))
+      throw new ERR_INVALID_THIS('Histogram');
     return this[kHandle]?.stddev();
   }
 
@@ -273,16 +213,11 @@
    * @type {Map<number,number>}
    */
   get percentiles() {
-<<<<<<< HEAD
+    if (!isHistogram(this))
+      throw new ERR_INVALID_THIS('Histogram');
     this[kMap].clear();
     this[kHandle]?.percentiles(this[kMap]);
     return this[kMap];
-=======
-    if (!isHistogram(this))
-      throw new ERR_INVALID_THIS('Histogram');
-    this[kMap].clear();
-    this[kHandle]?.percentiles(this[kMap]);
-    return this[kMap];
   }
 
   /**
@@ -295,66 +230,12 @@
     this[kMap].clear();
     this[kHandle]?.percentilesBigInt(this[kMap]);
     return this[kMap];
->>>>>>> a8a80be5
   }
 
   /**
    * @returns {void}
    */
   reset() {
-<<<<<<< HEAD
-    this[kHandle]?.reset();
-  }
-
-  [kDestroy]() {
-    this[kHandle] = undefined;
-  }
-
-  [kClone]() {
-    const handle = this[kHandle];
-    return {
-      data: { handle },
-      deserializeInfo: 'internal/histogram:InternalHistogram'
-    };
-  }
-
-  [kDeserialize]({ handle }) {
-    this[kHandle] = handle;
-  }
-}
-
-class RecordableHistogram extends Histogram {
-  constructor() {
-    // eslint-disable-next-line no-restricted-syntax
-    throw new TypeError('illegal constructor');
-  }
-
-  record(val) {
-    if (typeof val === 'bigint') {
-      this[kHandle]?.record(val);
-      return;
-    }
-
-    if (!NumberIsInteger(val))
-      throw new ERR_INVALID_ARG_TYPE('val', ['integer', 'bigint'], val);
-
-    if (val < 1 || val > NumberMAX_SAFE_INTEGER)
-      throw new ERR_OUT_OF_RANGE('val', 'a safe integer greater than 0', val);
-
-    this[kHandle]?.record(val);
-  }
-
-  recordDelta() {
-    this[kHandle]?.recordDelta();
-  }
-
-  [kClone]() {
-    const handle = this[kHandle];
-    return {
-      data: { handle },
-      deserializeInfo: 'internal/histogram:InternalRecordableHistogram'
-    };
-=======
     if (!isHistogram(this))
       throw new ERR_INVALID_THIS('Histogram');
     this[kHandle]?.reset();
@@ -370,40 +251,8 @@
 
   [kDeserialize]({ handle }) {
     this[kHandle] = handle;
->>>>>>> a8a80be5
-  }
-}
-
-class InternalHistogram extends JSTransferable {
-  constructor(handle) {
-    super();
-    this[kHandle] = handle;
-    this[kMap] = new SafeMap();
-  }
-}
-
-class InternalRecordableHistogram extends JSTransferable {
-  constructor(handle) {
-    super();
-    this[kHandle] = handle;
-    this[kMap] = new SafeMap();
-  }
-}
-
-InternalHistogram.prototype.constructor = Histogram;
-ObjectSetPrototypeOf(
-  InternalHistogram.prototype,
-  Histogram.prototype);
-
-InternalRecordableHistogram.prototype.constructor = RecordableHistogram;
-ObjectSetPrototypeOf(
-  InternalRecordableHistogram.prototype,
-  RecordableHistogram.prototype);
-
-<<<<<<< HEAD
-function createHistogram() {
-  return new InternalRecordableHistogram(new _Histogram());
-=======
+  }
+
   toJSON() {
     return {
       count: this.count,
@@ -520,24 +369,16 @@
   }
   validateInteger(figures, 'options.figures', 1, 5);
   return internalRecordableHistogram(new _Histogram(lowest, highest, figures));
->>>>>>> a8a80be5
 }
 
 module.exports = {
   Histogram,
   RecordableHistogram,
-<<<<<<< HEAD
-  InternalHistogram,
-  InternalRecordableHistogram,
-  kDestroy,
-  kHandle,
-=======
   internalHistogram,
   internalRecordableHistogram,
   isHistogram,
   kDestroy,
   kHandle,
   kMap,
->>>>>>> a8a80be5
   createHistogram,
 };