/* eslint jsdoc/require-jsdoc: "error" */

'use strict';

const {
  ArrayIsArray,
  ArrayPrototypeIncludes,
  ArrayPrototypeJoin,
  ArrayPrototypeMap,
  NumberIsInteger,
  NumberIsNaN,
  NumberMAX_SAFE_INTEGER,
  NumberMIN_SAFE_INTEGER,
  NumberParseInt,
  ObjectPrototypeHasOwnProperty,
  RegExpPrototypeExec,
  String,
  StringPrototypeToUpperCase,
  StringPrototypeTrim,
} = primordials;

const {
  hideStackFrames,
  codes: {
    ERR_SOCKET_BAD_PORT,
    ERR_INVALID_ARG_TYPE,
    ERR_INVALID_ARG_VALUE,
    ERR_OUT_OF_RANGE,
    ERR_UNKNOWN_SIGNAL,
  },
} = require('internal/errors');
const { normalizeEncoding } = require('internal/util');
const {
  isAsyncFunction,
  isArrayBufferView,
} = require('internal/util/types');
const { signals } = internalBinding('constants').os;

/**
 * @param {*} value
 * @returns {boolean}
 */
function isInt32(value) {
  return value === (value | 0);
}

/**
 * @param {*} value
 * @returns {boolean}
 */
function isUint32(value) {
  return value === (value >>> 0);
}

const octalReg = /^[0-7]+$/;
const modeDesc = 'must be a 32-bit unsigned integer or an octal string';

/**
 * Parse and validate values that will be converted into mode_t (the S_*
 * constants). Only valid numbers and octal strings are allowed. They could be
 * converted to 32-bit unsigned integers or non-negative signed integers in the
 * C++ land, but any value higher than 0o777 will result in platform-specific
 * behaviors.
 * @param {*} value Values to be validated
 * @param {string} name Name of the argument
 * @param {number} [def] If specified, will be returned for invalid values
 * @returns {number}
 */
function parseFileMode(value, name, def) {
  value ??= def;
  if (typeof value === 'string') {
    if (RegExpPrototypeExec(octalReg, value) === null) {
      throw new ERR_INVALID_ARG_VALUE(name, value, modeDesc);
    }
    value = NumberParseInt(value, 8);
  }

  validateUint32(value, name);
  return value;
}

/**
 * @callback validateInteger
 * @param {*} value
 * @param {string} name
 * @param {number} [min]
 * @param {number} [max]
 * @returns {asserts value is number}
 */

/** @type {validateInteger} */
const validateInteger = hideStackFrames(
  (value, name, min = NumberMIN_SAFE_INTEGER, max = NumberMAX_SAFE_INTEGER) => {
    if (typeof value !== 'number')
      throw new ERR_INVALID_ARG_TYPE(name, 'number', value);
    if (!NumberIsInteger(value))
      throw new ERR_OUT_OF_RANGE(name, 'an integer', value);
    if (value < min || value > max)
      throw new ERR_OUT_OF_RANGE(name, `>= ${min} && <= ${max}`, value);
  },
);

/**
 * @callback validateInt32
 * @param {*} value
 * @param {string} name
 * @param {number} [min]
 * @param {number} [max]
 * @returns {asserts value is number}
 */

/** @type {validateInt32} */
const validateInt32 = hideStackFrames(
  (value, name, min = -2147483648, max = 2147483647) => {
    // The defaults for min and max correspond to the limits of 32-bit integers.
    if (typeof value !== 'number') {
      throw new ERR_INVALID_ARG_TYPE(name, 'number', value);
    }
    if (!NumberIsInteger(value)) {
      throw new ERR_OUT_OF_RANGE(name, 'an integer', value);
    }
    if (value < min || value > max) {
      throw new ERR_OUT_OF_RANGE(name, `>= ${min} && <= ${max}`, value);
    }
  },
);

/**
 * @callback validateUint32
 * @param {*} value
 * @param {string} name
 * @param {number|boolean} [positive=false]
 * @returns {asserts value is number}
 */

/** @type {validateUint32} */
const validateUint32 = hideStackFrames((value, name, positive = false) => {
  if (typeof value !== 'number') {
    throw new ERR_INVALID_ARG_TYPE(name, 'number', value);
  }
  if (!NumberIsInteger(value)) {
    throw new ERR_OUT_OF_RANGE(name, 'an integer', value);
  }
  const min = positive ? 1 : 0;
  // 2 ** 32 === 4294967296
  const max = 4_294_967_295;
  if (value < min || value > max) {
    throw new ERR_OUT_OF_RANGE(name, `>= ${min} && <= ${max}`, value);
  }
});

/**
 * @callback validateString
 * @param {*} value
 * @param {string} name
 * @returns {asserts value is string}
 */

/** @type {validateString} */
function validateString(value, name) {
  if (typeof value !== 'string')
    throw new ERR_INVALID_ARG_TYPE(name, 'string', value);
}

/**
 * @callback validateNumber
 * @param {*} value
 * @param {string} name
 * @param {number} [min]
 * @param {number} [max]
 * @returns {asserts value is number}
 */

/** @type {validateNumber} */
function validateNumber(value, name, min = undefined, max) {
  if (typeof value !== 'number')
    throw new ERR_INVALID_ARG_TYPE(name, 'number', value);

  if ((min != null && value < min) || (max != null && value > max) ||
      ((min != null || max != null) && NumberIsNaN(value))) {
    throw new ERR_OUT_OF_RANGE(
      name,
      `${min != null ? `>= ${min}` : ''}${min != null && max != null ? ' && ' : ''}${max != null ? `<= ${max}` : ''}`,
      value);
  }
}

/**
 * @callback validateOneOf
 * @template T
 * @param {T} value
 * @param {string} name
 * @param {T[]} oneOf
 */

/** @type {validateOneOf} */
const validateOneOf = hideStackFrames((value, name, oneOf) => {
  if (!ArrayPrototypeIncludes(oneOf, value)) {
    const allowed = ArrayPrototypeJoin(
      ArrayPrototypeMap(oneOf, (v) =>
        (typeof v === 'string' ? `'${v}'` : String(v))),
      ', ');
    const reason = 'must be one of: ' + allowed;
    throw new ERR_INVALID_ARG_VALUE(name, value, reason);
  }
});

/**
 * @callback validateBoolean
 * @param {*} value
 * @param {string} name
 * @returns {asserts value is boolean}
 */

/** @type {validateBoolean} */
function validateBoolean(value, name) {
  if (typeof value !== 'boolean')
    throw new ERR_INVALID_ARG_TYPE(name, 'boolean', value);
}

/**
 * @param {any} options
 * @param {string} key
 * @param {boolean} defaultValue
 * @returns {boolean}
 */
function getOwnPropertyValueOrDefault(options, key, defaultValue) {
  return options == null || !ObjectPrototypeHasOwnProperty(options, key) ?
    defaultValue :
    options[key];
}

/**
 * @callback validateObject
 * @param {*} value
 * @param {string} name
 * @param {{
 *   allowArray?: boolean,
 *   allowFunction?: boolean,
 *   nullable?: boolean
 * }} [options]
 */

/** @type {validateObject} */
const validateObject = hideStackFrames(
<<<<<<< HEAD
  (value, name, {
    nullable = false,
    allowArray = false,
    allowFunction = false,
  } = {}) => {
=======
  (value, name, options = null) => {
    const allowArray = getOwnPropertyValueOrDefault(options, 'allowArray', false);
    const allowFunction = getOwnPropertyValueOrDefault(options, 'allowFunction', false);
    const nullable = getOwnPropertyValueOrDefault(options, 'nullable', false);
>>>>>>> a8a80be5
    if ((!nullable && value === null) ||
        (!allowArray && ArrayIsArray(value)) ||
        (typeof value !== 'object' && (
          !allowFunction || typeof value !== 'function'
        ))) {
      throw new ERR_INVALID_ARG_TYPE(name, 'Object', value);
    }
  });

<<<<<<< HEAD
=======
/**
 * @callback validateDictionary - We are using the Web IDL Standard definition
 *                                of "dictionary" here, which means any value
 *                                whose Type is either Undefined, Null, or
 *                                Object (which includes functions).
 * @param {*} value
 * @param {string} name
 * @see https://webidl.spec.whatwg.org/#es-dictionary
 * @see https://tc39.es/ecma262/#table-typeof-operator-results
 */

/** @type {validateDictionary} */
const validateDictionary = hideStackFrames(
  (value, name) => {
    if (value != null && typeof value !== 'object' && typeof value !== 'function') {
      throw new ERR_INVALID_ARG_TYPE(name, 'a dictionary', value);
    }
  });

/**
 * @callback validateArray
 * @param {*} value
 * @param {string} name
 * @param {number} [minLength]
 * @returns {asserts value is any[]}
 */

/** @type {validateArray} */
>>>>>>> a8a80be5
const validateArray = hideStackFrames((value, name, minLength = 0) => {
  if (!ArrayIsArray(value)) {
    throw new ERR_INVALID_ARG_TYPE(name, 'Array', value);
  }
  if (value.length < minLength) {
    const reason = `must be longer than ${minLength}`;
    throw new ERR_INVALID_ARG_VALUE(name, value, reason);
  }
});

/**
 * @callback validateStringArray
 * @param {*} value
 * @param {string} name
 * @returns {asserts value is string[]}
 */

/** @type {validateStringArray} */
function validateStringArray(value, name) {
  validateArray(value, name);
  for (let i = 0; i < value.length; i++) {
    validateString(value[i], `${name}[${i}]`);
  }
}

/**
 * @callback validateBooleanArray
 * @param {*} value
 * @param {string} name
 * @returns {asserts value is boolean[]}
 */

/** @type {validateBooleanArray} */
function validateBooleanArray(value, name) {
  validateArray(value, name);
  for (let i = 0; i < value.length; i++) {
    validateBoolean(value[i], `${name}[${i}]`);
  }
}

/**
 * @callback validateAbortSignalArray
 * @param {*} value
 * @param {string} name
 * @returns {asserts value is AbortSignal[]}
 */

/** @type {validateAbortSignalArray} */
function validateAbortSignalArray(value, name) {
  validateArray(value, name);
  for (let i = 0; i < value.length; i++) {
    const signal = value[i];
    const indexedName = `${name}[${i}]`;
    if (signal == null) {
      throw new ERR_INVALID_ARG_TYPE(indexedName, 'AbortSignal', signal);
    }
    validateAbortSignal(signal, indexedName);
  }
}

/**
 * @param {*} signal
 * @param {string} [name='signal']
 * @returns {asserts signal is keyof signals}
 */
function validateSignalName(signal, name = 'signal') {
  validateString(signal, name);

  if (signals[signal] === undefined) {
    if (signals[StringPrototypeToUpperCase(signal)] !== undefined) {
      throw new ERR_UNKNOWN_SIGNAL(signal +
                                   ' (signals must use all capital letters)');
    }

    throw new ERR_UNKNOWN_SIGNAL(signal);
  }
}

/**
 * @callback validateBuffer
 * @param {*} buffer
 * @param {string} [name='buffer']
 * @returns {asserts buffer is ArrayBufferView}
 */

/** @type {validateBuffer} */
const validateBuffer = hideStackFrames((buffer, name = 'buffer') => {
  if (!isArrayBufferView(buffer)) {
    throw new ERR_INVALID_ARG_TYPE(name,
                                   ['Buffer', 'TypedArray', 'DataView'],
                                   buffer);
  }
});

/**
 * @param {string} data
 * @param {string} encoding
 */
function validateEncoding(data, encoding) {
  const normalizedEncoding = normalizeEncoding(encoding);
  const length = data.length;

  if (normalizedEncoding === 'hex' && length % 2 !== 0) {
    throw new ERR_INVALID_ARG_VALUE('encoding', encoding,
                                    `is invalid for data of length ${length}`);
  }
}

<<<<<<< HEAD
// Check that the port number is not NaN when coerced to a number,
// is an integer and that it falls within the legal range of port numbers.
=======
/**
 * Check that the port number is not NaN when coerced to a number,
 * is an integer and that it falls within the legal range of port numbers.
 * @param {*} port
 * @param {string} [name='Port']
 * @param {boolean} [allowZero=true]
 * @returns {number}
 */
>>>>>>> a8a80be5
function validatePort(port, name = 'Port', allowZero = true) {
  if ((typeof port !== 'number' && typeof port !== 'string') ||
      (typeof port === 'string' && StringPrototypeTrim(port).length === 0) ||
      +port !== (+port >>> 0) ||
      port > 0xFFFF ||
      (port === 0 && !allowZero)) {
    throw new ERR_SOCKET_BAD_PORT(name, port, allowZero);
  }
  return port | 0;
}

/**
 * @callback validateAbortSignal
 * @param {*} signal
 * @param {string} name
 */

/** @type {validateAbortSignal} */
const validateAbortSignal = hideStackFrames((signal, name) => {
  if (signal !== undefined &&
      (signal === null ||
       typeof signal !== 'object' ||
       !('aborted' in signal))) {
    throw new ERR_INVALID_ARG_TYPE(name, 'AbortSignal', signal);
  }
});

/**
 * @callback validateFunction
 * @param {*} value
 * @param {string} name
 * @returns {asserts value is Function}
 */

/** @type {validateFunction} */
const validateFunction = hideStackFrames((value, name) => {
  if (typeof value !== 'function')
    throw new ERR_INVALID_ARG_TYPE(name, 'Function', value);
});

/**
 * @callback validatePlainFunction
 * @param {*} value
 * @param {string} name
 * @returns {asserts value is Function}
 */

/** @type {validatePlainFunction} */
const validatePlainFunction = hideStackFrames((value, name) => {
  if (typeof value !== 'function' || isAsyncFunction(value))
    throw new ERR_INVALID_ARG_TYPE(name, 'Function', value);
});

/**
 * @callback validateUndefined
 * @param {*} value
 * @param {string} name
 * @returns {asserts value is undefined}
 */

/** @type {validateUndefined} */
const validateUndefined = hideStackFrames((value, name) => {
  if (value !== undefined)
    throw new ERR_INVALID_ARG_TYPE(name, 'undefined', value);
});

<<<<<<< HEAD
const validateAbortSignal = hideStackFrames((signal, name) => {
  if (signal !== undefined &&
      (signal === null ||
       typeof signal !== 'object' ||
       !('aborted' in signal))) {
    throw new ERR_INVALID_ARG_TYPE(name, 'AbortSignal', signal);
  }
});

const validateFunction = hideStackFrames((value, name) => {
  if (typeof value !== 'function')
    throw new ERR_INVALID_ARG_TYPE(name, 'Function', value);
});
=======
/**
 * @template T
 * @param {T} value
 * @param {string} name
 * @param {T[]} union
 */
function validateUnion(value, name, union) {
  if (!ArrayPrototypeIncludes(union, value)) {
    throw new ERR_INVALID_ARG_TYPE(name, `('${ArrayPrototypeJoin(union, '|')}')`, value);
  }
}

/*
  The rules for the Link header field are described here:
  https://www.rfc-editor.org/rfc/rfc8288.html#section-3

  This regex validates any string surrounded by angle brackets
  (not necessarily a valid URI reference) followed by zero or more
  link-params separated by semicolons.
*/
const linkValueRegExp = /^(?:<[^>]*>)(?:\s*;\s*[^;"\s]+(?:=(")?[^;"\s]*\1)?)*$/;

/**
 * @param {any} value
 * @param {string} name
 */
function validateLinkHeaderFormat(value, name) {
  if (
    typeof value === 'undefined' ||
    !RegExpPrototypeExec(linkValueRegExp, value)
  ) {
    throw new ERR_INVALID_ARG_VALUE(
      name,
      value,
      'must be an array or string of format "</styles.css>; rel=preload; as=style"',
    );
  }
}

/**
 * @param {any} hints
 * @return {string}
 */
function validateLinkHeaderValue(hints) {
  if (typeof hints === 'string') {
    validateLinkHeaderFormat(hints, 'hints');
    return hints;
  } else if (ArrayIsArray(hints)) {
    const hintsLength = hints.length;
    let result = '';

    if (hintsLength === 0) {
      return result;
    }

    for (let i = 0; i < hintsLength; i++) {
      const link = hints[i];
      validateLinkHeaderFormat(link, 'hints');
      result += link;

      if (i !== hintsLength - 1) {
        result += ', ';
      }
    }

    return result;
  }

  throw new ERR_INVALID_ARG_VALUE(
    'hints',
    hints,
    'must be an array or string of format "</styles.css>; rel=preload; as=style"',
  );
}
>>>>>>> a8a80be5

module.exports = {
  isInt32,
  isUint32,
  parseFileMode,
  validateArray,
  validateStringArray,
  validateBooleanArray,
  validateAbortSignalArray,
  validateBoolean,
  validateBuffer,
  validateDictionary,
  validateEncoding,
  validateFunction,
  validateInt32,
  validateInteger,
  validateNumber,
  validateObject,
  validateOneOf,
  validatePlainFunction,
  validatePort,
  validateSignalName,
  validateString,
  validateUint32,
<<<<<<< HEAD
  validateCallback,
  validateAbortSignal,
=======
  validateUndefined,
  validateUnion,
  validateAbortSignal,
  validateLinkHeaderValue,
>>>>>>> a8a80be5
};<|MERGE_RESOLUTION|>--- conflicted
+++ resolved
@@ -243,18 +243,10 @@
 
 /** @type {validateObject} */
 const validateObject = hideStackFrames(
-<<<<<<< HEAD
-  (value, name, {
-    nullable = false,
-    allowArray = false,
-    allowFunction = false,
-  } = {}) => {
-=======
   (value, name, options = null) => {
     const allowArray = getOwnPropertyValueOrDefault(options, 'allowArray', false);
     const allowFunction = getOwnPropertyValueOrDefault(options, 'allowFunction', false);
     const nullable = getOwnPropertyValueOrDefault(options, 'nullable', false);
->>>>>>> a8a80be5
     if ((!nullable && value === null) ||
         (!allowArray && ArrayIsArray(value)) ||
         (typeof value !== 'object' && (
@@ -264,8 +256,6 @@
     }
   });
 
-<<<<<<< HEAD
-=======
 /**
  * @callback validateDictionary - We are using the Web IDL Standard definition
  *                                of "dictionary" here, which means any value
@@ -294,7 +284,6 @@
  */
 
 /** @type {validateArray} */
->>>>>>> a8a80be5
 const validateArray = hideStackFrames((value, name, minLength = 0) => {
   if (!ArrayIsArray(value)) {
     throw new ERR_INVALID_ARG_TYPE(name, 'Array', value);
@@ -403,10 +392,6 @@
   }
 }
 
-<<<<<<< HEAD
-// Check that the port number is not NaN when coerced to a number,
-// is an integer and that it falls within the legal range of port numbers.
-=======
 /**
  * Check that the port number is not NaN when coerced to a number,
  * is an integer and that it falls within the legal range of port numbers.
@@ -415,7 +400,6 @@
  * @param {boolean} [allowZero=true]
  * @returns {number}
  */
->>>>>>> a8a80be5
 function validatePort(port, name = 'Port', allowZero = true) {
   if ((typeof port !== 'number' && typeof port !== 'string') ||
       (typeof port === 'string' && StringPrototypeTrim(port).length === 0) ||
@@ -482,21 +466,6 @@
     throw new ERR_INVALID_ARG_TYPE(name, 'undefined', value);
 });
 
-<<<<<<< HEAD
-const validateAbortSignal = hideStackFrames((signal, name) => {
-  if (signal !== undefined &&
-      (signal === null ||
-       typeof signal !== 'object' ||
-       !('aborted' in signal))) {
-    throw new ERR_INVALID_ARG_TYPE(name, 'AbortSignal', signal);
-  }
-});
-
-const validateFunction = hideStackFrames((value, name) => {
-  if (typeof value !== 'function')
-    throw new ERR_INVALID_ARG_TYPE(name, 'Function', value);
-});
-=======
 /**
  * @template T
  * @param {T} value
@@ -571,7 +540,6 @@
     'must be an array or string of format "</styles.css>; rel=preload; as=style"',
   );
 }
->>>>>>> a8a80be5
 
 module.exports = {
   isInt32,
@@ -596,13 +564,8 @@
   validateSignalName,
   validateString,
   validateUint32,
-<<<<<<< HEAD
-  validateCallback,
-  validateAbortSignal,
-=======
   validateUndefined,
   validateUnion,
   validateAbortSignal,
   validateLinkHeaderValue,
->>>>>>> a8a80be5
 };