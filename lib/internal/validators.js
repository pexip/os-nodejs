/* eslint jsdoc/require-jsdoc: "error" */

'use strict';

const {
  ArrayIsArray,
  ArrayPrototypeIncludes,
  ArrayPrototypeJoin,
  ArrayPrototypeMap,
  NumberIsInteger,
  NumberIsNaN,
  NumberMAX_SAFE_INTEGER,
  NumberMIN_SAFE_INTEGER,
  NumberParseInt,
  ObjectPrototypeHasOwnProperty,
  RegExpPrototypeExec,
  String,
  StringPrototypeToUpperCase,
  StringPrototypeTrim,
} = primordials;

const {
  hideStackFrames,
  codes: {
    ERR_SOCKET_BAD_PORT,
    ERR_INVALID_ARG_TYPE,
    ERR_INVALID_ARG_VALUE,
    ERR_OUT_OF_RANGE,
    ERR_UNKNOWN_SIGNAL,
<<<<<<< HEAD
  }
=======
  },
>>>>>>> 8a2d13a7
} = require('internal/errors');
const { normalizeEncoding } = require('internal/util');
const {
  isAsyncFunction,
<<<<<<< HEAD
  isArrayBufferView
=======
  isArrayBufferView,
>>>>>>> 8a2d13a7
} = require('internal/util/types');
const { signals } = internalBinding('constants').os;

/**
 * @param {*} value
 * @returns {boolean}
 */
function isInt32(value) {
  return value === (value | 0);
}

/**
 * @param {*} value
 * @returns {boolean}
 */
function isUint32(value) {
  return value === (value >>> 0);
}

const octalReg = /^[0-7]+$/;
const modeDesc = 'must be a 32-bit unsigned integer or an octal string';

/**
 * Parse and validate values that will be converted into mode_t (the S_*
 * constants). Only valid numbers and octal strings are allowed. They could be
 * converted to 32-bit unsigned integers or non-negative signed integers in the
 * C++ land, but any value higher than 0o777 will result in platform-specific
 * behaviors.
 * @param {*} value Values to be validated
 * @param {string} name Name of the argument
 * @param {number} [def] If specified, will be returned for invalid values
 * @returns {number}
 */
function parseFileMode(value, name, def) {
  value ??= def;
  if (typeof value === 'string') {
    if (RegExpPrototypeExec(octalReg, value) === null) {
      throw new ERR_INVALID_ARG_VALUE(name, value, modeDesc);
    }
    value = NumberParseInt(value, 8);
  }

  validateUint32(value, name);
  return value;
}

/**
 * @callback validateInteger
 * @param {*} value
 * @param {string} name
 * @param {number} [min]
 * @param {number} [max]
 * @returns {asserts value is number}
 */

/** @type {validateInteger} */
const validateInteger = hideStackFrames(
  (value, name, min = NumberMIN_SAFE_INTEGER, max = NumberMAX_SAFE_INTEGER) => {
    if (typeof value !== 'number')
      throw new ERR_INVALID_ARG_TYPE(name, 'number', value);
    if (!NumberIsInteger(value))
      throw new ERR_OUT_OF_RANGE(name, 'an integer', value);
    if (value < min || value > max)
      throw new ERR_OUT_OF_RANGE(name, `>= ${min} && <= ${max}`, value);
  },
);

/**
 * @callback validateInt32
 * @param {*} value
 * @param {string} name
 * @param {number} [min]
 * @param {number} [max]
 * @returns {asserts value is number}
 */

/** @type {validateInt32} */
const validateInt32 = hideStackFrames(
  (value, name, min = -2147483648, max = 2147483647) => {
    // The defaults for min and max correspond to the limits of 32-bit integers.
    if (typeof value !== 'number') {
      throw new ERR_INVALID_ARG_TYPE(name, 'number', value);
    }
    if (!NumberIsInteger(value)) {
      throw new ERR_OUT_OF_RANGE(name, 'an integer', value);
    }
    if (value < min || value > max) {
      throw new ERR_OUT_OF_RANGE(name, `>= ${min} && <= ${max}`, value);
    }
<<<<<<< HEAD
  }
=======
  },
>>>>>>> 8a2d13a7
);

/**
 * @callback validateUint32
 * @param {*} value
 * @param {string} name
 * @param {number|boolean} [positive=false]
 * @returns {asserts value is number}
 */

/** @type {validateUint32} */
const validateUint32 = hideStackFrames((value, name, positive = false) => {
  if (typeof value !== 'number') {
    throw new ERR_INVALID_ARG_TYPE(name, 'number', value);
  }
  if (!NumberIsInteger(value)) {
    throw new ERR_OUT_OF_RANGE(name, 'an integer', value);
  }
  const min = positive ? 1 : 0;
  // 2 ** 32 === 4294967296
  const max = 4_294_967_295;
  if (value < min || value > max) {
    throw new ERR_OUT_OF_RANGE(name, `>= ${min} && <= ${max}`, value);
  }
});

/**
 * @callback validateString
 * @param {*} value
 * @param {string} name
 * @returns {asserts value is string}
 */

/** @type {validateString} */
function validateString(value, name) {
  if (typeof value !== 'string')
    throw new ERR_INVALID_ARG_TYPE(name, 'string', value);
}

/**
 * @callback validateNumber
 * @param {*} value
 * @param {string} name
 * @param {number} [min]
 * @param {number} [max]
 * @returns {asserts value is number}
 */

/** @type {validateNumber} */
function validateNumber(value, name, min = undefined, max) {
  if (typeof value !== 'number')
    throw new ERR_INVALID_ARG_TYPE(name, 'number', value);

  if ((min != null && value < min) || (max != null && value > max) ||
      ((min != null || max != null) && NumberIsNaN(value))) {
    throw new ERR_OUT_OF_RANGE(
      name,
      `${min != null ? `>= ${min}` : ''}${min != null && max != null ? ' && ' : ''}${max != null ? `<= ${max}` : ''}`,
      value);
  }
}

/**
 * @callback validateOneOf
 * @template T
 * @param {T} value
 * @param {string} name
 * @param {T[]} oneOf
 */

/** @type {validateOneOf} */
const validateOneOf = hideStackFrames((value, name, oneOf) => {
  if (!ArrayPrototypeIncludes(oneOf, value)) {
    const allowed = ArrayPrototypeJoin(
      ArrayPrototypeMap(oneOf, (v) =>
        (typeof v === 'string' ? `'${v}'` : String(v))),
      ', ');
    const reason = 'must be one of: ' + allowed;
    throw new ERR_INVALID_ARG_VALUE(name, value, reason);
  }
});

/**
 * @callback validateBoolean
 * @param {*} value
 * @param {string} name
 * @returns {asserts value is boolean}
 */

/** @type {validateBoolean} */
function validateBoolean(value, name) {
  if (typeof value !== 'boolean')
    throw new ERR_INVALID_ARG_TYPE(name, 'boolean', value);
}

/**
<<<<<<< HEAD
 * @param {?object} options
=======
 * @param {any} options
>>>>>>> 8a2d13a7
 * @param {string} key
 * @param {boolean} defaultValue
 * @returns {boolean}
 */
function getOwnPropertyValueOrDefault(options, key, defaultValue) {
  return options == null || !ObjectPrototypeHasOwnProperty(options, key) ?
    defaultValue :
    options[key];
}

/**
 * @callback validateObject
 * @param {*} value
 * @param {string} name
 * @param {{
 *   allowArray?: boolean,
 *   allowFunction?: boolean,
 *   nullable?: boolean
 * }} [options]
 */

/** @type {validateObject} */
const validateObject = hideStackFrames(
  (value, name, options = null) => {
    const allowArray = getOwnPropertyValueOrDefault(options, 'allowArray', false);
    const allowFunction = getOwnPropertyValueOrDefault(options, 'allowFunction', false);
    const nullable = getOwnPropertyValueOrDefault(options, 'nullable', false);
    if ((!nullable && value === null) ||
        (!allowArray && ArrayIsArray(value)) ||
        (typeof value !== 'object' && (
          !allowFunction || typeof value !== 'function'
        ))) {
      throw new ERR_INVALID_ARG_TYPE(name, 'Object', value);
    }
  });

/**
 * @callback validateDictionary - We are using the Web IDL Standard definition
 *                                of "dictionary" here, which means any value
 *                                whose Type is either Undefined, Null, or
 *                                Object (which includes functions).
 * @param {*} value
 * @param {string} name
 * @see https://webidl.spec.whatwg.org/#es-dictionary
 * @see https://tc39.es/ecma262/#table-typeof-operator-results
 */

/** @type {validateDictionary} */
const validateDictionary = hideStackFrames(
  (value, name) => {
    if (value != null && typeof value !== 'object' && typeof value !== 'function') {
      throw new ERR_INVALID_ARG_TYPE(name, 'a dictionary', value);
    }
  });

/**
 * @callback validateArray
 * @param {*} value
 * @param {string} name
 * @param {number} [minLength]
 * @returns {asserts value is any[]}
 */

/** @type {validateArray} */
const validateArray = hideStackFrames((value, name, minLength = 0) => {
  if (!ArrayIsArray(value)) {
    throw new ERR_INVALID_ARG_TYPE(name, 'Array', value);
  }
  if (value.length < minLength) {
    const reason = `must be longer than ${minLength}`;
    throw new ERR_INVALID_ARG_VALUE(name, value, reason);
  }
});

/**
 * @callback validateStringArray
 * @param {*} value
 * @param {string} name
 * @returns {asserts value is string[]}
 */

/** @type {validateStringArray} */
function validateStringArray(value, name) {
  validateArray(value, name);
  for (let i = 0; i < value.length; i++) {
    validateString(value[i], `${name}[${i}]`);
  }
}

/**
 * @callback validateBooleanArray
 * @param {*} value
 * @param {string} name
 * @returns {asserts value is boolean[]}
 */

/** @type {validateBooleanArray} */
function validateBooleanArray(value, name) {
  validateArray(value, name);
  for (let i = 0; i < value.length; i++) {
    validateBoolean(value[i], `${name}[${i}]`);
  }
}

/**
<<<<<<< HEAD
=======
 * @callback validateAbortSignalArray
 * @param {*} value
 * @param {string} name
 * @returns {asserts value is AbortSignal[]}
 */

/** @type {validateAbortSignalArray} */
function validateAbortSignalArray(value, name) {
  validateArray(value, name);
  for (let i = 0; i < value.length; i++) {
    const signal = value[i];
    const indexedName = `${name}[${i}]`;
    if (signal == null) {
      throw new ERR_INVALID_ARG_TYPE(indexedName, 'AbortSignal', signal);
    }
    validateAbortSignal(signal, indexedName);
  }
}

/**
>>>>>>> 8a2d13a7
 * @param {*} signal
 * @param {string} [name='signal']
 * @returns {asserts signal is keyof signals}
 */
function validateSignalName(signal, name = 'signal') {
  validateString(signal, name);

  if (signals[signal] === undefined) {
    if (signals[StringPrototypeToUpperCase(signal)] !== undefined) {
      throw new ERR_UNKNOWN_SIGNAL(signal +
                                   ' (signals must use all capital letters)');
    }

    throw new ERR_UNKNOWN_SIGNAL(signal);
  }
}

/**
 * @callback validateBuffer
 * @param {*} buffer
 * @param {string} [name='buffer']
 * @returns {asserts buffer is ArrayBufferView}
 */

/** @type {validateBuffer} */
const validateBuffer = hideStackFrames((buffer, name = 'buffer') => {
  if (!isArrayBufferView(buffer)) {
    throw new ERR_INVALID_ARG_TYPE(name,
                                   ['Buffer', 'TypedArray', 'DataView'],
                                   buffer);
  }
});

/**
 * @param {string} data
 * @param {string} encoding
 */
function validateEncoding(data, encoding) {
  const normalizedEncoding = normalizeEncoding(encoding);
  const length = data.length;

  if (normalizedEncoding === 'hex' && length % 2 !== 0) {
    throw new ERR_INVALID_ARG_VALUE('encoding', encoding,
                                    `is invalid for data of length ${length}`);
  }
}

/**
 * Check that the port number is not NaN when coerced to a number,
 * is an integer and that it falls within the legal range of port numbers.
 * @param {*} port
 * @param {string} [name='Port']
 * @param {boolean} [allowZero=true]
 * @returns {number}
 */
function validatePort(port, name = 'Port', allowZero = true) {
  if ((typeof port !== 'number' && typeof port !== 'string') ||
      (typeof port === 'string' && StringPrototypeTrim(port).length === 0) ||
      +port !== (+port >>> 0) ||
      port > 0xFFFF ||
      (port === 0 && !allowZero)) {
    throw new ERR_SOCKET_BAD_PORT(name, port, allowZero);
  }
  return port | 0;
}

/**
 * @callback validateAbortSignal
 * @param {*} signal
 * @param {string} name
 */

/** @type {validateAbortSignal} */
const validateAbortSignal = hideStackFrames((signal, name) => {
  if (signal !== undefined &&
      (signal === null ||
       typeof signal !== 'object' ||
       !('aborted' in signal))) {
    throw new ERR_INVALID_ARG_TYPE(name, 'AbortSignal', signal);
  }
});

/**
 * @callback validateFunction
 * @param {*} value
 * @param {string} name
 * @returns {asserts value is Function}
 */

/** @type {validateFunction} */
const validateFunction = hideStackFrames((value, name) => {
  if (typeof value !== 'function')
    throw new ERR_INVALID_ARG_TYPE(name, 'Function', value);
});

/**
 * @callback validatePlainFunction
 * @param {*} value
 * @param {string} name
 * @returns {asserts value is Function}
 */

/** @type {validatePlainFunction} */
const validatePlainFunction = hideStackFrames((value, name) => {
  if (typeof value !== 'function' || isAsyncFunction(value))
    throw new ERR_INVALID_ARG_TYPE(name, 'Function', value);
});

/**
 * @callback validateUndefined
 * @param {*} value
 * @param {string} name
 * @returns {asserts value is undefined}
 */

/** @type {validateUndefined} */
const validateUndefined = hideStackFrames((value, name) => {
  if (value !== undefined)
    throw new ERR_INVALID_ARG_TYPE(name, 'undefined', value);
});

/**
 * @template T
 * @param {T} value
 * @param {string} name
 * @param {T[]} union
 */
function validateUnion(value, name, union) {
  if (!ArrayPrototypeIncludes(union, value)) {
    throw new ERR_INVALID_ARG_TYPE(name, `('${ArrayPrototypeJoin(union, '|')}')`, value);
  }
}

<<<<<<< HEAD
const linkValueRegExp = /^(?:<[^>]*>;)\s*(?:rel=(")?[^;"]*\1;?)\s*(?:(?:as|anchor|title|crossorigin|disabled|fetchpriority|rel|referrerpolicy)=(")?[^;"]*\2)?$/;
=======
/*
  The rules for the Link header field are described here:
  https://www.rfc-editor.org/rfc/rfc8288.html#section-3

  This regex validates any string surrounded by angle brackets
  (not necessarily a valid URI reference) followed by zero or more
  link-params separated by semicolons.
*/
const linkValueRegExp = /^(?:<[^>]*>)(?:\s*;\s*[^;"\s]+(?:=(")?[^;"\s]*\1)?)*$/;
>>>>>>> 8a2d13a7

/**
 * @param {any} value
 * @param {string} name
 */
function validateLinkHeaderFormat(value, name) {
  if (
    typeof value === 'undefined' ||
    !RegExpPrototypeExec(linkValueRegExp, value)
  ) {
    throw new ERR_INVALID_ARG_VALUE(
      name,
      value,
<<<<<<< HEAD
      'must be an array or string of format "</styles.css>; rel=preload; as=style"'
=======
      'must be an array or string of format "</styles.css>; rel=preload; as=style"',
>>>>>>> 8a2d13a7
    );
  }
}

/**
 * @param {any} hints
 * @return {string}
 */
function validateLinkHeaderValue(hints) {
  if (typeof hints === 'string') {
    validateLinkHeaderFormat(hints, 'hints');
    return hints;
  } else if (ArrayIsArray(hints)) {
    const hintsLength = hints.length;
    let result = '';

    if (hintsLength === 0) {
      return result;
    }

    for (let i = 0; i < hintsLength; i++) {
      const link = hints[i];
      validateLinkHeaderFormat(link, 'hints');
      result += link;

      if (i !== hintsLength - 1) {
        result += ', ';
      }
    }

    return result;
  }

  throw new ERR_INVALID_ARG_VALUE(
    'hints',
    hints,
<<<<<<< HEAD
    'must be an array or string of format "</styles.css>; rel=preload; as=style"'
=======
    'must be an array or string of format "</styles.css>; rel=preload; as=style"',
>>>>>>> 8a2d13a7
  );
}

module.exports = {
  isInt32,
  isUint32,
  parseFileMode,
  validateArray,
  validateStringArray,
  validateBooleanArray,
<<<<<<< HEAD
=======
  validateAbortSignalArray,
>>>>>>> 8a2d13a7
  validateBoolean,
  validateBuffer,
  validateDictionary,
  validateEncoding,
  validateFunction,
  validateInt32,
  validateInteger,
  validateNumber,
  validateObject,
  validateOneOf,
  validatePlainFunction,
  validatePort,
  validateSignalName,
  validateString,
  validateUint32,
  validateUndefined,
  validateUnion,
  validateAbortSignal,
<<<<<<< HEAD
  validateLinkHeaderValue
=======
  validateLinkHeaderValue,
>>>>>>> 8a2d13a7
};<|MERGE_RESOLUTION|>--- conflicted
+++ resolved
@@ -27,20 +27,12 @@
     ERR_INVALID_ARG_VALUE,
     ERR_OUT_OF_RANGE,
     ERR_UNKNOWN_SIGNAL,
-<<<<<<< HEAD
-  }
-=======
   },
->>>>>>> 8a2d13a7
 } = require('internal/errors');
 const { normalizeEncoding } = require('internal/util');
 const {
   isAsyncFunction,
-<<<<<<< HEAD
-  isArrayBufferView
-=======
   isArrayBufferView,
->>>>>>> 8a2d13a7
 } = require('internal/util/types');
 const { signals } = internalBinding('constants').os;
 
@@ -130,11 +122,7 @@
     if (value < min || value > max) {
       throw new ERR_OUT_OF_RANGE(name, `>= ${min} && <= ${max}`, value);
     }
-<<<<<<< HEAD
-  }
-=======
   },
->>>>>>> 8a2d13a7
 );
 
 /**
@@ -231,11 +219,7 @@
 }
 
 /**
-<<<<<<< HEAD
- * @param {?object} options
-=======
  * @param {any} options
->>>>>>> 8a2d13a7
  * @param {string} key
  * @param {boolean} defaultValue
  * @returns {boolean}
@@ -341,8 +325,6 @@
 }
 
 /**
-<<<<<<< HEAD
-=======
  * @callback validateAbortSignalArray
  * @param {*} value
  * @param {string} name
@@ -363,7 +345,6 @@
 }
 
 /**
->>>>>>> 8a2d13a7
  * @param {*} signal
  * @param {string} [name='signal']
  * @returns {asserts signal is keyof signals}
@@ -497,9 +478,6 @@
   }
 }
 
-<<<<<<< HEAD
-const linkValueRegExp = /^(?:<[^>]*>;)\s*(?:rel=(")?[^;"]*\1;?)\s*(?:(?:as|anchor|title|crossorigin|disabled|fetchpriority|rel|referrerpolicy)=(")?[^;"]*\2)?$/;
-=======
 /*
   The rules for the Link header field are described here:
   https://www.rfc-editor.org/rfc/rfc8288.html#section-3
@@ -509,7 +487,6 @@
   link-params separated by semicolons.
 */
 const linkValueRegExp = /^(?:<[^>]*>)(?:\s*;\s*[^;"\s]+(?:=(")?[^;"\s]*\1)?)*$/;
->>>>>>> 8a2d13a7
 
 /**
  * @param {any} value
@@ -523,11 +500,7 @@
     throw new ERR_INVALID_ARG_VALUE(
       name,
       value,
-<<<<<<< HEAD
-      'must be an array or string of format "</styles.css>; rel=preload; as=style"'
-=======
       'must be an array or string of format "</styles.css>; rel=preload; as=style"',
->>>>>>> 8a2d13a7
     );
   }
 }
@@ -564,11 +537,7 @@
   throw new ERR_INVALID_ARG_VALUE(
     'hints',
     hints,
-<<<<<<< HEAD
-    'must be an array or string of format "</styles.css>; rel=preload; as=style"'
-=======
     'must be an array or string of format "</styles.css>; rel=preload; as=style"',
->>>>>>> 8a2d13a7
   );
 }
 
@@ -579,10 +548,7 @@
   validateArray,
   validateStringArray,
   validateBooleanArray,
-<<<<<<< HEAD
-=======
   validateAbortSignalArray,
->>>>>>> 8a2d13a7
   validateBoolean,
   validateBuffer,
   validateDictionary,
@@ -601,9 +567,5 @@
   validateUndefined,
   validateUnion,
   validateAbortSignal,
-<<<<<<< HEAD
-  validateLinkHeaderValue
-=======
   validateLinkHeaderValue,
->>>>>>> 8a2d13a7
 };