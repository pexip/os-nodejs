--- conflicted
+++ resolved
@@ -31,10 +31,7 @@
 } = require('internal/errors');
 const {
   validateArray,
-<<<<<<< HEAD
-=======
   validateObject,
->>>>>>> a8a80be5
   validateOneOf,
   validateString,
 } = require('internal/validators');
@@ -241,13 +238,8 @@
   switch (stdio) {
     case 'ignore':
     case 'overlapped':
-<<<<<<< HEAD
-    case 'pipe': options.push(stdio, stdio, stdio); break;
-    case 'inherit': options.push(0, 1, 2); break;
-=======
     case 'pipe': ArrayPrototypePush(options, stdio, stdio, stdio); break;
     case 'inherit': ArrayPrototypePush(options, 0, 1, 2); break;
->>>>>>> a8a80be5
     default:
       throw new ERR_INVALID_ARG_VALUE('stdio', stdio);
   }
@@ -1010,11 +1002,7 @@
     }
 
     if (stdio === 'ignore') {
-<<<<<<< HEAD
-      acc.push({ type: 'ignore' });
-=======
       ArrayPrototypePush(acc, { type: 'ignore' });
->>>>>>> a8a80be5
     } else if (stdio === 'pipe' || stdio === 'overlapped' ||
                (typeof stdio === 'number' && stdio < 0)) {
       const a = {
