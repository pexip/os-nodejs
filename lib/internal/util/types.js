--- conflicted
+++ resolved
@@ -2,10 +2,7 @@
 
 const {
   ArrayBufferIsView,
-<<<<<<< HEAD
-=======
   ObjectDefineProperties,
->>>>>>> a8a80be5
   TypedArrayPrototypeGetSymbolToStringTag,
 } = primordials;
 
