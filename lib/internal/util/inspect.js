'use strict';

const {
  Array,
  ArrayIsArray,
  ArrayPrototypeFilter,
<<<<<<< HEAD
  ArrayPrototypePushApply,
=======
  ArrayPrototypeForEach,
  ArrayPrototypeIncludes,
  ArrayPrototypeIndexOf,
  ArrayPrototypeJoin,
  ArrayPrototypeMap,
  ArrayPrototypePop,
  ArrayPrototypePush,
  ArrayPrototypePushApply,
  ArrayPrototypeSlice,
  ArrayPrototypeSplice,
  ArrayPrototypeSort,
  ArrayPrototypeUnshift,
>>>>>>> a8a80be5
  BigIntPrototypeValueOf,
  BooleanPrototypeValueOf,
  DatePrototypeGetTime,
  DatePrototypeToISOString,
  DatePrototypeToString,
  ErrorPrototypeToString,
<<<<<<< HEAD
  FunctionPrototypeCall,
  FunctionPrototypeToString,
  JSONStringify,
  Map,
=======
  FunctionPrototypeBind,
  FunctionPrototypeCall,
  FunctionPrototypeToString,
  JSONStringify,
>>>>>>> a8a80be5
  MapPrototypeGetSize,
  MapPrototypeEntries,
  MathFloor,
  MathMax,
  MathMin,
  MathRound,
  MathSqrt,
  MathTrunc,
  Number,
  NumberIsFinite,
  NumberIsNaN,
  NumberParseFloat,
  NumberParseInt,
  NumberPrototypeToString,
  NumberPrototypeValueOf,
  Object,
  ObjectAssign,
  ObjectCreate,
  ObjectDefineProperty,
  ObjectGetOwnPropertyDescriptor,
  ObjectGetOwnPropertyNames,
  ObjectGetOwnPropertySymbols,
  ObjectGetPrototypeOf,
  ObjectIs,
  ObjectKeys,
  ObjectPrototypeHasOwnProperty,
  ObjectPrototypePropertyIsEnumerable,
  ObjectSeal,
  ObjectSetPrototypeOf,
  ReflectApply,
  ReflectOwnKeys,
  RegExp,
  RegExpPrototypeExec,
<<<<<<< HEAD
  RegExpPrototypeToString,
  SafeSet,
  SafeStringIterator,
  Set,
=======
  RegExpPrototypeSymbolReplace,
  RegExpPrototypeSymbolSplit,
  RegExpPrototypeToString,
  SafeStringIterator,
  SafeMap,
  SafeSet,
>>>>>>> a8a80be5
  SetPrototypeGetSize,
  SetPrototypeValues,
  String,
  StringPrototypeCharCodeAt,
  StringPrototypeCodePointAt,
  StringPrototypeIncludes,
  StringPrototypeIndexOf,
  StringPrototypeLastIndexOf,
  StringPrototypeNormalize,
  StringPrototypePadEnd,
  StringPrototypePadStart,
  StringPrototypeRepeat,
  StringPrototypeReplaceAll,
  StringPrototypeSlice,
  StringPrototypeSplit,
  StringPrototypeEndsWith,
  StringPrototypeStartsWith,
  StringPrototypeToLowerCase,
  StringPrototypeTrim,
  StringPrototypeValueOf,
  SymbolPrototypeToString,
  SymbolPrototypeValueOf,
  SymbolIterator,
  SymbolToStringTag,
  TypedArrayPrototypeGetLength,
  TypedArrayPrototypeGetSymbolToStringTag,
  Uint8Array,
  globalThis,
  uncurryThis,
} = primordials;

const {
  constants: {
    ALL_PROPERTIES,
    ONLY_ENUMERABLE,
    kPending,
    kRejected,
  },
  getOwnNonIndexProperties,
  getPromiseDetails,
  getProxyDetails,
  previewEntries,
  getConstructorName: internalGetConstructorName,
  getExternalValue,
} = internalBinding('util');

const {
  customInspectSymbol,
  isError,
  join,
  removeColors,
} = require('internal/util');

const {
  isStackOverflowError,
} = require('internal/errors');

const {
  isAsyncFunction,
  isGeneratorFunction,
  isAnyArrayBuffer,
  isArrayBuffer,
  isArgumentsObject,
  isBoxedPrimitive,
  isDataView,
  isExternal,
  isMap,
  isMapIterator,
  isModuleNamespaceObject,
  isNativeError,
  isPromise,
  isSet,
  isSetIterator,
  isWeakMap,
  isWeakSet,
  isRegExp,
  isDate,
  isTypedArray,
  isStringObject,
  isNumberObject,
  isBooleanObject,
  isBigIntObject,
} = require('internal/util/types');

const assert = require('internal/assert');

<<<<<<< HEAD
const { NativeModule } = require('internal/bootstrap/loaders');
=======
const { BuiltinModule } = require('internal/bootstrap/loaders');
const {
  validateObject,
  validateString,
} = require('internal/validators');
>>>>>>> a8a80be5

let hexSlice;
let internalUrl;

function pathToFileUrlHref(filepath) {
  internalUrl ??= require('internal/url');
  return internalUrl.pathToFileURL(filepath).href;
}

const builtInObjects = new SafeSet(
  ArrayPrototypeFilter(
    ObjectGetOwnPropertyNames(globalThis),
<<<<<<< HEAD
    (e) => RegExpPrototypeExec(/^[A-Z][a-zA-Z0-9]+$/, e) !== null
  )
=======
    (e) => RegExpPrototypeExec(/^[A-Z][a-zA-Z0-9]+$/, e) !== null,
  ),
>>>>>>> a8a80be5
);

// https://tc39.es/ecma262/#sec-IsHTMLDDA-internal-slot
const isUndetectableObject = (v) => typeof v === 'undefined' && v !== undefined;

// These options must stay in sync with `getUserOptions`. So if any option will
// be added or removed, `getUserOptions` must also be updated accordingly.
const inspectDefaultOptions = ObjectSeal({
  showHidden: false,
  depth: 2,
  colors: false,
  customInspect: true,
  showProxy: false,
  maxArrayLength: 100,
  maxStringLength: 10000,
  breakLength: 80,
  compact: 3,
  sorted: false,
  getters: false,
  numericSeparator: false,
});

const kObjectType = 0;
const kArrayType = 1;
const kArrayExtrasType = 2;

/* eslint-disable no-control-regex */
const strEscapeSequencesRegExp = /[\x00-\x1f\x27\x5c\x7f-\x9f]|[\ud800-\udbff](?![\udc00-\udfff])|(?<![\ud800-\udbff])[\udc00-\udfff]/;
const strEscapeSequencesReplacer = /[\x00-\x1f\x27\x5c\x7f-\x9f]|[\ud800-\udbff](?![\udc00-\udfff])|(?<![\ud800-\udbff])[\udc00-\udfff]/g;
const strEscapeSequencesRegExpSingle = /[\x00-\x1f\x5c\x7f-\x9f]|[\ud800-\udbff](?![\udc00-\udfff])|(?<![\ud800-\udbff])[\udc00-\udfff]/;
const strEscapeSequencesReplacerSingle = /[\x00-\x1f\x5c\x7f-\x9f]|[\ud800-\udbff](?![\udc00-\udfff])|(?<![\ud800-\udbff])[\udc00-\udfff]/g;
/* eslint-enable no-control-regex */

const keyStrRegExp = /^[a-zA-Z_][a-zA-Z_0-9]*$/;
const numberRegExp = /^(0|[1-9][0-9]*)$/;

const coreModuleRegExp = /^ {4}at (?:[^/\\(]+ \(|)node:(.+):\d+:\d+\)?$/;
const nodeModulesRegExp = /[/\\]node_modules[/\\](.+?)(?=[/\\])/g;

const classRegExp = /^(\s+[^(]*?)\s*{/;
// eslint-disable-next-line node-core/no-unescaped-regexp-dot
const stripCommentsRegExp = /(\/\/.*?\n)|(\/\*(.|\n)*?\*\/)/g;

const kMinLineLength = 16;

// Constants to map the iterator state.
const kWeak = 0;
const kIterator = 1;
const kMapEntries = 2;

// Escaped control characters (plus the single quote and the backslash). Use
// empty strings to fill up unused entries.
const meta = [
  '\\x00', '\\x01', '\\x02', '\\x03', '\\x04', '\\x05', '\\x06', '\\x07', // x07
  '\\b', '\\t', '\\n', '\\x0B', '\\f', '\\r', '\\x0E', '\\x0F',           // x0F
  '\\x10', '\\x11', '\\x12', '\\x13', '\\x14', '\\x15', '\\x16', '\\x17', // x17
  '\\x18', '\\x19', '\\x1A', '\\x1B', '\\x1C', '\\x1D', '\\x1E', '\\x1F', // x1F
  '', '', '', '', '', '', '', "\\'", '', '', '', '', '', '', '', '',      // x2F
  '', '', '', '', '', '', '', '', '', '', '', '', '', '', '', '',         // x3F
  '', '', '', '', '', '', '', '', '', '', '', '', '', '', '', '',         // x4F
  '', '', '', '', '', '', '', '', '', '', '', '', '\\\\', '', '', '',     // x5F
  '', '', '', '', '', '', '', '', '', '', '', '', '', '', '', '',         // x6F
  '', '', '', '', '', '', '', '', '', '', '', '', '', '', '', '\\x7F',    // x7F
  '\\x80', '\\x81', '\\x82', '\\x83', '\\x84', '\\x85', '\\x86', '\\x87', // x87
  '\\x88', '\\x89', '\\x8A', '\\x8B', '\\x8C', '\\x8D', '\\x8E', '\\x8F', // x8F
  '\\x90', '\\x91', '\\x92', '\\x93', '\\x94', '\\x95', '\\x96', '\\x97', // x97
  '\\x98', '\\x99', '\\x9A', '\\x9B', '\\x9C', '\\x9D', '\\x9E', '\\x9F', // x9F
];

// Regex used for ansi escape code splitting
// Adopted from https://github.com/chalk/ansi-regex/blob/HEAD/index.js
// License: MIT, authors: @sindresorhus, Qix-, arjunmehta and LitoMore
// Matches all ansi escape code sequences in a string
const ansiPattern = '[\\u001B\\u009B][[\\]()#;?]*' +
  '(?:(?:(?:(?:;[-a-zA-Z\\d\\/#&.:=?%@~_]+)*' +
  '|[a-zA-Z\\d]+(?:;[-a-zA-Z\\d\\/#&.:=?%@~_]*)*)?\\u0007)' +
  '|(?:(?:\\d{1,4}(?:;\\d{0,4})*)?[\\dA-PR-TZcf-ntqry=><~]))';
const ansi = new RegExp(ansiPattern, 'g');

let getStringWidth;

function getUserOptions(ctx, isCrossContext) {
  const ret = {
    stylize: ctx.stylize,
    showHidden: ctx.showHidden,
    depth: ctx.depth,
    colors: ctx.colors,
    customInspect: ctx.customInspect,
    showProxy: ctx.showProxy,
    maxArrayLength: ctx.maxArrayLength,
    maxStringLength: ctx.maxStringLength,
    breakLength: ctx.breakLength,
    compact: ctx.compact,
    sorted: ctx.sorted,
    getters: ctx.getters,
    numericSeparator: ctx.numericSeparator,
    ...ctx.userOptions,
  };

  // Typically, the target value will be an instance of `Object`. If that is
  // *not* the case, the object may come from another vm.Context, and we want
  // to avoid passing it objects from this Context in that case, so we remove
  // the prototype from the returned object itself + the `stylize()` function,
  // and remove all other non-primitives, including non-primitive user options.
  if (isCrossContext) {
    ObjectSetPrototypeOf(ret, null);
    for (const key of ObjectKeys(ret)) {
      if ((typeof ret[key] === 'object' || typeof ret[key] === 'function') &&
          ret[key] !== null) {
        delete ret[key];
      }
    }
    ret.stylize = ObjectSetPrototypeOf((value, flavour) => {
      let stylized;
      try {
        stylized = `${ctx.stylize(value, flavour)}`;
      } catch {
        // Continue regardless of error.
      }

      if (typeof stylized !== 'string') return value;
      // `stylized` is a string as it should be, which is safe to pass along.
      return stylized;
    }, null);
  }

  return ret;
}

/**
 * Echos the value of any input. Tries to print the value out
 * in the best way possible given the different types.
 * @param {any} value The value to print out.
 * @param {object} opts Optional options object that alters the output.
 */
/* Legacy: value, showHidden, depth, colors */
function inspect(value, opts) {
  // Default options
  const ctx = {
    budget: {},
    indentationLvl: 0,
    seen: [],
    currentDepth: 0,
    stylize: stylizeNoColor,
    showHidden: inspectDefaultOptions.showHidden,
    depth: inspectDefaultOptions.depth,
    colors: inspectDefaultOptions.colors,
    customInspect: inspectDefaultOptions.customInspect,
    showProxy: inspectDefaultOptions.showProxy,
    maxArrayLength: inspectDefaultOptions.maxArrayLength,
    maxStringLength: inspectDefaultOptions.maxStringLength,
    breakLength: inspectDefaultOptions.breakLength,
    compact: inspectDefaultOptions.compact,
    sorted: inspectDefaultOptions.sorted,
    getters: inspectDefaultOptions.getters,
    numericSeparator: inspectDefaultOptions.numericSeparator,
  };
  if (arguments.length > 1) {
    // Legacy...
    if (arguments.length > 2) {
      if (arguments[2] !== undefined) {
        ctx.depth = arguments[2];
      }
      if (arguments.length > 3 && arguments[3] !== undefined) {
        ctx.colors = arguments[3];
      }
    }
    // Set user-specified options
    if (typeof opts === 'boolean') {
      ctx.showHidden = opts;
    } else if (opts) {
      const optKeys = ObjectKeys(opts);
      for (let i = 0; i < optKeys.length; ++i) {
        const key = optKeys[i];
        // TODO(BridgeAR): Find a solution what to do about stylize. Either make
        // this function public or add a new API with a similar or better
        // functionality.
        if (
          ObjectPrototypeHasOwnProperty(inspectDefaultOptions, key) ||
          key === 'stylize') {
          ctx[key] = opts[key];
        } else if (ctx.userOptions === undefined) {
          // This is required to pass through the actual user input.
          ctx.userOptions = opts;
        }
      }
    }
  }
  if (ctx.colors) ctx.stylize = stylizeWithColor;
  if (ctx.maxArrayLength === null) ctx.maxArrayLength = Infinity;
  if (ctx.maxStringLength === null) ctx.maxStringLength = Infinity;
  return formatValue(ctx, value, 0);
}
inspect.custom = customInspectSymbol;

ObjectDefineProperty(inspect, 'defaultOptions', {
  __proto__: null,
  get() {
    return inspectDefaultOptions;
  },
  set(options) {
    validateObject(options, 'options');
    return ObjectAssign(inspectDefaultOptions, options);
  },
});

// Set Graphics Rendition https://en.wikipedia.org/wiki/ANSI_escape_code#graphics
// Each color consists of an array with the color code as first entry and the
// reset code as second entry.
const defaultFG = 39;
const defaultBG = 49;
inspect.colors = {
  __proto__: null,
  reset: [0, 0],
  bold: [1, 22],
  dim: [2, 22], // Alias: faint
  italic: [3, 23],
  underline: [4, 24],
  blink: [5, 25],
  // Swap foreground and background colors
  inverse: [7, 27], // Alias: swapcolors, swapColors
  hidden: [8, 28], // Alias: conceal
  strikethrough: [9, 29], // Alias: strikeThrough, crossedout, crossedOut
  doubleunderline: [21, 24], // Alias: doubleUnderline
  black: [30, defaultFG],
  red: [31, defaultFG],
  green: [32, defaultFG],
  yellow: [33, defaultFG],
  blue: [34, defaultFG],
  magenta: [35, defaultFG],
  cyan: [36, defaultFG],
  white: [37, defaultFG],
  bgBlack: [40, defaultBG],
  bgRed: [41, defaultBG],
  bgGreen: [42, defaultBG],
  bgYellow: [43, defaultBG],
  bgBlue: [44, defaultBG],
  bgMagenta: [45, defaultBG],
  bgCyan: [46, defaultBG],
  bgWhite: [47, defaultBG],
  framed: [51, 54],
  overlined: [53, 55],
  gray: [90, defaultFG], // Alias: grey, blackBright
  redBright: [91, defaultFG],
  greenBright: [92, defaultFG],
  yellowBright: [93, defaultFG],
  blueBright: [94, defaultFG],
  magentaBright: [95, defaultFG],
  cyanBright: [96, defaultFG],
  whiteBright: [97, defaultFG],
  bgGray: [100, defaultBG], // Alias: bgGrey, bgBlackBright
  bgRedBright: [101, defaultBG],
  bgGreenBright: [102, defaultBG],
  bgYellowBright: [103, defaultBG],
  bgBlueBright: [104, defaultBG],
  bgMagentaBright: [105, defaultBG],
  bgCyanBright: [106, defaultBG],
  bgWhiteBright: [107, defaultBG],
};

function defineColorAlias(target, alias) {
  ObjectDefineProperty(inspect.colors, alias, {
    __proto__: null,
    get() {
      return this[target];
    },
    set(value) {
      this[target] = value;
    },
    configurable: true,
    enumerable: false,
  });
}

defineColorAlias('gray', 'grey');
defineColorAlias('gray', 'blackBright');
defineColorAlias('bgGray', 'bgGrey');
defineColorAlias('bgGray', 'bgBlackBright');
defineColorAlias('dim', 'faint');
defineColorAlias('strikethrough', 'crossedout');
defineColorAlias('strikethrough', 'strikeThrough');
defineColorAlias('strikethrough', 'crossedOut');
defineColorAlias('hidden', 'conceal');
defineColorAlias('inverse', 'swapColors');
defineColorAlias('inverse', 'swapcolors');
defineColorAlias('doubleunderline', 'doubleUnderline');

// TODO(BridgeAR): Add function style support for more complex styles.
// Don't use 'blue' not visible on cmd.exe
inspect.styles = ObjectAssign(ObjectCreate(null), {
  special: 'cyan',
  number: 'yellow',
  bigint: 'yellow',
  boolean: 'yellow',
  undefined: 'grey',
  null: 'bold',
  string: 'green',
  symbol: 'green',
  date: 'magenta',
  // "name": intentionally not styling
  // TODO(BridgeAR): Highlight regular expressions properly.
  regexp: 'red',
  module: 'underline',
});

function addQuotes(str, quotes) {
  if (quotes === -1) {
    return `"${str}"`;
  }
  if (quotes === -2) {
    return `\`${str}\``;
  }
  return `'${str}'`;
}

function escapeFn(str) {
  const charCode = StringPrototypeCharCodeAt(str);
  return meta.length > charCode ? meta[charCode] : `\\u${NumberPrototypeToString(charCode, 16)}`;
}

// Escape control characters, single quotes and the backslash.
// This is similar to JSON stringify escaping.
function strEscape(str) {
  let escapeTest = strEscapeSequencesRegExp;
  let escapeReplace = strEscapeSequencesReplacer;
  let singleQuote = 39;

  // Check for double quotes. If not present, do not escape single quotes and
  // instead wrap the text in double quotes. If double quotes exist, check for
  // backticks. If they do not exist, use those as fallback instead of the
  // double quotes.
  if (StringPrototypeIncludes(str, "'")) {
    // This invalidates the charCode and therefore can not be matched for
    // anymore.
    if (!StringPrototypeIncludes(str, '"')) {
      singleQuote = -1;
    } else if (!StringPrototypeIncludes(str, '`') &&
               !StringPrototypeIncludes(str, '${')) {
      singleQuote = -2;
    }
    if (singleQuote !== 39) {
      escapeTest = strEscapeSequencesRegExpSingle;
      escapeReplace = strEscapeSequencesReplacerSingle;
    }
  }

  // Some magic numbers that worked out fine while benchmarking with v8 6.0
  if (str.length < 5000 && RegExpPrototypeExec(escapeTest, str) === null)
    return addQuotes(str, singleQuote);
  if (str.length > 100) {
    str = RegExpPrototypeSymbolReplace(escapeReplace, str, escapeFn);
    return addQuotes(str, singleQuote);
  }

  let result = '';
  let last = 0;
  for (let i = 0; i < str.length; i++) {
    const point = StringPrototypeCharCodeAt(str, i);
    if (point === singleQuote ||
        point === 92 ||
        point < 32 ||
        (point > 126 && point < 160)) {
      if (last === i) {
        result += meta[point];
      } else {
        result += `${StringPrototypeSlice(str, last, i)}${meta[point]}`;
      }
      last = i + 1;
    } else if (point >= 0xd800 && point <= 0xdfff) {
      if (point <= 0xdbff && i + 1 < str.length) {
        const point = StringPrototypeCharCodeAt(str, i + 1);
        if (point >= 0xdc00 && point <= 0xdfff) {
          i++;
          continue;
        }
      }
      result += `${StringPrototypeSlice(str, last, i)}\\u${NumberPrototypeToString(point, 16)}`;
      last = i + 1;
    }
  }

  if (last !== str.length) {
    result += StringPrototypeSlice(str, last);
  }
  return addQuotes(result, singleQuote);
}

function stylizeWithColor(str, styleType) {
  const style = inspect.styles[styleType];
  if (style !== undefined) {
    const color = inspect.colors[style];
    if (color !== undefined)
      return `\u001b[${color[0]}m${str}\u001b[${color[1]}m`;
  }
  return str;
}

function stylizeNoColor(str) {
  return str;
}

// Return a new empty array to push in the results of the default formatter.
function getEmptyFormatArray() {
  return [];
}

function isInstanceof(object, proto) {
  try {
    return object instanceof proto;
  } catch {
    return false;
  }
}

function getConstructorName(obj, ctx, recurseTimes, protoProps) {
  let firstProto;
  const tmp = obj;
  while (obj || isUndetectableObject(obj)) {
    const descriptor = ObjectGetOwnPropertyDescriptor(obj, 'constructor');
    if (descriptor !== undefined &&
        typeof descriptor.value === 'function' &&
        descriptor.value.name !== '' &&
        isInstanceof(tmp, descriptor.value)) {
      if (protoProps !== undefined &&
         (firstProto !== obj ||
         !builtInObjects.has(descriptor.value.name))) {
        addPrototypeProperties(
          ctx, tmp, firstProto || tmp, recurseTimes, protoProps);
      }
      return String(descriptor.value.name);
    }

    obj = ObjectGetPrototypeOf(obj);
    if (firstProto === undefined) {
      firstProto = obj;
    }
  }

  if (firstProto === null) {
    return null;
  }

  const res = internalGetConstructorName(tmp);

  if (recurseTimes > ctx.depth && ctx.depth !== null) {
    return `${res} <Complex prototype>`;
  }

  const protoConstr = getConstructorName(
    firstProto, ctx, recurseTimes + 1, protoProps);

  if (protoConstr === null) {
    return `${res} <${inspect(firstProto, {
      ...ctx,
      customInspect: false,
      depth: -1,
    })}>`;
  }

  return `${res} <${protoConstr}>`;
}

// This function has the side effect of adding prototype properties to the
// `output` argument (which is an array). This is intended to highlight user
// defined prototype properties.
function addPrototypeProperties(ctx, main, obj, recurseTimes, output) {
  let depth = 0;
  let keys;
  let keySet;
  do {
    if (depth !== 0 || main === obj) {
      obj = ObjectGetPrototypeOf(obj);
      // Stop as soon as a null prototype is encountered.
      if (obj === null) {
        return;
      }
      // Stop as soon as a built-in object type is detected.
      const descriptor = ObjectGetOwnPropertyDescriptor(obj, 'constructor');
      if (descriptor !== undefined &&
          typeof descriptor.value === 'function' &&
          builtInObjects.has(descriptor.value.name)) {
        return;
      }
    }

    if (depth === 0) {
      keySet = new SafeSet();
    } else {
      ArrayPrototypeForEach(keys, (key) => keySet.add(key));
    }
    // Get all own property names and symbols.
    keys = ReflectOwnKeys(obj);
    ArrayPrototypePush(ctx.seen, main);
    for (const key of keys) {
      // Ignore the `constructor` property and keys that exist on layers above.
      if (key === 'constructor' ||
          ObjectPrototypeHasOwnProperty(main, key) ||
          (depth !== 0 && keySet.has(key))) {
        continue;
      }
      const desc = ObjectGetOwnPropertyDescriptor(obj, key);
      if (typeof desc.value === 'function') {
        continue;
      }
      const value = formatProperty(
        ctx, obj, recurseTimes, key, kObjectType, desc, main);
      if (ctx.colors) {
        // Faint!
        ArrayPrototypePush(output, `\u001b[2m${value}\u001b[22m`);
      } else {
        ArrayPrototypePush(output, value);
      }
    }
    ArrayPrototypePop(ctx.seen);
  // Limit the inspection to up to three prototype layers. Using `recurseTimes`
  // is not a good choice here, because it's as if the properties are declared
  // on the current object from the users perspective.
  } while (++depth !== 3);
}

function getPrefix(constructor, tag, fallback, size = '') {
  if (constructor === null) {
    if (tag !== '' && fallback !== tag) {
      return `[${fallback}${size}: null prototype] [${tag}] `;
    }
    return `[${fallback}${size}: null prototype] `;
  }

  if (tag !== '' && constructor !== tag) {
    return `${constructor}${size} [${tag}] `;
  }
  return `${constructor}${size} `;
}

// Look up the keys of the object.
function getKeys(value, showHidden) {
  let keys;
  const symbols = ObjectGetOwnPropertySymbols(value);
  if (showHidden) {
    keys = ObjectGetOwnPropertyNames(value);
    if (symbols.length !== 0)
      ArrayPrototypePushApply(keys, symbols);
  } else {
    // This might throw if `value` is a Module Namespace Object from an
    // unevaluated module, but we don't want to perform the actual type
    // check because it's expensive.
    // TODO(devsnek): track https://github.com/tc39/ecma262/issues/1209
    // and modify this logic as needed.
    try {
      keys = ObjectKeys(value);
    } catch (err) {
      assert(isNativeError(err) && err.name === 'ReferenceError' &&
             isModuleNamespaceObject(value));
      keys = ObjectGetOwnPropertyNames(value);
    }
    if (symbols.length !== 0) {
      const filter = (key) => ObjectPrototypePropertyIsEnumerable(value, key);
      ArrayPrototypePushApply(keys, ArrayPrototypeFilter(symbols, filter));
    }
  }
  return keys;
}

function getCtxStyle(value, constructor, tag) {
  let fallback = '';
  if (constructor === null) {
    fallback = internalGetConstructorName(value);
    if (fallback === tag) {
      fallback = 'Object';
    }
  }
  return getPrefix(constructor, tag, fallback);
}

function formatProxy(ctx, proxy, recurseTimes) {
  if (recurseTimes > ctx.depth && ctx.depth !== null) {
    return ctx.stylize('Proxy [Array]', 'special');
  }
  recurseTimes += 1;
  ctx.indentationLvl += 2;
  const res = [
    formatValue(ctx, proxy[0], recurseTimes),
    formatValue(ctx, proxy[1], recurseTimes),
  ];
  ctx.indentationLvl -= 2;
  return reduceToSingleString(
    ctx, res, '', ['Proxy [', ']'], kArrayExtrasType, recurseTimes);
}

// Note: using `formatValue` directly requires the indentation level to be
// corrected by setting `ctx.indentationLvL += diff` and then to decrease the
// value afterwards again.
function formatValue(ctx, value, recurseTimes, typedArray) {
  // Primitive types cannot have properties.
  if (typeof value !== 'object' &&
      typeof value !== 'function' &&
      !isUndetectableObject(value)) {
    return formatPrimitive(ctx.stylize, value, ctx);
  }
  if (value === null) {
    return ctx.stylize('null', 'null');
  }

  // Memorize the context for custom inspection on proxies.
  const context = value;
  // Always check for proxies to prevent side effects and to prevent triggering
  // any proxy handlers.
  const proxy = getProxyDetails(value, !!ctx.showProxy);
  if (proxy !== undefined) {
    if (proxy === null || proxy[0] === null) {
      return ctx.stylize('<Revoked Proxy>', 'special');
    }
    if (ctx.showProxy) {
      return formatProxy(ctx, proxy, recurseTimes);
    }
    value = proxy;
  }

  // Provide a hook for user-specified inspect functions.
  // Check that value is an object with an inspect function on it.
  if (ctx.customInspect) {
    const maybeCustom = value[customInspectSymbol];
    if (typeof maybeCustom === 'function' &&
        // Filter out the util module, its inspect function is special.
        maybeCustom !== inspect &&
        // Also filter out any prototype objects using the circular check.
        !(value.constructor && value.constructor.prototype === value)) {
      // This makes sure the recurseTimes are reported as before while using
      // a counter internally.
      const depth = ctx.depth === null ? null : ctx.depth - recurseTimes;
      const isCrossContext =
        proxy !== undefined || !(context instanceof Object);
      const ret = FunctionPrototypeCall(
        maybeCustom,
        context,
        depth,
        getUserOptions(ctx, isCrossContext),
        inspect,
      );
      // If the custom inspection method returned `this`, don't go into
      // infinite recursion.
      if (ret !== context) {
        if (typeof ret !== 'string') {
          return formatValue(ctx, ret, recurseTimes);
        }
        return StringPrototypeReplaceAll(ret, '\n', `\n${StringPrototypeRepeat(' ', ctx.indentationLvl)}`);
      }
    }
  }

  // Using an array here is actually better for the average case than using
  // a Set. `seen` will only check for the depth and will never grow too large.
  if (ctx.seen.includes(value)) {
    let index = 1;
    if (ctx.circular === undefined) {
      ctx.circular = new SafeMap();
      ctx.circular.set(value, index);
    } else {
      index = ctx.circular.get(value);
      if (index === undefined) {
        index = ctx.circular.size + 1;
        ctx.circular.set(value, index);
      }
    }
    return ctx.stylize(`[Circular *${index}]`, 'special');
  }

  return formatRaw(ctx, value, recurseTimes, typedArray);
}

function formatRaw(ctx, value, recurseTimes, typedArray) {
  let keys;
  let protoProps;
  if (ctx.showHidden && (recurseTimes <= ctx.depth || ctx.depth === null)) {
    protoProps = [];
  }

  const constructor = getConstructorName(value, ctx, recurseTimes, protoProps);
  // Reset the variable to check for this later on.
  if (protoProps !== undefined && protoProps.length === 0) {
    protoProps = undefined;
  }

  let tag = value[SymbolToStringTag];
  // Only list the tag in case it's non-enumerable / not an own property.
  // Otherwise we'd print this twice.
  if (typeof tag !== 'string' ||
      (tag !== '' &&
      (ctx.showHidden ?
        ObjectPrototypeHasOwnProperty :
        ObjectPrototypePropertyIsEnumerable)(
        value, SymbolToStringTag,
      ))) {
    tag = '';
  }
  let base = '';
  let formatter = getEmptyFormatArray;
  let braces;
  let noIterator = true;
  let i = 0;
  const filter = ctx.showHidden ? ALL_PROPERTIES : ONLY_ENUMERABLE;

  let extrasType = kObjectType;

  // Iterators and the rest are split to reduce checks.
  // We have to check all values in case the constructor is set to null.
  // Otherwise it would not possible to identify all types properly.
  if (SymbolIterator in value || constructor === null) {
    noIterator = false;
    if (ArrayIsArray(value)) {
      // Only set the constructor for non ordinary ("Array [...]") arrays.
      const prefix = (constructor !== 'Array' || tag !== '') ?
        getPrefix(constructor, tag, 'Array', `(${value.length})`) :
        '';
      keys = getOwnNonIndexProperties(value, filter);
      braces = [`${prefix}[`, ']'];
      if (value.length === 0 && keys.length === 0 && protoProps === undefined)
        return `${braces[0]}]`;
      extrasType = kArrayExtrasType;
      formatter = formatArray;
    } else if (isSet(value)) {
      const size = SetPrototypeGetSize(value);
      const prefix = getPrefix(constructor, tag, 'Set', `(${size})`);
      keys = getKeys(value, ctx.showHidden);
      formatter = constructor !== null ?
        FunctionPrototypeBind(formatSet, null, value) :
        FunctionPrototypeBind(formatSet, null, SetPrototypeValues(value));
      if (size === 0 && keys.length === 0 && protoProps === undefined)
        return `${prefix}{}`;
      braces = [`${prefix}{`, '}'];
    } else if (isMap(value)) {
      const size = MapPrototypeGetSize(value);
      const prefix = getPrefix(constructor, tag, 'Map', `(${size})`);
      keys = getKeys(value, ctx.showHidden);
      formatter = constructor !== null ?
        FunctionPrototypeBind(formatMap, null, value) :
        FunctionPrototypeBind(formatMap, null, MapPrototypeEntries(value));
      if (size === 0 && keys.length === 0 && protoProps === undefined)
        return `${prefix}{}`;
      braces = [`${prefix}{`, '}'];
    } else if (isTypedArray(value)) {
      keys = getOwnNonIndexProperties(value, filter);
      let bound = value;
      let fallback = '';
      if (constructor === null) {
        fallback = TypedArrayPrototypeGetSymbolToStringTag(value);
        // Reconstruct the array information.
        bound = new primordials[fallback](value);
      }
      const size = TypedArrayPrototypeGetLength(value);
      const prefix = getPrefix(constructor, tag, fallback, `(${size})`);
      braces = [`${prefix}[`, ']'];
      if (value.length === 0 && keys.length === 0 && !ctx.showHidden)
        return `${braces[0]}]`;
      // Special handle the value. The original value is required below. The
      // bound function is required to reconstruct missing information.
      formatter = FunctionPrototypeBind(formatTypedArray, null, bound, size);
      extrasType = kArrayExtrasType;
    } else if (isMapIterator(value)) {
      keys = getKeys(value, ctx.showHidden);
      braces = getIteratorBraces('Map', tag);
      // Add braces to the formatter parameters.
      formatter = FunctionPrototypeBind(formatIterator, null, braces);
    } else if (isSetIterator(value)) {
      keys = getKeys(value, ctx.showHidden);
      braces = getIteratorBraces('Set', tag);
      // Add braces to the formatter parameters.
      formatter = FunctionPrototypeBind(formatIterator, null, braces);
    } else {
      noIterator = true;
    }
  }
  if (noIterator) {
    keys = getKeys(value, ctx.showHidden);
    braces = ['{', '}'];
    if (constructor === 'Object') {
      if (isArgumentsObject(value)) {
        braces[0] = '[Arguments] {';
      } else if (tag !== '') {
        braces[0] = `${getPrefix(constructor, tag, 'Object')}{`;
      }
      if (keys.length === 0 && protoProps === undefined) {
        return `${braces[0]}}`;
      }
    } else if (typeof value === 'function') {
      base = getFunctionBase(value, constructor, tag);
      if (keys.length === 0 && protoProps === undefined)
        return ctx.stylize(base, 'special');
    } else if (isRegExp(value)) {
      // Make RegExps say that they are RegExps
      base = RegExpPrototypeToString(
        constructor !== null ? value : new RegExp(value),
      );
      const prefix = getPrefix(constructor, tag, 'RegExp');
      if (prefix !== 'RegExp ')
        base = `${prefix}${base}`;
      if ((keys.length === 0 && protoProps === undefined) ||
          (recurseTimes > ctx.depth && ctx.depth !== null)) {
        return ctx.stylize(base, 'regexp');
      }
    } else if (isDate(value)) {
      // Make dates with properties first say the date
      base = NumberIsNaN(DatePrototypeGetTime(value)) ?
        DatePrototypeToString(value) :
        DatePrototypeToISOString(value);
      const prefix = getPrefix(constructor, tag, 'Date');
      if (prefix !== 'Date ')
        base = `${prefix}${base}`;
      if (keys.length === 0 && protoProps === undefined) {
        return ctx.stylize(base, 'date');
      }
    } else if (isError(value)) {
      base = formatError(value, constructor, tag, ctx, keys);
      if (keys.length === 0 && protoProps === undefined)
        return base;
    } else if (isAnyArrayBuffer(value)) {
      // Fast path for ArrayBuffer and SharedArrayBuffer.
      // Can't do the same for DataView because it has a non-primitive
      // .buffer property that we need to recurse for.
      const arrayType = isArrayBuffer(value) ? 'ArrayBuffer' :
        'SharedArrayBuffer';
      const prefix = getPrefix(constructor, tag, arrayType);
      if (typedArray === undefined) {
        formatter = formatArrayBuffer;
      } else if (keys.length === 0 && protoProps === undefined) {
        return prefix +
              `{ byteLength: ${formatNumber(ctx.stylize, value.byteLength, false)} }`;
      }
      braces[0] = `${prefix}{`;
      ArrayPrototypeUnshift(keys, 'byteLength');
    } else if (isDataView(value)) {
      braces[0] = `${getPrefix(constructor, tag, 'DataView')}{`;
      // .buffer goes last, it's not a primitive like the others.
      ArrayPrototypeUnshift(keys, 'byteLength', 'byteOffset', 'buffer');
    } else if (isPromise(value)) {
      braces[0] = `${getPrefix(constructor, tag, 'Promise')}{`;
      formatter = formatPromise;
    } else if (isWeakSet(value)) {
      braces[0] = `${getPrefix(constructor, tag, 'WeakSet')}{`;
      formatter = ctx.showHidden ? formatWeakSet : formatWeakCollection;
    } else if (isWeakMap(value)) {
      braces[0] = `${getPrefix(constructor, tag, 'WeakMap')}{`;
      formatter = ctx.showHidden ? formatWeakMap : formatWeakCollection;
    } else if (isModuleNamespaceObject(value)) {
      braces[0] = `${getPrefix(constructor, tag, 'Module')}{`;
      // Special handle keys for namespace objects.
      formatter = FunctionPrototypeBind(formatNamespaceObject, null, keys);
    } else if (isBoxedPrimitive(value)) {
      base = getBoxedBase(value, ctx, keys, constructor, tag);
      if (keys.length === 0 && protoProps === undefined) {
        return base;
      }
    } else {
      if (keys.length === 0 && protoProps === undefined) {
        if (isExternal(value)) {
          const address = getExternalValue(value).toString(16);
          return ctx.stylize(`[External: ${address}]`, 'special');
        }
        return `${getCtxStyle(value, constructor, tag)}{}`;
      }
      braces[0] = `${getCtxStyle(value, constructor, tag)}{`;
    }
  }

  if (recurseTimes > ctx.depth && ctx.depth !== null) {
    let constructorName = StringPrototypeSlice(getCtxStyle(value, constructor, tag), 0, -1);
    if (constructor !== null)
      constructorName = `[${constructorName}]`;
    return ctx.stylize(constructorName, 'special');
  }
  recurseTimes += 1;

  ArrayPrototypePush(ctx.seen, value);
  ctx.currentDepth = recurseTimes;
  let output;
  const indentationLvl = ctx.indentationLvl;
  try {
    output = formatter(ctx, value, recurseTimes);
    for (i = 0; i < keys.length; i++) {
      ArrayPrototypePush(
        output,
        formatProperty(ctx, value, recurseTimes, keys[i], extrasType),
      );
    }
    if (protoProps !== undefined) {
      ArrayPrototypePushApply(output, protoProps);
    }
  } catch (err) {
    const constructorName = StringPrototypeSlice(getCtxStyle(value, constructor, tag), 0, -1);
    return handleMaxCallStackSize(ctx, err, constructorName, indentationLvl);
  }
  if (ctx.circular !== undefined) {
    const index = ctx.circular.get(value);
    if (index !== undefined) {
      const reference = ctx.stylize(`<ref *${index}>`, 'special');
      // Add reference always to the very beginning of the output.
      if (ctx.compact !== true) {
        base = base === '' ? reference : `${reference} ${base}`;
      } else {
        braces[0] = `${reference} ${braces[0]}`;
      }
    }
  }
  ArrayPrototypePop(ctx.seen);

  if (ctx.sorted) {
    const comparator = ctx.sorted === true ? undefined : ctx.sorted;
    if (extrasType === kObjectType) {
      ArrayPrototypeSort(output, comparator);
    } else if (keys.length > 1) {
      const sorted = ArrayPrototypeSort(ArrayPrototypeSlice(output, output.length - keys.length), comparator);
      ArrayPrototypeUnshift(sorted, output, output.length - keys.length, keys.length);
      ReflectApply(ArrayPrototypeSplice, null, sorted);
    }
  }

  const res = reduceToSingleString(
    ctx, output, base, braces, extrasType, recurseTimes, value);
  const budget = ctx.budget[ctx.indentationLvl] || 0;
  const newLength = budget + res.length;
  ctx.budget[ctx.indentationLvl] = newLength;
  // If any indentationLvl exceeds this limit, limit further inspecting to the
  // minimum. Otherwise the recursive algorithm might continue inspecting the
  // object even though the maximum string size (~2 ** 28 on 32 bit systems and
  // ~2 ** 30 on 64 bit systems) exceeded. The actual output is not limited at
  // exactly 2 ** 27 but a bit higher. This depends on the object shape.
  // This limit also makes sure that huge objects don't block the event loop
  // significantly.
  if (newLength > 2 ** 27) {
    ctx.depth = -1;
  }
  return res;
}

function getIteratorBraces(type, tag) {
  if (tag !== `${type} Iterator`) {
    if (tag !== '')
      tag += '] [';
    tag += `${type} Iterator`;
  }
  return [`[${tag}] {`, '}'];
}

function getBoxedBase(value, ctx, keys, constructor, tag) {
  let fn;
  let type;
  if (isNumberObject(value)) {
    fn = NumberPrototypeValueOf;
    type = 'Number';
  } else if (isStringObject(value)) {
    fn = StringPrototypeValueOf;
    type = 'String';
    // For boxed Strings, we have to remove the 0-n indexed entries,
    // since they just noisy up the output and are redundant
    // Make boxed primitive Strings look like such
    keys.splice(0, value.length);
  } else if (isBooleanObject(value)) {
    fn = BooleanPrototypeValueOf;
    type = 'Boolean';
  } else if (isBigIntObject(value)) {
    fn = BigIntPrototypeValueOf;
    type = 'BigInt';
  } else {
    fn = SymbolPrototypeValueOf;
    type = 'Symbol';
  }
  let base = `[${type}`;
  if (type !== constructor) {
    if (constructor === null) {
      base += ' (null prototype)';
    } else {
      base += ` (${constructor})`;
    }
  }
  base += `: ${formatPrimitive(stylizeNoColor, fn(value), ctx)}]`;
  if (tag !== '' && tag !== constructor) {
    base += ` [${tag}]`;
  }
  if (keys.length !== 0 || ctx.stylize === stylizeNoColor)
    return base;
  return ctx.stylize(base, StringPrototypeToLowerCase(type));
}

function getClassBase(value, constructor, tag) {
  const hasName = ObjectPrototypeHasOwnProperty(value, 'name');
  const name = (hasName && value.name) || '(anonymous)';
  let base = `class ${name}`;
  if (constructor !== 'Function' && constructor !== null) {
    base += ` [${constructor}]`;
  }
  if (tag !== '' && constructor !== tag) {
    base += ` [${tag}]`;
  }
  if (constructor !== null) {
    const superName = ObjectGetPrototypeOf(value).name;
    if (superName) {
      base += ` extends ${superName}`;
    }
  } else {
    base += ' extends [null prototype]';
  }
  return `[${base}]`;
}

function getFunctionBase(value, constructor, tag) {
  const stringified = FunctionPrototypeToString(value);
  if (StringPrototypeStartsWith(stringified, 'class') && StringPrototypeEndsWith(stringified, '}')) {
    const slice = StringPrototypeSlice(stringified, 5, -1);
    const bracketIndex = StringPrototypeIndexOf(slice, '{');
    if (bracketIndex !== -1 &&
        (!StringPrototypeIncludes(StringPrototypeSlice(slice, 0, bracketIndex), '(') ||
        // Slow path to guarantee that it's indeed a class.
        RegExpPrototypeExec(classRegExp, RegExpPrototypeSymbolReplace(stripCommentsRegExp, slice)) !== null)
    ) {
      return getClassBase(value, constructor, tag);
    }
  }
  let type = 'Function';
  if (isGeneratorFunction(value)) {
    type = `Generator${type}`;
  }
  if (isAsyncFunction(value)) {
    type = `Async${type}`;
  }
  let base = `[${type}`;
  if (constructor === null) {
    base += ' (null prototype)';
  }
  if (value.name === '') {
    base += ' (anonymous)';
  } else {
    base += `: ${value.name}`;
  }
  base += ']';
  if (constructor !== type && constructor !== null) {
    base += ` ${constructor}`;
  }
  if (tag !== '' && constructor !== tag) {
    base += ` [${tag}]`;
  }
  return base;
}

function identicalSequenceRange(a, b) {
  for (let i = 0; i < a.length - 3; i++) {
    // Find the first entry of b that matches the current entry of a.
    const pos = b.indexOf(a[i]);
    if (pos !== -1) {
      const rest = b.length - pos;
      if (rest > 3) {
        let len = 1;
        const maxLen = MathMin(a.length - i, rest);
        // Count the number of consecutive entries.
        while (maxLen > len && a[i + len] === b[pos + len]) {
          len++;
        }
        if (len > 3) {
          return { len, offset: i };
        }
      }
    }
  }

  return { len: 0, offset: 0 };
}

function getStackString(error) {
  return error.stack ? String(error.stack) : ErrorPrototypeToString(error);
}

function getStackFrames(ctx, err, stack) {
  const frames = StringPrototypeSplit(stack, '\n');

  let cause;
  try {
    ({ cause } = err);
  } catch {
    // If 'cause' is a getter that throws, ignore it.
  }

  // Remove stack frames identical to frames in cause.
  if (cause != null && isError(cause)) {
    const causeStack = getStackString(cause);
    const causeStackStart = StringPrototypeIndexOf(causeStack, '\n    at');
    if (causeStackStart !== -1) {
      const causeFrames = StringPrototypeSplit(StringPrototypeSlice(causeStack, causeStackStart + 1), '\n');
      const { len, offset } = identicalSequenceRange(frames, causeFrames);
      if (len > 0) {
        const skipped = len - 2;
        const msg = `    ... ${skipped} lines matching cause stack trace ...`;
        frames.splice(offset + 1, skipped, ctx.stylize(msg, 'undefined'));
      }
    }
  }
  return frames;
}

function improveStack(stack, constructor, name, tag) {
  // A stack trace may contain arbitrary data. Only manipulate the output
  // for "regular errors" (errors that "look normal") for now.
  let len = name.length;

  if (constructor === null ||
      (StringPrototypeEndsWith(name, 'Error') &&
      StringPrototypeStartsWith(stack, name) &&
      (stack.length === len || stack[len] === ':' || stack[len] === '\n'))) {
    let fallback = 'Error';
    if (constructor === null) {
      const start = RegExpPrototypeExec(/^([A-Z][a-z_ A-Z0-9[\]()-]+)(?::|\n {4}at)/, stack) ||
      RegExpPrototypeExec(/^([a-z_A-Z0-9-]*Error)$/, stack);
      fallback = (start && start[1]) || '';
      len = fallback.length;
      fallback = fallback || 'Error';
    }
    const prefix = StringPrototypeSlice(getPrefix(constructor, tag, fallback), 0, -1);
    if (name !== prefix) {
      if (StringPrototypeIncludes(prefix, name)) {
        if (len === 0) {
          stack = `${prefix}: ${stack}`;
        } else {
          stack = `${prefix}${StringPrototypeSlice(stack, len)}`;
        }
      } else {
        stack = `${prefix} [${name}]${StringPrototypeSlice(stack, len)}`;
      }
    }
  }
  return stack;
}

function removeDuplicateErrorKeys(ctx, keys, err, stack) {
  if (!ctx.showHidden && keys.length !== 0) {
    for (const name of ['name', 'message', 'stack']) {
      const index = ArrayPrototypeIndexOf(keys, name);
      // Only hide the property in case it's part of the original stack
      if (index !== -1 && StringPrototypeIncludes(stack, err[name])) {
        ArrayPrototypeSplice(keys, index, 1);
      }
    }
  }
}

function markNodeModules(ctx, line) {
  let tempLine = '';
  let nodeModule;
  let pos = 0;
  while ((nodeModule = nodeModulesRegExp.exec(line)) !== null) {
    // '/node_modules/'.length === 14
    tempLine += StringPrototypeSlice(line, pos, nodeModule.index + 14);
    tempLine += ctx.stylize(nodeModule[1], 'module');
    pos = nodeModule.index + nodeModule[0].length;
  }
  if (pos !== 0) {
    line = tempLine + StringPrototypeSlice(line, pos);
  }
  return line;
}

function markCwd(ctx, line, workingDirectory) {
  let cwdStartPos = StringPrototypeIndexOf(line, workingDirectory);
  let tempLine = '';
  let cwdLength = workingDirectory.length;
  if (cwdStartPos !== -1) {
    if (StringPrototypeSlice(line, cwdStartPos - 7, cwdStartPos) === 'file://') {
      cwdLength += 7;
      cwdStartPos -= 7;
    }
    const start = line[cwdStartPos - 1] === '(' ? cwdStartPos - 1 : cwdStartPos;
    const end = start !== cwdStartPos && StringPrototypeEndsWith(line, ')') ? -1 : line.length;
    const workingDirectoryEndPos = cwdStartPos + cwdLength + 1;
    const cwdSlice = StringPrototypeSlice(line, start, workingDirectoryEndPos);

    tempLine += StringPrototypeSlice(line, 0, start);
    tempLine += ctx.stylize(cwdSlice, 'undefined');
    tempLine += StringPrototypeSlice(line, workingDirectoryEndPos, end);
    if (end === -1) {
      tempLine += ctx.stylize(')', 'undefined');
    }
  } else {
    tempLine += line;
  }
  return tempLine;
}

function safeGetCWD() {
  let workingDirectory;
  try {
    workingDirectory = process.cwd();
  } catch {
    return;
  }
  return workingDirectory;
}

function formatError(err, constructor, tag, ctx, keys) {
  const name = err.name != null ? String(err.name) : 'Error';
  let stack = getStackString(err);

  removeDuplicateErrorKeys(ctx, keys, err, stack);

  if ('cause' in err &&
      (keys.length === 0 || !ArrayPrototypeIncludes(keys, 'cause'))) {
    ArrayPrototypePush(keys, 'cause');
  }

  // Print errors aggregated into AggregateError
  if (ArrayIsArray(err.errors) &&
      (keys.length === 0 || !ArrayPrototypeIncludes(keys, 'errors'))) {
    ArrayPrototypePush(keys, 'errors');
  }

  stack = improveStack(stack, constructor, name, tag);

  // Ignore the error message if it's contained in the stack.
  let pos = (err.message && StringPrototypeIndexOf(stack, err.message)) || -1;
  if (pos !== -1)
    pos += err.message.length;
  // Wrap the error in brackets in case it has no stack trace.
  const stackStart = StringPrototypeIndexOf(stack, '\n    at', pos);
  if (stackStart === -1) {
    stack = `[${stack}]`;
  } else {
    let newStack = StringPrototypeSlice(stack, 0, stackStart);
    const stackFramePart = StringPrototypeSlice(stack, stackStart + 1);
    const lines = getStackFrames(ctx, err, stackFramePart);
    if (ctx.colors) {
      // Highlight userland code and node modules.
      const workingDirectory = safeGetCWD();
      let esmWorkingDirectory;
      for (let line of lines) {
        const core = RegExpPrototypeExec(coreModuleRegExp, line);
        if (core !== null && BuiltinModule.exists(core[1])) {
          newStack += `\n${ctx.stylize(line, 'undefined')}`;
        } else {
          newStack += '\n';

          line = markNodeModules(ctx, line);
          if (workingDirectory !== undefined) {
            let newLine = markCwd(ctx, line, workingDirectory);
            if (newLine === line) {
              esmWorkingDirectory ??= pathToFileUrlHref(workingDirectory);
              newLine = markCwd(ctx, line, esmWorkingDirectory);
            }
            line = newLine;
          }

          newStack += line;
        }
      }
    } else {
      newStack += `\n${ArrayPrototypeJoin(lines, '\n')}`;
    }
    stack = newStack;
  }
  // The message and the stack have to be indented as well!
  if (ctx.indentationLvl !== 0) {
    const indentation = StringPrototypeRepeat(' ', ctx.indentationLvl);
    stack = StringPrototypeReplaceAll(stack, '\n', `\n${indentation}`);
  }
  return stack;
}

function groupArrayElements(ctx, output, value) {
  let totalLength = 0;
  let maxLength = 0;
  let i = 0;
  let outputLength = output.length;
  if (ctx.maxArrayLength < output.length) {
    // This makes sure the "... n more items" part is not taken into account.
    outputLength--;
  }
  const separatorSpace = 2; // Add 1 for the space and 1 for the separator.
  const dataLen = new Array(outputLength);
  // Calculate the total length of all output entries and the individual max
  // entries length of all output entries. We have to remove colors first,
  // otherwise the length would not be calculated properly.
  for (; i < outputLength; i++) {
    const len = getStringWidth(output[i], ctx.colors);
    dataLen[i] = len;
    totalLength += len + separatorSpace;
    if (maxLength < len)
      maxLength = len;
  }
  // Add two to `maxLength` as we add a single whitespace character plus a comma
  // in-between two entries.
  const actualMax = maxLength + separatorSpace;
  // Check if at least three entries fit next to each other and prevent grouping
  // of arrays that contains entries of very different length (i.e., if a single
  // entry is longer than 1/5 of all other entries combined). Otherwise the
  // space in-between small entries would be enormous.
  if (actualMax * 3 + ctx.indentationLvl < ctx.breakLength &&
      (totalLength / actualMax > 5 || maxLength <= 6)) {

    const approxCharHeights = 2.5;
    const averageBias = MathSqrt(actualMax - totalLength / output.length);
    const biasedMax = MathMax(actualMax - 3 - averageBias, 1);
    // Dynamically check how many columns seem possible.
    const columns = MathMin(
      // Ideally a square should be drawn. We expect a character to be about 2.5
      // times as high as wide. This is the area formula to calculate a square
      // which contains n rectangles of size `actualMax * approxCharHeights`.
      // Divide that by `actualMax` to receive the correct number of columns.
      // The added bias increases the columns for short entries.
      MathRound(
        MathSqrt(
          approxCharHeights * biasedMax * outputLength,
        ) / biasedMax,
      ),
      // Do not exceed the breakLength.
      MathFloor((ctx.breakLength - ctx.indentationLvl) / actualMax),
      // Limit array grouping for small `compact` modes as the user requested
      // minimal grouping.
      ctx.compact * 4,
      // Limit the columns to a maximum of fifteen.
      15,
    );
    // Return with the original output if no grouping should happen.
    if (columns <= 1) {
      return output;
    }
    const tmp = [];
    const maxLineLength = [];
    for (let i = 0; i < columns; i++) {
      let lineMaxLength = 0;
      for (let j = i; j < output.length; j += columns) {
        if (dataLen[j] > lineMaxLength)
          lineMaxLength = dataLen[j];
      }
      lineMaxLength += separatorSpace;
      maxLineLength[i] = lineMaxLength;
    }
    let order = StringPrototypePadStart;
    if (value !== undefined) {
      for (let i = 0; i < output.length; i++) {
        if (typeof value[i] !== 'number' && typeof value[i] !== 'bigint') {
          order = StringPrototypePadEnd;
          break;
        }
      }
    }
    // Each iteration creates a single line of grouped entries.
    for (let i = 0; i < outputLength; i += columns) {
      // The last lines may contain less entries than columns.
      const max = MathMin(i + columns, outputLength);
      let str = '';
      let j = i;
      for (; j < max - 1; j++) {
        // Calculate extra color padding in case it's active. This has to be
        // done line by line as some lines might contain more colors than
        // others.
        const padding = maxLineLength[j - i] + output[j].length - dataLen[j];
        str += order(`${output[j]}, `, padding, ' ');
      }
      if (order === StringPrototypePadStart) {
        const padding = maxLineLength[j - i] +
                        output[j].length -
                        dataLen[j] -
                        separatorSpace;
        str += StringPrototypePadStart(output[j], padding, ' ');
      } else {
        str += output[j];
      }
      ArrayPrototypePush(tmp, str);
    }
    if (ctx.maxArrayLength < output.length) {
      ArrayPrototypePush(tmp, output[outputLength]);
    }
    output = tmp;
  }
  return output;
}

function handleMaxCallStackSize(ctx, err, constructorName, indentationLvl) {
  if (isStackOverflowError(err)) {
    ArrayPrototypePop(ctx.seen);
    ctx.indentationLvl = indentationLvl;
    return ctx.stylize(
      `[${constructorName}: Inspection interrupted ` +
        'prematurely. Maximum call stack size exceeded.]',
      'special',
    );
  }
  /* c8 ignore next */
  assert.fail(err.stack);
<<<<<<< HEAD
=======
}

function addNumericSeparator(integerString) {
  let result = '';
  let i = integerString.length;
  const start = StringPrototypeStartsWith(integerString, '-') ? 1 : 0;
  for (; i >= start + 4; i -= 3) {
    result = `_${StringPrototypeSlice(integerString, i - 3, i)}${result}`;
  }
  return i === integerString.length ?
    integerString :
    `${StringPrototypeSlice(integerString, 0, i)}${result}`;
}

function addNumericSeparatorEnd(integerString) {
  let result = '';
  let i = 0;
  for (; i < integerString.length - 3; i += 3) {
    result += `${StringPrototypeSlice(integerString, i, i + 3)}_`;
  }
  return i === 0 ?
    integerString :
    `${result}${StringPrototypeSlice(integerString, i)}`;
>>>>>>> a8a80be5
}

function formatNumber(fn, number, numericSeparator) {
  if (!numericSeparator) {
    // Format -0 as '-0'. Checking `number === -0` won't distinguish 0 from -0.
    if (ObjectIs(number, -0)) {
      return fn('-0', 'number');
    }
    return fn(`${number}`, 'number');
  }
  const integer = MathTrunc(number);
  const string = String(integer);
  if (integer === number) {
    if (!NumberIsFinite(number) || StringPrototypeIncludes(string, 'e')) {
      return fn(string, 'number');
    }
    return fn(`${addNumericSeparator(string)}`, 'number');
  }
  if (NumberIsNaN(number)) {
    return fn(string, 'number');
  }
  return fn(`${
    addNumericSeparator(string)
  }.${
    addNumericSeparatorEnd(
      StringPrototypeSlice(String(number), string.length + 1),
    )
  }`, 'number');
}

function formatBigInt(fn, bigint, numericSeparator) {
  const string = String(bigint);
  if (!numericSeparator) {
    return fn(`${string}n`, 'bigint');
  }
  return fn(`${addNumericSeparator(string)}n`, 'bigint');
}

function formatPrimitive(fn, value, ctx) {
  if (typeof value === 'string') {
    let trailer = '';
    if (value.length > ctx.maxStringLength) {
      const remaining = value.length - ctx.maxStringLength;
      value = StringPrototypeSlice(value, 0, ctx.maxStringLength);
      trailer = `... ${remaining} more character${remaining > 1 ? 's' : ''}`;
    }
    if (ctx.compact !== true &&
        // We do not support handling unicode characters width with
        // the readline getStringWidth function as there are
        // performance implications.
        value.length > kMinLineLength &&
        value.length > ctx.breakLength - ctx.indentationLvl - 4) {
      return ArrayPrototypeJoin(
        ArrayPrototypeMap(
          RegExpPrototypeSymbolSplit(/(?<=\n)/, value),
          (line) => fn(strEscape(line), 'string'),
        ),
        ` +\n${StringPrototypeRepeat(' ', ctx.indentationLvl + 2)}`,
      ) + trailer;
    }
    return fn(strEscape(value), 'string') + trailer;
  }
  if (typeof value === 'number')
    return formatNumber(fn, value, ctx.numericSeparator);
  if (typeof value === 'bigint')
    return formatBigInt(fn, value, ctx.numericSeparator);
  if (typeof value === 'boolean')
    return fn(`${value}`, 'boolean');
  if (typeof value === 'undefined')
    return fn('undefined', 'undefined');
  // es6 symbol primitive
  return fn(SymbolPrototypeToString(value), 'symbol');
}

function formatNamespaceObject(keys, ctx, value, recurseTimes) {
  const output = new Array(keys.length);
  for (let i = 0; i < keys.length; i++) {
    try {
      output[i] = formatProperty(ctx, value, recurseTimes, keys[i],
                                 kObjectType);
    } catch (err) {
      assert(isNativeError(err) && err.name === 'ReferenceError');
      // Use the existing functionality. This makes sure the indentation and
      // line breaks are always correct. Otherwise it is very difficult to keep
      // this aligned, even though this is a hacky way of dealing with this.
      const tmp = { [keys[i]]: '' };
      output[i] = formatProperty(ctx, tmp, recurseTimes, keys[i], kObjectType);
      const pos = StringPrototypeLastIndexOf(output[i], ' ');
      // We have to find the last whitespace and have to replace that value as
      // it will be visualized as a regular string.
      output[i] = StringPrototypeSlice(output[i], 0, pos + 1) +
                  ctx.stylize('<uninitialized>', 'special');
    }
  }
  // Reset the keys to an empty array. This prevents duplicated inspection.
  keys.length = 0;
  return output;
}

// The array is sparse and/or has extra keys
function formatSpecialArray(ctx, value, recurseTimes, maxLength, output, i) {
  const keys = ObjectKeys(value);
  let index = i;
  for (; i < keys.length && output.length < maxLength; i++) {
    const key = keys[i];
    const tmp = +key;
    // Arrays can only have up to 2^32 - 1 entries
    if (tmp > 2 ** 32 - 2) {
      break;
    }
    if (`${index}` !== key) {
      if (RegExpPrototypeExec(numberRegExp, key) === null) {
        break;
      }
      const emptyItems = tmp - index;
      const ending = emptyItems > 1 ? 's' : '';
      const message = `<${emptyItems} empty item${ending}>`;
      ArrayPrototypePush(output, ctx.stylize(message, 'undefined'));
      index = tmp;
      if (output.length === maxLength) {
        break;
      }
    }
    ArrayPrototypePush(output, formatProperty(ctx, value, recurseTimes, key, kArrayType));
    index++;
  }
  const remaining = value.length - index;
  if (output.length !== maxLength) {
    if (remaining > 0) {
      const ending = remaining > 1 ? 's' : '';
      const message = `<${remaining} empty item${ending}>`;
      ArrayPrototypePush(output, ctx.stylize(message, 'undefined'));
    }
  } else if (remaining > 0) {
    ArrayPrototypePush(output, `... ${remaining} more item${remaining > 1 ? 's' : ''}`);
  }
  return output;
}

function formatArrayBuffer(ctx, value) {
  let buffer;
  try {
    buffer = new Uint8Array(value);
  } catch {
    return [ctx.stylize('(detached)', 'special')];
  }
  if (hexSlice === undefined)
    hexSlice = uncurryThis(require('buffer').Buffer.prototype.hexSlice);
  let str = StringPrototypeTrim(RegExpPrototypeSymbolReplace(
    /(.{2})/g,
    hexSlice(buffer, 0, MathMin(ctx.maxArrayLength, buffer.length)),
    '$1 ',
  ));
  const remaining = buffer.length - ctx.maxArrayLength;
  if (remaining > 0)
    str += ` ... ${remaining} more byte${remaining > 1 ? 's' : ''}`;
  return [`${ctx.stylize('[Uint8Contents]', 'special')}: <${str}>`];
}

function formatArray(ctx, value, recurseTimes) {
  const valLen = value.length;
  const len = MathMin(MathMax(0, ctx.maxArrayLength), valLen);

  const remaining = valLen - len;
  const output = [];
  for (let i = 0; i < len; i++) {
    // Special handle sparse arrays.
    if (!ObjectPrototypeHasOwnProperty(value, i)) {
      return formatSpecialArray(ctx, value, recurseTimes, len, output, i);
    }
    ArrayPrototypePush(output, formatProperty(ctx, value, recurseTimes, i, kArrayType));
  }
  if (remaining > 0) {
    ArrayPrototypePush(output, `... ${remaining} more item${remaining > 1 ? 's' : ''}`);
  }
  return output;
}

function formatTypedArray(value, length, ctx, ignored, recurseTimes) {
  const maxLength = MathMin(MathMax(0, ctx.maxArrayLength), length);
  const remaining = value.length - maxLength;
  const output = new Array(maxLength);
  const elementFormatter = value.length > 0 && typeof value[0] === 'number' ?
    formatNumber :
    formatBigInt;
  for (let i = 0; i < maxLength; ++i) {
    output[i] = elementFormatter(ctx.stylize, value[i], ctx.numericSeparator);
  }
  if (remaining > 0) {
    output[maxLength] = `... ${remaining} more item${remaining > 1 ? 's' : ''}`;
  }
  if (ctx.showHidden) {
    // .buffer goes last, it's not a primitive like the others.
    // All besides `BYTES_PER_ELEMENT` are actually getters.
    ctx.indentationLvl += 2;
    for (const key of [
      'BYTES_PER_ELEMENT',
      'length',
      'byteLength',
      'byteOffset',
      'buffer',
    ]) {
      const str = formatValue(ctx, value[key], recurseTimes, true);
      ArrayPrototypePush(output, `[${key}]: ${str}`);
    }
    ctx.indentationLvl -= 2;
  }
  return output;
}

function formatSet(value, ctx, ignored, recurseTimes) {
  const output = [];
  ctx.indentationLvl += 2;
  for (const v of value) {
    ArrayPrototypePush(output, formatValue(ctx, v, recurseTimes));
  }
  ctx.indentationLvl -= 2;
  return output;
}

function formatMap(value, ctx, ignored, recurseTimes) {
  const output = [];
  ctx.indentationLvl += 2;
  for (const { 0: k, 1: v } of value) {
<<<<<<< HEAD
    output.push(
      `${formatValue(ctx, k, recurseTimes)} => ${formatValue(ctx, v, recurseTimes)}`
=======
    ArrayPrototypePush(
      output,
      `${formatValue(ctx, k, recurseTimes)} => ${formatValue(ctx, v, recurseTimes)}`,
>>>>>>> a8a80be5
    );
  }
  ctx.indentationLvl -= 2;
  return output;
}

function formatSetIterInner(ctx, recurseTimes, entries, state) {
  const maxArrayLength = MathMax(ctx.maxArrayLength, 0);
  const maxLength = MathMin(maxArrayLength, entries.length);
  const output = new Array(maxLength);
  ctx.indentationLvl += 2;
  for (let i = 0; i < maxLength; i++) {
    output[i] = formatValue(ctx, entries[i], recurseTimes);
  }
  ctx.indentationLvl -= 2;
  if (state === kWeak && !ctx.sorted) {
    // Sort all entries to have a halfway reliable output (if more entries than
    // retrieved ones exist, we can not reliably return the same output) if the
    // output is not sorted anyway.
    ArrayPrototypeSort(output);
  }
  const remaining = entries.length - maxLength;
  if (remaining > 0) {
    ArrayPrototypePush(output,
                       `... ${remaining} more item${remaining > 1 ? 's' : ''}`);
  }
  return output;
}

function formatMapIterInner(ctx, recurseTimes, entries, state) {
  const maxArrayLength = MathMax(ctx.maxArrayLength, 0);
  // Entries exist as [key1, val1, key2, val2, ...]
  const len = entries.length / 2;
  const remaining = len - maxArrayLength;
  const maxLength = MathMin(maxArrayLength, len);
  const output = new Array(maxLength);
  let i = 0;
  ctx.indentationLvl += 2;
  if (state === kWeak) {
    for (; i < maxLength; i++) {
      const pos = i * 2;
      output[i] =
        `${formatValue(ctx, entries[pos], recurseTimes)} => ${formatValue(ctx, entries[pos + 1], recurseTimes)}`;
    }
    // Sort all entries to have a halfway reliable output (if more entries than
    // retrieved ones exist, we can not reliably return the same output) if the
    // output is not sorted anyway.
    if (!ctx.sorted)
      ArrayPrototypeSort(output);
  } else {
    for (; i < maxLength; i++) {
      const pos = i * 2;
      const res = [
        formatValue(ctx, entries[pos], recurseTimes),
        formatValue(ctx, entries[pos + 1], recurseTimes),
      ];
      output[i] = reduceToSingleString(
        ctx, res, '', ['[', ']'], kArrayExtrasType, recurseTimes);
    }
  }
  ctx.indentationLvl -= 2;
  if (remaining > 0) {
    ArrayPrototypePush(output, `... ${remaining} more item${remaining > 1 ? 's' : ''}`);
  }
  return output;
}

function formatWeakCollection(ctx) {
  return [ctx.stylize('<items unknown>', 'special')];
}

function formatWeakSet(ctx, value, recurseTimes) {
  const entries = previewEntries(value);
  return formatSetIterInner(ctx, recurseTimes, entries, kWeak);
}

function formatWeakMap(ctx, value, recurseTimes) {
  const entries = previewEntries(value);
  return formatMapIterInner(ctx, recurseTimes, entries, kWeak);
}

function formatIterator(braces, ctx, value, recurseTimes) {
  const { 0: entries, 1: isKeyValue } = previewEntries(value, true);
  if (isKeyValue) {
    // Mark entry iterators as such.
    braces[0] = RegExpPrototypeSymbolReplace(/ Iterator] {$/, braces[0], ' Entries] {');
    return formatMapIterInner(ctx, recurseTimes, entries, kMapEntries);
  }

  return formatSetIterInner(ctx, recurseTimes, entries, kIterator);
}

function formatPromise(ctx, value, recurseTimes) {
  let output;
  const { 0: state, 1: result } = getPromiseDetails(value);
  if (state === kPending) {
    output = [ctx.stylize('<pending>', 'special')];
  } else {
    ctx.indentationLvl += 2;
    const str = formatValue(ctx, result, recurseTimes);
    ctx.indentationLvl -= 2;
    output = [
      state === kRejected ?
        `${ctx.stylize('<rejected>', 'special')} ${str}` :
        str,
    ];
  }
  return output;
}

function formatProperty(ctx, value, recurseTimes, key, type, desc,
                        original = value) {
  let name, str;
  let extra = ' ';
  desc = desc || ObjectGetOwnPropertyDescriptor(value, key) ||
    { value: value[key], enumerable: true };
  if (desc.value !== undefined) {
    const diff = (ctx.compact !== true || type !== kObjectType) ? 2 : 3;
    ctx.indentationLvl += diff;
    str = formatValue(ctx, desc.value, recurseTimes);
    if (diff === 3 && ctx.breakLength < getStringWidth(str, ctx.colors)) {
      extra = `\n${StringPrototypeRepeat(' ', ctx.indentationLvl)}`;
    }
    ctx.indentationLvl -= diff;
  } else if (desc.get !== undefined) {
    const label = desc.set !== undefined ? 'Getter/Setter' : 'Getter';
    const s = ctx.stylize;
    const sp = 'special';
    if (ctx.getters && (ctx.getters === true ||
          (ctx.getters === 'get' && desc.set === undefined) ||
          (ctx.getters === 'set' && desc.set !== undefined))) {
      try {
        const tmp = FunctionPrototypeCall(desc.get, original);
        ctx.indentationLvl += 2;
        if (tmp === null) {
          str = `${s(`[${label}:`, sp)} ${s('null', 'null')}${s(']', sp)}`;
        } else if (typeof tmp === 'object') {
          str = `${s(`[${label}]`, sp)} ${formatValue(ctx, tmp, recurseTimes)}`;
        } else {
          const primitive = formatPrimitive(s, tmp, ctx);
          str = `${s(`[${label}:`, sp)} ${primitive}${s(']', sp)}`;
        }
        ctx.indentationLvl -= 2;
      } catch (err) {
        const message = `<Inspection threw (${err.message})>`;
        str = `${s(`[${label}:`, sp)} ${message}${s(']', sp)}`;
      }
    } else {
      str = ctx.stylize(`[${label}]`, sp);
    }
  } else if (desc.set !== undefined) {
    str = ctx.stylize('[Setter]', 'special');
  } else {
    str = ctx.stylize('undefined', 'undefined');
  }
  if (type === kArrayType) {
    return str;
  }
  if (typeof key === 'symbol') {
    const tmp = RegExpPrototypeSymbolReplace(
      strEscapeSequencesReplacer,
      SymbolPrototypeToString(key),
      escapeFn,
    );
    name = `[${ctx.stylize(tmp, 'symbol')}]`;
  } else if (key === '__proto__') {
    name = "['__proto__']";
  } else if (desc.enumerable === false) {
    const tmp = RegExpPrototypeSymbolReplace(
      strEscapeSequencesReplacer,
      key,
      escapeFn,
    );
    name = `[${tmp}]`;
  } else if (RegExpPrototypeExec(keyStrRegExp, key) !== null) {
    name = ctx.stylize(key, 'name');
  } else {
    name = ctx.stylize(strEscape(key), 'string');
  }
  return `${name}:${extra}${str}`;
}

function isBelowBreakLength(ctx, output, start, base) {
  // Each entry is separated by at least a comma. Thus, we start with a total
  // length of at least `output.length`. In addition, some cases have a
  // whitespace in-between each other that is added to the total as well.
  // TODO(BridgeAR): Add unicode support. Use the readline getStringWidth
  // function. Check the performance overhead and make it an opt-in in case it's
  // significant.
  let totalLength = output.length + start;
  if (totalLength + output.length > ctx.breakLength)
    return false;
  for (let i = 0; i < output.length; i++) {
    if (ctx.colors) {
      totalLength += removeColors(output[i]).length;
    } else {
      totalLength += output[i].length;
    }
    if (totalLength > ctx.breakLength) {
      return false;
    }
  }
  // Do not line up properties on the same line if `base` contains line breaks.
  return base === '' || !StringPrototypeIncludes(base, '\n');
}

function reduceToSingleString(
  ctx, output, base, braces, extrasType, recurseTimes, value) {
  if (ctx.compact !== true) {
    if (typeof ctx.compact === 'number' && ctx.compact >= 1) {
      // Memorize the original output length. In case the output is grouped,
      // prevent lining up the entries on a single line.
      const entries = output.length;
      // Group array elements together if the array contains at least six
      // separate entries.
      if (extrasType === kArrayExtrasType && entries > 6) {
        output = groupArrayElements(ctx, output, value);
      }
      // `ctx.currentDepth` is set to the most inner depth of the currently
      // inspected object part while `recurseTimes` is the actual current depth
      // that is inspected.
      //
      // Example:
      //
      // const a = { first: [ 1, 2, 3 ], second: { inner: [ 1, 2, 3 ] } }
      //
      // The deepest depth of `a` is 2 (a.second.inner) and `a.first` has a max
      // depth of 1.
      //
      // Consolidate all entries of the local most inner depth up to
      // `ctx.compact`, as long as the properties are smaller than
      // `ctx.breakLength`.
      if (ctx.currentDepth - recurseTimes < ctx.compact &&
          entries === output.length) {
        // Line up all entries on a single line in case the entries do not
        // exceed `breakLength`. Add 10 as constant to start next to all other
        // factors that may reduce `breakLength`.
        const start = output.length + ctx.indentationLvl +
                      braces[0].length + base.length + 10;
        if (isBelowBreakLength(ctx, output, start, base)) {
          const joinedOutput = join(output, ', ');
          if (!StringPrototypeIncludes(joinedOutput, '\n')) {
            return `${base ? `${base} ` : ''}${braces[0]} ${joinedOutput}` +
              ` ${braces[1]}`;
          }
        }
      }
    }
    // Line up each entry on an individual line.
    const indentation = `\n${StringPrototypeRepeat(' ', ctx.indentationLvl)}`;
    return `${base ? `${base} ` : ''}${braces[0]}${indentation}  ` +
      `${join(output, `,${indentation}  `)}${indentation}${braces[1]}`;
  }
  // Line up all entries on a single line in case the entries do not exceed
  // `breakLength`.
  if (isBelowBreakLength(ctx, output, 0, base)) {
    return `${braces[0]}${base ? ` ${base}` : ''} ${join(output, ', ')} ` +
      braces[1];
  }
  const indentation = StringPrototypeRepeat(' ', ctx.indentationLvl);
  // If the opening "brace" is too large, like in the case of "Set {",
  // we need to force the first item to be on the next line or the
  // items will not line up correctly.
  const ln = base === '' && braces[0].length === 1 ?
    ' ' : `${base ? ` ${base}` : ''}\n${indentation}  `;
  // Line up each entry on an individual line.
  return `${braces[0]}${ln}${join(output, `,\n${indentation}  `)} ${braces[1]}`;
}

function hasBuiltInToString(value) {
  // Prevent triggering proxy traps.
  const getFullProxy = false;
  const proxyTarget = getProxyDetails(value, getFullProxy);
  if (proxyTarget !== undefined) {
    if (proxyTarget === null) {
      return true;
    }
    value = proxyTarget;
  }

  // Count objects that have no `toString` function as built-in.
  if (typeof value.toString !== 'function') {
    return true;
  }

  // The object has a own `toString` property. Thus it's not not a built-in one.
  if (ObjectPrototypeHasOwnProperty(value, 'toString')) {
    return false;
  }

  // Find the object that has the `toString` property as own property in the
  // prototype chain.
  let pointer = value;
  do {
    pointer = ObjectGetPrototypeOf(pointer);
  } while (!ObjectPrototypeHasOwnProperty(pointer, 'toString'));

  // Check closer if the object is a built-in.
  const descriptor = ObjectGetOwnPropertyDescriptor(pointer, 'constructor');
  return descriptor !== undefined &&
    typeof descriptor.value === 'function' &&
    builtInObjects.has(descriptor.value.name);
}

const firstErrorLine = (error) => StringPrototypeSplit(error.message, '\n', 1)[0];
let CIRCULAR_ERROR_MESSAGE;
function tryStringify(arg) {
  try {
    return JSONStringify(arg);
  } catch (err) {
    // Populate the circular error message lazily
    if (!CIRCULAR_ERROR_MESSAGE) {
      try {
        const a = {};
        a.a = a;
        JSONStringify(a);
      } catch (circularError) {
        CIRCULAR_ERROR_MESSAGE = firstErrorLine(circularError);
      }
    }
    if (err.name === 'TypeError' &&
        firstErrorLine(err) === CIRCULAR_ERROR_MESSAGE) {
      return '[Circular]';
    }
    throw err;
  }
}

function format(...args) {
  return formatWithOptionsInternal(undefined, args);
}

function formatWithOptions(inspectOptions, ...args) {
<<<<<<< HEAD
  if (typeof inspectOptions !== 'object' || inspectOptions === null) {
    throw new ERR_INVALID_ARG_TYPE(
      'inspectOptions', 'object', inspectOptions);
  }
  return formatWithOptionsInternal(inspectOptions, args);
=======
  validateObject(inspectOptions, 'inspectOptions', { allowArray: true });
  return formatWithOptionsInternal(inspectOptions, args);
}

function formatNumberNoColor(number, options) {
  return formatNumber(
    stylizeNoColor,
    number,
    options?.numericSeparator ?? inspectDefaultOptions.numericSeparator,
  );
}

function formatBigIntNoColor(bigint, options) {
  return formatBigInt(
    stylizeNoColor,
    bigint,
    options?.numericSeparator ?? inspectDefaultOptions.numericSeparator,
  );
>>>>>>> a8a80be5
}

function formatWithOptionsInternal(inspectOptions, args) {
  const first = args[0];
  let a = 0;
  let str = '';
  let join = '';

  if (typeof first === 'string') {
    if (args.length === 1) {
      return first;
    }
    let tempStr;
    let lastPos = 0;

    for (let i = 0; i < first.length - 1; i++) {
      if (StringPrototypeCharCodeAt(first, i) === 37) { // '%'
        const nextChar = StringPrototypeCharCodeAt(first, ++i);
        if (a + 1 !== args.length) {
          switch (nextChar) {
            case 115: { // 's'
              const tempArg = args[++a];
              if (typeof tempArg === 'number') {
                tempStr = formatNumberNoColor(tempArg, inspectOptions);
              } else if (typeof tempArg === 'bigint') {
                tempStr = formatBigIntNoColor(tempArg, inspectOptions);
              } else if (typeof tempArg !== 'object' ||
                         tempArg === null ||
                         !hasBuiltInToString(tempArg)) {
                tempStr = String(tempArg);
              } else {
                tempStr = inspect(tempArg, {
                  ...inspectOptions,
                  compact: 3,
                  colors: false,
                  depth: 0,
                });
              }
              break;
            }
            case 106: // 'j'
              tempStr = tryStringify(args[++a]);
              break;
            case 100: { // 'd'
              const tempNum = args[++a];
              if (typeof tempNum === 'bigint') {
                tempStr = formatBigIntNoColor(tempNum, inspectOptions);
              } else if (typeof tempNum === 'symbol') {
                tempStr = 'NaN';
              } else {
                tempStr = formatNumberNoColor(Number(tempNum), inspectOptions);
              }
              break;
            }
            case 79: // 'O'
              tempStr = inspect(args[++a], inspectOptions);
              break;
            case 111: // 'o'
              tempStr = inspect(args[++a], {
                ...inspectOptions,
                showHidden: true,
                showProxy: true,
                depth: 4,
              });
              break;
            case 105: { // 'i'
              const tempInteger = args[++a];
              if (typeof tempInteger === 'bigint') {
                tempStr = formatBigIntNoColor(tempInteger, inspectOptions);
              } else if (typeof tempInteger === 'symbol') {
                tempStr = 'NaN';
              } else {
                tempStr = formatNumberNoColor(
                  NumberParseInt(tempInteger), inspectOptions);
              }
              break;
            }
            case 102: { // 'f'
              const tempFloat = args[++a];
              if (typeof tempFloat === 'symbol') {
                tempStr = 'NaN';
              } else {
                tempStr = formatNumberNoColor(
                  NumberParseFloat(tempFloat), inspectOptions);
              }
              break;
            }
            case 99: // 'c'
              a += 1;
              tempStr = '';
              break;
            case 37: // '%'
              str += StringPrototypeSlice(first, lastPos, i);
              lastPos = i + 1;
              continue;
            default: // Any other character is not a correct placeholder
              continue;
          }
          if (lastPos !== i - 1) {
            str += StringPrototypeSlice(first, lastPos, i - 1);
          }
          str += tempStr;
          lastPos = i + 1;
        } else if (nextChar === 37) {
          str += StringPrototypeSlice(first, lastPos, i);
          lastPos = i + 1;
        }
      }
    }
    if (lastPos !== 0) {
      a++;
      join = ' ';
      if (lastPos < first.length) {
        str += StringPrototypeSlice(first, lastPos);
      }
    }
  }

  while (a < args.length) {
    const value = args[a];
    str += join;
    str += typeof value !== 'string' ? inspect(value, inspectOptions) : value;
    join = ' ';
    a++;
  }
  return str;
}

function isZeroWidthCodePoint(code) {
  return code <= 0x1F || // C0 control codes
    (code >= 0x7F && code <= 0x9F) || // C1 control codes
    (code >= 0x300 && code <= 0x36F) || // Combining Diacritical Marks
    (code >= 0x200B && code <= 0x200F) || // Modifying Invisible Characters
    // Combining Diacritical Marks for Symbols
    (code >= 0x20D0 && code <= 0x20FF) ||
    (code >= 0xFE00 && code <= 0xFE0F) || // Variation Selectors
    (code >= 0xFE20 && code <= 0xFE2F) || // Combining Half Marks
    (code >= 0xE0100 && code <= 0xE01EF); // Variation Selectors
}

if (internalBinding('config').hasIntl) {
  const icu = internalBinding('icu');
  // icu.getStringWidth(string, ambiguousAsFullWidth, expandEmojiSequence)
  // Defaults: ambiguousAsFullWidth = false; expandEmojiSequence = true;
  // TODO(BridgeAR): Expose the options to the user. That is probably the
  // best thing possible at the moment, since it's difficult to know what
  // the receiving end supports.
  getStringWidth = function getStringWidth(str, removeControlChars = true) {
    let width = 0;

    if (removeControlChars) {
      str = stripVTControlCharacters(str);
    }
    for (let i = 0; i < str.length; i++) {
      // Try to avoid calling into C++ by first handling the ASCII portion of
      // the string. If it is fully ASCII, we skip the C++ part.
      const code = StringPrototypeCharCodeAt(str, i);
      if (code >= 127) {
        width += icu.getStringWidth(StringPrototypeNormalize(StringPrototypeSlice(str, i), 'NFC'));
        break;
      }
      width += code >= 32 ? 1 : 0;
    }
    return width;
  };
} else {
  /**
   * Returns the number of columns required to display the given string.
   */
  getStringWidth = function getStringWidth(str, removeControlChars = true) {
    let width = 0;

    if (removeControlChars)
      str = stripVTControlCharacters(str);
<<<<<<< HEAD
    str = str.normalize('NFC');
    for (const char of new SafeStringIterator(str)) {
      const code = char.codePointAt(0);
=======
    str = StringPrototypeNormalize(str, 'NFC');
    for (const char of new SafeStringIterator(str)) {
      const code = StringPrototypeCodePointAt(char, 0);
>>>>>>> a8a80be5
      if (isFullWidthCodePoint(code)) {
        width += 2;
      } else if (!isZeroWidthCodePoint(code)) {
        width++;
      }
    }

    return width;
  };

  /**
   * Returns true if the character represented by a given
   * Unicode code point is full-width. Otherwise returns false.
   */
  const isFullWidthCodePoint = (code) => {
    // Code points are partially derived from:
    // https://www.unicode.org/Public/UNIDATA/EastAsianWidth.txt
    return code >= 0x1100 && (
      code <= 0x115f ||  // Hangul Jamo
      code === 0x2329 || // LEFT-POINTING ANGLE BRACKET
      code === 0x232a || // RIGHT-POINTING ANGLE BRACKET
      // CJK Radicals Supplement .. Enclosed CJK Letters and Months
      (code >= 0x2e80 && code <= 0x3247 && code !== 0x303f) ||
      // Enclosed CJK Letters and Months .. CJK Unified Ideographs Extension A
      (code >= 0x3250 && code <= 0x4dbf) ||
      // CJK Unified Ideographs .. Yi Radicals
      (code >= 0x4e00 && code <= 0xa4c6) ||
      // Hangul Jamo Extended-A
      (code >= 0xa960 && code <= 0xa97c) ||
      // Hangul Syllables
      (code >= 0xac00 && code <= 0xd7a3) ||
      // CJK Compatibility Ideographs
      (code >= 0xf900 && code <= 0xfaff) ||
      // Vertical Forms
      (code >= 0xfe10 && code <= 0xfe19) ||
      // CJK Compatibility Forms .. Small Form Variants
      (code >= 0xfe30 && code <= 0xfe6b) ||
      // Halfwidth and Fullwidth Forms
      (code >= 0xff01 && code <= 0xff60) ||
      (code >= 0xffe0 && code <= 0xffe6) ||
      // Kana Supplement
      (code >= 0x1b000 && code <= 0x1b001) ||
      // Enclosed Ideographic Supplement
      (code >= 0x1f200 && code <= 0x1f251) ||
      // Miscellaneous Symbols and Pictographs 0x1f300 - 0x1f5ff
      // Emoticons 0x1f600 - 0x1f64f
      (code >= 0x1f300 && code <= 0x1f64f) ||
      // CJK Unified Ideographs Extension B .. Tertiary Ideographic Plane
      (code >= 0x20000 && code <= 0x3fffd)
    );
  };

}

/**
 * Remove all VT control characters. Use to estimate displayed string width.
 */
function stripVTControlCharacters(str) {
  validateString(str, 'str');

  return RegExpPrototypeSymbolReplace(ansi, str, '');
}

module.exports = {
  identicalSequenceRange,
  inspect,
  inspectDefaultOptions,
  format,
  formatWithOptions,
  getStringWidth,
  stripVTControlCharacters,
  isZeroWidthCodePoint,
};<|MERGE_RESOLUTION|>--- conflicted
+++ resolved
@@ -4,9 +4,6 @@
   Array,
   ArrayIsArray,
   ArrayPrototypeFilter,
-<<<<<<< HEAD
-  ArrayPrototypePushApply,
-=======
   ArrayPrototypeForEach,
   ArrayPrototypeIncludes,
   ArrayPrototypeIndexOf,
@@ -19,24 +16,16 @@
   ArrayPrototypeSplice,
   ArrayPrototypeSort,
   ArrayPrototypeUnshift,
->>>>>>> a8a80be5
   BigIntPrototypeValueOf,
   BooleanPrototypeValueOf,
   DatePrototypeGetTime,
   DatePrototypeToISOString,
   DatePrototypeToString,
   ErrorPrototypeToString,
-<<<<<<< HEAD
-  FunctionPrototypeCall,
-  FunctionPrototypeToString,
-  JSONStringify,
-  Map,
-=======
   FunctionPrototypeBind,
   FunctionPrototypeCall,
   FunctionPrototypeToString,
   JSONStringify,
->>>>>>> a8a80be5
   MapPrototypeGetSize,
   MapPrototypeEntries,
   MathFloor,
@@ -70,19 +59,12 @@
   ReflectOwnKeys,
   RegExp,
   RegExpPrototypeExec,
-<<<<<<< HEAD
-  RegExpPrototypeToString,
-  SafeSet,
-  SafeStringIterator,
-  Set,
-=======
   RegExpPrototypeSymbolReplace,
   RegExpPrototypeSymbolSplit,
   RegExpPrototypeToString,
   SafeStringIterator,
   SafeMap,
   SafeSet,
->>>>>>> a8a80be5
   SetPrototypeGetSize,
   SetPrototypeValues,
   String,
@@ -169,15 +151,11 @@
 
 const assert = require('internal/assert');
 
-<<<<<<< HEAD
-const { NativeModule } = require('internal/bootstrap/loaders');
-=======
 const { BuiltinModule } = require('internal/bootstrap/loaders');
 const {
   validateObject,
   validateString,
 } = require('internal/validators');
->>>>>>> a8a80be5
 
 let hexSlice;
 let internalUrl;
@@ -190,13 +168,8 @@
 const builtInObjects = new SafeSet(
   ArrayPrototypeFilter(
     ObjectGetOwnPropertyNames(globalThis),
-<<<<<<< HEAD
-    (e) => RegExpPrototypeExec(/^[A-Z][a-zA-Z0-9]+$/, e) !== null
-  )
-=======
     (e) => RegExpPrototypeExec(/^[A-Z][a-zA-Z0-9]+$/, e) !== null,
   ),
->>>>>>> a8a80be5
 );
 
 // https://tc39.es/ecma262/#sec-IsHTMLDDA-internal-slot
@@ -1581,8 +1554,6 @@
   }
   /* c8 ignore next */
   assert.fail(err.stack);
-<<<<<<< HEAD
-=======
 }
 
 function addNumericSeparator(integerString) {
@@ -1606,7 +1577,6 @@
   return i === 0 ?
     integerString :
     `${result}${StringPrototypeSlice(integerString, i)}`;
->>>>>>> a8a80be5
 }
 
 function formatNumber(fn, number, numericSeparator) {
@@ -1831,14 +1801,9 @@
   const output = [];
   ctx.indentationLvl += 2;
   for (const { 0: k, 1: v } of value) {
-<<<<<<< HEAD
-    output.push(
-      `${formatValue(ctx, k, recurseTimes)} => ${formatValue(ctx, v, recurseTimes)}`
-=======
     ArrayPrototypePush(
       output,
       `${formatValue(ctx, k, recurseTimes)} => ${formatValue(ctx, v, recurseTimes)}`,
->>>>>>> a8a80be5
     );
   }
   ctx.indentationLvl -= 2;
@@ -2172,13 +2137,6 @@
 }
 
 function formatWithOptions(inspectOptions, ...args) {
-<<<<<<< HEAD
-  if (typeof inspectOptions !== 'object' || inspectOptions === null) {
-    throw new ERR_INVALID_ARG_TYPE(
-      'inspectOptions', 'object', inspectOptions);
-  }
-  return formatWithOptionsInternal(inspectOptions, args);
-=======
   validateObject(inspectOptions, 'inspectOptions', { allowArray: true });
   return formatWithOptionsInternal(inspectOptions, args);
 }
@@ -2197,7 +2155,6 @@
     bigint,
     options?.numericSeparator ?? inspectDefaultOptions.numericSeparator,
   );
->>>>>>> a8a80be5
 }
 
 function formatWithOptionsInternal(inspectOptions, args) {
@@ -2372,15 +2329,9 @@
 
     if (removeControlChars)
       str = stripVTControlCharacters(str);
-<<<<<<< HEAD
-    str = str.normalize('NFC');
-    for (const char of new SafeStringIterator(str)) {
-      const code = char.codePointAt(0);
-=======
     str = StringPrototypeNormalize(str, 'NFC');
     for (const char of new SafeStringIterator(str)) {
       const code = StringPrototypeCodePointAt(char, 0);
->>>>>>> a8a80be5
       if (isFullWidthCodePoint(code)) {
         width += 2;
       } else if (!isZeroWidthCodePoint(code)) {
