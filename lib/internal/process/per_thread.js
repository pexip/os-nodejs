'use strict';

// This files contains process bootstrappers that can be
// run when setting up each thread, including the main
// thread and the worker threads.

const {
<<<<<<< HEAD
  ArrayIsArray,
  ArrayPrototypePush,
=======
  ArrayPrototypeEvery,
  ArrayPrototypeForEach,
  ArrayPrototypeIncludes,
  ArrayPrototypeMap,
  ArrayPrototypePush,
  ArrayPrototypeSplice,
>>>>>>> a8a80be5
  BigUint64Array,
  Float64Array,
  NumberMAX_SAFE_INTEGER,
  ObjectFreeze,
  ObjectDefineProperty,
  ReflectApply,
  RegExpPrototypeExec,
  SafeArrayIterator,
  Set,
  SetPrototypeEntries,
  SetPrototypeValues,
  StringPrototypeEndsWith,
  StringPrototypeReplace,
  StringPrototypeSlice,
  StringPrototypeStartsWith,
  Symbol,
  SymbolIterator,
  Uint32Array,
} = primordials;

const {
  errnoException,
  codes: {
    ERR_ASSERTION,
    ERR_INVALID_ARG_TYPE,
    ERR_INVALID_ARG_VALUE,
    ERR_OUT_OF_RANGE,
    ERR_UNKNOWN_SIGNAL,
  },
} = require('internal/errors');
const format = require('internal/util/inspect').format;
const {
  validateArray,
  validateNumber,
  validateObject,
} = require('internal/validators');
const constants = internalBinding('constants').os.signals;

const {
  handleProcessExit,
} = require('internal/modules/esm/handle_process_exit');

const kInternal = Symbol('internal properties');

function assert(x, msg) {
  if (!x) throw new ERR_ASSERTION(msg || 'assertion error');
}

const binding = internalBinding('process_methods');

let hrValues;
let hrBigintValues;

function refreshHrtimeBuffer() {
  // The 3 entries filled in by the original process.hrtime contains
  // the upper/lower 32 bits of the second part of the value,
  // and the remaining nanoseconds of the value.
  hrValues = new Uint32Array(binding.hrtimeBuffer);
  // Use a BigUint64Array in the closure because this is actually a bit
  // faster than simply returning a BigInt from C++ in V8 7.1.
  hrBigintValues = new BigUint64Array(binding.hrtimeBuffer, 0, 1);
}

// Create the buffers.
refreshHrtimeBuffer();

function hrtime(time) {
  binding.hrtime();

  if (time !== undefined) {
    validateArray(time, 'time');
    if (time.length !== 2) {
      throw new ERR_OUT_OF_RANGE('time', 2, time.length);
    }

    const sec = (hrValues[0] * 0x100000000 + hrValues[1]) - time[0];
    const nsec = hrValues[2] - time[1];
    const needsBorrow = nsec < 0;
    return [needsBorrow ? sec - 1 : sec, needsBorrow ? nsec + 1e9 : nsec];
  }

  return [
    hrValues[0] * 0x100000000 + hrValues[1],
    hrValues[2],
  ];
}

function hrtimeBigInt() {
  binding.hrtimeBigInt();
  return hrBigintValues[0];
}

function nop() {}

// The execution of this function itself should not cause any side effects.
function wrapProcessMethods(binding) {
  const {
    cpuUsage: _cpuUsage,
    memoryUsage: _memoryUsage,
    rss,
<<<<<<< HEAD
    resourceUsage: _resourceUsage
=======
    resourceUsage: _resourceUsage,
>>>>>>> a8a80be5
  } = binding;

  function _rawDebug(...args) {
    binding._rawDebug(ReflectApply(format, null, args));
  }

  // Create the argument array that will be passed to the native function.
  const cpuValues = new Float64Array(2);

  // Replace the native function with the JS version that calls the native
  // function.
  function cpuUsage(prevValue) {
    // If a previous value was passed in, ensure it has the correct shape.
    if (prevValue) {
      if (!previousValueIsValid(prevValue.user)) {
        validateObject(prevValue, 'prevValue');

        validateNumber(prevValue.user, 'prevValue.user');
        throw new ERR_INVALID_ARG_VALUE.RangeError('prevValue.user',
                                                   prevValue.user);
      }

      if (!previousValueIsValid(prevValue.system)) {
        validateNumber(prevValue.system, 'prevValue.system');
        throw new ERR_INVALID_ARG_VALUE.RangeError('prevValue.system',
                                                   prevValue.system);
      }
    }

    // Call the native function to get the current values.
    _cpuUsage(cpuValues);

    // If a previous value was passed in, return diff of current from previous.
    if (prevValue) {
      return {
        user: cpuValues[0] - prevValue.user,
        system: cpuValues[1] - prevValue.system,
      };
    }

    // If no previous value passed in, return current value.
    return {
      user: cpuValues[0],
      system: cpuValues[1],
    };
  }

  // Ensure that a previously passed in value is valid. Currently, the native
  // implementation always returns numbers <= Number.MAX_SAFE_INTEGER.
  function previousValueIsValid(num) {
    return typeof num === 'number' &&
        num <= NumberMAX_SAFE_INTEGER &&
        num >= 0;
  }

<<<<<<< HEAD
  // The 3 entries filled in by the original process.hrtime contains
  // the upper/lower 32 bits of the second part of the value,
  // and the remaining nanoseconds of the value.
  const hrValues = new Uint32Array(3);

  function hrtime(time) {
    _hrtime(hrValues);

    if (time !== undefined) {
      if (!ArrayIsArray(time)) {
        throw new ERR_INVALID_ARG_TYPE('time', 'Array', time);
      }
      if (time.length !== 2) {
        throw new ERR_OUT_OF_RANGE('time', 2, time.length);
      }

      const sec = (hrValues[0] * 0x100000000 + hrValues[1]) - time[0];
      const nsec = hrValues[2] - time[1];
      const needsBorrow = nsec < 0;
      return [needsBorrow ? sec - 1 : sec, needsBorrow ? nsec + 1e9 : nsec];
    }

    return [
      hrValues[0] * 0x100000000 + hrValues[1],
      hrValues[2],
    ];
  }

  // Use a BigUint64Array in the closure because this is actually a bit
  // faster than simply returning a BigInt from C++ in V8 7.1.
  const hrBigintValues = new BigUint64Array(1);
  function hrtimeBigInt() {
    _hrtimeBigInt(hrBigintValues);
    return hrBigintValues[0];
  }

=======
>>>>>>> a8a80be5
  const memValues = new Float64Array(5);
  function memoryUsage() {
    _memoryUsage(memValues);
    return {
      rss: memValues[0],
      heapTotal: memValues[1],
      heapUsed: memValues[2],
      external: memValues[3],
      arrayBuffers: memValues[4],
    };
  }

  memoryUsage.rss = rss;

  function exit(code) {
    process.off('exit', handleProcessExit);

    if (code || code === 0)
      process.exitCode = code;

    if (!process._exiting) {
      process._exiting = true;
      process.emit('exit', process.exitCode || 0);
    }
    // FIXME(joyeecheung): This is an undocumented API that gets monkey-patched
    // in the user land. Either document it, or deprecate it in favor of a
    // better public alternative.
    process.reallyExit(process.exitCode || 0);

    // If this is a worker, v8::Isolate::TerminateExecution() is called above.
    // That function spoofs the stack pointer to cause the stack guard
    // check to throw the termination exception. Because v8 performs
    // stack guard check upon every function call, we give it a chance.
    //
    // Without this, user code after `process.exit()` would take effect.
    // test/parallel/test-worker-voluntarily-exit-followed-by-addition.js
    // test/parallel/test-worker-voluntarily-exit-followed-by-throw.js
    nop();
  }

  function kill(pid, sig) {
    let err;

    // eslint-disable-next-line eqeqeq
    if (pid != (pid | 0)) {
      throw new ERR_INVALID_ARG_TYPE('pid', 'number', pid);
    }

    // Preserve null signal
    if (sig === (sig | 0)) {
      // XXX(joyeecheung): we have to use process._kill here because
      // it's monkey-patched by tests.
      err = process._kill(pid, sig);
    } else {
      sig = sig || 'SIGTERM';
      if (constants[sig]) {
        err = process._kill(pid, constants[sig]);
      } else {
        throw new ERR_UNKNOWN_SIGNAL(sig);
      }
    }

    if (err)
      throw errnoException(err, 'kill');

    return true;
  }

  const resourceValues = new Float64Array(16);
  function resourceUsage() {
    _resourceUsage(resourceValues);
    return {
      userCPUTime: resourceValues[0],
      systemCPUTime: resourceValues[1],
      maxRSS: resourceValues[2],
      sharedMemorySize: resourceValues[3],
      unsharedDataSize: resourceValues[4],
      unsharedStackSize: resourceValues[5],
      minorPageFault: resourceValues[6],
      majorPageFault: resourceValues[7],
      swappedOut: resourceValues[8],
      fsRead: resourceValues[9],
      fsWrite: resourceValues[10],
      ipcSent: resourceValues[11],
      ipcReceived: resourceValues[12],
      signalsCount: resourceValues[13],
      voluntaryContextSwitches: resourceValues[14],
      involuntaryContextSwitches: resourceValues[15],
    };
  }


  return {
    _rawDebug,
    cpuUsage,
    resourceUsage,
    memoryUsage,
    kill,
    exit,
  };
}

const replaceUnderscoresRegex = /_/g;
const leadingDashesRegex = /^--?/;
const trailingValuesRegex = /=.*$/;

// This builds the initial process.allowedNodeEnvironmentFlags
// from data in the config binding.
function buildAllowedFlags() {
  const {
<<<<<<< HEAD
    envSettings: { kAllowedInEnvironment },
=======
    envSettings: { kAllowedInEnvvar },
>>>>>>> a8a80be5
    types: { kBoolean },
  } = internalBinding('options');
  const { options, aliases } = require('internal/options');

  const allowedNodeEnvironmentFlags = [];
<<<<<<< HEAD
  for (const [name, info] of options) {
    if (info.envVarSettings === kAllowedInEnvironment) {
=======
  for (const { 0: name, 1: info } of options) {
    if (info.envVarSettings === kAllowedInEnvvar) {
>>>>>>> a8a80be5
      ArrayPrototypePush(allowedNodeEnvironmentFlags, name);
      if (info.type === kBoolean) {
        const negatedName = `--no-${name.slice(2)}`;
        ArrayPrototypePush(allowedNodeEnvironmentFlags, negatedName);
      }
    }
  }

  function isAccepted(to) {
    if (!StringPrototypeStartsWith(to, '-') || to === '--') return true;
    const recursiveExpansion = aliases.get(to);
    if (recursiveExpansion) {
      if (recursiveExpansion[0] === to)
        ArrayPrototypeSplice(recursiveExpansion, 0, 1);
      return ArrayPrototypeEvery(recursiveExpansion, isAccepted);
    }
    return options.get(to).envVarSettings === kAllowedInEnvvar;
  }
  for (const { 0: from, 1: expansion } of aliases) {
    if (ArrayPrototypeEvery(expansion, isAccepted)) {
      let canonical = from;
      if (StringPrototypeEndsWith(canonical, '='))
        canonical = StringPrototypeSlice(canonical, 0, canonical.length - 1);
      if (StringPrototypeEndsWith(canonical, ' <arg>'))
        canonical = StringPrototypeSlice(canonical, 0, canonical.length - 4);
      ArrayPrototypePush(allowedNodeEnvironmentFlags, canonical);
    }
  }

  const trimLeadingDashes =
    (flag) => StringPrototypeReplace(flag, leadingDashesRegex, '');

  // Save these for comparison against flags provided to
  // process.allowedNodeEnvironmentFlags.has() which lack leading dashes.
  const nodeFlags = ArrayPrototypeMap(allowedNodeEnvironmentFlags,
                                      trimLeadingDashes);

  class NodeEnvironmentFlagsSet extends Set {
    constructor(array) {
      super();
      this[kInternal] = { array };
    }

    add() {
      // No-op, `Set` API compatible
      return this;
    }

    delete() {
      // No-op, `Set` API compatible
      return false;
    }

    clear() {
      // No-op, `Set` API compatible
    }

    has(key) {
      // This will return `true` based on various possible
      // permutations of a flag, including present/missing leading
      // dash(es) and/or underscores-for-dashes.
      // Strips any values after `=`, inclusive.
      // TODO(addaleax): It might be more flexible to run the option parser
      // on a dummy option set and see whether it rejects the argument or
      // not.
      if (typeof key === 'string') {
        key = StringPrototypeReplace(key, replaceUnderscoresRegex, '-');
        if (RegExpPrototypeExec(leadingDashesRegex, key) !== null) {
          key = StringPrototypeReplace(key, trailingValuesRegex, '');
          return ArrayPrototypeIncludes(this[kInternal].array, key);
        }
        return ArrayPrototypeIncludes(nodeFlags, key);
      }
      return false;
    }

    entries() {
      this[kInternal].set ??=
        new Set(new SafeArrayIterator(this[kInternal].array));
      return SetPrototypeEntries(this[kInternal].set);
    }

    forEach(callback, thisArg = undefined) {
      ArrayPrototypeForEach(
        this[kInternal].array,
        (v) => ReflectApply(callback, thisArg, [v, v, this]),
      );
    }

    get size() {
      return this[kInternal].array.length;
    }

    values() {
      this[kInternal].set ??=
        new Set(new SafeArrayIterator(this[kInternal].array));
      return SetPrototypeValues(this[kInternal].set);
    }
  }
  const flagSetValues = NodeEnvironmentFlagsSet.prototype.values;
  ObjectDefineProperty(NodeEnvironmentFlagsSet.prototype, SymbolIterator, {
    __proto__: null,
    value: flagSetValues,
  });
  ObjectDefineProperty(NodeEnvironmentFlagsSet.prototype, 'keys', {
    __proto__: null,
    value: flagSetValues,
  });

  ObjectFreeze(NodeEnvironmentFlagsSet.prototype.constructor);
  ObjectFreeze(NodeEnvironmentFlagsSet.prototype);

  return ObjectFreeze(new NodeEnvironmentFlagsSet(
    allowedNodeEnvironmentFlags,
  ));
}

// Lazy load internal/trace_events_async_hooks only if the async_hooks
// trace event category is enabled.
let traceEventsAsyncHook;
// Dynamically enable/disable the traceEventsAsyncHook
function toggleTraceCategoryState(asyncHooksEnabled) {
  if (asyncHooksEnabled) {
    if (!traceEventsAsyncHook) {
      traceEventsAsyncHook =
        require('internal/trace_events_async_hooks').createHook();
    }
    traceEventsAsyncHook.enable();
  } else if (traceEventsAsyncHook) {
    traceEventsAsyncHook.disable();
  }
}

module.exports = {
  toggleTraceCategoryState,
  assert,
  buildAllowedFlags,
  wrapProcessMethods,
  hrtime,
  hrtimeBigInt,
  refreshHrtimeBuffer,
};<|MERGE_RESOLUTION|>--- conflicted
+++ resolved
@@ -5,17 +5,12 @@
 // thread and the worker threads.
 
 const {
-<<<<<<< HEAD
-  ArrayIsArray,
-  ArrayPrototypePush,
-=======
   ArrayPrototypeEvery,
   ArrayPrototypeForEach,
   ArrayPrototypeIncludes,
   ArrayPrototypeMap,
   ArrayPrototypePush,
   ArrayPrototypeSplice,
->>>>>>> a8a80be5
   BigUint64Array,
   Float64Array,
   NumberMAX_SAFE_INTEGER,
@@ -116,11 +111,7 @@
     cpuUsage: _cpuUsage,
     memoryUsage: _memoryUsage,
     rss,
-<<<<<<< HEAD
-    resourceUsage: _resourceUsage
-=======
     resourceUsage: _resourceUsage,
->>>>>>> a8a80be5
   } = binding;
 
   function _rawDebug(...args) {
@@ -176,45 +167,6 @@
         num >= 0;
   }
 
-<<<<<<< HEAD
-  // The 3 entries filled in by the original process.hrtime contains
-  // the upper/lower 32 bits of the second part of the value,
-  // and the remaining nanoseconds of the value.
-  const hrValues = new Uint32Array(3);
-
-  function hrtime(time) {
-    _hrtime(hrValues);
-
-    if (time !== undefined) {
-      if (!ArrayIsArray(time)) {
-        throw new ERR_INVALID_ARG_TYPE('time', 'Array', time);
-      }
-      if (time.length !== 2) {
-        throw new ERR_OUT_OF_RANGE('time', 2, time.length);
-      }
-
-      const sec = (hrValues[0] * 0x100000000 + hrValues[1]) - time[0];
-      const nsec = hrValues[2] - time[1];
-      const needsBorrow = nsec < 0;
-      return [needsBorrow ? sec - 1 : sec, needsBorrow ? nsec + 1e9 : nsec];
-    }
-
-    return [
-      hrValues[0] * 0x100000000 + hrValues[1],
-      hrValues[2],
-    ];
-  }
-
-  // Use a BigUint64Array in the closure because this is actually a bit
-  // faster than simply returning a BigInt from C++ in V8 7.1.
-  const hrBigintValues = new BigUint64Array(1);
-  function hrtimeBigInt() {
-    _hrtimeBigInt(hrBigintValues);
-    return hrBigintValues[0];
-  }
-
-=======
->>>>>>> a8a80be5
   const memValues = new Float64Array(5);
   function memoryUsage() {
     _memoryUsage(memValues);
@@ -325,23 +277,14 @@
 // from data in the config binding.
 function buildAllowedFlags() {
   const {
-<<<<<<< HEAD
-    envSettings: { kAllowedInEnvironment },
-=======
     envSettings: { kAllowedInEnvvar },
->>>>>>> a8a80be5
     types: { kBoolean },
   } = internalBinding('options');
   const { options, aliases } = require('internal/options');
 
   const allowedNodeEnvironmentFlags = [];
-<<<<<<< HEAD
-  for (const [name, info] of options) {
-    if (info.envVarSettings === kAllowedInEnvironment) {
-=======
   for (const { 0: name, 1: info } of options) {
     if (info.envVarSettings === kAllowedInEnvvar) {
->>>>>>> a8a80be5
       ArrayPrototypePush(allowedNodeEnvironmentFlags, name);
       if (info.type === kBoolean) {
         const negatedName = `--no-${name.slice(2)}`;
