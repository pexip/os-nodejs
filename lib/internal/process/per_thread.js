'use strict';

// This files contains process bootstrappers that can be
// run when setting up each thread, including the main
// thread and the worker threads.

const {
  ArrayPrototypeEvery,
  ArrayPrototypeForEach,
  ArrayPrototypeIncludes,
  ArrayPrototypeMap,
  ArrayPrototypePush,
  ArrayPrototypeSplice,
  BigUint64Array,
  Float64Array,
  NumberMAX_SAFE_INTEGER,
  ObjectFreeze,
  ObjectDefineProperty,
  ReflectApply,
  RegExpPrototypeExec,
  SafeArrayIterator,
  Set,
  SetPrototypeEntries,
  SetPrototypeValues,
  StringPrototypeEndsWith,
  StringPrototypeReplace,
  StringPrototypeSlice,
  StringPrototypeStartsWith,
  Symbol,
  SymbolIterator,
  Uint32Array,
} = primordials;

const {
  errnoException,
  codes: {
    ERR_ASSERTION,
    ERR_INVALID_ARG_TYPE,
    ERR_INVALID_ARG_VALUE,
    ERR_OUT_OF_RANGE,
    ERR_UNKNOWN_SIGNAL,
  },
} = require('internal/errors');
const format = require('internal/util/inspect').format;
const {
  validateArray,
  validateNumber,
  validateObject,
} = require('internal/validators');
const constants = internalBinding('constants').os.signals;

<<<<<<< HEAD
const {
  handleProcessExit,
} = require('internal/modules/esm/handle_process_exit');

=======
>>>>>>> 8a2d13a7
const kInternal = Symbol('internal properties');

function assert(x, msg) {
  if (!x) throw new ERR_ASSERTION(msg || 'assertion error');
}

const binding = internalBinding('process_methods');

let hrValues;
let hrBigintValues;

function refreshHrtimeBuffer() {
  // The 3 entries filled in by the original process.hrtime contains
  // the upper/lower 32 bits of the second part of the value,
  // and the remaining nanoseconds of the value.
  hrValues = new Uint32Array(binding.hrtimeBuffer);
  // Use a BigUint64Array in the closure because this is actually a bit
  // faster than simply returning a BigInt from C++ in V8 7.1.
  hrBigintValues = new BigUint64Array(binding.hrtimeBuffer, 0, 1);
}

// Create the buffers.
refreshHrtimeBuffer();

function hrtime(time) {
  binding.hrtime();

  if (time !== undefined) {
    validateArray(time, 'time');
    if (time.length !== 2) {
      throw new ERR_OUT_OF_RANGE('time', 2, time.length);
    }

    const sec = (hrValues[0] * 0x100000000 + hrValues[1]) - time[0];
    const nsec = hrValues[2] - time[1];
    const needsBorrow = nsec < 0;
    return [needsBorrow ? sec - 1 : sec, needsBorrow ? nsec + 1e9 : nsec];
  }

  return [
    hrValues[0] * 0x100000000 + hrValues[1],
    hrValues[2],
  ];
}

function hrtimeBigInt() {
  binding.hrtimeBigInt();
  return hrBigintValues[0];
}

<<<<<<< HEAD
=======
function nop() {}

>>>>>>> 8a2d13a7
// The execution of this function itself should not cause any side effects.
function wrapProcessMethods(binding) {
  const {
    cpuUsage: _cpuUsage,
    memoryUsage: _memoryUsage,
    rss,
    resourceUsage: _resourceUsage,
  } = binding;

  function _rawDebug(...args) {
    binding._rawDebug(ReflectApply(format, null, args));
  }

  // Create the argument array that will be passed to the native function.
  const cpuValues = new Float64Array(2);

  // Replace the native function with the JS version that calls the native
  // function.
  function cpuUsage(prevValue) {
    // If a previous value was passed in, ensure it has the correct shape.
    if (prevValue) {
      if (!previousValueIsValid(prevValue.user)) {
        validateObject(prevValue, 'prevValue');

        validateNumber(prevValue.user, 'prevValue.user');
        throw new ERR_INVALID_ARG_VALUE.RangeError('prevValue.user',
                                                   prevValue.user);
      }

      if (!previousValueIsValid(prevValue.system)) {
        validateNumber(prevValue.system, 'prevValue.system');
        throw new ERR_INVALID_ARG_VALUE.RangeError('prevValue.system',
                                                   prevValue.system);
      }
    }

    // Call the native function to get the current values.
    _cpuUsage(cpuValues);

    // If a previous value was passed in, return diff of current from previous.
    if (prevValue) {
      return {
        user: cpuValues[0] - prevValue.user,
        system: cpuValues[1] - prevValue.system,
      };
    }

    // If no previous value passed in, return current value.
    return {
      user: cpuValues[0],
      system: cpuValues[1],
    };
  }

  // Ensure that a previously passed in value is valid. Currently, the native
  // implementation always returns numbers <= Number.MAX_SAFE_INTEGER.
  function previousValueIsValid(num) {
    return typeof num === 'number' &&
        num <= NumberMAX_SAFE_INTEGER &&
        num >= 0;
  }

  const memValues = new Float64Array(5);
  function memoryUsage() {
    _memoryUsage(memValues);
    return {
      rss: memValues[0],
      heapTotal: memValues[1],
      heapUsed: memValues[2],
      external: memValues[3],
      arrayBuffers: memValues[4],
    };
  }

  memoryUsage.rss = rss;

  function exit(code) {
<<<<<<< HEAD
=======
    const {
      handleProcessExit,
    } = require('internal/modules/esm/handle_process_exit');
>>>>>>> 8a2d13a7
    process.off('exit', handleProcessExit);

    if (code || code === 0)
      process.exitCode = code;

    if (!process._exiting) {
      process._exiting = true;
      process.emit('exit', process.exitCode || 0);
    }
    // FIXME(joyeecheung): This is an undocumented API that gets monkey-patched
    // in the user land. Either document it, or deprecate it in favor of a
    // better public alternative.
    process.reallyExit(process.exitCode || 0);

    // If this is a worker, v8::Isolate::TerminateExecution() is called above.
    // That function spoofs the stack pointer to cause the stack guard
    // check to throw the termination exception. Because v8 performs
    // stack guard check upon every function call, we give it a chance.
    //
    // Without this, user code after `process.exit()` would take effect.
    // test/parallel/test-worker-voluntarily-exit-followed-by-addition.js
    // test/parallel/test-worker-voluntarily-exit-followed-by-throw.js
    nop();
  }

  function kill(pid, sig) {
    let err;

    // eslint-disable-next-line eqeqeq
    if (pid != (pid | 0)) {
      throw new ERR_INVALID_ARG_TYPE('pid', 'number', pid);
    }

    // Preserve null signal
    if (sig === (sig | 0)) {
      // XXX(joyeecheung): we have to use process._kill here because
      // it's monkey-patched by tests.
      err = process._kill(pid, sig);
    } else {
      sig = sig || 'SIGTERM';
      if (constants[sig]) {
        err = process._kill(pid, constants[sig]);
      } else {
        throw new ERR_UNKNOWN_SIGNAL(sig);
      }
    }

    if (err)
      throw errnoException(err, 'kill');

    return true;
  }

  const resourceValues = new Float64Array(16);
  function resourceUsage() {
    _resourceUsage(resourceValues);
    return {
      userCPUTime: resourceValues[0],
      systemCPUTime: resourceValues[1],
      maxRSS: resourceValues[2],
      sharedMemorySize: resourceValues[3],
      unsharedDataSize: resourceValues[4],
      unsharedStackSize: resourceValues[5],
      minorPageFault: resourceValues[6],
      majorPageFault: resourceValues[7],
      swappedOut: resourceValues[8],
      fsRead: resourceValues[9],
      fsWrite: resourceValues[10],
      ipcSent: resourceValues[11],
      ipcReceived: resourceValues[12],
      signalsCount: resourceValues[13],
      voluntaryContextSwitches: resourceValues[14],
      involuntaryContextSwitches: resourceValues[15],
    };
  }


  return {
    _rawDebug,
    cpuUsage,
    resourceUsage,
    memoryUsage,
    kill,
    exit,
  };
}

const replaceUnderscoresRegex = /_/g;
const leadingDashesRegex = /^--?/;
const trailingValuesRegex = /=.*$/;

// This builds the initial process.allowedNodeEnvironmentFlags
// from data in the config binding.
function buildAllowedFlags() {
  const {
    envSettings: { kAllowedInEnvvar },
    types: { kBoolean },
  } = internalBinding('options');
  const { options, aliases } = require('internal/options');

  const allowedNodeEnvironmentFlags = [];
  for (const { 0: name, 1: info } of options) {
<<<<<<< HEAD
    if (info.envVarSettings === kAllowedInEnvironment) {
=======
    if (info.envVarSettings === kAllowedInEnvvar) {
>>>>>>> 8a2d13a7
      ArrayPrototypePush(allowedNodeEnvironmentFlags, name);
      if (info.type === kBoolean) {
        const negatedName = `--no-${name.slice(2)}`;
        ArrayPrototypePush(allowedNodeEnvironmentFlags, negatedName);
      }
    }
  }

  function isAccepted(to) {
    if (!StringPrototypeStartsWith(to, '-') || to === '--') return true;
    const recursiveExpansion = aliases.get(to);
    if (recursiveExpansion) {
      if (recursiveExpansion[0] === to)
        ArrayPrototypeSplice(recursiveExpansion, 0, 1);
      return ArrayPrototypeEvery(recursiveExpansion, isAccepted);
    }
<<<<<<< HEAD
    return options.get(to).envVarSettings === kAllowedInEnvironment;
=======
    return options.get(to).envVarSettings === kAllowedInEnvvar;
>>>>>>> 8a2d13a7
  }
  for (const { 0: from, 1: expansion } of aliases) {
    if (ArrayPrototypeEvery(expansion, isAccepted)) {
      let canonical = from;
      if (StringPrototypeEndsWith(canonical, '='))
        canonical = StringPrototypeSlice(canonical, 0, canonical.length - 1);
      if (StringPrototypeEndsWith(canonical, ' <arg>'))
        canonical = StringPrototypeSlice(canonical, 0, canonical.length - 4);
      ArrayPrototypePush(allowedNodeEnvironmentFlags, canonical);
    }
  }

  const trimLeadingDashes =
    (flag) => StringPrototypeReplace(flag, leadingDashesRegex, '');

  // Save these for comparison against flags provided to
  // process.allowedNodeEnvironmentFlags.has() which lack leading dashes.
  const nodeFlags = ArrayPrototypeMap(allowedNodeEnvironmentFlags,
                                      trimLeadingDashes);

  class NodeEnvironmentFlagsSet extends Set {
    constructor(array) {
      super();
      this[kInternal] = { array };
    }

    add() {
      // No-op, `Set` API compatible
      return this;
    }

    delete() {
      // No-op, `Set` API compatible
      return false;
    }

    clear() {
      // No-op, `Set` API compatible
    }

    has(key) {
      // This will return `true` based on various possible
      // permutations of a flag, including present/missing leading
      // dash(es) and/or underscores-for-dashes.
      // Strips any values after `=`, inclusive.
      // TODO(addaleax): It might be more flexible to run the option parser
      // on a dummy option set and see whether it rejects the argument or
      // not.
      if (typeof key === 'string') {
        key = StringPrototypeReplace(key, replaceUnderscoresRegex, '-');
        if (RegExpPrototypeExec(leadingDashesRegex, key) !== null) {
          key = StringPrototypeReplace(key, trailingValuesRegex, '');
          return ArrayPrototypeIncludes(this[kInternal].array, key);
        }
        return ArrayPrototypeIncludes(nodeFlags, key);
      }
      return false;
    }

    entries() {
      this[kInternal].set ??=
        new Set(new SafeArrayIterator(this[kInternal].array));
      return SetPrototypeEntries(this[kInternal].set);
    }

    forEach(callback, thisArg = undefined) {
      ArrayPrototypeForEach(
        this[kInternal].array,
<<<<<<< HEAD
        (v) => ReflectApply(callback, thisArg, [v, v, this])
=======
        (v) => ReflectApply(callback, thisArg, [v, v, this]),
>>>>>>> 8a2d13a7
      );
    }

    get size() {
      return this[kInternal].array.length;
    }

    values() {
      this[kInternal].set ??=
        new Set(new SafeArrayIterator(this[kInternal].array));
      return SetPrototypeValues(this[kInternal].set);
    }
  }
  const flagSetValues = NodeEnvironmentFlagsSet.prototype.values;
  ObjectDefineProperty(NodeEnvironmentFlagsSet.prototype, SymbolIterator, {
    __proto__: null,
    value: flagSetValues,
  });
  ObjectDefineProperty(NodeEnvironmentFlagsSet.prototype, 'keys', {
    __proto__: null,
    value: flagSetValues,
  });

  ObjectFreeze(NodeEnvironmentFlagsSet.prototype.constructor);
  ObjectFreeze(NodeEnvironmentFlagsSet.prototype);

  return ObjectFreeze(new NodeEnvironmentFlagsSet(
    allowedNodeEnvironmentFlags,
  ));
}

// Lazy load internal/trace_events_async_hooks only if the async_hooks
// trace event category is enabled.
let traceEventsAsyncHook;
// Dynamically enable/disable the traceEventsAsyncHook
function toggleTraceCategoryState(asyncHooksEnabled) {
  if (asyncHooksEnabled) {
    if (!traceEventsAsyncHook) {
      traceEventsAsyncHook =
        require('internal/trace_events_async_hooks').createHook();
    }
    traceEventsAsyncHook.enable();
  } else if (traceEventsAsyncHook) {
    traceEventsAsyncHook.disable();
  }
}

module.exports = {
  toggleTraceCategoryState,
  assert,
  buildAllowedFlags,
  wrapProcessMethods,
  hrtime,
  hrtimeBigInt,
  refreshHrtimeBuffer,
};<|MERGE_RESOLUTION|>--- conflicted
+++ resolved
@@ -49,13 +49,6 @@
 } = require('internal/validators');
 const constants = internalBinding('constants').os.signals;
 
-<<<<<<< HEAD
-const {
-  handleProcessExit,
-} = require('internal/modules/esm/handle_process_exit');
-
-=======
->>>>>>> 8a2d13a7
 const kInternal = Symbol('internal properties');
 
 function assert(x, msg) {
@@ -106,11 +99,8 @@
   return hrBigintValues[0];
 }
 
-<<<<<<< HEAD
-=======
 function nop() {}
 
->>>>>>> 8a2d13a7
 // The execution of this function itself should not cause any side effects.
 function wrapProcessMethods(binding) {
   const {
@@ -188,12 +178,9 @@
   memoryUsage.rss = rss;
 
   function exit(code) {
-<<<<<<< HEAD
-=======
     const {
       handleProcessExit,
     } = require('internal/modules/esm/handle_process_exit');
->>>>>>> 8a2d13a7
     process.off('exit', handleProcessExit);
 
     if (code || code === 0)
@@ -296,11 +283,7 @@
 
   const allowedNodeEnvironmentFlags = [];
   for (const { 0: name, 1: info } of options) {
-<<<<<<< HEAD
-    if (info.envVarSettings === kAllowedInEnvironment) {
-=======
     if (info.envVarSettings === kAllowedInEnvvar) {
->>>>>>> 8a2d13a7
       ArrayPrototypePush(allowedNodeEnvironmentFlags, name);
       if (info.type === kBoolean) {
         const negatedName = `--no-${name.slice(2)}`;
@@ -317,11 +300,7 @@
         ArrayPrototypeSplice(recursiveExpansion, 0, 1);
       return ArrayPrototypeEvery(recursiveExpansion, isAccepted);
     }
-<<<<<<< HEAD
-    return options.get(to).envVarSettings === kAllowedInEnvironment;
-=======
     return options.get(to).envVarSettings === kAllowedInEnvvar;
->>>>>>> 8a2d13a7
   }
   for (const { 0: from, 1: expansion } of aliases) {
     if (ArrayPrototypeEvery(expansion, isAccepted)) {
@@ -390,11 +369,7 @@
     forEach(callback, thisArg = undefined) {
       ArrayPrototypeForEach(
         this[kInternal].array,
-<<<<<<< HEAD
-        (v) => ReflectApply(callback, thisArg, [v, v, this])
-=======
         (v) => ReflectApply(callback, thisArg, [v, v, this]),
->>>>>>> 8a2d13a7
       );
     }
 
