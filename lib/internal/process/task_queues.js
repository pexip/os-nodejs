'use strict';

const {
  Array,
  FunctionPrototypeBind,
} = primordials;

const {
  // For easy access to the nextTick state in the C++ land,
  // and to avoid unnecessary calls into JS land.
  tickInfo,
  // Used to run V8's micro task queue.
  runMicrotasks,
  setTickCallback,
  enqueueMicrotask,
} = internalBinding('task_queue');

const {
  setHasRejectionToWarn,
  hasRejectionToWarn,
  listenForRejections,
  processPromiseRejections,
} = require('internal/process/promises');

const {
  getDefaultTriggerAsyncId,
  newAsyncId,
  initHooksExist,
  destroyHooksExist,
  emitInit,
  emitBefore,
  emitAfter,
  emitDestroy,
  symbols: { async_id_symbol, trigger_async_id_symbol },
} = require('internal/async_hooks');
const FixedQueue = require('internal/fixed_queue');

<<<<<<< HEAD
=======
const {
  validateFunction,
} = require('internal/validators');

>>>>>>> a8a80be5
const { AsyncResource } = require('async_hooks');

// *Must* match Environment::TickInfo::Fields in src/env.h.
const kHasTickScheduled = 0;

function hasTickScheduled() {
  return tickInfo[kHasTickScheduled] === 1;
}

function setHasTickScheduled(value) {
  tickInfo[kHasTickScheduled] = value ? 1 : 0;
}

const queue = new FixedQueue();

// Should be in sync with RunNextTicksNative in node_task_queue.cc
function runNextTicks() {
  if (!hasTickScheduled() && !hasRejectionToWarn())
    runMicrotasks();
  if (!hasTickScheduled() && !hasRejectionToWarn())
    return;

  processTicksAndRejections();
}

function processTicksAndRejections() {
  let tock;
  do {
    while ((tock = queue.shift()) !== null) {
      const asyncId = tock[async_id_symbol];
      emitBefore(asyncId, tock[trigger_async_id_symbol], tock);

      try {
        const callback = tock.callback;
        if (tock.args === undefined) {
          callback();
        } else {
          const args = tock.args;
          switch (args.length) {
            case 1: callback(args[0]); break;
            case 2: callback(args[0], args[1]); break;
            case 3: callback(args[0], args[1], args[2]); break;
            case 4: callback(args[0], args[1], args[2], args[3]); break;
            default: callback(...args);
          }
        }
      } finally {
        if (destroyHooksExist())
          emitDestroy(asyncId);
      }

      emitAfter(asyncId);
    }
    runMicrotasks();
  } while (!queue.isEmpty() || processPromiseRejections());
  setHasTickScheduled(false);
  setHasRejectionToWarn(false);
}

// `nextTick()` will not enqueue any callback when the process is about to
// exit since the callback would not have a chance to be executed.
function nextTick(callback) {
  validateFunction(callback, 'callback');

  if (process._exiting)
    return;

  let args;
  switch (arguments.length) {
    case 1: break;
    case 2: args = [arguments[1]]; break;
    case 3: args = [arguments[1], arguments[2]]; break;
    case 4: args = [arguments[1], arguments[2], arguments[3]]; break;
    default:
      args = new Array(arguments.length - 1);
      for (let i = 1; i < arguments.length; i++)
        args[i - 1] = arguments[i];
  }

  if (queue.isEmpty())
    setHasTickScheduled(true);
  const asyncId = newAsyncId();
  const triggerAsyncId = getDefaultTriggerAsyncId();
  const tickObject = {
    [async_id_symbol]: asyncId,
    [trigger_async_id_symbol]: triggerAsyncId,
    callback,
    args,
  };
  if (initHooksExist())
    emitInit(asyncId, 'TickObject', triggerAsyncId, tickObject);
  queue.push(tickObject);
}

function runMicrotask() {
  this.runInAsyncScope(() => {
    const callback = this.callback;
    try {
      callback();
    } finally {
      this.emitDestroy();
    }
  });
}

const defaultMicrotaskResourceOpts = { requireManualDestroy: true };

function queueMicrotask(callback) {
  validateFunction(callback, 'callback');

  const asyncResource = new AsyncResource(
    'Microtask',
<<<<<<< HEAD
    defaultMicrotaskResourceOpts
=======
    defaultMicrotaskResourceOpts,
>>>>>>> a8a80be5
  );
  asyncResource.callback = callback;

  enqueueMicrotask(FunctionPrototypeBind(runMicrotask, asyncResource));
}

module.exports = {
  setupTaskQueue() {
    // Sets the per-isolate promise rejection callback
    listenForRejections();
    // Sets the callback to be run in every tick.
    setTickCallback(processTicksAndRejections);
    return {
      nextTick,
      runNextTicks,
    };
  },
  queueMicrotask,
};<|MERGE_RESOLUTION|>--- conflicted
+++ resolved
@@ -35,13 +35,10 @@
 } = require('internal/async_hooks');
 const FixedQueue = require('internal/fixed_queue');
 
-<<<<<<< HEAD
-=======
 const {
   validateFunction,
 } = require('internal/validators');
 
->>>>>>> a8a80be5
 const { AsyncResource } = require('async_hooks');
 
 // *Must* match Environment::TickInfo::Fields in src/env.h.
@@ -154,11 +151,7 @@
 
   const asyncResource = new AsyncResource(
     'Microtask',
-<<<<<<< HEAD
-    defaultMicrotaskResourceOpts
-=======
     defaultMicrotaskResourceOpts,
->>>>>>> a8a80be5
   );
   asyncResource.callback = callback;
 
