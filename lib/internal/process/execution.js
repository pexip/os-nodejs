'use strict';

const {
  RegExpPrototypeExec,
  globalThis,
} = primordials;

const path = require('path');

const {
  codes: {
    ERR_INVALID_ARG_TYPE,
    ERR_UNCAUGHT_EXCEPTION_CAPTURE_ALREADY_SET,
    ERR_EVAL_ESM_CANNOT_PRINT,
  },
} = require('internal/errors');

const {
  executionAsyncId,
  clearDefaultTriggerAsyncId,
  clearAsyncIdStack,
  hasAsyncIdStack,
  afterHooksExist,
  emitAfter,
  popAsyncContext,
} = require('internal/async_hooks');

// shouldAbortOnUncaughtToggle is a typed array for faster
// communication with JS.
const { shouldAbortOnUncaughtToggle } = internalBinding('util');

function tryGetCwd() {
  try {
    return process.cwd();
  } catch {
    // getcwd(3) can fail if the current working directory has been deleted.
    // Fall back to the directory name of the (absolute) executable path.
    // It's not really correct but what are the alternatives?
    return path.dirname(process.execPath);
  }
}

function evalModule(source, print) {
  if (print) {
    throw new ERR_EVAL_ESM_CANNOT_PRINT();
  }
  const { loadESM } = require('internal/process/esm_loader');
  const { handleMainPromise } = require('internal/modules/run_main');
  RegExpPrototypeExec(/^/, ''); // Necessary to reset RegExp statics before user code runs.
  return handleMainPromise(loadESM((loader) => loader.eval(source)));
}

function evalScript(name, body, breakFirstLine, print, shouldLoadESM = false) {
  const CJSModule = require('internal/modules/cjs/loader').Module;
  const { kVmBreakFirstLineSymbol } = require('internal/util');
  const { pathToFileURL } = require('url');

  const cwd = tryGetCwd();
  const origModule = globalThis.module;  // Set e.g. when called from the REPL.

  const module = new CJSModule(name);
  module.filename = path.join(cwd, name);
  module.paths = CJSModule._nodeModulePaths(cwd);

  const { handleMainPromise } = require('internal/modules/run_main');
  const asyncESM = require('internal/process/esm_loader');
  const baseUrl = pathToFileURL(module.filename).href;
  const { loadESM } = asyncESM;

  const runScript = () => {
    // Create wrapper for cache entry
    const script = `
      globalThis.module = module;
      globalThis.exports = exports;
      globalThis.__dirname = __dirname;
      globalThis.require = require;
      return (main) => main();
    `;
    globalThis.__filename = name;
    RegExpPrototypeExec(/^/, ''); // Necessary to reset RegExp statics before user code runs.
    const result = module._compile(script, `${name}-wrapper`)(() =>
      require('vm').runInThisContext(body, {
        filename: name,
        displayErrors: true,
        [kVmBreakFirstLineSymbol]: !!breakFirstLine,
        importModuleDynamically(specifier, _, importAttributes) {
          const loader = asyncESM.esmLoader;
          return loader.import(specifier, baseUrl, importAttributes);
        },
      }));
    if (print) {
      const { log } = require('internal/console/global');
      log(result);
    }

<<<<<<< HEAD
  // Create wrapper for cache entry
  const script = `
    globalThis.module = module;
    globalThis.exports = exports;
    globalThis.__dirname = __dirname;
    globalThis.require = require;
    return (main) => main();
  `;
  globalThis.__filename = name;
  RegExpPrototypeExec(/^/, ''); // Necessary to reset RegExp statics before user code runs.
  const result = module._compile(script, `${name}-wrapper`)(() =>
    require('vm').runInThisContext(body, {
      filename: name,
      displayErrors: true,
      [kVmBreakFirstLineSymbol]: !!breakFirstLine,
      importModuleDynamically(specifier, _, importAssertions) {
        const loader = asyncESM.esmLoader;
        return loader.import(specifier, baseUrl, importAssertions);
      }
    }));
  if (print) {
    const { log } = require('internal/console/global');
    log(result);
  }
=======
    if (origModule !== undefined)
      globalThis.module = origModule;
  };
>>>>>>> 8a2d13a7

  if (shouldLoadESM) {
    return handleMainPromise(loadESM(runScript));
  }
  return runScript();
}

const exceptionHandlerState = {
  captureFn: null,
  reportFlag: false,
};

function setUncaughtExceptionCaptureCallback(fn) {
  if (fn === null) {
    exceptionHandlerState.captureFn = fn;
    shouldAbortOnUncaughtToggle[0] = 1;
    process.report.reportOnUncaughtException = exceptionHandlerState.reportFlag;
    return;
  }
  if (typeof fn !== 'function') {
    throw new ERR_INVALID_ARG_TYPE('fn', ['Function', 'null'], fn);
  }
  if (exceptionHandlerState.captureFn !== null) {
    throw new ERR_UNCAUGHT_EXCEPTION_CAPTURE_ALREADY_SET();
  }
  exceptionHandlerState.captureFn = fn;
  shouldAbortOnUncaughtToggle[0] = 0;
  exceptionHandlerState.reportFlag =
    process.report.reportOnUncaughtException === true;
  process.report.reportOnUncaughtException = false;
}

function hasUncaughtExceptionCaptureCallback() {
  return exceptionHandlerState.captureFn !== null;
}

function noop() {}

// XXX(joyeecheung): for some reason this cannot be defined at the top-level
// and exported to be written to process._fatalException, it has to be
// returned as an *anonymous function* wrapped inside a factory function,
// otherwise it breaks the test-timers.setInterval async hooks test -
// this may indicate that node::errors::TriggerUncaughtException() should
// fix up the callback scope before calling into process._fatalException,
// or this function should take extra care of the async hooks before it
// schedules a setImmediate.
function createOnGlobalUncaughtException() {
  // The C++ land node::errors::TriggerUncaughtException() will
  // exit the process if it returns false, and continue execution if it
  // returns true (which indicates that the exception is handled by the user).
  return (er, fromPromise) => {
    // It's possible that defaultTriggerAsyncId was set for a constructor
    // call that threw and was never cleared. So clear it now.
    clearDefaultTriggerAsyncId();

    const type = fromPromise ? 'unhandledRejection' : 'uncaughtException';
    process.emit('uncaughtExceptionMonitor', er, type);
    if (exceptionHandlerState.captureFn !== null) {
      exceptionHandlerState.captureFn(er);
    } else if (!process.emit('uncaughtException', er, type)) {
      // If someone handled it, then great. Otherwise, die in C++ land
      // since that means that we'll exit the process, emit the 'exit' event.
      try {
        if (!process._exiting) {
          process._exiting = true;
          process.exitCode = 1;
          process.emit('exit', 1);
        }
      } catch {
        // Nothing to be done about it at this point.
      }
      return false;
    }

    // If we handled an error, then make sure any ticks get processed
    // by ensuring that the next Immediate cycle isn't empty.
    require('timers').setImmediate(noop);

    // Emit the after() hooks now that the exception has been handled.
    if (afterHooksExist()) {
      do {
        const asyncId = executionAsyncId();
        if (asyncId === 0)
          popAsyncContext(0);
        else
          emitAfter(asyncId);
      } while (hasAsyncIdStack());
    }
    // And completely empty the id stack, including anything that may be
    // cached on the native side.
    clearAsyncIdStack();

    return true;
  };
}

function readStdin(callback) {
  process.stdin.setEncoding('utf8');

  let code = '';
  process.stdin.on('data', (d) => {
    code += d;
  });

  process.stdin.on('end', () => {
    callback(code);
  });
}

module.exports = {
  readStdin,
  tryGetCwd,
  evalModule,
  evalScript,
  onGlobalUncaughtException: createOnGlobalUncaughtException(),
  setUncaughtExceptionCaptureCallback,
  hasUncaughtExceptionCaptureCallback,
};<|MERGE_RESOLUTION|>--- conflicted
+++ resolved
@@ -93,36 +93,9 @@
       log(result);
     }
 
-<<<<<<< HEAD
-  // Create wrapper for cache entry
-  const script = `
-    globalThis.module = module;
-    globalThis.exports = exports;
-    globalThis.__dirname = __dirname;
-    globalThis.require = require;
-    return (main) => main();
-  `;
-  globalThis.__filename = name;
-  RegExpPrototypeExec(/^/, ''); // Necessary to reset RegExp statics before user code runs.
-  const result = module._compile(script, `${name}-wrapper`)(() =>
-    require('vm').runInThisContext(body, {
-      filename: name,
-      displayErrors: true,
-      [kVmBreakFirstLineSymbol]: !!breakFirstLine,
-      importModuleDynamically(specifier, _, importAssertions) {
-        const loader = asyncESM.esmLoader;
-        return loader.import(specifier, baseUrl, importAssertions);
-      }
-    }));
-  if (print) {
-    const { log } = require('internal/console/global');
-    log(result);
-  }
-=======
     if (origModule !== undefined)
       globalThis.module = origModule;
   };
->>>>>>> 8a2d13a7
 
   if (shouldLoadESM) {
     return handleMainPromise(loadESM(runScript));
