'use strict';
const {
<<<<<<< HEAD
  ERR_SYNTHETIC
=======
  ERR_SYNTHETIC,
>>>>>>> 8a2d13a7
} = require('internal/errors').codes;
const {
  validateBoolean,
  validateObject,
  validateSignalName,
  validateString,
} = require('internal/validators');
const nr = internalBinding('report');
const {
  JSONParse,
} = primordials;
const report = {
  writeReport(file, err) {
    if (typeof file === 'object' && file !== null) {
      err = file;
      file = undefined;
    } else if (file !== undefined) {
      validateString(file, 'file');
    }

    if (err === undefined) {
      err = new ERR_SYNTHETIC();
    } else {
      validateObject(err, 'err');
    }

    return nr.writeReport('JavaScript API', 'API', file, err);
  },
  getReport(err) {
    if (err === undefined)
      err = new ERR_SYNTHETIC();
    else
      validateObject(err, 'err');

    return JSONParse(nr.getReport(err));
  },
  get directory() {
    return nr.getDirectory();
  },
  set directory(dir) {
    validateString(dir, 'directory');
    nr.setDirectory(dir);
  },
  get filename() {
    return nr.getFilename();
  },
  set filename(name) {
    validateString(name, 'filename');
    nr.setFilename(name);
  },
  get compact() {
    return nr.getCompact();
  },
  set compact(b) {
    validateBoolean(b, 'compact');
    nr.setCompact(b);
  },
  get signal() {
    return nr.getSignal();
  },
  set signal(sig) {
    validateSignalName(sig, 'signal');
    removeSignalHandler();
    addSignalHandler(sig);
    nr.setSignal(sig);
  },
  get reportOnFatalError() {
    return nr.shouldReportOnFatalError();
  },
  set reportOnFatalError(trigger) {
    validateBoolean(trigger, 'trigger');

    nr.setReportOnFatalError(trigger);
  },
  get reportOnSignal() {
    return nr.shouldReportOnSignal();
  },
  set reportOnSignal(trigger) {
    validateBoolean(trigger, 'trigger');

    nr.setReportOnSignal(trigger);
    removeSignalHandler();
    addSignalHandler();
  },
  get reportOnUncaughtException() {
    return nr.shouldReportOnUncaughtException();
  },
  set reportOnUncaughtException(trigger) {
    validateBoolean(trigger, 'trigger');

    nr.setReportOnUncaughtException(trigger);
  },
};

function addSignalHandler(sig) {
  if (nr.shouldReportOnSignal()) {
    if (typeof sig !== 'string')
      sig = nr.getSignal();

    process.on(sig, signalHandler);
  }
}

function removeSignalHandler() {
  const sig = nr.getSignal();

  if (sig)
    process.removeListener(sig, signalHandler);
}

function signalHandler(sig) {
  nr.writeReport(sig, 'Signal', null, '');
}

module.exports = {
  addSignalHandler,
  report,
};<|MERGE_RESOLUTION|>--- conflicted
+++ resolved
@@ -1,10 +1,6 @@
 'use strict';
 const {
-<<<<<<< HEAD
-  ERR_SYNTHETIC
-=======
   ERR_SYNTHETIC,
->>>>>>> 8a2d13a7
 } = require('internal/errors').codes;
 const {
   validateBoolean,
