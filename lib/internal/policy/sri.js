--- conflicted
+++ resolved
@@ -61,11 +61,7 @@
   }
 
   if (prevIndex !== str.length) {
-<<<<<<< HEAD
-    if (!RegExpPrototypeTest(kAllWSP, StringPrototypeSlice(str, prevIndex))) {
-=======
     if (RegExpPrototypeExec(kAllWSP, StringPrototypeSlice(str, prevIndex)) === null) {
->>>>>>> a8a80be5
       throw new ERR_SRI_PARSE(str, str[prevIndex], prevIndex);
     }
   }
