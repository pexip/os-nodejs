--- conflicted
+++ resolved
@@ -234,42 +234,6 @@
   queueMicrotask,
 } = require('internal/process/task_queues');
 
-<<<<<<< HEAD
-if (!config.noBrowserGlobals) {
-  // Override global console from the one provided by the VM
-  // to the one implemented by Node.js
-  // https://console.spec.whatwg.org/#console-namespace
-  exposeNamespace(globalThis, 'console',
-                  createGlobalConsole(globalThis.console));
-
-  const { URL, URLSearchParams } = require('internal/url');
-  // https://url.spec.whatwg.org/#url
-  exposeInterface(globalThis, 'URL', URL);
-  // https://url.spec.whatwg.org/#urlsearchparams
-  exposeInterface(globalThis, 'URLSearchParams', URLSearchParams);
-
-  const {
-    TextEncoder, TextDecoder
-  } = require('internal/encoding');
-  // https://encoding.spec.whatwg.org/#textencoder
-  exposeInterface(globalThis, 'TextEncoder', TextEncoder);
-  // https://encoding.spec.whatwg.org/#textdecoder
-  exposeInterface(globalThis, 'TextDecoder', TextDecoder);
-
-  // https://html.spec.whatwg.org/multipage/webappapis.html#windoworworkerglobalscope
-  const timers = require('timers');
-  defineOperation(globalThis, 'clearInterval', timers.clearInterval);
-  defineOperation(globalThis, 'clearTimeout', timers.clearTimeout);
-  defineOperation(globalThis, 'setInterval', timers.setInterval);
-  defineOperation(globalThis, 'setTimeout', timers.setTimeout);
-
-  defineOperation(globalThis, 'queueMicrotask', queueMicrotask);
-
-  // Non-standard extensions:
-  defineOperation(globalThis, 'clearImmediate', timers.clearImmediate);
-  defineOperation(globalThis, 'setImmediate', timers.setImmediate);
-}
-=======
 // Non-standard extensions:
 const { BroadcastChannel } = require('internal/worker/io');
 exposeInterface(globalThis, 'BroadcastChannel', BroadcastChannel);
@@ -284,7 +248,6 @@
   structuredClone,
 } = require('internal/structured_clone');
 defineOperation(globalThis, 'structuredClone', structuredClone);
->>>>>>> a8a80be5
 
 // Set the per-Environment callback that will be called
 // when the TrackingTraceStateObserver updates trace state.
@@ -438,11 +401,6 @@
     configurable: false,
     value: 'process',
   });
-<<<<<<< HEAD
-  // Make process globally available to users by putting it on the global proxy
-  ObjectDefineProperty(globalThis, 'process', {
-    value: process,
-=======
 
   // Create global.process as getters so that we have a
   // deprecation path for these in ES Modules.
@@ -456,7 +414,6 @@
     set(value) {
       _process = value;
     },
->>>>>>> a8a80be5
     enumerable: false,
     configurable: true,
   });
@@ -464,10 +421,7 @@
 
 function setupGlobalProxy() {
   ObjectDefineProperty(globalThis, SymbolToStringTag, {
-<<<<<<< HEAD
-=======
     __proto__: null,
->>>>>>> a8a80be5
     value: 'global',
     writable: false,
     enumerable: false,
@@ -487,37 +441,6 @@
   delete bufferBinding.setBufferPrototype;
   delete bufferBinding.zeroFill;
 
-<<<<<<< HEAD
-  ObjectDefineProperty(globalThis, 'Buffer', {
-    value: Buffer,
-    enumerable: false,
-    writable: true,
-    configurable: true
-  });
-}
-
-function createGlobalConsole(consoleFromVM) {
-  const consoleFromNode =
-    require('internal/console/global');
-  if (config.hasInspector) {
-    const inspector = require('internal/util/inspector');
-    // This will be exposed by `require('inspector').console` later.
-    inspector.consoleFromVM = consoleFromVM;
-    // TODO(joyeecheung): postpone this until the first time inspector
-    // is activated.
-    inspector.wrapConsole(consoleFromNode, consoleFromVM);
-    const { setConsoleExtensionInstaller } = internalBinding('inspector');
-    // Setup inspector command line API.
-    setConsoleExtensionInstaller(inspector.installConsoleExtensions);
-  }
-  return consoleFromNode;
-}
-
-// https://heycam.github.io/webidl/#es-namespaces
-function exposeNamespace(target, name, namespaceObject) {
-  ObjectDefineProperty(target, name, {
-    writable: true,
-=======
   // Create global.Buffer as getters so that we have a
   // deprecation path for these in ES Modules.
   // See https://github.com/nodejs/node/pull/26334.
@@ -530,7 +453,6 @@
     set(value) {
       _Buffer = value;
     },
->>>>>>> a8a80be5
     enumerable: false,
     configurable: true,
   });
