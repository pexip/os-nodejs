--- conflicted
+++ resolved
@@ -1,10 +1,6 @@
 // Hello, and welcome to hacking node.js!
 //
-<<<<<<< HEAD
-// This file is invoked by `Realm::BootstrapNode()` in `src/node_realm.cc`,
-=======
 // This file is invoked by `Realm::BootstrapRealm()` in `src/node_realm.cc`,
->>>>>>> 8a2d13a7
 // and is responsible for setting up Node.js core before main scripts
 // under `lib/internal/main/` are executed.
 //
@@ -36,16 +32,10 @@
 //   `DOMException` class.
 // - `lib/internal/per_context/messageport.js`: JS-side components of the
 //   `MessagePort` implementation.
-<<<<<<< HEAD
-// - `lib/internal/bootstrap/loaders.js`: this sets up internal binding and
-//   module loaders, including `process.binding()`, `process._linkedBinding()`,
-//   `internalBinding()` and `BuiltinModule`.
-=======
 // - `lib/internal/bootstrap/realm.js`: this sets up internal binding and
 //   module loaders, including `process.binding()`, `process._linkedBinding()`,
 //   `internalBinding()` and `BuiltinModule`, and per-realm internal states
 //   and bindings, including `prepare_stack_trace_callback`.
->>>>>>> 8a2d13a7
 //
 // The initialization done in this script is included in both the main thread
 // and the worker threads. After this, further initialization is done based
@@ -64,9 +54,6 @@
 /* global process, require, internalBinding, primordials */
 
 const {
-  Array,
-  ArrayPrototypeConcat,
-  ArrayPrototypeFill,
   FunctionPrototypeCall,
   JSONParse,
   ObjectDefineProperty,
@@ -83,11 +70,7 @@
 const {
   defineOperation,
   deprecate,
-<<<<<<< HEAD
-  exposeInterface,
-=======
   defineLazyProperties,
->>>>>>> 8a2d13a7
 } = require('internal/util');
 const {
   privateSymbols: {
@@ -131,11 +114,7 @@
     if (!this.warned) {
       process.emitWarning(this.message, {
         type: 'DeprecationWarning',
-<<<<<<< HEAD
-        code: this.code
-=======
         code: this.code,
->>>>>>> 8a2d13a7
       });
       this.warned = true;
     }
@@ -173,11 +152,7 @@
   setPrototypeOf(target, proto) {
     this.maybeWarn();
     return ObjectSetPrototypeOf(target, proto);
-<<<<<<< HEAD
-  }
-=======
-  },
->>>>>>> 8a2d13a7
+  },
 };
 
 // process.config is serialized config.gypi
@@ -196,11 +171,7 @@
   set(value) {
     deprecationHandler.maybeWarn();
     processConfig = value;
-<<<<<<< HEAD
-  }
-=======
-  },
->>>>>>> 8a2d13a7
+  },
 });
 
 require('internal/worker/js_transferable').setup();
@@ -218,15 +189,6 @@
   process._getActiveRequests = rawMethods._getActiveRequests;
   process._getActiveHandles = rawMethods._getActiveHandles;
   process.getActiveResourcesInfo = rawMethods.getActiveResourcesInfo;
-
-  process.getActiveResourcesInfo = function() {
-    const timerCounts = internalTimers.getTimerCounts();
-    return ArrayPrototypeConcat(
-      rawMethods._getActiveRequestsInfo(),
-      rawMethods._getActiveHandlesInfo(),
-      ArrayPrototypeFill(new Array(timerCounts.timeoutCount), 'Timeout'),
-      ArrayPrototypeFill(new Array(timerCounts.immediateCount), 'Immediate'));
-  };
 
   // TODO(joyeecheung): remove these
   process.reallyExit = rawMethods.reallyExit;
@@ -272,21 +234,6 @@
 } = require('internal/process/task_queues');
 
 // Non-standard extensions:
-<<<<<<< HEAD
-const { BroadcastChannel } = require('internal/worker/io');
-exposeInterface(globalThis, 'BroadcastChannel', BroadcastChannel);
-
-defineOperation(globalThis, 'queueMicrotask', queueMicrotask);
-
-const timers = require('timers');
-defineOperation(globalThis, 'clearImmediate', timers.clearImmediate);
-defineOperation(globalThis, 'setImmediate', timers.setImmediate);
-
-const {
-  structuredClone,
-} = require('internal/structured_clone');
-defineOperation(globalThis, 'structuredClone', structuredClone);
-=======
 defineOperation(globalThis, 'queueMicrotask', queueMicrotask);
 
 const timers = require('timers');
@@ -298,7 +245,6 @@
   'internal/structured_clone',
   ['structuredClone'],
 );
->>>>>>> 8a2d13a7
 
 // Set the per-Environment callback that will be called
 // when the TrackingTraceStateObserver updates trace state.
@@ -352,11 +298,7 @@
   // code cache even if the binary is built with embedded code cache.
   get cached_builtins() {
     return binding.hasCachedBuiltins();
-<<<<<<< HEAD
-  }
-=======
-  },
->>>>>>> 8a2d13a7
+  },
 };
 
 ObjectDefineProperty(process, 'features', {
@@ -364,11 +306,7 @@
   enumerable: true,
   writable: false,
   configurable: false,
-<<<<<<< HEAD
-  value: features
-=======
   value: features,
->>>>>>> 8a2d13a7
 });
 
 {
@@ -419,21 +357,7 @@
   // Note: only after this point are the timers effective
 }
 
-<<<<<<< HEAD
-// Preload modules so that they are included in the builtin snapshot.
-require('fs');
-require('v8');
-require('vm');
-require('url');
-require('internal/options');
-if (config.hasOpenSSL) {
-  require('crypto');
-}
-
-function setupPrepareStackTrace() {
-=======
 {
->>>>>>> 8a2d13a7
   const {
     getSourceMapsEnabled,
     setSourceMapsEnabled,
