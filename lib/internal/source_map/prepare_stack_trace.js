--- conflicted
+++ resolved
@@ -144,11 +144,7 @@
       fileURLToPath(originalSourcePath) : originalSourcePath;
   const source = getOriginalSource(
     sourceMap.payload,
-<<<<<<< HEAD
-    originalSourcePath
-=======
     originalSourcePath,
->>>>>>> 8a2d13a7
   );
   if (typeof source !== 'string') {
     return;
