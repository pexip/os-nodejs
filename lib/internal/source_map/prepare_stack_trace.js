'use strict';

const {
  ArrayPrototypeIndexOf,
  ArrayPrototypeJoin,
  ArrayPrototypeMap,
  ErrorPrototypeToString,
<<<<<<< HEAD
  StringPrototypeRepeat,
  StringPrototypeSlice,
  StringPrototypeSplit,
=======
  RegExpPrototypeSymbolSplit,
  StringPrototypeRepeat,
  StringPrototypeSlice,
>>>>>>> a8a80be5
  StringPrototypeStartsWith,
  SafeStringIterator,
} = primordials;

let debug = require('internal/util/debuglog').debuglog('source_map', (fn) => {
  debug = fn;
});
const { getStringWidth } = require('internal/util/inspect');
const { readFileSync } = require('fs');
const { findSourceMap } = require('internal/source_map/source_map_cache');
const {
  kNoOverride,
  overrideStackTrace,
  maybeOverridePrepareStackTrace,
  kIsNodeError,
} = require('internal/errors');
const { fileURLToPath } = require('internal/url');
<<<<<<< HEAD
=======
const { setGetSourceMapErrorSource } = internalBinding('errors');
>>>>>>> a8a80be5

// Create a prettified stacktrace, inserting context from source maps
// if possible.
const prepareStackTrace = (globalThis, error, trace) => {
  // API for node internals to override error stack formatting
  // without interfering with userland code.
  // TODO(bcoe): add support for source-maps to repl.
  if (overrideStackTrace.has(error)) {
    const f = overrideStackTrace.get(error);
    overrideStackTrace.delete(error);
    return f(error, trace);
  }

  const globalOverride =
    maybeOverridePrepareStackTrace(globalThis, error, trace);
  if (globalOverride !== kNoOverride) return globalOverride;

<<<<<<< HEAD
  const errorString = ErrorPrototypeToString(error);
=======
  let errorString;
  if (kIsNodeError in error) {
    errorString = `${error.name} [${error.code}]: ${error.message}`;
  } else {
    errorString = ErrorPrototypeToString(error);
  }
>>>>>>> a8a80be5

  if (trace.length === 0) {
    return errorString;
  }

<<<<<<< HEAD
  let errorSource = '';
=======
>>>>>>> a8a80be5
  let lastSourceMap;
  let lastFileName;
  const preparedTrace = ArrayPrototypeJoin(ArrayPrototypeMap(trace, (t, i) => {
    const str = i !== 0 ? '\n    at ' : '';
    try {
      // A stack trace will often have several call sites in a row within the
      // same file, cache the source map and file content accordingly:
<<<<<<< HEAD
      const fileName = t.getFileName();
=======
      let fileName = t.getFileName();
      if (fileName === undefined) {
        fileName = t.getEvalOrigin();
      }
>>>>>>> a8a80be5
      const sm = fileName === lastFileName ?
        lastSourceMap :
        findSourceMap(fileName);
      lastSourceMap = sm;
      lastFileName = fileName;
      if (sm) {
        // Source Map V3 lines/columns start at 0/0 whereas stack traces
        // start at 1/1:
        const {
          originalLine,
          originalColumn,
          originalSource,
        } = sm.findEntry(t.getLineNumber() - 1, t.getColumnNumber() - 1);
        if (originalSource && originalLine !== undefined &&
            originalColumn !== undefined) {
          const name = getOriginalSymbolName(sm, trace, i);
<<<<<<< HEAD
          if (i === 0) {
            errorSource = getErrorSource(
              sm,
              originalSource,
              originalLine,
              originalColumn
            );
          }
          // Construct call site name based on: v8.dev/docs/stack-trace-api:
          const fnName = t.getFunctionName() ?? t.getMethodName();
          const originalName = `${t.getTypeName() !== 'global' ?
            `${t.getTypeName()}.` : ''}${fnName ? fnName : '<anonymous>'}`;
=======
          // Construct call site name based on: v8.dev/docs/stack-trace-api:
          const fnName = t.getFunctionName() ?? t.getMethodName();
          const typeName = t.getTypeName();
          const namePrefix = typeName !== null && typeName !== 'global' ? `${typeName}.` : '';
          const originalName = `${namePrefix}${fnName || '<anonymous>'}`;
>>>>>>> a8a80be5
          // The original call site may have a different symbol name
          // associated with it, use it:
          const prefix = (name && name !== originalName) ?
            `${name}` :
<<<<<<< HEAD
            `${originalName ? originalName : ''}`;
=======
            `${originalName}`;
>>>>>>> a8a80be5
          const hasName = !!(name || originalName);
          const originalSourceNoScheme =
            StringPrototypeStartsWith(originalSource, 'file://') ?
              fileURLToPath(originalSource) : originalSource;
          // Replace the transpiled call site with the original:
          return `${str}${prefix}${hasName ? ' (' : ''}` +
            `${originalSourceNoScheme}:${originalLine + 1}:` +
            `${originalColumn + 1}${hasName ? ')' : ''}`;
        }
      }
    } catch (err) {
      debug(err);
    }
    return `${str}${t}`;
  }), '');
<<<<<<< HEAD
  return `${errorSource}${errorString}\n    at ${preparedTrace}`;
=======
  return `${errorString}\n    at ${preparedTrace}`;
>>>>>>> a8a80be5
};

// Transpilers may have removed the original symbol name used in the stack
// trace, if possible restore it from the names field of the source map:
function getOriginalSymbolName(sourceMap, trace, curIndex) {
  // First check for a symbol name associated with the enclosing function:
  const enclosingEntry = sourceMap.findEntry(
    trace[curIndex].getEnclosingLineNumber() - 1,
<<<<<<< HEAD
    trace[curIndex].getEnclosingColumnNumber() - 1
=======
    trace[curIndex].getEnclosingColumnNumber() - 1,
>>>>>>> a8a80be5
  );
  if (enclosingEntry.name) return enclosingEntry.name;
  // Fallback to using the symbol name attached to the next stack frame:
  const currentFileName = trace[curIndex].getFileName();
  const nextCallSite = trace[curIndex + 1];
  if (nextCallSite && currentFileName === nextCallSite.getFileName()) {
    const { name } = sourceMap.findEntry(
      nextCallSite.getLineNumber() - 1,
<<<<<<< HEAD
      nextCallSite.getColumnNumber() - 1
=======
      nextCallSite.getColumnNumber() - 1,
>>>>>>> a8a80be5
    );
    return name;
  }
}

// Places a snippet of code from where the exception was originally thrown
// above the stack trace. This logic is modeled after GetErrorSource in
// node_errors.cc.
function getErrorSource(
  sourceMap,
  originalSourcePath,
  originalLine,
<<<<<<< HEAD
  originalColumn
) {
  let exceptionLine = '';
=======
  originalColumn,
) {
>>>>>>> a8a80be5
  const originalSourcePathNoScheme =
    StringPrototypeStartsWith(originalSourcePath, 'file://') ?
      fileURLToPath(originalSourcePath) : originalSourcePath;
  const source = getOriginalSource(
    sourceMap.payload,
<<<<<<< HEAD
    originalSourcePathNoScheme
  );
  const lines = StringPrototypeSplit(source, /\r?\n/, originalLine + 1);
  const line = lines[originalLine];
  if (!line) return exceptionLine;
=======
    originalSourcePath,
  );
  if (typeof source !== 'string') {
    return;
  }
  const lines = RegExpPrototypeSymbolSplit(/\r?\n/, source, originalLine + 1);
  const line = lines[originalLine];
  if (!line) {
    return;
  }
>>>>>>> a8a80be5

  // Display ^ in appropriate position, regardless of whether tabs or
  // spaces are used:
  let prefix = '';
  for (const character of new SafeStringIterator(
    StringPrototypeSlice(line, 0, originalColumn + 1))) {
<<<<<<< HEAD
    prefix += (character === '\t') ? '\t' :
=======
    prefix += character === '\t' ? '\t' :
>>>>>>> a8a80be5
      StringPrototypeRepeat(' ', getStringWidth(character));
  }
  prefix = StringPrototypeSlice(prefix, 0, -1); // The last character is '^'.

<<<<<<< HEAD
  exceptionLine =
=======
  const exceptionLine =
>>>>>>> a8a80be5
   `${originalSourcePathNoScheme}:${originalLine + 1}\n${line}\n${prefix}^\n\n`;
  return exceptionLine;
}

function getOriginalSource(payload, originalSourcePath) {
  let source;
<<<<<<< HEAD
  const originalSourcePathNoScheme =
    StringPrototypeStartsWith(originalSourcePath, 'file://') ?
      fileURLToPath(originalSourcePath) : originalSourcePath;
=======
  // payload.sources has been normalized to be an array of absolute urls.
>>>>>>> a8a80be5
  const sourceContentIndex =
    ArrayPrototypeIndexOf(payload.sources, originalSourcePath);
  if (payload.sourcesContent?.[sourceContentIndex]) {
    // First we check if the original source content was provided in the
    // source map itself:
    source = payload.sourcesContent[sourceContentIndex];
<<<<<<< HEAD
  } else {
    // If no sourcesContent was found, attempt to load the original source
    // from disk:
=======
  } else if (StringPrototypeStartsWith(originalSourcePath, 'file://')) {
    // If no sourcesContent was found, attempt to load the original source
    // from disk:
    debug(`read source of ${originalSourcePath} from filesystem`);
    const originalSourcePathNoScheme = fileURLToPath(originalSourcePath);
>>>>>>> a8a80be5
    try {
      source = readFileSync(originalSourcePathNoScheme, 'utf8');
    } catch (err) {
      debug(err);
<<<<<<< HEAD
      source = '';
=======
>>>>>>> a8a80be5
    }
  }
  return source;
}

<<<<<<< HEAD
=======
function getSourceMapErrorSource(fileName, lineNumber, columnNumber) {
  const sm = findSourceMap(fileName);
  if (sm === undefined) {
    return;
  }
  const {
    originalLine,
    originalColumn,
    originalSource,
  } = sm.findEntry(lineNumber - 1, columnNumber);
  const errorSource = getErrorSource(sm, originalSource, originalLine, originalColumn);
  return errorSource;
}

setGetSourceMapErrorSource(getSourceMapErrorSource);

>>>>>>> a8a80be5
module.exports = {
  prepareStackTrace,
};<|MERGE_RESOLUTION|>--- conflicted
+++ resolved
@@ -5,15 +5,9 @@
   ArrayPrototypeJoin,
   ArrayPrototypeMap,
   ErrorPrototypeToString,
-<<<<<<< HEAD
-  StringPrototypeRepeat,
-  StringPrototypeSlice,
-  StringPrototypeSplit,
-=======
   RegExpPrototypeSymbolSplit,
   StringPrototypeRepeat,
   StringPrototypeSlice,
->>>>>>> a8a80be5
   StringPrototypeStartsWith,
   SafeStringIterator,
 } = primordials;
@@ -31,10 +25,7 @@
   kIsNodeError,
 } = require('internal/errors');
 const { fileURLToPath } = require('internal/url');
-<<<<<<< HEAD
-=======
 const { setGetSourceMapErrorSource } = internalBinding('errors');
->>>>>>> a8a80be5
 
 // Create a prettified stacktrace, inserting context from source maps
 // if possible.
@@ -52,25 +43,17 @@
     maybeOverridePrepareStackTrace(globalThis, error, trace);
   if (globalOverride !== kNoOverride) return globalOverride;
 
-<<<<<<< HEAD
-  const errorString = ErrorPrototypeToString(error);
-=======
   let errorString;
   if (kIsNodeError in error) {
     errorString = `${error.name} [${error.code}]: ${error.message}`;
   } else {
     errorString = ErrorPrototypeToString(error);
   }
->>>>>>> a8a80be5
 
   if (trace.length === 0) {
     return errorString;
   }
 
-<<<<<<< HEAD
-  let errorSource = '';
-=======
->>>>>>> a8a80be5
   let lastSourceMap;
   let lastFileName;
   const preparedTrace = ArrayPrototypeJoin(ArrayPrototypeMap(trace, (t, i) => {
@@ -78,14 +61,10 @@
     try {
       // A stack trace will often have several call sites in a row within the
       // same file, cache the source map and file content accordingly:
-<<<<<<< HEAD
-      const fileName = t.getFileName();
-=======
       let fileName = t.getFileName();
       if (fileName === undefined) {
         fileName = t.getEvalOrigin();
       }
->>>>>>> a8a80be5
       const sm = fileName === lastFileName ?
         lastSourceMap :
         findSourceMap(fileName);
@@ -102,35 +81,16 @@
         if (originalSource && originalLine !== undefined &&
             originalColumn !== undefined) {
           const name = getOriginalSymbolName(sm, trace, i);
-<<<<<<< HEAD
-          if (i === 0) {
-            errorSource = getErrorSource(
-              sm,
-              originalSource,
-              originalLine,
-              originalColumn
-            );
-          }
-          // Construct call site name based on: v8.dev/docs/stack-trace-api:
-          const fnName = t.getFunctionName() ?? t.getMethodName();
-          const originalName = `${t.getTypeName() !== 'global' ?
-            `${t.getTypeName()}.` : ''}${fnName ? fnName : '<anonymous>'}`;
-=======
           // Construct call site name based on: v8.dev/docs/stack-trace-api:
           const fnName = t.getFunctionName() ?? t.getMethodName();
           const typeName = t.getTypeName();
           const namePrefix = typeName !== null && typeName !== 'global' ? `${typeName}.` : '';
           const originalName = `${namePrefix}${fnName || '<anonymous>'}`;
->>>>>>> a8a80be5
           // The original call site may have a different symbol name
           // associated with it, use it:
           const prefix = (name && name !== originalName) ?
             `${name}` :
-<<<<<<< HEAD
-            `${originalName ? originalName : ''}`;
-=======
             `${originalName}`;
->>>>>>> a8a80be5
           const hasName = !!(name || originalName);
           const originalSourceNoScheme =
             StringPrototypeStartsWith(originalSource, 'file://') ?
@@ -146,11 +106,7 @@
     }
     return `${str}${t}`;
   }), '');
-<<<<<<< HEAD
-  return `${errorSource}${errorString}\n    at ${preparedTrace}`;
-=======
   return `${errorString}\n    at ${preparedTrace}`;
->>>>>>> a8a80be5
 };
 
 // Transpilers may have removed the original symbol name used in the stack
@@ -159,11 +115,7 @@
   // First check for a symbol name associated with the enclosing function:
   const enclosingEntry = sourceMap.findEntry(
     trace[curIndex].getEnclosingLineNumber() - 1,
-<<<<<<< HEAD
-    trace[curIndex].getEnclosingColumnNumber() - 1
-=======
     trace[curIndex].getEnclosingColumnNumber() - 1,
->>>>>>> a8a80be5
   );
   if (enclosingEntry.name) return enclosingEntry.name;
   // Fallback to using the symbol name attached to the next stack frame:
@@ -172,11 +124,7 @@
   if (nextCallSite && currentFileName === nextCallSite.getFileName()) {
     const { name } = sourceMap.findEntry(
       nextCallSite.getLineNumber() - 1,
-<<<<<<< HEAD
-      nextCallSite.getColumnNumber() - 1
-=======
       nextCallSite.getColumnNumber() - 1,
->>>>>>> a8a80be5
     );
     return name;
   }
@@ -189,26 +137,13 @@
   sourceMap,
   originalSourcePath,
   originalLine,
-<<<<<<< HEAD
-  originalColumn
-) {
-  let exceptionLine = '';
-=======
   originalColumn,
 ) {
->>>>>>> a8a80be5
   const originalSourcePathNoScheme =
     StringPrototypeStartsWith(originalSourcePath, 'file://') ?
       fileURLToPath(originalSourcePath) : originalSourcePath;
   const source = getOriginalSource(
     sourceMap.payload,
-<<<<<<< HEAD
-    originalSourcePathNoScheme
-  );
-  const lines = StringPrototypeSplit(source, /\r?\n/, originalLine + 1);
-  const line = lines[originalLine];
-  if (!line) return exceptionLine;
-=======
     originalSourcePath,
   );
   if (typeof source !== 'string') {
@@ -219,72 +154,45 @@
   if (!line) {
     return;
   }
->>>>>>> a8a80be5
 
   // Display ^ in appropriate position, regardless of whether tabs or
   // spaces are used:
   let prefix = '';
   for (const character of new SafeStringIterator(
     StringPrototypeSlice(line, 0, originalColumn + 1))) {
-<<<<<<< HEAD
-    prefix += (character === '\t') ? '\t' :
-=======
     prefix += character === '\t' ? '\t' :
->>>>>>> a8a80be5
       StringPrototypeRepeat(' ', getStringWidth(character));
   }
   prefix = StringPrototypeSlice(prefix, 0, -1); // The last character is '^'.
 
-<<<<<<< HEAD
-  exceptionLine =
-=======
   const exceptionLine =
->>>>>>> a8a80be5
    `${originalSourcePathNoScheme}:${originalLine + 1}\n${line}\n${prefix}^\n\n`;
   return exceptionLine;
 }
 
 function getOriginalSource(payload, originalSourcePath) {
   let source;
-<<<<<<< HEAD
-  const originalSourcePathNoScheme =
-    StringPrototypeStartsWith(originalSourcePath, 'file://') ?
-      fileURLToPath(originalSourcePath) : originalSourcePath;
-=======
   // payload.sources has been normalized to be an array of absolute urls.
->>>>>>> a8a80be5
   const sourceContentIndex =
     ArrayPrototypeIndexOf(payload.sources, originalSourcePath);
   if (payload.sourcesContent?.[sourceContentIndex]) {
     // First we check if the original source content was provided in the
     // source map itself:
     source = payload.sourcesContent[sourceContentIndex];
-<<<<<<< HEAD
-  } else {
-    // If no sourcesContent was found, attempt to load the original source
-    // from disk:
-=======
   } else if (StringPrototypeStartsWith(originalSourcePath, 'file://')) {
     // If no sourcesContent was found, attempt to load the original source
     // from disk:
     debug(`read source of ${originalSourcePath} from filesystem`);
     const originalSourcePathNoScheme = fileURLToPath(originalSourcePath);
->>>>>>> a8a80be5
     try {
       source = readFileSync(originalSourcePathNoScheme, 'utf8');
     } catch (err) {
       debug(err);
-<<<<<<< HEAD
-      source = '';
-=======
->>>>>>> a8a80be5
     }
   }
   return source;
 }
 
-<<<<<<< HEAD
-=======
 function getSourceMapErrorSource(fileName, lineNumber, columnNumber) {
   const sm = findSourceMap(fileName);
   if (sm === undefined) {
@@ -301,7 +209,6 @@
 
 setGetSourceMapErrorSource(getSourceMapErrorSource);
 
->>>>>>> a8a80be5
 module.exports = {
   prepareStackTrace,
 };