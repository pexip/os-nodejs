--- conflicted
+++ resolved
@@ -156,11 +156,7 @@
       this.#parseMap(this.#payload, 0, 0);
     }
     ArrayPrototypeSort(this.#mappings, compareSourceMapEntry);
-<<<<<<< HEAD
-  }
-=======
   };
->>>>>>> a8a80be5
 
   /**
    * @param {Array.<SourceMapV3.Section>} sections
@@ -268,11 +264,7 @@
       ArrayPrototypePush(
         this.#mappings,
         [lineNumber, columnNumber, sourceURL, sourceLineNumber,
-<<<<<<< HEAD
-         sourceColumnNumber, name]
-=======
          sourceColumnNumber, name],
->>>>>>> a8a80be5
       );
     }
   }
