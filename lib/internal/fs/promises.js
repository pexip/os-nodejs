--- conflicted
+++ resolved
@@ -2,10 +2,7 @@
 
 const {
   ArrayPrototypePush,
-<<<<<<< HEAD
-=======
   ArrayPrototypePop,
->>>>>>> a8a80be5
   Error,
   MathMax,
   MathMin,
@@ -33,15 +30,6 @@
 const binding = internalBinding('fs');
 const { Buffer } = require('buffer');
 
-<<<<<<< HEAD
-const { AbortError, codes, hideStackFrames } = require('internal/errors');
-const {
-  ERR_FS_FILE_TOO_LARGE,
-  ERR_INVALID_ARG_TYPE,
-  ERR_INVALID_ARG_VALUE,
-  ERR_METHOD_NOT_IMPLEMENTED,
-} = codes;
-=======
 const {
   codes: {
     ERR_FS_FILE_TOO_LARGE,
@@ -52,7 +40,6 @@
   AbortError,
   aggregateTwoErrors,
 } = require('internal/errors');
->>>>>>> a8a80be5
 const { isArrayBufferView } = require('internal/util/types');
 const { rimrafPromises } = require('internal/fs/rimraf');
 const {
@@ -89,21 +76,13 @@
 const {
   parseFileMode,
   validateAbortSignal,
-<<<<<<< HEAD
-=======
   validateBoolean,
->>>>>>> a8a80be5
   validateBuffer,
   validateEncoding,
   validateInteger,
   validateString,
 } = require('internal/validators');
 const pathModule = require('path');
-<<<<<<< HEAD
-const { promisify } = require('internal/util');
-const { watch } = require('internal/fs/watchers');
-const { isIterable } = require('internal/streams/utils');
-=======
 const {
   kEmptyObject,
   lazyDOMException,
@@ -114,7 +93,6 @@
 const { watch } = require('internal/fs/watchers');
 const { isIterable } = require('internal/streams/utils');
 const assert = require('internal/assert');
->>>>>>> a8a80be5
 
 const kHandle = Symbol('kHandle');
 const kFd = Symbol('kFd');
@@ -135,16 +113,6 @@
 const getDirectoryEntriesPromise = promisify(getDirents);
 const validateRmOptionsPromise = promisify(validateRmOptions);
 
-<<<<<<< HEAD
-let DOMException;
-const lazyDOMException = hideStackFrames((message, name) => {
-  if (DOMException === undefined)
-    DOMException = internalBinding('messaging').DOMException;
-  return new DOMException(message, name);
-});
-
-class FileHandle extends JSTransferable {
-=======
 let cpPromises;
 function lazyLoadCpPromises() {
   return cpPromises ??= require('internal/fs/cp/cp').cpFn;
@@ -160,7 +128,6 @@
   /**
    * @param {InternalFSBinding.FileHandle | undefined} filehandle
    */
->>>>>>> a8a80be5
   constructor(filehandle) {
     super();
     this[kHandle] = filehandle;
@@ -461,13 +428,8 @@
 }
 
 function checkAborted(signal) {
-<<<<<<< HEAD
-  if (signal && signal.aborted)
-    throw new AbortError();
-=======
   if (signal?.aborted)
     throw new AbortError(undefined, { cause: signal?.reason });
->>>>>>> a8a80be5
 }
 
 async function writeFileHandle(filehandle, data, signal, encoding) {
@@ -475,12 +437,6 @@
   if (isCustomIterable(data)) {
     for await (const buf of data) {
       checkAborted(signal);
-<<<<<<< HEAD
-      await write(
-        filehandle, buf, undefined,
-        isArrayBufferView(buf) ? buf.byteLength : encoding);
-      checkAborted(signal);
-=======
       const toWrite =
         isArrayBufferView(buf) ? buf : Buffer.from(buf, encoding || 'utf8');
       let remaining = toWrite.byteLength;
@@ -491,7 +447,6 @@
         remaining -= bytesWritten;
         checkAborted(signal);
       }
->>>>>>> a8a80be5
     }
     return;
   }
@@ -499,13 +454,7 @@
   let remaining = data.byteLength;
   if (remaining === 0) return;
   do {
-<<<<<<< HEAD
-    if (signal?.aborted) {
-      throw lazyDOMException('The operation was aborted', 'AbortError');
-    }
-=======
     checkAborted(signal);
->>>>>>> a8a80be5
     const { bytesWritten } =
       await write(filehandle, data, 0,
                   MathMin(kWriteFileMaxChunkSize, data.byteLength));
@@ -519,20 +468,6 @@
 }
 
 async function readFileHandle(filehandle, options) {
-<<<<<<< HEAD
-  const signal = options && options.signal;
-
-  if (signal && signal.aborted) {
-    throw lazyDOMException('The operation was aborted', 'AbortError');
-  }
-  const statFields = await binding.fstat(filehandle.fd, false, kUsePromises);
-
-  if (signal && signal.aborted) {
-    throw lazyDOMException('The operation was aborted', 'AbortError');
-  }
-
-  let size;
-=======
   const signal = options?.signal;
   const encoding = options?.encoding;
   const decoder = encoding && new StringDecoder(encoding);
@@ -545,7 +480,6 @@
 
   let size = 0;
   let length = 0;
->>>>>>> a8a80be5
   if ((statFields[1/* mode */] & S_IFMT) === S_IFREG) {
     size = statFields[8/* size */];
     length = encoding ? MathMin(size, kReadFileBufferLength) : size;
@@ -557,48 +491,6 @@
   if (size > kIoMaxLength)
     throw new ERR_FS_FILE_TOO_LARGE(size);
 
-<<<<<<< HEAD
-  let endOfFile = false;
-  let totalRead = 0;
-  const noSize = size === 0;
-  const buffers = [];
-  const fullBuffer = noSize ? undefined : Buffer.allocUnsafeSlow(size);
-  do {
-    if (signal && signal.aborted) {
-      throw lazyDOMException('The operation was aborted', 'AbortError');
-    }
-    let buffer;
-    let offset;
-    let length;
-    if (noSize) {
-      buffer = Buffer.allocUnsafeSlow(kReadFileUnknownBufferLength);
-      offset = 0;
-      length = kReadFileUnknownBufferLength;
-    } else {
-      buffer = fullBuffer;
-      offset = totalRead;
-      length = MathMin(size - totalRead, kReadFileBufferLength);
-    }
-
-    const bytesRead = (await binding.read(filehandle.fd, buffer, offset,
-                                          length, -1, kUsePromises)) || 0;
-    totalRead += bytesRead;
-    endOfFile = bytesRead === 0 || totalRead === size;
-    if (noSize && bytesRead > 0) {
-      const isBufferFull = bytesRead === kReadFileUnknownBufferLength;
-      const chunkBuffer = isBufferFull ? buffer : buffer.slice(0, bytesRead);
-      ArrayPrototypePush(buffers, chunkBuffer);
-    }
-  } while (!endOfFile);
-
-  let result;
-  if (size > 0) {
-    result = totalRead === size ? fullBuffer : fullBuffer.slice(0, totalRead);
-  } else {
-    result = buffers.length === 1 ? buffers[0] : Buffer.concat(buffers,
-                                                               totalRead);
-  }
-=======
   let totalRead = 0;
   let buffer = Buffer.allocUnsafeSlow(length);
   let result = '';
@@ -608,7 +500,6 @@
 
   while (true) {
     checkAborted(signal);
->>>>>>> a8a80be5
 
     if (chunkedRead) {
       length = MathMin(size - totalRead, kReadFileBufferLength);
@@ -698,20 +589,6 @@
 async function read(handle, bufferOrParams, offset, length, position) {
   let buffer = bufferOrParams;
   if (!isArrayBufferView(buffer)) {
-<<<<<<< HEAD
-    if (bufferOrOptions === undefined) {
-      bufferOrOptions = {};
-    }
-    if (bufferOrOptions.buffer) {
-      buffer = bufferOrOptions.buffer;
-      validateBuffer(buffer);
-    } else {
-      buffer = Buffer.alloc(16384);
-    }
-    offset = bufferOrOptions.offset || 0;
-    length = buffer.byteLength;
-    position = bufferOrOptions.position || null;
-=======
     // This is fh.read(params)
     ({
       buffer = Buffer.alloc(16384),
@@ -730,7 +607,6 @@
       length = buffer.byteLength - offset,
       position = null,
     } = offset);
->>>>>>> a8a80be5
   }
 
   if (offset == null) {
@@ -771,13 +647,8 @@
   return { bytesRead, buffers };
 }
 
-<<<<<<< HEAD
-async function write(handle, buffer, offset, length, position) {
-  if (buffer && buffer.byteLength === 0)
-=======
 async function write(handle, buffer, offsetOrOptions, length, position) {
   if (buffer?.byteLength === 0)
->>>>>>> a8a80be5
     return { bytesWritten: 0, buffer };
 
   let offset = offsetOrOptions;
@@ -1098,11 +969,7 @@
 }
 
 async function mkdtemp(prefix, options) {
-<<<<<<< HEAD
-  options = getOptions(options, {});
-=======
   options = getOptions(options);
->>>>>>> a8a80be5
 
   validateString(prefix, 'prefix');
   nullCheck(prefix);
@@ -1115,11 +982,7 @@
   const flag = options.flag || 'w';
 
   if (!isArrayBufferView(data) && !isCustomIterable(data)) {
-<<<<<<< HEAD
-    validateStringAfterArrayBufferView(data, 'data');
-=======
     validatePrimitiveStringAfterArrayBufferView(data, 'data');
->>>>>>> a8a80be5
     data = Buffer.from(data, options.encoding || 'utf8');
   }
 
@@ -1127,19 +990,10 @@
   if (path instanceof FileHandle)
     return writeFileHandle(path, data, options.signal, options.encoding);
 
-<<<<<<< HEAD
-  if (options.signal?.aborted) {
-    throw lazyDOMException('The operation was aborted', 'AbortError');
-  }
-
-  const fd = await open(path, flag, options.mode);
-  return PromisePrototypeFinally(
-=======
   checkAborted(options.signal);
 
   const fd = await open(path, flag, options.mode);
   return handleFdClose(
->>>>>>> a8a80be5
     writeFileHandle(fd, data, options.signal, options.encoding), fd.close);
 }
 
@@ -1161,13 +1015,7 @@
   if (path instanceof FileHandle)
     return readFileHandle(path, options);
 
-<<<<<<< HEAD
-  if (options.signal?.aborted) {
-    throw lazyDOMException('The operation was aborted', 'AbortError');
-  }
-=======
   checkAborted(options.signal);
->>>>>>> a8a80be5
 
   const fd = await open(path, flag, 0o666);
   return handleFdClose(readFileHandle(fd, options), fd.close);
@@ -1205,10 +1053,7 @@
     appendFile,
     readFile,
     watch,
-<<<<<<< HEAD
-=======
     constants,
->>>>>>> a8a80be5
   },
 
   FileHandle,
