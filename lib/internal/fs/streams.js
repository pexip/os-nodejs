--- conflicted
+++ resolved
@@ -15,12 +15,8 @@
   ERR_INVALID_ARG_TYPE,
   ERR_METHOD_NOT_IMPLEMENTED,
   ERR_OUT_OF_RANGE,
-<<<<<<< HEAD
-  ERR_METHOD_NOT_IMPLEMENTED,
-=======
   ERR_STREAM_DESTROYED,
   ERR_SYSTEM_ERROR,
->>>>>>> 8a2d13a7
 } = require('internal/errors').codes;
 const {
   deprecate,
@@ -110,11 +106,7 @@
       PromisePrototypeThen(handle.writev(buffers, pos),
                            (r) => cb(null, r.bytesWritten, r.buffers),
                            (err) => cb(err, 0, buffers));
-<<<<<<< HEAD
-    }
-=======
     },
->>>>>>> 8a2d13a7
   };
 };
 
@@ -231,11 +223,7 @@
   },
   set(val) {
     this._readableState.autoDestroy = val;
-<<<<<<< HEAD
-  }
-=======
   },
->>>>>>> 8a2d13a7
 });
 
 const openReadFs = deprecate(function() {
@@ -331,21 +319,12 @@
     this.fd = null;
     this[kFs] = options.fs || fs;
     validateFunction(this[kFs].open, 'options.fs.open');
-<<<<<<< HEAD
 
     // Path will be ignored when fd is specified, so it can be falsy
     this.path = toPathIfFileURL(path);
     this.flags = options.flags === undefined ? 'w' : options.flags;
     this.mode = options.mode === undefined ? 0o666 : options.mode;
 
-=======
-
-    // Path will be ignored when fd is specified, so it can be falsy
-    this.path = toPathIfFileURL(path);
-    this.flags = options.flags === undefined ? 'w' : options.flags;
-    this.mode = options.mode === undefined ? 0o666 : options.mode;
-
->>>>>>> 8a2d13a7
     validatePath(this.path);
   } else {
     this.fd = getValidatedFd(importFd(this, options));
@@ -405,11 +384,7 @@
   },
   set(val) {
     this._writableState.autoDestroy = val;
-<<<<<<< HEAD
-  }
-=======
   },
->>>>>>> 8a2d13a7
 });
 
 const openWriteFs = deprecate(function() {
@@ -418,9 +393,6 @@
 WriteStream.prototype.open = openWriteFs;
 
 WriteStream.prototype._construct = _construct;
-<<<<<<< HEAD
-
-=======
 
 function writeAll(data, size, pos, cb, retries = 0) {
   this[kFs].write(this.fd, data, 0, size, pos, (er, bytesWritten, buffer) => {
@@ -480,7 +452,6 @@
   });
 }
 
->>>>>>> 8a2d13a7
 WriteStream.prototype._write = function(data, encoding, cb) {
   this[kIsPerformingIO] = true;
   writeAll.call(this, data, data.length, this.pos, (er) => {
@@ -491,16 +462,7 @@
       return this.emit(kIoDone, er);
     }
 
-<<<<<<< HEAD
-    if (er) {
-      return cb(er);
-    }
-
-    this.bytesWritten += bytes;
-    cb();
-=======
     cb(er);
->>>>>>> 8a2d13a7
   });
 
   if (this.pos !== undefined)
@@ -528,16 +490,7 @@
       return this.emit(kIoDone, er);
     }
 
-<<<<<<< HEAD
-    if (er) {
-      return cb(er);
-    }
-
-    this.bytesWritten += bytes;
-    cb();
-=======
     cb(er);
->>>>>>> 8a2d13a7
   });
 
   if (this.pos !== undefined)
