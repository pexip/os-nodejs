--- conflicted
+++ resolved
@@ -108,8 +108,6 @@
   };
 };
 
-<<<<<<< HEAD
-=======
 function close(stream, err, cb) {
   if (!stream.fd) {
     cb(err);
@@ -147,7 +145,6 @@
                              ['number', 'FileHandle'], options.fd);
 }
 
->>>>>>> a8a80be5
 function ReadStream(path, options) {
   if (!(this instanceof ReadStream))
     return new ReadStream(path, options);
@@ -239,25 +236,11 @@
     MathMin(this.end - this.pos + 1, n) :
     MathMin(this.end - this.bytesRead + 1, n);
 
-<<<<<<< HEAD
-  if (this.destroyed) return;
-
-  n = this.pos !== undefined ?
-    MathMin(this.end - this.pos + 1, n) :
-    MathMin(this.end - this.bytesRead + 1, n);
-
   if (n <= 0) {
     this.push(null);
     return;
   }
 
-=======
-  if (n <= 0) {
-    this.push(null);
-    return;
-  }
-
->>>>>>> a8a80be5
   const buf = Buffer.allocUnsafeSlow(n);
 
   this[kIsPerformingIO] = true;
@@ -272,14 +255,7 @@
       }
 
       if (er) {
-<<<<<<< HEAD
-        if (this.autoClose) {
-          this.destroy();
-        }
-        this.emit('error', er);
-=======
         errorOrDestroy(this, er);
->>>>>>> a8a80be5
       } else if (bytesRead > 0) {
         if (this.pos !== undefined) {
           this.pos += bytesRead;
