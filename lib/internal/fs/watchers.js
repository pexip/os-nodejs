--- conflicted
+++ resolved
@@ -14,14 +14,10 @@
     ERR_INVALID_ARG_VALUE,
   },
 } = require('internal/errors');
-<<<<<<< HEAD
-const { createDeferredPromise } = require('internal/util');
-=======
 const {
   createDeferredPromise,
   kEmptyObject,
 } = require('internal/util');
->>>>>>> 8a2d13a7
 
 const {
   kFsStatsFieldsNumber,
@@ -336,14 +332,10 @@
   };
 
   try {
-<<<<<<< HEAD
-    signal?.addEventListener('abort', oncancel, { once: true });
-=======
     if (signal) {
       kResistStopPropagation ??= require('internal/event_target').kResistStopPropagation;
       signal.addEventListener('abort', oncancel, { __proto__: null, once: true, [kResistStopPropagation]: true });
     }
->>>>>>> 8a2d13a7
     handle.onchange = (status, eventType, filename) => {
       if (status < 0) {
         const error = uvException({
