'use strict';

const {
  ArrayPrototypePush,
  ArrayPrototypeShift,
  FunctionPrototypeBind,
  ObjectDefineProperty,
  PromiseReject,
  Symbol,
  SymbolAsyncIterator,
} = primordials;

const pathModule = require('path');
const binding = internalBinding('fs');
const dirBinding = internalBinding('fs_dir');
const {
  codes: {
    ERR_DIR_CLOSED,
    ERR_DIR_CONCURRENT_OPERATION,
    ERR_MISSING_ARGS,
  },
} = require('internal/errors');

const { FSReqCallback } = binding;
const internalUtil = require('internal/util');
const {
  getDirent,
  getOptions,
  getValidatedPath,
  handleErrorFromBinding,
} = require('internal/fs/utils');
const {
  validateFunction,
  validateUint32,
} = require('internal/validators');

const kDirHandle = Symbol('kDirHandle');
const kDirPath = Symbol('kDirPath');
const kDirBufferedEntries = Symbol('kDirBufferedEntries');
const kDirClosed = Symbol('kDirClosed');
const kDirOptions = Symbol('kDirOptions');
const kDirReadImpl = Symbol('kDirReadImpl');
const kDirReadPromisified = Symbol('kDirReadPromisified');
const kDirClosePromisified = Symbol('kDirClosePromisified');
const kDirOperationQueue = Symbol('kDirOperationQueue');

class Dir {
  constructor(handle, path, options) {
    if (handle == null) throw new ERR_MISSING_ARGS('handle');
    this[kDirHandle] = handle;
    this[kDirBufferedEntries] = [];
    this[kDirPath] = path;
    this[kDirClosed] = false;

    // Either `null` or an Array of pending operations (= functions to be called
    // once the current operation is done).
    this[kDirOperationQueue] = null;

    this[kDirOptions] = {
      bufferSize: 32,
      ...getOptions(options, {
        encoding: 'utf8',
      }),
    };

    validateUint32(this[kDirOptions].bufferSize, 'options.bufferSize', true);

    this[kDirReadPromisified] = FunctionPrototypeBind(
      internalUtil.promisify(this[kDirReadImpl]), this, false);
    this[kDirClosePromisified] = FunctionPrototypeBind(
      internalUtil.promisify(this.close), this);
  }

  get path() {
    return this[kDirPath];
  }

  read(callback) {
    return this[kDirReadImpl](true, callback);
  }

  [kDirReadImpl](maybeSync, callback) {
    if (this[kDirClosed] === true) {
      throw new ERR_DIR_CLOSED();
    }

    if (callback === undefined) {
      return this[kDirReadPromisified]();
    }

    validateFunction(callback, 'callback');

    if (this[kDirOperationQueue] !== null) {
      ArrayPrototypePush(this[kDirOperationQueue], () => {
        this[kDirReadImpl](maybeSync, callback);
      });
      return;
    }

    if (this[kDirBufferedEntries].length > 0) {
      try {
        const dirent = ArrayPrototypeShift(this[kDirBufferedEntries]);

        if (this[kDirOptions].recursive && dirent.isDirectory()) {
          this.readSyncRecursive(dirent);
        }

        if (maybeSync)
          process.nextTick(callback, null, dirent);
        else
          callback(null, dirent);
        return;
      } catch (error) {
        return callback(error);
      }
    }

    const req = new FSReqCallback();
    req.oncomplete = (err, result) => {
      process.nextTick(() => {
        const queue = this[kDirOperationQueue];
        this[kDirOperationQueue] = null;
        for (const op of queue) op();
      });

      if (err || result === null) {
        return callback(err, result);
      }

      try {
        this.processReadResult(this[kDirPath], result);
        const dirent = ArrayPrototypeShift(this[kDirBufferedEntries]);
        if (this[kDirOptions].recursive && dirent.isDirectory()) {
          this.readSyncRecursive(dirent);
        }
        callback(null, dirent);
      } catch (error) {
        callback(error);
      }
    };

    this[kDirOperationQueue] = [];
    this[kDirHandle].read(
      this[kDirOptions].encoding,
      this[kDirOptions].bufferSize,
      req,
    );
  }

  processReadResult(path, result) {
    for (let i = 0; i < result.length; i += 2) {
      ArrayPrototypePush(
        this[kDirBufferedEntries],
        getDirent(
          pathModule.join(path, result[i]),
          result[i],
          result[i + 1],
        ),
      );
    }
  }

  readSyncRecursive(dirent) {
    const ctx = { path: dirent.path };
    const handle = dirBinding.opendir(
      pathModule.toNamespacedPath(dirent.path),
      this[kDirOptions].encoding,
      undefined,
      ctx,
    );
    handleErrorFromBinding(ctx);
    const result = handle.read(
      this[kDirOptions].encoding,
      this[kDirOptions].bufferSize,
      undefined,
      ctx,
    );

    if (result) {
      this.processReadResult(dirent.path, result);
    }

    handle.close(undefined, ctx);
    handleErrorFromBinding(ctx);
  }

  readSync() {
    if (this[kDirClosed] === true) {
      throw new ERR_DIR_CLOSED();
    }

    if (this[kDirOperationQueue] !== null) {
      throw new ERR_DIR_CONCURRENT_OPERATION();
    }

    if (this[kDirBufferedEntries].length > 0) {
      const dirent = ArrayPrototypeShift(this[kDirBufferedEntries]);
      if (this[kDirOptions].recursive && dirent.isDirectory()) {
        this.readSyncRecursive(dirent);
      }
      return dirent;
    }

    const ctx = { path: this[kDirPath] };
    const result = this[kDirHandle].read(
      this[kDirOptions].encoding,
      this[kDirOptions].bufferSize,
      undefined,
      ctx,
    );
    handleErrorFromBinding(ctx);

    if (result === null) {
      return result;
    }

    this.processReadResult(this[kDirPath], result);

<<<<<<< HEAD
=======
    const dirent = ArrayPrototypeShift(this[kDirBufferedEntries]);
    if (this[kDirOptions].recursive && dirent.isDirectory()) {
      this.readSyncRecursive(dirent);
    }
    return dirent;
  }

>>>>>>> a8a80be5
  close(callback) {
    // Promise
    if (callback === undefined) {
      if (this[kDirClosed] === true) {
        return PromiseReject(new ERR_DIR_CLOSED());
      }
      return this[kDirClosePromisified]();
    }

    // callback
<<<<<<< HEAD
    if (typeof callback !== 'function') {
      throw new ERR_INVALID_CALLBACK(callback);
=======
    validateFunction(callback, 'callback');

    if (this[kDirClosed] === true) {
      process.nextTick(callback, new ERR_DIR_CLOSED());
      return;
>>>>>>> a8a80be5
    }

    if (this[kDirClosed] === true) {
      process.nextTick(callback, new ERR_DIR_CLOSED());
      return;
    }

    if (this[kDirOperationQueue] !== null) {
      ArrayPrototypePush(this[kDirOperationQueue], () => {
        this.close(callback);
      });
      return;
    }

    this[kDirClosed] = true;
    const req = new FSReqCallback();
    req.oncomplete = callback;
    this[kDirHandle].close(req);
  }

  closeSync() {
    if (this[kDirClosed] === true) {
      throw new ERR_DIR_CLOSED();
    }

    if (this[kDirOperationQueue] !== null) {
      throw new ERR_DIR_CONCURRENT_OPERATION();
    }

    this[kDirClosed] = true;
    const ctx = { path: this[kDirPath] };
    const result = this[kDirHandle].close(undefined, ctx);
    handleErrorFromBinding(ctx);
    return result;
  }

  async* entries() {
    try {
      while (true) {
        const result = await this[kDirReadPromisified]();
        if (result === null) {
          break;
        }
        yield result;
      }
    } finally {
      await this[kDirClosePromisified]();
    }
  }
}

ObjectDefineProperty(Dir.prototype, SymbolAsyncIterator, {
  __proto__: null,
  value: Dir.prototype.entries,
  enumerable: false,
  writable: true,
  configurable: true,
});

function opendir(path, options, callback) {
  callback = typeof options === 'function' ? options : callback;
  validateFunction(callback, 'callback');

  path = getValidatedPath(path);
  options = getOptions(options, {
    encoding: 'utf8',
  });

  function opendirCallback(error, handle) {
    if (error) {
      callback(error);
    } else {
      callback(null, new Dir(handle, path, options));
    }
  }

  const req = new FSReqCallback();
  req.oncomplete = opendirCallback;

  dirBinding.opendir(
    pathModule.toNamespacedPath(path),
    options.encoding,
    req,
  );
}

function opendirSync(path, options) {
  path = getValidatedPath(path);
  options = getOptions(options, {
    encoding: 'utf8',
  });

  const ctx = { path };
  const handle = dirBinding.opendir(
    pathModule.toNamespacedPath(path),
    options.encoding,
    undefined,
    ctx,
  );
  handleErrorFromBinding(ctx);

  return new Dir(handle, path, options);
}

module.exports = {
  Dir,
  opendir,
  opendirSync,
};<|MERGE_RESOLUTION|>--- conflicted
+++ resolved
@@ -216,8 +216,6 @@
 
     this.processReadResult(this[kDirPath], result);
 
-<<<<<<< HEAD
-=======
     const dirent = ArrayPrototypeShift(this[kDirBufferedEntries]);
     if (this[kDirOptions].recursive && dirent.isDirectory()) {
       this.readSyncRecursive(dirent);
@@ -225,7 +223,6 @@
     return dirent;
   }
 
->>>>>>> a8a80be5
   close(callback) {
     // Promise
     if (callback === undefined) {
@@ -236,17 +233,7 @@
     }
 
     // callback
-<<<<<<< HEAD
-    if (typeof callback !== 'function') {
-      throw new ERR_INVALID_CALLBACK(callback);
-=======
     validateFunction(callback, 'callback');
-
-    if (this[kDirClosed] === true) {
-      process.nextTick(callback, new ERR_DIR_CLOSED());
-      return;
->>>>>>> a8a80be5
-    }
 
     if (this[kDirClosed] === true) {
       process.nextTick(callback, new ERR_DIR_CLOSED());
