'use strict';

const {
  ArrayPrototypePush,
  MathMin,
  ReflectApply,
} = primordials;

const {
  constants: {
    kReadFileBufferLength,
    kReadFileUnknownBufferLength,
<<<<<<< HEAD
  }
=======
  },
>>>>>>> a8a80be5
} = require('internal/fs/utils');

const { Buffer } = require('buffer');

const { FSReqCallback, close, read } = internalBinding('fs');

<<<<<<< HEAD
const { hideStackFrames } = require('internal/errors');


let DOMException;
const lazyDOMException = hideStackFrames((message, name) => {
  if (DOMException === undefined)
    DOMException = internalBinding('messaging').DOMException;
  return new DOMException(message, name);
});
=======
const {
  AbortError,
  aggregateTwoErrors,
} = require('internal/errors');
>>>>>>> a8a80be5

function readFileAfterRead(err, bytesRead) {
  const context = this.context;

  if (err)
    return context.close(err);

  context.pos += bytesRead;

  if (context.pos === context.size || bytesRead === 0) {
    context.close();
  } else {
    if (context.size === 0) {
      // Unknown size, just read until we don't get bytes.
      const buffer = bytesRead === kReadFileUnknownBufferLength ?
        context.buffer : context.buffer.slice(0, bytesRead);
      ArrayPrototypePush(context.buffers, buffer);
    }
    context.read();
  }
}

function readFileAfterClose(err) {
  const context = this.context;
  const callback = context.callback;
  let buffer = null;

  if (context.err || err)
    return callback(aggregateTwoErrors(err, context.err));

  try {
    if (context.size === 0)
      buffer = Buffer.concat(context.buffers, context.pos);
    else if (context.pos < context.size)
      buffer = context.buffer.slice(0, context.pos);
    else
      buffer = context.buffer;

    if (context.encoding)
      buffer = buffer.toString(context.encoding);
  } catch (err) {
    return callback(err);
  }

  callback(null, buffer);
}

class ReadFileContext {
  constructor(callback, encoding) {
    this.fd = undefined;
    this.isUserFd = undefined;
    this.size = 0;
    this.callback = callback;
    this.buffers = null;
    this.buffer = null;
    this.pos = 0;
    this.encoding = encoding;
    this.err = null;
    this.signal = undefined;
  }

  read() {
    let buffer;
    let offset;
    let length;

<<<<<<< HEAD
    if (this.signal && this.signal.aborted) {
      return this.close(
        lazyDOMException('The operation was aborted', 'AbortError')
      );
=======
    if (this.signal?.aborted) {
      return this.close(
        new AbortError(undefined, { cause: this.signal?.reason }));
>>>>>>> a8a80be5
    }
    if (this.size === 0) {
      buffer = Buffer.allocUnsafeSlow(kReadFileUnknownBufferLength);
      offset = 0;
      length = kReadFileUnknownBufferLength;
      this.buffer = buffer;
    } else {
      buffer = this.buffer;
      offset = this.pos;
      length = MathMin(kReadFileBufferLength, this.size - this.pos);
    }

    const req = new FSReqCallback();
    req.oncomplete = readFileAfterRead;
    req.context = this;

    read(this.fd, buffer, offset, length, -1, req);
  }

  close(err) {
    if (this.isUserFd) {
      process.nextTick(function tick(context) {
        ReflectApply(readFileAfterClose, { context }, [null]);
      }, this);
      return;
    }

    const req = new FSReqCallback();
    req.oncomplete = readFileAfterClose;
    req.context = this;
    this.err = err;

    close(this.fd, req);
  }
}

module.exports = ReadFileContext;<|MERGE_RESOLUTION|>--- conflicted
+++ resolved
@@ -10,33 +10,17 @@
   constants: {
     kReadFileBufferLength,
     kReadFileUnknownBufferLength,
-<<<<<<< HEAD
-  }
-=======
   },
->>>>>>> a8a80be5
 } = require('internal/fs/utils');
 
 const { Buffer } = require('buffer');
 
 const { FSReqCallback, close, read } = internalBinding('fs');
 
-<<<<<<< HEAD
-const { hideStackFrames } = require('internal/errors');
-
-
-let DOMException;
-const lazyDOMException = hideStackFrames((message, name) => {
-  if (DOMException === undefined)
-    DOMException = internalBinding('messaging').DOMException;
-  return new DOMException(message, name);
-});
-=======
 const {
   AbortError,
   aggregateTwoErrors,
 } = require('internal/errors');
->>>>>>> a8a80be5
 
 function readFileAfterRead(err, bytesRead) {
   const context = this.context;
@@ -103,16 +87,9 @@
     let offset;
     let length;
 
-<<<<<<< HEAD
-    if (this.signal && this.signal.aborted) {
-      return this.close(
-        lazyDOMException('The operation was aborted', 'AbortError')
-      );
-=======
     if (this.signal?.aborted) {
       return this.close(
         new AbortError(undefined, { cause: this.signal?.reason }));
->>>>>>> a8a80be5
     }
     if (this.size === 0) {
       buffer = Buffer.allocUnsafeSlow(kReadFileUnknownBufferLength);
