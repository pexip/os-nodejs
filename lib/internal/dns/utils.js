'use strict';

const {
<<<<<<< HEAD
  ArrayIsArray,
=======
>>>>>>> a8a80be5
  ArrayPrototypeForEach,
  ArrayPrototypeJoin,
  ArrayPrototypeMap,
  ArrayPrototypePush,
  FunctionPrototypeBind,
  NumberParseInt,
<<<<<<< HEAD
  StringPrototypeMatch,
  StringPrototypeReplace,
=======
  RegExpPrototypeExec,
  RegExpPrototypeSymbolReplace,
  ObjectCreate,
  Symbol,
>>>>>>> a8a80be5
} = primordials;

const errors = require('internal/errors');
const { isIP } = require('internal/net');
const { getOptionValue } = require('internal/options');
<<<<<<< HEAD
const {
  validateInt32,
  validateOneOf,
  validateString,
} = require('internal/validators');
=======
>>>>>>> a8a80be5
const {
  validateArray,
  validateInt32,
  validateOneOf,
  validateString,
} = require('internal/validators');
let binding;
function lazyBinding() {
  binding ??= internalBinding('cares_wrap');
  return binding;
}
const IANA_DNS_PORT = 53;
const IPv6RE = /^\[([^[\]]*)\]/;
const addrSplitRE = /(^.+?)(?::(\d+))?$/;
const {
  ERR_DNS_SET_SERVERS_FAILED,
  ERR_INVALID_ARG_VALUE,
  ERR_INVALID_IP_ADDRESS,
} = errors.codes;

const {
  addSerializeCallback,
  addDeserializeCallback,
  isBuildingSnapshot,
} = require('v8').startupSnapshot;

function validateTimeout(options) {
  const { timeout = -1 } = { ...options };
  validateInt32(timeout, 'options.timeout', -1);
  return timeout;
}

function validateTries(options) {
  const { tries = 4 } = { ...options };
<<<<<<< HEAD
  validateInt32(tries, 'options.tries', 1, 2 ** 31 - 1);
  return tries;
}

=======
  validateInt32(tries, 'options.tries', 1);
  return tries;
}

const kSerializeResolver = Symbol('dns:resolver:serialize');
const kDeserializeResolver = Symbol('dns:resolver:deserialize');
const kSnapshotStates = Symbol('dns:resolver:config');
const kInitializeHandle = Symbol('dns:resolver:initializeHandle');
const kSetServersInteral = Symbol('dns:resolver:setServers');

>>>>>>> a8a80be5
// Resolver instances correspond 1:1 to c-ares channels.

class ResolverBase {
  constructor(options = undefined) {
    const timeout = validateTimeout(options);
    const tries = validateTries(options);
<<<<<<< HEAD
=======
    // If we are building snapshot, save the states of the resolver along
    // the way.
    if (isBuildingSnapshot()) {
      this[kSnapshotStates] = { timeout, tries };
    }
    this[kInitializeHandle](timeout, tries);
  }

  [kInitializeHandle](timeout, tries) {
    const { ChannelWrap } = lazyBinding();
>>>>>>> a8a80be5
    this._handle = new ChannelWrap(timeout, tries);
  }

  cancel() {
    this._handle.cancel();
  }

  getServers() {
<<<<<<< HEAD
    return ArrayPrototypeMap(this._handle.getServers(), (val) => {
=======
    return ArrayPrototypeMap(this._handle.getServers() || [], (val) => {
>>>>>>> a8a80be5
      if (!val[1] || val[1] === IANA_DNS_PORT)
        return val[0];

      const host = isIP(val[0]) === 6 ? `[${val[0]}]` : val[0];
      return `${host}:${val[1]}`;
    });
  }

  setServers(servers) {
    validateArray(servers, 'servers');

    // Cache the original servers because in the event of an error while
    // setting the servers, c-ares won't have any servers available for
    // resolution.
    const newSet = [];
<<<<<<< HEAD

=======
>>>>>>> a8a80be5
    ArrayPrototypeForEach(servers, (serv, index) => {
      validateString(serv, `servers[${index}]`);
      let ipVersion = isIP(serv);

      if (ipVersion !== 0)
        return ArrayPrototypePush(newSet, [ipVersion, serv, IANA_DNS_PORT]);

<<<<<<< HEAD
      const match = StringPrototypeMatch(serv, IPv6RE);
=======
      const match = RegExpPrototypeExec(IPv6RE, serv);
>>>>>>> a8a80be5

      // Check for an IPv6 in brackets.
      if (match) {
        ipVersion = isIP(match[1]);

        if (ipVersion !== 0) {
          const port = NumberParseInt(
            RegExpPrototypeSymbolReplace(addrSplitRE, serv, '$2')) || IANA_DNS_PORT;
          return ArrayPrototypePush(newSet, [ipVersion, match[1], port]);
        }
      }

      // addr::port
<<<<<<< HEAD
      const addrSplitMatch = StringPrototypeMatch(serv, addrSplitRE);
=======
      const addrSplitMatch = RegExpPrototypeExec(addrSplitRE, serv);
>>>>>>> a8a80be5

      if (addrSplitMatch) {
        const hostIP = addrSplitMatch[1];
        const port = addrSplitMatch[2] || IANA_DNS_PORT;

        ipVersion = isIP(hostIP);

        if (ipVersion !== 0) {
          return ArrayPrototypePush(
            newSet, [ipVersion, hostIP, NumberParseInt(port)]);
        }
      }

      throw new ERR_INVALID_IP_ADDRESS(serv);
    });

    this[kSetServersInteral](newSet, servers);
  }

  [kSetServersInteral](newSet, servers) {
    const orig = this._handle.getServers() || [];
    const errorNumber = this._handle.setServers(newSet);

    if (errorNumber !== 0) {
      // Reset the servers to the old servers, because ares probably unset them.
      this._handle.setServers(ArrayPrototypeJoin(orig, ','));
<<<<<<< HEAD
=======
      const { strerror } = lazyBinding();
>>>>>>> a8a80be5
      const err = strerror(errorNumber);
      throw new ERR_DNS_SET_SERVERS_FAILED(err, servers);
    }

    if (isBuildingSnapshot()) {
      this[kSnapshotStates].servers = newSet;
    }
  }


  setLocalAddress(ipv4, ipv6) {
    validateString(ipv4, 'ipv4');

    if (ipv6 !== undefined) {
      validateString(ipv6, 'ipv6');
    }

    this._handle.setLocalAddress(ipv4, ipv6);

    if (isBuildingSnapshot()) {
      this[kSnapshotStates].localAddress = { ipv4, ipv6 };
    }
  }

<<<<<<< HEAD
  setLocalAddress(ipv4, ipv6) {
    validateString(ipv4, 'ipv4');

    if (typeof ipv6 !== 'string' && ipv6 !== undefined) {
      throw new ERR_INVALID_ARG_TYPE('ipv6', ['String', 'undefined'], ipv6);
    }

    this._handle.setLocalAddress(ipv4, ipv6);
  }
=======
  // TODO(joyeecheung): consider exposing this if custom DNS resolvers
  // end up being useful for snapshot users.
  [kSerializeResolver]() {
    this._handle = null;  // We'll restore it during deserialization.
    addDeserializeCallback(function deserializeResolver(resolver) {
      resolver[kDeserializeResolver]();
    }, this);
  }

  [kDeserializeResolver]() {
    const { timeout, tries, localAddress, servers } = this[kSnapshotStates];
    this[kInitializeHandle](timeout, tries);
    if (localAddress) {
      const { ipv4, ipv6 } = localAddress;
      this._handle.setLocalAddress(ipv4, ipv6);
    }
    if (servers) {
      this[kSetServersInteral](servers, servers);
    }
  }
}

let defaultResolver;
let dnsOrder;

function initializeDns() {
  const orderFromCLI = getOptionValue('--dns-result-order');
  if (!orderFromCLI) {
    dnsOrder ??= 'verbatim';
  } else {
    // Allow the deserialized application to override order from CLI.
    dnsOrder = orderFromCLI;
  }

  if (!isBuildingSnapshot()) {
    return;
  }

  addSerializeCallback(() => {
    defaultResolver?.[kSerializeResolver]();
  });
>>>>>>> a8a80be5
}

const resolverKeys = [
  'getServers',
  'resolve',
  'resolve4',
  'resolve6',
  'resolveAny',
  'resolveCaa',
  'resolveCname',
  'resolveMx',
  'resolveNaptr',
  'resolveNs',
  'resolvePtr',
  'resolveSoa',
  'resolveSrv',
  'resolveTxt',
  'reverse',
];

function getDefaultResolver() {
  // We do this here instead of pre-execution so that the default resolver is
  // only ever created when the user loads any dns module.
  if (defaultResolver === undefined) {
    defaultResolver = new ResolverBase();
  }
  return defaultResolver;
}

function setDefaultResolver(resolver) {
  defaultResolver = resolver;
}

function bindDefaultResolver(target, source) {
<<<<<<< HEAD
=======
  const defaultResolver = getDefaultResolver();
>>>>>>> a8a80be5
  ArrayPrototypeForEach(resolverKeys, (key) => {
    target[key] = FunctionPrototypeBind(source[key], defaultResolver);
  });
}

function validateHints(hints) {
  const { AI_ADDRCONFIG, AI_ALL, AI_V4MAPPED } = lazyBinding();
  if ((hints & ~(AI_ADDRCONFIG | AI_ALL | AI_V4MAPPED)) !== 0) {
    throw new ERR_INVALID_ARG_VALUE('hints', hints);
  }
}

let invalidHostnameWarningEmitted = false;
function emitInvalidHostnameWarning(hostname) {
  if (!invalidHostnameWarningEmitted) {
    process.emitWarning(
      `The provided hostname "${hostname}" is not a valid ` +
      'hostname, and is supported in the dns module solely for compatibility.',
      'DeprecationWarning',
      'DEP0118',
    );
    invalidHostnameWarningEmitted = true;
  }
}

<<<<<<< HEAD
let dnsOrder = getOptionValue('--dns-result-order') || 'ipv4first';

function getDefaultVerbatim() {
  switch (dnsOrder) {
    case 'verbatim':
      return true;
    case 'ipv4first':
    default:
      return false;
  }
=======
function getDefaultVerbatim() {
  return dnsOrder !== 'ipv4first';
>>>>>>> a8a80be5
}

function setDefaultResultOrder(value) {
  validateOneOf(value, 'dnsOrder', ['verbatim', 'ipv4first']);
  dnsOrder = value;
}

<<<<<<< HEAD
=======
function getDefaultResultOrder() {
  return dnsOrder;
}

function createResolverClass(resolver) {
  const resolveMap = ObjectCreate(null);

  class Resolver extends ResolverBase {}

  Resolver.prototype.resolveAny = resolveMap.ANY = resolver('queryAny');
  Resolver.prototype.resolve4 = resolveMap.A = resolver('queryA');
  Resolver.prototype.resolve6 = resolveMap.AAAA = resolver('queryAaaa');
  Resolver.prototype.resolveCaa = resolveMap.CAA = resolver('queryCaa');
  Resolver.prototype.resolveCname = resolveMap.CNAME = resolver('queryCname');
  Resolver.prototype.resolveMx = resolveMap.MX = resolver('queryMx');
  Resolver.prototype.resolveNs = resolveMap.NS = resolver('queryNs');
  Resolver.prototype.resolveTxt = resolveMap.TXT = resolver('queryTxt');
  Resolver.prototype.resolveSrv = resolveMap.SRV = resolver('querySrv');
  Resolver.prototype.resolvePtr = resolveMap.PTR = resolver('queryPtr');
  Resolver.prototype.resolveNaptr = resolveMap.NAPTR = resolver('queryNaptr');
  Resolver.prototype.resolveSoa = resolveMap.SOA = resolver('querySoa');
  Resolver.prototype.reverse = resolver('getHostByAddr');

  return {
    resolveMap,
    Resolver,
  };
}

// ERROR CODES
const errorCodes = {
  NODATA: 'ENODATA',
  FORMERR: 'EFORMERR',
  SERVFAIL: 'ESERVFAIL',
  NOTFOUND: 'ENOTFOUND',
  NOTIMP: 'ENOTIMP',
  REFUSED: 'EREFUSED',
  BADQUERY: 'EBADQUERY',
  BADNAME: 'EBADNAME',
  BADFAMILY: 'EBADFAMILY',
  BADRESP: 'EBADRESP',
  CONNREFUSED: 'ECONNREFUSED',
  TIMEOUT: 'ETIMEOUT',
  EOF: 'EOF',
  FILE: 'EFILE',
  NOMEM: 'ENOMEM',
  DESTRUCTION: 'EDESTRUCTION',
  BADSTR: 'EBADSTR',
  BADFLAGS: 'EBADFLAGS',
  NONAME: 'ENONAME',
  BADHINTS: 'EBADHINTS',
  NOTINITIALIZED: 'ENOTINITIALIZED',
  LOADIPHLPAPI: 'ELOADIPHLPAPI',
  ADDRGETNETWORKPARAMS: 'EADDRGETNETWORKPARAMS',
  CANCELLED: 'ECANCELLED',
};

>>>>>>> a8a80be5
module.exports = {
  bindDefaultResolver,
  getDefaultResolver,
  setDefaultResolver,
  validateHints,
  validateTimeout,
  validateTries,
<<<<<<< HEAD
  Resolver,
  emitInvalidHostnameWarning,
  getDefaultVerbatim,
  setDefaultResultOrder,
=======
  emitInvalidHostnameWarning,
  getDefaultVerbatim,
  getDefaultResultOrder,
  setDefaultResultOrder,
  errorCodes,
  createResolverClass,
  initializeDns,
>>>>>>> a8a80be5
};<|MERGE_RESOLUTION|>--- conflicted
+++ resolved
@@ -1,38 +1,21 @@
 'use strict';
 
 const {
-<<<<<<< HEAD
-  ArrayIsArray,
-=======
->>>>>>> a8a80be5
   ArrayPrototypeForEach,
   ArrayPrototypeJoin,
   ArrayPrototypeMap,
   ArrayPrototypePush,
   FunctionPrototypeBind,
   NumberParseInt,
-<<<<<<< HEAD
-  StringPrototypeMatch,
-  StringPrototypeReplace,
-=======
   RegExpPrototypeExec,
   RegExpPrototypeSymbolReplace,
   ObjectCreate,
   Symbol,
->>>>>>> a8a80be5
 } = primordials;
 
 const errors = require('internal/errors');
 const { isIP } = require('internal/net');
 const { getOptionValue } = require('internal/options');
-<<<<<<< HEAD
-const {
-  validateInt32,
-  validateOneOf,
-  validateString,
-} = require('internal/validators');
-=======
->>>>>>> a8a80be5
 const {
   validateArray,
   validateInt32,
@@ -67,12 +50,6 @@
 
 function validateTries(options) {
   const { tries = 4 } = { ...options };
-<<<<<<< HEAD
-  validateInt32(tries, 'options.tries', 1, 2 ** 31 - 1);
-  return tries;
-}
-
-=======
   validateInt32(tries, 'options.tries', 1);
   return tries;
 }
@@ -83,15 +60,12 @@
 const kInitializeHandle = Symbol('dns:resolver:initializeHandle');
 const kSetServersInteral = Symbol('dns:resolver:setServers');
 
->>>>>>> a8a80be5
 // Resolver instances correspond 1:1 to c-ares channels.
 
 class ResolverBase {
   constructor(options = undefined) {
     const timeout = validateTimeout(options);
     const tries = validateTries(options);
-<<<<<<< HEAD
-=======
     // If we are building snapshot, save the states of the resolver along
     // the way.
     if (isBuildingSnapshot()) {
@@ -102,7 +76,6 @@
 
   [kInitializeHandle](timeout, tries) {
     const { ChannelWrap } = lazyBinding();
->>>>>>> a8a80be5
     this._handle = new ChannelWrap(timeout, tries);
   }
 
@@ -111,11 +84,7 @@
   }
 
   getServers() {
-<<<<<<< HEAD
-    return ArrayPrototypeMap(this._handle.getServers(), (val) => {
-=======
     return ArrayPrototypeMap(this._handle.getServers() || [], (val) => {
->>>>>>> a8a80be5
       if (!val[1] || val[1] === IANA_DNS_PORT)
         return val[0];
 
@@ -131,10 +100,6 @@
     // setting the servers, c-ares won't have any servers available for
     // resolution.
     const newSet = [];
-<<<<<<< HEAD
-
-=======
->>>>>>> a8a80be5
     ArrayPrototypeForEach(servers, (serv, index) => {
       validateString(serv, `servers[${index}]`);
       let ipVersion = isIP(serv);
@@ -142,11 +107,7 @@
       if (ipVersion !== 0)
         return ArrayPrototypePush(newSet, [ipVersion, serv, IANA_DNS_PORT]);
 
-<<<<<<< HEAD
-      const match = StringPrototypeMatch(serv, IPv6RE);
-=======
       const match = RegExpPrototypeExec(IPv6RE, serv);
->>>>>>> a8a80be5
 
       // Check for an IPv6 in brackets.
       if (match) {
@@ -160,11 +121,7 @@
       }
 
       // addr::port
-<<<<<<< HEAD
-      const addrSplitMatch = StringPrototypeMatch(serv, addrSplitRE);
-=======
       const addrSplitMatch = RegExpPrototypeExec(addrSplitRE, serv);
->>>>>>> a8a80be5
 
       if (addrSplitMatch) {
         const hostIP = addrSplitMatch[1];
@@ -191,10 +148,7 @@
     if (errorNumber !== 0) {
       // Reset the servers to the old servers, because ares probably unset them.
       this._handle.setServers(ArrayPrototypeJoin(orig, ','));
-<<<<<<< HEAD
-=======
       const { strerror } = lazyBinding();
->>>>>>> a8a80be5
       const err = strerror(errorNumber);
       throw new ERR_DNS_SET_SERVERS_FAILED(err, servers);
     }
@@ -219,17 +173,6 @@
     }
   }
 
-<<<<<<< HEAD
-  setLocalAddress(ipv4, ipv6) {
-    validateString(ipv4, 'ipv4');
-
-    if (typeof ipv6 !== 'string' && ipv6 !== undefined) {
-      throw new ERR_INVALID_ARG_TYPE('ipv6', ['String', 'undefined'], ipv6);
-    }
-
-    this._handle.setLocalAddress(ipv4, ipv6);
-  }
-=======
   // TODO(joyeecheung): consider exposing this if custom DNS resolvers
   // end up being useful for snapshot users.
   [kSerializeResolver]() {
@@ -271,7 +214,6 @@
   addSerializeCallback(() => {
     defaultResolver?.[kSerializeResolver]();
   });
->>>>>>> a8a80be5
 }
 
 const resolverKeys = [
@@ -306,10 +248,7 @@
 }
 
 function bindDefaultResolver(target, source) {
-<<<<<<< HEAD
-=======
   const defaultResolver = getDefaultResolver();
->>>>>>> a8a80be5
   ArrayPrototypeForEach(resolverKeys, (key) => {
     target[key] = FunctionPrototypeBind(source[key], defaultResolver);
   });
@@ -335,21 +274,8 @@
   }
 }
 
-<<<<<<< HEAD
-let dnsOrder = getOptionValue('--dns-result-order') || 'ipv4first';
-
-function getDefaultVerbatim() {
-  switch (dnsOrder) {
-    case 'verbatim':
-      return true;
-    case 'ipv4first':
-    default:
-      return false;
-  }
-=======
 function getDefaultVerbatim() {
   return dnsOrder !== 'ipv4first';
->>>>>>> a8a80be5
 }
 
 function setDefaultResultOrder(value) {
@@ -357,8 +283,6 @@
   dnsOrder = value;
 }
 
-<<<<<<< HEAD
-=======
 function getDefaultResultOrder() {
   return dnsOrder;
 }
@@ -416,7 +340,6 @@
   CANCELLED: 'ECANCELLED',
 };
 
->>>>>>> a8a80be5
 module.exports = {
   bindDefaultResolver,
   getDefaultResolver,
@@ -424,12 +347,6 @@
   validateHints,
   validateTimeout,
   validateTries,
-<<<<<<< HEAD
-  Resolver,
-  emitInvalidHostnameWarning,
-  getDefaultVerbatim,
-  setDefaultResultOrder,
-=======
   emitInvalidHostnameWarning,
   getDefaultVerbatim,
   getDefaultResultOrder,
@@ -437,5 +354,4 @@
   errorCodes,
   createResolverClass,
   initializeDns,
->>>>>>> a8a80be5
 };