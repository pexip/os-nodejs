--- conflicted
+++ resolved
@@ -37,19 +37,12 @@
 } = errors.codes;
 
 const {
-<<<<<<< HEAD
-  addSerializeCallback,
-  addDeserializeCallback,
-  isBuildingSnapshot,
-} = require('v8').startupSnapshot;
-=======
   namespace: {
     addSerializeCallback,
     addDeserializeCallback,
     isBuildingSnapshot,
   },
 } = require('internal/v8/startup_snapshot');
->>>>>>> 8a2d13a7
 
 function validateTimeout(options) {
   const { timeout = -1 } = { ...options };
@@ -180,7 +173,6 @@
     if (isBuildingSnapshot()) {
       this[kSnapshotStates].localAddress = { ipv4, ipv6 };
     }
-<<<<<<< HEAD
   }
 
   // TODO(joyeecheung): consider exposing this if custom DNS resolvers
@@ -192,19 +184,6 @@
     }, this);
   }
 
-=======
-  }
-
-  // TODO(joyeecheung): consider exposing this if custom DNS resolvers
-  // end up being useful for snapshot users.
-  [kSerializeResolver]() {
-    this._handle = null;  // We'll restore it during deserialization.
-    addDeserializeCallback(function deserializeResolver(resolver) {
-      resolver[kDeserializeResolver]();
-    }, this);
-  }
-
->>>>>>> 8a2d13a7
   [kDeserializeResolver]() {
     const { timeout, tries, localAddress, servers } = this[kSnapshotStates];
     this[kInitializeHandle](timeout, tries);
@@ -291,11 +270,7 @@
       `The provided hostname "${hostname}" is not a valid ` +
       'hostname, and is supported in the dns module solely for compatibility.',
       'DeprecationWarning',
-<<<<<<< HEAD
-      'DEP0118'
-=======
       'DEP0118',
->>>>>>> 8a2d13a7
     );
     invalidHostnameWarningEmitted = true;
   }
@@ -310,13 +285,10 @@
   dnsOrder = value;
 }
 
-<<<<<<< HEAD
-=======
 function getDefaultResultOrder() {
   return dnsOrder;
 }
 
->>>>>>> 8a2d13a7
 function createResolverClass(resolver) {
   const resolveMap = ObjectCreate(null);
 
@@ -338,11 +310,7 @@
 
   return {
     resolveMap,
-<<<<<<< HEAD
-    Resolver
-=======
     Resolver,
->>>>>>> 8a2d13a7
   };
 }
 
@@ -387,9 +355,5 @@
   setDefaultResultOrder,
   errorCodes,
   createResolverClass,
-<<<<<<< HEAD
-  initializeDns
-=======
   initializeDns,
->>>>>>> 8a2d13a7
 };