'use strict';

<<<<<<< HEAD
if (internalBinding('config').hasIntl) {
  const { toASCII, toUnicode } = internalBinding('icu');
  module.exports = { toASCII, toUnicode };
} else {
  const { domainToASCII, domainToUnicode } = require('internal/url');
  module.exports = { toASCII: domainToASCII, toUnicode: domainToUnicode };
}
=======
const { toASCII, toUnicode } = internalBinding('url');
module.exports = { toASCII, toUnicode };
>>>>>>> 8a2d13a7
<|MERGE_RESOLUTION|>--- conflicted
+++ resolved
@@ -1,14 +1,4 @@
 'use strict';
 
-<<<<<<< HEAD
-if (internalBinding('config').hasIntl) {
-  const { toASCII, toUnicode } = internalBinding('icu');
-  module.exports = { toASCII, toUnicode };
-} else {
-  const { domainToASCII, domainToUnicode } = require('internal/url');
-  module.exports = { toASCII: domainToASCII, toUnicode: domainToUnicode };
-}
-=======
 const { toASCII, toUnicode } = internalBinding('url');
-module.exports = { toASCII, toUnicode };
->>>>>>> 8a2d13a7
+module.exports = { toASCII, toUnicode };