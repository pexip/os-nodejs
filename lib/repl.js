--- conflicted
+++ resolved
@@ -43,10 +43,6 @@
 'use strict';
 
 const {
-<<<<<<< HEAD
-  ArrayPrototypeConcat,
-=======
->>>>>>> a8a80be5
   ArrayPrototypeFilter,
   ArrayPrototypeFindIndex,
   ArrayPrototypeForEach,
@@ -55,10 +51,7 @@
   ArrayPrototypeMap,
   ArrayPrototypePop,
   ArrayPrototypePush,
-<<<<<<< HEAD
-=======
   ArrayPrototypePushApply,
->>>>>>> a8a80be5
   ArrayPrototypeReverse,
   ArrayPrototypeShift,
   ArrayPrototypeSlice,
@@ -69,11 +62,7 @@
   Boolean,
   Error,
   FunctionPrototypeBind,
-<<<<<<< HEAD
-  MathMax,
-=======
   MathMaxApply,
->>>>>>> a8a80be5
   NumberIsNaN,
   NumberParseFloat,
   ObjectAssign,
@@ -85,41 +74,23 @@
   ObjectKeys,
   ObjectSetPrototypeOf,
   Promise,
-<<<<<<< HEAD
-  PromiseRace,
-  ReflectApply,
-  RegExp,
-  RegExpPrototypeExec,
-  RegExpPrototypeSymbolReplace,
-  RegExpPrototypeTest,
-=======
   ReflectApply,
   RegExp,
   RegExpPrototypeExec,
   SafePromiseRace,
->>>>>>> a8a80be5
   SafeSet,
   SafeWeakSet,
   StringPrototypeCharAt,
   StringPrototypeCodePointAt,
   StringPrototypeEndsWith,
   StringPrototypeIncludes,
-<<<<<<< HEAD
-  StringPrototypeMatch,
   StringPrototypeRepeat,
-  StringPrototypeReplace,
-=======
-  StringPrototypeRepeat,
->>>>>>> a8a80be5
   StringPrototypeSlice,
   StringPrototypeSplit,
   StringPrototypeStartsWith,
   StringPrototypeTrim,
   StringPrototypeTrimLeft,
-<<<<<<< HEAD
-=======
   StringPrototypeToLocaleLowerCase,
->>>>>>> a8a80be5
   Symbol,
   SyntaxError,
   SyntaxErrorPrototype,
@@ -155,12 +126,6 @@
 const CJSModule = require('internal/modules/cjs/loader').Module;
 let _builtinLibs = ArrayPrototypeFilter(
   CJSModule.builtinModules,
-<<<<<<< HEAD
-  (e) => !StringPrototypeStartsWith(e, '_') && !StringPrototypeIncludes(e, '/')
-);
-const nodeSchemeBuiltinLibs = ArrayPrototypeMap(
-  _builtinLibs, (lib) => `node:${lib}`);
-=======
   (e) => !StringPrototypeStartsWith(e, '_'),
 );
 const nodeSchemeBuiltinLibs = ArrayPrototypeMap(
@@ -169,7 +134,6 @@
   BuiltinModule.getSchemeOnlyModuleNames(),
   (lib) => ArrayPrototypePush(nodeSchemeBuiltinLibs, `node:${lib}`),
 );
->>>>>>> a8a80be5
 const domain = require('domain');
 let debug = require('internal/util/debuglog').debuglog('repl', (fn) => {
   debug = fn;
@@ -218,11 +182,7 @@
 const {
   extensionFormatMap,
   legacyExtensionFormatMap,
-<<<<<<< HEAD
-} = require('internal/modules/esm/get_format');
-=======
 } = require('internal/modules/esm/formats');
->>>>>>> a8a80be5
 
 let nextREPLResourceNumber = 1;
 // This prevents v8 code cache from getting confused and using a different
@@ -424,11 +384,7 @@
     paused = false;
     let entry;
     const tmpCompletionEnabled = self.isCompletionEnabled;
-<<<<<<< HEAD
-    while (entry = ArrayPrototypeShift(pausedBuffer)) {
-=======
     while ((entry = ArrayPrototypeShift(pausedBuffer)) !== undefined) {
->>>>>>> a8a80be5
       const { 0: type, 1: payload, 2: isCompletionEnabled } = entry;
       switch (type) {
         case 'key': {
@@ -462,22 +418,14 @@
     // to wrap it in parentheses, so that it will be interpreted as
     // an expression.  Note that if the above condition changes,
     // lib/internal/repl/utils.js needs to be changed to match.
-<<<<<<< HEAD
-    if (RegExpPrototypeTest(/^\s*{/, code) &&
-        !RegExpPrototypeTest(/;\s*$/, code)) {
-=======
     if (RegExpPrototypeExec(/^\s*{/, code) !== null &&
         RegExpPrototypeExec(/;\s*$/, code) === null) {
->>>>>>> a8a80be5
       code = `(${StringPrototypeTrim(code)})\n`;
       wrappedCmd = true;
     }
 
-<<<<<<< HEAD
-=======
     // `experimentalREPLAwait` is set to true by default.
     // Shall be false in case `--no-experimental-repl-await` flag is used.
->>>>>>> a8a80be5
     if (experimentalREPLAwait && StringPrototypeIncludes(code, 'await')) {
       if (processTopLevelAwait === undefined) {
         ({ processTopLevelAwait } = require('internal/repl/await'));
@@ -500,33 +448,20 @@
             // to the parent of `process.cwd()`.
             parentURL = pathToFileURL(path.join(process.cwd(), 'repl')).href;
           } catch {
-<<<<<<< HEAD
-=======
             // Continue regardless of error.
->>>>>>> a8a80be5
           }
 
           // Remove all "await"s and attempt running the script
           // in order to detect if error is truly non recoverable
-<<<<<<< HEAD
-          const fallbackCode = RegExpPrototypeSymbolReplace(/\bawait\b/g, code, '');
-=======
           const fallbackCode = SideEffectFreeRegExpPrototypeSymbolReplace(/\bawait\b/g, code, '');
->>>>>>> a8a80be5
           try {
             vm.createScript(fallbackCode, {
               filename: file,
               displayErrors: true,
-<<<<<<< HEAD
-              importModuleDynamically: async (specifier) => {
-                return asyncESM.ESMLoader.import(specifier, parentURL);
-              }
-=======
               importModuleDynamically: (specifier, _, importAssertions) => {
                 return asyncESM.esmLoader.import(specifier, parentURL,
                                                  importAssertions);
               },
->>>>>>> a8a80be5
             });
           } catch (fallbackError) {
             if (isRecoverableError(fallbackError, fallbackCode)) {
@@ -554,19 +489,12 @@
         // to the parent of `process.cwd()`.
         parentURL = pathToFileURL(path.join(process.cwd(), 'repl')).href;
       } catch {
-<<<<<<< HEAD
-=======
         // Continue regardless of error.
->>>>>>> a8a80be5
       }
       while (true) {
         try {
           if (self.replMode === module.exports.REPL_MODE_STRICT &&
-<<<<<<< HEAD
-              !RegExpPrototypeTest(/^\s*$/, code)) {
-=======
               RegExpPrototypeExec(/^\s*$/, code) === null) {
->>>>>>> a8a80be5
             // "void 0" keeps the repl from returning "use strict" as the result
             // value for statements and declarations that don't return a value.
             code = `'use strict'; void 0;\n${code}`;
@@ -574,16 +502,10 @@
           script = vm.createScript(code, {
             filename: file,
             displayErrors: true,
-<<<<<<< HEAD
-            importModuleDynamically: async (specifier) => {
-              return asyncESM.ESMLoader.import(specifier, parentURL);
-            }
-=======
             importModuleDynamically: (specifier, _, importAssertions) => {
               return asyncESM.esmLoader.import(specifier, parentURL,
                                                importAssertions);
             },
->>>>>>> a8a80be5
           });
         } catch (e) {
           debug('parse error %j', code, e);
@@ -608,11 +530,7 @@
 
     // This will set the values from `savedRegExMatches` to corresponding
     // predefined RegExp properties `RegExp.$1`, `RegExp.$2` ... `RegExp.$9`
-<<<<<<< HEAD
-    RegExpPrototypeTest(regExMatcher,
-=======
     RegExpPrototypeExec(regExMatcher,
->>>>>>> a8a80be5
                         ArrayPrototypeJoin(savedRegExMatches, sep));
 
     let finished = false;
@@ -695,11 +613,7 @@
 
         (async () => {
           try {
-<<<<<<< HEAD
-            const result = await promise;
-=======
             const result = (await promise)?.value;
->>>>>>> a8a80be5
             finishExecution(null, result);
           } catch (err) {
             if (err && process.domain) {
@@ -737,11 +651,7 @@
           // find the first frame with a null function name
           const idx = ArrayPrototypeFindIndex(
             ArrayPrototypeReverse(stackFrames),
-<<<<<<< HEAD
-            (frame) => frame.getFunctionName() === null
-=======
             (frame) => frame.getFunctionName() === null,
->>>>>>> a8a80be5
           );
           // If found, get rid of it and everything below it
           frames = ArrayPrototypeSplice(stackFrames, idx + 1);
@@ -768,32 +678,15 @@
         if (e.stack) {
           if (e.name === 'SyntaxError') {
             // Remove stack trace.
-<<<<<<< HEAD
-            e.stack = StringPrototypeReplace(StringPrototypeReplace(e.stack,
-                                                                    /^REPL\d+:\d+\r?\n/, ''),
-                                             /^\s+at\s.*\n?/gm, '');
-=======
             e.stack = SideEffectFreeRegExpPrototypeSymbolReplace(
               /^\s+at\s.*\n?/gm,
               SideEffectFreeRegExpPrototypeSymbolReplace(/^REPL\d+:\d+\r?\n/, e.stack, ''),
               '');
->>>>>>> a8a80be5
             const importErrorStr = 'Cannot use import statement outside a ' +
               'module';
             if (StringPrototypeIncludes(e.message, importErrorStr)) {
               e.message = 'Cannot use import statement inside the Node.js ' +
                 'REPL, alternatively use dynamic import';
-<<<<<<< HEAD
-              e.stack = StringPrototypeReplace(e.stack,
-                                               /SyntaxError:.*\n/,
-                                               `SyntaxError: ${e.message}\n`);
-            }
-          } else if (self.replMode === module.exports.REPL_MODE_STRICT) {
-            e.stack = StringPrototypeReplace(
-              e.stack,
-              /(\s+at\s+REPL\d+:)(\d+)/,
-              (_, pre, line) => pre + (line - 1)
-=======
               e.stack = SideEffectFreeRegExpPrototypeSymbolReplace(
                 /SyntaxError:.*\n/,
                 e.stack,
@@ -804,7 +697,6 @@
               /(\s+at\s+REPL\d+:)(\d+)/,
               e.stack,
               (_, pre, line) => pre + (line - 1),
->>>>>>> a8a80be5
             );
           }
         }
@@ -833,21 +725,13 @@
       if (errStack === '') {
         errStack = self.writer(e);
       }
-<<<<<<< HEAD
-      const lines = StringPrototypeSplit(errStack, /(?<=\n)/);
-=======
       const lines = SideEffectFreeRegExpPrototypeSymbolSplit(/(?<=\n)/, errStack);
->>>>>>> a8a80be5
       let matched = false;
 
       errStack = '';
       ArrayPrototypeForEach(lines, (line) => {
         if (!matched &&
-<<<<<<< HEAD
-            RegExpPrototypeTest(/^\[?([A-Z][a-z0-9_]*)*Error/, line)) {
-=======
             RegExpPrototypeExec(/^\[?([A-Z][a-z0-9_]*)*Error/, line) !== null) {
->>>>>>> a8a80be5
           errStack += writer.options.breakLength >= line.length ?
             `Uncaught ${line}` :
             `Uncaught:\n${line}`;
@@ -882,11 +766,7 @@
     completer: options.completer || completer,
     terminal: options.terminal,
     historySize: options.historySize,
-<<<<<<< HEAD
-    prompt
-=======
     prompt,
->>>>>>> a8a80be5
   }]);
 
   self.resetContext();
@@ -979,11 +859,7 @@
 
       // code alignment
       const matches = self._sawKeyPress ?
-<<<<<<< HEAD
-        StringPrototypeMatch(cmd, /^\s+/) : null;
-=======
         RegExpPrototypeExec(/^\s+/, cmd) : null;
->>>>>>> a8a80be5
       if (matches) {
         const prefix = matches[0];
         self.write(prefix);
@@ -1178,21 +1054,13 @@
   if (this.terminal && this._flushing && !this._closingOnFlush) {
     this._closingOnFlush = true;
     this.once('flushHistory', () =>
-<<<<<<< HEAD
-      ReflectApply(Interface.prototype.close, this, [])
-=======
       ReflectApply(Interface.prototype.close, this, []),
->>>>>>> a8a80be5
     );
 
     return;
   }
   process.nextTick(() =>
-<<<<<<< HEAD
-    ReflectApply(Interface.prototype.close, this, [])
-=======
     ReflectApply(Interface.prototype.close, this, []),
->>>>>>> a8a80be5
   );
 };
 
@@ -1215,14 +1083,10 @@
       // Only set properties that do not already exist as a global builtin.
       if (!globalBuiltins.has(name)) {
         ObjectDefineProperty(context, name,
-<<<<<<< HEAD
-                             ObjectGetOwnPropertyDescriptor(globalThis, name));
-=======
                              {
                                __proto__: null,
                                ...ObjectGetOwnPropertyDescriptor(globalThis, name),
                              });
->>>>>>> a8a80be5
       }
     });
     context.global = context;
@@ -1315,23 +1179,11 @@
   ReflectApply(Interface.prototype.setPrompt, this, [prompt]);
 };
 
-<<<<<<< HEAD
-REPLServer.prototype.turnOffEditorMode = deprecate(
-  function() { _turnOffEditorMode(this); },
-  'REPLServer.turnOffEditorMode() is deprecated',
-  'DEP0078');
-
-=======
->>>>>>> a8a80be5
 const importRE = /\bimport\s*\(\s*['"`](([\w@./:-]+\/)?(?:[\w@./:-]*))(?![^'"`])$/;
 const requireRE = /\brequire\s*\(\s*['"`](([\w@./:-]+\/)?(?:[\w@./:-]*))(?![^'"`])$/;
 const fsAutoCompleteRE = /fs(?:\.promises)?\.\s*[a-z][a-zA-Z]+\(\s*["'](.*)/;
 const simpleExpressionRE =
-<<<<<<< HEAD
-    /(?:[a-zA-Z_$](?:\w|\$)*\??\.)*[a-zA-Z_$](?:\w|\$)*\??\.?$/;
-=======
     /(?:[\w$'"`[{(](?:\w|\$|['"`\]})])*\??\.)*[a-zA-Z_$](?:\w|\$)*\??\.?$/;
->>>>>>> a8a80be5
 const versionedFileNamesRe = /-\d+\.\d+/;
 
 function isIdentifier(str) {
@@ -1401,22 +1253,14 @@
 function gracefulReaddir(...args) {
   try {
     return ReflectApply(fs.readdirSync, null, args);
-<<<<<<< HEAD
-  } catch {}
-=======
   } catch {
     // Continue regardless of error.
   }
->>>>>>> a8a80be5
 }
 
 function completeFSFunctions(match) {
   let baseName = '';
-<<<<<<< HEAD
-  let filePath = StringPrototypeMatch(line, fsAutoCompleteRE)[1];
-=======
   let filePath = match[1];
->>>>>>> a8a80be5
   let fileList = gracefulReaddir(filePath, { withFileTypes: true });
 
   if (!fileList) {
@@ -1428,15 +1272,9 @@
   const completions = ArrayPrototypeMap(
     ArrayPrototypeFilter(
       fileList,
-<<<<<<< HEAD
-      (dirent) => StringPrototypeStartsWith(dirent.name, baseName)
-    ),
-    (d) => d.name
-=======
       (dirent) => StringPrototypeStartsWith(dirent.name, baseName),
     ),
     (d) => d.name,
->>>>>>> a8a80be5
   );
 
   return [[completions], baseName];
@@ -1461,23 +1299,6 @@
   line = StringPrototypeTrimLeft(line);
 
   let filter = '';
-<<<<<<< HEAD
-  if (RegExpPrototypeTest(/^\s*\.(\w*)$/, line)) {
-    ArrayPrototypePush(completionGroups, ObjectKeys(this.commands));
-    completeOn = StringPrototypeMatch(line, /^\s*\.(\w*)$/)[1];
-    if (completeOn.length) {
-      filter = completeOn;
-    }
-  } else if (RegExpPrototypeTest(requireRE, line) &&
-             this.allowBlockingCompletions) {
-    // require('...<Tab>')
-    const extensions = ObjectKeys(this.context.require.extensions);
-    const indexes = ArrayPrototypeMap(extensions,
-                                      (extension) => `index${extension}`);
-    ArrayPrototypePush(indexes, 'package.json', 'index');
-
-    const match = StringPrototypeMatch(line, requireRE);
-=======
 
   let match;
   // REPL commands (e.g. ".break").
@@ -1489,131 +1310,8 @@
     }
   } else if ((match = RegExpPrototypeExec(requireRE, line)) !== null) {
     // require('...<Tab>')
->>>>>>> a8a80be5
     completeOn = match[1];
     filter = completeOn;
-<<<<<<< HEAD
-    group = [];
-    let paths = [];
-
-    if (completeOn === '.') {
-      group = ['./', '../'];
-    } else if (completeOn === '..') {
-      group = ['../'];
-    } else if (RegExpPrototypeTest(/^\.\.?\//, completeOn)) {
-      paths = [process.cwd()];
-    } else {
-      paths = ArrayPrototypeConcat(module.paths, CJSModule.globalPaths);
-    }
-
-    ArrayPrototypeForEach(paths, (dir) => {
-      dir = path.resolve(dir, subdir);
-      const dirents = gracefulReaddir(dir, { withFileTypes: true }) || [];
-      ArrayPrototypeForEach(dirents, (dirent) => {
-        if (RegExpPrototypeTest(versionedFileNamesRe, dirent.name) ||
-            dirent.name === '.npm') {
-          // Exclude versioned names that 'npm' installs.
-          return;
-        }
-        const extension = path.extname(dirent.name);
-        const base = StringPrototypeSlice(dirent.name, 0, -extension.length);
-        if (!dirent.isDirectory()) {
-          if (StringPrototypeIncludes(extensions, extension) &&
-              (!subdir || base !== 'index')) {
-            ArrayPrototypePush(group, `${subdir}${base}`);
-          }
-          return;
-        }
-        ArrayPrototypePush(group, `${subdir}${dirent.name}/`);
-        const absolute = path.resolve(dir, dirent.name);
-        if (ArrayPrototypeSome(
-          gracefulReaddir(absolute) || [],
-          (subfile) => ArrayPrototypeIncludes(indexes, subfile)
-        )) {
-          ArrayPrototypePush(group, `${subdir}${dirent.name}`);
-        }
-      });
-    });
-    if (group.length) {
-      ArrayPrototypePush(completionGroups, group);
-    }
-
-    if (!subdir) {
-      ArrayPrototypePush(completionGroups, _builtinLibs, nodeSchemeBuiltinLibs);
-    }
-  } else if (RegExpPrototypeTest(importRE, line) &&
-             this.allowBlockingCompletions) {
-    // import('...<Tab>')
-    // File extensions that can be imported:
-    const extensions = ObjectKeys(
-      getOptionValue('--experimental-specifier-resolution') === 'node' ?
-        legacyExtensionFormatMap :
-        extensionFormatMap);
-
-    // Only used when loading bare module specifiers from `node_modules`:
-    const indexes = ArrayPrototypeMap(extensions, (ext) => `index${ext}`);
-    ArrayPrototypePush(indexes, 'package.json');
-
-    const match = StringPrototypeMatch(line, importRE);
-    completeOn = match[1];
-    const subdir = match[2] || '';
-    filter = completeOn;
-    group = [];
-    let paths = [];
-    if (completeOn === '.') {
-      group = ['./', '../'];
-    } else if (completeOn === '..') {
-      group = ['../'];
-    } else if (RegExpPrototypeTest(/^\.\.?\//, completeOn)) {
-      paths = [process.cwd()];
-    } else {
-      paths = ArrayPrototypeSlice(module.paths);
-    }
-
-    ArrayPrototypeForEach(paths, (dir) => {
-      dir = path.resolve(dir, subdir);
-      const isInNodeModules = path.basename(dir) === 'node_modules';
-      const dirents = gracefulReaddir(dir, { withFileTypes: true }) || [];
-      ArrayPrototypeForEach(dirents, (dirent) => {
-        const { name } = dirent;
-        if (RegExpPrototypeTest(versionedFileNamesRe, name) ||
-            name === '.npm') {
-          // Exclude versioned names that 'npm' installs.
-          return;
-        }
-
-        if (!dirent.isDirectory()) {
-          const extension = path.extname(name);
-          if (StringPrototypeIncludes(extensions, extension)) {
-            ArrayPrototypePush(group, `${subdir}${name}`);
-          }
-          return;
-        }
-
-        ArrayPrototypePush(group, `${subdir}${name}/`);
-        if (!subdir && isInNodeModules) {
-          const absolute = path.resolve(dir, name);
-          const subfiles = gracefulReaddir(absolute) || [];
-          if (ArrayPrototypeSome(subfiles, (subfile) => {
-            return ArrayPrototypeIncludes(indexes, subfile);
-          })) {
-            ArrayPrototypePush(group, `${subdir}${name}`);
-          }
-        }
-      });
-    });
-
-    if (group.length) {
-      ArrayPrototypePush(completionGroups, group);
-    }
-
-    if (!subdir) {
-      ArrayPrototypePush(completionGroups, _builtinLibs, nodeSchemeBuiltinLibs);
-    }
-  } else if (RegExpPrototypeTest(fsAutoCompleteRE, line) &&
-             this.allowBlockingCompletions) {
-    ({ 0: completionGroups, 1: completeOn } = completeFSFunctions(line));
-=======
     if (this.allowBlockingCompletions) {
       const subdir = match[2] || '';
       const extensions = ObjectKeys(this.context.require.extensions);
@@ -1740,7 +1438,6 @@
   } else if ((match = RegExpPrototypeExec(fsAutoCompleteRE, line)) !== null &&
              this.allowBlockingCompletions) {
     ({ 0: completionGroups, 1: completeOn } = completeFSFunctions(match));
->>>>>>> a8a80be5
   // Handle variable member lookup.
   // We support simple chained expressions like the following (no function
   // calls, etc.). That is for simplicity and also because we *eval* that
@@ -1752,11 +1449,7 @@
   //   foo<|>         # all scope vars with filter 'foo'
   //   foo.<|>        # completions for 'foo' with filter ''
   } else if (line.length === 0 ||
-<<<<<<< HEAD
-             RegExpPrototypeTest(/\w|\.|\$/, line[line.length - 1])) {
-=======
              RegExpPrototypeExec(/\w|\.|\$/, line[line.length - 1]) !== null) {
->>>>>>> a8a80be5
     const { 0: match } = RegExpPrototypeExec(simpleExpressionRE, line) || [''];
     if (line.length !== 0 && !match) {
       completionGroupsLoaded();
@@ -1778,11 +1471,7 @@
       ArrayPrototypePush(completionGroups,
                          getGlobalLexicalScopeNames(this[kContextId]));
       let contextProto = this.context;
-<<<<<<< HEAD
-      while (contextProto = ObjectGetPrototypeOf(contextProto)) {
-=======
       while ((contextProto = ObjectGetPrototypeOf(contextProto)) !== null) {
->>>>>>> a8a80be5
         ArrayPrototypePush(completionGroups,
                            filteredOwnPropertyNames(contextProto));
       }
@@ -1855,13 +1544,6 @@
     // Filter, sort (within each group), uniq and merge the completion groups.
     if (completionGroups.length && filter) {
       const newCompletionGroups = [];
-<<<<<<< HEAD
-      ArrayPrototypeForEach(completionGroups, (group) => {
-        const filteredGroup = ArrayPrototypeFilter(
-          group,
-          (str) => StringPrototypeStartsWith(str, filter)
-        );
-=======
       const lowerCaseFilter = StringPrototypeToLocaleLowerCase(filter);
       ArrayPrototypeForEach(completionGroups, (group) => {
         const filteredGroup = ArrayPrototypeFilter(group, (str) => {
@@ -1872,7 +1554,6 @@
             lowerCaseFilter,
           );
         });
->>>>>>> a8a80be5
         if (filteredGroup.length) {
           ArrayPrototypePush(newCompletionGroups, filteredGroup);
         }
@@ -1965,17 +1646,9 @@
 
   // Going down is { and (   e.g. function() {
   // going up is } and )
-<<<<<<< HEAD
-  let dw = StringPrototypeMatch(cmd, /[{(]/g);
-  let up = StringPrototypeMatch(cmd, /[})]/g);
-  up = up ? up.length : 0;
-  dw = dw ? dw.length : 0;
-  let depth = dw - up;
-=======
   const dw = countMatches(/[{(]/g, cmd);
   const up = countMatches(/[})]/g, cmd);
   let depth = dw.length - up.length;
->>>>>>> a8a80be5
 
   if (depth) {
     (function workIt() {
@@ -2071,13 +1744,8 @@
     help: 'Print this help message',
     action: function() {
       const names = ArrayPrototypeSort(ObjectKeys(this.commands));
-<<<<<<< HEAD
-      const longestNameLength = MathMax(
-        ...ArrayPrototypeMap(names, (name) => name.length)
-=======
       const longestNameLength = MathMaxApply(
         ArrayPrototypeMap(names, (name) => name.length),
->>>>>>> a8a80be5
       );
       ArrayPrototypeForEach(names, (name) => {
         const cmd = this.commands[name];
