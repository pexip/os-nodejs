--- conflicted
+++ resolved
@@ -62,10 +62,7 @@
   Boolean,
   Error,
   FunctionPrototypeBind,
-<<<<<<< HEAD
-=======
   JSONStringify,
->>>>>>> 8a2d13a7
   MathMaxApply,
   NumberIsNaN,
   NumberParseFloat,
@@ -81,11 +78,6 @@
   ReflectApply,
   RegExp,
   RegExpPrototypeExec,
-<<<<<<< HEAD
-  RegExpPrototypeSymbolReplace,
-  RegExpPrototypeSymbolSplit,
-=======
->>>>>>> 8a2d13a7
   SafePromiseRace,
   SafeSet,
   SafeWeakSet,
@@ -106,11 +98,7 @@
   globalThis,
 } = primordials;
 
-<<<<<<< HEAD
-const { BuiltinModule } = require('internal/bootstrap/loaders');
-=======
 const { BuiltinModule } = require('internal/bootstrap/realm');
->>>>>>> 8a2d13a7
 const {
   makeRequireFunction,
   addBuiltinLibsToObject,
@@ -495,17 +483,10 @@
             vm.createScript(fallbackCode, {
               filename: file,
               displayErrors: true,
-<<<<<<< HEAD
-              importModuleDynamically: (specifier, _, importAssertions) => {
-                return asyncESM.esmLoader.import(specifier, parentURL,
-                                                 importAssertions);
-              }
-=======
               importModuleDynamically: (specifier, _, importAttributes) => {
                 return asyncESM.esmLoader.import(specifier, parentURL,
                                                  importAttributes);
               },
->>>>>>> 8a2d13a7
             });
           } catch (fallbackError) {
             if (isRecoverableError(fallbackError, fallbackCode)) {
@@ -546,17 +527,10 @@
           script = vm.createScript(code, {
             filename: file,
             displayErrors: true,
-<<<<<<< HEAD
-            importModuleDynamically: (specifier, _, importAssertions) => {
-              return asyncESM.esmLoader.import(specifier, parentURL,
-                                               importAssertions);
-            }
-=======
             importModuleDynamically: (specifier, _, importAttributes) => {
               return asyncESM.esmLoader.import(specifier, parentURL,
                                                importAttributes);
             },
->>>>>>> 8a2d13a7
           });
         } catch (e) {
           debug('parse error %j', code, e);
@@ -729,43 +703,25 @@
         if (e.stack) {
           if (e.name === 'SyntaxError') {
             // Remove stack trace.
-<<<<<<< HEAD
-            e.stack = RegExpPrototypeSymbolReplace(
-              /^\s+at\s.*\n?/gm,
-              RegExpPrototypeSymbolReplace(/^REPL\d+:\d+\r?\n/, e.stack, ''),
-=======
             e.stack = SideEffectFreeRegExpPrototypeSymbolReplace(
               /^\s+at\s.*\n?/gm,
               SideEffectFreeRegExpPrototypeSymbolReplace(/^REPL\d+:\d+\r?\n/, e.stack, ''),
->>>>>>> 8a2d13a7
               '');
             const importErrorStr = 'Cannot use import statement outside a ' +
               'module';
             if (StringPrototypeIncludes(e.message, importErrorStr)) {
               e.message = 'Cannot use import statement inside the Node.js ' +
-<<<<<<< HEAD
-                'REPL, alternatively use dynamic import';
-              e.stack = RegExpPrototypeSymbolReplace(
-=======
                 'REPL, alternatively use dynamic import: ' + toDynamicImport(self.lines.at(-1));
               e.stack = SideEffectFreeRegExpPrototypeSymbolReplace(
->>>>>>> 8a2d13a7
                 /SyntaxError:.*\n/,
                 e.stack,
                 `SyntaxError: ${e.message}\n`);
             }
           } else if (self.replMode === module.exports.REPL_MODE_STRICT) {
-<<<<<<< HEAD
-            e.stack = RegExpPrototypeSymbolReplace(
-              /(\s+at\s+REPL\d+:)(\d+)/,
-              e.stack,
-              (_, pre, line) => pre + (line - 1)
-=======
             e.stack = SideEffectFreeRegExpPrototypeSymbolReplace(
               /(\s+at\s+REPL\d+:)(\d+)/,
               e.stack,
               (_, pre, line) => pre + (line - 1),
->>>>>>> 8a2d13a7
             );
           }
         }
@@ -794,11 +750,7 @@
       if (errStack === '') {
         errStack = self.writer(e);
       }
-<<<<<<< HEAD
-      const lines = RegExpPrototypeSymbolSplit(/(?<=\n)/, errStack);
-=======
       const lines = SideEffectFreeRegExpPrototypeSymbolSplit(/(?<=\n)/, errStack);
->>>>>>> 8a2d13a7
       let matched = false;
 
       errStack = '';
@@ -1065,14 +1017,8 @@
       clearPreview(key);
       if (!reverseSearch(d, key)) {
         ttyWrite(d, key);
-<<<<<<< HEAD
-        if (key.name !== 'escape') {
-          showPreview();
-        }
-=======
         const showCompletionPreview = key.name !== 'escape';
         showPreview(showCompletionPreview);
->>>>>>> 8a2d13a7
       }
       return;
     }
@@ -1408,13 +1354,9 @@
       } else if (RegExpPrototypeExec(/^\.\.?\//, completeOn) !== null) {
         paths = [process.cwd()];
       } else {
-<<<<<<< HEAD
-        paths = ArrayPrototypeConcat(module.paths, CJSModule.globalPaths);
-=======
         paths = [];
         ArrayPrototypePushApply(paths, module.paths);
         ArrayPrototypePushApply(paths, CJSModule.globalPaths);
->>>>>>> 8a2d13a7
       }
 
       ArrayPrototypeForEach(paths, (dir) => {
@@ -1439,11 +1381,7 @@
           const absolute = path.resolve(dir, dirent.name);
           if (ArrayPrototypeSome(
             gracefulReaddir(absolute) || [],
-<<<<<<< HEAD
-            (subfile) => ArrayPrototypeIncludes(indexes, subfile)
-=======
             (subfile) => ArrayPrototypeIncludes(indexes, subfile),
->>>>>>> 8a2d13a7
           )) {
             ArrayPrototypePush(group, `${subdir}${dirent.name}`);
           }
@@ -1638,11 +1576,7 @@
           // behavior.
           return StringPrototypeStartsWith(
             StringPrototypeToLocaleLowerCase(str),
-<<<<<<< HEAD
-            lowerCaseFilter
-=======
             lowerCaseFilter,
->>>>>>> 8a2d13a7
           );
         });
         if (filteredGroup.length) {
@@ -1836,11 +1770,7 @@
     action: function() {
       const names = ArrayPrototypeSort(ObjectKeys(this.commands));
       const longestNameLength = MathMaxApply(
-<<<<<<< HEAD
-        ArrayPrototypeMap(names, (name) => name.length)
-=======
         ArrayPrototypeMap(names, (name) => name.length),
->>>>>>> 8a2d13a7
       );
       ArrayPrototypeForEach(names, (name) => {
         const cmd = this.commands[name];
