// Copyright Joyent, Inc. and other Node contributors.
//
// Permission is hereby granted, free of charge, to any person obtaining a
// copy of this software and associated documentation files (the
// "Software"), to deal in the Software without restriction, including
// without limitation the rights to use, copy, modify, merge, publish,
// distribute, sublicense, and/or sell copies of the Software, and to permit
// persons to whom the Software is furnished to do so, subject to the
// following conditions:
//
// The above copyright notice and this permission notice shall be included
// in all copies or substantial portions of the Software.
//
// THE SOFTWARE IS PROVIDED "AS IS", WITHOUT WARRANTY OF ANY KIND, EXPRESS
// OR IMPLIED, INCLUDING BUT NOT LIMITED TO THE WARRANTIES OF
// MERCHANTABILITY, FITNESS FOR A PARTICULAR PURPOSE AND NONINFRINGEMENT. IN
// NO EVENT SHALL THE AUTHORS OR COPYRIGHT HOLDERS BE LIABLE FOR ANY CLAIM,
// DAMAGES OR OTHER LIABILITY, WHETHER IN AN ACTION OF CONTRACT, TORT OR
// OTHERWISE, ARISING FROM, OUT OF OR IN CONNECTION WITH THE SOFTWARE OR THE
// USE OR OTHER DEALINGS IN THE SOFTWARE.

// Maintainers, keep in mind that ES1-style octal literals (`0666`) are not
// allowed in strict mode. Use ES6-style octal literals instead (`0o666`).

'use strict';

<<<<<<< HEAD
// When using FSReqCallback, make sure to create the object only *after* all
// parameter validation has happened, so that the objects are not kept in memory
// in case they are created but never used due to an exception.

=======
>>>>>>> a8a80be5
const {
  ArrayPrototypePush,
  BigIntPrototypeToString,
  Boolean,
  MathMax,
  Number,
<<<<<<< HEAD
  ObjectCreate,
=======
>>>>>>> a8a80be5
  ObjectDefineProperties,
  ObjectDefineProperty,
  Promise,
  ReflectApply,
  SafeMap,
  SafeSet,
  String,
  StringPrototypeCharCodeAt,
  StringPrototypeIndexOf,
  StringPrototypeSlice,
} = primordials;

const { fs: constants } = internalBinding('constants');
const {
  S_IFIFO,
  S_IFLNK,
  S_IFMT,
  S_IFREG,
  S_IFSOCK,
  F_OK,
  R_OK,
  W_OK,
  X_OK,
  O_WRONLY,
  O_SYMLINK,
} = constants;

const pathModule = require('path');
const { isArrayBufferView } = require('internal/util/types');

// We need to get the statValues from the binding at the callsite since
// it's re-initialized after deserialization.

const binding = internalBinding('fs');
const { Buffer } = require('buffer');
const {
  aggregateTwoErrors,
  codes: {
    ERR_FS_FILE_TOO_LARGE,
    ERR_INVALID_ARG_VALUE,
<<<<<<< HEAD
    ERR_INVALID_ARG_TYPE,
    ERR_INVALID_CALLBACK,
    ERR_FEATURE_UNAVAILABLE_ON_PLATFORM,
  },
  hideStackFrames,
  uvErrmapGet,
  uvException
=======
    ERR_FEATURE_UNAVAILABLE_ON_PLATFORM,
  },
  AbortError,
  uvErrmapGet,
  uvException,
>>>>>>> a8a80be5
} = require('internal/errors');

const { FSReqCallback } = binding;
const { toPathIfFileURL } = require('internal/url');
const {
<<<<<<< HEAD
=======
  customPromisifyArgs: kCustomPromisifyArgsSymbol,
  deprecate,
  kEmptyObject,
  promisify: {
    custom: kCustomPromisifiedSymbol,
  },
  SideEffectFreeRegExpPrototypeExec,
} = require('internal/util');
const {
>>>>>>> a8a80be5
  constants: {
    kIoMaxLength,
    kMaxUserId,
  },
  copyObject,
  Dirent,
  emitRecursiveRmdirWarning,
  getDirent,
  getDirents,
  getOptions,
  getValidatedFd,
  getValidatedPath,
  getValidMode,
  handleErrorFromBinding,
  nullCheck,
  preprocessSymlinkDestination,
  Stats,
  getStatFsFromBinding,
  getStatsFromBinding,
  realpathCacheKey,
  stringToFlags,
  stringToSymlinkType,
  toUnixTimestamp,
  validateBufferArray,
  validateCpOptions,
  validateOffsetLengthRead,
  validateOffsetLengthWrite,
  validatePath,
  validatePosition,
  validateRmOptions,
  validateRmOptionsSync,
  validateRmdirOptions,
  validateStringAfterArrayBufferView,
  validatePrimitiveStringAfterArrayBufferView,
  warnOnNonPortableTemplate,
} = require('internal/fs/utils');
const {
  Dir,
  opendir,
  opendirSync,
} = require('internal/fs/dir');
const {
  CHAR_FORWARD_SLASH,
  CHAR_BACKWARD_SLASH,
} = require('internal/constants');
const {
  isUint32,
  parseFileMode,
  validateBoolean,
  validateBuffer,
  validateEncoding,
  validateFunction,
  validateInteger,
<<<<<<< HEAD
  validateInt32,
  validateString,
} = require('internal/validators');
=======
  validateObject,
  validateString,
} = require('internal/validators');

const watchers = require('internal/fs/watchers');
const ReadFileContext = require('internal/fs/read_file_context');
>>>>>>> a8a80be5

let truncateWarn = true;
let fs;

// Lazy loaded
let cpFn;
let cpSyncFn;
let promises = null;
let ReadStream;
let WriteStream;
let rimraf;
let rimrafSync;
let DOMException;

const lazyDOMException = hideStackFrames((message, name) => {
  if (DOMException === undefined)
    DOMException = internalBinding('messaging').DOMException;
  return new DOMException(message, name);
});

// These have to be separate because of how graceful-fs happens to do it's
// monkeypatching.
let FileReadStream;
let FileWriteStream;

const isWindows = process.platform === 'win32';
const isOSX = process.platform === 'darwin';


const showStringCoercionDeprecation = deprecate(
  () => {},
  'Implicit coercion of objects with own toString property is deprecated.',
  'DEP0162',
);
function showTruncateDeprecation() {
  if (truncateWarn) {
    process.emitWarning(
      'Using fs.truncate with a file descriptor is deprecated. Please use ' +
      'fs.ftruncate with a file descriptor instead.',
      'DeprecationWarning', 'DEP0081');
    truncateWarn = false;
  }
}

function maybeCallback(cb) {
  validateFunction(cb, 'cb');

  return cb;
}

// Ensure that callbacks run in the global context. Only use this function
// for callbacks that are passed to the binding layer, callbacks that are
// invoked from JS already run in the proper scope.
function makeCallback(cb) {
  validateFunction(cb, 'cb');

  return (...args) => ReflectApply(cb, this, args);
}

// Special case of `makeCallback()` that is specific to async `*stat()` calls as
// an optimization, since the data passed back to the callback needs to be
// transformed anyway.
function makeStatsCallback(cb) {
  validateFunction(cb, 'cb');

  return (err, stats) => {
    if (err) return cb(err);
    cb(err, getStatsFromBinding(stats));
  };
}

const isFd = isUint32;

function isFileType(stats, fileType) {
  // Use stats array directly to avoid creating an fs.Stats instance just for
  // our internal use.
  let mode = stats[1];
  if (typeof mode === 'bigint')
    mode = Number(mode);
  return (mode & S_IFMT) === fileType;
}

/**
 * Tests a user's permissions for the file or directory
 * specified by `path`.
 * @param {string | Buffer | URL} path
 * @param {number} [mode]
 * @param {(err?: Error) => any} callback
 * @returns {void}
 */
function access(path, mode, callback) {
  if (typeof mode === 'function') {
    callback = mode;
    mode = F_OK;
  }

  path = getValidatedPath(path);
  mode = getValidMode(mode, 'access');
  callback = makeCallback(callback);

  const req = new FSReqCallback();
  req.oncomplete = callback;
  binding.access(pathModule.toNamespacedPath(path), mode, req);
}

/**
 * Synchronously tests a user's permissions for the file or
 * directory specified by `path`.
 * @param {string | Buffer | URL} path
 * @param {number} [mode]
 * @returns {void}
 */
function accessSync(path, mode) {
  path = getValidatedPath(path);
  mode = getValidMode(mode, 'access');

  const ctx = { path };
  binding.access(pathModule.toNamespacedPath(path), mode, undefined, ctx);
  handleErrorFromBinding(ctx);
}

/**
 * Tests whether or not the given path exists.
 * @param {string | Buffer | URL} path
 * @param {(exists?: boolean) => any} callback
 * @returns {void}
 */
function exists(path, callback) {
  maybeCallback(callback);

  function suppressedCallback(err) {
    callback(err ? false : true);
  }

  try {
    fs.access(path, F_OK, suppressedCallback);
  } catch {
    return callback(false);
  }
}

ObjectDefineProperty(exists, kCustomPromisifiedSymbol, {
  __proto__: null,
  value: function exists(path) { // eslint-disable-line func-name-matching
    return new Promise((resolve) => fs.exists(path, resolve));
  },
});

// fs.existsSync never throws, it only returns true or false.
// Since fs.existsSync never throws, users have established
// the expectation that passing invalid arguments to it, even like
// fs.existsSync(), would only get a false in return, so we cannot signal
// validation errors to users properly out of compatibility concerns.
// TODO(joyeecheung): deprecate the never-throw-on-invalid-arguments behavior
/**
 * Synchronously tests whether or not the given path exists.
 * @param {string | Buffer | URL} path
 * @returns {boolean}
 */
function existsSync(path) {
  try {
    path = getValidatedPath(path);
  } catch {
    return false;
  }
  const ctx = { path };
  const nPath = pathModule.toNamespacedPath(path);
  binding.access(nPath, F_OK, undefined, ctx);

  // In case of an invalid symlink, `binding.access()` on win32
  // will **not** return an error and is therefore not enough.
  // Double check with `binding.stat()`.
  if (isWindows && ctx.errno === undefined) {
    binding.stat(nPath, false, undefined, ctx);
  }

  return ctx.errno === undefined;
}

function readFileAfterOpen(err, fd) {
  const context = this.context;

  if (err) {
    context.callback(err);
    return;
  }

  context.fd = fd;

  const req = new FSReqCallback();
  req.oncomplete = readFileAfterStat;
  req.context = context;
  binding.fstat(fd, false, req);
}

function readFileAfterStat(err, stats) {
  const context = this.context;

  if (err)
    return context.close(err);

  // TODO(BridgeAR): Check if allocating a smaller chunk is better performance
  // wise, similar to the promise based version (less peak memory and chunked
  // stringify operations vs multiple C++/JS boundary crossings).
  const size = context.size = isFileType(stats, S_IFREG) ? stats[8] : 0;

  if (size > kIoMaxLength) {
    err = new ERR_FS_FILE_TOO_LARGE(size);
    return context.close(err);
  }

  try {
    if (size === 0) {
      // TODO(BridgeAR): If an encoding is set, use the StringDecoder to concat
      // the result and reuse the buffer instead of allocating a new one.
      context.buffers = [];
    } else {
      context.buffer = Buffer.allocUnsafeSlow(size);
    }
  } catch (err) {
    return context.close(err);
  }
  context.read();
}

function checkAborted(signal, callback) {
  if (signal?.aborted) {
    callback(new AbortError(undefined, { cause: signal?.reason }));
    return true;
  }
  return false;
}

/**
 * Asynchronously reads the entire contents of a file.
 * @param {string | Buffer | URL | number} path
 * @param {{
 *   encoding?: string | null;
 *   flag?: string;
 *   signal?: AbortSignal;
 *   } | string} [options]
 * @param {(
 *   err?: Error,
 *   data?: string | Buffer
 *   ) => any} callback
 * @returns {void}
 */
function readFile(path, options, callback) {
  callback = maybeCallback(callback || options);
  options = getOptions(options, { flag: 'r' });
  const context = new ReadFileContext(callback, options.encoding);
  context.isUserFd = isFd(path); // File descriptor ownership

  if (options.signal) {
    context.signal = options.signal;
  }
  if (context.isUserFd) {
    process.nextTick(function tick(context) {
      ReflectApply(readFileAfterOpen, { context }, [null, path]);
    }, context);
    return;
  }

<<<<<<< HEAD
  if (options.signal?.aborted) {
    callback(lazyDOMException('The operation was aborted', 'AbortError'));
    return;
  }

  const flagsNumber = stringToFlags(options.flag);
=======
  if (checkAborted(options.signal, callback))
    return;

  const flagsNumber = stringToFlags(options.flag, 'options.flag');
>>>>>>> a8a80be5
  path = getValidatedPath(path);

  const req = new FSReqCallback();
  req.context = context;
  req.oncomplete = readFileAfterOpen;
  binding.open(pathModule.toNamespacedPath(path),
               flagsNumber,
               0o666,
               req);
}

function tryStatSync(fd, isUserFd) {
  const ctx = {};
  const stats = binding.fstat(fd, false, undefined, ctx);
  if (ctx.errno !== undefined && !isUserFd) {
    fs.closeSync(fd);
    throw uvException(ctx);
  }
  return stats;
}

function tryCreateBuffer(size, fd, isUserFd) {
  let threw = true;
  let buffer;
  try {
    if (size > kIoMaxLength) {
      throw new ERR_FS_FILE_TOO_LARGE(size);
    }
    buffer = Buffer.allocUnsafe(size);
    threw = false;
  } finally {
    if (threw && !isUserFd) fs.closeSync(fd);
  }
  return buffer;
}

function tryReadSync(fd, isUserFd, buffer, pos, len) {
  let threw = true;
  let bytesRead;
  try {
    bytesRead = fs.readSync(fd, buffer, pos, len);
    threw = false;
  } finally {
    if (threw && !isUserFd) fs.closeSync(fd);
  }
  return bytesRead;
}

/**
 * Synchronously reads the entire contents of a file.
 * @param {string | Buffer | URL | number} path
 * @param {{
 *   encoding?: string | null;
 *   flag?: string;
 *   }} [options]
 * @returns {string | Buffer}
 */
function readFileSync(path, options) {
  options = getOptions(options, { flag: 'r' });
  const isUserFd = isFd(path); // File descriptor ownership
  const fd = isUserFd ? path : fs.openSync(path, options.flag, 0o666);

  const stats = tryStatSync(fd, isUserFd);
  const size = isFileType(stats, S_IFREG) ? stats[8] : 0;
  let pos = 0;
  let buffer; // Single buffer with file data
  let buffers; // List for when size is unknown

  if (size === 0) {
    buffers = [];
  } else {
    buffer = tryCreateBuffer(size, fd, isUserFd);
  }

  let bytesRead;

  if (size !== 0) {
    do {
      bytesRead = tryReadSync(fd, isUserFd, buffer, pos, size - pos);
      pos += bytesRead;
    } while (bytesRead !== 0 && pos < size);
  } else {
    do {
      // The kernel lies about many files.
      // Go ahead and try to read some bytes.
      buffer = Buffer.allocUnsafe(8192);
      bytesRead = tryReadSync(fd, isUserFd, buffer, 0, 8192);
      if (bytesRead !== 0) {
        ArrayPrototypePush(buffers, buffer.slice(0, bytesRead));
      }
      pos += bytesRead;
    } while (bytesRead !== 0);
  }

  if (!isUserFd)
    fs.closeSync(fd);

  if (size === 0) {
    // Data was collected into the buffers list.
    buffer = Buffer.concat(buffers, pos);
  } else if (pos < size) {
    buffer = buffer.slice(0, pos);
  }

  if (options.encoding) buffer = buffer.toString(options.encoding);
  return buffer;
}

function defaultCloseCallback(err) {
  if (err != null) throw err;
}

<<<<<<< HEAD
function close(fd, callback = defaultCloseCallback) {
  validateInt32(fd, 'fd', 0);
=======
/**
 * Closes the file descriptor.
 * @param {number} fd
 * @param {(err?: Error) => any} [callback]
 * @returns {void}
 */
function close(fd, callback = defaultCloseCallback) {
  fd = getValidatedFd(fd);
>>>>>>> a8a80be5
  if (callback !== defaultCloseCallback)
    callback = makeCallback(callback);

  const req = new FSReqCallback();
  req.oncomplete = callback;
  binding.close(fd, req);
}

/**
 * Synchronously closes the file descriptor.
 * @param {number} fd
 * @returns {void}
 */
function closeSync(fd) {
  fd = getValidatedFd(fd);

  const ctx = {};
  binding.close(fd, undefined, ctx);
  handleErrorFromBinding(ctx);
}

/**
 * Asynchronously opens a file.
 * @param {string | Buffer | URL} path
 * @param {string | number} [flags]
 * @param {string | number} [mode]
 * @param {(
 *   err?: Error,
 *   fd?: number
 *   ) => any} callback
 * @returns {void}
 */
function open(path, flags, mode, callback) {
  path = getValidatedPath(path);
  if (arguments.length < 3) {
    callback = flags;
    flags = 'r';
    mode = 0o666;
  } else if (typeof mode === 'function') {
    callback = mode;
    mode = 0o666;
  } else {
    mode = parseFileMode(mode, 'mode', 0o666);
  }
  const flagsNumber = stringToFlags(flags);
  callback = makeCallback(callback);

  const req = new FSReqCallback();
  req.oncomplete = callback;

  binding.open(pathModule.toNamespacedPath(path),
               flagsNumber,
               mode,
               req);
}

/**
 * Synchronously opens a file.
 * @param {string | Buffer | URL} path
 * @param {string | number} [flags]
 * @param {string | number} [mode]
 * @returns {number}
 */
function openSync(path, flags, mode) {
  path = getValidatedPath(path);
  const flagsNumber = stringToFlags(flags);
  mode = parseFileMode(mode, 'mode', 0o666);

  const ctx = { path };
  const result = binding.open(pathModule.toNamespacedPath(path),
                              flagsNumber, mode,
                              undefined, ctx);
  handleErrorFromBinding(ctx);
  return result;
}

/**
 * Reads file from the specified `fd` (file descriptor).
 * @param {number} fd
 * @param {Buffer | TypedArray | DataView} buffer
 * @param {number} offsetOrOptions
 * @param {number} length
 * @param {number | bigint | null} position
 * @param {(
 *   err?: Error,
 *   bytesRead?: number,
 *   buffer?: Buffer
 *   ) => any} callback
 * @returns {void}
 */
function read(fd, buffer, offsetOrOptions, length, position, callback) {
  fd = getValidatedFd(fd);

  let offset = offsetOrOptions;
  let params = null;
  if (arguments.length <= 4) {
    if (arguments.length === 4) {
      // This is fs.read(fd, buffer, options, callback)
      validateObject(offsetOrOptions, 'options', { nullable: true });
      callback = length;
      params = offsetOrOptions;
    } else if (arguments.length === 3) {
      // This is fs.read(fd, bufferOrParams, callback)
      if (!isArrayBufferView(buffer)) {
        // This is fs.read(fd, params, callback)
        params = buffer;
        ({ buffer = Buffer.alloc(16384) } = params ?? kEmptyObject);
      }
      callback = offsetOrOptions;
    } else {
      // This is fs.read(fd, callback)
      callback = buffer;
      buffer = Buffer.alloc(16384);
    }

    ({
      offset = 0,
<<<<<<< HEAD
      length = buffer.byteLength,
      position
    } = options);
=======
      length = buffer.byteLength - offset,
      position = null,
    } = params ?? kEmptyObject);
>>>>>>> a8a80be5
  }

  validateBuffer(buffer);
  callback = maybeCallback(callback);

  if (offset == null) {
    offset = 0;
  } else {
    validateInteger(offset, 'offset', 0);
  }

  length |= 0;

  if (length === 0) {
    return process.nextTick(function tick() {
      callback(null, 0, buffer);
    });
  }

  if (buffer.byteLength === 0) {
    throw new ERR_INVALID_ARG_VALUE('buffer', buffer,
                                    'is empty and cannot be written');
  }

  validateOffsetLengthRead(offset, length, buffer.byteLength);

  if (position == null)
    position = -1;

  validatePosition(position, 'position');

  function wrapper(err, bytesRead) {
    // Retain a reference to buffer so that it can't be GC'ed too soon.
    callback(err, bytesRead || 0, buffer);
  }

  const req = new FSReqCallback();
  req.oncomplete = wrapper;

  binding.read(fd, buffer, offset, length, position, req);
}

ObjectDefineProperty(read, kCustomPromisifyArgsSymbol,
                     { __proto__: null, value: ['bytesRead', 'buffer'], enumerable: false });

/**
 * Synchronously reads the file from the
 * specified `fd` (file descriptor).
 * @param {number} fd
 * @param {Buffer | TypedArray | DataView} buffer
 * @param {{
 *   offset?: number;
 *   length?: number;
 *   position?: number | bigint | null;
 *   }} [offset]
 * @returns {number}
 */
function readSync(fd, buffer, offset, length, position) {
  fd = getValidatedFd(fd);

  validateBuffer(buffer);

  validateBuffer(buffer);

  if (arguments.length <= 3) {
    // Assume fs.readSync(fd, buffer, options)
    const options = offset || kEmptyObject;

<<<<<<< HEAD
    ({ offset = 0, length = buffer.byteLength, position } = options);
=======
    ({
      offset = 0,
      length = buffer.byteLength - offset,
      position = null,
    } = options);
>>>>>>> a8a80be5
  }

  if (offset == null) {
    offset = 0;
  } else {
    validateInteger(offset, 'offset', 0);
  }

  length |= 0;

  if (length === 0) {
    return 0;
  }

  if (buffer.byteLength === 0) {
    throw new ERR_INVALID_ARG_VALUE('buffer', buffer,
                                    'is empty and cannot be written');
  }

  validateOffsetLengthRead(offset, length, buffer.byteLength);

  if (position == null)
    position = -1;

  validatePosition(position, 'position');

  const ctx = {};
  const result = binding.read(fd, buffer, offset, length, position,
                              undefined, ctx);
  handleErrorFromBinding(ctx);
  return result;
}

/**
 * Reads file from the specified `fd` (file descriptor)
 * and writes to an array of `ArrayBufferView`s.
 * @param {number} fd
 * @param {ArrayBufferView[]} buffers
 * @param {number | null} [position]
 * @param {(
 *   err?: Error,
 *   bytesRead?: number,
 *   buffers?: ArrayBufferView[];
 *   ) => any} callback
 * @returns {void}
 */
function readv(fd, buffers, position, callback) {
  function wrapper(err, read) {
    callback(err, read || 0, buffers);
  }

  fd = getValidatedFd(fd);
  validateBufferArray(buffers);
  callback = maybeCallback(callback || position);

  const req = new FSReqCallback();
  req.oncomplete = wrapper;

  if (typeof position !== 'number')
    position = null;

  return binding.readBuffers(fd, buffers, position, req);
}

ObjectDefineProperty(readv, kCustomPromisifyArgsSymbol,
                     { __proto__: null, value: ['bytesRead', 'buffers'], enumerable: false });

/**
 * Synchronously reads file from the
 * specified `fd` (file descriptor) and writes to an array
 * of `ArrayBufferView`s.
 * @param {number} fd
 * @param {ArrayBufferView[]} buffers
 * @param {number | null} [position]
 * @returns {number}
 */
function readvSync(fd, buffers, position) {
  fd = getValidatedFd(fd);
  validateBufferArray(buffers);

  const ctx = {};

  if (typeof position !== 'number')
    position = null;

  const result = binding.readBuffers(fd, buffers, position, undefined, ctx);
  handleErrorFromBinding(ctx);
  return result;
}

/**
 * Writes `buffer` to the specified `fd` (file descriptor).
 * @param {number} fd
 * @param {Buffer | TypedArray | DataView | string | object} buffer
 * @param {number | object} [offsetOrOptions]
 * @param {number} [length]
 * @param {number | null} [position]
 * @param {(
 *   err?: Error,
 *   bytesWritten?: number;
 *   buffer?: Buffer | TypedArray | DataView
 *   ) => any} callback
 * @returns {void}
 */
function write(fd, buffer, offsetOrOptions, length, position, callback) {
  function wrapper(err, written) {
    // Retain a reference to buffer so that it can't be GC'ed too soon.
    callback(err, written || 0, buffer);
  }

  fd = getValidatedFd(fd);

  let offset = offsetOrOptions;
  if (isArrayBufferView(buffer)) {
    callback = maybeCallback(callback || position || length || offset);

    if (typeof offset === 'object') {
      ({
        offset = 0,
        length = buffer.byteLength - offset,
        position = null,
      } = offsetOrOptions ?? kEmptyObject);
    }

    if (offset == null || typeof offset === 'function') {
      offset = 0;
    } else {
      validateInteger(offset, 'offset', 0);
    }
    if (typeof length !== 'number')
      length = buffer.byteLength - offset;
    if (typeof position !== 'number')
      position = null;
    validateOffsetLengthWrite(offset, length, buffer.byteLength);

    const req = new FSReqCallback();
    req.oncomplete = wrapper;
    return binding.writeBuffer(fd, buffer, offset, length, position, req);
  }

  validateStringAfterArrayBufferView(buffer, 'buffer');
  if (typeof buffer !== 'string') {
    showStringCoercionDeprecation();
  }

  if (typeof position !== 'function') {
    if (typeof offset === 'function') {
      position = offset;
      offset = null;
    } else {
      position = length;
    }
    length = 'utf8';
  }

  const str = String(buffer);
  validateEncoding(str, length);
  callback = maybeCallback(position);

  const req = new FSReqCallback();
  req.oncomplete = wrapper;
  return binding.writeString(fd, str, offset, length, req);
}

ObjectDefineProperty(write, kCustomPromisifyArgsSymbol,
                     { __proto__: null, value: ['bytesWritten', 'buffer'], enumerable: false });

/**
 * Synchronously writes `buffer` to the
 * specified `fd` (file descriptor).
 * @param {number} fd
 * @param {Buffer | TypedArray | DataView | string} buffer
 * @param {{
 *   offset?: number;
 *   length?: number;
 *   position?: number | null;
 *   }} [offsetOrOptions]
 * @returns {number}
 */
function writeSync(fd, buffer, offsetOrOptions, length, position) {
  fd = getValidatedFd(fd);
  const ctx = {};
  let result;

  let offset = offsetOrOptions;
  if (isArrayBufferView(buffer)) {
    if (typeof offset === 'object') {
      ({
        offset = 0,
        length = buffer.byteLength - offset,
        position = null,
      } = offsetOrOptions ?? kEmptyObject);
    }
    if (position === undefined)
      position = null;
    if (offset == null) {
      offset = 0;
    } else {
      validateInteger(offset, 'offset', 0);
    }
    if (typeof length !== 'number')
      length = buffer.byteLength - offset;
    validateOffsetLengthWrite(offset, length, buffer.byteLength);
    result = binding.writeBuffer(fd, buffer, offset, length, position,
                                 undefined, ctx);
  } else {
    validatePrimitiveStringAfterArrayBufferView(buffer, 'buffer');
    validateEncoding(buffer, length);

    if (offset === undefined)
      offset = null;
    result = binding.writeString(fd, buffer, offset, length,
                                 undefined, ctx);
  }
  handleErrorFromBinding(ctx);
  return result;
}

/**
 * Writes an array of `ArrayBufferView`s to the
 * specified `fd` (file descriptor).
 * @param {number} fd
 * @param {ArrayBufferView[]} buffers
 * @param {number | null} [position]
 * @param {(
 *   err?: Error,
 *   bytesWritten?: number,
 *   buffers?: ArrayBufferView[]
 *   ) => any} callback
 * @returns {void}
 */
function writev(fd, buffers, position, callback) {
  function wrapper(err, written) {
    callback(err, written || 0, buffers);
  }

  fd = getValidatedFd(fd);
  validateBufferArray(buffers);
  callback = maybeCallback(callback || position);

  if (buffers.length === 0) {
    process.nextTick(callback, null, 0, buffers);
    return;
  }

  const req = new FSReqCallback();
  req.oncomplete = wrapper;

  if (typeof position !== 'number')
    position = null;

  return binding.writeBuffers(fd, buffers, position, req);
}

ObjectDefineProperty(writev, kCustomPromisifyArgsSymbol, {
  __proto__: null,
  value: ['bytesWritten', 'buffer'],
  enumerable: false,
});

/**
 * Synchronously writes an array of `ArrayBufferView`s
 * to the specified `fd` (file descriptor).
 * @param {number} fd
 * @param {ArrayBufferView[]} buffers
 * @param {number | null} [position]
 * @returns {number}
 */
function writevSync(fd, buffers, position) {
  fd = getValidatedFd(fd);
  validateBufferArray(buffers);

  if (buffers.length === 0) {
    return 0;
  }

  const ctx = {};

  if (typeof position !== 'number')
    position = null;

  const result = binding.writeBuffers(fd, buffers, position, undefined, ctx);

  handleErrorFromBinding(ctx);
  return result;
}

/**
 * Asynchronously renames file at `oldPath` to
 * the pathname provided as `newPath`.
 * @param {string | Buffer | URL} oldPath
 * @param {string | Buffer | URL} newPath
 * @param {(err?: Error) => any} callback
 * @returns {void}
 */
function rename(oldPath, newPath, callback) {
  callback = makeCallback(callback);
  oldPath = getValidatedPath(oldPath, 'oldPath');
  newPath = getValidatedPath(newPath, 'newPath');
  const req = new FSReqCallback();
  req.oncomplete = callback;
  binding.rename(pathModule.toNamespacedPath(oldPath),
                 pathModule.toNamespacedPath(newPath),
                 req);
}


/**
 * Synchronously renames file at `oldPath` to
 * the pathname provided as `newPath`.
 * @param {string | Buffer | URL} oldPath
 * @param {string | Buffer | URL} newPath
 * @returns {void}
 */
function renameSync(oldPath, newPath) {
  oldPath = getValidatedPath(oldPath, 'oldPath');
  newPath = getValidatedPath(newPath, 'newPath');
  const ctx = { path: oldPath, dest: newPath };
  binding.rename(pathModule.toNamespacedPath(oldPath),
                 pathModule.toNamespacedPath(newPath), undefined, ctx);
  handleErrorFromBinding(ctx);
}

/**
 * Truncates the file.
 * @param {string | Buffer | URL} path
 * @param {number} [len]
 * @param {(err?: Error) => any} callback
 * @returns {void}
 */
function truncate(path, len, callback) {
  if (typeof path === 'number') {
    showTruncateDeprecation();
    return fs.ftruncate(path, len, callback);
  }
  if (typeof len === 'function') {
    callback = len;
    len = 0;
  } else if (len === undefined) {
    len = 0;
  }

  validateInteger(len, 'len');
  len = MathMax(0, len);
  callback = maybeCallback(callback);
  fs.open(path, 'r+', (er, fd) => {
    if (er) return callback(er);
    const req = new FSReqCallback();
    req.oncomplete = function oncomplete(er) {
      fs.close(fd, (er2) => {
        callback(aggregateTwoErrors(er2, er));
      });
    };
    binding.ftruncate(fd, len, req);
  });
}

/**
 * Synchronously truncates the file.
 * @param {string | Buffer | URL} path
 * @param {number} [len]
 * @returns {void}
 */
function truncateSync(path, len) {
  if (typeof path === 'number') {
    // legacy
    showTruncateDeprecation();
    return fs.ftruncateSync(path, len);
  }
  if (len === undefined) {
    len = 0;
  }
  // Allow error to be thrown, but still close fd.
  const fd = fs.openSync(path, 'r+');
  let ret;

  try {
    ret = fs.ftruncateSync(fd, len);
  } finally {
    fs.closeSync(fd);
  }
  return ret;
}

/**
 * Truncates the file descriptor.
 * @param {number} fd
 * @param {number} [len]
 * @param {(err?: Error) => any} callback
 * @returns {void}
 */
function ftruncate(fd, len = 0, callback) {
  if (typeof len === 'function') {
    callback = len;
    len = 0;
  }
  fd = getValidatedFd(fd);
  validateInteger(len, 'len');
  len = MathMax(0, len);
  callback = makeCallback(callback);

  const req = new FSReqCallback();
  req.oncomplete = callback;
  binding.ftruncate(fd, len, req);
}

/**
 * Synchronously truncates the file descriptor.
 * @param {number} fd
 * @param {number} [len]
 * @returns {void}
 */
function ftruncateSync(fd, len = 0) {
  fd = getValidatedFd(fd);
  validateInteger(len, 'len');
  len = MathMax(0, len);
  const ctx = {};
  binding.ftruncate(fd, len, undefined, ctx);
  handleErrorFromBinding(ctx);
}

function lazyLoadCp() {
  if (cpFn === undefined) {
    ({ cpFn } = require('internal/fs/cp/cp'));
    cpFn = require('util').callbackify(cpFn);
    ({ cpSyncFn } = require('internal/fs/cp/cp-sync'));
  }
}

function lazyLoadRimraf() {
  if (rimraf === undefined)
    ({ rimraf, rimrafSync } = require('internal/fs/rimraf'));
}

/**
 * Asynchronously removes a directory.
 * @param {string | Buffer | URL} path
 * @param {{
 *   maxRetries?: number;
 *   recursive?: boolean;
 *   retryDelay?: number;
 *   }} [options]
 * @param {(err?: Error) => any} callback
 * @returns {void}
 */
function rmdir(path, options, callback) {
  if (typeof options === 'function') {
    callback = options;
    options = undefined;
  }

  callback = makeCallback(callback);
  path = pathModule.toNamespacedPath(getValidatedPath(path));

  if (options?.recursive) {
    emitRecursiveRmdirWarning();
    validateRmOptions(
      path,
      { ...options, force: false },
      true,
      (err, options) => {
        if (err === false) {
          const req = new FSReqCallback();
          req.oncomplete = callback;
          return binding.rmdir(path, req);
        }
        if (err) {
          return callback(err);
        }

        lazyLoadRimraf();
        rimraf(path, options, callback);
      });
  } else {
    validateRmdirOptions(options);
    const req = new FSReqCallback();
    req.oncomplete = callback;
    return binding.rmdir(path, req);
  }
}

/**
 * Synchronously removes a directory.
 * @param {string | Buffer | URL} path
 * @param {{
 *   maxRetries?: number;
 *   recursive?: boolean;
 *   retryDelay?: number;
 *   }} [options]
 * @returns {void}
 */
function rmdirSync(path, options) {
  path = getValidatedPath(path);

  if (options?.recursive) {
    emitRecursiveRmdirWarning();
    options = validateRmOptionsSync(path, { ...options, force: false }, true);
    if (options !== false) {
      lazyLoadRimraf();
      return rimrafSync(pathModule.toNamespacedPath(path), options);
    }
  } else {
    validateRmdirOptions(options);
  }

  const ctx = { path };
  binding.rmdir(pathModule.toNamespacedPath(path), undefined, ctx);
  return handleErrorFromBinding(ctx);
}

/**
 * Asynchronously removes files and
 * directories (modeled on the standard POSIX `rm` utility).
 * @param {string | Buffer | URL} path
 * @param {{
 *   force?: boolean;
 *   maxRetries?: number;
 *   recursive?: boolean;
 *   retryDelay?: number;
 *   }} [options]
 * @param {(err?: Error) => any} callback
 * @returns {void}
 */
function rm(path, options, callback) {
  if (typeof options === 'function') {
    callback = options;
    options = undefined;
  }
  path = getValidatedPath(path);

  validateRmOptions(path, options, false, (err, options) => {
    if (err) {
      return callback(err);
    }
    lazyLoadRimraf();
    return rimraf(pathModule.toNamespacedPath(path), options, callback);
  });
}

/**
 * Synchronously removes files and
 * directories (modeled on the standard POSIX `rm` utility).
 * @param {string | Buffer | URL} path
 * @param {{
 *   force?: boolean;
 *   maxRetries?: number;
 *   recursive?: boolean;
 *   retryDelay?: number;
 *   }} [options]
 * @returns {void}
 */
function rmSync(path, options) {
  path = getValidatedPath(path);
  options = validateRmOptionsSync(path, options, false);

  lazyLoadRimraf();
  return rimrafSync(pathModule.toNamespacedPath(path), options);
}

/**
 * Forces all currently queued I/O operations associated
 * with the file to the operating system's synchronized
 * I/O completion state.
 * @param {number} fd
 * @param {(err?: Error) => any} callback
 * @returns {void}
 */
function fdatasync(fd, callback) {
  fd = getValidatedFd(fd);
  const req = new FSReqCallback();
  req.oncomplete = makeCallback(callback);
  binding.fdatasync(fd, req);
}

/**
 * Synchronously forces all currently queued I/O operations
 * associated with the file to the operating
 * system's synchronized I/O completion state.
 * @param {number} fd
 * @returns {void}
 */
function fdatasyncSync(fd) {
  fd = getValidatedFd(fd);
  const ctx = {};
  binding.fdatasync(fd, undefined, ctx);
  handleErrorFromBinding(ctx);
}

/**
 * Requests for all data for the open file descriptor
 * to be flushed to the storage device.
 * @param {number} fd
 * @param {(err?: Error) => any} callback
 * @returns {void}
 */
function fsync(fd, callback) {
  fd = getValidatedFd(fd);
  const req = new FSReqCallback();
  req.oncomplete = makeCallback(callback);
  binding.fsync(fd, req);
}

/**
 * Synchronously requests for all data for the open
 * file descriptor to be flushed to the storage device.
 * @param {number} fd
 * @returns {void}
 */
function fsyncSync(fd) {
  fd = getValidatedFd(fd);
  const ctx = {};
  binding.fsync(fd, undefined, ctx);
  handleErrorFromBinding(ctx);
}

/**
 * Asynchronously creates a directory.
 * @param {string | Buffer | URL} path
 * @param {{
 *   recursive?: boolean;
 *   mode?: string | number;
 *   } | number} [options]
 * @param {(err?: Error) => any} callback
 * @returns {void}
 */
function mkdir(path, options, callback) {
  let mode = 0o777;
  let recursive = false;
  if (typeof options === 'function') {
    callback = options;
  } else if (typeof options === 'number' || typeof options === 'string') {
    mode = options;
  } else if (options) {
    if (options.recursive !== undefined)
      recursive = options.recursive;
    if (options.mode !== undefined)
      mode = options.mode;
  }
  callback = makeCallback(callback);
  path = getValidatedPath(path);

  validateBoolean(recursive, 'options.recursive');

  const req = new FSReqCallback();
  req.oncomplete = callback;
  binding.mkdir(pathModule.toNamespacedPath(path),
                parseFileMode(mode, 'mode'), recursive, req);
}

/**
 * Synchronously creates a directory.
 * @param {string | Buffer | URL} path
 * @param {{
 *   recursive?: boolean;
 *   mode?: string | number;
 *   } | number} [options]
 * @returns {string | void}
 */
function mkdirSync(path, options) {
  let mode = 0o777;
  let recursive = false;
  if (typeof options === 'number' || typeof options === 'string') {
    mode = options;
  } else if (options) {
    if (options.recursive !== undefined)
      recursive = options.recursive;
    if (options.mode !== undefined)
      mode = options.mode;
  }
  path = getValidatedPath(path);
  validateBoolean(recursive, 'options.recursive');

  const ctx = { path };
  const result = binding.mkdir(pathModule.toNamespacedPath(path),
                               parseFileMode(mode, 'mode'), recursive,
                               undefined, ctx);
  handleErrorFromBinding(ctx);
  if (recursive) {
    return result;
  }
}

/**
 * An iterative algorithm for reading the entire contents of the `basePath` directory.
 * This function does not validate `basePath` as a directory. It is passed directly to
 * `binding.readdir` after a `nullCheck`.
 * @param {string} basePath
 * @param {{ encoding: string, withFileTypes: boolean }} options
 * @returns {string[] | Dirent[]}
 */
function readdirSyncRecursive(basePath, options) {
  nullCheck(basePath, 'path', true);

  const withFileTypes = Boolean(options.withFileTypes);
  const encoding = options.encoding;

  const readdirResults = [];
  const pathsQueue = [basePath];

  const ctx = { path: basePath };
  function read(path) {
    ctx.path = path;
    const readdirResult = binding.readdir(
      pathModule.toNamespacedPath(path),
      encoding,
      withFileTypes,
      undefined,
      ctx,
    );
    handleErrorFromBinding(ctx);

    for (let i = 0; i < readdirResult.length; i++) {
      if (withFileTypes) {
        const dirent = getDirent(path, readdirResult[0][i], readdirResult[1][i]);
        ArrayPrototypePush(readdirResults, dirent);
        if (dirent.isDirectory()) {
          ArrayPrototypePush(pathsQueue, pathModule.join(dirent.path, dirent.name));
        }
      } else {
        const resultPath = pathModule.join(path, readdirResult[i]);
        const relativeResultPath = pathModule.relative(basePath, resultPath);
        const stat = binding.internalModuleStat(resultPath);
        ArrayPrototypePush(readdirResults, relativeResultPath);
        // 1 indicates directory
        if (stat === 1) {
          ArrayPrototypePush(pathsQueue, resultPath);
        }
      }
    }
  }

  for (let i = 0; i < pathsQueue.length; i++) {
    read(pathsQueue[i]);
  }

  return readdirResults;
}

/**
 * Reads the contents of a directory.
 * @param {string | Buffer | URL} path
 * @param {string | {
 *   encoding?: string;
 *   withFileTypes?: boolean;
 *   }} [options]
 * @param {(
 *   err?: Error,
 *   files?: string[] | Buffer[] | Direct[];
 *   ) => any} callback
 * @returns {void}
 */
function readdir(path, options, callback) {
  callback = makeCallback(typeof options === 'function' ? options : callback);
  options = getOptions(options);
  path = getValidatedPath(path);
  if (options.recursive != null) {
    validateBoolean(options.recursive, 'options.recursive');
  }

  if (options.recursive) {
    callback(null, readdirSyncRecursive(path, options));
    return;
  }

  const req = new FSReqCallback();
  if (!options.withFileTypes) {
    req.oncomplete = callback;
  } else {
    req.oncomplete = (err, result) => {
      if (err) {
        callback(err);
        return;
      }
      getDirents(path, result, callback);
    };
  }
  binding.readdir(pathModule.toNamespacedPath(path), options.encoding,
                  !!options.withFileTypes, req);
}

/**
 * Synchronously reads the contents of a directory.
 * @param {string | Buffer | URL} path
 * @param {string | {
 *   encoding?: string;
 *   withFileTypes?: boolean;
 *   recursive?: boolean;
 *   }} [options]
 * @returns {string | Buffer[] | Dirent[]}
 */
function readdirSync(path, options) {
  options = getOptions(options);
  path = getValidatedPath(path);
  if (options.recursive != null) {
    validateBoolean(options.recursive, 'options.recursive');
  }

  if (options.recursive) {
    return readdirSyncRecursive(path, options);
  }

  const ctx = { path };
  const result = binding.readdir(pathModule.toNamespacedPath(path),
                                 options.encoding, !!options.withFileTypes,
                                 undefined, ctx);
  handleErrorFromBinding(ctx);
  return options.withFileTypes ? getDirents(path, result) : result;
}

/**
 * Invokes the callback with the `fs.Stats`
 * for the file descriptor.
 * @param {number} fd
 * @param {{ bigint?: boolean; }} [options]
 * @param {(
 *   err?: Error,
 *   stats?: Stats
 *   ) => any} callback
 * @returns {void}
 */
function fstat(fd, options = { bigint: false }, callback) {
  if (typeof options === 'function') {
    callback = options;
    options = kEmptyObject;
  }
  fd = getValidatedFd(fd);
  callback = makeStatsCallback(callback);

  const req = new FSReqCallback(options.bigint);
  req.oncomplete = callback;
  binding.fstat(fd, options.bigint, req);
}

/**
 * Retrieves the `fs.Stats` for the symbolic link
 * referred to by the `path`.
 * @param {string | Buffer | URL} path
 * @param {{ bigint?: boolean; }} [options]
 * @param {(
 *   err?: Error,
 *   stats?: Stats
 *   ) => any} callback
 * @returns {void}
 */
function lstat(path, options = { bigint: false }, callback) {
  if (typeof options === 'function') {
    callback = options;
    options = kEmptyObject;
  }
  callback = makeStatsCallback(callback);
  path = getValidatedPath(path);

  const req = new FSReqCallback(options.bigint);
  req.oncomplete = callback;
  binding.lstat(pathModule.toNamespacedPath(path), options.bigint, req);
}

/**
 * Asynchronously gets the stats of a file.
 * @param {string | Buffer | URL} path
 * @param {{ bigint?: boolean; }} [options]
 * @param {(
 *   err?: Error,
 *   stats?: Stats
 *   ) => any} callback
 * @returns {void}
 */
function stat(path, options = { bigint: false }, callback) {
  if (typeof options === 'function') {
    callback = options;
    options = kEmptyObject;
  }
  callback = makeStatsCallback(callback);
  path = getValidatedPath(path);

  const req = new FSReqCallback(options.bigint);
  req.oncomplete = callback;
  binding.stat(pathModule.toNamespacedPath(path), options.bigint, req);
}

<<<<<<< HEAD
function hasNoEntryError(ctx) {
  if (ctx.errno) {
    const uvErr = uvErrmapGet(ctx.errno);
    return uvErr && uvErr[0] === 'ENOENT';
=======
function statfs(path, options = { bigint: false }, callback) {
  if (typeof options === 'function') {
    callback = options;
    options = kEmptyObject;
  }
  callback = maybeCallback(callback);
  path = getValidatedPath(path);
  const req = new FSReqCallback(options.bigint);
  req.oncomplete = (err, stats) => {
    if (err) {
      return callback(err);
    }

    callback(err, getStatFsFromBinding(stats));
  };
  binding.statfs(pathModule.toNamespacedPath(path), options.bigint, req);
}

function hasNoEntryError(ctx) {
  if (ctx.errno) {
    const uvErr = uvErrmapGet(ctx.errno);
    return uvErr?.[0] === 'ENOENT';
>>>>>>> a8a80be5
  }

  if (ctx.error) {
    return ctx.error.code === 'ENOENT';
  }

  return false;
}

<<<<<<< HEAD
function fstatSync(fd, options = { bigint: false, throwIfNoEntry: true }) {
  validateInt32(fd, 'fd', 0);
=======
/**
 * Synchronously retrieves the `fs.Stats` for
 * the file descriptor.
 * @param {number} fd
 * @param {{
 *   bigint?: boolean;
 *   }} [options]
 * @returns {Stats}
 */
function fstatSync(fd, options = { bigint: false }) {
  fd = getValidatedFd(fd);
>>>>>>> a8a80be5
  const ctx = { fd };
  const stats = binding.fstat(fd, options.bigint, undefined, ctx);
  handleErrorFromBinding(ctx);
  return getStatsFromBinding(stats);
}

<<<<<<< HEAD
=======
/**
 * Synchronously retrieves the `fs.Stats` for
 * the symbolic link referred to by the `path`.
 * @param {string | Buffer | URL} path
 * @param {{
 *   bigint?: boolean;
 *   throwIfNoEntry?: boolean;
 *   }} [options]
 * @returns {Stats}
 */
>>>>>>> a8a80be5
function lstatSync(path, options = { bigint: false, throwIfNoEntry: true }) {
  path = getValidatedPath(path);
  const ctx = { path };
  const stats = binding.lstat(pathModule.toNamespacedPath(path),
                              options.bigint, undefined, ctx);
  if (options.throwIfNoEntry === false && hasNoEntryError(ctx)) {
    return undefined;
  }
  handleErrorFromBinding(ctx);
  return getStatsFromBinding(stats);
}

<<<<<<< HEAD
=======
/**
 * Synchronously retrieves the `fs.Stats`
 * for the `path`.
 * @param {string | Buffer | URL} path
 * @param {{
 *   bigint?: boolean;
 *   throwIfNoEntry?: boolean;
 *   }} [options]
 * @returns {Stats}
 */
>>>>>>> a8a80be5
function statSync(path, options = { bigint: false, throwIfNoEntry: true }) {
  path = getValidatedPath(path);
  const ctx = { path };
  const stats = binding.stat(pathModule.toNamespacedPath(path),
                             options.bigint, undefined, ctx);
  if (options.throwIfNoEntry === false && hasNoEntryError(ctx)) {
    return undefined;
  }
  handleErrorFromBinding(ctx);
  return getStatsFromBinding(stats);
}

function statfsSync(path, options = { bigint: false }) {
  path = getValidatedPath(path);
  const ctx = { path };
  const stats = binding.statfs(pathModule.toNamespacedPath(path),
                               options.bigint, undefined, ctx);
  handleErrorFromBinding(ctx);
  return getStatFsFromBinding(stats);
}

/**
 * Reads the contents of a symbolic link
 * referred to by `path`.
 * @param {string | Buffer | URL} path
 * @param {{ encoding?: string; } | string} [options]
 * @param {(
 *   err?: Error,
 *   linkString?: string | Buffer
 *   ) => any} callback
 * @returns {void}
 */
function readlink(path, options, callback) {
  callback = makeCallback(typeof options === 'function' ? options : callback);
  options = getOptions(options);
  path = getValidatedPath(path, 'oldPath');
  const req = new FSReqCallback();
  req.oncomplete = callback;
  binding.readlink(pathModule.toNamespacedPath(path), options.encoding, req);
}

/**
 * Synchronously reads the contents of a symbolic link
 * referred to by `path`.
 * @param {string | Buffer | URL} path
 * @param {{ encoding?: string; } | string} [options]
 * @returns {string | Buffer}
 */
function readlinkSync(path, options) {
  options = getOptions(options);
  path = getValidatedPath(path, 'oldPath');
  const ctx = { path };
  const result = binding.readlink(pathModule.toNamespacedPath(path),
                                  options.encoding, undefined, ctx);
  handleErrorFromBinding(ctx);
  return result;
}

/**
 * Creates the link called `path` pointing to `target`.
 * @param {string | Buffer | URL} target
 * @param {string | Buffer | URL} path
 * @param {string | null} [type_]
 * @param {(err?: Error) => any} callback_
 * @returns {void}
 */
function symlink(target, path, type_, callback_) {
  const type = (typeof type_ === 'string' ? type_ : null);
  const callback = makeCallback(arguments[arguments.length - 1]);

  target = getValidatedPath(target, 'target');
  path = getValidatedPath(path);

  if (isWindows && type === null) {
    let absoluteTarget;
    try {
      // Symlinks targets can be relative to the newly created path.
      // Calculate absolute file name of the symlink target, and check
      // if it is a directory. Ignore resolve error to keep symlink
      // errors consistent between platforms if invalid path is
      // provided.
      absoluteTarget = pathModule.resolve(path, '..', target);
    } catch {
      // Continue regardless of error.
    }
    if (absoluteTarget !== undefined) {
      stat(absoluteTarget, (err, stat) => {
        const resolvedType = !err && stat.isDirectory() ? 'dir' : 'file';
        const resolvedFlags = stringToSymlinkType(resolvedType);
        const destination = preprocessSymlinkDestination(target,
                                                         resolvedType,
                                                         path);

        const req = new FSReqCallback();
        req.oncomplete = callback;
        binding.symlink(destination,
                        pathModule.toNamespacedPath(path), resolvedFlags, req);
      });
      return;
    }
  }

  const destination = preprocessSymlinkDestination(target, type, path);

  const flags = stringToSymlinkType(type);
  const req = new FSReqCallback();
  req.oncomplete = callback;
  binding.symlink(destination, pathModule.toNamespacedPath(path), flags, req);
}

/**
 * Synchronously creates the link called `path`
 * pointing to `target`.
 * @param {string | Buffer | URL} target
 * @param {string | Buffer | URL} path
 * @param {string | null} [type]
 * @returns {void}
 */
function symlinkSync(target, path, type) {
  type = (typeof type === 'string' ? type : null);
  if (isWindows && type === null) {
    const absoluteTarget = pathModule.resolve(`${path}`, '..', `${target}`);
    if (statSync(absoluteTarget, { throwIfNoEntry: false })?.isDirectory()) {
      type = 'dir';
    }
  }
  target = getValidatedPath(target, 'target');
  path = getValidatedPath(path);
  const flags = stringToSymlinkType(type);

  const ctx = { path: target, dest: path };
  binding.symlink(preprocessSymlinkDestination(target, type, path),
                  pathModule.toNamespacedPath(path), flags, undefined, ctx);

  handleErrorFromBinding(ctx);
}

/**
 * Creates a new link from the `existingPath`
 * to the `newPath`.
 * @param {string | Buffer | URL} existingPath
 * @param {string | Buffer | URL} newPath
 * @param {(err?: Error) => any} callback
 * @returns {void}
 */
function link(existingPath, newPath, callback) {
  callback = makeCallback(callback);

  existingPath = getValidatedPath(existingPath, 'existingPath');
  newPath = getValidatedPath(newPath, 'newPath');

  const req = new FSReqCallback();
  req.oncomplete = callback;

  binding.link(pathModule.toNamespacedPath(existingPath),
               pathModule.toNamespacedPath(newPath),
               req);
}

/**
 * Synchronously creates a new link from the `existingPath`
 * to the `newPath`.
 * @param {string | Buffer | URL} existingPath
 * @param {string | Buffer | URL} newPath
 * @returns {void}
 */
function linkSync(existingPath, newPath) {
  existingPath = getValidatedPath(existingPath, 'existingPath');
  newPath = getValidatedPath(newPath, 'newPath');

  const ctx = { path: existingPath, dest: newPath };
  const result = binding.link(pathModule.toNamespacedPath(existingPath),
                              pathModule.toNamespacedPath(newPath),
                              undefined, ctx);
  handleErrorFromBinding(ctx);
  return result;
}

/**
 * Asynchronously removes a file or symbolic link.
 * @param {string | Buffer | URL} path
 * @param {(err?: Error) => any} callback
 * @returns {void}
 */
function unlink(path, callback) {
  callback = makeCallback(callback);
  path = getValidatedPath(path);
  const req = new FSReqCallback();
  req.oncomplete = callback;
  binding.unlink(pathModule.toNamespacedPath(path), req);
}

/**
 * Synchronously removes a file or symbolic link.
 * @param {string | Buffer | URL} path
 * @returns {void}
 */
function unlinkSync(path) {
  path = getValidatedPath(path);
  const ctx = { path };
  binding.unlink(pathModule.toNamespacedPath(path), undefined, ctx);
  handleErrorFromBinding(ctx);
}

/**
 * Sets the permissions on the file.
 * @param {number} fd
 * @param {string | number} mode
 * @param {(err?: Error) => any} callback
 * @returns {void}
 */
function fchmod(fd, mode, callback) {
  fd = getValidatedFd(fd);
  mode = parseFileMode(mode, 'mode');
  callback = makeCallback(callback);

  const req = new FSReqCallback();
  req.oncomplete = callback;
  binding.fchmod(fd, mode, req);
}

/**
 * Synchronously sets the permissions on the file.
 * @param {number} fd
 * @param {string | number} mode
 * @returns {void}
 */
function fchmodSync(fd, mode) {
  fd = getValidatedFd(fd);
  mode = parseFileMode(mode, 'mode');
  const ctx = {};
  binding.fchmod(fd, mode, undefined, ctx);
  handleErrorFromBinding(ctx);
}

/**
 * Changes the permissions on a symbolic link.
 * @param {string | Buffer | URL} path
 * @param {number} mode
 * @param {(err?: Error) => any} callback
 * @returns {void}
 */
function lchmod(path, mode, callback) {
  callback = maybeCallback(callback);
  mode = parseFileMode(mode, 'mode');
  fs.open(path, O_WRONLY | O_SYMLINK, (err, fd) => {
    if (err) {
      callback(err);
      return;
    }
    // Prefer to return the chmod error, if one occurs,
    // but still try to close, and report closing errors if they occur.
    fs.fchmod(fd, mode, (err) => {
      fs.close(fd, (err2) => {
        callback(aggregateTwoErrors(err2, err));
      });
    });
  });
}

/**
 * Synchronously changes the permissions on a symbolic link.
 * @param {string | Buffer | URL} path
 * @param {number} mode
 * @returns {void}
 */
function lchmodSync(path, mode) {
  const fd = fs.openSync(path, O_WRONLY | O_SYMLINK);

  // Prefer to return the chmod error, if one occurs,
  // but still try to close, and report closing errors if they occur.
  let ret;
  try {
    ret = fs.fchmodSync(fd, mode);
  } finally {
    fs.closeSync(fd);
  }
  return ret;
}

/**
 * Asynchronously changes the permissions of a file.
 * @param {string | Buffer | URL} path
 * @param {string | number} mode
 * @param {(err?: Error) => any} callback
 * @returns {void}
 */
function chmod(path, mode, callback) {
  path = getValidatedPath(path);
  mode = parseFileMode(mode, 'mode');
  callback = makeCallback(callback);

  const req = new FSReqCallback();
  req.oncomplete = callback;
  binding.chmod(pathModule.toNamespacedPath(path), mode, req);
}

/**
 * Synchronously changes the permissions of a file.
 * @param {string | Buffer | URL} path
 * @param {string | number} mode
 * @returns {void}
 */
function chmodSync(path, mode) {
  path = getValidatedPath(path);
  mode = parseFileMode(mode, 'mode');

  const ctx = { path };
  binding.chmod(pathModule.toNamespacedPath(path), mode, undefined, ctx);
  handleErrorFromBinding(ctx);
}

/**
 * Sets the owner of the symbolic link.
 * @param {string | Buffer | URL} path
 * @param {number} uid
 * @param {number} gid
 * @param {(err?: Error) => any} callback
 * @returns {void}
 */
function lchown(path, uid, gid, callback) {
  callback = makeCallback(callback);
  path = getValidatedPath(path);
  validateInteger(uid, 'uid', -1, kMaxUserId);
  validateInteger(gid, 'gid', -1, kMaxUserId);
  const req = new FSReqCallback();
  req.oncomplete = callback;
  binding.lchown(pathModule.toNamespacedPath(path), uid, gid, req);
}

/**
 * Synchronously sets the owner of the symbolic link.
 * @param {string | Buffer | URL} path
 * @param {number} uid
 * @param {number} gid
 * @returns {void}
 */
function lchownSync(path, uid, gid) {
  path = getValidatedPath(path);
  validateInteger(uid, 'uid', -1, kMaxUserId);
  validateInteger(gid, 'gid', -1, kMaxUserId);
  const ctx = { path };
  binding.lchown(pathModule.toNamespacedPath(path), uid, gid, undefined, ctx);
  handleErrorFromBinding(ctx);
}

/**
 * Sets the owner of the file.
 * @param {number} fd
 * @param {number} uid
 * @param {number} gid
 * @param {(err?: Error) => any} callback
 * @returns {void}
 */
function fchown(fd, uid, gid, callback) {
  fd = getValidatedFd(fd);
  validateInteger(uid, 'uid', -1, kMaxUserId);
  validateInteger(gid, 'gid', -1, kMaxUserId);
  callback = makeCallback(callback);

  const req = new FSReqCallback();
  req.oncomplete = callback;
  binding.fchown(fd, uid, gid, req);
}

/**
 * Synchronously sets the owner of the file.
 * @param {number} fd
 * @param {number} uid
 * @param {number} gid
 * @returns {void}
 */
function fchownSync(fd, uid, gid) {
  fd = getValidatedFd(fd);
  validateInteger(uid, 'uid', -1, kMaxUserId);
  validateInteger(gid, 'gid', -1, kMaxUserId);

  const ctx = {};
  binding.fchown(fd, uid, gid, undefined, ctx);
  handleErrorFromBinding(ctx);
}

/**
 * Asynchronously changes the owner and group
 * of a file.
 * @param {string | Buffer | URL} path
 * @param {number} uid
 * @param {number} gid
 * @param {(err?: Error) => any} callback
 * @returns {void}
 */
function chown(path, uid, gid, callback) {
  callback = makeCallback(callback);
  path = getValidatedPath(path);
  validateInteger(uid, 'uid', -1, kMaxUserId);
  validateInteger(gid, 'gid', -1, kMaxUserId);

  const req = new FSReqCallback();
  req.oncomplete = callback;
  binding.chown(pathModule.toNamespacedPath(path), uid, gid, req);
}

/**
 * Synchronously changes the owner and group
 * of a file.
 * @param {string | Buffer | URL} path
 * @param {number} uid
 * @param {number} gid
 * @returns {void}
 */
function chownSync(path, uid, gid) {
  path = getValidatedPath(path);
  validateInteger(uid, 'uid', -1, kMaxUserId);
  validateInteger(gid, 'gid', -1, kMaxUserId);
  const ctx = { path };
  binding.chown(pathModule.toNamespacedPath(path), uid, gid, undefined, ctx);
  handleErrorFromBinding(ctx);
}

/**
 * Changes the file system timestamps of the object
 * referenced by `path`.
 * @param {string | Buffer | URL} path
 * @param {number | string | Date} atime
 * @param {number | string | Date} mtime
 * @param {(err?: Error) => any} callback
 * @returns {void}
 */
function utimes(path, atime, mtime, callback) {
  callback = makeCallback(callback);
  path = getValidatedPath(path);

  const req = new FSReqCallback();
  req.oncomplete = callback;
  binding.utimes(pathModule.toNamespacedPath(path),
                 toUnixTimestamp(atime),
                 toUnixTimestamp(mtime),
                 req);
}

/**
 * Synchronously changes the file system timestamps
 * of the object referenced by `path`.
 * @param {string | Buffer | URL} path
 * @param {number | string | Date} atime
 * @param {number | string | Date} mtime
 * @returns {void}
 */
function utimesSync(path, atime, mtime) {
  path = getValidatedPath(path);
  const ctx = { path };
  binding.utimes(pathModule.toNamespacedPath(path),
                 toUnixTimestamp(atime), toUnixTimestamp(mtime),
                 undefined, ctx);
  handleErrorFromBinding(ctx);
}

/**
 * Changes the file system timestamps of the object
 * referenced by the supplied `fd` (file descriptor).
 * @param {number} fd
 * @param {number | string | Date} atime
 * @param {number | string | Date} mtime
 * @param {(err?: Error) => any} callback
 * @returns {void}
 */
function futimes(fd, atime, mtime, callback) {
  fd = getValidatedFd(fd);
  atime = toUnixTimestamp(atime, 'atime');
  mtime = toUnixTimestamp(mtime, 'mtime');
  callback = makeCallback(callback);

  const req = new FSReqCallback();
  req.oncomplete = callback;
  binding.futimes(fd, atime, mtime, req);
}

/**
 * Synchronously changes the file system timestamps
 * of the object referenced by the
 * supplied `fd` (file descriptor).
 * @param {number} fd
 * @param {number | string | Date} atime
 * @param {number | string | Date} mtime
 * @returns {void}
 */
function futimesSync(fd, atime, mtime) {
  fd = getValidatedFd(fd);
  atime = toUnixTimestamp(atime, 'atime');
  mtime = toUnixTimestamp(mtime, 'mtime');
  const ctx = {};
  binding.futimes(fd, atime, mtime, undefined, ctx);
  handleErrorFromBinding(ctx);
}

/**
 * Changes the access and modification times of
 * a file in the same way as `fs.utimes()`.
 * @param {string | Buffer | URL} path
 * @param {number | string | Date} atime
 * @param {number | string | Date} mtime
 * @param {(err?: Error) => any} callback
 * @returns {void}
 */
function lutimes(path, atime, mtime, callback) {
  callback = makeCallback(callback);
  path = getValidatedPath(path);

  const req = new FSReqCallback();
  req.oncomplete = callback;
  binding.lutimes(pathModule.toNamespacedPath(path),
                  toUnixTimestamp(atime),
                  toUnixTimestamp(mtime),
                  req);
}

/**
 * Synchronously changes the access and modification
 * times of a file in the same way as `fs.utimesSync()`.
 * @param {string | Buffer | URL} path
 * @param {number | string | Date} atime
 * @param {number | string | Date} mtime
 * @returns {void}
 */
function lutimesSync(path, atime, mtime) {
  path = getValidatedPath(path);
  const ctx = { path };
  binding.lutimes(pathModule.toNamespacedPath(path),
                  toUnixTimestamp(atime),
                  toUnixTimestamp(mtime),
                  undefined, ctx);
  handleErrorFromBinding(ctx);
}

function writeAll(fd, isUserFd, buffer, offset, length, signal, callback) {
  if (signal?.aborted) {
<<<<<<< HEAD
    if (isUserFd) {
      callback(lazyDOMException('The operation was aborted', 'AbortError'));
    } else {
      fs.close(fd, function() {
        callback(lazyDOMException('The operation was aborted', 'AbortError'));
=======
    const abortError = new AbortError(undefined, { cause: signal?.reason });
    if (isUserFd) {
      callback(abortError);
    } else {
      fs.close(fd, (err) => {
        callback(aggregateTwoErrors(err, abortError));
>>>>>>> a8a80be5
      });
    }
    return;
  }
  // write(fd, buffer, offset, length, position, callback)
  fs.write(fd, buffer, offset, length, null, (writeErr, written) => {
    if (writeErr) {
      if (isUserFd) {
        callback(writeErr);
      } else {
        fs.close(fd, (err) => {
          callback(aggregateTwoErrors(err, writeErr));
        });
      }
    } else if (written === length) {
      if (isUserFd) {
        callback(null);
      } else {
        fs.close(fd, callback);
      }
    } else {
      offset += written;
      length -= written;
      writeAll(fd, isUserFd, buffer, offset, length, signal, callback);
    }
  });
}

/**
 * Asynchronously writes data to the file.
 * @param {string | Buffer | URL | number} path
 * @param {string | Buffer | TypedArray | DataView | object} data
 * @param {{
 *   encoding?: string | null;
 *   mode?: number;
 *   flag?: string;
 *   signal?: AbortSignal;
 *   } | string} [options]
 * @param {(err?: Error) => any} callback
 * @returns {void}
 */
function writeFile(path, data, options, callback) {
  callback = maybeCallback(callback || options);
  options = getOptions(options, { encoding: 'utf8', mode: 0o666, flag: 'w' });
  const flag = options.flag || 'w';

  if (!isArrayBufferView(data)) {
    validateStringAfterArrayBufferView(data, 'data');
    if (typeof data !== 'string') {
      showStringCoercionDeprecation();
    }
    data = Buffer.from(String(data), options.encoding || 'utf8');
  }

  if (isFd(path)) {
    const isUserFd = true;
    const signal = options.signal;
    writeAll(path, isUserFd, data, 0, data.byteLength, signal, callback);
    return;
  }

<<<<<<< HEAD
  if (options.signal?.aborted) {
    callback(lazyDOMException('The operation was aborted', 'AbortError'));
    return;
  }
=======
  if (checkAborted(options.signal, callback))
    return;

>>>>>>> a8a80be5
  fs.open(path, flag, options.mode, (openErr, fd) => {
    if (openErr) {
      callback(openErr);
    } else {
      const isUserFd = false;
      const signal = options.signal;
      writeAll(fd, isUserFd, data, 0, data.byteLength, signal, callback);
    }
  });
}

/**
 * Synchronously writes data to the file.
 * @param {string | Buffer | URL | number} path
 * @param {string | Buffer | TypedArray | DataView | object} data
 * @param {{
 *   encoding?: string | null;
 *   mode?: number;
 *   flag?: string;
 *   } | string} [options]
 * @returns {void}
 */
function writeFileSync(path, data, options) {
  options = getOptions(options, { encoding: 'utf8', mode: 0o666, flag: 'w' });

  if (!isArrayBufferView(data)) {
    validateStringAfterArrayBufferView(data, 'data');
    if (typeof data !== 'string') {
      showStringCoercionDeprecation();
    }
    data = Buffer.from(String(data), options.encoding || 'utf8');
  }

  const flag = options.flag || 'w';

  const isUserFd = isFd(path); // File descriptor ownership
  const fd = isUserFd ? path : fs.openSync(path, flag, options.mode);

  let offset = 0;
  let length = data.byteLength;
  try {
    while (length > 0) {
      const written = fs.writeSync(fd, data, offset, length);
      offset += written;
      length -= written;
    }
  } finally {
    if (!isUserFd) fs.closeSync(fd);
  }
}

/**
 * Asynchronously appends data to a file.
 * @param {string | Buffer | URL | number} path
 * @param {string | Buffer} data
 * @param {{
 *   encoding?: string | null;
 *   mode?: number;
 *   flag?: string;
 *   } | string} [options]
 * @param {(err?: Error) => any} callback
 * @returns {void}
 */
function appendFile(path, data, options, callback) {
  callback = maybeCallback(callback || options);
  options = getOptions(options, { encoding: 'utf8', mode: 0o666, flag: 'a' });

  // Don't make changes directly on options object
  options = copyObject(options);

  // Force append behavior when using a supplied file descriptor
  if (!options.flag || isFd(path))
    options.flag = 'a';

  fs.writeFile(path, data, options, callback);
}

/**
 * Synchronously appends data to a file.
 * @param {string | Buffer | URL | number} path
 * @param {string | Buffer} data
 * @param {{
 *   encoding?: string | null;
 *   mode?: number;
 *   flag?: string;
 *   } | string} [options]
 * @returns {void}
 */
function appendFileSync(path, data, options) {
  options = getOptions(options, { encoding: 'utf8', mode: 0o666, flag: 'a' });

  // Don't make changes directly on options object
  options = copyObject(options);

  // Force append behavior when using a supplied file descriptor
  if (!options.flag || isFd(path))
    options.flag = 'a';

  fs.writeFileSync(path, data, options);
}

/**
 * Watches for the changes on `filename`.
 * @param {string | Buffer | URL} filename
 * @param {string | {
 *   persistent?: boolean;
 *   recursive?: boolean;
 *   encoding?: string;
 *   signal?: AbortSignal;
 *   }} [options]
 * @param {(
 *   eventType?: string,
 *   filename?: string | Buffer
 *   ) => any} [listener]
 * @returns {watchers.FSWatcher}
 */
function watch(filename, options, listener) {
  if (typeof options === 'function') {
    listener = options;
  }
  options = getOptions(options);

  // Don't make changes directly on options object
  options = copyObject(options);

  if (options.persistent === undefined) options.persistent = true;
  if (options.recursive === undefined) options.recursive = false;
  if (options.recursive && !(isOSX || isWindows))
    throw new ERR_FEATURE_UNAVAILABLE_ON_PLATFORM('watch recursively');
  const watcher = new watchers.FSWatcher();
  watcher[watchers.kFSWatchStart](filename,
                                  options.persistent,
                                  options.recursive,
                                  options.encoding);

  if (listener) {
    watcher.addListener('change', listener);
  }
  if (options.signal) {
    if (options.signal.aborted) {
      process.nextTick(() => watcher.close());
    } else {
      const listener = () => watcher.close();
      options.signal.addEventListener('abort', listener);
      watcher.once('close', () => {
        options.signal.removeEventListener('abort', listener);
      });
    }
  }

  return watcher;
}


const statWatchers = new SafeMap();

/**
 * Watches for changes on `filename`.
 * @param {string | Buffer | URL} filename
 * @param {{
 *   bigint?: boolean;
 *   persistent?: boolean;
 *   interval?: number;
 *   }} [options]
 * @param {(
 *   current?: Stats,
 *   previous?: Stats
 *   ) => any} listener
 * @returns {watchers.StatWatcher}
 */
function watchFile(filename, options, listener) {
  filename = getValidatedPath(filename);
  filename = pathModule.resolve(filename);
  let stat;

  if (options === null || typeof options !== 'object') {
    listener = options;
    options = null;
  }

  options = {
    // Poll interval in milliseconds. 5007 is what libev used to use. It's
    // a little on the slow side but let's stick with it for now to keep
    // behavioral changes to a minimum.
    interval: 5007,
    persistent: true,
    ...options,
  };

  validateFunction(listener, 'listener');

  stat = statWatchers.get(filename);

  if (stat === undefined) {
    stat = new watchers.StatWatcher(options.bigint);
    stat[watchers.kFSStatWatcherStart](filename,
                                       options.persistent, options.interval);
    statWatchers.set(filename, stat);
  } else {
    stat[watchers.kFSStatWatcherAddOrCleanRef]('add');
  }

  stat.addListener('change', listener);
  return stat;
}

/**
 * Stops watching for changes on `filename`.
 * @param {string | Buffer | URL} filename
 * @param {() => any} [listener]
 * @returns {void}
 */
function unwatchFile(filename, listener) {
  filename = getValidatedPath(filename);
  filename = pathModule.resolve(filename);
  const stat = statWatchers.get(filename);

  if (stat === undefined) return;

  if (typeof listener === 'function') {
    const beforeListenerCount = stat.listenerCount('change');
    stat.removeListener('change', listener);
    if (stat.listenerCount('change') < beforeListenerCount)
      stat[watchers.kFSStatWatcherAddOrCleanRef]('clean');
  } else {
    stat.removeAllListeners('change');
    stat[watchers.kFSStatWatcherAddOrCleanRef]('cleanAll');
  }

  if (stat.listenerCount('change') === 0) {
    stat.stop();
    statWatchers.delete(filename);
  }
}


let splitRoot;
if (isWindows) {
  // Regex to find the device root on Windows (e.g. 'c:\\'), including trailing
  // slash.
  const splitRootRe = /^(?:[a-zA-Z]:|[\\/]{2}[^\\/]+[\\/][^\\/]+)?[\\/]*/;
  splitRoot = function splitRoot(str) {
    return SideEffectFreeRegExpPrototypeExec(splitRootRe, str)[0];
  };
} else {
  splitRoot = function splitRoot(str) {
    for (let i = 0; i < str.length; ++i) {
      if (StringPrototypeCharCodeAt(str, i) !== CHAR_FORWARD_SLASH)
        return StringPrototypeSlice(str, 0, i);
    }
    return str;
  };
}

function encodeRealpathResult(result, options) {
  if (!options || !options.encoding || options.encoding === 'utf8')
    return result;
  const asBuffer = Buffer.from(result);
  if (options.encoding === 'buffer') {
    return asBuffer;
  }
  return asBuffer.toString(options.encoding);
}

// Finds the next portion of a (partial) path, up to the next path delimiter
let nextPart;
if (isWindows) {
  nextPart = function nextPart(p, i) {
    for (; i < p.length; ++i) {
      const ch = StringPrototypeCharCodeAt(p, i);

      // Check for a separator character
      if (ch === CHAR_BACKWARD_SLASH || ch === CHAR_FORWARD_SLASH)
        return i;
    }
    return -1;
  };
} else {
  nextPart = function nextPart(p, i) {
    return StringPrototypeIndexOf(p, '/', i);
  };
}

/**
 * Returns the resolved pathname.
 * @param {string | Buffer | URL} p
 * @param {string | { encoding?: string | null; }} [options]
 * @returns {string | Buffer}
 */
function realpathSync(p, options) {
  options = getOptions(options);
  p = toPathIfFileURL(p);
  if (typeof p !== 'string') {
    p += '';
  }
  validatePath(p);
  p = pathModule.resolve(p);

  const cache = options[realpathCacheKey];
  const maybeCachedResult = cache?.get(p);
  if (maybeCachedResult) {
    return maybeCachedResult;
  }

  const seenLinks = new SafeMap();
  const knownHard = new SafeSet();
  const original = p;

  // Current character position in p
  let pos;
  // The partial path so far, including a trailing slash if any
  let current;
  // The partial path without a trailing slash (except when pointing at a root)
  let base;
  // The partial path scanned in the previous round, with slash
  let previous;

  // Skip over roots
  current = base = splitRoot(p);
  pos = current.length;

  // On windows, check that the root exists. On unix there is no need.
  if (isWindows) {
    const ctx = { path: base };
    binding.lstat(pathModule.toNamespacedPath(base), false, undefined, ctx);
    handleErrorFromBinding(ctx);
    knownHard.add(base);
  }

  // Walk down the path, swapping out linked path parts for their real
  // values
  // NB: p.length changes.
  while (pos < p.length) {
    // find the next part
    const result = nextPart(p, pos);
    previous = current;
    if (result === -1) {
      const last = StringPrototypeSlice(p, pos);
      current += last;
      base = previous + last;
      pos = p.length;
    } else {
      current += StringPrototypeSlice(p, pos, result + 1);
      base = previous + StringPrototypeSlice(p, pos, result);
      pos = result + 1;
    }

    // Continue if not a symlink, break if a pipe/socket
    if (knownHard.has(base) || cache?.get(base) === base) {
      if (isFileType(binding.statValues, S_IFIFO) ||
          isFileType(binding.statValues, S_IFSOCK)) {
        break;
      }
      continue;
    }

    let resolvedLink;
    const maybeCachedResolved = cache?.get(base);
    if (maybeCachedResolved) {
      resolvedLink = maybeCachedResolved;
    } else {
      // Use stats array directly to avoid creating an fs.Stats instance just
      // for our internal use.

      const baseLong = pathModule.toNamespacedPath(base);
      const ctx = { path: base };
      const stats = binding.lstat(baseLong, true, undefined, ctx);
      handleErrorFromBinding(ctx);

      if (!isFileType(stats, S_IFLNK)) {
        knownHard.add(base);
        cache?.set(base, base);
        continue;
      }

      // Read the link if it wasn't read before
      // dev/ino always return 0 on windows, so skip the check.
      let linkTarget = null;
      let id;
      if (!isWindows) {
        const dev = BigIntPrototypeToString(stats[0], 32);
        const ino = BigIntPrototypeToString(stats[7], 32);
        id = `${dev}:${ino}`;
        if (seenLinks.has(id)) {
          linkTarget = seenLinks.get(id);
        }
      }
      if (linkTarget === null) {
        const ctx = { path: base };
        binding.stat(baseLong, false, undefined, ctx);
        handleErrorFromBinding(ctx);
        linkTarget = binding.readlink(baseLong, undefined, undefined, ctx);
        handleErrorFromBinding(ctx);
      }
      resolvedLink = pathModule.resolve(previous, linkTarget);

      cache?.set(base, resolvedLink);
      if (!isWindows) seenLinks.set(id, linkTarget);
    }

    // Resolve the link, then start over
    p = pathModule.resolve(resolvedLink, StringPrototypeSlice(p, pos));

    // Skip over roots
    current = base = splitRoot(p);
    pos = current.length;

    // On windows, check that the root exists. On unix there is no need.
    if (isWindows && !knownHard.has(base)) {
      const ctx = { path: base };
      binding.lstat(pathModule.toNamespacedPath(base), false, undefined, ctx);
      handleErrorFromBinding(ctx);
      knownHard.add(base);
    }
  }

  cache?.set(original, p);
  return encodeRealpathResult(p, options);
}

/**
 * Returns the resolved pathname.
 * @param {string | Buffer | URL} path
 * @param {string | { encoding?: string; }} [options]
 * @returns {string | Buffer}
 */
realpathSync.native = (path, options) => {
  options = getOptions(options);
  path = getValidatedPath(path);
  const ctx = { path };
  const result = binding.realpath(pathModule.toNamespacedPath(path), options.encoding, undefined, ctx);
  handleErrorFromBinding(ctx);
  return result;
};

/**
 * Asynchronously computes the canonical pathname by
 * resolving `.`, `..` and symbolic links.
 * @param {string | Buffer | URL} p
 * @param {string | { encoding?: string; }} [options]
 * @param {(
 *   err?: Error,
 *   resolvedPath?: string | Buffer
 *   ) => any} callback
 * @returns {void}
 */
function realpath(p, options, callback) {
  callback = typeof options === 'function' ? options : maybeCallback(callback);
  options = getOptions(options);
  p = toPathIfFileURL(p);

  if (typeof p !== 'string') {
    p += '';
  }
  validatePath(p);
  p = pathModule.resolve(p);

  const seenLinks = new SafeMap();
  const knownHard = new SafeSet();

  // Current character position in p
  let pos;
  // The partial path so far, including a trailing slash if any
  let current;
  // The partial path without a trailing slash (except when pointing at a root)
  let base;
  // The partial path scanned in the previous round, with slash
  let previous;

  current = base = splitRoot(p);
  pos = current.length;

  // On windows, check that the root exists. On unix there is no need.
  if (isWindows && !knownHard.has(base)) {
    fs.lstat(base, (err, stats) => {
      if (err) return callback(err);
      knownHard.add(base);
      LOOP();
    });
  } else {
    process.nextTick(LOOP);
  }

  // Walk down the path, swapping out linked path parts for their real
  // values
  function LOOP() {
    // Stop if scanned past end of path
    if (pos >= p.length) {
      return callback(null, encodeRealpathResult(p, options));
    }

    // find the next part
    const result = nextPart(p, pos);
    previous = current;
    if (result === -1) {
      const last = StringPrototypeSlice(p, pos);
      current += last;
      base = previous + last;
      pos = p.length;
    } else {
      current += StringPrototypeSlice(p, pos, result + 1);
      base = previous + StringPrototypeSlice(p, pos, result);
      pos = result + 1;
    }

    // Continue if not a symlink, break if a pipe/socket
    if (knownHard.has(base)) {
      if (isFileType(binding.statValues, S_IFIFO) ||
          isFileType(binding.statValues, S_IFSOCK)) {
        return callback(null, encodeRealpathResult(p, options));
      }
      return process.nextTick(LOOP);
    }

    return fs.lstat(base, { bigint: true }, gotStat);
  }

  function gotStat(err, stats) {
    if (err) return callback(err);

    // If not a symlink, skip to the next path part
    if (!stats.isSymbolicLink()) {
      knownHard.add(base);
      return process.nextTick(LOOP);
    }

    // Stat & read the link if not read before.
    // Call `gotTarget()` as soon as the link target is known.
    // `dev`/`ino` always return 0 on windows, so skip the check.
    let id;
    if (!isWindows) {
      const dev = BigIntPrototypeToString(stats.dev, 32);
      const ino = BigIntPrototypeToString(stats.ino, 32);
      id = `${dev}:${ino}`;
      if (seenLinks.has(id)) {
        return gotTarget(null, seenLinks.get(id));
      }
    }
    fs.stat(base, (err) => {
      if (err) return callback(err);

      fs.readlink(base, (err, target) => {
        if (!isWindows) seenLinks.set(id, target);
        gotTarget(err, target);
      });
    });
  }

  function gotTarget(err, target) {
    if (err) return callback(err);

    gotResolvedLink(pathModule.resolve(previous, target));
  }

  function gotResolvedLink(resolvedLink) {
    // Resolve the link, then start over
    p = pathModule.resolve(resolvedLink, StringPrototypeSlice(p, pos));
    current = base = splitRoot(p);
    pos = current.length;

    // On windows, check that the root exists. On unix there is no need.
    if (isWindows && !knownHard.has(base)) {
      fs.lstat(base, (err) => {
        if (err) return callback(err);
        knownHard.add(base);
        LOOP();
      });
    } else {
      process.nextTick(LOOP);
    }
  }
}

/**
 * Asynchronously computes the canonical pathname by
 * resolving `.`, `..` and symbolic links.
 * @param {string | Buffer | URL} path
 * @param {string | { encoding?: string; }} [options]
 * @param {(
 *   err?: Error,
 *   resolvedPath?: string | Buffer
 *   ) => any} callback
 * @returns {void}
 */
realpath.native = (path, options, callback) => {
  callback = makeCallback(callback || options);
  options = getOptions(options);
  path = getValidatedPath(path);
  const req = new FSReqCallback();
  req.oncomplete = callback;
  return binding.realpath(pathModule.toNamespacedPath(path), options.encoding, req);
};

/**
 * Creates a unique temporary directory.
 * @param {string} prefix
 * @param {string | { encoding?: string; }} [options]
 * @param {(
 *   err?: Error,
 *   directory?: string
 *   ) => any} callback
 * @returns {void}
 */
function mkdtemp(prefix, options, callback) {
  callback = makeCallback(typeof options === 'function' ? options : callback);
<<<<<<< HEAD
  options = getOptions(options, {});
=======
  options = getOptions(options);
>>>>>>> a8a80be5

  validateString(prefix, 'prefix');
  nullCheck(prefix, 'prefix');
  warnOnNonPortableTemplate(prefix);
  const req = new FSReqCallback();
  req.oncomplete = callback;
  binding.mkdtemp(`${prefix}XXXXXX`, options.encoding, req);
}

/**
 * Synchronously creates a unique temporary directory.
 * @param {string} prefix
 * @param {string | { encoding?: string; }} [options]
 * @returns {string}
 */
function mkdtempSync(prefix, options) {
<<<<<<< HEAD
  options = getOptions(options, {});
=======
  options = getOptions(options);
>>>>>>> a8a80be5

  validateString(prefix, 'prefix');
  nullCheck(prefix, 'prefix');
  warnOnNonPortableTemplate(prefix);
  const path = `${prefix}XXXXXX`;
  const ctx = { path };
  const result = binding.mkdtemp(path, options.encoding,
                                 undefined, ctx);
  handleErrorFromBinding(ctx);
  return result;
}

/**
 * Asynchronously copies `src` to `dest`. By
 * default, `dest` is overwritten if it already exists.
 * @param {string | Buffer | URL} src
 * @param {string | Buffer | URL} dest
 * @param {number} [mode]
 * @param {() => any} callback
 * @returns {void}
 */
function copyFile(src, dest, mode, callback) {
  if (typeof mode === 'function') {
    callback = mode;
    mode = 0;
  }

  src = getValidatedPath(src, 'src');
  dest = getValidatedPath(dest, 'dest');

  src = pathModule._makeLong(src);
  dest = pathModule._makeLong(dest);
  mode = getValidMode(mode, 'copyFile');
  callback = makeCallback(callback);

  const req = new FSReqCallback();
  req.oncomplete = callback;
  binding.copyFile(src, dest, mode, req);
}

/**
 * Synchronously copies `src` to `dest`. By
 * default, `dest` is overwritten if it already exists.
 * @param {string | Buffer | URL} src
 * @param {string | Buffer | URL} dest
 * @param {number} [mode]
 * @returns {void}
 */
function copyFileSync(src, dest, mode) {
  src = getValidatedPath(src, 'src');
  dest = getValidatedPath(dest, 'dest');

  const ctx = { path: src, dest };  // non-prefixed

  src = pathModule._makeLong(src);
  dest = pathModule._makeLong(dest);
  mode = getValidMode(mode, 'copyFile');
  binding.copyFile(src, dest, mode, undefined, ctx);
  handleErrorFromBinding(ctx);
}

<<<<<<< HEAD
function lazyLoadStreams() {
  if (!ReadStream) {
    ({ ReadStream, WriteStream } = require('internal/fs/streams'));
    FileReadStream = ReadStream;
    FileWriteStream = WriteStream;
=======
/**
 * Asynchronously copies `src` to `dest`. `src` can be a file, directory, or
 * symlink. The contents of directories will be copied recursively.
 * @param {string | URL} src
 * @param {string | URL} dest
 * @param {object} [options]
 * @param {() => any} callback
 * @returns {void}
 */
function cp(src, dest, options, callback) {
  if (typeof options === 'function') {
    callback = options;
    options = undefined;
>>>>>>> a8a80be5
  }
  callback = makeCallback(callback);
  options = validateCpOptions(options);
  src = pathModule.toNamespacedPath(getValidatedPath(src, 'src'));
  dest = pathModule.toNamespacedPath(getValidatedPath(dest, 'dest'));
  lazyLoadCp();
  cpFn(src, dest, options, callback);
}

/**
 * Synchronously copies `src` to `dest`. `src` can be a file, directory, or
 * symlink. The contents of directories will be copied recursively.
 * @param {string | URL} src
 * @param {string | URL} dest
 * @param {object} [options]
 * @returns {void}
 */
function cpSync(src, dest, options) {
  options = validateCpOptions(options);
  src = pathModule.toNamespacedPath(getValidatedPath(src, 'src'));
  dest = pathModule.toNamespacedPath(getValidatedPath(dest, 'dest'));
  lazyLoadCp();
  cpSyncFn(src, dest, options);
}

function lazyLoadStreams() {
  if (!ReadStream) {
    ({ ReadStream, WriteStream } = require('internal/fs/streams'));
    FileReadStream = ReadStream;
    FileWriteStream = WriteStream;
  }
}

/**
 * Creates a readable stream with a default `highWaterMark`
 * of 64 KiB.
 * @param {string | Buffer | URL} path
 * @param {string | {
 *   flags?: string;
 *   encoding?: string;
 *   fd?: number | FileHandle;
 *   mode?: number;
 *   autoClose?: boolean;
 *   emitClose?: boolean;
 *   start: number;
 *   end?: number;
 *   highWaterMark?: number;
 *   fs?: object | null;
 *   }} [options]
 * @returns {ReadStream}
 */
function createReadStream(path, options) {
  lazyLoadStreams();
  return new ReadStream(path, options);
}

/**
 * Creates a write stream.
 * @param {string | Buffer | URL} path
 * @param {string | {
 *   flags?: string;
 *   encoding?: string;
 *   fd?: number | FileHandle;
 *   mode?: number;
 *   autoClose?: boolean;
 *   emitClose?: boolean;
 *   start: number;
 *   fs?: object | null;
 *   }} [options]
 * @returns {WriteStream}
 */
function createWriteStream(path, options) {
  lazyLoadStreams();
  return new WriteStream(path, options);
}

module.exports = fs = {
  appendFile,
  appendFileSync,
  access,
  accessSync,
  chown,
  chownSync,
  chmod,
  chmodSync,
  close,
  closeSync,
  copyFile,
  copyFileSync,
  cp,
  cpSync,
  createReadStream,
  createWriteStream,
  exists,
  existsSync,
  fchown,
  fchownSync,
  fchmod,
  fchmodSync,
  fdatasync,
  fdatasyncSync,
  fstat,
  fstatSync,
  fsync,
  fsyncSync,
  ftruncate,
  ftruncateSync,
  futimes,
  futimesSync,
  lchown,
  lchownSync,
  lchmod: constants.O_SYMLINK !== undefined ? lchmod : undefined,
  lchmodSync: constants.O_SYMLINK !== undefined ? lchmodSync : undefined,
  link,
  linkSync,
  lstat,
  lstatSync,
  lutimes,
  lutimesSync,
  mkdir,
  mkdirSync,
  mkdtemp,
  mkdtempSync,
  open,
  openSync,
  opendir,
  opendirSync,
  readdir,
  readdirSync,
  read,
  readSync,
  readv,
  readvSync,
  readFile,
  readFileSync,
  readlink,
  readlinkSync,
  realpath,
  realpathSync,
  rename,
  renameSync,
  rm,
  rmSync,
  rmdir,
  rmdirSync,
  stat,
  statfs,
  statSync,
  statfsSync,
  symlink,
  symlinkSync,
  truncate,
  truncateSync,
  unwatchFile,
  unlink,
  unlinkSync,
  utimes,
  utimesSync,
  watch,
  watchFile,
  writeFile,
  writeFileSync,
  write,
  writeSync,
  writev,
  writevSync,
  Dir,
  Dirent,
  Stats,

  get ReadStream() {
    lazyLoadStreams();
    return ReadStream;
  },

  set ReadStream(val) {
    ReadStream = val;
  },

  get WriteStream() {
    lazyLoadStreams();
    return WriteStream;
  },

  set WriteStream(val) {
    WriteStream = val;
  },

  // Legacy names... these have to be separate because of how graceful-fs
  // (and possibly other) modules monkey patch the values.
  get FileReadStream() {
    lazyLoadStreams();
    return FileReadStream;
  },

  set FileReadStream(val) {
    FileReadStream = val;
  },

  get FileWriteStream() {
    lazyLoadStreams();
    return FileWriteStream;
  },

  set FileWriteStream(val) {
    FileWriteStream = val;
  },

  // For tests
  _toUnixTimestamp: toUnixTimestamp,
};

ObjectDefineProperties(fs, {
  F_OK: { __proto__: null, enumerable: true, value: F_OK || 0 },
  R_OK: { __proto__: null, enumerable: true, value: R_OK || 0 },
  W_OK: { __proto__: null, enumerable: true, value: W_OK || 0 },
  X_OK: { __proto__: null, enumerable: true, value: X_OK || 0 },
  constants: {
    __proto__: null,
    configurable: false,
    enumerable: true,
    value: constants,
  },
  promises: {
    __proto__: null,
    configurable: true,
    enumerable: true,
    get() {
      promises ??= require('internal/fs/promises').exports;
      return promises;
    },
  },
});<|MERGE_RESOLUTION|>--- conflicted
+++ resolved
@@ -24,23 +24,12 @@
 
 'use strict';
 
-<<<<<<< HEAD
-// When using FSReqCallback, make sure to create the object only *after* all
-// parameter validation has happened, so that the objects are not kept in memory
-// in case they are created but never used due to an exception.
-
-=======
->>>>>>> a8a80be5
 const {
   ArrayPrototypePush,
   BigIntPrototypeToString,
   Boolean,
   MathMax,
   Number,
-<<<<<<< HEAD
-  ObjectCreate,
-=======
->>>>>>> a8a80be5
   ObjectDefineProperties,
   ObjectDefineProperty,
   Promise,
@@ -81,28 +70,16 @@
   codes: {
     ERR_FS_FILE_TOO_LARGE,
     ERR_INVALID_ARG_VALUE,
-<<<<<<< HEAD
-    ERR_INVALID_ARG_TYPE,
-    ERR_INVALID_CALLBACK,
-    ERR_FEATURE_UNAVAILABLE_ON_PLATFORM,
-  },
-  hideStackFrames,
-  uvErrmapGet,
-  uvException
-=======
     ERR_FEATURE_UNAVAILABLE_ON_PLATFORM,
   },
   AbortError,
   uvErrmapGet,
   uvException,
->>>>>>> a8a80be5
 } = require('internal/errors');
 
 const { FSReqCallback } = binding;
 const { toPathIfFileURL } = require('internal/url');
 const {
-<<<<<<< HEAD
-=======
   customPromisifyArgs: kCustomPromisifyArgsSymbol,
   deprecate,
   kEmptyObject,
@@ -112,7 +89,6 @@
   SideEffectFreeRegExpPrototypeExec,
 } = require('internal/util');
 const {
->>>>>>> a8a80be5
   constants: {
     kIoMaxLength,
     kMaxUserId,
@@ -166,18 +142,12 @@
   validateEncoding,
   validateFunction,
   validateInteger,
-<<<<<<< HEAD
-  validateInt32,
-  validateString,
-} = require('internal/validators');
-=======
   validateObject,
   validateString,
 } = require('internal/validators');
 
 const watchers = require('internal/fs/watchers');
 const ReadFileContext = require('internal/fs/read_file_context');
->>>>>>> a8a80be5
 
 let truncateWarn = true;
 let fs;
@@ -190,13 +160,6 @@
 let WriteStream;
 let rimraf;
 let rimrafSync;
-let DOMException;
-
-const lazyDOMException = hideStackFrames((message, name) => {
-  if (DOMException === undefined)
-    DOMException = internalBinding('messaging').DOMException;
-  return new DOMException(message, name);
-});
 
 // These have to be separate because of how graceful-fs happens to do it's
 // monkeypatching.
@@ -441,19 +404,10 @@
     return;
   }
 
-<<<<<<< HEAD
-  if (options.signal?.aborted) {
-    callback(lazyDOMException('The operation was aborted', 'AbortError'));
-    return;
-  }
-
-  const flagsNumber = stringToFlags(options.flag);
-=======
   if (checkAborted(options.signal, callback))
     return;
 
   const flagsNumber = stringToFlags(options.flag, 'options.flag');
->>>>>>> a8a80be5
   path = getValidatedPath(path);
 
   const req = new FSReqCallback();
@@ -566,10 +520,6 @@
   if (err != null) throw err;
 }
 
-<<<<<<< HEAD
-function close(fd, callback = defaultCloseCallback) {
-  validateInt32(fd, 'fd', 0);
-=======
 /**
  * Closes the file descriptor.
  * @param {number} fd
@@ -578,7 +528,6 @@
  */
 function close(fd, callback = defaultCloseCallback) {
   fd = getValidatedFd(fd);
->>>>>>> a8a80be5
   if (callback !== defaultCloseCallback)
     callback = makeCallback(callback);
 
@@ -696,15 +645,9 @@
 
     ({
       offset = 0,
-<<<<<<< HEAD
-      length = buffer.byteLength,
-      position
-    } = options);
-=======
       length = buffer.byteLength - offset,
       position = null,
     } = params ?? kEmptyObject);
->>>>>>> a8a80be5
   }
 
   validateBuffer(buffer);
@@ -767,21 +710,15 @@
 
   validateBuffer(buffer);
 
-  validateBuffer(buffer);
-
   if (arguments.length <= 3) {
     // Assume fs.readSync(fd, buffer, options)
     const options = offset || kEmptyObject;
 
-<<<<<<< HEAD
-    ({ offset = 0, length = buffer.byteLength, position } = options);
-=======
     ({
       offset = 0,
       length = buffer.byteLength - offset,
       position = null,
     } = options);
->>>>>>> a8a80be5
   }
 
   if (offset == null) {
@@ -1662,12 +1599,6 @@
   binding.stat(pathModule.toNamespacedPath(path), options.bigint, req);
 }
 
-<<<<<<< HEAD
-function hasNoEntryError(ctx) {
-  if (ctx.errno) {
-    const uvErr = uvErrmapGet(ctx.errno);
-    return uvErr && uvErr[0] === 'ENOENT';
-=======
 function statfs(path, options = { bigint: false }, callback) {
   if (typeof options === 'function') {
     callback = options;
@@ -1690,7 +1621,6 @@
   if (ctx.errno) {
     const uvErr = uvErrmapGet(ctx.errno);
     return uvErr?.[0] === 'ENOENT';
->>>>>>> a8a80be5
   }
 
   if (ctx.error) {
@@ -1700,10 +1630,6 @@
   return false;
 }
 
-<<<<<<< HEAD
-function fstatSync(fd, options = { bigint: false, throwIfNoEntry: true }) {
-  validateInt32(fd, 'fd', 0);
-=======
 /**
  * Synchronously retrieves the `fs.Stats` for
  * the file descriptor.
@@ -1715,15 +1641,12 @@
  */
 function fstatSync(fd, options = { bigint: false }) {
   fd = getValidatedFd(fd);
->>>>>>> a8a80be5
   const ctx = { fd };
   const stats = binding.fstat(fd, options.bigint, undefined, ctx);
   handleErrorFromBinding(ctx);
   return getStatsFromBinding(stats);
 }
 
-<<<<<<< HEAD
-=======
 /**
  * Synchronously retrieves the `fs.Stats` for
  * the symbolic link referred to by the `path`.
@@ -1734,7 +1657,6 @@
  *   }} [options]
  * @returns {Stats}
  */
->>>>>>> a8a80be5
 function lstatSync(path, options = { bigint: false, throwIfNoEntry: true }) {
   path = getValidatedPath(path);
   const ctx = { path };
@@ -1747,8 +1669,6 @@
   return getStatsFromBinding(stats);
 }
 
-<<<<<<< HEAD
-=======
 /**
  * Synchronously retrieves the `fs.Stats`
  * for the `path`.
@@ -1759,7 +1679,6 @@
  *   }} [options]
  * @returns {Stats}
  */
->>>>>>> a8a80be5
 function statSync(path, options = { bigint: false, throwIfNoEntry: true }) {
   path = getValidatedPath(path);
   const ctx = { path };
@@ -2296,20 +2215,12 @@
 
 function writeAll(fd, isUserFd, buffer, offset, length, signal, callback) {
   if (signal?.aborted) {
-<<<<<<< HEAD
-    if (isUserFd) {
-      callback(lazyDOMException('The operation was aborted', 'AbortError'));
-    } else {
-      fs.close(fd, function() {
-        callback(lazyDOMException('The operation was aborted', 'AbortError'));
-=======
     const abortError = new AbortError(undefined, { cause: signal?.reason });
     if (isUserFd) {
       callback(abortError);
     } else {
       fs.close(fd, (err) => {
         callback(aggregateTwoErrors(err, abortError));
->>>>>>> a8a80be5
       });
     }
     return;
@@ -2371,16 +2282,9 @@
     return;
   }
 
-<<<<<<< HEAD
-  if (options.signal?.aborted) {
-    callback(lazyDOMException('The operation was aborted', 'AbortError'));
-    return;
-  }
-=======
   if (checkAborted(options.signal, callback))
     return;
 
->>>>>>> a8a80be5
   fs.open(path, flag, options.mode, (openErr, fd) => {
     if (openErr) {
       callback(openErr);
@@ -2986,11 +2890,7 @@
  */
 function mkdtemp(prefix, options, callback) {
   callback = makeCallback(typeof options === 'function' ? options : callback);
-<<<<<<< HEAD
-  options = getOptions(options, {});
-=======
   options = getOptions(options);
->>>>>>> a8a80be5
 
   validateString(prefix, 'prefix');
   nullCheck(prefix, 'prefix');
@@ -3007,11 +2907,7 @@
  * @returns {string}
  */
 function mkdtempSync(prefix, options) {
-<<<<<<< HEAD
-  options = getOptions(options, {});
-=======
   options = getOptions(options);
->>>>>>> a8a80be5
 
   validateString(prefix, 'prefix');
   nullCheck(prefix, 'prefix');
@@ -3073,13 +2969,6 @@
   handleErrorFromBinding(ctx);
 }
 
-<<<<<<< HEAD
-function lazyLoadStreams() {
-  if (!ReadStream) {
-    ({ ReadStream, WriteStream } = require('internal/fs/streams'));
-    FileReadStream = ReadStream;
-    FileWriteStream = WriteStream;
-=======
 /**
  * Asynchronously copies `src` to `dest`. `src` can be a file, directory, or
  * symlink. The contents of directories will be copied recursively.
@@ -3093,7 +2982,6 @@
   if (typeof options === 'function') {
     callback = options;
     options = undefined;
->>>>>>> a8a80be5
   }
   callback = makeCallback(callback);
   options = validateCpOptions(options);
