--- conflicted
+++ resolved
@@ -58,20 +58,12 @@
 const {
   kUniqueHeaders,
   parseUniqueHeadersOption,
-<<<<<<< HEAD
-  OutgoingMessage
-=======
   OutgoingMessage,
->>>>>>> 8a2d13a7
 } = require('_http_outgoing');
 const Agent = require('_http_agent');
 const { Buffer } = require('buffer');
 const { defaultTriggerAsyncIdScope } = require('internal/async_hooks');
-<<<<<<< HEAD
-const { URL, urlToHttpOptions, searchParamsSymbol } = require('internal/url');
-=======
 const { URL, urlToHttpOptions, isURL } = require('internal/url');
->>>>>>> 8a2d13a7
 const {
   kOutHeaders,
   kNeedDrain,
@@ -90,10 +82,7 @@
 } = codes;
 const {
   validateInteger,
-<<<<<<< HEAD
-=======
   validateBoolean,
->>>>>>> 8a2d13a7
 } = require('internal/validators');
 const { getTimerDuration } = require('internal/timers');
 const {
@@ -149,12 +138,7 @@
   if (typeof input === 'string') {
     const urlStr = input;
     input = urlToHttpOptions(new URL(urlStr));
-<<<<<<< HEAD
-  } else if (input && input[searchParamsSymbol] &&
-             input[searchParamsSymbol][searchParamsSymbol]) {
-=======
   } else if (isURL(input)) {
->>>>>>> 8a2d13a7
     // url.URL instance
     input = urlToHttpOptions(input);
   } else {
@@ -801,13 +785,8 @@
   res.emit('timeout');
 }
 
-<<<<<<< HEAD
-// This function is necessary in the case where we receive the entire reponse
-// from server before we finish sending out the request
-=======
 // This function is necessary in the case where we receive the entire response
 // from the server before we finish sending out the request.
->>>>>>> 8a2d13a7
 function requestOnFinish() {
   const req = this;
 
