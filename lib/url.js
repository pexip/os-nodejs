--- conflicted
+++ resolved
@@ -122,11 +122,8 @@
   CHAR_COLON,
 } = require('internal/constants');
 
-<<<<<<< HEAD
-=======
 let urlParseWarned = false;
 
->>>>>>> 8a2d13a7
 function urlParse(url, parseQueryString, slashesDenoteHost) {
   if (!urlParseWarned && getOptionValue('--pending-deprecation')) {
     urlParseWarned = true;
@@ -405,14 +402,7 @@
         // It only converts parts of the domain name that
         // have non-ASCII characters, i.e. it doesn't matter if
         // you call it with a domain that already is ASCII-only.
-<<<<<<< HEAD
-
-        // Use lenient mode (`true`) to try to support even non-compliant
-        // URLs.
-        this.hostname = toASCII(this.hostname, true);
-=======
         this.hostname = toASCII(this.hostname);
->>>>>>> 8a2d13a7
 
         // Prevent two potential routes of hostname spoofing.
         // 1. If this.hostname is empty, it must have become empty due to toASCII
