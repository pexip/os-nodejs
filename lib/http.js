// Copyright Joyent, Inc. and other Node contributors.
//
// Permission is hereby granted, free of charge, to any person obtaining a
// copy of this software and associated documentation files (the
// "Software"), to deal in the Software without restriction, including
// without limitation the rights to use, copy, modify, merge, publish,
// distribute, sublicense, and/or sell copies of the Software, and to permit
// persons to whom the Software is furnished to do so, subject to the
// following conditions:
//
// The above copyright notice and this permission notice shall be included
// in all copies or substantial portions of the Software.
//
// THE SOFTWARE IS PROVIDED "AS IS", WITHOUT WARRANTY OF ANY KIND, EXPRESS
// OR IMPLIED, INCLUDING BUT NOT LIMITED TO THE WARRANTIES OF
// MERCHANTABILITY, FITNESS FOR A PARTICULAR PURPOSE AND NONINFRINGEMENT. IN
// NO EVENT SHALL THE AUTHORS OR COPYRIGHT HOLDERS BE LIABLE FOR ANY CLAIM,
// DAMAGES OR OTHER LIABILITY, WHETHER IN AN ACTION OF CONTRACT, TORT OR
// OTHERWISE, ARISING FROM, OUT OF OR IN CONNECTION WITH THE SOFTWARE OR THE
// USE OR OTHER DEALINGS IN THE SOFTWARE.

'use strict';

const {
  ArrayPrototypeSlice,
  ArrayPrototypeSort,
  ObjectDefineProperty,
} = primordials;

const { validateInteger } = require('internal/validators');
const httpAgent = require('_http_agent');
const { ClientRequest } = require('_http_client');
const { methods, parsers } = require('_http_common');
const { IncomingMessage } = require('_http_incoming');
const {
  validateHeaderName,
  validateHeaderValue,
  OutgoingMessage,
} = require('_http_outgoing');
const {
  _connectionListener,
  STATUS_CODES,
  Server,
  ServerResponse,
} = require('_http_server');
let maxHeaderSize;

/**
 * Returns a new instance of `http.Server`.
 * @param {{
 *   IncomingMessage?: IncomingMessage;
 *   ServerResponse?: ServerResponse;
 *   insecureHTTPParser?: boolean;
 *   maxHeaderSize?: number;
 *   joinDuplicateHeaders?: boolean;
 *   highWaterMark?: number;
 *   rejectNonStandardBodyWrites?: boolean;
 *   }} [opts]
 * @param {Function} [requestListener]
 * @returns {Server}
 */
function createServer(opts, requestListener) {
  return new Server(opts, requestListener);
}

/**
 * @typedef {object} HTTPRequestOptions
 * @property {httpAgent.Agent | boolean} [agent] Controls Agent behavior.
 * @property {string} [auth] Basic authentication ('user:password') to compute an Authorization header.
 * @property {Function} [createConnection] Produces a socket/stream to use when the agent option is not used.
 * @property {number} [defaultPort] Default port for the protocol.
 * @property {number} [family] IP address family to use when resolving host or hostname.
 * @property {object} [headers] An object containing request headers.
 * @property {number} [hints] Optional dns.lookup() hints.
 * @property {string} [host] A domain name or IP address of the server to issue the request to.
 * @property {string} [hostname] Alias for host.
 * @property {boolean} [insecureHTTPParser] Use an insecure HTTP parser that accepts invalid HTTP headers when true.
 * @property {string} [localAddress] Local interface to bind for network connections.
 * @property {number} [localPort] Local port to connect from.
 * @property {Function} [lookup] Custom lookup function. Default: dns.lookup().
 * @property {number} [maxHeaderSize] Overrides the --max-http-header-size value for responses received from the server.
 * @property {string} [method] A string specifying the HTTP request method.
 * @property {string} [path] Request path.
 * @property {number} [port] Port of remote server.
 * @property {string} [protocol] Protocol to use.
 * @property {boolean} [setHost] Specifies whether or not to automatically add the Host header.
 * @property {AbortSignal} [signal] An AbortSignal that may be used to abort an ongoing request.
 * @property {string} [socketPath] Unix domain socket.
 * @property {number} [timeout] A number specifying the socket timeout in milliseconds.
 */

/**
 * Makes an HTTP request.
 * @param {string | URL} url
 * @param {HTTPRequestOptions} [options]
 * @param {Function} [cb]
 * @returns {ClientRequest}
 */
function request(url, options, cb) {
  return new ClientRequest(url, options, cb);
}

/**
 * Makes a `GET` HTTP request.
 * @param {string | URL} url
 * @param {HTTPRequestOptions} [options]
 * @param {Function} [cb]
 * @returns {ClientRequest}
 */
function get(url, options, cb) {
  const req = request(url, options, cb);
  req.end();
  return req;
}

module.exports = {
  _connectionListener,
  METHODS: ArrayPrototypeSort(ArrayPrototypeSlice(methods)),
  STATUS_CODES,
  Agent: httpAgent.Agent,
  ClientRequest,
  IncomingMessage,
  OutgoingMessage,
  Server,
  ServerResponse,
  createServer,
  validateHeaderName,
  validateHeaderValue,
  get,
  request,
  setMaxIdleHTTPParsers(max) {
    validateInteger(max, 'max', 1);
    parsers.max = max;
<<<<<<< HEAD
  }
=======
  },
>>>>>>> 8a2d13a7
};

ObjectDefineProperty(module.exports, 'maxHeaderSize', {
  __proto__: null,
  configurable: true,
  enumerable: true,
  get() {
    if (maxHeaderSize === undefined) {
      const { getOptionValue } = require('internal/options');
      maxHeaderSize = getOptionValue('--max-http-header-size');
    }

    return maxHeaderSize;
  },
});

ObjectDefineProperty(module.exports, 'globalAgent', {
  __proto__: null,
  configurable: true,
  enumerable: true,
  get() {
    return httpAgent.globalAgent;
  },
  set(value) {
    httpAgent.globalAgent = value;
  },
});<|MERGE_RESOLUTION|>--- conflicted
+++ resolved
@@ -131,11 +131,7 @@
   setMaxIdleHTTPParsers(max) {
     validateInteger(max, 'max', 1);
     parsers.max = max;
-<<<<<<< HEAD
-  }
-=======
   },
->>>>>>> 8a2d13a7
 };
 
 ObjectDefineProperty(module.exports, 'maxHeaderSize', {
