--- conflicted
+++ resolved
@@ -52,12 +52,9 @@
  *   ServerResponse?: ServerResponse;
  *   insecureHTTPParser?: boolean;
  *   maxHeaderSize?: number;
-<<<<<<< HEAD
-=======
  *   joinDuplicateHeaders?: boolean;
  *   highWaterMark?: number;
  *   rejectNonStandardBodyWrites?: boolean;
->>>>>>> a8a80be5
  *   }} [opts]
  * @param {Function} [requestListener]
  * @returns {Server}
@@ -67,31 +64,6 @@
 }
 
 /**
-<<<<<<< HEAD
- * @typedef {Object} HTTPRequestOptions
- * @property {httpAgent.Agent | boolean} [agent]
- * @property {string} [auth]
- * @property {Function} [createConnection]
- * @property {number} [defaultPort]
- * @property {number} [family]
- * @property {Object} [headers]
- * @property {number} [hints]
- * @property {string} [host]
- * @property {string} [hostname]
- * @property {boolean} [insecureHTTPParser]
- * @property {string} [localAddress]
- * @property {number} [localPort]
- * @property {Function} [lookup]
- * @property {number} [maxHeaderSize]
- * @property {string} [method]
- * @property {string} [path]
- * @property {number} [port]
- * @property {string} [protocol]
- * @property {boolean} [setHost]
- * @property {string} [socketPath]
- * @property {number} [timeout]
- * @property {AbortSignal} [signal]
-=======
  * @typedef {object} HTTPRequestOptions
  * @property {httpAgent.Agent | boolean} [agent] Controls Agent behavior.
  * @property {string} [auth] Basic authentication ('user:password') to compute an Authorization header.
@@ -115,7 +87,6 @@
  * @property {AbortSignal} [signal] An AbortSignal that may be used to abort an ongoing request.
  * @property {string} [socketPath] Unix domain socket.
  * @property {number} [timeout] A number specifying the socket timeout in milliseconds.
->>>>>>> a8a80be5
  */
 
 /**
