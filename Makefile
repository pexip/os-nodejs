--- conflicted
+++ resolved
@@ -598,15 +598,12 @@
 test-wpt: all
 	$(PYTHON) tools/test.py $(PARALLEL_ARGS) wpt
 
-<<<<<<< HEAD
-=======
 .PHONY: test-wpt-report
 test-wpt-report:
 	$(RM) -r out/wpt
 	mkdir -p out/wpt
 	WPT_REPORT=1 $(PYTHON) tools/test.py --shell $(NODE) $(PARALLEL_ARGS) wpt
 
->>>>>>> 8a2d13a7
 .PHONY: test-simple
 test-simple: | cctest # Depends on 'all'.
 	$(PYTHON) tools/test.py $(PARALLEL_ARGS) parallel sequential
@@ -1519,19 +1516,6 @@
 	$(warning Please use lint-cpp instead of cpplint)
 
 .PHONY: lint-py-build
-<<<<<<< HEAD
-# python -m pip install flake8
-# Try with '--system' if it fails without; the system may have set '--user'
-lint-py-build:
-	$(info Pip installing flake8 linter on $(shell $(PYTHON) --version)...)
-	$(PYTHON) -m pip install --no-user --upgrade -t tools/pip/site-packages flake8 || \
-		$(PYTHON) -m pip install --no-user --upgrade --system -t tools/pip/site-packages flake8
-
-.PHONY: lint-py
-ifneq ("","$(wildcard tools/pip/site-packages/flake8)")
-# Lints the Python code with flake8.
-# Flag the build if there are Python syntax errors or undefined names
-=======
 # python -m pip install ruff
 # Try with '--system' if it fails without; the system may have set '--user'
 lint-py-build:
@@ -1542,7 +1526,6 @@
 .PHONY: lint-py
 ifneq ("","$(wildcard tools/pip/site-packages/ruff)")
 # Lint the Python code with ruff.
->>>>>>> 8a2d13a7
 lint-py:
 	tools/pip/site-packages/bin/ruff --version
 	tools/pip/site-packages/bin/ruff .
@@ -1557,13 +1540,8 @@
 # Try with '--system' if it fails without; the system may have set '--user'
 lint-yaml-build:
 	$(info Pip installing yamllint on $(shell $(PYTHON) --version)...)
-<<<<<<< HEAD
-	$(PYTHON) -m pip install --no-user --upgrade -t tools/pip/site-packages yamllint || \
-		$(PYTHON) -m pip install --no-user --upgrade --system -t tools/pip/site-packages yamllint
-=======
 	$(PYTHON) -m pip install --upgrade -t tools/pip/site-packages yamllint || \
 		$(PYTHON) -m pip install --upgrade --system -t tools/pip/site-packages yamllint
->>>>>>> 8a2d13a7
 
 .PHONY: lint-yaml
 # Lints the YAML files with yamllint.
@@ -1590,11 +1568,7 @@
 
 # Related CI job: node-test-linter
 lint-ci: lint-js-ci lint-cpp lint-py lint-md lint-addon-docs lint-yaml-build lint-yaml
-<<<<<<< HEAD
-	@if ! ( grep -IEqrs "$(CONFLICT_RE)" --exclude="error-message.js" benchmark deps doc lib src test tools ) \
-=======
 	@if ! ( grep -IEqrs "$(CONFLICT_RE)" --exclude="error-message.js" --exclude="merge-conflict.json" benchmark deps doc lib src test tools ) \
->>>>>>> 8a2d13a7
 		&& ! ( $(FIND) . -maxdepth 1 -type f | xargs grep -IEqs "$(CONFLICT_RE)" ); then \
 		exit 0 ; \
 	else \
