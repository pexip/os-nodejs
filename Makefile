-include config.mk

BUILDTYPE ?= Release
PYTHON ?= python3
DESTDIR ?=
SIGN ?=
PREFIX ?= /usr/local
FLAKY_TESTS ?= run
TEST_CI_ARGS ?=
STAGINGSERVER ?= node-www
LOGLEVEL ?= silent
OSTYPE := $(shell uname -s | tr '[:upper:]' '[:lower:]')
<<<<<<< HEAD
=======
ifeq ($(findstring os/390,$OSTYPE),os/390)
OSTYPE ?= os390
endif
ARCHTYPE := $(shell uname -m | tr '[:upper:]' '[:lower:]')
>>>>>>> a8a80be5
COVTESTS ?= test-cov
COV_SKIP_TESTS ?= core_line_numbers.js,testFinalizer.js,test_function/test.js
GTEST_FILTER ?= "*"
GNUMAKEFLAGS += --no-print-directory
GCOV ?= gcov
PWD = $(CURDIR)
BUILD_WITH ?= make
FIND ?= find

ifdef JOBS
	PARALLEL_ARGS = -j $(JOBS)
else
	PARALLEL_ARGS =
endif

ifdef ENABLE_V8_TAP
	TAP_V8 := --junitout $(PWD)/v8-tap.xml
	TAP_V8_INTL := --junitout $(PWD)/v8-intl-tap.xml
	TAP_V8_BENCHMARKS := --junitout $(PWD)/v8-benchmarks-tap.xml
define convert_to_junit
	@true
endef
endif

ifdef ENABLE_CONVERT_V8_JSON_TO_XML
	TAP_V8_JSON := $(PWD)/v8-tap.json
	TAP_V8_INTL_JSON := $(PWD)/v8-intl-tap.json
	TAP_V8_BENCHMARKS_JSON := $(PWD)/v8-benchmarks-tap.json

	# By default, the V8's JSON test output only includes the tests which have
	# failed. We use --slow-tests-cutoff to ensure that all tests are present
	# in the output, including those which pass.
	TAP_V8 := --json-test-results $(TAP_V8_JSON) --slow-tests-cutoff 1000000
	TAP_V8_INTL := --json-test-results $(TAP_V8_INTL_JSON) --slow-tests-cutoff 1000000
	TAP_V8_BENCHMARKS := --json-test-results $(TAP_V8_BENCHMARKS_JSON) --slow-tests-cutoff 1000000

define convert_to_junit
	export PATH="$(NO_BIN_OVERRIDE_PATH)" && \
		$(PYTHON) tools/v8-json-to-junit.py < $(1) > $(1:.json=.xml)
endef
endif

V8_TEST_OPTIONS = $(V8_EXTRA_TEST_OPTIONS)
ifdef DISABLE_V8_I18N
	V8_BUILD_OPTIONS += i18nsupport=off
endif
# V8 build and test toolchains are not currently compatible with Python 3.
# config.mk may have prepended a symlink for `python` to PATH which we need
# to undo before calling V8's tools.
OVERRIDE_BIN_DIR=$(dir $(abspath $(lastword $(MAKEFILE_LIST))))out/tools/bin
NO_BIN_OVERRIDE_PATH=$(subst $() $(),:,$(filter-out $(OVERRIDE_BIN_DIR),$(subst :, ,$(PATH))))

ifeq ($(OSTYPE), darwin)
	GCOV = xcrun llvm-cov gcov
endif

BUILDTYPE_LOWER := $(shell echo $(BUILDTYPE) | tr '[:upper:]' '[:lower:]')

# Determine EXEEXT
EXEEXT := $(shell $(PYTHON) -c \
		"import sys; print('.exe' if sys.platform == 'win32' else '')")

NODE_EXE = node$(EXEEXT)
NODE ?= ./$(NODE_EXE)
NODE_G_EXE = node_g$(EXEEXT)
NPM ?= ./deps/npm/bin/npm-cli.js

# Flags for packaging.
BUILD_DOWNLOAD_FLAGS ?= --download=all
BUILD_INTL_FLAGS ?= --with-intl=full-icu
BUILD_RELEASE_FLAGS ?= $(BUILD_DOWNLOAD_FLAGS) $(BUILD_INTL_FLAGS)

# Default to quiet/pretty builds.
# To do verbose builds, run `make V=1` or set the V environment variable.
V ?= 0

# Use -e to double check in case it's a broken link
# Use $(PWD) so we can cd to anywhere before calling this
available-node = \
	if [ -x $(PWD)/$(NODE) ] && [ -e $(PWD)/$(NODE) ]; then \
		$(PWD)/$(NODE) $(1); \
	elif [ -x `command -v node` ] && [ -e `command -v node` ] && [ `command -v node` ]; then \
		`command -v node` $(1); \
	else \
		echo "No available node, cannot run \"node $(1)\""; \
		exit 1; \
	fi;

.PHONY: all
# BUILDTYPE=Debug builds both release and debug builds. If you want to compile
# just the debug build, run `make -C out BUILDTYPE=Debug` instead.
ifeq ($(BUILDTYPE),Release)
all: $(NODE_EXE) ## Default target, builds node in out/Release/node.
else
all: $(NODE_EXE) $(NODE_G_EXE)
endif

.PHONY: help
# To add a target to the help, add a double comment (##) on the target line.
help: ## Print help for targets with comments.
	@printf "For more targets and info see the comments in the Makefile.\n\n"
	@grep -E '^[[:alnum:]._-]+:.*?## .*$$' Makefile | sort | \
		awk 'BEGIN {FS = ":.*?## "}; {printf "\033[36m%-15s\033[0m %s\n", $$1, $$2}'

# The .PHONY is needed to ensure that we recursively use the out/Makefile
# to check for changes.
.PHONY: $(NODE_EXE) $(NODE_G_EXE)

# The -r/-L check stops it recreating the link if it is already in place,
# otherwise $(NODE_EXE) being a .PHONY target means it is always re-run.
# Without the check there is a race condition between the link being deleted
# and recreated which can break the addons build when running test-ci
# See comments on the build-addons target for some more info
ifeq ($(BUILD_WITH), make)
$(NODE_EXE): build_type:=Release
$(NODE_G_EXE): build_type:=Debug
$(NODE_EXE) $(NODE_G_EXE): config.gypi out/Makefile
	$(MAKE) -C out BUILDTYPE=${build_type} V=$(V)
	if [ ! -r $@ ] || [ ! -L $@ ]; then \
	  ln -fs out/${build_type}/$(NODE_EXE) $@; fi
else
ifeq ($(BUILD_WITH), ninja)
NINJA ?= ninja
ifeq ($(V),1)
	NINJA_ARGS := $(NINJA_ARGS) -v
endif
ifdef JOBS
	NINJA_ARGS := $(NINJA_ARGS) -j$(JOBS)
else
	NINJA_ARGS := $(NINJA_ARGS) $(filter -j%,$(MAKEFLAGS))
endif
$(NODE_EXE): config.gypi out/Release/build.ninja
<<<<<<< HEAD
	ninja -C out/Release $(NINJA_ARGS)
	if [ ! -r $@ ] || [ ! -L $@ ]; then ln -fs out/Release/$(NODE_EXE) $@; fi

$(NODE_G_EXE): config.gypi out/Debug/build.ninja
	ninja -C out/Debug $(NINJA_ARGS)
=======
	$(NINJA) -C out/Release $(NINJA_ARGS)
	if [ ! -r $@ ] || [ ! -L $@ ]; then ln -fs out/Release/$(NODE_EXE) $@; fi

$(NODE_G_EXE): config.gypi out/Debug/build.ninja
	$(NINJA) -C out/Debug $(NINJA_ARGS)
>>>>>>> a8a80be5
	if [ ! -r $@ ] || [ ! -L $@ ]; then ln -fs out/Debug/$(NODE_EXE) $@; fi
else
$(NODE_EXE) $(NODE_G_EXE):
	$(warning This Makefile currently only supports building with 'make' or 'ninja')
endif
endif


ifeq ($(BUILDTYPE),Debug)
CONFIG_FLAGS += --debug
endif

.PHONY: with-code-cache
.PHONY: test-code-cache
with-code-cache test-code-cache:
	$(warning '$@' target is a noop)

out/Makefile: config.gypi common.gypi node.gyp \
	deps/uv/uv.gyp deps/llhttp/llhttp.gyp deps/zlib/zlib.gyp \
	deps/simdutf/simdutf.gyp deps/ada/ada.gyp \
	tools/v8_gypfiles/toolchain.gypi tools/v8_gypfiles/features.gypi \
	tools/v8_gypfiles/inspector.gypi tools/v8_gypfiles/v8.gyp
	$(PYTHON) tools/gyp_node.py -f make

# node_version.h is listed because the N-API version is taken from there
# and included in config.gypi
config.gypi: configure configure.py src/node_version.h
	@if [ -x config.status ]; then \
		export PATH="$(NO_BIN_OVERRIDE_PATH)" && ./config.status; \
	else \
		echo Missing or stale $@, please run ./$<; \
		exit 1; \
	fi

.PHONY: install
install: all ## Installs node into $PREFIX (default=/usr/local).
	$(PYTHON) tools/install.py $@ '$(DESTDIR)' '$(PREFIX)'

.PHONY: uninstall
uninstall: ## Uninstalls node from $PREFIX (default=/usr/local).
	$(PYTHON) tools/install.py $@ '$(DESTDIR)' '$(PREFIX)'

.PHONY: clean
.NOTPARALLEL: clean
clean: ## Remove build artifacts.
	$(RM) -r out/Makefile $(NODE_EXE) $(NODE_G_EXE) out/$(BUILDTYPE)/$(NODE_EXE) \
		out/$(BUILDTYPE)/node.exp
	@if [ -d out ]; then $(FIND) out/ -name '*.o' -o -name '*.a' -o -name '*.d' | xargs $(RM) -r; fi
	$(RM) -r node_modules
	@if [ -d deps/icu ]; then echo deleting deps/icu; $(RM) -r deps/icu; fi
	$(RM) test.tap
	$(MAKE) testclean
	$(MAKE) test-addons-clean
	$(MAKE) bench-addons-clean

.PHONY: testclean
.NOTPARALLEL: testclean
testclean:
# Next one is legacy remove this at some point
	$(RM) -r test/tmp*
	$(RM) -r test/.tmp*

.PHONY: distclean
.NOTPARALLEL: distclean
distclean:
	$(RM) -r out
	$(RM) config.gypi icu_config.gypi
	$(RM) config.mk
	$(RM) -r $(NODE_EXE) $(NODE_G_EXE)
	$(RM) -r node_modules
	$(RM) -r deps/icu
	$(RM) -r deps/icu4c*.tgz deps/icu4c*.zip deps/icu-tmp
	$(RM) $(BINARYTAR).* $(TARBALL).*

.PHONY: check
check: test

.PHONY: coverage-clean
.NOTPARALLEL: coverage-clean
# Remove files generated by running coverage, put the non-instrumented lib back
# in place
coverage-clean:
	$(RM) -r node_modules
	$(RM) -r gcovr
	$(RM) -r coverage/tmp
	$(FIND) out/$(BUILDTYPE)/obj.target \( -name "*.gcda" -o -name "*.gcno" \) \
		-type f -exec $(RM) {} \;

.PHONY: coverage
# Build and test with code coverage reporting. HTML coverage reports will be
# created under coverage/. For C++ coverage reporting, this needs to be run
# in conjunction with configure --coverage.
# Related CI job: node-test-commit-linux-coverage-daily
coverage: coverage-test ## Run the tests and generate a coverage report.

.PHONY: coverage-build
coverage-build: all
	-$(MAKE) coverage-build-js
	if [ ! -d gcovr ]; then $(PYTHON) -m pip install -t gcovr gcovr==4.2; fi
	$(MAKE)

.PHONY: coverage-build-js
coverage-build-js:
	mkdir -p node_modules
	if [ ! -d node_modules/c8 ]; then \
		$(NODE) ./deps/npm install c8 --no-save --no-package-lock;\
	fi

.PHONY: coverage-test
coverage-test: coverage-build
	$(FIND) out/$(BUILDTYPE)/obj.target -name "*.gcda" -type f -exec $(RM) {} \;
	-NODE_V8_COVERAGE=coverage/tmp \
		TEST_CI_ARGS="$(TEST_CI_ARGS) --type=coverage" $(MAKE) $(COVTESTS)
	$(MAKE) coverage-report-js
	-(cd out && PYTHONPATH=../gcovr $(PYTHON) -m gcovr \
		--gcov-exclude='.*\b(deps|usr|out|cctest|embedding)\b' -v \
		-r ../src/ --object-directory Release/obj.target \
		--html --html-details -o ../coverage/cxxcoverage.html \
		--gcov-executable="$(GCOV)")
	@printf "Javascript coverage %%: "
	@grep -B1 Lines coverage/index.html | head -n1 \
		| sed 's/<[^>]*>//g'| sed 's/ //g'
	@printf "C++ coverage %%: "
	@grep -A3 Lines coverage/cxxcoverage.html | grep style  \
		| sed 's/<[^>]*>//g'| sed 's/ //g'

.PHONY: coverage-report-js
coverage-report-js:
	-$(MAKE) coverage-build-js
	$(NODE) ./node_modules/.bin/c8 report

.PHONY: cctest
# Runs the C++ tests using the built `cctest` executable.
cctest: all
	@out/$(BUILDTYPE)/$@ --gtest_filter=$(GTEST_FILTER)
	@out/$(BUILDTYPE)/embedtest "require('./test/embedding/test-embedding.js')"

.PHONY: list-gtests
list-gtests:
ifeq (,$(wildcard out/$(BUILDTYPE)/cctest))
	$(error Please run 'make cctest' first)
endif
	@out/$(BUILDTYPE)/cctest --gtest_list_tests

.PHONY: v8
# Related CI job: node-test-commit-v8-linux
# Rebuilds deps/v8 as a git tree, pulls its third-party dependencies, and
# builds it.
v8:
	export PATH="$(NO_BIN_OVERRIDE_PATH)" && \
		tools/make-v8.sh $(V8_ARCH).$(BUILDTYPE_LOWER) $(V8_BUILD_OPTIONS)

.PHONY: jstest
jstest: build-addons build-js-native-api-tests build-node-api-tests ## Runs addon tests and JS tests
	$(PYTHON) tools/test.py $(PARALLEL_ARGS) --mode=$(BUILDTYPE_LOWER) \
		$(TEST_CI_ARGS) \
		--skip-tests=$(CI_SKIP_TESTS) \
		$(JS_SUITES) \
		$(NATIVE_SUITES)

.PHONY: tooltest
tooltest:
	@$(PYTHON) -m unittest discover -s ./test/tools

.PHONY: coverage-run-js
coverage-run-js:
	$(RM) -r coverage/tmp
	-NODE_V8_COVERAGE=coverage/tmp CI_SKIP_TESTS=$(COV_SKIP_TESTS) \
					TEST_CI_ARGS="$(TEST_CI_ARGS) --type=coverage" $(MAKE) jstest
	$(MAKE) coverage-report-js

.PHONY: test
# This does not run tests of third-party libraries inside deps.
test: all ## Runs default tests, linters, and builds docs.
	$(MAKE) -s tooltest
	$(MAKE) -s test-doc
	$(MAKE) -s build-addons
	$(MAKE) -s build-js-native-api-tests
	$(MAKE) -s build-node-api-tests
	$(MAKE) -s cctest
	$(MAKE) -s jstest

.PHONY: test-only
test-only: all  ## For a quick test, does not run linter or build docs.
	$(MAKE) build-addons
	$(MAKE) build-js-native-api-tests
	$(MAKE) build-node-api-tests
	$(MAKE) cctest
	$(MAKE) jstest
	$(MAKE) tooltest

# Used by `make coverage-test`
.PHONY: test-cov
test-cov: all
	$(MAKE) build-addons
	$(MAKE) build-js-native-api-tests
	$(MAKE) build-node-api-tests
	$(MAKE) cctest
	CI_SKIP_TESTS=$(COV_SKIP_TESTS) $(MAKE) jstest

.PHONY: test-parallel
test-parallel: all
	$(PYTHON) tools/test.py $(PARALLEL_ARGS) --mode=$(BUILDTYPE_LOWER) parallel

.PHONY: test-valgrind
test-valgrind: all
	$(PYTHON) tools/test.py $(PARALLEL_ARGS) --mode=$(BUILDTYPE_LOWER) --valgrind sequential parallel message

.PHONY: test-check-deopts
test-check-deopts: all
	$(PYTHON) tools/test.py $(PARALLEL_ARGS) --mode=$(BUILDTYPE_LOWER) --check-deopts parallel sequential

DOCBUILDSTAMP_PREREQS = tools/doc/addon-verify.mjs doc/api/addons.md

ifeq ($(OSTYPE),aix)
DOCBUILDSTAMP_PREREQS := $(DOCBUILDSTAMP_PREREQS) out/$(BUILDTYPE)/node.exp
endif
ifeq ($(OSTYPE),os400)
DOCBUILDSTAMP_PREREQS := $(DOCBUILDSTAMP_PREREQS) out/$(BUILDTYPE)/node.exp
endif

node_use_openssl = $(call available-node,"-p" \
			 "process.versions.openssl != undefined")
test/addons/.docbuildstamp: $(DOCBUILDSTAMP_PREREQS) tools/doc/node_modules
	@if [ "$(shell $(node_use_openssl))" != "true" ]; then \
		echo "Skipping .docbuildstamp (no crypto)"; \
	else \
		$(RM) -r test/addons/??_*/; \
		[ -x $(NODE) ] && $(NODE) $< || node $< ; \
		[ $$? -eq 0 ] && touch $@; \
	fi

ADDONS_BINDING_GYPS := \
	$(filter-out test/addons/??_*/binding.gyp, \
		$(wildcard test/addons/*/binding.gyp))

ADDONS_BINDING_SOURCES := \
	$(filter-out test/addons/??_*/*.cc, $(wildcard test/addons/*/*.cc)) \
	$(filter-out test/addons/??_*/*.h, $(wildcard test/addons/*/*.h))

ADDONS_PREREQS := config.gypi \
	deps/npm/node_modules/node-gyp/package.json tools/build-addons.mjs \
	deps/uv/include/*.h deps/v8/include/*.h \
	src/node.h src/node_buffer.h src/node_object_wrap.h src/node_version.h

define run_build_addons
env npm_config_loglevel=$(LOGLEVEL) npm_config_nodedir="$$PWD" \
	npm_config_python="$(PYTHON)" $(NODE) "$$PWD/tools/build-addons.mjs" \
	"$$PWD/deps/npm/node_modules/node-gyp/bin/node-gyp.js" \
	$1
touch $2
endef

# Implicitly depends on $(NODE_EXE), see the build-addons rule for rationale.
# Depends on node-gyp package.json so that build-addons is (re)executed when
# node-gyp is updated as part of an npm update.
test/addons/.buildstamp: $(ADDONS_PREREQS) \
	$(ADDONS_BINDING_GYPS) $(ADDONS_BINDING_SOURCES) \
	test/addons/.docbuildstamp
	@$(call run_build_addons,"$$PWD/test/addons",$@)

.PHONY: build-addons
# .buildstamp needs $(NODE_EXE) but cannot depend on it
# directly because it calls make recursively.  The parent make cannot know
# if the subprocess touched anything so it pessimistically assumes that
# .buildstamp is out of date and need a rebuild.
# Just goes to show that recursive make really is harmful...
# TODO(bnoordhuis) Force rebuild after gyp update.
build-addons: | $(NODE_EXE) test/addons/.buildstamp

JS_NATIVE_API_BINDING_GYPS := \
	$(filter-out test/js-native-api/??_*/binding.gyp, \
		$(wildcard test/js-native-api/*/binding.gyp))

JS_NATIVE_API_BINDING_SOURCES := \
	$(filter-out test/js-native-api/??_*/*.c, $(wildcard test/js-native-api/*/*.c)) \
	$(filter-out test/js-native-api/??_*/*.cc, $(wildcard test/js-native-api/*/*.cc)) \
	$(filter-out test/js-native-api/??_*/*.h, $(wildcard test/js-native-api/*/*.h))

# Implicitly depends on $(NODE_EXE), see the build-js-native-api-tests rule for rationale.
test/js-native-api/.buildstamp: $(ADDONS_PREREQS) \
	$(JS_NATIVE_API_BINDING_GYPS) $(JS_NATIVE_API_BINDING_SOURCES) \
	src/node_api.h src/node_api_types.h src/js_native_api.h \
	src/js_native_api_types.h src/js_native_api_v8.h src/js_native_api_v8_internals.h
	@$(call run_build_addons,"$$PWD/test/js-native-api",$@)

.PHONY: build-js-native-api-tests
# .buildstamp needs $(NODE_EXE) but cannot depend on it
# directly because it calls make recursively.  The parent make cannot know
# if the subprocess touched anything so it pessimistically assumes that
# .buildstamp is out of date and need a rebuild.
# Just goes to show that recursive make really is harmful...
# TODO(bnoordhuis) Force rebuild after gyp or node-gyp update.
build-js-native-api-tests: | $(NODE_EXE) test/js-native-api/.buildstamp

NODE_API_BINDING_GYPS := \
	$(filter-out test/node-api/??_*/binding.gyp, \
		$(wildcard test/node-api/*/binding.gyp))

NODE_API_BINDING_SOURCES := \
	$(filter-out test/node-api/??_*/*.c, $(wildcard test/node-api/*/*.c)) \
	$(filter-out test/node-api/??_*/*.cc, $(wildcard test/node-api/*/*.cc)) \
	$(filter-out test/node-api/??_*/*.h, $(wildcard test/node-api/*/*.h))

# Implicitly depends on $(NODE_EXE), see the build-node-api-tests rule for rationale.
test/node-api/.buildstamp: $(ADDONS_PREREQS) \
	$(NODE_API_BINDING_GYPS) $(NODE_API_BINDING_SOURCES) \
	src/node_api.h src/node_api_types.h src/js_native_api.h \
	src/js_native_api_types.h src/js_native_api_v8.h src/js_native_api_v8_internals.h
	@$(call run_build_addons,"$$PWD/test/node-api",$@)

.PHONY: build-node-api-tests
# .buildstamp needs $(NODE_EXE) but cannot depend on it
# directly because it calls make recursively.  The parent make cannot know
# if the subprocess touched anything so it pessimistically assumes that
# .buildstamp is out of date and need a rebuild.
# Just goes to show that recursive make really is harmful...
# TODO(bnoordhuis) Force rebuild after gyp or node-gyp update.
build-node-api-tests: | $(NODE_EXE) test/node-api/.buildstamp

BENCHMARK_NAPI_BINDING_GYPS := $(wildcard benchmark/napi/*/binding.gyp)

BENCHMARK_NAPI_BINDING_SOURCES := \
	$(wildcard benchmark/napi/*/*.c) \
	$(wildcard benchmark/napi/*/*.cc) \
	$(wildcard benchmark/napi/*/*.h)

benchmark/napi/.buildstamp: $(ADDONS_PREREQS) \
	$(BENCHMARK_NAPI_BINDING_GYPS) $(BENCHMARK_NAPI_BINDING_SOURCES)
	@$(call run_build_addons,"$$PWD/benchmark/napi",$@)

.PHONY: clear-stalled
clear-stalled:
	$(info Clean up any leftover processes but don't error if found.)
	ps awwx | grep Release/node | grep -v grep | cat
	@PS_OUT=`ps awwx | grep Release/node | grep -v grep | awk '{print $$1}'`; \
	if [ "$${PS_OUT}" ]; then \
		echo $${PS_OUT} | xargs kill -9; \
	fi

.PHONY: test-build
test-build: | all build-addons build-js-native-api-tests build-node-api-tests

.PHONY: test-build-js-native-api
test-build-js-native-api: all build-js-native-api-tests

.PHONY: test-build-node-api
test-build-node-api: all build-node-api-tests

.PHONY: test-all
test-all: test-build ## Run default tests with both Debug and Release builds.
	$(PYTHON) tools/test.py $(PARALLEL_ARGS) --mode=debug,release

.PHONY: test-all-valgrind
test-all-valgrind: test-build
	$(PYTHON) tools/test.py $(PARALLEL_ARGS) --mode=debug,release --valgrind

.PHONY: test-all-suites
test-all-suites: | clear-stalled test-build bench-addons-build doc-only ## Run all test suites.
	$(PYTHON) tools/test.py $(PARALLEL_ARGS) --mode=$(BUILDTYPE_LOWER) test/*

JS_SUITES ?= default
NATIVE_SUITES ?= addons js-native-api node-api
# CI_* variables should be kept synchronized with the ones in vcbuild.bat
CI_NATIVE_SUITES ?= $(NATIVE_SUITES) benchmark
CI_JS_SUITES ?= $(JS_SUITES) pummel
ifeq ($(node_use_openssl), false)
	CI_DOC := doctool
else
	CI_DOC =
endif

.PHONY: test-ci-native
# Build and test addons without building anything else
# Related CI job: node-test-commit-arm-fanned
test-ci-native: LOGLEVEL := info
test-ci-native: | benchmark/napi/.buildstamp test/addons/.buildstamp test/js-native-api/.buildstamp test/node-api/.buildstamp
	$(PYTHON) tools/test.py $(PARALLEL_ARGS) -p tap --logfile test.tap \
		--mode=$(BUILDTYPE_LOWER) --flaky-tests=$(FLAKY_TESTS) \
		$(TEST_CI_ARGS) $(CI_NATIVE_SUITES)

.PHONY: test-ci-js
# This target should not use a native compiler at all
# Related CI job: node-test-commit-arm-fanned
test-ci-js: | clear-stalled
	$(PYTHON) tools/test.py $(PARALLEL_ARGS) -p tap --logfile test.tap \
		--mode=$(BUILDTYPE_LOWER) --flaky-tests=$(FLAKY_TESTS) \
		$(TEST_CI_ARGS) $(CI_JS_SUITES)
	$(info Clean up any leftover processes, error if found.)
	ps awwx | grep Release/node | grep -v grep | cat
	@PS_OUT=`ps awwx | grep Release/node | grep -v grep | awk '{print $$1}'`; \
	if [ "$${PS_OUT}" ]; then \
		echo $${PS_OUT} | xargs kill -9; exit 1; \
	fi

.PHONY: test-ci
# Related CI jobs: most CI tests, excluding node-test-commit-arm-fanned
test-ci: LOGLEVEL := info
test-ci: | clear-stalled bench-addons-build build-addons build-js-native-api-tests build-node-api-tests doc-only
	out/Release/cctest --gtest_output=xml:out/junit/cctest.xml
	$(PYTHON) tools/test.py $(PARALLEL_ARGS) -p tap --logfile test.tap \
		--mode=$(BUILDTYPE_LOWER) --flaky-tests=$(FLAKY_TESTS) \
		$(TEST_CI_ARGS) $(CI_JS_SUITES) $(CI_NATIVE_SUITES) $(CI_DOC)
	out/Release/embedtest 'require("./test/embedding/test-embedding.js")'
	$(info Clean up any leftover processes, error if found.)
	ps awwx | grep Release/node | grep -v grep | cat
	@PS_OUT=`ps awwx | grep Release/node | grep -v grep | awk '{print $$1}'`; \
	if [ "$${PS_OUT}" ]; then \
		echo $${PS_OUT} | xargs kill -9; exit 1; \
	fi

.PHONY: build-ci
# Prepare the build for running the tests.
# Related CI jobs: most CI tests, excluding node-test-commit-arm-fanned
build-ci:
	$(PYTHON) ./configure --verbose $(CONFIG_FLAGS)
	$(MAKE)

.PHONY: run-ci
# Run by CI tests, exceptions:
# - node-test-commit-arm-fanned (Raspberry Pis), where the binaries are
#   cross-compiled, then transferred elsewhere to run different subsets
#   of tests. See `test-ci-native` and `test-ci-js`.
# - node-test-commit-linux-coverage: where the build and the tests need
#   to be instrumented, see `coverage`.
#
# Using -j1 as the sub target in `test-ci` already have internal parallelism.
# Refs: https://github.com/nodejs/node/pull/23733
run-ci: build-ci
	$(MAKE) test-ci -j1

.PHONY: test-release
test-release: test-build
	$(PYTHON) tools/test.py $(PARALLEL_ARGS) --mode=$(BUILDTYPE_LOWER)

.PHONY: test-debug
test-debug: test-build
	$(PYTHON) tools/test.py $(PARALLEL_ARGS) --mode=debug

.PHONY: test-message
test-message: test-build
	$(PYTHON) tools/test.py $(PARALLEL_ARGS) message

.PHONY: test-wpt
test-wpt: all
	$(PYTHON) tools/test.py $(PARALLEL_ARGS) wpt

.PHONY: test-wpt-report
test-wpt-report:
	$(RM) -r out/wpt
	mkdir -p out/wpt
	WPT_REPORT=1 $(PYTHON) tools/test.py --shell $(NODE) $(PARALLEL_ARGS) wpt

.PHONY: test-simple
test-simple: | cctest # Depends on 'all'.
	$(PYTHON) tools/test.py $(PARALLEL_ARGS) parallel sequential

.PHONY: test-pummel
test-pummel: all
	$(PYTHON) tools/test.py $(PARALLEL_ARGS) pummel

.PHONY: test-internet
test-internet: all
	$(PYTHON) tools/test.py $(PARALLEL_ARGS) internet

<<<<<<< HEAD
=======
.PHONY: test-benchmark
>>>>>>> a8a80be5
test-benchmark: | bench-addons-build
	$(PYTHON) tools/test.py $(PARALLEL_ARGS) benchmark

.PHONY: test-tick-processor
test-tick-processor: all
	$(PYTHON) tools/test.py $(PARALLEL_ARGS) tick-processor

.PHONY: test-hash-seed
# Verifies the hash seed used by V8 for hashing is random.
test-hash-seed: all
	$(NODE) test/pummel/test-hash-seed.js

.PHONY: test-doc
test-doc: doc-only lint-md ## Builds, lints, and verifies the docs.
	@if [ "$(shell $(node_use_openssl))" != "true" ]; then \
		echo "Skipping test-doc (no crypto)"; \
	else \
		$(PYTHON) tools/test.py $(PARALLEL_ARGS) doctool; \
	fi
<<<<<<< HEAD

.PHONY: test-doc-ci
test-doc-ci: doc-only
	$(PYTHON) tools/test.py --shell $(NODE) $(TEST_CI_ARGS) $(PARALLEL_ARGS) doctool
=======
>>>>>>> a8a80be5

.PHONY: test-doc-ci
test-doc-ci: doc-only
	$(PYTHON) tools/test.py --shell $(NODE) $(TEST_CI_ARGS) $(PARALLEL_ARGS) doctool

.PHONY: test-known-issues
test-known-issues: all
	$(PYTHON) tools/test.py $(PARALLEL_ARGS) known_issues

# Related CI job: node-test-npm
.PHONY: test-npm
test-npm: $(NODE_EXE) ## Run the npm test suite on deps/npm.
	$(NODE) tools/test-npm-package --install --logfile=test-npm.tap deps/npm test

.PHONY: test-npm-publish
test-npm-publish: $(NODE_EXE)
	npm_package_config_publishtest=true $(NODE) deps/npm/test/run.js

.PHONY: test-js-native-api
test-js-native-api: test-build-js-native-api
	$(PYTHON) tools/test.py $(PARALLEL_ARGS) --mode=$(BUILDTYPE_LOWER) js-native-api

.PHONY: test-js-native-api-clean
.NOTPARALLEL: test-js-native-api-clean
test-js-native-api-clean:
	$(RM) -r test/js-native-api/*/build
	$(RM) test/js-native-api/.buildstamp

.PHONY: test-node-api
test-node-api: test-build-node-api
	$(PYTHON) tools/test.py $(PARALLEL_ARGS) --mode=$(BUILDTYPE_LOWER) node-api

.PHONY: test-node-api-clean
.NOTPARALLEL: test-node-api-clean
test-node-api-clean:
	$(RM) -r test/node-api/*/build
	$(RM) test/node-api/.buildstamp

.PHONY: test-addons
test-addons: test-build test-js-native-api test-node-api
	$(PYTHON) tools/test.py $(PARALLEL_ARGS) --mode=$(BUILDTYPE_LOWER) addons

.PHONY: test-addons-clean
.NOTPARALLEL: test-addons-clean
test-addons-clean:
	$(RM) -r test/addons/??_*/
	$(RM) -r test/addons/*/build
	$(RM) test/addons/.buildstamp test/addons/.docbuildstamp
	$(MAKE) test-js-native-api-clean
	$(MAKE) test-node-api-clean

.PHONY: test-async-hooks
test-async-hooks:
	$(PYTHON) tools/test.py $(PARALLEL_ARGS) --mode=$(BUILDTYPE_LOWER) async-hooks

.PHONY: test-with-async-hooks
test-with-async-hooks:
	$(MAKE) build-addons
	$(MAKE) build-js-native-api-tests
	$(MAKE) build-node-api-tests
	$(MAKE) cctest
	NODE_TEST_WITH_ASYNC_HOOKS=1 $(PYTHON) tools/test.py $(PARALLEL_ARGS) --mode=$(BUILDTYPE_LOWER) \
		$(JS_SUITES) \
		$(NATIVE_SUITES)


.PHONY: test-v8
.PHONY: test-v8-all
.PHONY: test-v8-benchmarks
.PHONY: test-v8-intl
.PHONY: test-v8-updates
ifneq ("","$(wildcard deps/v8/tools/run-tests.py)")
# Related CI job: node-test-commit-v8-linux
test-v8: v8  ## Runs the V8 test suite on deps/v8.
	export PATH="$(NO_BIN_OVERRIDE_PATH)" && \
<<<<<<< HEAD
		deps/v8/tools/run-tests.py --gn --arch=$(V8_ARCH) $(V8_TEST_OPTIONS) \
=======
		$(PYTHON) deps/v8/tools/run-tests.py --gn --arch=$(V8_ARCH) $(V8_TEST_OPTIONS) \
>>>>>>> a8a80be5
				mjsunit cctest debugger inspector message preparser \
				$(TAP_V8)
	$(call convert_to_junit,$(TAP_V8_JSON))
	$(info Testing hash seed)
	$(MAKE) test-hash-seed

test-v8-intl: v8
	export PATH="$(NO_BIN_OVERRIDE_PATH)" && \
<<<<<<< HEAD
		deps/v8/tools/run-tests.py --gn --arch=$(V8_ARCH) \
=======
		$(PYTHON) deps/v8/tools/run-tests.py --gn --arch=$(V8_ARCH) \
>>>>>>> a8a80be5
				intl \
				$(TAP_V8_INTL)
	$(call convert_to_junit,$(TAP_V8_INTL_JSON))

test-v8-benchmarks: v8
	export PATH="$(NO_BIN_OVERRIDE_PATH)" && \
<<<<<<< HEAD
		deps/v8/tools/run-tests.py --gn --arch=$(V8_ARCH) \
=======
		$(PYTHON) deps/v8/tools/run-tests.py --gn --arch=$(V8_ARCH) \
>>>>>>> a8a80be5
				benchmarks \
				$(TAP_V8_BENCHMARKS)
	$(call convert_to_junit,$(TAP_V8_BENCHMARKS_JSON))

test-v8-updates:
	$(PYTHON) tools/test.py $(PARALLEL_ARGS) --mode=$(BUILDTYPE_LOWER) v8-updates

test-v8-all: test-v8 test-v8-intl test-v8-benchmarks test-v8-updates
# runs all v8 tests
else
test-v8 test-v8-intl test-v8-benchmarks test-v8-all:
	$(warning Testing V8 is not available through the source tarball.)
	$(warning Use the git repo instead: $$ git clone https://github.com/nodejs/node.git)
endif

apidoc_dirs = out/doc out/doc/api out/doc/api/assets
apidoc_sources = $(wildcard doc/api/*.md)
apidocs_html = $(addprefix out/,$(apidoc_sources:.md=.html))
apidocs_json = $(addprefix out/,$(apidoc_sources:.md=.json))

apiassets = $(subst api_assets,api/assets,$(addprefix out/,$(wildcard doc/api_assets/*)))

tools/doc/node_modules: tools/doc/package.json
	@if [ "$(shell $(node_use_openssl))" != "true" ]; then \
		echo "Skipping tools/doc/node_modules (no crypto)"; \
	else \
		cd tools/doc && $(call available-node,$(run-npm-ci)) \
	fi

.PHONY: doc-only
doc-only: tools/doc/node_modules \
	$(apidoc_dirs) $(apiassets)  ## Builds the docs with the local or the global Node.js binary.
	@if [ "$(shell $(node_use_openssl))" != "true" ]; then \
		echo "Skipping doc-only (no crypto)"; \
	else \
		$(MAKE) out/doc/api/all.html out/doc/api/all.json out/doc/api/stability; \
	fi

.PHONY: doc
doc: $(NODE_EXE) doc-only

out/doc:
	mkdir -p $@

# If it's a source tarball, doc/api already contains the generated docs.
# Just copy everything under doc/api over.
out/doc/api: doc/api
	mkdir -p $@
	cp -r doc/api out/doc

# If it's a source tarball, assets are already in doc/api/assets
out/doc/api/assets:
	mkdir -p $@
	if [ -d doc/api/assets ]; then cp -r doc/api/assets out/doc/api; fi;

# If it's not a source tarball, we need to copy assets from doc/api_assets
out/doc/api/assets/%: doc/api_assets/% | out/doc/api/assets
	@cp $< $@ ; $(RM) out/doc/api/assets/README.md


run-npm-ci = $(PWD)/$(NPM) ci

LINK_DATA = out/doc/apilinks.json
VERSIONS_DATA = out/previous-doc-versions.json
gen-api = tools/doc/generate.mjs --node-version=$(FULLVERSION) \
		--apilinks=$(LINK_DATA) $< --output-directory=out/doc/api \
		--versions-file=$(VERSIONS_DATA)
gen-apilink = tools/doc/apilinks.mjs $(LINK_DATA) $(wildcard lib/*.js)

$(LINK_DATA): $(wildcard lib/*.js) tools/doc/apilinks.mjs | out/doc
	$(call available-node, $(gen-apilink))

# Regenerate previous versions data if the current version changes
$(VERSIONS_DATA): CHANGELOG.md src/node_version.h tools/doc/versions.mjs
	$(call available-node, tools/doc/versions.mjs $@)

<<<<<<< HEAD
out/doc/api/%.json out/doc/api/%.html: doc/api/%.md tools/doc/generate.mjs \
	tools/doc/markdown.mjs tools/doc/html.mjs tools/doc/json.mjs \
	tools/doc/apilinks.mjs $(VERSIONS_DATA) | $(LINK_DATA) out/doc/api
	$(call available-node, $(gen-api))

out/doc/api/all.html: $(apidocs_html) tools/doc/allhtml.mjs \
	tools/doc/apilinks.mjs | out/doc/api
	$(call available-node, tools/doc/allhtml.mjs)

out/doc/api/all.json: $(apidocs_json) tools/doc/alljson.mjs | out/doc/api
	$(call available-node, tools/doc/alljson.mjs)

.PHONY: out/doc/api/stability
out/doc/api/stability: out/doc/api/all.json tools/doc/stability.mjs | out/doc/api
	$(call available-node, tools/doc/stability.mjs)
=======
node_use_icu = $(call available-node,"-p" "typeof Intl === 'object'")

out/doc/api/%.json out/doc/api/%.html: doc/api/%.md tools/doc/generate.mjs \
	tools/doc/markdown.mjs tools/doc/html.mjs tools/doc/json.mjs \
	tools/doc/apilinks.mjs $(VERSIONS_DATA) | $(LINK_DATA) out/doc/api
	@if [ "$(shell $(node_use_icu))" != "true" ]; then \
		echo "Skipping documentation generation (no ICU)"; \
	else \
		$(call available-node, $(gen-api)) \
	fi

out/doc/api/all.html: $(apidocs_html) tools/doc/allhtml.mjs \
	tools/doc/apilinks.mjs | out/doc/api
	@if [ "$(shell $(node_use_icu))" != "true" ]; then \
		echo "Skipping HTML single-page doc generation (no ICU)"; \
	else \
		$(call available-node, tools/doc/allhtml.mjs) \
	fi

out/doc/api/all.json: $(apidocs_json) tools/doc/alljson.mjs | out/doc/api
	@if [ "$(shell $(node_use_icu))" != "true" ]; then \
		echo "Skipping JSON single-file generation (no ICU)"; \
	else \
		$(call available-node, tools/doc/alljson.mjs) \
	fi

.PHONY: out/doc/api/stability
out/doc/api/stability: out/doc/api/all.json tools/doc/stability.mjs | out/doc/api
	@if [ "$(shell $(node_use_icu))" != "true" ]; then \
		echo "Skipping stability indicator generation (no ICU)"; \
	else \
		$(call available-node, tools/doc/stability.mjs) \
	fi
>>>>>>> a8a80be5

.PHONY: docopen
docopen: out/doc/api/all.html
	@$(PYTHON) -mwebbrowser file://$(abspath $<)

.PHONY: docserve
docserve: $(apidocs_html) $(apiassets)
	@$(PYTHON) -m http.server 8000 --bind 127.0.0.1 --directory out/doc/api

.PHONY: docclean
.NOTPARALLEL: docclean
docclean:
	$(RM) -r out/doc
	$(RM) "$(VERSIONS_DATA)"

RAWVER=$(shell $(PYTHON) tools/getnodeversion.py)
VERSION=v$(RAWVER)
CHANGELOG=doc/changelogs/CHANGELOG_V$(firstword $(subst ., ,$(RAWVER))).md

# For nightly builds, you must set DISTTYPE to "nightly", "next-nightly" or
# "custom". For the nightly and next-nightly case, you need to set DATESTRING
# and COMMIT in order to properly name the build.
# For the rc case you need to set CUSTOMTAG to an appropriate CUSTOMTAG number

ifndef DISTTYPE
DISTTYPE=release
endif
ifeq ($(DISTTYPE),release)
FULLVERSION=$(VERSION)
else # ifeq ($(DISTTYPE),release)
ifeq ($(DISTTYPE),custom)
ifndef CUSTOMTAG
$(error CUSTOMTAG is not set for DISTTYPE=custom)
endif # ifndef CUSTOMTAG
TAG=$(CUSTOMTAG)
else # ifeq ($(DISTTYPE),custom)
ifndef DATESTRING
$(error DATESTRING is not set for nightly)
endif # ifndef DATESTRING
ifndef COMMIT
$(error COMMIT is not set for nightly)
endif # ifndef COMMIT
ifneq ($(DISTTYPE),nightly)
ifneq ($(DISTTYPE),next-nightly)
$(error DISTTYPE is not release, custom, nightly or next-nightly)
endif # ifneq ($(DISTTYPE),next-nightly)
endif # ifneq ($(DISTTYPE),nightly)
TAG=$(DISTTYPE)$(DATESTRING)$(COMMIT)
endif # ifeq ($(DISTTYPE),custom)
FULLVERSION=$(VERSION)-$(TAG)
endif # ifeq ($(DISTTYPE),release)

DISTTYPEDIR ?= $(DISTTYPE)
RELEASE=$(shell sed -ne 's/\#define NODE_VERSION_IS_RELEASE \([01]\)/\1/p' src/node_version.h)
PLATFORM=$(shell uname | tr '[:upper:]' '[:lower:]')
ifeq ($(findstring os/390,$PLATFORM),os/390)
PLATFORM ?= os390
endif
NPMVERSION=v$(shell cat deps/npm/package.json | grep '^  "version"' | sed 's/^[^:]*: "\([^"]*\)",.*/\1/')

UNAME_M=$(shell uname -m)
ifeq ($(findstring x86_64,$(UNAME_M)),x86_64)
DESTCPU ?= x64
else
ifeq ($(findstring amd64,$(UNAME_M)),amd64)
DESTCPU ?= x64
else
ifeq ($(findstring ppc64,$(UNAME_M)),ppc64)
DESTCPU ?= ppc64
else
ifeq ($(findstring ppc,$(UNAME_M)),ppc)
DESTCPU ?= ppc
else
ifeq ($(findstring s390x,$(UNAME_M)),s390x)
DESTCPU ?= s390x
else
ifeq ($(findstring s390,$(UNAME_M)),s390)
DESTCPU ?= s390
else
ifeq ($(findstring OS/390,$(shell uname -s)),OS/390)
DESTCPU ?= s390x
else
ifeq ($(findstring arm64,$(UNAME_M)),arm64)
DESTCPU ?= arm64
else
ifeq ($(findstring arm,$(UNAME_M)),arm)
DESTCPU ?= arm
else
ifeq ($(findstring aarch64,$(UNAME_M)),aarch64)
DESTCPU ?= arm64
else
ifeq ($(findstring powerpc,$(shell uname -p)),powerpc)
DESTCPU ?= ppc64
else
ifeq ($(findstring riscv64,$(UNAME_M)),riscv64)
DESTCPU ?= riscv64
else
DESTCPU ?= x86
endif
endif
endif
endif
endif
endif
endif
endif
endif
endif
endif
endif
ifeq ($(DESTCPU),x64)
ARCH=x64
else
ifeq ($(DESTCPU),arm)
ARCH=arm
else
ifeq ($(DESTCPU),arm64)
ARCH=arm64
else
ifeq ($(DESTCPU),ppc64)
ARCH=ppc64
else
ifeq ($(DESTCPU),ppc)
ARCH=ppc
else
ifeq ($(DESTCPU),s390)
ARCH=s390
else
ifeq ($(DESTCPU),s390x)
ARCH=s390x
else
ifeq ($(DESTCPU),riscv64)
ARCH=riscv64
else
ARCH=x86
endif
endif
endif
endif
endif
endif
endif
endif

# node and v8 use different arch names (e.g. node 'x86' vs v8 'ia32').
# pass the proper v8 arch name to $V8_ARCH based on user-specified $DESTCPU.
ifeq ($(DESTCPU),x86)
V8_ARCH=ia32
else
V8_ARCH ?= $(DESTCPU)

endif

# enforce "x86" over "ia32" as the generally accepted way of referring to 32-bit intel
ifeq ($(ARCH),ia32)
override ARCH=x86
endif
ifeq ($(DESTCPU),ia32)
override DESTCPU=x86
endif

TARNAME=node-$(FULLVERSION)
TARBALL=$(TARNAME).tar
# Custom user-specified variation, use it directly
ifdef VARIATION
BINARYNAME=$(TARNAME)-$(PLATFORM)-$(ARCH)-$(VARIATION)
else
BINARYNAME=$(TARNAME)-$(PLATFORM)-$(ARCH)
endif
BINARYTAR=$(BINARYNAME).tar
# OSX doesn't have xz installed by default, http://macpkg.sourceforge.net/
HAS_XZ ?= $(shell command -v xz > /dev/null 2>&1; [ $$? -eq 0 ] && echo 1 || echo 0)
# Supply SKIP_XZ=1 to explicitly skip .tar.xz creation
SKIP_XZ ?= 0
XZ = $(shell [ $(HAS_XZ) -eq 1 ] && [ $(SKIP_XZ) -eq 0 ] && echo 1 || echo 0)
XZ_COMPRESSION ?= 9e
PKG=$(TARNAME).pkg
MACOSOUTDIR=out/macos

.PHONY: check-xz
ifeq ($(SKIP_XZ), 1)
check-xz:
	$(info SKIP_XZ=1 supplied, skipping .tar.xz creation)
else
ifeq ($(HAS_XZ), 1)
check-xz:
else
check-xz:
	$(error No xz command, cannot continue)
endif
endif

.PHONY: release-only
release-only: check-xz
	@if [ "$(DISTTYPE)" = "release" ] && `grep -q REPLACEME doc/api/*.md`; then \
		echo 'Please update REPLACEME tags in the following doc/api/*.md files (See doc/contributing/releases.md):\n' ; \
		REPLACEMES="$(shell grep -l REPLACEME doc/api/*.md)" ; \
		echo "$$REPLACEMES\n" | tr " " "\n" ; \
		exit 1 ; \
	fi
	@if [ "$(DISTTYPE)" = "release" ] && \
		`grep -q DEP...X doc/api/deprecations.md`; then \
		echo 'Please update DEP...X in doc/api/deprecations.md (See doc/contributing/releases.md)' ; \
		exit 1 ; \
	fi
	@if [ "$(shell git status --porcelain | egrep -v '^\?\? ')" = "" ]; then \
		exit 0 ; \
	else \
		echo "" >&2 ; \
		echo "The git repository is not clean." >&2 ; \
		echo "Please commit changes before building release tarball." >&2 ; \
		echo "" >&2 ; \
		git status --porcelain | egrep -v '^\?\?' >&2 ; \
		echo "" >&2 ; \
		exit 1 ; \
	fi
	@if [ "$(DISTTYPE)" != "release" ] || [ "$(RELEASE)" = "1" ]; then \
		exit 0; \
	else \
		echo "" >&2 ; \
		echo "#NODE_VERSION_IS_RELEASE is set to $(RELEASE)." >&2 ; \
		echo "Did you remember to update src/node_version.h?" >&2 ; \
		echo "" >&2 ; \
		exit 1 ; \
	fi
	@if [ "$(RELEASE)" = "0" ] || [ -f "$(CHANGELOG)" ]; then \
		exit 0; \
	else \
		echo "" >&2 ; \
		echo "#NODE_VERSION_IS_RELEASE is set to $(RELEASE) but " >&2 ; \
		echo "$(CHANGELOG) does not exist." >&2 ; \
		echo "" >&2 ; \
		exit 1 ; \
	fi

$(PKG): release-only
# pkg building is currently only supported on an ARM64 macOS host for
# ease of compiling fat-binaries for both macOS architectures.
ifneq ($(OSTYPE),darwin)
	$(warning Invalid OSTYPE)
	$(error OSTYPE should be `darwin` currently is $(OSTYPE))
endif
ifneq ($(ARCHTYPE),arm64)
	$(warning Invalid ARCHTYPE)
	$(error ARCHTYPE should be `arm64` currently is $(ARCHTYPE))
endif
	$(RM) -r $(MACOSOUTDIR)
	mkdir -p $(MACOSOUTDIR)/installer/productbuild
	cat tools/macos-installer/productbuild/distribution.xml.tmpl  \
		| sed -E "s/\\{nodeversion\\}/$(FULLVERSION)/g" \
		| sed -E "s/\\{npmversion\\}/$(NPMVERSION)/g" \
	>$(MACOSOUTDIR)/installer/productbuild/distribution.xml ; \

	@for dirname in tools/macos-installer/productbuild/Resources/*/; do \
		lang=$$(basename $$dirname) ; \
		mkdir -p $(MACOSOUTDIR)/installer/productbuild/Resources/$$lang ; \
		printf "Found localization directory $$dirname\n" ; \
		cat $$dirname/welcome.html.tmpl  \
			| sed -E "s/\\{nodeversion\\}/$(FULLVERSION)/g" \
			| sed -E "s/\\{npmversion\\}/$(NPMVERSION)/g"  \
		>$(MACOSOUTDIR)/installer/productbuild/Resources/$$lang/welcome.html ; \
		cat $$dirname/conclusion.html.tmpl  \
			| sed -E "s/\\{nodeversion\\}/$(FULLVERSION)/g" \
			| sed -E "s/\\{npmversion\\}/$(NPMVERSION)/g"  \
		>$(MACOSOUTDIR)/installer/productbuild/Resources/$$lang/conclusion.html ; \
	done
	CC_host="cc -arch x86_64" CXX_host="c++ -arch x86_64"  \
	CC_target="cc -arch x86_64" CXX_target="c++ -arch x86_64" \
	CC="cc -arch x86_64" CXX="c++ -arch x86_64" $(PYTHON) ./configure \
		--dest-cpu=x86_64 \
		--tag=$(TAG) \
		--release-urlbase=$(RELEASE_URLBASE) \
		$(CONFIG_FLAGS) $(BUILD_RELEASE_FLAGS)
	arch -x86_64 $(MAKE) install V=$(V) DESTDIR=$(MACOSOUTDIR)/dist/x64/node
	SIGN="$(CODESIGN_CERT)" PKGDIR="$(MACOSOUTDIR)/dist/x64/node/usr/local" sh \
		tools/osx-codesign.sh
	$(PYTHON) ./configure \
		--dest-cpu=arm64 \
		--tag=$(TAG) \
		--release-urlbase=$(RELEASE_URLBASE) \
		$(CONFIG_FLAGS) $(BUILD_RELEASE_FLAGS)
	$(MAKE) install V=$(V) DESTDIR=$(MACOSOUTDIR)/dist/node
	SIGN="$(CODESIGN_CERT)" PKGDIR="$(MACOSOUTDIR)/dist/node/usr/local" sh \
		tools/osx-codesign.sh
	lipo $(MACOSOUTDIR)/dist/x64/node/usr/local/bin/node \
		$(MACOSOUTDIR)/dist/node/usr/local/bin/node \
		-output $(MACOSOUTDIR)/dist/node/usr/local/bin/node \
		-create
	mkdir -p $(MACOSOUTDIR)/dist/npm/usr/local/lib/node_modules
	mkdir -p $(MACOSOUTDIR)/pkgs
	mv $(MACOSOUTDIR)/dist/node/usr/local/lib/node_modules/npm \
		$(MACOSOUTDIR)/dist/npm/usr/local/lib/node_modules
	unlink $(MACOSOUTDIR)/dist/node/usr/local/bin/npm
	unlink $(MACOSOUTDIR)/dist/node/usr/local/bin/npx
	$(NODE) tools/license2rtf.mjs < LICENSE > \
		$(MACOSOUTDIR)/installer/productbuild/Resources/license.rtf
	cp doc/osx_installer_logo.png $(MACOSOUTDIR)/installer/productbuild/Resources
	pkgbuild --version $(FULLVERSION) \
		--identifier org.nodejs.node.pkg \
		--root $(MACOSOUTDIR)/dist/node $(MACOSOUTDIR)/pkgs/node-$(FULLVERSION).pkg
	pkgbuild --version $(NPMVERSION) \
		--identifier org.nodejs.npm.pkg \
		--root $(MACOSOUTDIR)/dist/npm \
		--scripts ./tools/macos-installer/pkgbuild/npm/scripts \
			$(MACOSOUTDIR)/pkgs/npm-$(NPMVERSION).pkg
	productbuild --distribution $(MACOSOUTDIR)/installer/productbuild/distribution.xml \
		--resources $(MACOSOUTDIR)/installer/productbuild/Resources \
		--package-path $(MACOSOUTDIR)/pkgs ./$(PKG)
	SIGN="$(PRODUCTSIGN_CERT)" PKG="$(PKG)" sh tools/osx-productsign.sh
	sh tools/osx-notarize.sh $(FULLVERSION)

.PHONY: pkg
# Builds the macOS installer for releases.
pkg: $(PKG)

.PHONY: corepack-update
corepack-update:
	mkdir -p /tmp/node-corepack
	curl -qLo /tmp/node-corepack/package.tgz "$$(npm view corepack dist.tarball)"

	rm -rf deps/corepack && mkdir deps/corepack
	cd deps/corepack && tar xf /tmp/node-corepack/package.tgz --strip-components=1
	chmod +x deps/corepack/shims/*

	node deps/corepack/dist/corepack.js --version

.PHONY: pkg-upload
# Note: this is strictly for release builds on release machines only.
pkg-upload: pkg
	ssh $(STAGINGSERVER) "mkdir -p nodejs/$(DISTTYPEDIR)/$(FULLVERSION)"
	chmod 664 $(TARNAME).pkg
	scp -p $(TARNAME).pkg $(STAGINGSERVER):nodejs/$(DISTTYPEDIR)/$(FULLVERSION)/$(TARNAME).pkg
	ssh $(STAGINGSERVER) "touch nodejs/$(DISTTYPEDIR)/$(FULLVERSION)/$(TARNAME).pkg.done"

$(TARBALL): release-only doc-only
	git checkout-index -a -f --prefix=$(TARNAME)/
	mkdir -p $(TARNAME)/doc/api
	cp doc/node.1 $(TARNAME)/doc/node.1
	cp -r out/doc/api/* $(TARNAME)/doc/api/
	$(RM) -r $(TARNAME)/.editorconfig
	$(RM) -r $(TARNAME)/.git*
	$(RM) -r $(TARNAME)/.mailmap
	$(RM) -r $(TARNAME)/deps/openssl/openssl/demos
	$(RM) -r $(TARNAME)/deps/openssl/openssl/doc
	$(RM) -r $(TARNAME)/deps/openssl/openssl/test
	$(RM) -r $(TARNAME)/deps/uv/docs
	$(RM) -r $(TARNAME)/deps/uv/samples
	$(RM) -r $(TARNAME)/deps/uv/test
	$(RM) -r $(TARNAME)/deps/v8/samples
	$(RM) -r $(TARNAME)/deps/v8/tools/profviz
	$(RM) -r $(TARNAME)/deps/v8/tools/run-tests.py
	$(RM) -r $(TARNAME)/doc/images # too big
	$(RM) -r $(TARNAME)/test*.tap
	$(RM) -r $(TARNAME)/tools/cpplint.py
	$(RM) -r $(TARNAME)/tools/eslint-rules
	$(RM) -r $(TARNAME)/tools/license-builder.sh
	$(RM) -r $(TARNAME)/tools/node_modules
	$(RM) -r $(TARNAME)/tools/osx-*
	$(RM) -r $(TARNAME)/tools/osx-pkg.pmdoc
	find $(TARNAME)/deps/v8/test/* -type d ! -regex '.*/test/torque$$' | xargs $(RM) -r
	find $(TARNAME)/deps/v8/test -type f ! -regex '.*/test/torque/.*' | xargs $(RM)
	find $(TARNAME)/deps/zlib/contrib/* -type d ! -regex '.*/contrib/optimizations$$' | xargs $(RM) -r
	find $(TARNAME)/ -name ".eslint*" -maxdepth 2 | xargs $(RM)
	find $(TARNAME)/ -type l | xargs $(RM)
	tar -cf $(TARNAME).tar $(TARNAME)
	$(RM) -r $(TARNAME)
	gzip -c -f -9 $(TARNAME).tar > $(TARNAME).tar.gz
ifeq ($(XZ), 1)
	xz -c -f -$(XZ_COMPRESSION) $(TARNAME).tar > $(TARNAME).tar.xz
endif
	$(RM) $(TARNAME).tar

.PHONY: tar
tar: $(TARBALL) ## Create a source tarball.

.PHONY: tar-upload
# Note: this is strictly for release builds on release machines only.
tar-upload: tar
	ssh $(STAGINGSERVER) "mkdir -p nodejs/$(DISTTYPEDIR)/$(FULLVERSION)"
	chmod 664 $(TARNAME).tar.gz
	scp -p $(TARNAME).tar.gz $(STAGINGSERVER):nodejs/$(DISTTYPEDIR)/$(FULLVERSION)/$(TARNAME).tar.gz
	ssh $(STAGINGSERVER) "touch nodejs/$(DISTTYPEDIR)/$(FULLVERSION)/$(TARNAME).tar.gz.done"
ifeq ($(XZ), 1)
	chmod 664 $(TARNAME).tar.xz
	scp -p $(TARNAME).tar.xz $(STAGINGSERVER):nodejs/$(DISTTYPEDIR)/$(FULLVERSION)/$(TARNAME).tar.xz
	ssh $(STAGINGSERVER) "touch nodejs/$(DISTTYPEDIR)/$(FULLVERSION)/$(TARNAME).tar.xz.done"
endif

.PHONY: doc-upload
# Note: this is strictly for release builds on release machines only.
doc-upload: doc
	ssh $(STAGINGSERVER) "mkdir -p nodejs/$(DISTTYPEDIR)/$(FULLVERSION)/docs/"
	chmod -R ug=rw-x+X,o=r+X out/doc/
	scp -pr out/doc/* $(STAGINGSERVER):nodejs/$(DISTTYPEDIR)/$(FULLVERSION)/docs/
	ssh $(STAGINGSERVER) "touch nodejs/$(DISTTYPEDIR)/$(FULLVERSION)/docs.done"

.PHONY: $(TARBALL)-headers
$(TARBALL)-headers: release-only
	$(PYTHON) ./configure \
		--prefix=/ \
		--dest-cpu=$(DESTCPU) \
		--tag=$(TAG) \
		--release-urlbase=$(RELEASE_URLBASE) \
		$(CONFIG_FLAGS) $(BUILD_RELEASE_FLAGS)
	HEADERS_ONLY=1 $(PYTHON) tools/install.py install '$(TARNAME)' '/'
	find $(TARNAME)/ -type l | xargs $(RM)
	tar -cf $(TARNAME)-headers.tar $(TARNAME)
	$(RM) -r $(TARNAME)
	gzip -c -f -9 $(TARNAME)-headers.tar > $(TARNAME)-headers.tar.gz
ifeq ($(XZ), 1)
	xz -c -f -$(XZ_COMPRESSION) $(TARNAME)-headers.tar > $(TARNAME)-headers.tar.xz
endif
	$(RM) $(TARNAME)-headers.tar

.PHONY: tar-headers
tar-headers: $(TARBALL)-headers ## Build the node header tarball.

.PHONY: tar-headers-upload
tar-headers-upload: tar-headers
	ssh $(STAGINGSERVER) "mkdir -p nodejs/$(DISTTYPEDIR)/$(FULLVERSION)"
	chmod 664 $(TARNAME)-headers.tar.gz
	scp -p $(TARNAME)-headers.tar.gz $(STAGINGSERVER):nodejs/$(DISTTYPEDIR)/$(FULLVERSION)/$(TARNAME)-headers.tar.gz
	ssh $(STAGINGSERVER) "touch nodejs/$(DISTTYPEDIR)/$(FULLVERSION)/$(TARNAME)-headers.tar.gz.done"
ifeq ($(XZ), 1)
	chmod 664 $(TARNAME)-headers.tar.xz
	scp -p $(TARNAME)-headers.tar.xz $(STAGINGSERVER):nodejs/$(DISTTYPEDIR)/$(FULLVERSION)/$(TARNAME)-headers.tar.xz
	ssh $(STAGINGSERVER) "touch nodejs/$(DISTTYPEDIR)/$(FULLVERSION)/$(TARNAME)-headers.tar.xz.done"
endif

$(BINARYTAR): release-only
	$(RM) -r $(BINARYNAME)
	$(RM) -r out/deps out/Release
	$(PYTHON) ./configure \
		--prefix=/ \
		--dest-cpu=$(DESTCPU) \
		--tag=$(TAG) \
		--release-urlbase=$(RELEASE_URLBASE) \
		$(CONFIG_FLAGS) $(BUILD_RELEASE_FLAGS)
	$(MAKE) install DESTDIR=$(BINARYNAME) V=$(V) PORTABLE=1
	cp README.md $(BINARYNAME)
	cp LICENSE $(BINARYNAME)
ifeq ("$(wildcard $(CHANGELOG))","")
	cp CHANGELOG.md $(BINARYNAME)
else
	cp $(CHANGELOG) $(BINARYNAME)/CHANGELOG.md
endif
ifeq ($(OSTYPE),darwin)
	SIGN="$(CODESIGN_CERT)" PKGDIR="$(BINARYNAME)" sh tools/osx-codesign.sh
endif
	tar -cf $(BINARYNAME).tar $(BINARYNAME)
	$(RM) -r $(BINARYNAME)
	gzip -c -f -9 $(BINARYNAME).tar > $(BINARYNAME).tar.gz
ifeq ($(XZ), 1)
	xz -c -f -$(XZ_COMPRESSION) $(BINARYNAME).tar > $(BINARYNAME).tar.xz
endif
	$(RM) $(BINARYNAME).tar

.PHONY: binary
# This requires NODE_VERSION_IS_RELEASE defined as 1 in src/node_version.h.
binary: $(BINARYTAR) ## Build release binary tarballs.

.PHONY: binary-upload
# Note: this is strictly for release builds on release machines only.
binary-upload: binary
	ssh $(STAGINGSERVER) "mkdir -p nodejs/$(DISTTYPEDIR)/$(FULLVERSION)"
	chmod 664 $(TARNAME)-$(OSTYPE)-$(ARCH).tar.gz
	scp -p $(TARNAME)-$(OSTYPE)-$(ARCH).tar.gz $(STAGINGSERVER):nodejs/$(DISTTYPEDIR)/$(FULLVERSION)/$(TARNAME)-$(OSTYPE)-$(ARCH).tar.gz
	ssh $(STAGINGSERVER) "touch nodejs/$(DISTTYPEDIR)/$(FULLVERSION)/$(TARNAME)-$(OSTYPE)-$(ARCH).tar.gz.done"
ifeq ($(XZ), 1)
	chmod 664 $(TARNAME)-$(OSTYPE)-$(ARCH).tar.xz
	scp -p $(TARNAME)-$(OSTYPE)-$(ARCH).tar.xz $(STAGINGSERVER):nodejs/$(DISTTYPEDIR)/$(FULLVERSION)/$(TARNAME)-$(OSTYPE)-$(ARCH).tar.xz
	ssh $(STAGINGSERVER) "touch nodejs/$(DISTTYPEDIR)/$(FULLVERSION)/$(TARNAME)-$(OSTYPE)-$(ARCH).tar.xz.done"
endif

.PHONY: bench-all
.PHONY: bench
bench bench-all: bench-addons-build
	$(warning Please use benchmark/run.js or benchmark/compare.js to run the benchmarks.)

# Build required addons for benchmark before running it.
.PHONY: bench-addons-build
bench-addons-build: | $(NODE_EXE) benchmark/napi/.buildstamp

.PHONY: bench-addons-clean
.NOTPARALLEL: bench-addons-clean
bench-addons-clean:
	$(RM) -r benchmark/napi/*/build
	$(RM) benchmark/napi/.buildstamp

.PHONY: lint-md-rollup
lint-md-rollup:
	$(RM) tools/.*mdlintstamp
	cd tools/lint-md && npm ci && npm run build

.PHONY: lint-md-clean
.NOTPARALLEL: lint-md-clean
lint-md-clean:
	$(RM) -r tools/lint-md/node_modules
	$(RM) tools/.*mdlintstamp

.PHONY: lint-md-build
lint-md-build:
	$(warning Deprecated no-op target 'lint-md-build')

ifeq ("$(wildcard tools/.mdlintstamp)","")
LINT_MD_NEWER =
else
LINT_MD_NEWER = -newer tools/.mdlintstamp
endif

LINT_MD_TARGETS = doc src lib benchmark test tools/doc tools/icu $(wildcard *.md)
LINT_MD_FILES = $(shell $(FIND) $(LINT_MD_TARGETS) -type f \
	! -path '*node_modules*' ! -path 'test/fixtures/*' -name '*.md' \
	$(LINT_MD_NEWER))
<<<<<<< HEAD
run-lint-md = tools/lint-md.mjs -q -f --no-stdout $(LINT_MD_FILES)
=======
run-lint-md = tools/lint-md/lint-md.mjs $(LINT_MD_FILES)
>>>>>>> a8a80be5
# Lint all changed markdown files maintained by us
tools/.mdlintstamp: $(LINT_MD_FILES)
	$(info Running Markdown linter...)
	@$(call available-node,$(run-lint-md))
	@touch $@

.PHONY: lint-md
# Lints the markdown documents maintained by us in the codebase.
lint-md: lint-js-doc | tools/.mdlintstamp

run-format-md = tools/lint-md/lint-md.mjs --format $(LINT_MD_FILES)
.PHONY: format-md
# Formats the markdown documents maintained by us in the codebase.
format-md:
	@$(call available-node,$(run-format-md))



LINT_JS_TARGETS = .eslintrc.js benchmark doc lib test tools

run-lint-js = tools/node_modules/eslint/bin/eslint.js --cache \
<<<<<<< HEAD
	--report-unused-disable-directives $(LINT_JS_TARGETS)
=======
	--max-warnings=0 --report-unused-disable-directives $(LINT_JS_TARGETS)
>>>>>>> a8a80be5
run-lint-js-fix = $(run-lint-js) --fix

.PHONY: lint-js-fix
lint-js-fix:
	@$(call available-node,$(run-lint-js-fix))

.PHONY: lint-js
.PHONY: lint-js-doc
# Note that on the CI `lint-js-ci` is run instead.
# Lints the JavaScript code with eslint.
lint-js-doc: LINT_JS_TARGETS=doc
lint-js lint-js-doc:
	@if [ "$(shell $(node_use_openssl))" != "true" ]; then \
		echo "Skipping $@ (no crypto)"; \
	else \
		echo "Running JS linter..."; \
		$(call available-node,$(run-lint-js)) \
	fi

jslint: lint-js
	$(warning Please use lint-js instead of jslint)

run-lint-js-ci = tools/node_modules/eslint/bin/eslint.js \
<<<<<<< HEAD
  --report-unused-disable-directives -f tap \
=======
  --max-warnings=0 --report-unused-disable-directives -f tap \
>>>>>>> a8a80be5
	-o test-eslint.tap $(LINT_JS_TARGETS)

.PHONY: lint-js-ci
# On the CI the output is emitted in the TAP format.
lint-js-ci:
	$(info Running JS linter...)
	@$(call available-node,$(run-lint-js-ci))

jslint-ci: lint-js-ci
	$(warning Please use lint-js-ci instead of jslint-ci)

LINT_CPP_ADDON_DOC_FILES_GLOB = test/addons/??_*/*.cc test/addons/??_*/*.h
LINT_CPP_ADDON_DOC_FILES = $(wildcard $(LINT_CPP_ADDON_DOC_FILES_GLOB))
LINT_CPP_EXCLUDE ?=
LINT_CPP_EXCLUDE += src/node_root_certs.h
LINT_CPP_EXCLUDE += $(LINT_CPP_ADDON_DOC_FILES)
# These files were copied more or less verbatim from V8.
LINT_CPP_EXCLUDE += src/tracing/trace_event.h src/tracing/trace_event_common.h

LINT_CPP_FILES = $(filter-out $(LINT_CPP_EXCLUDE), $(wildcard \
	benchmark/napi/*/*.cc \
	src/*.c \
	src/*.cc \
	src/*.h \
	src/*/*.c \
	src/*/*.cc \
	src/*/*.h \
	test/addons/*/*.cc \
	test/addons/*/*.h \
	test/cctest/*.cc \
	test/cctest/*.h \
	test/embedding/*.cc \
	test/embedding/*.h \
	test/fixtures/*.c \
	test/js-native-api/*/*.cc \
	test/node-api/*/*.cc \
	tools/icu/*.cc \
	tools/icu/*.h \
	tools/code_cache/*.cc \
	tools/code_cache/*.h \
	tools/snapshot/*.cc \
	tools/snapshot/*.h \
	))

FORMAT_CPP_FILES ?=
FORMAT_CPP_FILES += $(LINT_CPP_FILES)
# C source codes.
FORMAT_CPP_FILES += $(wildcard \
	test/js-native-api/*/*.c \
	test/js-native-api/*/*.h \
	test/node-api/*/*.c \
	test/node-api/*/*.h \
	)

# Code blocks don't have newline at the end,
# and the actual filename is generated so it won't match header guards
ADDON_DOC_LINT_FLAGS=-whitespace/ending_newline,-build/header_guard

.PHONY: format-cpp-build
format-cpp-build:
	cd tools/clang-format && $(call available-node,$(run-npm-ci))

.PHONY: format-cpp-clean
.NOTPARALLEL: format-cpp-clean
format-cpp-clean:
	$(RM) -r tools/clang-format/node_modules

CLANG_FORMAT_START ?= HEAD
.PHONY: format-cpp
# To format staged changes:
#  $ make format-cpp
# To format HEAD~1...HEAD (latest commit):
#  $ CLANG_FORMAT_START=`git rev-parse HEAD~1` make format-cpp
# To format diff between main and current branch head (main...HEAD):
#  $ CLANG_FORMAT_START=main make format-cpp
format-cpp: ## Format C++ diff from $CLANG_FORMAT_START to current changes
ifneq ("","$(wildcard tools/clang-format/node_modules/)")
	$(info Formatting C++ diff from $(CLANG_FORMAT_START)..)
	@$(PYTHON) tools/clang-format/node_modules/.bin/git-clang-format \
		--binary=tools/clang-format/node_modules/.bin/clang-format \
		--style=file \
		$(CLANG_FORMAT_START) -- \
		$(FORMAT_CPP_FILES)
else
	$(info Required tooling for C++ code formatting is not installed.)
	$(info To install (requires internet access) run: $$ make format-cpp-build)
endif

ifeq ($(V),1)
CPPLINT_QUIET =
else
CPPLINT_QUIET = --quiet
endif
.PHONY: lint-cpp
# Lints the C++ code with cpplint.py and checkimports.py.
lint-cpp: tools/.cpplintstamp

tools/.cpplintstamp: $(LINT_CPP_FILES)
	$(info Running C++ linter...)
	@$(PYTHON) tools/cpplint.py $(CPPLINT_QUIET) $?
	@$(PYTHON) tools/checkimports.py $?
	@touch $@

.PHONY: lint-addon-docs
lint-addon-docs: tools/.doclintstamp

tools/.doclintstamp: test/addons/.docbuildstamp
	$(info Running C++ linter on addon docs...)
	@$(PYTHON) tools/cpplint.py $(CPPLINT_QUIET) --filter=$(ADDON_DOC_LINT_FLAGS) \
		$(LINT_CPP_ADDON_DOC_FILES_GLOB)
	@touch $@

cpplint: lint-cpp
	$(warning Please use lint-cpp instead of cpplint)

.PHONY: lint-py-build
# python -m pip install ruff
# Try with '--system' if it fails without; the system may have set '--user'
lint-py-build:
	$(info Pip installing ruff on $(shell $(PYTHON) --version)...)
	$(PYTHON) -m pip install --upgrade --target tools/pip/site-packages ruff==0.0.272 || \
		$(PYTHON) -m pip install --upgrade --system --target tools/pip/site-packages ruff==0.0.272

.PHONY: lint-py
ifneq ("","$(wildcard tools/pip/site-packages/ruff)")
# Lint the Python code with ruff.
lint-py:
	tools/pip/site-packages/bin/ruff --version
	tools/pip/site-packages/bin/ruff .
else
lint-py:
<<<<<<< HEAD
	$(warning Python linting with flake8 is not available)
=======
	$(warning Python linting with ruff is not available)
>>>>>>> a8a80be5
	$(warning Run 'make lint-py-build')
endif

.PHONY: lint-yaml-build
# python -m pip install yamllint
# Try with '--system' if it fails without; the system may have set '--user'
lint-yaml-build:
	$(info Pip installing yamllint on $(shell $(PYTHON) --version)...)
	$(PYTHON) -m pip install --upgrade -t tools/pip/site-packages yamllint || \
		$(PYTHON) -m pip install --upgrade --system -t tools/pip/site-packages yamllint

.PHONY: lint-yaml
# Lints the YAML files with yamllint.
lint-yaml:
	@if [ -d "tools/pip/site-packages/yamllint" ]; then \
			PYTHONPATH=tools/pip $(PYTHON) -m yamllint .; \
	else \
		echo 'YAML linting with yamllint is not available'; \
		echo "Run 'make lint-yaml-build'"; \
	fi

.PHONY: lint
.PHONY: lint-ci
ifneq ("","$(wildcard tools/node_modules/eslint/)")
lint: ## Run JS, C++, MD and doc linters.
	@EXIT_STATUS=0 ; \
	$(MAKE) lint-js || EXIT_STATUS=$$? ; \
	$(MAKE) lint-cpp || EXIT_STATUS=$$? ; \
	$(MAKE) lint-addon-docs || EXIT_STATUS=$$? ; \
	$(MAKE) lint-md || EXIT_STATUS=$$? ; \
	$(MAKE) lint-yaml || EXIT_STATUS=$$? ; \
	exit $$EXIT_STATUS
CONFLICT_RE=^>>>>>>> [[:xdigit:]]+|^<<<<<<< [[:alpha:]]+

# Related CI job: node-test-linter
lint-ci: lint-js-ci lint-cpp lint-py lint-md lint-addon-docs lint-yaml-build lint-yaml
	@if ! ( grep -IEqrs "$(CONFLICT_RE)" --exclude="error-message.js" --exclude="merge-conflict.json" benchmark deps doc lib src test tools ) \
		&& ! ( $(FIND) . -maxdepth 1 -type f | xargs grep -IEqs "$(CONFLICT_RE)" ); then \
		exit 0 ; \
	else \
		echo "" >&2 ; \
		echo "Conflict marker detected in one or more files. Please fix them first." >&2 ; \
		exit 1 ; \
	fi
else
lint lint-ci:
	$(info Linting is not available through the source tarball.)
	$(info Use the git repo instead: $$ git clone https://github.com/nodejs/node.git)
endif

.PHONY: lint-clean
lint-clean:
	$(RM) tools/.*lintstamp
	$(RM) .eslintcache

HAS_DOCKER ?= $(shell command -v docker > /dev/null 2>&1; [ $$? -eq 0 ] && echo 1 || echo 0)

.PHONY: gen-openssl
ifeq ($(HAS_DOCKER), 1)
DOCKER_COMMAND ?= docker run -it -v $(PWD):/node
IS_IN_WORKTREE = $(shell grep '^gitdir: ' $(PWD)/.git 2>/dev/null)
GIT_WORKTREE_COMMON = $(shell git rev-parse --git-common-dir)
DOCKER_COMMAND += $(if $(IS_IN_WORKTREE), -v $(GIT_WORKTREE_COMMON):$(GIT_WORKTREE_COMMON))
gen-openssl: ## Generate platform dependent openssl files (requires docker)
	docker build -t node-openssl-builder deps/openssl/config/
	$(DOCKER_COMMAND) node-openssl-builder make -C deps/openssl/config
else
gen-openssl:
	$(error No docker command, cannot continue)
endif<|MERGE_RESOLUTION|>--- conflicted
+++ resolved
@@ -10,13 +10,10 @@
 STAGINGSERVER ?= node-www
 LOGLEVEL ?= silent
 OSTYPE := $(shell uname -s | tr '[:upper:]' '[:lower:]')
-<<<<<<< HEAD
-=======
 ifeq ($(findstring os/390,$OSTYPE),os/390)
 OSTYPE ?= os390
 endif
 ARCHTYPE := $(shell uname -m | tr '[:upper:]' '[:lower:]')
->>>>>>> a8a80be5
 COVTESTS ?= test-cov
 COV_SKIP_TESTS ?= core_line_numbers.js,testFinalizer.js,test_function/test.js
 GTEST_FILTER ?= "*"
@@ -149,19 +146,11 @@
 	NINJA_ARGS := $(NINJA_ARGS) $(filter -j%,$(MAKEFLAGS))
 endif
 $(NODE_EXE): config.gypi out/Release/build.ninja
-<<<<<<< HEAD
-	ninja -C out/Release $(NINJA_ARGS)
-	if [ ! -r $@ ] || [ ! -L $@ ]; then ln -fs out/Release/$(NODE_EXE) $@; fi
-
-$(NODE_G_EXE): config.gypi out/Debug/build.ninja
-	ninja -C out/Debug $(NINJA_ARGS)
-=======
 	$(NINJA) -C out/Release $(NINJA_ARGS)
 	if [ ! -r $@ ] || [ ! -L $@ ]; then ln -fs out/Release/$(NODE_EXE) $@; fi
 
 $(NODE_G_EXE): config.gypi out/Debug/build.ninja
 	$(NINJA) -C out/Debug $(NINJA_ARGS)
->>>>>>> a8a80be5
 	if [ ! -r $@ ] || [ ! -L $@ ]; then ln -fs out/Debug/$(NODE_EXE) $@; fi
 else
 $(NODE_EXE) $(NODE_G_EXE):
@@ -627,10 +616,7 @@
 test-internet: all
 	$(PYTHON) tools/test.py $(PARALLEL_ARGS) internet
 
-<<<<<<< HEAD
-=======
 .PHONY: test-benchmark
->>>>>>> a8a80be5
 test-benchmark: | bench-addons-build
 	$(PYTHON) tools/test.py $(PARALLEL_ARGS) benchmark
 
@@ -650,13 +636,6 @@
 	else \
 		$(PYTHON) tools/test.py $(PARALLEL_ARGS) doctool; \
 	fi
-<<<<<<< HEAD
-
-.PHONY: test-doc-ci
-test-doc-ci: doc-only
-	$(PYTHON) tools/test.py --shell $(NODE) $(TEST_CI_ARGS) $(PARALLEL_ARGS) doctool
-=======
->>>>>>> a8a80be5
 
 .PHONY: test-doc-ci
 test-doc-ci: doc-only
@@ -732,11 +711,7 @@
 # Related CI job: node-test-commit-v8-linux
 test-v8: v8  ## Runs the V8 test suite on deps/v8.
 	export PATH="$(NO_BIN_OVERRIDE_PATH)" && \
-<<<<<<< HEAD
-		deps/v8/tools/run-tests.py --gn --arch=$(V8_ARCH) $(V8_TEST_OPTIONS) \
-=======
 		$(PYTHON) deps/v8/tools/run-tests.py --gn --arch=$(V8_ARCH) $(V8_TEST_OPTIONS) \
->>>>>>> a8a80be5
 				mjsunit cctest debugger inspector message preparser \
 				$(TAP_V8)
 	$(call convert_to_junit,$(TAP_V8_JSON))
@@ -745,22 +720,14 @@
 
 test-v8-intl: v8
 	export PATH="$(NO_BIN_OVERRIDE_PATH)" && \
-<<<<<<< HEAD
-		deps/v8/tools/run-tests.py --gn --arch=$(V8_ARCH) \
-=======
 		$(PYTHON) deps/v8/tools/run-tests.py --gn --arch=$(V8_ARCH) \
->>>>>>> a8a80be5
 				intl \
 				$(TAP_V8_INTL)
 	$(call convert_to_junit,$(TAP_V8_INTL_JSON))
 
 test-v8-benchmarks: v8
 	export PATH="$(NO_BIN_OVERRIDE_PATH)" && \
-<<<<<<< HEAD
-		deps/v8/tools/run-tests.py --gn --arch=$(V8_ARCH) \
-=======
 		$(PYTHON) deps/v8/tools/run-tests.py --gn --arch=$(V8_ARCH) \
->>>>>>> a8a80be5
 				benchmarks \
 				$(TAP_V8_BENCHMARKS)
 	$(call convert_to_junit,$(TAP_V8_BENCHMARKS_JSON))
@@ -837,23 +804,6 @@
 $(VERSIONS_DATA): CHANGELOG.md src/node_version.h tools/doc/versions.mjs
 	$(call available-node, tools/doc/versions.mjs $@)
 
-<<<<<<< HEAD
-out/doc/api/%.json out/doc/api/%.html: doc/api/%.md tools/doc/generate.mjs \
-	tools/doc/markdown.mjs tools/doc/html.mjs tools/doc/json.mjs \
-	tools/doc/apilinks.mjs $(VERSIONS_DATA) | $(LINK_DATA) out/doc/api
-	$(call available-node, $(gen-api))
-
-out/doc/api/all.html: $(apidocs_html) tools/doc/allhtml.mjs \
-	tools/doc/apilinks.mjs | out/doc/api
-	$(call available-node, tools/doc/allhtml.mjs)
-
-out/doc/api/all.json: $(apidocs_json) tools/doc/alljson.mjs | out/doc/api
-	$(call available-node, tools/doc/alljson.mjs)
-
-.PHONY: out/doc/api/stability
-out/doc/api/stability: out/doc/api/all.json tools/doc/stability.mjs | out/doc/api
-	$(call available-node, tools/doc/stability.mjs)
-=======
 node_use_icu = $(call available-node,"-p" "typeof Intl === 'object'")
 
 out/doc/api/%.json out/doc/api/%.html: doc/api/%.md tools/doc/generate.mjs \
@@ -887,7 +837,6 @@
 	else \
 		$(call available-node, tools/doc/stability.mjs) \
 	fi
->>>>>>> a8a80be5
 
 .PHONY: docopen
 docopen: out/doc/api/all.html
@@ -1402,11 +1351,7 @@
 LINT_MD_FILES = $(shell $(FIND) $(LINT_MD_TARGETS) -type f \
 	! -path '*node_modules*' ! -path 'test/fixtures/*' -name '*.md' \
 	$(LINT_MD_NEWER))
-<<<<<<< HEAD
-run-lint-md = tools/lint-md.mjs -q -f --no-stdout $(LINT_MD_FILES)
-=======
 run-lint-md = tools/lint-md/lint-md.mjs $(LINT_MD_FILES)
->>>>>>> a8a80be5
 # Lint all changed markdown files maintained by us
 tools/.mdlintstamp: $(LINT_MD_FILES)
 	$(info Running Markdown linter...)
@@ -1428,11 +1373,7 @@
 LINT_JS_TARGETS = .eslintrc.js benchmark doc lib test tools
 
 run-lint-js = tools/node_modules/eslint/bin/eslint.js --cache \
-<<<<<<< HEAD
-	--report-unused-disable-directives $(LINT_JS_TARGETS)
-=======
 	--max-warnings=0 --report-unused-disable-directives $(LINT_JS_TARGETS)
->>>>>>> a8a80be5
 run-lint-js-fix = $(run-lint-js) --fix
 
 .PHONY: lint-js-fix
@@ -1456,11 +1397,7 @@
 	$(warning Please use lint-js instead of jslint)
 
 run-lint-js-ci = tools/node_modules/eslint/bin/eslint.js \
-<<<<<<< HEAD
-  --report-unused-disable-directives -f tap \
-=======
   --max-warnings=0 --report-unused-disable-directives -f tap \
->>>>>>> a8a80be5
 	-o test-eslint.tap $(LINT_JS_TARGETS)
 
 .PHONY: lint-js-ci
@@ -1592,11 +1529,7 @@
 	tools/pip/site-packages/bin/ruff .
 else
 lint-py:
-<<<<<<< HEAD
-	$(warning Python linting with flake8 is not available)
-=======
 	$(warning Python linting with ruff is not available)
->>>>>>> a8a80be5
 	$(warning Run 'make lint-py-build')
 endif
 
