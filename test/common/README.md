# Node.js Core Test Common Modules

This directory contains modules used to test the Node.js implementation.

## Table of Contents

* [ArrayStream module](#arraystream-module)
* [Benchmark module](#benchmark-module)
* [Common module API](#common-module-api)
* [Countdown module](#countdown-module)
* [CPU Profiler module](#cpu-profiler-module)
* [Debugger module](#debugger-module)
* [DNS module](#dns-module)
* [Duplex pair helper](#duplex-pair-helper)
* [Environment variables](#environment-variables)
* [Fixtures module](#fixtures-module)
* [Heap dump checker module](#heap-dump-checker-module)
* [hijackstdio module](#hijackstdio-module)
* [HTTP2 module](#http2-module)
* [Internet module](#internet-module)
* [ongc module](#ongc-module)
* [Report module](#report-module)
* [tick module](#tick-module)
* [tmpdir module](#tmpdir-module)
* [UDP pair helper](#udp-pair-helper)
* [WPT module](#wpt-module)

## Benchmark Module

The `benchmark` module is used by tests to run benchmarks.

### `runBenchmark(name, env)`

* `name` [\<string>][<string>] Name of benchmark suite to be run.
* `env` [\<Object>][<Object>] Environment variables to be applied during the
  run.

## Common Module API

The `common` module is used by tests for consistency across repeated
tasks.

### `allowGlobals(...allowlist)`

<<<<<<< HEAD
* `allowlist` [&lt;Array>][] Array of Globals
* return [&lt;Array>][]
=======
* `allowlist` [\<Array>][<Array>] Array of Globals
* return [\<Array>][<Array>]
>>>>>>> a8a80be5

Takes `allowlist` and concats that with predefined `knownGlobals`.

### `canCreateSymLink()`

* return [\<boolean>][<boolean>]

Checks whether the current running process can create symlinks. On Windows, this
returns `false` if the process running doesn't have privileges to create
symlinks
([SeCreateSymbolicLinkPrivilege](https://msdn.microsoft.com/en-us/library/windows/desktop/bb530716\(v=vs.85\).aspx)).
On non-Windows platforms, this always returns `true`.

### `createZeroFilledFile(filename)`

Creates a 10 MiB file of all null characters.

### `enoughTestMem`

* [\<boolean>][<boolean>]

Indicates if there is more than 1gb of total memory.

### `expectsError(validator[, exact])`

* `validator` [\<Object>][<Object>] | [\<RegExp>][<RegExp>] |
  [\<Function>][<Function>] | [\<Error>][<Error>] The validator behaves
  identical to `assert.throws(fn, validator)`.
* `exact` [\<number>][<number>] default = 1
* return [\<Function>][<Function>] A callback function that expects an error.

A function suitable as callback to validate callback based errors. The error is
validated using `assert.throws(() => { throw error; }, validator)`. If the
returned function has not been called exactly `exact` number of times when the
test is complete, then the test will fail.

### `expectWarning(name[, expected[, code]])`

* `name` [\<string>][<string>] | [\<Object>][<Object>]
* `expected` [\<string>][<string>] | [\<Array>][<Array>] | [\<Object>][<Object>]
* `code` [\<string>][<string>]

Tests whether `name`, `expected`, and `code` are part of a raised warning.

The code is required in case the name is set to `'DeprecationWarning'`.

Examples:

```js
const { expectWarning } = require('../common');

expectWarning('Warning', 'Foobar is really bad');

expectWarning('DeprecationWarning', 'Foobar is deprecated', 'DEP0XXX');

expectWarning('DeprecationWarning', [
  'Foobar is deprecated', 'DEP0XXX',
]);

expectWarning('DeprecationWarning', [
  ['Foobar is deprecated', 'DEP0XXX'],
  ['Baz is also deprecated', 'DEP0XX2'],
]);

expectWarning('DeprecationWarning', {
  DEP0XXX: 'Foobar is deprecated',
  DEP0XX2: 'Baz is also deprecated',
});

expectWarning({
  DeprecationWarning: {
    DEP0XXX: 'Foobar is deprecated',
    DEP0XX1: 'Baz is also deprecated',
  },
  Warning: [
    ['Multiple array entries are fine', 'SpecialWarningCode'],
    ['No code is also fine'],
  ],
  SingleEntry: ['This will also work', 'WarningCode'],
  SingleString: 'Single string entries without code will also work',
});
```

### `getArrayBufferViews(buf)`

* `buf` [\<Buffer>][<Buffer>]
* return [\<ArrayBufferView>][<ArrayBufferView>]\[]

Returns an instance of all possible `ArrayBufferView`s of the provided Buffer.

### `getBufferSources(buf)`

* `buf` [\<Buffer>][<Buffer>]
* return [\<BufferSource>][<BufferSource>]\[]

Returns an instance of all possible `BufferSource`s of the provided Buffer,
consisting of all `ArrayBufferView` and an `ArrayBuffer`.

### `getCallSite(func)`

* `func` [\<Function>][<Function>]
* return [\<string>][<string>]

Returns the file name and line number for the provided Function.

### `getTTYfd()`

Attempts to get a valid TTY file descriptor. Returns `-1` if it fails.

The TTY file descriptor is assumed to be capable of being writable.

### `hasCrypto`

* [\<boolean>][<boolean>]

Indicates whether OpenSSL is available.

### `hasFipsCrypto`

* [\<boolean>][<boolean>]

Indicates that Node.js has been linked with a FIPS compatible OpenSSL library,
and that FIPS as been enabled using `--enable-fips`.

To only detect if the OpenSSL library is FIPS compatible, regardless if it has
been enabled or not, then `process.config.variables.openssl_is_fips` can be
used to determine that situation.

### `hasIntl`

* [\<boolean>][<boolean>]

Indicates if [internationalization][] is supported.

### `hasIPv6`

* [\<boolean>][<boolean>]

Indicates whether `IPv6` is supported on this platform.

### `hasMultiLocalhost`

* [\<boolean>][<boolean>]

Indicates if there are multiple localhosts available.

### `inFreeBSDJail`

* [\<boolean>][<boolean>]

Checks whether free BSD Jail is true or false.

### `isAIX`

* [\<boolean>][<boolean>]

Platform check for Advanced Interactive eXecutive (AIX).

### `isAlive(pid)`

* `pid` [\<number>][<number>]
* return [\<boolean>][<boolean>]

Attempts to 'kill' `pid`

### `isDumbTerminal`

* [\<boolean>][<boolean>]

### `isFreeBSD`

* [\<boolean>][<boolean>]

Platform check for Free BSD.

### `isIBMi`

* [\<boolean>][<boolean>]

Platform check for IBMi.

### `isLinux`

* [\<boolean>][<boolean>]

Platform check for Linux.

### `isLinuxPPCBE`

* [\<boolean>][<boolean>]

Platform check for Linux on PowerPC.

### `isOSX`

* [\<boolean>][<boolean>]

Platform check for macOS.

### `isSunOS`

* [\<boolean>][<boolean>]

Platform check for SunOS.

### `isWindows`

* [\<boolean>][<boolean>]

Platform check for Windows.

### `localhostIPv4`

* [\<string>][<string>]

IP of `localhost`.

### `localIPv6Hosts`

* [\<Array>][<Array>]

Array of IPV6 representations for `localhost`.

### `mustCall([fn][, exact])`

* `fn` [\<Function>][<Function>] default = () => {}
* `exact` [\<number>][<number>] default = 1
* return [\<Function>][<Function>]

Returns a function that calls `fn`. If the returned function has not been called
exactly `exact` number of times when the test is complete, then the test will
fail.

If `fn` is not provided, an empty function will be used.

### `mustCallAtLeast([fn][, minimum])`

* `fn` [\<Function>][<Function>] default = () => {}
* `minimum` [\<number>][<number>] default = 1
* return [\<Function>][<Function>]

Returns a function that calls `fn`. If the returned function has not been called
at least `minimum` number of times when the test is complete, then the test will
fail.

If `fn` is not provided, an empty function will be used.

### `mustNotCall([msg])`

* `msg` [\<string>][<string>] default = 'function should not have been called'
* return [\<Function>][<Function>]

Returns a function that triggers an `AssertionError` if it is invoked. `msg` is
used as the error message for the `AssertionError`.

### `mustNotMutateObjectDeep([target])`

* `target` [\<any>][<any>] default = `undefined`
* return [\<any>][<any>]

If `target` is an Object, returns a proxy object that triggers
an `AssertionError` on mutation attempt, including mutation of deeply nested
Objects. Otherwise, it returns `target` directly.

Use of this function is encouraged for relevant regression tests.

```mjs
import { open } from 'node:fs/promises';
import { mustNotMutateObjectDeep } from '../common/index.mjs';

const _mutableOptions = { length: 4, position: 8 };
const options = mustNotMutateObjectDeep(_mutableOptions);

// In filehandle.read or filehandle.write, attempt to mutate options will throw
// In the test code, options can still be mutated via _mutableOptions
const fh = await open('/path/to/file', 'r+');
const { buffer } = await fh.read(options);
_mutableOptions.position = 4;
await fh.write(buffer, options);

// Inline usage
const stats = await fh.stat(mustNotMutateObjectDeep({ bigint: true }));
console.log(stats.size);
```

Caveats: built-in objects that make use of their internal slots (for example,
`Map`s and `Set`s) might not work with this function. It returns Functions
directly, not preventing their mutation.

### `mustSucceed([fn])`

* `fn` [\<Function>][<Function>] default = () => {}
* return [\<Function>][<Function>]

Returns a function that accepts arguments `(err, ...args)`. If `err` is not
`undefined` or `null`, it triggers an `AssertionError`. Otherwise, it calls
`fn(...args)`.

### `nodeProcessAborted(exitCode, signal)`

* `exitCode` [\<number>][<number>]
* `signal` [\<string>][<string>]
* return [\<boolean>][<boolean>]

Returns `true` if the exit code `exitCode` and/or signal name `signal` represent
the exit code and/or signal name of a node process that aborted, `false`
otherwise.

### `opensslCli`

* [\<boolean>][<boolean>]

Indicates whether 'opensslCli' is supported.

### `platformTimeout(ms)`

* `ms` [\<number>][<number>] | [\<bigint>][<bigint>]
* return [\<number>][<number>] | [\<bigint>][<bigint>]

Returns a timeout value based on detected conditions. For example, a debug build
may need extra time so the returned value will be larger than on a release
build.

### `PIPE`

* [\<string>][<string>]

Path to the test socket.

### `PORT`

* [\<number>][<number>]

A port number for tests to use if one is needed.

### `printSkipMessage(msg)`

* `msg` [\<string>][<string>]

Logs '1..0 # Skipped: ' + `msg`

### `pwdCommand`

* [\<array>][<array>] First two argument for the `spawn`/`exec` functions.

Platform normalized `pwd` command options. Usage example:

```js
const common = require('../common');
const { spawn } = require('node:child_process');

spawn(...common.pwdCommand, { stdio: ['pipe'] });
```

### `requireNoPackageJSONAbove([dir])`
<<<<<<< HEAD

* `dir` [&lt;string>][] default = \_\_dirname

=======

* `dir` [\<string>][<string>] default = \_\_dirname

>>>>>>> a8a80be5
Throws an `AssertionError` if a `package.json` file exists in any ancestor
directory above `dir`. Such files may interfere with proper test functionality.

### `runWithInvalidFD(func)`

* `func` [\<Function>][<Function>]

Runs `func` with an invalid file descriptor that is an unsigned integer and
can be used to trigger `EBADF` as the first argument. If no such file
descriptor could be generated, a skip message will be printed and the `func`
will not be run.

### `skip(msg)`

* `msg` [\<string>][<string>]

Logs '1..0 # Skipped: ' + `msg` and exits with exit code `0`.

### `skipIfDumbTerminal()`

Skip the rest of the tests if the current terminal is a dumb terminal

### `skipIfEslintMissing()`

Skip the rest of the tests in the current file when `ESLint` is not available
at `tools/node_modules/eslint`

### `skipIfInspectorDisabled()`

Skip the rest of the tests in the current file when the Inspector
was disabled at compile time.

### `skipIf32Bits()`

Skip the rest of the tests in the current file when the Node.js executable
was compiled with a pointer size smaller than 64 bits.

### `skipIfWorker()`

Skip the rest of the tests in the current file when not running on a main
thread.

## ArrayStream Module

The `ArrayStream` module provides a simple `Stream` that pushes elements from
a given array.

<!-- eslint-disable no-undef, node-core/require-common-first, node-core/required-modules -->

```js
const ArrayStream = require('../common/arraystream');
const stream = new ArrayStream();
stream.run(['a', 'b', 'c']);
```

It can be used within tests as a simple mock stream.

## Countdown Module

The `Countdown` module provides a simple countdown mechanism for tests that
require a particular action to be taken after a given number of completed
tasks (for instance, shutting down an HTTP server after a specific number of
requests). The Countdown will fail the test if the remainder did not reach 0.

<!-- eslint-disable strict, node-core/require-common-first, node-core/required-modules -->

```js
const Countdown = require('../common/countdown');

function doSomething() {
  console.log('.');
}

const countdown = new Countdown(2, doSomething);
countdown.dec();
countdown.dec();
```

### `new Countdown(limit, callback)`

* `limit` {number}
* `callback` {function}

Creates a new `Countdown` instance.

### `Countdown.prototype.dec()`

Decrements the `Countdown` counter.

### `Countdown.prototype.remaining`

Specifies the remaining number of times `Countdown.prototype.dec()` must be
called before the callback is invoked.

## CPU Profiler module

The `cpu-prof` module provides utilities related to CPU profiling tests.

### `env`

* Default: { ...process.env, NODE\_DEBUG\_NATIVE: 'INSPECTOR\_PROFILER' }

Environment variables used in profiled processes.

### `getCpuProfiles(dir)`

* `dir` {string} The directory containing the CPU profile files.
* return [\<string>][<string>]

Returns an array of all `.cpuprofile` files found in `dir`.

### `getFrames(file, suffix)`

* `file` {string} Path to a `.cpuprofile` file.
* `suffix` {string} Suffix of the URL of call frames to retrieve.
* returns { frames: [\<Object>][<Object>], nodes: [\<Object>][<Object>] }

Returns an object containing an array of the relevant call frames and an array
of all the profile nodes.

### `kCpuProfInterval`

Sampling interval in microseconds.

### `verifyFrames(output, file, suffix)`

* `output` {string}
* `file` {string}
* `suffix` {string}

Throws an `AssertionError` if there are no call frames with the expected
`suffix` in the profiling data contained in `file`.

## Debugger module

Provides common functionality for tests for `node inspect`.

### `startCLI(args[[, flags], spawnOpts])`

<<<<<<< HEAD
* `args` [&lt;string>][]
* `flags` [&lt;string>][] default = []
* `showOpts` [&lt;Object>][] default = {}
* return [&lt;Object>][]
=======
* `args` [\<string>][<string>]
* `flags` [\<string>][<string>] default = \[]
* `showOpts` [\<Object>][<Object>] default = {}
* return [\<Object>][<Object>]
>>>>>>> a8a80be5

Returns a null-prototype object with properties that are functions and getters
used to interact with the `node inspect` CLI. These functions are:

* `flushOutput()`
* `waitFor()`
* `waitForPrompt()`
* `waitForInitialBreak()`
* `breakInfo`
* `ctrlC()`
* `output`
* `rawOutput`
* `parseSourceLines()`
* `writeLine()`
* `command()`
* `stepCommand()`
* `quit()`

## `DNS` Module

The `DNS` module provides utilities related to the `dns` built-in module.

### `errorLookupMock(code, syscall)`

* `code` [\<string>][<string>] Defaults to `dns.mockedErrorCode`.
* `syscall` [\<string>][<string>] Defaults to `dns.mockedSysCall`.
* return [\<Function>][<Function>]

A mock for the `lookup` option of `net.connect()` that would result in an error
with the `code` and the `syscall` specified. Returns a function that has the
same signature as `dns.lookup()`.

### `mockedErrorCode`

The default `code` of errors generated by `errorLookupMock`.

### `mockedSysCall`

The default `syscall` of errors generated by `errorLookupMock`.

### `readDomainFromPacket(buffer, offset)`

* `buffer` [\<Buffer>][<Buffer>]
* `offset` [\<number>][<number>]
* return [\<Object>][<Object>]

Reads the domain string from a packet and returns an object containing the
number of bytes read and the domain.

### `parseDNSPacket(buffer)`

* `buffer` [\<Buffer>][<Buffer>]
* return [\<Object>][<Object>]

Parses a DNS packet. Returns an object with the values of the various flags of
the packet depending on the type of packet.

### `writeIPv6(ip)`

* `ip` [\<string>][<string>]
* return [\<Buffer>][<Buffer>]

Reads an IPv6 String and returns a Buffer containing the parts.

### `writeDomainName(domain)`

* `domain` [\<string>][<string>]
* return [\<Buffer>][<Buffer>]

Reads a Domain String and returns a Buffer containing the domain.

### `writeDNSPacket(parsed)`

* `parsed` [\<Object>][<Object>]
* return [\<Buffer>][<Buffer>]

Takes in a parsed Object and writes its fields to a DNS packet as a Buffer
object.

## Duplex pair helper

The `common/duplexpair` module exports a single function `makeDuplexPair`,
which returns an object `{ clientSide, serverSide }` where each side is a
`Duplex` stream connected to the other side.

There is no difference between client or server side beyond their names.

## Environment variables

The behavior of the Node.js test suite can be altered using the following
environment variables.

### `NODE_COMMON_PORT`

If set, `NODE_COMMON_PORT`'s value overrides the `common.PORT` default value of
12346\.

### `NODE_REGENERATE_SNAPSHOTS`

If set, test snapshots for a the current test are regenerated.
for example `NODE_REGENERATE_SNAPSHOTS=1 out/Release/node test/parallel/test-runner-output.mjs`
will update all the test runner output snapshots.

### `NODE_SKIP_FLAG_CHECK`

If set, command line arguments passed to individual tests are not validated.

### `NODE_SKIP_CRYPTO`

If set, crypto tests are skipped.

### `NODE_TEST_KNOWN_GLOBALS`

A comma-separated list of variables names that are appended to the global
variable allowlist. Alternatively, if `NODE_TEST_KNOWN_GLOBALS` is set to `'0'`,
global leak detection is disabled.

## Fixtures Module

The `common/fixtures` module provides convenience methods for working with
files in the `test/fixtures` directory.

### `fixtures.fixturesDir`

* [\<string>][<string>]

The absolute path to the `test/fixtures/` directory.

### `fixtures.path(...args)`

* `...args` [\<string>][<string>]

Returns the result of `path.join(fixtures.fixturesDir, ...args)`.

### `fixtures.readSync(args[, enc])`

* `args` [\<string>][<string>] | [\<Array>][<Array>]

Returns the result of
`fs.readFileSync(path.join(fixtures.fixturesDir, ...args), 'enc')`.

### `fixtures.readKey(arg[, enc])`

* `arg` [\<string>][<string>]

Returns the result of
`fs.readFileSync(path.join(fixtures.fixturesDir, 'keys', arg), 'enc')`.

## Heap dump checker module

This provides utilities for checking the validity of heap dumps.
This requires the usage of `--expose-internals`.

### `heap.recordState()`

Create a heap dump and an embedder graph copy for inspection.
The returned object has a `validateSnapshotNodes` function similar to the
one listed below. (`heap.validateSnapshotNodes(...)` is a shortcut for
`heap.recordState().validateSnapshotNodes(...)`.)

### `heap.validateSnapshotNodes(name, expected, options)`

* `name` [\<string>][<string>] Look for this string as the name of heap dump
  nodes.
* `expected` [\<Array>][<Array>] A list of objects, possibly with an `children`
  property that points to expected other adjacent nodes.
* `options` [\<Array>][<Array>]
  * `loose` [\<boolean>][<boolean>] Do not expect an exact listing of
    occurrences of nodes with name `name` in `expected`.

Create a heap dump and an embedder graph copy and validate occurrences.

<!-- eslint-disable no-undef, node-core/require-common-first, node-core/required-modules -->

```js
validateSnapshotNodes('TLSWRAP', [
  {
    children: [
      { name: 'enc_out' },
      { name: 'enc_in' },
      { name: 'TLSWrap' },
<<<<<<< HEAD
    ]
=======
    ],
>>>>>>> a8a80be5
  },
]);
```

## hijackstdio Module

The `hijackstdio` module provides utility functions for temporarily redirecting
`stdout` and `stderr` output.

<!-- eslint-disable no-undef, node-core/require-common-first, node-core/required-modules -->

```js
const { hijackStdout, restoreStdout } = require('../common/hijackstdio');

hijackStdout((data) => {
  /* Do something with data */
  restoreStdout();
});

console.log('this is sent to the hijacked listener');
```

### `hijackStderr(listener)`

* `listener` [\<Function>][<Function>]: a listener with a single parameter
  called `data`.

Eavesdrop to `process.stderr.write()` calls. Once `process.stderr.write()` is
called, `listener` will also be called and the `data` of `write` function will
be passed to `listener`. What's more, `process.stderr.writeTimes` is a count of
the number of calls.

### `hijackStdout(listener)`

* `listener` [\<Function>][<Function>]: a listener with a single parameter
  called `data`.

Eavesdrop to `process.stdout.write()` calls. Once `process.stdout.write()` is
called, `listener` will also be called and the `data` of `write` function will
be passed to `listener`. What's more, `process.stdout.writeTimes` is a count of
the number of calls.

### restoreStderr()

Restore the original `process.stderr.write()`. Used to restore `stderr` to its
original state after calling [`hijackstdio.hijackStdErr()`][].

### restoreStdout()

Restore the original `process.stdout.write()`. Used to restore `stdout` to its
original state after calling [`hijackstdio.hijackStdOut()`][].

## HTTP/2 Module

The http2.js module provides a handful of utilities for creating mock HTTP/2
frames for testing of HTTP/2 endpoints

<!-- eslint-disable no-unused-vars, node-core/require-common-first, node-core/required-modules -->

```js
const http2 = require('../common/http2');
```

### Class: Frame

The `http2.Frame` is a base class that creates a `Buffer` containing a
serialized HTTP/2 frame header.

<!-- eslint-disable no-undef, node-core/require-common-first, node-core/required-modules -->

```js
// length is a 24-bit unsigned integer
// type is an 8-bit unsigned integer identifying the frame type
// flags is an 8-bit unsigned integer containing the flag bits
// id is the 32-bit stream identifier, if any.
const frame = new http2.Frame(length, type, flags, id);

// Write the frame data to a socket
socket.write(frame.data);
```

The serialized `Buffer` may be retrieved using the `frame.data` property.

### Class: DataFrame extends Frame

The `http2.DataFrame` is a subclass of `http2.Frame` that serializes a `DATA`
frame.

<!-- eslint-disable no-undef, node-core/require-common-first, node-core/required-modules -->

```js
// id is the 32-bit stream identifier
// payload is a Buffer containing the DATA payload
// padlen is an 8-bit integer giving the number of padding bytes to include
// final is a boolean indicating whether the End-of-stream flag should be set,
// defaults to false.
const frame = new http2.DataFrame(id, payload, padlen, final);

socket.write(frame.data);
```

### Class: HeadersFrame

The `http2.HeadersFrame` is a subclass of `http2.Frame` that serializes a
`HEADERS` frame.

<!-- eslint-disable no-undef, node-core/require-common-first, node-core/required-modules -->

```js
// id is the 32-bit stream identifier
// payload is a Buffer containing the HEADERS payload (see either
// http2.kFakeRequestHeaders or http2.kFakeResponseHeaders).
// padlen is an 8-bit integer giving the number of padding bytes to include
// final is a boolean indicating whether the End-of-stream flag should be set,
// defaults to false.
const frame = new http2.HeadersFrame(id, payload, padlen, final);

socket.write(frame.data);
```

### Class: SettingsFrame

The `http2.SettingsFrame` is a subclass of `http2.Frame` that serializes an
empty `SETTINGS` frame.

<!-- eslint-disable no-undef, node-core/require-common-first, node-core/required-modules -->

```js
// ack is a boolean indicating whether or not to set the ACK flag.
const frame = new http2.SettingsFrame(ack);

socket.write(frame.data);
```

### `http2.kFakeRequestHeaders`

Set to a `Buffer` instance that contains a minimal set of serialized HTTP/2
request headers to be used as the payload of a `http2.HeadersFrame`.

<!-- eslint-disable no-undef, node-core/require-common-first, node-core/required-modules -->

```js
const frame = new http2.HeadersFrame(1, http2.kFakeRequestHeaders, 0, true);

socket.write(frame.data);
```

### `http2.kFakeResponseHeaders`

Set to a `Buffer` instance that contains a minimal set of serialized HTTP/2
response headers to be used as the payload a `http2.HeadersFrame`.

<!-- eslint-disable no-undef, node-core/require-common-first, node-core/required-modules -->

```js
const frame = new http2.HeadersFrame(1, http2.kFakeResponseHeaders, 0, true);

socket.write(frame.data);
```

### `http2.kClientMagic`

Set to a `Buffer` containing the preamble bytes an HTTP/2 client must send
upon initial establishment of a connection.

<!-- eslint-disable no-undef, node-core/require-common-first, node-core/required-modules -->

```js
socket.write(http2.kClientMagic);
```

## Internet Module

The `common/internet` module provides utilities for working with
internet-related tests.

### `internet.addresses`

* [\<Object>][<Object>]
  * `INET_HOST` [\<string>][<string>] A generic host that has registered common
    DNS records, supports both IPv4 and IPv6, and provides basic HTTP/HTTPS
    services
  * `INET4_HOST` [\<string>][<string>] A host that provides IPv4 services
  * `INET6_HOST` [\<string>][<string>] A host that provides IPv6 services
  * `INET4_IP` [\<string>][<string>] An accessible IPv4 IP, defaults to the
    Google Public DNS IPv4 address
  * `INET6_IP` [\<string>][<string>] An accessible IPv6 IP, defaults to the
    Google Public DNS IPv6 address
  * `INVALID_HOST` [\<string>][<string>] An invalid host that cannot be resolved
  * `MX_HOST` [\<string>][<string>] A host with MX records registered
  * `SRV_HOST` [\<string>][<string>] A host with SRV records registered
  * `PTR_HOST` [\<string>][<string>] A host with PTR records registered
  * `NAPTR_HOST` [\<string>][<string>] A host with NAPTR records registered
  * `SOA_HOST` [\<string>][<string>] A host with SOA records registered
  * `CNAME_HOST` [\<string>][<string>] A host with CNAME records registered
  * `NS_HOST` [\<string>][<string>] A host with NS records registered
  * `TXT_HOST` [\<string>][<string>] A host with TXT records registered
  * `DNS4_SERVER` [\<string>][<string>] An accessible IPv4 DNS server
  * `DNS6_SERVER` [\<string>][<string>] An accessible IPv6 DNS server

A set of addresses for internet-related tests. All properties are configurable
via `NODE_TEST_*` environment variables. For example, to configure
`internet.addresses.INET_HOST`, set the environment
variable `NODE_TEST_INET_HOST` to a specified host.

## ongc Module

The `ongc` module allows a garbage collection listener to be installed. The
module exports a single `onGC()` function.

```js
require('../common');
const onGC = require('../common/ongc');

onGC({}, { ongc() { console.log('collected'); } });
```

### `onGC(target, listener)`

* `target` [\<Object>][<Object>]
* `listener` [\<Object>][<Object>]
  * `ongc` [\<Function>][<Function>]

Installs a GC listener for the collection of `target`.

This uses `async_hooks` for GC tracking. This means that it enables
`async_hooks` tracking, which may affect the test functionality. It also
means that between a `global.gc()` call and the listener being invoked
a full `setImmediate()` invocation passes.

`listener` is an object to make it easier to use a closure; the target object
should not be in scope when `listener.ongc()` is created.

## Report Module

The `report` module provides helper functions for testing diagnostic reporting
functionality.

### `findReports(pid, dir)`

* `pid` [\<number>][<number>] Process ID to retrieve diagnostic report files
  for.
* `dir` [\<string>][<string>] Directory to search for diagnostic report files.
* return [\<Array>][<Array>]

Returns an array of diagnostic report file names found in `dir`. The files
should have been generated by a process whose PID matches `pid`.

### `validate(filepath)`

* `filepath` [\<string>][<string>] Diagnostic report filepath to validate.

Validates the schema of a diagnostic report file whose path is specified in
`filepath`. If the report fails validation, an exception is thrown.

### `validateContent(report)`

* `report` [\<Object>][<Object>] | [\<string>][<string>] JSON contents of a
  diagnostic report file, the parsed Object thereof, or the result of
  `process.report.getReport()`.

Validates the schema of a diagnostic report whose content is specified in
`report`. If the report fails validation, an exception is thrown.

## tick Module

The `tick` module provides a helper function that can be used to call a callback
after a given number of event loop "ticks".

### `tick(x, cb)`

* `x` [\<number>][<number>] Number of event loop "ticks".
* `cb` [\<Function>][<Function>] A callback function.

## tmpdir Module

The `tmpdir` module supports the use of a temporary directory for testing.

### `path`

* [\<string>][<string>]

The realpath of the testing temporary directory.

### `refresh()`

Deletes and recreates the testing temporary directory.

The first time `refresh()` runs, it adds a listener to process `'exit'` that
cleans the temporary directory. Thus, every file under `tmpdir.path` needs to
be closed before the test completes. A good way to do this is to add a
listener to process `'beforeExit'`. If a file needs to be left open until
Node.js completes, use a child process and call `refresh()` only in the
parent.

It is usually only necessary to call `refresh()` once in a test file.
Avoid calling it more than once in an asynchronous context as one call
might refresh the temporary directory of a different context, causing
the test to fail somewhat mysteriously.

<<<<<<< HEAD
=======
### `hasEnoughSpace(size)`

* `size` [\<number>][<number>] Required size, in bytes.

Returns `true` if the available blocks of the file system underlying `path`
are likely sufficient to hold a single file of `size` bytes. This is useful for
skipping tests that require hundreds of megabytes or even gigabytes of temporary
files, but it is inaccurate and susceptible to race conditions.

>>>>>>> a8a80be5
## UDP pair helper

The `common/udppair` module exports a function `makeUDPPair` and a class
`FakeUDPWrap`.

`FakeUDPWrap` emits `'send'` events when data is to be sent on it, and provides
an `emitReceived()` API for actin as if data has been received on it.

`makeUDPPair` returns an object `{ clientSide, serverSide }` where each side
is an `FakeUDPWrap` connected to the other side.

There is no difference between client or server side beyond their names.

## WPT Module

### `harness`

A legacy port of [Web Platform Tests][] harness.

See the source code for definitions. Please avoid using it in new
code - the current usage of this port in tests is being migrated to
the original WPT harness, see [the WPT tests README][].

### Class: WPTRunner

A driver class for running WPT with the WPT harness in a worker thread.

See [the WPT tests README][] for details.

[<Array>]: https://developer.mozilla.org/en-US/docs/Web/JavaScript/Reference/Global_Objects/Array
[<ArrayBufferView>]: https://developer.mozilla.org/en-US/docs/Web/API/ArrayBufferView
[<Buffer>]: https://nodejs.org/api/buffer.html#buffer_class_buffer
[<BufferSource>]: https://developer.mozilla.org/en-US/docs/Web/API/BufferSource
[<Error>]: https://developer.mozilla.org/en-US/docs/Web/JavaScript/Reference/Global_Objects/Error
[<Function>]: https://developer.mozilla.org/en-US/docs/Web/JavaScript/Reference/Global_Objects/Function
[<Object>]: https://developer.mozilla.org/en-US/docs/Web/JavaScript/Reference/Global_Objects/Object
[<RegExp>]: https://developer.mozilla.org/en-US/docs/Web/JavaScript/Reference/Global_Objects/RegExp
[<any>]: https://developer.mozilla.org/en-US/docs/Web/JavaScript/Data_structures#Data_types
[<bigint>]: https://github.com/tc39/proposal-bigint
[<boolean>]: https://developer.mozilla.org/en-US/docs/Web/JavaScript/Data_structures#Boolean_type
[<number>]: https://developer.mozilla.org/en-US/docs/Web/JavaScript/Data_structures#Number_type
[<string>]: https://developer.mozilla.org/en-US/docs/Web/JavaScript/Data_structures#String_type
[Web Platform Tests]: https://github.com/web-platform-tests/wpt
[`hijackstdio.hijackStdErr()`]: #hijackstderrlistener
[`hijackstdio.hijackStdOut()`]: #hijackstdoutlistener
[internationalization]: ../../doc/api/intl.md
[the WPT tests README]: ../wpt/README.md<|MERGE_RESOLUTION|>--- conflicted
+++ resolved
@@ -42,13 +42,8 @@
 
 ### `allowGlobals(...allowlist)`
 
-<<<<<<< HEAD
-* `allowlist` [&lt;Array>][] Array of Globals
-* return [&lt;Array>][]
-=======
 * `allowlist` [\<Array>][<Array>] Array of Globals
 * return [\<Array>][<Array>]
->>>>>>> a8a80be5
 
 Takes `allowlist` and concats that with predefined `knownGlobals`.
 
@@ -404,15 +399,9 @@
 ```
 
 ### `requireNoPackageJSONAbove([dir])`
-<<<<<<< HEAD
-
-* `dir` [&lt;string>][] default = \_\_dirname
-
-=======
 
 * `dir` [\<string>][<string>] default = \_\_dirname
 
->>>>>>> a8a80be5
 Throws an `AssertionError` if a `package.json` file exists in any ancestor
 directory above `dir`. Such files may interfere with proper test functionality.
 
@@ -552,17 +541,10 @@
 
 ### `startCLI(args[[, flags], spawnOpts])`
 
-<<<<<<< HEAD
-* `args` [&lt;string>][]
-* `flags` [&lt;string>][] default = []
-* `showOpts` [&lt;Object>][] default = {}
-* return [&lt;Object>][]
-=======
 * `args` [\<string>][<string>]
 * `flags` [\<string>][<string>] default = \[]
 * `showOpts` [\<Object>][<Object>] default = {}
 * return [\<Object>][<Object>]
->>>>>>> a8a80be5
 
 Returns a null-prototype object with properties that are functions and getters
 used to interact with the `node inspect` CLI. These functions are:
@@ -744,11 +726,7 @@
       { name: 'enc_out' },
       { name: 'enc_in' },
       { name: 'TLSWrap' },
-<<<<<<< HEAD
-    ]
-=======
     ],
->>>>>>> a8a80be5
   },
 ]);
 ```
@@ -1049,8 +1027,6 @@
 might refresh the temporary directory of a different context, causing
 the test to fail somewhat mysteriously.
 
-<<<<<<< HEAD
-=======
 ### `hasEnoughSpace(size)`
 
 * `size` [\<number>][<number>] Required size, in bytes.
@@ -1060,7 +1036,6 @@
 skipping tests that require hundreds of megabytes or even gigabytes of temporary
 files, but it is inaccurate and susceptible to race conditions.
 
->>>>>>> a8a80be5
 ## UDP pair helper
 
 The `common/udppair` module exports a function `makeUDPPair` and a class
