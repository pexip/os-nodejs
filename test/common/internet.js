'use strict';

// Utilities for internet-related tests

const addresses = {
  // A generic host that has registered common DNS records,
  // supports both IPv4 and IPv6, and provides basic HTTP/HTTPS services
  INET_HOST: 'nodejs.org',
  // A host that provides IPv4 services
  INET4_HOST: 'nodejs.org',
  // A host that provides IPv6 services
  INET6_HOST: 'nodejs.org',
  // An accessible IPv4 IP,
  // defaults to the Google Public DNS IPv4 address
  INET4_IP: '8.8.8.8',
  // An accessible IPv6 IP,
  // defaults to the Google Public DNS IPv6 address
  INET6_IP: '2001:4860:4860::8888',
  // An invalid host that cannot be resolved
  // See https://tools.ietf.org/html/rfc2606#section-2
  INVALID_HOST: 'something.invalid',
  // A host with MX records registered
  MX_HOST: 'nodejs.org',
  // On some systems, .invalid returns a server failure/try again rather than
  // record not found. Use this to guarantee record not found.
  NOT_FOUND: 'come.on.fhqwhgads.test',
  // A host with SRV records registered
  SRV_HOST: '_caldav._tcp.google.com',
  // A host with PTR records registered
  PTR_HOST: '8.8.8.8.in-addr.arpa',
  // A host with NAPTR records registered
  NAPTR_HOST: 'sip2sip.info',
  // A host with SOA records registered
  SOA_HOST: 'nodejs.org',
<<<<<<< HEAD
  // A host with CAA record registred
=======
  // A host with CAA record registered
>>>>>>> a8a80be5
  CAA_HOST: 'google.com',
  // A host with CNAME records registered
  CNAME_HOST: 'blog.nodejs.org',
  // A host with NS records registered
  NS_HOST: 'nodejs.org',
  // A host with TXT records registered
  TXT_HOST: 'nodejs.org',
  // An accessible IPv4 DNS server
  DNS4_SERVER: '8.8.8.8',
  // An accessible IPv4 DNS server
  DNS6_SERVER: '2001:4860:4860::8888',
};

for (const key of Object.keys(addresses)) {
  const envName = `NODE_TEST_${key}`;
  if (process.env[envName]) {
    addresses[key] = process.env[envName];
  }
}

module.exports = {
  addresses,
};<|MERGE_RESOLUTION|>--- conflicted
+++ resolved
@@ -32,11 +32,7 @@
   NAPTR_HOST: 'sip2sip.info',
   // A host with SOA records registered
   SOA_HOST: 'nodejs.org',
-<<<<<<< HEAD
-  // A host with CAA record registred
-=======
   // A host with CAA record registered
->>>>>>> a8a80be5
   CAA_HOST: 'google.com',
   // A host with CNAME records registered
   CNAME_HOST: 'blog.nodejs.org',
