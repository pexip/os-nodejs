--- conflicted
+++ resolved
@@ -77,8 +77,5 @@
   hasEnoughSpace,
   path: tmpPath,
   refresh,
-<<<<<<< HEAD
-=======
   resolve,
->>>>>>> 8a2d13a7
 };