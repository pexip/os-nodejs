'use strict';

const assert = require('assert');
const fixtures = require('../common/fixtures');
const fs = require('fs');
const fsPromises = fs.promises;
const path = require('path');
const events = require('events');
const os = require('os');
const { inspect } = require('util');
const { Worker } = require('worker_threads');

<<<<<<< HEAD
=======
function getBrowserProperties() {
  const { node: version } = process.versions; // e.g. 18.13.0, 20.0.0-nightly202302078e6e215481
  const release = /^\d+\.\d+\.\d+$/.test(version);
  const browser = {
    browser_channel: release ? 'stable' : 'experimental',
    browser_version: version,
  };

  return browser;
}

/**
 * Return one of three expected values
 * https://github.com/web-platform-tests/wpt/blob/1c6ff12/tools/wptrunner/wptrunner/tests/test_update.py#L953-L958
 */
function getOs() {
  switch (os.type()) {
    case 'Linux':
      return 'linux';
    case 'Darwin':
      return 'mac';
    case 'Windows_NT':
      return 'win';
    default:
      throw new Error('Unsupported os.type()');
  }
}

// https://github.com/web-platform-tests/wpt/blob/b24eedd/resources/testharness.js#L3705
function sanitizeUnpairedSurrogates(str) {
  return str.replace(
    /([\ud800-\udbff]+)(?![\udc00-\udfff])|(^|[^\ud800-\udbff])([\udc00-\udfff]+)/g,
    function(_, low, prefix, high) {
      let output = prefix || '';  // Prefix may be undefined
      const string = low || high;  // Only one of these alternates can match
      for (let i = 0; i < string.length; i++) {
        output += codeUnitStr(string[i]);
      }
      return output;
    });
}

function codeUnitStr(char) {
  return 'U+' + char.charCodeAt(0).toString(16);
}

class WPTReport {
  constructor() {
    this.results = [];
    this.time_start = Date.now();
  }

  addResult(name, status) {
    const result = {
      test: name,
      status,
      subtests: [],
      addSubtest(name, status, message) {
        const subtest = {
          status,
          // https://github.com/web-platform-tests/wpt/blob/b24eedd/resources/testharness.js#L3722
          name: sanitizeUnpairedSurrogates(name),
        };
        if (message) {
          // https://github.com/web-platform-tests/wpt/blob/b24eedd/resources/testharness.js#L4506
          subtest.message = sanitizeUnpairedSurrogates(message);
        }
        this.subtests.push(subtest);
        return subtest;
      },
    };
    this.results.push(result);
    return result;
  }

  write() {
    this.time_end = Date.now();
    this.results = this.results.filter((result) => {
      return result.status === 'SKIP' || result.subtests.length !== 0;
    }).map((result) => {
      const url = new URL(result.test, 'http://wpt');
      url.pathname = url.pathname.replace(/\.js$/, '.html');
      result.test = url.href.slice(url.origin.length);
      return result;
    });

    if (fs.existsSync('out/wpt/wptreport.json')) {
      const prev = JSON.parse(fs.readFileSync('out/wpt/wptreport.json'));
      this.results = [...prev.results, ...this.results];
      this.time_start = prev.time_start;
      this.time_end = Math.max(this.time_end, prev.time_end);
      this.run_info = prev.run_info;
    } else {
      /**
       * Return required and some optional properties
       * https://github.com/web-platform-tests/wpt.fyi/blob/60da175/api/README.md?plain=1#L331-L335
       */
      this.run_info = {
        product: 'node.js',
        ...getBrowserProperties(),
        revision: process.env.WPT_REVISION || 'unknown',
        os: getOs(),
      };
    }

    fs.writeFileSync('out/wpt/wptreport.json', JSON.stringify(this));
  }
}

>>>>>>> a8a80be5
// https://github.com/web-platform-tests/wpt/blob/HEAD/resources/testharness.js
// TODO: get rid of this half-baked harness in favor of the one
// pulled from WPT
const harnessMock = {
  test: (fn, desc) => {
    try {
      fn();
    } catch (err) {
      console.error(`In ${desc}:`);
      throw err;
    }
  },
  assert_equals: assert.strictEqual,
  assert_true: (value, message) => assert.strictEqual(value, true, message),
  assert_false: (value, message) => assert.strictEqual(value, false, message),
  assert_throws: (code, func, desc) => {
    assert.throws(func, function(err) {
      return typeof err === 'object' &&
             'name' in err &&
             err.name.startsWith(code.name);
    }, desc);
  },
  assert_array_equals: assert.deepStrictEqual,
  assert_unreached(desc) {
    assert.fail(`Reached unreachable code: ${desc}`);
  },
};

class ResourceLoader {
  constructor(path) {
    this.path = path;
  }

  toRealFilePath(from, url) {
    // We need to patch this to load the WebIDL parser
    url = url.replace(
      '/resources/WebIDLParser.js',
      '/resources/webidl2/lib/webidl2.js',
    );
    const base = path.dirname(from);
    return url.startsWith('/') ?
      fixtures.path('wpt', url) :
      fixtures.path('wpt', base, url);
  }

  /**
   * Load a resource in test/fixtures/wpt specified with a URL
   * @param {string} from the path of the file loading this resource,
   *                      relative to the WPT folder.
   * @param {string} url the url of the resource being loaded.
   * @param {boolean} asFetch if true, return the resource in a
   *                          pseudo-Response object.
   */
  read(from, url, asFetch = true) {
    const file = this.toRealFilePath(from, url);
    if (asFetch) {
      return fsPromises.readFile(file)
        .then((data) => {
          return {
            ok: true,
            json() { return JSON.parse(data.toString()); },
            text() { return data.toString(); },
          };
        });
    }
    return fs.readFileSync(file, 'utf8');
  }
}

class StatusRule {
  constructor(key, value, pattern) {
    this.key = key;
    this.requires = value.requires || [];
    this.fail = value.fail;
    this.skip = value.skip;
    if (pattern) {
      this.pattern = this.transformPattern(pattern);
    }
    // TODO(joyeecheung): implement this
    this.scope = value.scope;
    this.comment = value.comment;
  }

  /**
   * Transform a filename pattern into a RegExp
   * @param {string} pattern
   * @returns {RegExp}
   */
  transformPattern(pattern) {
    const result = path.normalize(pattern).replace(/[-/\\^$+?.()|[\]{}]/g, '\\$&');
    return new RegExp(result.replace('*', '.*'));
  }
}

class StatusRuleSet {
  constructor() {
    // We use two sets of rules to speed up matching
    this.exactMatch = {};
    this.patternMatch = [];
  }

  /**
   * @param {object} rules
   */
  addRules(rules) {
    for (const key of Object.keys(rules)) {
      if (key.includes('*')) {
        this.patternMatch.push(new StatusRule(key, rules[key], key));
      } else {
        const normalizedPath = path.normalize(key);
        this.exactMatch[normalizedPath] = new StatusRule(key, rules[key]);
      }
    }
  }

  match(file) {
    const result = [];
    const exact = this.exactMatch[file];
    if (exact) {
      result.push(exact);
    }
    for (const item of this.patternMatch) {
      if (item.pattern.test(file)) {
        result.push(item);
      }
    }
    return result;
  }
}

// A specification of WPT test
class WPTTestSpec {
  /**
   * @param {string} mod name of the WPT module, e.g.
   *                     'html/webappapis/microtask-queuing'
   * @param {string} filename path of the test, relative to mod, e.g.
   *                          'test.any.js'
   * @param {StatusRule[]} rules
   */
  constructor(mod, filename, rules) {
    this.module = mod;
    this.filename = filename;

    this.requires = new Set();
    this.failedTests = [];
    this.flakyTests = [];
    this.skipReasons = [];
    for (const item of rules) {
      if (item.requires.length) {
        for (const req of item.requires) {
          this.requires.add(req);
        }
      }
      if (Array.isArray(item.fail?.expected)) {
        this.failedTests.push(...item.fail.expected);
      }
      if (Array.isArray(item.fail?.flaky)) {
        this.failedTests.push(...item.fail.flaky);
        this.flakyTests.push(...item.fail.flaky);
      }
      if (item.skip) {
        this.skipReasons.push(item.skip);
      }
    }

    this.failedTests = [...new Set(this.failedTests)];
    this.flakyTests = [...new Set(this.flakyTests)];
    this.skipReasons = [...new Set(this.skipReasons)];
  }

  getRelativePath() {
    return path.join(this.module, this.filename);
  }

  getAbsolutePath() {
    return fixtures.path('wpt', this.getRelativePath());
  }

  getContent() {
    return fs.readFileSync(this.getAbsolutePath(), 'utf8');
  }
}

const kIntlRequirement = {
  none: 0,
  small: 1,
  full: 2,
  // TODO(joyeecheung): we may need to deal with --with-intl=system-icu
};

class IntlRequirement {
  constructor() {
    this.currentIntl = kIntlRequirement.none;
    if (process.config.variables.v8_enable_i18n_support === 0) {
      this.currentIntl = kIntlRequirement.none;
      return;
    }
    // i18n enabled
    if (process.config.variables.icu_small) {
      this.currentIntl = kIntlRequirement.small;
    } else {
      this.currentIntl = kIntlRequirement.full;
    }
  }

  /**
   * @param {Set} requires
   * @returns {string|false} The config that the build is lacking, or false
   */
  isLacking(requires) {
    const current = this.currentIntl;
    if (requires.has('full-icu') && current !== kIntlRequirement.full) {
      return 'full-icu';
    }
    if (requires.has('small-icu') && current < kIntlRequirement.small) {
      return 'small-icu';
    }
    return false;
  }
}

const intlRequirements = new IntlRequirement();

class StatusLoader {
  /**
   * @param {string} path relative path of the WPT subset
   */
  constructor(path) {
    this.path = path;
    this.loaded = false;
    this.rules = new StatusRuleSet();
    /** @type {WPTTestSpec[]} */
    this.specs = [];
  }

  /**
   * Grep for all .*.js file recursively in a directory.
   * @param {string} dir
   */
  grep(dir) {
    let result = [];
    const list = fs.readdirSync(dir);
    for (const file of list) {
      const filepath = path.join(dir, file);
      const stat = fs.statSync(filepath);
      if (stat.isDirectory()) {
        const list = this.grep(filepath);
        result = result.concat(list);
      } else {
        if (!(/\.\w+\.js$/.test(filepath)) || filepath.endsWith('.helper.js')) {
          continue;
        }
        result.push(filepath);
      }
    }
    return result;
  }

  load() {
    const dir = path.join(__dirname, '..', 'wpt');
    const statusFile = path.join(dir, 'status', `${this.path}.json`);
    const result = JSON.parse(fs.readFileSync(statusFile, 'utf8'));
    this.rules.addRules(result);

    const subDir = fixtures.path('wpt', this.path);
    const list = this.grep(subDir);
    for (const file of list) {
      const relativePath = path.relative(subDir, file);
      const match = this.rules.match(relativePath);
      this.specs.push(new WPTTestSpec(this.path, relativePath, match));
    }
    this.loaded = true;
  }
}

const kPass = 'pass';
const kFail = 'fail';
const kSkip = 'skip';
const kTimeout = 'timeout';
const kIncomplete = 'incomplete';
const kUncaught = 'uncaught';
const NODE_UNCAUGHT = 100;

class WPTRunner {
  constructor(path) {
    this.path = path;
    this.resource = new ResourceLoader(path);

    this.flags = [];
    this.dummyGlobalThisScript = null;
    this.initScript = null;

    this.status = new StatusLoader(path);
    this.status.load();
    this.specMap = new Map(
      this.status.specs.map((item) => [item.filename, item]),
    );

    this.results = {};
    this.inProgress = new Set();
    this.workers = new Map();
    this.unexpectedFailures = [];

    this.scriptsModifier = null;

    if (process.env.WPT_REPORT != null) {
      this.report = new WPTReport();
    }
  }

  /**
   * Sets the Node.js flags passed to the worker.
   * @param {Array<string>} flags
   */
  setFlags(flags) {
    this.flags = flags;
  }

  /**
   * Sets a script to be run in the worker before executing the tests.
   * @param {string} script
   */
  setInitScript(script) {
    this.initScript = script;
  }

  /**
   * Set the scripts modifier for each script.
   * @param {(meta: { code: string, filename: string }) => void} modifier
   */
  setScriptModifier(modifier) {
    this.scriptsModifier = modifier;
  }

  fullInitScript(hasSubsetScript, locationSearchString) {
    let { initScript } = this;
    if (hasSubsetScript || locationSearchString) {
      initScript = `${initScript}\n\n//===\nglobalThis.location ||= {};`;
    }

    if (locationSearchString) {
      initScript = `${initScript}\n\n//===\nglobalThis.location.search = "${locationSearchString}";`;
    }

    if (initScript === null && this.dummyGlobalThisScript === null) {
      return null;
    }

    if (initScript === null) {
      return this.dummyGlobalThisScript;
    } else if (this.dummyGlobalThisScript === null) {
      return initScript;
    }

    return `${this.dummyGlobalThisScript}\n\n//===\n${initScript}`;
  }

  /**
   * Pretend the runner is run in `name`'s environment (globalThis).
   * @param {'Window'} name
   * @see {@link https://github.com/nodejs/node/blob/24673ace8ae196bd1c6d4676507d6e8c94cf0b90/test/fixtures/wpt/resources/idlharness.js#L654-L671}
   */
  pretendGlobalThisAs(name) {
    switch (name) {
      case 'Window': {
        this.dummyGlobalThisScript =
          'global.Window = Object.getPrototypeOf(globalThis).constructor;';
        break;
      }

      // TODO(XadillaX): implement `ServiceWorkerGlobalScope`,
      // `DedicateWorkerGlobalScope`, etc.
      //
      // e.g. `ServiceWorkerGlobalScope` should implement dummy
      // `addEventListener` and so on.

      default: throw new Error(`Invalid globalThis type ${name}.`);
    }
  }

  // TODO(joyeecheung): work with the upstream to port more tests in .html
  // to .js.
  async runJsTests() {
    let queue = [];

    // If the tests are run as `node test/wpt/test-something.js subset.any.js`,
    // only `subset.any.js` will be run by the runner.
    if (process.argv[2]) {
      const filename = process.argv[2];
      if (!this.specMap.has(filename)) {
        throw new Error(`${filename} not found!`);
      }
      queue.push(this.specMap.get(filename));
    } else {
      queue = this.buildQueue();
    }

    this.inProgress = new Set(queue.map((spec) => spec.filename));

    for (const spec of queue) {
      const testFileName = spec.filename;
      const content = spec.getContent();
      const meta = spec.meta = this.getMeta(content);

      const absolutePath = spec.getAbsolutePath();
      const relativePath = spec.getRelativePath();
      const harnessPath = fixtures.path('wpt', 'resources', 'testharness.js');
      const scriptsToRun = [];
      let hasSubsetScript = false;

      // Scripts specified with the `// META: script=` header
      if (meta.script) {
        for (const script of meta.script) {
          if (script === '/common/subset-tests.js' || script === '/common/subset-tests-by-key.js') {
            hasSubsetScript = true;
          }
          const obj = {
            filename: this.resource.toRealFilePath(relativePath, script),
            code: this.resource.read(relativePath, script, false),
          };
          this.scriptsModifier?.(obj);
          scriptsToRun.push(obj);
        }
      }
      // The actual test
      const obj = {
        code: content,
        filename: absolutePath,
      };
      this.scriptsModifier?.(obj);
      scriptsToRun.push(obj);

      /**
       * Example test with no META variant
       * https://github.com/nodejs/node/blob/03854f6/test/fixtures/wpt/WebCryptoAPI/sign_verify/hmac.https.any.js#L1-L4
       *
       * Example test with multiple META variants
       * https://github.com/nodejs/node/blob/03854f6/test/fixtures/wpt/WebCryptoAPI/generateKey/successes_RSASSA-PKCS1-v1_5.https.any.js#L1-L9
       */
      for (const variant of meta.variant || ['']) {
        const workerPath = path.join(__dirname, 'wpt/worker.js');
        const worker = new Worker(workerPath, {
          execArgv: this.flags,
          workerData: {
            testRelativePath: relativePath,
            wptRunner: __filename,
            wptPath: this.path,
            initScript: this.fullInitScript(hasSubsetScript, variant),
            harness: {
              code: fs.readFileSync(harnessPath, 'utf8'),
              filename: harnessPath,
            },
            scriptsToRun,
          },
        });
        this.workers.set(testFileName, worker);

        let reportResult;
        worker.on('message', (message) => {
          switch (message.type) {
            case 'result':
              reportResult ||= this.report?.addResult(`/${relativePath}${variant}`, 'OK');
              return this.resultCallback(testFileName, message.result, reportResult);
            case 'completion':
              return this.completionCallback(testFileName, message.status);
            default:
              throw new Error(`Unexpected message from worker: ${message.type}`);
          }
        });

        worker.on('error', (err) => {
          if (!this.inProgress.has(testFileName)) {
            // The test is already finished. Ignore errors that occur after it.
            // This can happen normally, for example in timers tests.
            return;
          }
          this.fail(
            testFileName,
            {
              status: NODE_UNCAUGHT,
              name: 'evaluation in WPTRunner.runJsTests()',
              message: err.message,
              stack: inspect(err),
            },
            kUncaught,
          );
          this.inProgress.delete(testFileName);
        });

        await events.once(worker, 'exit').catch(() => {});
      }
    }

    process.on('exit', () => {
      for (const spec of this.inProgress) {
        this.fail(spec, { name: 'Incomplete' }, kIncomplete);
      }
      inspect.defaultOptions.depth = Infinity;
      // Sorts the rules to have consistent output
      console.log(JSON.stringify(Object.keys(this.results).sort().reduce(
        (obj, key) => {
          obj[key] = this.results[key];
          return obj;
        },
        {},
      ), null, 2));

      const failures = [];
      let expectedFailures = 0;
      let skipped = 0;
      for (const [key, item] of Object.entries(this.results)) {
        if (item.fail?.unexpected) {
          failures.push(key);
        }
        if (item.fail?.expected) {
          expectedFailures++;
        }
        if (item.skip) {
          skipped++;
        }
      }

      const unexpectedPasses = [];
      for (const specMap of queue) {
        const key = specMap.filename;

        // File has no expected failures
        if (!specMap.failedTests.length) {
          continue;
        }

        // File was (maybe even conditionally) skipped
        if (this.results[key]?.skip) {
          continue;
        }

        // Full check: every expected to fail test is present
        if (specMap.failedTests.some((expectedToFail) => {
          if (specMap.flakyTests.includes(expectedToFail)) {
            return false;
          }
          return this.results[key]?.fail?.expected?.includes(expectedToFail) !== true;
        })) {
          unexpectedPasses.push(key);
          continue;
        }
      }

      this.report?.write();

      const ran = queue.length;
      const total = ran + skipped;
      const passed = ran - expectedFailures - failures.length;
      console.log(`Ran ${ran}/${total} tests, ${skipped} skipped,`,
                  `${passed} passed, ${expectedFailures} expected failures,`,
                  `${failures.length} unexpected failures,`,
                  `${unexpectedPasses.length} unexpected passes`);
      if (failures.length > 0) {
        const file = path.join('test', 'wpt', 'status', `${this.path}.json`);
        throw new Error(
          `Found ${failures.length} unexpected failures. ` +
          `Consider updating ${file} for these files:\n${failures.join('\n')}`);
      }
      if (unexpectedPasses.length > 0) {
        const file = path.join('test', 'wpt', 'status', `${this.path}.json`);
        throw new Error(
          `Found ${unexpectedPasses.length} unexpected passes. ` +
          `Consider updating ${file} for these files:\n${unexpectedPasses.join('\n')}`);
      }
    });
  }

  getTestTitle(filename) {
    const spec = this.specMap.get(filename);
    return spec.meta?.title || filename.split('.')[0];
  }

  // Map WPT test status to strings
  getTestStatus(status) {
    switch (status) {
      case 1:
        return kFail;
      case 2:
        return kTimeout;
      case 3:
        return kIncomplete;
      case NODE_UNCAUGHT:
        return kUncaught;
      default:
        return kPass;
    }
  }

  /**
   * Report the status of each specific test case (there could be multiple
   * in one test file).
   * @param {string} filename
   * @param {Test} test  The Test object returned by WPT harness
   */
  resultCallback(filename, test, reportResult) {
    const status = this.getTestStatus(test.status);
    const title = this.getTestTitle(filename);
    if (/^Untitled( \d+)?$/.test(test.name)) {
      test.name = `${title}${test.name.slice(8)}`;
    }
    console.log(`---- ${title} ----`);
    if (status !== kPass) {
      this.fail(filename, test, status, reportResult);
    } else {
      this.succeed(filename, test, status, reportResult);
    }
  }

  /**
   * Report the status of each WPT test (one per file)
   * @param {string} filename
   * @param {object} harnessStatus - The status object returned by WPT harness.
   */
  completionCallback(filename, harnessStatus) {
    const status = this.getTestStatus(harnessStatus.status);

    // Treat it like a test case failure
    if (status === kTimeout) {
      this.fail(filename, { name: 'WPT testharness timeout' }, kTimeout);
    }
    this.inProgress.delete(filename);
    // Always force termination of the worker. Some tests allocate resources
    // that would otherwise keep it alive.
    this.workers.get(filename).terminate();
  }

  addTestResult(filename, item) {
    let result = this.results[filename];
    if (!result) {
      result = this.results[filename] = {};
    }
    if (item.status === kSkip) {
      // { filename: { skip: 'reason' } }
      result[kSkip] = item.reason;
    } else {
      // { filename: { fail: { expected: [ ... ],
      //                      unexpected: [ ... ] } }}
      if (!result[item.status]) {
        result[item.status] = {};
      }
      const key = item.expected ? 'expected' : 'unexpected';
      if (!result[item.status][key]) {
        result[item.status][key] = [];
      }
      const hasName = result[item.status][key].includes(item.name);
      if (!hasName) {
        result[item.status][key].push(item.name);
      }
    }
  }

  succeed(filename, test, status, reportResult) {
    console.log(`[${status.toUpperCase()}] ${test.name}`);
    reportResult?.addSubtest(test.name, 'PASS');
  }

  fail(filename, test, status, reportResult) {
    const spec = this.specMap.get(filename);
    const expected = spec.failedTests.includes(test.name);
    if (expected) {
      console.log(`[EXPECTED_FAILURE][${status.toUpperCase()}] ${test.name}`);
      console.log(test.message || status);
    } else {
      console.log(`[UNEXPECTED_FAILURE][${status.toUpperCase()}] ${test.name}`);
    }
    if (status === kFail || status === kUncaught) {
      console.log(test.message);
      console.log(test.stack);
    }
    const command = `${process.execPath} ${process.execArgv}` +
                    ` ${require.main.filename} ${filename}`;
    console.log(`Command: ${command}\n`);

    reportResult?.addSubtest(test.name, 'FAIL', test.message);

    this.addTestResult(filename, {
      name: test.name,
      expected,
      status: kFail,
      reason: test.message || status,
    });
  }

  skip(filename, reasons) {
    const title = this.getTestTitle(filename);
    console.log(`---- ${title} ----`);
    const joinedReasons = reasons.join('; ');
    console.log(`[SKIPPED] ${joinedReasons}`);
    this.addTestResult(filename, {
      status: kSkip,
      reason: joinedReasons,
    });
  }

  getMeta(code) {
    const matches = code.match(/\/\/ META: .+/g);
    if (!matches) {
      return {};
    }
    const result = {};
    for (const match of matches) {
      const parts = match.match(/\/\/ META: ([^=]+?)=(.+)/);
      const key = parts[1];
      const value = parts[2];
      if (key === 'script' || key === 'variant') {
        if (result[key]) {
          result[key].push(value);
        } else {
          result[key] = [value];
        }
      } else {
        result[key] = value;
      }
    }
    return result;
  }

  buildQueue() {
    const queue = [];
    for (const spec of this.specMap.values()) {
      const filename = spec.filename;
      if (spec.skipReasons.length > 0) {
        this.skip(filename, spec.skipReasons);
        continue;
      }

      const lackingIntl = intlRequirements.isLacking(spec.requires);
      if (lackingIntl) {
        this.skip(filename, [ `requires ${lackingIntl}` ]);
        continue;
      }

      queue.push(spec);
    }
    return queue;
  }
}

module.exports = {
  harness: harnessMock,
  ResourceLoader,
  WPTRunner,
};<|MERGE_RESOLUTION|>--- conflicted
+++ resolved
@@ -10,8 +10,6 @@
 const { inspect } = require('util');
 const { Worker } = require('worker_threads');
 
-<<<<<<< HEAD
-=======
 function getBrowserProperties() {
   const { node: version } = process.versions; // e.g. 18.13.0, 20.0.0-nightly202302078e6e215481
   const release = /^\d+\.\d+\.\d+$/.test(version);
@@ -121,7 +119,6 @@
   }
 }
 
->>>>>>> a8a80be5
 // https://github.com/web-platform-tests/wpt/blob/HEAD/resources/testharness.js
 // TODO: get rid of this half-baked harness in favor of the one
 // pulled from WPT
