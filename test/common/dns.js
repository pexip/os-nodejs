'use strict';

const assert = require('assert');
const os = require('os');

const types = {
  A: 1,
  AAAA: 28,
  NS: 2,
  CNAME: 5,
  SOA: 6,
  PTR: 12,
  MX: 15,
  TXT: 16,
  ANY: 255,
<<<<<<< HEAD
  CAA: 257
=======
  CAA: 257,
>>>>>>> a8a80be5
};

const classes = {
  IN: 1,
};

// Naïve DNS parser/serializer.

function readDomainFromPacket(buffer, offset) {
  assert.ok(offset < buffer.length);
  const length = buffer[offset];
  if (length === 0) {
    return { nread: 1, domain: '' };
  } else if ((length & 0xC0) === 0) {
    offset += 1;
    const chunk = buffer.toString('ascii', offset, offset + length);
    // Read the rest of the domain.
    const { nread, domain } = readDomainFromPacket(buffer, offset + length);
    return {
      nread: 1 + length + nread,
      domain: domain ? `${chunk}.${domain}` : chunk,
    };
  }
  // Pointer to another part of the packet.
  assert.strictEqual(length & 0xC0, 0xC0);
  // eslint-disable-next-line space-infix-ops, space-unary-ops
  const pointeeOffset = buffer.readUInt16BE(offset) &~ 0xC000;
  return {
    nread: 2,
    domain: readDomainFromPacket(buffer, pointeeOffset),
  };
}

function parseDNSPacket(buffer) {
  assert.ok(buffer.length > 12);

  const parsed = {
    id: buffer.readUInt16BE(0),
    flags: buffer.readUInt16BE(2),
  };

  const counts = [
    ['questions', buffer.readUInt16BE(4)],
    ['answers', buffer.readUInt16BE(6)],
    ['authorityAnswers', buffer.readUInt16BE(8)],
    ['additionalRecords', buffer.readUInt16BE(10)],
  ];

  let offset = 12;
  for (const [ sectionName, count ] of counts) {
    parsed[sectionName] = [];
    for (let i = 0; i < count; ++i) {
      const { nread, domain } = readDomainFromPacket(buffer, offset);
      offset += nread;

      const type = buffer.readUInt16BE(offset);

      const rr = {
        domain,
        cls: buffer.readUInt16BE(offset + 2),
      };
      offset += 4;

      for (const name in types) {
        if (types[name] === type)
          rr.type = name;
      }

      if (sectionName !== 'questions') {
        rr.ttl = buffer.readInt32BE(offset);
        const dataLength = buffer.readUInt16BE(offset);
        offset += 6;

        switch (type) {
          case types.A:
            assert.strictEqual(dataLength, 4);
            rr.address = `${buffer[offset + 0]}.${buffer[offset + 1]}.` +
                         `${buffer[offset + 2]}.${buffer[offset + 3]}`;
            break;
          case types.AAAA:
            assert.strictEqual(dataLength, 16);
            rr.address = buffer.toString('hex', offset, offset + 16)
                               .replace(/(.{4}(?!$))/g, '$1:');
            break;
          case types.TXT:
          {
            let position = offset;
            rr.entries = [];
            while (position < offset + dataLength) {
              const txtLength = buffer[offset];
              rr.entries.push(buffer.toString('utf8',
                                              position + 1,
                                              position + 1 + txtLength));
              position += 1 + txtLength;
            }
            assert.strictEqual(position, offset + dataLength);
            break;
          }
          case types.MX:
          {
            rr.priority = buffer.readInt16BE(buffer, offset);
            offset += 2;
            const { nread, domain } = readDomainFromPacket(buffer, offset);
            rr.exchange = domain;
            assert.strictEqual(nread, dataLength);
            break;
          }
          case types.NS:
          case types.CNAME:
          case types.PTR:
          {
            const { nread, domain } = readDomainFromPacket(buffer, offset);
            rr.value = domain;
            assert.strictEqual(nread, dataLength);
            break;
          }
          case types.SOA:
          {
            const mname = readDomainFromPacket(buffer, offset);
            const rname = readDomainFromPacket(buffer, offset + mname.nread);
            rr.nsname = mname.domain;
            rr.hostmaster = rname.domain;
            const trailerOffset = offset + mname.nread + rname.nread;
            rr.serial = buffer.readUInt32BE(trailerOffset);
            rr.refresh = buffer.readUInt32BE(trailerOffset + 4);
            rr.retry = buffer.readUInt32BE(trailerOffset + 8);
            rr.expire = buffer.readUInt32BE(trailerOffset + 12);
            rr.minttl = buffer.readUInt32BE(trailerOffset + 16);

            assert.strictEqual(trailerOffset + 20, dataLength);
            break;
          }
          default:
            throw new Error(`Unknown RR type ${rr.type}`);
        }
        offset += dataLength;
      }

      parsed[sectionName].push(rr);

      assert.ok(offset <= buffer.length);
    }
  }

  assert.strictEqual(offset, buffer.length);
  return parsed;
}

function writeIPv6(ip) {
  const parts = ip.replace(/^:|:$/g, '').split(':');
  const buf = Buffer.alloc(16);

  let offset = 0;
  for (const part of parts) {
    if (part === '') {
      offset += 16 - 2 * (parts.length - 1);
    } else {
      buf.writeUInt16BE(parseInt(part, 16), offset);
      offset += 2;
    }
  }

  return buf;
}

function writeDomainName(domain) {
  return Buffer.concat(domain.split('.').map((label) => {
    assert(label.length < 64);
    return Buffer.concat([
      Buffer.from([label.length]),
      Buffer.from(label, 'ascii'),
    ]);
  }).concat([Buffer.alloc(1)]));
}

function writeDNSPacket(parsed) {
  const buffers = [];
  const kStandardResponseFlags = 0x8180;

  buffers.push(new Uint16Array([
    parsed.id,
    parsed.flags === undefined ? kStandardResponseFlags : parsed.flags,
    parsed.questions && parsed.questions.length,
    parsed.answers && parsed.answers.length,
    parsed.authorityAnswers && parsed.authorityAnswers.length,
    parsed.additionalRecords && parsed.additionalRecords.length,
  ]));

  for (const q of parsed.questions) {
    assert(types[q.type]);
    buffers.push(writeDomainName(q.domain));
    buffers.push(new Uint16Array([
      types[q.type],
      q.cls === undefined ? classes.IN : q.cls,
    ]));
  }

  for (const rr of [].concat(parsed.answers,
                             parsed.authorityAnswers,
                             parsed.additionalRecords)) {
    if (!rr) continue;

    assert(types[rr.type]);
    buffers.push(writeDomainName(rr.domain));
    buffers.push(new Uint16Array([
      types[rr.type],
      rr.cls === undefined ? classes.IN : rr.cls,
    ]));
    buffers.push(new Int32Array([rr.ttl]));

    const rdLengthBuf = new Uint16Array(1);
    buffers.push(rdLengthBuf);

    switch (rr.type) {
      case 'A':
        rdLengthBuf[0] = 4;
        buffers.push(new Uint8Array(rr.address.split('.')));
        break;
      case 'AAAA':
        rdLengthBuf[0] = 16;
        buffers.push(writeIPv6(rr.address));
        break;
      case 'TXT': {
        const total = rr.entries.map((s) => s.length).reduce((a, b) => a + b);
        // Total length of all strings + 1 byte each for their lengths.
        rdLengthBuf[0] = rr.entries.length + total;
        for (const txt of rr.entries) {
          buffers.push(new Uint8Array([Buffer.byteLength(txt)]));
          buffers.push(Buffer.from(txt));
        }
        break;
      }
      case 'MX':
        rdLengthBuf[0] = 2;
        buffers.push(new Uint16Array([rr.priority]));
        // fall through
      case 'NS':
      case 'CNAME':
      case 'PTR':
      {
        const domain = writeDomainName(rr.exchange || rr.value);
        rdLengthBuf[0] += domain.length;
        buffers.push(domain);
        break;
      }
      case 'SOA':
      {
        const mname = writeDomainName(rr.nsname);
        const rname = writeDomainName(rr.hostmaster);
        rdLengthBuf[0] = mname.length + rname.length + 20;
        buffers.push(mname, rname);
        buffers.push(new Uint32Array([
          rr.serial, rr.refresh, rr.retry, rr.expire, rr.minttl,
        ]));
        break;
      }
      case 'CAA':
      {
        rdLengthBuf[0] = 5 + rr.issue.length + 2;
        buffers.push(Buffer.from([Number(rr.critical)]));
        buffers.push(Buffer.from([Number(5)]));
        buffers.push(Buffer.from('issue' + rr.issue));
        break;
      }
      default:
        throw new Error(`Unknown RR type ${rr.type}`);
    }
  }

  return Buffer.concat(buffers.map((typedArray) => {
    const buf = Buffer.from(typedArray.buffer,
                            typedArray.byteOffset,
                            typedArray.byteLength);
    if (os.endianness() === 'LE') {
      if (typedArray.BYTES_PER_ELEMENT === 2) buf.swap16();
      if (typedArray.BYTES_PER_ELEMENT === 4) buf.swap32();
    }
    return buf;
  }));
}

const mockedErrorCode = 'ENOTFOUND';
const mockedSysCall = 'getaddrinfo';

function errorLookupMock(code = mockedErrorCode, syscall = mockedSysCall) {
  return function lookupWithError(hostname, dnsopts, cb) {
    const err = new Error(`${syscall} ${code} ${hostname}`);
    err.code = code;
    err.errno = code;
    err.syscall = syscall;
    err.hostname = hostname;
    cb(err);
  };
}

module.exports = {
  types,
  classes,
  writeDNSPacket,
  parseDNSPacket,
  errorLookupMock,
  mockedErrorCode,
  mockedSysCall,
};<|MERGE_RESOLUTION|>--- conflicted
+++ resolved
@@ -13,11 +13,7 @@
   MX: 15,
   TXT: 16,
   ANY: 255,
-<<<<<<< HEAD
-  CAA: 257
-=======
   CAA: 257,
->>>>>>> a8a80be5
 };
 
 const classes = {
