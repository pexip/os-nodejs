{
  "common": {
    "commit": "03c5072affa496c5fd2a506e5c40d23e36b5e3aa",
    "path": "common"
  },
  "console": {
    "commit": "767ae354642bee1e4d90b28df4480475b9260e14",
    "path": "console"
  },
  "dom/abort": {
<<<<<<< HEAD
    "commit": "8fadb381209a215280dc3ad96d0f135b6005f176",
    "path": "dom/abort"
  },
  "dom/events": {
    "commit": "f8821adb281696322f4bd96d412a98ae510f9125",
    "path": "dom/events"
  },
  "encoding": {
    "commit": "c1b24fce6e625c1b79124a58f27bf9adce02d5d7",
=======
    "commit": "d1f1ecbd52f2eab3b7fe5dc1b20b41174f1341ce",
    "path": "dom/abort"
  },
  "dom/events": {
    "commit": "ab8999891c6225bef1741c2960033aad620481a8",
    "path": "dom/events"
  },
  "encoding": {
    "commit": "a58bbf6d8c0db1f1fd5352e846acb0754ee55567",
>>>>>>> 8a2d13a7
    "path": "encoding"
  },
  "fetch/data-urls/resources": {
    "commit": "7c79d998ff42e52de90290cb847d1b515b3b58f7",
    "path": "fetch/data-urls/resources"
  },
  "FileAPI": {
<<<<<<< HEAD
    "commit": "3b279420d40afea32506e823f9ac005448f4f3d8",
=======
    "commit": "e36dbb6f00fb59f9fc792f509194432e9e6d0b6d",
>>>>>>> 8a2d13a7
    "path": "FileAPI"
  },
  "FileAPI/file": {
    "commit": "c01f637cca43f0e08ce8e4269121dcd89ccbdd82",
    "path": "FileAPI/file"
  },
  "hr-time": {
    "commit": "34cafd797e58dad280d20040eee012d49ccfa91f",
    "path": "hr-time"
  },
  "html/webappapis/atob": {
    "commit": "f267e1dca6f57a9f4d69f32a6920adfdb3268656",
    "path": "html/webappapis/atob"
  },
  "html/webappapis/microtask-queuing": {
    "commit": "2c5c3c4c27d27a419c1fdba3e9879c2d22037074",
    "path": "html/webappapis/microtask-queuing"
  },
  "html/webappapis/structured-clone": {
    "commit": "47d3fb280c9c632e684dee3b78ae1f4c5d5ba640",
    "path": "html/webappapis/structured-clone"
  },
  "html/webappapis/timers": {
    "commit": "5873f2d8f1f7bbb9c64689e52d04498614632906",
    "path": "html/webappapis/timers"
  },
  "interfaces": {
    "commit": "fc086c82d5a7e9b01a684a23336d6d1f9e79e303",
    "path": "interfaces"
  },
  "performance-timeline": {
    "commit": "17ebc3aea0d6321e69554067c39ab5855e6fb67e",
    "path": "performance-timeline"
  },
  "resources": {
    "commit": "fbf1e7d24776b6da144dbca45c22d39dc0512d2d",
    "path": "resources"
  },
  "streams": {
    "commit": "9e5ef42bd34b5b19b76d0d4cb19012e52c222664",
    "path": "streams"
  },
  "url": {
<<<<<<< HEAD
    "commit": "0e5b126cd0a8da9186b738b8c9278d19b594c51f",
    "path": "url"
  },
  "user-timing": {
    "commit": "df24fb604e2d40528ac1d1b5dd970e32fc5c2978",
    "path": "user-timing"
  },
  "wasm/jsapi": {
    "commit": "d8dbe6990bed03ec03beee25069a9347d4c3d6d5",
=======
    "commit": "c4726447f3bad1c71244fb99c98738ff0354a034",
    "path": "url"
  },
  "user-timing": {
    "commit": "5ae85bf8267ac617833dc013dee9774c9e2a18b7",
    "path": "user-timing"
  },
  "wasm/jsapi": {
    "commit": "cde25e7e3c3b9d2280eb088a3fb9da988793d255",
>>>>>>> 8a2d13a7
    "path": "wasm/jsapi"
  },
  "wasm/webapi": {
    "commit": "fd1b23eeaaf9a01555d4fa29cf79ed11a4c44a50",
    "path": "wasm/webapi"
  },
  "WebCryptoAPI": {
<<<<<<< HEAD
    "commit": "21ccdcd8143d494024639c9e53bad565c9733831",
=======
    "commit": "17b7ca10fd17ab22e60d62da6bc6e7424ea52740",
>>>>>>> 8a2d13a7
    "path": "WebCryptoAPI"
  },
  "webidl/ecmascript-binding/es-exceptions": {
    "commit": "a370aad338d6ed743abb4d2c6ae84a7f1058558c",
    "path": "webidl/ecmascript-binding/es-exceptions"
  }
}<|MERGE_RESOLUTION|>--- conflicted
+++ resolved
@@ -8,17 +8,6 @@
     "path": "console"
   },
   "dom/abort": {
-<<<<<<< HEAD
-    "commit": "8fadb381209a215280dc3ad96d0f135b6005f176",
-    "path": "dom/abort"
-  },
-  "dom/events": {
-    "commit": "f8821adb281696322f4bd96d412a98ae510f9125",
-    "path": "dom/events"
-  },
-  "encoding": {
-    "commit": "c1b24fce6e625c1b79124a58f27bf9adce02d5d7",
-=======
     "commit": "d1f1ecbd52f2eab3b7fe5dc1b20b41174f1341ce",
     "path": "dom/abort"
   },
@@ -28,7 +17,6 @@
   },
   "encoding": {
     "commit": "a58bbf6d8c0db1f1fd5352e846acb0754ee55567",
->>>>>>> 8a2d13a7
     "path": "encoding"
   },
   "fetch/data-urls/resources": {
@@ -36,11 +24,7 @@
     "path": "fetch/data-urls/resources"
   },
   "FileAPI": {
-<<<<<<< HEAD
-    "commit": "3b279420d40afea32506e823f9ac005448f4f3d8",
-=======
     "commit": "e36dbb6f00fb59f9fc792f509194432e9e6d0b6d",
->>>>>>> 8a2d13a7
     "path": "FileAPI"
   },
   "FileAPI/file": {
@@ -84,17 +68,6 @@
     "path": "streams"
   },
   "url": {
-<<<<<<< HEAD
-    "commit": "0e5b126cd0a8da9186b738b8c9278d19b594c51f",
-    "path": "url"
-  },
-  "user-timing": {
-    "commit": "df24fb604e2d40528ac1d1b5dd970e32fc5c2978",
-    "path": "user-timing"
-  },
-  "wasm/jsapi": {
-    "commit": "d8dbe6990bed03ec03beee25069a9347d4c3d6d5",
-=======
     "commit": "c4726447f3bad1c71244fb99c98738ff0354a034",
     "path": "url"
   },
@@ -104,7 +77,6 @@
   },
   "wasm/jsapi": {
     "commit": "cde25e7e3c3b9d2280eb088a3fb9da988793d255",
->>>>>>> 8a2d13a7
     "path": "wasm/jsapi"
   },
   "wasm/webapi": {
@@ -112,11 +84,7 @@
     "path": "wasm/webapi"
   },
   "WebCryptoAPI": {
-<<<<<<< HEAD
-    "commit": "21ccdcd8143d494024639c9e53bad565c9733831",
-=======
     "commit": "17b7ca10fd17ab22e60d62da6bc6e7424ea52740",
->>>>>>> 8a2d13a7
     "path": "WebCryptoAPI"
   },
   "webidl/ecmascript-binding/es-exceptions": {
