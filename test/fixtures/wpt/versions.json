{
  "common": {
    "commit": "03c5072affa496c5fd2a506e5c40d23e36b5e3aa",
    "path": "common"
  },
  "console": {
    "commit": "767ae354642bee1e4d90b28df4480475b9260e14",
    "path": "console"
  },
  "dom/abort": {
    "commit": "d1f1ecbd52f2eab3b7fe5dc1b20b41174f1341ce",
    "path": "dom/abort"
  },
  "dom/events": {
    "commit": "ab8999891c6225bef1741c2960033aad620481a8",
    "path": "dom/events"
  },
  "encoding": {
    "commit": "0c1b9d1622ae0f27f82d7f7d7a1e9e69d410a3ca",
    "path": "encoding"
  },
  "fetch/data-urls/resources": {
    "commit": "7c79d998ff42e52de90290cb847d1b515b3b58f7",
    "path": "fetch/data-urls/resources"
  },
  "FileAPI": {
    "commit": "3b279420d40afea32506e823f9ac005448f4f3d8",
    "path": "FileAPI"
  },
  "FileAPI/file": {
    "commit": "c01f637cca43f0e08ce8e4269121dcd89ccbdd82",
    "path": "FileAPI/file"
  },
  "hr-time": {
    "commit": "34cafd797e58dad280d20040eee012d49ccfa91f",
    "path": "hr-time"
  },
  "html/webappapis/atob": {
    "commit": "f267e1dca6f57a9f4d69f32a6920adfdb3268656",
    "path": "html/webappapis/atob"
  },
  "html/webappapis/atob": {
    "commit": "f267e1dca6f57a9f4d69f32a6920adfdb3268656",
    "path": "html/webappapis/atob"
  },
  "html/webappapis/microtask-queuing": {
    "commit": "2c5c3c4c27d27a419c1fdba3e9879c2d22037074",
    "path": "html/webappapis/microtask-queuing"
  },
  "html/webappapis/structured-clone": {
    "commit": "47d3fb280c9c632e684dee3b78ae1f4c5d5ba640",
    "path": "html/webappapis/structured-clone"
  },
  "html/webappapis/timers": {
    "commit": "5873f2d8f1f7bbb9c64689e52d04498614632906",
    "path": "html/webappapis/timers"
  },
<<<<<<< HEAD
  "hr-time": {
    "commit": "a5d1774ecf41751d1c9357c27c709ee33bf3e279",
    "path": "hr-time"
  },
  "dom/abort": {
    "commit": "1728d198c92834d92f7f399ef35e7823d5bfa0e4",
    "path": "dom/abort"
  },
  "FileAPI": {
    "commit": "3b279420d40afea32506e823f9ac005448f4f3d8",
    "path": "FileAPI"
=======
  "interfaces": {
    "commit": "fc086c82d5a7e9b01a684a23336d6d1f9e79e303",
    "path": "interfaces"
  },
  "performance-timeline": {
    "commit": "17ebc3aea0d6321e69554067c39ab5855e6fb67e",
    "path": "performance-timeline"
  },
  "resources": {
    "commit": "fbf1e7d24776b6da144dbca45c22d39dc0512d2d",
    "path": "resources"
  },
  "streams": {
    "commit": "9e5ef42bd34b5b19b76d0d4cb19012e52c222664",
    "path": "streams"
  },
  "url": {
    "commit": "7c5c3cc125979b4768d414471e6ab655b473aae8",
    "path": "url"
  },
  "user-timing": {
    "commit": "df24fb604e2d40528ac1d1b5dd970e32fc5c2978",
    "path": "user-timing"
  },
  "wasm/jsapi": {
    "commit": "cde25e7e3c3b9d2280eb088a3fb9da988793d255",
    "path": "wasm/jsapi"
  },
  "wasm/webapi": {
    "commit": "fd1b23eeaaf9a01555d4fa29cf79ed11a4c44a50",
    "path": "wasm/webapi"
  },
  "WebCryptoAPI": {
    "commit": "17b7ca10fd17ab22e60d62da6bc6e7424ea52740",
    "path": "WebCryptoAPI"
  },
  "webidl/ecmascript-binding/es-exceptions": {
    "commit": "a370aad338d6ed743abb4d2c6ae84a7f1058558c",
    "path": "webidl/ecmascript-binding/es-exceptions"
>>>>>>> a8a80be5
  }
}<|MERGE_RESOLUTION|>--- conflicted
+++ resolved
@@ -39,10 +39,6 @@
     "commit": "f267e1dca6f57a9f4d69f32a6920adfdb3268656",
     "path": "html/webappapis/atob"
   },
-  "html/webappapis/atob": {
-    "commit": "f267e1dca6f57a9f4d69f32a6920adfdb3268656",
-    "path": "html/webappapis/atob"
-  },
   "html/webappapis/microtask-queuing": {
     "commit": "2c5c3c4c27d27a419c1fdba3e9879c2d22037074",
     "path": "html/webappapis/microtask-queuing"
@@ -55,19 +51,6 @@
     "commit": "5873f2d8f1f7bbb9c64689e52d04498614632906",
     "path": "html/webappapis/timers"
   },
-<<<<<<< HEAD
-  "hr-time": {
-    "commit": "a5d1774ecf41751d1c9357c27c709ee33bf3e279",
-    "path": "hr-time"
-  },
-  "dom/abort": {
-    "commit": "1728d198c92834d92f7f399ef35e7823d5bfa0e4",
-    "path": "dom/abort"
-  },
-  "FileAPI": {
-    "commit": "3b279420d40afea32506e823f9ac005448f4f3d8",
-    "path": "FileAPI"
-=======
   "interfaces": {
     "commit": "fc086c82d5a7e9b01a684a23336d6d1f9e79e303",
     "path": "interfaces"
@@ -107,6 +90,5 @@
   "webidl/ecmascript-binding/es-exceptions": {
     "commit": "a370aad338d6ed743abb4d2c6ae84a7f1058558c",
     "path": "webidl/ecmascript-binding/es-exceptions"
->>>>>>> a8a80be5
   }
 }