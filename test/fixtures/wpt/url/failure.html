<!doctype html>
<meta charset=utf-8>
<title>Test URL parser failure consistency</title>
<meta name=timeout content=long>
<script src=/resources/testharness.js></script>
<script src=/resources/testharnessreport.js></script>
<div id=log></div>
<script>
promise_test(() => fetch("resources/urltestdata.json").then(res => res.json()).then(runTests), "Loading data…")

function runTests(testData) {
  for (const test of testData) {
    if (typeof test === "string" || !test.failure || test.base !== null) {
      continue;
    }

    const name = test.input + " should throw"

    self.test(() => {
      // URL's constructor's first argument is tested by url-constructor.html
      // If a URL fails to parse with any valid base, it must also fail to parse with no base, i.e.
      // when used as a base URL itself.
      assert_throws_js(TypeError, () => new URL("about:blank", test.input));
    }, "URL's constructor's base argument: " + name)

    self.test(() => {
      const url = new URL("about:blank")
      assert_throws_js(TypeError, () => url.href = test.input)
    }, "URL's href: " + name)

    // The following use cases resolve the URL input relative to the current
    // document's URL. If this test input could be construed as a valid URL
    // when resolved against a base URL, skip these cases.
<<<<<<< HEAD
    if (!test.inputCanBeRelative) {
=======
    if (test.relativeTo === undefined) {
>>>>>>> 8a2d13a7
      self.test(() => {
        const client = new XMLHttpRequest()
        assert_throws_dom("SyntaxError", () => client.open("GET", test.input))
      }, "XHR: " + name)

      self.test(() => {
        assert_throws_js(TypeError, () => self.navigator.sendBeacon(test.input))
      }, "sendBeacon(): " + name)

<<<<<<< HEAD
      self.test(() => {
        assert_throws_js(self[0].TypeError, () => self[0].location = test.input)
      }, "Location's href: " + name)
=======
      self.test(t => {
        const frame = document.body.appendChild(document.createElement("iframe"));
        t.add_cleanup(() => frame.remove());
        assert_throws_dom("SyntaxError", frame.contentWindow.DOMException, () => frame.contentWindow.location = test.input);
      }, "Location's href: " + name);
>>>>>>> 8a2d13a7

      self.test(() => {
        assert_throws_dom("SyntaxError", () => self.open(test.input).close())
      }, "window.open(): " + name)
    }
  }
}
</script><|MERGE_RESOLUTION|>--- conflicted
+++ resolved
@@ -31,11 +31,7 @@
     // The following use cases resolve the URL input relative to the current
     // document's URL. If this test input could be construed as a valid URL
     // when resolved against a base URL, skip these cases.
-<<<<<<< HEAD
-    if (!test.inputCanBeRelative) {
-=======
     if (test.relativeTo === undefined) {
->>>>>>> 8a2d13a7
       self.test(() => {
         const client = new XMLHttpRequest()
         assert_throws_dom("SyntaxError", () => client.open("GET", test.input))
@@ -45,17 +41,11 @@
         assert_throws_js(TypeError, () => self.navigator.sendBeacon(test.input))
       }, "sendBeacon(): " + name)
 
-<<<<<<< HEAD
-      self.test(() => {
-        assert_throws_js(self[0].TypeError, () => self[0].location = test.input)
-      }, "Location's href: " + name)
-=======
       self.test(t => {
         const frame = document.body.appendChild(document.createElement("iframe"));
         t.add_cleanup(() => frame.remove());
         assert_throws_dom("SyntaxError", frame.contentWindow.DOMException, () => frame.contentWindow.location = test.input);
       }, "Location's href: " + name);
->>>>>>> 8a2d13a7
 
       self.test(() => {
         assert_throws_dom("SyntaxError", () => self.open(test.input).close())
