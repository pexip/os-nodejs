<<<<<<< HEAD
import module from 'module';

const GET_BUILTIN = `$__get_builtin_hole_${Date.now()}`;

export function globalPreload() {
  return `Object.defineProperty(globalThis, ${JSON.stringify(GET_BUILTIN)}, {
  value: (builtinName) => {
    return getBuiltin(builtinName);
  },
  enumerable: false,
  configurable: false,
});
`;
=======
import module from 'node:module';

/** @type {string} */
let GET_BUILTIN;
export function initialize(data) {
  GET_BUILTIN = data.GET_BUILTIN;
>>>>>>> 8a2d13a7
}

export async function resolve(specifier, context, next) {
  const def = await next(specifier, context);

  if (def.url.startsWith('node:')) {
    return {
      shortCircuit: true,
      url: `custom-${def.url}`,
<<<<<<< HEAD
      importAssertions: context.importAssertions,
=======
      importAttributes: context.importAttributes,
>>>>>>> 8a2d13a7
    };
  }
  return def;
}

export function load(url, context, next) {
  if (url.startsWith('custom-node:')) {
    const urlObj = new URL(url);
    return {
      shortCircuit: true,
      source: generateBuiltinModule(urlObj.pathname),
      format: 'module',
    };
  }
  return next(url);
}

function generateBuiltinModule(builtinName) {
  const builtinInstance = module._load(builtinName);
  const builtinExports = [
    ...Object.keys(builtinInstance),
  ];
  return `\
const $builtinInstance = ${GET_BUILTIN}(${JSON.stringify(builtinName)});

export const __fromLoader = true;

export default $builtinInstance;

${
  builtinExports
    .map(name => `export const ${name} = $builtinInstance.${name};`)
    .join('\n')
}
`;
}<|MERGE_RESOLUTION|>--- conflicted
+++ resolved
@@ -1,25 +1,9 @@
-<<<<<<< HEAD
-import module from 'module';
-
-const GET_BUILTIN = `$__get_builtin_hole_${Date.now()}`;
-
-export function globalPreload() {
-  return `Object.defineProperty(globalThis, ${JSON.stringify(GET_BUILTIN)}, {
-  value: (builtinName) => {
-    return getBuiltin(builtinName);
-  },
-  enumerable: false,
-  configurable: false,
-});
-`;
-=======
 import module from 'node:module';
 
 /** @type {string} */
 let GET_BUILTIN;
 export function initialize(data) {
   GET_BUILTIN = data.GET_BUILTIN;
->>>>>>> 8a2d13a7
 }
 
 export async function resolve(specifier, context, next) {
@@ -29,11 +13,7 @@
     return {
       shortCircuit: true,
       url: `custom-${def.url}`,
-<<<<<<< HEAD
-      importAssertions: context.importAssertions,
-=======
       importAttributes: context.importAttributes,
->>>>>>> 8a2d13a7
     };
   }
   return def;
