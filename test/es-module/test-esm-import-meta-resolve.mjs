--- conflicted
+++ resolved
@@ -31,11 +31,8 @@
       })
     )
   );
-<<<<<<< HEAD
-=======
   assert.strictEqual(await import.meta.resolve('http://some-absolute/url'), 'http://some-absolute/url');
   assert.strictEqual(await import.meta.resolve('some://weird/protocol'), 'some://weird/protocol');
->>>>>>> a8a80be5
   assert.strictEqual(await import.meta.resolve('baz/', fixtures),
                      fixtures + 'node_modules/baz/');
 })().then(mustCall());