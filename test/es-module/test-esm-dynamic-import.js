'use strict';
const common = require('../common');
const { pathToFileURL } = require('url');
const assert = require('assert');

const relativePath = '../fixtures/es-modules/test-esm-ok.mjs';
const absolutePath = require.resolve(relativePath);
const targetURL = pathToFileURL(absolutePath);

function expectModuleError(result, code, message) {
  Promise.resolve(result).catch(common.mustCall((error) => {
    assert.strictEqual(error.code, code);
    if (message) assert.strictEqual(error.message, message);
  }));
}

function expectOkNamespace(result) {
  Promise.resolve(result)
    .then(common.mustCall((ns) => {
      const expected = { default: true };
      Object.defineProperty(expected, Symbol.toStringTag, {
        value: 'Module'
      });
      Object.setPrototypeOf(expected, Object.getPrototypeOf(ns));
      assert.deepStrictEqual(ns, expected);
    }));
}

function expectFsNamespace(result) {
  Promise.resolve(result)
    .then(common.mustCall((ns) => {
      assert.strictEqual(typeof ns.default.writeFile, 'function');
      assert.strictEqual(typeof ns.writeFile, 'function');
    }));
}

// For direct use of import expressions inside of CJS or ES modules, including
// via eval, all kinds of specifiers should work without issue.
(function testScriptOrModuleImport() {
  // Importing another file, both direct & via eval
  // expectOkNamespace(import(relativePath));
  expectOkNamespace(eval(`import("${relativePath}")`));
  expectOkNamespace(eval(`import("${relativePath}")`));
  expectOkNamespace(eval(`import(${JSON.stringify(targetURL)})`));

  // Importing a built-in, both direct & via eval
  expectFsNamespace(import('fs'));
  expectFsNamespace(eval('import("fs")'));
  expectFsNamespace(eval('import("fs")'));
  expectFsNamespace(import('node:fs'));

  expectModuleError(import('node:unknown'),
                    'ERR_UNKNOWN_BUILTIN_MODULE');
  expectModuleError(import('node:internal/test/binding'),
                    'ERR_UNKNOWN_BUILTIN_MODULE');
  expectModuleError(import('./not-an-existing-module.mjs'),
                    'ERR_MODULE_NOT_FOUND');
  expectModuleError(import('http://example.com/foo.js'),
                    'ERR_UNSUPPORTED_ESM_URL_SCHEME');
  if (common.isWindows) {
    const msg =
<<<<<<< HEAD
      'Only URLs with a scheme in: file, data are supported by the default ' +
=======
      'Only URLs with a scheme in: file, data, and node are supported by the default ' +
>>>>>>> 8a2d13a7
      'ESM loader. On Windows, absolute paths must be valid file:// URLs. ' +
      "Received protocol 'c:'";
    expectModuleError(import('C:\\example\\foo.mjs'),
                      'ERR_UNSUPPORTED_ESM_URL_SCHEME',
                      msg);
  }
})();<|MERGE_RESOLUTION|>--- conflicted
+++ resolved
@@ -59,11 +59,7 @@
                     'ERR_UNSUPPORTED_ESM_URL_SCHEME');
   if (common.isWindows) {
     const msg =
-<<<<<<< HEAD
-      'Only URLs with a scheme in: file, data are supported by the default ' +
-=======
       'Only URLs with a scheme in: file, data, and node are supported by the default ' +
->>>>>>> 8a2d13a7
       'ESM loader. On Windows, absolute paths must be valid file:// URLs. ' +
       "Received protocol 'c:'";
     expectModuleError(import('C:\\example\\foo.mjs'),
