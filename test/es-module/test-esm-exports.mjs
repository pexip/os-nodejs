import { mustCall } from '../common/index.mjs';
import { ok, deepStrictEqual, strictEqual } from 'assert';
import { sep } from 'path';

import { requireFixture, importFixture } from '../fixtures/pkgexports.mjs';
import fromInside from '../fixtures/node_modules/pkgexports/lib/hole.js';

[requireFixture, importFixture].forEach((loadFixture) => {
  const isRequire = loadFixture === requireFixture;

  const validSpecifiers = new Map([
    // A simple mapping of a path.
    ['pkgexports/valid-cjs', { default: 'asdf' }],
    // A mapping pointing to a file that needs special encoding (%20) in URLs.
    ['pkgexports/space', { default: 'encoded path' }],
    // Verifying that normal packages still work with exports turned on.
    isRequire ? ['baz/index', { default: 'eye catcher' }] : [null],
    // Fallbacks
    ['pkgexports/fallbackdir/asdf.js', { default: 'asdf' }],
    ['pkgexports/fallbackfile', { default: 'asdf' }],
    // Conditional split for require
    ['pkgexports/condition', isRequire ? { default: 'encoded path' } :
      { default: 'asdf' }],
    // String exports sugar
    ['pkgexports-sugar', { default: 'main' }],
    // Conditional object exports sugar
    ['pkgexports-sugar2', isRequire ? { default: 'not-exported' } :
      { default: 'main' }],
    // Resolve self
    ['pkgexports/resolve-self', isRequire ?
      { default: 'self-cjs' } : { default: 'self-mjs' }],
    // Resolve self sugar
    ['pkgexports-sugar', { default: 'main' }],
    // Path patterns
    ['pkgexports/subpath/sub-dir1', { default: 'main' }],
<<<<<<< HEAD
    ['pkgexports/features/dir1', { default: 'main' }],
  ]);

  if (isRequire) {
    validSpecifiers.set('pkgexports/subpath/file', { default: 'file' });
    validSpecifiers.set('pkgexports/subpath/dir1', { default: 'main' });
    validSpecifiers.set('pkgexports/subpath/dir1/', { default: 'main' });
    validSpecifiers.set('pkgexports/subpath/dir2', { default: 'index' });
    validSpecifiers.set('pkgexports/subpath/dir2/', { default: 'index' });
  } else {
=======
    ['pkgexports/subpath/sub-dir1.js', { default: 'main' }],
    ['pkgexports/features/dir1', { default: 'main' }],
    ['pkgexports/dir1/dir1/trailer', { default: 'main' }],
    ['pkgexports/dir2/dir2/trailer', { default: 'index' }],
    ['pkgexports/a/dir1/dir1', { default: 'main' }],
    ['pkgexports/a/b/dir1/dir1', { default: 'main' }],

    // Deprecated:
    // Double slashes:
    ['pkgexports/a//dir1/dir1', { default: 'main' }],
    // double slash target
    ['pkgexports/doubleslash', { default: 'asdf' }],
    // Null target with several slashes
    ['pkgexports/sub//internal/test.js', { default: 'internal only' }],
    ['pkgexports/sub//internal//test.js', { default: 'internal only' }],
    ['pkgexports/sub/////internal/////test.js', { default: 'internal only' }],
    // trailing slash
    ['pkgexports/trailing-pattern-slash/',
     { default: 'trailing-pattern-slash' }],
  ]);

  if (!isRequire) {
>>>>>>> a8a80be5
    // No exports or main field
    validSpecifiers.set('no_exports', { default: 'index' });
    // Main field without extension
    validSpecifiers.set('default_index', { default: 'main' });
  }

  for (const [validSpecifier, expected] of validSpecifiers) {
    if (validSpecifier === null) continue;

    loadFixture(validSpecifier)
      .then(mustCall((actual) => {
        deepStrictEqual({ ...actual }, expected);
      }));
  }

  const undefinedExports = new Map([
    // There's no such export - so there's nothing to do.
    ['pkgexports/missing', './missing'],
    // The file exists but isn't exported. The exports is a number which counts
    // as a non-null value without any properties, just like `{}`.
    ['pkgexports-number/hidden.js', './hidden.js'],
    // Sugar cases still encapsulate
    ['pkgexports-sugar/not-exported.js', './not-exported.js'],
    ['pkgexports-sugar2/not-exported.js', './not-exported.js'],
    // Conditional exports with no match are "not exported" errors
    ['pkgexports/invalid1', './invalid1'],
    ['pkgexports/invalid4', './invalid4'],
    // Null mapping
    ['pkgexports/sub/internal/test.js', './sub/internal/test.js'],
    ['pkgexports/sub/internal//test.js', './sub/internal//test.js'],
    ['pkgexports/null', './null'],
    ['pkgexports//null', './/null'],
    ['pkgexports/////null', './////null'],
    ['pkgexports/null/subpath', './null/subpath'],
    // Empty fallback
    ['pkgexports/nofallback1', './nofallback1'],
    // Non pattern matches
    ['pkgexports/trailer', './trailer'],
  ]);

  const invalidExports = new Map([
    // This path steps back inside the package but goes through an exports
    // target that escapes the package, so we still catch that as invalid
    ['pkgexports/belowdir/pkgexports/asdf.js', './belowdir/'],
    // This target file steps below the package
    ['pkgexports/belowfile', './belowfile'],
    // Invalid targets
    ['pkgexports/invalid2', './invalid2'],
    ['pkgexports/invalid3', './invalid3'],
    ['pkgexports/invalid5', 'invalid5'],
    // Missing / invalid fallbacks
    ['pkgexports/nofallback2', './nofallback2'],
    // Reaching into nested node_modules
    ['pkgexports/nodemodules', './nodemodules'],
    // Self resolve invalid
    ['pkgexports/resolve-self-invalid', './invalid2'],
  ]);

  const invalidSpecifiers = new Map([
    // Even though 'pkgexports/sub/asdf.js' works, alternate "path-like"
    // variants do not to prevent confusion and accidental loopholes.
    ['pkgexports/sub/./../asdf.js', './sub/./../asdf.js'],
    // Cannot reach into node_modules, even percent encoded
    ['pkgexports/sub/no%64e_modules', './sub/no%64e_modules'],
    // Cannot backtrack below exposed path, even with percent encoded "."
    ['pkgexports/sub/%2e./asdf', './asdf'],
  ]);

  for (const [specifier, subpath] of undefinedExports) {
    loadFixture(specifier).catch(mustCall((err) => {
      strictEqual(err.code, 'ERR_PACKAGE_PATH_NOT_EXPORTED');
      assertStartsWith(err.message, 'Package subpath ');
      assertIncludes(err.message, subpath);
    }));
  }

  for (const [specifier, subpath] of invalidExports) {
    loadFixture(specifier).catch(mustCall((err) => {
      strictEqual(err.code, 'ERR_INVALID_PACKAGE_TARGET');
      assertStartsWith(err.message, 'Invalid "exports"');
      assertIncludes(err.message, subpath);
      if (!subpath.startsWith('./')) {
        assertIncludes(err.message, 'targets must start with');
      }
    }));
  }

  for (const [specifier, subpath] of invalidSpecifiers) {
    loadFixture(specifier).catch(mustCall((err) => {
      strictEqual(err.code, 'ERR_INVALID_MODULE_SPECIFIER');
      assertStartsWith(err.message, 'Invalid module ');
      assertIncludes(err.message, 'is not a valid match in pattern');
      assertIncludes(err.message, subpath);
    }));
  }

  // Conditional export, even with no match, should still be used instead
  // of falling back to main
  if (isRequire) {
    loadFixture('pkgexports-main').catch(mustCall((err) => {
      strictEqual(err.code, 'ERR_PACKAGE_PATH_NOT_EXPORTED');
      assertStartsWith(err.message, 'No "exports" main ');
    }));
  }

  const notFoundExports = new Map([
    // Non-existing file
    ['pkgexports/sub/not-a-file.js', `pkgexports${sep}not-a-file.js`],
    // No extension lookups
    ['pkgexports/no-ext', `pkgexports${sep}asdf`],
    // Pattern specificity
    ['pkgexports/dir2/trailer', `subpath${sep}dir2.js`],
    // Pattern double $$ escaping!
    ['pkgexports/a/$$', `subpath${sep}$$.js`],
  ]);

  if (!isRequire) {
    const onDirectoryImport = (err) => {
      strictEqual(err.code, 'ERR_UNSUPPORTED_DIR_IMPORT');
      assertStartsWith(err.message, 'Directory import');
    };
    loadFixture('pkgexports/subpath/dir1').catch(mustCall(onDirectoryImport));
    loadFixture('pkgexports/subpath/dir2').catch(mustCall(onDirectoryImport));
  }

  for (const [specifier, request] of notFoundExports) {
    loadFixture(specifier).catch(mustCall((err) => {
      strictEqual(err.code, (isRequire ? '' : 'ERR_') + 'MODULE_NOT_FOUND');
      assertIncludes(err.message, request);
      assertStartsWith(err.message, 'Cannot find module');
    }));
  }

  // The use of %2F and %5C escapes in paths fails loading
  loadFixture('pkgexports/sub/..%2F..%2Fbar.js').catch(mustCall((err) => {
    strictEqual(err.code, 'ERR_INVALID_MODULE_SPECIFIER');
  }));
  loadFixture('pkgexports/sub/..%5C..%5Cbar.js').catch(mustCall((err) => {
    strictEqual(err.code, 'ERR_INVALID_MODULE_SPECIFIER');
  }));

  // Package export with numeric index properties must throw a validation error
  loadFixture('pkgexports-numeric').catch(mustCall((err) => {
    strictEqual(err.code, 'ERR_INVALID_PACKAGE_CONFIG');
  }));

  // Sugar conditional exports main mixed failure case
  loadFixture('pkgexports-sugar-fail').catch(mustCall((err) => {
    strictEqual(err.code, 'ERR_INVALID_PACKAGE_CONFIG');
    assertStartsWith(err.message, 'Invalid package');
    assertIncludes(err.message, '"exports" cannot contain some keys starting ' +
    'with \'.\' and some not. The exports object must either be an object of ' +
    'package subpath keys or an object of main entry condition name keys ' +
    'only.');
  }));
});

const { requireFromInside, importFromInside } = fromInside;
[importFromInside, requireFromInside].forEach((loadFromInside) => {
  const validSpecifiers = new Map([
    // A file not visible from outside of the package
    ['../not-exported.js', { default: 'not-exported' }],
    // Part of the public interface
    ['pkgexports/valid-cjs', { default: 'asdf' }],
  ]);
  for (const [validSpecifier, expected] of validSpecifiers) {
    if (validSpecifier === null) continue;

    loadFromInside(validSpecifier)
      .then(mustCall((actual) => {
        deepStrictEqual({ ...actual }, expected);
      }));
  }
});

function assertStartsWith(actual, expected) {
  const start = actual.toString().substr(0, expected.length);
  strictEqual(start, expected);
}

function assertIncludes(actual, expected) {
  ok(actual.toString().indexOf(expected) !== -1,
     `${JSON.stringify(actual)} includes ${JSON.stringify(expected)}`);
}<|MERGE_RESOLUTION|>--- conflicted
+++ resolved
@@ -33,18 +33,6 @@
     ['pkgexports-sugar', { default: 'main' }],
     // Path patterns
     ['pkgexports/subpath/sub-dir1', { default: 'main' }],
-<<<<<<< HEAD
-    ['pkgexports/features/dir1', { default: 'main' }],
-  ]);
-
-  if (isRequire) {
-    validSpecifiers.set('pkgexports/subpath/file', { default: 'file' });
-    validSpecifiers.set('pkgexports/subpath/dir1', { default: 'main' });
-    validSpecifiers.set('pkgexports/subpath/dir1/', { default: 'main' });
-    validSpecifiers.set('pkgexports/subpath/dir2', { default: 'index' });
-    validSpecifiers.set('pkgexports/subpath/dir2/', { default: 'index' });
-  } else {
-=======
     ['pkgexports/subpath/sub-dir1.js', { default: 'main' }],
     ['pkgexports/features/dir1', { default: 'main' }],
     ['pkgexports/dir1/dir1/trailer', { default: 'main' }],
@@ -67,7 +55,6 @@
   ]);
 
   if (!isRequire) {
->>>>>>> a8a80be5
     // No exports or main field
     validSpecifiers.set('no_exports', { default: 'index' });
     // Main field without extension
