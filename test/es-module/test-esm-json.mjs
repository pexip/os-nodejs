import { spawnPromisified } from '../common/index.mjs';
import * as fixtures from '../common/fixtures.mjs';
import assert from 'node:assert';
import { execPath } from 'node:process';
import { describe, it } from 'node:test';

import secret from '../fixtures/experimental.json' assert { type: 'json' };

describe('ESM: importing JSON', () => {
  it('should load JSON', () => {
    assert.strictEqual(secret.ofLife, 42);
  });

<<<<<<< HEAD
// Test warning message
const child = spawn(process.execPath, [
  '--experimental-json-modules',
  path('/es-modules/json-modules.mjs'),
]);
=======
  it('should print an experimental warning', async () => {
    const { code, signal, stderr } = await spawnPromisified(execPath, [
      fixtures.path('/es-modules/json-modules.mjs'),
    ]);
>>>>>>> a8a80be5

    assert.match(stderr, /ExperimentalWarning: Importing JSON modules/);
    assert.match(stderr, /ExperimentalWarning: Import assertions/);
    assert.strictEqual(code, 0);
    assert.strictEqual(signal, null);
  });
});<|MERGE_RESOLUTION|>--- conflicted
+++ resolved
@@ -11,18 +11,10 @@
     assert.strictEqual(secret.ofLife, 42);
   });
 
-<<<<<<< HEAD
-// Test warning message
-const child = spawn(process.execPath, [
-  '--experimental-json-modules',
-  path('/es-modules/json-modules.mjs'),
-]);
-=======
   it('should print an experimental warning', async () => {
     const { code, signal, stderr } = await spawnPromisified(execPath, [
       fixtures.path('/es-modules/json-modules.mjs'),
     ]);
->>>>>>> a8a80be5
 
     assert.match(stderr, /ExperimentalWarning: Importing JSON modules/);
     assert.match(stderr, /ExperimentalWarning: Import assertions/);
