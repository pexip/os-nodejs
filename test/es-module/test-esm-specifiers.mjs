--- conflicted
+++ resolved
@@ -36,8 +36,6 @@
     strictEqual(stdout, '');
     strictEqual(code, 0);
   });
-<<<<<<< HEAD
-=======
   it('should work with --preserve-symlinks', async () => {
     const { code, stderr, stdout } = await spawnPromisified(execPath, [
       '--no-warnings',
@@ -69,7 +67,6 @@
     strictEqual(stdout, '');
     strictEqual(code, 0);
   });
->>>>>>> 8a2d13a7
 
   it('should throw when the file doesn\'t exist', async () => {
     const { code, stderr, stdout } = await spawnPromisified(execPath, [
