--- conflicted
+++ resolved
@@ -39,17 +39,6 @@
   // dictates that it'll resolve relative imports in the main file relative to
   // the symlink, and not relative to the symlink target; the file structure set
   // up above requires this to not crash when loading ./submodule_link.js
-<<<<<<< HEAD
-  spawn(process.execPath,
-        flags.concat([
-          '--preserve-symlinks',
-          '--preserve-symlinks-main', entry_link_absolute_path,
-        ]),
-        { stdio: 'inherit' }).on('exit', (code) => {
-    assert.strictEqual(code, 0);
-    done();
-  });
-=======
   spawn(process.execPath, [
     '--preserve-symlinks',
     '--preserve-symlinks-main',
@@ -59,7 +48,6 @@
       assert.strictEqual(code, 0);
       done();
     });
->>>>>>> a8a80be5
 }
 
 // First test the commonjs module loader
