--- conflicted
+++ resolved
@@ -31,11 +31,7 @@
     );
     assert.ok(
       stderr.replaceAll('\r', '').includes(
-<<<<<<< HEAD
-        `Instead rename ${basename} to end in .cjs, change the requiring ` +
-=======
         `Instead either rename ${basename} to end in .cjs, change the requiring ` +
->>>>>>> 8a2d13a7
         'code to use dynamic import() which is available in all CommonJS ' +
         `modules, or change "type": "module" to "type": "commonjs" in ${pjson} to ` +
         'treat all .js files as CommonJS (using .mjs for all ES modules ' +
