#ifndef JS_NATIVE_API_COMMON_H_
#define JS_NATIVE_API_COMMON_H_

#include <js_native_api.h>

// Empty value so that macros here are able to return NULL or void
#define NODE_API_RETVAL_NOTHING  // Intentionally blank #define

#define GET_AND_THROW_LAST_ERROR(env)                                    \
  do {                                                                   \
    const napi_extended_error_info *error_info;                          \
    napi_get_last_error_info((env), &error_info);                        \
    bool is_pending;                                                     \
    const char* err_message = error_info->error_message;                  \
    napi_is_exception_pending((env), &is_pending);                       \
    /* If an exception is already pending, don't rethrow it */           \
    if (!is_pending) {                                                   \
      const char* error_message = err_message != NULL ?                  \
                       err_message :                                     \
                      "empty error message";                             \
      napi_throw_error((env), NULL, error_message);                      \
    }                                                                    \
  } while (0)

#define NODE_API_ASSERT_BASE(env, assertion, message, ret_val)           \
  do {                                                                   \
    if (!(assertion)) {                                                  \
      napi_throw_error(                                                  \
          (env),                                                         \
        NULL,                                                            \
          "assertion (" #assertion ") failed: " message);                \
      return ret_val;                                                    \
    }                                                                    \
  } while (0)

// Returns NULL on failed assertion.
// This is meant to be used inside napi_callback methods.
#define NODE_API_ASSERT(env, assertion, message)                         \
  NODE_API_ASSERT_BASE(env, assertion, message, NULL)

// Returns empty on failed assertion.
// This is meant to be used inside functions with void return type.
#define NODE_API_ASSERT_RETURN_VOID(env, assertion, message)             \
  NODE_API_ASSERT_BASE(env, assertion, message, NODE_API_RETVAL_NOTHING)

#define NODE_API_CALL_BASE(env, the_call, ret_val)                       \
  do {                                                                   \
    if ((the_call) != napi_ok) {                                         \
      GET_AND_THROW_LAST_ERROR((env));                                   \
      return ret_val;                                                    \
    }                                                                    \
  } while (0)

// Returns NULL if the_call doesn't return napi_ok.
#define NODE_API_CALL(env, the_call)                                     \
  NODE_API_CALL_BASE(env, the_call, NULL)

// Returns empty if the_call doesn't return napi_ok.
#define NODE_API_CALL_RETURN_VOID(env, the_call)                         \
  NODE_API_CALL_BASE(env, the_call, NODE_API_RETVAL_NOTHING)
<<<<<<< HEAD
=======

#define NODE_API_CHECK_STATUS(the_call)                                   \
  do {                                                                         \
    napi_status status = (the_call);                                           \
    if (status != napi_ok) {                                                   \
      return status;                                                           \
    }                                                                          \
  } while (0)

#define NODE_API_ASSERT_STATUS(env, assertion, message)                        \
  NODE_API_ASSERT_BASE(env, assertion, message, napi_generic_failure)
>>>>>>> 8a2d13a7

#define DECLARE_NODE_API_PROPERTY(name, func)                            \
  { (name), NULL, (func), NULL, NULL, NULL, napi_default, NULL }

#define DECLARE_NODE_API_GETTER(name, func)                              \
  { (name), NULL, NULL, (func), NULL, NULL, napi_default, NULL }

#define DECLARE_NODE_API_PROPERTY_VALUE(name, value)                     \
  { (name), NULL, NULL, NULL, NULL, (value), napi_default, NULL }

<<<<<<< HEAD
void add_returned_status(napi_env env,
                         const char* key,
                         napi_value object,
                         char* expected_message,
                         napi_status expected_status,
                         napi_status actual_status);
=======
static inline void add_returned_status(napi_env env,
                                       const char* key,
                                       napi_value object,
                                       char* expected_message,
                                       napi_status expected_status,
                                       napi_status actual_status);

static inline void add_last_status(napi_env env,
                                   const char* key,
                                   napi_value return_value);

#include "common-inl.h"
>>>>>>> 8a2d13a7

#endif  // JS_NATIVE_API_COMMON_H_<|MERGE_RESOLUTION|>--- conflicted
+++ resolved
@@ -58,8 +58,6 @@
 // Returns empty if the_call doesn't return napi_ok.
 #define NODE_API_CALL_RETURN_VOID(env, the_call)                         \
   NODE_API_CALL_BASE(env, the_call, NODE_API_RETVAL_NOTHING)
-<<<<<<< HEAD
-=======
 
 #define NODE_API_CHECK_STATUS(the_call)                                   \
   do {                                                                         \
@@ -71,7 +69,6 @@
 
 #define NODE_API_ASSERT_STATUS(env, assertion, message)                        \
   NODE_API_ASSERT_BASE(env, assertion, message, napi_generic_failure)
->>>>>>> 8a2d13a7
 
 #define DECLARE_NODE_API_PROPERTY(name, func)                            \
   { (name), NULL, (func), NULL, NULL, NULL, napi_default, NULL }
@@ -82,14 +79,6 @@
 #define DECLARE_NODE_API_PROPERTY_VALUE(name, value)                     \
   { (name), NULL, NULL, NULL, NULL, (value), napi_default, NULL }
 
-<<<<<<< HEAD
-void add_returned_status(napi_env env,
-                         const char* key,
-                         napi_value object,
-                         char* expected_message,
-                         napi_status expected_status,
-                         napi_status actual_status);
-=======
 static inline void add_returned_status(napi_env env,
                                        const char* key,
                                        napi_value object,
@@ -102,6 +91,5 @@
                                    napi_value return_value);
 
 #include "common-inl.h"
->>>>>>> 8a2d13a7
 
 #endif  // JS_NATIVE_API_COMMON_H_