--- conflicted
+++ resolved
@@ -40,22 +40,13 @@
   envIsNull: 'Invalid argument',
   nameIsNull: 'napi_ok',
   cbIsNull: 'Invalid argument',
-<<<<<<< HEAD
-  resultIsNull: 'Invalid argument'
-=======
   resultIsNull: 'Invalid argument',
->>>>>>> a8a80be5
 });
 
 assert.throws(
   () => test_function.TestBadReturnExceptionPending(),
   {
     code: 'throwing exception',
-<<<<<<< HEAD
-    name: 'Error'
-  }
-=======
     name: 'Error',
   },
->>>>>>> a8a80be5
 );