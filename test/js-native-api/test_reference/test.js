'use strict';
// Flags: --expose-gc

const { gcUntil, buildType } = require('../../common');
const assert = require('assert');

const test_reference = require(`./build/${buildType}/test_reference`);

// This test script uses external values with finalizer callbacks
// in order to track when values get garbage-collected. Each invocation
// of a finalizer callback increments the finalizeCount property.
assert.strictEqual(test_reference.finalizeCount, 0);

// Run each test function in sequence,
// with an async delay and GC call between each.
async function runTests() {
  (() => {
    const symbol = test_reference.createSymbol('testSym');
    test_reference.createReference(symbol, 0);
    assert.strictEqual(test_reference.referenceValue, symbol);
  })();
  test_reference.deleteReference();

  (() => {
    const symbol = test_reference.createSymbolFor('testSymFor');
    test_reference.createReference(symbol, 0);
    assert.strictEqual(test_reference.referenceValue, symbol);
<<<<<<< HEAD
=======
  })();
  test_reference.deleteReference();

  (() => {
    const symbol = test_reference.createSymbolFor('testSymFor');
    test_reference.createReference(symbol, 1);
    assert.strictEqual(test_reference.referenceValue, symbol);
>>>>>>> 8a2d13a7
    assert.strictEqual(test_reference.referenceValue, Symbol.for('testSymFor'));
  })();
  test_reference.deleteReference();

  (() => {
    const symbol = test_reference.createSymbolForEmptyString();
    test_reference.createReference(symbol, 0);
<<<<<<< HEAD
=======
    assert.strictEqual(test_reference.referenceValue, Symbol.for(''));
  })();
  test_reference.deleteReference();

  (() => {
    const symbol = test_reference.createSymbolForEmptyString();
    test_reference.createReference(symbol, 1);
>>>>>>> 8a2d13a7
    assert.strictEqual(test_reference.referenceValue, symbol);
    assert.strictEqual(test_reference.referenceValue, Symbol.for(''));
  })();
  test_reference.deleteReference();

  assert.throws(() => test_reference.createSymbolForIncorrectLength(),
                /Invalid argument/);

  (() => {
    const value = test_reference.createExternal();
    assert.strictEqual(test_reference.finalizeCount, 0);
    assert.strictEqual(typeof value, 'object');
    test_reference.checkExternal(value);
  })();
  await gcUntil('External value without a finalizer',
                () => (test_reference.finalizeCount === 0));

  (() => {
    const value = test_reference.createExternalWithFinalize();
    assert.strictEqual(test_reference.finalizeCount, 0);
    assert.strictEqual(typeof value, 'object');
    test_reference.checkExternal(value);
  })();
  await gcUntil('External value with a finalizer',
                () => (test_reference.finalizeCount === 1));

  (() => {
    const value = test_reference.createExternalWithFinalize();
    assert.strictEqual(test_reference.finalizeCount, 0);
    test_reference.createReference(value, 0);
    assert.strictEqual(test_reference.referenceValue, value);
  })();
  // Value should be GC'd because there is only a weak ref
  await gcUntil('Weak reference',
                () => (test_reference.referenceValue === undefined &&
                test_reference.finalizeCount === 1));
  test_reference.deleteReference();

  (() => {
    const value = test_reference.createExternalWithFinalize();
    assert.strictEqual(test_reference.finalizeCount, 0);
    test_reference.createReference(value, 1);
    assert.strictEqual(test_reference.referenceValue, value);
  })();
  // Value should NOT be GC'd because there is a strong ref
  await gcUntil('Strong reference',
                () => (test_reference.finalizeCount === 0));
  test_reference.deleteReference();
  await gcUntil('Strong reference (cont.d)',
                () => (test_reference.finalizeCount === 1));

  (() => {
    const value = test_reference.createExternalWithFinalize();
    assert.strictEqual(test_reference.finalizeCount, 0);
    test_reference.createReference(value, 1);
  })();
  // Value should NOT be GC'd because there is a strong ref
  await gcUntil('Strong reference, increment then decrement to weak reference',
                () => (test_reference.finalizeCount === 0));
  assert.strictEqual(test_reference.incrementRefcount(), 2);
  // Value should NOT be GC'd because there is a strong ref
  await gcUntil(
    'Strong reference, increment then decrement to weak reference (cont.d-1)',
    () => (test_reference.finalizeCount === 0));
  assert.strictEqual(test_reference.decrementRefcount(), 1);
  // Value should NOT be GC'd because there is a strong ref
  await gcUntil(
    'Strong reference, increment then decrement to weak reference (cont.d-2)',
    () => (test_reference.finalizeCount === 0));
  assert.strictEqual(test_reference.decrementRefcount(), 0);
  // Value should be GC'd because the ref is now weak!
  await gcUntil(
    'Strong reference, increment then decrement to weak reference (cont.d-3)',
    () => (test_reference.finalizeCount === 1));
  test_reference.deleteReference();
  // Value was already GC'd
  await gcUntil(
    'Strong reference, increment then decrement to weak reference (cont.d-4)',
    () => (test_reference.finalizeCount === 1));
}
runTests();

// This test creates a napi_ref on an object that has
// been wrapped by napi_wrap and for which the finalizer
// for the wrap calls napi_delete_ref on that napi_ref.
//
// Since both the wrap and the reference use the same
// object the finalizer for the wrap and reference
// may run in the same gc and in any order.
//
// It does that to validate that napi_delete_ref can be
// called before the finalizer has been run for the
// reference (there is a finalizer behind the scenes even
// though it cannot be passed to napi_create_reference).
//
// Since the order is not guarranteed, run the
// test a number of times maximize the chance that we
// get a run with the desired order for the test.
//
// 1000 reliably recreated the problem without the fix
// required to ensure delete could be called before
// the finalizer in manual testing.
for (let i = 0; i < 1000; i++) {
  const wrapObject = new Object();
  test_reference.validateDeleteBeforeFinalize(wrapObject);
  global.gc();
}<|MERGE_RESOLUTION|>--- conflicted
+++ resolved
@@ -25,8 +25,6 @@
     const symbol = test_reference.createSymbolFor('testSymFor');
     test_reference.createReference(symbol, 0);
     assert.strictEqual(test_reference.referenceValue, symbol);
-<<<<<<< HEAD
-=======
   })();
   test_reference.deleteReference();
 
@@ -34,7 +32,6 @@
     const symbol = test_reference.createSymbolFor('testSymFor');
     test_reference.createReference(symbol, 1);
     assert.strictEqual(test_reference.referenceValue, symbol);
->>>>>>> 8a2d13a7
     assert.strictEqual(test_reference.referenceValue, Symbol.for('testSymFor'));
   })();
   test_reference.deleteReference();
@@ -42,8 +39,6 @@
   (() => {
     const symbol = test_reference.createSymbolForEmptyString();
     test_reference.createReference(symbol, 0);
-<<<<<<< HEAD
-=======
     assert.strictEqual(test_reference.referenceValue, Symbol.for(''));
   })();
   test_reference.deleteReference();
@@ -51,7 +46,6 @@
   (() => {
     const symbol = test_reference.createSymbolForEmptyString();
     test_reference.createReference(symbol, 1);
->>>>>>> 8a2d13a7
     assert.strictEqual(test_reference.referenceValue, symbol);
     assert.strictEqual(test_reference.referenceValue, Symbol.for(''));
   })();
