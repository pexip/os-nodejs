--- conflicted
+++ resolved
@@ -606,14 +606,6 @@
 }
 
 // We create two type tags. They are basically 128-bit UUIDs.
-<<<<<<< HEAD
-static const napi_type_tag type_tags[5] = {
-  { 0xdaf987b3cc62481a, 0xb745b0497f299531 },
-  { 0xbb7936c374084d9b, 0xa9548d0762eeedb9 },
-  { 0xa5ed9ce2e4c00c38, 0 },
-  { 0, 0 },
-  { 0xa5ed9ce2e4c00c38, 0xdaf987b3cc62481a },
-=======
 #define TYPE_TAG_COUNT 5
 static const napi_type_tag type_tags[TYPE_TAG_COUNT] = {
     {0xdaf987b3cc62481a, 0xb745b0497f299531},
@@ -621,7 +613,6 @@
     {0xa5ed9ce2e4c00c38, 0},
     {0, 0},
     {0xa5ed9ce2e4c00c38, 0xdaf987b3cc62481a},
->>>>>>> 8a2d13a7
 };
 #define VALIDATE_TYPE_INDEX(env, type_index)                                   \
   do {                                                                         \
@@ -641,10 +632,6 @@
 
   NODE_API_CALL(env, napi_get_cb_info(env, info, &argc, &which_type, NULL, NULL));
   NODE_API_CALL(env, napi_get_value_uint32(env, which_type, &type_index));
-<<<<<<< HEAD
-  NODE_API_CALL(env, napi_create_object(env, &instance));
-  NODE_API_CALL(env, napi_type_tag_object(env, instance, &type_tags[type_index]));
-=======
   VALIDATE_TYPE_INDEX(env, type_index);
   NODE_API_CALL(env, napi_create_object(env, &instance));
   NODE_API_CALL(env, napi_type_tag_object(env, instance, &type_tags[type_index]));
@@ -677,7 +664,6 @@
       env, napi_create_external(env, IN_LIEU_OF_NULL, NULL, NULL, &instance));
   NODE_API_CALL(env,
                 napi_type_tag_object(env, instance, &type_tags[type_index]));
->>>>>>> 8a2d13a7
 
   return instance;
 }
@@ -691,10 +677,7 @@
 
   NODE_API_CALL(env, napi_get_cb_info(env, info, &argc, argv, NULL, NULL));
   NODE_API_CALL(env, napi_get_value_uint32(env, argv[0], &type_index));
-<<<<<<< HEAD
-=======
   VALIDATE_TYPE_INDEX(env, type_index);
->>>>>>> 8a2d13a7
   NODE_API_CALL(env, napi_check_object_type_tag(env,
                                             argv[1],
                                             &type_tags[type_index],
@@ -707,33 +690,6 @@
 EXTERN_C_START
 napi_value Init(napi_env env, napi_value exports) {
   napi_property_descriptor descriptors[] = {
-<<<<<<< HEAD
-    DECLARE_NODE_API_PROPERTY("Get", Get),
-    DECLARE_NODE_API_PROPERTY("GetNamed", GetNamed),
-    DECLARE_NODE_API_PROPERTY("GetPropertyNames", GetPropertyNames),
-    DECLARE_NODE_API_PROPERTY("GetSymbolNames", GetSymbolNames),
-    DECLARE_NODE_API_PROPERTY("GetEnumerableWritableNames", GetEnumerableWritableNames),
-    DECLARE_NODE_API_PROPERTY("GetOwnWritableNames", GetOwnWritableNames),
-    DECLARE_NODE_API_PROPERTY("GetEnumerableConfigurableNames", GetEnumerableConfigurableNames),
-    DECLARE_NODE_API_PROPERTY("GetOwnConfigurableNames", GetOwnConfigurableNames),
-    DECLARE_NODE_API_PROPERTY("Set", Set),
-    DECLARE_NODE_API_PROPERTY("SetNamed", SetNamed),
-    DECLARE_NODE_API_PROPERTY("Has", Has),
-    DECLARE_NODE_API_PROPERTY("HasNamed", HasNamed),
-    DECLARE_NODE_API_PROPERTY("HasOwn", HasOwn),
-    DECLARE_NODE_API_PROPERTY("Delete", Delete),
-    DECLARE_NODE_API_PROPERTY("New", New),
-    DECLARE_NODE_API_PROPERTY("Inflate", Inflate),
-    DECLARE_NODE_API_PROPERTY("Wrap", Wrap),
-    DECLARE_NODE_API_PROPERTY("Unwrap", Unwrap),
-    DECLARE_NODE_API_PROPERTY("TestSetProperty", TestSetProperty),
-    DECLARE_NODE_API_PROPERTY("TestHasProperty", TestHasProperty),
-    DECLARE_NODE_API_PROPERTY("TypeTaggedInstance", TypeTaggedInstance),
-    DECLARE_NODE_API_PROPERTY("CheckTypeTag", CheckTypeTag),
-    DECLARE_NODE_API_PROPERTY("TestGetProperty", TestGetProperty),
-    DECLARE_NODE_API_PROPERTY("TestFreeze", TestFreeze),
-    DECLARE_NODE_API_PROPERTY("TestSeal", TestSeal),
-=======
       DECLARE_NODE_API_PROPERTY("Get", Get),
       DECLARE_NODE_API_PROPERTY("GetNamed", GetNamed),
       DECLARE_NODE_API_PROPERTY("GetPropertyNames", GetPropertyNames),
@@ -764,7 +720,6 @@
       DECLARE_NODE_API_PROPERTY("TestGetProperty", TestGetProperty),
       DECLARE_NODE_API_PROPERTY("TestFreeze", TestFreeze),
       DECLARE_NODE_API_PROPERTY("TestSeal", TestSeal),
->>>>>>> 8a2d13a7
   };
 
   init_test_null(env, exports);
