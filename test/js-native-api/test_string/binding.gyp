--- conflicted
+++ resolved
@@ -3,15 +3,8 @@
     {
       "target_name": "test_string",
       "sources": [
-<<<<<<< HEAD
-        "../entry_point.c",
         "test_string.c",
         "test_null.c",
-        "../common.c",
-=======
-        "test_string.c",
-        "test_null.c",
->>>>>>> 8a2d13a7
       ]
     }
   ]
