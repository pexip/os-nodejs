--- conflicted
+++ resolved
@@ -4,10 +4,7 @@
 #define NAPI_EXPERIMENTAL
 #include <js_native_api.h>
 #include "../common.h"
-<<<<<<< HEAD
-=======
 #include "../entry_point.h"
->>>>>>> 8a2d13a7
 #include "test_null.h"
 
 enum length_type { actual_length, auto_length };
@@ -15,18 +12,6 @@
 static napi_status validate_and_retrieve_single_string_arg(
     napi_env env, napi_callback_info info, napi_value* arg) {
   size_t argc = 1;
-<<<<<<< HEAD
-  napi_value args[1];
-  NODE_API_CALL(env, napi_get_cb_info(env, info, &argc, args, NULL, NULL));
-
-  NODE_API_ASSERT(env, argc >= 1, "Wrong number of arguments");
-
-  napi_valuetype valuetype;
-  NODE_API_CALL(env, napi_typeof(env, args[0], &valuetype));
-
-  NODE_API_ASSERT(env, valuetype == napi_string,
-      "Wrong type of argment. Expects a string.");
-=======
   NODE_API_CHECK_STATUS(napi_get_cb_info(env, info, &argc, arg, NULL, NULL));
 
   NODE_API_ASSERT_STATUS(env, argc >= 1, "Wrong number of arguments");
@@ -63,19 +48,11 @@
                                   enum length_type length_mode) {
   napi_value args[1];
   NODE_API_CALL(env, validate_and_retrieve_single_string_arg(env, info, args));
->>>>>>> 8a2d13a7
 
   char buffer[128];
   size_t buffer_size = 128;
   size_t copied;
 
-<<<<<<< HEAD
-  NODE_API_CALL(env,
-      napi_get_value_string_latin1(env, args[0], buffer, buffer_size, &copied));
-
-  napi_value output;
-  NODE_API_CALL(env, napi_create_string_latin1(env, buffer, copied, &output));
-=======
   NODE_API_CALL(env, get_api(env, args[0], buffer, buffer_size, &copied));
 
   napi_value output;
@@ -83,7 +60,6 @@
     copied = NAPI_AUTO_LENGTH;
   }
   NODE_API_CALL(env, create_api(env, buffer, copied, &output));
->>>>>>> 8a2d13a7
 
   return output;
 }
@@ -95,31 +71,12 @@
                                   TwoByteCreateAPI create_api,
                                   enum length_type length_mode) {
   napi_value args[1];
-<<<<<<< HEAD
-  NODE_API_CALL(env, napi_get_cb_info(env, info, &argc, args, NULL, NULL));
-
-  NODE_API_ASSERT(env, argc >= 1, "Wrong number of arguments");
-
-  napi_valuetype valuetype;
-  NODE_API_CALL(env, napi_typeof(env, args[0], &valuetype));
-
-  NODE_API_ASSERT(env, valuetype == napi_string,
-      "Wrong type of argment. Expects a string.");
-=======
-  NODE_API_CALL(env, validate_and_retrieve_single_string_arg(env, info, args));
->>>>>>> 8a2d13a7
+  NODE_API_CALL(env, validate_and_retrieve_single_string_arg(env, info, args));
 
   char16_t buffer[128];
   size_t buffer_size = 128;
   size_t copied;
 
-<<<<<<< HEAD
-  NODE_API_CALL(env,
-      napi_get_value_string_utf8(env, args[0], buffer, buffer_size, &copied));
-
-  napi_value output;
-  NODE_API_CALL(env, napi_create_string_utf8(env, buffer, copied, &output));
-=======
   NODE_API_CALL(env, get_api(env, args[0], buffer, buffer_size, &copied));
 
   napi_value output;
@@ -127,25 +84,10 @@
     copied = NAPI_AUTO_LENGTH;
   }
   NODE_API_CALL(env, create_api(env, buffer, copied, &output));
->>>>>>> 8a2d13a7
-
-  return output;
-}
-
-<<<<<<< HEAD
-static napi_value TestUtf16(napi_env env, napi_callback_info info) {
-  size_t argc = 1;
-  napi_value args[1];
-  NODE_API_CALL(env, napi_get_cb_info(env, info, &argc, args, NULL, NULL));
-
-  NODE_API_ASSERT(env, argc >= 1, "Wrong number of arguments");
-
-  napi_valuetype valuetype;
-  NODE_API_CALL(env, napi_typeof(env, args[0], &valuetype));
-
-  NODE_API_ASSERT(env, valuetype == napi_string,
-      "Wrong type of argment. Expects a string.");
-=======
+
+  return output;
+}
+
 static void free_string(napi_env env, void* data, void* hint) {
   free(data);
 }
@@ -211,18 +153,10 @@
     free(string_copy);
     return status;
   }
->>>>>>> 8a2d13a7
 
   return napi_ok;
 }
 
-<<<<<<< HEAD
-  NODE_API_CALL(env,
-      napi_get_value_string_utf16(env, args[0], buffer, buffer_size, &copied));
-
-  napi_value output;
-  NODE_API_CALL(env, napi_create_string_utf16(env, buffer, copied, &output));
-=======
 static napi_value TestLatin1(napi_env env, napi_callback_info info) {
   return TestOneByteImpl(env,
                          info,
@@ -238,7 +172,6 @@
                          napi_create_string_utf8,
                          actual_length);
 }
->>>>>>> 8a2d13a7
 
 static napi_value TestUtf16(napi_env env, napi_callback_info info) {
   return TestTwoByteImpl(env,
@@ -248,21 +181,6 @@
                          actual_length);
 }
 
-<<<<<<< HEAD
-static napi_value
-TestLatin1Insufficient(napi_env env, napi_callback_info info) {
-  size_t argc = 1;
-  napi_value args[1];
-  NODE_API_CALL(env, napi_get_cb_info(env, info, &argc, args, NULL, NULL));
-
-  NODE_API_ASSERT(env, argc >= 1, "Wrong number of arguments");
-
-  napi_valuetype valuetype;
-  NODE_API_CALL(env, napi_typeof(env, args[0], &valuetype));
-
-  NODE_API_ASSERT(env, valuetype == napi_string,
-      "Wrong type of argment. Expects a string.");
-=======
 static napi_value TestLatin1AutoLength(napi_env env, napi_callback_info info) {
   return TestOneByteImpl(env,
                          info,
@@ -325,18 +243,13 @@
                                          napi_callback_info info) {
   napi_value args[1];
   NODE_API_CALL(env, validate_and_retrieve_single_string_arg(env, info, args));
->>>>>>> 8a2d13a7
 
   char buffer[4];
   size_t buffer_size = 4;
   size_t copied;
 
-<<<<<<< HEAD
-  NODE_API_CALL(env,
-=======
   NODE_API_CALL(
       env,
->>>>>>> 8a2d13a7
       napi_get_value_string_latin1(env, args[0], buffer, buffer_size, &copied));
 
   napi_value output;
@@ -347,30 +260,14 @@
 
 static napi_value TestUtf8Insufficient(napi_env env, napi_callback_info info) {
   napi_value args[1];
-<<<<<<< HEAD
-  NODE_API_CALL(env, napi_get_cb_info(env, info, &argc, args, NULL, NULL));
-
-  NODE_API_ASSERT(env, argc >= 1, "Wrong number of arguments");
-
-  napi_valuetype valuetype;
-  NODE_API_CALL(env, napi_typeof(env, args[0], &valuetype));
-
-  NODE_API_ASSERT(env, valuetype == napi_string,
-      "Wrong type of argment. Expects a string.");
-=======
-  NODE_API_CALL(env, validate_and_retrieve_single_string_arg(env, info, args));
->>>>>>> 8a2d13a7
+  NODE_API_CALL(env, validate_and_retrieve_single_string_arg(env, info, args));
 
   char buffer[4];
   size_t buffer_size = 4;
   size_t copied;
 
-<<<<<<< HEAD
-  NODE_API_CALL(env,
-=======
   NODE_API_CALL(
       env,
->>>>>>> 8a2d13a7
       napi_get_value_string_utf8(env, args[0], buffer, buffer_size, &copied));
 
   napi_value output;
@@ -381,30 +278,14 @@
 
 static napi_value TestUtf16Insufficient(napi_env env, napi_callback_info info) {
   napi_value args[1];
-<<<<<<< HEAD
-  NODE_API_CALL(env, napi_get_cb_info(env, info, &argc, args, NULL, NULL));
-
-  NODE_API_ASSERT(env, argc >= 1, "Wrong number of arguments");
-
-  napi_valuetype valuetype;
-  NODE_API_CALL(env, napi_typeof(env, args[0], &valuetype));
-
-  NODE_API_ASSERT(env, valuetype == napi_string,
-      "Wrong type of argment. Expects a string.");
-=======
-  NODE_API_CALL(env, validate_and_retrieve_single_string_arg(env, info, args));
->>>>>>> 8a2d13a7
+  NODE_API_CALL(env, validate_and_retrieve_single_string_arg(env, info, args));
 
   char16_t buffer[4];
   size_t buffer_size = 4;
   size_t copied;
 
-<<<<<<< HEAD
-  NODE_API_CALL(env,
-=======
   NODE_API_CALL(
       env,
->>>>>>> 8a2d13a7
       napi_get_value_string_utf16(env, args[0], buffer, buffer_size, &copied));
 
   napi_value output;
@@ -415,26 +296,11 @@
 
 static napi_value Utf16Length(napi_env env, napi_callback_info info) {
   napi_value args[1];
-<<<<<<< HEAD
-  NODE_API_CALL(env, napi_get_cb_info(env, info, &argc, args, NULL, NULL));
-
-  NODE_API_ASSERT(env, argc >= 1, "Wrong number of arguments");
-
-  napi_valuetype valuetype;
-  NODE_API_CALL(env, napi_typeof(env, args[0], &valuetype));
-
-  NODE_API_ASSERT(env, valuetype == napi_string,
-      "Wrong type of argment. Expects a string.");
-
-  size_t length;
-  NODE_API_CALL(env, napi_get_value_string_utf16(env, args[0], NULL, 0, &length));
-=======
   NODE_API_CALL(env, validate_and_retrieve_single_string_arg(env, info, args));
 
   size_t length;
   NODE_API_CALL(env,
                 napi_get_value_string_utf16(env, args[0], NULL, 0, &length));
->>>>>>> 8a2d13a7
 
   napi_value output;
   NODE_API_CALL(env, napi_create_uint32(env, (uint32_t)length, &output));
@@ -444,27 +310,11 @@
 
 static napi_value Utf8Length(napi_env env, napi_callback_info info) {
   napi_value args[1];
-<<<<<<< HEAD
-  NODE_API_CALL(env, napi_get_cb_info(env, info, &argc, args, NULL, NULL));
-
-  NODE_API_ASSERT(env, argc >= 1, "Wrong number of arguments");
-
-  napi_valuetype valuetype;
-  NODE_API_CALL(env, napi_typeof(env, args[0], &valuetype));
-
-  NODE_API_ASSERT(env, valuetype == napi_string,
-      "Wrong type of argment. Expects a string.");
-
-  size_t length;
-  NODE_API_CALL(env,
-      napi_get_value_string_utf8(env, args[0], NULL, 0, &length));
-=======
   NODE_API_CALL(env, validate_and_retrieve_single_string_arg(env, info, args));
 
   size_t length;
   NODE_API_CALL(env,
                 napi_get_value_string_utf8(env, args[0], NULL, 0, &length));
->>>>>>> 8a2d13a7
 
   napi_value output;
   NODE_API_CALL(env, napi_create_uint32(env, (uint32_t)length, &output));
@@ -475,13 +325,8 @@
 static napi_value TestLargeUtf8(napi_env env, napi_callback_info info) {
   napi_value output;
   if (SIZE_MAX > INT_MAX) {
-<<<<<<< HEAD
-    NODE_API_CALL(env,
-        napi_create_string_utf8(env, "", ((size_t)INT_MAX) + 1, &output));
-=======
     NODE_API_CALL(
         env, napi_create_string_utf8(env, "", ((size_t)INT_MAX) + 1, &output));
->>>>>>> 8a2d13a7
   } else {
     // just throw the expected error as there is nothing to test
     // in this case since we can't overflow
@@ -494,12 +339,8 @@
 static napi_value TestLargeLatin1(napi_env env, napi_callback_info info) {
   napi_value output;
   if (SIZE_MAX > INT_MAX) {
-<<<<<<< HEAD
-    NODE_API_CALL(env,
-=======
     NODE_API_CALL(
         env,
->>>>>>> 8a2d13a7
         napi_create_string_latin1(env, "", ((size_t)INT_MAX) + 1, &output));
   } else {
     // just throw the expected error as there is nothing to test
@@ -513,12 +354,8 @@
 static napi_value TestLargeUtf16(napi_env env, napi_callback_info info) {
   napi_value output;
   if (SIZE_MAX > INT_MAX) {
-<<<<<<< HEAD
-    NODE_API_CALL(env,
-=======
     NODE_API_CALL(
         env,
->>>>>>> 8a2d13a7
         napi_create_string_utf16(
             env, ((const char16_t*)""), ((size_t)INT_MAX) + 1, &output));
   } else {
@@ -537,11 +374,7 @@
 
   NODE_API_ASSERT(env, argc == 1, "Wrong number of arguments");
 
-<<<<<<< HEAD
-  char buf[10] = { 0 };
-=======
   char buf[10] = {0};
->>>>>>> 8a2d13a7
   NODE_API_CALL(env, napi_get_value_string_utf8(env, args[0], buf, 0, NULL));
 
   char zero[10] = {0};
@@ -555,20 +388,6 @@
 EXTERN_C_START
 napi_value Init(napi_env env, napi_value exports) {
   napi_property_descriptor properties[] = {
-<<<<<<< HEAD
-    DECLARE_NODE_API_PROPERTY("TestLatin1", TestLatin1),
-    DECLARE_NODE_API_PROPERTY("TestLatin1Insufficient", TestLatin1Insufficient),
-    DECLARE_NODE_API_PROPERTY("TestUtf8", TestUtf8),
-    DECLARE_NODE_API_PROPERTY("TestUtf8Insufficient", TestUtf8Insufficient),
-    DECLARE_NODE_API_PROPERTY("TestUtf16", TestUtf16),
-    DECLARE_NODE_API_PROPERTY("TestUtf16Insufficient", TestUtf16Insufficient),
-    DECLARE_NODE_API_PROPERTY("Utf16Length", Utf16Length),
-    DECLARE_NODE_API_PROPERTY("Utf8Length", Utf8Length),
-    DECLARE_NODE_API_PROPERTY("TestLargeUtf8", TestLargeUtf8),
-    DECLARE_NODE_API_PROPERTY("TestLargeLatin1", TestLargeLatin1),
-    DECLARE_NODE_API_PROPERTY("TestLargeUtf16", TestLargeUtf16),
-    DECLARE_NODE_API_PROPERTY("TestMemoryCorruption", TestMemoryCorruption),
-=======
       DECLARE_NODE_API_PROPERTY("TestLatin1", TestLatin1),
       DECLARE_NODE_API_PROPERTY("TestLatin1AutoLength", TestLatin1AutoLength),
       DECLARE_NODE_API_PROPERTY("TestLatin1External", TestLatin1External),
@@ -591,20 +410,14 @@
       DECLARE_NODE_API_PROPERTY("TestLargeLatin1", TestLargeLatin1),
       DECLARE_NODE_API_PROPERTY("TestLargeUtf16", TestLargeUtf16),
       DECLARE_NODE_API_PROPERTY("TestMemoryCorruption", TestMemoryCorruption),
->>>>>>> 8a2d13a7
   };
 
   init_test_null(env, exports);
 
-<<<<<<< HEAD
-  NODE_API_CALL(env, napi_define_properties(
-      env, exports, sizeof(properties) / sizeof(*properties), properties));
-=======
   NODE_API_CALL(
       env,
       napi_define_properties(
           env, exports, sizeof(properties) / sizeof(*properties), properties));
->>>>>>> 8a2d13a7
 
   return exports;
 }
