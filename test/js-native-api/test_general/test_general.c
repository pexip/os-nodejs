--- conflicted
+++ resolved
@@ -3,11 +3,8 @@
 // not related to any of the other tests
 // defined in the file
 #define NODE_API_NO_EXTERNAL_BUFFERS_ALLOWED
-<<<<<<< HEAD
-=======
 #include <js_native_api.h>
 #include <stdint.h>
->>>>>>> 8a2d13a7
 #include <stdio.h>
 #include <stdlib.h>
 #include "../common.h"
