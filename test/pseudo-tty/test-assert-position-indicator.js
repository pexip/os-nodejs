--- conflicted
+++ resolved
@@ -8,19 +8,11 @@
 // Confirm that there is no position indicator.
 assert.throws(
   () => { assert.strictEqual('a'.repeat(30), 'a'.repeat(31)); },
-<<<<<<< HEAD
-  (err) => !err.message.includes('^')
-=======
   (err) => !err.message.includes('^'),
->>>>>>> 8a2d13a7
 );
 
 // Confirm that there is a position indicator.
 assert.throws(
   () => { assert.strictEqual('aaaa', 'aaaaa'); },
-<<<<<<< HEAD
-  (err) => err.message.includes('^')
-=======
   (err) => err.message.includes('^'),
->>>>>>> 8a2d13a7
 );