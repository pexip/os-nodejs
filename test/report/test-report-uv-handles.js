--- conflicted
+++ resolved
@@ -84,19 +84,11 @@
   const dgram = require('dgram');
   const udpSocket = dgram.createSocket('udp4');
   const connectedUdpSocket = dgram.createSocket('udp4');
-<<<<<<< HEAD
 
   return new Promise((resolve) => {
     udpSocket.bind({}, common.mustCall(() => {
       connectedUdpSocket.connect(udpSocket.address().port);
 
-=======
-
-  return new Promise((resolve) => {
-    udpSocket.bind({}, common.mustCall(() => {
-      connectedUdpSocket.connect(udpSocket.address().port);
-
->>>>>>> a8a80be5
       childData.udp_address = udpSocket.address();
       resolve(() => {
         connectedUdpSocket.close();
@@ -169,17 +161,10 @@
   child.stdout.on('data', (chunk) => { stdout += chunk; });
   child.on('exit', common.mustCall((code, signal) => {
     assert.strictEqual(stderr.trim(), '');
-<<<<<<< HEAD
-    assert.deepStrictEqual(code, 0, 'Process exited unexpectedly with code: ' +
-                           `${code}`);
-    assert.deepStrictEqual(signal, null, 'Process should have exited cleanly,' +
-                            ` but did not: ${signal}`);
-=======
     assert.strictEqual(code, 0, 'Process exited unexpectedly with code: ' +
                        `${code}`);
     assert.strictEqual(signal, null, 'Process should have exited cleanly,' +
                        ` but did not: ${signal}`);
->>>>>>> a8a80be5
 
     const reports = helper.findReports(child.pid, tmpdir.path);
     assert.deepStrictEqual(reports, [], report_msg, reports);
@@ -290,12 +275,7 @@
       assert(found_udp.includes(socket), `${socket} UDP socket was not found`);
     }
     for (const socket of ['listening', 'inbound']) {
-<<<<<<< HEAD
-      assert(found_named_pipe.includes(socket),
-             `${socket} named pipe socket was not found`);
-=======
       assert(found_named_pipe.includes(socket), `${socket} named pipe socket was not found`);
->>>>>>> a8a80be5
     }
 
     // Common report tests.
