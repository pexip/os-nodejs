--- conflicted
+++ resolved
@@ -1,28 +1,15 @@
 'use strict';
 
 const common = require('../../common');
-<<<<<<< HEAD
-=======
 const tmpdir = require('../../common/tmpdir');
 const child_process = require('child_process');
 const fs = require('fs');
 const path = require('path');
 const url = require('url');
->>>>>>> a8a80be5
 const filename = require.resolve(`./build/${common.buildType}/test_general`);
 const test_general = require(filename);
 const assert = require('assert');
 
-<<<<<<< HEAD
-// TODO(gabrielschulhof): This test may need updating if/when the filename
-// becomes a full-fledged URL.
-assert.strictEqual(test_general.filename, `file://${filename}`);
-
-const [ major, minor, patch, release ] = test_general.testGetNodeVersion();
-assert.strictEqual(process.version.split('-')[0],
-                   `v${major}.${minor}.${patch}`);
-assert.strictEqual(release, process.release.name);
-=======
 tmpdir.refresh();
 
 {
@@ -56,5 +43,4 @@
   assert.strictEqual(process.version.split('-')[0],
                      `v${major}.${minor}.${patch}`);
   assert.strictEqual(release, process.release.name);
-}
->>>>>>> a8a80be5
+}