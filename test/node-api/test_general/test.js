--- conflicted
+++ resolved
@@ -34,11 +34,7 @@
   fs.rmSync(urlTestDir, {
     force: true,
     recursive: true,
-<<<<<<< HEAD
-    maxRetries: 256
-=======
     maxRetries: 256,
->>>>>>> 8a2d13a7
   });
 }
 
