--- conflicted
+++ resolved
@@ -5,13 +5,8 @@
 Error [ERR_INTERNAL_ASSERTION]: This is caused by either a bug in Node.js or incorrect usage of Node.js internals.
 Please open an issue with this stack trace at https://github.com/nodejs/node/issues
 
-<<<<<<< HEAD
-    at new NodeError (internal/errors.js:*:*)
-    at assert (internal/assert.js:*:*)
-=======
     at new NodeError (node:internal/errors:*:*)
     at assert (node:internal/assert:*:*)
->>>>>>> a8a80be5
     at * (*test*message*internal_assert.js:7:1)
     at *
     at *
