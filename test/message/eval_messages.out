[eval]
[eval]:1
with(this){__filename}
^^^^
SyntaxError: Strict mode code may not include a with statement
    at new Script (node:vm:*:*)
    at createScript (node:vm:*:*)
    at Object.runInThisContext (node:vm:*:*)
    at node:internal/process/execution:*:*
    at [eval]-wrapper:*:*
<<<<<<< HEAD
=======
    at runScript (node:internal/process/execution:*:*)
>>>>>>> 8a2d13a7
    at evalScript (node:internal/process/execution:*:*)
    at node:internal/main/eval_string:*:*

Node.js *
42
42
[eval]:1
throw new Error("hello")
^

Error: hello
    at [eval]:1:7
    at Script.runInThisContext (node:vm:*:*)
    at Object.runInThisContext (node:vm:*:*)
    at node:internal/process/execution:*:*
    at [eval]-wrapper:*:*
<<<<<<< HEAD
=======
    at runScript (node:internal/process/execution:*:*)
>>>>>>> 8a2d13a7
    at evalScript (node:internal/process/execution:*:*)
    at node:internal/main/eval_string:*:*

Node.js *

[eval]:1
throw new Error("hello")
^

Error: hello
    at [eval]:1:7
    at Script.runInThisContext (node:vm:*:*)
    at Object.runInThisContext (node:vm:*:*)
    at node:internal/process/execution:*:*
    at [eval]-wrapper:*:*
<<<<<<< HEAD
=======
    at runScript (node:internal/process/execution:*:*)
>>>>>>> 8a2d13a7
    at evalScript (node:internal/process/execution:*:*)
    at node:internal/main/eval_string:*:*

Node.js *
100
[eval]:1
var x = 100; y = x;
               ^

ReferenceError: y is not defined
    at [eval]:1:16
    at Script.runInThisContext (node:vm:*:*)
    at Object.runInThisContext (node:vm:*:*)
    at node:internal/process/execution:*:*
    at [eval]-wrapper:*:*
<<<<<<< HEAD
=======
    at runScript (node:internal/process/execution:*:*)
>>>>>>> 8a2d13a7
    at evalScript (node:internal/process/execution:*:*)
    at node:internal/main/eval_string:*:*

Node.js *

[eval]:1
var ______________________________________________; throw 10
                                                    ^
10
(Use `* --trace-uncaught ...` to show where the exception was thrown)

Node.js *

[eval]:1
var ______________________________________________; throw 10
                                                    ^
10
(Use `* --trace-uncaught ...` to show where the exception was thrown)

Node.js *
done<|MERGE_RESOLUTION|>--- conflicted
+++ resolved
@@ -8,10 +8,7 @@
     at Object.runInThisContext (node:vm:*:*)
     at node:internal/process/execution:*:*
     at [eval]-wrapper:*:*
-<<<<<<< HEAD
-=======
     at runScript (node:internal/process/execution:*:*)
->>>>>>> 8a2d13a7
     at evalScript (node:internal/process/execution:*:*)
     at node:internal/main/eval_string:*:*
 
@@ -28,10 +25,7 @@
     at Object.runInThisContext (node:vm:*:*)
     at node:internal/process/execution:*:*
     at [eval]-wrapper:*:*
-<<<<<<< HEAD
-=======
     at runScript (node:internal/process/execution:*:*)
->>>>>>> 8a2d13a7
     at evalScript (node:internal/process/execution:*:*)
     at node:internal/main/eval_string:*:*
 
@@ -47,10 +41,7 @@
     at Object.runInThisContext (node:vm:*:*)
     at node:internal/process/execution:*:*
     at [eval]-wrapper:*:*
-<<<<<<< HEAD
-=======
     at runScript (node:internal/process/execution:*:*)
->>>>>>> 8a2d13a7
     at evalScript (node:internal/process/execution:*:*)
     at node:internal/main/eval_string:*:*
 
@@ -66,10 +57,7 @@
     at Object.runInThisContext (node:vm:*:*)
     at node:internal/process/execution:*:*
     at [eval]-wrapper:*:*
-<<<<<<< HEAD
-=======
     at runScript (node:internal/process/execution:*:*)
->>>>>>> 8a2d13a7
     at evalScript (node:internal/process/execution:*:*)
     at node:internal/main/eval_string:*:*
 
