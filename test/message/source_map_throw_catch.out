--- conflicted
+++ resolved
@@ -1,19 +1,4 @@
 reachable
-*typescript-throw.ts:18
-    throw Error('an exception');
-          ^
 Error: an exception
     at *typescript-throw.ts:18:11*
-<<<<<<< HEAD
-    at *typescript-throw.ts:24:1*
-    at Module._compile (internal/modules/cjs/loader.js:*)
-    at Object.Module._extensions..js (internal/modules/cjs/loader.js:*)
-    at Module.load (internal/modules/cjs/loader.js:*)
-    at Function.Module._load (internal/modules/cjs/loader.js:*)
-    at Module.require (internal/modules/cjs/loader.js:*)
-    at require (internal/modules/cjs/helpers.js:*)
-    at Object.<anonymous> (*source_map_throw_catch.js:6:3)
-    at Module._compile (internal/modules/cjs/loader.js:*)
-=======
-    at *typescript-throw.ts:24:1*
->>>>>>> a8a80be5
+    at *typescript-throw.ts:24:1*