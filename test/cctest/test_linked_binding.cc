--- conflicted
+++ resolved
@@ -337,11 +337,7 @@
 TEST_F(LinkedBindingTest, ManyBindingsTest) {
   const v8::HandleScope handle_scope(isolate_);
   const Argv argv;
-<<<<<<< HEAD
-  Env test_env {handle_scope, argv};
-=======
-  Env test_env{handle_scope, argv};
->>>>>>> a8a80be5
+  Env test_env{handle_scope, argv};
 
   int calls = 0;
   AddLinkedBinding(*test_env, "local_linked1", InitializeLocalBinding, &calls);
@@ -356,29 +352,16 @@
   const char* run_script =
       "for (let i = 1; i <= 5; i++)process._linkedBinding(`local_linked${i}`);"
       "process._linkedBinding('local_linked_napi').hello";
-<<<<<<< HEAD
-  v8::Local<v8::Script> script = v8::Script::Compile(
-      context,
-      v8::String::NewFromOneByte(isolate_,
-                                 reinterpret_cast<const uint8_t*>(run_script))
-                                 .ToLocalChecked())
-      .ToLocalChecked();
-=======
-  v8::Local<v8::Script> script =
-      v8::Script::Compile(
-          context,
-          v8::String::NewFromOneByte(
-              isolate_, reinterpret_cast<const uint8_t*>(run_script))
-              .ToLocalChecked())
-          .ToLocalChecked();
->>>>>>> a8a80be5
+  v8::Local<v8::Script> script =
+      v8::Script::Compile(
+          context,
+          v8::String::NewFromOneByte(
+              isolate_, reinterpret_cast<const uint8_t*>(run_script))
+              .ToLocalChecked())
+          .ToLocalChecked();
   v8::Local<v8::Value> completion_value = script->Run(context).ToLocalChecked();
   v8::String::Utf8Value utf8val(isolate_, completion_value);
   CHECK_NOT_NULL(*utf8val);
   CHECK_EQ(strcmp(*utf8val, "world"), 0);
   CHECK_EQ(calls, 5);
-<<<<<<< HEAD
-}
-=======
-}
->>>>>>> a8a80be5
+}