--- conflicted
+++ resolved
@@ -12,11 +12,8 @@
 using node::AtExit;
 using node::RunAtExit;
 using node::USE;
-<<<<<<< HEAD
-=======
 using v8::Context;
 using v8::Local;
->>>>>>> a8a80be5
 
 static bool called_cb_1 = false;
 static bool called_cb_2 = false;
@@ -648,9 +645,6 @@
   platform->UnregisterIsolate(isolate);
   isolate->Dispose();
 }
-<<<<<<< HEAD
-#endif  // _WIN32
-=======
 #endif  // _WIN32
 
 TEST_F(EnvironmentTest, NestedMicrotaskQueue) {
@@ -754,5 +748,4 @@
 
   node::FreeIsolateData(isolate_data);
   context->Exit();
-}
->>>>>>> a8a80be5
+}