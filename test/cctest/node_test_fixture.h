--- conflicted
+++ resolved
@@ -67,10 +67,7 @@
   void TearDown() override;
 };
 
-<<<<<<< HEAD
-=======
 class NodeTestFixture;
->>>>>>> 8a2d13a7
 
 class NodeZeroIsolateTestFixture : public ::testing::Test {
  protected:
@@ -108,10 +105,7 @@
   }
 
   friend NodeTestEnvironment;
-<<<<<<< HEAD
-=======
   friend NodeTestFixture;
->>>>>>> 8a2d13a7
 };
 
 
