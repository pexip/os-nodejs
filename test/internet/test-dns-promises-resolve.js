--- conflicted
+++ resolved
@@ -12,13 +12,8 @@
     {
       code: 'ERR_INVALID_ARG_VALUE',
       name: 'TypeError',
-<<<<<<< HEAD
-      message: `The argument 'rrtype' is invalid. Received '${rrtype}'`
-    }
-=======
       message: `The argument 'rrtype' is invalid. Received '${rrtype}'`,
     },
->>>>>>> 8a2d13a7
   );
 }
 
