// Flags: --expose-internals
// Copyright Joyent, Inc. and other Node contributors.
//
// Permission is hereby granted, free of charge, to any person obtaining a
// copy of this software and associated documentation files (the
// "Software"), to deal in the Software without restriction, including
// without limitation the rights to use, copy, modify, merge, publish,
// distribute, sublicense, and/or sell copies of the Software, and to permit
// persons to whom the Software is furnished to do so, subject to the
// following conditions:
//
// The above copyright notice and this permission notice shall be included
// in all copies or substantial portions of the Software.
//
// THE SOFTWARE IS PROVIDED "AS IS", WITHOUT WARRANTY OF ANY KIND, EXPRESS
// OR IMPLIED, INCLUDING BUT NOT LIMITED TO THE WARRANTIES OF
// MERCHANTABILITY, FITNESS FOR A PARTICULAR PURPOSE AND NONINFRINGEMENT. IN
// NO EVENT SHALL THE AUTHORS OR COPYRIGHT HOLDERS BE LIABLE FOR ANY CLAIM,
// DAMAGES OR OTHER LIABILITY, WHETHER IN AN ACTION OF CONTRACT, TORT OR
// OTHERWISE, ARISING FROM, OUT OF OR IN CONNECTION WITH THE SOFTWARE OR THE
// USE OR OTHER DEALINGS IN THE SOFTWARE.

'use strict';
const common = require('../common');
const { addresses } = require('../common/internet');
const { internalBinding } = require('internal/test/binding');
const { getSystemErrorName } = require('util');
const assert = require('assert');
const dns = require('dns');
const net = require('net');
const isIPv4 = net.isIPv4;
const isIPv6 = net.isIPv6;
const util = require('util');
const dnsPromises = dns.promises;

let expected = 0;
let completed = 0;
let running = false;
const queue = [];


function TEST(f) {
  function next() {
    const f = queue.shift();
    if (f) {
      running = true;
      console.log(f.name);
      f(done);
    }
  }

  function done() {
    running = false;
    completed++;
    process.nextTick(next);
  }

  expected++;
  queue.push(f);

  if (!running) {
    next();
  }
}


function checkWrap(req) {
  assert.strictEqual(typeof req, 'object');
}


TEST(function test_reverse_bogus(done) {
  dnsPromises.reverse('bogus ip')
    .then(common.mustNotCall())
    .catch(common.mustCall((err) => {
      assert.strictEqual(err.code, 'EINVAL');
      assert.strictEqual(getSystemErrorName(err.errno), 'EINVAL');
    }));

  assert.throws(() => {
    dns.reverse('bogus ip', common.mustNotCall());
  }, /^Error: getHostByAddr EINVAL bogus ip$/);
  done();
});

TEST(async function test_resolve4_ttl(done) {
  function validateResult(result) {
    assert.ok(result.length > 0);

    for (const item of result) {
      assert.strictEqual(typeof item, 'object');
      assert.strictEqual(typeof item.ttl, 'number');
      assert.strictEqual(typeof item.address, 'string');
      assert.ok(item.ttl >= 0);
      assert.ok(isIPv4(item.address));
    }
  }

  validateResult(await dnsPromises.resolve4(addresses.INET4_HOST, {
    ttl: true,
  }));

  const req = dns.resolve4(addresses.INET4_HOST, {
    ttl: true,
  }, function(err, result) {
    assert.ifError(err);
    validateResult(result);
    done();
  });

  checkWrap(req);
});

TEST(async function test_resolve6_ttl(done) {
  function validateResult(result) {
    assert.ok(result.length > 0);

    for (const item of result) {
      assert.strictEqual(typeof item, 'object');
      assert.strictEqual(typeof item.ttl, 'number');
      assert.strictEqual(typeof item.address, 'string');
      assert.ok(item.ttl >= 0);
      assert.ok(isIPv6(item.address));
    }
  }

  validateResult(await dnsPromises.resolve6(addresses.INET6_HOST, {
    ttl: true,
  }));

  const req = dns.resolve6(addresses.INET6_HOST, {
    ttl: true,
  }, function(err, result) {
    assert.ifError(err);
    validateResult(result);
    done();
  });

  checkWrap(req);
});

TEST(async function test_resolveMx(done) {
  function validateResult(result) {
    assert.ok(result.length > 0);

    for (const item of result) {
      assert.strictEqual(typeof item, 'object');
      assert.ok(item.exchange);
      assert.strictEqual(typeof item.exchange, 'string');
      assert.strictEqual(typeof item.priority, 'number');
    }
  }

  validateResult(await dnsPromises.resolveMx(addresses.MX_HOST));

  const req = dns.resolveMx(addresses.MX_HOST, function(err, result) {
    assert.ifError(err);
    validateResult(result);
    done();
  });

  checkWrap(req);
});

TEST(function test_resolveMx_failure(done) {
  dnsPromises.resolveMx(addresses.NOT_FOUND)
    .then(common.mustNotCall())
    .catch(common.mustCall((err) => {
      assert.strictEqual(err.code, 'ENOTFOUND');
    }));

  const req = dns.resolveMx(addresses.NOT_FOUND, function(err, result) {
    assert.ok(err instanceof Error);
    assert.strictEqual(err.code, 'ENOTFOUND');

    assert.strictEqual(result, undefined);

    done();
  });

  checkWrap(req);
});

TEST(async function test_resolveNs(done) {
  function validateResult(result) {
    assert.ok(result.length > 0);

    for (const item of result) {
      assert.ok(item);
      assert.strictEqual(typeof item, 'string');
    }
  }

  validateResult(await dnsPromises.resolveNs(addresses.NS_HOST));

  const req = dns.resolveNs(addresses.NS_HOST, function(err, names) {
    assert.ifError(err);
    validateResult(names);
    done();
  });

  checkWrap(req);
});

TEST(function test_resolveNs_failure(done) {
  dnsPromises.resolveNs(addresses.NOT_FOUND)
    .then(common.mustNotCall())
    .catch(common.mustCall((err) => {
      assert.strictEqual(err.code, 'ENOTFOUND');
    }));

  const req = dns.resolveNs(addresses.NOT_FOUND, function(err, result) {
    assert.ok(err instanceof Error);
    assert.strictEqual(err.code, 'ENOTFOUND');

    assert.strictEqual(result, undefined);

    done();
  });

  checkWrap(req);
});

TEST(async function test_resolveSrv(done) {
  function validateResult(result) {
    assert.ok(result.length > 0);

    for (const item of result) {
      assert.strictEqual(typeof item, 'object');
      assert.ok(item.name);
      assert.strictEqual(typeof item.name, 'string');
      assert.strictEqual(typeof item.port, 'number');
      assert.strictEqual(typeof item.priority, 'number');
      assert.strictEqual(typeof item.weight, 'number');
    }
  }

  validateResult(await dnsPromises.resolveSrv(addresses.SRV_HOST));

  const req = dns.resolveSrv(addresses.SRV_HOST, function(err, result) {
    assert.ifError(err);
    validateResult(result);
    done();
  });

  checkWrap(req);
});

TEST(function test_resolveSrv_failure(done) {
  dnsPromises.resolveSrv(addresses.NOT_FOUND)
    .then(common.mustNotCall())
    .catch(common.mustCall((err) => {
      assert.strictEqual(err.code, 'ENOTFOUND');
    }));

  const req = dns.resolveSrv(addresses.NOT_FOUND, function(err, result) {
    assert.ok(err instanceof Error);
    assert.strictEqual(err.code, 'ENOTFOUND');

    assert.strictEqual(result, undefined);

    done();
  });

  checkWrap(req);
});

TEST(async function test_resolvePtr(done) {
  function validateResult(result) {
    assert.ok(result.length > 0);

    for (const item of result) {
      assert.ok(item);
      assert.strictEqual(typeof item, 'string');
    }
  }

  validateResult(await dnsPromises.resolvePtr(addresses.PTR_HOST));

  const req = dns.resolvePtr(addresses.PTR_HOST, function(err, result) {
    assert.ifError(err);
    validateResult(result);
    done();
  });

  checkWrap(req);
});

TEST(function test_resolvePtr_failure(done) {
  dnsPromises.resolvePtr(addresses.NOT_FOUND)
    .then(common.mustNotCall())
    .catch(common.mustCall((err) => {
      assert.strictEqual(err.code, 'ENOTFOUND');
    }));

  const req = dns.resolvePtr(addresses.NOT_FOUND, function(err, result) {
    assert.ok(err instanceof Error);
    assert.strictEqual(err.code, 'ENOTFOUND');

    assert.strictEqual(result, undefined);

    done();
  });

  checkWrap(req);
});

TEST(async function test_resolveNaptr(done) {
  function validateResult(result) {
    assert.ok(result.length > 0);

    for (const item of result) {
      assert.strictEqual(typeof item, 'object');
      assert.strictEqual(typeof item.flags, 'string');
      assert.strictEqual(typeof item.service, 'string');
      assert.strictEqual(typeof item.regexp, 'string');
      assert.strictEqual(typeof item.replacement, 'string');
      assert.strictEqual(typeof item.order, 'number');
      assert.strictEqual(typeof item.preference, 'number');
    }
  }

  validateResult(await dnsPromises.resolveNaptr(addresses.NAPTR_HOST));

  const req = dns.resolveNaptr(addresses.NAPTR_HOST, function(err, result) {
    assert.ifError(err);
    validateResult(result);
    done();
  });

  checkWrap(req);
});

TEST(function test_resolveNaptr_failure(done) {
  dnsPromises.resolveNaptr(addresses.NOT_FOUND)
    .then(common.mustNotCall())
    .catch(common.mustCall((err) => {
      assert.strictEqual(err.code, 'ENOTFOUND');
    }));

  const req = dns.resolveNaptr(addresses.NOT_FOUND, function(err, result) {
    assert.ok(err instanceof Error);
    assert.strictEqual(err.code, 'ENOTFOUND');

    assert.strictEqual(result, undefined);

    done();
  });

  checkWrap(req);
});

TEST(async function test_resolveSoa(done) {
  function validateResult(result) {
    assert.strictEqual(typeof result, 'object');
    assert.strictEqual(typeof result.nsname, 'string');
    assert.ok(result.nsname.length > 0);
    assert.strictEqual(typeof result.hostmaster, 'string');
    assert.ok(result.hostmaster.length > 0);
    assert.strictEqual(typeof result.serial, 'number');
    assert.ok((result.serial > 0) && (result.serial < 4294967295));
    assert.strictEqual(typeof result.refresh, 'number');
    assert.ok((result.refresh > 0) && (result.refresh < 2147483647));
    assert.strictEqual(typeof result.retry, 'number');
    assert.ok((result.retry > 0) && (result.retry < 2147483647));
    assert.strictEqual(typeof result.expire, 'number');
    assert.ok((result.expire > 0) && (result.expire < 2147483647));
    assert.strictEqual(typeof result.minttl, 'number');
    assert.ok((result.minttl >= 0) && (result.minttl < 2147483647));
  }

  validateResult(await dnsPromises.resolveSoa(addresses.SOA_HOST));

  const req = dns.resolveSoa(addresses.SOA_HOST, function(err, result) {
    assert.ifError(err);
    validateResult(result);
    done();
  });

  checkWrap(req);
});

TEST(function test_resolveSoa_failure(done) {
  dnsPromises.resolveSoa(addresses.NOT_FOUND)
    .then(common.mustNotCall())
    .catch(common.mustCall((err) => {
      assert.strictEqual(err.code, 'ENOTFOUND');
    }));

  const req = dns.resolveSoa(addresses.NOT_FOUND, function(err, result) {
    assert.ok(err instanceof Error);
    assert.strictEqual(err.code, 'ENOTFOUND');

    assert.strictEqual(result, undefined);

    done();
  });

  checkWrap(req);
});

TEST(async function test_resolveCaa(done) {
  function validateResult(result) {
    assert.ok(Array.isArray(result),
              `expected array, got ${util.inspect(result)}`);
    assert.strictEqual(result.length, 1);
    assert.strictEqual(typeof result[0].critical, 'number');
    assert.strictEqual(result[0].critical, 0);
    assert.strictEqual(result[0].issue, 'pki.goog');
  }

  validateResult(await dnsPromises.resolveCaa(addresses.CAA_HOST));

  const req = dns.resolveCaa(addresses.CAA_HOST, function(err, records) {
    assert.ifError(err);
    validateResult(records);
    done();
  });

  checkWrap(req);
});

TEST(function test_resolveCaa_failure(done) {
  dnsPromises.resolveTxt(addresses.NOT_FOUND)
    .then(common.mustNotCall())
    .catch(common.mustCall((err) => {
      assert.strictEqual(err.code, 'ENOTFOUND');
    }));

  const req = dns.resolveCaa(addresses.NOT_FOUND, function(err, result) {
    assert.ok(err instanceof Error);
    assert.strictEqual(err.code, 'ENOTFOUND');

    assert.strictEqual(result, undefined);

    done();
  });

  checkWrap(req);
});

TEST(async function test_resolveCname(done) {
  function validateResult(result) {
    assert.ok(result.length > 0);

    for (const item of result) {
      assert.ok(item);
      assert.strictEqual(typeof item, 'string');
    }
  }

  validateResult(await dnsPromises.resolveCname(addresses.CNAME_HOST));

  const req = dns.resolveCname(addresses.CNAME_HOST, function(err, names) {
    assert.ifError(err);
    validateResult(names);
    done();
  });

  checkWrap(req);
});

TEST(function test_resolveCname_failure(done) {
  dnsPromises.resolveCname(addresses.NOT_FOUND)
    .then(common.mustNotCall())
    .catch(common.mustCall((err) => {
      assert.strictEqual(err.code, 'ENOTFOUND');
    }));

  const req = dns.resolveCname(addresses.NOT_FOUND, function(err, result) {
    assert.ok(err instanceof Error);
    assert.strictEqual(err.code, 'ENOTFOUND');

    assert.strictEqual(result, undefined);

    done();
  });

  checkWrap(req);
});


TEST(async function test_resolveTxt(done) {
  function validateResult(result) {
    assert.ok(Array.isArray(result[0]));
    assert.strictEqual(result.length, 1);
    assert(result[0][0].startsWith('v=spf1'));
  }

  validateResult(await dnsPromises.resolveTxt(addresses.TXT_HOST));

  const req = dns.resolveTxt(addresses.TXT_HOST, function(err, records) {
    assert.ifError(err);
    validateResult(records);
    done();
  });

  checkWrap(req);
});

TEST(function test_resolveTxt_failure(done) {
  dnsPromises.resolveTxt(addresses.NOT_FOUND)
    .then(common.mustNotCall())
    .catch(common.mustCall((err) => {
      assert.strictEqual(err.code, 'ENOTFOUND');
    }));

  const req = dns.resolveTxt(addresses.NOT_FOUND, function(err, result) {
    assert.ok(err instanceof Error);
    assert.strictEqual(err.code, 'ENOTFOUND');

    assert.strictEqual(result, undefined);

    done();
  });

  checkWrap(req);
});


TEST(function test_lookup_failure(done) {
  dnsPromises.lookup(addresses.NOT_FOUND, 4)
    .then(common.mustNotCall())
    .catch(common.expectsError({ code: dns.NOTFOUND }));

  const req = dns.lookup(addresses.NOT_FOUND, 4, (err) => {
    assert.ok(err instanceof Error);
    assert.strictEqual(err.code, dns.NOTFOUND);
    assert.strictEqual(err.code, 'ENOTFOUND');
<<<<<<< HEAD
    assert.ok(!/ENOENT/.test(err.message));
=======
    assert.doesNotMatch(err.message, /ENOENT/);
>>>>>>> a8a80be5
    assert.ok(err.message.includes(addresses.NOT_FOUND));

    done();
  });

  checkWrap(req);
});


TEST(async function test_lookup_ip_all(done) {
  function validateResult(result) {
    assert.ok(Array.isArray(result));
    assert.ok(result.length > 0);
    assert.strictEqual(result[0].address, '127.0.0.1');
    assert.strictEqual(result[0].family, 4);
  }

  validateResult(await dnsPromises.lookup('127.0.0.1', { all: true }));

  const req = dns.lookup(
    '127.0.0.1',
    { all: true },
    function(err, ips, family) {
      assert.ifError(err);
      assert.strictEqual(family, undefined);
      validateResult(ips);
      done();
    },
  );

  checkWrap(req);
});


TEST(function test_lookup_ip_all_promise(done) {
  const req = util.promisify(dns.lookup)('127.0.0.1', { all: true })
    .then(function(ips) {
      assert.ok(Array.isArray(ips));
      assert.ok(ips.length > 0);
      assert.strictEqual(ips[0].address, '127.0.0.1');
      assert.strictEqual(ips[0].family, 4);

      done();
    });

  checkWrap(req);
});


TEST(function test_lookup_ip_promise(done) {
  util.promisify(dns.lookup)('127.0.0.1')
    .then(function({ address, family }) {
      assert.strictEqual(address, '127.0.0.1');
      assert.strictEqual(family, 4);

      done();
    });
});


TEST(async function test_lookup_null_all(done) {
  assert.deepStrictEqual(await dnsPromises.lookup(null, { all: true }), []);

  const req = dns.lookup(null, { all: true }, (err, ips) => {
    assert.ifError(err);
    assert.ok(Array.isArray(ips));
    assert.strictEqual(ips.length, 0);

    done();
  });

  checkWrap(req);
});


TEST(async function test_lookup_all_mixed(done) {
  function validateResult(result) {
    assert.ok(Array.isArray(result));
    assert.ok(result.length > 0);

    result.forEach(function(ip) {
      if (isIPv4(ip.address))
        assert.strictEqual(ip.family, 4);
      else if (isIPv6(ip.address))
        assert.strictEqual(ip.family, 6);
      else
        assert.fail('unexpected IP address');
    });
  }

  validateResult(await dnsPromises.lookup(addresses.INET_HOST, { all: true }));

  const req = dns.lookup(addresses.INET_HOST, {
    all: true,
  }, function(err, ips) {
    assert.ifError(err);
    validateResult(ips);
    done();
  });

  checkWrap(req);
});


TEST(function test_lookupservice_invalid(done) {
  dnsPromises.lookupService('1.2.3.4', 80)
    .then(common.mustNotCall())
    .catch(common.expectsError({ code: 'ENOTFOUND' }));

  const req = dns.lookupService('1.2.3.4', 80, (err) => {
    assert(err instanceof Error);
    assert.strictEqual(err.code, 'ENOTFOUND');
    assert.match(err.message, /1\.2\.3\.4/);

    done();
  });

  checkWrap(req);
});


TEST(function test_reverse_failure(done) {
  dnsPromises.reverse('203.0.113.0')
    .then(common.mustNotCall())
    .catch(common.expectsError({
      code: 'ENOTFOUND',
      hostname: '203.0.113.0',
    }));

  // 203.0.113.0/24 are addresses reserved for (RFC) documentation use only
  const req = dns.reverse('203.0.113.0', function(err) {
    assert(err instanceof Error);
    assert.strictEqual(err.code, 'ENOTFOUND');  // Silly error code...
    assert.strictEqual(err.hostname, '203.0.113.0');
    assert.match(err.message, /203\.0\.113\.0/);

    done();
  });

  checkWrap(req);
});


TEST(function test_lookup_failure(done) {
  dnsPromises.lookup(addresses.NOT_FOUND)
    .then(common.mustNotCall())
    .catch(common.expectsError({
      code: 'ENOTFOUND',
<<<<<<< HEAD
      hostname: addresses.NOT_FOUND
=======
      hostname: addresses.NOT_FOUND,
>>>>>>> a8a80be5
    }));

  const req = dns.lookup(addresses.NOT_FOUND, (err) => {
    assert(err instanceof Error);
    assert.strictEqual(err.code, 'ENOTFOUND');  // Silly error code...
    assert.strictEqual(err.hostname, addresses.NOT_FOUND);
    assert.ok(err.message.includes(addresses.NOT_FOUND));

    done();
  });

  checkWrap(req);
});


TEST(function test_resolve_failure(done) {
  const req = dns.resolve4(addresses.NOT_FOUND, (err) => {
    assert(err instanceof Error);

    switch (err.code) {
      case 'ENOTFOUND':
      case 'ESERVFAIL':
        break;
      default:
        assert.strictEqual(err.code, 'ENOTFOUND');  // Silly error code...
        break;
    }

    assert.strictEqual(err.hostname, addresses.NOT_FOUND);
    assert.ok(err.message.includes(addresses.NOT_FOUND));

    done();
  });

  checkWrap(req);
});


let getaddrinfoCallbackCalled = false;

console.log(`looking up ${addresses.INET4_HOST}..`);

const cares = internalBinding('cares_wrap');
const req = new cares.GetAddrInfoReqWrap();
cares.getaddrinfo(req, addresses.INET4_HOST, 4,
  /* hints */ 0, /* verbatim */ true);

req.oncomplete = function(err, domains) {
  assert.strictEqual(err, 0);
  console.log(`${addresses.INET4_HOST} = ${domains}`);
  assert.ok(Array.isArray(domains));
  assert.ok(domains.length >= 1);
  assert.strictEqual(typeof domains[0], 'string');
  getaddrinfoCallbackCalled = true;
};

process.on('exit', function() {
  console.log(`${completed} tests completed`);
  assert.strictEqual(running, false);
  assert.strictEqual(completed, expected);
  assert.ok(getaddrinfoCallbackCalled);
});

// Should not throw.
dns.lookup(addresses.INET6_HOST, 6, common.mustCall());
dns.lookup(addresses.INET_HOST, {}, common.mustCall());
dns.lookupService('0.0.0.0', '0', common.mustCall());
dns.lookupService('0.0.0.0', 0, common.mustCall());
(async function() {
  await dnsPromises.lookup(addresses.INET6_HOST, 6);
  await dnsPromises.lookup(addresses.INET_HOST, {});
})().then(common.mustCall());<|MERGE_RESOLUTION|>--- conflicted
+++ resolved
@@ -527,11 +527,7 @@
     assert.ok(err instanceof Error);
     assert.strictEqual(err.code, dns.NOTFOUND);
     assert.strictEqual(err.code, 'ENOTFOUND');
-<<<<<<< HEAD
-    assert.ok(!/ENOENT/.test(err.message));
-=======
     assert.doesNotMatch(err.message, /ENOENT/);
->>>>>>> a8a80be5
     assert.ok(err.message.includes(addresses.NOT_FOUND));
 
     done();
@@ -680,11 +676,7 @@
     .then(common.mustNotCall())
     .catch(common.expectsError({
       code: 'ENOTFOUND',
-<<<<<<< HEAD
-      hostname: addresses.NOT_FOUND
-=======
       hostname: addresses.NOT_FOUND,
->>>>>>> a8a80be5
     }));
 
   const req = dns.lookup(addresses.NOT_FOUND, (err) => {
