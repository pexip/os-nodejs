--- conflicted
+++ resolved
@@ -15,13 +15,8 @@
   }),
   {
     code: 'ENOTFOUND',
-<<<<<<< HEAD
-    message: `getaddrinfo ENOTFOUND ${addresses.NOT_FOUND}`
-  }
-=======
     message: `getaddrinfo ENOTFOUND ${addresses.NOT_FOUND}`,
   },
->>>>>>> a8a80be5
 );
 
 assert.rejects(
@@ -32,13 +27,8 @@
   }),
   {
     code: 'ENOTFOUND',
-<<<<<<< HEAD
-    message: `getaddrinfo ENOTFOUND ${addresses.NOT_FOUND}`
-  }
-=======
     message: `getaddrinfo ENOTFOUND ${addresses.NOT_FOUND}`,
   },
->>>>>>> a8a80be5
 );
 
 dns.lookup(addresses.NOT_FOUND, {
@@ -49,13 +39,6 @@
   assert.strictEqual(error.code, 'ENOTFOUND');
   assert.strictEqual(
     error.message,
-<<<<<<< HEAD
-    `getaddrinfo ENOTFOUND ${addresses.NOT_FOUND}`
-  );
-  assert.strictEqual(error.syscall, 'getaddrinfo');
-  assert.strictEqual(error.hostname, addresses.NOT_FOUND);
-}));
-=======
     `getaddrinfo ENOTFOUND ${addresses.NOT_FOUND}`,
   );
   assert.strictEqual(error.syscall, 'getaddrinfo');
@@ -68,5 +51,4 @@
     all: 'all',
   }),
   { code: 'ERR_INVALID_ARG_VALUE' },
-);
->>>>>>> a8a80be5
+);