'use strict';

const common = require('../common');
if (!common.hasCrypto)
  common.skip('missing crypto');

if (!common.hasIPv6)
  common.skip('IPv6 support required');

const initHooks = require('./init-hooks');
const verifyGraph = require('./verify-graph');
const tls = require('tls');
const fixtures = require('../common/fixtures');

const hooks = initHooks();
hooks.enable();

//
// Creating server and listening on port
//
const server = tls
  .createServer({
    cert: fixtures.readKey('rsa_cert.crt'),
    key: fixtures.readKey('rsa_private.pem'),
  })
  .on('listening', common.mustCall(onlistening))
  .on('secureConnection', common.mustCall(onsecureConnection))
  .listen(0);

function onlistening() {
  //
  // Creating client and connecting it to server
  //
  tls
    .connect(server.address().port, { rejectUnauthorized: false })
    .on('secureConnect', common.mustCall(onsecureConnect));
}

function onsecureConnection() {}

function onsecureConnect() {
  // end() client socket, which causes slightly different hook events than
  // destroy(), but with TLS1.3 destroy() rips the connection down before the
  // server completes the handshake.
  this.end();

  // Closing server
  server.close(common.mustCall(onserverClosed));
}

function onserverClosed() {}

process.on('exit', onexit);

function onexit() {
  hooks.disable();

  verifyGraph(
    hooks,
    [ { type: 'TCPSERVERWRAP', id: 'tcpserver:1', triggerAsyncId: null },
      { type: 'TCPWRAP', id: 'tcp:1', triggerAsyncId: 'tcpserver:1' },
      { type: 'TLSWRAP', id: 'tls:1', triggerAsyncId: 'tcpserver:1' },
      { type: 'GETADDRINFOREQWRAP',
        id: 'getaddrinforeq:1', triggerAsyncId: 'tls:1' },
      { type: 'TCPCONNECTWRAP',
        id: 'tcpconnect:1', triggerAsyncId: 'tcp:1' },
      { type: 'TCPWRAP', id: 'tcp:2', triggerAsyncId: 'tcpserver:1' },
      { type: 'TLSWRAP', id: 'tls:2', triggerAsyncId: 'tcpserver:1' },
<<<<<<< HEAD
    ]
=======
    ],
>>>>>>> a8a80be5
  );
}<|MERGE_RESOLUTION|>--- conflicted
+++ resolved
@@ -66,10 +66,6 @@
         id: 'tcpconnect:1', triggerAsyncId: 'tcp:1' },
       { type: 'TCPWRAP', id: 'tcp:2', triggerAsyncId: 'tcpserver:1' },
       { type: 'TLSWRAP', id: 'tls:2', triggerAsyncId: 'tcpserver:1' },
-<<<<<<< HEAD
-    ]
-=======
     ],
->>>>>>> a8a80be5
   );
 }