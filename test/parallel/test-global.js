// Copyright Joyent, Inc. and other Node contributors.
//
// Permission is hereby granted, free of charge, to any person obtaining a
// copy of this software and associated documentation files (the
// "Software"), to deal in the Software without restriction, including
// without limitation the rights to use, copy, modify, merge, publish,
// distribute, sublicense, and/or sell copies of the Software, and to permit
// persons to whom the Software is furnished to do so, subject to the
// following conditions:
//
// The above copyright notice and this permission notice shall be included
// in all copies or substantial portions of the Software.
//
// THE SOFTWARE IS PROVIDED "AS IS", WITHOUT WARRANTY OF ANY KIND, EXPRESS
// OR IMPLIED, INCLUDING BUT NOT LIMITED TO THE WARRANTIES OF
// MERCHANTABILITY, FITNESS FOR A PARTICULAR PURPOSE AND NONINFRINGEMENT. IN
// NO EVENT SHALL THE AUTHORS OR COPYRIGHT HOLDERS BE LIABLE FOR ANY CLAIM,
// DAMAGES OR OTHER LIABILITY, WHETHER IN AN ACTION OF CONTRACT, TORT OR
// OTHERWISE, ARISING FROM, OUT OF OR IN CONNECTION WITH THE SOFTWARE OR THE
// USE OR OTHER DEALINGS IN THE SOFTWARE.

// This test cannot run in strict mode because it tests that `baseFoo` is
// treated as a global without being declared with `var`/`let`/`const`.

/* eslint-disable strict */
const common = require('../common');
const fixtures = require('../common/fixtures');

const assert = require('assert');
const { builtinModules } = require('module');

// Load all modules to actually cover most code parts.
builtinModules.forEach((moduleName) => {
  if (!moduleName.includes('/')) {
    try {
      // This could throw for e.g., crypto if the binary is not compiled
      // accordingly.
      require(moduleName);
    } catch {
      // Continue regardless of error.
    }
  }
});

{
  const expected = [
    'global',
    'queueMicrotask',
    'clearImmediate',
    'clearInterval',
    'clearTimeout',
    'atob',
    'btoa',
    'performance',
    'setImmediate',
    'setInterval',
    'setTimeout',
<<<<<<< HEAD
=======
    'structuredClone',
    'fetch',
>>>>>>> a8a80be5
  ];
  assert.deepStrictEqual(new Set(Object.keys(global)), new Set(expected));
}

common.allowGlobals('bar', 'foo');

baseFoo = 'foo'; // eslint-disable-line no-undef
global.baseBar = 'bar';

assert.strictEqual(global.baseFoo, 'foo',
                   `x -> global.x failed: global.baseFoo = ${global.baseFoo}`);

assert.strictEqual(baseBar, // eslint-disable-line no-undef
                   'bar',
                   // eslint-disable-next-line no-undef
                   `global.x -> x failed: baseBar = ${baseBar}`);

const mod = require(fixtures.path('global', 'plain'));
const fooBar = mod.fooBar;

assert.strictEqual(fooBar.foo, 'foo');

assert.strictEqual(fooBar.bar, 'bar');

assert.strictEqual(Object.prototype.toString.call(global), '[object global]');<|MERGE_RESOLUTION|>--- conflicted
+++ resolved
@@ -55,11 +55,8 @@
     'setImmediate',
     'setInterval',
     'setTimeout',
-<<<<<<< HEAD
-=======
     'structuredClone',
     'fetch',
->>>>>>> a8a80be5
   ];
   assert.deepStrictEqual(new Set(Object.keys(global)), new Set(expected));
 }
