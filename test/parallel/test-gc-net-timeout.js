'use strict';
// Flags: --expose-gc
// just like test-gc-http-client-timeout.js,
// but using a net server/client instead

require('../common');
const onGC = require('../common/ongc');
const assert = require('assert');
const net = require('net');
const os = require('os');

function serverHandler(sock) {
  sock.setTimeout(120000);
  sock.resume();
  sock.on('close', function() {
    clearTimeout(timer);
  });
  sock.on('end', function() {
    clearTimeout(timer);
  });
  sock.on('error', function(err) {
    assert.strictEqual(err.code, 'ECONNRESET');
  });
  const timer = setTimeout(function() {
    sock.end('hello\n');
  }, 100);
}

<<<<<<< HEAD
const cpus = os.cpus().length;
=======
const cpus = os.availableParallelism();
>>>>>>> 8a2d13a7
let createClients = true;
let done = 0;
let count = 0;
let countGC = 0;

const server = net.createServer(serverHandler);
server.listen(0, getAll);

function getAll() {
  if (!createClients)
    return;

  const req = net.connect(server.address().port);
  req.resume();
  req.setTimeout(10, function() {
    req.destroy();
    done++;
  });

  count++;
  onGC(req, { ongc });

  setImmediate(getAll);
}

for (let i = 0; i < cpus; i++)
  getAll();

function ongc() {
  countGC++;
}

setImmediate(status);

function status() {
  if (done > 0) {
    createClients = false;
    global.gc();
    console.log(`done/collected/total: ${done}/${countGC}/${count}`);
    if (countGC === count) {
      server.close();
      return;
    }
  }

  setImmediate(status);
}<|MERGE_RESOLUTION|>--- conflicted
+++ resolved
@@ -26,11 +26,7 @@
   }, 100);
 }
 
-<<<<<<< HEAD
-const cpus = os.cpus().length;
-=======
 const cpus = os.availableParallelism();
->>>>>>> 8a2d13a7
 let createClients = true;
 let done = 0;
 let count = 0;
