'use strict';

// Flags: --experimental-vm-modules

const common = require('../common');

const assert = require('assert');
const { Script, SourceTextModule } = require('vm');

async function testNoCallback() {
  const m = new SourceTextModule(`
    globalThis.importResult = import("foo");
    globalThis.importResult.catch(() => {});
  `);
  await m.link(common.mustNotCall());
  await m.evaluate();
  let threw = false;
  try {
    await globalThis.importResult;
  } catch (err) {
    threw = true;
    assert.strictEqual(err.code, 'ERR_VM_DYNAMIC_IMPORT_CALLBACK_MISSING');
  }
  delete globalThis.importResult;
  assert(threw);
}

async function test() {
  const foo = new SourceTextModule('export const a = 1;');
  await foo.link(common.mustNotCall());
  await foo.evaluate();

  {
    const s = new Script('import("foo")', {
      importModuleDynamically: common.mustCall((specifier, wrap) => {
        assert.strictEqual(specifier, 'foo');
        assert.strictEqual(wrap, s);
        return foo;
      }),
    });

    const result = s.runInThisContext();
    assert.strictEqual(foo.namespace, await result);
  }

  {
    const m = new SourceTextModule('globalThis.fooResult = import("foo")', {
      importModuleDynamically: common.mustCall((specifier, wrap) => {
        assert.strictEqual(specifier, 'foo');
        assert.strictEqual(wrap, m);
        return foo;
      }),
    });
    await m.link(common.mustNotCall());
    await m.evaluate();
    assert.strictEqual(foo.namespace, await globalThis.fooResult);
    delete globalThis.fooResult;
  }

  {
    const s = new Script('import("foo", { assert: { key: "value" } })', {
<<<<<<< HEAD
      importModuleDynamically: common.mustCall((specifier, wrap, assertion) => {
        assert.strictEqual(specifier, 'foo');
        assert.strictEqual(wrap, s);
        assert.deepStrictEqual(assertion, { __proto__: null, key: 'value' });
=======
      importModuleDynamically: common.mustCall((specifier, wrap, attributes) => {
        assert.strictEqual(specifier, 'foo');
        assert.strictEqual(wrap, s);
        assert.deepStrictEqual(attributes, { __proto__: null, key: 'value' });
>>>>>>> 8a2d13a7
        return foo;
      }),
    });

    const result = s.runInThisContext();
    assert.strictEqual(foo.namespace, await result);
  }
}

async function testInvalid() {
  const m = new SourceTextModule('globalThis.fooResult = import("foo")', {
    importModuleDynamically: common.mustCall((specifier, wrap) => {
      return 5;
    }),
  });
  await m.link(common.mustNotCall());
  await m.evaluate();
  await globalThis.fooResult.catch(common.mustCall((e) => {
    assert.strictEqual(e.code, 'ERR_VM_MODULE_NOT_MODULE');
  }));
  delete globalThis.fooResult;

  const s = new Script('import("bar")', {
    importModuleDynamically: common.mustCall((specifier, wrap) => {
      return undefined;
    }),
  });
  let threw = false;
  try {
    await s.runInThisContext();
  } catch (e) {
    threw = true;
    assert.strictEqual(e.code, 'ERR_VM_MODULE_NOT_MODULE');
  }
  assert(threw);
}

async function testInvalidimportModuleDynamically() {
  assert.throws(
    () => new Script(
      'import("foo")',
      { importModuleDynamically: false }),
    { code: 'ERR_INVALID_ARG_TYPE' }
  );
}

(async function() {
  await testNoCallback();
  await test();
  await testInvalid();
  await testInvalidimportModuleDynamically();
}()).then(common.mustCall());<|MERGE_RESOLUTION|>--- conflicted
+++ resolved
@@ -59,17 +59,10 @@
 
   {
     const s = new Script('import("foo", { assert: { key: "value" } })', {
-<<<<<<< HEAD
-      importModuleDynamically: common.mustCall((specifier, wrap, assertion) => {
-        assert.strictEqual(specifier, 'foo');
-        assert.strictEqual(wrap, s);
-        assert.deepStrictEqual(assertion, { __proto__: null, key: 'value' });
-=======
       importModuleDynamically: common.mustCall((specifier, wrap, attributes) => {
         assert.strictEqual(specifier, 'foo');
         assert.strictEqual(wrap, s);
         assert.deepStrictEqual(attributes, { __proto__: null, key: 'value' });
->>>>>>> 8a2d13a7
         return foo;
       }),
     });
