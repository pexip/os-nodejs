--- conflicted
+++ resolved
@@ -48,11 +48,8 @@
     `(async () => { await ${surrogate}; return { value: (await ${surrogate}) }; })()` ],
   [ 'var a = await 1',
     'var a; (async () => { void (a = await 1) })()' ],
-<<<<<<< HEAD
-=======
   [ `var a = await ${surrogate}`,
     `var a; (async () => { void (a = await ${surrogate}) })()` ],
->>>>>>> a8a80be5
   [ 'let a = await 1',
     'let a; (async () => { void (a = await 1) })()' ],
   [ 'const a = await 1',
@@ -95,25 +92,15 @@
   [ 'let o = await 1, p',
     'let o, p; (async () => { void ( (o = await 1), (p=undefined)) })()' ],
   [ 'await (async () => { let p = await 1; return p; })()',
-<<<<<<< HEAD
-    '(async () => { return (await (async () => ' +
-      '{ let p = await 1; return p; })()) })()' ],
-=======
     '(async () => { return { value: (await (async () => ' +
       '{ let p = await 1; return p; })()) } })()' ],
->>>>>>> a8a80be5
   [ '{ let p = await 1; }',
     '(async () => { { let p = await 1; } })()' ],
   [ 'var p = await 1',
     'var p; (async () => { void (p = await 1) })()' ],
   [ 'await (async () => { var p = await 1; return p; })()',
-<<<<<<< HEAD
-    '(async () => { return (await (async () => ' +
-      '{ var p = await 1; return p; })()) })()' ],
-=======
     '(async () => { return { value: (await (async () => ' +
       '{ var p = await 1; return p; })()) } })()' ],
->>>>>>> a8a80be5
   [ '{ var p = await 1; }',
     'var p; (async () => { { void (p = await 1); } })()' ],
   [ 'for await (var i of asyncIterable) { i; }',
@@ -153,13 +140,10 @@
   [ 'var x = await foo(); async function foo() { return Promise.resolve(1);}',
     'var x; var foo; (async () => { void (x = await foo()); this.foo = foo; ' +
       'async function foo() { return Promise.resolve(1);} })()'],
-<<<<<<< HEAD
-=======
   [ '(await x).y',
     '(async () => { return { value: ((await x).y) } })()'],
   [ 'await (await x).y',
     '(async () => { return { value: (await (await x).y) } })()'],
->>>>>>> a8a80be5
 ];
 
 for (const [input, expected] of testCases) {
