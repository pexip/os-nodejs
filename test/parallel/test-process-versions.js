'use strict';
const common = require('../common');
const assert = require('assert');

// Import of pure js (non-shared) deps for comparison
const acorn = require('../../deps/acorn/acorn/package.json');
const cjs_module_lexer = require('../../deps/cjs-module-lexer/package.json');

const expected_keys = [
  'ares',
  'brotli',
  'modules',
  'uv',
  'v8',
  'zlib',
  'nghttp2',
  'napi',
  'llhttp',
  'uvwasi',
<<<<<<< HEAD
=======
  'acorn',
  'simdutf',
  'ada',
  'cjs_module_lexer',
  'base64',
>>>>>>> 8a2d13a7
];

const hasUndici = process.config.variables.node_builtin_shareable_builtins.includes('deps/undici/undici.js');

if (hasUndici) {
  expected_keys.push('undici');
}

if (common.hasCrypto) {
  expected_keys.push('openssl');
}

if (common.hasQuic) {
  expected_keys.push('ngtcp2');
  expected_keys.push('nghttp3');
}

if (common.hasIntl) {
  expected_keys.push('icu');
  expected_keys.push('cldr');
  expected_keys.push('tz');
  expected_keys.push('unicode');
}

expected_keys.sort();
expected_keys.unshift('node');

const actual_keys = Object.keys(process.versions);

assert.deepStrictEqual(actual_keys, expected_keys);

const commonTemplate = /^\d+\.\d+\.\d+(?:-.*)?$/;

<<<<<<< HEAD
=======
assert.match(process.versions.acorn, commonTemplate);
>>>>>>> 8a2d13a7
assert.match(process.versions.ares, commonTemplate);
assert.match(process.versions.brotli, commonTemplate);
assert.match(process.versions.llhttp, commonTemplate);
assert.match(process.versions.node, commonTemplate);
assert.match(process.versions.uv, commonTemplate);
<<<<<<< HEAD
assert.match(process.versions.zlib, commonTemplate);
=======
assert.match(process.versions.zlib, /^\d+(?:\.\d+){1,3}(?:-.*)?$/);

if (hasUndici) {
  assert.match(process.versions.undici, commonTemplate);
}
>>>>>>> 8a2d13a7

assert.match(
  process.versions.v8,
  /^\d+\.\d+\.\d+(?:\.\d+)?-node\.\d+(?: \(candidate\))?$/
);
assert.match(process.versions.modules, /^\d+$/);
<<<<<<< HEAD

if (common.hasCrypto) {
  const versionRegex = common.hasOpenSSL3 ?
    // The following also matches a development version of OpenSSL 3.x which
    // can be in the format '3.0.0-alpha4-dev'. This can be handy when building
    // and linking against the main development branch of OpenSSL.
    /^\d+\.\d+\.\d+(?:[-+][a-z0-9]+)*$/ :
    /^\d+\.\d+\.\d+[a-z]?(\+quic)?(-fips)?$/;
  assert.match(process.versions.openssl, versionRegex);
=======
assert.match(process.versions.cjs_module_lexer, commonTemplate);

if (common.hasCrypto) {
  if (process.config.variables.node_shared_openssl) {
    assert.ok(process.versions.openssl);
  } else {
    const versionRegex = common.hasOpenSSL3 ?
      // The following also matches a development version of OpenSSL 3.x which
      // can be in the format '3.0.0-alpha4-dev'. This can be handy when
      // building and linking against the main development branch of OpenSSL.
      /^\d+\.\d+\.\d+(?:[-+][a-z0-9]+)*$/ :
      /^\d+\.\d+\.\d+[a-z]?(\+quic)?(-fips)?$/;
    assert.match(process.versions.openssl, versionRegex);
  }
>>>>>>> 8a2d13a7
}

for (let i = 0; i < expected_keys.length; i++) {
  const key = expected_keys[i];
  const descriptor = Object.getOwnPropertyDescriptor(process.versions, key);
  assert.strictEqual(descriptor.writable, false);
}

assert.strictEqual(process.config.variables.napi_build_version,
                   process.versions.napi);

if (hasUndici) {
  const undici = require('../../deps/undici/src/package.json');
  const expectedUndiciVersion = undici.version;
  assert.strictEqual(process.versions.undici, expectedUndiciVersion);
}

const expectedAcornVersion = acorn.version;
assert.strictEqual(process.versions.acorn, expectedAcornVersion);
const expectedCjsModuleLexerVersion = cjs_module_lexer.version;
assert.strictEqual(process.versions.cjs_module_lexer, expectedCjsModuleLexerVersion);<|MERGE_RESOLUTION|>--- conflicted
+++ resolved
@@ -17,14 +17,11 @@
   'napi',
   'llhttp',
   'uvwasi',
-<<<<<<< HEAD
-=======
   'acorn',
   'simdutf',
   'ada',
   'cjs_module_lexer',
   'base64',
->>>>>>> 8a2d13a7
 ];
 
 const hasUndici = process.config.variables.node_builtin_shareable_builtins.includes('deps/undici/undici.js');
@@ -58,41 +55,23 @@
 
 const commonTemplate = /^\d+\.\d+\.\d+(?:-.*)?$/;
 
-<<<<<<< HEAD
-=======
 assert.match(process.versions.acorn, commonTemplate);
->>>>>>> 8a2d13a7
 assert.match(process.versions.ares, commonTemplate);
 assert.match(process.versions.brotli, commonTemplate);
 assert.match(process.versions.llhttp, commonTemplate);
 assert.match(process.versions.node, commonTemplate);
 assert.match(process.versions.uv, commonTemplate);
-<<<<<<< HEAD
-assert.match(process.versions.zlib, commonTemplate);
-=======
 assert.match(process.versions.zlib, /^\d+(?:\.\d+){1,3}(?:-.*)?$/);
 
 if (hasUndici) {
   assert.match(process.versions.undici, commonTemplate);
 }
->>>>>>> 8a2d13a7
 
 assert.match(
   process.versions.v8,
   /^\d+\.\d+\.\d+(?:\.\d+)?-node\.\d+(?: \(candidate\))?$/
 );
 assert.match(process.versions.modules, /^\d+$/);
-<<<<<<< HEAD
-
-if (common.hasCrypto) {
-  const versionRegex = common.hasOpenSSL3 ?
-    // The following also matches a development version of OpenSSL 3.x which
-    // can be in the format '3.0.0-alpha4-dev'. This can be handy when building
-    // and linking against the main development branch of OpenSSL.
-    /^\d+\.\d+\.\d+(?:[-+][a-z0-9]+)*$/ :
-    /^\d+\.\d+\.\d+[a-z]?(\+quic)?(-fips)?$/;
-  assert.match(process.versions.openssl, versionRegex);
-=======
 assert.match(process.versions.cjs_module_lexer, commonTemplate);
 
 if (common.hasCrypto) {
@@ -107,7 +86,6 @@
       /^\d+\.\d+\.\d+[a-z]?(\+quic)?(-fips)?$/;
     assert.match(process.versions.openssl, versionRegex);
   }
->>>>>>> 8a2d13a7
 }
 
 for (let i = 0; i < expected_keys.length; i++) {
