--- conflicted
+++ resolved
@@ -2,29 +2,19 @@
 const common = require('../common');
 const assert = require('assert');
 
-<<<<<<< HEAD
-=======
 // Import of pure js (non-shared) deps for comparison
 const acorn = require('../../deps/acorn/acorn/package.json');
 
->>>>>>> a8a80be5
 const expected_keys = [
   'ares',
   'brotli',
   'modules',
-<<<<<<< HEAD
-  'node',
-=======
->>>>>>> a8a80be5
   'uv',
   'v8',
   'zlib',
   'nghttp2',
   'napi',
   'llhttp',
-<<<<<<< HEAD
-];
-=======
   'uvwasi',
   'acorn',
   'simdutf',
@@ -36,7 +26,6 @@
 if (hasUndici) {
   expected_keys.push('undici');
 }
->>>>>>> a8a80be5
 
 if (common.hasCrypto) {
   expected_keys.push('openssl');
