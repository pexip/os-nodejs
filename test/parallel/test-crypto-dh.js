'use strict';
const common = require('../common');
if (!common.hasCrypto)
  common.skip('missing crypto');

const assert = require('assert');
const crypto = require('crypto');

const size = common.hasFipsCrypto || common.hasOpenSSL3 ? 1024 : 256;
const dh1 = crypto.createDiffieHellman(size);
const p1 = dh1.getPrime('buffer');
const dh2 = crypto.createDiffieHellman(p1, 'buffer');
const key1 = dh1.generateKeys();
const key2 = dh2.generateKeys('hex');
const secret1 = dh1.computeSecret(key2, 'hex', 'base64');
const secret2 = dh2.computeSecret(key1, 'latin1', 'buffer');

// Test Diffie-Hellman with two parties sharing a secret,
// using various encodings as we go along
assert.strictEqual(secret2.toString('base64'), secret1);
assert.strictEqual(dh1.verifyError, 0);
assert.strictEqual(dh2.verifyError, 0);

// https://github.com/nodejs/node/issues/32738
// XXX(bnoordhuis) validateInt32() throwing ERR_OUT_OF_RANGE and RangeError
// instead of ERR_INVALID_ARG_TYPE and TypeError is questionable, IMO.
assert.throws(() => crypto.createDiffieHellman(13.37), {
  code: 'ERR_OUT_OF_RANGE',
  name: 'RangeError',
  message: 'The value of "sizeOrKey" is out of range. ' +
           'It must be an integer. Received 13.37',
});

assert.throws(() => crypto.createDiffieHellman('abcdef', 13.37), {
  code: 'ERR_OUT_OF_RANGE',
  name: 'RangeError',
  message: 'The value of "generator" is out of range. ' +
           'It must be an integer. Received 13.37',
});

for (const bits of [-1, 0, 1]) {
  if (common.hasOpenSSL3) {
    assert.throws(() => crypto.createDiffieHellman(bits), {
      code: 'ERR_OSSL_DH_MODULUS_TOO_SMALL',
      name: 'Error',
      message: /modulus too small/,
    });
  } else {
    assert.throws(() => crypto.createDiffieHellman(bits), {
      code: 'ERR_OSSL_BN_BITS_TOO_SMALL',
      name: 'Error',
      message: /bits too small/,
    });
  }
}

// Through a fluke of history, g=0 defaults to DH_GENERATOR (2).
{
  const g = 0;
  crypto.createDiffieHellman('abcdef', g);
  crypto.createDiffieHellman('abcdef', 'hex', g);
}

for (const g of [-1, 1]) {
  const ex = {
    code: 'ERR_OSSL_DH_BAD_GENERATOR',
    name: 'Error',
    message: /bad generator/,
  };
  assert.throws(() => crypto.createDiffieHellman('abcdef', g), ex);
  assert.throws(() => crypto.createDiffieHellman('abcdef', 'hex', g), ex);
}

crypto.createDiffieHellman('abcdef', Buffer.from([2]));  // OK

for (const g of [Buffer.from([]),
                 Buffer.from([0]),
                 Buffer.from([1])]) {
  const ex = {
    code: 'ERR_OSSL_DH_BAD_GENERATOR',
    name: 'Error',
    message: /bad generator/,
  };
  assert.throws(() => crypto.createDiffieHellman('abcdef', g), ex);
  assert.throws(() => crypto.createDiffieHellman('abcdef', 'hex', g), ex);
}

[
  [0x1, 0x2],
  () => { },
  /abc/,
  {},
].forEach((input) => {
  assert.throws(
    () => crypto.createDiffieHellman(input),
    {
      code: 'ERR_INVALID_ARG_TYPE',
      name: 'TypeError',
    }
  );
});

// Create "another dh1" using generated keys from dh1,
// and compute secret again
const dh3 = crypto.createDiffieHellman(p1, 'buffer');
const privkey1 = dh1.getPrivateKey();
dh3.setPublicKey(key1);
dh3.setPrivateKey(privkey1);

assert.deepStrictEqual(dh1.getPrime(), dh3.getPrime());
assert.deepStrictEqual(dh1.getGenerator(), dh3.getGenerator());
assert.deepStrictEqual(dh1.getPublicKey(), dh3.getPublicKey());
assert.deepStrictEqual(dh1.getPrivateKey(), dh3.getPrivateKey());
assert.strictEqual(dh3.verifyError, 0);

const secret3 = dh3.computeSecret(key2, 'hex', 'base64');

assert.strictEqual(secret1, secret3);

// computeSecret works without a public key set at all.
const dh4 = crypto.createDiffieHellman(p1, 'buffer');
dh4.setPrivateKey(privkey1);

assert.deepStrictEqual(dh1.getPrime(), dh4.getPrime());
assert.deepStrictEqual(dh1.getGenerator(), dh4.getGenerator());
assert.deepStrictEqual(dh1.getPrivateKey(), dh4.getPrivateKey());
assert.strictEqual(dh4.verifyError, 0);

const secret4 = dh4.computeSecret(key2, 'hex', 'base64');

assert.strictEqual(secret1, secret4);

let wrongBlockLength;
if (common.hasOpenSSL3) {
  wrongBlockLength = {
    message: 'error:1C80006B:Provider routines::wrong final block length',
    code: 'ERR_OSSL_WRONG_FINAL_BLOCK_LENGTH',
    library: 'Provider routines',
    reason: 'wrong final block length'
  };
} else {
  wrongBlockLength = {
    message: 'error:0606506D:digital envelope' +
      ' routines:EVP_DecryptFinal_ex:wrong final block length',
    code: 'ERR_OSSL_EVP_WRONG_FINAL_BLOCK_LENGTH',
    library: 'digital envelope routines',
    reason: 'wrong final block length'
  };
}

// Run this one twice to make sure that the dh3 clears its error properly
{
  const c = crypto.createDecipheriv('aes-128-ecb', crypto.randomBytes(16), '');
  assert.throws(() => {
    c.final('utf8');
  }, wrongBlockLength);
}

{
  const c = crypto.createDecipheriv('aes-128-ecb', crypto.randomBytes(16), '');
  assert.throws(() => {
    c.final('utf8');
  }, wrongBlockLength);
}

assert.throws(() => {
  dh3.computeSecret('');
<<<<<<< HEAD
}, { message: 'Supplied key is too small' });

// Create a shared using a DH group.
const alice = crypto.createDiffieHellmanGroup('modp5');
const bob = crypto.createDiffieHellmanGroup('modp5');
alice.generateKeys();
bob.generateKeys();
const aSecret = alice.computeSecret(bob.getPublicKey()).toString('hex');
const bSecret = bob.computeSecret(alice.getPublicKey()).toString('hex');
assert.strictEqual(aSecret, bSecret);

// Ensure specific generator (buffer) works as expected.
// The values below (modp2/modp2buf) are for a 1024 bits long prime from
// RFC 2412 E.2, see https://tools.ietf.org/html/rfc2412. */
const modp2 = crypto.createDiffieHellmanGroup('modp2');
const modp2buf = Buffer.from([
  0xff, 0xff, 0xff, 0xff, 0xff, 0xff, 0xff, 0xff, 0xc9, 0x0f,
  0xda, 0xa2, 0x21, 0x68, 0xc2, 0x34, 0xc4, 0xc6, 0x62, 0x8b,
  0x80, 0xdc, 0x1c, 0xd1, 0x29, 0x02, 0x4e, 0x08, 0x8a, 0x67,
  0xcc, 0x74, 0x02, 0x0b, 0xbe, 0xa6, 0x3b, 0x13, 0x9b, 0x22,
  0x51, 0x4a, 0x08, 0x79, 0x8e, 0x34, 0x04, 0xdd, 0xef, 0x95,
  0x19, 0xb3, 0xcd, 0x3a, 0x43, 0x1b, 0x30, 0x2b, 0x0a, 0x6d,
  0xf2, 0x5f, 0x14, 0x37, 0x4f, 0xe1, 0x35, 0x6d, 0x6d, 0x51,
  0xc2, 0x45, 0xe4, 0x85, 0xb5, 0x76, 0x62, 0x5e, 0x7e, 0xc6,
  0xf4, 0x4c, 0x42, 0xe9, 0xa6, 0x37, 0xed, 0x6b, 0x0b, 0xff,
  0x5c, 0xb6, 0xf4, 0x06, 0xb7, 0xed, 0xee, 0x38, 0x6b, 0xfb,
  0x5a, 0x89, 0x9f, 0xa5, 0xae, 0x9f, 0x24, 0x11, 0x7c, 0x4b,
  0x1f, 0xe6, 0x49, 0x28, 0x66, 0x51, 0xec, 0xe6, 0x53, 0x81,
  0xff, 0xff, 0xff, 0xff, 0xff, 0xff, 0xff, 0xff,
]);

{
  const exmodp2 = crypto.createDiffieHellman(modp2buf, Buffer.from([2]));
  modp2.generateKeys();
  exmodp2.generateKeys();
  const modp2Secret = modp2.computeSecret(exmodp2.getPublicKey())
      .toString('hex');
  const exmodp2Secret = exmodp2.computeSecret(modp2.getPublicKey())
      .toString('hex');
  assert.strictEqual(modp2Secret, exmodp2Secret);
}

for (const buf of [modp2buf, ...common.getArrayBufferViews(modp2buf)]) {
  // Ensure specific generator (string with encoding) works as expected with
  // any ArrayBufferViews as the first argument to createDiffieHellman().
  const exmodp2 = crypto.createDiffieHellman(buf, '02', 'hex');
  exmodp2.generateKeys();
  const modp2Secret = modp2.computeSecret(exmodp2.getPublicKey())
      .toString('hex');
  const exmodp2Secret = exmodp2.computeSecret(modp2.getPublicKey())
      .toString('hex');
  assert.strictEqual(modp2Secret, exmodp2Secret);
}

{
  // Ensure specific generator (string without encoding) works as expected.
  const exmodp2 = crypto.createDiffieHellman(modp2buf, '\x02');
  exmodp2.generateKeys();
  const modp2Secret = modp2.computeSecret(exmodp2.getPublicKey())
      .toString('hex');
  const exmodp2Secret = exmodp2.computeSecret(modp2.getPublicKey())
      .toString('hex');
  assert.strictEqual(modp2Secret, exmodp2Secret);
}

{
  // Ensure specific generator (numeric) works as expected.
  const exmodp2 = crypto.createDiffieHellman(modp2buf, 2);
  exmodp2.generateKeys();
  const modp2Secret = modp2.computeSecret(exmodp2.getPublicKey())
      .toString('hex');
  const exmodp2Secret = exmodp2.computeSecret(modp2.getPublicKey())
      .toString('hex');
  assert.strictEqual(modp2Secret, exmodp2Secret);
}

// Second OAKLEY group, see
// https://github.com/nodejs/node-v0.x-archive/issues/2338 and
// https://xml2rfc.tools.ietf.org/public/rfc/html/rfc2412.html#anchor49
const p = 'FFFFFFFFFFFFFFFFC90FDAA22168C234C4C6628B80DC1CD129024E088A67CC74' +
          '020BBEA63B139B22514A08798E3404DDEF9519B3CD3A431B302B0A6DF25F1437' +
          '4FE1356D6D51C245E485B576625E7EC6F44C42E9A637ED6B0BFF5CB6F406B7ED' +
          'EE386BFB5A899FA5AE9F24117C4B1FE649286651ECE65381FFFFFFFFFFFFFFFF';
crypto.createDiffieHellman(p, 'hex');

// Confirm DH_check() results are exposed for optional examination.
const bad_dh = crypto.createDiffieHellman('02', 'hex');
assert.notStrictEqual(bad_dh.verifyError, 0);

const availableCurves = new Set(crypto.getCurves());
const availableHashes = new Set(crypto.getHashes());

// Oakley curves do not clean up ERR stack, it was causing unexpected failure
// when accessing other OpenSSL APIs afterwards.
if (availableCurves.has('Oakley-EC2N-3')) {
  crypto.createECDH('Oakley-EC2N-3');
  crypto.createHash('sha256');
}

// Test ECDH
if (availableCurves.has('prime256v1') && availableCurves.has('secp256k1')) {
  const ecdh1 = crypto.createECDH('prime256v1');
  const ecdh2 = crypto.createECDH('prime256v1');
  key1 = ecdh1.generateKeys();
  key2 = ecdh2.generateKeys('hex');
  secret1 = ecdh1.computeSecret(key2, 'hex', 'base64');
  secret2 = ecdh2.computeSecret(key1, 'latin1', 'buffer');

  assert.strictEqual(secret1, secret2.toString('base64'));

  // Point formats
  assert.strictEqual(ecdh1.getPublicKey('buffer', 'uncompressed')[0], 4);
  let firstByte = ecdh1.getPublicKey('buffer', 'compressed')[0];
  assert(firstByte === 2 || firstByte === 3);
  firstByte = ecdh1.getPublicKey('buffer', 'hybrid')[0];
  assert(firstByte === 6 || firstByte === 7);
  // Format value should be string

  assert.throws(
    () => ecdh1.getPublicKey('buffer', 10),
    {
      code: 'ERR_CRYPTO_ECDH_INVALID_FORMAT',
      name: 'TypeError',
      message: 'Invalid ECDH format: 10'
    });

  // ECDH should check that point is on curve
  const ecdh3 = crypto.createECDH('secp256k1');
  const key3 = ecdh3.generateKeys();

  assert.throws(
    () => ecdh2.computeSecret(key3, 'latin1', 'buffer'),
    {
      code: 'ERR_CRYPTO_ECDH_INVALID_PUBLIC_KEY',
      name: 'Error',
      message: 'Public key is not valid for specified curve'
    });

  // ECDH should allow .setPrivateKey()/.setPublicKey()
  const ecdh4 = crypto.createECDH('prime256v1');

  ecdh4.setPrivateKey(ecdh1.getPrivateKey());
  ecdh4.setPublicKey(ecdh1.getPublicKey());

  assert.throws(() => {
    ecdh4.setPublicKey(ecdh3.getPublicKey());
  }, { message: 'Failed to convert Buffer to EC_POINT' });

  // Verify that we can use ECDH without having to use newly generated keys.
  const ecdh5 = crypto.createECDH('secp256k1');

  // Verify errors are thrown when retrieving keys from an uninitialized object.
  assert.throws(() => {
    ecdh5.getPublicKey();
  }, /^Error: Failed to get ECDH public key$/);

  assert.throws(() => {
    ecdh5.getPrivateKey();
  }, /^Error: Failed to get ECDH private key$/);

  // A valid private key for the secp256k1 curve.
  const cafebabeKey = 'cafebabe'.repeat(8);
  // Associated compressed and uncompressed public keys (points).
  const cafebabePubPtComp =
  '03672a31bfc59d3f04548ec9b7daeeba2f61814e8ccc40448045007f5479f693a3';
  const cafebabePubPtUnComp =
  '04672a31bfc59d3f04548ec9b7daeeba2f61814e8ccc40448045007f5479f693a3' +
  '2e02c7f93d13dc2732b760ca377a5897b9dd41a1c1b29dc0442fdce6d0a04d1d';
  ecdh5.setPrivateKey(cafebabeKey, 'hex');
  assert.strictEqual(ecdh5.getPrivateKey('hex'), cafebabeKey);
  // Show that the public point (key) is generated while setting the
  // private key.
  assert.strictEqual(ecdh5.getPublicKey('hex'), cafebabePubPtUnComp);

  // Compressed and uncompressed public points/keys for other party's
  // private key.
  // 0xDEADBEEFDEADBEEFDEADBEEFDEADBEEFDEADBEEFDEADBEEFDEADBEEFDEADBEEF
  const peerPubPtComp =
  '02c6b754b20826eb925e052ee2c25285b162b51fdca732bcf67e39d647fb6830ae';
  const peerPubPtUnComp =
  '04c6b754b20826eb925e052ee2c25285b162b51fdca732bcf67e39d647fb6830ae' +
  'b651944a574a362082a77e3f2b5d9223eb54d7f2f76846522bf75f3bedb8178e';

  const sharedSecret =
  '1da220b5329bbe8bfd19ceef5a5898593f411a6f12ea40f2a8eead9a5cf59970';

  assert.strictEqual(ecdh5.computeSecret(peerPubPtComp, 'hex', 'hex'),
                     sharedSecret);
  assert.strictEqual(ecdh5.computeSecret(peerPubPtUnComp, 'hex', 'hex'),
                     sharedSecret);

  // Verify that we still have the same key pair as before the computation.
  assert.strictEqual(ecdh5.getPrivateKey('hex'), cafebabeKey);
  assert.strictEqual(ecdh5.getPublicKey('hex'), cafebabePubPtUnComp);

  // Verify setting and getting compressed and non-compressed serializations.
  ecdh5.setPublicKey(cafebabePubPtComp, 'hex');
  assert.strictEqual(ecdh5.getPublicKey('hex'), cafebabePubPtUnComp);
  assert.strictEqual(
    ecdh5.getPublicKey('hex', 'compressed'),
    cafebabePubPtComp
  );
  ecdh5.setPublicKey(cafebabePubPtUnComp, 'hex');
  assert.strictEqual(ecdh5.getPublicKey('hex'), cafebabePubPtUnComp);
  assert.strictEqual(
    ecdh5.getPublicKey('hex', 'compressed'),
    cafebabePubPtComp
  );

  // Show why allowing the public key to be set on this type
  // does not make sense.
  ecdh5.setPublicKey(peerPubPtComp, 'hex');
  assert.strictEqual(ecdh5.getPublicKey('hex'), peerPubPtUnComp);
  assert.throws(() => {
    // Error because the public key does not match the private key anymore.
    ecdh5.computeSecret(peerPubPtComp, 'hex', 'hex');
  }, /^Error: Invalid key pair$/);

  // Set to a valid key to show that later attempts to set an invalid key are
  // rejected.
  ecdh5.setPrivateKey(cafebabeKey, 'hex');

  // Some invalid private keys for the secp256k1 curve.
  const errMessage = /^Error: Private key is not valid for specified curve\.$/;
  ['0000000000000000000000000000000000000000000000000000000000000000',
   'FFFFFFFFFFFFFFFFFFFFFFFFFFFFFFFEBAAEDCE6AF48A03BBFD25E8CD0364141',
   'FFFFFFFFFFFFFFFFFFFFFFFFFFFFFFFFFFFFFFFFFFFFFFFFFFFFFFFFFFFFFFFF',
  ].forEach((element) => {
    assert.throws(() => {
      ecdh5.setPrivateKey(element, 'hex');
    }, errMessage);
    // Verify object state did not change.
    assert.strictEqual(ecdh5.getPrivateKey('hex'), cafebabeKey);
  });
}

// Use of invalid keys was not cleaning up ERR stack, and was causing
// unexpected failure in subsequent signing operations.
if (availableCurves.has('prime256v1') && availableHashes.has('sha256')) {
  const curve = crypto.createECDH('prime256v1');
  const invalidKey = Buffer.alloc(65);
  invalidKey.fill('\0');
  curve.generateKeys();
  assert.throws(
    () => curve.computeSecret(invalidKey),
    {
      code: 'ERR_CRYPTO_ECDH_INVALID_PUBLIC_KEY',
      name: 'Error',
      message: 'Public key is not valid for specified curve'
    });
  // Check that signing operations are not impacted by the above error.
  const ecPrivateKey =
    '-----BEGIN EC PRIVATE KEY-----\n' +
    'MHcCAQEEIF+jnWY1D5kbVYDNvxxo/Y+ku2uJPDwS0r/VuPZQrjjVoAoGCCqGSM49\n' +
    'AwEHoUQDQgAEurOxfSxmqIRYzJVagdZfMMSjRNNhB8i3mXyIMq704m2m52FdfKZ2\n' +
    'pQhByd5eyj3lgZ7m7jbchtdgyOF8Io/1ng==\n' +
    '-----END EC PRIVATE KEY-----';
  crypto.createSign('SHA256').sign(ecPrivateKey);
}
=======
}, { message: common.hasOpenSSL3 ?
  'error:02800080:Diffie-Hellman routines::invalid secret' :
  'Supplied key is too small' });
>>>>>>> a8a80be5

// Invalid test: curve argument is undefined
assert.throws(
  () => crypto.createECDH(),
  {
    code: 'ERR_INVALID_ARG_TYPE',
    name: 'TypeError',
    message: 'The "curve" argument must be of type string. ' +
            'Received undefined'
  });

assert.throws(
  function() {
    crypto.getDiffieHellman('unknown-group');
  },
  {
    name: 'Error',
    code: 'ERR_CRYPTO_UNKNOWN_DH_GROUP',
    message: 'Unknown DH group'
  },
  'crypto.getDiffieHellman(\'unknown-group\') ' +
  'failed to throw the expected error.'
);

assert.throws(
  () => crypto.createDiffieHellman('', true),
  {
    code: 'ERR_INVALID_ARG_TYPE'
  }
);
<<<<<<< HEAD
assert.throws(
  function() {
    crypto.getDiffieHellman('modp1').setPublicKey('');
  },
  new RegExp('^TypeError: crypto\\.getDiffieHellman\\(\\.\\.\\.\\)\\.' +
  'setPublicKey is not a function$'),
  'crypto.getDiffieHellman(\'modp1\').setPublicKey(\'\') ' +
  'failed to throw the expected error.'
);
assert.throws(
  () => crypto.createDiffieHellman('', true),
  {
    code: 'ERR_INVALID_ARG_TYPE'
  }
);
=======
[true, Symbol(), {}, () => {}, []].forEach((generator) => assert.throws(
  () => crypto.createDiffieHellman('', 'base64', generator),
  { code: 'ERR_INVALID_ARG_TYPE' }
));

{
  function unlessInvalidState(f) {
    try {
      return f();
    } catch (err) {
      if (err.code !== 'ERR_CRYPTO_INVALID_STATE') {
        throw err;
      }
    }
  }

  function testGenerateKeysChangesKeys(setup, expected) {
    const dh = crypto.createDiffieHellman(size);
    setup(dh);
    const firstPublicKey = unlessInvalidState(() => dh.getPublicKey());
    const firstPrivateKey = unlessInvalidState(() => dh.getPrivateKey());
    dh.generateKeys();
    const secondPublicKey = dh.getPublicKey();
    const secondPrivateKey = dh.getPrivateKey();
    function changed(shouldChange, first, second) {
      if (shouldChange) {
        assert.notDeepStrictEqual(first, second);
      } else {
        assert.deepStrictEqual(first, second);
      }
    }
    changed(expected.includes('public'), firstPublicKey, secondPublicKey);
    changed(expected.includes('private'), firstPrivateKey, secondPrivateKey);
  }

  // Both the private and the public key are missing: generateKeys() generates both.
  testGenerateKeysChangesKeys(() => {
    // No setup.
  }, ['public', 'private']);

  // Neither key is missing: generateKeys() does nothing.
  testGenerateKeysChangesKeys((dh) => {
    dh.generateKeys();
  }, []);

  // Only the public key is missing: generateKeys() generates only the public key.
  testGenerateKeysChangesKeys((dh) => {
    dh.setPrivateKey(Buffer.from('01020304', 'hex'));
  }, ['public']);

  // The public key is outdated: generateKeys() generates only the public key.
  testGenerateKeysChangesKeys((dh) => {
    const oldPublicKey = dh.generateKeys();
    dh.setPrivateKey(Buffer.from('01020304', 'hex'));
    assert.deepStrictEqual(dh.getPublicKey(), oldPublicKey);
  }, ['public']);
}
>>>>>>> a8a80be5
<|MERGE_RESOLUTION|>--- conflicted
+++ resolved
@@ -165,271 +165,9 @@
 
 assert.throws(() => {
   dh3.computeSecret('');
-<<<<<<< HEAD
-}, { message: 'Supplied key is too small' });
-
-// Create a shared using a DH group.
-const alice = crypto.createDiffieHellmanGroup('modp5');
-const bob = crypto.createDiffieHellmanGroup('modp5');
-alice.generateKeys();
-bob.generateKeys();
-const aSecret = alice.computeSecret(bob.getPublicKey()).toString('hex');
-const bSecret = bob.computeSecret(alice.getPublicKey()).toString('hex');
-assert.strictEqual(aSecret, bSecret);
-
-// Ensure specific generator (buffer) works as expected.
-// The values below (modp2/modp2buf) are for a 1024 bits long prime from
-// RFC 2412 E.2, see https://tools.ietf.org/html/rfc2412. */
-const modp2 = crypto.createDiffieHellmanGroup('modp2');
-const modp2buf = Buffer.from([
-  0xff, 0xff, 0xff, 0xff, 0xff, 0xff, 0xff, 0xff, 0xc9, 0x0f,
-  0xda, 0xa2, 0x21, 0x68, 0xc2, 0x34, 0xc4, 0xc6, 0x62, 0x8b,
-  0x80, 0xdc, 0x1c, 0xd1, 0x29, 0x02, 0x4e, 0x08, 0x8a, 0x67,
-  0xcc, 0x74, 0x02, 0x0b, 0xbe, 0xa6, 0x3b, 0x13, 0x9b, 0x22,
-  0x51, 0x4a, 0x08, 0x79, 0x8e, 0x34, 0x04, 0xdd, 0xef, 0x95,
-  0x19, 0xb3, 0xcd, 0x3a, 0x43, 0x1b, 0x30, 0x2b, 0x0a, 0x6d,
-  0xf2, 0x5f, 0x14, 0x37, 0x4f, 0xe1, 0x35, 0x6d, 0x6d, 0x51,
-  0xc2, 0x45, 0xe4, 0x85, 0xb5, 0x76, 0x62, 0x5e, 0x7e, 0xc6,
-  0xf4, 0x4c, 0x42, 0xe9, 0xa6, 0x37, 0xed, 0x6b, 0x0b, 0xff,
-  0x5c, 0xb6, 0xf4, 0x06, 0xb7, 0xed, 0xee, 0x38, 0x6b, 0xfb,
-  0x5a, 0x89, 0x9f, 0xa5, 0xae, 0x9f, 0x24, 0x11, 0x7c, 0x4b,
-  0x1f, 0xe6, 0x49, 0x28, 0x66, 0x51, 0xec, 0xe6, 0x53, 0x81,
-  0xff, 0xff, 0xff, 0xff, 0xff, 0xff, 0xff, 0xff,
-]);
-
-{
-  const exmodp2 = crypto.createDiffieHellman(modp2buf, Buffer.from([2]));
-  modp2.generateKeys();
-  exmodp2.generateKeys();
-  const modp2Secret = modp2.computeSecret(exmodp2.getPublicKey())
-      .toString('hex');
-  const exmodp2Secret = exmodp2.computeSecret(modp2.getPublicKey())
-      .toString('hex');
-  assert.strictEqual(modp2Secret, exmodp2Secret);
-}
-
-for (const buf of [modp2buf, ...common.getArrayBufferViews(modp2buf)]) {
-  // Ensure specific generator (string with encoding) works as expected with
-  // any ArrayBufferViews as the first argument to createDiffieHellman().
-  const exmodp2 = crypto.createDiffieHellman(buf, '02', 'hex');
-  exmodp2.generateKeys();
-  const modp2Secret = modp2.computeSecret(exmodp2.getPublicKey())
-      .toString('hex');
-  const exmodp2Secret = exmodp2.computeSecret(modp2.getPublicKey())
-      .toString('hex');
-  assert.strictEqual(modp2Secret, exmodp2Secret);
-}
-
-{
-  // Ensure specific generator (string without encoding) works as expected.
-  const exmodp2 = crypto.createDiffieHellman(modp2buf, '\x02');
-  exmodp2.generateKeys();
-  const modp2Secret = modp2.computeSecret(exmodp2.getPublicKey())
-      .toString('hex');
-  const exmodp2Secret = exmodp2.computeSecret(modp2.getPublicKey())
-      .toString('hex');
-  assert.strictEqual(modp2Secret, exmodp2Secret);
-}
-
-{
-  // Ensure specific generator (numeric) works as expected.
-  const exmodp2 = crypto.createDiffieHellman(modp2buf, 2);
-  exmodp2.generateKeys();
-  const modp2Secret = modp2.computeSecret(exmodp2.getPublicKey())
-      .toString('hex');
-  const exmodp2Secret = exmodp2.computeSecret(modp2.getPublicKey())
-      .toString('hex');
-  assert.strictEqual(modp2Secret, exmodp2Secret);
-}
-
-// Second OAKLEY group, see
-// https://github.com/nodejs/node-v0.x-archive/issues/2338 and
-// https://xml2rfc.tools.ietf.org/public/rfc/html/rfc2412.html#anchor49
-const p = 'FFFFFFFFFFFFFFFFC90FDAA22168C234C4C6628B80DC1CD129024E088A67CC74' +
-          '020BBEA63B139B22514A08798E3404DDEF9519B3CD3A431B302B0A6DF25F1437' +
-          '4FE1356D6D51C245E485B576625E7EC6F44C42E9A637ED6B0BFF5CB6F406B7ED' +
-          'EE386BFB5A899FA5AE9F24117C4B1FE649286651ECE65381FFFFFFFFFFFFFFFF';
-crypto.createDiffieHellman(p, 'hex');
-
-// Confirm DH_check() results are exposed for optional examination.
-const bad_dh = crypto.createDiffieHellman('02', 'hex');
-assert.notStrictEqual(bad_dh.verifyError, 0);
-
-const availableCurves = new Set(crypto.getCurves());
-const availableHashes = new Set(crypto.getHashes());
-
-// Oakley curves do not clean up ERR stack, it was causing unexpected failure
-// when accessing other OpenSSL APIs afterwards.
-if (availableCurves.has('Oakley-EC2N-3')) {
-  crypto.createECDH('Oakley-EC2N-3');
-  crypto.createHash('sha256');
-}
-
-// Test ECDH
-if (availableCurves.has('prime256v1') && availableCurves.has('secp256k1')) {
-  const ecdh1 = crypto.createECDH('prime256v1');
-  const ecdh2 = crypto.createECDH('prime256v1');
-  key1 = ecdh1.generateKeys();
-  key2 = ecdh2.generateKeys('hex');
-  secret1 = ecdh1.computeSecret(key2, 'hex', 'base64');
-  secret2 = ecdh2.computeSecret(key1, 'latin1', 'buffer');
-
-  assert.strictEqual(secret1, secret2.toString('base64'));
-
-  // Point formats
-  assert.strictEqual(ecdh1.getPublicKey('buffer', 'uncompressed')[0], 4);
-  let firstByte = ecdh1.getPublicKey('buffer', 'compressed')[0];
-  assert(firstByte === 2 || firstByte === 3);
-  firstByte = ecdh1.getPublicKey('buffer', 'hybrid')[0];
-  assert(firstByte === 6 || firstByte === 7);
-  // Format value should be string
-
-  assert.throws(
-    () => ecdh1.getPublicKey('buffer', 10),
-    {
-      code: 'ERR_CRYPTO_ECDH_INVALID_FORMAT',
-      name: 'TypeError',
-      message: 'Invalid ECDH format: 10'
-    });
-
-  // ECDH should check that point is on curve
-  const ecdh3 = crypto.createECDH('secp256k1');
-  const key3 = ecdh3.generateKeys();
-
-  assert.throws(
-    () => ecdh2.computeSecret(key3, 'latin1', 'buffer'),
-    {
-      code: 'ERR_CRYPTO_ECDH_INVALID_PUBLIC_KEY',
-      name: 'Error',
-      message: 'Public key is not valid for specified curve'
-    });
-
-  // ECDH should allow .setPrivateKey()/.setPublicKey()
-  const ecdh4 = crypto.createECDH('prime256v1');
-
-  ecdh4.setPrivateKey(ecdh1.getPrivateKey());
-  ecdh4.setPublicKey(ecdh1.getPublicKey());
-
-  assert.throws(() => {
-    ecdh4.setPublicKey(ecdh3.getPublicKey());
-  }, { message: 'Failed to convert Buffer to EC_POINT' });
-
-  // Verify that we can use ECDH without having to use newly generated keys.
-  const ecdh5 = crypto.createECDH('secp256k1');
-
-  // Verify errors are thrown when retrieving keys from an uninitialized object.
-  assert.throws(() => {
-    ecdh5.getPublicKey();
-  }, /^Error: Failed to get ECDH public key$/);
-
-  assert.throws(() => {
-    ecdh5.getPrivateKey();
-  }, /^Error: Failed to get ECDH private key$/);
-
-  // A valid private key for the secp256k1 curve.
-  const cafebabeKey = 'cafebabe'.repeat(8);
-  // Associated compressed and uncompressed public keys (points).
-  const cafebabePubPtComp =
-  '03672a31bfc59d3f04548ec9b7daeeba2f61814e8ccc40448045007f5479f693a3';
-  const cafebabePubPtUnComp =
-  '04672a31bfc59d3f04548ec9b7daeeba2f61814e8ccc40448045007f5479f693a3' +
-  '2e02c7f93d13dc2732b760ca377a5897b9dd41a1c1b29dc0442fdce6d0a04d1d';
-  ecdh5.setPrivateKey(cafebabeKey, 'hex');
-  assert.strictEqual(ecdh5.getPrivateKey('hex'), cafebabeKey);
-  // Show that the public point (key) is generated while setting the
-  // private key.
-  assert.strictEqual(ecdh5.getPublicKey('hex'), cafebabePubPtUnComp);
-
-  // Compressed and uncompressed public points/keys for other party's
-  // private key.
-  // 0xDEADBEEFDEADBEEFDEADBEEFDEADBEEFDEADBEEFDEADBEEFDEADBEEFDEADBEEF
-  const peerPubPtComp =
-  '02c6b754b20826eb925e052ee2c25285b162b51fdca732bcf67e39d647fb6830ae';
-  const peerPubPtUnComp =
-  '04c6b754b20826eb925e052ee2c25285b162b51fdca732bcf67e39d647fb6830ae' +
-  'b651944a574a362082a77e3f2b5d9223eb54d7f2f76846522bf75f3bedb8178e';
-
-  const sharedSecret =
-  '1da220b5329bbe8bfd19ceef5a5898593f411a6f12ea40f2a8eead9a5cf59970';
-
-  assert.strictEqual(ecdh5.computeSecret(peerPubPtComp, 'hex', 'hex'),
-                     sharedSecret);
-  assert.strictEqual(ecdh5.computeSecret(peerPubPtUnComp, 'hex', 'hex'),
-                     sharedSecret);
-
-  // Verify that we still have the same key pair as before the computation.
-  assert.strictEqual(ecdh5.getPrivateKey('hex'), cafebabeKey);
-  assert.strictEqual(ecdh5.getPublicKey('hex'), cafebabePubPtUnComp);
-
-  // Verify setting and getting compressed and non-compressed serializations.
-  ecdh5.setPublicKey(cafebabePubPtComp, 'hex');
-  assert.strictEqual(ecdh5.getPublicKey('hex'), cafebabePubPtUnComp);
-  assert.strictEqual(
-    ecdh5.getPublicKey('hex', 'compressed'),
-    cafebabePubPtComp
-  );
-  ecdh5.setPublicKey(cafebabePubPtUnComp, 'hex');
-  assert.strictEqual(ecdh5.getPublicKey('hex'), cafebabePubPtUnComp);
-  assert.strictEqual(
-    ecdh5.getPublicKey('hex', 'compressed'),
-    cafebabePubPtComp
-  );
-
-  // Show why allowing the public key to be set on this type
-  // does not make sense.
-  ecdh5.setPublicKey(peerPubPtComp, 'hex');
-  assert.strictEqual(ecdh5.getPublicKey('hex'), peerPubPtUnComp);
-  assert.throws(() => {
-    // Error because the public key does not match the private key anymore.
-    ecdh5.computeSecret(peerPubPtComp, 'hex', 'hex');
-  }, /^Error: Invalid key pair$/);
-
-  // Set to a valid key to show that later attempts to set an invalid key are
-  // rejected.
-  ecdh5.setPrivateKey(cafebabeKey, 'hex');
-
-  // Some invalid private keys for the secp256k1 curve.
-  const errMessage = /^Error: Private key is not valid for specified curve\.$/;
-  ['0000000000000000000000000000000000000000000000000000000000000000',
-   'FFFFFFFFFFFFFFFFFFFFFFFFFFFFFFFEBAAEDCE6AF48A03BBFD25E8CD0364141',
-   'FFFFFFFFFFFFFFFFFFFFFFFFFFFFFFFFFFFFFFFFFFFFFFFFFFFFFFFFFFFFFFFF',
-  ].forEach((element) => {
-    assert.throws(() => {
-      ecdh5.setPrivateKey(element, 'hex');
-    }, errMessage);
-    // Verify object state did not change.
-    assert.strictEqual(ecdh5.getPrivateKey('hex'), cafebabeKey);
-  });
-}
-
-// Use of invalid keys was not cleaning up ERR stack, and was causing
-// unexpected failure in subsequent signing operations.
-if (availableCurves.has('prime256v1') && availableHashes.has('sha256')) {
-  const curve = crypto.createECDH('prime256v1');
-  const invalidKey = Buffer.alloc(65);
-  invalidKey.fill('\0');
-  curve.generateKeys();
-  assert.throws(
-    () => curve.computeSecret(invalidKey),
-    {
-      code: 'ERR_CRYPTO_ECDH_INVALID_PUBLIC_KEY',
-      name: 'Error',
-      message: 'Public key is not valid for specified curve'
-    });
-  // Check that signing operations are not impacted by the above error.
-  const ecPrivateKey =
-    '-----BEGIN EC PRIVATE KEY-----\n' +
-    'MHcCAQEEIF+jnWY1D5kbVYDNvxxo/Y+ku2uJPDwS0r/VuPZQrjjVoAoGCCqGSM49\n' +
-    'AwEHoUQDQgAEurOxfSxmqIRYzJVagdZfMMSjRNNhB8i3mXyIMq704m2m52FdfKZ2\n' +
-    'pQhByd5eyj3lgZ7m7jbchtdgyOF8Io/1ng==\n' +
-    '-----END EC PRIVATE KEY-----';
-  crypto.createSign('SHA256').sign(ecPrivateKey);
-}
-=======
 }, { message: common.hasOpenSSL3 ?
   'error:02800080:Diffie-Hellman routines::invalid secret' :
   'Supplied key is too small' });
->>>>>>> a8a80be5
 
 // Invalid test: curve argument is undefined
 assert.throws(
@@ -460,23 +198,6 @@
     code: 'ERR_INVALID_ARG_TYPE'
   }
 );
-<<<<<<< HEAD
-assert.throws(
-  function() {
-    crypto.getDiffieHellman('modp1').setPublicKey('');
-  },
-  new RegExp('^TypeError: crypto\\.getDiffieHellman\\(\\.\\.\\.\\)\\.' +
-  'setPublicKey is not a function$'),
-  'crypto.getDiffieHellman(\'modp1\').setPublicKey(\'\') ' +
-  'failed to throw the expected error.'
-);
-assert.throws(
-  () => crypto.createDiffieHellman('', true),
-  {
-    code: 'ERR_INVALID_ARG_TYPE'
-  }
-);
-=======
 [true, Symbol(), {}, () => {}, []].forEach((generator) => assert.throws(
   () => crypto.createDiffieHellman('', 'base64', generator),
   { code: 'ERR_INVALID_ARG_TYPE' }
@@ -533,5 +254,4 @@
     dh.setPrivateKey(Buffer.from('01020304', 'hex'));
     assert.deepStrictEqual(dh.getPublicKey(), oldPublicKey);
   }, ['public']);
-}
->>>>>>> a8a80be5
+}