// Flags: --expose-internals
'use strict';

require('../common');
const assert = require('assert');
const {
  validateArray,
  validateBoolean,
  validateInteger,
  validateNumber,
  validateObject,
  validateString,
  validateInt32,
  validateUint32,
  validateLinkHeaderValue,
} = require('internal/validators');
const { MAX_SAFE_INTEGER, MIN_SAFE_INTEGER } = Number;
const outOfRangeError = {
  code: 'ERR_OUT_OF_RANGE',
  name: 'RangeError',
};
const invalidArgTypeError = {
  code: 'ERR_INVALID_ARG_TYPE',
  name: 'TypeError',
};
const invalidArgValueError = {
  code: 'ERR_INVALID_ARG_VALUE',
  name: 'TypeError',
};

{
  // validateInteger tests.

  // validateInteger() defaults to validating safe integers.
  validateInteger(MAX_SAFE_INTEGER, 'foo');
  validateInteger(MIN_SAFE_INTEGER, 'foo');
  assert.throws(() => {
    validateInteger(MAX_SAFE_INTEGER + 1, 'foo');
  }, outOfRangeError);
  assert.throws(() => {
    validateInteger(MIN_SAFE_INTEGER - 1, 'foo');
  }, outOfRangeError);

  // validateInteger() works with unsafe integers.
  validateInteger(MAX_SAFE_INTEGER + 1, 'foo', 0, MAX_SAFE_INTEGER + 1);
  validateInteger(MIN_SAFE_INTEGER - 1, 'foo', MIN_SAFE_INTEGER - 1);

  // validateInt32() and validateUint32()
  [
    Symbol(), 1n, {}, [], false, true, undefined, null, () => {}, '', '1',
  ].forEach((val) => assert.throws(() => validateInt32(val, 'name'), {
    code: 'ERR_INVALID_ARG_TYPE'
  }));
  [
    2147483647 + 1, -2147483648 - 1, NaN,
  ].forEach((val) => assert.throws(() => validateInt32(val, 'name'), {
    code: 'ERR_OUT_OF_RANGE'
  }));
  [
    0, 1, -1,
  ].forEach((val) => validateInt32(val, 'name'));
  [
    Symbol(), 1n, {}, [], false, true, undefined, null, () => {}, '', '1',
  ].forEach((val) => assert.throws(() => validateUint32(val, 'name'), {
    code: 'ERR_INVALID_ARG_TYPE'
  }));
  [
    4294967296, -1, NaN,
  ].forEach((val) => assert.throws(() => validateUint32(val, 'name'), {
    code: 'ERR_OUT_OF_RANGE'
  }));
  [
    0, 1,
  ].forEach((val) => validateUint32(val, 'name'));
}

{
  // validateArray tests.
  validateArray([], 'foo');
  validateArray([1, 2, 3], 'foo');

  [undefined, null, true, false, 0, 0.0, 42, '', 'string', {}]
    .forEach((val) => {
      assert.throws(() => {
        validateArray(val, 'foo');
      }, invalidArgTypeError);
    });

  validateArray([1], 'foo', 1);
  assert.throws(() => {
    validateArray([], 'foo', 1);
  }, invalidArgValueError);
}

{
  // validateBoolean tests.
  validateBoolean(true, 'foo');
  validateBoolean(false, 'foo');

  [undefined, null, 0, 0.0, 42, '', 'string', {}, []].forEach((val) => {
    assert.throws(() => {
      validateBoolean(val, 'foo');
    }, invalidArgTypeError);
  });
}

{
  // validateObject tests.
  Object.prototype.nullable = true;
  Object.prototype.allowArray = true;
  Object.prototype.allowFunction = true;

  validateObject({}, 'foo');
  validateObject({ a: 42, b: 'foo' }, 'foo');

  [undefined, null, true, false, 0, 0.0, 42, '', 'string', [], () => {}]
    .forEach((val) => {
      assert.throws(() => {
        validateObject(val, 'foo');
      }, invalidArgTypeError);
    });

  // validateObject options tests:
  validateObject(null, 'foo', { nullable: true });
  validateObject([], 'foo', { allowArray: true });
  validateObject(() => {}, 'foo', { allowFunction: true });
<<<<<<< HEAD
=======

  // validateObject should not be affected by Object.prototype tampering.
  assert.throws(() => validateObject(null, 'foo', { allowArray: true }), invalidArgTypeError);
  assert.throws(() => validateObject([], 'foo', { nullable: true }), invalidArgTypeError);
  assert.throws(() => validateObject(() => {}, 'foo', { nullable: true }), invalidArgTypeError);

  delete Object.prototype.nullable;
  delete Object.prototype.allowArray;
  delete Object.prototype.allowFunction;
>>>>>>> a8a80be5
}

{
  // validateString type validation.
  [
    -1, {}, [], false, true,
    1, Infinity, -Infinity, NaN,
    undefined, null, 1.1,
  ].forEach((i) => assert.throws(() => validateString(i, 'name'), {
    code: 'ERR_INVALID_ARG_TYPE'
  }));
}
{
  // validateNumber type validation.
  [
    'a', {}, [], false, true,
    undefined, null, '', ' ', '0x',
    '-0x1', '-0o1', '-0b1', '0o', '0b',
  ].forEach((i) => assert.throws(() => validateNumber(i, 'name'), {
    code: 'ERR_INVALID_ARG_TYPE'
  }));
}

{
  // validateLinkHeaderValue type validation.
  [
    ['</styles.css>; rel=preload; as=style', '</styles.css>; rel=preload; as=style'],
    ['</styles.css>; rel=preload; title=hello', '</styles.css>; rel=preload; title=hello'],
    ['</styles.css>; rel=preload; crossorigin=hello', '</styles.css>; rel=preload; crossorigin=hello'],
    ['</styles.css>; rel=preload; disabled=true', '</styles.css>; rel=preload; disabled=true'],
    ['</styles.css>; rel=preload; fetchpriority=high', '</styles.css>; rel=preload; fetchpriority=high'],
    ['</styles.css>; rel=preload; referrerpolicy=origin', '</styles.css>; rel=preload; referrerpolicy=origin'],
  ].forEach(([value, expected]) => assert.strictEqual(validateLinkHeaderValue(value), expected));
}<|MERGE_RESOLUTION|>--- conflicted
+++ resolved
@@ -124,8 +124,6 @@
   validateObject(null, 'foo', { nullable: true });
   validateObject([], 'foo', { allowArray: true });
   validateObject(() => {}, 'foo', { allowFunction: true });
-<<<<<<< HEAD
-=======
 
   // validateObject should not be affected by Object.prototype tampering.
   assert.throws(() => validateObject(null, 'foo', { allowArray: true }), invalidArgTypeError);
@@ -135,7 +133,6 @@
   delete Object.prototype.nullable;
   delete Object.prototype.allowArray;
   delete Object.prototype.allowFunction;
->>>>>>> a8a80be5
 }
 
 {
