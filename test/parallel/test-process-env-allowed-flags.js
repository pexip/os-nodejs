--- conflicted
+++ resolved
@@ -51,12 +51,7 @@
 // Assert all "canonical" flags begin with dash(es)
 {
   process.allowedNodeEnvironmentFlags.forEach((flag) => {
-<<<<<<< HEAD
-    assert(/^--?[a-zA-Z0-9._-]+$/.test(flag),
-           `Unexpected format for flag ${flag}`);
-=======
     assert.match(flag, /^--?[a-zA-Z0-9._-]+$/);
->>>>>>> a8a80be5
   });
 }
 
