--- conflicted
+++ resolved
@@ -10,19 +10,6 @@
 const defaultBufferAsync = Buffer.alloc(16384);
 const bufferAsOption = Buffer.allocUnsafe(expected.byteLength);
 
-<<<<<<< HEAD
-// Test not passing in any options object
-fs.read(fd, common.mustCall((err, bytesRead, buffer) => {
-  assert.strictEqual(bytesRead, expected.length);
-  assert.deepStrictEqual(defaultBufferAsync.length, buffer.length);
-}));
-
-// Test passing in an empty options object
-fs.read(fd, { position: 0 }, common.mustCall((err, bytesRead, buffer) => {
-  assert.strictEqual(bytesRead, expected.length);
-  assert.deepStrictEqual(defaultBufferAsync.length, buffer.length);
-}));
-=======
 function testValid(message, ...options) {
   const paramsMsg = `${message} (as params)`;
   const paramsFilehandle = fs.openSync(filepath, 'r');
@@ -40,7 +27,6 @@
     fs.closeSync(optionsFilehandle);
   }));
 }
->>>>>>> a8a80be5
 
 testValid('Not passing in any object');
 testValid('Passing in a null', null);
