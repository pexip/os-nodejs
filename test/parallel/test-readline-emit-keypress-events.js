'use strict';
// emitKeypressEvents is thoroughly tested in test-readline-keys.js.
// However, that test calls it implicitly. This is just a quick sanity check
// to verify that it works when called explicitly.

require('../common');
const assert = require('assert');
const readline = require('readline');
const PassThrough = require('stream').PassThrough;

const expectedSequence = ['f', 'o', 'o'];
const expectedKeys = [
  { sequence: 'f', name: 'f', ctrl: false, meta: false, shift: false },
  { sequence: 'o', name: 'o', ctrl: false, meta: false, shift: false },
  { sequence: 'o', name: 'o', ctrl: false, meta: false, shift: false },
];

{
  const stream = new PassThrough();
  const sequence = [];
  const keys = [];

  readline.emitKeypressEvents(stream);
  stream.on('keypress', (s, k) => {
    sequence.push(s);
    keys.push(k);
  });
  stream.write('foo');

<<<<<<< HEAD
assert.deepStrictEqual(sequence, ['f', 'o', 'o']);
assert.deepStrictEqual(keys, [
  { sequence: 'f', name: 'f', ctrl: false, meta: false, shift: false },
  { sequence: 'o', name: 'o', ctrl: false, meta: false, shift: false },
  { sequence: 'o', name: 'o', ctrl: false, meta: false, shift: false },
]);
=======
  assert.deepStrictEqual(sequence, expectedSequence);
  assert.deepStrictEqual(keys, expectedKeys);
}

{
  const stream = new PassThrough();
  const sequence = [];
  const keys = [];

  stream.on('keypress', (s, k) => {
    sequence.push(s);
    keys.push(k);
  });
  readline.emitKeypressEvents(stream);
  stream.write('foo');

  assert.deepStrictEqual(sequence, expectedSequence);
  assert.deepStrictEqual(keys, expectedKeys);
}

{
  const stream = new PassThrough();
  const sequence = [];
  const keys = [];
  const keypressListener = (s, k) => {
    sequence.push(s);
    keys.push(k);
  };

  stream.on('keypress', keypressListener);
  readline.emitKeypressEvents(stream);
  stream.removeListener('keypress', keypressListener);
  stream.write('foo');

  assert.deepStrictEqual(sequence, []);
  assert.deepStrictEqual(keys, []);

  stream.on('keypress', keypressListener);
  stream.write('foo');

  assert.deepStrictEqual(sequence, expectedSequence);
  assert.deepStrictEqual(keys, expectedKeys);
}
>>>>>>> a8a80be5
<|MERGE_RESOLUTION|>--- conflicted
+++ resolved
@@ -27,14 +27,6 @@
   });
   stream.write('foo');
 
-<<<<<<< HEAD
-assert.deepStrictEqual(sequence, ['f', 'o', 'o']);
-assert.deepStrictEqual(keys, [
-  { sequence: 'f', name: 'f', ctrl: false, meta: false, shift: false },
-  { sequence: 'o', name: 'o', ctrl: false, meta: false, shift: false },
-  { sequence: 'o', name: 'o', ctrl: false, meta: false, shift: false },
-]);
-=======
   assert.deepStrictEqual(sequence, expectedSequence);
   assert.deepStrictEqual(keys, expectedKeys);
 }
@@ -77,5 +69,4 @@
 
   assert.deepStrictEqual(sequence, expectedSequence);
   assert.deepStrictEqual(keys, expectedKeys);
-}
->>>>>>> a8a80be5
+}