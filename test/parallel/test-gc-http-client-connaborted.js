'use strict';
// Flags: --expose-gc
// just like test-gc-http-client.js,
// but aborting every connection that comes in.

const common = require('../common');
const onGC = require('../common/ongc');
const http = require('http');
const os = require('os');

<<<<<<< HEAD
const cpus = os.cpus().length;
=======
const cpus = os.availableParallelism();
>>>>>>> 8a2d13a7
let createClients = true;
let done = 0;
let count = 0;
let countGC = 0;

function serverHandler(req, res) {
  res.connection.destroy();
}

const server = http.createServer(serverHandler);
server.listen(0, common.mustCall(() => {
  for (let i = 0; i < cpus; i++)
    getAll();
}));

function getAll() {
  if (!createClients)
    return;

  const req = http.get({
    hostname: 'localhost',
    pathname: '/',
    port: server.address().port
  }, cb).on('error', cb);

  count++;
  onGC(req, { ongc });

  setImmediate(getAll);
}

function cb(res) {
  done += 1;
}

function ongc() {
  countGC++;
}

setImmediate(status);

function status() {
  if (done > 0) {
    createClients = false;
    global.gc();
    console.log(`done/collected/total: ${done}/${countGC}/${count}`);
    if (countGC === count) {
      server.close();
      return;
    }
  }

  setImmediate(status);
}<|MERGE_RESOLUTION|>--- conflicted
+++ resolved
@@ -8,11 +8,7 @@
 const http = require('http');
 const os = require('os');
 
-<<<<<<< HEAD
-const cpus = os.cpus().length;
-=======
 const cpus = os.availableParallelism();
->>>>>>> 8a2d13a7
 let createClients = true;
 let done = 0;
 let count = 0;
