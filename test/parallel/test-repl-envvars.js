--- conflicted
+++ resolved
@@ -43,8 +43,6 @@
     env: { NODE_NO_READLINE: '0' },
     expected: { terminal: true, useColors: true }
   },
-<<<<<<< HEAD
-=======
   {
     env: { NODE_REPL_MODE: 'sloppy' },
     expected: { terminal: true, useColors: true, replMode: REPL_MODE_SLOPPY }
@@ -53,7 +51,6 @@
     env: { NODE_REPL_MODE: 'strict' },
     expected: { terminal: true, useColors: true, replMode: REPL_MODE_STRICT }
   },
->>>>>>> a8a80be5
 ];
 
 function run(test) {
