--- conflicted
+++ resolved
@@ -69,18 +69,6 @@
     REPL.createInternalRepl(process.env, opts, function(err, repl) {
       assert.ifError(err);
 
-<<<<<<< HEAD
-    assert.strictEqual(repl.terminal, expected.terminal,
-                       `Expected ${inspect(expected)} with ${inspect(env)}`);
-    assert.strictEqual(repl.useColors, expected.useColors,
-                       `Expected ${inspect(expected)} with ${inspect(env)}`);
-    assert.strictEqual(repl.replMode, expected.replMode || REPL_MODE_SLOPPY,
-                       `Expected ${inspect(expected)} with ${inspect(env)}`);
-    for (const key of Object.keys(env)) {
-      delete process.env[key];
-    }
-    repl.close();
-=======
       assert.strictEqual(repl.terminal, expected.terminal,
                          `Expected ${inspect(expected)} with ${inspect(env)}`);
       assert.strictEqual(repl.useColors, expected.useColors,
@@ -93,7 +81,6 @@
       repl.close();
       resolve();
     });
->>>>>>> 8a2d13a7
   });
 }
 
