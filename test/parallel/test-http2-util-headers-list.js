// Flags: --expose-internals
'use strict';

// Tests the internal utility functions that are used to prepare headers
// to pass to the internal binding layer and to build a header object.

const common = require('../common');
if (!common.hasCrypto)
  common.skip('missing crypto');
const assert = require('assert');
<<<<<<< HEAD
const { mapToHeaders, toHeaderObject } = require('internal/http2/util');
=======
const {
  getAuthority,
  mapToHeaders,
  toHeaderObject
} = require('internal/http2/util');
>>>>>>> a8a80be5
const { sensitiveHeaders } = require('http2');
const { internalBinding } = require('internal/test/binding');
const {
  HTTP2_HEADER_STATUS,
  HTTP2_HEADER_METHOD,
  HTTP2_HEADER_AUTHORITY,
  HTTP2_HEADER_SCHEME,
  HTTP2_HEADER_PATH,
  HTTP2_HEADER_ACCESS_CONTROL_ALLOW_CREDENTIALS,
  HTTP2_HEADER_ACCESS_CONTROL_MAX_AGE,
  HTTP2_HEADER_ACCESS_CONTROL_REQUEST_METHOD,
  HTTP2_HEADER_AGE,
  HTTP2_HEADER_AUTHORIZATION,
  HTTP2_HEADER_CONTENT_ENCODING,
  HTTP2_HEADER_CONTENT_LANGUAGE,
  HTTP2_HEADER_CONTENT_LENGTH,
  HTTP2_HEADER_CONTENT_LOCATION,
  HTTP2_HEADER_CONTENT_MD5,
  HTTP2_HEADER_CONTENT_RANGE,
  HTTP2_HEADER_CONTENT_TYPE,
  HTTP2_HEADER_DATE,
  HTTP2_HEADER_DNT,
  HTTP2_HEADER_ETAG,
  HTTP2_HEADER_EXPIRES,
  HTTP2_HEADER_FROM,
  HTTP2_HEADER_HOST,
  HTTP2_HEADER_IF_MATCH,
  HTTP2_HEADER_IF_MODIFIED_SINCE,
  HTTP2_HEADER_IF_NONE_MATCH,
  HTTP2_HEADER_IF_RANGE,
  HTTP2_HEADER_IF_UNMODIFIED_SINCE,
  HTTP2_HEADER_LAST_MODIFIED,
  HTTP2_HEADER_LOCATION,
  HTTP2_HEADER_MAX_FORWARDS,
  HTTP2_HEADER_PROXY_AUTHORIZATION,
  HTTP2_HEADER_RANGE,
  HTTP2_HEADER_REFERER,
  HTTP2_HEADER_RETRY_AFTER,
  HTTP2_HEADER_TK,
  HTTP2_HEADER_UPGRADE_INSECURE_REQUESTS,
  HTTP2_HEADER_USER_AGENT,
  HTTP2_HEADER_X_CONTENT_TYPE_OPTIONS,

  HTTP2_HEADER_ACCEPT_CHARSET,
  HTTP2_HEADER_ACCEPT_ENCODING,
  HTTP2_HEADER_ACCEPT_LANGUAGE,
  HTTP2_HEADER_ACCEPT_RANGES,
  HTTP2_HEADER_ACCEPT,
  HTTP2_HEADER_ACCESS_CONTROL_ALLOW_HEADERS,
  HTTP2_HEADER_ACCESS_CONTROL_ALLOW_METHODS,
  HTTP2_HEADER_ACCESS_CONTROL_ALLOW_ORIGIN,
  HTTP2_HEADER_ACCESS_CONTROL_EXPOSE_HEADERS,
  HTTP2_HEADER_ACCESS_CONTROL_REQUEST_HEADERS,
  HTTP2_HEADER_ALLOW,
  HTTP2_HEADER_CACHE_CONTROL,
  HTTP2_HEADER_CONTENT_DISPOSITION,
  HTTP2_HEADER_COOKIE,
  HTTP2_HEADER_EXPECT,
  HTTP2_HEADER_FORWARDED,
  HTTP2_HEADER_LINK,
  HTTP2_HEADER_PREFER,
  HTTP2_HEADER_PROXY_AUTHENTICATE,
  HTTP2_HEADER_REFRESH,
  HTTP2_HEADER_SERVER,
  HTTP2_HEADER_SET_COOKIE,
  HTTP2_HEADER_STRICT_TRANSPORT_SECURITY,
  HTTP2_HEADER_TRAILER,
  HTTP2_HEADER_VARY,
  HTTP2_HEADER_VIA,
  HTTP2_HEADER_WARNING,
  HTTP2_HEADER_WWW_AUTHENTICATE,
  HTTP2_HEADER_X_FRAME_OPTIONS,

  HTTP2_HEADER_CONNECTION,
  HTTP2_HEADER_UPGRADE,
  HTTP2_HEADER_HTTP2_SETTINGS,
  HTTP2_HEADER_TE,
  HTTP2_HEADER_TRANSFER_ENCODING,
  HTTP2_HEADER_KEEP_ALIVE,
  HTTP2_HEADER_PROXY_CONNECTION
} = internalBinding('http2').constants;

{
  const headers = {
    'abc': 1,
    ':path': 'abc',
    ':status': 200,
    'xyz': [1, '2', { toString() { return '3'; } }, 4],
    'foo': [],
    'BAR': [1]
  };

  assert.deepStrictEqual(
    mapToHeaders(headers),
    [ [ ':path', 'abc\0', ':status', '200\0', 'abc', '1\0', 'xyz', '1\0',
        'xyz', '2\0', 'xyz', '3\0', 'xyz', '4\0', 'bar', '1\0', '' ].join('\0'),
      8 ]
  );
}

{
  const headers = {
    'abc': 1,
    ':status': [200],
    ':path': 'abc',
    ':authority': [],
    'xyz': [1, 2, 3, 4]
  };

  assert.deepStrictEqual(
    mapToHeaders(headers),
    [ [ ':status', '200\0', ':path', 'abc\0', 'abc', '1\0', 'xyz', '1\0',
        'xyz', '2\0', 'xyz', '3\0', 'xyz', '4\0', '' ].join('\0'), 7 ]
  );
}

{
  const headers = {
    'abc': 1,
    ':status': 200,
    'xyz': [1, 2, 3, 4],
    '': 1,
    ':path': 'abc',
    [Symbol('test')]: 1 // Symbol keys are ignored
  };

  assert.deepStrictEqual(
    mapToHeaders(headers),
    [ [ ':status', '200\0', ':path', 'abc\0', 'abc', '1\0', 'xyz', '1\0',
        'xyz', '2\0', 'xyz', '3\0', 'xyz', '4\0', '' ].join('\0'), 7 ]
  );
}

{
  // Only own properties are used
  const base = { 'abc': 1 };
  const headers = Object.create(base);
  headers[':status'] = 200;
  headers.xyz = [1, 2, 3, 4];
  headers.foo = [];
  headers[':path'] = 'abc';

  assert.deepStrictEqual(
    mapToHeaders(headers),
    [ [ ':status', '200\0', ':path', 'abc\0', 'xyz', '1\0', 'xyz', '2\0',
        'xyz', '3\0', 'xyz', '4\0', '' ].join('\0'), 6 ]
  );
}

{
  // Arrays containing a single set-cookie value are handled correctly
  // (https://github.com/nodejs/node/issues/16452)
  const headers = {
    'set-cookie': ['foo=bar']
  };
  assert.deepStrictEqual(
    mapToHeaders(headers),
    [ [ 'set-cookie', 'foo=bar\0', '' ].join('\0'), 1 ]
  );
}

{
  // pseudo-headers are only allowed a single value
  const headers = {
    ':status': 200,
    ':statuS': 204,
  };

  assert.throws(() => mapToHeaders(headers), {
    code: 'ERR_HTTP2_HEADER_SINGLE_VALUE',
    name: 'TypeError',
    message: 'Header field ":status" must only have a single value'
  });
}

{
  const headers = {
    'abc': 1,
<<<<<<< HEAD
    ':path': 'abc',
    ':status': [200],
=======
    ':status': [200],
    ':path': 'abc',
>>>>>>> a8a80be5
    ':authority': [],
    'xyz': [1, 2, 3, 4],
    [sensitiveHeaders]: ['xyz']
  };

  assert.deepStrictEqual(
    mapToHeaders(headers),
    [ ':status\x00200\x00\x00:path\x00abc\x00\x00abc\x001\x00\x00' +
      'xyz\x001\x00\x01xyz\x002\x00\x01xyz\x003\x00\x01xyz\x004\x00\x01', 7 ]
  );
}

// The following are not allowed to have multiple values
[
  HTTP2_HEADER_STATUS,
  HTTP2_HEADER_METHOD,
  HTTP2_HEADER_AUTHORITY,
  HTTP2_HEADER_SCHEME,
  HTTP2_HEADER_PATH,
  HTTP2_HEADER_ACCESS_CONTROL_ALLOW_CREDENTIALS,
  HTTP2_HEADER_ACCESS_CONTROL_MAX_AGE,
  HTTP2_HEADER_ACCESS_CONTROL_REQUEST_METHOD,
  HTTP2_HEADER_AGE,
  HTTP2_HEADER_AUTHORIZATION,
  HTTP2_HEADER_CONTENT_ENCODING,
  HTTP2_HEADER_CONTENT_LANGUAGE,
  HTTP2_HEADER_CONTENT_LENGTH,
  HTTP2_HEADER_CONTENT_LOCATION,
  HTTP2_HEADER_CONTENT_MD5,
  HTTP2_HEADER_CONTENT_RANGE,
  HTTP2_HEADER_CONTENT_TYPE,
  HTTP2_HEADER_DATE,
  HTTP2_HEADER_DNT,
  HTTP2_HEADER_ETAG,
  HTTP2_HEADER_EXPIRES,
  HTTP2_HEADER_FROM,
  HTTP2_HEADER_HOST,
  HTTP2_HEADER_IF_MATCH,
  HTTP2_HEADER_IF_MODIFIED_SINCE,
  HTTP2_HEADER_IF_NONE_MATCH,
  HTTP2_HEADER_IF_RANGE,
  HTTP2_HEADER_IF_UNMODIFIED_SINCE,
  HTTP2_HEADER_LAST_MODIFIED,
  HTTP2_HEADER_LOCATION,
  HTTP2_HEADER_MAX_FORWARDS,
  HTTP2_HEADER_PROXY_AUTHORIZATION,
  HTTP2_HEADER_RANGE,
  HTTP2_HEADER_REFERER,
  HTTP2_HEADER_RETRY_AFTER,
  HTTP2_HEADER_TK,
  HTTP2_HEADER_UPGRADE_INSECURE_REQUESTS,
  HTTP2_HEADER_USER_AGENT,
  HTTP2_HEADER_X_CONTENT_TYPE_OPTIONS,
].forEach((name) => {
  const msg = `Header field "${name}" must only have a single value`;
  assert.throws(() => mapToHeaders({ [name]: [1, 2, 3] }), {
    code: 'ERR_HTTP2_HEADER_SINGLE_VALUE',
    message: msg
  });
});

[
  HTTP2_HEADER_ACCEPT_CHARSET,
  HTTP2_HEADER_ACCEPT_ENCODING,
  HTTP2_HEADER_ACCEPT_LANGUAGE,
  HTTP2_HEADER_ACCEPT_RANGES,
  HTTP2_HEADER_ACCEPT,
  HTTP2_HEADER_ACCESS_CONTROL_ALLOW_HEADERS,
  HTTP2_HEADER_ACCESS_CONTROL_ALLOW_METHODS,
  HTTP2_HEADER_ACCESS_CONTROL_ALLOW_ORIGIN,
  HTTP2_HEADER_ACCESS_CONTROL_EXPOSE_HEADERS,
  HTTP2_HEADER_ACCESS_CONTROL_REQUEST_HEADERS,
  HTTP2_HEADER_ALLOW,
  HTTP2_HEADER_CACHE_CONTROL,
  HTTP2_HEADER_CONTENT_DISPOSITION,
  HTTP2_HEADER_COOKIE,
  HTTP2_HEADER_EXPECT,
  HTTP2_HEADER_FORWARDED,
  HTTP2_HEADER_LINK,
  HTTP2_HEADER_PREFER,
  HTTP2_HEADER_PROXY_AUTHENTICATE,
  HTTP2_HEADER_REFRESH,
  HTTP2_HEADER_SERVER,
  HTTP2_HEADER_SET_COOKIE,
  HTTP2_HEADER_STRICT_TRANSPORT_SECURITY,
  HTTP2_HEADER_TRAILER,
  HTTP2_HEADER_VARY,
  HTTP2_HEADER_VIA,
  HTTP2_HEADER_WARNING,
  HTTP2_HEADER_WWW_AUTHENTICATE,
  HTTP2_HEADER_X_FRAME_OPTIONS,
].forEach((name) => {
  assert(!(mapToHeaders({ [name]: [1, 2, 3] }) instanceof Error), name);
});

[
  HTTP2_HEADER_CONNECTION,
  HTTP2_HEADER_UPGRADE,
  HTTP2_HEADER_HTTP2_SETTINGS,
  HTTP2_HEADER_TE,
  HTTP2_HEADER_TRANSFER_ENCODING,
  HTTP2_HEADER_PROXY_CONNECTION,
  HTTP2_HEADER_KEEP_ALIVE,
  'Connection',
  'Upgrade',
  'HTTP2-Settings',
  'TE',
  'Transfer-Encoding',
  'Proxy-Connection',
  'Keep-Alive',
].forEach((name) => {
  assert.throws(() => mapToHeaders({ [name]: 'abc' }), {
    code: 'ERR_HTTP2_INVALID_CONNECTION_HEADERS',
    name: 'TypeError',
    message: 'HTTP/1 Connection specific headers are forbidden: ' +
             `"${name.toLowerCase()}"`
  });
});

assert.throws(() => mapToHeaders({ [HTTP2_HEADER_TE]: ['abc'] }), {
  code: 'ERR_HTTP2_INVALID_CONNECTION_HEADERS',
  name: 'TypeError',
  message: 'HTTP/1 Connection specific headers are forbidden: ' +
           `"${HTTP2_HEADER_TE}"`
});

assert.throws(
  () => mapToHeaders({ [HTTP2_HEADER_TE]: ['abc', 'trailers'] }), {
    code: 'ERR_HTTP2_INVALID_CONNECTION_HEADERS',
    name: 'TypeError',
    message: 'HTTP/1 Connection specific headers are forbidden: ' +
             `"${HTTP2_HEADER_TE}"`
  });

// These should not throw
mapToHeaders({ te: 'trailers' });
mapToHeaders({ te: ['trailers'] });

// HTTP/2 encourages use of Host instead of :authority when converting
// from HTTP/1 to HTTP/2, so we no longer disallow it.
// Refs: https://github.com/nodejs/node/issues/29858
mapToHeaders({ [HTTP2_HEADER_HOST]: 'abc' });

// If both are present, the latter has priority
assert.strictEqual(getAuthority({
  [HTTP2_HEADER_AUTHORITY]: 'abc',
  [HTTP2_HEADER_HOST]: 'def'
}), 'abc');


{
  const rawHeaders = [
    ':status', '200',
    'cookie', 'foo',
    'set-cookie', 'sc1',
    'age', '10',
    'x-multi', 'first',
  ];
  const headers = toHeaderObject(rawHeaders);
  assert.strictEqual(headers[':status'], 200);
  assert.strictEqual(headers.cookie, 'foo');
  assert.deepStrictEqual(headers['set-cookie'], ['sc1']);
  assert.strictEqual(headers.age, '10');
  assert.strictEqual(headers['x-multi'], 'first');
}

{
  const rawHeaders = [
    ':status', '200',
    ':status', '400',
    'cookie', 'foo',
    'cookie', 'bar',
    'set-cookie', 'sc1',
    'set-cookie', 'sc2',
    'age', '10',
    'age', '20',
    'x-multi', 'first',
    'x-multi', 'second',
  ];
  const headers = toHeaderObject(rawHeaders);
  assert.strictEqual(headers[':status'], 200);
  assert.strictEqual(headers.cookie, 'foo; bar');
  assert.deepStrictEqual(headers['set-cookie'], ['sc1', 'sc2']);
  assert.strictEqual(headers.age, '10');
  assert.strictEqual(headers['x-multi'], 'first, second');
}<|MERGE_RESOLUTION|>--- conflicted
+++ resolved
@@ -8,15 +8,11 @@
 if (!common.hasCrypto)
   common.skip('missing crypto');
 const assert = require('assert');
-<<<<<<< HEAD
-const { mapToHeaders, toHeaderObject } = require('internal/http2/util');
-=======
 const {
   getAuthority,
   mapToHeaders,
   toHeaderObject
 } = require('internal/http2/util');
->>>>>>> a8a80be5
 const { sensitiveHeaders } = require('http2');
 const { internalBinding } = require('internal/test/binding');
 const {
@@ -195,13 +191,8 @@
 {
   const headers = {
     'abc': 1,
-<<<<<<< HEAD
-    ':path': 'abc',
-    ':status': [200],
-=======
     ':status': [200],
     ':path': 'abc',
->>>>>>> a8a80be5
     ':authority': [],
     'xyz': [1, 2, 3, 4],
     [sensitiveHeaders]: ['xyz']
