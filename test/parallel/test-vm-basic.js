// Copyright Joyent, Inc. and other Node contributors.
//
// Permission is hereby granted, free of charge, to any person obtaining a
// copy of this software and associated documentation files (the
// "Software"), to deal in the Software without restriction, including
// without limitation the rights to use, copy, modify, merge, publish,
// distribute, sublicense, and/or sell copies of the Software, and to permit
// persons to whom the Software is furnished to do so, subject to the
// following conditions:
//
// The above copyright notice and this permission notice shall be included
// in all copies or substantial portions of the Software.
//
// THE SOFTWARE IS PROVIDED "AS IS", WITHOUT WARRANTY OF ANY KIND, EXPRESS
// OR IMPLIED, INCLUDING BUT NOT LIMITED TO THE WARRANTIES OF
// MERCHANTABILITY, FITNESS FOR A PARTICULAR PURPOSE AND NONINFRINGEMENT. IN
// NO EVENT SHALL THE AUTHORS OR COPYRIGHT HOLDERS BE LIABLE FOR ANY CLAIM,
// DAMAGES OR OTHER LIABILITY, WHETHER IN AN ACTION OF CONTRACT, TORT OR
// OTHERWISE, ARISING FROM, OUT OF OR IN CONNECTION WITH THE SOFTWARE OR THE
// USE OR OTHER DEALINGS IN THE SOFTWARE.

'use strict';
const common = require('../common');
const assert = require('assert');
const vm = require('vm');

// vm.runInNewContext
{
  const sandbox = {};
  const result = vm.runInNewContext(
    'foo = "bar"; this.typeofProcess = typeof process; typeof Object;',
    sandbox
  );
  assert.deepStrictEqual(sandbox, {
    foo: 'bar',
    typeofProcess: 'undefined',
  });
  assert.strictEqual(result, 'function');
}

// vm.runInContext
{
  const sandbox = { foo: 'bar' };
  const context = vm.createContext(sandbox);
  const result = vm.runInContext(
    'baz = foo; this.typeofProcess = typeof process; typeof Object;',
    context
  );
  assert.deepStrictEqual(sandbox, {
    foo: 'bar',
    baz: 'bar',
    typeofProcess: 'undefined'
  });
  assert.strictEqual(result, 'function');
}

// vm.runInThisContext
{
  const result = vm.runInThisContext(
    'vmResult = "foo"; Object.prototype.toString.call(process);'
  );
  assert.strictEqual(global.vmResult, 'foo');
  assert.strictEqual(result, '[object process]');
  delete global.vmResult;
}

// vm.runInNewContext
{
  const result = vm.runInNewContext(
    'vmResult = "foo"; typeof process;'
  );
  assert.strictEqual(global.vmResult, undefined);
  assert.strictEqual(result, 'undefined');
}

// vm.createContext
{
  const sandbox = {};
  const context = vm.createContext(sandbox);
  assert.strictEqual(sandbox, context);
}

// Run script with filename
{
  const script = 'throw new Error("boom")';
  const filename = 'test-boom-error';
  const context = vm.createContext();

  function checkErr(err) {
    return err.stack.startsWith('test-boom-error:1');
  }

  assert.throws(() => vm.runInContext(script, context, filename), checkErr);
  assert.throws(() => vm.runInNewContext(script, context, filename), checkErr);
  assert.throws(() => vm.runInThisContext(script, filename), checkErr);
}

// Invalid arguments
[null, 'string'].forEach((input) => {
  assert.throws(() => {
    vm.createContext({}, input);
  }, {
    code: 'ERR_INVALID_ARG_TYPE',
    name: 'TypeError',
    message: 'The "options" argument must be of type object.' +
             common.invalidArgTypeHelper(input)
  });
});

['name', 'origin'].forEach((propertyName) => {
  assert.throws(() => {
    vm.createContext({}, { [propertyName]: null });
  }, {
    code: 'ERR_INVALID_ARG_TYPE',
    name: 'TypeError',
    message: `The "options.${propertyName}" property must be of type string. ` +
             'Received null'
  });
});

['contextName', 'contextOrigin'].forEach((propertyName) => {
  assert.throws(() => {
    vm.runInNewContext('', {}, { [propertyName]: null });
  }, {
    code: 'ERR_INVALID_ARG_TYPE',
    name: 'TypeError',
    message: `The "options.${propertyName}" property must be of type string. ` +
             'Received null'
  });
});

// vm.compileFunction
{
  assert.strictEqual(
    vm.compileFunction('console.log("Hello, World!")').toString(),
    'function () {\nconsole.log("Hello, World!")\n}'
  );

  assert.strictEqual(
    vm.compileFunction(
      'return p + q + r + s + t',
      ['p', 'q', 'r', 's', 't']
    )('ab', 'cd', 'ef', 'gh', 'ij'),
    'abcdefghij'
  );

  vm.compileFunction('return'); // Should not throw on 'return'

  assert.throws(() => {
    vm.compileFunction(
      '});\n\n(function() {\nconsole.log(1);\n})();\n\n(function() {'
    );
  }, {
    name: 'SyntaxError',
    message: "Unexpected token '}'"
  });

  // Tests for failed argument validation
  assert.throws(() => vm.compileFunction(), {
    name: 'TypeError',
    code: 'ERR_INVALID_ARG_TYPE',
    message: 'The "code" argument must be of type string. ' +
      'Received undefined'
  });

  vm.compileFunction(''); // Should pass without params or options

  assert.throws(() => vm.compileFunction('', null), {
    name: 'TypeError',
    code: 'ERR_INVALID_ARG_TYPE',
    message: 'The "params" argument must be an instance of Array. ' +
      'Received null'
  });

  // vm.compileFunction('', undefined, null);

  const optionTypes = {
    'filename': 'string',
    'columnOffset': 'number',
    'lineOffset': 'number',
    'cachedData': 'Buffer, TypedArray, or DataView',
    'produceCachedData': 'boolean',
  };

  for (const option in optionTypes) {
    const typeErrorMessage = `The "options.${option}" property must be ` +
      (option === 'cachedData' ? 'an instance of' : 'of type');
    assert.throws(() => {
      vm.compileFunction('', undefined, { [option]: null });
    }, {
      name: 'TypeError',
      code: 'ERR_INVALID_ARG_TYPE',
      message: typeErrorMessage +
        ` ${optionTypes[option]}. Received null`
    });
  }

  // Testing for context-based failures
  [Boolean(), Number(), null, String(), Symbol(), {}].forEach(
    (value) => {
      assert.throws(() => {
        vm.compileFunction('', undefined, { parsingContext: value });
      }, {
        name: 'TypeError',
        code: 'ERR_INVALID_ARG_TYPE',
        message: 'The "options.parsingContext" property must be an instance ' +
          `of Context.${common.invalidArgTypeHelper(value)}`
      });
    }
  );

  // Testing for non Array type-based failures
  [Boolean(), Number(), null, Object(), Symbol(), {}].forEach(
    (value) => {
      assert.throws(() => {
        vm.compileFunction('', value);
      }, {
        name: 'TypeError',
        code: 'ERR_INVALID_ARG_TYPE',
        message: 'The "params" argument must be an instance of Array.' +
          common.invalidArgTypeHelper(value)
      });
    }
  );

  assert.strictEqual(
    vm.compileFunction(
      'return a;',
      undefined,
      { contextExtensions: [{ a: 5 }] }
    )(),
    5
  );

  assert.throws(() => {
    vm.compileFunction('', undefined, { contextExtensions: null });
  }, {
    name: 'TypeError',
    code: 'ERR_INVALID_ARG_TYPE',
    message: 'The "options.contextExtensions" property must be an instance of' +
       ' Array. Received null'
  });

  assert.throws(() => {
    vm.compileFunction('', undefined, { contextExtensions: [0] });
  }, {
    name: 'TypeError',
    code: 'ERR_INVALID_ARG_TYPE',
    message: 'The "options.contextExtensions[0]" property must be of type ' +
       'object. Received type number (0)'
  });

  const oldLimit = Error.stackTraceLimit;
  // Setting value to run the last three tests
  Error.stackTraceLimit = 1;

  assert.throws(() => {
    vm.compileFunction('throw new Error("Sample Error")')();
  }, {
    message: 'Sample Error',
    stack: 'Error: Sample Error\n    at <anonymous>:1:7'
  });

  assert.throws(() => {
    vm.compileFunction(
      'throw new Error("Sample Error")',
      [],
      { lineOffset: 3 }
    )();
  }, {
    message: 'Sample Error',
    stack: 'Error: Sample Error\n    at <anonymous>:4:7'
  });

  assert.throws(() => {
    vm.compileFunction(
      'throw new Error("Sample Error")',
      [],
      { columnOffset: 3 }
    )();
  }, {
    message: 'Sample Error',
    stack: 'Error: Sample Error\n    at <anonymous>:1:10'
  });

  assert.strictEqual(
    vm.compileFunction(
      'return varInContext',
      [],
      {
        parsingContext: vm.createContext({ varInContext: 'abc' })
      }
    )(),
    'abc'
  );

  assert.throws(() => {
    vm.compileFunction(
      'return varInContext',
      []
    )();
  }, {
    message: 'varInContext is not defined',
    stack: 'ReferenceError: varInContext is not defined\n    at <anonymous>:1:1'
  });

  assert.notDeepStrictEqual(
    vm.compileFunction(
      'return global',
      [],
      {
        parsingContext: vm.createContext({ global: {} })
      }
    )(),
    global
  );

  assert.deepStrictEqual(
    vm.compileFunction(
      'return global',
      []
    )(),
    global
  );

<<<<<<< HEAD
  // Test compileFunction produceCachedData option
  const result = vm.compileFunction('console.log("Hello, World!")', [], {
    produceCachedData: true,
  });

  assert.ok(result.cachedDataProduced);
  assert.ok(result.cachedData.length > 0);
=======
  {
    const source = 'console.log("Hello, World!")';
    // Test compileFunction produceCachedData option
    const result = vm.compileFunction(source, [], {
      produceCachedData: true,
    });

    assert.ok(result.cachedDataProduced);
    assert.ok(result.cachedData.length > 0);

    // Test compileFunction cachedData consumption
    const result2 = vm.compileFunction(source, [], {
      cachedData: result.cachedData
    });
    assert.strictEqual(result2.cachedDataRejected, false);

    const result3 = vm.compileFunction('console.log("wrong source")', [], {
      cachedData: result.cachedData
    });
    assert.strictEqual(result3.cachedDataRejected, true);
  }
>>>>>>> 8a2d13a7

  // Resetting value
  Error.stackTraceLimit = oldLimit;
}<|MERGE_RESOLUTION|>--- conflicted
+++ resolved
@@ -323,15 +323,6 @@
     global
   );
 
-<<<<<<< HEAD
-  // Test compileFunction produceCachedData option
-  const result = vm.compileFunction('console.log("Hello, World!")', [], {
-    produceCachedData: true,
-  });
-
-  assert.ok(result.cachedDataProduced);
-  assert.ok(result.cachedData.length > 0);
-=======
   {
     const source = 'console.log("Hello, World!")';
     // Test compileFunction produceCachedData option
@@ -353,7 +344,6 @@
     });
     assert.strictEqual(result3.cachedDataRejected, true);
   }
->>>>>>> 8a2d13a7
 
   // Resetting value
   Error.stackTraceLimit = oldLimit;
