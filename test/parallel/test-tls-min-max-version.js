'use strict';
const common = require('../common');
const fixtures = require('../common/fixtures');
const { inspect } = require('util');

// Check min/max protocol versions.

const {
  assert, connect, keys, tls
} = require(fixtures.path('tls-connect'));
const DEFAULT_MIN_VERSION = tls.DEFAULT_MIN_VERSION;
const DEFAULT_MAX_VERSION = tls.DEFAULT_MAX_VERSION;


function test(cmin, cmax, cprot, smin, smax, sprot, proto, cerr, serr) {
  assert(proto || cerr || serr, 'test missing any expectations');

  let ciphers;
  if (common.hasOpenSSL3 && (proto === 'TLSv1' || proto === 'TLSv1.1' ||
      proto === 'TLSv1_1_method' || proto === 'TLSv1_method' ||
      sprot === 'TLSv1_1_method' || sprot === 'TLSv1_method')) {
    if (serr !== 'ERR_SSL_UNSUPPORTED_PROTOCOL')
      ciphers = 'ALL@SECLEVEL=0';
  }
<<<<<<< HEAD
=======
  if (common.hasOpenSSL31 && cerr === 'ERR_SSL_TLSV1_ALERT_PROTOCOL_VERSION') {
    ciphers = 'DEFAULT@SECLEVEL=0';
  }
>>>>>>> 8a2d13a7
  // Report where test was called from. Strip leading garbage from
  //     at Object.<anonymous> (file:line)
  // from the stack location, we only want the file:line part.
  const where = inspect(new Error()).split('\n')[2].replace(/[^(]*/, '');
  connect({
    client: {
      checkServerIdentity: (servername, cert) => { },
      ca: `${keys.agent1.cert}\n${keys.agent6.ca}`,
      minVersion: cmin,
      maxVersion: cmax,
      secureProtocol: cprot,
      ciphers: ciphers
    },
    server: {
      cert: keys.agent6.cert,
      key: keys.agent6.key,
      minVersion: smin,
      maxVersion: smax,
      secureProtocol: sprot,
      ciphers: ciphers
    },
  }, common.mustCall((err, pair, cleanup) => {
    function u(_) { return _ === undefined ? 'U' : _; }
    console.log('test:', u(cmin), u(cmax), u(cprot), u(smin), u(smax), u(sprot),
                u(ciphers), 'expect', u(proto), u(cerr), u(serr));
    console.log('  ', where);
    if (!proto) {
      console.log('client', pair.client.err ? pair.client.err.code : undefined);
      console.log('server', pair.server.err ? pair.server.err.code : undefined);
      if (cerr) {
        assert(pair.client.err);
        // Accept these codes as aliases, the one reported depends on the
        // OpenSSL version.
        if (cerr === 'ERR_SSL_UNSUPPORTED_PROTOCOL' &&
            pair.client.err.code === 'ERR_SSL_VERSION_TOO_LOW')
          cerr = 'ERR_SSL_VERSION_TOO_LOW';
        assert.strictEqual(pair.client.err.code, cerr);
      }
      if (serr) {
        assert(pair.server.err);
        assert.strictEqual(pair.server.err.code, serr);
      }
      return cleanup();
    }

    assert.ifError(err);
    assert.ifError(pair.server.err);
    assert.ifError(pair.client.err);
    assert(pair.server.conn);
    assert(pair.client.conn);
    assert.strictEqual(pair.client.conn.getProtocol(), proto);
    assert.strictEqual(pair.server.conn.getProtocol(), proto);
    return cleanup();
  }));
}

const U = undefined;

// Default protocol is the max version.
test(U, U, U, U, U, U, DEFAULT_MAX_VERSION);

// Insecure or invalid protocols cannot be enabled.
test(U, U, U, U, U, 'SSLv2_method',
     U, U, 'ERR_TLS_INVALID_PROTOCOL_METHOD');
test(U, U, U, U, U, 'SSLv3_method',
     U, U, 'ERR_TLS_INVALID_PROTOCOL_METHOD');
test(U, U, 'SSLv2_method', U, U, U,
     U, 'ERR_TLS_INVALID_PROTOCOL_METHOD');
test(U, U, 'SSLv3_method', U, U, U,
     U, 'ERR_TLS_INVALID_PROTOCOL_METHOD');
test(U, U, 'hokey-pokey', U, U, U,
     U, 'ERR_TLS_INVALID_PROTOCOL_METHOD');
test(U, U, U, U, U, 'hokey-pokey',
     U, U, 'ERR_TLS_INVALID_PROTOCOL_METHOD');

// Regression test: this should not crash because node should not pass the error
// message (including unsanitized user input) to a printf-like function.
test(U, U, U, U, U, '%s_method',
     U, U, 'ERR_TLS_INVALID_PROTOCOL_METHOD');

// Cannot use secureProtocol and min/max versions simultaneously.
test(U, U, U, U, 'TLSv1.2', 'TLS1_2_method',
     U, U, 'ERR_TLS_PROTOCOL_VERSION_CONFLICT');
test(U, U, U, 'TLSv1.2', U, 'TLS1_2_method',
     U, U, 'ERR_TLS_PROTOCOL_VERSION_CONFLICT');
test(U, 'TLSv1.2', 'TLS1_2_method', U, U, U,
     U, 'ERR_TLS_PROTOCOL_VERSION_CONFLICT');
test('TLSv1.2', U, 'TLS1_2_method', U, U, U,
     U, 'ERR_TLS_PROTOCOL_VERSION_CONFLICT');

// TLS_method means "any supported protocol".
test(U, U, 'TLSv1_2_method', U, U, 'TLS_method', 'TLSv1.2');
test(U, U, 'TLSv1_1_method', U, U, 'TLS_method', 'TLSv1.1');
test(U, U, 'TLSv1_method', U, U, 'TLS_method', 'TLSv1');
test(U, U, 'TLS_method', U, U, 'TLSv1_2_method', 'TLSv1.2');
test(U, U, 'TLS_method', U, U, 'TLSv1_1_method', 'TLSv1.1');
test(U, U, 'TLS_method', U, U, 'TLSv1_method', 'TLSv1');

// OpenSSL 1.1.1 and 3.0 use a different error code and alert (sent to the
// client) when no protocols are enabled on the server.
const NO_PROTOCOLS_AVAILABLE_SERVER = common.hasOpenSSL3 ?
  'ERR_SSL_NO_PROTOCOLS_AVAILABLE' : 'ERR_SSL_INTERNAL_ERROR';
const NO_PROTOCOLS_AVAILABLE_SERVER_ALERT = common.hasOpenSSL3 ?
  'ERR_SSL_TLSV1_ALERT_PROTOCOL_VERSION' : 'ERR_SSL_TLSV1_ALERT_INTERNAL_ERROR';

// SSLv23 also means "any supported protocol" greater than the default
// minimum (which is configurable via command line).
if (DEFAULT_MIN_VERSION === 'TLSv1.3') {
  test(U, U, 'TLSv1_2_method', U, U, 'SSLv23_method',
<<<<<<< HEAD
       U, 'ECONNRESET', common.hasOpenSSL3 ?
         'ERR_SSL_NO_PROTOCOLS_AVAILABLE' : 'ERR_SSL_INTERNAL_ERROR');
=======
       U, NO_PROTOCOLS_AVAILABLE_SERVER_ALERT, NO_PROTOCOLS_AVAILABLE_SERVER);
>>>>>>> 8a2d13a7
} else {
  test(U, U, 'TLSv1_2_method', U, U, 'SSLv23_method', 'TLSv1.2');
}

if (DEFAULT_MIN_VERSION === 'TLSv1.3') {
  test(U, U, 'TLSv1_1_method', U, U, 'SSLv23_method',
<<<<<<< HEAD
       U, 'ECONNRESET', common.hasOpenSSL3 ?
         'ERR_SSL_NO_PROTOCOLS_AVAILABLE' : 'ERR_SSL_INTERNAL_ERROR');
  test(U, U, 'TLSv1_method', U, U, 'SSLv23_method',
       U, 'ECONNRESET', common.hasOpenSSL3 ?
         'ERR_SSL_NO_PROTOCOLS_AVAILABLE' : 'ERR_SSL_INTERNAL_ERROR');
=======
       U, NO_PROTOCOLS_AVAILABLE_SERVER_ALERT, NO_PROTOCOLS_AVAILABLE_SERVER);
  test(U, U, 'TLSv1_method', U, U, 'SSLv23_method',
       U, NO_PROTOCOLS_AVAILABLE_SERVER_ALERT, NO_PROTOCOLS_AVAILABLE_SERVER);
>>>>>>> 8a2d13a7
  test(U, U, 'SSLv23_method', U, U, 'TLSv1_1_method',
       U, 'ERR_SSL_NO_PROTOCOLS_AVAILABLE', 'ERR_SSL_UNEXPECTED_MESSAGE');
  test(U, U, 'SSLv23_method', U, U, 'TLSv1_method',
       U, 'ERR_SSL_NO_PROTOCOLS_AVAILABLE', 'ERR_SSL_UNEXPECTED_MESSAGE');
}

if (DEFAULT_MIN_VERSION === 'TLSv1.2') {
  test(U, U, 'TLSv1_1_method', U, U, 'SSLv23_method',
       U, 'ERR_SSL_TLSV1_ALERT_PROTOCOL_VERSION',
       'ERR_SSL_UNSUPPORTED_PROTOCOL');
  test(U, U, 'TLSv1_method', U, U, 'SSLv23_method',
       U, 'ERR_SSL_TLSV1_ALERT_PROTOCOL_VERSION',
       'ERR_SSL_UNSUPPORTED_PROTOCOL');
  test(U, U, 'SSLv23_method', U, U, 'TLSv1_1_method',
       U, 'ERR_SSL_UNSUPPORTED_PROTOCOL', 'ERR_SSL_WRONG_VERSION_NUMBER');
  test(U, U, 'SSLv23_method', U, U, 'TLSv1_method',
       U, 'ERR_SSL_UNSUPPORTED_PROTOCOL', 'ERR_SSL_WRONG_VERSION_NUMBER');
}

if (DEFAULT_MIN_VERSION === 'TLSv1.1') {
  test(U, U, 'TLSv1_1_method', U, U, 'SSLv23_method', 'TLSv1.1');
  test(U, U, 'TLSv1_method', U, U, 'SSLv23_method',
       U, 'ERR_SSL_TLSV1_ALERT_PROTOCOL_VERSION',
       'ERR_SSL_UNSUPPORTED_PROTOCOL');
  test(U, U, 'SSLv23_method', U, U, 'TLSv1_1_method', 'TLSv1.1');
  test(U, U, 'SSLv23_method', U, U, 'TLSv1_method',
       U, 'ERR_SSL_UNSUPPORTED_PROTOCOL', 'ERR_SSL_WRONG_VERSION_NUMBER');
}

if (DEFAULT_MIN_VERSION === 'TLSv1') {
  test(U, U, 'TLSv1_1_method', U, U, 'SSLv23_method', 'TLSv1.1');
  test(U, U, 'TLSv1_method', U, U, 'SSLv23_method', 'TLSv1');
  test(U, U, 'SSLv23_method', U, U, 'TLSv1_1_method', 'TLSv1.1');
  test(U, U, 'SSLv23_method', U, U, 'TLSv1_method', 'TLSv1');
}

// TLSv1 thru TLSv1.2 are only supported with explicit configuration with API or
// CLI (--tls-v1.0 and --tls-v1.1).
test(U, U, 'TLSv1_2_method', U, U, 'TLSv1_2_method', 'TLSv1.2');
test(U, U, 'TLSv1_1_method', U, U, 'TLSv1_1_method', 'TLSv1.1');
test(U, U, 'TLSv1_method', U, U, 'TLSv1_method', 'TLSv1');

// The default default.
if (DEFAULT_MIN_VERSION === 'TLSv1.2') {
  test(U, U, 'TLSv1_1_method', U, U, U,
       U, 'ERR_SSL_TLSV1_ALERT_PROTOCOL_VERSION',
       'ERR_SSL_UNSUPPORTED_PROTOCOL');
  test(U, U, 'TLSv1_method', U, U, U,
       U, 'ERR_SSL_TLSV1_ALERT_PROTOCOL_VERSION',
       'ERR_SSL_UNSUPPORTED_PROTOCOL');

  if (DEFAULT_MAX_VERSION === 'TLSv1.2') {
    test(U, U, U, U, U, 'TLSv1_1_method',
         U, 'ERR_SSL_UNSUPPORTED_PROTOCOL', 'ERR_SSL_WRONG_VERSION_NUMBER');
    test(U, U, U, U, U, 'TLSv1_method',
         U, 'ERR_SSL_UNSUPPORTED_PROTOCOL', 'ERR_SSL_WRONG_VERSION_NUMBER');
  } else {
    // TLS1.3 client hellos are are not understood by TLS1.1 or below.
    test(U, U, U, U, U, 'TLSv1_1_method',
         U, 'ERR_SSL_TLSV1_ALERT_PROTOCOL_VERSION',
         'ERR_SSL_UNSUPPORTED_PROTOCOL');
    test(U, U, U, U, U, 'TLSv1_method',
         U, 'ERR_SSL_TLSV1_ALERT_PROTOCOL_VERSION',
         'ERR_SSL_UNSUPPORTED_PROTOCOL');
  }
}

// The default with --tls-v1.1.
if (DEFAULT_MIN_VERSION === 'TLSv1.1') {
  test(U, U, 'TLSv1_1_method', U, U, U, 'TLSv1.1');
  test(U, U, 'TLSv1_method', U, U, U,
       U, 'ERR_SSL_TLSV1_ALERT_PROTOCOL_VERSION',
       'ERR_SSL_UNSUPPORTED_PROTOCOL');
  test(U, U, U, U, U, 'TLSv1_1_method', 'TLSv1.1');

  if (DEFAULT_MAX_VERSION === 'TLSv1.2') {
    test(U, U, U, U, U, 'TLSv1_method',
         U, 'ERR_SSL_UNSUPPORTED_PROTOCOL', 'ERR_SSL_WRONG_VERSION_NUMBER');
  } else {
    // TLS1.3 client hellos are are not understood by TLS1.1 or below.
    test(U, U, U, U, U, 'TLSv1_method',
         U, 'ERR_SSL_TLSV1_ALERT_PROTOCOL_VERSION',
         'ERR_SSL_UNSUPPORTED_PROTOCOL');
  }
}

// The default with --tls-v1.0.
if (DEFAULT_MIN_VERSION === 'TLSv1') {
  test(U, U, 'TLSv1_1_method', U, U, U, 'TLSv1.1');
  test(U, U, 'TLSv1_method', U, U, U, 'TLSv1');
  test(U, U, U, U, U, 'TLSv1_1_method', 'TLSv1.1');
  test(U, U, U, U, U, 'TLSv1_method', 'TLSv1');
}

// TLS min/max are respected when set with no secureProtocol.
test('TLSv1', 'TLSv1.2', U, U, U, 'TLSv1_method', 'TLSv1');
test('TLSv1', 'TLSv1.2', U, U, U, 'TLSv1_1_method', 'TLSv1.1');
test('TLSv1', 'TLSv1.2', U, U, U, 'TLSv1_2_method', 'TLSv1.2');
test('TLSv1', 'TLSv1.2', U, U, U, 'TLS_method', 'TLSv1.2');

test(U, U, 'TLSv1_method', 'TLSv1', 'TLSv1.2', U, 'TLSv1');
test(U, U, 'TLSv1_1_method', 'TLSv1', 'TLSv1.2', U, 'TLSv1.1');
test(U, U, 'TLSv1_2_method', 'TLSv1', 'TLSv1.2', U, 'TLSv1.2');

test('TLSv1', 'TLSv1.1', U, 'TLSv1', 'TLSv1.3', U, 'TLSv1.1');
test('TLSv1', 'TLSv1.1', U, 'TLSv1', 'TLSv1.2', U, 'TLSv1.1');
test('TLSv1', 'TLSv1.2', U, 'TLSv1', 'TLSv1.1', U, 'TLSv1.1');
test('TLSv1', 'TLSv1.3', U, 'TLSv1', 'TLSv1.1', U, 'TLSv1.1');
test('TLSv1', 'TLSv1', U, 'TLSv1', 'TLSv1.1', U, 'TLSv1');
test('TLSv1', 'TLSv1.2', U, 'TLSv1', 'TLSv1', U, 'TLSv1');
test('TLSv1', 'TLSv1.3', U, 'TLSv1', 'TLSv1', U, 'TLSv1');
test('TLSv1.1', 'TLSv1.1', U, 'TLSv1', 'TLSv1.2', U, 'TLSv1.1');
test('TLSv1', 'TLSv1.2', U, 'TLSv1.1', 'TLSv1.1', U, 'TLSv1.1');
test('TLSv1', 'TLSv1.2', U, 'TLSv1', 'TLSv1.3', U, 'TLSv1.2');

// v-any client can connect to v-specific server
test('TLSv1', 'TLSv1.3', U, 'TLSv1.3', 'TLSv1.3', U, 'TLSv1.3');
test('TLSv1', 'TLSv1.3', U, 'TLSv1.2', 'TLSv1.3', U, 'TLSv1.3');
test('TLSv1', 'TLSv1.3', U, 'TLSv1.2', 'TLSv1.2', U, 'TLSv1.2');
test('TLSv1', 'TLSv1.3', U, 'TLSv1.1', 'TLSv1.1', U, 'TLSv1.1');
test('TLSv1', 'TLSv1.3', U, 'TLSv1', 'TLSv1', U, 'TLSv1');

// v-specific client can connect to v-any server
test('TLSv1.3', 'TLSv1.3', U, 'TLSv1', 'TLSv1.3', U, 'TLSv1.3');
test('TLSv1.2', 'TLSv1.2', U, 'TLSv1', 'TLSv1.3', U, 'TLSv1.2');
test('TLSv1.1', 'TLSv1.1', U, 'TLSv1', 'TLSv1.3', U, 'TLSv1.1');
test('TLSv1', 'TLSv1', U, 'TLSv1', 'TLSv1.3', U, 'TLSv1');<|MERGE_RESOLUTION|>--- conflicted
+++ resolved
@@ -22,12 +22,9 @@
     if (serr !== 'ERR_SSL_UNSUPPORTED_PROTOCOL')
       ciphers = 'ALL@SECLEVEL=0';
   }
-<<<<<<< HEAD
-=======
   if (common.hasOpenSSL31 && cerr === 'ERR_SSL_TLSV1_ALERT_PROTOCOL_VERSION') {
     ciphers = 'DEFAULT@SECLEVEL=0';
   }
->>>>>>> 8a2d13a7
   // Report where test was called from. Strip leading garbage from
   //     at Object.<anonymous> (file:line)
   // from the stack location, we only want the file:line part.
@@ -137,29 +134,16 @@
 // minimum (which is configurable via command line).
 if (DEFAULT_MIN_VERSION === 'TLSv1.3') {
   test(U, U, 'TLSv1_2_method', U, U, 'SSLv23_method',
-<<<<<<< HEAD
-       U, 'ECONNRESET', common.hasOpenSSL3 ?
-         'ERR_SSL_NO_PROTOCOLS_AVAILABLE' : 'ERR_SSL_INTERNAL_ERROR');
-=======
        U, NO_PROTOCOLS_AVAILABLE_SERVER_ALERT, NO_PROTOCOLS_AVAILABLE_SERVER);
->>>>>>> 8a2d13a7
 } else {
   test(U, U, 'TLSv1_2_method', U, U, 'SSLv23_method', 'TLSv1.2');
 }
 
 if (DEFAULT_MIN_VERSION === 'TLSv1.3') {
   test(U, U, 'TLSv1_1_method', U, U, 'SSLv23_method',
-<<<<<<< HEAD
-       U, 'ECONNRESET', common.hasOpenSSL3 ?
-         'ERR_SSL_NO_PROTOCOLS_AVAILABLE' : 'ERR_SSL_INTERNAL_ERROR');
-  test(U, U, 'TLSv1_method', U, U, 'SSLv23_method',
-       U, 'ECONNRESET', common.hasOpenSSL3 ?
-         'ERR_SSL_NO_PROTOCOLS_AVAILABLE' : 'ERR_SSL_INTERNAL_ERROR');
-=======
        U, NO_PROTOCOLS_AVAILABLE_SERVER_ALERT, NO_PROTOCOLS_AVAILABLE_SERVER);
   test(U, U, 'TLSv1_method', U, U, 'SSLv23_method',
        U, NO_PROTOCOLS_AVAILABLE_SERVER_ALERT, NO_PROTOCOLS_AVAILABLE_SERVER);
->>>>>>> 8a2d13a7
   test(U, U, 'SSLv23_method', U, U, 'TLSv1_1_method',
        U, 'ERR_SSL_NO_PROTOCOLS_AVAILABLE', 'ERR_SSL_UNEXPECTED_MESSAGE');
   test(U, U, 'SSLv23_method', U, U, 'TLSv1_method',
