--- conflicted
+++ resolved
@@ -4,22 +4,6 @@
 if (!common.hasCrypto)
   common.skip('missing crypto');
 const assert = require('assert');
-<<<<<<< HEAD
-const h2 = require('http2');
-
-// Http2ServerResponse.writeHead should support nested arrays
-
-const server = h2.createServer();
-server.listen(0, common.mustCall(() => {
-  const port = server.address().port;
-  server.once('request', common.mustCall((request, response) => {
-    const returnVal = response.writeHead(200, [
-      ['foo', 'bar'],
-      ['ABC', 123],
-    ]);
-    assert.strictEqual(returnVal, response);
-    response.end(common.mustCall(() => { server.close(); }));
-=======
 const http2 = require('http2');
 
 // Http2ServerResponse.writeHead should support arrays and nested arrays
@@ -52,7 +36,6 @@
       request.end();
       request.resume();
     }));
->>>>>>> a8a80be5
   }));
 }
 
