--- conflicted
+++ resolved
@@ -173,13 +173,10 @@
       '3',
       'undefined',
     ]],
-<<<<<<< HEAD
-=======
     // Regression test for https://github.com/nodejs/node/issues/43777.
     ['await Promise.resolve(123), Promise.resolve(456)', 'Promise {', { line: 0 }],
     ['await Promise.resolve(123), await Promise.resolve(456)', '456'],
     ['await (Promise.resolve(123), Promise.resolve(456))', '456'],
->>>>>>> a8a80be5
   ];
 
   for (const [input, expected = [`${input}\r`], options = {}] of testCases) {
@@ -203,18 +200,11 @@
 
 async function ctrlCTest() {
   console.log('Testing Ctrl+C');
-<<<<<<< HEAD
-  assert.deepStrictEqual(await runAndWait([
-    'await new Promise(() => {})',
-    { ctrl: true, name: 'c' },
-  ]), [
-=======
   const output = await runAndWait([
     'await new Promise(() => {})',
     { ctrl: true, name: 'c' },
   ]);
   assert.deepStrictEqual(output.slice(0, 3), [
->>>>>>> a8a80be5
     'await new Promise(() => {})\r',
     'Uncaught:',
     'Error [ERR_SCRIPT_EXECUTION_INTERRUPTED]: ' +
