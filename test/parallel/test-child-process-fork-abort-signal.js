--- conflicted
+++ resolved
@@ -23,8 +23,6 @@
 }
 
 {
-<<<<<<< HEAD
-=======
   // Test aborting with custom error
   const ac = new AbortController();
   const { signal } = ac;
@@ -44,7 +42,6 @@
 }
 
 {
->>>>>>> 8a2d13a7
   // Test passing an already aborted signal to a forked child_process
   const signal = AbortSignal.abort();
   const cp = fork(fixtures.path('child-process-stay-alive-forever.js'), {
