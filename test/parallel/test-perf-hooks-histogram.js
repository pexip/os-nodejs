'use strict';

const common = require('../common');

const {
  ok,
  strictEqual,
  throws,
} = require('assert');

const {
  createHistogram,
  monitorEventLoopDelay,
} = require('perf_hooks');

const { inspect } = require('util');

{
  const h = createHistogram();

  strictEqual(h.min, 9223372036854776000);
  strictEqual(h.minBigInt, 9223372036854775807n);
  strictEqual(h.max, 0);
  strictEqual(h.maxBigInt, 0n);
  strictEqual(h.exceeds, 0);
  strictEqual(h.exceedsBigInt, 0n);
  ok(Number.isNaN(h.mean));
  ok(Number.isNaN(h.stddev));

  strictEqual(h.count, 0);
  strictEqual(h.countBigInt, 0n);

  h.record(1);

  strictEqual(h.count, 1);
  strictEqual(h.countBigInt, 1n);

  [false, '', {}, undefined, null].forEach((i) => {
    throws(() => h.record(i), {
      code: 'ERR_INVALID_ARG_TYPE'
    });
  });
  throws(() => h.record(0, Number.MAX_SAFE_INTEGER + 1), {
    code: 'ERR_OUT_OF_RANGE'
  });

  strictEqual(h.min, 1);
  strictEqual(h.minBigInt, 1n);
  strictEqual(h.max, 1);
  strictEqual(h.maxBigInt, 1n);
  strictEqual(h.exceeds, 0);
  strictEqual(h.mean, 1);
  strictEqual(h.stddev, 0);

  strictEqual(h.percentile(1), 1);
  strictEqual(h.percentile(100), 1);

  strictEqual(h.percentileBigInt(1), 1n);
  strictEqual(h.percentileBigInt(100), 1n);

  const mc = new MessageChannel();
  mc.port1.onmessage = common.mustCall(({ data }) => {
    strictEqual(h.min, 1);
    strictEqual(h.max, 1);
    strictEqual(h.exceeds, 0);
    strictEqual(h.mean, 1);
    strictEqual(h.stddev, 0);

    data.record(2n);
    data.recordDelta();

    strictEqual(h.max, 2);

    mc.port1.close();
  });
  mc.port2.postMessage(h);
}

{
  const e = monitorEventLoopDelay();
  strictEqual(e.count, 0);
  e.enable();
  const mc = new MessageChannel();
  mc.port1.onmessage = common.mustCall(({ data }) => {
    strictEqual(typeof data.min, 'number');
    ok(data.min > 0);
    ok(data.count > 0);
    strictEqual(data.disable, undefined);
    strictEqual(data.enable, undefined);
    mc.port1.close();
  });
  const interval = setInterval(() => {
    if (e.count > 0) {
      clearInterval(interval);
      mc.port2.postMessage(e);
    }
  }, 50);
}

{
  const h = createHistogram();
  ok(inspect(h, { depth: null }).startsWith('Histogram'));
  strictEqual(inspect(h, { depth: -1 }), '[RecordableHistogram]');
}

{
  // Tests that RecordableHistogram is impossible to construct manually
  const h = createHistogram();
  throws(() => new h.constructor(), { code: 'ERR_ILLEGAL_CONSTRUCTOR' });
}

{
  [
    'hello',
    1,
    null,
  ].forEach((i) => {
    throws(() => createHistogram(i), { code: 'ERR_INVALID_ARG_TYPE' });
  });

  [
    'hello',
    false,
    null,
    {},
  ].forEach((i) => {
    throws(() => createHistogram({ lowest: i }), {
      code: 'ERR_INVALID_ARG_TYPE',
    });
    throws(() => createHistogram({ highest: i }), {
      code: 'ERR_INVALID_ARG_TYPE',
    });
    throws(() => createHistogram({ figures: i }), {
      code: 'ERR_INVALID_ARG_TYPE',
    });
  });

<<<<<<< HEAD
=======
  // Number greater than 5 is not allowed
  for (const i of [6, 10]) {
    throws(() => createHistogram({ figures: i }), {
      code: 'ERR_OUT_OF_RANGE',
    });
  }

>>>>>>> 8a2d13a7
  createHistogram({ lowest: 1, highest: 11, figures: 1 });
}

{
  const h1 = createHistogram();
  const h2 = createHistogram();

  h1.record(1);

  strictEqual(h2.count, 0);
  strictEqual(h1.count, 1);

  h2.add(h1);

  strictEqual(h2.count, 1);

  [
    'hello',
    1,
    false,
    {},
  ].forEach((i) => {
    throws(() => h1.add(i), {
      code: 'ERR_INVALID_ARG_TYPE',
    });
  });
}<|MERGE_RESOLUTION|>--- conflicted
+++ resolved
@@ -135,8 +135,6 @@
     });
   });
 
-<<<<<<< HEAD
-=======
   // Number greater than 5 is not allowed
   for (const i of [6, 10]) {
     throws(() => createHistogram({ figures: i }), {
@@ -144,7 +142,6 @@
     });
   }
 
->>>>>>> 8a2d13a7
   createHistogram({ lowest: 1, highest: 11, figures: 1 });
 }
 
