// Flags: --expose-internals
'use strict';

// This list must be computed before we require any modules to
// to eliminate the noise.
const actualModules = new Set(process.moduleLoadList.slice());

const common = require('../common');
const assert = require('assert');

const expectedModules = new Set([
  'Internal Binding async_wrap',
  'Internal Binding block_list',
  'Internal Binding buffer',
  'Internal Binding builtins',
  'Internal Binding config',
  'Internal Binding constants',
  'Internal Binding contextify',
  'Internal Binding credentials',
  'Internal Binding errors',
  'Internal Binding fs_dir',
  'Internal Binding fs_event_wrap',
<<<<<<< HEAD
=======
  'Internal Binding fs',
  'Internal Binding heap_utils',
  'Internal Binding mksnapshot',
>>>>>>> a8a80be5
  'Internal Binding messaging',
  'Internal Binding module_wrap',
  'Internal Binding options',
  'Internal Binding performance',
  'Internal Binding pipe_wrap',
  'Internal Binding process_methods',
  'Internal Binding report',
  'Internal Binding serdes',
  'Internal Binding stream_wrap',
  'Internal Binding string_decoder',
  'Internal Binding symbols',
  'Internal Binding task_queue',
  'Internal Binding tcp_wrap',
  'Internal Binding timers',
  'Internal Binding trace_events',
  'Internal Binding types',
  'Internal Binding url',
  'Internal Binding util',
  'Internal Binding uv',
<<<<<<< HEAD
  'NativeModule async_hooks',
=======
  'Internal Binding v8',
  'Internal Binding wasm_web_api',
  'Internal Binding worker',
>>>>>>> a8a80be5
  'NativeModule buffer',
  'NativeModule events',
  'NativeModule fs',
  'NativeModule internal/abort_controller',
  'NativeModule internal/assert',
  'NativeModule internal/async_hooks',
  'NativeModule internal/blocklist',
  'NativeModule internal/buffer',
  'NativeModule internal/console/constructor',
  'NativeModule internal/console/global',
  'NativeModule internal/constants',
  'NativeModule internal/dtrace',
  'NativeModule internal/dns/utils',
  'NativeModule internal/encoding',
  'NativeModule internal/errors',
  'NativeModule internal/event_target',
  'NativeModule internal/fixed_queue',
  'NativeModule internal/fs/dir',
  'NativeModule internal/fs/promises',
  'NativeModule internal/fs/read_file_context',
  'NativeModule internal/fs/rimraf',
<<<<<<< HEAD
  'NativeModule internal/fs/watchers',
=======
  'NativeModule internal/fs/utils',
  'NativeModule internal/fs/watchers',
  'NativeModule internal/heap_utils',
  'NativeModule internal/histogram',
>>>>>>> a8a80be5
  'NativeModule internal/idna',
  'NativeModule internal/linkedlist',
  'NativeModule internal/mime',
  'NativeModule internal/modules/cjs/helpers',
  'NativeModule internal/modules/cjs/loader',
  'NativeModule internal/modules/esm/assert',
  'NativeModule internal/modules/esm/create_dynamic_module',
  'NativeModule internal/modules/esm/fetch_module',
  'NativeModule internal/modules/esm/formats',
  'NativeModule internal/modules/esm/get_format',
  'NativeModule internal/modules/esm/handle_process_exit',
  'NativeModule internal/modules/esm/initialize_import_meta',
  'NativeModule internal/modules/esm/load',
  'NativeModule internal/modules/esm/loader',
  'NativeModule internal/modules/esm/module_job',
  'NativeModule internal/modules/esm/module_map',
  'NativeModule internal/modules/esm/package_config',
  'NativeModule internal/modules/esm/resolve',
  'NativeModule internal/modules/esm/translators',
  'NativeModule internal/modules/package_json_reader',
  'NativeModule internal/modules/run_main',
  'NativeModule internal/net',
  'NativeModule internal/options',
  'NativeModule internal/perf/event_loop_delay',
  'NativeModule internal/perf/event_loop_utilization',
  'NativeModule internal/perf/nodetiming',
  'NativeModule internal/perf/observe',
  'NativeModule internal/perf/performance_entry',
  'NativeModule internal/perf/performance',
  'NativeModule internal/perf/timerify',
  'NativeModule internal/perf/usertiming',
  'NativeModule internal/perf/resource_timing',
  'NativeModule internal/perf/utils',
  'NativeModule internal/priority_queue',
  'NativeModule internal/process/esm_loader',
  'NativeModule internal/process/execution',
  'NativeModule internal/process/per_thread',
  'NativeModule internal/process/pre_execution',
  'NativeModule internal/process/promises',
  'NativeModule internal/process/report',
  'NativeModule internal/process/signal',
  'NativeModule internal/process/task_queues',
  'NativeModule internal/process/warning',
  'NativeModule internal/promise_hooks',
  'NativeModule internal/querystring',
  'NativeModule internal/readline/callbacks',
  'NativeModule internal/readline/interface',
  'NativeModule internal/readline/utils',
  'NativeModule internal/socketaddress',
  'NativeModule internal/source_map/source_map_cache',
<<<<<<< HEAD
  'NativeModule internal/streams/utils',
=======
  'NativeModule internal/stream_base_commons',
  'NativeModule internal/streams/add-abort-signal',
  'NativeModule internal/streams/buffer_list',
  'NativeModule internal/streams/compose',
  'NativeModule internal/streams/destroy',
  'NativeModule internal/streams/duplex',
  'NativeModule internal/streams/end-of-stream',
  'NativeModule internal/streams/from',
  'NativeModule internal/streams/legacy',
  'NativeModule internal/streams/operators',
  'NativeModule internal/streams/passthrough',
  'NativeModule internal/streams/pipeline',
  'NativeModule internal/streams/readable',
  'NativeModule internal/streams/state',
  'NativeModule internal/streams/transform',
  'NativeModule internal/streams/utils',
  'NativeModule internal/streams/writable',
  'NativeModule internal/structured_clone',
>>>>>>> a8a80be5
  'NativeModule internal/timers',
  'NativeModule internal/url',
  'NativeModule internal/util',
  'NativeModule internal/util/debuglog',
  'NativeModule internal/util/inspect',
  'NativeModule internal/util/iterable_weak_map',
<<<<<<< HEAD
=======
  'NativeModule internal/util/parse_args/utils',
  'NativeModule internal/util/parse_args/parse_args',
>>>>>>> a8a80be5
  'NativeModule internal/util/types',
  'NativeModule internal/validators',
  'NativeModule internal/vm',
  'NativeModule internal/vm/module',
  'NativeModule internal/wasm_web_api',
  'NativeModule internal/webidl',
  'NativeModule internal/webstreams/adapters',
  'NativeModule internal/webstreams/compression',
  'NativeModule internal/webstreams/encoding',
  'NativeModule internal/webstreams/queuingstrategies',
  'NativeModule internal/webstreams/readablestream',
  'NativeModule internal/webstreams/transformstream',
  'NativeModule internal/webstreams/util',
  'NativeModule internal/webstreams/writablestream',
  'NativeModule internal/worker/io',
  'NativeModule internal/worker/js_transferable',
<<<<<<< HEAD
  'NativeModule internal/blob',
=======
  'Internal Binding blob',
  'NativeModule internal/blob',
  'NativeModule internal/file',
  'NativeModule async_hooks',
  'NativeModule net',
>>>>>>> a8a80be5
  'NativeModule path',
  'NativeModule perf_hooks',
  'NativeModule querystring',
  'NativeModule stream',
  'NativeModule stream/promises',
  'NativeModule string_decoder',
  'NativeModule timers',
  'NativeModule url',
  'NativeModule util',
  'NativeModule v8',
  'NativeModule internal/v8/startup_snapshot',
  'NativeModule vm',
]);

if (!common.isMainThread) {
  [
    'Internal Binding messaging',
    'Internal Binding performance',
    'Internal Binding symbols',
    'Internal Binding worker',
    'NativeModule internal/streams/duplex',
    'NativeModule internal/streams/passthrough',
    'NativeModule internal/streams/readable',
    'NativeModule internal/streams/transform',
    'NativeModule internal/streams/writable',
    'NativeModule internal/error_serdes',
    'NativeModule internal/process/worker_thread_only',
    'NativeModule internal/streams/buffer_list',
    'NativeModule internal/streams/destroy',
    'NativeModule internal/streams/end-of-stream',
    'NativeModule internal/streams/legacy',
    'NativeModule internal/streams/pipeline',
    'NativeModule internal/streams/state',
    'NativeModule internal/worker',
    'NativeModule internal/worker/io',
    'NativeModule stream',
    'NativeModule worker_threads',
  ].forEach(expectedModules.add.bind(expectedModules));
}

if (common.hasIntl) {
  expectedModules.add('Internal Binding icu');
} else {
  expectedModules.add('NativeModule url');
}

if (process.features.inspector) {
  expectedModules.add('Internal Binding inspector');
  expectedModules.add('NativeModule internal/inspector_async_hook');
  expectedModules.add('NativeModule internal/util/inspector');
  expectedModules.add('Internal Binding profiler');
}

if (process.env.NODE_V8_COVERAGE) {
  expectedModules.add('Internal Binding profiler');
}

if (common.hasCrypto) {
  expectedModules.add('Internal Binding crypto');
  expectedModules.add('NativeModule crypto');
  expectedModules.add('NativeModule internal/crypto/certificate');
  expectedModules.add('NativeModule internal/crypto/cipher');
  expectedModules.add('NativeModule internal/crypto/diffiehellman');
  expectedModules.add('NativeModule internal/crypto/hash');
  expectedModules.add('NativeModule internal/crypto/hashnames');
  expectedModules.add('NativeModule internal/crypto/hkdf');
  expectedModules.add('NativeModule internal/crypto/keygen');
  expectedModules.add('NativeModule internal/crypto/keys');
  expectedModules.add('NativeModule internal/crypto/pbkdf2');
  expectedModules.add('NativeModule internal/crypto/random');
  expectedModules.add('NativeModule internal/crypto/scrypt');
  expectedModules.add('NativeModule internal/crypto/sig');
  expectedModules.add('NativeModule internal/crypto/util');
  expectedModules.add('NativeModule internal/crypto/x509');
  expectedModules.add('NativeModule internal/streams/lazy_transform');
}

const { internalBinding } = require('internal/test/binding');
if (internalBinding('config').hasDtrace) {
  expectedModules.add('Internal Binding dtrace');
}

const difference = (setA, setB) => {
  return new Set([...setA].filter((x) => !setB.has(x)));
};
const missingModules = difference(expectedModules, actualModules);
const extraModules = difference(actualModules, expectedModules);
const printSet = (s) => { return `${[...s].sort().join(',\n  ')}\n`; };

assert.deepStrictEqual(actualModules, expectedModules,
                       (missingModules.size > 0 ?
                         'These modules were not loaded:\n  ' +
                         printSet(missingModules) : '') +
                       (extraModules.size > 0 ?
                         'These modules were unexpectedly loaded:\n  ' +
                         printSet(extraModules) : ''));<|MERGE_RESOLUTION|>--- conflicted
+++ resolved
@@ -20,12 +20,9 @@
   'Internal Binding errors',
   'Internal Binding fs_dir',
   'Internal Binding fs_event_wrap',
-<<<<<<< HEAD
-=======
   'Internal Binding fs',
   'Internal Binding heap_utils',
   'Internal Binding mksnapshot',
->>>>>>> a8a80be5
   'Internal Binding messaging',
   'Internal Binding module_wrap',
   'Internal Binding options',
@@ -45,13 +42,9 @@
   'Internal Binding url',
   'Internal Binding util',
   'Internal Binding uv',
-<<<<<<< HEAD
-  'NativeModule async_hooks',
-=======
   'Internal Binding v8',
   'Internal Binding wasm_web_api',
   'Internal Binding worker',
->>>>>>> a8a80be5
   'NativeModule buffer',
   'NativeModule events',
   'NativeModule fs',
@@ -73,14 +66,10 @@
   'NativeModule internal/fs/promises',
   'NativeModule internal/fs/read_file_context',
   'NativeModule internal/fs/rimraf',
-<<<<<<< HEAD
-  'NativeModule internal/fs/watchers',
-=======
   'NativeModule internal/fs/utils',
   'NativeModule internal/fs/watchers',
   'NativeModule internal/heap_utils',
   'NativeModule internal/histogram',
->>>>>>> a8a80be5
   'NativeModule internal/idna',
   'NativeModule internal/linkedlist',
   'NativeModule internal/mime',
@@ -131,9 +120,6 @@
   'NativeModule internal/readline/utils',
   'NativeModule internal/socketaddress',
   'NativeModule internal/source_map/source_map_cache',
-<<<<<<< HEAD
-  'NativeModule internal/streams/utils',
-=======
   'NativeModule internal/stream_base_commons',
   'NativeModule internal/streams/add-abort-signal',
   'NativeModule internal/streams/buffer_list',
@@ -152,18 +138,14 @@
   'NativeModule internal/streams/utils',
   'NativeModule internal/streams/writable',
   'NativeModule internal/structured_clone',
->>>>>>> a8a80be5
   'NativeModule internal/timers',
   'NativeModule internal/url',
   'NativeModule internal/util',
   'NativeModule internal/util/debuglog',
   'NativeModule internal/util/inspect',
   'NativeModule internal/util/iterable_weak_map',
-<<<<<<< HEAD
-=======
   'NativeModule internal/util/parse_args/utils',
   'NativeModule internal/util/parse_args/parse_args',
->>>>>>> a8a80be5
   'NativeModule internal/util/types',
   'NativeModule internal/validators',
   'NativeModule internal/vm',
@@ -180,15 +162,11 @@
   'NativeModule internal/webstreams/writablestream',
   'NativeModule internal/worker/io',
   'NativeModule internal/worker/js_transferable',
-<<<<<<< HEAD
-  'NativeModule internal/blob',
-=======
   'Internal Binding blob',
   'NativeModule internal/blob',
   'NativeModule internal/file',
   'NativeModule async_hooks',
   'NativeModule net',
->>>>>>> a8a80be5
   'NativeModule path',
   'NativeModule perf_hooks',
   'NativeModule querystring',
