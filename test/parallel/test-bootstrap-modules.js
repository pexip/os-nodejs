// Flags: --expose-internals
'use strict';

// This list must be computed before we require any modules to
// to eliminate the noise.
const actualModules = new Set(process.moduleLoadList.slice());

const common = require('../common');
const assert = require('assert');

const expectedModules = new Set([
  'Internal Binding async_wrap',
  'Internal Binding block_list',
  'Internal Binding buffer',
  'Internal Binding builtins',
  'Internal Binding config',
  'Internal Binding constants',
  'Internal Binding contextify',
  'Internal Binding credentials',
  'Internal Binding errors',
<<<<<<< HEAD
  'Internal Binding fs_dir',
  'Internal Binding fs_event_wrap',
  'Internal Binding fs',
  'Internal Binding heap_utils',
=======
  'Internal Binding fs',
>>>>>>> 8a2d13a7
  'Internal Binding mksnapshot',
  'Internal Binding messaging',
  'Internal Binding module_wrap',
  'Internal Binding options',
  'Internal Binding performance',
<<<<<<< HEAD
  'Internal Binding pipe_wrap',
  'Internal Binding process_methods',
  'Internal Binding report',
  'Internal Binding serdes',
  'Internal Binding stream_wrap',
=======
  'Internal Binding process_methods',
>>>>>>> 8a2d13a7
  'Internal Binding string_decoder',
  'Internal Binding symbols',
  'Internal Binding task_queue',
  'Internal Binding tcp_wrap',
  'Internal Binding timers',
  'Internal Binding trace_events',
  'Internal Binding types',
  'Internal Binding url',
  'Internal Binding util',
<<<<<<< HEAD
  'Internal Binding uv',
  'Internal Binding v8',
=======
>>>>>>> 8a2d13a7
  'Internal Binding wasm_web_api',
  'Internal Binding worker',
  'NativeModule buffer',
  'NativeModule events',
  'NativeModule fs',
  'NativeModule internal/abort_controller',
  'NativeModule internal/assert',
  'NativeModule internal/async_hooks',
<<<<<<< HEAD
  'NativeModule internal/blocklist',
=======
>>>>>>> 8a2d13a7
  'NativeModule internal/buffer',
  'NativeModule internal/console/constructor',
  'NativeModule internal/console/global',
  'NativeModule internal/constants',
<<<<<<< HEAD
  'NativeModule internal/dtrace',
  'NativeModule internal/dns/utils',
  'NativeModule internal/encoding',
  'NativeModule internal/errors',
  'NativeModule internal/event_target',
  'NativeModule internal/fixed_queue',
  'NativeModule internal/fs/dir',
  'NativeModule internal/fs/promises',
  'NativeModule internal/fs/read_file_context',
  'NativeModule internal/fs/rimraf',
  'NativeModule internal/fs/utils',
  'NativeModule internal/fs/watchers',
  'NativeModule internal/heap_utils',
  'NativeModule internal/histogram',
  'NativeModule internal/idna',
  'NativeModule internal/linkedlist',
  'NativeModule internal/mime',
  'NativeModule internal/modules/cjs/helpers',
  'NativeModule internal/modules/cjs/loader',
  'NativeModule internal/modules/esm/assert',
  'NativeModule internal/modules/esm/create_dynamic_module',
  'NativeModule internal/modules/esm/fetch_module',
  'NativeModule internal/modules/esm/formats',
  'NativeModule internal/modules/esm/get_format',
  'NativeModule internal/modules/esm/handle_process_exit',
  'NativeModule internal/modules/esm/initialize_import_meta',
  'NativeModule internal/modules/esm/load',
  'NativeModule internal/modules/esm/loader',
  'NativeModule internal/modules/esm/module_job',
  'NativeModule internal/modules/esm/module_map',
  'NativeModule internal/modules/esm/package_config',
  'NativeModule internal/modules/esm/resolve',
  'NativeModule internal/modules/esm/translators',
=======
  'NativeModule internal/dns/utils',
  'NativeModule internal/errors',
  'NativeModule internal/event_target',
  'NativeModule internal/fixed_queue',
  'NativeModule internal/fs/utils',
  'NativeModule internal/linkedlist',
  'NativeModule internal/modules/cjs/loader',
  'NativeModule internal/modules/esm/utils',
  'NativeModule internal/modules/helpers',
>>>>>>> 8a2d13a7
  'NativeModule internal/modules/package_json_reader',
  'NativeModule internal/modules/run_main',
  'NativeModule internal/net',
  'NativeModule internal/options',
<<<<<<< HEAD
  'NativeModule internal/perf/event_loop_delay',
  'NativeModule internal/perf/event_loop_utilization',
  'NativeModule internal/perf/nodetiming',
  'NativeModule internal/perf/observe',
  'NativeModule internal/perf/performance_entry',
  'NativeModule internal/perf/performance',
  'NativeModule internal/perf/timerify',
  'NativeModule internal/perf/usertiming',
  'NativeModule internal/perf/resource_timing',
=======
>>>>>>> 8a2d13a7
  'NativeModule internal/perf/utils',
  'NativeModule internal/priority_queue',
  'NativeModule internal/process/esm_loader',
  'NativeModule internal/process/execution',
  'NativeModule internal/process/per_thread',
  'NativeModule internal/process/pre_execution',
  'NativeModule internal/process/promises',
  'NativeModule internal/process/signal',
  'NativeModule internal/process/task_queues',
  'NativeModule internal/process/warning',
  'NativeModule internal/promise_hooks',
  'NativeModule internal/querystring',
  'NativeModule internal/readline/callbacks',
  'NativeModule internal/readline/interface',
  'NativeModule internal/readline/utils',
  'NativeModule internal/socketaddress',
  'NativeModule internal/source_map/source_map_cache',
<<<<<<< HEAD
  'NativeModule internal/stream_base_commons',
  'NativeModule internal/streams/add-abort-signal',
  'NativeModule internal/streams/buffer_list',
  'NativeModule internal/streams/compose',
  'NativeModule internal/streams/destroy',
  'NativeModule internal/streams/duplex',
  'NativeModule internal/streams/end-of-stream',
  'NativeModule internal/streams/from',
  'NativeModule internal/streams/legacy',
  'NativeModule internal/streams/operators',
  'NativeModule internal/streams/passthrough',
  'NativeModule internal/streams/pipeline',
  'NativeModule internal/streams/readable',
  'NativeModule internal/streams/state',
  'NativeModule internal/streams/transform',
  'NativeModule internal/streams/utils',
  'NativeModule internal/streams/writable',
  'NativeModule internal/structured_clone',
=======
>>>>>>> 8a2d13a7
  'NativeModule internal/timers',
  'NativeModule internal/url',
  'NativeModule internal/util',
  'NativeModule internal/util/debuglog',
  'NativeModule internal/util/inspect',
<<<<<<< HEAD
  'NativeModule internal/util/iterable_weak_map',
  'NativeModule internal/util/parse_args/utils',
  'NativeModule internal/util/parse_args/parse_args',
=======
>>>>>>> 8a2d13a7
  'NativeModule internal/util/types',
  'NativeModule internal/validators',
  'NativeModule internal/vm',
  'NativeModule internal/vm/module',
<<<<<<< HEAD
  'NativeModule internal/wasm_web_api',
  'NativeModule internal/webstreams/adapters',
  'NativeModule internal/webstreams/compression',
  'NativeModule internal/webstreams/encoding',
  'NativeModule internal/webstreams/queuingstrategies',
  'NativeModule internal/webstreams/readablestream',
  'NativeModule internal/webstreams/transformstream',
  'NativeModule internal/webstreams/util',
  'NativeModule internal/webstreams/writablestream',
  'NativeModule internal/worker/io',
  'NativeModule internal/worker/js_transferable',
  'Internal Binding blob',
  'NativeModule internal/blob',
  'NativeModule internal/file',
  'NativeModule async_hooks',
  'NativeModule net',
  'NativeModule path',
  'NativeModule perf_hooks',
  'NativeModule querystring',
  'NativeModule stream',
  'NativeModule stream/promises',
  'NativeModule string_decoder',
  'NativeModule timers',
  'NativeModule url',
  'NativeModule util',
  'NativeModule v8',
  'NativeModule internal/v8/startup_snapshot',
  'NativeModule vm',
=======
  'NativeModule internal/webidl',
  'NativeModule internal/worker/js_transferable',
  'Internal Binding blob',
  'NativeModule async_hooks',
  'NativeModule path',
  'NativeModule querystring',
  'NativeModule timers',
  'NativeModule internal/v8/startup_snapshot',
  'NativeModule util',
>>>>>>> 8a2d13a7
]);

if (common.isMainThread) {
  [
    'NativeModule internal/idna',
    'NativeModule url',
  ].forEach(expectedModules.add.bind(expectedModules));
} else {
  [
    'Internal Binding messaging',
    'Internal Binding performance',
    'Internal Binding symbols',
    'Internal Binding worker',
    'NativeModule internal/abort_controller',
    'NativeModule internal/error_serdes',
    'NativeModule internal/process/worker_thread_only',
    'NativeModule internal/streams/add-abort-signal',
    'NativeModule internal/streams/buffer_list',
    'NativeModule internal/streams/compose',
    'NativeModule internal/streams/destroy',
    'NativeModule internal/streams/duplex',
    'NativeModule internal/streams/end-of-stream',
    'NativeModule internal/streams/from',
    'NativeModule internal/streams/legacy',
    'NativeModule internal/streams/operators',
    'NativeModule internal/streams/passthrough',
    'NativeModule internal/streams/pipeline',
    'NativeModule internal/streams/readable',
    'NativeModule internal/streams/state',
    'NativeModule internal/streams/transform',
    'NativeModule internal/streams/utils',
    'NativeModule internal/streams/writable',
    'NativeModule internal/worker',
    'NativeModule internal/worker/io',
    'NativeModule worker_threads',
    'NativeModule stream',
<<<<<<< HEAD
    'NativeModule worker_threads',
=======
    'NativeModule stream/promises',
    'NativeModule string_decoder',
    'NativeModule util',
>>>>>>> 8a2d13a7
  ].forEach(expectedModules.add.bind(expectedModules));
}

if (common.isWindows) {
  // On Windows fs needs SideEffectFreeRegExpPrototypeExec which uses vm.
  expectedModules.add('NativeModule vm');
}

if (common.hasIntl) {
  expectedModules.add('Internal Binding icu');
<<<<<<< HEAD
} else {
  expectedModules.add('NativeModule url');
=======
>>>>>>> 8a2d13a7
}

if (process.features.inspector) {
  expectedModules.add('Internal Binding inspector');
  expectedModules.add('NativeModule internal/inspector_async_hook');
  expectedModules.add('NativeModule internal/util/inspector');
  expectedModules.add('Internal Binding profiler');
}

<<<<<<< HEAD
if (process.env.NODE_V8_COVERAGE) {
  expectedModules.add('Internal Binding profiler');
}

if (common.hasCrypto) {
  expectedModules.add('Internal Binding crypto');
  expectedModules.add('NativeModule crypto');
  expectedModules.add('NativeModule internal/crypto/certificate');
  expectedModules.add('NativeModule internal/crypto/cipher');
  expectedModules.add('NativeModule internal/crypto/diffiehellman');
  expectedModules.add('NativeModule internal/crypto/hash');
  expectedModules.add('NativeModule internal/crypto/hashnames');
  expectedModules.add('NativeModule internal/crypto/hkdf');
  expectedModules.add('NativeModule internal/crypto/keygen');
  expectedModules.add('NativeModule internal/crypto/keys');
  expectedModules.add('NativeModule internal/crypto/pbkdf2');
  expectedModules.add('NativeModule internal/crypto/random');
  expectedModules.add('NativeModule internal/crypto/scrypt');
  expectedModules.add('NativeModule internal/crypto/sig');
  expectedModules.add('NativeModule internal/crypto/util');
  expectedModules.add('NativeModule internal/crypto/x509');
  expectedModules.add('NativeModule internal/streams/lazy_transform');
}

const { internalBinding } = require('internal/test/binding');
if (internalBinding('config').hasDtrace) {
  expectedModules.add('Internal Binding dtrace');
}

=======
>>>>>>> 8a2d13a7
const difference = (setA, setB) => {
  return new Set([...setA].filter((x) => !setB.has(x)));
};
const missingModules = difference(expectedModules, actualModules);
const extraModules = difference(actualModules, expectedModules);
const printSet = (s) => { return `${[...s].sort().join(',\n  ')}\n`; };

assert.deepStrictEqual(actualModules, expectedModules,
                       (missingModules.size > 0 ?
                         'These modules were not loaded:\n  ' +
                         printSet(missingModules) : '') +
                       (extraModules.size > 0 ?
                         'These modules were unexpectedly loaded:\n  ' +
                         printSet(extraModules) : ''));<|MERGE_RESOLUTION|>--- conflicted
+++ resolved
@@ -10,7 +10,6 @@
 
 const expectedModules = new Set([
   'Internal Binding async_wrap',
-  'Internal Binding block_list',
   'Internal Binding buffer',
   'Internal Binding builtins',
   'Internal Binding config',
@@ -18,93 +17,32 @@
   'Internal Binding contextify',
   'Internal Binding credentials',
   'Internal Binding errors',
-<<<<<<< HEAD
-  'Internal Binding fs_dir',
-  'Internal Binding fs_event_wrap',
   'Internal Binding fs',
-  'Internal Binding heap_utils',
-=======
-  'Internal Binding fs',
->>>>>>> 8a2d13a7
   'Internal Binding mksnapshot',
   'Internal Binding messaging',
   'Internal Binding module_wrap',
   'Internal Binding options',
   'Internal Binding performance',
-<<<<<<< HEAD
-  'Internal Binding pipe_wrap',
   'Internal Binding process_methods',
-  'Internal Binding report',
-  'Internal Binding serdes',
-  'Internal Binding stream_wrap',
-=======
-  'Internal Binding process_methods',
->>>>>>> 8a2d13a7
   'Internal Binding string_decoder',
   'Internal Binding symbols',
   'Internal Binding task_queue',
-  'Internal Binding tcp_wrap',
   'Internal Binding timers',
   'Internal Binding trace_events',
   'Internal Binding types',
   'Internal Binding url',
   'Internal Binding util',
-<<<<<<< HEAD
-  'Internal Binding uv',
-  'Internal Binding v8',
-=======
->>>>>>> 8a2d13a7
   'Internal Binding wasm_web_api',
   'Internal Binding worker',
   'NativeModule buffer',
   'NativeModule events',
   'NativeModule fs',
-  'NativeModule internal/abort_controller',
   'NativeModule internal/assert',
   'NativeModule internal/async_hooks',
-<<<<<<< HEAD
-  'NativeModule internal/blocklist',
-=======
->>>>>>> 8a2d13a7
   'NativeModule internal/buffer',
   'NativeModule internal/console/constructor',
   'NativeModule internal/console/global',
   'NativeModule internal/constants',
-<<<<<<< HEAD
-  'NativeModule internal/dtrace',
-  'NativeModule internal/dns/utils',
-  'NativeModule internal/encoding',
-  'NativeModule internal/errors',
-  'NativeModule internal/event_target',
-  'NativeModule internal/fixed_queue',
-  'NativeModule internal/fs/dir',
-  'NativeModule internal/fs/promises',
-  'NativeModule internal/fs/read_file_context',
-  'NativeModule internal/fs/rimraf',
-  'NativeModule internal/fs/utils',
-  'NativeModule internal/fs/watchers',
-  'NativeModule internal/heap_utils',
-  'NativeModule internal/histogram',
-  'NativeModule internal/idna',
-  'NativeModule internal/linkedlist',
-  'NativeModule internal/mime',
-  'NativeModule internal/modules/cjs/helpers',
-  'NativeModule internal/modules/cjs/loader',
-  'NativeModule internal/modules/esm/assert',
-  'NativeModule internal/modules/esm/create_dynamic_module',
-  'NativeModule internal/modules/esm/fetch_module',
-  'NativeModule internal/modules/esm/formats',
-  'NativeModule internal/modules/esm/get_format',
-  'NativeModule internal/modules/esm/handle_process_exit',
-  'NativeModule internal/modules/esm/initialize_import_meta',
-  'NativeModule internal/modules/esm/load',
-  'NativeModule internal/modules/esm/loader',
-  'NativeModule internal/modules/esm/module_job',
-  'NativeModule internal/modules/esm/module_map',
-  'NativeModule internal/modules/esm/package_config',
-  'NativeModule internal/modules/esm/resolve',
-  'NativeModule internal/modules/esm/translators',
-=======
   'NativeModule internal/dns/utils',
   'NativeModule internal/errors',
   'NativeModule internal/event_target',
@@ -114,26 +52,12 @@
   'NativeModule internal/modules/cjs/loader',
   'NativeModule internal/modules/esm/utils',
   'NativeModule internal/modules/helpers',
->>>>>>> 8a2d13a7
   'NativeModule internal/modules/package_json_reader',
   'NativeModule internal/modules/run_main',
   'NativeModule internal/net',
   'NativeModule internal/options',
-<<<<<<< HEAD
-  'NativeModule internal/perf/event_loop_delay',
-  'NativeModule internal/perf/event_loop_utilization',
-  'NativeModule internal/perf/nodetiming',
-  'NativeModule internal/perf/observe',
-  'NativeModule internal/perf/performance_entry',
-  'NativeModule internal/perf/performance',
-  'NativeModule internal/perf/timerify',
-  'NativeModule internal/perf/usertiming',
-  'NativeModule internal/perf/resource_timing',
-=======
->>>>>>> 8a2d13a7
   'NativeModule internal/perf/utils',
   'NativeModule internal/priority_queue',
-  'NativeModule internal/process/esm_loader',
   'NativeModule internal/process/execution',
   'NativeModule internal/process/per_thread',
   'NativeModule internal/process/pre_execution',
@@ -141,79 +65,17 @@
   'NativeModule internal/process/signal',
   'NativeModule internal/process/task_queues',
   'NativeModule internal/process/warning',
-  'NativeModule internal/promise_hooks',
   'NativeModule internal/querystring',
-  'NativeModule internal/readline/callbacks',
-  'NativeModule internal/readline/interface',
-  'NativeModule internal/readline/utils',
-  'NativeModule internal/socketaddress',
   'NativeModule internal/source_map/source_map_cache',
-<<<<<<< HEAD
-  'NativeModule internal/stream_base_commons',
-  'NativeModule internal/streams/add-abort-signal',
-  'NativeModule internal/streams/buffer_list',
-  'NativeModule internal/streams/compose',
-  'NativeModule internal/streams/destroy',
-  'NativeModule internal/streams/duplex',
-  'NativeModule internal/streams/end-of-stream',
-  'NativeModule internal/streams/from',
-  'NativeModule internal/streams/legacy',
-  'NativeModule internal/streams/operators',
-  'NativeModule internal/streams/passthrough',
-  'NativeModule internal/streams/pipeline',
-  'NativeModule internal/streams/readable',
-  'NativeModule internal/streams/state',
-  'NativeModule internal/streams/transform',
-  'NativeModule internal/streams/utils',
-  'NativeModule internal/streams/writable',
-  'NativeModule internal/structured_clone',
-=======
->>>>>>> 8a2d13a7
   'NativeModule internal/timers',
   'NativeModule internal/url',
   'NativeModule internal/util',
   'NativeModule internal/util/debuglog',
   'NativeModule internal/util/inspect',
-<<<<<<< HEAD
-  'NativeModule internal/util/iterable_weak_map',
-  'NativeModule internal/util/parse_args/utils',
-  'NativeModule internal/util/parse_args/parse_args',
-=======
->>>>>>> 8a2d13a7
   'NativeModule internal/util/types',
   'NativeModule internal/validators',
   'NativeModule internal/vm',
   'NativeModule internal/vm/module',
-<<<<<<< HEAD
-  'NativeModule internal/wasm_web_api',
-  'NativeModule internal/webstreams/adapters',
-  'NativeModule internal/webstreams/compression',
-  'NativeModule internal/webstreams/encoding',
-  'NativeModule internal/webstreams/queuingstrategies',
-  'NativeModule internal/webstreams/readablestream',
-  'NativeModule internal/webstreams/transformstream',
-  'NativeModule internal/webstreams/util',
-  'NativeModule internal/webstreams/writablestream',
-  'NativeModule internal/worker/io',
-  'NativeModule internal/worker/js_transferable',
-  'Internal Binding blob',
-  'NativeModule internal/blob',
-  'NativeModule internal/file',
-  'NativeModule async_hooks',
-  'NativeModule net',
-  'NativeModule path',
-  'NativeModule perf_hooks',
-  'NativeModule querystring',
-  'NativeModule stream',
-  'NativeModule stream/promises',
-  'NativeModule string_decoder',
-  'NativeModule timers',
-  'NativeModule url',
-  'NativeModule util',
-  'NativeModule v8',
-  'NativeModule internal/v8/startup_snapshot',
-  'NativeModule vm',
-=======
   'NativeModule internal/webidl',
   'NativeModule internal/worker/js_transferable',
   'Internal Binding blob',
@@ -223,7 +85,6 @@
   'NativeModule timers',
   'NativeModule internal/v8/startup_snapshot',
   'NativeModule util',
->>>>>>> 8a2d13a7
 ]);
 
 if (common.isMainThread) {
@@ -239,6 +100,7 @@
     'Internal Binding worker',
     'NativeModule internal/abort_controller',
     'NativeModule internal/error_serdes',
+    'NativeModule internal/event_target',
     'NativeModule internal/process/worker_thread_only',
     'NativeModule internal/streams/add-abort-signal',
     'NativeModule internal/streams/buffer_list',
@@ -260,13 +122,9 @@
     'NativeModule internal/worker/io',
     'NativeModule worker_threads',
     'NativeModule stream',
-<<<<<<< HEAD
-    'NativeModule worker_threads',
-=======
     'NativeModule stream/promises',
     'NativeModule string_decoder',
     'NativeModule util',
->>>>>>> 8a2d13a7
   ].forEach(expectedModules.add.bind(expectedModules));
 }
 
@@ -277,52 +135,14 @@
 
 if (common.hasIntl) {
   expectedModules.add('Internal Binding icu');
-<<<<<<< HEAD
-} else {
-  expectedModules.add('NativeModule url');
-=======
->>>>>>> 8a2d13a7
 }
 
 if (process.features.inspector) {
   expectedModules.add('Internal Binding inspector');
   expectedModules.add('NativeModule internal/inspector_async_hook');
   expectedModules.add('NativeModule internal/util/inspector');
-  expectedModules.add('Internal Binding profiler');
 }
 
-<<<<<<< HEAD
-if (process.env.NODE_V8_COVERAGE) {
-  expectedModules.add('Internal Binding profiler');
-}
-
-if (common.hasCrypto) {
-  expectedModules.add('Internal Binding crypto');
-  expectedModules.add('NativeModule crypto');
-  expectedModules.add('NativeModule internal/crypto/certificate');
-  expectedModules.add('NativeModule internal/crypto/cipher');
-  expectedModules.add('NativeModule internal/crypto/diffiehellman');
-  expectedModules.add('NativeModule internal/crypto/hash');
-  expectedModules.add('NativeModule internal/crypto/hashnames');
-  expectedModules.add('NativeModule internal/crypto/hkdf');
-  expectedModules.add('NativeModule internal/crypto/keygen');
-  expectedModules.add('NativeModule internal/crypto/keys');
-  expectedModules.add('NativeModule internal/crypto/pbkdf2');
-  expectedModules.add('NativeModule internal/crypto/random');
-  expectedModules.add('NativeModule internal/crypto/scrypt');
-  expectedModules.add('NativeModule internal/crypto/sig');
-  expectedModules.add('NativeModule internal/crypto/util');
-  expectedModules.add('NativeModule internal/crypto/x509');
-  expectedModules.add('NativeModule internal/streams/lazy_transform');
-}
-
-const { internalBinding } = require('internal/test/binding');
-if (internalBinding('config').hasDtrace) {
-  expectedModules.add('Internal Binding dtrace');
-}
-
-=======
->>>>>>> 8a2d13a7
 const difference = (setA, setB) => {
   return new Set([...setA].filter((x) => !setB.has(x)));
 };
