'use strict';

// This tests early errors for invalid encodings.

const common = require('../common');
if (!common.hasCrypto)
  common.skip('missing crypto');

const assert = require('assert');

const {
<<<<<<< HEAD
  constants,
  createPrivateKey,
  createSign,
  createVerify,
  generateKeyPair,
  generateKeyPairSync,
  getCurves,
  publicEncrypt,
  privateDecrypt,
  sign,
  verify
} = require('crypto');
const { inspect, promisify } = require('util');

// Asserts that the size of the given key (in chars or bytes) is within 10% of
// the expected size.
function assertApproximateSize(key, expectedSize) {
  const u = typeof key === 'string' ? 'chars' : 'bytes';
  const min = Math.floor(0.9 * expectedSize);
  const max = Math.ceil(1.1 * expectedSize);
  assert(key.length >= min,
         `Key (${key.length} ${u}) is shorter than expected (${min} ${u})`);
  assert(key.length <= max,
         `Key (${key.length} ${u}) is longer than expected (${max} ${u})`);
}

// Tests that a key pair can be used for encryption / decryption.
function testEncryptDecrypt(publicKey, privateKey) {
  const message = 'Hello Node.js world!';
  const plaintext = Buffer.from(message, 'utf8');
  for (const key of [publicKey, privateKey]) {
    const ciphertext = publicEncrypt(key, plaintext);
    const received = privateDecrypt(privateKey, ciphertext);
    assert.strictEqual(received.toString('utf8'), message);
  }
}

// Tests that a key pair can be used for signing / verification.
function testSignVerify(publicKey, privateKey) {
  const message = Buffer.from('Hello Node.js world!');

  function oldSign(algo, data, key) {
    return createSign(algo).update(data).sign(key);
  }

  function oldVerify(algo, data, key, signature) {
    return createVerify(algo).update(data).verify(key, signature);
  }

  for (const signFn of [sign, oldSign]) {
    const signature = signFn('SHA256', message, privateKey);
    for (const verifyFn of [verify, oldVerify]) {
      for (const key of [publicKey, privateKey]) {
        const okay = verifyFn('SHA256', message, key, signature);
        assert(okay);
      }
    }
  }
}

// Constructs a regular expression for a PEM-encoded key with the given label.
function getRegExpForPEM(label, cipher) {
  const head = `\\-\\-\\-\\-\\-BEGIN ${label}\\-\\-\\-\\-\\-`;
  const rfc1421Header = cipher == null ? '' :
    `\nProc-Type: 4,ENCRYPTED\nDEK-Info: ${cipher},[^\n]+\n`;
  const body = '([a-zA-Z0-9\\+/=]{64}\n)*[a-zA-Z0-9\\+/=]{1,64}';
  const end = `\\-\\-\\-\\-\\-END ${label}\\-\\-\\-\\-\\-`;
  return new RegExp(`^${head}${rfc1421Header}\n${body}\n${end}\n$`);
}

const pkcs1PubExp = getRegExpForPEM('RSA PUBLIC KEY');
const pkcs1PrivExp = getRegExpForPEM('RSA PRIVATE KEY');
const pkcs1EncExp = (cipher) => getRegExpForPEM('RSA PRIVATE KEY', cipher);
const spkiExp = getRegExpForPEM('PUBLIC KEY');
const pkcs8Exp = getRegExpForPEM('PRIVATE KEY');
const pkcs8EncExp = getRegExpForPEM('ENCRYPTED PRIVATE KEY');
const sec1Exp = getRegExpForPEM('EC PRIVATE KEY');
const sec1EncExp = (cipher) => getRegExpForPEM('EC PRIVATE KEY', cipher);

{
  // To make the test faster, we will only test sync key generation once and
  // with a relatively small key.
  const ret = generateKeyPairSync('rsa', {
    publicExponent: 3,
    modulusLength: 512,
    publicKeyEncoding: {
      type: 'pkcs1',
      format: 'pem'
    },
    privateKeyEncoding: {
      type: 'pkcs8',
      format: 'pem'
    }
  });

  assert.strictEqual(Object.keys(ret).length, 2);
  const { publicKey, privateKey } = ret;

  assert.strictEqual(typeof publicKey, 'string');
  assert.match(publicKey, pkcs1PubExp);
  assertApproximateSize(publicKey, 162);
  assert.strictEqual(typeof privateKey, 'string');
  assert.match(privateKey, pkcs8Exp);
  assertApproximateSize(privateKey, 512);

  testEncryptDecrypt(publicKey, privateKey);
  testSignVerify(publicKey, privateKey);
}

{
  // Test sync key generation with key objects with a non-standard
  // publicExponent
  const { publicKey, privateKey } = generateKeyPairSync('rsa', {
    publicExponent: 3,
    modulusLength: 512
  });

  assert.strictEqual(typeof publicKey, 'object');
  assert.strictEqual(publicKey.type, 'public');
  assert.strictEqual(publicKey.asymmetricKeyType, 'rsa');
  assert.deepStrictEqual(publicKey.asymmetricKeyDetails, {
    modulusLength: 512,
    publicExponent: 3n
  });

  assert.strictEqual(typeof privateKey, 'object');
  assert.strictEqual(privateKey.type, 'private');
  assert.strictEqual(privateKey.asymmetricKeyType, 'rsa');
  assert.deepStrictEqual(privateKey.asymmetricKeyDetails, {
    modulusLength: 512,
    publicExponent: 3n
  });
}

{
  // Test sync key generation with key objects.
  const { publicKey, privateKey } = generateKeyPairSync('rsa', {
    modulusLength: 512
  });

  assert.strictEqual(typeof publicKey, 'object');
  assert.strictEqual(publicKey.type, 'public');
  assert.strictEqual(publicKey.asymmetricKeyType, 'rsa');
  assert.deepStrictEqual(publicKey.asymmetricKeyDetails, {
    modulusLength: 512,
    publicExponent: 65537n
  });

  assert.strictEqual(typeof privateKey, 'object');
  assert.strictEqual(privateKey.type, 'private');
  assert.strictEqual(privateKey.asymmetricKeyType, 'rsa');
  assert.deepStrictEqual(privateKey.asymmetricKeyDetails, {
    modulusLength: 512,
    publicExponent: 65537n
  });
}

{
  const publicKeyEncoding = {
    type: 'pkcs1',
    format: 'der'
  };

  // Test async RSA key generation.
  generateKeyPair('rsa', {
    publicExponent: 0x10001,
    modulusLength: 512,
    publicKeyEncoding,
    privateKeyEncoding: {
      type: 'pkcs1',
      format: 'pem'
    }
  }, common.mustSucceed((publicKeyDER, privateKey) => {
    assert(Buffer.isBuffer(publicKeyDER));
    assertApproximateSize(publicKeyDER, 74);

    assert.strictEqual(typeof privateKey, 'string');
    assert.match(privateKey, pkcs1PrivExp);
    assertApproximateSize(privateKey, 512);

    const publicKey = { key: publicKeyDER, ...publicKeyEncoding };
    testEncryptDecrypt(publicKey, privateKey);
    testSignVerify(publicKey, privateKey);
  }));

  // Now do the same with an encrypted private key.
  generateKeyPair('rsa', {
    publicExponent: 0x10001,
    modulusLength: 512,
    publicKeyEncoding,
    privateKeyEncoding: {
      type: 'pkcs1',
      format: 'pem',
      cipher: 'aes-256-cbc',
      passphrase: 'secret'
    }
  }, common.mustSucceed((publicKeyDER, privateKey) => {
    assert(Buffer.isBuffer(publicKeyDER));
    assertApproximateSize(publicKeyDER, 74);

    assert.strictEqual(typeof privateKey, 'string');
    assert.match(privateKey, pkcs1EncExp('AES-256-CBC'));

    // Since the private key is encrypted, signing shouldn't work anymore.
    const publicKey = { key: publicKeyDER, ...publicKeyEncoding };
    const expectedError = common.hasOpenSSL3 ? {
      name: 'Error',
      message: 'error:07880109:common libcrypto routines::interrupted or ' +
               'cancelled'
    } : {
      name: 'TypeError',
      code: 'ERR_MISSING_PASSPHRASE',
      message: 'Passphrase required for encrypted key'
    };
    assert.throws(() => testSignVerify(publicKey, privateKey), expectedError);

    const key = { key: privateKey, passphrase: 'secret' };
    testEncryptDecrypt(publicKey, key);
    testSignVerify(publicKey, key);
  }));

  // Now do the same with an encrypted private key, but encoded as DER.
  generateKeyPair('rsa', {
    publicExponent: 0x10001,
    modulusLength: 512,
    publicKeyEncoding,
    privateKeyEncoding: {
      type: 'pkcs8',
      format: 'der',
      cipher: 'aes-256-cbc',
      passphrase: 'secret'
    }
  }, common.mustSucceed((publicKeyDER, privateKeyDER) => {
    assert(Buffer.isBuffer(publicKeyDER));
    assertApproximateSize(publicKeyDER, 74);

    assert(Buffer.isBuffer(privateKeyDER));

    // Since the private key is encrypted, signing shouldn't work anymore.
    const publicKey = { key: publicKeyDER, ...publicKeyEncoding };
    assert.throws(() => {
      testSignVerify(publicKey, {
        key: privateKeyDER,
        format: 'der',
        type: 'pkcs8'
      });
    }, {
      name: 'TypeError',
      code: 'ERR_MISSING_PASSPHRASE',
      message: 'Passphrase required for encrypted key'
    });

    // Signing should work with the correct password.

    const privateKey = {
      key: privateKeyDER,
      format: 'der',
      type: 'pkcs8',
      passphrase: 'secret'
    };
    testEncryptDecrypt(publicKey, privateKey);
    testSignVerify(publicKey, privateKey);
  }));

  // Now do the same with an encrypted private key, but encoded as DER.
  generateKeyPair('rsa', {
    publicExponent: 0x10001,
    modulusLength: 512,
    publicKeyEncoding,
    privateKeyEncoding: {
      type: 'pkcs8',
      format: 'der'
    }
  }, common.mustSucceed((publicKeyDER, privateKeyDER) => {
    assert(Buffer.isBuffer(publicKeyDER));
    assertApproximateSize(publicKeyDER, 74);

    assert(Buffer.isBuffer(privateKeyDER));

    const publicKey = { key: publicKeyDER, ...publicKeyEncoding };
    const privateKey = {
      key: privateKeyDER,
      format: 'der',
      type: 'pkcs8',
      passphrase: 'secret'
    };
    testEncryptDecrypt(publicKey, privateKey);
    testSignVerify(publicKey, privateKey);
  }));
}

{
  // Test RSA-PSS.
  generateKeyPair('rsa-pss', {
    modulusLength: 512,
    saltLength: 16,
    hashAlgorithm: 'sha256',
    mgf1HashAlgorithm: 'sha256'
  }, common.mustSucceed((publicKey, privateKey) => {
    assert.strictEqual(publicKey.type, 'public');
    assert.strictEqual(publicKey.asymmetricKeyType, 'rsa-pss');
    assert.deepStrictEqual(publicKey.asymmetricKeyDetails, {
      modulusLength: 512,
      publicExponent: 65537n,
      hashAlgorithm: 'sha256',
      mgf1HashAlgorithm: 'sha256',
      saltLength: 16
    });

    assert.strictEqual(privateKey.type, 'private');
    assert.strictEqual(privateKey.asymmetricKeyType, 'rsa-pss');
    assert.deepStrictEqual(privateKey.asymmetricKeyDetails, {
      modulusLength: 512,
      publicExponent: 65537n,
      hashAlgorithm: 'sha256',
      mgf1HashAlgorithm: 'sha256',
      saltLength: 16
    });

    // Unlike RSA, RSA-PSS does not allow encryption.
    assert.throws(() => {
      testEncryptDecrypt(publicKey, privateKey);
    }, /operation not supported for this keytype/);

    // RSA-PSS also does not permit signing with PKCS1 padding.
    assert.throws(() => {
      testSignVerify({
        key: publicKey,
        padding: constants.RSA_PKCS1_PADDING
      }, {
        key: privateKey,
        padding: constants.RSA_PKCS1_PADDING
      });
    }, /illegal or unsupported padding mode/);

    // The padding should correctly default to RSA_PKCS1_PSS_PADDING now.
    testSignVerify(publicKey, privateKey);
  }));
}

{
  // 'rsa-pss' should not add a RSASSA-PSS-params sequence by default.
  // Regression test for: https://github.com/nodejs/node/issues/39936

  generateKeyPair('rsa-pss', {
    modulusLength: 512
  }, common.mustSucceed((publicKey, privateKey) => {
    const expectedKeyDetails = {
      modulusLength: 512,
      publicExponent: 65537n
    };
    assert.deepStrictEqual(publicKey.asymmetricKeyDetails, expectedKeyDetails);
    assert.deepStrictEqual(privateKey.asymmetricKeyDetails, expectedKeyDetails);

    // To allow backporting the fix to versions that do not support
    // asymmetricKeyDetails for RSA-PSS params, also verify that the exported
    // AlgorithmIdentifier member of the SubjectPublicKeyInfo has the expected
    // length of 11 bytes (as opposed to > 11 bytes if node added params).
    const spki = publicKey.export({ format: 'der', type: 'spki' });
    assert.strictEqual(spki[3], 11, spki.toString('hex'));
  }));
}

{
  // RFC 8017, 9.1.: "Assuming that the mask generation function is based on a
  // hash function, it is RECOMMENDED that the hash function be the same as the
  // one that is applied to the message."

  generateKeyPair('rsa-pss', {
    modulusLength: 512,
    hashAlgorithm: 'sha256',
    saltLength: 16
  }, common.mustSucceed((publicKey, privateKey) => {
    const expectedKeyDetails = {
      modulusLength: 512,
      publicExponent: 65537n,
      hashAlgorithm: 'sha256',
      mgf1HashAlgorithm: 'sha256',
      saltLength: 16
    };
    assert.deepStrictEqual(publicKey.asymmetricKeyDetails, expectedKeyDetails);
    assert.deepStrictEqual(privateKey.asymmetricKeyDetails, expectedKeyDetails);
  }));
}

{
  // RFC 8017, A.2.3.: "For a given hashAlgorithm, the default value of
  // saltLength is the octet length of the hash value."

  generateKeyPair('rsa-pss', {
    modulusLength: 512,
    hashAlgorithm: 'sha512'
  }, common.mustSucceed((publicKey, privateKey) => {
    const expectedKeyDetails = {
      modulusLength: 512,
      publicExponent: 65537n,
      hashAlgorithm: 'sha512',
      mgf1HashAlgorithm: 'sha512',
      saltLength: 64
    };
    assert.deepStrictEqual(publicKey.asymmetricKeyDetails, expectedKeyDetails);
    assert.deepStrictEqual(privateKey.asymmetricKeyDetails, expectedKeyDetails);
  }));

  // It is still possible to explicitly set saltLength to 0.
  generateKeyPair('rsa-pss', {
    modulusLength: 512,
    hashAlgorithm: 'sha512',
    saltLength: 0
  }, common.mustSucceed((publicKey, privateKey) => {
    const expectedKeyDetails = {
      modulusLength: 512,
      publicExponent: 65537n,
      hashAlgorithm: 'sha512',
      mgf1HashAlgorithm: 'sha512',
      saltLength: 0
    };
    assert.deepStrictEqual(publicKey.asymmetricKeyDetails, expectedKeyDetails);
    assert.deepStrictEqual(privateKey.asymmetricKeyDetails, expectedKeyDetails);
  }));
}

{
  const privateKeyEncoding = {
    type: 'pkcs8',
    format: 'der'
  };

  // Test async DSA key generation.
  generateKeyPair('dsa', {
    modulusLength: common.hasOpenSSL3 ? 2048 : 512,
    divisorLength: 256,
    publicKeyEncoding: {
      type: 'spki',
      format: 'pem'
    },
    privateKeyEncoding: {
      cipher: 'aes-128-cbc',
      passphrase: 'secret',
      ...privateKeyEncoding
    }
  }, common.mustSucceed((publicKey, privateKeyDER) => {
    assert.strictEqual(typeof publicKey, 'string');
    assert.match(publicKey, spkiExp);
    // The private key is DER-encoded.
    assert(Buffer.isBuffer(privateKeyDER));

    assertApproximateSize(publicKey, common.hasOpenSSL3 ? 1194 : 440);
    assertApproximateSize(privateKeyDER, common.hasOpenSSL3 ? 721 : 336);

    // Since the private key is encrypted, signing shouldn't work anymore.
    assert.throws(() => {
      return testSignVerify(publicKey, {
        key: privateKeyDER,
        ...privateKeyEncoding
      });
    }, {
      name: 'TypeError',
      code: 'ERR_MISSING_PASSPHRASE',
      message: 'Passphrase required for encrypted key'
    });

    // Signing should work with the correct password.
    testSignVerify(publicKey, {
      key: privateKeyDER,
      ...privateKeyEncoding,
      passphrase: 'secret'
    });
  }));
}
{
  // Test async DSA key object generation.
  generateKeyPair('dsa', {
    modulusLength: common.hasOpenSSL3 ? 2048 : 512,
    divisorLength: 256
  }, common.mustSucceed((publicKey, privateKey) => {
    assert.strictEqual(publicKey.type, 'public');
    assert.strictEqual(publicKey.asymmetricKeyType, 'dsa');
    assert.deepStrictEqual(publicKey.asymmetricKeyDetails, {
      modulusLength: common.hasOpenSSL3 ? 2048 : 512,
      divisorLength: 256
    });

    assert.strictEqual(privateKey.type, 'private');
    assert.strictEqual(privateKey.asymmetricKeyType, 'dsa');
    assert.deepStrictEqual(privateKey.asymmetricKeyDetails, {
      modulusLength: common.hasOpenSSL3 ? 2048 : 512,
      divisorLength: 256
    });
  }));
}

{
  // Test async elliptic curve key generation, e.g. for ECDSA, with a SEC1
  // private key.
  generateKeyPair('ec', {
    namedCurve: 'prime256v1',
    paramEncoding: 'named',
    publicKeyEncoding: {
      type: 'spki',
      format: 'pem'
    },
    privateKeyEncoding: {
      type: 'sec1',
      format: 'pem'
    }
  }, common.mustSucceed((publicKey, privateKey) => {
    assert.strictEqual(typeof publicKey, 'string');
    assert.match(publicKey, spkiExp);
    assert.strictEqual(typeof privateKey, 'string');
    assert.match(privateKey, sec1Exp);

    testSignVerify(publicKey, privateKey);
  }));

  // Test async elliptic curve key generation, e.g. for ECDSA, with a SEC1
  // private key with paramEncoding explicit.
  generateKeyPair('ec', {
    namedCurve: 'prime256v1',
    paramEncoding: 'explicit',
    publicKeyEncoding: {
      type: 'spki',
      format: 'pem'
    },
    privateKeyEncoding: {
      type: 'sec1',
      format: 'pem'
    }
  }, common.mustSucceed((publicKey, privateKey) => {
    assert.strictEqual(typeof publicKey, 'string');
    assert.match(publicKey, spkiExp);
    assert.strictEqual(typeof privateKey, 'string');
    assert.match(privateKey, sec1Exp);

    testSignVerify(publicKey, privateKey);
  }));

  // Do the same with an encrypted private key.
  generateKeyPair('ec', {
    namedCurve: 'prime256v1',
    paramEncoding: 'named',
    publicKeyEncoding: {
      type: 'spki',
      format: 'pem'
    },
    privateKeyEncoding: {
      type: 'sec1',
      format: 'pem',
      cipher: 'aes-128-cbc',
      passphrase: 'secret'
    }
  }, common.mustSucceed((publicKey, privateKey) => {
    assert.strictEqual(typeof publicKey, 'string');
    assert.match(publicKey, spkiExp);
    assert.strictEqual(typeof privateKey, 'string');
    assert.match(privateKey, sec1EncExp('AES-128-CBC'));

    // Since the private key is encrypted, signing shouldn't work anymore.
    assert.throws(() => testSignVerify(publicKey, privateKey),
                  common.hasOpenSSL3 ? {
                    message: 'error:07880109:common libcrypto ' +
                             'routines::interrupted or cancelled'
                  } : {
                    name: 'TypeError',
                    code: 'ERR_MISSING_PASSPHRASE',
                    message: 'Passphrase required for encrypted key'
                  });

    testSignVerify(publicKey, { key: privateKey, passphrase: 'secret' });
  }));

  // Do the same with an encrypted private key with paramEncoding explicit.
  generateKeyPair('ec', {
    namedCurve: 'prime256v1',
    paramEncoding: 'explicit',
    publicKeyEncoding: {
      type: 'spki',
      format: 'pem'
    },
    privateKeyEncoding: {
      type: 'sec1',
      format: 'pem',
      cipher: 'aes-128-cbc',
      passphrase: 'secret'
    }
  }, common.mustSucceed((publicKey, privateKey) => {
    assert.strictEqual(typeof publicKey, 'string');
    assert.match(publicKey, spkiExp);
    assert.strictEqual(typeof privateKey, 'string');
    assert.match(privateKey, sec1EncExp('AES-128-CBC'));

    // Since the private key is encrypted, signing shouldn't work anymore.
    assert.throws(() => testSignVerify(publicKey, privateKey),
                  common.hasOpenSSL3 ? {
                    message: 'error:07880109:common libcrypto ' +
                             'routines::interrupted or cancelled'
                  } : {
                    name: 'TypeError',
                    code: 'ERR_MISSING_PASSPHRASE',
                    message: 'Passphrase required for encrypted key'
                  });

    testSignVerify(publicKey, { key: privateKey, passphrase: 'secret' });
  }));
}

{
  // Test async elliptic curve key generation, e.g. for ECDSA, with an encrypted
  // private key.
  generateKeyPair('ec', {
    namedCurve: 'P-256',
    paramEncoding: 'named',
    publicKeyEncoding: {
      type: 'spki',
      format: 'pem'
    },
    privateKeyEncoding: {
      type: 'pkcs8',
      format: 'pem',
      cipher: 'aes-128-cbc',
      passphrase: 'top secret'
    }
  }, common.mustSucceed((publicKey, privateKey) => {
    assert.strictEqual(typeof publicKey, 'string');
    assert.match(publicKey, spkiExp);
    assert.strictEqual(typeof privateKey, 'string');
    assert.match(privateKey, pkcs8EncExp);

    // Since the private key is encrypted, signing shouldn't work anymore.
    assert.throws(() => testSignVerify(publicKey, privateKey),
                  common.hasOpenSSL3 ? {
                    message: 'error:07880109:common libcrypto ' +
                             'routines::interrupted or cancelled'
                  } : {
                    name: 'TypeError',
                    code: 'ERR_MISSING_PASSPHRASE',
                    message: 'Passphrase required for encrypted key'
                  });

    testSignVerify(publicKey, {
      key: privateKey,
      passphrase: 'top secret'
    });
  }));

  // Test async elliptic curve key generation, e.g. for ECDSA, with an encrypted
  // private key with paramEncoding explicit.
  generateKeyPair('ec', {
    namedCurve: 'P-256',
    paramEncoding: 'explicit',
    publicKeyEncoding: {
      type: 'spki',
      format: 'pem'
    },
    privateKeyEncoding: {
      type: 'pkcs8',
      format: 'pem',
      cipher: 'aes-128-cbc',
      passphrase: 'top secret'
    }
  }, common.mustSucceed((publicKey, privateKey) => {
    assert.strictEqual(typeof publicKey, 'string');
    assert.match(publicKey, spkiExp);
    assert.strictEqual(typeof privateKey, 'string');
    assert.match(privateKey, pkcs8EncExp);

    // Since the private key is encrypted, signing shouldn't work anymore.
    assert.throws(() => testSignVerify(publicKey, privateKey),
                  common.hasOpenSSL3 ? {
                    message: 'error:07880109:common libcrypto ' +
                             'routines::interrupted or cancelled'
                  } : {
                    name: 'TypeError',
                    code: 'ERR_MISSING_PASSPHRASE',
                    message: 'Passphrase required for encrypted key'
                  });

    testSignVerify(publicKey, {
      key: privateKey,
      passphrase: 'top secret'
    });
  }));

  // Test async elliptic curve key generation with 'jwk' encoding
  [
    ['ec', ['P-384', 'P-256', 'P-521', 'secp256k1']],
    ['rsa'],
    ['ed25519'],
    ['ed448'],
    ['x25519'],
    ['x448'],
  ].forEach((types) => {
    const [type, options] = types;
    switch (type) {
      case 'ec': {
        return options.forEach((curve) => {
          generateKeyPair(type, {
            namedCurve: curve,
            publicKeyEncoding: {
              format: 'jwk'
            },
            privateKeyEncoding: {
              format: 'jwk'
            }
          }, common.mustSucceed((publicKey, privateKey) => {
            assert.strictEqual(typeof publicKey, 'object');
            assert.strictEqual(typeof privateKey, 'object');
            assert.strictEqual(publicKey.x, privateKey.x);
            assert.strictEqual(publicKey.y, privateKey.y);
            assert(!publicKey.d);
            assert(privateKey.d);
            assert.strictEqual(publicKey.kty, 'EC');
            assert.strictEqual(publicKey.kty, privateKey.kty);
            assert.strictEqual(publicKey.crv, curve);
            assert.strictEqual(publicKey.crv, privateKey.crv);
          }));
        });
      }
      case 'rsa': {
        return generateKeyPair(type, {
          modulusLength: 4096,
          publicKeyEncoding: {
            format: 'jwk'
          },
          privateKeyEncoding: {
            format: 'jwk'
          }
        }, common.mustSucceed((publicKey, privateKey) => {
          assert.strictEqual(typeof publicKey, 'object');
          assert.strictEqual(typeof privateKey, 'object');
          assert.strictEqual(publicKey.kty, 'RSA');
          assert.strictEqual(publicKey.kty, privateKey.kty);
          assert.strictEqual(typeof publicKey.n, 'string');
          assert.strictEqual(publicKey.n, privateKey.n);
          assert.strictEqual(typeof publicKey.e, 'string');
          assert.strictEqual(publicKey.e, privateKey.e);
          assert.strictEqual(typeof privateKey.d, 'string');
          assert.strictEqual(typeof privateKey.p, 'string');
          assert.strictEqual(typeof privateKey.q, 'string');
          assert.strictEqual(typeof privateKey.dp, 'string');
          assert.strictEqual(typeof privateKey.dq, 'string');
          assert.strictEqual(typeof privateKey.qi, 'string');
        }));
      }
      case 'ed25519':
      case 'ed448':
      case 'x25519':
      case 'x448': {
        generateKeyPair(type, {
          publicKeyEncoding: {
            format: 'jwk'
          },
          privateKeyEncoding: {
            format: 'jwk'
          }
        }, common.mustSucceed((publicKey, privateKey) => {
          assert.strictEqual(typeof publicKey, 'object');
          assert.strictEqual(typeof privateKey, 'object');
          assert.strictEqual(publicKey.x, privateKey.x);
          assert(!publicKey.d);
          assert(privateKey.d);
          assert.strictEqual(publicKey.kty, 'OKP');
          assert.strictEqual(publicKey.kty, privateKey.kty);
          const expectedCrv = `${type.charAt(0).toUpperCase()}${type.slice(1)}`;
          assert.strictEqual(publicKey.crv, expectedCrv);
          assert.strictEqual(publicKey.crv, privateKey.crv);
        }));
      }
    }
  });
}
=======
  generateKeyPair,
  generateKeyPairSync,
} = require('crypto');
const { inspect } = require('util');

>>>>>>> 8a2d13a7

// Test invalid parameter encoding.
{
  assert.throws(() => generateKeyPairSync('ec', {
    namedCurve: 'P-256',
    paramEncoding: 'otherEncoding',
    publicKeyEncoding: {
      type: 'spki',
      format: 'pem'
    },
    privateKeyEncoding: {
      type: 'pkcs8',
      format: 'pem',
      cipher: 'aes-128-cbc',
      passphrase: 'top secret'
    }
  }), {
    name: 'TypeError',
    code: 'ERR_INVALID_ARG_VALUE',
    message: "The property 'options.paramEncoding' is invalid. " +
      "Received 'otherEncoding'"
<<<<<<< HEAD
  });
  assert.throws(() => generateKeyPairSync('dsa', {
    modulusLength: 4096,
    publicKeyEncoding: {
      format: 'jwk'
    },
    privateKeyEncoding: {
      format: 'jwk'
    }
  }), {
    name: 'Error',
    code: 'ERR_CRYPTO_JWK_UNSUPPORTED_KEY_TYPE',
    message: 'Unsupported JWK Key Type.'
  });
  assert.throws(() => generateKeyPairSync('ec', {
    namedCurve: 'secp224r1',
    publicKeyEncoding: {
      format: 'jwk'
    },
    privateKeyEncoding: {
      format: 'jwk'
    }
  }), {
    name: 'Error',
    code: 'ERR_CRYPTO_JWK_UNSUPPORTED_CURVE',
    message: 'Unsupported JWK EC curve: secp224r1.'
  });
}

{
  // Test the util.promisified API with async RSA key generation.
  promisify(generateKeyPair)('rsa', {
    publicExponent: 0x10001,
    modulusLength: 512,
    publicKeyEncoding: {
      type: 'pkcs1',
      format: 'pem'
    },
    privateKeyEncoding: {
      type: 'pkcs1',
      format: 'pem'
    }
  }).then(common.mustCall((keys) => {
    const { publicKey, privateKey } = keys;
    assert.strictEqual(typeof publicKey, 'string');
    assert.match(publicKey, pkcs1PubExp);
    assertApproximateSize(publicKey, 180);

    assert.strictEqual(typeof privateKey, 'string');
    assert.match(privateKey, pkcs1PrivExp);
    assertApproximateSize(privateKey, 512);

    testEncryptDecrypt(publicKey, privateKey);
    testSignVerify(publicKey, privateKey);
  }));
}

{
=======
  });
}

{
>>>>>>> 8a2d13a7
  // Test invalid key types.
  for (const type of [undefined, null, 0]) {
    assert.throws(() => generateKeyPairSync(type, {}), {
      name: 'TypeError',
      code: 'ERR_INVALID_ARG_TYPE',
      message: 'The "type" argument must be of type string.' +
               common.invalidArgTypeHelper(type)
    });
  }

  assert.throws(() => generateKeyPairSync('rsa2', {}), {
    name: 'TypeError',
    code: 'ERR_INVALID_ARG_VALUE',
    message: "The argument 'type' must be a supported key type. Received 'rsa2'"
  });
}

{
  // Test keygen without options object.
  assert.throws(() => generateKeyPair('rsa', common.mustNotCall()), {
    name: 'TypeError',
    code: 'ERR_INVALID_ARG_TYPE',
    message: 'The "options" argument must be of type object. ' +
      'Received undefined'
  });

  // Even if no options are required, it should be impossible to pass anything
  // but an object (or undefined).
  assert.throws(() => generateKeyPair('ed448', 0, common.mustNotCall()), {
    name: 'TypeError',
    code: 'ERR_INVALID_ARG_TYPE',
    message: 'The "options" argument must be of type object. ' +
      'Received type number (0)'
  });
}

{
  // Invalid publicKeyEncoding.
  for (const enc of [0, 'a', true]) {
    assert.throws(() => generateKeyPairSync('rsa', {
      modulusLength: 4096,
      publicKeyEncoding: enc,
      privateKeyEncoding: {
        type: 'pkcs1',
        format: 'pem'
      }
    }), {
      name: 'TypeError',
      code: 'ERR_INVALID_ARG_VALUE',
      message: "The property 'options.publicKeyEncoding' is invalid. " +
        `Received ${inspect(enc)}`
    });
  }

  // Missing publicKeyEncoding.type.
  for (const type of [undefined, null, 0, true, {}]) {
    assert.throws(() => generateKeyPairSync('rsa', {
      modulusLength: 4096,
      publicKeyEncoding: {
        type,
        format: 'pem'
      },
      privateKeyEncoding: {
        type: 'pkcs1',
        format: 'pem'
      }
    }), {
      name: 'TypeError',
      code: 'ERR_INVALID_ARG_VALUE',
      message: "The property 'options.publicKeyEncoding.type' is invalid. " +
        `Received ${inspect(type)}`
    });
  }

  // Missing / invalid publicKeyEncoding.format.
  for (const format of [undefined, null, 0, false, 'a', {}]) {
    assert.throws(() => generateKeyPairSync('rsa', {
      modulusLength: 4096,
      publicKeyEncoding: {
        type: 'pkcs1',
        format
      },
      privateKeyEncoding: {
        type: 'pkcs1',
        format: 'pem'
      }
    }), {
      name: 'TypeError',
      code: 'ERR_INVALID_ARG_VALUE',
      message: "The property 'options.publicKeyEncoding.format' is invalid. " +
        `Received ${inspect(format)}`
    });
  }

  // Invalid privateKeyEncoding.
  for (const enc of [0, 'a', true]) {
    assert.throws(() => generateKeyPairSync('rsa', {
      modulusLength: 4096,
      publicKeyEncoding: {
        type: 'pkcs1',
        format: 'pem'
      },
      privateKeyEncoding: enc
    }), {
      name: 'TypeError',
      code: 'ERR_INVALID_ARG_VALUE',
      message: "The property 'options.privateKeyEncoding' is invalid. " +
        `Received ${inspect(enc)}`
    });
  }

  // Missing / invalid privateKeyEncoding.type.
  for (const type of [undefined, null, 0, true, {}]) {
    assert.throws(() => generateKeyPairSync('rsa', {
      modulusLength: 4096,
      publicKeyEncoding: {
        type: 'pkcs1',
        format: 'pem'
      },
      privateKeyEncoding: {
        type,
        format: 'pem'
      }
    }), {
      name: 'TypeError',
      code: 'ERR_INVALID_ARG_VALUE',
      message: "The property 'options.privateKeyEncoding.type' is invalid. " +
        `Received ${inspect(type)}`
    });
  }

  // Missing / invalid privateKeyEncoding.format.
  for (const format of [undefined, null, 0, false, 'a', {}]) {
    assert.throws(() => generateKeyPairSync('rsa', {
      modulusLength: 4096,
      publicKeyEncoding: {
        type: 'pkcs1',
        format: 'pem'
      },
      privateKeyEncoding: {
        type: 'pkcs1',
        format
      }
    }), {
      name: 'TypeError',
      code: 'ERR_INVALID_ARG_VALUE',
      message: "The property 'options.privateKeyEncoding.format' is invalid. " +
        `Received ${inspect(format)}`
    });
  }

  // Cipher of invalid type.
  for (const cipher of [0, true, {}]) {
    assert.throws(() => generateKeyPairSync('rsa', {
      modulusLength: 4096,
      publicKeyEncoding: {
        type: 'pkcs1',
        format: 'pem'
      },
      privateKeyEncoding: {
        type: 'pkcs1',
        format: 'pem',
        cipher
      }
    }), {
      name: 'TypeError',
      code: 'ERR_INVALID_ARG_VALUE',
      message: "The property 'options.privateKeyEncoding.cipher' is invalid. " +
        `Received ${inspect(cipher)}`
    });
  }

  // Invalid cipher.
  assert.throws(() => generateKeyPairSync('rsa', {
    modulusLength: 4096,
    publicKeyEncoding: {
      type: 'pkcs1',
      format: 'pem'
    },
    privateKeyEncoding: {
      type: 'pkcs8',
      format: 'pem',
      cipher: 'foo',
      passphrase: 'secret'
    }
  }), {
    name: 'Error',
    code: 'ERR_CRYPTO_UNKNOWN_CIPHER',
    message: 'Unknown cipher'
  });

  // Cipher, but no valid passphrase.
  for (const passphrase of [undefined, null, 5, false, true]) {
    assert.throws(() => generateKeyPairSync('rsa', {
      modulusLength: 4096,
      publicKeyEncoding: {
        type: 'pkcs1',
        format: 'pem'
      },
      privateKeyEncoding: {
        type: 'pkcs8',
        format: 'pem',
        cipher: 'aes-128-cbc',
        passphrase
      }
    }), {
      name: 'TypeError',
      code: 'ERR_INVALID_ARG_VALUE',
      message: "The property 'options.privateKeyEncoding.passphrase' " +
        `is invalid. Received ${inspect(passphrase)}`
    });
  }

  // Test invalid callbacks.
  for (const cb of [undefined, null, 0, {}]) {
    assert.throws(() => generateKeyPair('rsa', {
      modulusLength: 512,
      publicKeyEncoding: { type: 'pkcs1', format: 'pem' },
      privateKeyEncoding: { type: 'pkcs1', format: 'pem' }
    }, cb), {
      name: 'TypeError',
      code: 'ERR_INVALID_ARG_TYPE'
    });
  }
}

// Test RSA parameters.
{
  // Test invalid modulus lengths. (non-number)
  for (const modulusLength of [undefined, null, 'a', true, {}, []]) {
    assert.throws(() => generateKeyPair('rsa', {
      modulusLength
    }, common.mustNotCall()), {
      name: 'TypeError',
      code: 'ERR_INVALID_ARG_TYPE',
      message:
        'The "options.modulusLength" property must be of type number.' +
        common.invalidArgTypeHelper(modulusLength)
<<<<<<< HEAD
    });
  }

  // Test invalid modulus lengths. (non-integer)
  for (const modulusLength of [512.1, 1.3, 1.1, 5000.9, 100.5]) {
    assert.throws(() => generateKeyPair('rsa', {
      modulusLength
    }, common.mustNotCall()), {
      name: 'RangeError',
      code: 'ERR_OUT_OF_RANGE',
      message:
        'The value of "options.modulusLength" is out of range. ' +
        'It must be an integer. ' +
        `Received ${inspect(modulusLength)}`
    });
  }

=======
    });
  }

  // Test invalid modulus lengths. (non-integer)
  for (const modulusLength of [512.1, 1.3, 1.1, 5000.9, 100.5]) {
    assert.throws(() => generateKeyPair('rsa', {
      modulusLength
    }, common.mustNotCall()), {
      name: 'RangeError',
      code: 'ERR_OUT_OF_RANGE',
      message:
        'The value of "options.modulusLength" is out of range. ' +
        'It must be an integer. ' +
        `Received ${inspect(modulusLength)}`
    });
  }

>>>>>>> 8a2d13a7
  // Test invalid modulus lengths. (out of range)
  for (const modulusLength of [-1, -9, 4294967297]) {
    assert.throws(() => generateKeyPair('rsa', {
      modulusLength
    }, common.mustNotCall()), {
      name: 'RangeError',
      code: 'ERR_OUT_OF_RANGE',
    });
  }

  // Test invalid exponents. (non-number)
  for (const publicExponent of ['a', true, {}, []]) {
    assert.throws(() => generateKeyPair('rsa', {
      modulusLength: 4096,
      publicExponent
    }, common.mustNotCall()), {
      name: 'TypeError',
      code: 'ERR_INVALID_ARG_TYPE',
      message:
        'The "options.publicExponent" property must be of type number.' +
        common.invalidArgTypeHelper(publicExponent)
<<<<<<< HEAD
    });
  }

  // Test invalid exponents. (non-integer)
  for (const publicExponent of [3.5, 1.1, 50.5, 510.5]) {
    assert.throws(() => generateKeyPair('rsa', {
      modulusLength: 4096,
      publicExponent
    }, common.mustNotCall()), {
      name: 'RangeError',
      code: 'ERR_OUT_OF_RANGE',
      message:
        'The value of "options.publicExponent" is out of range. ' +
        'It must be an integer. ' +
        `Received ${inspect(publicExponent)}`
    });
  }

  // Test invalid exponents. (out of range)
  for (const publicExponent of [-5, -3, 4294967297]) {
    assert.throws(() => generateKeyPair('rsa', {
      modulusLength: 4096,
      publicExponent
    }, common.mustNotCall()), {
      name: 'RangeError',
      code: 'ERR_OUT_OF_RANGE',
=======
>>>>>>> 8a2d13a7
    });
  }

  // Test invalid exponents. (non-integer)
  for (const publicExponent of [3.5, 1.1, 50.5, 510.5]) {
    assert.throws(() => generateKeyPair('rsa', {
      modulusLength: 4096,
      publicExponent
    }, common.mustNotCall()), {
      name: 'RangeError',
      code: 'ERR_OUT_OF_RANGE',
      message:
        'The value of "options.publicExponent" is out of range. ' +
        'It must be an integer. ' +
        `Received ${inspect(publicExponent)}`
    });
  }

  // Test invalid exponents. (out of range)
  for (const publicExponent of [-5, -3, 4294967297]) {
    assert.throws(() => generateKeyPair('rsa', {
      modulusLength: 4096,
      publicExponent
    }, common.mustNotCall()), {
      name: 'RangeError',
      code: 'ERR_OUT_OF_RANGE',
    });
  }

  // Test invalid exponents. (caught by OpenSSL)
  for (const publicExponent of [1, 1 + 0x10001]) {
    generateKeyPair('rsa', {
      modulusLength: 4096,
      publicExponent
    }, common.mustCall((err) => {
      assert.strictEqual(err.name, 'Error');
      assert.match(err.message, common.hasOpenSSL3 ? /exponent/ : /bad e value/);
    }));
  }
}

// Test DSA parameters.
{
  // Test invalid modulus lengths. (non-number)
  for (const modulusLength of [undefined, null, 'a', true, {}, []]) {
    assert.throws(() => generateKeyPair('dsa', {
      modulusLength
    }, common.mustNotCall()), {
      name: 'TypeError',
      code: 'ERR_INVALID_ARG_TYPE',
      message:
        'The "options.modulusLength" property must be of type number.' +
        common.invalidArgTypeHelper(modulusLength)
<<<<<<< HEAD
    });
  }

  // Test invalid modulus lengths. (non-integer)
  for (const modulusLength of [512.1, 1.3, 1.1, 5000.9, 100.5]) {
    assert.throws(() => generateKeyPair('dsa', {
      modulusLength
    }, common.mustNotCall()), {
      name: 'RangeError',
      code: 'ERR_OUT_OF_RANGE',
    });
  }

  // Test invalid modulus lengths. (out of range)
  for (const modulusLength of [-1, -9, 4294967297]) {
    assert.throws(() => generateKeyPair('dsa', {
      modulusLength
    }, common.mustNotCall()), {
      name: 'RangeError',
      code: 'ERR_OUT_OF_RANGE',
    });
  }

=======
    });
  }

  // Test invalid modulus lengths. (non-integer)
  for (const modulusLength of [512.1, 1.3, 1.1, 5000.9, 100.5]) {
    assert.throws(() => generateKeyPair('dsa', {
      modulusLength
    }, common.mustNotCall()), {
      name: 'RangeError',
      code: 'ERR_OUT_OF_RANGE',
    });
  }

  // Test invalid modulus lengths. (out of range)
  for (const modulusLength of [-1, -9, 4294967297]) {
    assert.throws(() => generateKeyPair('dsa', {
      modulusLength
    }, common.mustNotCall()), {
      name: 'RangeError',
      code: 'ERR_OUT_OF_RANGE',
    });
  }

>>>>>>> 8a2d13a7
  // Test invalid divisor lengths. (non-number)
  for (const divisorLength of ['a', true, {}, []]) {
    assert.throws(() => generateKeyPair('dsa', {
      modulusLength: 2048,
      divisorLength
    }, common.mustNotCall()), {
      name: 'TypeError',
      code: 'ERR_INVALID_ARG_TYPE',
      message:
        'The "options.divisorLength" property must be of type number.' +
        common.invalidArgTypeHelper(divisorLength)
    });
  }

  // Test invalid divisor lengths. (non-integer)
  for (const divisorLength of [4096.1, 5.1, 6.9, 9.5]) {
    assert.throws(() => generateKeyPair('dsa', {
      modulusLength: 2048,
      divisorLength
    }, common.mustNotCall()), {
      name: 'RangeError',
      code: 'ERR_OUT_OF_RANGE',
      message:
        'The value of "options.divisorLength" is out of range. ' +
        'It must be an integer. ' +
        `Received ${inspect(divisorLength)}`
    });
  }

  // Test invalid divisor lengths. (out of range)
<<<<<<< HEAD
  for (const divisorLength of [-6, -9, 2147483648]) {
=======
  for (const divisorLength of [-1, -6, -9, 2147483648]) {
>>>>>>> 8a2d13a7
    assert.throws(() => generateKeyPair('dsa', {
      modulusLength: 2048,
      divisorLength
    }, common.mustNotCall()), {
      name: 'RangeError',
      code: 'ERR_OUT_OF_RANGE',
      message:
        'The value of "options.divisorLength" is out of range. ' +
        'It must be >= 0 && <= 2147483647. ' +
        `Received ${inspect(divisorLength)}`
    });
  }
}

// Test EC parameters.
{
  // Test invalid curves.
  assert.throws(() => {
    generateKeyPairSync('ec', {
      namedCurve: 'abcdef',
      publicKeyEncoding: { type: 'spki', format: 'pem' },
      privateKeyEncoding: { type: 'sec1', format: 'pem' }
    });
  }, {
    name: 'TypeError',
    message: 'Invalid EC curve name'
  });

  // Test error type when curve is not a string
  for (const namedCurve of [true, {}, [], 123]) {
    assert.throws(() => {
      generateKeyPairSync('ec', {
        namedCurve,
        publicKeyEncoding: { type: 'spki', format: 'pem' },
        privateKeyEncoding: { type: 'sec1', format: 'pem' }
      });
    }, {
      name: 'TypeError',
      code: 'ERR_INVALID_ARG_TYPE',
      message:
        'The "options.namedCurve" property must be of type string.' +
        common.invalidArgTypeHelper(namedCurve)
    });
  }

  // It should recognize both NIST and standard curve names.
  generateKeyPair('ec', {
    namedCurve: 'P-256',
  }, common.mustSucceed((publicKey, privateKey) => {
    assert.deepStrictEqual(publicKey.asymmetricKeyDetails, {
      namedCurve: 'prime256v1'
    });
    assert.deepStrictEqual(privateKey.asymmetricKeyDetails, {
      namedCurve: 'prime256v1'
    });
  }));

  generateKeyPair('ec', {
    namedCurve: 'secp256k1',
  }, common.mustSucceed((publicKey, privateKey) => {
    assert.deepStrictEqual(publicKey.asymmetricKeyDetails, {
      namedCurve: 'secp256k1'
<<<<<<< HEAD
    });
    assert.deepStrictEqual(privateKey.asymmetricKeyDetails, {
      namedCurve: 'secp256k1'
    });
  }));
}

// Test EdDSA key generation.
{
  if (!/^1\.1\.0/.test(process.versions.openssl)) {
    ['ed25519', 'ed448', 'x25519', 'x448'].forEach((keyType) => {
      generateKeyPair(keyType, common.mustSucceed((publicKey, privateKey) => {
        assert.strictEqual(publicKey.type, 'public');
        assert.strictEqual(publicKey.asymmetricKeyType, keyType);
        assert.deepStrictEqual(publicKey.asymmetricKeyDetails, {});

        assert.strictEqual(privateKey.type, 'private');
        assert.strictEqual(privateKey.asymmetricKeyType, keyType);
        assert.deepStrictEqual(privateKey.asymmetricKeyDetails, {});
      }));
=======
>>>>>>> 8a2d13a7
    });
    assert.deepStrictEqual(privateKey.asymmetricKeyDetails, {
      namedCurve: 'secp256k1'
    });
  }));
}

{
  assert.throws(() => {
    generateKeyPair('dh', common.mustNotCall());
  }, {
    name: 'TypeError',
    code: 'ERR_INVALID_ARG_TYPE',
    message: 'The "options" argument must be of type object. Received undefined'
  });

  assert.throws(() => {
    generateKeyPair('dh', {}, common.mustNotCall());
  }, {
    name: 'TypeError',
    code: 'ERR_MISSING_OPTION',
    message: 'At least one of the group, prime, or primeLength options is ' +
             'required'
  });

  assert.throws(() => {
    generateKeyPair('dh', {
      group: 'modp0'
    }, common.mustNotCall());
  }, {
    name: 'Error',
    code: 'ERR_CRYPTO_UNKNOWN_DH_GROUP',
    message: 'Unknown DH group'
  });

  assert.throws(() => {
    generateKeyPair('dh', {
      primeLength: 2147483648
    }, common.mustNotCall());
  }, {
    name: 'RangeError',
    code: 'ERR_OUT_OF_RANGE',
    message: 'The value of "options.primeLength" is out of range. ' +
             'It must be >= 0 && <= 2147483647. ' +
             'Received 2147483648',
  });

  assert.throws(() => {
    generateKeyPair('dh', {
      primeLength: -1
    }, common.mustNotCall());
  }, {
    name: 'RangeError',
    code: 'ERR_OUT_OF_RANGE',
    message: 'The value of "options.primeLength" is out of range. ' +
             'It must be >= 0 && <= 2147483647. ' +
             'Received -1',
  });

  assert.throws(() => {
    generateKeyPair('dh', {
      primeLength: 2,
      generator: 2147483648,
    }, common.mustNotCall());
  }, {
    name: 'RangeError',
    code: 'ERR_OUT_OF_RANGE',
    message: 'The value of "options.generator" is out of range. ' +
             'It must be >= 0 && <= 2147483647. ' +
             'Received 2147483648',
  });

  assert.throws(() => {
    generateKeyPair('dh', {
      primeLength: 2,
      generator: -1,
    }, common.mustNotCall());
  }, {
    name: 'RangeError',
    code: 'ERR_OUT_OF_RANGE',
    message: 'The value of "options.generator" is out of range. ' +
             'It must be >= 0 && <= 2147483647. ' +
             'Received -1',
  });

  // Test incompatible options.
  const allOpts = {
    group: 'modp5',
    prime: Buffer.alloc(0),
    primeLength: 1024,
    generator: 2
  };
  const incompatible = [
    ['group', 'prime'],
    ['group', 'primeLength'],
    ['group', 'generator'],
    ['prime', 'primeLength'],
  ];
  for (const [opt1, opt2] of incompatible) {
    assert.throws(() => {
      generateKeyPairSync('dh', {
        [opt1]: allOpts[opt1],
        [opt2]: allOpts[opt2]
      });
    }, {
      name: 'TypeError',
      code: 'ERR_INCOMPATIBLE_OPTION_PAIR',
      message: `Option "${opt1}" cannot be used in combination with option ` +
               `"${opt2}"`
    });
  }
}

// Test invalid key encoding types.
{
  // Invalid public key type.
  for (const type of ['foo', 'pkcs8', 'sec1']) {
    assert.throws(() => {
      generateKeyPairSync('rsa', {
        modulusLength: 4096,
        publicKeyEncoding: { type, format: 'pem' },
        privateKeyEncoding: { type: 'pkcs8', format: 'pem' }
      });
    }, {
      name: 'TypeError',
      code: 'ERR_INVALID_ARG_VALUE',
      message: "The property 'options.publicKeyEncoding.type' is invalid. " +
        `Received ${inspect(type)}`
    });
  }

  // Invalid hash value.
  for (const hashValue of [123, true, {}, []]) {
    assert.throws(() => {
      generateKeyPairSync('rsa-pss', {
        modulusLength: 4096,
        hashAlgorithm: hashValue
      });
    }, {
      name: 'TypeError',
      code: 'ERR_INVALID_ARG_TYPE',
      message:
      'The "options.hashAlgorithm" property must be of type string.' +
        common.invalidArgTypeHelper(hashValue)
    });
  }

  // too long salt length
  assert.throws(() => {
    generateKeyPair('rsa-pss', {
      modulusLength: 512,
      saltLength: 2147483648,
      hashAlgorithm: 'sha256',
      mgf1HashAlgorithm: 'sha256'
    }, common.mustNotCall());
  }, {
    name: 'RangeError',
    code: 'ERR_OUT_OF_RANGE',
    message: 'The value of "options.saltLength" is out of range. ' +
             'It must be >= 0 && <= 2147483647. ' +
             'Received 2147483648'
  });

  assert.throws(() => {
    generateKeyPair('rsa-pss', {
      modulusLength: 512,
      saltLength: -1,
      hashAlgorithm: 'sha256',
      mgf1HashAlgorithm: 'sha256'
    }, common.mustNotCall());
  }, {
    name: 'RangeError',
    code: 'ERR_OUT_OF_RANGE',
    message: 'The value of "options.saltLength" is out of range. ' +
             'It must be >= 0 && <= 2147483647. ' +
             'Received -1'
  });

  // Invalid private key type.
  for (const type of ['foo', 'spki']) {
    assert.throws(() => {
      generateKeyPairSync('rsa', {
        modulusLength: 4096,
        publicKeyEncoding: { type: 'spki', format: 'pem' },
        privateKeyEncoding: { type, format: 'pem' }
      });
    }, {
      name: 'TypeError',
      code: 'ERR_INVALID_ARG_VALUE',
      message: "The property 'options.privateKeyEncoding.type' is invalid. " +
        `Received ${inspect(type)}`
    });
  }

  // Key encoding doesn't match key type.
  for (const type of ['dsa', 'ec']) {
    assert.throws(() => {
      generateKeyPairSync(type, {
        modulusLength: 4096,
        namedCurve: 'P-256',
        publicKeyEncoding: { type: 'pkcs1', format: 'pem' },
        privateKeyEncoding: { type: 'pkcs8', format: 'pem' }
      });
    }, {
      name: 'Error',
      code: 'ERR_CRYPTO_INCOMPATIBLE_KEY_OPTIONS',
      message: 'The selected key encoding pkcs1 can only be used for RSA keys.'
    });

    assert.throws(() => {
      generateKeyPairSync(type, {
        modulusLength: 4096,
        namedCurve: 'P-256',
        publicKeyEncoding: { type: 'spki', format: 'pem' },
        privateKeyEncoding: { type: 'pkcs1', format: 'pem' }
      });
    }, {
      name: 'Error',
      code: 'ERR_CRYPTO_INCOMPATIBLE_KEY_OPTIONS',
      message: 'The selected key encoding pkcs1 can only be used for RSA keys.'
    });
  }

  for (const type of ['rsa', 'dsa']) {
    assert.throws(() => {
      generateKeyPairSync(type, {
        modulusLength: 4096,
        publicKeyEncoding: { type: 'spki', format: 'pem' },
        privateKeyEncoding: { type: 'sec1', format: 'pem' }
      });
    }, {
      name: 'Error',
      code: 'ERR_CRYPTO_INCOMPATIBLE_KEY_OPTIONS',
      message: 'The selected key encoding sec1 can only be used for EC keys.'
    });
  }

  // Attempting to encrypt a DER-encoded, non-PKCS#8 key.
  for (const type of ['pkcs1', 'sec1']) {
    assert.throws(() => {
      generateKeyPairSync(type === 'pkcs1' ? 'rsa' : 'ec', {
        modulusLength: 4096,
        namedCurve: 'P-256',
        publicKeyEncoding: { type: 'spki', format: 'pem' },
        privateKeyEncoding: {
          type,
          format: 'der',
          cipher: 'aes-128-cbc',
          passphrase: 'hello'
        }
      });
    }, {
      name: 'Error',
      code: 'ERR_CRYPTO_INCOMPATIBLE_KEY_OPTIONS',
      message: `The selected key encoding ${type} does not support encryption.`
    });
  }
}

{
  // Test RSA-PSS.
  assert.throws(
    () => {
      generateKeyPair('rsa-pss', {
        modulusLength: 512,
        saltLength: 16,
        hashAlgorithm: 'sha256',
        mgf1HashAlgorithm: undefined
      });
    },
    {
      name: 'TypeError',
      code: 'ERR_INVALID_ARG_TYPE',
    }
  );

  for (const mgf1HashAlgorithm of [null, 0, false, {}, []]) {
    assert.throws(
      () => {
        generateKeyPair('rsa-pss', {
          modulusLength: 512,
          saltLength: 16,
          hashAlgorithm: 'sha256',
          mgf1HashAlgorithm
        }, common.mustNotCall());
      },
      {
        name: 'TypeError',
        code: 'ERR_INVALID_ARG_TYPE',
        message:
          'The "options.mgf1HashAlgorithm" property must be of type string.' +
          common.invalidArgTypeHelper(mgf1HashAlgorithm)

      }
    );
  }

  assert.throws(() => generateKeyPair('rsa-pss', {
    modulusLength: 512,
    hashAlgorithm: 'sha2',
  }, common.mustNotCall()), {
    name: 'TypeError',
    code: 'ERR_CRYPTO_INVALID_DIGEST',
    message: 'Invalid digest: sha2'
  });

  assert.throws(() => generateKeyPair('rsa-pss', {
    modulusLength: 512,
    mgf1HashAlgorithm: 'sha2',
  }, common.mustNotCall()), {
    name: 'TypeError',
    code: 'ERR_CRYPTO_INVALID_DIGEST',
    message: 'Invalid MGF1 digest: sha2'
  });
}

<<<<<<< HEAD
// Passing an empty passphrase string should not cause OpenSSL's default
// passphrase prompt in the terminal.
// See https://github.com/nodejs/node/issues/35898.

for (const type of ['pkcs1', 'pkcs8']) {
  generateKeyPair('rsa', {
    modulusLength: 1024,
    privateKeyEncoding: {
      type,
      format: 'pem',
      cipher: 'aes-256-cbc',
      passphrase: ''
    }
  }, common.mustSucceed((publicKey, privateKey) => {
    assert.strictEqual(publicKey.type, 'public');

    for (const passphrase of ['', Buffer.alloc(0)]) {
      const privateKeyObject = createPrivateKey({
        passphrase,
        key: privateKey
      });
      assert.strictEqual(privateKeyObject.asymmetricKeyType, 'rsa');
    }

    // Encrypting with an empty passphrase is not the same as not encrypting
    // the key, and not specifying a passphrase should fail when decoding it.
    assert.throws(() => {
      return testSignVerify(publicKey, privateKey);
    }, common.hasOpenSSL3 ? {
      name: 'Error',
      code: 'ERR_OSSL_CRYPTO_INTERRUPTED_OR_CANCELLED',
      message: 'error:07880109:common libcrypto routines::interrupted or cancelled'
    } : {
      name: 'TypeError',
      code: 'ERR_MISSING_PASSPHRASE',
      message: 'Passphrase required for encrypted key'
    });
  }));
}

// Passing an empty passphrase string should not throw ERR_OSSL_CRYPTO_MALLOC_FAILURE even on OpenSSL 3.
// Regression test for https://github.com/nodejs/node/issues/41428.
generateKeyPair('rsa', {
  modulusLength: 4096,
  publicKeyEncoding: {
    type: 'spki',
    format: 'pem'
  },
  privateKeyEncoding: {
    type: 'pkcs8',
    format: 'pem',
    cipher: 'aes-256-cbc',
    passphrase: ''
  }
}, common.mustSucceed((publicKey, privateKey) => {
  assert.strictEqual(typeof publicKey, 'string');
  assert.strictEqual(typeof privateKey, 'string');
}));

{
  // This test creates EC key pairs on curves without associated OIDs.
  // Specifying a key encoding should not crash.

  if (process.versions.openssl >= '1.1.1i') {
    for (const namedCurve of ['Oakley-EC2N-3', 'Oakley-EC2N-4']) {
      if (!getCurves().includes(namedCurve))
        continue;

      const expectedErrorCode =
        common.hasOpenSSL3 ? 'ERR_OSSL_MISSING_OID' : 'ERR_OSSL_EC_MISSING_OID';
      const params = {
        namedCurve,
        publicKeyEncoding: {
          format: 'der',
          type: 'spki'
        }
      };

      assert.throws(() => {
        generateKeyPairSync('ec', params);
      }, {
        code: expectedErrorCode
      });

      generateKeyPair('ec', params, common.mustCall((err) => {
        assert.strictEqual(err.code, expectedErrorCode);
      }));
    }
  }
}

{
  // This test makes sure deprecated and new options may be used
  // simultaneously so long as they're identical values.

  generateKeyPair('rsa-pss', {
    modulusLength: 512,
    saltLength: 16,
    hash: 'sha256',
    hashAlgorithm: 'sha256',
    mgf1Hash: 'sha256',
    mgf1HashAlgorithm: 'sha256'
  }, common.mustSucceed((publicKey, privateKey) => {
    assert.strictEqual(publicKey.type, 'public');
    assert.strictEqual(publicKey.asymmetricKeyType, 'rsa-pss');
    assert.deepStrictEqual(publicKey.asymmetricKeyDetails, {
      modulusLength: 512,
      publicExponent: 65537n,
      hashAlgorithm: 'sha256',
      mgf1HashAlgorithm: 'sha256',
      saltLength: 16
    });

    assert.strictEqual(privateKey.type, 'private');
    assert.strictEqual(privateKey.asymmetricKeyType, 'rsa-pss');
    assert.deepStrictEqual(privateKey.asymmetricKeyDetails, {
      modulusLength: 512,
      publicExponent: 65537n,
      hashAlgorithm: 'sha256',
      mgf1HashAlgorithm: 'sha256',
      saltLength: 16
    });
  }));
}

=======
>>>>>>> 8a2d13a7
{
  // This test makes sure deprecated and new options must
  // be the same value.

  assert.throws(() => generateKeyPair('rsa-pss', {
    modulusLength: 512,
    saltLength: 16,
    mgf1Hash: 'sha256',
    mgf1HashAlgorithm: 'sha1'
  }, common.mustNotCall()), { code: 'ERR_INVALID_ARG_VALUE' });

  assert.throws(() => generateKeyPair('rsa-pss', {
    modulusLength: 512,
    saltLength: 16,
    hash: 'sha256',
    hashAlgorithm: 'sha1'
  }, common.mustNotCall()), { code: 'ERR_INVALID_ARG_VALUE' });
}<|MERGE_RESOLUTION|>--- conflicted
+++ resolved
@@ -9,785 +9,11 @@
 const assert = require('assert');
 
 const {
-<<<<<<< HEAD
-  constants,
-  createPrivateKey,
-  createSign,
-  createVerify,
-  generateKeyPair,
-  generateKeyPairSync,
-  getCurves,
-  publicEncrypt,
-  privateDecrypt,
-  sign,
-  verify
-} = require('crypto');
-const { inspect, promisify } = require('util');
-
-// Asserts that the size of the given key (in chars or bytes) is within 10% of
-// the expected size.
-function assertApproximateSize(key, expectedSize) {
-  const u = typeof key === 'string' ? 'chars' : 'bytes';
-  const min = Math.floor(0.9 * expectedSize);
-  const max = Math.ceil(1.1 * expectedSize);
-  assert(key.length >= min,
-         `Key (${key.length} ${u}) is shorter than expected (${min} ${u})`);
-  assert(key.length <= max,
-         `Key (${key.length} ${u}) is longer than expected (${max} ${u})`);
-}
-
-// Tests that a key pair can be used for encryption / decryption.
-function testEncryptDecrypt(publicKey, privateKey) {
-  const message = 'Hello Node.js world!';
-  const plaintext = Buffer.from(message, 'utf8');
-  for (const key of [publicKey, privateKey]) {
-    const ciphertext = publicEncrypt(key, plaintext);
-    const received = privateDecrypt(privateKey, ciphertext);
-    assert.strictEqual(received.toString('utf8'), message);
-  }
-}
-
-// Tests that a key pair can be used for signing / verification.
-function testSignVerify(publicKey, privateKey) {
-  const message = Buffer.from('Hello Node.js world!');
-
-  function oldSign(algo, data, key) {
-    return createSign(algo).update(data).sign(key);
-  }
-
-  function oldVerify(algo, data, key, signature) {
-    return createVerify(algo).update(data).verify(key, signature);
-  }
-
-  for (const signFn of [sign, oldSign]) {
-    const signature = signFn('SHA256', message, privateKey);
-    for (const verifyFn of [verify, oldVerify]) {
-      for (const key of [publicKey, privateKey]) {
-        const okay = verifyFn('SHA256', message, key, signature);
-        assert(okay);
-      }
-    }
-  }
-}
-
-// Constructs a regular expression for a PEM-encoded key with the given label.
-function getRegExpForPEM(label, cipher) {
-  const head = `\\-\\-\\-\\-\\-BEGIN ${label}\\-\\-\\-\\-\\-`;
-  const rfc1421Header = cipher == null ? '' :
-    `\nProc-Type: 4,ENCRYPTED\nDEK-Info: ${cipher},[^\n]+\n`;
-  const body = '([a-zA-Z0-9\\+/=]{64}\n)*[a-zA-Z0-9\\+/=]{1,64}';
-  const end = `\\-\\-\\-\\-\\-END ${label}\\-\\-\\-\\-\\-`;
-  return new RegExp(`^${head}${rfc1421Header}\n${body}\n${end}\n$`);
-}
-
-const pkcs1PubExp = getRegExpForPEM('RSA PUBLIC KEY');
-const pkcs1PrivExp = getRegExpForPEM('RSA PRIVATE KEY');
-const pkcs1EncExp = (cipher) => getRegExpForPEM('RSA PRIVATE KEY', cipher);
-const spkiExp = getRegExpForPEM('PUBLIC KEY');
-const pkcs8Exp = getRegExpForPEM('PRIVATE KEY');
-const pkcs8EncExp = getRegExpForPEM('ENCRYPTED PRIVATE KEY');
-const sec1Exp = getRegExpForPEM('EC PRIVATE KEY');
-const sec1EncExp = (cipher) => getRegExpForPEM('EC PRIVATE KEY', cipher);
-
-{
-  // To make the test faster, we will only test sync key generation once and
-  // with a relatively small key.
-  const ret = generateKeyPairSync('rsa', {
-    publicExponent: 3,
-    modulusLength: 512,
-    publicKeyEncoding: {
-      type: 'pkcs1',
-      format: 'pem'
-    },
-    privateKeyEncoding: {
-      type: 'pkcs8',
-      format: 'pem'
-    }
-  });
-
-  assert.strictEqual(Object.keys(ret).length, 2);
-  const { publicKey, privateKey } = ret;
-
-  assert.strictEqual(typeof publicKey, 'string');
-  assert.match(publicKey, pkcs1PubExp);
-  assertApproximateSize(publicKey, 162);
-  assert.strictEqual(typeof privateKey, 'string');
-  assert.match(privateKey, pkcs8Exp);
-  assertApproximateSize(privateKey, 512);
-
-  testEncryptDecrypt(publicKey, privateKey);
-  testSignVerify(publicKey, privateKey);
-}
-
-{
-  // Test sync key generation with key objects with a non-standard
-  // publicExponent
-  const { publicKey, privateKey } = generateKeyPairSync('rsa', {
-    publicExponent: 3,
-    modulusLength: 512
-  });
-
-  assert.strictEqual(typeof publicKey, 'object');
-  assert.strictEqual(publicKey.type, 'public');
-  assert.strictEqual(publicKey.asymmetricKeyType, 'rsa');
-  assert.deepStrictEqual(publicKey.asymmetricKeyDetails, {
-    modulusLength: 512,
-    publicExponent: 3n
-  });
-
-  assert.strictEqual(typeof privateKey, 'object');
-  assert.strictEqual(privateKey.type, 'private');
-  assert.strictEqual(privateKey.asymmetricKeyType, 'rsa');
-  assert.deepStrictEqual(privateKey.asymmetricKeyDetails, {
-    modulusLength: 512,
-    publicExponent: 3n
-  });
-}
-
-{
-  // Test sync key generation with key objects.
-  const { publicKey, privateKey } = generateKeyPairSync('rsa', {
-    modulusLength: 512
-  });
-
-  assert.strictEqual(typeof publicKey, 'object');
-  assert.strictEqual(publicKey.type, 'public');
-  assert.strictEqual(publicKey.asymmetricKeyType, 'rsa');
-  assert.deepStrictEqual(publicKey.asymmetricKeyDetails, {
-    modulusLength: 512,
-    publicExponent: 65537n
-  });
-
-  assert.strictEqual(typeof privateKey, 'object');
-  assert.strictEqual(privateKey.type, 'private');
-  assert.strictEqual(privateKey.asymmetricKeyType, 'rsa');
-  assert.deepStrictEqual(privateKey.asymmetricKeyDetails, {
-    modulusLength: 512,
-    publicExponent: 65537n
-  });
-}
-
-{
-  const publicKeyEncoding = {
-    type: 'pkcs1',
-    format: 'der'
-  };
-
-  // Test async RSA key generation.
-  generateKeyPair('rsa', {
-    publicExponent: 0x10001,
-    modulusLength: 512,
-    publicKeyEncoding,
-    privateKeyEncoding: {
-      type: 'pkcs1',
-      format: 'pem'
-    }
-  }, common.mustSucceed((publicKeyDER, privateKey) => {
-    assert(Buffer.isBuffer(publicKeyDER));
-    assertApproximateSize(publicKeyDER, 74);
-
-    assert.strictEqual(typeof privateKey, 'string');
-    assert.match(privateKey, pkcs1PrivExp);
-    assertApproximateSize(privateKey, 512);
-
-    const publicKey = { key: publicKeyDER, ...publicKeyEncoding };
-    testEncryptDecrypt(publicKey, privateKey);
-    testSignVerify(publicKey, privateKey);
-  }));
-
-  // Now do the same with an encrypted private key.
-  generateKeyPair('rsa', {
-    publicExponent: 0x10001,
-    modulusLength: 512,
-    publicKeyEncoding,
-    privateKeyEncoding: {
-      type: 'pkcs1',
-      format: 'pem',
-      cipher: 'aes-256-cbc',
-      passphrase: 'secret'
-    }
-  }, common.mustSucceed((publicKeyDER, privateKey) => {
-    assert(Buffer.isBuffer(publicKeyDER));
-    assertApproximateSize(publicKeyDER, 74);
-
-    assert.strictEqual(typeof privateKey, 'string');
-    assert.match(privateKey, pkcs1EncExp('AES-256-CBC'));
-
-    // Since the private key is encrypted, signing shouldn't work anymore.
-    const publicKey = { key: publicKeyDER, ...publicKeyEncoding };
-    const expectedError = common.hasOpenSSL3 ? {
-      name: 'Error',
-      message: 'error:07880109:common libcrypto routines::interrupted or ' +
-               'cancelled'
-    } : {
-      name: 'TypeError',
-      code: 'ERR_MISSING_PASSPHRASE',
-      message: 'Passphrase required for encrypted key'
-    };
-    assert.throws(() => testSignVerify(publicKey, privateKey), expectedError);
-
-    const key = { key: privateKey, passphrase: 'secret' };
-    testEncryptDecrypt(publicKey, key);
-    testSignVerify(publicKey, key);
-  }));
-
-  // Now do the same with an encrypted private key, but encoded as DER.
-  generateKeyPair('rsa', {
-    publicExponent: 0x10001,
-    modulusLength: 512,
-    publicKeyEncoding,
-    privateKeyEncoding: {
-      type: 'pkcs8',
-      format: 'der',
-      cipher: 'aes-256-cbc',
-      passphrase: 'secret'
-    }
-  }, common.mustSucceed((publicKeyDER, privateKeyDER) => {
-    assert(Buffer.isBuffer(publicKeyDER));
-    assertApproximateSize(publicKeyDER, 74);
-
-    assert(Buffer.isBuffer(privateKeyDER));
-
-    // Since the private key is encrypted, signing shouldn't work anymore.
-    const publicKey = { key: publicKeyDER, ...publicKeyEncoding };
-    assert.throws(() => {
-      testSignVerify(publicKey, {
-        key: privateKeyDER,
-        format: 'der',
-        type: 'pkcs8'
-      });
-    }, {
-      name: 'TypeError',
-      code: 'ERR_MISSING_PASSPHRASE',
-      message: 'Passphrase required for encrypted key'
-    });
-
-    // Signing should work with the correct password.
-
-    const privateKey = {
-      key: privateKeyDER,
-      format: 'der',
-      type: 'pkcs8',
-      passphrase: 'secret'
-    };
-    testEncryptDecrypt(publicKey, privateKey);
-    testSignVerify(publicKey, privateKey);
-  }));
-
-  // Now do the same with an encrypted private key, but encoded as DER.
-  generateKeyPair('rsa', {
-    publicExponent: 0x10001,
-    modulusLength: 512,
-    publicKeyEncoding,
-    privateKeyEncoding: {
-      type: 'pkcs8',
-      format: 'der'
-    }
-  }, common.mustSucceed((publicKeyDER, privateKeyDER) => {
-    assert(Buffer.isBuffer(publicKeyDER));
-    assertApproximateSize(publicKeyDER, 74);
-
-    assert(Buffer.isBuffer(privateKeyDER));
-
-    const publicKey = { key: publicKeyDER, ...publicKeyEncoding };
-    const privateKey = {
-      key: privateKeyDER,
-      format: 'der',
-      type: 'pkcs8',
-      passphrase: 'secret'
-    };
-    testEncryptDecrypt(publicKey, privateKey);
-    testSignVerify(publicKey, privateKey);
-  }));
-}
-
-{
-  // Test RSA-PSS.
-  generateKeyPair('rsa-pss', {
-    modulusLength: 512,
-    saltLength: 16,
-    hashAlgorithm: 'sha256',
-    mgf1HashAlgorithm: 'sha256'
-  }, common.mustSucceed((publicKey, privateKey) => {
-    assert.strictEqual(publicKey.type, 'public');
-    assert.strictEqual(publicKey.asymmetricKeyType, 'rsa-pss');
-    assert.deepStrictEqual(publicKey.asymmetricKeyDetails, {
-      modulusLength: 512,
-      publicExponent: 65537n,
-      hashAlgorithm: 'sha256',
-      mgf1HashAlgorithm: 'sha256',
-      saltLength: 16
-    });
-
-    assert.strictEqual(privateKey.type, 'private');
-    assert.strictEqual(privateKey.asymmetricKeyType, 'rsa-pss');
-    assert.deepStrictEqual(privateKey.asymmetricKeyDetails, {
-      modulusLength: 512,
-      publicExponent: 65537n,
-      hashAlgorithm: 'sha256',
-      mgf1HashAlgorithm: 'sha256',
-      saltLength: 16
-    });
-
-    // Unlike RSA, RSA-PSS does not allow encryption.
-    assert.throws(() => {
-      testEncryptDecrypt(publicKey, privateKey);
-    }, /operation not supported for this keytype/);
-
-    // RSA-PSS also does not permit signing with PKCS1 padding.
-    assert.throws(() => {
-      testSignVerify({
-        key: publicKey,
-        padding: constants.RSA_PKCS1_PADDING
-      }, {
-        key: privateKey,
-        padding: constants.RSA_PKCS1_PADDING
-      });
-    }, /illegal or unsupported padding mode/);
-
-    // The padding should correctly default to RSA_PKCS1_PSS_PADDING now.
-    testSignVerify(publicKey, privateKey);
-  }));
-}
-
-{
-  // 'rsa-pss' should not add a RSASSA-PSS-params sequence by default.
-  // Regression test for: https://github.com/nodejs/node/issues/39936
-
-  generateKeyPair('rsa-pss', {
-    modulusLength: 512
-  }, common.mustSucceed((publicKey, privateKey) => {
-    const expectedKeyDetails = {
-      modulusLength: 512,
-      publicExponent: 65537n
-    };
-    assert.deepStrictEqual(publicKey.asymmetricKeyDetails, expectedKeyDetails);
-    assert.deepStrictEqual(privateKey.asymmetricKeyDetails, expectedKeyDetails);
-
-    // To allow backporting the fix to versions that do not support
-    // asymmetricKeyDetails for RSA-PSS params, also verify that the exported
-    // AlgorithmIdentifier member of the SubjectPublicKeyInfo has the expected
-    // length of 11 bytes (as opposed to > 11 bytes if node added params).
-    const spki = publicKey.export({ format: 'der', type: 'spki' });
-    assert.strictEqual(spki[3], 11, spki.toString('hex'));
-  }));
-}
-
-{
-  // RFC 8017, 9.1.: "Assuming that the mask generation function is based on a
-  // hash function, it is RECOMMENDED that the hash function be the same as the
-  // one that is applied to the message."
-
-  generateKeyPair('rsa-pss', {
-    modulusLength: 512,
-    hashAlgorithm: 'sha256',
-    saltLength: 16
-  }, common.mustSucceed((publicKey, privateKey) => {
-    const expectedKeyDetails = {
-      modulusLength: 512,
-      publicExponent: 65537n,
-      hashAlgorithm: 'sha256',
-      mgf1HashAlgorithm: 'sha256',
-      saltLength: 16
-    };
-    assert.deepStrictEqual(publicKey.asymmetricKeyDetails, expectedKeyDetails);
-    assert.deepStrictEqual(privateKey.asymmetricKeyDetails, expectedKeyDetails);
-  }));
-}
-
-{
-  // RFC 8017, A.2.3.: "For a given hashAlgorithm, the default value of
-  // saltLength is the octet length of the hash value."
-
-  generateKeyPair('rsa-pss', {
-    modulusLength: 512,
-    hashAlgorithm: 'sha512'
-  }, common.mustSucceed((publicKey, privateKey) => {
-    const expectedKeyDetails = {
-      modulusLength: 512,
-      publicExponent: 65537n,
-      hashAlgorithm: 'sha512',
-      mgf1HashAlgorithm: 'sha512',
-      saltLength: 64
-    };
-    assert.deepStrictEqual(publicKey.asymmetricKeyDetails, expectedKeyDetails);
-    assert.deepStrictEqual(privateKey.asymmetricKeyDetails, expectedKeyDetails);
-  }));
-
-  // It is still possible to explicitly set saltLength to 0.
-  generateKeyPair('rsa-pss', {
-    modulusLength: 512,
-    hashAlgorithm: 'sha512',
-    saltLength: 0
-  }, common.mustSucceed((publicKey, privateKey) => {
-    const expectedKeyDetails = {
-      modulusLength: 512,
-      publicExponent: 65537n,
-      hashAlgorithm: 'sha512',
-      mgf1HashAlgorithm: 'sha512',
-      saltLength: 0
-    };
-    assert.deepStrictEqual(publicKey.asymmetricKeyDetails, expectedKeyDetails);
-    assert.deepStrictEqual(privateKey.asymmetricKeyDetails, expectedKeyDetails);
-  }));
-}
-
-{
-  const privateKeyEncoding = {
-    type: 'pkcs8',
-    format: 'der'
-  };
-
-  // Test async DSA key generation.
-  generateKeyPair('dsa', {
-    modulusLength: common.hasOpenSSL3 ? 2048 : 512,
-    divisorLength: 256,
-    publicKeyEncoding: {
-      type: 'spki',
-      format: 'pem'
-    },
-    privateKeyEncoding: {
-      cipher: 'aes-128-cbc',
-      passphrase: 'secret',
-      ...privateKeyEncoding
-    }
-  }, common.mustSucceed((publicKey, privateKeyDER) => {
-    assert.strictEqual(typeof publicKey, 'string');
-    assert.match(publicKey, spkiExp);
-    // The private key is DER-encoded.
-    assert(Buffer.isBuffer(privateKeyDER));
-
-    assertApproximateSize(publicKey, common.hasOpenSSL3 ? 1194 : 440);
-    assertApproximateSize(privateKeyDER, common.hasOpenSSL3 ? 721 : 336);
-
-    // Since the private key is encrypted, signing shouldn't work anymore.
-    assert.throws(() => {
-      return testSignVerify(publicKey, {
-        key: privateKeyDER,
-        ...privateKeyEncoding
-      });
-    }, {
-      name: 'TypeError',
-      code: 'ERR_MISSING_PASSPHRASE',
-      message: 'Passphrase required for encrypted key'
-    });
-
-    // Signing should work with the correct password.
-    testSignVerify(publicKey, {
-      key: privateKeyDER,
-      ...privateKeyEncoding,
-      passphrase: 'secret'
-    });
-  }));
-}
-{
-  // Test async DSA key object generation.
-  generateKeyPair('dsa', {
-    modulusLength: common.hasOpenSSL3 ? 2048 : 512,
-    divisorLength: 256
-  }, common.mustSucceed((publicKey, privateKey) => {
-    assert.strictEqual(publicKey.type, 'public');
-    assert.strictEqual(publicKey.asymmetricKeyType, 'dsa');
-    assert.deepStrictEqual(publicKey.asymmetricKeyDetails, {
-      modulusLength: common.hasOpenSSL3 ? 2048 : 512,
-      divisorLength: 256
-    });
-
-    assert.strictEqual(privateKey.type, 'private');
-    assert.strictEqual(privateKey.asymmetricKeyType, 'dsa');
-    assert.deepStrictEqual(privateKey.asymmetricKeyDetails, {
-      modulusLength: common.hasOpenSSL3 ? 2048 : 512,
-      divisorLength: 256
-    });
-  }));
-}
-
-{
-  // Test async elliptic curve key generation, e.g. for ECDSA, with a SEC1
-  // private key.
-  generateKeyPair('ec', {
-    namedCurve: 'prime256v1',
-    paramEncoding: 'named',
-    publicKeyEncoding: {
-      type: 'spki',
-      format: 'pem'
-    },
-    privateKeyEncoding: {
-      type: 'sec1',
-      format: 'pem'
-    }
-  }, common.mustSucceed((publicKey, privateKey) => {
-    assert.strictEqual(typeof publicKey, 'string');
-    assert.match(publicKey, spkiExp);
-    assert.strictEqual(typeof privateKey, 'string');
-    assert.match(privateKey, sec1Exp);
-
-    testSignVerify(publicKey, privateKey);
-  }));
-
-  // Test async elliptic curve key generation, e.g. for ECDSA, with a SEC1
-  // private key with paramEncoding explicit.
-  generateKeyPair('ec', {
-    namedCurve: 'prime256v1',
-    paramEncoding: 'explicit',
-    publicKeyEncoding: {
-      type: 'spki',
-      format: 'pem'
-    },
-    privateKeyEncoding: {
-      type: 'sec1',
-      format: 'pem'
-    }
-  }, common.mustSucceed((publicKey, privateKey) => {
-    assert.strictEqual(typeof publicKey, 'string');
-    assert.match(publicKey, spkiExp);
-    assert.strictEqual(typeof privateKey, 'string');
-    assert.match(privateKey, sec1Exp);
-
-    testSignVerify(publicKey, privateKey);
-  }));
-
-  // Do the same with an encrypted private key.
-  generateKeyPair('ec', {
-    namedCurve: 'prime256v1',
-    paramEncoding: 'named',
-    publicKeyEncoding: {
-      type: 'spki',
-      format: 'pem'
-    },
-    privateKeyEncoding: {
-      type: 'sec1',
-      format: 'pem',
-      cipher: 'aes-128-cbc',
-      passphrase: 'secret'
-    }
-  }, common.mustSucceed((publicKey, privateKey) => {
-    assert.strictEqual(typeof publicKey, 'string');
-    assert.match(publicKey, spkiExp);
-    assert.strictEqual(typeof privateKey, 'string');
-    assert.match(privateKey, sec1EncExp('AES-128-CBC'));
-
-    // Since the private key is encrypted, signing shouldn't work anymore.
-    assert.throws(() => testSignVerify(publicKey, privateKey),
-                  common.hasOpenSSL3 ? {
-                    message: 'error:07880109:common libcrypto ' +
-                             'routines::interrupted or cancelled'
-                  } : {
-                    name: 'TypeError',
-                    code: 'ERR_MISSING_PASSPHRASE',
-                    message: 'Passphrase required for encrypted key'
-                  });
-
-    testSignVerify(publicKey, { key: privateKey, passphrase: 'secret' });
-  }));
-
-  // Do the same with an encrypted private key with paramEncoding explicit.
-  generateKeyPair('ec', {
-    namedCurve: 'prime256v1',
-    paramEncoding: 'explicit',
-    publicKeyEncoding: {
-      type: 'spki',
-      format: 'pem'
-    },
-    privateKeyEncoding: {
-      type: 'sec1',
-      format: 'pem',
-      cipher: 'aes-128-cbc',
-      passphrase: 'secret'
-    }
-  }, common.mustSucceed((publicKey, privateKey) => {
-    assert.strictEqual(typeof publicKey, 'string');
-    assert.match(publicKey, spkiExp);
-    assert.strictEqual(typeof privateKey, 'string');
-    assert.match(privateKey, sec1EncExp('AES-128-CBC'));
-
-    // Since the private key is encrypted, signing shouldn't work anymore.
-    assert.throws(() => testSignVerify(publicKey, privateKey),
-                  common.hasOpenSSL3 ? {
-                    message: 'error:07880109:common libcrypto ' +
-                             'routines::interrupted or cancelled'
-                  } : {
-                    name: 'TypeError',
-                    code: 'ERR_MISSING_PASSPHRASE',
-                    message: 'Passphrase required for encrypted key'
-                  });
-
-    testSignVerify(publicKey, { key: privateKey, passphrase: 'secret' });
-  }));
-}
-
-{
-  // Test async elliptic curve key generation, e.g. for ECDSA, with an encrypted
-  // private key.
-  generateKeyPair('ec', {
-    namedCurve: 'P-256',
-    paramEncoding: 'named',
-    publicKeyEncoding: {
-      type: 'spki',
-      format: 'pem'
-    },
-    privateKeyEncoding: {
-      type: 'pkcs8',
-      format: 'pem',
-      cipher: 'aes-128-cbc',
-      passphrase: 'top secret'
-    }
-  }, common.mustSucceed((publicKey, privateKey) => {
-    assert.strictEqual(typeof publicKey, 'string');
-    assert.match(publicKey, spkiExp);
-    assert.strictEqual(typeof privateKey, 'string');
-    assert.match(privateKey, pkcs8EncExp);
-
-    // Since the private key is encrypted, signing shouldn't work anymore.
-    assert.throws(() => testSignVerify(publicKey, privateKey),
-                  common.hasOpenSSL3 ? {
-                    message: 'error:07880109:common libcrypto ' +
-                             'routines::interrupted or cancelled'
-                  } : {
-                    name: 'TypeError',
-                    code: 'ERR_MISSING_PASSPHRASE',
-                    message: 'Passphrase required for encrypted key'
-                  });
-
-    testSignVerify(publicKey, {
-      key: privateKey,
-      passphrase: 'top secret'
-    });
-  }));
-
-  // Test async elliptic curve key generation, e.g. for ECDSA, with an encrypted
-  // private key with paramEncoding explicit.
-  generateKeyPair('ec', {
-    namedCurve: 'P-256',
-    paramEncoding: 'explicit',
-    publicKeyEncoding: {
-      type: 'spki',
-      format: 'pem'
-    },
-    privateKeyEncoding: {
-      type: 'pkcs8',
-      format: 'pem',
-      cipher: 'aes-128-cbc',
-      passphrase: 'top secret'
-    }
-  }, common.mustSucceed((publicKey, privateKey) => {
-    assert.strictEqual(typeof publicKey, 'string');
-    assert.match(publicKey, spkiExp);
-    assert.strictEqual(typeof privateKey, 'string');
-    assert.match(privateKey, pkcs8EncExp);
-
-    // Since the private key is encrypted, signing shouldn't work anymore.
-    assert.throws(() => testSignVerify(publicKey, privateKey),
-                  common.hasOpenSSL3 ? {
-                    message: 'error:07880109:common libcrypto ' +
-                             'routines::interrupted or cancelled'
-                  } : {
-                    name: 'TypeError',
-                    code: 'ERR_MISSING_PASSPHRASE',
-                    message: 'Passphrase required for encrypted key'
-                  });
-
-    testSignVerify(publicKey, {
-      key: privateKey,
-      passphrase: 'top secret'
-    });
-  }));
-
-  // Test async elliptic curve key generation with 'jwk' encoding
-  [
-    ['ec', ['P-384', 'P-256', 'P-521', 'secp256k1']],
-    ['rsa'],
-    ['ed25519'],
-    ['ed448'],
-    ['x25519'],
-    ['x448'],
-  ].forEach((types) => {
-    const [type, options] = types;
-    switch (type) {
-      case 'ec': {
-        return options.forEach((curve) => {
-          generateKeyPair(type, {
-            namedCurve: curve,
-            publicKeyEncoding: {
-              format: 'jwk'
-            },
-            privateKeyEncoding: {
-              format: 'jwk'
-            }
-          }, common.mustSucceed((publicKey, privateKey) => {
-            assert.strictEqual(typeof publicKey, 'object');
-            assert.strictEqual(typeof privateKey, 'object');
-            assert.strictEqual(publicKey.x, privateKey.x);
-            assert.strictEqual(publicKey.y, privateKey.y);
-            assert(!publicKey.d);
-            assert(privateKey.d);
-            assert.strictEqual(publicKey.kty, 'EC');
-            assert.strictEqual(publicKey.kty, privateKey.kty);
-            assert.strictEqual(publicKey.crv, curve);
-            assert.strictEqual(publicKey.crv, privateKey.crv);
-          }));
-        });
-      }
-      case 'rsa': {
-        return generateKeyPair(type, {
-          modulusLength: 4096,
-          publicKeyEncoding: {
-            format: 'jwk'
-          },
-          privateKeyEncoding: {
-            format: 'jwk'
-          }
-        }, common.mustSucceed((publicKey, privateKey) => {
-          assert.strictEqual(typeof publicKey, 'object');
-          assert.strictEqual(typeof privateKey, 'object');
-          assert.strictEqual(publicKey.kty, 'RSA');
-          assert.strictEqual(publicKey.kty, privateKey.kty);
-          assert.strictEqual(typeof publicKey.n, 'string');
-          assert.strictEqual(publicKey.n, privateKey.n);
-          assert.strictEqual(typeof publicKey.e, 'string');
-          assert.strictEqual(publicKey.e, privateKey.e);
-          assert.strictEqual(typeof privateKey.d, 'string');
-          assert.strictEqual(typeof privateKey.p, 'string');
-          assert.strictEqual(typeof privateKey.q, 'string');
-          assert.strictEqual(typeof privateKey.dp, 'string');
-          assert.strictEqual(typeof privateKey.dq, 'string');
-          assert.strictEqual(typeof privateKey.qi, 'string');
-        }));
-      }
-      case 'ed25519':
-      case 'ed448':
-      case 'x25519':
-      case 'x448': {
-        generateKeyPair(type, {
-          publicKeyEncoding: {
-            format: 'jwk'
-          },
-          privateKeyEncoding: {
-            format: 'jwk'
-          }
-        }, common.mustSucceed((publicKey, privateKey) => {
-          assert.strictEqual(typeof publicKey, 'object');
-          assert.strictEqual(typeof privateKey, 'object');
-          assert.strictEqual(publicKey.x, privateKey.x);
-          assert(!publicKey.d);
-          assert(privateKey.d);
-          assert.strictEqual(publicKey.kty, 'OKP');
-          assert.strictEqual(publicKey.kty, privateKey.kty);
-          const expectedCrv = `${type.charAt(0).toUpperCase()}${type.slice(1)}`;
-          assert.strictEqual(publicKey.crv, expectedCrv);
-          assert.strictEqual(publicKey.crv, privateKey.crv);
-        }));
-      }
-    }
-  });
-}
-=======
   generateKeyPair,
   generateKeyPairSync,
 } = require('crypto');
 const { inspect } = require('util');
 
->>>>>>> 8a2d13a7
 
 // Test invalid parameter encoding.
 {
@@ -809,71 +35,10 @@
     code: 'ERR_INVALID_ARG_VALUE',
     message: "The property 'options.paramEncoding' is invalid. " +
       "Received 'otherEncoding'"
-<<<<<<< HEAD
-  });
-  assert.throws(() => generateKeyPairSync('dsa', {
-    modulusLength: 4096,
-    publicKeyEncoding: {
-      format: 'jwk'
-    },
-    privateKeyEncoding: {
-      format: 'jwk'
-    }
-  }), {
-    name: 'Error',
-    code: 'ERR_CRYPTO_JWK_UNSUPPORTED_KEY_TYPE',
-    message: 'Unsupported JWK Key Type.'
-  });
-  assert.throws(() => generateKeyPairSync('ec', {
-    namedCurve: 'secp224r1',
-    publicKeyEncoding: {
-      format: 'jwk'
-    },
-    privateKeyEncoding: {
-      format: 'jwk'
-    }
-  }), {
-    name: 'Error',
-    code: 'ERR_CRYPTO_JWK_UNSUPPORTED_CURVE',
-    message: 'Unsupported JWK EC curve: secp224r1.'
-  });
-}
-
-{
-  // Test the util.promisified API with async RSA key generation.
-  promisify(generateKeyPair)('rsa', {
-    publicExponent: 0x10001,
-    modulusLength: 512,
-    publicKeyEncoding: {
-      type: 'pkcs1',
-      format: 'pem'
-    },
-    privateKeyEncoding: {
-      type: 'pkcs1',
-      format: 'pem'
-    }
-  }).then(common.mustCall((keys) => {
-    const { publicKey, privateKey } = keys;
-    assert.strictEqual(typeof publicKey, 'string');
-    assert.match(publicKey, pkcs1PubExp);
-    assertApproximateSize(publicKey, 180);
-
-    assert.strictEqual(typeof privateKey, 'string');
-    assert.match(privateKey, pkcs1PrivExp);
-    assertApproximateSize(privateKey, 512);
-
-    testEncryptDecrypt(publicKey, privateKey);
-    testSignVerify(publicKey, privateKey);
-  }));
-}
-
-{
-=======
-  });
-}
-
-{
->>>>>>> 8a2d13a7
+  });
+}
+
+{
   // Test invalid key types.
   for (const type of [undefined, null, 0]) {
     assert.throws(() => generateKeyPairSync(type, {}), {
@@ -1112,7 +277,6 @@
       message:
         'The "options.modulusLength" property must be of type number.' +
         common.invalidArgTypeHelper(modulusLength)
-<<<<<<< HEAD
     });
   }
 
@@ -1130,25 +294,6 @@
     });
   }
 
-=======
-    });
-  }
-
-  // Test invalid modulus lengths. (non-integer)
-  for (const modulusLength of [512.1, 1.3, 1.1, 5000.9, 100.5]) {
-    assert.throws(() => generateKeyPair('rsa', {
-      modulusLength
-    }, common.mustNotCall()), {
-      name: 'RangeError',
-      code: 'ERR_OUT_OF_RANGE',
-      message:
-        'The value of "options.modulusLength" is out of range. ' +
-        'It must be an integer. ' +
-        `Received ${inspect(modulusLength)}`
-    });
-  }
-
->>>>>>> 8a2d13a7
   // Test invalid modulus lengths. (out of range)
   for (const modulusLength of [-1, -9, 4294967297]) {
     assert.throws(() => generateKeyPair('rsa', {
@@ -1170,35 +315,6 @@
       message:
         'The "options.publicExponent" property must be of type number.' +
         common.invalidArgTypeHelper(publicExponent)
-<<<<<<< HEAD
-    });
-  }
-
-  // Test invalid exponents. (non-integer)
-  for (const publicExponent of [3.5, 1.1, 50.5, 510.5]) {
-    assert.throws(() => generateKeyPair('rsa', {
-      modulusLength: 4096,
-      publicExponent
-    }, common.mustNotCall()), {
-      name: 'RangeError',
-      code: 'ERR_OUT_OF_RANGE',
-      message:
-        'The value of "options.publicExponent" is out of range. ' +
-        'It must be an integer. ' +
-        `Received ${inspect(publicExponent)}`
-    });
-  }
-
-  // Test invalid exponents. (out of range)
-  for (const publicExponent of [-5, -3, 4294967297]) {
-    assert.throws(() => generateKeyPair('rsa', {
-      modulusLength: 4096,
-      publicExponent
-    }, common.mustNotCall()), {
-      name: 'RangeError',
-      code: 'ERR_OUT_OF_RANGE',
-=======
->>>>>>> 8a2d13a7
     });
   }
 
@@ -1252,7 +368,6 @@
       message:
         'The "options.modulusLength" property must be of type number.' +
         common.invalidArgTypeHelper(modulusLength)
-<<<<<<< HEAD
     });
   }
 
@@ -1276,31 +391,6 @@
     });
   }
 
-=======
-    });
-  }
-
-  // Test invalid modulus lengths. (non-integer)
-  for (const modulusLength of [512.1, 1.3, 1.1, 5000.9, 100.5]) {
-    assert.throws(() => generateKeyPair('dsa', {
-      modulusLength
-    }, common.mustNotCall()), {
-      name: 'RangeError',
-      code: 'ERR_OUT_OF_RANGE',
-    });
-  }
-
-  // Test invalid modulus lengths. (out of range)
-  for (const modulusLength of [-1, -9, 4294967297]) {
-    assert.throws(() => generateKeyPair('dsa', {
-      modulusLength
-    }, common.mustNotCall()), {
-      name: 'RangeError',
-      code: 'ERR_OUT_OF_RANGE',
-    });
-  }
-
->>>>>>> 8a2d13a7
   // Test invalid divisor lengths. (non-number)
   for (const divisorLength of ['a', true, {}, []]) {
     assert.throws(() => generateKeyPair('dsa', {
@@ -1331,11 +421,7 @@
   }
 
   // Test invalid divisor lengths. (out of range)
-<<<<<<< HEAD
-  for (const divisorLength of [-6, -9, 2147483648]) {
-=======
   for (const divisorLength of [-1, -6, -9, 2147483648]) {
->>>>>>> 8a2d13a7
     assert.throws(() => generateKeyPair('dsa', {
       modulusLength: 2048,
       divisorLength
@@ -1398,29 +484,6 @@
   }, common.mustSucceed((publicKey, privateKey) => {
     assert.deepStrictEqual(publicKey.asymmetricKeyDetails, {
       namedCurve: 'secp256k1'
-<<<<<<< HEAD
-    });
-    assert.deepStrictEqual(privateKey.asymmetricKeyDetails, {
-      namedCurve: 'secp256k1'
-    });
-  }));
-}
-
-// Test EdDSA key generation.
-{
-  if (!/^1\.1\.0/.test(process.versions.openssl)) {
-    ['ed25519', 'ed448', 'x25519', 'x448'].forEach((keyType) => {
-      generateKeyPair(keyType, common.mustSucceed((publicKey, privateKey) => {
-        assert.strictEqual(publicKey.type, 'public');
-        assert.strictEqual(publicKey.asymmetricKeyType, keyType);
-        assert.deepStrictEqual(publicKey.asymmetricKeyDetails, {});
-
-        assert.strictEqual(privateKey.type, 'private');
-        assert.strictEqual(privateKey.asymmetricKeyType, keyType);
-        assert.deepStrictEqual(privateKey.asymmetricKeyDetails, {});
-      }));
-=======
->>>>>>> 8a2d13a7
     });
     assert.deepStrictEqual(privateKey.asymmetricKeyDetails, {
       namedCurve: 'secp256k1'
@@ -1737,134 +800,6 @@
   });
 }
 
-<<<<<<< HEAD
-// Passing an empty passphrase string should not cause OpenSSL's default
-// passphrase prompt in the terminal.
-// See https://github.com/nodejs/node/issues/35898.
-
-for (const type of ['pkcs1', 'pkcs8']) {
-  generateKeyPair('rsa', {
-    modulusLength: 1024,
-    privateKeyEncoding: {
-      type,
-      format: 'pem',
-      cipher: 'aes-256-cbc',
-      passphrase: ''
-    }
-  }, common.mustSucceed((publicKey, privateKey) => {
-    assert.strictEqual(publicKey.type, 'public');
-
-    for (const passphrase of ['', Buffer.alloc(0)]) {
-      const privateKeyObject = createPrivateKey({
-        passphrase,
-        key: privateKey
-      });
-      assert.strictEqual(privateKeyObject.asymmetricKeyType, 'rsa');
-    }
-
-    // Encrypting with an empty passphrase is not the same as not encrypting
-    // the key, and not specifying a passphrase should fail when decoding it.
-    assert.throws(() => {
-      return testSignVerify(publicKey, privateKey);
-    }, common.hasOpenSSL3 ? {
-      name: 'Error',
-      code: 'ERR_OSSL_CRYPTO_INTERRUPTED_OR_CANCELLED',
-      message: 'error:07880109:common libcrypto routines::interrupted or cancelled'
-    } : {
-      name: 'TypeError',
-      code: 'ERR_MISSING_PASSPHRASE',
-      message: 'Passphrase required for encrypted key'
-    });
-  }));
-}
-
-// Passing an empty passphrase string should not throw ERR_OSSL_CRYPTO_MALLOC_FAILURE even on OpenSSL 3.
-// Regression test for https://github.com/nodejs/node/issues/41428.
-generateKeyPair('rsa', {
-  modulusLength: 4096,
-  publicKeyEncoding: {
-    type: 'spki',
-    format: 'pem'
-  },
-  privateKeyEncoding: {
-    type: 'pkcs8',
-    format: 'pem',
-    cipher: 'aes-256-cbc',
-    passphrase: ''
-  }
-}, common.mustSucceed((publicKey, privateKey) => {
-  assert.strictEqual(typeof publicKey, 'string');
-  assert.strictEqual(typeof privateKey, 'string');
-}));
-
-{
-  // This test creates EC key pairs on curves without associated OIDs.
-  // Specifying a key encoding should not crash.
-
-  if (process.versions.openssl >= '1.1.1i') {
-    for (const namedCurve of ['Oakley-EC2N-3', 'Oakley-EC2N-4']) {
-      if (!getCurves().includes(namedCurve))
-        continue;
-
-      const expectedErrorCode =
-        common.hasOpenSSL3 ? 'ERR_OSSL_MISSING_OID' : 'ERR_OSSL_EC_MISSING_OID';
-      const params = {
-        namedCurve,
-        publicKeyEncoding: {
-          format: 'der',
-          type: 'spki'
-        }
-      };
-
-      assert.throws(() => {
-        generateKeyPairSync('ec', params);
-      }, {
-        code: expectedErrorCode
-      });
-
-      generateKeyPair('ec', params, common.mustCall((err) => {
-        assert.strictEqual(err.code, expectedErrorCode);
-      }));
-    }
-  }
-}
-
-{
-  // This test makes sure deprecated and new options may be used
-  // simultaneously so long as they're identical values.
-
-  generateKeyPair('rsa-pss', {
-    modulusLength: 512,
-    saltLength: 16,
-    hash: 'sha256',
-    hashAlgorithm: 'sha256',
-    mgf1Hash: 'sha256',
-    mgf1HashAlgorithm: 'sha256'
-  }, common.mustSucceed((publicKey, privateKey) => {
-    assert.strictEqual(publicKey.type, 'public');
-    assert.strictEqual(publicKey.asymmetricKeyType, 'rsa-pss');
-    assert.deepStrictEqual(publicKey.asymmetricKeyDetails, {
-      modulusLength: 512,
-      publicExponent: 65537n,
-      hashAlgorithm: 'sha256',
-      mgf1HashAlgorithm: 'sha256',
-      saltLength: 16
-    });
-
-    assert.strictEqual(privateKey.type, 'private');
-    assert.strictEqual(privateKey.asymmetricKeyType, 'rsa-pss');
-    assert.deepStrictEqual(privateKey.asymmetricKeyDetails, {
-      modulusLength: 512,
-      publicExponent: 65537n,
-      hashAlgorithm: 'sha256',
-      mgf1HashAlgorithm: 'sha256',
-      saltLength: 16
-    });
-  }));
-}
-
-=======
->>>>>>> 8a2d13a7
 {
   // This test makes sure deprecated and new options must
   // be the same value.
