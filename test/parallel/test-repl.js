--- conflicted
+++ resolved
@@ -840,12 +840,8 @@
 
     socket.end();
   }
-<<<<<<< HEAD
-  common.allowGlobals(...Object.values(global));
-=======
   common.allowGlobals(global.invoke_me, global.message, global.a, global.blah,
                       global.I, global.f, global.path, global.x, global.name, global.foo);
->>>>>>> a8a80be5
 })().then(common.mustCall());
 
 function startTCPRepl() {
