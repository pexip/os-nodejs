--- conflicted
+++ resolved
@@ -63,11 +63,7 @@
     });
 
     await (async () => {
-<<<<<<< HEAD
-      for await (const d of readable) { // eslint-disable-line no-unused-vars
-=======
       for await (const d of readable) {
->>>>>>> a8a80be5
         return;
       }
     })();
@@ -618,11 +614,7 @@
       }
     });
 
-<<<<<<< HEAD
-    for await (const chunk of r) {} // eslint-disable-line no-unused-vars
-=======
     for await (const chunk of r) { } // eslint-disable-line no-unused-vars, no-empty
->>>>>>> a8a80be5
     assert.strictEqual(r.destroyed, false);
   }
 
@@ -655,12 +647,7 @@
       assert.strictEqual(r.destroyed, false);
     });
 
-<<<<<<< HEAD
-    for await (const chunk of r) {} // eslint-disable-line no-unused-vars
-
-=======
     for await (const chunk of r) { } // eslint-disable-line no-unused-vars, no-empty
->>>>>>> a8a80be5
     assert.strictEqual(r.destroyed, true);
   }
 }
@@ -836,13 +823,8 @@
 
         let _err;
         try {
-<<<<<<< HEAD
-          // eslint-disable-next-line no-unused-vars
-          for await (const chunk of res) {}
-=======
           // eslint-disable-next-line no-unused-vars, no-empty
           for await (const chunk of res) { }
->>>>>>> a8a80be5
         } catch (err) {
           _err = err;
         }
