--- conflicted
+++ resolved
@@ -21,8 +21,6 @@
   );
 }
 
-<<<<<<< HEAD
-=======
 // `findSourceMap()` should return undefined when no source map is found.
 {
   const files = [
@@ -36,7 +34,6 @@
   }
 }
 
->>>>>>> a8a80be5
 // findSourceMap() can lookup source-maps based on URIs, in the
 // non-exceptional case.
 {
