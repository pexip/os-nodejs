// Flags: --expose-internals --experimental-abortcontroller

'use strict';

const common = require('../common');
if (!common.hasCrypto)
  common.skip('missing crypto');
const assert = require('assert');
const h2 = require('http2');
const { kSocket } = require('internal/http2/util');
const { kEvents } = require('internal/event_target');
const Countdown = require('../common/countdown');
const { getEventListeners } = require('events');
{
  const server = h2.createServer();
  server.listen(0, common.mustCall(() => {
    const destroyCallbacks = [
      (client) => client.destroy(),
      (client) => client[kSocket].destroy(),
    ];

    const countdown = new Countdown(destroyCallbacks.length, () => {
      server.close();
    });

    destroyCallbacks.forEach((destroyCallback) => {
      const client = h2.connect(`http://localhost:${server.address().port}`);
      client.on('connect', common.mustCall(() => {
        const socket = client[kSocket];

        assert(socket, 'client session has associated socket');
        assert(
          !client.destroyed,
          'client has not been destroyed before destroy is called'
        );
        assert(
          !socket.destroyed,
          'socket has not been destroyed before destroy is called'
        );

        destroyCallback(client);

        client.on('close', common.mustCall(() => {
          assert(client.destroyed);
        }));

        countdown.dec();
      }));
    });
  }));
}

// Test destroy before client operations
{
  const server = h2.createServer();
  server.listen(0, common.mustCall(() => {
    const client = h2.connect(`http://localhost:${server.address().port}`);
    const socket = client[kSocket];
    socket.on('close', common.mustCall(() => {
      assert(socket.destroyed);
    }));

    const req = client.request();
    req.on('error', common.expectsError({
      code: 'ERR_HTTP2_STREAM_CANCEL',
      name: 'Error',
      message: 'The pending stream has been canceled'
    }));

    client.destroy();

    req.on('response', common.mustNotCall());

    const sessionError = {
      name: 'Error',
      code: 'ERR_HTTP2_INVALID_SESSION',
      message: 'The session has been destroyed'
    };

    assert.throws(() => client.setNextStreamID(), sessionError);
    assert.throws(() => client.setLocalWindowSize(), sessionError);
    assert.throws(() => client.ping(), sessionError);
    assert.throws(() => client.settings({}), sessionError);
    assert.throws(() => client.goaway(), sessionError);
    assert.throws(() => client.request(), sessionError);
    client.close();  // Should be a non-op at this point

    // Wait for setImmediate call from destroy() to complete
    // so that state.destroyed is set to true
    setImmediate(() => {
      assert.throws(() => client.setNextStreamID(), sessionError);
      assert.throws(() => client.setLocalWindowSize(), sessionError);
      assert.throws(() => client.ping(), sessionError);
      assert.throws(() => client.settings({}), sessionError);
      assert.throws(() => client.goaway(), sessionError);
      assert.throws(() => client.request(), sessionError);
      client.close();  // Should be a non-op at this point
    });

    req.resume();
    req.on('end', common.mustNotCall());
    req.on('close', common.mustCall(() => server.close()));
  }));
}

// Test destroy before goaway
{
  const server = h2.createServer();
  server.on('stream', common.mustCall((stream) => {
    stream.session.destroy();
  }));

  server.listen(0, common.mustCall(() => {
    const client = h2.connect(`http://localhost:${server.address().port}`);

    client.on('close', () => {
      server.close();
      // Calling destroy in here should not matter
      client.destroy();
    });

    client.request();
  }));
}

// Test destroy before connect
{
  const server = h2.createServer();
  server.on('stream', common.mustNotCall());

  server.listen(0, common.mustCall(() => {
    const client = h2.connect(`http://localhost:${server.address().port}`);

    server.on('connection', common.mustCall(() => {
      server.close();
      client.close();
    }));

    const req = client.request();
    req.destroy();
  }));
}

// Test close before connect
{
  const server = h2.createServer();

  server.on('stream', common.mustNotCall());
  server.listen(0, common.mustCall(() => {
    const client = h2.connect(`http://localhost:${server.address().port}`);
    client.on('close', common.mustCall());
    const socket = client[kSocket];
    socket.on('close', common.mustCall(() => {
      assert(socket.destroyed);
    }));

    const req = client.request();
    // Should throw goaway error
    req.on('error', common.expectsError({
      code: 'ERR_HTTP2_GOAWAY_SESSION',
      name: 'Error',
      message: 'New streams cannot be created after receiving a GOAWAY'
    }));

    client.close();
    req.resume();
    req.on('end', common.mustNotCall());
    req.on('close', common.mustCall(() => server.close()));
  }));
}

// Destroy with AbortSignal
{
  const server = h2.createServer();
  const controller = new AbortController();

  server.on('stream', common.mustNotCall());
  server.listen(0, common.mustCall(() => {
    const client = h2.connect(`http://localhost:${server.address().port}`);
    client.on('close', common.mustCall());

    const { signal } = controller;
    assert.strictEqual(getEventListeners(signal, 'abort').length, 0);

    client.on('error', common.mustCall(() => {
      // After underlying stream dies, signal listener detached
      assert.strictEqual(getEventListeners(signal, 'abort').length, 0);
    }));

    const req = client.request({}, { signal });

    req.on('error', common.mustCall((err) => {
      assert.strictEqual(err.code, 'ABORT_ERR');
      assert.strictEqual(err.name, 'AbortError');
    }));
    req.on('close', common.mustCall(() => server.close()));

    assert.strictEqual(req.aborted, false);
    assert.strictEqual(req.destroyed, false);
    // Signal listener attached
    assert.strictEqual(getEventListeners(signal, 'abort').length, 1);

    controller.abort();

    assert.strictEqual(req.aborted, false);
    assert.strictEqual(req.destroyed, true);
  }));
}
// Pass an already destroyed signal to abort immediately.
{
  const server = h2.createServer();
  const controller = new AbortController();

  server.on('stream', common.mustNotCall());
  server.listen(0, common.mustCall(() => {
    const client = h2.connect(`http://localhost:${server.address().port}`);
    client.on('close', common.mustCall());

    const { signal } = controller;
    controller.abort();

    assert.strictEqual(getEventListeners(signal, 'abort').length, 0);

    client.on('error', common.mustCall(() => {
      // After underlying stream dies, signal listener detached
      assert.strictEqual(getEventListeners(signal, 'abort').length, 0);
    }));

    const req = client.request({}, { signal });
    // Signal already aborted, so no event listener attached.
    assert.strictEqual(getEventListeners(signal, 'abort').length, 0);

    assert.strictEqual(req.aborted, false);
    // Destroyed on same tick as request made
    assert.strictEqual(req.destroyed, true);

    req.on('error', common.mustCall((err) => {
      assert.strictEqual(err.code, 'ABORT_ERR');
      assert.strictEqual(err.name, 'AbortError');
    }));
    req.on('close', common.mustCall(() => server.close()));
  }));
}

<<<<<<< HEAD
// Destroy with AbortSignal
{
  const server = h2.createServer();
  const controller = new AbortController();

  server.on('stream', common.mustNotCall());
  server.listen(0, common.mustCall(() => {
    const client = h2.connect(`http://localhost:${server.address().port}`);
    client.on('close', common.mustCall());

    const { signal } = controller;
    assert.strictEqual(signal[kEvents].get('abort'), undefined);

    client.on('error', common.mustCall(() => {
      // After underlying stream dies, signal listener detached
      assert.strictEqual(signal[kEvents].get('abort'), undefined);
    }));

    const req = client.request({}, { signal });

    req.on('error', common.mustCall((err) => {
      assert.strictEqual(err.code, 'ABORT_ERR');
      assert.strictEqual(err.name, 'AbortError');
    }));
    req.on('close', common.mustCall(() => server.close()));

    assert.strictEqual(req.aborted, false);
    assert.strictEqual(req.destroyed, false);
    // Signal listener attached
    assert.strictEqual(signal[kEvents].get('abort').size, 1);

    controller.abort();

    assert.strictEqual(req.aborted, false);
    assert.strictEqual(req.destroyed, true);
  }));
}
// Pass an already destroyed signal to abort immediately.
{
  const server = h2.createServer();
  const controller = new AbortController();

  server.on('stream', common.mustNotCall());
  server.listen(0, common.mustCall(() => {
    const client = h2.connect(`http://localhost:${server.address().port}`);
    client.on('close', common.mustCall());

    const { signal } = controller;
    controller.abort();

    assert.strictEqual(signal[kEvents].get('abort'), undefined);

    client.on('error', common.mustCall(() => {
      // After underlying stream dies, signal listener detached
      assert.strictEqual(signal[kEvents].get('abort'), undefined);
    }));

    const req = client.request({}, { signal });
    // Signal already aborted, so no event listener attached.
    assert.strictEqual(signal[kEvents].get('abort'), undefined);

    assert.strictEqual(req.aborted, false);
    // Destroyed on same tick as request made
    assert.strictEqual(req.destroyed, true);

    req.on('error', common.mustCall((err) => {
      assert.strictEqual(err.code, 'ABORT_ERR');
      assert.strictEqual(err.name, 'AbortError');
    }));
    req.on('close', common.mustCall(() => server.close()));
  }));
=======

// Destroy ClientHttpSession with AbortSignal
{
  function testH2ConnectAbort(secure) {
    const server = secure ? h2.createSecureServer() : h2.createServer();
    const controller = new AbortController();

    server.on('stream', common.mustNotCall());
    server.listen(0, common.mustCall(() => {
      const { signal } = controller;
      const protocol = secure ? 'https' : 'http';
      const client = h2.connect(`${protocol}://localhost:${server.address().port}`, {
        signal,
      });
      client.on('close', common.mustCall());
      assert.strictEqual(getEventListeners(signal, 'abort').length, 1);

      client.on('error', common.mustCall(common.mustCall((err) => {
        assert.strictEqual(err.code, 'ABORT_ERR');
        assert.strictEqual(err.name, 'AbortError');
      })));

      const req = client.request({}, {});
      assert.strictEqual(getEventListeners(signal, 'abort').length, 1);

      req.on('error', common.mustCall((err) => {
        assert.strictEqual(err.code, 'ERR_HTTP2_STREAM_CANCEL');
        assert.strictEqual(err.name, 'Error');
        assert.strictEqual(req.aborted, false);
        assert.strictEqual(req.destroyed, true);
      }));
      req.on('close', common.mustCall(() => server.close()));

      assert.strictEqual(req.aborted, false);
      assert.strictEqual(req.destroyed, false);
      // Signal listener attached
      assert.strictEqual(getEventListeners(signal, 'abort').length, 1);

      controller.abort();
    }));
  }
  testH2ConnectAbort(false);
  testH2ConnectAbort(true);
>>>>>>> a8a80be5
}<|MERGE_RESOLUTION|>--- conflicted
+++ resolved
@@ -1,4 +1,4 @@
-// Flags: --expose-internals --experimental-abortcontroller
+// Flags: --expose-internals
 
 'use strict';
 
@@ -8,7 +8,6 @@
 const assert = require('assert');
 const h2 = require('http2');
 const { kSocket } = require('internal/http2/util');
-const { kEvents } = require('internal/event_target');
 const Countdown = require('../common/countdown');
 const { getEventListeners } = require('events');
 {
@@ -242,79 +241,6 @@
   }));
 }
 
-<<<<<<< HEAD
-// Destroy with AbortSignal
-{
-  const server = h2.createServer();
-  const controller = new AbortController();
-
-  server.on('stream', common.mustNotCall());
-  server.listen(0, common.mustCall(() => {
-    const client = h2.connect(`http://localhost:${server.address().port}`);
-    client.on('close', common.mustCall());
-
-    const { signal } = controller;
-    assert.strictEqual(signal[kEvents].get('abort'), undefined);
-
-    client.on('error', common.mustCall(() => {
-      // After underlying stream dies, signal listener detached
-      assert.strictEqual(signal[kEvents].get('abort'), undefined);
-    }));
-
-    const req = client.request({}, { signal });
-
-    req.on('error', common.mustCall((err) => {
-      assert.strictEqual(err.code, 'ABORT_ERR');
-      assert.strictEqual(err.name, 'AbortError');
-    }));
-    req.on('close', common.mustCall(() => server.close()));
-
-    assert.strictEqual(req.aborted, false);
-    assert.strictEqual(req.destroyed, false);
-    // Signal listener attached
-    assert.strictEqual(signal[kEvents].get('abort').size, 1);
-
-    controller.abort();
-
-    assert.strictEqual(req.aborted, false);
-    assert.strictEqual(req.destroyed, true);
-  }));
-}
-// Pass an already destroyed signal to abort immediately.
-{
-  const server = h2.createServer();
-  const controller = new AbortController();
-
-  server.on('stream', common.mustNotCall());
-  server.listen(0, common.mustCall(() => {
-    const client = h2.connect(`http://localhost:${server.address().port}`);
-    client.on('close', common.mustCall());
-
-    const { signal } = controller;
-    controller.abort();
-
-    assert.strictEqual(signal[kEvents].get('abort'), undefined);
-
-    client.on('error', common.mustCall(() => {
-      // After underlying stream dies, signal listener detached
-      assert.strictEqual(signal[kEvents].get('abort'), undefined);
-    }));
-
-    const req = client.request({}, { signal });
-    // Signal already aborted, so no event listener attached.
-    assert.strictEqual(signal[kEvents].get('abort'), undefined);
-
-    assert.strictEqual(req.aborted, false);
-    // Destroyed on same tick as request made
-    assert.strictEqual(req.destroyed, true);
-
-    req.on('error', common.mustCall((err) => {
-      assert.strictEqual(err.code, 'ABORT_ERR');
-      assert.strictEqual(err.name, 'AbortError');
-    }));
-    req.on('close', common.mustCall(() => server.close()));
-  }));
-=======
 
 // Destroy ClientHttpSession with AbortSignal
 {
@@ -358,5 +284,4 @@
   }
   testH2ConnectAbort(false);
   testH2ConnectAbort(true);
->>>>>>> a8a80be5
 }