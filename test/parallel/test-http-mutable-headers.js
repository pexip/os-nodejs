// Copyright Joyent, Inc. and other Node contributors.
//
// Permission is hereby granted, free of charge, to any person obtaining a
// copy of this software and associated documentation files (the
// "Software"), to deal in the Software without restriction, including
// without limitation the rights to use, copy, modify, merge, publish,
// distribute, sublicense, and/or sell copies of the Software, and to permit
// persons to whom the Software is furnished to do so, subject to the
// following conditions:
//
// The above copyright notice and this permission notice shall be included
// in all copies or substantial portions of the Software.
//
// THE SOFTWARE IS PROVIDED "AS IS", WITHOUT WARRANTY OF ANY KIND, EXPRESS
// OR IMPLIED, INCLUDING BUT NOT LIMITED TO THE WARRANTIES OF
// MERCHANTABILITY, FITNESS FOR A PARTICULAR PURPOSE AND NONINFRINGEMENT. IN
// NO EVENT SHALL THE AUTHORS OR COPYRIGHT HOLDERS BE LIABLE FOR ANY CLAIM,
// DAMAGES OR OTHER LIABILITY, WHETHER IN AN ACTION OF CONTRACT, TORT OR
// OTHERWISE, ARISING FROM, OUT OF OR IN CONNECTION WITH THE SOFTWARE OR THE
// USE OR OTHER DEALINGS IN THE SOFTWARE.

'use strict';
const common = require('../common');
const assert = require('assert');
const http = require('http');

// Simple test of Node's HTTP Client mutable headers
// OutgoingMessage.prototype.setHeader(name, value)
// OutgoingMessage.prototype.getHeader(name)
// OutgoingMessage.prototype.removeHeader(name, value)
// ServerResponse.prototype.statusCode
// <ClientRequest>.method
// <ClientRequest>.path

let test = 'headers';
const content = 'hello world\n';
const cookies = [
  'session_token=; path=/; expires=Sun, 15-Sep-2030 13:48:52 GMT',
  'prefers_open_id=; path=/; expires=Thu, 01-Jan-1970 00:00:00 GMT',
];

const s = http.createServer(common.mustCall((req, res) => {
  switch (test) {
    case 'headers': {
      // Check that header-related functions work before setting any headers
      const headers = res.getHeaders();
      const exoticObj = Object.create(null);
      assert.deepStrictEqual(headers, exoticObj);
      assert.deepStrictEqual(res.getHeaderNames(), []);
      assert.deepStrictEqual(res.getRawHeaderNames(), []);
<<<<<<< HEAD
      assert.deepStrictEqual(res.hasHeader('Connection'), false);
      assert.deepStrictEqual(res.getHeader('Connection'), undefined);
=======
      assert.strictEqual(res.hasHeader('Connection'), false);
      assert.strictEqual(res.getHeader('Connection'), undefined);
>>>>>>> a8a80be5

      assert.throws(
        () => res.setHeader(),
        {
          code: 'ERR_INVALID_HTTP_TOKEN',
          name: 'TypeError',
          message: 'Header name must be a valid HTTP token ["undefined"]'
        }
      );
      assert.throws(
        () => res.setHeader('someHeader'),
        {
          code: 'ERR_HTTP_INVALID_HEADER_VALUE',
          name: 'TypeError',
          message: 'Invalid value "undefined" for header "someHeader"'
        }
      );
      assert.throws(
        () => res.getHeader(),
        {
          code: 'ERR_INVALID_ARG_TYPE',
          name: 'TypeError',
          message: 'The "name" argument must be of type string. ' +
                   'Received undefined'
        }
      );
      assert.throws(
        () => res.removeHeader(),
        {
          code: 'ERR_INVALID_ARG_TYPE',
          name: 'TypeError',
          message: 'The "name" argument must be of type string. ' +
                   'Received undefined'
        }
      );

      const arrayValues = [1, 2, 3];
      res.setHeader('x-test-header', 'testing');
      res.setHeader('X-TEST-HEADER2', 'testing');
      res.setHeader('set-cookie', cookies);
      res.setHeader('x-test-array-header', arrayValues);

      assert.strictEqual(res.getHeader('x-test-header'), 'testing');
      assert.strictEqual(res.getHeader('x-test-header2'), 'testing');

      const headersCopy = res.getHeaders();
      const expected = {
        'x-test-header': 'testing',
        'x-test-header2': 'testing',
        'set-cookie': cookies,
        'x-test-array-header': arrayValues
      };
      Object.setPrototypeOf(expected, null);
      assert.deepStrictEqual(headersCopy, expected);

      assert.deepStrictEqual(res.getHeaderNames(),
                             ['x-test-header', 'x-test-header2',
                              'set-cookie', 'x-test-array-header']);

      assert.deepStrictEqual(res.getRawHeaderNames(),
                             ['x-test-header', 'X-TEST-HEADER2',
                              'set-cookie', 'x-test-array-header']);

      assert.strictEqual(res.hasHeader('x-test-header2'), true);
      assert.strictEqual(res.hasHeader('X-TEST-HEADER2'), true);
      assert.strictEqual(res.hasHeader('X-Test-Header2'), true);
      [
        undefined,
        null,
        true,
        {},
        { toString: () => 'X-TEST-HEADER2' },
        () => { },
      ].forEach((val) => {
        assert.throws(
          () => res.hasHeader(val),
          {
            code: 'ERR_INVALID_ARG_TYPE',
            name: 'TypeError',
            message: 'The "name" argument must be of type string.' +
                     common.invalidArgTypeHelper(val)
          }
        );
      });

      res.removeHeader('x-test-header2');

      assert.strictEqual(res.hasHeader('x-test-header2'), false);
      assert.strictEqual(res.hasHeader('X-TEST-HEADER2'), false);
      assert.strictEqual(res.hasHeader('X-Test-Header2'), false);
      break;
    }
    case 'contentLength':
      res.setHeader('content-length', content.length);
      assert.strictEqual(res.getHeader('Content-Length'), content.length);
      break;

    case 'transferEncoding':
      res.setHeader('transfer-encoding', 'chunked');
      assert.strictEqual(res.getHeader('Transfer-Encoding'), 'chunked');
      break;

    case 'writeHead':
      res.statusCode = 404;
      res.setHeader('x-foo', 'keyboard cat');
      res.writeHead(200, { 'x-foo': 'bar', 'x-bar': 'baz' });
      break;

    default:
      assert.fail('Unknown test');
  }

  res.statusCode = 201;
  res.end(content);
}, 4));

s.listen(0, nextTest);


function nextTest() {
  if (test === 'end') {
    return s.close();
  }

  let bufferedResponse = '';

  const req = http.get({
    port: s.address().port,
    headers: { 'X-foo': 'bar' }
  }, common.mustCall((response) => {
    switch (test) {
      case 'headers':
        assert.strictEqual(response.statusCode, 201);
        assert.strictEqual(response.headers['x-test-header'], 'testing');
        assert.strictEqual(response.headers['x-test-array-header'],
                           [1, 2, 3].join(', '));
        assert.deepStrictEqual(cookies, response.headers['set-cookie']);
        assert.strictEqual(response.headers['x-test-header2'], undefined);
        test = 'contentLength';
        break;

      case 'contentLength':
        assert.strictEqual(+response.headers['content-length'], content.length);
        test = 'transferEncoding';
        break;

      case 'transferEncoding':
        assert.strictEqual(response.headers['transfer-encoding'], 'chunked');
        test = 'writeHead';
        break;

      case 'writeHead':
        assert.strictEqual(response.headers['x-foo'], 'bar');
        assert.strictEqual(response.headers['x-bar'], 'baz');
        assert.strictEqual(response.statusCode, 200);
        test = 'end';
        break;

      default:
        assert.fail('Unknown test');
    }

    response.setEncoding('utf8');
    response.on('data', (s) => {
      bufferedResponse += s;
    });

    response.on('end', common.mustCall(() => {
      assert.strictEqual(bufferedResponse, content);
      common.mustCall(nextTest)();
    }));
  }));

  assert.deepStrictEqual(req.getHeaderNames(),
                         ['x-foo', 'host']);

  assert.deepStrictEqual(req.getRawHeaderNames(),
                         ['X-foo', 'Host']);
}<|MERGE_RESOLUTION|>--- conflicted
+++ resolved
@@ -48,13 +48,8 @@
       assert.deepStrictEqual(headers, exoticObj);
       assert.deepStrictEqual(res.getHeaderNames(), []);
       assert.deepStrictEqual(res.getRawHeaderNames(), []);
-<<<<<<< HEAD
-      assert.deepStrictEqual(res.hasHeader('Connection'), false);
-      assert.deepStrictEqual(res.getHeader('Connection'), undefined);
-=======
       assert.strictEqual(res.hasHeader('Connection'), false);
       assert.strictEqual(res.getHeader('Connection'), undefined);
->>>>>>> a8a80be5
 
       assert.throws(
         () => res.setHeader(),
