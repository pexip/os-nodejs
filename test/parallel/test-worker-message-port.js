'use strict';
const common = require('../common');
const assert = require('assert');

const { MessageChannel, MessagePort } = require('worker_threads');

{
  const { port1, port2 } = new MessageChannel();
  assert(port1 instanceof MessagePort);
  assert(port2 instanceof MessagePort);

  const input = { a: 1 };
  port1.postMessage(input);
  port2.on('message', common.mustCall((received) => {
    assert.deepStrictEqual(received, input);
    port2.close(common.mustCall());
  }));
}
{
  // Test emitting non-message events on a port
  const { port2 } = new MessageChannel();
  port2.addEventListener('foo', common.mustCall((received) => {
    assert.strictEqual(received.type, 'foo');
    assert.strictEqual(received.detail, 'bar');
  }));
  port2.on('foo', common.mustCall((received) => {
    assert.strictEqual(received, 'bar');
  }));
  port2.emit('foo', 'bar');
}
{
  const { port1, port2 } = new MessageChannel();

  port1.onmessage = common.mustCall((message) => {
    assert.strictEqual(message.data, 4);
    assert.strictEqual(message.target, port1);
    assert.deepStrictEqual(message.ports, []);
    port2.close(common.mustCall());
  });

  port1.postMessage(2);

  port2.onmessage = common.mustCall((message) => {
    port2.postMessage(message.data * 2);
  });
}

{
  const { port1, port2 } = new MessageChannel();

  const input = { a: 1 };
  port1.postMessage(input);
  // Check that the message still gets delivered if `port2` has its
  // `on('message')` handler attached at a later point in time.
  setImmediate(() => {
    port2.on('message', common.mustCall((received) => {
      assert.deepStrictEqual(received, input);
      port2.close(common.mustCall());
    }));
  });
}

{
  const { port1, port2 } = new MessageChannel();

  const input = { a: 1 };

  const dummy = common.mustNotCall();
  // Check that the message still gets delivered if `port2` has its
  // `on('message')` handler attached at a later point in time, even if a
  // listener was removed previously.
  port2.addListener('message', dummy);
  setImmediate(() => {
    port2.removeListener('message', dummy);
    port1.postMessage(input);
    setImmediate(() => {
      port2.on('message', common.mustCall((received) => {
        assert.deepStrictEqual(received, input);
        port2.close(common.mustCall());
      }));
    });
  });
}

{
  const { port1, port2 } = new MessageChannel();
  port2.on('message', common.mustCall(6));
  port1.postMessage(1, null);
  port1.postMessage(2, undefined);
  port1.postMessage(3, []);
  port1.postMessage(4, {});
  port1.postMessage(5, { transfer: undefined });
  port1.postMessage(6, { transfer: [] });

  const err = {
    constructor: TypeError,
    code: 'ERR_INVALID_ARG_TYPE',
    message: 'Optional transferList argument must be an iterable'
  };

  assert.throws(() => port1.postMessage(5, 0), err);
  assert.throws(() => port1.postMessage(5, false), err);
  assert.throws(() => port1.postMessage(5, 'X'), err);
  assert.throws(() => port1.postMessage(5, Symbol('X')), err);

  const err2 = {
    constructor: TypeError,
    code: 'ERR_INVALID_ARG_TYPE',
    message: 'Optional options.transfer argument must be an iterable'
  };

  assert.throws(() => port1.postMessage(5, { transfer: null }), err2);
  assert.throws(() => port1.postMessage(5, { transfer: 0 }), err2);
  assert.throws(() => port1.postMessage(5, { transfer: false }), err2);
  assert.throws(() => port1.postMessage(5, { transfer: {} }), err2);
  assert.throws(() => port1.postMessage(5, {
    transfer: { [Symbol.iterator]() { return {}; } }
  }), err2);
  assert.throws(() => port1.postMessage(5, {
    transfer: { [Symbol.iterator]() { return { next: 42 }; } }
  }), err2);
  assert.throws(() => port1.postMessage(5, {
    transfer: { [Symbol.iterator]() { return { next: null }; } }
  }), err2);
  port1.close();
}

{
  // Make sure these ArrayBuffers end up detached, i.e. are actually being
  // transferred because the transfer list provides them.
  const { port1, port2 } = new MessageChannel();
  port2.on('message', common.mustCall((msg) => {
    assert.strictEqual(msg.ab.byteLength, 10);
  }, 4));

  {
    const ab = new ArrayBuffer(10);
    port1.postMessage({ ab }, [ ab ]);
    assert.strictEqual(ab.byteLength, 0);
  }

  {
    const ab = new ArrayBuffer(10);
    port1.postMessage({ ab }, { transfer: [ ab ] });
    assert.strictEqual(ab.byteLength, 0);
  }

  {
    const ab = new ArrayBuffer(10);
    port1.postMessage({ ab }, (function*() { yield ab; })());
    assert.strictEqual(ab.byteLength, 0);
  }

  {
    const ab = new ArrayBuffer(10);
    port1.postMessage({ ab }, {
      transfer: (function*() { yield ab; })()
    });
    assert.strictEqual(ab.byteLength, 0);
  }

  port1.close();
}

{
  // Test MessageEvent#ports
  const c1 = new MessageChannel();
  const c2 = new MessageChannel();
  c1.port1.postMessage({ port: c2.port2 }, [ c2.port2 ]);
  c1.port2.addEventListener('message', common.mustCall((ev) => {
    assert.strictEqual(ev.ports.length, 1);
    assert.strictEqual(ev.ports[0].constructor, MessagePort);
    c1.port1.close();
    c2.port1.close();
  }));
}

{
  assert.deepStrictEqual(
    Object.getOwnPropertyNames(MessagePort.prototype).sort(),
    [
<<<<<<< HEAD
      'close', 'constructor', 'onmessage', 'onmessageerror', 'postMessage',
      'ref', 'start', 'unref',
=======
      'close', 'constructor', 'hasRef', 'onmessage', 'onmessageerror',
      'postMessage', 'ref', 'start', 'unref',
>>>>>>> a8a80be5
    ]);
}<|MERGE_RESOLUTION|>--- conflicted
+++ resolved
@@ -179,12 +179,7 @@
   assert.deepStrictEqual(
     Object.getOwnPropertyNames(MessagePort.prototype).sort(),
     [
-<<<<<<< HEAD
-      'close', 'constructor', 'onmessage', 'onmessageerror', 'postMessage',
-      'ref', 'start', 'unref',
-=======
       'close', 'constructor', 'hasRef', 'onmessage', 'onmessageerror',
       'postMessage', 'ref', 'start', 'unref',
->>>>>>> a8a80be5
     ]);
 }