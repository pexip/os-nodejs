--- conflicted
+++ resolved
@@ -31,13 +31,7 @@
 const path = require('path');
 const fixtures = require('../common/fixtures');
 const { builtinModules } = require('module');
-<<<<<<< HEAD
-const publicModules = builtinModules.filter(
-  (lib) => !lib.startsWith('_') && !lib.includes('/'),
-);
-=======
 const publicModules = builtinModules.filter((lib) => !lib.startsWith('_'));
->>>>>>> a8a80be5
 
 const hasInspector = process.features.inspector;
 
@@ -299,16 +293,6 @@
   assert.strictEqual(data.length, 2);
   assert.strictEqual(data[1], 'n');
   // require(...) completions include `node:`-prefixed modules:
-<<<<<<< HEAD
-  publicModules.forEach((lib, index) =>
-    assert.strictEqual(data[0][index], `node:${lib}`));
-  assert.strictEqual(data[0][publicModules.length], '');
-  // There is only one Node.js module that starts with n:
-  assert.strictEqual(data[0][publicModules.length + 1], 'net');
-  assert.strictEqual(data[0][publicModules.length + 2], '');
-  // It's possible to pick up non-core modules too
-  data[0].slice(publicModules.length + 3).forEach((completion) => {
-=======
   let lastIndex = -1;
 
   publicModules.forEach((lib, index) => {
@@ -321,7 +305,6 @@
   assert.strictEqual(data[0][lastIndex + 3], '');
   // It's possible to pick up non-core modules too
   data[0].slice(lastIndex + 4).forEach((completion) => {
->>>>>>> a8a80be5
     assert.match(completion, /^n/);
   });
 }));
