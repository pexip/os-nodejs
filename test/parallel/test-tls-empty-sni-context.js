--- conflicted
+++ resolved
@@ -16,11 +16,7 @@
 const server = tls.createServer(options, (c) => {
   assert.fail('Should not be called');
 }).on('tlsClientError', common.mustCall((err, c) => {
-<<<<<<< HEAD
-  assert.match(err.message, /SSL_use_certificate:passed a null parameter/i);
-=======
   assert.match(err.message, /passed a null parameter/i);
->>>>>>> 8a2d13a7
   server.close();
 })).listen(0, common.mustCall(() => {
   const c = tls.connect({
@@ -30,10 +26,6 @@
   }, common.mustNotCall());
 
   c.on('error', common.mustCall((err) => {
-<<<<<<< HEAD
-    assert.match(err.message, /Client network socket disconnected/);
-=======
     assert.strictEqual(err.code, 'ERR_SSL_SSLV3_ALERT_HANDSHAKE_FAILURE');
->>>>>>> 8a2d13a7
   }));
 }));