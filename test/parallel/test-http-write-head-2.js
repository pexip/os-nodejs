'use strict';
const common = require('../common');
const assert = require('assert');
const http = require('http');

// Verify that ServerResponse.writeHead() works with arrays.

{
  const server = http.createServer(common.mustCall((req, res) => {
    res.setHeader('test', '1');
    res.writeHead(200, [ 'test', '2', 'test2', '2' ]);
    res.end();
  }));

  server.listen(0, common.mustCall(() => {
    http.get({ port: server.address().port }, common.mustCall((res) => {
      assert.strictEqual(res.headers.test, '2');
      assert.strictEqual(res.headers.test2, '2');
      res.resume().on('end', common.mustCall(() => {
        server.close();
      }));
    }));
  }));
}

{
  const server = http.createServer(common.mustCall((req, res) => {
    res.writeHead(200, [ 'test', '1', 'test2', '2' ]);
    res.end();
  }));

  server.listen(0, common.mustCall(() => {
    http.get({ port: server.address().port }, common.mustCall((res) => {
      assert.strictEqual(res.headers.test, '1');
      assert.strictEqual(res.headers.test2, '2');
      res.resume().on('end', common.mustCall(() => {
        server.close();
      }));
    }));
  }));
}


{
  const server = http.createServer(common.mustCall((req, res) => {
    try {
      res.writeHead(200, [ 'test', '1', 'test2', '2', 'asd' ]);
    } catch (err) {
      assert.strictEqual(err.code, 'ERR_INVALID_ARG_VALUE');
    }
    res.end();
  }));

  server.listen(0, common.mustCall(() => {
<<<<<<< HEAD
=======
    http.get({ port: server.address().port }, common.mustCall((res) => {
      res.resume().on('end', common.mustCall(() => {
        server.close();
      }));
    }));
  }));
}

{
  const server = http.createServer(common.mustCall((req, res) => {
    res.writeHead(200, undefined, [ 'foo', 'bar' ]);
    res.end();
  }));

  server.listen(0, common.mustCall(() => {
>>>>>>> a8a80be5
    http.get({ port: server.address().port }, common.mustCall((res) => {
      assert.strictEqual(res.statusMessage, 'OK');
      assert.strictEqual(res.statusCode, 200);
      assert.strictEqual(res.headers.foo, 'bar');
      res.resume().on('end', common.mustCall(() => {
        server.close();
      }));
    }));
  }));
}<|MERGE_RESOLUTION|>--- conflicted
+++ resolved
@@ -52,8 +52,6 @@
   }));
 
   server.listen(0, common.mustCall(() => {
-<<<<<<< HEAD
-=======
     http.get({ port: server.address().port }, common.mustCall((res) => {
       res.resume().on('end', common.mustCall(() => {
         server.close();
@@ -69,7 +67,6 @@
   }));
 
   server.listen(0, common.mustCall(() => {
->>>>>>> a8a80be5
     http.get({ port: server.address().port }, common.mustCall((res) => {
       assert.strictEqual(res.statusMessage, 'OK');
       assert.strictEqual(res.statusCode, 200);
