--- conflicted
+++ resolved
@@ -63,8 +63,6 @@
 
 {
   const signal = AbortSignal.abort(); // Abort in advance
-<<<<<<< HEAD
-=======
   const promise = execPromisifed(waitCommand, { signal });
 
   assert.rejects(promise, { name: 'AbortError' })
@@ -82,7 +80,6 @@
 
 {
   const signal = AbortSignal.abort('boom'); // Abort in advance
->>>>>>> 8a2d13a7
   const promise = execPromisifed(waitCommand, { signal });
 
   assert.rejects(promise, { name: 'AbortError', cause: 'boom' })
