// Copyright Joyent, Inc. and other Node contributors.
//
// Permission is hereby granted, free of charge, to any person obtaining a
// copy of this software and associated documentation files (the
// "Software"), to deal in the Software without restriction, including
// without limitation the rights to use, copy, modify, merge, publish,
// distribute, sublicense, and/or sell copies of the Software, and to permit
// persons to whom the Software is furnished to do so, subject to the
// following conditions:
//
// The above copyright notice and this permission notice shall be included
// in all copies or substantial portions of the Software.
//
// THE SOFTWARE IS PROVIDED "AS IS", WITHOUT WARRANTY OF ANY KIND, EXPRESS
// OR IMPLIED, INCLUDING BUT NOT LIMITED TO THE WARRANTIES OF
// MERCHANTABILITY, FITNESS FOR A PARTICULAR PURPOSE AND NONINFRINGEMENT. IN
// NO EVENT SHALL THE AUTHORS OR COPYRIGHT HOLDERS BE LIABLE FOR ANY CLAIM,
// DAMAGES OR OTHER LIABILITY, WHETHER IN AN ACTION OF CONTRACT, TORT OR
// OTHERWISE, ARISING FROM, OUT OF OR IN CONNECTION WITH THE SOFTWARE OR THE
// USE OR OTHER DEALINGS IN THE SOFTWARE.

'use strict';
const common = require('../common');
const assert = require('assert');
const inspect = require('util').inspect;
const StringDecoder = require('string_decoder').StringDecoder;

// Test default encoding
let decoder = new StringDecoder();
assert.strictEqual(decoder.encoding, 'utf8');

// Should work without 'new' keyword
const decoder2 = {};
StringDecoder.call(decoder2);
assert.strictEqual(decoder2.encoding, 'utf8');

// UTF-8
test('utf-8', Buffer.from('$', 'utf-8'), '$');
test('utf-8', Buffer.from('¢', 'utf-8'), '¢');
test('utf-8', Buffer.from('€', 'utf-8'), '€');
test('utf-8', Buffer.from('𤭢', 'utf-8'), '𤭢');
// A mixed ascii and non-ascii string
// Test stolen from deps/v8/test/cctest/test-strings.cc
// U+02E4 -> CB A4
// U+0064 -> 64
// U+12E4 -> E1 8B A4
// U+0030 -> 30
// U+3045 -> E3 81 85
test(
  'utf-8',
  Buffer.from([0xCB, 0xA4, 0x64, 0xE1, 0x8B, 0xA4, 0x30, 0xE3, 0x81, 0x85]),
  '\u02e4\u0064\u12e4\u0030\u3045'
);

// Some invalid input, known to have caused trouble with chunking
// in https://github.com/nodejs/node/pull/7310#issuecomment-226445923
// 00: |00000000 ASCII
// 41: |01000001 ASCII
// B8: 10|111000 continuation
// CC: 110|01100 two-byte head
// E2: 1110|0010 three-byte head
// F0: 11110|000 four-byte head
// F1: 11110|001'another four-byte head
// FB: 111110|11 "five-byte head", not UTF-8
test('utf-8', Buffer.from('C9B5A941', 'hex'), '\u0275\ufffdA');
test('utf-8', Buffer.from('E2', 'hex'), '\ufffd');
test('utf-8', Buffer.from('E241', 'hex'), '\ufffdA');
test('utf-8', Buffer.from('CCCCB8', 'hex'), '\ufffd\u0338');
test('utf-8', Buffer.from('F0B841', 'hex'), '\ufffdA');
test('utf-8', Buffer.from('F1CCB8', 'hex'), '\ufffd\u0338');
test('utf-8', Buffer.from('F0FB00', 'hex'), '\ufffd\ufffd\0');
test('utf-8', Buffer.from('CCE2B8B8', 'hex'), '\ufffd\u2e38');
test('utf-8', Buffer.from('E2B8CCB8', 'hex'), '\ufffd\u0338');
test('utf-8', Buffer.from('E2FBCC01', 'hex'), '\ufffd\ufffd\ufffd\u0001');
test('utf-8', Buffer.from('CCB8CDB9', 'hex'), '\u0338\u0379');
// CESU-8 of U+1D40D

// V8 has changed their invalid UTF-8 handling, see
// https://chromium-review.googlesource.com/c/v8/v8/+/671020 for more info.
test('utf-8', Buffer.from('EDA0B5EDB08D', 'hex'),
     '\ufffd\ufffd\ufffd\ufffd\ufffd\ufffd');

// UCS-2
test('ucs2', Buffer.from('ababc', 'ucs2'), 'ababc');

// UTF-16LE
test('utf16le', Buffer.from('3DD84DDC', 'hex'), '\ud83d\udc4d'); // thumbs up

// Additional UTF-8 tests
decoder = new StringDecoder('utf8');
assert.strictEqual(decoder.write(Buffer.from('E1', 'hex')), '');

// A quick test for lastChar, lastNeed & lastTotal which are undocumented.
assert(decoder.lastChar.equals(new Uint8Array([0xe1, 0, 0, 0])));
assert.strictEqual(decoder.lastNeed, 2);
assert.strictEqual(decoder.lastTotal, 3);

assert.strictEqual(decoder.end(), '\ufffd');

// ArrayBufferView tests
const arrayBufferViewStr = 'String for ArrayBufferView tests\n';
const inputBuffer = Buffer.from(arrayBufferViewStr.repeat(8), 'utf8');
for (const expectView of common.getArrayBufferViews(inputBuffer)) {
  assert.strictEqual(
    decoder.write(expectView),
    inputBuffer.toString('utf8')
  );
  assert.strictEqual(decoder.end(), '');
}

decoder = new StringDecoder('utf8');
assert.strictEqual(decoder.write(Buffer.from('E18B', 'hex')), '');
assert.strictEqual(decoder.end(), '\ufffd');

decoder = new StringDecoder('utf8');
assert.strictEqual(decoder.write(Buffer.from('\ufffd')), '\ufffd');
assert.strictEqual(decoder.end(), '');

decoder = new StringDecoder('utf8');
assert.strictEqual(decoder.write(Buffer.from('\ufffd\ufffd\ufffd')),
                   '\ufffd\ufffd\ufffd');
assert.strictEqual(decoder.end(), '');

decoder = new StringDecoder('utf8');
assert.strictEqual(decoder.write(Buffer.from('EFBFBDE2', 'hex')), '\ufffd');
assert.strictEqual(decoder.end(), '\ufffd');

decoder = new StringDecoder('utf8');
assert.strictEqual(decoder.write(Buffer.from('F1', 'hex')), '');
assert.strictEqual(decoder.write(Buffer.from('41F2', 'hex')), '\ufffdA');
assert.strictEqual(decoder.end(), '\ufffd');

// Additional utf8Text test
decoder = new StringDecoder('utf8');
assert.strictEqual(decoder.text(Buffer.from([0x41]), 2), '');

// Additional UTF-16LE surrogate pair tests
decoder = new StringDecoder('utf16le');
assert.strictEqual(decoder.write(Buffer.from('3DD8', 'hex')), '');
assert.strictEqual(decoder.write(Buffer.from('4D', 'hex')), '');
assert.strictEqual(decoder.write(Buffer.from('DC', 'hex')), '\ud83d\udc4d');
assert.strictEqual(decoder.end(), '');

decoder = new StringDecoder('utf16le');
assert.strictEqual(decoder.write(Buffer.from('3DD8', 'hex')), '');
assert.strictEqual(decoder.end(), '\ud83d');

decoder = new StringDecoder('utf16le');
assert.strictEqual(decoder.write(Buffer.from('3DD8', 'hex')), '');
assert.strictEqual(decoder.write(Buffer.from('4D', 'hex')), '');
assert.strictEqual(decoder.end(), '\ud83d');

decoder = new StringDecoder('utf16le');
assert.strictEqual(decoder.write(Buffer.from('3DD84D', 'hex')), '\ud83d');
assert.strictEqual(decoder.end(), '');

// Regression test for https://github.com/nodejs/node/issues/22358
// (unaligned UTF-16 access).
decoder = new StringDecoder('utf16le');
assert.strictEqual(decoder.write(Buffer.alloc(1)), '');
assert.strictEqual(decoder.write(Buffer.alloc(20)), '\0'.repeat(10));
assert.strictEqual(decoder.write(Buffer.alloc(48)), '\0'.repeat(24));
assert.strictEqual(decoder.end(), '');

// Regression tests for https://github.com/nodejs/node/issues/22626
// (not enough replacement chars when having seen more than one byte of an
// incomplete multibyte characters).
decoder = new StringDecoder('utf8');
assert.strictEqual(decoder.write(Buffer.from('f69b', 'hex')), '');
assert.strictEqual(decoder.write(Buffer.from('d1', 'hex')), '\ufffd\ufffd');
assert.strictEqual(decoder.end(), '\ufffd');
assert.strictEqual(decoder.write(Buffer.from('f4', 'hex')), '');
assert.strictEqual(decoder.write(Buffer.from('bde5', 'hex')), '\ufffd\ufffd');
assert.strictEqual(decoder.end(), '\ufffd');

assert.throws(
  () => new StringDecoder(1),
  {
    code: 'ERR_UNKNOWN_ENCODING',
    name: 'TypeError',
    message: 'Unknown encoding: 1'
  }
);

assert.throws(
  () => new StringDecoder('test'),
  {
    code: 'ERR_UNKNOWN_ENCODING',
    name: 'TypeError',
    message: 'Unknown encoding: test'
  }
);

assert.throws(
  () => new StringDecoder('utf8').write(null),
  {
    code: 'ERR_INVALID_ARG_TYPE',
    name: 'TypeError',
    message: 'The "buf" argument must be an instance of Buffer, TypedArray,' +
      ' or DataView. Received null'
  }
);

if (common.enoughTestMem) {
  assert.throws(
    () => new StringDecoder().write(Buffer.alloc(0x1fffffe8 + 1).fill('a')),
    {
      code: 'ERR_STRING_TOO_LONG',
    }
  );
}

<<<<<<< HEAD
=======
assert.throws(
  () => new StringDecoder('utf8').__proto__.write(Buffer.from('abc')), // eslint-disable-line no-proto
  {
    code: 'ERR_INVALID_THIS',
  }
);

>>>>>>> a8a80be5
// Test verifies that StringDecoder will correctly decode the given input
// buffer with the given encoding to the expected output. It will attempt all
// possible ways to write() the input buffer, see writeSequences(). The
// singleSequence allows for easy debugging of a specific sequence which is
// useful in case of test failures.
function test(encoding, input, expected, singleSequence) {
  let sequences;
  if (!singleSequence) {
    sequences = writeSequences(input.length);
  } else {
    sequences = [singleSequence];
  }
  const hexNumberRE = /.{2}/g;
  sequences.forEach((sequence) => {
    const decoder = new StringDecoder(encoding);
    let output = '';
    sequence.forEach((write) => {
      output += decoder.write(input.slice(write[0], write[1]));
    });
    output += decoder.end();
    if (output !== expected) {
      const message =
        `Expected "${unicodeEscape(expected)}", ` +
        `but got "${unicodeEscape(output)}"\n` +
        `input: ${input.toString('hex').match(hexNumberRE)}\n` +
        `Write sequence: ${JSON.stringify(sequence)}\n` +
        `Full Decoder State: ${inspect(decoder)}`;
      assert.fail(message);
    }
  });
}

// unicodeEscape prints the str contents as unicode escape codes.
function unicodeEscape(str) {
  let r = '';
  for (let i = 0; i < str.length; i++) {
    r += `\\u${str.charCodeAt(i).toString(16)}`;
  }
  return r;
}

// writeSequences returns an array of arrays that describes all possible ways a
// buffer of the given length could be split up and passed to sequential write
// calls.
//
// e.G. writeSequences(3) will return: [
//   [ [ 0, 3 ] ],
//   [ [ 0, 2 ], [ 2, 3 ] ],
//   [ [ 0, 1 ], [ 1, 3 ] ],
//   [ [ 0, 1 ], [ 1, 2 ], [ 2, 3 ] ]
// ]
function writeSequences(length, start, sequence) {
  if (start === undefined) {
    start = 0;
    sequence = [];
  } else if (start === length) {
    return [sequence];
  }
  let sequences = [];
  for (let end = length; end > start; end--) {
    const subSequence = sequence.concat([[start, end]]);
    const subSequences = writeSequences(length, end, subSequence, sequences);
    sequences = sequences.concat(subSequences);
  }
  return sequences;
}<|MERGE_RESOLUTION|>--- conflicted
+++ resolved
@@ -210,8 +210,6 @@
   );
 }
 
-<<<<<<< HEAD
-=======
 assert.throws(
   () => new StringDecoder('utf8').__proto__.write(Buffer.from('abc')), // eslint-disable-line no-proto
   {
@@ -219,7 +217,6 @@
   }
 );
 
->>>>>>> a8a80be5
 // Test verifies that StringDecoder will correctly decode the given input
 // buffer with the given encoding to the expected output. It will attempt all
 // possible ways to write() the input buffer, see writeSequences(). The
