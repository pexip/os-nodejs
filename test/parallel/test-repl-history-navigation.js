'use strict';

// Flags: --expose-internals

const common = require('../common');
const stream = require('stream');
const REPL = require('internal/repl');
const assert = require('assert');
const fs = require('fs');
const path = require('path');
const { inspect } = require('util');

common.skipIfDumbTerminal();

const tmpdir = require('../common/tmpdir');
tmpdir.refresh();

process.throwDeprecation = true;
process.on('warning', common.mustNotCall());

const defaultHistoryPath = path.join(tmpdir.path, '.node_repl_history');

// Create an input stream specialized for testing an array of actions
class ActionStream extends stream.Stream {
  run(data) {
    const _iter = data[Symbol.iterator]();
    const doAction = () => {
      const next = _iter.next();
      if (next.done) {
        // Close the repl. Note that it must have a clean prompt to do so.
        this.emit('keypress', '', { ctrl: true, name: 'd' });
        return;
      }
      const action = next.value;

      if (typeof action === 'object') {
        this.emit('keypress', '', action);
      } else {
        this.emit('data', `${action}`);
      }
      setImmediate(doAction);
    };
    doAction();
  }
  resume() {}
  pause() {}
}
ActionStream.prototype.readable = true;

// Mock keys
const ENTER = { name: 'enter' };
const UP = { name: 'up' };
const DOWN = { name: 'down' };
const LEFT = { name: 'left' };
const RIGHT = { name: 'right' };
const DELETE = { name: 'delete' };
const BACKSPACE = { name: 'backspace' };
const WORD_LEFT = { name: 'left', ctrl: true };
const WORD_RIGHT = { name: 'right', ctrl: true };
const GO_TO_END = { name: 'end' };
const DELETE_WORD_LEFT = { name: 'backspace', ctrl: true };
const SIGINT = { name: 'c', ctrl: true };
const ESCAPE = { name: 'escape', meta: true };

const prompt = '> ';
const WAIT = '€';

const prev = process.features.inspector;

let completions = 0;

const tests = [
  { // Creates few history to navigate for
    env: { NODE_REPL_HISTORY: defaultHistoryPath },
    test: [ 'let ab = 45', ENTER,
            '555 + 909', ENTER,
            'let autocompleteMe = 123', ENTER,
            '{key : {key2 :[] }}', ENTER,
            'Array(100).fill(1).map((e, i) => i ** i)', LEFT, LEFT, DELETE,
            '2', ENTER],
    expected: [],
    clean: false
  },
  {
    env: { NODE_REPL_HISTORY: defaultHistoryPath },
    test: [UP, UP, UP, UP, UP, UP, DOWN, DOWN, DOWN, DOWN, DOWN, DOWN],
    expected: [prompt,
               `${prompt}Array(100).fill(1).map((e, i) => i ** 2)`,
               prev && '\n// [ 0, 1, 4, 9, 16, 25, 36, 49, 64, 81, 100, 121, ' +
                 '144, 169, 196, 225, 256, 289, 324, 361, 400, 441, 484, 529,' +
                 ' 576, 625, 676, 729, 784, 841, 900, 961, 1024, 1089, 1156, ' +
                 '1225, 1296, 1369, 1444, 1521, 1600, 1681, 1764, 1849, 1936,' +
                 ' 2025, 2116, 2209,...',
               `${prompt}{key : {key2 :[] }}`,
               prev && '\n// { key: { key2: [] } }',
               `${prompt}let autocompleteMe = 123`,
               `${prompt}555 + 909`,
               prev && '\n// 1464',
               `${prompt}let ab = 45`,
               prompt,
               `${prompt}let ab = 45`,
               `${prompt}555 + 909`,
               prev && '\n// 1464',
               `${prompt}let autocompleteMe = 123`,
               `${prompt}{key : {key2 :[] }}`,
               prev && '\n// { key: { key2: [] } }',
               `${prompt}Array(100).fill(1).map((e, i) => i ** 2)`,
               prev && '\n// [ 0, 1, 4, 9, 16, 25, 36, 49, 64, 81, 100, 121, ' +
                 '144, 169, 196, 225, 256, 289, 324, 361, 400, 441, 484, 529,' +
                 ' 576, 625, 676, 729, 784, 841, 900, 961, 1024, 1089, 1156, ' +
                 '1225, 1296, 1369, 1444, 1521, 1600, 1681, 1764, 1849, 1936,' +
                 ' 2025, 2116, 2209,...',
               prompt].filter((e) => typeof e === 'string'),
    clean: false
  },
  { // Creates more history entries to navigate through.
    env: { NODE_REPL_HISTORY: defaultHistoryPath },
    test: [
      '555 + 909', ENTER, // Add a duplicate to the history set.
      'const foo = true', ENTER,
      '555n + 111n', ENTER,
      '5 + 5', ENTER,
      '55 - 13 === 42', ENTER,
    ],
    expected: [],
    clean: false
  },
  {
    env: { NODE_REPL_HISTORY: defaultHistoryPath },
    checkTotal: true,
    preview: false,
    showEscapeCodes: true,
    test: [
<<<<<<< HEAD
      '55', UP, UP, UP, UP, UP, UP, ENTER,
=======
      '55', UP, UP, UP, UP, UP, UP, UP, ENTER,
>>>>>>> a8a80be5
    ],
    expected: [
      '\x1B[1G', '\x1B[0J', prompt, '\x1B[3G',
      // '55'
      '5', '5',
      // UP
      '\x1B[1G', '\x1B[0J',
      '> 55 - 13 === 42', '\x1B[17G',
      // UP - skipping 5 + 5
      '\x1B[1G', '\x1B[0J',
      '> 555n + 111n', '\x1B[14G',
      // UP - skipping const foo = true
      '\x1B[1G', '\x1B[0J',
      '> 555 + 909', '\x1B[12G',
      // UP, UP
      // UPs at the end of the history reset the line to the original input.
      '\x1B[1G', '\x1B[0J',
      '> 55', '\x1B[5G',
      // ENTER
      '\r\n', '55\n',
      '\x1B[1G', '\x1B[0J',
      '> ', '\x1B[3G',
      '\r\n',
    ],
    clean: true
  },
  {
    env: { NODE_REPL_HISTORY: defaultHistoryPath },
    skip: !process.features.inspector,
    test: [
      // あ is a full width character with a length of one.
      // 🐕 is a full width character with a length of two.
      // 𐐷 is a half width character with the length of two.
      // '\u0301', '0x200D', '\u200E' are zero width characters.
      `const x1 = '${'あ'.repeat(124)}'`, ENTER, // Fully visible
      ENTER,
      `const y1 = '${'あ'.repeat(125)}'`, ENTER, // Cut off
      ENTER,
      `const x2 = '${'🐕'.repeat(124)}'`, ENTER, // Fully visible
      ENTER,
      `const y2 = '${'🐕'.repeat(125)}'`, ENTER, // Cut off
      ENTER,
      `const x3 = '${'𐐷'.repeat(248)}'`, ENTER, // Fully visible
      ENTER,
      `const y3 = '${'𐐷'.repeat(249)}'`, ENTER, // Cut off
      ENTER,
      `const x4 = 'a${'\u0301'.repeat(1000)}'`, ENTER, // á
      ENTER,
      `const ${'veryLongName'.repeat(30)} = 'I should be previewed'`,
      ENTER,
      'const e = new RangeError("visible\\ninvisible")',
      ENTER,
      'e',
      ENTER,
      'veryLongName'.repeat(30),
      ENTER,
      `${'\x1B[90m \x1B[39m'.repeat(229)} aut`,
      ESCAPE,
      ENTER,
      `${' '.repeat(230)} aut`,
      ESCAPE,
      ENTER,
    ],
    expected: [],
    clean: false
  },
  {
    env: { NODE_REPL_HISTORY: defaultHistoryPath },
    columns: 250,
    checkTotal: true,
    showEscapeCodes: true,
    skip: !process.features.inspector,
    test: [
      UP,
      UP,
      UP,
      WORD_LEFT,
      UP,
      BACKSPACE,
      'x1',
      BACKSPACE,
      '2',
      BACKSPACE,
      '3',
      BACKSPACE,
      '4',
      DELETE_WORD_LEFT,
      'y1',
      BACKSPACE,
      '2',
      BACKSPACE,
      '3',
      SIGINT,
    ],
    // A = Cursor n up
    // B = Cursor n down
    // C = Cursor n forward
    // D = Cursor n back
    // G = Cursor to column n
    // J = Erase in screen; 0 = right; 1 = left; 2 = total
    // K = Erase in line; 0 = right; 1 = left; 2 = total
    expected: [
      // 0. Start
      '\x1B[1G', '\x1B[0J',
      prompt, '\x1B[3G',
      // 1. UP
      // This exceeds the maximum columns (250):
      // Whitespace + prompt + ' // '.length + 'autocompleteMe'.length
      // 230 + 2 + 4 + 14
      '\x1B[1G', '\x1B[0J',
      `${prompt}${' '.repeat(230)} aut`, '\x1B[237G',
      ' // ocompleteMe', '\x1B[237G',
      '\n// 123', '\x1B[237G',
      '\x1B[1A', '\x1B[1B', '\x1B[2K', '\x1B[1A',
      '\x1B[0K',
      // 2. UP
      '\x1B[1G', '\x1B[0J',
      `${prompt}${' '.repeat(229)} aut`, '\x1B[236G',
      ' // ocompleteMe', '\x1B[236G',
      '\n// 123', '\x1B[236G',
      '\x1B[1A', '\x1B[1B', '\x1B[2K', '\x1B[1A',
      // Preview cleanup
      '\x1B[0K',
      // 3. UP
      '\x1B[1G', '\x1B[0J',
      // 'veryLongName'.repeat(30).length === 360
      // prompt.length === 2
      // 360 % 250 + 2 === 112 (+1)
      `${prompt}${'veryLongName'.repeat(30)}`, '\x1B[113G',
      // "// 'I should be previewed'".length + 86 === 112 (+1)
      "\n// 'I should be previewed'", '\x1B[113G', '\x1B[1A',
      // Preview cleanup
      '\x1B[1B', '\x1B[2K', '\x1B[1A',
      // 4. WORD LEFT
      // Almost identical as above. Just one extra line.
      // Math.floor(360 / 250) === 1
      '\x1B[1A',
      '\x1B[1G', '\x1B[0J',
      `${prompt}${'veryLongName'.repeat(30)}`, '\x1B[3G', '\x1B[1A',
      '\x1B[1B', "\n// 'I should be previewed'", '\x1B[3G', '\x1B[2A',
      // Preview cleanup
      '\x1B[2B', '\x1B[2K', '\x1B[2A',
      // 5. UP
      '\x1B[1G', '\x1B[0J',
      `${prompt}e`, '\x1B[4G',
      // '// RangeError: visible'.length - 19 === 3 (+1)
      '\n// RangeError: visible', '\x1B[4G', '\x1B[1A',
      // Preview cleanup
      '\x1B[1B', '\x1B[2K', '\x1B[1A',
      // 6. Backspace
      '\x1B[1G', '\x1B[0J',
      '> ', '\x1B[3G', 'x', '1',
      `\n// '${'あ'.repeat(124)}'`,
      '\x1B[5G', '\x1B[1A',
      '\x1B[1B', '\x1B[2K', '\x1B[1A',
      '\x1B[1G', '\x1B[0J',
      '> x', '\x1B[4G', '2',
      `\n// '${'🐕'.repeat(124)}'`,
      '\x1B[5G', '\x1B[1A',
      '\x1B[1B', '\x1B[2K', '\x1B[1A',
      '\x1B[1G', '\x1B[0J',
      '> x', '\x1B[4G', '3',
      `\n// '${'𐐷'.repeat(248)}'`,
      '\x1B[5G', '\x1B[1A',
      '\x1B[1B', '\x1B[2K', '\x1B[1A',
      '\x1B[1G', '\x1B[0J',
      '> x', '\x1B[4G', '4',
      `\n// 'a${'\u0301'.repeat(1000)}'`,
      '\x1B[5G', '\x1B[1A',
      '\x1B[1B', '\x1B[2K', '\x1B[1A',
      '\x1B[1G', '\x1B[0J',
      '> ', '\x1B[3G', 'y', '1',
      `\n// '${'あ'.repeat(121)}...`,
      '\x1B[5G', '\x1B[1A',
      '\x1B[1B', '\x1B[2K', '\x1B[1A',
      '\x1B[1G', '\x1B[0J',
      '> y', '\x1B[4G', '2',
      `\n// '${'🐕'.repeat(121)}...`,
      '\x1B[5G', '\x1B[1A',
      '\x1B[1B', '\x1B[2K', '\x1B[1A',
      '\x1B[1G', '\x1B[0J',
      '> y', '\x1B[4G', '3',
      `\n// '${'𐐷'.repeat(242)}...`,
      '\x1B[5G', '\x1B[1A',
      '\x1B[1B', '\x1B[2K', '\x1B[1A',
      '\r\n',
      '\x1B[1G', '\x1B[0J',
      '> ', '\x1B[3G',
      '\r\n',
    ],
    clean: true
  },
  {
    env: { NODE_REPL_HISTORY: defaultHistoryPath },
    showEscapeCodes: true,
    skip: !process.features.inspector,
    checkTotal: true,
    test: [
      'au',
      't',
      RIGHT,
      BACKSPACE,
      LEFT,
      LEFT,
      'A',
      BACKSPACE,
      GO_TO_END,
      BACKSPACE,
      WORD_LEFT,
      WORD_RIGHT,
      ESCAPE,
      ENTER,
      UP,
      LEFT,
      ENTER,
      UP,
      ENTER,
    ],
    // C = Cursor n forward
    // D = Cursor n back
    // G = Cursor to column n
    // J = Erase in screen; 0 = right; 1 = left; 2 = total
    // K = Erase in line; 0 = right; 1 = left; 2 = total
    expected: [
      // 0.
      // 'a'
      '\x1B[1G', '\x1B[0J', prompt, '\x1B[3G', 'a',
      // 'u'
      'u', ' // tocompleteMe', '\x1B[5G',
      '\n// 123', '\x1B[5G',
      '\x1B[1A', '\x1B[1B', '\x1B[2K', '\x1B[1A',
      // 't' - Cleanup
      '\x1B[0K',
      't', ' // ocompleteMe', '\x1B[6G',
      '\n// 123', '\x1B[6G',
      '\x1B[1A', '\x1B[1B', '\x1B[2K', '\x1B[1A',
      // 1. Right. Cleanup
      '\x1B[0K',
      'ocompleteMe',
      '\n// 123', '\x1B[17G',
      '\x1B[1A', '\x1B[1B', '\x1B[2K', '\x1B[1A',
      // 2. Backspace. Refresh
      '\x1B[1G', '\x1B[0J', `${prompt}autocompleteM`, '\x1B[16G',
      // Autocomplete and refresh?
      ' // e', '\x1B[16G',
      '\n// 123', '\x1B[16G',
      '\x1B[1A', '\x1B[1B', '\x1B[2K', '\x1B[1A',
      // 3. Left. Cleanup
      '\x1B[0K',
      '\x1B[1D', '\x1B[16G', ' // e', '\x1B[15G',
      // 4. Left. Cleanup
      '\x1B[16G', '\x1B[0K', '\x1B[15G',
      '\x1B[1D', '\x1B[16G', ' // e', '\x1B[14G',
      // 5. 'A' - Cleanup
      '\x1B[16G', '\x1B[0K', '\x1B[14G',
      // Refresh
      '\x1B[1G', '\x1B[0J', `${prompt}autocompletAeM`, '\x1B[15G',
      // 6. Backspace. Refresh
      '\x1B[1G', '\x1B[0J', `${prompt}autocompleteM`,
      '\x1B[14G', '\x1B[16G', ' // e',
      '\x1B[14G', '\x1B[16G', ' // e',
      '\x1B[14G', '\x1B[16G',
      // 7. Go to end. Cleanup
      '\x1B[0K', '\x1B[14G', '\x1B[2C',
      'e',
      '\n// 123', '\x1B[17G',
      '\x1B[1A', '\x1B[1B', '\x1B[2K', '\x1B[1A',
      // 8. Backspace. Refresh
      '\x1B[1G', '\x1B[0J', `${prompt}autocompleteM`, '\x1B[16G',
      // Autocomplete
      ' // e', '\x1B[16G',
      '\n// 123', '\x1B[16G',
      '\x1B[1A', '\x1B[1B', '\x1B[2K', '\x1B[1A',
      // 9. Word left. Cleanup
      '\x1B[0K', '\x1B[13D', '\x1B[16G', ' // e', '\x1B[3G', '\x1B[16G',
      // 10. Word right. Cleanup
      '\x1B[0K', '\x1B[3G', '\x1B[13C', ' // e', '\x1B[16G',
      '\n// 123', '\x1B[16G',
      '\x1B[1A', '\x1B[1B', '\x1B[2K', '\x1B[1A',
      // 11. ESCAPE
      '\x1B[0K',
      // 12. ENTER
      '\r\n',
      'Uncaught ReferenceError: autocompleteM is not defined\n',
      '\x1B[1G', '\x1B[0J',
      // 13. UP
      prompt, '\x1B[3G', '\x1B[1G', '\x1B[0J',
      `${prompt}autocompleteM`, '\x1B[16G',
      ' // e', '\x1B[16G',
      '\n// 123', '\x1B[16G',
      '\x1B[1A', '\x1B[1B', '\x1B[2K', '\x1B[1A',
      // 14. LEFT
      '\x1B[0K', '\x1B[1D', '\x1B[16G',
      ' // e', '\x1B[15G', '\x1B[16G',
      // 15. ENTER
      '\x1B[0K', '\x1B[15G', '\x1B[1C',
      '\r\n',
      'Uncaught ReferenceError: autocompleteM is not defined\n',
      '\x1B[1G', '\x1B[0J',
      prompt, '\x1B[3G',
      // 16. UP
      '\x1B[1G', '\x1B[0J',
      `${prompt}autocompleteM`, '\x1B[16G',
      ' // e', '\x1B[16G',
      '\n// 123', '\x1B[16G',
      '\x1B[1A', '\x1B[1B', '\x1B[2K', '\x1B[1A',
      '\x1B[0K',
      // 17. ENTER
      'e', '\r\n',
      '123\n',
      '\x1B[1G', '\x1B[0J',
<<<<<<< HEAD
      '... ', '\x1B[5G',
=======
      prompt, '\x1B[3G',
>>>>>>> a8a80be5
      '\r\n',
    ],
    clean: true
  },
  {
    // Check changed inspection defaults.
    env: { NODE_REPL_HISTORY: defaultHistoryPath },
    skip: !process.features.inspector,
    test: [
      'util.inspect.replDefaults.showHidden',
      ENTER,
    ],
    expected: [],
    clean: false
  },
  {
    env: { NODE_REPL_HISTORY: defaultHistoryPath },
    skip: !process.features.inspector,
    checkTotal: true,
    test: [
      '[ ]',
      WORD_LEFT,
      WORD_LEFT,
      UP,
      ' = true',
      ENTER,
      '[ ]',
      ENTER,
    ],
    expected: [
      prompt,
      '[', ' ', ']',
      '\n// []', '\n// []', '\n// []',
      '> util.inspect.replDefaults.showHidden',
      '\n// false',
      ' ', '=', ' ', 't', 'r', 'u', 'e',
      'true\n',
      '> ', '[', ' ', ']',
      '\n// [ [length]: 0 ]',
      '[ [length]: 0 ]\n',
      '> ',
    ],
    clean: true
  },
  {
    // Check that the completer ignores completions that are outdated.
    env: { NODE_REPL_HISTORY: defaultHistoryPath },
    completer(line, callback) {
      if (line.endsWith(WAIT)) {
        if (completions++ === 0) {
          callback(null, [[`${WAIT}WOW`], line]);
        } else {
          setTimeout(callback, 1000, null, [[`${WAIT}WOW`], line]).unref();
        }
      } else {
        callback(null, [[' Always visible'], line]);
      }
    },
    skip: !process.features.inspector,
    test: [
      WAIT, // The first call is awaited before new input is triggered!
      BACKSPACE,
      's',
      BACKSPACE,
      WAIT, // The second call is not awaited. It won't trigger the preview.
      BACKSPACE,
      's',
      BACKSPACE,
    ],
    expected: [
      prompt,
      WAIT,
      ' // WOW',
      prompt,
      's',
      ' // Always visible',
      prompt,
      WAIT,
      prompt,
      's',
      ' // Always visible',
      prompt,
    ],
    clean: true
  },
  {
    env: { NODE_REPL_HISTORY: defaultHistoryPath },
    test: (function*() {
      // Deleting Array iterator should not break history feature.
      //
      // Using a generator function instead of an object to allow the test to
      // keep iterating even when Array.prototype[Symbol.iterator] has been
      // deleted.
      yield 'const ArrayIteratorPrototype =';
      yield '  Object.getPrototypeOf(Array.prototype[Symbol.iterator]());';
      yield ENTER;
      yield 'const {next} = ArrayIteratorPrototype;';
      yield ENTER;
      yield 'const realArrayIterator = Array.prototype[Symbol.iterator];';
      yield ENTER;
      yield 'delete Array.prototype[Symbol.iterator];';
      yield ENTER;
      yield 'delete ArrayIteratorPrototype.next;';
      yield ENTER;
      yield UP;
      yield UP;
      yield DOWN;
      yield DOWN;
      yield 'fu';
      yield 'n';
      yield RIGHT;
      yield BACKSPACE;
      yield LEFT;
      yield LEFT;
      yield 'A';
      yield BACKSPACE;
      yield GO_TO_END;
      yield BACKSPACE;
      yield WORD_LEFT;
      yield WORD_RIGHT;
      yield ESCAPE;
      yield ENTER;
      yield 'Array.proto';
      yield RIGHT;
      yield '.pu';
      yield ENTER;
      yield 'ArrayIteratorPrototype.next = next;';
      yield ENTER;
      yield 'Array.prototype[Symbol.iterator] = realArrayIterator;';
      yield ENTER;
    })(),
    expected: [],
    clean: false
  },
<<<<<<< HEAD
=======
  {
    env: { NODE_REPL_HISTORY: defaultHistoryPath },
    test: ['const util = {}', ENTER,
           'ut', RIGHT, ENTER],
    expected: [
      prompt, ...'const util = {}',
      'undefined\n',
      prompt, ...'ut', ...(prev ? [' // il', '\n// {}',
                                   'il', '\n// {}'] : [' // il', 'il']),
      '{}\n',
      prompt,
    ],
    clean: false
  },
  {
    env: { NODE_REPL_HISTORY: defaultHistoryPath },
    test: [
      'const utilDesc = Reflect.getOwnPropertyDescriptor(globalThis, "util")',
      ENTER,
      'globalThis.util = {}', ENTER,
      'ut', RIGHT, ENTER,
      'Reflect.defineProperty(globalThis, "util", utilDesc)', ENTER],
    expected: [
      prompt, ...'const utilDesc = ' +
      'Reflect.getOwnPropertyDescriptor(globalThis, "util")',
      'undefined\n',
      prompt, ...'globalThis.util = {}',
      '{}\n',
      prompt, ...'ut', ' // il', 'il',
      '{}\n',
      prompt, ...'Reflect.defineProperty(globalThis, "util", utilDesc)',
      'true\n',
      prompt,
    ],
    clean: false
  },
  {
    // Test that preview should not be removed when pressing ESCAPE key
    env: { NODE_REPL_HISTORY: defaultHistoryPath },
    skip: !process.features.inspector,
    test: [
      '1+1',
      ESCAPE,
      ENTER,
    ],
    expected: [
      prompt, ...'1+1',
      '\n// 2',
      '\n// 2',
      '2\n',
      prompt,
    ],
    clean: false
  },
>>>>>>> a8a80be5
];
const numtests = tests.length;

const runTestWrap = common.mustCall(runTest, numtests);

function cleanupTmpFile() {
  try {
    // Write over the file, clearing any history
    fs.writeFileSync(defaultHistoryPath, '');
  } catch (err) {
    if (err.code === 'ENOENT') return true;
    throw err;
  }
  return true;
}

function runTest() {
  const opts = tests.shift();
  if (!opts) return; // All done

  const { expected, skip } = opts;

  // Test unsupported on platform.
  if (skip) {
    setImmediate(runTestWrap, true);
    return;
  }
  const lastChunks = [];
  let i = 0;

  REPL.createInternalRepl(opts.env, {
    input: new ActionStream(),
    output: new stream.Writable({
      write(chunk, _, next) {
        const output = chunk.toString();

        if (!opts.showEscapeCodes &&
            (output[0] === '\x1B' || /^[\r\n]+$/.test(output))) {
          return next();
        }

        lastChunks.push(output);

        if (expected.length && !opts.checkTotal) {
          try {
            assert.strictEqual(output, expected[i]);
          } catch (e) {
            console.error(`Failed test # ${numtests - tests.length}`);
            console.error('Last outputs: ' + inspect(lastChunks, {
              breakLength: 5, colors: true
            }));
            throw e;
          }
          // TODO(BridgeAR): Auto close on last chunk!
          i++;
        }

        next();
      }
    }),
    completer: opts.completer,
    prompt,
    useColors: false,
    preview: opts.preview,
    terminal: true
  }, function(err, repl) {
    if (err) {
      console.error(`Failed test # ${numtests - tests.length}`);
      throw err;
    }

    repl.once('close', () => {
      if (opts.clean)
        cleanupTmpFile();

      if (opts.checkTotal) {
        assert.deepStrictEqual(lastChunks, expected);
      } else if (expected.length !== i) {
        console.error(tests[numtests - tests.length - 1]);
        throw new Error(`Failed test # ${numtests - tests.length}`);
      }

      setImmediate(runTestWrap, true);
    });

    if (opts.columns) {
      Object.defineProperty(repl, 'columns', {
        value: opts.columns,
        enumerable: true
      });
    }
    repl.input.run(opts.test);
  });
}

// run the tests
runTest();<|MERGE_RESOLUTION|>--- conflicted
+++ resolved
@@ -131,11 +131,7 @@
     preview: false,
     showEscapeCodes: true,
     test: [
-<<<<<<< HEAD
-      '55', UP, UP, UP, UP, UP, UP, ENTER,
-=======
       '55', UP, UP, UP, UP, UP, UP, UP, ENTER,
->>>>>>> a8a80be5
     ],
     expected: [
       '\x1B[1G', '\x1B[0J', prompt, '\x1B[3G',
@@ -447,11 +443,7 @@
       'e', '\r\n',
       '123\n',
       '\x1B[1G', '\x1B[0J',
-<<<<<<< HEAD
-      '... ', '\x1B[5G',
-=======
       prompt, '\x1B[3G',
->>>>>>> a8a80be5
       '\r\n',
     ],
     clean: true
@@ -586,8 +578,6 @@
     expected: [],
     clean: false
   },
-<<<<<<< HEAD
-=======
   {
     env: { NODE_REPL_HISTORY: defaultHistoryPath },
     test: ['const util = {}', ENTER,
@@ -642,7 +632,6 @@
     ],
     clean: false
   },
->>>>>>> a8a80be5
 ];
 const numtests = tests.length;
 
