--- conflicted
+++ resolved
@@ -11,11 +11,7 @@
 const { NghttpError } = require('internal/http2/util');
 
 // Creating an http1 server here...
-<<<<<<< HEAD
-const server = http.createServer(common.mustNotCall(() => {}))
-=======
 const server = http.createServer(common.mustNotCall())
->>>>>>> 8a2d13a7
   .on('clientError', common.mustCall((error, socket) => {
     assert.strictEqual(error.code, 'HPE_PAUSED_H2_UPGRADE');
     assert.strictEqual(error.bytesParsed, 24);
