// Flags: --experimental-vm-modules --expose-internals
'use strict';
const common = require('../common');
const assert = require('assert');
const { types, inspect } = require('util');
const vm = require('vm');
const { internalBinding } = require('internal/test/binding');
const { JSStream } = internalBinding('js_stream');

const external = (new JSStream())._externalStream;

for (const [ value, _method ] of [
  [ external, 'isExternal' ],
  [ new Date() ],
  [ (function() { return arguments; })(), 'isArgumentsObject' ],
  [ new Boolean(), 'isBooleanObject' ],
  [ new Number(), 'isNumberObject' ],
  [ new String(), 'isStringObject' ],
  [ Object(Symbol()), 'isSymbolObject' ],
  [ Object(BigInt(0)), 'isBigIntObject' ],
  [ new Error(), 'isNativeError' ],
  [ new RegExp() ],
  [ async function() {}, 'isAsyncFunction' ],
  [ function*() {}, 'isGeneratorFunction' ],
  [ (function*() {})(), 'isGeneratorObject' ],
  [ Promise.resolve() ],
  [ new Map() ],
  [ new Set() ],
  [ (new Map())[Symbol.iterator](), 'isMapIterator' ],
  [ (new Set())[Symbol.iterator](), 'isSetIterator' ],
  [ new WeakMap() ],
  [ new WeakSet() ],
  [ new ArrayBuffer() ],
  [ new Uint8Array() ],
  [ new Uint8ClampedArray() ],
  [ new Uint16Array() ],
  [ new Uint32Array() ],
  [ new Int8Array() ],
  [ new Int16Array() ],
  [ new Int32Array() ],
  [ new Float32Array() ],
  [ new Float64Array() ],
  [ new BigInt64Array() ],
  [ new BigUint64Array() ],
  [ Object.defineProperty(new Uint8Array(),
                          Symbol.toStringTag,
                          { value: 'foo' }) ],
  [ new DataView(new ArrayBuffer()) ],
  [ new SharedArrayBuffer() ],
  [ new Proxy({}, {}), 'isProxy' ],
]) {
  const method = _method || `is${value.constructor.name}`;
  assert(method in types, `Missing ${method} for ${inspect(value)}`);
  assert(types[method](value), `Want ${inspect(value)} to match ${method}`);

  for (const key of Object.keys(types)) {
    if ((types.isArrayBufferView(value) ||
         types.isAnyArrayBuffer(value)) && key.includes('Array') ||
         key === 'isBoxedPrimitive') {
      continue;
    }

    assert.strictEqual(types[key](value),
                       key === method,
                       `${inspect(value)}: ${key}, ` +
                       `${method}, ${types[key](value)}`);
  }
}

// Check boxed primitives.
[
  new Boolean(),
  new Number(),
  new String(),
  Object(Symbol()),
  Object(BigInt(0)),
].forEach((entry) => assert(types.isBoxedPrimitive(entry)));

{
  assert(!types.isUint8Array({ [Symbol.toStringTag]: 'Uint8Array' }));
  assert(types.isUint8Array(vm.runInNewContext('new Uint8Array')));

  assert(!types.isUint8ClampedArray({
    [Symbol.toStringTag]: 'Uint8ClampedArray'
  }));
  assert(types.isUint8ClampedArray(
    vm.runInNewContext('new Uint8ClampedArray')
  ));

  assert(!types.isUint16Array({ [Symbol.toStringTag]: 'Uint16Array' }));
  assert(types.isUint16Array(vm.runInNewContext('new Uint16Array')));

  assert(!types.isUint32Array({ [Symbol.toStringTag]: 'Uint32Array' }));
  assert(types.isUint32Array(vm.runInNewContext('new Uint32Array')));

  assert(!types.isInt8Array({ [Symbol.toStringTag]: 'Int8Array' }));
  assert(types.isInt8Array(vm.runInNewContext('new Int8Array')));

  assert(!types.isInt16Array({ [Symbol.toStringTag]: 'Int16Array' }));
  assert(types.isInt16Array(vm.runInNewContext('new Int16Array')));

  assert(!types.isInt32Array({ [Symbol.toStringTag]: 'Int32Array' }));
  assert(types.isInt32Array(vm.runInNewContext('new Int32Array')));

  assert(!types.isFloat32Array({ [Symbol.toStringTag]: 'Float32Array' }));
  assert(types.isFloat32Array(vm.runInNewContext('new Float32Array')));

  assert(!types.isFloat64Array({ [Symbol.toStringTag]: 'Float64Array' }));
  assert(types.isFloat64Array(vm.runInNewContext('new Float64Array')));

  assert(!types.isBigInt64Array({ [Symbol.toStringTag]: 'BigInt64Array' }));
  assert(types.isBigInt64Array(vm.runInNewContext('new BigInt64Array')));

  assert(!types.isBigUint64Array({ [Symbol.toStringTag]: 'BigUint64Array' }));
  assert(types.isBigUint64Array(vm.runInNewContext('new BigUint64Array')));
}

{
  const primitive = true;
  const arrayBuffer = new ArrayBuffer();
  const buffer = Buffer.from(arrayBuffer);
  const dataView = new DataView(arrayBuffer);
  const uint8Array = new Uint8Array(arrayBuffer);
  const uint8ClampedArray = new Uint8ClampedArray(arrayBuffer);
  const uint16Array = new Uint16Array(arrayBuffer);
  const uint32Array = new Uint32Array(arrayBuffer);
  const int8Array = new Int8Array(arrayBuffer);
  const int16Array = new Int16Array(arrayBuffer);
  const int32Array = new Int32Array(arrayBuffer);
  const float32Array = new Float32Array(arrayBuffer);
  const float64Array = new Float64Array(arrayBuffer);
  const bigInt64Array = new BigInt64Array(arrayBuffer);
  const bigUint64Array = new BigUint64Array(arrayBuffer);

  const fakeBuffer = Object.create(Buffer.prototype);
  const fakeDataView = Object.create(DataView.prototype);
  const fakeUint8Array = Object.create(Uint8Array.prototype);
  const fakeUint8ClampedArray = Object.create(Uint8ClampedArray.prototype);
  const fakeUint16Array = Object.create(Uint16Array.prototype);
  const fakeUint32Array = Object.create(Uint32Array.prototype);
  const fakeInt8Array = Object.create(Int8Array.prototype);
  const fakeInt16Array = Object.create(Int16Array.prototype);
  const fakeInt32Array = Object.create(Int32Array.prototype);
  const fakeFloat32Array = Object.create(Float32Array.prototype);
  const fakeFloat64Array = Object.create(Float64Array.prototype);
  const fakeBigInt64Array = Object.create(BigInt64Array.prototype);
  const fakeBigUint64Array = Object.create(BigUint64Array.prototype);

  const stealthyDataView =
    Object.setPrototypeOf(new DataView(arrayBuffer), Uint8Array.prototype);
  const stealthyUint8Array =
    Object.setPrototypeOf(new Uint8Array(arrayBuffer), ArrayBuffer.prototype);
  const stealthyUint8ClampedArray =
    Object.setPrototypeOf(
      new Uint8ClampedArray(arrayBuffer), ArrayBuffer.prototype
    );
  const stealthyUint16Array =
    Object.setPrototypeOf(new Uint16Array(arrayBuffer), Uint16Array.prototype);
  const stealthyUint32Array =
    Object.setPrototypeOf(new Uint32Array(arrayBuffer), Uint32Array.prototype);
  const stealthyInt8Array =
    Object.setPrototypeOf(new Int8Array(arrayBuffer), Int8Array.prototype);
  const stealthyInt16Array =
    Object.setPrototypeOf(new Int16Array(arrayBuffer), Int16Array.prototype);
  const stealthyInt32Array =
    Object.setPrototypeOf(new Int32Array(arrayBuffer), Int32Array.prototype);
  const stealthyFloat32Array =
    Object.setPrototypeOf(
      new Float32Array(arrayBuffer), Float32Array.prototype
    );
  const stealthyFloat64Array =
    Object.setPrototypeOf(
      new Float64Array(arrayBuffer), Float64Array.prototype
    );
  const stealthyBigInt64Array =
    Object.setPrototypeOf(
      new BigInt64Array(arrayBuffer), BigInt64Array.prototype
    );
  const stealthyBigUint64Array =
    Object.setPrototypeOf(
      new BigUint64Array(arrayBuffer), BigUint64Array.prototype
    );

  const all = [
    primitive, arrayBuffer, buffer, fakeBuffer,
    dataView, fakeDataView, stealthyDataView,
    uint8Array, fakeUint8Array, stealthyUint8Array,
    uint8ClampedArray, fakeUint8ClampedArray, stealthyUint8ClampedArray,
    uint16Array, fakeUint16Array, stealthyUint16Array,
    uint32Array, fakeUint32Array, stealthyUint32Array,
    int8Array, fakeInt8Array, stealthyInt8Array,
    int16Array, fakeInt16Array, stealthyInt16Array,
    int32Array, fakeInt32Array, stealthyInt32Array,
    float32Array, fakeFloat32Array, stealthyFloat32Array,
    float64Array, fakeFloat64Array, stealthyFloat64Array,
    bigInt64Array, fakeBigInt64Array, stealthyBigInt64Array,
    bigUint64Array, fakeBigUint64Array, stealthyBigUint64Array,
  ];

  const expected = {
    isArrayBufferView: [
      buffer,
      dataView, stealthyDataView,
      uint8Array, stealthyUint8Array,
      uint8ClampedArray, stealthyUint8ClampedArray,
      uint16Array, stealthyUint16Array,
      uint32Array, stealthyUint32Array,
      int8Array, stealthyInt8Array,
      int16Array, stealthyInt16Array,
      int32Array, stealthyInt32Array,
      float32Array, stealthyFloat32Array,
      float64Array, stealthyFloat64Array,
      bigInt64Array, stealthyBigInt64Array,
      bigUint64Array, stealthyBigUint64Array,
    ],
    isTypedArray: [
      buffer,
      uint8Array, stealthyUint8Array,
      uint8ClampedArray, stealthyUint8ClampedArray,
      uint16Array, stealthyUint16Array,
      uint32Array, stealthyUint32Array,
      int8Array, stealthyInt8Array,
      int16Array, stealthyInt16Array,
      int32Array, stealthyInt32Array,
      float32Array, stealthyFloat32Array,
      float64Array, stealthyFloat64Array,
      bigInt64Array, stealthyBigInt64Array,
      bigUint64Array, stealthyBigUint64Array,
    ],
    isUint8Array: [
      buffer, uint8Array, stealthyUint8Array,
    ],
    isUint8ClampedArray: [
      uint8ClampedArray, stealthyUint8ClampedArray,
    ],
    isUint16Array: [
      uint16Array, stealthyUint16Array,
    ],
    isUint32Array: [
      uint32Array, stealthyUint32Array,
    ],
    isInt8Array: [
      int8Array, stealthyInt8Array,
    ],
    isInt16Array: [
      int16Array, stealthyInt16Array,
    ],
    isInt32Array: [
      int32Array, stealthyInt32Array,
    ],
    isFloat32Array: [
      float32Array, stealthyFloat32Array,
    ],
    isFloat64Array: [
      float64Array, stealthyFloat64Array,
    ],
    isBigInt64Array: [
      bigInt64Array, stealthyBigInt64Array,
    ],
    isBigUint64Array: [
      bigUint64Array, stealthyBigUint64Array,
    ]
  };

  for (const testedFunc of Object.keys(expected)) {
    const func = types[testedFunc];
    const yup = [];
    for (const value of all) {
      if (func(value)) {
        yup.push(value);
      }
    }
    console.log('Testing', testedFunc);
    assert.deepStrictEqual(yup, expected[testedFunc]);
  }
}

(async () => {
  const m = new vm.SourceTextModule('');
  await m.link(() => 0);
  await m.evaluate();
  assert.ok(types.isModuleNamespaceObject(m.namespace));
<<<<<<< HEAD
})().then(common.mustCall());
=======
})().then(common.mustCall());

{
  // eslint-disable-next-line node-core/crypto-check
  if (common.hasCrypto) {
    const crypto = require('crypto');
    assert.ok(!types.isKeyObject(crypto.createHash('sha1')));
  }
  assert.ok(!types.isCryptoKey());
  assert.ok(!types.isKeyObject());
}
>>>>>>> a8a80be5
<|MERGE_RESOLUTION|>--- conflicted
+++ resolved
@@ -280,9 +280,6 @@
   await m.link(() => 0);
   await m.evaluate();
   assert.ok(types.isModuleNamespaceObject(m.namespace));
-<<<<<<< HEAD
-})().then(common.mustCall());
-=======
 })().then(common.mustCall());
 
 {
@@ -293,5 +290,4 @@
   }
   assert.ok(!types.isCryptoKey());
   assert.ok(!types.isKeyObject());
-}
->>>>>>> a8a80be5
+}