'use strict';
const common = require('../common');
const assert = require('assert');
const { MessageChannel, moveMessagePortToContext } = require('worker_threads');

// Make sure that .start() and .stop() do not throw on closing/closed
// MessagePorts.
// Refs: https://github.com/nodejs/node/issues/26463

function dummy() {}

{
  const { port1, port2 } = new MessageChannel();
  port1.close(common.mustCall(() => {
    port1.on('message', dummy);
    port1.off('message', dummy);
    port2.on('message', dummy);
    port2.off('message', dummy);
  }));
  port1.on('message', dummy);
  port1.off('message', dummy);
  port2.on('message', dummy);
  port2.off('message', dummy);
}

{
  const { port1 } = new MessageChannel();
  port1.on('message', dummy);
  port1.close(common.mustCall(() => {
    port1.off('message', dummy);
  }));
}

{
  const { port2 } = new MessageChannel();
  port2.close();
  assert.throws(() => moveMessagePortToContext(port2, {}), {
    code: 'ERR_CLOSED_MESSAGE_PORT',
    message: 'Cannot send data on closed MessagePort'
  });
<<<<<<< HEAD
=======
}

// Refs: https://github.com/nodejs/node/issues/42296
{
  const ch = new MessageChannel();
  ch.port1.onmessage = common.mustNotCall();
  ch.port2.close();
  ch.port2.postMessage('fhqwhgads');
>>>>>>> a8a80be5
}<|MERGE_RESOLUTION|>--- conflicted
+++ resolved
@@ -38,8 +38,6 @@
     code: 'ERR_CLOSED_MESSAGE_PORT',
     message: 'Cannot send data on closed MessagePort'
   });
-<<<<<<< HEAD
-=======
 }
 
 // Refs: https://github.com/nodejs/node/issues/42296
@@ -48,5 +46,4 @@
   ch.port1.onmessage = common.mustNotCall();
   ch.port2.close();
   ch.port2.postMessage('fhqwhgads');
->>>>>>> a8a80be5
 }