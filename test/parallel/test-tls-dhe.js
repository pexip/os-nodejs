// Flags: --no-warnings
// Copyright Joyent, Inc. and other Node contributors.
//
// Permission is hereby granted, free of charge, to any person obtaining a
// copy of this software and associated documentation files (the
// "Software"), to deal in the Software without restriction, including
// without limitation the rights to use, copy, modify, merge, publish,
// distribute, sublicense, and/or sell copies of the Software, and to permit
// persons to whom the Software is furnished to do so, subject to the
// following conditions:
//
// The above copyright notice and this permission notice shall be included
// in all copies or substantial portions of the Software.
//
// THE SOFTWARE IS PROVIDED "AS IS", WITHOUT WARRANTY OF ANY KIND, EXPRESS
// OR IMPLIED, INCLUDING BUT NOT LIMITED TO THE WARRANTIES OF
// MERCHANTABILITY, FITNESS FOR A PARTICULAR PURPOSE AND NONINFRINGEMENT. IN
// NO EVENT SHALL THE AUTHORS OR COPYRIGHT HOLDERS BE LIABLE FOR ANY CLAIM,
// DAMAGES OR OTHER LIABILITY, WHETHER IN AN ACTION OF CONTRACT, TORT OR
// OTHERWISE, ARISING FROM, OUT OF OR IN CONNECTION WITH THE SOFTWARE OR THE
// USE OR OTHER DEALINGS IN THE SOFTWARE.

'use strict';
const common = require('../common');
if (!common.hasCrypto)
  common.skip('missing crypto');

if (!common.opensslCli)
  common.skip('missing openssl-cli');

const assert = require('assert');
const { X509Certificate } = require('crypto');
const { once } = require('events');
const tls = require('tls');
const { execFile } = require('child_process');
const fixtures = require('../common/fixtures');

const key = fixtures.readKey('agent2-key.pem');
const cert = fixtures.readKey('agent2-cert.pem');

// Prefer DHE over ECDHE when possible.
const dheCipher = 'DHE-RSA-AES128-SHA256';
const ecdheCipher = 'ECDHE-RSA-AES128-SHA256';
const ciphers = `${dheCipher}:${ecdheCipher}`;

// Test will emit a warning because the DH parameter size is < 2048 bits
common.expectWarning('SecurityWarning',
                     'DH parameter is less than 2048 bits');

function loadDHParam(n) {
  const keyname = `dh${n}.pem`;
  return fixtures.readKey(keyname);
}

function test(dhparam, keylen, expectedCipher) {
  const options = {
<<<<<<< HEAD
    key: key,
    cert: cert,
    ciphers: ciphers,
    dhparam: loadDHParam(keylen),
=======
    key,
    cert,
    ciphers,
    dhparam,
>>>>>>> 8a2d13a7
    maxVersion: 'TLSv1.2',
  };

  const server = tls.createServer(options, (conn) => conn.end());

  server.listen(0, '127.0.0.1', common.mustCall(() => {
    const args = ['s_client', '-connect', `127.0.0.1:${server.address().port}`,
                  '-cipher', `${ciphers}:@SECLEVEL=1`];

    execFile(common.opensslCli, args, common.mustSucceed((stdout) => {
      assert(keylen === null ||
             stdout.includes(`Server Temp Key: DH, ${keylen} bits`));
      assert(stdout.includes(`Cipher    : ${expectedCipher}`));
      server.close();
    }));
  }));

  return once(server, 'close');
}

function testCustomParam(keylen, expectedCipher) {
  const dhparam = loadDHParam(keylen);
  if (keylen === 'error') keylen = null;
  return test(dhparam, keylen, expectedCipher);
}

(async () => {
  // By default, DHE is disabled while ECDHE is enabled.
  for (const dhparam of [undefined, null]) {
    await test(dhparam, null, ecdheCipher);
  }

  // The DHE parameters selected by OpenSSL depend on the strength of the
  // certificate's key. For this test, we can assume that the modulus length
  // of the certificate's key is equal to the size of the DHE parameter, but
  // that is really only true for a few modulus lengths.
  const {
    publicKey: { asymmetricKeyDetails: { modulusLength } }
  } = new X509Certificate(cert);
  await test('auto', modulusLength, dheCipher);

  assert.throws(() => {
    testCustomParam(512);
  }, /DH parameter is less than 1024 bits/);

  // Custom DHE parameters are supported (but discouraged).
  await testCustomParam(1024, dheCipher);
  await testCustomParam(2048, dheCipher);

  // Invalid DHE parameters are discarded. ECDHE remains enabled.
  await testCustomParam('error', ecdheCipher);
})().then(common.mustCall());<|MERGE_RESOLUTION|>--- conflicted
+++ resolved
@@ -54,17 +54,10 @@
 
 function test(dhparam, keylen, expectedCipher) {
   const options = {
-<<<<<<< HEAD
-    key: key,
-    cert: cert,
-    ciphers: ciphers,
-    dhparam: loadDHParam(keylen),
-=======
     key,
     cert,
     ciphers,
     dhparam,
->>>>>>> 8a2d13a7
     maxVersion: 'TLSv1.2',
   };
 
