'use strict';
const common = require('../common');
const assert = require('assert');
const path = require('path');
const fs = require('fs').promises;
const tmpdir = require('../common/tmpdir');
const expected = 'ümlaut. Лорем 運務ホソモ指及 आपको करने विकास 紙読決多密所 أضف';
let cnt = 0;

function getFileName() {
  return path.join(tmpdir.path, `writev_promises_${++cnt}.txt`);
}

tmpdir.refresh();

(async () => {
  {
    const filename = getFileName();
    const handle = await fs.open(filename, 'w');
    const buffer = Buffer.from(expected);
    const bufferArr = [buffer, buffer];
    const expectedLength = bufferArr.length * buffer.byteLength;
    let { bytesWritten, buffers } = await handle.writev([Buffer.from('')],
                                                        null);
    assert.strictEqual(bytesWritten, 0);
    assert.deepStrictEqual(buffers, [Buffer.from('')]);
    ({ bytesWritten, buffers } = await handle.writev(bufferArr, null));
    assert.deepStrictEqual(bytesWritten, expectedLength);
    assert.deepStrictEqual(buffers, bufferArr);
    assert(Buffer.concat(bufferArr).equals(await fs.readFile(filename)));
    handle.close();
  }

  // fs.promises.writev() with an array of buffers without position.
  {
    const filename = getFileName();
    const handle = await fs.open(filename, 'w');
    const buffer = Buffer.from(expected);
    const bufferArr = [buffer, buffer, buffer];
    const expectedLength = bufferArr.length * buffer.byteLength;
    let { bytesWritten, buffers } = await handle.writev([Buffer.from('')]);
    assert.strictEqual(bytesWritten, 0);
    assert.deepStrictEqual(buffers, [Buffer.from('')]);
    ({ bytesWritten, buffers } = await handle.writev(bufferArr));
    assert.deepStrictEqual(bytesWritten, expectedLength);
    assert.deepStrictEqual(buffers, bufferArr);
    assert(Buffer.concat(bufferArr).equals(await fs.readFile(filename)));
    handle.close();
  }
<<<<<<< HEAD
=======

  {
    // Writev with empty array behavior
    const handle = await fs.open(getFileName(), 'w');
    const result = await handle.writev([]);
    assert.strictEqual(result.bytesWritten, 0);
    assert.strictEqual(result.buffers.length, 0);
    handle.close();
  }
>>>>>>> a8a80be5
})().then(common.mustCall());<|MERGE_RESOLUTION|>--- conflicted
+++ resolved
@@ -47,8 +47,6 @@
     assert(Buffer.concat(bufferArr).equals(await fs.readFile(filename)));
     handle.close();
   }
-<<<<<<< HEAD
-=======
 
   {
     // Writev with empty array behavior
@@ -58,5 +56,4 @@
     assert.strictEqual(result.buffers.length, 0);
     handle.close();
   }
->>>>>>> a8a80be5
 })().then(common.mustCall());