// Flags: --expose-internals

'use strict';

const common = require('../common');
const { internalBinding } = require('internal/test/binding');
const assert = require('assert');
const v8 = require('v8');
const os = require('os');

const circular = {};
circular.circular = circular;

const objects = [
  { foo: 'bar' },
  { bar: 'baz' },
  new Int8Array([1, 2, 3, 4]),
  new Uint8Array([1, 2, 3, 4]),
  new Int16Array([1, 2, 3, 4]),
  new Uint16Array([1, 2, 3, 4]),
  new Int32Array([1, 2, 3, 4]),
  new Uint32Array([1, 2, 3, 4]),
<<<<<<< HEAD
=======
  new Float32Array([1, 2, 3, 4]),
  new Float64Array([1, 2, 3, 4]),
>>>>>>> a8a80be5
  new DataView(new ArrayBuffer(42)),
  Buffer.from([1, 2, 3, 4]),
  new BigInt64Array([42n]),
  new BigUint64Array([42n]),
  undefined,
  null,
  42,
  circular,
];

const hostObject = new (internalBinding('js_stream').JSStream)();

{
  const ser = new v8.DefaultSerializer();
  ser.writeHeader();
  for (const obj of objects) {
    ser.writeValue(obj);
  }

  const des = new v8.DefaultDeserializer(ser.releaseBuffer());
  des.readHeader();

  for (const obj of objects) {
    assert.deepStrictEqual(des.readValue(), obj);
  }
}

{
  for (const obj of objects) {
    assert.deepStrictEqual(v8.deserialize(v8.serialize(obj)), obj);
  }
}

{
  const ser = new v8.DefaultSerializer();
  ser._getDataCloneError = common.mustCall((message) => {
    assert.strictEqual(message, '#<Object> could not be cloned.');
    return new Error('foobar');
  });

  ser.writeHeader();

  assert.throws(() => {
    ser.writeValue(new Proxy({}, {}));
  }, /foobar/);
}

{
  const ser = new v8.DefaultSerializer();
  ser._writeHostObject = common.mustCall((object) => {
    assert.strictEqual(object, hostObject);
    const buf = Buffer.from('hostObjectTag');

    ser.writeUint32(buf.length);
    ser.writeRawBytes(buf);

    ser.writeUint64(1, 2);
    ser.writeDouble(-0.25);
  });

  ser.writeHeader();
  ser.writeValue({ val: hostObject });

  const des = new v8.DefaultDeserializer(ser.releaseBuffer());
  des._readHostObject = common.mustCall(() => {
    const length = des.readUint32();
    const buf = des.readRawBytes(length);

    assert.strictEqual(buf.toString(), 'hostObjectTag');

    assert.deepStrictEqual(des.readUint64(), [1, 2]);
    assert.strictEqual(des.readDouble(), -0.25);
    return hostObject;
  });

  des.readHeader();

  assert.strictEqual(des.readValue().val, hostObject);
}

// This test ensures that `v8.Serializer.writeRawBytes()` support
// `TypedArray` and `DataView`.
{
  const text = 'hostObjectTag';
  const data = Buffer.from(text);
  const arrayBufferViews = common.getArrayBufferViews(data);

  // `buf` is one of `TypedArray` or `DataView`.
  function testWriteRawBytes(buf) {
    let writeHostObjectCalled = false;
    const ser = new v8.DefaultSerializer();

    ser._writeHostObject = common.mustCall((object) => {
      writeHostObjectCalled = true;
      ser.writeUint32(buf.byteLength);
      ser.writeRawBytes(buf);
    });

    ser.writeHeader();
    ser.writeValue({ val: hostObject });

    const des = new v8.DefaultDeserializer(ser.releaseBuffer());
    des._readHostObject = common.mustCall(() => {
      assert.strictEqual(writeHostObjectCalled, true);
      const length = des.readUint32();
      const buf = des.readRawBytes(length);
      assert.strictEqual(buf.toString(), text);

      return hostObject;
    });

    des.readHeader();

    assert.strictEqual(des.readValue().val, hostObject);
  }

  arrayBufferViews.forEach((buf) => {
    testWriteRawBytes(buf);
  });
}

{
  const ser = new v8.DefaultSerializer();
  ser._writeHostObject = common.mustCall((object) => {
    throw new Error('foobar');
  });

  ser.writeHeader();
  assert.throws(() => {
    ser.writeValue({ val: hostObject });
  }, /foobar/);
}

{
  assert.throws(() => v8.serialize(hostObject), {
    constructor: Error,
    message: 'Unserializable host object: JSStream {}'
  });
}

{
  // Test that an old serialized value can still be deserialized.
  const buf = Buffer.from('ff0d6f2203666f6f5e007b01', 'hex');

  const des = new v8.DefaultDeserializer(buf);
  des.readHeader();
  assert.strictEqual(des.getWireFormatVersion(), 0x0d);

  const value = des.readValue();
  assert.strictEqual(value, value.foo);
}

{
  const message = `New serialization format.

    This test is expected to fail when V8 changes its serialization format.
    When that happens, the "desStr" variable must be updated to the new value
    and the change should be mentioned in the release notes, as it is semver-major.

    Consider opening an issue as a heads up at https://github.com/nodejs/node/issues/new
  `;

  const desStr = 'ff0f6f2203666f6f5e007b01';

  const desBuf = Buffer.from(desStr, 'hex');
  const des = new v8.DefaultDeserializer(desBuf);
  des.readHeader();
  const value = des.readValue();

  const ser = new v8.DefaultSerializer();
  ser.writeHeader();
  ser.writeValue(value);

  const serBuf = ser.releaseBuffer();
  const serStr = serBuf.toString('hex');
  assert.deepStrictEqual(serStr, desStr, message);
}

{
  // Unaligned Uint16Array read, with padding in the underlying array buffer.
  let buf = Buffer.alloc(32 + 9);
  buf.write('ff0d5c0404addeefbe', 32, 'hex');
  buf = buf.slice(32);

  const expectedResult = os.endianness() === 'LE' ?
    new Uint16Array([0xdead, 0xbeef]) : new Uint16Array([0xadde, 0xefbe]);

  assert.deepStrictEqual(v8.deserialize(buf), expectedResult);
}

{
  assert.throws(() => v8.Serializer(), {
    constructor: TypeError,
    message: "Class constructor Serializer cannot be invoked without 'new'",
    code: 'ERR_CONSTRUCT_CALL_REQUIRED'
  });
  assert.throws(() => v8.Deserializer(), {
    constructor: TypeError,
    message: "Class constructor Deserializer cannot be invoked without 'new'",
    code: 'ERR_CONSTRUCT_CALL_REQUIRED'
  });
}


// `v8.deserialize()` and `new v8.Deserializer()` should support both
// `TypedArray` and `DataView`.
{
  for (const obj of objects) {
    const buf = v8.serialize(obj);

    for (const arrayBufferView of common.getArrayBufferViews(buf)) {
      assert.deepStrictEqual(v8.deserialize(arrayBufferView), obj);
    }

    for (const arrayBufferView of common.getArrayBufferViews(buf)) {
      const deserializer = new v8.DefaultDeserializer(arrayBufferView);
      deserializer.readHeader();
      const value = deserializer.readValue();
      assert.deepStrictEqual(value, obj);

      const serializer = new v8.DefaultSerializer();
      serializer.writeHeader();
      serializer.writeValue(value);
      assert.deepStrictEqual(buf, serializer.releaseBuffer());
    }
  }
}

{
  const INVALID_SOURCE = 'INVALID_SOURCE_TYPE';
  const serializer = new v8.Serializer();
  serializer.writeHeader();
  assert.throws(
    () => serializer.writeRawBytes(INVALID_SOURCE),
    /^TypeError: source must be a TypedArray or a DataView$/,
  );
  assert.throws(
    () => v8.deserialize(INVALID_SOURCE),
    /^TypeError: buffer must be a TypedArray or a DataView$/,
  );
  assert.throws(
    () => new v8.Deserializer(INVALID_SOURCE),
    /^TypeError: buffer must be a TypedArray or a DataView$/,
  );
}

{
  // Regression test for https://github.com/nodejs/node/issues/37978
  assert.throws(() => {
    new v8.Deserializer(new v8.Serializer().releaseBuffer()).readDouble();
  }, /ReadDouble\(\) failed/);
}<|MERGE_RESOLUTION|>--- conflicted
+++ resolved
@@ -20,11 +20,8 @@
   new Uint16Array([1, 2, 3, 4]),
   new Int32Array([1, 2, 3, 4]),
   new Uint32Array([1, 2, 3, 4]),
-<<<<<<< HEAD
-=======
   new Float32Array([1, 2, 3, 4]),
   new Float64Array([1, 2, 3, 4]),
->>>>>>> a8a80be5
   new DataView(new ArrayBuffer(42)),
   Buffer.from([1, 2, 3, 4]),
   new BigInt64Array([42n]),
