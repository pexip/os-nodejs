'use strict';
const common = require('../common');
if (!common.hasCrypto)
  common.skip('missing crypto');

const assert = require('assert');
const crypto = require('crypto');

assert.throws(() => crypto.diffieHellman(), {
  name: 'TypeError',
  code: 'ERR_INVALID_ARG_TYPE',
  message: 'The "options" argument must be of type object. Received undefined'
});

assert.throws(() => crypto.diffieHellman(null), {
  name: 'TypeError',
  code: 'ERR_INVALID_ARG_TYPE',
  message: 'The "options" argument must be of type object. Received null'
});

assert.throws(() => crypto.diffieHellman([]), {
  name: 'TypeError',
  code: 'ERR_INVALID_ARG_TYPE',
  message:
    'The "options" argument must be of type object. ' +
    'Received an instance of Array',
});

function test({ publicKey: alicePublicKey, privateKey: alicePrivateKey },
              { publicKey: bobPublicKey, privateKey: bobPrivateKey },
              expectedValue) {
  const buf1 = crypto.diffieHellman({
    privateKey: alicePrivateKey,
    publicKey: bobPublicKey
  });
  const buf2 = crypto.diffieHellman({
    privateKey: bobPrivateKey,
    publicKey: alicePublicKey
  });
  assert.deepStrictEqual(buf1, buf2);

  if (expectedValue !== undefined)
    assert.deepStrictEqual(buf1, expectedValue);
}

const alicePrivateKey = crypto.createPrivateKey({
  key: '-----BEGIN PRIVATE KEY-----\n' +
       'MIIBoQIBADCB1QYJKoZIhvcNAQMBMIHHAoHBAP//////////yQ/aoiFowjTExmKL\n' +
       'gNwc0SkCTgiKZ8x0Agu+pjsTmyJRSgh5jjQE3e+VGbPNOkMbMCsKbfJfFDdP4TVt\n' +
       'bVHCReSFtXZiXn7G9ExC6aY37WsL/1y29Aa37e44a/taiZ+lrp8kEXxLH+ZJKGZR\n' +
       '7ORbPcIAfLihY78FmNpINhxV05ppFj+o/STPX4NlXSPco62WHGLzViCFUrue1SkH\n' +
       'cJaWbWcMNU5KvJgE8XRsCMojcyf//////////wIBAgSBwwKBwEh82IAVnYNf0Kjb\n' +
       'qYSImDFyg9sH6CJ0GzRK05e6hM3dOSClFYi4kbA7Pr7zyfdn2SH6wSlNS14Jyrtt\n' +
       'HePrRSeYl1T+tk0AfrvaLmyM56F+9B3jwt/nzqr5YxmfVdXb2aQV53VS/mm3pB2H\n' +
       'iIt9FmvFaaOVe2DupqSr6xzbf/zyON+WF5B5HNVOWXswgpgdUsCyygs98hKy/Xje\n' +
       'TGzJUoWInW39t0YgMXenJrkS0m6wol8Rhxx81AGgELNV7EHZqg==\n' +
       '-----END PRIVATE KEY-----',
  format: 'pem'
});
const alicePublicKey = crypto.createPublicKey({
  key: '-----BEGIN PUBLIC KEY-----\n' +
       'MIIBnzCB1QYJKoZIhvcNAQMBMIHHAoHBAP//////////yQ/aoiFowjTExmKLgNwc\n' +
       '0SkCTgiKZ8x0Agu+pjsTmyJRSgh5jjQE3e+VGbPNOkMbMCsKbfJfFDdP4TVtbVHC\n' +
       'ReSFtXZiXn7G9ExC6aY37WsL/1y29Aa37e44a/taiZ+lrp8kEXxLH+ZJKGZR7ORb\n' +
       'PcIAfLihY78FmNpINhxV05ppFj+o/STPX4NlXSPco62WHGLzViCFUrue1SkHcJaW\n' +
       'bWcMNU5KvJgE8XRsCMojcyf//////////wIBAgOBxAACgcBR7+iL5qx7aOb9K+aZ\n' +
       'y2oLt7ST33sDKT+nxpag6cWDDWzPBKFDCJ8fr0v7yW453px8N4qi4R7SYYxFBaYN\n' +
       'Y3JvgDg1ct2JC9sxSuUOLqSFn3hpmAjW7cS0kExIVGfdLlYtIqbhhuo45cTEbVIM\n' +
       'rDEz8mjIlnvbWpKB9+uYmbjfVoc3leFvUBqfG2In2m23Md1swsPxr3n7g68H66JX\n' +
       'iBJKZLQMqNdbY14G9rdKmhhTJrQjC+i7Q/wI8JPhOFzHIGA=\n' +
       '-----END PUBLIC KEY-----',
  format: 'pem'
});

const bobPrivateKey = crypto.createPrivateKey({
  key: '-----BEGIN PRIVATE KEY-----\n' +
       'MIIBoQIBADCB1QYJKoZIhvcNAQMBMIHHAoHBAP//////////yQ/aoiFowjTExmKL\n' +
       'gNwc0SkCTgiKZ8x0Agu+pjsTmyJRSgh5jjQE3e+VGbPNOkMbMCsKbfJfFDdP4TVt\n' +
       'bVHCReSFtXZiXn7G9ExC6aY37WsL/1y29Aa37e44a/taiZ+lrp8kEXxLH+ZJKGZR\n' +
       '7ORbPcIAfLihY78FmNpINhxV05ppFj+o/STPX4NlXSPco62WHGLzViCFUrue1SkH\n' +
       'cJaWbWcMNU5KvJgE8XRsCMojcyf//////////wIBAgSBwwKBwHxnT7Zw2Ehh1vyw\n' +
       'eolzQFHQzyuT0y+3BF+FxK2Ox7VPguTp57wQfGHbORJ2cwCdLx2mFM7gk4tZ6COS\n' +
       'E3Vta85a/PuhKXNLRdP79JgLnNtVtKXB+ePDS5C2GgXH1RHvqEdJh7JYnMy7Zj4P\n' +
       'GagGtIy3dV5f4FA0B/2C97jQ1pO16ah8gSLQRKsNpTCw2rqsZusE0rK6RaYAef7H\n' +
       'y/0tmLIsHxLIn+WK9CANqMbCWoP4I178BQaqhiOBkNyNZ0ndqA==\n' +
       '-----END PRIVATE KEY-----',
  format: 'pem'
});

const bobPublicKey = crypto.createPublicKey({
  key: '-----BEGIN PUBLIC KEY-----\n' +
       'MIIBoDCB1QYJKoZIhvcNAQMBMIHHAoHBAP//////////yQ/aoiFowjTExmKLgNwc\n' +
       '0SkCTgiKZ8x0Agu+pjsTmyJRSgh5jjQE3e+VGbPNOkMbMCsKbfJfFDdP4TVtbVHC\n' +
       'ReSFtXZiXn7G9ExC6aY37WsL/1y29Aa37e44a/taiZ+lrp8kEXxLH+ZJKGZR7ORb\n' +
       'PcIAfLihY78FmNpINhxV05ppFj+o/STPX4NlXSPco62WHGLzViCFUrue1SkHcJaW\n' +
       'bWcMNU5KvJgE8XRsCMojcyf//////////wIBAgOBxQACgcEAi26oq8z/GNSBm3zi\n' +
       'gNt7SA7cArUBbTxINa9iLYWp6bxrvCKwDQwISN36/QUw8nUAe8aRyMt0oYn+y6vW\n' +
       'Pw5OlO+TLrUelMVFaADEzoYomH0zVGb0sW4aBN8haC0mbrPt9QshgCvjr1hEPEna\n' +
       'QFKfjzNaJRNMFFd4f2Dn8MSB4yu1xpA1T2i0JSk24vS2H55jx24xhUYtfhT2LJgK\n' +
       'JvnaODey/xtY4Kql10ZKf43Lw6gdQC3G8opC9OxVxt9oNR7Z\n' +
       '-----END PUBLIC KEY-----',
  format: 'pem'
});

assert.throws(() => crypto.diffieHellman({ privateKey: alicePrivateKey }), {
  name: 'TypeError',
  code: 'ERR_INVALID_ARG_VALUE',
  message: "The property 'options.publicKey' is invalid. Received undefined"
});

assert.throws(() => crypto.diffieHellman({ publicKey: alicePublicKey }), {
  name: 'TypeError',
  code: 'ERR_INVALID_ARG_VALUE',
  message: "The property 'options.privateKey' is invalid. Received undefined"
});

const privateKey = Buffer.from(
  '487CD880159D835FD0A8DBA9848898317283DB07E822741B344AD397BA84CDDD3920A51588' +
  'B891B03B3EBEF3C9F767D921FAC1294D4B5E09CABB6D1DE3EB4527989754FEB64D007EBBDA' +
  '2E6C8CE7A17EF41DE3C2DFE7CEAAF963199F55D5DBD9A415E77552FE69B7A41D87888B7D16' +
  '6BC569A3957B60EEA6A4ABEB1CDB7FFCF238DF961790791CD54E597B3082981D52C0B2CA0B' +
  '3DF212B2FD78DE4C6CC95285889D6DFDB746203177A726B912D26EB0A25F11871C7CD401A0' +
  '10B355EC41D9AA', 'hex');
const publicKey = Buffer.from(
  '8b6ea8abccff18d4819b7ce280db7b480edc02b5016d3c4835af622d85a9e9bc6bbc22b00d' +
  '0c0848ddfafd0530f275007bc691c8cb74a189fecbabd63f0e4e94ef932eb51e94c5456800' +
  'c4ce8628987d335466f4b16e1a04df21682d266eb3edf50b21802be3af58443c49da40529f' +
  '8f335a25134c1457787f60e7f0c481e32bb5c690354f68b4252936e2f4b61f9e63c76e3185' +
  '462d7e14f62c980a26f9da3837b2ff1b58e0aaa5d7464a7f8dcbc3a81d402dc6f28a42f4ec' +
  '55c6df68351ed9', 'hex');

const group = crypto.getDiffieHellman('modp5');
const dh = crypto.createDiffieHellman(group.getPrime(), group.getGenerator());
dh.setPrivateKey(privateKey);

// Test simple Diffie-Hellman, no curves involved.
test({ publicKey: alicePublicKey, privateKey: alicePrivateKey },
     { publicKey: bobPublicKey, privateKey: bobPrivateKey },
     dh.computeSecret(publicKey));

test(crypto.generateKeyPairSync('dh', { group: 'modp5' }),
     crypto.generateKeyPairSync('dh', { group: 'modp5' }));

test(crypto.generateKeyPairSync('dh', { group: 'modp5' }),
     crypto.generateKeyPairSync('dh', { prime: group.getPrime() }));

const list = [
  // Same generator, but different primes.
  [{ group: 'modp5' }, { group: 'modp18' }]];

// TODO(danbev): Take a closer look if there should be a check in OpenSSL3
// when the dh parameters differ.
if (!common.hasOpenSSL3) {
  // Same primes, but different generator.
  list.push([{ group: 'modp5' }, { prime: group.getPrime(), generator: 5 }]);
  // Same generator, but different primes.
<<<<<<< HEAD
  [{ primeLength: 1024 }, { primeLength: 1024 }],
]) {
=======
  list.push([{ primeLength: 1024 }, { primeLength: 1024 }]);
}

for (const [params1, params2] of list) {
>>>>>>> a8a80be5
  assert.throws(() => {
    test(crypto.generateKeyPairSync('dh', params1),
         crypto.generateKeyPairSync('dh', params2));
  }, common.hasOpenSSL3 ? {
    name: 'Error',
    code: 'ERR_OSSL_MISMATCHING_DOMAIN_PARAMETERS'
  } : {
    name: 'Error',
    code: 'ERR_OSSL_EVP_DIFFERENT_PARAMETERS'
  });
}
{
  const privateKey = crypto.createPrivateKey({
    key: '-----BEGIN PRIVATE KEY-----\n' +
         'MIIBoQIBADCB1QYJKoZIhvcNAQMBMIHHAoHBAP//////////yQ/aoiFowjTExmKL\n' +
         'gNwc0SkCTgiKZ8x0Agu+pjsTmyJRSgh5jjQE3e+VGbPNOkMbMCsKbfJfFDdP4TVt\n' +
         'bVHCReSFtXZiXn7G9ExC6aY37WsL/1y29Aa37e44a/taiZ+lrp8kEXxLH+ZJKGZR\n' +
         '7ORbPcIAfLihY78FmNpINhxV05ppFj+o/STPX4NlXSPco62WHGLzViCFUrue1SkH\n' +
         'cJaWbWcMNU5KvJgE8XRsCMojcyf//////////wIBAgSBwwKBwHu9fpiqrfJJ+tl9\n' +
         'ujFtEWv4afub6A/1/7sgishOYN3YQ+nmWQlmPpveIY34an5dG82CTrixHwUzQTMF\n' +
         'JaiCW3ax9+qk31f2jTNKrQznmKgopVKXF0FEJC6H79W/8Y0U14gsI9sHpovKhfou\n' +
         'RQD0QogW7ejSwMG8hCYibfrvMm0b5PHlwimISyEKh7VtDQ1frYN/Wr9ZbiV+FePJ\n' +
         '2j6RUKYNj1Pv+B4zdMgiLLjILAs8WUfbHciU21KSJh1izVQaUQ==\n' +
         '-----END PRIVATE KEY-----'
  });
  const publicKey = crypto.createPublicKey({
    key: '-----BEGIN PUBLIC KEY-----\n' +
         'MIIBoDCB1QYJKoZIhvcNAQMBMIHHAoHBAP//////////yQ/aoiFowjTExmKLgNwc\n' +
         '0SkCTgiKZ8x0Agu+pjsTmyJRSgh5jjQE3e+VGbPNOkMbMCsKbfJfFDdP4TVtbVHC\n' +
         'ReSFtXZiXn7G9ExC6aY37WsL/1y29Aa37e44a/taiZ+lrp8kEXxLH+ZJKGZR7ORb\n' +
         'PcIAfLihY78FmNpINhxV05ppFj+o/STPX4NlXSPco62WHGLzViCFUrue1SkHcJaW\n' +
         'bWcMNU5KvJgE8XRsCMojcyf//////////wIBAgOBxQACgcEAmG9LpD8SAA6/W7oK\n' +
         'E4MCuuQtf5E8bqtcEAfYTOOvKyCS+eiX3TtZRsvHJjUBEyeO99PR/KrGVlkSuW52\n' +
         'ZOSXUOFu1L/0tqHrvRVHo+QEq3OvZ3EAyJkdtSEUTztxuUrMOyJXHDc1OUdNSnk0\n' +
         'taGX4mP3247golVx2DS4viDYs7UtaMdx03dWaP6y5StNUZQlgCIUzL7MYpC16V5y\n' +
         'KkFrE+Kp/Z77gEjivaG6YuxVj4GPLxJYbNFVTel42oSVeKuq\n' +
         '-----END PUBLIC KEY-----',
    format: 'pem'
  });

  // This key combination will result in an unusually short secret, and should
  // not cause an assertion failure.
  const secret = crypto.diffieHellman({ publicKey, privateKey });
  assert.strictEqual(secret.toString('hex'),
                     '0099d0fa242af5db9ea7330e23937a27db041f79c581500fc7f9976' +
                     '554d59d5b9ced934778d72e19a1fefc81e9d981013198748c0b5c6c' +
                     '762985eec687dc5bec5c9367b05837daee9d0bcc29024ed7f3abba1' +
                     '2794b65a745117fb0d87bc5b1b2b68c296c3f686cc29e450e4e1239' +
                     '21f56a5733fe58aabf71f14582954059c2185d342b9b0fa10c2598a' +
                     '5426c2baee7f9a686fc1e16cd4757c852bf7225a2732250548efe28' +
                     'debc26f1acdec51efe23d20786a6f8a14d360803bbc71972e87fd3');
}

// Test ECDH.

test(crypto.generateKeyPairSync('ec', { namedCurve: 'secp256k1' }),
     crypto.generateKeyPairSync('ec', { namedCurve: 'secp256k1' }));

const not256k1 = crypto.getCurves().find((c) => /^sec.*(224|384|512)/.test(c));
assert.throws(() => {
  test(crypto.generateKeyPairSync('ec', { namedCurve: 'secp256k1' }),
       crypto.generateKeyPairSync('ec', { namedCurve: not256k1 }));
}, common.hasOpenSSL3 ? {
  name: 'Error',
  code: 'ERR_OSSL_MISMATCHING_DOMAIN_PARAMETERS'
} : {
  name: 'Error',
  code: 'ERR_OSSL_EVP_DIFFERENT_PARAMETERS'
});

// Test ECDH-ES.

test(crypto.generateKeyPairSync('x448'),
     crypto.generateKeyPairSync('x448'));

test(crypto.generateKeyPairSync('x25519'),
     crypto.generateKeyPairSync('x25519'));

assert.throws(() => {
  test(crypto.generateKeyPairSync('x448'),
       crypto.generateKeyPairSync('x25519'));
}, {
  name: 'Error',
  code: 'ERR_CRYPTO_INCOMPATIBLE_KEY',
  message: 'Incompatible key types for Diffie-Hellman: x448 and x25519'
});<|MERGE_RESOLUTION|>--- conflicted
+++ resolved
@@ -154,15 +154,10 @@
   // Same primes, but different generator.
   list.push([{ group: 'modp5' }, { prime: group.getPrime(), generator: 5 }]);
   // Same generator, but different primes.
-<<<<<<< HEAD
-  [{ primeLength: 1024 }, { primeLength: 1024 }],
-]) {
-=======
   list.push([{ primeLength: 1024 }, { primeLength: 1024 }]);
 }
 
 for (const [params1, params2] of list) {
->>>>>>> a8a80be5
   assert.throws(() => {
     test(crypto.generateKeyPairSync('dh', params1),
          crypto.generateKeyPairSync('dh', params2));
