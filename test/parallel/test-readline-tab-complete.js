--- conflicted
+++ resolved
@@ -31,19 +31,11 @@
     const width = getStringWidth(char) - 1;
 
     class FakeInput extends EventEmitter {
-<<<<<<< HEAD
-      columns = ((width + 1) * 10 + (lineBreak ? 0 : 10)) * 3
-
-      write = common.mustCall((data) => {
-        output += data;
-      }, 6)
-=======
       columns = ((width + 1) * 10 + (lineBreak ? 0 : 10)) * 3;
 
       write = common.mustCall((data) => {
         output += data;
       }, 6);
->>>>>>> a8a80be5
 
       resume() {}
       pause() {}
@@ -80,19 +72,11 @@
 {
   let output = '';
   class FakeInput extends EventEmitter {
-<<<<<<< HEAD
-    columns = 80
-
-    write = common.mustCall((data) => {
-      output += data;
-    }, 1)
-=======
     columns = 80;
 
     write = common.mustCall((data) => {
       output += data;
     }, 1);
->>>>>>> a8a80be5
 
     resume() {}
     pause() {}
@@ -120,19 +104,11 @@
 {
   let output = '';
   class FakeInput extends EventEmitter {
-<<<<<<< HEAD
-    columns = 80
-
-    write = common.mustCall((data) => {
-      output += data;
-    }, 9)
-=======
     columns = 80;
 
     write = common.mustCall((data) => {
       output += data;
     }, 9);
->>>>>>> a8a80be5
 
     resume() {}
     pause() {}
