--- conflicted
+++ resolved
@@ -233,17 +233,12 @@
 }
 
 {
-<<<<<<< HEAD
-  const uncaughtException = common.mustCall((err, event) => {
-    strictEqual(err.message, 'boom');
-=======
   const target = new EventTarget();
   const listener = {};
   // AddEventListener should not require handleEvent to be
   // defined on an EventListener.
   target.addEventListener('foo', listener);
   listener.handleEvent = common.mustCall(function(event) {
->>>>>>> a8a80be5
     strictEqual(event.type, 'foo');
     strictEqual(this, listener);
   });
@@ -337,10 +332,6 @@
   [
     'foo',
     1,
-<<<<<<< HEAD
-    {},  // No handleEvent function
-=======
->>>>>>> a8a80be5
     false,
   ].forEach((i) => throws(() => target.addEventListener('foo', i), err(i)));
 }
@@ -622,8 +613,6 @@
   target.addEventListener('foo', () => output.push(4));
   target.dispatchEvent(new Event('foo'));
   deepStrictEqual(output, [1, 2, 3, 4]);
-<<<<<<< HEAD
-=======
 }
 {
   const et = new EventTarget();
@@ -727,5 +716,4 @@
   throws(() => {
     et.removeEventListener(Symbol('symbol'), () => {});
   }, TypeError);
->>>>>>> a8a80be5
 }