--- conflicted
+++ resolved
@@ -16,13 +16,8 @@
 
 const { once } = require('events');
 
-<<<<<<< HEAD
-const { promisify, inspect } = require('util');
-const delay = promisify(setTimeout);
-=======
 const { inspect } = require('util');
 const { setTimeout: delay } = require('timers/promises');
->>>>>>> 8a2d13a7
 
 // The globals are defined.
 ok(Event);
@@ -709,8 +704,6 @@
     code: 'ERR_MISSING_ARGS',
     name: 'TypeError',
   });
-<<<<<<< HEAD
-=======
 }
 
 {
@@ -735,5 +728,4 @@
   et.addEventListener('foo', common.mustNotCall(), { signal });
   controller.abort();
   et.dispatchEvent(new Event('foo'));
->>>>>>> 8a2d13a7
 }