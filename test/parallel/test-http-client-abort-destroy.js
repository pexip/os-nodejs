--- conflicted
+++ resolved
@@ -1,4 +1,3 @@
-// Flags: --experimental-abortcontroller
 'use strict';
 const common = require('../common');
 const http = require('http');
@@ -73,15 +72,6 @@
 
 
 {
-<<<<<<< HEAD
-  // Destroy with AbortSignal
-
-  const server = http.createServer(common.mustNotCall());
-  const controller = new AbortController();
-
-  server.listen(0, common.mustCall(() => {
-    const options = { port: server.address().port, signal: controller.signal };
-=======
   // Destroy post-abort sync with AbortSignal
 
   const server = http.createServer(common.mustNotCall());
@@ -89,25 +79,19 @@
   const { signal } = controller;
   server.listen(0, common.mustCall(() => {
     const options = { port: server.address().port, signal };
->>>>>>> a8a80be5
     const req = http.get(options, common.mustNotCall());
     req.on('error', common.mustCall((err) => {
       assert.strictEqual(err.code, 'ABORT_ERR');
       assert.strictEqual(err.name, 'AbortError');
       server.close();
     }));
-<<<<<<< HEAD
-=======
     assert.strictEqual(getEventListeners(signal, 'abort').length, 1);
->>>>>>> a8a80be5
     assert.strictEqual(req.aborted, false);
     assert.strictEqual(req.destroyed, false);
     controller.abort();
     assert.strictEqual(req.aborted, false);
     assert.strictEqual(req.destroyed, true);
   }));
-<<<<<<< HEAD
-=======
 }
 
 {
@@ -152,5 +136,4 @@
     assert.strictEqual(req.aborted, false);
     assert.strictEqual(req.destroyed, true);
   }));
->>>>>>> a8a80be5
 }