// Flags: --expose-internals
'use strict';
const common = require('../common');
if (!common.hasCrypto)
  common.skip('missing crypto');

const assert = require('assert');
const crypto = require('crypto');

const { internalBinding } = require('internal/test/binding');
if (typeof internalBinding('crypto').ScryptJob !== 'function')
  common.skip('no scrypt support');

const good = [
  // Zero-length key is legal, functions as a parameter validation check.
  {
    pass: '',
    salt: '',
    keylen: 0,
    N: 16,
    p: 1,
    r: 1,
    expected: '',
  },
  // Test vectors from https://tools.ietf.org/html/rfc7914#page-13 that
  // should pass.  Note that the test vector with N=1048576 is omitted
  // because it takes too long to complete and uses over 1 GiB of memory.
  {
    pass: '',
    salt: '',
    keylen: 64,
    N: 16,
    p: 1,
    r: 1,
    expected:
        '77d6576238657b203b19ca42c18a0497f16b4844e3074ae8dfdffa3fede21442' +
        'fcd0069ded0948f8326a753a0fc81f17e8d3e0fb2e0d3628cf35e20c38d18906',
  },
  {
    pass: 'password',
    salt: 'NaCl',
    keylen: 64,
    N: 1024,
    p: 16,
    r: 8,
    expected:
        'fdbabe1c9d3472007856e7190d01e9fe7c6ad7cbc8237830e77376634b373162' +
        '2eaf30d92e22a3886ff109279d9830dac727afb94a83ee6d8360cbdfa2cc0640',
  },
  {
    pass: 'pleaseletmein',
    salt: 'SodiumChloride',
    keylen: 64,
    N: 16384,
    p: 1,
    r: 8,
    expected:
        '7023bdcb3afd7348461c06cd81fd38ebfda8fbba904f8e3ea9b543f6545da1f2' +
        'd5432955613f0fcf62d49705242a9af9e61e85dc0d651e40dfcf017b45575887',
  },
  {
    pass: '',
    salt: '',
    keylen: 64,
    cost: 16,
    parallelization: 1,
    blockSize: 1,
    expected:
        '77d6576238657b203b19ca42c18a0497f16b4844e3074ae8dfdffa3fede21442' +
        'fcd0069ded0948f8326a753a0fc81f17e8d3e0fb2e0d3628cf35e20c38d18906',
  },
  {
    pass: 'password',
    salt: 'NaCl',
    keylen: 64,
    cost: 1024,
    parallelization: 16,
    blockSize: 8,
    expected:
        'fdbabe1c9d3472007856e7190d01e9fe7c6ad7cbc8237830e77376634b373162' +
        '2eaf30d92e22a3886ff109279d9830dac727afb94a83ee6d8360cbdfa2cc0640',
  },
  {
    pass: 'pleaseletmein',
    salt: 'SodiumChloride',
    keylen: 64,
    cost: 16384,
    parallelization: 1,
    blockSize: 8,
    expected:
        '7023bdcb3afd7348461c06cd81fd38ebfda8fbba904f8e3ea9b543f6545da1f2' +
        'd5432955613f0fcf62d49705242a9af9e61e85dc0d651e40dfcf017b45575887',
  },
];

// Test vectors that should fail.
const bad = [
  { N: 1, p: 1, r: 1 },         // N < 2
  { N: 3, p: 1, r: 1 },         // Not power of 2.
  { N: 1, cost: 1 },            // Both N and cost
  { p: 1, parallelization: 1 }, // Both p and parallelization
  { r: 1, blockSize: 1 },        // Both r and blocksize
];

// Test vectors where 128*N*r exceeds maxmem.
const toobig = [
  { N: 2 ** 16, p: 1, r: 1 },   // N >= 2**(r*16)
  { N: 2, p: 2 ** 30, r: 1 },   // p > (2**30-1)/r
  { N: 2 ** 20, p: 1, r: 8 },
  { N: 2 ** 10, p: 1, r: 8, maxmem: 2 ** 20 },
];

const badargs = [
  {
    args: [],
    expected: { code: 'ERR_INVALID_ARG_TYPE', message: /"password"/ },
  },
  {
    args: [null],
    expected: { code: 'ERR_INVALID_ARG_TYPE', message: /"password"/ },
  },
  {
    args: [''],
    expected: { code: 'ERR_INVALID_ARG_TYPE', message: /"salt"/ },
  },
  {
    args: ['', null],
    expected: { code: 'ERR_INVALID_ARG_TYPE', message: /"salt"/ },
  },
  {
    args: ['', ''],
    expected: { code: 'ERR_INVALID_ARG_TYPE', message: /"keylen"/ },
  },
  {
    args: ['', '', null],
    expected: { code: 'ERR_INVALID_ARG_TYPE', message: /"keylen"/ },
  },
  {
    args: ['', '', .42],
    expected: { code: 'ERR_OUT_OF_RANGE', message: /"keylen"/ },
  },
  {
    args: ['', '', -42],
    expected: { code: 'ERR_OUT_OF_RANGE', message: /"keylen"/ },
  },
  {
<<<<<<< HEAD
    args: ['', '', 2147485780],
    expected: { code: 'ERR_OUT_OF_RANGE', message: /"keylen"/ },
  },
=======
    args: ['', '', 2 ** 31],
    expected: { code: 'ERR_OUT_OF_RANGE', message: /"keylen"/ },
  },
  {
    args: ['', '', 2147485780],
    expected: { code: 'ERR_OUT_OF_RANGE', message: /"keylen"/ },
  },
  {
    args: ['', '', 2 ** 32],
    expected: { code: 'ERR_OUT_OF_RANGE', message: /"keylen"/ },
  },
>>>>>>> 8a2d13a7
];

for (const options of good) {
  const { pass, salt, keylen, expected } = options;
  const actual = crypto.scryptSync(pass, salt, keylen, options);
  assert.strictEqual(actual.toString('hex'), expected);
  crypto.scrypt(pass, salt, keylen, options, common.mustSucceed((actual) => {
    assert.strictEqual(actual.toString('hex'), expected);
  }));
}

for (const options of bad) {
  const expected = {
    message: /Invalid scrypt param/,
  };
  assert.throws(() => crypto.scrypt('pass', 'salt', 1, options, () => {}),
                expected);
  assert.throws(() => crypto.scryptSync('pass', 'salt', 1, options),
                expected);
}

for (const options of toobig) {
  const expected = {
    message: /Invalid scrypt param/
  };
  assert.throws(() => crypto.scrypt('pass', 'salt', 1, options, () => {}),
                expected);
  assert.throws(() => crypto.scryptSync('pass', 'salt', 1, options),
                expected);
}

{
  const defaults = { N: 16384, p: 1, r: 8 };
  const expected = crypto.scryptSync('pass', 'salt', 1, defaults);
  const actual = crypto.scryptSync('pass', 'salt', 1);
  assert.deepStrictEqual(actual.toString('hex'), expected.toString('hex'));
  crypto.scrypt('pass', 'salt', 1, common.mustSucceed((actual) => {
    assert.deepStrictEqual(actual.toString('hex'), expected.toString('hex'));
  }));
}

{
  const defaultEncoding = crypto.DEFAULT_ENCODING;
  const defaults = { N: 16384, p: 1, r: 8 };
  const expected = crypto.scryptSync('pass', 'salt', 1, defaults);

  const testEncoding = 'latin1';
  crypto.DEFAULT_ENCODING = testEncoding;
  const actual = crypto.scryptSync('pass', 'salt', 1);
  assert.deepStrictEqual(actual, expected.toString(testEncoding));

  crypto.scrypt('pass', 'salt', 1, common.mustSucceed((actual) => {
    assert.deepStrictEqual(actual, expected.toString(testEncoding));
  }));

  crypto.DEFAULT_ENCODING = defaultEncoding;
}

for (const { args, expected } of badargs) {
  assert.throws(() => crypto.scrypt(...args), expected);
  assert.throws(() => crypto.scryptSync(...args), expected);
}

{
  const expected = { code: 'ERR_INVALID_ARG_TYPE' };
  assert.throws(() => crypto.scrypt('', '', 42, null), expected);
  assert.throws(() => crypto.scrypt('', '', 42, {}, null), expected);
  assert.throws(() => crypto.scrypt('', '', 42, {}), expected);
  assert.throws(() => crypto.scrypt('', '', 42, {}, {}), expected);
}

{
  // Values for maxmem that do not fit in 32 bits but that are still safe
  // integers should be allowed.
  crypto.scrypt('', '', 4, { maxmem: 2 ** 52 },
                common.mustSucceed((actual) => {
                  assert.strictEqual(actual.toString('hex'), 'd72c87d0');
                }));

  // Values that exceed Number.isSafeInteger should not be allowed.
  assert.throws(() => crypto.scryptSync('', '', 0, { maxmem: 2 ** 53 }), {
    code: 'ERR_OUT_OF_RANGE'
  });
}

{
  // Regression test for https://github.com/nodejs/node/issues/28836.

  function testParameter(name, value) {
    let accessCount = 0;

    // Find out how often the value is accessed.
    crypto.scryptSync('', '', 1, {
      get [name]() {
        accessCount++;
        return value;
      }
    });

    // Try to crash the process on the last access.
    assert.throws(() => {
      crypto.scryptSync('', '', 1, {
        get [name]() {
          if (--accessCount === 0)
            return '';
          return value;
        }
      });
    }, {
      code: 'ERR_INVALID_ARG_TYPE'
    });
  }

  [
    ['N', 16384], ['cost', 16384],
    ['r', 8], ['blockSize', 8],
    ['p', 1], ['parallelization', 1],
  ].forEach((arg) => testParameter(...arg));
}<|MERGE_RESOLUTION|>--- conflicted
+++ resolved
@@ -144,23 +144,17 @@
     expected: { code: 'ERR_OUT_OF_RANGE', message: /"keylen"/ },
   },
   {
-<<<<<<< HEAD
+    args: ['', '', 2 ** 31],
+    expected: { code: 'ERR_OUT_OF_RANGE', message: /"keylen"/ },
+  },
+  {
     args: ['', '', 2147485780],
     expected: { code: 'ERR_OUT_OF_RANGE', message: /"keylen"/ },
   },
-=======
-    args: ['', '', 2 ** 31],
-    expected: { code: 'ERR_OUT_OF_RANGE', message: /"keylen"/ },
-  },
-  {
-    args: ['', '', 2147485780],
-    expected: { code: 'ERR_OUT_OF_RANGE', message: /"keylen"/ },
-  },
   {
     args: ['', '', 2 ** 32],
     expected: { code: 'ERR_OUT_OF_RANGE', message: /"keylen"/ },
   },
->>>>>>> 8a2d13a7
 ];
 
 for (const options of good) {
