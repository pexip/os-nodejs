// Flags: --experimental-abortcontroller
'use strict';
const common = require('../common');

// This test ensures that fs.readFile correctly returns the
// contents of varying-sized files.

const tmpdir = require('../../test/common/tmpdir');
const assert = require('assert');
const fs = require('fs');
const path = require('path');

const prefix = `.removeme-fs-readfile-${process.pid}`;

tmpdir.refresh();

const fileInfo = [
  { name: path.join(tmpdir.path, `${prefix}-1K.txt`),
    len: 1024 },
  { name: path.join(tmpdir.path, `${prefix}-64K.txt`),
    len: 64 * 1024 },
  { name: path.join(tmpdir.path, `${prefix}-64KLessOne.txt`),
    len: (64 * 1024) - 1 },
  { name: path.join(tmpdir.path, `${prefix}-1M.txt`),
    len: 1 * 1024 * 1024 },
  { name: path.join(tmpdir.path, `${prefix}-1MPlusOne.txt`),
    len: (1 * 1024 * 1024) + 1 },
];

// Populate each fileInfo (and file) with unique fill.
const sectorSize = 512;
for (const e of fileInfo) {
  e.contents = Buffer.allocUnsafe(e.len);

  // This accounts for anything unusual in Node's implementation of readFile.
  // Using e.g. 'aa...aa' would miss bugs like Node re-reading
  // the same section twice instead of two separate sections.
  for (let offset = 0; offset < e.len; offset += sectorSize) {
    const fillByte = 256 * Math.random();
    const nBytesToFill = Math.min(sectorSize, e.len - offset);
    e.contents.fill(fillByte, offset, offset + nBytesToFill);
  }

  fs.writeFileSync(e.name, e.contents);
}
// All files are now populated.

// Test readFile on each size.
for (const e of fileInfo) {
  fs.readFile(e.name, common.mustCall((err, buf) => {
    console.log(`Validating readFile on file ${e.name} of length ${e.len}`);
    assert.ifError(err);
    assert.deepStrictEqual(buf, e.contents);
  }));
}
<<<<<<< HEAD
{
  // Test cancellation, before
  const controller = new AbortController();
  const signal = controller.signal;
  controller.abort();
=======

// readFile() and readFileSync() should fail if the file is too big.
{
  const kIoMaxLength = 2 ** 31 - 1;

  if (!tmpdir.hasEnoughSpace(kIoMaxLength)) {
    // truncateSync() will fail with ENOSPC if there is not enough space.
    common.printSkipMessage(`Not enough space in ${tmpdir.path}`);
  } else {
    const file = path.join(tmpdir.path, `${prefix}-too-large.txt`);
    fs.writeFileSync(file, Buffer.from('0'));
    fs.truncateSync(file, kIoMaxLength + 1);

    fs.readFile(file, common.expectsError({
      code: 'ERR_FS_FILE_TOO_LARGE',
      name: 'RangeError',
    }));
    assert.throws(() => {
      fs.readFileSync(file);
    }, { code: 'ERR_FS_FILE_TOO_LARGE', name: 'RangeError' });
  }
}

{
  // Test cancellation, before
  const signal = AbortSignal.abort();
>>>>>>> a8a80be5
  fs.readFile(fileInfo[0].name, { signal }, common.mustCall((err, buf) => {
    assert.strictEqual(err.name, 'AbortError');
  }));
}
{
  // Test cancellation, during read
  const controller = new AbortController();
  const signal = controller.signal;
  fs.readFile(fileInfo[0].name, { signal }, common.mustCall((err, buf) => {
    assert.strictEqual(err.name, 'AbortError');
  }));
  process.nextTick(() => controller.abort());
}
{
  // Verify that if something different than Abortcontroller.signal
  // is passed, ERR_INVALID_ARG_TYPE is thrown
  assert.throws(() => {
    const callback = common.mustNotCall(() => {});
    fs.readFile(fileInfo[0].name, { signal: 'hello' }, callback);
  }, { code: 'ERR_INVALID_ARG_TYPE', name: 'TypeError' });
}<|MERGE_RESOLUTION|>--- conflicted
+++ resolved
@@ -1,4 +1,3 @@
-// Flags: --experimental-abortcontroller
 'use strict';
 const common = require('../common');
 
@@ -53,13 +52,6 @@
     assert.deepStrictEqual(buf, e.contents);
   }));
 }
-<<<<<<< HEAD
-{
-  // Test cancellation, before
-  const controller = new AbortController();
-  const signal = controller.signal;
-  controller.abort();
-=======
 
 // readFile() and readFileSync() should fail if the file is too big.
 {
@@ -86,7 +78,6 @@
 {
   // Test cancellation, before
   const signal = AbortSignal.abort();
->>>>>>> a8a80be5
   fs.readFile(fileInfo[0].name, { signal }, common.mustCall((err, buf) => {
     assert.strictEqual(err.name, 'AbortError');
   }));
