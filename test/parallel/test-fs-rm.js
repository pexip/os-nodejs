--- conflicted
+++ resolved
@@ -270,11 +270,7 @@
   }
 
   // Should accept URL
-<<<<<<< HEAD
-  const fileURL = pathToFileURL(path.join(tmpdir.path, 'rm-file.txt'));
-=======
   const fileURL = tmpdir.fileURL('rm-file.txt');
->>>>>>> 8a2d13a7
   fs.writeFileSync(fileURL, '');
 
   try {
@@ -380,11 +376,7 @@
   }
 
   // Should accept URL
-<<<<<<< HEAD
-  const fileURL = pathToFileURL(path.join(tmpdir.path, 'rm-promises-file.txt'));
-=======
   const fileURL = tmpdir.fileURL('rm-promises-file.txt');
->>>>>>> 8a2d13a7
   fs.writeFileSync(fileURL, '');
 
   try {
