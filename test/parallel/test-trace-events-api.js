--- conflicted
+++ resolved
@@ -132,31 +132,16 @@
   const parentDir = process.cwd();
   process.chdir(tmpdir.path);
 
-<<<<<<< HEAD
-  const expectedMarks = ['A', 'B'];
-  const expectedBegins = [
-    { cat: 'node,node.perf,node.perf.timerify', name: 'f' },
-    { cat: 'node,node.perf,node.perf.usertiming', name: 'A to B' },
-  ];
-  const expectedEnds = [
-    { cat: 'node,node.perf,node.perf.timerify', name: 'f' },
-    { cat: 'node,node.perf,node.perf.usertiming', name: 'A to B' },
-  ];
-=======
   const expectedBegins = [{ cat: 'foo', name: 'test1' }];
   const expectedEnds = [{ cat: 'foo', name: 'test1' }];
->>>>>>> a8a80be5
 
   const proc = cp.fork(__filename,
                        ['child'],
                        {
                          execArgv: [
                            '--expose-gc',
-<<<<<<< HEAD
-=======
                            '--expose-internals',
                            '--no-warnings',
->>>>>>> a8a80be5
                            ...execArgs,
                          ]
                        });
