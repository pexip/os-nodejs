--- conflicted
+++ resolved
@@ -185,13 +185,6 @@
       });
     }
 
-    // Use fallback buffer allocation when input not buffer
-    {
-      const handle = await getHandle(dest);
-      const ret = await handle.read(0, 0, 0, 0);
-      assert.strictEqual(ret.buffer.length, 16384);
-    }
-
     // Bytes written to file match buffer
     {
       await executeOnHandle(dest, async (handle) => {
@@ -224,34 +217,6 @@
         await chmod(dest, 0o666);
         await handle.chmod(0o666);
 
-<<<<<<< HEAD
-      if (!common.isWindows) {
-        await chown(dest, process.getuid(), process.getgid());
-        await handle.chown(process.getuid(), process.getgid());
-      }
-
-      assert.rejects(
-        async () => {
-          await chown(dest, 1, -2);
-        },
-        {
-          code: 'ERR_OUT_OF_RANGE',
-          name: 'RangeError',
-          message: 'The value of "gid" is out of range. ' +
-                  'It must be >= -1 && <= 4294967295. Received -2'
-        });
-
-      assert.rejects(
-        async () => {
-          await handle.chown(1, -2);
-        },
-        {
-          code: 'ERR_OUT_OF_RANGE',
-          name: 'RangeError',
-          message: 'The value of "gid" is out of range. ' +
-                    'It must be >= -1 && <= 4294967295. Received -2'
-        });
-=======
         await chmod(dest, (0o10777));
         await handle.chmod(0o10777);
 
@@ -259,7 +224,6 @@
           await chown(dest, process.getuid(), process.getgid());
           await handle.chown(process.getuid(), process.getgid());
         }
->>>>>>> a8a80be5
 
         await assert.rejects(
           async () => {
@@ -302,19 +266,6 @@
           })(err);
         }
       });
-    }
-
-    // Set modification times with lutimes
-    {
-      const a_time = new Date();
-      a_time.setMinutes(a_time.getMinutes() - 1);
-      const m_time = new Date();
-      m_time.setHours(m_time.getHours() - 1);
-      await lutimes(dest, a_time, m_time);
-      const stats = await stat(dest);
-
-      assert.strictEqual(a_time.toString(), stats.atime.toString());
-      assert.strictEqual(m_time.toString(), stats.mtime.toString());
     }
 
     // Set modification times with lutimes
