'use strict';

const common = require('../common');
const assert = require('assert');
const tmpdir = require('../common/tmpdir');
const fixtures = require('../common/fixtures');
const path = require('path');
const fs = require('fs');
const fsPromises = fs.promises;
const {
  access,
  chmod,
  chown,
  copyFile,
  lchown,
  link,
  lchmod,
  lstat,
  lutimes,
  mkdir,
  mkdtemp,
  open,
  readFile,
  readdir,
  readlink,
  realpath,
  rename,
  rmdir,
  stat,
  statfs,
  symlink,
  truncate,
  unlink,
  utimes,
  writeFile
} = fsPromises;

const tmpDir = tmpdir.path;

let dirc = 0;
function nextdir() {
  return `test${++dirc}`;
}

// fs.promises should be enumerable.
assert.strictEqual(
  Object.prototype.propertyIsEnumerable.call(fs, 'promises'),
  true
);

{
  access(__filename, 0)
    .then(common.mustCall());

  assert.rejects(
    access('this file does not exist', 0),
    {
      code: 'ENOENT',
      name: 'Error',
      message: /^ENOENT: no such file or directory, access/
    }
  );

  assert.rejects(
    access(__filename, 8),
    {
      code: 'ERR_OUT_OF_RANGE',
    }
  );

  assert.rejects(
    access(__filename, { [Symbol.toPrimitive]() { return 5; } }),
    {
      code: 'ERR_INVALID_ARG_TYPE',
    }
  );
}

function verifyStatObject(stat) {
  assert.strictEqual(typeof stat, 'object');
  assert.strictEqual(typeof stat.dev, 'number');
  assert.strictEqual(typeof stat.mode, 'number');
}

function verifyStatFsObject(stat, isBigint = false) {
  const valueType = isBigint ? 'bigint' : 'number';

  assert.strictEqual(typeof stat, 'object');
  assert.strictEqual(typeof stat.type, valueType);
  assert.strictEqual(typeof stat.bsize, valueType);
  assert.strictEqual(typeof stat.blocks, valueType);
  assert.strictEqual(typeof stat.bfree, valueType);
  assert.strictEqual(typeof stat.bavail, valueType);
  assert.strictEqual(typeof stat.files, valueType);
  assert.strictEqual(typeof stat.ffree, valueType);
}

async function getHandle(dest) {
  await copyFile(fixtures.path('baz.js'), dest);
  await access(dest);

  return open(dest, 'r+');
}

async function executeOnHandle(dest, func) {
  let handle;
  try {
    handle = await getHandle(dest);
    await func(handle);
  } finally {
    if (handle) {
      await handle.close();
    }
  }
}

{
  async function doTest() {
    tmpdir.refresh();

    const dest = path.resolve(tmpDir, 'baz.js');

    // handle is object
    {
      await executeOnHandle(dest, async (handle) => {
        assert.strictEqual(typeof handle, 'object');
      });
    }

    // file stats
    {
      await executeOnHandle(dest, async (handle) => {
        let stats = await handle.stat();
        verifyStatObject(stats);
        assert.strictEqual(stats.size, 35);

        await handle.truncate(1);

        stats = await handle.stat();
        verifyStatObject(stats);
        assert.strictEqual(stats.size, 1);

        stats = await stat(dest);
        verifyStatObject(stats);

        stats = await handle.stat();
        verifyStatObject(stats);

        await handle.datasync();
        await handle.sync();
      });
<<<<<<< HEAD
=======
    }

    // File system stats
    {
      const statFs = await statfs(dest);
      verifyStatFsObject(statFs);
    }

    // File system stats bigint
    {
      const statFs = await statfs(dest, { bigint: true });
      verifyStatFsObject(statFs, true);
>>>>>>> 8a2d13a7
    }

    // Test fs.read promises when length to read is zero bytes
    {
      const dest = path.resolve(tmpDir, 'test1.js');
      await executeOnHandle(dest, async (handle) => {
        const buf = Buffer.from('DAWGS WIN');
        const bufLen = buf.length;
        await handle.write(buf);
        const ret = await handle.read(Buffer.alloc(bufLen), 0, 0, 0);
        assert.strictEqual(ret.bytesRead, 0);

        await unlink(dest);
      });
    }

    // Use fallback buffer allocation when input not buffer
    {
      await executeOnHandle(dest, async (handle) => {
        const ret = await handle.read(0, 0, 0, 0);
        assert.strictEqual(ret.buffer.length, 16384);
      });
    }

    // Bytes written to file match buffer
    {
      await executeOnHandle(dest, async (handle) => {
        const buf = Buffer.from('hello fsPromises');
        const bufLen = buf.length;
        await handle.write(buf);
        const ret = await handle.read(Buffer.alloc(bufLen), 0, bufLen, 0);
        assert.strictEqual(ret.bytesRead, bufLen);
        assert.deepStrictEqual(ret.buffer, buf);
      });
    }

    // Truncate file to specified length
    {
      await executeOnHandle(dest, async (handle) => {
        const buf = Buffer.from('hello FileHandle');
        const bufLen = buf.length;
        await handle.write(buf, 0, bufLen, 0);
        const ret = await handle.read(Buffer.alloc(bufLen), 0, bufLen, 0);
        assert.strictEqual(ret.bytesRead, bufLen);
        assert.deepStrictEqual(ret.buffer, buf);
        await truncate(dest, 5);
        assert.strictEqual((await readFile(dest)).toString(), 'hello');
      });
    }

    // Invalid change of ownership
    {
      await executeOnHandle(dest, async (handle) => {
        await chmod(dest, 0o666);
        await handle.chmod(0o666);

        await chmod(dest, (0o10777));
        await handle.chmod(0o10777);

        if (!common.isWindows) {
          await chown(dest, process.getuid(), process.getgid());
          await handle.chown(process.getuid(), process.getgid());
        }

        await assert.rejects(
          async () => {
            await chown(dest, 1, -2);
          },
          {
            code: 'ERR_OUT_OF_RANGE',
            name: 'RangeError',
            message: 'The value of "gid" is out of range. ' +
                     'It must be >= -1 && <= 4294967295. Received -2'
          });

        await assert.rejects(
          async () => {
            await handle.chown(1, -2);
          },
          {
            code: 'ERR_OUT_OF_RANGE',
            name: 'RangeError',
            message: 'The value of "gid" is out of range. ' +
                      'It must be >= -1 && <= 4294967295. Received -2'
          });
      });
    }

    // Set modification times
    {
      await executeOnHandle(dest, async (handle) => {

        await utimes(dest, new Date(), new Date());

        try {
          await handle.utimes(new Date(), new Date());
        } catch (err) {
          // Some systems do not have futimes. If there is an error,
          // expect it to be ENOSYS
          common.expectsError({
            code: 'ENOSYS',
            name: 'Error'
          })(err);
        }
      });
    }

    // Set modification times with lutimes
    {
      const a_time = new Date();
      a_time.setMinutes(a_time.getMinutes() - 1);
      const m_time = new Date();
      m_time.setHours(m_time.getHours() - 1);
      await lutimes(dest, a_time, m_time);
      const stats = await stat(dest);

      assert.strictEqual(a_time.toString(), stats.atime.toString());
      assert.strictEqual(m_time.toString(), stats.mtime.toString());
    }

    // create symlink
    {
      const newPath = path.resolve(tmpDir, 'baz2.js');
      await rename(dest, newPath);
      let stats = await stat(newPath);
      verifyStatObject(stats);

      if (common.canCreateSymLink()) {
        const newLink = path.resolve(tmpDir, 'baz3.js');
        await symlink(newPath, newLink);
        if (!common.isWindows) {
          await lchown(newLink, process.getuid(), process.getgid());
        }
        stats = await lstat(newLink);
        verifyStatObject(stats);

        assert.strictEqual(newPath.toLowerCase(),
                           (await realpath(newLink)).toLowerCase());
        assert.strictEqual(newPath.toLowerCase(),
                           (await readlink(newLink)).toLowerCase());

        const newMode = 0o666;
        if (common.isOSX) {
          // `lchmod` is only available on macOS.
          await lchmod(newLink, newMode);
          stats = await lstat(newLink);
          assert.strictEqual(stats.mode & 0o777, newMode);
        } else {
          await Promise.all([
            assert.rejects(
              lchmod(newLink, newMode),
              common.expectsError({
                code: 'ERR_METHOD_NOT_IMPLEMENTED',
                name: 'Error',
                message: 'The lchmod() method is not implemented'
              })
            ),
          ]);
        }

        await unlink(newLink);
      }
    }

    // specify symlink type
    {
      const dir = path.join(tmpDir, nextdir());
      await symlink(tmpDir, dir, 'dir');
      const stats = await lstat(dir);
      assert.strictEqual(stats.isSymbolicLink(), true);
      await unlink(dir);
    }

    // create hard link
    {
      const newPath = path.resolve(tmpDir, 'baz2.js');
      const newLink = path.resolve(tmpDir, 'baz4.js');
      await link(newPath, newLink);

      await unlink(newLink);
    }

    // Testing readdir lists both files and directories
    {
      const newDir = path.resolve(tmpDir, 'dir');
      const newFile = path.resolve(tmpDir, 'foo.js');

      await mkdir(newDir);
      await writeFile(newFile, 'DAWGS WIN!', 'utf8');

      const stats = await stat(newDir);
      assert(stats.isDirectory());
      const list = await readdir(tmpDir);
      assert.notStrictEqual(list.indexOf('dir'), -1);
      assert.notStrictEqual(list.indexOf('foo.js'), -1);
      await rmdir(newDir);
      await unlink(newFile);
    }

    // Use fallback encoding when input is null
    {
      const newFile = path.resolve(tmpDir, 'dogs_running.js');
      await writeFile(newFile, 'dogs running', { encoding: null });
      const fileExists = fs.existsSync(newFile);
      assert.strictEqual(fileExists, true);
    }

    // `mkdir` when options is number.
    {
      const dir = path.join(tmpDir, nextdir());
      await mkdir(dir, 777);
      const stats = await stat(dir);
      assert(stats.isDirectory());
    }

    // `mkdir` when options is string.
    {
      const dir = path.join(tmpDir, nextdir());
      await mkdir(dir, '777');
      const stats = await stat(dir);
      assert(stats.isDirectory());
    }

    // `mkdirp` when folder does not yet exist.
    {
      const dir = path.join(tmpDir, nextdir(), nextdir());
      await mkdir(dir, { recursive: true });
      const stats = await stat(dir);
      assert(stats.isDirectory());
    }

    // `mkdirp` when path is a file.
    {
      const dir = path.join(tmpDir, nextdir(), nextdir());
      await mkdir(path.dirname(dir));
      await writeFile(dir, '');
      assert.rejects(
        mkdir(dir, { recursive: true }),
        {
          code: 'EEXIST',
          message: /EEXIST: .*mkdir/,
          name: 'Error',
          syscall: 'mkdir',
        }
      );
    }

    // `mkdirp` when part of the path is a file.
    {
      const file = path.join(tmpDir, nextdir(), nextdir());
      const dir = path.join(file, nextdir(), nextdir());
      await mkdir(path.dirname(file));
      await writeFile(file, '');
      assert.rejects(
        mkdir(dir, { recursive: true }),
        {
          code: 'ENOTDIR',
          message: /ENOTDIR: .*mkdir/,
          name: 'Error',
          syscall: 'mkdir',
        }
      );
    }

    // mkdirp ./
    {
      const dir = path.resolve(tmpDir, `${nextdir()}/./${nextdir()}`);
      await mkdir(dir, { recursive: true });
      const stats = await stat(dir);
      assert(stats.isDirectory());
    }

    // mkdirp ../
    {
      const dir = path.resolve(tmpDir, `${nextdir()}/../${nextdir()}`);
      await mkdir(dir, { recursive: true });
      const stats = await stat(dir);
      assert(stats.isDirectory());
    }

    // fs.mkdirp requires the recursive option to be of type boolean.
    // Everything else generates an error.
    {
      const dir = path.join(tmpDir, nextdir(), nextdir());
      ['', 1, {}, [], null, Symbol('test'), () => {}].forEach((recursive) => {
        assert.rejects(
          // mkdir() expects to get a boolean value for options.recursive.
          async () => mkdir(dir, { recursive }),
          {
            code: 'ERR_INVALID_ARG_TYPE',
            name: 'TypeError'
          }
        );
      });
    }

    // `mkdtemp` with invalid numeric prefix
    {
      await mkdtemp(path.resolve(tmpDir, 'FOO'));
      assert.rejects(
        // mkdtemp() expects to get a string prefix.
        async () => mkdtemp(1),
        {
          code: 'ERR_INVALID_ARG_TYPE',
          name: 'TypeError'
        }
      );
    }

    // Regression test for https://github.com/nodejs/node/issues/38168
    {
      await executeOnHandle(dest, async (handle) => {
        await assert.rejects(
          async () => handle.write('abc', 0, 'hex'),
          {
            code: 'ERR_INVALID_ARG_VALUE',
            message: /'encoding' is invalid for data of length 3/
          }
        );

        const ret = await handle.write('abcd', 0, 'hex');
        assert.strictEqual(ret.bytesWritten, 2);
      });
    }

    // Test prototype methods calling with contexts other than FileHandle
    {
      await executeOnHandle(dest, async (handle) => {
        await assert.rejects(() => handle.stat.call({}), {
          code: 'ERR_INTERNAL_ASSERTION',
          message: /handle must be an instance of FileHandle/
        });
      });
    }
  }

  doTest().then(common.mustCall());
}<|MERGE_RESOLUTION|>--- conflicted
+++ resolved
@@ -149,8 +149,6 @@
         await handle.datasync();
         await handle.sync();
       });
-<<<<<<< HEAD
-=======
     }
 
     // File system stats
@@ -163,7 +161,6 @@
     {
       const statFs = await statfs(dest, { bigint: true });
       verifyStatFsObject(statFs, true);
->>>>>>> 8a2d13a7
     }
 
     // Test fs.read promises when length to read is zero bytes
