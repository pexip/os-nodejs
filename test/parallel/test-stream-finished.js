--- conflicted
+++ resolved
@@ -559,8 +559,6 @@
 }
 
 {
-<<<<<<< HEAD
-=======
   const server = http.createServer(common.mustCall((req, res) => {
     res.on('close', common.mustCall(() => {
       finished(res, common.mustCall(() => {
@@ -595,7 +593,6 @@
 }
 
 {
->>>>>>> a8a80be5
   const w = new Writable({
     write(chunk, encoding, callback) {
       process.nextTick(callback);
@@ -615,8 +612,6 @@
   finished(w, common.mustCall(() => {
     assert.strictEqual(closed, true);
   }));
-<<<<<<< HEAD
-=======
 }
 
 {
@@ -685,5 +680,4 @@
   finished(stream, { readable: false }, common.mustCall((err) => {
     assert(!err);
   }));
->>>>>>> a8a80be5
 }