'use strict';

// Flags: --experimental-vm-modules

const common = require('../common');

const assert = require('assert');

const { SourceTextModule } = require('vm');

async function simple() {
  const foo = new SourceTextModule('export default 5;');
  await foo.link(common.mustNotCall());

  globalThis.fiveResult = undefined;
  const bar = new SourceTextModule('import five from "foo"; fiveResult = five');

  assert.deepStrictEqual(bar.dependencySpecifiers, ['foo']);

  await bar.link(common.mustCall((specifier, module) => {
    assert.strictEqual(module, bar);
    assert.strictEqual(specifier, 'foo');
    return foo;
  }));

  await bar.evaluate();
  assert.strictEqual(globalThis.fiveResult, 5);
  delete globalThis.fiveResult;
}

async function depth() {
  const foo = new SourceTextModule('export default 5');
  await foo.link(common.mustNotCall());

  async function getProxy(parentName, parentModule) {
    const mod = new SourceTextModule(`
      import ${parentName} from '${parentName}';
      export default ${parentName};
    `);
    await mod.link(common.mustCall((specifier, module) => {
      assert.strictEqual(module, mod);
      assert.strictEqual(specifier, parentName);
      return parentModule;
    }));
    return mod;
  }

  const bar = await getProxy('foo', foo);
  const baz = await getProxy('bar', bar);
  const barz = await getProxy('baz', baz);

  await barz.evaluate();

  assert.strictEqual(barz.namespace.default, 5);
}

async function circular() {
  const foo = new SourceTextModule(`
    import getFoo from 'bar';
    export let foo = 42;
    export default getFoo();
  `);
  const bar = new SourceTextModule(`
    import { foo } from 'foo';
    export default function getFoo() {
      return foo;
    }
  `);
  await foo.link(common.mustCall(async (specifier, module) => {
    if (specifier === 'bar') {
      assert.strictEqual(module, foo);
      return bar;
    }
    assert.strictEqual(specifier, 'foo');
    assert.strictEqual(module, bar);
    assert.strictEqual(foo.status, 'linking');
    return foo;
  }, 2));

  assert.strictEqual(bar.status, 'linked');

  await foo.evaluate();
  assert.strictEqual(foo.namespace.default, 42);
}

async function circular2() {
  const sourceMap = {
    'root': `
      import * as a from './a.mjs';
      import * as b from './b.mjs';
      if (!('fromA' in a))
        throw new Error();
      if (!('fromB' in a))
        throw new Error();
      if (!('fromA' in b))
        throw new Error();
      if (!('fromB' in b))
        throw new Error();
    `,
    './a.mjs': `
      export * from './b.mjs';
      export let fromA;
    `,
    './b.mjs': `
      export * from './a.mjs';
      export let fromB;
    `
  };
  const moduleMap = new Map();
  const rootModule = new SourceTextModule(sourceMap.root, {
    identifier: 'vm:root',
  });
  async function link(specifier, referencingModule) {
    if (moduleMap.has(specifier)) {
      return moduleMap.get(specifier);
    }
    const mod = new SourceTextModule(sourceMap[specifier], {
      identifier: new URL(specifier, 'file:///').href,
    });
    moduleMap.set(specifier, mod);
    return mod;
  }
  await rootModule.link(link);
  await rootModule.evaluate();
}

async function asserts() {
  const m = new SourceTextModule(`
  import "foo" assert { n1: 'v1', n2: 'v2' };
  `, { identifier: 'm' });
  await m.link((s, r, p) => {
    assert.strictEqual(s, 'foo');
    assert.strictEqual(r.identifier, 'm');
<<<<<<< HEAD
    assert.strictEqual(p.assert.n1, 'v1');
=======
    assert.strictEqual(p.attributes.n1, 'v1');
    assert.strictEqual(p.assert.n1, 'v1');
    assert.strictEqual(p.attributes.n2, 'v2');
>>>>>>> 8a2d13a7
    assert.strictEqual(p.assert.n2, 'v2');
    return new SourceTextModule('');
  });
}

const finished = common.mustCall();

(async function main() {
  await simple();
  await depth();
  await circular();
  await circular2();
  await asserts();
  finished();
})().then(common.mustCall());<|MERGE_RESOLUTION|>--- conflicted
+++ resolved
@@ -131,13 +131,9 @@
   await m.link((s, r, p) => {
     assert.strictEqual(s, 'foo');
     assert.strictEqual(r.identifier, 'm');
-<<<<<<< HEAD
-    assert.strictEqual(p.assert.n1, 'v1');
-=======
     assert.strictEqual(p.attributes.n1, 'v1');
     assert.strictEqual(p.assert.n1, 'v1');
     assert.strictEqual(p.attributes.n2, 'v2');
->>>>>>> 8a2d13a7
     assert.strictEqual(p.assert.n2, 'v2');
     return new SourceTextModule('');
   });
