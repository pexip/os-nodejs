// Copyright Joyent, Inc. and other Node contributors.
//
// Permission is hereby granted, free of charge, to any person obtaining a
// copy of this software and associated documentation files (the
// "Software"), to deal in the Software without restriction, including
// without limitation the rights to use, copy, modify, merge, publish,
// distribute, sublicense, and/or sell copies of the Software, and to permit
// persons to whom the Software is furnished to do so, subject to the
// following conditions:
//
// The above copyright notice and this permission notice shall be included
// in all copies or substantial portions of the Software.
//
// THE SOFTWARE IS PROVIDED "AS IS", WITHOUT WARRANTY OF ANY KIND, EXPRESS
// OR IMPLIED, INCLUDING BUT NOT LIMITED TO THE WARRANTIES OF
// MERCHANTABILITY, FITNESS FOR A PARTICULAR PURPOSE AND NONINFRINGEMENT. IN
// NO EVENT SHALL THE AUTHORS OR COPYRIGHT HOLDERS BE LIABLE FOR ANY CLAIM,
// DAMAGES OR OTHER LIABILITY, WHETHER IN AN ACTION OF CONTRACT, TORT OR
// OTHERWISE, ARISING FROM, OUT OF OR IN CONNECTION WITH THE SOFTWARE OR THE
// USE OR OTHER DEALINGS IN THE SOFTWARE.

// Flags: --experimental-abortcontroller
'use strict';
const common = require('../common');
const assert = require('assert');
const fs = require('fs');
const join = require('path').join;

const tmpdir = require('../common/tmpdir');
tmpdir.refresh();

const filename = join(tmpdir.path, 'test.txt');

const s = '南越国是前203年至前111年存在于岭南地区的一个国家，国都位于番禺，疆域包括今天中国的广东、' +
          '广西两省区的大部份地区，福建省、湖南、贵州、云南的一小部份地区和越南的北部。' +
          '南越国是秦朝灭亡后，由南海郡尉赵佗于前203年起兵兼并桂林郡和象郡后建立。' +
          '前196年和前179年，南越国曾先后两次名义上臣属于西汉，成为西汉的“外臣”。前112年，' +
          '南越国末代君主赵建德与西汉发生战争，被汉武帝于前111年所灭。南越国共存在93年，' +
          '历经五代君主。南越国是岭南地区的第一个有记载的政权国家，采用封建制和郡县制并存的制度，' +
          '它的建立保证了秦末乱世岭南地区社会秩序的稳定，有效的改善了岭南地区落后的政治、##济现状。\n';

fs.writeFile(filename, s, common.mustSucceed(() => {
  fs.readFile(filename, common.mustSucceed((buffer) => {
    assert.strictEqual(Buffer.byteLength(s), buffer.length);
  }));
}));

// Test that writeFile accepts buffers.
const filename2 = join(tmpdir.path, 'test2.txt');
const buf = Buffer.from(s, 'utf8');

fs.writeFile(filename2, buf, common.mustSucceed(() => {
  fs.readFile(filename2, common.mustSucceed((buffer) => {
    assert.strictEqual(buf.length, buffer.length);
  }));
}));

// Test that writeFile accepts file descriptors.
const filename4 = join(tmpdir.path, 'test4.txt');

fs.open(filename4, 'w+', common.mustSucceed((fd) => {
  fs.writeFile(fd, s, common.mustSucceed(() => {
    fs.close(fd, common.mustSucceed(() => {
      fs.readFile(filename4, common.mustSucceed((buffer) => {
        assert.strictEqual(Buffer.byteLength(s), buffer.length);
      }));
    }));
  }));
}));


{
  // Test that writeFile is cancellable with an AbortSignal.
  // Before the operation has started
  const controller = new AbortController();
  const signal = controller.signal;
  const filename3 = join(tmpdir.path, 'test3.txt');

  fs.writeFile(filename3, s, { signal }, common.mustCall((err) => {
    assert.strictEqual(err.name, 'AbortError');
  }));

  controller.abort();
}

{
  // Test that writeFile is cancellable with an AbortSignal.
  // After the operation has started
  const controller = new AbortController();
  const signal = controller.signal;
  const filename4 = join(tmpdir.path, 'test5.txt');

  fs.writeFile(filename4, s, { signal }, common.mustCall((err) => {
    assert.strictEqual(err.name, 'AbortError');
  }));

  process.nextTick(() => controller.abort());
<<<<<<< HEAD
=======
}

{
  // Test read-only mode
  const filename = join(tmpdir.path, 'test6.txt');
  fs.writeFileSync(filename, '');
  fs.writeFile(filename, s, { flag: 'r' }, common.expectsError(/EBADF/));
>>>>>>> a8a80be5
}<|MERGE_RESOLUTION|>--- conflicted
+++ resolved
@@ -19,7 +19,6 @@
 // OTHERWISE, ARISING FROM, OUT OF OR IN CONNECTION WITH THE SOFTWARE OR THE
 // USE OR OTHER DEALINGS IN THE SOFTWARE.
 
-// Flags: --experimental-abortcontroller
 'use strict';
 const common = require('../common');
 const assert = require('assert');
@@ -95,8 +94,6 @@
   }));
 
   process.nextTick(() => controller.abort());
-<<<<<<< HEAD
-=======
 }
 
 {
@@ -104,5 +101,4 @@
   const filename = join(tmpdir.path, 'test6.txt');
   fs.writeFileSync(filename, '');
   fs.writeFile(filename, s, { flag: 'r' }, common.expectsError(/EBADF/));
->>>>>>> a8a80be5
 }