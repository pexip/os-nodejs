'use strict';
<<<<<<< HEAD
// Flags: --expose-internals --no-warnings --experimental-abortcontroller
=======
// Flags: --expose-internals --no-warnings
>>>>>>> a8a80be5

const common = require('../common');
const { once, EventEmitter } = require('events');
const {
  strictEqual,
  deepStrictEqual,
  fail,
  rejects,
} = require('assert');
<<<<<<< HEAD
const { EventTarget, Event } = require('internal/event_target');
=======
const { kEvents } = require('internal/event_target');
>>>>>>> a8a80be5

async function onceAnEvent() {
  const ee = new EventEmitter();

  process.nextTick(() => {
    ee.emit('myevent', 42);
  });

  const [value] = await once(ee, 'myevent');
  strictEqual(value, 42);
  strictEqual(ee.listenerCount('error'), 0);
  strictEqual(ee.listenerCount('myevent'), 0);
}

async function onceAnEventWithNullOptions() {
  const ee = new EventEmitter();

  process.nextTick(() => {
    ee.emit('myevent', 42);
  });

  const [value] = await once(ee, 'myevent', null);
  strictEqual(value, 42);
}


async function onceAnEventWithTwoArgs() {
  const ee = new EventEmitter();

  process.nextTick(() => {
    ee.emit('myevent', 42, 24);
  });

  const value = await once(ee, 'myevent');
  deepStrictEqual(value, [42, 24]);
}

async function catchesErrors() {
  const ee = new EventEmitter();

  const expected = new Error('kaboom');
  let err;
  process.nextTick(() => {
    ee.emit('error', expected);
  });

  try {
    await once(ee, 'myevent');
  } catch (_e) {
    err = _e;
  }
  strictEqual(err, expected);
  strictEqual(ee.listenerCount('error'), 0);
  strictEqual(ee.listenerCount('myevent'), 0);
}

async function catchesErrorsWithAbortSignal() {
  const ee = new EventEmitter();
  const ac = new AbortController();
  const signal = ac.signal;

  const expected = new Error('boom');
  let err;
  process.nextTick(() => {
    ee.emit('error', expected);
  });

  try {
    const promise = once(ee, 'myevent', { signal });
    strictEqual(ee.listenerCount('error'), 1);
    strictEqual(signal[kEvents].size, 1);

    await promise;
  } catch (e) {
    err = e;
  }
  strictEqual(err, expected);
  strictEqual(ee.listenerCount('error'), 0);
  strictEqual(ee.listenerCount('myevent'), 0);
  strictEqual(signal[kEvents].size, 0);
}

async function stopListeningAfterCatchingError() {
  const ee = new EventEmitter();

  const expected = new Error('kaboom');
  let err;
  process.nextTick(() => {
    ee.emit('error', expected);
    ee.emit('myevent', 42, 24);
  });

  try {
    await once(ee, 'myevent');
  } catch (_e) {
    err = _e;
  }
  process.removeAllListeners('multipleResolves');
  strictEqual(err, expected);
  strictEqual(ee.listenerCount('error'), 0);
  strictEqual(ee.listenerCount('myevent'), 0);
}

async function onceError() {
  const ee = new EventEmitter();

  const expected = new Error('kaboom');
  process.nextTick(() => {
    ee.emit('error', expected);
  });

  const promise = once(ee, 'error');
  strictEqual(ee.listenerCount('error'), 1);
  const [ err ] = await promise;
  strictEqual(err, expected);
  strictEqual(ee.listenerCount('error'), 0);
  strictEqual(ee.listenerCount('myevent'), 0);
}

async function onceWithEventTarget() {
  const et = new EventTarget();
  const event = new Event('myevent');
  process.nextTick(() => {
    et.dispatchEvent(event);
  });
  const [ value ] = await once(et, 'myevent');
  strictEqual(value, event);
}

async function onceWithEventTargetError() {
  const et = new EventTarget();
  const error = new Event('error');
  process.nextTick(() => {
    et.dispatchEvent(error);
  });

  const [ err ] = await once(et, 'error');
  strictEqual(err, error);
}

async function onceWithInvalidEventEmmiter() {
  const ac = new AbortController();
  return rejects(once(ac, 'myevent'), {
    code: 'ERR_INVALID_ARG_TYPE',
  });
}

async function prioritizesEventEmitter() {
  const ee = new EventEmitter();
  ee.addEventListener = fail;
  ee.removeAllListeners = fail;
  process.nextTick(() => ee.emit('foo'));
  await once(ee, 'foo');
}

async function abortSignalBefore() {
  const ee = new EventEmitter();
<<<<<<< HEAD
  const ac = new AbortController();
  ee.on('error', common.mustNotCall());
  ac.abort();

  await Promise.all([1, {}, 'hi', null, false].map((signal) => {
    return rejects(once(ee, 'foo', { signal }), {
      code: 'ERR_INVALID_ARG_TYPE'
    });
  }));

  return rejects(once(ee, 'foo', { signal: ac.signal }), {
    name: 'AbortError'
=======
  ee.on('error', common.mustNotCall());
  const abortedSignal = AbortSignal.abort();

  await Promise.all([1, {}, 'hi', null, false].map((signal) => {
    return rejects(once(ee, 'foo', { signal }), {
      code: 'ERR_INVALID_ARG_TYPE',
    });
  }));

  return rejects(once(ee, 'foo', { signal: abortedSignal }), {
    name: 'AbortError',
>>>>>>> a8a80be5
  });
}

async function abortSignalAfter() {
  const ee = new EventEmitter();
  const ac = new AbortController();
  ee.on('error', common.mustNotCall());
  const r = rejects(once(ee, 'foo', { signal: ac.signal }), {
<<<<<<< HEAD
    name: 'AbortError'
=======
    name: 'AbortError',
>>>>>>> a8a80be5
  });
  process.nextTick(() => ac.abort());
  return r;
}

async function abortSignalAfterEvent() {
  const ee = new EventEmitter();
  const ac = new AbortController();
  process.nextTick(() => {
    ee.emit('foo');
    ac.abort();
  });
<<<<<<< HEAD
  await once(ee, 'foo', { signal: ac.signal });
=======
  const promise = once(ee, 'foo', { signal: ac.signal });
  strictEqual(ac.signal[kEvents].size, 1);
  await promise;
  strictEqual(ac.signal[kEvents].size, 0);
}

async function abortSignalRemoveListener() {
  const ee = new EventEmitter();
  const ac = new AbortController();

  try {
    process.nextTick(() => ac.abort());
    await once(ee, 'test', { signal: ac.signal });
  } catch {
    strictEqual(ee.listeners('test').length, 0);
    strictEqual(ee.listeners('error').length, 0);
  }
>>>>>>> a8a80be5
}

async function eventTargetAbortSignalBefore() {
  const et = new EventTarget();
<<<<<<< HEAD
  const ac = new AbortController();
  ac.abort();

  await Promise.all([1, {}, 'hi', null, false].map((signal) => {
    return rejects(once(et, 'foo', { signal }), {
      code: 'ERR_INVALID_ARG_TYPE'
    });
  }));

  return rejects(once(et, 'foo', { signal: ac.signal }), {
    name: 'AbortError'
=======
  const abortedSignal = AbortSignal.abort();

  await Promise.all([1, {}, 'hi', null, false].map((signal) => {
    return rejects(once(et, 'foo', { signal }), {
      code: 'ERR_INVALID_ARG_TYPE',
    });
  }));

  return rejects(once(et, 'foo', { signal: abortedSignal }), {
    name: 'AbortError',
>>>>>>> a8a80be5
  });
}

async function eventTargetAbortSignalAfter() {
  const et = new EventTarget();
  const ac = new AbortController();
  const r = rejects(once(et, 'foo', { signal: ac.signal }), {
<<<<<<< HEAD
    name: 'AbortError'
=======
    name: 'AbortError',
>>>>>>> a8a80be5
  });
  process.nextTick(() => ac.abort());
  return r;
}

async function eventTargetAbortSignalAfterEvent() {
  const et = new EventTarget();
  const ac = new AbortController();
  process.nextTick(() => {
    et.dispatchEvent(new Event('foo'));
    ac.abort();
  });
  await once(et, 'foo', { signal: ac.signal });
}

Promise.all([
  onceAnEvent(),
  onceAnEventWithNullOptions(),
  onceAnEventWithTwoArgs(),
  catchesErrors(),
  catchesErrorsWithAbortSignal(),
  stopListeningAfterCatchingError(),
  onceError(),
  onceWithEventTarget(),
  onceWithEventTargetError(),
  onceWithInvalidEventEmmiter(),
  prioritizesEventEmitter(),
  abortSignalBefore(),
  abortSignalAfter(),
  abortSignalAfterEvent(),
<<<<<<< HEAD
=======
  abortSignalRemoveListener(),
>>>>>>> a8a80be5
  eventTargetAbortSignalBefore(),
  eventTargetAbortSignalAfter(),
  eventTargetAbortSignalAfterEvent(),
]).then(common.mustCall());<|MERGE_RESOLUTION|>--- conflicted
+++ resolved
@@ -1,9 +1,5 @@
 'use strict';
-<<<<<<< HEAD
-// Flags: --expose-internals --no-warnings --experimental-abortcontroller
-=======
 // Flags: --expose-internals --no-warnings
->>>>>>> a8a80be5
 
 const common = require('../common');
 const { once, EventEmitter } = require('events');
@@ -13,11 +9,7 @@
   fail,
   rejects,
 } = require('assert');
-<<<<<<< HEAD
-const { EventTarget, Event } = require('internal/event_target');
-=======
 const { kEvents } = require('internal/event_target');
->>>>>>> a8a80be5
 
 async function onceAnEvent() {
   const ee = new EventEmitter();
@@ -175,20 +167,6 @@
 
 async function abortSignalBefore() {
   const ee = new EventEmitter();
-<<<<<<< HEAD
-  const ac = new AbortController();
-  ee.on('error', common.mustNotCall());
-  ac.abort();
-
-  await Promise.all([1, {}, 'hi', null, false].map((signal) => {
-    return rejects(once(ee, 'foo', { signal }), {
-      code: 'ERR_INVALID_ARG_TYPE'
-    });
-  }));
-
-  return rejects(once(ee, 'foo', { signal: ac.signal }), {
-    name: 'AbortError'
-=======
   ee.on('error', common.mustNotCall());
   const abortedSignal = AbortSignal.abort();
 
@@ -200,7 +178,6 @@
 
   return rejects(once(ee, 'foo', { signal: abortedSignal }), {
     name: 'AbortError',
->>>>>>> a8a80be5
   });
 }
 
@@ -209,11 +186,7 @@
   const ac = new AbortController();
   ee.on('error', common.mustNotCall());
   const r = rejects(once(ee, 'foo', { signal: ac.signal }), {
-<<<<<<< HEAD
-    name: 'AbortError'
-=======
-    name: 'AbortError',
->>>>>>> a8a80be5
+    name: 'AbortError',
   });
   process.nextTick(() => ac.abort());
   return r;
@@ -226,9 +199,6 @@
     ee.emit('foo');
     ac.abort();
   });
-<<<<<<< HEAD
-  await once(ee, 'foo', { signal: ac.signal });
-=======
   const promise = once(ee, 'foo', { signal: ac.signal });
   strictEqual(ac.signal[kEvents].size, 1);
   await promise;
@@ -246,24 +216,10 @@
     strictEqual(ee.listeners('test').length, 0);
     strictEqual(ee.listeners('error').length, 0);
   }
->>>>>>> a8a80be5
 }
 
 async function eventTargetAbortSignalBefore() {
   const et = new EventTarget();
-<<<<<<< HEAD
-  const ac = new AbortController();
-  ac.abort();
-
-  await Promise.all([1, {}, 'hi', null, false].map((signal) => {
-    return rejects(once(et, 'foo', { signal }), {
-      code: 'ERR_INVALID_ARG_TYPE'
-    });
-  }));
-
-  return rejects(once(et, 'foo', { signal: ac.signal }), {
-    name: 'AbortError'
-=======
   const abortedSignal = AbortSignal.abort();
 
   await Promise.all([1, {}, 'hi', null, false].map((signal) => {
@@ -274,7 +230,6 @@
 
   return rejects(once(et, 'foo', { signal: abortedSignal }), {
     name: 'AbortError',
->>>>>>> a8a80be5
   });
 }
 
@@ -282,11 +237,7 @@
   const et = new EventTarget();
   const ac = new AbortController();
   const r = rejects(once(et, 'foo', { signal: ac.signal }), {
-<<<<<<< HEAD
-    name: 'AbortError'
-=======
-    name: 'AbortError',
->>>>>>> a8a80be5
+    name: 'AbortError',
   });
   process.nextTick(() => ac.abort());
   return r;
@@ -317,10 +268,7 @@
   abortSignalBefore(),
   abortSignalAfter(),
   abortSignalAfterEvent(),
-<<<<<<< HEAD
-=======
   abortSignalRemoveListener(),
->>>>>>> a8a80be5
   eventTargetAbortSignalBefore(),
   eventTargetAbortSignalAfter(),
   eventTargetAbortSignalAfterEvent(),
