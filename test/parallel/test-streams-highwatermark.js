'use strict';
const common = require('../common');

const assert = require('assert');
const stream = require('stream');
const { inspect } = require('util');

{
  // This test ensures that the stream implementation correctly handles values
  // for highWaterMark which exceed the range of signed 32 bit integers and
  // rejects invalid values.

  // This number exceeds the range of 32 bit integer arithmetic but should still
  // be handled correctly.
  const ovfl = Number.MAX_SAFE_INTEGER;

  const readable = stream.Readable({ highWaterMark: ovfl });
  assert.strictEqual(readable._readableState.highWaterMark, ovfl);

  const writable = stream.Writable({ highWaterMark: ovfl });
  assert.strictEqual(writable._writableState.highWaterMark, ovfl);

  for (const invalidHwm of [true, false, '5', {}, -5, NaN]) {
    for (const type of [stream.Readable, stream.Writable]) {
      assert.throws(() => {
        type({ highWaterMark: invalidHwm });
      }, {
        name: 'TypeError',
        code: 'ERR_INVALID_ARG_VALUE',
        message: "The property 'options.highWaterMark' is invalid. " +
          `Received ${inspect(invalidHwm)}`
      });
    }
  }
}

{
  // This test ensures that the push method's implementation
  // correctly handles the edge case where the highWaterMark and
  // the state.length are both zero

  const readable = stream.Readable({ highWaterMark: 0 });

  for (let i = 0; i < 3; i++) {
    const needMoreData = readable.push();
    assert.strictEqual(needMoreData, true);
  }
}

{
  // This test ensures that the read(n) method's implementation
  // correctly handles the edge case where the highWaterMark, state.length
  // and n are all zero

  const readable = stream.Readable({ highWaterMark: 0 });

  readable._read = common.mustCall();
  readable.read(0);
}

{
  // Parse size as decimal integer
  ['1', '1.0', 1].forEach((size) => {
    const readable = new stream.Readable({
      read: common.mustCall(),
      highWaterMark: 0,
    });
    readable.read(size);

    assert.strictEqual(readable._readableState.highWaterMark, Number(size));
  });
<<<<<<< HEAD
=======
}

{
  // Test highwatermark limit
  const hwm = 0x40000000 + 1;
  const readable = stream.Readable({
    read() {},
  });

  assert.throws(() => readable.read(hwm), common.expectsError({
    code: 'ERR_OUT_OF_RANGE',
    message: 'The value of "size" is out of range.' +
             ' It must be <= 1GiB. Received ' +
             hwm,
  }));
>>>>>>> a8a80be5
}<|MERGE_RESOLUTION|>--- conflicted
+++ resolved
@@ -69,8 +69,6 @@
 
     assert.strictEqual(readable._readableState.highWaterMark, Number(size));
   });
-<<<<<<< HEAD
-=======
 }
 
 {
@@ -86,5 +84,4 @@
              ' It must be <= 1GiB. Received ' +
              hwm,
   }));
->>>>>>> a8a80be5
 }