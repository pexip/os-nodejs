'use strict';

const common = require('../common');
const {
  Stream,
  Writable,
  Readable,
  Transform,
  pipeline,
  PassThrough,
  Duplex,
  addAbortSignal,
} = require('stream');
const pipelinep = require('stream/promises').pipeline;
const assert = require('assert');
const http = require('http');
const { promisify } = require('util');
const net = require('net');
const tsp = require('timers/promises');

{
  let finished = false;
  const processed = [];
  const expected = [
    Buffer.from('a'),
    Buffer.from('b'),
    Buffer.from('c'),
  ];

  const read = new Readable({
    read() {}
  });

  const write = new Writable({
    write(data, enc, cb) {
      processed.push(data);
      cb();
    }
  });

  write.on('finish', () => {
    finished = true;
  });

  for (let i = 0; i < expected.length; i++) {
    read.push(expected[i]);
  }
  read.push(null);

  pipeline(read, write, common.mustSucceed(() => {
    assert.ok(finished);
    assert.deepStrictEqual(processed, expected);
  }));
}

{
  const read = new Readable({
    read() {}
  });

  assert.throws(() => {
    pipeline(read, () => {});
  }, /ERR_MISSING_ARGS/);
  assert.throws(() => {
    pipeline(() => {});
  }, /ERR_MISSING_ARGS/);
  assert.throws(() => {
    pipeline();
  }, /ERR_INVALID_ARG_TYPE/);
}

{
  const read = new Readable({
    read() {}
  });

  const write = new Writable({
    write(data, enc, cb) {
      cb();
    }
  });

  read.push('data');
  setImmediate(() => read.destroy());

  pipeline(read, write, common.mustCall((err) => {
    assert.ok(err, 'should have an error');
  }));
}

{
  const read = new Readable({
    read() {}
  });

  const write = new Writable({
    write(data, enc, cb) {
      cb();
    }
  });

  read.push('data');
  setImmediate(() => read.destroy(new Error('kaboom')));

  const dst = pipeline(read, write, common.mustCall((err) => {
    assert.deepStrictEqual(err, new Error('kaboom'));
  }));

  assert.strictEqual(dst, write);
}

{
  const read = new Readable({
    read() {}
  });

  const transform = new Transform({
    transform(data, enc, cb) {
      cb(new Error('kaboom'));
    }
  });

  const write = new Writable({
    write(data, enc, cb) {
      cb();
    }
  });

  read.on('close', common.mustCall());
  transform.on('close', common.mustCall());
  write.on('close', common.mustCall());

  [read, transform, write].forEach((stream) => {
    stream.on('error', common.mustCall((err) => {
      assert.deepStrictEqual(err, new Error('kaboom'));
    }));
  });

  const dst = pipeline(read, transform, write, common.mustCall((err) => {
    assert.deepStrictEqual(err, new Error('kaboom'));
  }));

  assert.strictEqual(dst, write);

  read.push('hello');
}

{
  const server = http.createServer((req, res) => {
    const rs = new Readable({
      read() {
        rs.push('hello');
        rs.push(null);
      }
    });

    pipeline(rs, res, () => {});
  });

  server.listen(0, () => {
    const req = http.request({
      port: server.address().port
    });

    req.end();
    req.on('response', (res) => {
      const buf = [];
      res.on('data', (data) => buf.push(data));
      res.on('end', common.mustCall(() => {
        assert.deepStrictEqual(
          Buffer.concat(buf),
          Buffer.from('hello')
        );
        server.close();
      }));
    });
  });
}

{
  const server = http.createServer((req, res) => {
    let sent = false;
    const rs = new Readable({
      read() {
        if (sent) {
          return;
        }
        sent = true;
        rs.push('hello');
      },
      destroy: common.mustCall((err, cb) => {
        // Prevents fd leaks by destroying http pipelines
        cb();
      })
    });

    pipeline(rs, res, () => {});
  });

  server.listen(0, () => {
    const req = http.request({
      port: server.address().port
    });

    req.end();
    req.on('response', (res) => {
      setImmediate(() => {
        res.destroy();
        server.close();
      });
    });
  });
}

{
  const server = http.createServer((req, res) => {
    let sent = 0;
    const rs = new Readable({
      read() {
        if (sent++ > 10) {
          return;
        }
        rs.push('hello');
      },
      destroy: common.mustCall((err, cb) => {
        cb();
      })
    });

    pipeline(rs, res, () => {});
  });

  let cnt = 10;

  const badSink = new Writable({
    write(data, enc, cb) {
      cnt--;
      if (cnt === 0) cb(new Error('kaboom'));
      else cb();
    }
  });

  server.listen(0, () => {
    const req = http.request({
      port: server.address().port
    });

    req.end();
    req.on('response', (res) => {
      pipeline(res, badSink, common.mustCall((err) => {
        assert.deepStrictEqual(err, new Error('kaboom'));
        server.close();
      }));
    });
  });
}

{
  const server = http.createServer((req, res) => {
    pipeline(req, res, common.mustSucceed());
  });

  server.listen(0, () => {
    const req = http.request({
      port: server.address().port
    });

    let sent = 0;
    const rs = new Readable({
      read() {
        if (sent++ > 10) {
          return;
        }
        rs.push('hello');
      }
    });

    pipeline(rs, req, common.mustCall(() => {
      server.close();
    }));

    req.on('response', (res) => {
      let cnt = 10;
      res.on('data', () => {
        cnt--;
        if (cnt === 0) rs.destroy();
      });
    });
  });
}

{
  const makeTransform = () => {
    const tr = new Transform({
      transform(data, enc, cb) {
        cb(null, data);
      }
    });

    tr.on('close', common.mustCall());
    return tr;
  };

  const rs = new Readable({
    read() {
      rs.push('hello');
    }
  });

  let cnt = 10;

  const ws = new Writable({
    write(data, enc, cb) {
      cnt--;
      if (cnt === 0) return cb(new Error('kaboom'));
      cb();
    }
  });

  rs.on('close', common.mustCall());
  ws.on('close', common.mustCall());

  pipeline(
    rs,
    makeTransform(),
    makeTransform(),
    makeTransform(),
    makeTransform(),
    makeTransform(),
    makeTransform(),
    ws,
    common.mustCall((err) => {
      assert.deepStrictEqual(err, new Error('kaboom'));
    })
  );
}

{
  const oldStream = new Stream();

  oldStream.pause = oldStream.resume = () => {};
  oldStream.write = (data) => {
    oldStream.emit('data', data);
    return true;
  };
  oldStream.end = () => {
    oldStream.emit('end');
  };

  const expected = [
    Buffer.from('hello'),
    Buffer.from('world'),
  ];

  const rs = new Readable({
    read() {
      for (let i = 0; i < expected.length; i++) {
        rs.push(expected[i]);
      }
      rs.push(null);
    }
  });

  const ws = new Writable({
    write(data, enc, cb) {
      assert.deepStrictEqual(data, expected.shift());
      cb();
    }
  });

  let finished = false;

  ws.on('finish', () => {
    finished = true;
  });

  pipeline(
    rs,
    oldStream,
    ws,
    common.mustSucceed(() => {
      assert(finished, 'last stream finished');
    })
  );
}

{
  const oldStream = new Stream();

  oldStream.pause = oldStream.resume = () => {};
  oldStream.write = (data) => {
    oldStream.emit('data', data);
    return true;
  };
  oldStream.end = () => {
    oldStream.emit('end');
  };

  const destroyableOldStream = new Stream();

  destroyableOldStream.pause = destroyableOldStream.resume = () => {};
  destroyableOldStream.destroy = common.mustCall(() => {
    destroyableOldStream.emit('close');
  });
  destroyableOldStream.write = (data) => {
    destroyableOldStream.emit('data', data);
    return true;
  };
  destroyableOldStream.end = () => {
    destroyableOldStream.emit('end');
  };

  const rs = new Readable({
    read() {
      rs.destroy(new Error('stop'));
    }
  });

  const ws = new Writable({
    write(data, enc, cb) {
      cb();
    }
  });

  let finished = false;

  ws.on('finish', () => {
    finished = true;
  });

  pipeline(
    rs,
    oldStream,
    destroyableOldStream,
    ws,
    common.mustCall((err) => {
      assert.deepStrictEqual(err, new Error('stop'));
      assert(!finished, 'should not finish');
    })
  );
}

{
  const pipelinePromise = promisify(pipeline);

  async function run() {
    const read = new Readable({
      read() {}
    });

    const write = new Writable({
      write(data, enc, cb) {
        cb();
      }
    });

    read.push('data');
    read.push(null);

    let finished = false;

    write.on('finish', () => {
      finished = true;
    });

    await pipelinePromise(read, write);

    assert(finished);
  }

  run();
}

{
  // Check aborted signal without values
  const pipelinePromise = promisify(pipeline);
  async function run() {
    const ac = new AbortController();
    const { signal } = ac;
    async function* producer() {
      ac.abort();
      await Promise.resolve();
      yield '8';
    }

    const w = new Writable({
      write(chunk, encoding, callback) {
        callback();
      }
    });
    await pipelinePromise(producer, w, { signal });
  }

  assert.rejects(run, { name: 'AbortError' }).then(common.mustCall());
}

{
  // Check aborted signal after init.
  const pipelinePromise = promisify(pipeline);
  async function run() {
    const ac = new AbortController();
    const { signal } = ac;
    async function* producer() {
      yield '5';
      await Promise.resolve();
      ac.abort();
      await Promise.resolve();
      yield '8';
    }

    const w = new Writable({
      write(chunk, encoding, callback) {
        callback();
      }
    });
    await pipelinePromise(producer, w, { signal });
  }

  assert.rejects(run, { name: 'AbortError' }).then(common.mustCall());
}

{
  // Check pre-aborted signal
  const pipelinePromise = promisify(pipeline);
  async function run() {
    const signal = AbortSignal.abort();
    async function* producer() {
      yield '5';
      await Promise.resolve();
      yield '8';
    }

    const w = new Writable({
      write(chunk, encoding, callback) {
        callback();
      }
    });
    await pipelinePromise(producer, w, { signal });
  }

  assert.rejects(run, { name: 'AbortError' }).then(common.mustCall());
}

{
  const read = new Readable({
    read() {}
  });

  const transform = new Transform({
    transform(data, enc, cb) {
      cb(new Error('kaboom'));
    }
  });

  const write = new Writable({
    write(data, enc, cb) {
      cb();
    }
  });

  assert.throws(
    () => pipeline(read, transform, write),
    { code: 'ERR_INVALID_ARG_TYPE' }
  );
}

{
  const server = http.Server(function(req, res) {
    res.write('asd');
  });
  server.listen(0, function() {
    http.get({ port: this.address().port }, (res) => {
      const stream = new PassThrough();

      stream.on('error', common.mustCall());

      pipeline(
        res,
        stream,
        common.mustCall((err) => {
          assert.strictEqual(err.message, 'oh no');
          server.close();
        })
      );

      stream.destroy(new Error('oh no'));
    }).on('error', common.mustNotCall());
  });
}

{
  let res = '';
  const w = new Writable({
    write(chunk, encoding, callback) {
      res += chunk;
      callback();
    }
  });
  pipeline(function*() {
    yield 'hello';
    yield 'world';
  }(), w, common.mustSucceed(() => {
    assert.strictEqual(res, 'helloworld');
  }));
}

{
  let res = '';
  const w = new Writable({
    write(chunk, encoding, callback) {
      res += chunk;
      callback();
    }
  });
  pipeline(async function*() {
    await Promise.resolve();
    yield 'hello';
    yield 'world';
  }(), w, common.mustSucceed(() => {
    assert.strictEqual(res, 'helloworld');
  }));
}

{
  let res = '';
  const w = new Writable({
    write(chunk, encoding, callback) {
      res += chunk;
      callback();
    }
  });
  pipeline(function*() {
    yield 'hello';
    yield 'world';
  }, w, common.mustSucceed(() => {
    assert.strictEqual(res, 'helloworld');
  }));
}

{
  let res = '';
  const w = new Writable({
    write(chunk, encoding, callback) {
      res += chunk;
      callback();
    }
  });
  pipeline(async function*() {
    await Promise.resolve();
    yield 'hello';
    yield 'world';
  }, w, common.mustSucceed(() => {
    assert.strictEqual(res, 'helloworld');
  }));
}

{
  let res = '';
  pipeline(async function*() {
    await Promise.resolve();
    yield 'hello';
    yield 'world';
  }, async function*(source) {
    for await (const chunk of source) {
      yield chunk.toUpperCase();
    }
  }, async function(source) {
    for await (const chunk of source) {
      res += chunk;
    }
  }, common.mustSucceed(() => {
    assert.strictEqual(res, 'HELLOWORLD');
  }));
}

{
  pipeline(async function*() {
    await Promise.resolve();
    yield 'hello';
    yield 'world';
  }, async function*(source) {
    for await (const chunk of source) {
      yield chunk.toUpperCase();
    }
  }, async function(source) {
    let ret = '';
    for await (const chunk of source) {
      ret += chunk;
    }
    return ret;
  }, common.mustSucceed((val) => {
    assert.strictEqual(val, 'HELLOWORLD');
  }));
}

{
  // AsyncIterable destination is returned and finalizes.

  const ret = pipeline(async function*() {
    await Promise.resolve();
    yield 'hello';
<<<<<<< HEAD
  }, async function*(source) {
    for await (const chunk of source) {}
=======
  }, async function*(source) { // eslint-disable-line require-yield
    for await (const chunk of source) { } // eslint-disable-line no-unused-vars, no-empty
>>>>>>> a8a80be5
  }, common.mustCall((err) => {
    assert.strictEqual(err, undefined);
  }));
  ret.resume();
  assert.strictEqual(typeof ret.pipe, 'function');
}

{
  // AsyncFunction destination is not returned and error is
  // propagated.

  const ret = pipeline(async function*() { // eslint-disable-line require-yield
    await Promise.resolve();
    throw new Error('kaboom');
<<<<<<< HEAD
  }, async function*(source) {
    for await (const chunk of source) {}
=======
  }, async function*(source) { // eslint-disable-line require-yield
    for await (const chunk of source) { } // eslint-disable-line no-unused-vars, no-empty
>>>>>>> a8a80be5
  }, common.mustCall((err) => {
    assert.strictEqual(err.message, 'kaboom');
  }));
  ret.resume();
  assert.strictEqual(typeof ret.pipe, 'function');
}

{
  const s = new PassThrough();
  pipeline(async function*() { // eslint-disable-line require-yield
    throw new Error('kaboom');
  }, s, common.mustCall((err) => {
    assert.strictEqual(err.message, 'kaboom');
    assert.strictEqual(s.destroyed, true);
  }));
}

{
  const s = new PassThrough();
  pipeline(async function*() { // eslint-disable-line require-yield
    throw new Error('kaboom');
  }(), s, common.mustCall((err) => {
    assert.strictEqual(err.message, 'kaboom');
    assert.strictEqual(s.destroyed, true);
  }));
}

{
  const s = new PassThrough();
  pipeline(function*() { // eslint-disable-line require-yield
    throw new Error('kaboom');
  }, s, common.mustCall((err, val) => {
    assert.strictEqual(err.message, 'kaboom');
    assert.strictEqual(s.destroyed, true);
  }));
}

{
  const s = new PassThrough();
  pipeline(function*() { // eslint-disable-line require-yield
    throw new Error('kaboom');
  }(), s, common.mustCall((err, val) => {
    assert.strictEqual(err.message, 'kaboom');
    assert.strictEqual(s.destroyed, true);
  }));
}

{
  const s = new PassThrough();
  pipeline(async function*() {
    await Promise.resolve();
    yield 'hello';
    yield 'world';
  }, s, async function(source) {
<<<<<<< HEAD
    for await (const chunk of source) {
=======
    for await (const chunk of source) { // eslint-disable-line no-unused-vars
>>>>>>> a8a80be5
      throw new Error('kaboom');
    }
  }, common.mustCall((err, val) => {
    assert.strictEqual(err.message, 'kaboom');
    assert.strictEqual(s.destroyed, true);
  }));
}

{
  const s = new PassThrough();
  const ret = pipeline(function() {
    return ['hello', 'world'];
<<<<<<< HEAD
  }, s, async function*(source) {
    for await (const chunk of source) {
=======
  }, s, async function*(source) { // eslint-disable-line require-yield
    for await (const chunk of source) { // eslint-disable-line no-unused-vars
>>>>>>> a8a80be5
      throw new Error('kaboom');
    }
  }, common.mustCall((err) => {
    assert.strictEqual(err.message, 'kaboom');
    assert.strictEqual(s.destroyed, true);
  }));
  ret.resume();
  assert.strictEqual(typeof ret.pipe, 'function');
}

{
  // Legacy streams without async iterator.

  const s = new PassThrough();
  s.push('asd');
  s.push(null);
  s[Symbol.asyncIterator] = null;
  let ret = '';
  pipeline(s, async function(source) {
    for await (const chunk of source) {
      ret += chunk;
    }
  }, common.mustCall((err) => {
    assert.strictEqual(err, undefined);
    assert.strictEqual(ret, 'asd');
  }));
}

{
  // v1 streams without read().

  const s = new Stream();
  process.nextTick(() => {
    s.emit('data', 'asd');
    s.emit('end');
  });
  // 'destroyer' can be called multiple times,
  // once from stream wrapper and
  // once from iterator wrapper.
  s.close = common.mustCallAtLeast(1);
  let ret = '';
  pipeline(s, async function(source) {
    for await (const chunk of source) {
      ret += chunk;
    }
  }, common.mustCall((err) => {
    assert.strictEqual(err, undefined);
    assert.strictEqual(ret, 'asd');
  }));
}

{
  // v1 error streams without read().

  const s = new Stream();
  process.nextTick(() => {
    s.emit('error', new Error('kaboom'));
  });
  s.destroy = common.mustCall();
  pipeline(s, async function(source) {
  }, common.mustCall((err) => {
    assert.strictEqual(err.message, 'kaboom');
  }));
}

{
  const s = new PassThrough();
  assert.throws(() => {
    pipeline(function(source) {
    }, s, () => {});
  }, (err) => {
    assert.strictEqual(err.code, 'ERR_INVALID_RETURN_VALUE');
    assert.strictEqual(s.destroyed, false);
    return true;
  });
}

{
  const s = new PassThrough();
  assert.throws(() => {
    pipeline(s, function(source) {
    }, s, () => {});
  }, (err) => {
    assert.strictEqual(err.code, 'ERR_INVALID_RETURN_VALUE');
    assert.strictEqual(s.destroyed, false);
    return true;
  });
}

{
  const s = new PassThrough();
  assert.throws(() => {
    pipeline(s, function(source) {
    }, () => {});
  }, (err) => {
    assert.strictEqual(err.code, 'ERR_INVALID_RETURN_VALUE');
    assert.strictEqual(s.destroyed, false);
    return true;
  });
}

{
  const s = new PassThrough();
  assert.throws(() => {
    pipeline(s, function*(source) {
    }, () => {});
  }, (err) => {
    assert.strictEqual(err.code, 'ERR_INVALID_RETURN_VALUE');
    assert.strictEqual(s.destroyed, false);
    return true;
  });
}

{
  let res = '';
  pipeline(async function*() {
    await Promise.resolve();
    yield 'hello';
    yield 'world';
  }, new Transform({
    transform(chunk, encoding, cb) {
      cb(new Error('kaboom'));
    }
  }), async function(source) {
    for await (const chunk of source) {
      res += chunk;
    }
  }, common.mustCall((err) => {
    assert.strictEqual(err.message, 'kaboom');
    assert.strictEqual(res, '');
  }));
}

{
  let res = '';
  pipeline(async function*() {
    await Promise.resolve();
    yield 'hello';
    yield 'world';
  }, new Transform({
    transform(chunk, encoding, cb) {
      process.nextTick(cb, new Error('kaboom'));
    }
  }), async function(source) {
    for await (const chunk of source) {
      res += chunk;
    }
  }, common.mustCall((err) => {
    assert.strictEqual(err.message, 'kaboom');
    assert.strictEqual(res, '');
  }));
}

{
  let res = '';
  pipeline(async function*() {
    await Promise.resolve();
    yield 'hello';
    yield 'world';
  }, new Transform({
    decodeStrings: false,
    transform(chunk, encoding, cb) {
      cb(null, chunk.toUpperCase());
    }
  }), async function(source) {
    for await (const chunk of source) {
      res += chunk;
    }
  }, common.mustSucceed(() => {
    assert.strictEqual(res, 'HELLOWORLD');
  }));
}

{
  // Ensure no unhandled rejection from async function.

  pipeline(async function*() {
    yield 'hello';
  }, async function(source) {
    throw new Error('kaboom');
  }, common.mustCall((err) => {
    assert.strictEqual(err.message, 'kaboom');
  }));
}

{
  const src = new PassThrough({ autoDestroy: false });
  const dst = new PassThrough({ autoDestroy: false });
  pipeline(src, dst, common.mustCall(() => {
    assert.strictEqual(src.destroyed, false);
    assert.strictEqual(dst.destroyed, false);
  }));
  src.end();
}

{
  // Make sure 'close' before 'end' finishes without error
  // if readable has received eof.
  // Ref: https://github.com/nodejs/node/issues/29699
  const r = new Readable();
  const w = new Writable({
    write(chunk, encoding, cb) {
      cb();
    }
  });
  pipeline(r, w, (err) => {
    assert.strictEqual(err, undefined);
  });
  r.push('asd');
  r.push(null);
  r.emit('close');
}

{
  const server = http.createServer((req, res) => {
  });

  server.listen(0, () => {
    const req = http.request({
      port: server.address().port
    });

    const body = new PassThrough();
    pipeline(
      body,
      req,
      common.mustSucceed(() => {
        assert(!req.res);
        assert(!req.aborted);
        req.abort();
        server.close();
      })
    );
    body.end();
  });
}

{
  const src = new PassThrough();
  const dst = new PassThrough();
  pipeline(src, dst, common.mustSucceed(() => {
    assert.strictEqual(dst.destroyed, false);
  }));
  src.end();
}

{
  const src = new PassThrough();
  const dst = new PassThrough();
  dst.readable = false;
  pipeline(src, dst, common.mustSucceed(() => {
    assert.strictEqual(dst.destroyed, true);
  }));
  src.end();
}

{
  let res = '';
  const rs = new Readable({
    read() {
      setImmediate(() => {
        rs.push('hello');
      });
    }
  });
  const ws = new Writable({
    write: common.mustNotCall()
  });
  pipeline(rs, async function*(stream) { // eslint-disable-line require-yield
    for await (const chunk of stream) { // eslint-disable-line no-unused-vars
      throw new Error('kaboom');
    }
  }, async function *(source) { // eslint-disable-line require-yield
    for await (const chunk of source) {
      res += chunk;
    }
  }, ws, common.mustCall((err) => {
    assert.strictEqual(err.message, 'kaboom');
    assert.strictEqual(res, '');
  }));
}

{
  const server = http.createServer((req, res) => {
    req.socket.on('error', common.mustNotCall());
    pipeline(req, new PassThrough(), (err) => {
      assert.ifError(err);
      res.end();
      server.close();
    });
  });

  server.listen(0, () => {
    const req = http.request({
      method: 'PUT',
      port: server.address().port
    });
    req.end('asd123');
    req.on('response', common.mustCall());
    req.on('error', common.mustNotCall());
  });
}

{
  // Might still want to be able to use the writable side
  // of src. This is in the case where e.g. the Duplex input
  // is not directly connected to its output. Such a case could
  // happen when the Duplex is reading from a socket and then echos
  // the data back on the same socket.
  const src = new PassThrough();
  assert.strictEqual(src.writable, true);
  const dst = new PassThrough();
  pipeline(src, dst, common.mustCall((err) => {
    assert.strictEqual(src.writable, true);
    assert.strictEqual(src.destroyed, false);
  }));
  src.push(null);
}

{
  const src = new PassThrough();
  const dst = pipeline(
    src,
    async function * (source) {
      for await (const chunk of source) {
        yield chunk;
      }
    },
    common.mustCall((err) => {
      assert.strictEqual(err.code, 'ERR_STREAM_PREMATURE_CLOSE');
    })
  );
  src.push('asd');
  dst.destroy();
}

{
  pipeline(async function * () {
    yield 'asd';
  }, async function * (source) {
    for await (const chunk of source) {
      yield { chunk };
    }
  }, common.mustSucceed());
}

{
  let closed = false;
  const src = new Readable({
    read() {},
    destroy(err, cb) {
      process.nextTick(cb);
    }
  });
  const dst = new Writable({
    write(chunk, encoding, callback) {
      callback();
    }
  });
  src.on('close', () => {
    closed = true;
  });
  src.push(null);
  pipeline(src, dst, common.mustCall((err) => {
    assert.strictEqual(closed, true);
  }));
}

{
  let closed = false;
  const src = new Readable({
    read() {},
    destroy(err, cb) {
      process.nextTick(cb);
    }
  });
  const dst = new Duplex({});
  src.on('close', common.mustCall(() => {
    closed = true;
  }));
  src.push(null);
  pipeline(src, dst, common.mustCall((err) => {
    assert.strictEqual(closed, true);
  }));
}

{
  const server = net.createServer(common.mustCall((socket) => {
    // echo server
    pipeline(socket, socket, common.mustSucceed());
    // 13 force destroys the socket before it has a chance to emit finish
    socket.on('finish', common.mustCall(() => {
      server.close();
    }));
  })).listen(0, common.mustCall(() => {
    const socket = net.connect(server.address().port);
    socket.end();
  }));
}

{
  const d = new Duplex({
    autoDestroy: false,
    write: common.mustCall((data, enc, cb) => {
      d.push(data);
      cb();
    }),
    read: common.mustCall(() => {
      d.push(null);
    }),
    final: common.mustCall((cb) => {
      setTimeout(() => {
        assert.strictEqual(d.destroyed, false);
        cb();
      }, 1000);
    }),
    destroy: common.mustNotCall()
  });

  const sink = new Writable({
    write: common.mustCall((data, enc, cb) => {
      cb();
    })
  });

  pipeline(d, sink, common.mustSucceed());

  d.write('test');
  d.end();
}

{
  const server = net.createServer(common.mustCall((socket) => {
    // echo server
    pipeline(socket, socket, common.mustSucceed());
    socket.on('finish', common.mustCall(() => {
      server.close();
    }));
  })).listen(0, common.mustCall(() => {
    const socket = net.connect(server.address().port);
    socket.end();
  }));
}

{
  const d = new Duplex({
    autoDestroy: false,
    write: common.mustCall((data, enc, cb) => {
      d.push(data);
      cb();
    }),
    read: common.mustCall(() => {
      d.push(null);
    }),
    final: common.mustCall((cb) => {
      setTimeout(() => {
        assert.strictEqual(d.destroyed, false);
        cb();
      }, 1000);
    }),
    // `destroy()` won't be invoked by pipeline since
    // the writable side has not completed when
    // the pipeline has completed.
    destroy: common.mustNotCall()
  });

  const sink = new Writable({
    write: common.mustCall((data, enc, cb) => {
      cb();
    })
  });

  pipeline(d, sink, common.mustSucceed());

  d.write('test');
  d.end();
}

{
  const r = new Readable({
    read() {}
  });
  r.push('hello');
  r.push('world');
  r.push(null);
  let res = '';
  const w = new Writable({
    write(chunk, encoding, callback) {
      res += chunk;
      callback();
    }
  });
  pipeline([r, w], common.mustSucceed(() => {
    assert.strictEqual(res, 'helloworld');
  }));
}

{
  let flushed = false;
  const makeStream = () =>
    new Transform({
      transform: (chunk, enc, cb) => cb(null, chunk),
      flush: (cb) =>
        setTimeout(() => {
          flushed = true;
          cb(null);
        }, 1),
    });

  const input = new Readable();
  input.push(null);

  pipeline(
    input,
    makeStream(),
    common.mustCall(() => {
      assert.strictEqual(flushed, true);
    }),
  );
}
{
  function createThenable() {
    let counter = 0;
    return {
      get then() {
        if (counter++) {
          throw new Error('Cannot access `then` more than once');
        }
        return Function.prototype;
      },
    };
  }

  pipeline(
    function* () {
      yield 0;
    },
    createThenable,
    () => common.mustNotCall(),
  );
}


{
  const ac = new AbortController();
  const r = Readable.from(async function* () {
    for (let i = 0; i < 10; i++) {
      await Promise.resolve();
      yield String(i);
      if (i === 5) {
        ac.abort();
      }
    }
  }());
  let res = '';
  const w = new Writable({
    write(chunk, encoding, callback) {
      res += chunk;
      callback();
    }
  });
  const cb = common.mustCall((err) => {
    assert.strictEqual(err.name, 'AbortError');
    assert.strictEqual(res, '012345');
    assert.strictEqual(w.destroyed, true);
    assert.strictEqual(r.destroyed, true);
    assert.strictEqual(pipelined.destroyed, true);
  });
  const pipelined = addAbortSignal(ac.signal, pipeline([r, w], cb));
}

{
  pipeline([1, 2, 3], PassThrough({ objectMode: true }),
           common.mustSucceed(() => {}));

  let res = '';
  const w = new Writable({
    write(chunk, encoding, callback) {
      res += chunk;
      callback();
    },
  });
  pipeline(['1', '2', '3'], w, common.mustSucceed(() => {
    assert.strictEqual(res, '123');
  }));
}
<<<<<<< HEAD
{
  function createThenable() {
    let counter = 0;
    return {
      get then() {
        if (counter++) {
          throw new Error('Cannot access `then` more than once');
        }
        return Function.prototype;
      },
    };
  }

  pipeline(
    function* () {
      yield 0;
    },
    createThenable,
    () => common.mustNotCall(),
  );
}
=======
>>>>>>> a8a80be5

{
  const content = 'abc';
  pipeline(Buffer.from(content), PassThrough({ objectMode: true }),
           common.mustSucceed(() => {}));

  let res = '';
  pipeline(Buffer.from(content), async function*(previous) {
    for await (const val of previous) {
      res += String.fromCharCode(val);
      yield val;
    }
  }, common.mustSucceed(() => {
    assert.strictEqual(res, content);
  }));
<<<<<<< HEAD
=======
}

{
  const ac = new AbortController();
  const signal = ac.signal;
  pipelinep(
    async function * ({ signal }) { // eslint-disable-line require-yield
      await tsp.setTimeout(1e6, signal);
    },
    async function(source) {

    },
    { signal }
  ).catch(common.mustCall((err) => {
    assert.strictEqual(err.name, 'AbortError');
  }));
  ac.abort();
}

{
  async function run() {
    let finished = false;
    let text = '';
    const write = new Writable({
      write(data, enc, cb) {
        text += data;
        cb();
      }
    });
    write.on('finish', () => {
      finished = true;
    });

    await pipelinep([Readable.from('Hello World!'), write]);
    assert(finished);
    assert.strictEqual(text, 'Hello World!');
  }

  run();
}

{
  let finished = false;
  let text = '';
  const write = new Writable({
    write(data, enc, cb) {
      text += data;
      cb();
    }
  });
  write.on('finish', () => {
    finished = true;
  });

  pipeline([Readable.from('Hello World!'), write], common.mustSucceed(() => {
    assert(finished);
    assert.strictEqual(text, 'Hello World!');
  }));
}

{
  const pipelinePromise = promisify(pipeline);

  async function run() {
    const read = new Readable({
      read() {}
    });

    const duplex = new PassThrough();

    read.push(null);

    await pipelinePromise(read, duplex);

    assert.strictEqual(duplex.destroyed, false);
  }

  run().then(common.mustCall());
}

{
  const pipelinePromise = promisify(pipeline);

  async function run() {
    const read = new Readable({
      read() {}
    });

    const duplex = new PassThrough();

    read.push(null);

    await pipelinePromise(read, duplex, { end: false });

    assert.strictEqual(duplex.destroyed, false);
    assert.strictEqual(duplex.writableEnded, false);
  }

  run().then(common.mustCall());
}

{
  const s = new PassThrough({ objectMode: true });
  pipeline(async function*() {
    await Promise.resolve();
    yield 'hello';
    yield 'world';
    yield 'world';
  }, s, async function(source) {
    let ret = '';
    let n = 0;
    for await (const chunk of source) {
      if (n++ > 1) {
        break;
      }
      ret += chunk;
    }
    return ret;
  }, common.mustCall((err, val) => {
    assert.strictEqual(err, undefined);
    assert.strictEqual(val, 'helloworld');
    assert.strictEqual(s.destroyed, true);
  }));
}

{
  const s = new PassThrough({ objectMode: true });
  pipeline(async function*() {
    await Promise.resolve();
    yield 'hello';
    yield 'world';
    yield 'world';
  }, s, async function(source) {
    return null;
  }, common.mustCall((err, val) => {
    assert.strictEqual(err, undefined);
    assert.strictEqual(val, null);
  }));
}

{
  // Mimics a legacy stream without the .destroy method
  class LegacyWritable extends Stream {
    write(chunk, encoding, callback) {
      callback();
    }
  }

  const writable = new LegacyWritable();
  writable.on('error', common.mustCall((err) => {
    assert.deepStrictEqual(err, new Error('stop'));
  }));

  pipeline(
    Readable.from({
      [Symbol.asyncIterator]() {
        return {
          next() {
            return Promise.reject(new Error('stop'));
          }
        };
      }
    }),
    writable,
    common.mustCall((err) => {
      assert.deepStrictEqual(err, new Error('stop'));
    })
  );
}

{
  class CustomReadable extends Readable {
    _read() {
      this.push('asd');
      this.push(null);
    }
  }

  class CustomWritable extends Writable {
    constructor() {
      super();
      this.endCount = 0;
      this.str = '';
    }

    _write(chunk, enc, cb) {
      this.str += chunk;
      cb();
    }

    end() {
      this.endCount += 1;
      super.end();
    }
  }

  const readable = new CustomReadable();
  const writable = new CustomWritable();

  pipeline(readable, writable, common.mustSucceed(() => {
    assert.strictEqual(writable.str, 'asd');
    assert.strictEqual(writable.endCount, 1);
  }));
}

{
  const readable = new Readable({
    read() {}
  });
  readable.on('end', common.mustCall(() => {
    pipeline(readable, new PassThrough(), common.mustSucceed());
  }));
  readable.push(null);
  readable.read();
}

{
  const dup = new Duplex({
    read() {},
    write(chunk, enc, cb) {
      cb();
    }
  });
  dup.on('end', common.mustCall(() => {
    pipeline(dup, new PassThrough(), common.mustSucceed());
  }));
  dup.push(null);
  dup.read();
}

{
  let res = '';
  const writable = new Writable({
    write(chunk, enc, cb) {
      res += chunk;
      cb();
    }
  });
  pipelinep(async function*() {
    yield 'hello';
    await Promise.resolve();
    yield 'world';
  }, writable, { end: false }).then(common.mustCall(() => {
    assert.strictEqual(res, 'helloworld');
    assert.strictEqual(writable.closed, false);
  }));
>>>>>>> a8a80be5
}<|MERGE_RESOLUTION|>--- conflicted
+++ resolved
@@ -699,13 +699,8 @@
   const ret = pipeline(async function*() {
     await Promise.resolve();
     yield 'hello';
-<<<<<<< HEAD
-  }, async function*(source) {
-    for await (const chunk of source) {}
-=======
   }, async function*(source) { // eslint-disable-line require-yield
     for await (const chunk of source) { } // eslint-disable-line no-unused-vars, no-empty
->>>>>>> a8a80be5
   }, common.mustCall((err) => {
     assert.strictEqual(err, undefined);
   }));
@@ -720,13 +715,8 @@
   const ret = pipeline(async function*() { // eslint-disable-line require-yield
     await Promise.resolve();
     throw new Error('kaboom');
-<<<<<<< HEAD
-  }, async function*(source) {
-    for await (const chunk of source) {}
-=======
   }, async function*(source) { // eslint-disable-line require-yield
     for await (const chunk of source) { } // eslint-disable-line no-unused-vars, no-empty
->>>>>>> a8a80be5
   }, common.mustCall((err) => {
     assert.strictEqual(err.message, 'kaboom');
   }));
@@ -781,11 +771,7 @@
     yield 'hello';
     yield 'world';
   }, s, async function(source) {
-<<<<<<< HEAD
-    for await (const chunk of source) {
-=======
     for await (const chunk of source) { // eslint-disable-line no-unused-vars
->>>>>>> a8a80be5
       throw new Error('kaboom');
     }
   }, common.mustCall((err, val) => {
@@ -798,13 +784,8 @@
   const s = new PassThrough();
   const ret = pipeline(function() {
     return ['hello', 'world'];
-<<<<<<< HEAD
-  }, s, async function*(source) {
-    for await (const chunk of source) {
-=======
   }, s, async function*(source) { // eslint-disable-line require-yield
     for await (const chunk of source) { // eslint-disable-line no-unused-vars
->>>>>>> a8a80be5
       throw new Error('kaboom');
     }
   }, common.mustCall((err) => {
@@ -1391,30 +1372,6 @@
     assert.strictEqual(res, '123');
   }));
 }
-<<<<<<< HEAD
-{
-  function createThenable() {
-    let counter = 0;
-    return {
-      get then() {
-        if (counter++) {
-          throw new Error('Cannot access `then` more than once');
-        }
-        return Function.prototype;
-      },
-    };
-  }
-
-  pipeline(
-    function* () {
-      yield 0;
-    },
-    createThenable,
-    () => common.mustNotCall(),
-  );
-}
-=======
->>>>>>> a8a80be5
 
 {
   const content = 'abc';
@@ -1430,8 +1387,6 @@
   }, common.mustSucceed(() => {
     assert.strictEqual(res, content);
   }));
-<<<<<<< HEAD
-=======
 }
 
 {
@@ -1678,5 +1633,4 @@
     assert.strictEqual(res, 'helloworld');
     assert.strictEqual(writable.closed, false);
   }));
->>>>>>> a8a80be5
 }