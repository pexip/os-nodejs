// Flags: --expose-internals
// Copyright Joyent, Inc. and other Node contributors.
//
// Permission is hereby granted, free of charge, to any person obtaining a
// copy of this software and associated documentation files (the
// "Software"), to deal in the Software without restriction, including
// without limitation the rights to use, copy, modify, merge, publish,
// distribute, sublicense, and/or sell copies of the Software, and to permit
// persons to whom the Software is furnished to do so, subject to the
// following conditions:
//
// The above copyright notice and this permission notice shall be included
// in all copies or substantial portions of the Software.
//
// THE SOFTWARE IS PROVIDED "AS IS", WITHOUT WARRANTY OF ANY KIND, EXPRESS
// OR IMPLIED, INCLUDING BUT NOT LIMITED TO THE WARRANTIES OF
// MERCHANTABILITY, FITNESS FOR A PARTICULAR PURPOSE AND NONINFRINGEMENT. IN
// NO EVENT SHALL THE AUTHORS OR COPYRIGHT HOLDERS BE LIABLE FOR ANY CLAIM,
// DAMAGES OR OTHER LIABILITY, WHETHER IN AN ACTION OF CONTRACT, TORT OR
// OTHERWISE, ARISING FROM, OUT OF OR IN CONNECTION WITH THE SOFTWARE OR THE
// USE OR OTHER DEALINGS IN THE SOFTWARE.
'use strict';
const common = require('../common');
const assert = require('assert');
const { internalBinding } = require('internal/test/binding');
const JSStream = internalBinding('js_stream').JSStream;
const util = require('util');
const vm = require('vm');
const v8 = require('v8');
const { previewEntries } = internalBinding('util');
const { inspect } = util;
const { MessageChannel } = require('worker_threads');
const url = require('url');

assert.strictEqual(util.inspect(1), '1');
assert.strictEqual(util.inspect(false), 'false');
assert.strictEqual(util.inspect(''), "''");
assert.strictEqual(util.inspect('hello'), "'hello'");
assert.strictEqual(util.inspect(function abc() {}), '[Function: abc]');
assert.strictEqual(util.inspect(() => {}), '[Function (anonymous)]');
assert.strictEqual(
  util.inspect(async function() {}),
  '[AsyncFunction (anonymous)]'
);
assert.strictEqual(util.inspect(async () => {}), '[AsyncFunction (anonymous)]');

// Special function inspection.
{
  const fn = (() => function*() {})();
  assert.strictEqual(
    util.inspect(fn),
    '[GeneratorFunction (anonymous)]'
  );
  assert.strictEqual(
    util.inspect(async function* abc() {}),
    '[AsyncGeneratorFunction: abc]'
  );
  Object.setPrototypeOf(fn, Object.getPrototypeOf(async () => {}));
  assert.strictEqual(
    util.inspect(fn),
    '[GeneratorFunction (anonymous)] AsyncFunction'
  );
  Object.defineProperty(fn, 'name', { value: 5, configurable: true });
  assert.strictEqual(
    util.inspect(fn),
    '[GeneratorFunction: 5] AsyncFunction'
  );
  Object.defineProperty(fn, Symbol.toStringTag, {
    value: 'Foobar',
    configurable: true
  });
  assert.strictEqual(
    util.inspect({ ['5']: fn }),
    "{ '5': [GeneratorFunction: 5] AsyncFunction [Foobar] }"
  );
  Object.defineProperty(fn, 'name', { value: '5', configurable: true });
  Object.setPrototypeOf(fn, null);
  assert.strictEqual(
    util.inspect(fn),
    '[GeneratorFunction (null prototype): 5] [Foobar]'
  );
  assert.strictEqual(
    util.inspect({ ['5']: fn }),
    "{ '5': [GeneratorFunction (null prototype): 5] [Foobar] }"
  );
}

assert.strictEqual(util.inspect(undefined), 'undefined');
assert.strictEqual(util.inspect(null), 'null');
assert.strictEqual(util.inspect(/foo(bar\n)?/gi), '/foo(bar\\n)?/gi');
assert.strictEqual(
  util.inspect(new Date('Sun, 14 Feb 2010 11:48:40 GMT')),
  new Date('2010-02-14T12:48:40+01:00').toISOString()
);
assert.strictEqual(util.inspect(new Date('')), (new Date('')).toString());
assert.strictEqual(util.inspect('\n\x01'), "'\\n\\x01'");
assert.strictEqual(
  util.inspect(`${Array(75).fill(1)}'\n\x1d\n\x03\x85\x7f\x7e\x9f\xa0`),
  // eslint-disable-next-line no-irregular-whitespace
  `"${Array(75).fill(1)}'\\n" +\n  '\\x1D\\n' +\n  '\\x03\\x85\\x7F~\\x9F '`
);
assert.strictEqual(util.inspect([]), '[]');
assert.strictEqual(util.inspect(Object.create([])), 'Array {}');
assert.strictEqual(util.inspect([1, 2]), '[ 1, 2 ]');
assert.strictEqual(util.inspect([1, [2, 3]]), '[ 1, [ 2, 3 ] ]');
assert.strictEqual(util.inspect({}), '{}');
assert.strictEqual(util.inspect({ a: 1 }), '{ a: 1 }');
assert.strictEqual(util.inspect({ a: function() {} }), '{ a: [Function: a] }');
assert.strictEqual(util.inspect({ a: () => {} }), '{ a: [Function: a] }');
// eslint-disable-next-line func-name-matching
assert.strictEqual(util.inspect({ a: async function abc() {} }),
                   '{ a: [AsyncFunction: abc] }');
assert.strictEqual(util.inspect({ a: async () => {} }),
                   '{ a: [AsyncFunction: a] }');
assert.strictEqual(util.inspect({ a: function*() {} }),
                   '{ a: [GeneratorFunction: a] }');
assert.strictEqual(util.inspect({ a: 1, b: 2 }), '{ a: 1, b: 2 }');
assert.strictEqual(util.inspect({ 'a': {} }), '{ a: {} }');
assert.strictEqual(util.inspect({ 'a': { 'b': 2 } }), '{ a: { b: 2 } }');
assert.strictEqual(util.inspect({ 'a': { 'b': { 'c': { 'd': 2 } } } }),
                   '{ a: { b: { c: [Object] } } }');
assert.strictEqual(
  util.inspect({ 'a': { 'b': { 'c': { 'd': 2 } } } }, false, null),
  '{\n  a: { b: { c: { d: 2 } } }\n}');
assert.strictEqual(util.inspect([1, 2, 3], true), '[ 1, 2, 3, [length]: 3 ]');
assert.strictEqual(util.inspect({ 'a': { 'b': { 'c': 2 } } }, false, 0),
                   '{ a: [Object] }');
assert.strictEqual(util.inspect({ 'a': { 'b': { 'c': 2 } } }, false, 1),
                   '{ a: { b: [Object] } }');
assert.strictEqual(util.inspect({ 'a': { 'b': ['c'] } }, false, 1),
                   '{ a: { b: [Array] } }');
assert.strictEqual(util.inspect(new Uint8Array(0)), 'Uint8Array(0) []');
assert(inspect(new Uint8Array(0), { showHidden: true }).includes('[buffer]'));
assert.strictEqual(
  util.inspect(
    Object.create(
      {},
      { visible: { value: 1, enumerable: true }, hidden: { value: 2 } }
    )
  ),
  '{ visible: 1 }'
);
assert.strictEqual(
  util.inspect(
    Object.assign(new String('hello'), { [Symbol('foo')]: 123 }),
    { showHidden: true }
  ),
  "[String: 'hello'] { [length]: 5, [Symbol(foo)]: 123 }"
);

assert.match(util.inspect((new JSStream())._externalStream),
             /^\[External: [0-9a-f]+\]$/);

{
  const regexp = /regexp/;
  regexp.aprop = 42;
  assert.strictEqual(util.inspect({ a: regexp }, false, 0), '{ a: /regexp/ }');
}

assert.match(
  util.inspect({ a: { a: { a: { a: {} } } } }, undefined, undefined, true),
  /Object/
);
assert.doesNotMatch(
  util.inspect({ a: { a: { a: { a: {} } } } }, undefined, null, true),
  /Object/
);

{
  const showHidden = true;
  const ab = new Uint8Array([1, 2, 3, 4]).buffer;
  const dv = new DataView(ab, 1, 2);
  assert.strictEqual(
    util.inspect(ab, showHidden),
    'ArrayBuffer { [Uint8Contents]: <01 02 03 04>, byteLength: 4 }'
  );
  assert.strictEqual(util.inspect(new DataView(ab, 1, 2), showHidden),
                     'DataView {\n' +
                     '  byteLength: 2,\n' +
                     '  byteOffset: 1,\n' +
                     '  buffer: ArrayBuffer {' +
                      ' [Uint8Contents]: <01 02 03 04>, byteLength: 4 }\n}');
  assert.strictEqual(
    util.inspect(ab, showHidden),
    'ArrayBuffer { [Uint8Contents]: <01 02 03 04>, byteLength: 4 }'
  );
  assert.strictEqual(util.inspect(dv, showHidden),
                     'DataView {\n' +
                     '  byteLength: 2,\n' +
                     '  byteOffset: 1,\n' +
                     '  buffer: ArrayBuffer { [Uint8Contents]: ' +
                       '<01 02 03 04>, byteLength: 4 }\n}');
  ab.x = 42;
  dv.y = 1337;
  assert.strictEqual(util.inspect(ab, showHidden),
                     'ArrayBuffer { [Uint8Contents]: <01 02 03 04>, ' +
                       'byteLength: 4, x: 42 }');
  assert.strictEqual(util.inspect(dv, showHidden),
                     'DataView {\n' +
                     '  byteLength: 2,\n' +
                     '  byteOffset: 1,\n' +
                     '  buffer: ArrayBuffer { [Uint8Contents]: <01 02 03 04>,' +
                       ' byteLength: 4, x: 42 },\n' +
                     '  y: 1337\n}');
}

{
  const ab = new ArrayBuffer(42);
  assert.strictEqual(ab.byteLength, 42);
  new MessageChannel().port1.postMessage(ab, [ ab ]);
  assert.strictEqual(ab.byteLength, 0);
  assert.strictEqual(util.inspect(ab),
                     'ArrayBuffer { (detached), byteLength: 0 }');
}

// Truncate output for ArrayBuffers using plural or singular bytes
{
  const ab = new ArrayBuffer(3);
  assert.strictEqual(util.inspect(ab, { showHidden: true, maxArrayLength: 2 }),
                     'ArrayBuffer { [Uint8Contents]' +
                      ': <00 00 ... 1 more byte>, byteLength: 3 }');
  assert.strictEqual(util.inspect(ab, { showHidden: true, maxArrayLength: 1 }),
                     'ArrayBuffer { [Uint8Contents]' +
                      ': <00 ... 2 more bytes>, byteLength: 3 }');
}

// Now do the same checks but from a different context.
{
  const showHidden = false;
  const ab = vm.runInNewContext('new ArrayBuffer(4)');
  const dv = vm.runInNewContext('new DataView(ab, 1, 2)', { ab });
  assert.strictEqual(
    util.inspect(ab, showHidden),
    'ArrayBuffer { [Uint8Contents]: <00 00 00 00>, byteLength: 4 }'
  );
  assert.strictEqual(util.inspect(new DataView(ab, 1, 2), showHidden),
                     'DataView {\n' +
                     '  byteLength: 2,\n' +
                     '  byteOffset: 1,\n' +
                     '  buffer: ArrayBuffer { [Uint8Contents]: <00 00 00 00>,' +
                       ' byteLength: 4 }\n}');
  assert.strictEqual(
    util.inspect(ab, showHidden),
    'ArrayBuffer { [Uint8Contents]: <00 00 00 00>, byteLength: 4 }'
  );
  assert.strictEqual(util.inspect(dv, showHidden),
                     'DataView {\n' +
                     '  byteLength: 2,\n' +
                     '  byteOffset: 1,\n' +
                     '  buffer: ArrayBuffer { [Uint8Contents]: <00 00 00 00>,' +
                       ' byteLength: 4 }\n}');
  ab.x = 42;
  dv.y = 1337;
  assert.strictEqual(util.inspect(ab, showHidden),
                     'ArrayBuffer { [Uint8Contents]: <00 00 00 00>, ' +
                       'byteLength: 4, x: 42 }');
  assert.strictEqual(util.inspect(dv, showHidden),
                     'DataView {\n' +
                     '  byteLength: 2,\n' +
                     '  byteOffset: 1,\n' +
                     '  buffer: ArrayBuffer { [Uint8Contents]: <00 00 00 00>,' +
                       ' byteLength: 4, x: 42 },\n' +
                     '  y: 1337\n}');
}

[ Float32Array,
  Float64Array,
  Int16Array,
  Int32Array,
  Int8Array,
  Uint16Array,
  Uint32Array,
  Uint8Array,
  Uint8ClampedArray ].forEach((constructor) => {
  const length = 2;
  const byteLength = length * constructor.BYTES_PER_ELEMENT;
  const array = new constructor(new ArrayBuffer(byteLength), 0, length);
  array[0] = 65;
  array[1] = 97;
  assert.strictEqual(
    util.inspect(array, { showHidden: true }),
    `${constructor.name}(${length}) [\n` +
      '  65,\n' +
      '  97,\n' +
      `  [BYTES_PER_ELEMENT]: ${constructor.BYTES_PER_ELEMENT},\n` +
      `  [length]: ${length},\n` +
      `  [byteLength]: ${byteLength},\n` +
      '  [byteOffset]: 0,\n' +
      `  [buffer]: ArrayBuffer { byteLength: ${byteLength} }\n]`);
  assert.strictEqual(
    util.inspect(array, false),
    `${constructor.name}(${length}) [ 65, 97 ]`
  );
});

// Now check that declaring a TypedArray in a different context works the same.
[ Float32Array,
  Float64Array,
  Int16Array,
  Int32Array,
  Int8Array,
  Uint16Array,
  Uint32Array,
  Uint8Array,
  Uint8ClampedArray ].forEach((constructor) => {
  const length = 2;
  const byteLength = length * constructor.BYTES_PER_ELEMENT;
  const array = vm.runInNewContext(
    'new constructor(new ArrayBuffer(byteLength), 0, length)',
    { constructor, byteLength, length }
  );
  array[0] = 65;
  array[1] = 97;
  assert.strictEqual(
    util.inspect(array, true),
    `${constructor.name}(${length}) [\n` +
      '  65,\n' +
      '  97,\n' +
      `  [BYTES_PER_ELEMENT]: ${constructor.BYTES_PER_ELEMENT},\n` +
      `  [length]: ${length},\n` +
      `  [byteLength]: ${byteLength},\n` +
      '  [byteOffset]: 0,\n' +
      `  [buffer]: ArrayBuffer { byteLength: ${byteLength} }\n]`);
  assert.strictEqual(
    util.inspect(array, false),
    `${constructor.name}(${length}) [ 65, 97 ]`
  );
});

{
  const brokenLength = new Float32Array(2);
  Object.defineProperty(brokenLength, 'length', { value: -1 });
  assert.strictEqual(inspect(brokenLength), 'Float32Array(2) [ 0n, 0n ]');
}

assert.strictEqual(
  util.inspect(Object.create({}, {
    visible: { value: 1, enumerable: true },
    hidden: { value: 2 }
  }), { showHidden: true }),
  '{ visible: 1, [hidden]: 2 }'
);
// Objects without prototype.
assert.strictEqual(
  util.inspect(Object.create(null, {
    name: { value: 'Tim', enumerable: true },
    hidden: { value: 'secret' }
  }), { showHidden: true }),
  "[Object: null prototype] { name: 'Tim', [hidden]: 'secret' }"
);

assert.strictEqual(
  util.inspect(Object.create(null, {
    name: { value: 'Tim', enumerable: true },
    hidden: { value: 'secret' }
  })),
  "[Object: null prototype] { name: 'Tim' }"
);

// Dynamic properties.
{
  assert.strictEqual(
    util.inspect({ get readonly() { return 1; } }),
    '{ readonly: [Getter] }');

  assert.strictEqual(
    util.inspect({ get readwrite() { return 1; }, set readwrite(val) {} }),
    '{ readwrite: [Getter/Setter] }');

  assert.strictEqual(
    // eslint-disable-next-line accessor-pairs
    util.inspect({ set writeonly(val) {} }),
    '{ writeonly: [Setter] }');

  const value = {};
  value.a = value;
  assert.strictEqual(util.inspect(value), '<ref *1> { a: [Circular *1] }');
  const getterFn = {
    get one() {
      return null;
    }
  };
  assert.strictEqual(
    util.inspect(getterFn, { getters: true }),
    '{ one: [Getter: null] }'
  );
}

// Array with dynamic properties.
{
  const value = [1, 2, 3];
  Object.defineProperty(
    value,
    'growingLength',
    {
      enumerable: true,
      get: function() { this.push(true); return this.length; }
    }
  );
  Object.defineProperty(
    value,
    '-1',
    {
      enumerable: true,
      value: -1
    }
  );
  assert.strictEqual(util.inspect(value),
                     "[ 1, 2, 3, growingLength: [Getter], '-1': -1 ]");
}

// Array with inherited number properties.
{
  class CustomArray extends Array {}
  CustomArray.prototype[5] = 'foo';
  CustomArray.prototype[49] = 'bar';
  CustomArray.prototype.foo = true;
  const arr = new CustomArray(50);
  arr[49] = 'I win';
  assert.strictEqual(
    util.inspect(arr),
    "CustomArray(50) [ <49 empty items>, 'I win' ]"
  );
  assert.strictEqual(
    util.inspect(arr, { showHidden: true }),
    'CustomArray(50) [\n' +
    '  <49 empty items>,\n' +
    "  'I win',\n" +
    '  [length]: 50,\n' +
    "  '5': 'foo',\n" +
    '  foo: true\n' +
    ']'
  );
}

// Array with extra properties.
{
  const arr = [1, 2, 3, , ]; // eslint-disable-line no-sparse-arrays
  arr.foo = 'bar';
  assert.strictEqual(util.inspect(arr),
                     "[ 1, 2, 3, <1 empty item>, foo: 'bar' ]");

  const arr2 = [];
  assert.strictEqual(util.inspect([], { showHidden: true }), '[ [length]: 0 ]');
  arr2['00'] = 1;
  assert.strictEqual(util.inspect(arr2), "[ '00': 1 ]");
  assert.strictEqual(util.inspect(arr2, { showHidden: true }),
                     "[ [length]: 0, '00': 1 ]");
  arr2[1] = 0;
  assert.strictEqual(util.inspect(arr2), "[ <1 empty item>, 0, '00': 1 ]");
  assert.strictEqual(util.inspect(arr2, { showHidden: true }),
                     "[ <1 empty item>, 0, [length]: 2, '00': 1 ]");
  delete arr2[1];
  assert.strictEqual(util.inspect(arr2), "[ <2 empty items>, '00': 1 ]");
  assert.strictEqual(util.inspect(arr2, { showHidden: true }),
                     "[ <2 empty items>, [length]: 2, '00': 1 ]");
  arr2['01'] = 2;
  assert.strictEqual(util.inspect(arr2),
                     "[ <2 empty items>, '00': 1, '01': 2 ]");
  assert.strictEqual(util.inspect(arr2, { showHidden: true }),
                     "[ <2 empty items>, [length]: 2, '00': 1, '01': 2 ]");
  delete arr2['00'];
  arr2[0] = 0;
  assert.strictEqual(util.inspect(arr2),
                     "[ 0, <1 empty item>, '01': 2 ]");
  assert.strictEqual(util.inspect(arr2, { showHidden: true }),
                     "[ 0, <1 empty item>, [length]: 2, '01': 2 ]");
  delete arr2['01'];
  arr2[2 ** 32 - 2] = 'max';
  arr2[2 ** 32 - 1] = 'too far';
  assert.strictEqual(
    util.inspect(arr2),
    "[ 0, <4294967293 empty items>, 'max', '4294967295': 'too far' ]"
  );

  const arr3 = [];
  arr3[-1] = -1;
  assert.strictEqual(util.inspect(arr3), "[ '-1': -1 ]");
}

// Indices out of bounds.
{
  const arr = [];
  arr[2 ** 32] = true; // Not a valid array index.
  assert.strictEqual(util.inspect(arr), "[ '4294967296': true ]");
  arr[0] = true;
  arr[10] = true;
  assert.strictEqual(util.inspect(arr),
                     "[ true, <9 empty items>, true, '4294967296': true ]");
  arr[2 ** 32 - 2] = true;
  arr[2 ** 32 - 1] = true;
  arr[2 ** 32 + 1] = true;
  delete arr[0];
  delete arr[10];
  assert.strictEqual(util.inspect(arr),
                     ['[',
                      '<4294967294 empty items>,',
                      'true,',
                      "'4294967296': true,",
                      "'4294967295': true,",
                      "'4294967297': true\n]",
                     ].join('\n  '));
}

// Function with properties.
{
  const value = () => {};
  value.aprop = 42;
  assert.strictEqual(util.inspect(value), '[Function: value] { aprop: 42 }');
}

// Anonymous function with properties.
{
  const value = (() => function() {})();
  value.aprop = 42;
  assert.strictEqual(
    util.inspect(value),
    '[Function (anonymous)] { aprop: 42 }'
  );
}

// Regular expressions with properties.
{
  const value = /123/ig;
  value.aprop = 42;
  assert.strictEqual(util.inspect(value), '/123/gi { aprop: 42 }');
}

// Dates with properties.
{
  const value = new Date('Sun, 14 Feb 2010 11:48:40 GMT');
  value.aprop = 42;
  assert.strictEqual(util.inspect(value),
                     '2010-02-14T11:48:40.000Z { aprop: 42 }');
}

// Test the internal isDate implementation.
{
  const Date2 = vm.runInNewContext('Date');
  const d = new Date2();
  const orig = util.inspect(d);
  Date2.prototype.foo = 'bar';
  const after = util.inspect(d);
  assert.strictEqual(orig, after);
}

// Test positive/negative zero.
assert.strictEqual(util.inspect(0), '0');
assert.strictEqual(util.inspect(-0), '-0');
// Edge case from check.
assert.strictEqual(util.inspect(-5e-324), '-5e-324');

// Test for sparse array.
{
  const a = ['foo', 'bar', 'baz'];
  assert.strictEqual(util.inspect(a), "[ 'foo', 'bar', 'baz' ]");
  delete a[1];
  assert.strictEqual(util.inspect(a), "[ 'foo', <1 empty item>, 'baz' ]");
  assert.strictEqual(
    util.inspect(a, true),
    "[ 'foo', <1 empty item>, 'baz', [length]: 3 ]"
  );
  assert.strictEqual(util.inspect(new Array(5)), '[ <5 empty items> ]');
  a[3] = 'bar';
  a[100] = 'qux';
  assert.strictEqual(
    util.inspect(a, { breakLength: Infinity }),
    "[ 'foo', <1 empty item>, 'baz', 'bar', <96 empty items>, 'qux' ]"
  );
  delete a[3];
  assert.strictEqual(
    util.inspect(a, { maxArrayLength: 4 }),
    "[ 'foo', <1 empty item>, 'baz', <97 empty items>, ... 1 more item ]"
  );
  // test 4 special case
  assert.strictEqual(util.inspect(a, {
    maxArrayLength: 2
  }), "[ 'foo', <1 empty item>, ... 99 more items ]");
}

// Test for Array constructor in different context.
{
  const map = new Map();
  map.set(1, 2);
  // Passing only a single argument to indicate a set iterator.
  const valsSetIterator = previewEntries(map.entries());
  // Passing through true to indicate a map iterator.
  const valsMapIterEntries = previewEntries(map.entries(), true);
  const valsMapIterKeys = previewEntries(map.keys(), true);

  assert.strictEqual(util.inspect(valsSetIterator), '[ 1, 2 ]');
  assert.strictEqual(util.inspect(valsMapIterEntries), '[ [ 1, 2 ], true ]');
  assert.strictEqual(util.inspect(valsMapIterKeys), '[ [ 1 ], false ]');
}

// Test for other constructors in different context.
{
  let obj = vm.runInNewContext('(function(){return {}})()', {});
  assert.strictEqual(util.inspect(obj), '{}');
  obj = vm.runInNewContext('const m=new Map();m.set(1,2);m', {});
  assert.strictEqual(util.inspect(obj), 'Map(1) { 1 => 2 }');
  obj = vm.runInNewContext('const s=new Set();s.add(1);s.add(2);s', {});
  assert.strictEqual(util.inspect(obj), 'Set(2) { 1, 2 }');
  obj = vm.runInNewContext('fn=function(){};new Promise(fn,fn)', {});
  assert.strictEqual(util.inspect(obj), 'Promise { <pending> }');
}

// Test for property descriptors.
{
  const getter = Object.create(null, {
    a: {
      get: function() { return 'aaa'; }
    }
  });
  const setter = Object.create(null, {
    b: { // eslint-disable-line accessor-pairs
      set: function() {}
    }
  });
  const getterAndSetter = Object.create(null, {
    c: {
      get: function() { return 'ccc'; },
      set: function() {}
    }
  });
  assert.strictEqual(
    util.inspect(getter, true),
    '[Object: null prototype] { [a]: [Getter] }'
  );
  assert.strictEqual(
    util.inspect(setter, true),
    '[Object: null prototype] { [b]: [Setter] }'
  );
  assert.strictEqual(
    util.inspect(getterAndSetter, true),
    '[Object: null prototype] { [c]: [Getter/Setter] }'
  );
}

// Exceptions should print the error message, not '{}'.
{
  [
    new Error(),
    new Error('FAIL'),
    new TypeError('FAIL'),
    new SyntaxError('FAIL'),
  ].forEach((err) => {
    assert.strictEqual(util.inspect(err), err.stack);
  });
  assert.throws(
    () => undef(), // eslint-disable-line no-undef
    (e) => {
      assert.strictEqual(util.inspect(e), e.stack);
      return true;
    }
  );

  const ex = util.inspect(new Error('FAIL'), true);
  assert(ex.includes('Error: FAIL'));
  assert(ex.includes('[stack]'));
  assert(ex.includes('[message]'));
}

{
  const falsyCause1 = new Error('', { cause: false });
  delete falsyCause1.stack;
  const falsyCause2 = new Error(undefined, { cause: null });
  falsyCause2.stack = '';
  const undefinedCause = new Error('', { cause: undefined });
  undefinedCause.stack = '';

  assert.strictEqual(util.inspect(falsyCause1), '[Error] { [cause]: false }');
  assert.strictEqual(util.inspect(falsyCause2), '[Error] { [cause]: null }');
  assert.strictEqual(
    util.inspect(undefinedCause),
    '[Error] { [cause]: undefined }'
  );
}

{
  const tmp = Error.stackTraceLimit;
  Error.stackTraceLimit = 0;
  const err = new Error('foo');
  const err2 = new Error('foo\nbar');
  assert.strictEqual(util.inspect(err, { compact: true }), '[Error: foo]');
  assert(err.stack);
  delete err.stack;
  assert(!err.stack);
  assert.strictEqual(util.inspect(err, { compact: true }), '[Error: foo]');
  assert.strictEqual(
    util.inspect(err2, { compact: true }),
    '[Error: foo\nbar]'
  );

  err.bar = true;
  err2.bar = true;

  assert.strictEqual(
    util.inspect(err, { compact: true }),
    '{ [Error: foo] bar: true }'
  );
  assert.strictEqual(
    util.inspect(err2, { compact: true }),
    '{ [Error: foo\nbar]\n  bar: true }'
  );
  assert.strictEqual(
    util.inspect(err, { compact: true, breakLength: 5 }),
    '{ [Error: foo]\n  bar: true }'
  );
  assert.strictEqual(
    util.inspect(err, { compact: true, breakLength: 1 }),
    '{ [Error: foo]\n  bar:\n   true }'
  );
  assert.strictEqual(
    util.inspect(err2, { compact: true, breakLength: 5 }),
    '{ [Error: foo\nbar]\n  bar: true }'
  );
  assert.strictEqual(
    util.inspect(err, { compact: false }),
    '[Error: foo] {\n  bar: true\n}'
  );
  assert.strictEqual(
    util.inspect(err2, { compact: false }),
    '[Error: foo\nbar] {\n  bar: true\n}'
  );

  Error.stackTraceLimit = tmp;
}

// Prevent enumerable error properties from being printed.
{
  let err = new Error();
  err.message = 'foobar';
  let out = util.inspect(err).split('\n');
  assert.strictEqual(out[0], 'Error: foobar');
  assert(out[out.length - 1].startsWith('    at '));
  // Reset the error, the stack is otherwise not recreated.
  err = new Error();
  err.message = 'foobar';
  err.name = 'Unique';
  Object.defineProperty(err, 'stack', { value: err.stack, enumerable: true });
  out = util.inspect(err).split('\n');
  assert.strictEqual(out[0], 'Unique: foobar');
  assert(out[out.length - 1].startsWith('    at '));
  err.name = 'Baz';
  out = util.inspect(err).split('\n');
  assert.strictEqual(out[0], 'Unique: foobar');
  assert.strictEqual(out[out.length - 2], "  name: 'Baz'");
  assert.strictEqual(out[out.length - 1], '}');
}

// Doesn't capture stack trace.
{
  function BadCustomError(msg) {
    Error.call(this);
    Object.defineProperty(this, 'message',
                          { value: msg, enumerable: false });
    Object.defineProperty(this, 'name',
                          { value: 'BadCustomError', enumerable: false });
  }
  Object.setPrototypeOf(BadCustomError.prototype, Error.prototype);
  Object.setPrototypeOf(BadCustomError, Error);
  assert.strictEqual(
    util.inspect(new BadCustomError('foo')),
    '[BadCustomError: foo]'
  );
}

// Tampered error stack or name property (different type than string).
// Note: Symbols are not supported by `Error#toString()` which is called by
// accessing the `stack` property.
[
  [404, '404: foo', '[404]'],
  [0, '0: foo', '[RangeError: foo]'],
  [0n, '0: foo', '[RangeError: foo]'],
  [null, 'null: foo', '[RangeError: foo]'],
  [undefined, 'RangeError: foo', '[RangeError: foo]'],
  [false, 'false: foo', '[RangeError: foo]'],
  ['', 'foo', '[RangeError: foo]'],
  [[1, 2, 3], '1,2,3: foo', '[1,2,3]'],
].forEach(([value, outputStart, stack]) => {
  let err = new RangeError('foo');
  err.name = value;
  assert(
    util.inspect(err).startsWith(outputStart),
    util.format(
      'The name set to %o did not result in the expected output "%s"',
      value,
      outputStart
    )
  );

  err = new RangeError('foo');
  err.stack = value;
  assert.strictEqual(util.inspect(err), stack);
});

// https://github.com/nodejs/node-v0.x-archive/issues/1941
assert.strictEqual(util.inspect(Object.create(Date.prototype)), 'Date {}');

// https://github.com/nodejs/node-v0.x-archive/issues/1944
{
  const d = new Date();
  d.toUTCString = null;
  util.inspect(d);
}

// Should not throw.
{
  const d = new Date();
  d.toISOString = null;
  util.inspect(d);
}

// Should not throw.
{
  const r = /regexp/;
  r.toString = null;
  util.inspect(r);
}

// See https://github.com/nodejs/node-v0.x-archive/issues/2225
{
  const x = { [util.inspect.custom]: util.inspect };
  assert(util.inspect(x).includes(
    '[Symbol(nodejs.util.inspect.custom)]: [Function: inspect] {\n'));
}

// `util.inspect` should display the escaped value of a key.
{
  const w = {
    '\\': 1,
    '\\\\': 2,
    '\\\\\\': 3,
    '\\\\\\\\': 4,
    '\n': 5,
    '\r': 6
  };

  const y = ['a', 'b', 'c'];
  y['\\\\'] = 'd';
  y['\n'] = 'e';
  y['\r'] = 'f';

  assert.strictEqual(
    util.inspect(w),
    "{ '\\\\': 1, '\\\\\\\\': 2, '\\\\\\\\\\\\': 3, " +
    "'\\\\\\\\\\\\\\\\': 4, '\\n': 5, '\\r': 6 }"
  );
  assert.strictEqual(
    util.inspect(y),
    "[ 'a', 'b', 'c', '\\\\\\\\': 'd', " +
    "'\\n': 'e', '\\r': 'f' ]"
  );
}

// Escape unpaired surrogate pairs.
{
  const edgeChar = String.fromCharCode(0xd799);

  for (let charCode = 0xD800; charCode < 0xDFFF; charCode++) {
    const surrogate = String.fromCharCode(charCode);

    assert.strictEqual(
      util.inspect(surrogate),
      `'\\u${charCode.toString(16)}'`
    );
    assert.strictEqual(
      util.inspect(`${'a'.repeat(200)}${surrogate}`),
      `'${'a'.repeat(200)}\\u${charCode.toString(16)}'`
    );
    assert.strictEqual(
      util.inspect(`${surrogate}${'a'.repeat(200)}`),
      `'\\u${charCode.toString(16)}${'a'.repeat(200)}'`
    );
    if (charCode < 0xdc00) {
      const highSurrogate = surrogate;
      const lowSurrogate = String.fromCharCode(charCode + 1024);
      assert(
        !util.inspect(
          `${edgeChar}${highSurrogate}${lowSurrogate}${edgeChar}`
        ).includes('\\u')
      );
      assert.strictEqual(
        (util.inspect(
          `${highSurrogate}${highSurrogate}${lowSurrogate}`
        ).match(/\\u/g) ?? []).length,
        1
      );
    } else {
      assert.strictEqual(
        util.inspect(`${edgeChar}${surrogate}${edgeChar}`),
        `'${edgeChar}\\u${charCode.toString(16)}${edgeChar}'`
      );
    }
  }
}

// Test util.inspect.styles and util.inspect.colors.
{
  function testColorStyle(style, input) {
    const colorName = util.inspect.styles[style];
    let color = ['', ''];
    if (util.inspect.colors[colorName])
      color = util.inspect.colors[colorName];

    const withoutColor = util.inspect(input, false, 0, false);
    const withColor = util.inspect(input, false, 0, true);
    const expect = `\u001b[${color[0]}m${withoutColor}\u001b[${color[1]}m`;
    assert.strictEqual(
      withColor,
      expect,
      `util.inspect color for style ${style}`);
  }

  testColorStyle('special', function() {});
  testColorStyle('number', 123.456);
  testColorStyle('boolean', true);
  testColorStyle('undefined', undefined);
  testColorStyle('null', null);
  testColorStyle('string', 'test string');
  testColorStyle('date', new Date());
  testColorStyle('regexp', /regexp/);
}

// An object with "hasOwnProperty" overwritten should not throw.
util.inspect({ hasOwnProperty: null });

// New API, accepts an "options" object.
{
  const subject = { foo: 'bar', hello: 31, a: { b: { c: { d: 0 } } } };
  Object.defineProperty(subject, 'hidden', { enumerable: false, value: null });

  assert.strictEqual(
    util.inspect(subject, { showHidden: false }).includes('hidden'),
    false
  );
  assert.strictEqual(
    util.inspect(subject, { showHidden: true }).includes('hidden'),
    true
  );
  assert.strictEqual(
    util.inspect(subject, { colors: false }).includes('\u001b[32m'),
    false
  );
  assert.strictEqual(
    util.inspect(subject, { colors: true }).includes('\u001b[32m'),
    true
  );
  assert.strictEqual(
    util.inspect(subject, { depth: 2 }).includes('c: [Object]'),
    true
  );
  assert.strictEqual(
    util.inspect(subject, { depth: 0 }).includes('a: [Object]'),
    true
  );
  assert.strictEqual(
    util.inspect(subject, { depth: null }).includes('{ d: 0 }'),
    true
  );
  assert.strictEqual(
    util.inspect(subject, { depth: undefined }).includes('{ d: 0 }'),
    true
  );
}

{
  // "customInspect" option can enable/disable calling [util.inspect.custom]().
  const subject = { [util.inspect.custom]: () => 123 };

  assert.strictEqual(
    util.inspect(subject, { customInspect: true }).includes('123'),
    true
  );
  assert.strictEqual(
    util.inspect(subject, { customInspect: true }).includes('inspect'),
    false
  );
  assert.strictEqual(
    util.inspect(subject, { customInspect: false }).includes('123'),
    false
  );
  assert.strictEqual(
    util.inspect(subject, { customInspect: false }).includes('inspect'),
    true
  );

  // A custom [util.inspect.custom]() should be able to return other Objects.
  subject[util.inspect.custom] = () => ({ foo: 'bar' });

  assert.strictEqual(util.inspect(subject), "{ foo: 'bar' }");

  subject[util.inspect.custom] = common.mustCall((depth, opts, inspect) => {
    const clone = { ...opts };
    // This might change at some point but for now we keep the stylize function.
    // The function should either be documented or an alternative should be
    // implemented.
    assert.strictEqual(typeof opts.stylize, 'function');
    assert.strictEqual(opts.seen, undefined);
    assert.strictEqual(opts.budget, undefined);
    assert.strictEqual(opts.indentationLvl, undefined);
    assert.strictEqual(opts.showHidden, false);
    assert.strictEqual(inspect, util.inspect);
    assert.deepStrictEqual(
      new Set(Object.keys(inspect.defaultOptions).concat(['stylize'])),
      new Set(Object.keys(opts))
    );
    opts.showHidden = true;
    return { [inspect.custom]: common.mustCall((depth, opts2) => {
      assert.deepStrictEqual(clone, opts2);
    }) };
  });

  util.inspect(subject);

  // util.inspect.custom is a shared symbol which can be accessed as
  // Symbol.for("nodejs.util.inspect.custom").
  const inspect = Symbol.for('nodejs.util.inspect.custom');

  subject[inspect] = () => ({ baz: 'quux' });

  assert.strictEqual(util.inspect(subject), '{ baz: \'quux\' }');

  subject[inspect] = (depth, opts) => {
    assert.strictEqual(opts.customInspectOptions, true);
    assert.strictEqual(opts.seen, null);
    return {};
  };

  util.inspect(subject, { customInspectOptions: true, seen: null });
}

{
  const subject = { [util.inspect.custom]: common.mustCall((depth, opts) => {
    assert.strictEqual(depth, null);
    assert.strictEqual(opts.compact, true);
  }) };
  util.inspect(subject, { depth: null, compact: true });
}

{
  // Returning `this` from a custom inspection function works.
  const subject = { a: 123, [util.inspect.custom]() { return this; } };
  const UIC = 'nodejs.util.inspect.custom';
  assert.strictEqual(
    util.inspect(subject),
    `{\n  a: 123,\n  [Symbol(${UIC})]: [Function: [${UIC}]]\n}`
  );
}

// Verify that it's possible to use the stylize function to manipulate input.
assert.strictEqual(
  util.inspect([1, 2, 3], { stylize() { return 'x'; } }),
  '[ x, x, x ]'
);

// Using `util.inspect` with "colors" option should produce as many lines as
// without it.
{
  function testLines(input) {
    const countLines = (str) => (str.match(/\n/g) || []).length;
    const withoutColor = util.inspect(input);
    const withColor = util.inspect(input, { colors: true });
    assert.strictEqual(countLines(withoutColor), countLines(withColor));
  }

  const bigArray = new Array(100).fill().map((value, index) => index);

  testLines([1, 2, 3, 4, 5, 6, 7]);
  testLines(bigArray);
  testLines({ foo: 'bar', baz: 35, b: { a: 35 } });
  testLines({ a: { a: 3, b: 1, c: 1, d: 1, e: 1, f: 1, g: 1, h: 1 }, b: 1 });
  testLines({
    foo: 'bar',
    baz: 35,
    b: { a: 35 },
    veryLongKey: 'very long value',
    evenLongerKey: ['with even longer value in array']
  });
}

// Test boxed primitives output the correct values.
assert.strictEqual(util.inspect(new String('test')), "[String: 'test']");
assert.strictEqual(
  util.inspect(new String('test'), { colors: true }),
  "\u001b[32m[String: 'test']\u001b[39m"
);
assert.strictEqual(
  util.inspect(Object(Symbol('test'))),
  '[Symbol: Symbol(test)]'
);
assert.strictEqual(util.inspect(new Boolean(false)), '[Boolean: false]');
assert.strictEqual(
  util.inspect(Object.setPrototypeOf(new Boolean(true), null)),
  '[Boolean (null prototype): true]'
);
assert.strictEqual(util.inspect(new Number(0)), '[Number: 0]');
assert.strictEqual(
  util.inspect(
    Object.defineProperty(
      Object.setPrototypeOf(new Number(-0), Array.prototype),
      Symbol.toStringTag,
      { value: 'Foobar' }
    )
  ),
  '[Number (Array): -0] [Foobar]'
);
assert.strictEqual(util.inspect(new Number(-1.1)), '[Number: -1.1]');
assert.strictEqual(util.inspect(new Number(13.37)), '[Number: 13.37]');

// Test boxed primitives with own properties.
{
  const str = new String('baz');
  str.foo = 'bar';
  assert.strictEqual(util.inspect(str), "[String: 'baz'] { foo: 'bar' }");

  const bool = new Boolean(true);
  bool.foo = 'bar';
  assert.strictEqual(util.inspect(bool), "[Boolean: true] { foo: 'bar' }");

  const num = new Number(13.37);
  num.foo = 'bar';
  assert.strictEqual(util.inspect(num), "[Number: 13.37] { foo: 'bar' }");

  const sym = Object(Symbol('foo'));
  sym.foo = 'bar';
  assert.strictEqual(util.inspect(sym), "[Symbol: Symbol(foo)] { foo: 'bar' }");

  const big = Object(BigInt(55));
  big.foo = 'bar';
  assert.strictEqual(util.inspect(big), "[BigInt: 55n] { foo: 'bar' }");
}

// Test es6 Symbol.
if (typeof Symbol !== 'undefined') {
  assert.strictEqual(util.inspect(Symbol()), 'Symbol()');
  assert.strictEqual(util.inspect(Symbol(123)), 'Symbol(123)');
  assert.strictEqual(util.inspect(Symbol('hi')), 'Symbol(hi)');
  assert.strictEqual(util.inspect([Symbol()]), '[ Symbol() ]');
  assert.strictEqual(util.inspect({ foo: Symbol() }), '{ foo: Symbol() }');

  const options = { showHidden: true };
  let subject = {};

  subject[Symbol('sym\nbol')] = 42;

  assert.strictEqual(util.inspect(subject), '{ [Symbol(sym\\nbol)]: 42 }');
  assert.strictEqual(
    util.inspect(subject, options),
    '{ [Symbol(sym\\nbol)]: 42 }'
  );

  Object.defineProperty(
    subject,
    Symbol(),
    { enumerable: false, value: 'non-enum' });
  assert.strictEqual(util.inspect(subject), '{ [Symbol(sym\\nbol)]: 42 }');
  assert.strictEqual(
    util.inspect(subject, options),
    "{ [Symbol(sym\\nbol)]: 42, [Symbol()]: 'non-enum' }"
  );

  subject = [1, 2, 3];
  subject[Symbol('symbol')] = 42;

  assert.strictEqual(util.inspect(subject),
                     '[ 1, 2, 3, [Symbol(symbol)]: 42 ]');
}

// Test Set.
{
  assert.strictEqual(util.inspect(new Set()), 'Set(0) {}');
  assert.strictEqual(util.inspect(new Set([1, 2, 3])), 'Set(3) { 1, 2, 3 }');
  const set = new Set(['foo']);
  set.bar = 42;
  assert.strictEqual(
    util.inspect(set, { showHidden: true }),
    "Set(1) { 'foo', bar: 42 }"
  );
}

// Test circular Set.
{
  const set = new Set();
  set.add(set);
  assert.strictEqual(util.inspect(set), '<ref *1> Set(1) { [Circular *1] }');
}

// Test Map.
{
  assert.strictEqual(util.inspect(new Map()), 'Map(0) {}');
  assert.strictEqual(util.inspect(new Map([[1, 'a'], [2, 'b'], [3, 'c']])),
                     "Map(3) { 1 => 'a', 2 => 'b', 3 => 'c' }");
  const map = new Map([['foo', null]]);
  map.bar = 42;
  assert.strictEqual(util.inspect(map, true),
                     "Map(1) { 'foo' => null, bar: 42 }");
}

// Test circular Map.
{
  const map = new Map();
  map.set(map, 'map');
  assert.strictEqual(
    inspect(map),
    "<ref *1> Map(1) { [Circular *1] => 'map' }"
  );
  map.set(map, map);
  assert.strictEqual(
    inspect(map),
    '<ref *1> Map(1) { [Circular *1] => [Circular *1] }'
  );
  map.delete(map);
  map.set('map', map);
  assert.strictEqual(
    inspect(map),
    "<ref *1> Map(1) { 'map' => [Circular *1] }"
  );
}

// Test multiple circular references.
{
  const obj = {};
  obj.a = [obj];
  obj.b = {};
  obj.b.inner = obj.b;
  obj.b.obj = obj;

  assert.strictEqual(
    inspect(obj),
    '<ref *1> {\n' +
    '  a: [ [Circular *1] ],\n' +
    '  b: <ref *2> { inner: [Circular *2], obj: [Circular *1] }\n' +
    '}'
  );
}

// Test Promise.
{
  const resolved = Promise.resolve(3);
  assert.strictEqual(util.inspect(resolved), 'Promise { 3 }');

  const rejected = Promise.reject(3);
  assert.strictEqual(util.inspect(rejected), 'Promise { <rejected> 3 }');
  // Squelch UnhandledPromiseRejection.
  rejected.catch(() => {});

  const pending = new Promise(() => {});
  assert.strictEqual(util.inspect(pending), 'Promise { <pending> }');

  const promiseWithProperty = Promise.resolve('foo');
  promiseWithProperty.bar = 42;
  assert.strictEqual(util.inspect(promiseWithProperty),
                     "Promise { 'foo', bar: 42 }");
}

// Make sure it doesn't choke on polyfills. Unlike Set/Map, there is no standard
// interface to synchronously inspect a Promise, so our techniques only work on
// a bonafide native Promise.
{
  const oldPromise = Promise;
  global.Promise = function() { this.bar = 42; };
  assert.strictEqual(util.inspect(new Promise()), '{ bar: 42 }');
  global.Promise = oldPromise;
}

// Test Map iterators.
{
  const map = new Map([['foo', 'bar']]);
  assert.strictEqual(util.inspect(map.keys()), '[Map Iterator] { \'foo\' }');
  const mapValues = map.values();
  Object.defineProperty(mapValues, Symbol.toStringTag, { value: 'Foo' });
  assert.strictEqual(
    util.inspect(mapValues),
    '[Foo] [Map Iterator] { \'bar\' }'
  );
  map.set('A', 'B!');
  assert.strictEqual(util.inspect(map.entries(), { maxArrayLength: 1 }),
                     "[Map Entries] { [ 'foo', 'bar' ], ... 1 more item }");
  // Make sure the iterator doesn't get consumed.
  const keys = map.keys();
  assert.strictEqual(util.inspect(keys), "[Map Iterator] { 'foo', 'A' }");
  assert.strictEqual(util.inspect(keys), "[Map Iterator] { 'foo', 'A' }");
  keys.extra = true;
  assert.strictEqual(
    util.inspect(keys, { maxArrayLength: 0 }),
    '[Map Iterator] { ... 2 more items, extra: true }');
}

// Test Set iterators.
{
  const aSet = new Set([1]);
  assert.strictEqual(util.inspect(aSet.entries(), { compact: false }),
                     '[Set Entries] {\n  [\n    1,\n    1\n  ]\n}');
  aSet.add(3);
  assert.strictEqual(util.inspect(aSet.keys()), '[Set Iterator] { 1, 3 }');
  assert.strictEqual(util.inspect(aSet.values()), '[Set Iterator] { 1, 3 }');
  const setEntries = aSet.entries();
  Object.defineProperty(setEntries, Symbol.toStringTag, { value: 'Foo' });
  assert.strictEqual(util.inspect(setEntries),
                     '[Foo] [Set Entries] { [ 1, 1 ], [ 3, 3 ] }');
  // Make sure the iterator doesn't get consumed.
  const keys = aSet.keys();
  Object.defineProperty(keys, Symbol.toStringTag, { value: null });
  assert.strictEqual(util.inspect(keys), '[Set Iterator] { 1, 3 }');
  assert.strictEqual(util.inspect(keys), '[Set Iterator] { 1, 3 }');
  keys.extra = true;
  assert.strictEqual(
    util.inspect(keys, { maxArrayLength: 1 }),
    '[Set Iterator] { 1, ... 1 more item, extra: true }');
}

// Minimal inspection should still return as much information as possible about
// the constructor and Symbol.toStringTag.
{
  class Foo {
    get [Symbol.toStringTag]() {
      return 'ABC';
    }
  }
  const a = new Foo();
  assert.strictEqual(inspect(a, { depth: -1 }), 'Foo [ABC] {}');
  a.foo = true;
  assert.strictEqual(inspect(a, { depth: -1 }), '[Foo [ABC]]');
  Object.defineProperty(a, Symbol.toStringTag, {
    value: 'Foo',
    configurable: true,
    writable: true
  });
  assert.strictEqual(inspect(a, { depth: -1 }), '[Foo]');
  delete a[Symbol.toStringTag];
  Object.setPrototypeOf(a, null);
  assert.strictEqual(inspect(a, { depth: -1 }), '[Foo: null prototype]');
  delete a.foo;
  assert.strictEqual(inspect(a, { depth: -1 }), '[Foo: null prototype] {}');
  Object.defineProperty(a, Symbol.toStringTag, {
    value: 'ABC',
    configurable: true
  });
  assert.strictEqual(
    inspect(a, { depth: -1 }),
    '[Foo: null prototype] [ABC] {}'
  );
  Object.defineProperty(a, Symbol.toStringTag, {
    value: 'Foo',
    configurable: true
  });
  assert.strictEqual(
    inspect(a, { depth: -1 }),
    '[Object: null prototype] [Foo] {}'
  );
}

// Test alignment of items in container.
// Assumes that the first numeric character is the start of an item.
{
  function checkAlignment(container, start, lineX, end) {
    const lines = util.inspect(container).split('\n');
    lines.forEach((line, i) => {
      if (i === 0) {
        assert.strictEqual(line, start);
      } else if (i === lines.length - 1) {
        assert.strictEqual(line, end);
      } else {
        let expected = lineX.replace('X', i - 1);
        if (i !== lines.length - 2)
          expected += ',';
        assert.strictEqual(line, expected);
      }
    });
  }

  const bigArray = [];
  for (let i = 0; i < 100; i++) {
    bigArray.push(i);
  }

  const obj = {};
  bigArray.forEach((prop) => {
    obj[prop] = null;
  });

  checkAlignment(obj, '{', "  'X': null", '}');
  checkAlignment(new Set(bigArray), 'Set(100) {', '  X', '}');
  checkAlignment(
    new Map(bigArray.map((number) => [number, null])),
    'Map(100) {', '  X => null', '}'
  );
}


// Test display of constructors.
{
  class ObjectSubclass {}
  class ArraySubclass extends Array {}
  class SetSubclass extends Set {}
  class MapSubclass extends Map {}
  class PromiseSubclass extends Promise {}
  class SymbolNameClass {
    static name = Symbol('name');
  }

  const x = new ObjectSubclass();
  x.foo = 42;
  assert.strictEqual(util.inspect(x),
                     'ObjectSubclass { foo: 42 }');
  assert.strictEqual(util.inspect(new ArraySubclass(1, 2, 3)),
                     'ArraySubclass(3) [ 1, 2, 3 ]');
  assert.strictEqual(util.inspect(new SetSubclass([1, 2, 3])),
                     'SetSubclass(3) [Set] { 1, 2, 3 }');
  assert.strictEqual(util.inspect(new MapSubclass([['foo', 42]])),
                     "MapSubclass(1) [Map] { 'foo' => 42 }");
  assert.strictEqual(util.inspect(new PromiseSubclass(() => {})),
                     'PromiseSubclass [Promise] { <pending> }');
  assert.strictEqual(util.inspect(new SymbolNameClass()),
                     'Symbol(name) {}');
  assert.strictEqual(
    util.inspect({ a: { b: new ArraySubclass([1, [2], 3]) } }, { depth: 1 }),
    '{ a: { b: [ArraySubclass] } }'
  );
  assert.strictEqual(
    util.inspect(Object.setPrototypeOf(x, null)),
    '[ObjectSubclass: null prototype] { foo: 42 }'
  );
}

// Empty and circular before depth.
{
  const arr = [[[[]]]];
  assert.strictEqual(util.inspect(arr), '[ [ [ [] ] ] ]');
  arr[0][0][0][0] = [];
  assert.strictEqual(util.inspect(arr), '[ [ [ [Array] ] ] ]');
  arr[0][0][0] = {};
  assert.strictEqual(util.inspect(arr), '[ [ [ {} ] ] ]');
  arr[0][0][0] = { a: 2 };
  assert.strictEqual(util.inspect(arr), '[ [ [ [Object] ] ] ]');
  arr[0][0][0] = arr;
  assert.strictEqual(util.inspect(arr), '<ref *1> [ [ [ [Circular *1] ] ] ]');
  arr[0][0][0] = arr[0][0];
  assert.strictEqual(util.inspect(arr), '[ [ <ref *1> [ [Circular *1] ] ] ]');
}

// Corner cases.
{
  const x = { constructor: 42 };
  assert.strictEqual(util.inspect(x), '{ constructor: 42 }');
}

{
  const x = {};
  Object.defineProperty(x, 'constructor', {
    get: function() {
      throw new Error('should not access constructor');
    },
    enumerable: true
  });
  assert.strictEqual(util.inspect(x), '{ constructor: [Getter] }');
}

{
  const x = new function() {}; // eslint-disable-line new-parens
  assert.strictEqual(util.inspect(x), '{}');
}

{
  const x = Object.create(null);
  assert.strictEqual(util.inspect(x), '[Object: null prototype] {}');
}

{
  const x = [];
  x[''] = 1;
  assert.strictEqual(util.inspect(x), "[ '': 1 ]");
}

// The following maxArrayLength tests were introduced after v6.0.0 was released.
// Do not backport to v5/v4 unless all of
// https://github.com/nodejs/node/pull/6334 is backported.
{
  const x = new Array(101).fill();
  assert(util.inspect(x).endsWith('1 more item\n]'));
  assert(!util.inspect(x, { maxArrayLength: 101 }).endsWith('1 more item\n]'));
  assert.strictEqual(
    util.inspect(x, { maxArrayLength: -1 }),
    '[ ... 101 more items ]'
  );
  assert.strictEqual(util.inspect(x, { maxArrayLength: 0 }),
                     '[ ... 101 more items ]');
}

{
  const x = Array(101);
  assert.strictEqual(util.inspect(x, { maxArrayLength: 0 }),
                     '[ ... 101 more items ]');
  assert(!util.inspect(x, { maxArrayLength: null }).endsWith('1 more item\n]'));
  assert(!util.inspect(
    x, { maxArrayLength: Infinity }
  ).endsWith('1 more item ]'));
}

{
  const x = new Uint8Array(101);
  assert(util.inspect(x).endsWith('1 more item\n]'));
  assert(!util.inspect(x, { maxArrayLength: 101 }).includes('1 more item'));
  assert.strictEqual(util.inspect(x, { maxArrayLength: 0 }),
                     'Uint8Array(101) [ ... 101 more items ]');
  assert(!util.inspect(x, { maxArrayLength: null }).includes('1 more item'));
  assert(util.inspect(x, { maxArrayLength: Infinity }).endsWith(' 0, 0\n]'));
}

{
  const obj = { foo: 'abc', bar: 'xyz' };
  const oneLine = util.inspect(obj, { breakLength: Infinity });
  // Subtract four for the object's two curly braces and two spaces of padding.
  // Add one more to satisfy the strictly greater than condition in the code.
  const breakpoint = oneLine.length - 5;
  const twoLines = util.inspect(obj, { breakLength: breakpoint });

  assert.strictEqual(oneLine, "{ foo: 'abc', bar: 'xyz' }");
  assert.strictEqual(
    util.inspect(obj, { breakLength: breakpoint + 1 }),
    twoLines
  );
  assert.strictEqual(twoLines, "{\n  foo: 'abc',\n  bar: 'xyz'\n}");
}

// util.inspect.defaultOptions tests.
{
  const arr = new Array(101).fill();
  const obj = { a: { a: { a: { a: 1 } } } };

  const oldOptions = { ...util.inspect.defaultOptions };

  // Set single option through property assignment.
  util.inspect.defaultOptions.maxArrayLength = null;
  assert.doesNotMatch(util.inspect(arr), /1 more item/);
  util.inspect.defaultOptions.maxArrayLength = oldOptions.maxArrayLength;
  assert.match(util.inspect(arr), /1 more item/);
  util.inspect.defaultOptions.depth = null;
  assert.doesNotMatch(util.inspect(obj), /Object/);
  util.inspect.defaultOptions.depth = oldOptions.depth;
  assert.match(util.inspect(obj), /Object/);
  assert.strictEqual(
    JSON.stringify(util.inspect.defaultOptions),
    JSON.stringify(oldOptions)
  );

  // Set multiple options through object assignment.
  util.inspect.defaultOptions = { maxArrayLength: null, depth: 2 };
  assert.doesNotMatch(util.inspect(arr), /1 more item/);
  assert.match(util.inspect(obj), /Object/);
  util.inspect.defaultOptions = oldOptions;
  assert.match(util.inspect(arr), /1 more item/);
  assert.match(util.inspect(obj), /Object/);
  assert.strictEqual(
    JSON.stringify(util.inspect.defaultOptions),
    JSON.stringify(oldOptions)
  );

  assert.throws(() => {
    util.inspect.defaultOptions = null;
  }, {
    code: 'ERR_INVALID_ARG_TYPE',
    name: 'TypeError',
    message: 'The "options" argument must be of type object. ' +
             'Received null'
  }
  );

  assert.throws(() => {
    util.inspect.defaultOptions = 'bad';
  }, {
    code: 'ERR_INVALID_ARG_TYPE',
    name: 'TypeError',
    message: 'The "options" argument must be of type object. ' +
             "Received type string ('bad')"
  }
  );
}

util.inspect(process);

// Setting custom inspect property to a non-function should do nothing.
{
  const obj = { [util.inspect.custom]: 'fhqwhgads' };
  assert.strictEqual(
    util.inspect(obj),
    "{ [Symbol(nodejs.util.inspect.custom)]: 'fhqwhgads' }"
  );
}

{
  // @@toStringTag
  const obj = { [Symbol.toStringTag]: 'a' };
  assert.strictEqual(
    util.inspect(obj),
    "{ [Symbol(Symbol.toStringTag)]: 'a' }"
  );
  Object.defineProperty(obj, Symbol.toStringTag, {
    value: 'a',
    enumerable: false
  });
  assert.strictEqual(util.inspect(obj), 'Object [a] {}');
  assert.strictEqual(
    util.inspect(obj, { showHidden: true }),
    "{ [Symbol(Symbol.toStringTag)]: 'a' }"
  );

  class Foo {
    constructor() {
      this.foo = 'bar';
    }

    get [Symbol.toStringTag]() {
      return this.foo;
    }
  }

  assert.strictEqual(util.inspect(
    Object.create(null, { [Symbol.toStringTag]: { value: 'foo' } })),
                     '[Object: null prototype] [foo] {}');

  assert.strictEqual(util.inspect(new Foo()), "Foo [bar] { foo: 'bar' }");

  assert.strictEqual(
    util.inspect(new (class extends Foo {})()),
    "Foo [bar] { foo: 'bar' }");

  assert.strictEqual(
    util.inspect(Object.create(Object.create(Foo.prototype), {
      foo: { value: 'bar', enumerable: true }
    })),
    "Foo [bar] { foo: 'bar' }");

  class ThrowingClass {
    get [Symbol.toStringTag]() {
      throw new Error('toStringTag error');
    }
  }

  assert.throws(() => util.inspect(new ThrowingClass()), /toStringTag error/);

  class NotStringClass {
    get [Symbol.toStringTag]() {
      return null;
    }
  }

  assert.strictEqual(util.inspect(new NotStringClass()),
                     'NotStringClass {}');
}

{
  const o = {
    a: [1, 2, [[
      'Lorem ipsum dolor\nsit amet,\tconsectetur adipiscing elit, sed do ' +
        'eiusmod tempor incididunt ut labore et dolore magna aliqua.',
      'test',
      'foo']], 4],
    b: new Map([['za', 1], ['zb', 'test']])
  };

  let out = util.inspect(o, { compact: true, depth: 5, breakLength: 80 });
  let expect = [
    '{ a:',
    '   [ 1,',
    '     2,',
    "     [ [ 'Lorem ipsum dolor\\nsit amet,\\tconsectetur adipiscing elit, " +
      "sed do eiusmod tempor incididunt ut labore et dolore magna aliqua.',",
    "         'test',",
    "         'foo' ] ],",
    '     4 ],',
    "  b: Map(2) { 'za' => 1, 'zb' => 'test' } }",
  ].join('\n');
  assert.strictEqual(out, expect);

  out = util.inspect(o, { compact: false, depth: 5, breakLength: 60 });
  expect = [
    '{',
    '  a: [',
    '    1,',
    '    2,',
    '    [',
    '      [',
    "        'Lorem ipsum dolor\\n' +",
    "          'sit amet,\\tconsectetur adipiscing elit, sed do eiusmod " +
      "tempor incididunt ut labore et dolore magna aliqua.',",
    "        'test',",
    "        'foo'",
    '      ]',
    '    ],',
    '    4',
    '  ],',
    '  b: Map(2) {',
    "    'za' => 1,",
    "    'zb' => 'test'",
    '  }',
    '}',
  ].join('\n');
  assert.strictEqual(out, expect);

  out = util.inspect(o.a[2][0][0], { compact: false, breakLength: 30 });
  expect = [
    "'Lorem ipsum dolor\\n' +",
    "  'sit amet,\\tconsectetur adipiscing elit, sed do eiusmod tempor " +
      "incididunt ut labore et dolore magna aliqua.'",
  ].join('\n');
  assert.strictEqual(out, expect);

  out = util.inspect(
    '12345678901234567890123456789012345678901234567890',
    { compact: false, breakLength: 3 });
  expect = "'12345678901234567890123456789012345678901234567890'";
  assert.strictEqual(out, expect);

  out = util.inspect(
    '12 45 78 01 34 67 90 23 56 89 123456789012345678901234567890',
    { compact: false, breakLength: 3 });
  expect = [
    "'12 45 78 01 34 67 90 23 56 89 123456789012345678901234567890'",
  ].join('\n');
  assert.strictEqual(out, expect);

  o.a = () => {};
  o.b = new Number(3);
  out = util.inspect(o, { compact: false, breakLength: 3 });
  expect = [
    '{',
    '  a: [Function (anonymous)],',
    '  b: [Number: 3]',
    '}',
  ].join('\n');
  assert.strictEqual(out, expect);

  out = util.inspect(o, { compact: false, breakLength: 3, showHidden: true });
  expect = [
    '{',
    '  a: [Function (anonymous)] {',
    '    [length]: 0,',
    "    [name]: ''",
    '  },',
    '  b: [Number: 3]',
    '}',
  ].join('\n');
  assert.strictEqual(out, expect);

  o[util.inspect.custom] = () => 42;
  out = util.inspect(o, { compact: false, breakLength: 3 });
  expect = '42';
  assert.strictEqual(out, expect);

  o[util.inspect.custom] = () => '12 45 78 01 34 67 90 23';
  out = util.inspect(o, { compact: false, breakLength: 3 });
  expect = '12 45 78 01 34 67 90 23';
  assert.strictEqual(out, expect);

  o[util.inspect.custom] = () => ({ a: '12 45 78 01 34 67 90 23' });
  out = util.inspect(o, { compact: false, breakLength: 3 });
  expect = "{\n  a: '12 45 78 01 34 67 90 23'\n}";
  assert.strictEqual(out, expect);
}

// Check compact indentation.
{
  const typed = new Uint8Array();
  typed.buffer.foo = true;
  const set = new Set([[1, 2]]);
  const promise = Promise.resolve([[1, set]]);
  const map = new Map([[promise, typed]]);
  map.set(set.values(), map.values());

  let out = util.inspect(map, { compact: false, showHidden: true, depth: 9 });
  let expected = [
    'Map(2) {',
    '  Promise {',
    '    [',
    '      [',
    '        1,',
    '        Set(1) {',
    '          [',
    '            1,',
    '            2,',
    '            [length]: 2',
    '          ]',
    '        },',
    '        [length]: 2',
    '      ],',
    '      [length]: 1',
    '    ]',
    '  } => Uint8Array(0) [',
    '    [BYTES_PER_ELEMENT]: 1,',
    '    [length]: 0,',
    '    [byteLength]: 0,',
    '    [byteOffset]: 0,',
    '    [buffer]: ArrayBuffer {',
    '      byteLength: 0,',
    '      foo: true',
    '    }',
    '  ],',
    '  [Set Iterator] {',
    '    [',
    '      1,',
    '      2,',
    '      [length]: 2',
    '    ],',
    "    [Symbol(Symbol.toStringTag)]: 'Set Iterator'",
    '  } => <ref *1> [Map Iterator] {',
    '    Uint8Array(0) [',
    '      [BYTES_PER_ELEMENT]: 1,',
    '      [length]: 0,',
    '      [byteLength]: 0,',
    '      [byteOffset]: 0,',
    '      [buffer]: ArrayBuffer {',
    '        byteLength: 0,',
    '        foo: true',
    '      }',
    '    ],',
    '    [Circular *1],',
    "    [Symbol(Symbol.toStringTag)]: 'Map Iterator'",
    '  }',
    '}',
  ].join('\n');

  assert.strict.equal(out, expected);

  out = util.inspect(map, { compact: 2, showHidden: true, depth: 9 });

  expected = [
    'Map(2) {',
    '  Promise {',
    '    [',
    '      [',
    '        1,',
    '        Set(1) { [ 1, 2, [length]: 2 ] },',
    '        [length]: 2',
    '      ],',
    '      [length]: 1',
    '    ]',
    '  } => Uint8Array(0) [',
    '    [BYTES_PER_ELEMENT]: 1,',
    '    [length]: 0,',
    '    [byteLength]: 0,',
    '    [byteOffset]: 0,',
    '    [buffer]: ArrayBuffer { byteLength: 0, foo: true }',
    '  ],',
    '  [Set Iterator] {',
    '    [ 1, 2, [length]: 2 ],',
    "    [Symbol(Symbol.toStringTag)]: 'Set Iterator'",
    '  } => <ref *1> [Map Iterator] {',
    '    Uint8Array(0) [',
    '      [BYTES_PER_ELEMENT]: 1,',
    '      [length]: 0,',
    '      [byteLength]: 0,',
    '      [byteOffset]: 0,',
    '      [buffer]: ArrayBuffer { byteLength: 0, foo: true }',
    '    ],',
    '    [Circular *1],',
    "    [Symbol(Symbol.toStringTag)]: 'Map Iterator'",
    '  }',
    '}',
  ].join('\n');

  assert.strict.equal(out, expected);

  out = util.inspect(map, {
    showHidden: true, depth: 9, breakLength: 4, compact: true
  });
  expected = [
    'Map(2) {',
    '  Promise {',
    '    [ [ 1,',
    '        Set(1) {',
    '          [ 1,',
    '            2,',
    '            [length]: 2 ] },',
    '        [length]: 2 ],',
    '      [length]: 1 ] } => Uint8Array(0) [',
    '    [BYTES_PER_ELEMENT]: 1,',
    '    [length]: 0,',
    '    [byteLength]: 0,',
    '    [byteOffset]: 0,',
    '    [buffer]: ArrayBuffer {',
    '      byteLength: 0,',
    '      foo: true } ],',
    '  [Set Iterator] {',
    '    [ 1,',
    '      2,',
    '      [length]: 2 ],',
    '    [Symbol(Symbol.toStringTag)]:',
    "     'Set Iterator' } => <ref *1> [Map Iterator] {",
    '    Uint8Array(0) [',
    '      [BYTES_PER_ELEMENT]: 1,',
    '      [length]: 0,',
    '      [byteLength]: 0,',
    '      [byteOffset]: 0,',
    '      [buffer]: ArrayBuffer {',
    '        byteLength: 0,',
    '        foo: true } ],',
    '    [Circular *1],',
    '    [Symbol(Symbol.toStringTag)]:',
    "     'Map Iterator' } }",
  ].join('\n');

  assert.strict.equal(out, expected);
}

{ // Test WeakMap && WeakSet
  const obj = {};
  const arr = [];
  const weakMap = new WeakMap([[obj, arr], [arr, obj]]);
  let out = util.inspect(weakMap, { showHidden: true });
  let expect = 'WeakMap { [ [length]: 0 ] => {}, {} => [ [length]: 0 ] }';
  assert.strictEqual(out, expect);

  out = util.inspect(weakMap);
  expect = 'WeakMap { <items unknown> }';
  assert.strictEqual(out, expect);

  out = util.inspect(weakMap, { maxArrayLength: 0, showHidden: true });
  expect = 'WeakMap { ... 2 more items }';
  assert.strictEqual(out, expect);

  weakMap.extra = true;
  out = util.inspect(weakMap, { maxArrayLength: 1, showHidden: true });
  // It is not possible to determine the output reliable.
  expect = 'WeakMap { [ [length]: 0 ] => {}, ... 1 more item, extra: true }';
  let expectAlt = 'WeakMap { {} => [ [length]: 0 ], ... 1 more item, ' +
                  'extra: true }';
  assert(out === expect || out === expectAlt,
         `Found: "${out}"\nrather than: "${expect}"\nor: "${expectAlt}"`);

  // Test WeakSet
  arr.push(1);
  const weakSet = new WeakSet([obj, arr]);
  out = util.inspect(weakSet, { showHidden: true });
  expect = 'WeakSet { [ 1, [length]: 1 ], {} }';
  assert.strictEqual(out, expect);

  out = util.inspect(weakSet);
  expect = 'WeakSet { <items unknown> }';
  assert.strictEqual(out, expect);

  out = util.inspect(weakSet, { maxArrayLength: -2, showHidden: true });
  expect = 'WeakSet { ... 2 more items }';
  assert.strictEqual(out, expect);

  weakSet.extra = true;
  out = util.inspect(weakSet, { maxArrayLength: 1, showHidden: true });
  // It is not possible to determine the output reliable.
  expect = 'WeakSet { {}, ... 1 more item, extra: true }';
  expectAlt = 'WeakSet { [ 1, [length]: 1 ], ... 1 more item, extra: true }';
  assert(out === expect || out === expectAlt,
         `Found: "${out}"\nrather than: "${expect}"\nor: "${expectAlt}"`);
  // Keep references to the WeakMap entries, otherwise they could be GCed too
  // early.
  assert(obj && arr);
}

{ // Test argument objects.
  const args = (function() { return arguments; })('a');
  assert.strictEqual(util.inspect(args), "[Arguments] { '0': 'a' }");
}

{
  // Test that a long linked list can be inspected without throwing an error.
  const list = {};
  let head = list;
  // A linked list of length 100k should be inspectable in some way, even though
  // the real cutoff value is much lower than 100k.
  for (let i = 0; i < 100000; i++)
    head = head.next = {};
  assert.strictEqual(
    util.inspect(list),
    '{ next: { next: { next: [Object] } } }'
  );
  const longList = util.inspect(list, { depth: Infinity });
  const match = longList.match(/next/g);
  assert(match.length > 500 && match.length < 10000);
  assert(longList.includes('[Object: Inspection interrupted ' +
    'prematurely. Maximum call stack size exceeded.]'));
}

// Do not escape single quotes if no double quote or backtick is present.
assert.strictEqual(util.inspect("'"), '"\'"');
assert.strictEqual(util.inspect('"\''), '`"\'`');
// eslint-disable-next-line no-template-curly-in-string
assert.strictEqual(util.inspect('"\'${a}'), "'\"\\'${a}'");

// Errors should visualize as much information as possible.
// If the name is not included in the stack, visualize it as well.
[
  [class Foo extends TypeError {}, 'test'],
  [class Foo extends TypeError {}, undefined],
  [class BarError extends Error {}, 'test'],
  [class BazError extends Error {
    get name() {
      return 'BazError';
    }
  }, undefined],
].forEach(([Class, message], i) => {
  console.log('Test %i', i);
  const foo = new Class(message);
  const name = foo.name;
  const extra = Class.name.includes('Error') ? '' : ` [${foo.name}]`;
  assert(
    util.inspect(foo).startsWith(
      `${Class.name}${extra}${message ? `: ${message}` : '\n'}`),
    util.inspect(foo)
  );
  Object.defineProperty(foo, Symbol.toStringTag, {
    value: 'WOW',
    writable: true,
    configurable: true
  });
  const stack = foo.stack;
  foo.stack = 'This is a stack';
  assert.strictEqual(
    util.inspect(foo),
    '[This is a stack]'
  );
  foo.stack = stack;
  assert(
    util.inspect(foo).startsWith(
      `${Class.name} [WOW]${extra}${message ? `: ${message}` : '\n'}`),
    util.inspect(foo)
  );
  Object.setPrototypeOf(foo, null);
  assert(
    util.inspect(foo).startsWith(
      `[${name}: null prototype] [WOW]${message ? `: ${message}` : '\n'}`
    ),
    util.inspect(foo)
  );
  foo.bar = true;
  delete foo[Symbol.toStringTag];
  assert(
    util.inspect(foo).startsWith(
      `[${name}: null prototype]${message ? `: ${message}` : '\n'}`),
    util.inspect(foo)
  );
  foo.stack = 'This is a stack';
  assert.strictEqual(
    util.inspect(foo),
    '[[Error: null prototype]: This is a stack] { bar: true }'
  );
  foo.stack = stack.split('\n')[0];
  assert.strictEqual(
    util.inspect(foo),
    `[[${name}: null prototype]${message ? `: ${message}` : ''}] { bar: true }`
  );
});

// Verify that classes are properly inspected.
[
  /* eslint-disable spaced-comment, no-multi-spaces, brace-style */
  // The whitespace is intentional.
  [class   { }, '[class (anonymous)]'],
  [class extends Error { log() {} }, '[class (anonymous) extends Error]'],
  [class A { constructor(a) { this.a = a; } log() { return this.a; } },
   '[class A]'],
  [class
  // Random { // comments /* */ are part of the toString() result
  /* eslint-disable-next-line space-before-blocks */
  äß/**/extends/*{*/TypeError{}, '[class äß extends TypeError]'],
  /* The whitespace and new line is intended! */
  // Foobar !!!
  [class X   extends /****/ Error
  // More comments
  {}, '[class X extends Error]'],
  /* eslint-enable spaced-comment, no-multi-spaces, brace-style */
].forEach(([clazz, string]) => {
  const inspected = util.inspect(clazz);
  assert.strictEqual(inspected, string);
  Object.defineProperty(clazz, Symbol.toStringTag, {
    value: 'Woohoo'
  });
  const parts = inspected.slice(0, -1).split(' ');
  const [, name, ...rest] = parts;
  rest.unshift('[Woohoo]');
  if (rest.length) {
    rest[rest.length - 1] += ']';
  }
  assert.strictEqual(
    util.inspect(clazz),
    ['[class', name, ...rest].join(' ')
  );
  if (rest.length) {
    rest[rest.length - 1] = rest[rest.length - 1].slice(0, -1);
    rest.length = 1;
  }
  Object.setPrototypeOf(clazz, Map.prototype);
  assert.strictEqual(
    util.inspect(clazz),
    ['[class', name, '[Map]', ...rest].join(' ') + ']'
  );
  Object.setPrototypeOf(clazz, null);
  assert.strictEqual(
    util.inspect(clazz),
    ['[class', name, ...rest, 'extends [null prototype]]'].join(' ')
  );
  Object.defineProperty(clazz, 'name', { value: 'Foo' });
  const res = ['[class', 'Foo', ...rest, 'extends [null prototype]]'].join(' ');
  assert.strictEqual(util.inspect(clazz), res);
  clazz.foo = true;
  assert.strictEqual(util.inspect(clazz), `${res} { foo: true }`);
});

// "class" properties should not be detected as "class".
{
  // eslint-disable-next-line space-before-function-paren
  let obj = { class () {} };
  assert.strictEqual(
    util.inspect(obj),
    '{ class: [Function: class] }'
  );
  obj = { class: () => {} };
  assert.strictEqual(
    util.inspect(obj),
    '{ class: [Function: class] }'
  );
  obj = { ['class Foo {}']() {} };
  assert.strictEqual(
    util.inspect(obj),
    "{ 'class Foo {}': [Function: class Foo {}] }"
  );
  function Foo() {}
  Object.defineProperty(Foo, 'toString', { value: () => 'class Foo {}' });
  assert.strictEqual(
    util.inspect(Foo),
    '[Function: Foo]'
  );
  function fn() {}
  Object.defineProperty(fn, 'name', { value: 'class Foo {}' });
  assert.strictEqual(
    util.inspect(fn),
    '[Function: class Foo {}]'
  );
}

// Verify that throwing in valueOf and toString still produces nice results.
[
  [new String(55), "[String: '55']"],
  [new Boolean(true), '[Boolean: true]'],
  [new Number(55), '[Number: 55]'],
  [Object(BigInt(55)), '[BigInt: 55n]'],
  [Object(Symbol('foo')), '[Symbol: Symbol(foo)]'],
  [function() {}, '[Function (anonymous)]'],
  [() => {}, '[Function (anonymous)]'],
  [[1, 2], '[ 1, 2 ]'],
  // eslint-disable-next-line no-sparse-arrays
  [[, , 5, , , , ], '[ <2 empty items>, 5, <3 empty items> ]'],
  [{ a: 5 }, '{ a: 5 }'],
  [new Set([1, 2]), 'Set(2) { 1, 2 }'],
  [new Map([[1, 2]]), 'Map(1) { 1 => 2 }'],
  [new Set([1, 2]).entries(), '[Set Entries] { [ 1, 1 ], [ 2, 2 ] }'],
  [new Map([[1, 2]]).keys(), '[Map Iterator] { 1 }'],
  [new Date(2000), '1970-01-01T00:00:02.000Z'],
  [new Uint8Array(2), 'Uint8Array(2) [ 0, 0 ]'],
  [new Promise((resolve) => setTimeout(resolve, 10)), 'Promise { <pending> }'],
  [new WeakSet(), 'WeakSet { <items unknown> }'],
  [new WeakMap(), 'WeakMap { <items unknown> }'],
  [/foobar/g, '/foobar/g'],
].forEach(([value, expected]) => {
  Object.defineProperty(value, 'valueOf', {
    get() {
      throw new Error('valueOf');
    }
  });
  Object.defineProperty(value, 'toString', {
    get() {
      throw new Error('toString');
    }
  });
  assert.strictEqual(util.inspect(value), expected);
  value.foo = 'bar';
  assert.notStrictEqual(util.inspect(value), expected);
  delete value.foo;
  value[Symbol('foo')] = 'yeah';
  assert.notStrictEqual(util.inspect(value), expected);
});

// Verify that having no prototype still produces nice results.
[
  [[1, 3, 4], '[Array(3): null prototype] [ 1, 3, 4 ]'],
  [new Set([1, 2]), '[Set(2): null prototype] { 1, 2 }'],
  [new Map([[1, 2]]), '[Map(1): null prototype] { 1 => 2 }'],
  [new Promise((resolve) => setTimeout(resolve, 10)),
   '[Promise: null prototype] { <pending> }'],
  [new WeakSet(), '[WeakSet: null prototype] { <items unknown> }'],
  [new WeakMap(), '[WeakMap: null prototype] { <items unknown> }'],
  [new Uint8Array(2), '[Uint8Array(2): null prototype] [ 0, 0 ]'],
  [new Uint16Array(2), '[Uint16Array(2): null prototype] [ 0, 0 ]'],
  [new Uint32Array(2), '[Uint32Array(2): null prototype] [ 0, 0 ]'],
  [new Int8Array(2), '[Int8Array(2): null prototype] [ 0, 0 ]'],
  [new Int16Array(2), '[Int16Array(2): null prototype] [ 0, 0 ]'],
  [new Int32Array(2), '[Int32Array(2): null prototype] [ 0, 0 ]'],
  [new Float32Array(2), '[Float32Array(2): null prototype] [ 0, 0 ]'],
  [new Float64Array(2), '[Float64Array(2): null prototype] [ 0, 0 ]'],
  [new BigInt64Array(2), '[BigInt64Array(2): null prototype] [ 0n, 0n ]'],
  [new BigUint64Array(2), '[BigUint64Array(2): null prototype] [ 0n, 0n ]'],
  [new ArrayBuffer(16), '[ArrayBuffer: null prototype] {\n' +
     '  [Uint8Contents]: <00 00 00 00 00 00 00 00 00 00 00 00 00 00 00 00>,\n' +
     '  byteLength: undefined\n}'],
  [new DataView(new ArrayBuffer(16)),
   '[DataView: null prototype] {\n  byteLength: undefined,\n  ' +
     'byteOffset: undefined,\n  buffer: undefined\n}'],
  [new SharedArrayBuffer(2), '[SharedArrayBuffer: null prototype] ' +
     '{\n  [Uint8Contents]: <00 00>,\n  byteLength: undefined\n}'],
  [/foobar/, '[RegExp: null prototype] /foobar/'],
  [new Date('Sun, 14 Feb 2010 11:48:40 GMT'),
   '[Date: null prototype] 2010-02-14T11:48:40.000Z'],
].forEach(([value, expected]) => {
  assert.strictEqual(
    util.inspect(Object.setPrototypeOf(value, null)),
    expected
  );
  value.foo = 'bar';
  assert.notStrictEqual(util.inspect(value), expected);
  delete value.foo;
  value[Symbol('foo')] = 'yeah';
  assert.notStrictEqual(util.inspect(value), expected);
});

// Verify that subclasses with and without prototype produce nice results.
[
  [RegExp, ['foobar', 'g'], '/foobar/g'],
  [WeakSet, [[{}]], '{ <items unknown> }'],
  [WeakMap, [[[{}, {}]]], '{ <items unknown> }'],
  [BigInt64Array,
   [10],
   '[\n  0n, 0n, 0n, 0n, 0n,\n  0n, 0n, 0n, 0n, 0n\n]'],
  [Date, ['Sun, 14 Feb 2010 11:48:40 GMT'], '2010-02-14T11:48:40.000Z'],
  [Date, ['invalid_date'], 'Invalid Date'],
].forEach(([base, input, rawExpected]) => {
  class Foo extends base {}
  const value = new Foo(...input);
  const symbol = value[Symbol.toStringTag];
  const size = base.name.includes('Array') ? `(${input[0]})` : '';
  const expected = `Foo${size} ${symbol ? `[${symbol}] ` : ''}${rawExpected}`;
  const expectedWithoutProto =
    `[${base.name}${size}: null prototype] ${rawExpected}`;
  assert.strictEqual(util.inspect(value), expected);
  value.foo = 'bar';
  assert.notStrictEqual(util.inspect(value), expected);
  delete value.foo;
  assert.strictEqual(
    util.inspect(Object.setPrototypeOf(value, null)),
    expectedWithoutProto
  );
  value.foo = 'bar';
  let res = util.inspect(value);
  assert.notStrictEqual(res, expectedWithoutProto);
  assert.match(res, /foo: 'bar'/);
  delete value.foo;
  value[Symbol('foo')] = 'yeah';
  res = util.inspect(value);
  assert.notStrictEqual(res, expectedWithoutProto);
  assert.match(res, /\[Symbol\(foo\)]: 'yeah'/);
});

assert.strictEqual(inspect(1n), '1n');
assert.strictEqual(inspect(Object(-1n)), '[BigInt: -1n]');
assert.strictEqual(inspect(Object(13n)), '[BigInt: 13n]');
assert.strictEqual(inspect(new BigInt64Array([0n])), 'BigInt64Array(1) [ 0n ]');
assert.strictEqual(
  inspect(new BigUint64Array([0n])), 'BigUint64Array(1) [ 0n ]');

// Verify non-enumerable keys get escaped.
{
  const obj = {};
  Object.defineProperty(obj, 'Non\nenumerable\tkey', { value: true });
  assert.strictEqual(
    util.inspect(obj, { showHidden: true }),
    '{ [Non\\nenumerable\\tkey]: true }'
  );
}

// Check for special colors.
{
  const special = inspect.colors[inspect.styles.special];
  const string = inspect.colors[inspect.styles.string];

  assert.strictEqual(
    inspect(new WeakSet(), { colors: true }),
    `WeakSet { \u001b[${special[0]}m<items unknown>\u001b[${special[1]}m }`
  );
  assert.strictEqual(
    inspect(new WeakMap(), { colors: true }),
    `WeakMap { \u001b[${special[0]}m<items unknown>\u001b[${special[1]}m }`
  );
  assert.strictEqual(
    inspect(new Promise(() => {}), { colors: true }),
    `Promise { \u001b[${special[0]}m<pending>\u001b[${special[1]}m }`
  );

  const rejection = Promise.reject('Oh no!');
  assert.strictEqual(
    inspect(rejection, { colors: true }),
    `Promise { \u001b[${special[0]}m<rejected>\u001b[${special[1]}m ` +
    `\u001b[${string[0]}m'Oh no!'\u001b[${string[1]}m }`
  );
  rejection.catch(() => {});

  // Verify that aliases do not show up as key while checking `inspect.colors`.
  const colors = Object.keys(inspect.colors);
  const aliases = Object.getOwnPropertyNames(inspect.colors)
                  .filter((c) => !colors.includes(c));
  assert(!colors.includes('grey'));
  assert(colors.includes('gray'));
  // Verify that all aliases are correctly mapped.
  for (const alias of aliases) {
    assert(Array.isArray(inspect.colors[alias]));
  }
  // Check consistent naming.
  [
    'black',
    'red',
    'green',
    'yellow',
    'blue',
    'magenta',
    'cyan',
    'white',
  ].forEach((color, i) => {
    assert.deepStrictEqual(inspect.colors[color], [30 + i, 39]);
    assert.deepStrictEqual(inspect.colors[`${color}Bright`], [90 + i, 39]);
    const bgColor = `bg${color[0].toUpperCase()}${color.slice(1)}`;
    assert.deepStrictEqual(inspect.colors[bgColor], [40 + i, 49]);
    assert.deepStrictEqual(inspect.colors[`${bgColor}Bright`], [100 + i, 49]);
  });

  // Unknown colors are handled gracefully:
  const stringStyle = inspect.styles.string;
  inspect.styles.string = 'UNKNOWN';
  assert.strictEqual(inspect('foobar', { colors: true }), "'foobar'");
  inspect.styles.string = stringStyle;
}

assert.strictEqual(
  inspect([1, 3, 2], { sorted: true }),
  inspect([1, 3, 2])
);
assert.strictEqual(
  inspect({ c: 3, a: 1, b: 2 }, { sorted: true }),
  '{ a: 1, b: 2, c: 3 }'
);
assert.strictEqual(
  inspect(
    { a200: 4, a100: 1, a102: 3, a101: 2 },
    { sorted(a, b) { return b.localeCompare(a); } }
  ),
  '{ a200: 4, a102: 3, a101: 2, a100: 1 }'
);

// Non-indices array properties are sorted as well.
{
  const arr = [3, 2, 1];
  arr.b = 2;
  arr.c = 3;
  arr.a = 1;
  arr[Symbol('b')] = true;
  arr[Symbol('a')] = false;
  assert.strictEqual(
    inspect(arr, { sorted: true }),
    '[ 3, 2, 1, [Symbol(a)]: false, [Symbol(b)]: true, a: 1, b: 2, c: 3 ]'
  );
}

// Manipulate the prototype in weird ways.
{
  let obj = { a: true };
  let value = (function() { return function() {}; })();
  Object.setPrototypeOf(value, null);
  Object.setPrototypeOf(obj, value);
  assert.strictEqual(
    util.inspect(obj),
    'Object <[Function (null prototype) (anonymous)]> { a: true }'
  );
  assert.strictEqual(
    util.inspect(obj, { colors: true }),
    'Object <\u001b[36m[Function (null prototype) (anonymous)]\u001b[39m> ' +
      '{ a: \u001b[33mtrue\u001b[39m }'
  );

  obj = { a: true };
  value = [];
  Object.setPrototypeOf(value, null);
  Object.setPrototypeOf(obj, value);
  assert.strictEqual(
    util.inspect(obj),
    'Object <[Array(0): null prototype] []> { a: true }'
  );

  function StorageObject() {}
  StorageObject.prototype = Object.create(null);
  assert.strictEqual(
    util.inspect(new StorageObject()),
    'StorageObject <[Object: null prototype] {}> {}'
  );

  obj = [1, 2, 3];
  Object.setPrototypeOf(obj, Number.prototype);
  assert.strictEqual(inspect(obj), "Number { '0': 1, '1': 2, '2': 3 }");

  Object.setPrototypeOf(obj, Object.create(null));
  assert.strictEqual(
    inspect(obj),
    "Array <[Object: null prototype] {}> { '0': 1, '1': 2, '2': 3 }"
  );

  StorageObject.prototype = Object.create(null);
  Object.setPrototypeOf(StorageObject.prototype, Object.create(null));
  Object.setPrototypeOf(
    Object.getPrototypeOf(StorageObject.prototype),
    Object.create(null)
  );
  assert.strictEqual(
    util.inspect(new StorageObject()),
    'StorageObject <Object <Object <[Object: null prototype] {}>>> {}'
  );
  assert.strictEqual(
    util.inspect(new StorageObject(), { depth: 1 }),
    'StorageObject <Object <Object <Complex prototype>>> {}'
  );
}

// Check that the fallback always works.
{
  const obj = new Set([1, 2]);
  const iterator = obj[Symbol.iterator];
  Object.setPrototypeOf(obj, null);
  Object.defineProperty(obj, Symbol.iterator, {
    value: iterator,
    configurable: true
  });
  assert.strictEqual(util.inspect(obj), '[Set(2): null prototype] { 1, 2 }');
  Object.defineProperty(obj, Symbol.iterator, {
    value: true,
    configurable: true
  });
  Object.defineProperty(obj, 'size', {
    value: NaN,
    configurable: true,
    enumerable: true
  });
  assert.strictEqual(
    util.inspect(obj),
    '[Set(2): null prototype] { 1, 2, size: NaN }'
  );
}

// Check the getter option.
{
  let foo = 1;
  const get = { get foo() { return foo; } };
  const getset = {
    get foo() { return foo; },
    set foo(val) { foo = val; },
    get inc() { return ++foo; }
  };
  const thrower = { get foo() { throw new Error('Oops'); } };
  assert.strictEqual(
    inspect(get, { getters: true, colors: true }),
    '{ foo: \u001b[36m[Getter:\u001b[39m ' +
      '\u001b[33m1\u001b[39m\u001b[36m]\u001b[39m }');
  assert.strictEqual(
    inspect(thrower, { getters: true }),
    '{ foo: [Getter: <Inspection threw (Oops)>] }');
  assert.strictEqual(
    inspect(getset, { getters: true }),
    '{ foo: [Getter/Setter: 1], inc: [Getter: 2] }');
  assert.strictEqual(
    inspect(getset, { getters: 'get' }),
    '{ foo: [Getter/Setter], inc: [Getter: 3] }');
  assert.strictEqual(
    inspect(getset, { getters: 'set' }),
    '{ foo: [Getter/Setter: 3], inc: [Getter] }');
  getset.foo = new Set([[{ a: true }, 2, {}], 'foobar', { x: 1 }]);
  assert.strictEqual(
    inspect(getset, { getters: true }),
    '{\n  foo: [Getter/Setter] Set(3) { [ [Object], 2, {} ], ' +
      "'foobar', { x: 1 } },\n  inc: [Getter: NaN]\n}");
}

// Check compact number mode.
{
  let obj = {
    a: {
      b: {
        x: 5,
        c: {
          x: '10000000000000000 00000000000000000 '.repeat(1e1),
          d: 2,
          e: 3
        }
      }
    },
    b: [
      1,
      2,
      [ 1, 2, { a: 1, b: 2, c: 3 } ],
    ],
    c: ['foo', 4, 444444],
    d: Array.from({ length: 101 }).map((e, i) => {
      return i % 2 === 0 ? i * i : i;
    }),
    e: Array(6).fill('foobar'),
    f: Array(9).fill('foobar'),
    g: Array(21).fill('foobar baz'),
    h: [100].concat(Array.from({ length: 9 }).map((e, n) => (n))),
    long: Array(9).fill('This text is too long for grouping!')
  };

  let out = util.inspect(obj, { compact: 3, depth: 10, breakLength: 60 });
  let expected = [
    '{',
    '  a: {',
    '    b: {',
    '      x: 5,',
    '      c: {',
    "        x: '10000000000000000 00000000000000000 10000000000000000 " +
      '00000000000000000 10000000000000000 00000000000000000 ' +
      '10000000000000000 00000000000000000 10000000000000000 ' +
      '00000000000000000 10000000000000000 00000000000000000 ' +
      '10000000000000000 00000000000000000 10000000000000000 ' +
      '00000000000000000 10000000000000000 00000000000000000 ' +
      "10000000000000000 00000000000000000 ',",
    '        d: 2,',
    '        e: 3',
    '      }',
    '    }',
    '  },',
    '  b: [ 1, 2, [ 1, 2, { a: 1, b: 2, c: 3 } ] ],',
    "  c: [ 'foo', 4, 444444 ],",
    '  d: [',
    '       0,    1,    4,    3,   16,    5,   36,    7,   64,',
    '       9,  100,   11,  144,   13,  196,   15,  256,   17,',
    '     324,   19,  400,   21,  484,   23,  576,   25,  676,',
    '      27,  784,   29,  900,   31, 1024,   33, 1156,   35,',
    '    1296,   37, 1444,   39, 1600,   41, 1764,   43, 1936,',
    '      45, 2116,   47, 2304,   49, 2500,   51, 2704,   53,',
    '    2916,   55, 3136,   57, 3364,   59, 3600,   61, 3844,',
    '      63, 4096,   65, 4356,   67, 4624,   69, 4900,   71,',
    '    5184,   73, 5476,   75, 5776,   77, 6084,   79, 6400,',
    '      81, 6724,   83, 7056,   85, 7396,   87, 7744,   89,',
    '    8100,   91, 8464,   93, 8836,   95, 9216,   97, 9604,',
    '      99,',
    '    ... 1 more item',
    '  ],',
    '  e: [',
    "    'foobar',",
    "    'foobar',",
    "    'foobar',",
    "    'foobar',",
    "    'foobar',",
    "    'foobar'",
    '  ],',
    '  f: [',
    "    'foobar', 'foobar',",
    "    'foobar', 'foobar',",
    "    'foobar', 'foobar',",
    "    'foobar', 'foobar',",
    "    'foobar'",
    '  ],',
    '  g: [',
    "    'foobar baz', 'foobar baz',",
    "    'foobar baz', 'foobar baz',",
    "    'foobar baz', 'foobar baz',",
    "    'foobar baz', 'foobar baz',",
    "    'foobar baz', 'foobar baz',",
    "    'foobar baz', 'foobar baz',",
    "    'foobar baz', 'foobar baz',",
    "    'foobar baz', 'foobar baz',",
    "    'foobar baz', 'foobar baz',",
    "    'foobar baz', 'foobar baz',",
    "    'foobar baz'",
    '  ],',
    '  h: [',
    '    100, 0, 1, 2, 3,',
    '      4, 5, 6, 7, 8',
    '  ],',
    '  long: [',
    "    'This text is too long for grouping!',",
    "    'This text is too long for grouping!',",
    "    'This text is too long for grouping!',",
    "    'This text is too long for grouping!',",
    "    'This text is too long for grouping!',",
    "    'This text is too long for grouping!',",
    "    'This text is too long for grouping!',",
    "    'This text is too long for grouping!',",
    "    'This text is too long for grouping!'",
    '  ]',
    '}',
  ].join('\n');

  assert.strictEqual(out, expected);

  obj = [
    1, 1, 1, 1, 1, 1, 1, 1, 1, 1,
    1, 1, 1, 1, 1, 1, 1, 1, 1, 1,
    1, 1, 1, 1, 1, 1, 123456789,
  ];

  out = util.inspect(obj, { compact: 3 });

  expected = [
    '[',
    '  1, 1,         1, 1,',
    '  1, 1,         1, 1,',
    '  1, 1,         1, 1,',
    '  1, 1,         1, 1,',
    '  1, 1,         1, 1,',
    '  1, 1,         1, 1,',
    '  1, 1, 123456789',
    ']',
  ].join('\n');

  assert.strictEqual(out, expected);

  // Unicode support. あ has a length of one and a width of two.
  obj = [
    '123', '123', '123', '123', 'あああ',
    '123', '123', '123', '123', 'あああ',
  ];

  out = util.inspect(obj, { compact: 3 });

  expected = [
    '[',
    "  '123',    '123',",
    "  '123',    '123',",
    "  'あああ', '123',",
    "  '123',    '123',",
    "  '123',    'あああ'",
    ']',
  ].join('\n');

  assert.strictEqual(out, expected);

  // Array grouping should prevent lining up outer elements on a single line.
  obj = [[[1, 2, 3, 4, 5, 6, 7, 8, 9]]];

  out = util.inspect(obj, { compact: 3 });

  expected = [
    '[',
    '  [',
    '    [',
    '      1, 2, 3, 4, 5,',
    '      6, 7, 8, 9',
    '    ]',
    '  ]',
    ']',
  ].join('\n');

  assert.strictEqual(out, expected);

  // Verify that array grouping and line consolidation does not happen together.
  obj = {
    a: {
      b: {
        x: 5,
        c: {
          d: 2,
          e: 3
        }
      }
    },
    b: Array.from({ length: 9 }).map((e, n) => {
      return n % 2 === 0 ? 'foobar' : 'baz';
    })
  };

  out = util.inspect(obj, { compact: 1, breakLength: Infinity, colors: true });

  expected = [
    '{',
    '  a: {',
    '    b: { x: \u001b[33m5\u001b[39m, c: \u001b[36m[Object]\u001b[39m }',
    '  },',
    '  b: [',
    "    \u001b[32m'foobar'\u001b[39m, \u001b[32m'baz'\u001b[39m,",
    "    \u001b[32m'foobar'\u001b[39m, \u001b[32m'baz'\u001b[39m,",
    "    \u001b[32m'foobar'\u001b[39m, \u001b[32m'baz'\u001b[39m,",
    "    \u001b[32m'foobar'\u001b[39m, \u001b[32m'baz'\u001b[39m,",
    "    \u001b[32m'foobar'\u001b[39m",
    '  ]',
    '}',
  ].join('\n');

  assert.strictEqual(out, expected);

  obj = Array.from({ length: 60 }).map((e, i) => i);
  out = util.inspect(obj, { compact: 1, breakLength: Infinity, colors: true });

  expected = [
    '[',
    '   \u001b[33m0\u001b[39m,  \u001b[33m1\u001b[39m,  \u001b[33m2\u001b[39m,  \u001b[33m3\u001b[39m,',
    '   \u001b[33m4\u001b[39m,  \u001b[33m5\u001b[39m,  \u001b[33m6\u001b[39m,  \u001b[33m7\u001b[39m,',
    '   \u001b[33m8\u001b[39m,  \u001b[33m9\u001b[39m, \u001b[33m10\u001b[39m, \u001b[33m11\u001b[39m,',
    '  \u001b[33m12\u001b[39m, \u001b[33m13\u001b[39m, \u001b[33m14\u001b[39m, \u001b[33m15\u001b[39m,',
    '  \u001b[33m16\u001b[39m, \u001b[33m17\u001b[39m, \u001b[33m18\u001b[39m, \u001b[33m19\u001b[39m,',
    '  \u001b[33m20\u001b[39m, \u001b[33m21\u001b[39m, \u001b[33m22\u001b[39m, \u001b[33m23\u001b[39m,',
    '  \u001b[33m24\u001b[39m, \u001b[33m25\u001b[39m, \u001b[33m26\u001b[39m, \u001b[33m27\u001b[39m,',
    '  \u001b[33m28\u001b[39m, \u001b[33m29\u001b[39m, \u001b[33m30\u001b[39m, \u001b[33m31\u001b[39m,',
    '  \u001b[33m32\u001b[39m, \u001b[33m33\u001b[39m, \u001b[33m34\u001b[39m, \u001b[33m35\u001b[39m,',
    '  \u001b[33m36\u001b[39m, \u001b[33m37\u001b[39m, \u001b[33m38\u001b[39m, \u001b[33m39\u001b[39m,',
    '  \u001b[33m40\u001b[39m, \u001b[33m41\u001b[39m, \u001b[33m42\u001b[39m, \u001b[33m43\u001b[39m,',
    '  \u001b[33m44\u001b[39m, \u001b[33m45\u001b[39m, \u001b[33m46\u001b[39m, \u001b[33m47\u001b[39m,',
    '  \u001b[33m48\u001b[39m, \u001b[33m49\u001b[39m, \u001b[33m50\u001b[39m, \u001b[33m51\u001b[39m,',
    '  \u001b[33m52\u001b[39m, \u001b[33m53\u001b[39m, \u001b[33m54\u001b[39m, \u001b[33m55\u001b[39m,',
    '  \u001b[33m56\u001b[39m, \u001b[33m57\u001b[39m, \u001b[33m58\u001b[39m, \u001b[33m59\u001b[39m',
<<<<<<< HEAD
    /* eslint-enable max-len */
=======
>>>>>>> a8a80be5
    ']',
  ].join('\n');

  assert.strictEqual(out, expected);

  out = util.inspect([1, 2, 3, 4], { compact: 1, colors: true });
  expected = '[ \u001b[33m1\u001b[39m, \u001b[33m2\u001b[39m, ' +
    '\u001b[33m3\u001b[39m, \u001b[33m4\u001b[39m ]';

  assert.strictEqual(out, expected);

  obj = [
    'Object', 'Function', 'Array',
    'Number', 'parseFloat', 'parseInt',
    'Infinity', 'NaN', 'undefined',
    'Boolean', 'String', 'Symbol',
    'Date', 'Promise', 'RegExp',
    'Error', 'EvalError', 'RangeError',
    'ReferenceError', 'SyntaxError', 'TypeError',
    'URIError', 'JSON', 'Math',
    'console', 'Intl', 'ArrayBuffer',
    'Uint8Array', 'Int8Array', 'Uint16Array',
    'Int16Array', 'Uint32Array', 'Int32Array',
    'Float32Array', 'Float64Array', 'Uint8ClampedArray',
    'BigUint64Array', 'BigInt64Array', 'DataView',
    'Map', 'BigInt', 'Set',
    'WeakMap', 'WeakSet', 'Proxy',
    'Reflect', 'decodeURI', 'decodeURIComponent',
    'encodeURI', 'encodeURIComponent', 'escape',
    'unescape', 'eval', 'isFinite',
    'isNaN', 'SharedArrayBuffer', 'Atomics',
    'globalThis', 'WebAssembly', 'global',
    'process', 'Buffer', 'URL',
    'URLSearchParams', 'TextEncoder', 'TextDecoder',
    'clearInterval', 'clearTimeout', 'setInterval',
    'setTimeout', 'queueMicrotask', 'clearImmediate',
    'setImmediate', 'module', 'require',
    'assert', 'async_hooks', 'buffer',
    'child_process', 'cluster', 'crypto',
    'dgram', 'dns', 'domain',
    'events', 'fs', 'http',
    'http2', 'https', 'inspector',
    'net', 'os', 'path',
    'perf_hooks', 'punycode', 'querystring',
    'readline', 'repl', 'stream',
    'string_decoder', 'tls', 'trace_events',
    'tty', 'url', 'v8',
    'vm', 'worker_threads', 'zlib',
    '_', '_error', 'util',
  ];

  out = util.inspect(
    obj,
    { compact: 3, breakLength: 80, maxArrayLength: 250 }
  );
  expected = [
    '[',
    "  'Object',          'Function',           'Array',",
    "  'Number',          'parseFloat',         'parseInt',",
    "  'Infinity',        'NaN',                'undefined',",
    "  'Boolean',         'String',             'Symbol',",
    "  'Date',            'Promise',            'RegExp',",
    "  'Error',           'EvalError',          'RangeError',",
    "  'ReferenceError',  'SyntaxError',        'TypeError',",
    "  'URIError',        'JSON',               'Math',",
    "  'console',         'Intl',               'ArrayBuffer',",
    "  'Uint8Array',      'Int8Array',          'Uint16Array',",
    "  'Int16Array',      'Uint32Array',        'Int32Array',",
    "  'Float32Array',    'Float64Array',       'Uint8ClampedArray',",
    "  'BigUint64Array',  'BigInt64Array',      'DataView',",
    "  'Map',             'BigInt',             'Set',",
    "  'WeakMap',         'WeakSet',            'Proxy',",
    "  'Reflect',         'decodeURI',          'decodeURIComponent',",
    "  'encodeURI',       'encodeURIComponent', 'escape',",
    "  'unescape',        'eval',               'isFinite',",
    "  'isNaN',           'SharedArrayBuffer',  'Atomics',",
    "  'globalThis',      'WebAssembly',        'global',",
    "  'process',         'Buffer',             'URL',",
    "  'URLSearchParams', 'TextEncoder',        'TextDecoder',",
    "  'clearInterval',   'clearTimeout',       'setInterval',",
    "  'setTimeout',      'queueMicrotask',     'clearImmediate',",
    "  'setImmediate',    'module',             'require',",
    "  'assert',          'async_hooks',        'buffer',",
    "  'child_process',   'cluster',            'crypto',",
    "  'dgram',           'dns',                'domain',",
    "  'events',          'fs',                 'http',",
    "  'http2',           'https',              'inspector',",
    "  'net',             'os',                 'path',",
    "  'perf_hooks',      'punycode',           'querystring',",
    "  'readline',        'repl',               'stream',",
    "  'string_decoder',  'tls',                'trace_events',",
    "  'tty',             'url',                'v8',",
    "  'vm',              'worker_threads',     'zlib',",
    "  '_',               '_error',             'util'",
    ']',
  ].join('\n');

  assert.strictEqual(out, expected);
}

{
  const originalCWD = process.cwd();

  process.cwd = () => (process.platform === 'win32' ?
    'C:\\workspace\\node-test-binary-windows js-suites-%percent-encoded\\node' :
    '/home/user directory/repository%encoded/node');

  // Use a fake stack to verify the expected colored outcome.
  const stack = [
    'Error: CWD is grayed out, even cwd that are percent encoded!',
    '    at A.<anonymous> (/test/node_modules/foo/node_modules/bar/baz.js:2:7)',
    '    at Module._compile (node:internal/modules/cjs/loader:827:30)',
    '    at Fancy (node:vm:697:32)',
    // This file is not an actual Node.js core file.
    '    at tryModuleLoad (node:internal/modules/cjs/foo:629:12)',
    '    at Function.Module._load (node:internal/modules/cjs/loader:621:3)',
    // This file is not an actual Node.js core file.
    '    at Module.require [as weird/name] (node:internal/aaaaa/loader:735:19)',
    '    at require (node:internal/modules/cjs/helpers:14:16)',
    '    at Array.forEach (<anonymous>)',
    `    at ${process.cwd()}/test/parallel/test-util-inspect.js:2760:12`,
    `    at Object.<anonymous> (${process.cwd()}/node_modules/hyper_module/folder/file.js:2753:10)`,
    '    at /test/test-util-inspect.js:2239:9',
<<<<<<< HEAD
    '    at getActual (assert.js:592:5)',
  ];
  const isNodeCoreFile = [
    false, false, true, true, false, true, false, true, false, true,
  ];
  const err = new TypeError('Wonderful message!');
=======
    '    at getActual (node:assert:592:5)',
  ];
  const err = new Error('CWD is grayed out, even cwd that are percent encoded!');
>>>>>>> a8a80be5
  err.stack = stack.join('\n');
  if (process.platform === 'win32') {
    err.stack = stack.map((frame) => (frame.includes('node:') ?
      frame :
      frame.replaceAll('/', '\\'))
    ).join('\n');
  }
  const escapedCWD = util.inspect(process.cwd()).slice(1, -1);
  util.inspect(err, { colors: true }).split('\n').forEach((line, i) => {
    let expected = stack[i].replace(/node_modules\/([^/]+)/gi, (_, m) => {
      return `node_modules/\u001b[4m${m}\u001b[24m`;
    }).replaceAll(new RegExp(`(\\(?${escapedCWD}(\\\\|/))`, 'gi'), (_, m) => {
      return `\x1B[90m${m}\x1B[39m`;
    });
    if (expected.includes(process.cwd()) && expected.endsWith(')')) {
      expected = `${expected.slice(0, -1)}\x1B[90m)\x1B[39m`;
    }
    if (line.includes('node:')) {
      if (!line.includes('foo') && !line.includes('aaa')) {
        expected = `\u001b[90m${expected}\u001b[39m`;
      }
    } else if (process.platform === 'win32') {
      expected = expected.replaceAll('/', '\\');
    }
    assert.strictEqual(line, expected);
  });

  // Check ESM
  const encodedCwd = url.pathToFileURL(process.cwd());
  const sl = process.platform === 'win32' ? '\\' : '/';

  // Use a fake stack to verify the expected colored outcome.
  err.stack = 'Error: ESM and CJS mixed are both grayed out!\n' +
              `    at ${encodedCwd}/test/parallel/test-esm.mjs:2760:12\n` +
              `    at Object.<anonymous> (${encodedCwd}/node_modules/esm_module/folder/file.js:2753:10)\n` +
              `    at ${process.cwd()}${sl}test${sl}parallel${sl}test-cjs.js:2760:12\n` +
              `    at Object.<anonymous> (${process.cwd()}${sl}node_modules${sl}cjs_module${sl}folder${sl}file.js:2753:10)`;

  let actual = util.inspect(err, { colors: true });
  let expected = 'Error: ESM and CJS mixed are both grayed out!\n' +
    `    at \x1B[90m${encodedCwd}/\x1B[39mtest/parallel/test-esm.mjs:2760:12\n` +
    `    at Object.<anonymous> \x1B[90m(${encodedCwd}/\x1B[39mnode_modules/\x1B[4mesm_module\x1B[24m/folder/file.js:2753:10\x1B[90m)\x1B[39m\n` +
    `    at \x1B[90m${process.cwd()}${sl}\x1B[39mtest${sl}parallel${sl}test-cjs.js:2760:12\n` +
    `    at Object.<anonymous> \x1B[90m(${process.cwd()}${sl}\x1B[39mnode_modules${sl}\x1B[4mcjs_module\x1B[24m${sl}folder${sl}file.js:2753:10\x1B[90m)\x1B[39m`;

  assert.strictEqual(actual, expected);

  // ESM without need for encoding
  process.cwd = () => (process.platform === 'win32' ?
    'C:\\workspace\\node-test-binary-windows-js-suites\\node' :
    '/home/user/repository/node');
  let expectedCwd = process.cwd();
  if (process.platform === 'win32') {
    expectedCwd = `/${expectedCwd.replaceAll('\\', '/')}`;
  }
  // Use a fake stack to verify the expected colored outcome.
  err.stack = 'Error: ESM without need for encoding!\n' +
              `    at file://${expectedCwd}/file.js:15:15`;

  actual = util.inspect(err, { colors: true });
  expected = 'Error: ESM without need for encoding!\n' +
  `    at \x1B[90mfile://${expectedCwd}/\x1B[39mfile.js:15:15`;
  assert.strictEqual(actual, expected);

  process.cwd = originalCWD;
}

{
  // Cross platform checks.
  const err = new Error('foo');
  util.inspect(err, { colors: true }).split('\n').forEach((line, i) => {
    assert(i < 2 || line.startsWith('\u001b[90m'));
  });
}

{
  // Tracing class respects inspect depth.
  try {
    const trace = require('trace_events').createTracing({ categories: ['fo'] });
    const actualDepth0 = util.inspect({ trace }, { depth: 0 });
    assert.strictEqual(actualDepth0, '{ trace: [Tracing] }');
    const actualDepth1 = util.inspect({ trace }, { depth: 1 });
    assert.strictEqual(
      actualDepth1,
      "{ trace: Tracing { enabled: false, categories: 'fo' } }"
    );
  } catch (err) {
    if (err.code !== 'ERR_TRACE_EVENTS_UNAVAILABLE')
      throw err;
  }
}

// Inspect prototype properties.
{
  class Foo extends Map {
    prop = false;
    prop2 = true;
    get abc() {
      return true;
    }
    get def() {
      return false;
    }
    set def(v) {}
    get xyz() {
      return 'Should be ignored';
    }
    func(a) {}
    [util.inspect.custom]() {
      return this;
    }
  }

  class Bar extends Foo {
    abc = true;
    prop = true;
    get xyz() {
      return 'YES!';
    }
    [util.inspect.custom]() {
      return this;
    }
  }

  const bar = new Bar();

  assert.strictEqual(
    inspect(bar),
    'Bar(0) [Map] { prop: true, prop2: true, abc: true }'
  );
  assert.strictEqual(
    inspect(bar, { showHidden: true, getters: true, colors: false }),
    'Bar(0) [Map] {\n' +
    '  prop: true,\n' +
    '  prop2: true,\n' +
    '  abc: true,\n' +
    "  [xyz]: [Getter: 'YES!'],\n" +
    '  [def]: [Getter/Setter: false]\n' +
    '}'
  );
  assert.strictEqual(
    inspect(bar, { showHidden: true, getters: false, colors: true }),
    'Bar(0) [Map] {\n' +
    '  prop: \x1B[33mtrue\x1B[39m,\n' +
    '  prop2: \x1B[33mtrue\x1B[39m,\n' +
    '  abc: \x1B[33mtrue\x1B[39m,\n' +
    '  \x1B[2m[xyz]: \x1B[36m[Getter]\x1B[39m\x1B[22m,\n' +
    '  \x1B[2m[def]: \x1B[36m[Getter/Setter]\x1B[39m\x1B[22m\n' +
    '}'
  );

  const obj = Object.create({ abc: true, def: 5, toString() {} });
  assert.strictEqual(
    inspect(obj, { showHidden: true, colors: true }),
    '{ \x1B[2mabc: \x1B[33mtrue\x1B[39m\x1B[22m, ' +
      '\x1B[2mdef: \x1B[33m5\x1B[39m\x1B[22m }'
  );

  assert.strictEqual(
    inspect(Object.getPrototypeOf(bar), { showHidden: true, getters: true }),
    '<ref *1> Foo [Map] {\n' +
    '    [constructor]: [class Bar extends Foo] {\n' +
    '      [length]: 0,\n' +
    "      [name]: 'Bar',\n" +
    '      [prototype]: [Circular *1],\n' +
    '      [Symbol(Symbol.species)]: [Getter: <Inspection threw ' +
      "(Symbol.prototype.toString requires that 'this' be a Symbol)>]\n" +
    '    },\n' +
    "    [xyz]: [Getter: 'YES!'],\n" +
    '    [Symbol(nodejs.util.inspect.custom)]: ' +
      '[Function: [nodejs.util.inspect.custom]] {\n' +
    '      [length]: 0,\n' +
    "      [name]: '[nodejs.util.inspect.custom]'\n" +
    '    },\n' +
    '    [abc]: [Getter: true],\n' +
    '    [def]: [Getter/Setter: false]\n' +
    '  }'
  );

  assert.strictEqual(
    inspect(Object.getPrototypeOf(bar)),
    'Foo [Map] {}'
  );

  assert.strictEqual(
    inspect(Object.getPrototypeOf(new Foo())),
    'Map {}'
  );
}

// Check that prototypes with a null prototype are inspectable.
// Regression test for https://github.com/nodejs/node/issues/35730
{
  function Func() {}
  Func.prototype = null;
  const object = {};
  object.constructor = Func;

  assert.strictEqual(util.inspect(object), '{ constructor: [Function: Func] }');
}

// Test changing util.inspect.colors colors and aliases.
{
  const colors = util.inspect.colors;

  const originalValue = colors.gray;

  // "grey" is reference-equal alias of "gray".
  assert.strictEqual(colors.grey, colors.gray);

  // Assigninging one should assign the other. This tests that the alias setter
  // function keeps things reference-equal.
  colors.gray = [0, 0];
  assert.deepStrictEqual(colors.gray, [0, 0]);
  assert.strictEqual(colors.grey, colors.gray);

  colors.grey = [1, 1];
  assert.deepStrictEqual(colors.grey, [1, 1]);
  assert.strictEqual(colors.grey, colors.gray);

  // Restore original value to avoid side effects in other tests.
  colors.gray = originalValue;
  assert.deepStrictEqual(colors.gray, originalValue);
  assert.strictEqual(colors.grey, colors.gray);
}

// https://github.com/nodejs/node/issues/31889
{
  v8.setFlagsFromString('--allow-natives-syntax');
  const undetectable = vm.runInThisContext('%GetUndetectable()');
  v8.setFlagsFromString('--no-allow-natives-syntax');
  assert.strictEqual(inspect(undetectable), '{}');
}

// Truncate output for Primitives with 1 character left
{
  assert.strictEqual(util.inspect('bl', { maxStringLength: 1 }),
                     "'b'... 1 more character");
}

{
  const x = 'a'.repeat(1e6);
  assert(util.inspect(x).endsWith('... 990000 more characters'));
  assert.strictEqual(
    util.inspect(x, { maxStringLength: 4 }),
    "'aaaa'... 999996 more characters"
  );
  assert.match(util.inspect(x, { maxStringLength: null }), /a'$/);
}

{
  // Verify that util.inspect() invokes custom inspect functions on objects
  // from other vm.Contexts but does not pass data from its own Context to that
  // function.
  const target = vm.runInNewContext(`
    ({
      [Symbol.for('nodejs.util.inspect.custom')](depth, ctx) {
        this.depth = depth;
        this.ctx = ctx;
        try {
          this.stylized = ctx.stylize('🐈');
        } catch (e) {
          this.stylizeException = e;
        }
        return this.stylized;
      }
    })
  `, Object.create(null));
  assert.strictEqual(target.ctx, undefined);

  {
    // Subtest 1: Just try to inspect the object with default options.
    assert.strictEqual(util.inspect(target), '🐈');
    assert.strictEqual(typeof target.ctx, 'object');
    const objectGraph = fullObjectGraph(target);
    assert(!objectGraph.has(Object));
    assert(!objectGraph.has(Function));
  }

  {
    // Subtest 2: Use a stylize function that returns a non-primitive.
    const output = util.inspect(target, {
      stylize: common.mustCall((str) => {
        return {};
      })
    });
    assert.strictEqual(output, '[object Object]');
    assert.strictEqual(typeof target.ctx, 'object');
    const objectGraph = fullObjectGraph(target);
    assert(!objectGraph.has(Object));
    assert(!objectGraph.has(Function));
  }

  {
    // Subtest 3: Use a stylize function that throws an exception.
    const output = util.inspect(target, {
      stylize: common.mustCall((str) => {
        throw new Error('oops');
      })
    });
    assert.strictEqual(output, '🐈');
    assert.strictEqual(typeof target.ctx, 'object');
    const objectGraph = fullObjectGraph(target);
    assert(!objectGraph.has(Object));
    assert(!objectGraph.has(Function));
  }

  function fullObjectGraph(value) {
    const graph = new Set([value]);

    for (const entry of graph) {
      if ((typeof entry !== 'object' && typeof entry !== 'function') ||
          entry === null) {
        continue;
      }

      graph.add(Object.getPrototypeOf(entry));
      const descriptors = Object.values(
        Object.getOwnPropertyDescriptors(entry));
      for (const descriptor of descriptors) {
        graph.add(descriptor.value);
        graph.add(descriptor.set);
        graph.add(descriptor.get);
      }
    }

    return graph;
  }

  // Consistency check.
  assert(fullObjectGraph(global).has(Function.prototype));
}

{
  // Confirm that own constructor value displays correctly.

  function Fhqwhgads() {}

  const sterrance = new Fhqwhgads();
  sterrance.constructor = Fhqwhgads;

  assert.strictEqual(
    util.inspect(sterrance, { showHidden: true }),
    'Fhqwhgads {\n' +
      '  constructor: <ref *1> [Function: Fhqwhgads] {\n' +
      '    [length]: 0,\n' +
      "    [name]: 'Fhqwhgads',\n" +
      '    [prototype]: { [constructor]: [Circular *1] }\n' +
      '  }\n' +
      '}'
  );
}

{
  // Confirm null prototype of generator prototype displays as expected.

  function getProtoOfProto() {
    return Object.getPrototypeOf(Object.getPrototypeOf(function* () {}));
  }

  function* generator() {}

  const generatorPrototype = Object.getPrototypeOf(generator);
  const originalProtoOfProto = Object.getPrototypeOf(generatorPrototype);
  assert.strictEqual(getProtoOfProto(), originalProtoOfProto);
  Object.setPrototypeOf(generatorPrototype, null);
  assert.notStrictEqual(getProtoOfProto, originalProtoOfProto);

  // This is the actual test. The other assertions in this block are about
  // making sure the test is set up correctly and isn't polluting other tests.
  assert.strictEqual(
    util.inspect(generator, { showHidden: true }),
    '[GeneratorFunction: generator] {\n' +
    '  [length]: 0,\n' +
    "  [name]: 'generator',\n" +
    "  [prototype]: Object [Generator] { [Symbol(Symbol.toStringTag)]: 'Generator' },\n" + // eslint-disable-line max-len
    "  [Symbol(Symbol.toStringTag)]: 'GeneratorFunction'\n" +
    '}'
  );

  // Reset so we don't pollute other tests
  Object.setPrototypeOf(generatorPrototype, originalProtoOfProto);
  assert.strictEqual(getProtoOfProto(), originalProtoOfProto);
}

{
  // Test for when breakLength results in a single column.
  const obj = Array(9).fill('fhqwhgadshgnsdhjsdbkhsdabkfabkveybvf');
  assert.strictEqual(
    util.inspect(obj, { breakLength: 256 }),
    '[\n' +
    "  'fhqwhgadshgnsdhjsdbkhsdabkfabkveybvf',\n" +
    "  'fhqwhgadshgnsdhjsdbkhsdabkfabkveybvf',\n" +
    "  'fhqwhgadshgnsdhjsdbkhsdabkfabkveybvf',\n" +
    "  'fhqwhgadshgnsdhjsdbkhsdabkfabkveybvf',\n" +
    "  'fhqwhgadshgnsdhjsdbkhsdabkfabkveybvf',\n" +
    "  'fhqwhgadshgnsdhjsdbkhsdabkfabkveybvf',\n" +
    "  'fhqwhgadshgnsdhjsdbkhsdabkfabkveybvf',\n" +
    "  'fhqwhgadshgnsdhjsdbkhsdabkfabkveybvf',\n" +
    "  'fhqwhgadshgnsdhjsdbkhsdabkfabkveybvf'\n" +
    ']'
  );
}

{
  assert.strictEqual(
    util.inspect({ ['__proto__']: { a: 1 } }),
    "{ ['__proto__']: { a: 1 } }"
  );
<<<<<<< HEAD
=======
}

{
  const { numericSeparator } = util.inspect.defaultOptions;
  util.inspect.defaultOptions.numericSeparator = true;

  assert.strictEqual(
    // eslint-disable-next-line no-loss-of-precision
    util.inspect(1234567891234567891234),
    '1.234567891234568e+21'
  );
  assert.strictEqual(
    util.inspect(123456789.12345678),
    '123_456_789.123_456_78'
  );

  assert.strictEqual(util.inspect(10_000_000), '10_000_000');
  assert.strictEqual(util.inspect(1_000_000), '1_000_000');
  assert.strictEqual(util.inspect(100_000), '100_000');
  assert.strictEqual(util.inspect(99_999.9), '99_999.9');
  assert.strictEqual(util.inspect(9_999), '9_999');
  assert.strictEqual(util.inspect(999), '999');
  assert.strictEqual(util.inspect(NaN), 'NaN');
  assert.strictEqual(util.inspect(Infinity), 'Infinity');
  assert.strictEqual(util.inspect(-Infinity), '-Infinity');

  assert.strictEqual(
    util.inspect(new Float64Array([100_000_000])),
    'Float64Array(1) [ 100_000_000 ]'
  );
  assert.strictEqual(
    util.inspect(new BigInt64Array([9_100_000_100n])),
    'BigInt64Array(1) [ 9_100_000_100n ]'
  );

  assert.strictEqual(
    util.inspect(123456789),
    '123_456_789'
  );
  assert.strictEqual(
    util.inspect(123456789n),
    '123_456_789n'
  );

  util.inspect.defaultOptions.numericSeparator = numericSeparator;

  assert.strictEqual(
    util.inspect(123456789.12345678, { numericSeparator: true }),
    '123_456_789.123_456_78'
  );

  assert.strictEqual(
    util.inspect(-123456789.12345678, { numericSeparator: true }),
    '-123_456_789.123_456_78'
  );
}

// Regression test for https://github.com/nodejs/node/issues/41244
{
  assert.strictEqual(util.inspect({
    get [Symbol.iterator]() {
      throw new Error();
    }
  }), '{ [Symbol(Symbol.iterator)]: [Getter] }');
>>>>>>> a8a80be5
}<|MERGE_RESOLUTION|>--- conflicted
+++ resolved
@@ -2711,10 +2711,6 @@
     '  \u001b[33m48\u001b[39m, \u001b[33m49\u001b[39m, \u001b[33m50\u001b[39m, \u001b[33m51\u001b[39m,',
     '  \u001b[33m52\u001b[39m, \u001b[33m53\u001b[39m, \u001b[33m54\u001b[39m, \u001b[33m55\u001b[39m,',
     '  \u001b[33m56\u001b[39m, \u001b[33m57\u001b[39m, \u001b[33m58\u001b[39m, \u001b[33m59\u001b[39m',
-<<<<<<< HEAD
-    /* eslint-enable max-len */
-=======
->>>>>>> a8a80be5
     ']',
   ].join('\n');
 
@@ -2838,18 +2834,9 @@
     `    at ${process.cwd()}/test/parallel/test-util-inspect.js:2760:12`,
     `    at Object.<anonymous> (${process.cwd()}/node_modules/hyper_module/folder/file.js:2753:10)`,
     '    at /test/test-util-inspect.js:2239:9',
-<<<<<<< HEAD
-    '    at getActual (assert.js:592:5)',
-  ];
-  const isNodeCoreFile = [
-    false, false, true, true, false, true, false, true, false, true,
-  ];
-  const err = new TypeError('Wonderful message!');
-=======
     '    at getActual (node:assert:592:5)',
   ];
   const err = new Error('CWD is grayed out, even cwd that are percent encoded!');
->>>>>>> a8a80be5
   err.stack = stack.join('\n');
   if (process.platform === 'win32') {
     err.stack = stack.map((frame) => (frame.includes('node:') ?
@@ -3259,8 +3246,6 @@
     util.inspect({ ['__proto__']: { a: 1 } }),
     "{ ['__proto__']: { a: 1 } }"
   );
-<<<<<<< HEAD
-=======
 }
 
 {
@@ -3325,5 +3310,4 @@
       throw new Error();
     }
   }), '{ [Symbol(Symbol.iterator)]: [Getter] }');
->>>>>>> a8a80be5
 }