--- conflicted
+++ resolved
@@ -2829,11 +2829,7 @@
     '    at Function.Module._load (node:internal/modules/cjs/loader:621:3)',
     // This file is not an actual Node.js core file.
     '    at Module.require [as weird/name] (node:internal/aaaaa/loader:735:19)',
-<<<<<<< HEAD
-    '    at require (node:internal/modules/cjs/helpers:14:16)',
-=======
     '    at require (node:internal/modules/helpers:14:16)',
->>>>>>> 8a2d13a7
     '    at Array.forEach (<anonymous>)',
     `    at ${process.cwd()}/test/parallel/test-util-inspect.js:2760:12`,
     `    at Object.<anonymous> (${process.cwd()}/node_modules/hyper_module/folder/file.js:2753:10)`,
