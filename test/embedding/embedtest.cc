#include "node.h"
#include "uv.h"
#include <assert.h>

// Note: This file is being referred to from doc/api/embedding.md, and excerpts
// from it are included in the documentation. Try to keep these in sync.

using node::CommonEnvironmentSetup;
using node::Environment;
using node::MultiIsolatePlatform;
using v8::Context;
using v8::HandleScope;
using v8::Isolate;
using v8::Locker;
using v8::MaybeLocal;
using v8::V8;
using v8::Value;

static int RunNodeInstance(MultiIsolatePlatform* platform,
                           const std::vector<std::string>& args,
                           const std::vector<std::string>& exec_args);

int main(int argc, char** argv) {
  argv = uv_setup_args(argc, argv);
  std::vector<std::string> args(argv, argv + argc);
  std::unique_ptr<node::InitializationResult> result =
      node::InitializeOncePerProcess(
          args,
          {node::ProcessInitializationFlags::kNoInitializeV8,
           node::ProcessInitializationFlags::kNoInitializeNodeV8Platform});

  for (const std::string& error : result->errors())
    fprintf(stderr, "%s: %s\n", args[0].c_str(), error.c_str());
  if (result->early_return() != 0) {
    return result->exit_code();
  }

  std::unique_ptr<MultiIsolatePlatform> platform =
      MultiIsolatePlatform::Create(4);
  V8::InitializePlatform(platform.get());
  V8::Initialize();

  int ret =
      RunNodeInstance(platform.get(), result->args(), result->exec_args());

  V8::Dispose();
  V8::DisposePlatform();

  node::TearDownOncePerProcess();
  return ret;
}

int RunNodeInstance(MultiIsolatePlatform* platform,
                    const std::vector<std::string>& args,
                    const std::vector<std::string>& exec_args) {
  int exit_code = 0;

  std::vector<std::string> errors;
  std::unique_ptr<CommonEnvironmentSetup> setup =
      CommonEnvironmentSetup::Create(platform, &errors, args, exec_args);
  if (!setup) {
    for (const std::string& err : errors)
      fprintf(stderr, "%s: %s\n", args[0].c_str(), err.c_str());
    return 1;
  }

  Isolate* isolate = setup->isolate();
  Environment* env = setup->env();

  {
    Locker locker(isolate);
    Isolate::Scope isolate_scope(isolate);
    HandleScope handle_scope(isolate);
    Context::Scope context_scope(setup->context());

    MaybeLocal<Value> loadenv_ret = node::LoadEnvironment(
        env,
        "const publicRequire ="
        "  require('module').createRequire(process.cwd() + '/');"
        "globalThis.require = publicRequire;"
        "globalThis.embedVars = { nön_ascıı: '🏳️‍🌈' };"
        "require('vm').runInThisContext(process.argv[1]);");

    if (loadenv_ret.IsEmpty())  // There has been a JS exception.
      return 1;

    exit_code = node::SpinEventLoop(env).FromMaybe(1);

<<<<<<< HEAD
        platform->DrainTasks(isolate);
        more = uv_loop_alive(&loop);
        if (more) continue;

        if (node::EmitProcessBeforeExit(env.get()).IsNothing())
          break;

        more = uv_loop_alive(&loop);
      } while (more == true);
    }

    exit_code = node::EmitProcessExit(env.get()).FromMaybe(1);

    node::Stop(env.get());
=======
    node::Stop(env);
>>>>>>> a8a80be5
  }

  return exit_code;
}<|MERGE_RESOLUTION|>--- conflicted
+++ resolved
@@ -86,24 +86,7 @@
 
     exit_code = node::SpinEventLoop(env).FromMaybe(1);
 
-<<<<<<< HEAD
-        platform->DrainTasks(isolate);
-        more = uv_loop_alive(&loop);
-        if (more) continue;
-
-        if (node::EmitProcessBeforeExit(env.get()).IsNothing())
-          break;
-
-        more = uv_loop_alive(&loop);
-      } while (more == true);
-    }
-
-    exit_code = node::EmitProcessExit(env.get()).FromMaybe(1);
-
-    node::Stop(env.get());
-=======
     node::Stop(env);
->>>>>>> a8a80be5
   }
 
   return exit_code;
