// Copyright Joyent, Inc. and other Node contributors.
//
// Permission is hereby granted, free of charge, to any person obtaining a
// copy of this software and associated documentation files (the
// "Software"), to deal in the Software without restriction, including
// without limitation the rights to use, copy, modify, merge, publish,
// distribute, sublicense, and/or sell copies of the Software, and to permit
// persons to whom the Software is furnished to do so, subject to the
// following conditions:
//
// The above copyright notice and this permission notice shall be included
// in all copies or substantial portions of the Software.
//
// THE SOFTWARE IS PROVIDED "AS IS", WITHOUT WARRANTY OF ANY KIND, EXPRESS
// OR IMPLIED, INCLUDING BUT NOT LIMITED TO THE WARRANTIES OF
// MERCHANTABILITY, FITNESS FOR A PARTICULAR PURPOSE AND NONINFRINGEMENT. IN
// NO EVENT SHALL THE AUTHORS OR COPYRIGHT HOLDERS BE LIABLE FOR ANY CLAIM,
// DAMAGES OR OTHER LIABILITY, WHETHER IN AN ACTION OF CONTRACT, TORT OR
// OTHERWISE, ARISING FROM, OUT OF OR IN CONNECTION WITH THE SOFTWARE OR THE
// USE OR OTHER DEALINGS IN THE SOFTWARE.

'use strict';
const common = require('../common');

if (!common.hasCrypto) {
  common.skip('node compiled without OpenSSL.');
}

<<<<<<< HEAD
if ((process.config.variables.arm_version === '6') ||
  (process.config.variables.arm_version === '7')) {
  common.skip('Too slow for armv6 and armv7 bots');
=======
if (common.isPi) {
  common.skip('Too slow for Raspberry Pi devices');
}

if (!common.hasOpenSSL3) {
  common.skip('Too slow when dynamically linked against OpenSSL 1.1.1');
>>>>>>> a8a80be5
}

const assert = require('assert');
const crypto = require('crypto');

const hashes = {
  modp1: '630e9acd2cc63f7e80d8507624ba60ac0757201a',
  modp2: '18f7aa964484137f57bca64b21917a385b6a0b60',
  modp5: 'c0a8eec0c2c8a5ec2f9c26f9661eb339a010ec61',
  modp14: 'af5455606fe74cec49782bb374e4c63c9b1d132c',
  modp15: '7bdd39e5cdbb9748113933e5c2623b559c534e74',
  modp16: 'daea5277a7ad0116e734a8e0d2f297ef759d1161',
  modp17: '3b62aaf0142c2720f0bf26a9589b0432c00eadc1',
  modp18: 'a870b491bbbec9b131ae9878d07449d32e54f160',
};

for (const name in hashes) {
  const group = crypto.getDiffieHellman(name);
  const prime = group.getPrime('hex');
  const hash1 = hashes[name];
  const hash2 = crypto.createHash('sha1')
                    .update(prime.toUpperCase()).digest('hex');
  assert.strictEqual(hash1, hash2);
  assert.strictEqual(group.getGenerator('hex'), '02');
}<|MERGE_RESOLUTION|>--- conflicted
+++ resolved
@@ -26,18 +26,12 @@
   common.skip('node compiled without OpenSSL.');
 }
 
-<<<<<<< HEAD
-if ((process.config.variables.arm_version === '6') ||
-  (process.config.variables.arm_version === '7')) {
-  common.skip('Too slow for armv6 and armv7 bots');
-=======
 if (common.isPi) {
   common.skip('Too slow for Raspberry Pi devices');
 }
 
 if (!common.hasOpenSSL3) {
   common.skip('Too slow when dynamically linked against OpenSSL 1.1.1');
->>>>>>> a8a80be5
 }
 
 const assert = require('assert');
