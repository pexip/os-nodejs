// Copyright Joyent, Inc. and other Node contributors.
//
// Permission is hereby granted, free of charge, to any person obtaining a
// copy of this software and associated documentation files (the
// "Software"), to deal in the Software without restriction, including
// without limitation the rights to use, copy, modify, merge, publish,
// distribute, sublicense, and/or sell copies of the Software, and to permit
// persons to whom the Software is furnished to do so, subject to the
// following conditions:
//
// The above copyright notice and this permission notice shall be included
// in all copies or substantial portions of the Software.
//
// THE SOFTWARE IS PROVIDED "AS IS", WITHOUT WARRANTY OF ANY KIND, EXPRESS
// OR IMPLIED, INCLUDING BUT NOT LIMITED TO THE WARRANTIES OF
// MERCHANTABILITY, FITNESS FOR A PARTICULAR PURPOSE AND NONINFRINGEMENT. IN
// NO EVENT SHALL THE AUTHORS OR COPYRIGHT HOLDERS BE LIABLE FOR ANY CLAIM,
// DAMAGES OR OTHER LIABILITY, WHETHER IN AN ACTION OF CONTRACT, TORT OR
// OTHERWISE, ARISING FROM, OUT OF OR IN CONNECTION WITH THE SOFTWARE OR THE
// USE OR OTHER DEALINGS IN THE SOFTWARE.

'use strict';
const common = require('../common');

const assert = require('assert');
const fs = require('fs');
const path = require('path');

const tmpdir = require('../common/tmpdir');
tmpdir.refresh();

try {

<<<<<<< HEAD
fs.ftruncateSync(fd, offset);
assert.strictEqual(fs.statSync(filepath).size, offset);
const writeBuf = Buffer.from(message);
fs.writeSync(fd, writeBuf, 0, writeBuf.length, offset);
const readBuf = Buffer.allocUnsafe(writeBuf.length);
fs.readSync(fd, readBuf, 0, readBuf.length, offset);
assert.strictEqual(readBuf.toString(), message);
fs.readSync(fd, readBuf, 0, 1, 0);
assert.strictEqual(readBuf[0], 0);
=======
  const filepath = path.join(tmpdir.path, 'large.txt');
  const fd = fs.openSync(filepath, 'w+');
  const offset = 5 * 1024 * 1024 * 1024; // 5GB
  const message = 'Large File';
>>>>>>> a8a80be5

  fs.ftruncateSync(fd, offset);
  assert.strictEqual(fs.statSync(filepath).size, offset);
  const writeBuf = Buffer.from(message);
  fs.writeSync(fd, writeBuf, 0, writeBuf.length, offset);
  const readBuf = Buffer.allocUnsafe(writeBuf.length);
  fs.readSync(fd, readBuf, 0, readBuf.length, offset);
  assert.strictEqual(readBuf.toString(), message);
  fs.readSync(fd, readBuf, 0, 1, 0);
  assert.strictEqual(readBuf[0], 0);

  // Verify that floating point positions do not throw.
  fs.writeSync(fd, writeBuf, 0, writeBuf.length, 42.000001);
  fs.close(fd, common.mustCall());
} catch (e) {
  if (e.code !== 'ENOSPC') {
    throw e;
  }
  common.skip('insufficient disk space');
}<|MERGE_RESOLUTION|>--- conflicted
+++ resolved
@@ -31,22 +31,10 @@
 
 try {
 
-<<<<<<< HEAD
-fs.ftruncateSync(fd, offset);
-assert.strictEqual(fs.statSync(filepath).size, offset);
-const writeBuf = Buffer.from(message);
-fs.writeSync(fd, writeBuf, 0, writeBuf.length, offset);
-const readBuf = Buffer.allocUnsafe(writeBuf.length);
-fs.readSync(fd, readBuf, 0, readBuf.length, offset);
-assert.strictEqual(readBuf.toString(), message);
-fs.readSync(fd, readBuf, 0, 1, 0);
-assert.strictEqual(readBuf[0], 0);
-=======
   const filepath = path.join(tmpdir.path, 'large.txt');
   const fd = fs.openSync(filepath, 'w+');
   const offset = 5 * 1024 * 1024 * 1024; // 5GB
   const message = 'Large File';
->>>>>>> a8a80be5
 
   fs.ftruncateSync(fd, offset);
   assert.strictEqual(fs.statSync(filepath).size, offset);
