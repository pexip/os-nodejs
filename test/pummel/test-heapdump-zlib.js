--- conflicted
+++ resolved
@@ -10,15 +10,9 @@
 validateSnapshotNodes('Node / ZlibStream', [
   {
     children: [
-<<<<<<< HEAD
-      { node_name: 'Zlib', edge_name: 'wrapped' },
-      // No entry for memory because zlib memory is initialized lazily.
-    ]
-=======
       { node_name: 'Zlib', edge_name: 'native_to_javascript' },
       // No entry for memory because zlib memory is initialized lazily.
     ],
->>>>>>> a8a80be5
   },
 ]);
 
@@ -26,15 +20,9 @@
   validateSnapshotNodes('Node / ZlibStream', [
     {
       children: [
-<<<<<<< HEAD
-        { node_name: 'Zlib', edge_name: 'wrapped' },
-        { node_name: 'Node / zlib_memory', edge_name: 'zlib_memory' },
-      ]
-=======
         { node_name: 'Zlib', edge_name: 'native_to_javascript' },
         { node_name: 'Node / zlib_memory', edge_name: 'zlib_memory' },
       ],
->>>>>>> a8a80be5
     },
   ]);
 }));