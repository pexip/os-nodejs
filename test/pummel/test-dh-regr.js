--- conflicted
+++ resolved
@@ -26,14 +26,8 @@
   common.skip('missing crypto');
 }
 
-<<<<<<< HEAD
-if ((process.config.variables.arm_version === '6') ||
-  (process.config.variables.arm_version === '7')) {
-  common.skip('Too slow for armv6 and armv7 bots');
-=======
 if (common.isPi) {
   common.skip('Too slow for Raspberry Pi devices');
->>>>>>> a8a80be5
 }
 
 const assert = require('assert');
