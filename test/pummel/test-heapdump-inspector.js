// Flags: --expose-internals
'use strict';
const common = require('../common');

common.skipIfInspectorDisabled();

const { validateSnapshotNodes } = require('../common/heap');
const inspector = require('inspector');

const snapshotNode = {
  children: [
    { node_name: 'Node / InspectorSession', edge_name: 'session' },
<<<<<<< HEAD
  ]
=======
  ],
>>>>>>> a8a80be5
};

// Starts with no JSBindingsConnection (or 1 if coverage enabled).
{
  const expected = [];
  if (process.env.NODE_V8_COVERAGE) {
    expected.push(snapshotNode);
  }
  validateSnapshotNodes('Node / JSBindingsConnection', expected);
}

// JSBindingsConnection should be added.
{
  const session = new inspector.Session();
  session.connect();
  const expected = [
    {
      children: [
        { node_name: 'Node / InspectorSession', edge_name: 'session' },
        { node_name: 'Connection', edge_name: 'native_to_javascript' },
        (edge) => edge.name === 'callback' &&
          (edge.to.type === undefined || // embedded graph
           edge.to.type === 'closure'), // snapshot
<<<<<<< HEAD
      ]
=======
      ],
>>>>>>> a8a80be5
    },
  ];
  if (process.env.NODE_V8_COVERAGE) {
    expected.push(snapshotNode);
  }
  validateSnapshotNodes('Node / JSBindingsConnection', expected);
}<|MERGE_RESOLUTION|>--- conflicted
+++ resolved
@@ -10,11 +10,7 @@
 const snapshotNode = {
   children: [
     { node_name: 'Node / InspectorSession', edge_name: 'session' },
-<<<<<<< HEAD
-  ]
-=======
   ],
->>>>>>> a8a80be5
 };
 
 // Starts with no JSBindingsConnection (or 1 if coverage enabled).
@@ -38,11 +34,7 @@
         (edge) => edge.name === 'callback' &&
           (edge.to.type === undefined || // embedded graph
            edge.to.type === 'closure'), // snapshot
-<<<<<<< HEAD
-      ]
-=======
       ],
->>>>>>> a8a80be5
     },
   ];
   if (process.env.NODE_V8_COVERAGE) {
