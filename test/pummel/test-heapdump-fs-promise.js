--- conflicted
+++ resolved
@@ -9,14 +9,8 @@
 validateSnapshotNodes('Node / FSReqPromise', [
   {
     children: [
-<<<<<<< HEAD
-      { node_name: 'FSReqPromise', edge_name: 'wrapped' },
-      { node_name: 'Float64Array', edge_name: 'stats_field_array' },
-    ]
-=======
       { node_name: 'FSReqPromise', edge_name: 'native_to_javascript' },
       { node_name: 'Float64Array', edge_name: 'stats_field_array' },
     ],
->>>>>>> a8a80be5
   },
 ]);