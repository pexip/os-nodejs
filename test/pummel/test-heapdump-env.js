// Flags: --expose-internals
'use strict';

// This tests that Environment is tracked in heap snapshots.

require('../common');
const { validateSnapshotNodes } = require('../common/heap');

// This is just using ContextifyScript as an example here, it can be replaced
// with any BaseObject that we can easily instantiate here and register in
// cleanup hooks.
// These can all be changed to reflect the status of how these objects
// are captured in the snapshot.
const context = require('vm').createScript('const foo = 123');

validateSnapshotNodes('Node / Environment', [{
  children: [
    { node_name: 'Node / CleanupQueue', edge_name: 'cleanup_queue' },
    { node_name: 'Node / IsolateData', edge_name: 'isolate_data' },
    { node_name: 'Node / Realm', edge_name: 'principal_realm' },
<<<<<<< HEAD
  ]
=======
  ],
>>>>>>> 8a2d13a7
}]);

validateSnapshotNodes('Node / CleanupQueue', [
  // The first one is the cleanup_queue of the Environment.
  {},
  // The second one is the cleanup_queue of the principal realm.
  {
    children: [
      { node_name: 'Node / ContextifyScript' },
<<<<<<< HEAD
    ]
=======
    ],
>>>>>>> 8a2d13a7
  },
]);

validateSnapshotNodes('Node / Realm', [{
  children: [
    { node_name: 'process', edge_name: 'process_object' },
<<<<<<< HEAD
  ]
=======
  ],
>>>>>>> 8a2d13a7
}]);

console.log(context);  // Make sure it's not GC'ed<|MERGE_RESOLUTION|>--- conflicted
+++ resolved
@@ -18,11 +18,7 @@
     { node_name: 'Node / CleanupQueue', edge_name: 'cleanup_queue' },
     { node_name: 'Node / IsolateData', edge_name: 'isolate_data' },
     { node_name: 'Node / Realm', edge_name: 'principal_realm' },
-<<<<<<< HEAD
-  ]
-=======
   ],
->>>>>>> 8a2d13a7
 }]);
 
 validateSnapshotNodes('Node / CleanupQueue', [
@@ -32,22 +28,14 @@
   {
     children: [
       { node_name: 'Node / ContextifyScript' },
-<<<<<<< HEAD
-    ]
-=======
     ],
->>>>>>> 8a2d13a7
   },
 ]);
 
 validateSnapshotNodes('Node / Realm', [{
   children: [
     { node_name: 'process', edge_name: 'process_object' },
-<<<<<<< HEAD
-  ]
-=======
   ],
->>>>>>> 8a2d13a7
 }]);
 
 console.log(context);  // Make sure it's not GC'ed