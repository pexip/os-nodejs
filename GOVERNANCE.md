--- conflicted
+++ resolved
@@ -25,11 +25,7 @@
 See:
 
 * [List of triagers](./README.md#triagers)
-<<<<<<< HEAD
-* [A guide for triagers](./doc/guides/contributing/issues.md#triaging-a-bug-report)
-=======
 * [A guide for triagers](./doc/contributing/issues.md#triaging-a-bug-report)
->>>>>>> a8a80be5
 
 ## Collaborators
 
@@ -58,11 +54,7 @@
 See:
 
 * [List of collaborators](./README.md#current-project-team-members)
-<<<<<<< HEAD
-* [A guide for collaborators](./doc/guides/collaborator-guide.md)
-=======
 * [A guide for collaborators](./doc/contributing/collaborator-guide.md)
->>>>>>> a8a80be5
 
 ### Collaborator activities
 
@@ -72,11 +64,7 @@
 * Participation in working groups
 * Merging pull requests
 
-<<<<<<< HEAD
-The TSC can remove inactive collaborators or provide them with _Emeritus_
-=======
 The TSC can remove inactive collaborators or provide them with _emeritus_
->>>>>>> a8a80be5
 status. Emeriti may request that the TSC restore them to active status.
 
 A collaborator is automatically made emeritus (and removed from active
@@ -168,13 +156,8 @@
 
 There are steps a nominator can take in advance to make a nomination as
 frictionless as possible. To request feedback from other collaborators in
-<<<<<<< HEAD
- private, use the [collaborators discussion page][]
- (which only collaborators may view). A nominator may also work with the
-=======
 private, use the [collaborators discussion page][]
 (which only collaborators may view). A nominator may also work with the
->>>>>>> a8a80be5
 nominee to improve their contribution profile.
 
 Collaborators might overlook someone with valuable contributions. In that case,
@@ -194,10 +177,6 @@
 
 [Consensus Seeking]: https://en.wikipedia.org/wiki/Consensus-seeking_decision-making
 [TSC Charter]: https://github.com/nodejs/TSC/blob/HEAD/TSC-Charter.md
-<<<<<<< HEAD
-[collaborators discussion page]: https://github.com/orgs/nodejs/teams/collaborators/discussions
-=======
 [collaborators discussion page]: https://github.com/nodejs/collaborators/discussions/categories/collaborator-nominations
->>>>>>> a8a80be5
 [nodejs/help]: https://github.com/nodejs/help
 [nodejs/node]: https://github.com/nodejs/node