#ifndef __UVWASI_H__
#define __UVWASI_H__

#ifdef __cplusplus
extern "C" {
#endif

#include "uv.h"
#include "wasi_serdes.h"
#include "wasi_types.h"

#define UVWASI_VERSION_MAJOR 0
#define UVWASI_VERSION_MINOR 0
<<<<<<< HEAD
#define UVWASI_VERSION_PATCH 13
=======
#define UVWASI_VERSION_PATCH 19
>>>>>>> 8a2d13a7
#define UVWASI_VERSION_HEX ((UVWASI_VERSION_MAJOR << 16) | \
                            (UVWASI_VERSION_MINOR <<  8) | \
                            (UVWASI_VERSION_PATCH))
#define UVWASI_STRINGIFY(v) UVWASI_STRINGIFY_HELPER(v)
#define UVWASI_STRINGIFY_HELPER(v) #v
#define UVWASI_VERSION_STRING UVWASI_STRINGIFY(UVWASI_VERSION_MAJOR) "." \
                              UVWASI_STRINGIFY(UVWASI_VERSION_MINOR) "." \
                              UVWASI_STRINGIFY(UVWASI_VERSION_PATCH)
#define UVWASI_VERSION_WASI "snapshot_1"

typedef void* (*uvwasi_malloc)(size_t size, void* mem_user_data);
typedef void (*uvwasi_free)(void* ptr, void* mem_user_data);
typedef void* (*uvwasi_calloc)(size_t nmemb, size_t size, void* mem_user_data);
typedef void* (*uvwasi_realloc)(void* ptr, size_t size, void* mem_user_data);

typedef struct uvwasi_mem_s {
  void* mem_user_data;
  uvwasi_malloc malloc;
  uvwasi_free free;
  uvwasi_calloc calloc;
  uvwasi_realloc realloc;
} uvwasi_mem_t;

struct uvwasi_fd_table_t;

typedef struct uvwasi_s {
  struct uvwasi_fd_table_t* fds;
  uvwasi_size_t argc;
  char** argv;
  char* argv_buf;
  uvwasi_size_t argv_buf_size;
  uvwasi_size_t envc;
  char** env;
  char* env_buf;
  uvwasi_size_t env_buf_size;
  const uvwasi_mem_t* allocator;
  uv_loop_t* loop;
} uvwasi_t;

typedef struct uvwasi_preopen_s {
  const char* mapped_path;
  const char* real_path;
} uvwasi_preopen_t;

typedef struct uvwasi_preopen_socket_s {
  const char* address;
  int port;
} uvwasi_preopen_socket_t;

typedef struct uvwasi_options_s {
  uvwasi_size_t fd_table_size;
  uvwasi_size_t preopenc;
  uvwasi_preopen_t* preopens;
  uvwasi_size_t preopen_socketc;
  uvwasi_preopen_socket_t* preopen_sockets;
  uvwasi_size_t argc;
  const char** argv;
  const char** envp;
  uvwasi_fd_t in;
  uvwasi_fd_t out;
  uvwasi_fd_t err;
  const uvwasi_mem_t* allocator;
} uvwasi_options_t;

/* Embedder API. */
uvwasi_errno_t uvwasi_init(uvwasi_t* uvwasi, const uvwasi_options_t* options);
void uvwasi_destroy(uvwasi_t* uvwasi);
void uvwasi_options_init(uvwasi_options_t* options);
/* Use int instead of uv_file to avoid needing uv.h */
uvwasi_errno_t uvwasi_embedder_remap_fd(uvwasi_t* uvwasi,
                                        const uvwasi_fd_t fd,
                                        int new_host_fd);
const char* uvwasi_embedder_err_code_to_string(uvwasi_errno_t code);


/* WASI system call API. */
uvwasi_errno_t uvwasi_args_get(uvwasi_t* uvwasi, char** argv, char* argv_buf);
uvwasi_errno_t uvwasi_args_sizes_get(uvwasi_t* uvwasi,
                                     uvwasi_size_t* argc,
                                     uvwasi_size_t* argv_buf_size);
uvwasi_errno_t uvwasi_clock_res_get(uvwasi_t* uvwasi,
                                    uvwasi_clockid_t clock_id,
                                    uvwasi_timestamp_t* resolution);
uvwasi_errno_t uvwasi_clock_time_get(uvwasi_t* uvwasi,
                                     uvwasi_clockid_t clock_id,
                                     uvwasi_timestamp_t precision,
                                     uvwasi_timestamp_t* time);
uvwasi_errno_t uvwasi_environ_get(uvwasi_t* uvwasi,
                                  char** environment,
                                  char* environ_buf);
uvwasi_errno_t uvwasi_environ_sizes_get(uvwasi_t* uvwasi,
                                        uvwasi_size_t* environ_count,
                                        uvwasi_size_t* environ_buf_size);
uvwasi_errno_t uvwasi_fd_advise(uvwasi_t* uvwasi,
                                uvwasi_fd_t fd,
                                uvwasi_filesize_t offset,
                                uvwasi_filesize_t len,
                                uvwasi_advice_t advice);
uvwasi_errno_t uvwasi_fd_allocate(uvwasi_t* uvwasi,
                                  uvwasi_fd_t fd,
                                  uvwasi_filesize_t offset,
                                  uvwasi_filesize_t len);
uvwasi_errno_t uvwasi_fd_close(uvwasi_t* uvwasi, uvwasi_fd_t fd);
uvwasi_errno_t uvwasi_fd_datasync(uvwasi_t* uvwasi, uvwasi_fd_t fd);
uvwasi_errno_t uvwasi_fd_fdstat_get(uvwasi_t* uvwasi,
                                    uvwasi_fd_t fd,
                                    uvwasi_fdstat_t* buf);
uvwasi_errno_t uvwasi_fd_fdstat_set_flags(uvwasi_t* uvwasi,
                                          uvwasi_fd_t fd,
                                          uvwasi_fdflags_t flags);
uvwasi_errno_t uvwasi_fd_fdstat_set_rights(uvwasi_t* uvwasi,
                                           uvwasi_fd_t fd,
                                           uvwasi_rights_t fs_rights_base,
                                           uvwasi_rights_t fs_rights_inheriting
                                          );
uvwasi_errno_t uvwasi_fd_filestat_get(uvwasi_t* uvwasi,
                                      uvwasi_fd_t fd,
                                      uvwasi_filestat_t* buf);
uvwasi_errno_t uvwasi_fd_filestat_set_size(uvwasi_t* uvwasi,
                                           uvwasi_fd_t fd,
                                           uvwasi_filesize_t st_size);
uvwasi_errno_t uvwasi_fd_filestat_set_times(uvwasi_t* uvwasi,
                                            uvwasi_fd_t fd,
                                            uvwasi_timestamp_t st_atim,
                                            uvwasi_timestamp_t st_mtim,
                                            uvwasi_fstflags_t fst_flags);
uvwasi_errno_t uvwasi_fd_pread(uvwasi_t* uvwasi,
                               uvwasi_fd_t fd,
                               const uvwasi_iovec_t* iovs,
                               uvwasi_size_t iovs_len,
                               uvwasi_filesize_t offset,
                               uvwasi_size_t* nread);
uvwasi_errno_t uvwasi_fd_prestat_get(uvwasi_t* uvwasi,
                                     uvwasi_fd_t fd,
                                     uvwasi_prestat_t* buf);
uvwasi_errno_t uvwasi_fd_prestat_dir_name(uvwasi_t* uvwasi,
                                          uvwasi_fd_t fd,
                                          char* path,
                                          uvwasi_size_t path_len);
uvwasi_errno_t uvwasi_fd_pwrite(uvwasi_t* uvwasi,
                                uvwasi_fd_t fd,
                                const uvwasi_ciovec_t* iovs,
                                uvwasi_size_t iovs_len,
                                uvwasi_filesize_t offset,
                                uvwasi_size_t* nwritten);
uvwasi_errno_t uvwasi_fd_read(uvwasi_t* uvwasi,
                              uvwasi_fd_t fd,
                              const uvwasi_iovec_t* iovs,
                              uvwasi_size_t iovs_len,
                              uvwasi_size_t* nread);
uvwasi_errno_t uvwasi_fd_readdir(uvwasi_t* uvwasi,
                                 uvwasi_fd_t fd,
                                 void* buf,
                                 uvwasi_size_t buf_len,
                                 uvwasi_dircookie_t cookie,
                                 uvwasi_size_t* bufused);
uvwasi_errno_t uvwasi_fd_renumber(uvwasi_t* uvwasi,
                                  uvwasi_fd_t from,
                                  uvwasi_fd_t to);
uvwasi_errno_t uvwasi_fd_seek(uvwasi_t* uvwasi,
                              uvwasi_fd_t fd,
                              uvwasi_filedelta_t offset,
                              uvwasi_whence_t whence,
                              uvwasi_filesize_t* newoffset);
uvwasi_errno_t uvwasi_fd_sync(uvwasi_t* uvwasi, uvwasi_fd_t fd);
uvwasi_errno_t uvwasi_fd_tell(uvwasi_t* uvwasi,
                              uvwasi_fd_t fd,
                              uvwasi_filesize_t* offset);
uvwasi_errno_t uvwasi_fd_write(uvwasi_t* uvwasi,
                               uvwasi_fd_t fd,
                               const uvwasi_ciovec_t* iovs,
                               uvwasi_size_t iovs_len,
                               uvwasi_size_t* nwritten);
uvwasi_errno_t uvwasi_path_create_directory(uvwasi_t* uvwasi,
                                            uvwasi_fd_t fd,
                                            const char* path,
                                            uvwasi_size_t path_len);
uvwasi_errno_t uvwasi_path_filestat_get(uvwasi_t* uvwasi,
                                        uvwasi_fd_t fd,
                                        uvwasi_lookupflags_t flags,
                                        const char* path,
                                        uvwasi_size_t path_len,
                                        uvwasi_filestat_t* buf);
uvwasi_errno_t uvwasi_path_filestat_set_times(uvwasi_t* uvwasi,
                                              uvwasi_fd_t fd,
                                              uvwasi_lookupflags_t flags,
                                              const char* path,
                                              uvwasi_size_t path_len,
                                              uvwasi_timestamp_t st_atim,
                                              uvwasi_timestamp_t st_mtim,
                                              uvwasi_fstflags_t fst_flags);
uvwasi_errno_t uvwasi_path_link(uvwasi_t* uvwasi,
                                uvwasi_fd_t old_fd,
                                uvwasi_lookupflags_t old_flags,
                                const char* old_path,
                                uvwasi_size_t old_path_len,
                                uvwasi_fd_t new_fd,
                                const char* new_path,
                                uvwasi_size_t new_path_len);
uvwasi_errno_t uvwasi_path_open(uvwasi_t* uvwasi,
                                uvwasi_fd_t dirfd,
                                uvwasi_lookupflags_t dirflags,
                                const char* path,
                                uvwasi_size_t path_len,
                                uvwasi_oflags_t o_flags,
                                uvwasi_rights_t fs_rights_base,
                                uvwasi_rights_t fs_rights_inheriting,
                                uvwasi_fdflags_t fs_flags,
                                uvwasi_fd_t* fd);
uvwasi_errno_t uvwasi_path_readlink(uvwasi_t* uvwasi,
                                    uvwasi_fd_t fd,
                                    const char* path,
                                    uvwasi_size_t path_len,
                                    char* buf,
                                    uvwasi_size_t buf_len,
                                    uvwasi_size_t* bufused);
uvwasi_errno_t uvwasi_path_remove_directory(uvwasi_t* uvwasi,
                                            uvwasi_fd_t fd,
                                            const char* path,
                                            uvwasi_size_t path_len);
uvwasi_errno_t uvwasi_path_rename(uvwasi_t* uvwasi,
                                  uvwasi_fd_t old_fd,
                                  const char* old_path,
                                  uvwasi_size_t old_path_len,
                                  uvwasi_fd_t new_fd,
                                  const char* new_path,
                                  uvwasi_size_t new_path_len);
uvwasi_errno_t uvwasi_path_symlink(uvwasi_t* uvwasi,
                                   const char* old_path,
                                   uvwasi_size_t old_path_len,
                                   uvwasi_fd_t fd,
                                   const char* new_path,
                                   uvwasi_size_t new_path_len);
uvwasi_errno_t uvwasi_path_unlink_file(uvwasi_t* uvwasi,
                                       uvwasi_fd_t fd,
                                       const char* path,
                                       uvwasi_size_t path_len);
uvwasi_errno_t uvwasi_poll_oneoff(uvwasi_t* uvwasi,
                                  const uvwasi_subscription_t* in,
                                  uvwasi_event_t* out,
                                  uvwasi_size_t nsubscriptions,
                                  uvwasi_size_t* nevents);
uvwasi_errno_t uvwasi_proc_exit(uvwasi_t* uvwasi, uvwasi_exitcode_t rval);
uvwasi_errno_t uvwasi_proc_raise(uvwasi_t* uvwasi, uvwasi_signal_t sig);
uvwasi_errno_t uvwasi_random_get(uvwasi_t* uvwasi,
                                 void* buf,
                                 uvwasi_size_t buf_len);
uvwasi_errno_t uvwasi_sched_yield(uvwasi_t* uvwasi);
uvwasi_errno_t uvwasi_sock_accept(uvwasi_t* uvwasi,
                                  uvwasi_fd_t sock,
                                  uvwasi_fdflags_t flags,
                                  uvwasi_fd_t* fd);
uvwasi_errno_t uvwasi_sock_recv(uvwasi_t* uvwasi,
                                uvwasi_fd_t sock,
                                const uvwasi_iovec_t* ri_data,
                                uvwasi_size_t ri_data_len,
                                uvwasi_riflags_t ri_flags,
                                uvwasi_size_t* ro_datalen,
                                uvwasi_roflags_t* ro_flags);
uvwasi_errno_t uvwasi_sock_send(uvwasi_t* uvwasi,
                                uvwasi_fd_t sock,
                                const uvwasi_ciovec_t* si_data,
                                uvwasi_size_t si_data_len,
                                uvwasi_siflags_t si_flags,
                                uvwasi_size_t* so_datalen);
uvwasi_errno_t uvwasi_sock_shutdown(uvwasi_t* uvwasi,
                                    uvwasi_fd_t sock,
                                    uvwasi_sdflags_t how);

#ifdef __cplusplus
}
#endif

#endif /* __UVWASI_H__ */<|MERGE_RESOLUTION|>--- conflicted
+++ resolved
@@ -11,11 +11,7 @@
 
 #define UVWASI_VERSION_MAJOR 0
 #define UVWASI_VERSION_MINOR 0
-<<<<<<< HEAD
-#define UVWASI_VERSION_PATCH 13
-=======
 #define UVWASI_VERSION_PATCH 19
->>>>>>> 8a2d13a7
 #define UVWASI_VERSION_HEX ((UVWASI_VERSION_MAJOR << 16) | \
                             (UVWASI_VERSION_MINOR <<  8) | \
                             (UVWASI_VERSION_PATCH))
