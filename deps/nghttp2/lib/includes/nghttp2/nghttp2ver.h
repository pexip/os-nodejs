--- conflicted
+++ resolved
@@ -29,11 +29,7 @@
  * @macro
  * Version number of the nghttp2 library release
  */
-<<<<<<< HEAD
-#define NGHTTP2_VERSION "1.51.0"
-=======
 #define NGHTTP2_VERSION "1.57.0"
->>>>>>> 8a2d13a7
 
 /**
  * @macro
@@ -41,10 +37,6 @@
  * release. This is a 24 bit number with 8 bits for major number, 8 bits
  * for minor and 8 bits for patch. Version 1.2.3 becomes 0x010203.
  */
-<<<<<<< HEAD
-#define NGHTTP2_VERSION_NUM 0x013300
-=======
 #define NGHTTP2_VERSION_NUM 0x013900
->>>>>>> 8a2d13a7
 
 #endif /* NGHTTP2VER_H */