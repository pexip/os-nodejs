--- conflicted
+++ resolved
@@ -2927,21 +2927,12 @@
  * outbound queue and sends it to the remote peer.  It does this as
  * many times as possible until the user callback
  * :type:`nghttp2_send_callback` returns
-<<<<<<< HEAD
- * :enum:`NGHTTP2_ERR_WOULDBLOCK`, the outbound queue becomes empty
- * or flow control is triggered (remote window size becomes depleted
- * or maximum number of concurrent streams is reached).
- * This function calls several callback functions which are passed
- * when initializing the |session|.  Here is the simple time chart
- * which tells when each callback is invoked:
-=======
  * :enum:`nghttp2_error.NGHTTP2_ERR_WOULDBLOCK`, the outbound queue
  * becomes empty or flow control is triggered (remote window size
  * becomes depleted or maximum number of concurrent streams is
  * reached).  This function calls several callback functions which are
  * passed when initializing the |session|.  Here is the simple time
  * chart which tells when each callback is invoked:
->>>>>>> a8a80be5
  *
  * 1. Get the next frame to send from outbound queue.
  *
