/*
 * nghttp2 - HTTP/2 C Library
 *
 * Copyright (c) 2013, 2014 Tatsuhiro Tsujikawa
 *
 * Permission is hereby granted, free of charge, to any person obtaining
 * a copy of this software and associated documentation files (the
 * "Software"), to deal in the Software without restriction, including
 * without limitation the rights to use, copy, modify, merge, publish,
 * distribute, sublicense, and/or sell copies of the Software, and to
 * permit persons to whom the Software is furnished to do so, subject to
 * the following conditions:
 *
 * The above copyright notice and this permission notice shall be
 * included in all copies or substantial portions of the Software.
 *
 * THE SOFTWARE IS PROVIDED "AS IS", WITHOUT WARRANTY OF ANY KIND,
 * EXPRESS OR IMPLIED, INCLUDING BUT NOT LIMITED TO THE WARRANTIES OF
 * MERCHANTABILITY, FITNESS FOR A PARTICULAR PURPOSE AND
 * NONINFRINGEMENT. IN NO EVENT SHALL THE AUTHORS OR COPYRIGHT HOLDERS BE
 * LIABLE FOR ANY CLAIM, DAMAGES OR OTHER LIABILITY, WHETHER IN AN ACTION
 * OF CONTRACT, TORT OR OTHERWISE, ARISING FROM, OUT OF OR IN CONNECTION
 * WITH THE SOFTWARE OR THE USE OR OTHER DEALINGS IN THE SOFTWARE.
 */
#ifndef NGHTTP2_H
#define NGHTTP2_H

/* Define WIN32 when build target is Win32 API (borrowed from
   libcurl) */
#if (defined(_WIN32) || defined(__WIN32__)) && !defined(WIN32)
#  define WIN32
#endif

/* Compatibility for non-Clang compilers */
#ifndef __has_declspec_attribute
#  define __has_declspec_attribute(x) 0
#endif

#ifdef __cplusplus
extern "C" {
#endif

#include <stdlib.h>
#if defined(_MSC_VER) && (_MSC_VER < 1800)
/* MSVC < 2013 does not have inttypes.h because it is not C99
   compliant.  See compiler macros and version number in
   https://sourceforge.net/p/predef/wiki/Compilers/ */
#  include <stdint.h>
#else /* !defined(_MSC_VER) || (_MSC_VER >= 1800) */
#  include <inttypes.h>
#endif /* !defined(_MSC_VER) || (_MSC_VER >= 1800) */
#include <sys/types.h>
#include <stdarg.h>

#include <nghttp2/nghttp2ver.h>

#ifdef NGHTTP2_STATICLIB
#  define NGHTTP2_EXTERN
#elif defined(WIN32) || (__has_declspec_attribute(dllexport) &&                \
                         __has_declspec_attribute(dllimport))
#  ifdef BUILDING_NGHTTP2
#    define NGHTTP2_EXTERN __declspec(dllexport)
#  else /* !BUILDING_NGHTTP2 */
#    define NGHTTP2_EXTERN __declspec(dllimport)
#  endif /* !BUILDING_NGHTTP2 */
#else    /* !defined(WIN32) */
#  ifdef BUILDING_NGHTTP2
#    define NGHTTP2_EXTERN __attribute__((visibility("default")))
#  else /* !BUILDING_NGHTTP2 */
#    define NGHTTP2_EXTERN
#  endif /* !BUILDING_NGHTTP2 */
#endif   /* !defined(WIN32) */

/**
 * @macro
 *
 * The protocol version identification string of this library
 * supports.  This identifier is used if HTTP/2 is used over TLS.
 */
#define NGHTTP2_PROTO_VERSION_ID "h2"
/**
 * @macro
 *
 * The length of :macro:`NGHTTP2_PROTO_VERSION_ID`.
 */
#define NGHTTP2_PROTO_VERSION_ID_LEN 2

/**
 * @macro
 *
 * The serialized form of ALPN protocol identifier this library
 * supports.  Notice that first byte is the length of following
 * protocol identifier.  This is the same wire format of `TLS ALPN
 * extension <https://tools.ietf.org/html/rfc7301>`_.  This is useful
 * to process incoming ALPN tokens in wire format.
 */
#define NGHTTP2_PROTO_ALPN "\x2h2"

/**
 * @macro
 *
 * The length of :macro:`NGHTTP2_PROTO_ALPN`.
 */
#define NGHTTP2_PROTO_ALPN_LEN (sizeof(NGHTTP2_PROTO_ALPN) - 1)

/**
 * @macro
 *
 * The protocol version identification string of this library
 * supports.  This identifier is used if HTTP/2 is used over cleartext
 * TCP.
 */
#define NGHTTP2_CLEARTEXT_PROTO_VERSION_ID "h2c"

/**
 * @macro
 *
 * The length of :macro:`NGHTTP2_CLEARTEXT_PROTO_VERSION_ID`.
 */
#define NGHTTP2_CLEARTEXT_PROTO_VERSION_ID_LEN 3

struct nghttp2_session;
/**
 * @struct
 *
 * The primary structure to hold the resources needed for a HTTP/2
 * session.  The details of this structure are intentionally hidden
 * from the public API.
 */
typedef struct nghttp2_session nghttp2_session;

/**
 * @macro
 *
 * The age of :type:`nghttp2_info`
 */
#define NGHTTP2_VERSION_AGE 1

/**
 * @struct
 *
 * This struct is what `nghttp2_version()` returns.  It holds
 * information about the particular nghttp2 version.
 */
typedef struct {
  /**
   * Age of this struct.  This instance of nghttp2 sets it to
   * :macro:`NGHTTP2_VERSION_AGE` but a future version may bump it and
   * add more struct fields at the bottom
   */
  int age;
  /**
   * the :macro:`NGHTTP2_VERSION_NUM` number (since age ==1)
   */
  int version_num;
  /**
   * points to the :macro:`NGHTTP2_VERSION` string (since age ==1)
   */
  const char *version_str;
  /**
   * points to the :macro:`NGHTTP2_PROTO_VERSION_ID` string this
   * instance implements (since age ==1)
   */
  const char *proto_str;
  /* -------- the above fields all exist when age == 1 */
} nghttp2_info;

/**
 * @macro
 *
 * The default weight of stream dependency.
 */
#define NGHTTP2_DEFAULT_WEIGHT 16

/**
 * @macro
 *
 * The maximum weight of stream dependency.
 */
#define NGHTTP2_MAX_WEIGHT 256

/**
 * @macro
 *
 * The minimum weight of stream dependency.
 */
#define NGHTTP2_MIN_WEIGHT 1

/**
 * @macro
 *
 * The maximum window size
 */
#define NGHTTP2_MAX_WINDOW_SIZE ((int32_t)((1U << 31) - 1))

/**
 * @macro
 *
 * The initial window size for stream level flow control.
 */
#define NGHTTP2_INITIAL_WINDOW_SIZE ((1 << 16) - 1)
/**
 * @macro
 *
 * The initial window size for connection level flow control.
 */
#define NGHTTP2_INITIAL_CONNECTION_WINDOW_SIZE ((1 << 16) - 1)

/**
 * @macro
 *
 * The default header table size.
 */
#define NGHTTP2_DEFAULT_HEADER_TABLE_SIZE (1 << 12)

/**
 * @macro
 *
 * The client magic string, which is the first 24 bytes byte string of
 * client connection preface.
 */
#define NGHTTP2_CLIENT_MAGIC "PRI * HTTP/2.0\r\n\r\nSM\r\n\r\n"

/**
 * @macro
 *
 * The length of :macro:`NGHTTP2_CLIENT_MAGIC`.
 */
#define NGHTTP2_CLIENT_MAGIC_LEN 24

/**
 * @macro
 *
 * The default max number of settings per SETTINGS frame
 */
#define NGHTTP2_DEFAULT_MAX_SETTINGS 32

/**
 * @enum
 *
 * Error codes used in this library.  The code range is [-999, -500],
 * inclusive. The following values are defined:
 */
typedef enum {
  /**
   * Invalid argument passed.
   */
  NGHTTP2_ERR_INVALID_ARGUMENT = -501,
  /**
   * Out of buffer space.
   */
  NGHTTP2_ERR_BUFFER_ERROR = -502,
  /**
   * The specified protocol version is not supported.
   */
  NGHTTP2_ERR_UNSUPPORTED_VERSION = -503,
  /**
   * Used as a return value from :type:`nghttp2_send_callback`,
   * :type:`nghttp2_recv_callback` and
   * :type:`nghttp2_send_data_callback` to indicate that the operation
   * would block.
   */
  NGHTTP2_ERR_WOULDBLOCK = -504,
  /**
   * General protocol error
   */
  NGHTTP2_ERR_PROTO = -505,
  /**
   * The frame is invalid.
   */
  NGHTTP2_ERR_INVALID_FRAME = -506,
  /**
   * The peer performed a shutdown on the connection.
   */
  NGHTTP2_ERR_EOF = -507,
  /**
   * Used as a return value from
   * :func:`nghttp2_data_source_read_callback` to indicate that data
   * transfer is postponed.  See
   * :func:`nghttp2_data_source_read_callback` for details.
   */
  NGHTTP2_ERR_DEFERRED = -508,
  /**
   * Stream ID has reached the maximum value.  Therefore no stream ID
   * is available.
   */
  NGHTTP2_ERR_STREAM_ID_NOT_AVAILABLE = -509,
  /**
   * The stream is already closed; or the stream ID is invalid.
   */
  NGHTTP2_ERR_STREAM_CLOSED = -510,
  /**
   * RST_STREAM has been added to the outbound queue.  The stream is
   * in closing state.
   */
  NGHTTP2_ERR_STREAM_CLOSING = -511,
  /**
   * The transmission is not allowed for this stream (e.g., a frame
   * with END_STREAM flag set has already sent).
   */
  NGHTTP2_ERR_STREAM_SHUT_WR = -512,
  /**
   * The stream ID is invalid.
   */
  NGHTTP2_ERR_INVALID_STREAM_ID = -513,
  /**
   * The state of the stream is not valid (e.g., DATA cannot be sent
   * to the stream if response HEADERS has not been sent).
   */
  NGHTTP2_ERR_INVALID_STREAM_STATE = -514,
  /**
   * Another DATA frame has already been deferred.
   */
  NGHTTP2_ERR_DEFERRED_DATA_EXIST = -515,
  /**
   * Starting new stream is not allowed (e.g., GOAWAY has been sent
   * and/or received).
   */
  NGHTTP2_ERR_START_STREAM_NOT_ALLOWED = -516,
  /**
   * GOAWAY has already been sent.
   */
  NGHTTP2_ERR_GOAWAY_ALREADY_SENT = -517,
  /**
   * The received frame contains the invalid header block (e.g., There
   * are duplicate header names; or the header names are not encoded
   * in US-ASCII character set and not lower cased; or the header name
   * is zero-length string; or the header value contains multiple
   * in-sequence NUL bytes).
   */
  NGHTTP2_ERR_INVALID_HEADER_BLOCK = -518,
  /**
   * Indicates that the context is not suitable to perform the
   * requested operation.
   */
  NGHTTP2_ERR_INVALID_STATE = -519,
  /**
   * The user callback function failed due to the temporal error.
   */
  NGHTTP2_ERR_TEMPORAL_CALLBACK_FAILURE = -521,
  /**
   * The length of the frame is invalid, either too large or too small.
   */
  NGHTTP2_ERR_FRAME_SIZE_ERROR = -522,
  /**
   * Header block inflate/deflate error.
   */
  NGHTTP2_ERR_HEADER_COMP = -523,
  /**
   * Flow control error
   */
  NGHTTP2_ERR_FLOW_CONTROL = -524,
  /**
   * Insufficient buffer size given to function.
   */
  NGHTTP2_ERR_INSUFF_BUFSIZE = -525,
  /**
   * Callback was paused by the application
   */
  NGHTTP2_ERR_PAUSE = -526,
  /**
   * There are too many in-flight SETTING frame and no more
   * transmission of SETTINGS is allowed.
   */
  NGHTTP2_ERR_TOO_MANY_INFLIGHT_SETTINGS = -527,
  /**
   * The server push is disabled.
   */
  NGHTTP2_ERR_PUSH_DISABLED = -528,
  /**
   * DATA or HEADERS frame for a given stream has been already
   * submitted and has not been fully processed yet.  Application
   * should wait for the transmission of the previously submitted
   * frame before submitting another.
   */
  NGHTTP2_ERR_DATA_EXIST = -529,
  /**
   * The current session is closing due to a connection error or
   * `nghttp2_session_terminate_session()` is called.
   */
  NGHTTP2_ERR_SESSION_CLOSING = -530,
  /**
   * Invalid HTTP header field was received and stream is going to be
   * closed.
   */
  NGHTTP2_ERR_HTTP_HEADER = -531,
  /**
   * Violation in HTTP messaging rule.
   */
  NGHTTP2_ERR_HTTP_MESSAGING = -532,
  /**
   * Stream was refused.
   */
  NGHTTP2_ERR_REFUSED_STREAM = -533,
  /**
   * Unexpected internal error, but recovered.
   */
  NGHTTP2_ERR_INTERNAL = -534,
  /**
   * Indicates that a processing was canceled.
   */
  NGHTTP2_ERR_CANCEL = -535,
  /**
   * When a local endpoint expects to receive SETTINGS frame, it
   * receives an other type of frame.
   */
  NGHTTP2_ERR_SETTINGS_EXPECTED = -536,
  /**
   * When a local endpoint receives too many settings entries
   * in a single SETTINGS frame.
   */
  NGHTTP2_ERR_TOO_MANY_SETTINGS = -537,
  /**
   * The errors < :enum:`nghttp2_error.NGHTTP2_ERR_FATAL` mean that
   * the library is under unexpected condition and processing was
   * terminated (e.g., out of memory).  If application receives this
   * error code, it must stop using that :type:`nghttp2_session`
   * object and only allowed operation for that object is deallocate
   * it using `nghttp2_session_del()`.
   */
  NGHTTP2_ERR_FATAL = -900,
  /**
   * Out of memory.  This is a fatal error.
   */
  NGHTTP2_ERR_NOMEM = -901,
  /**
   * The user callback function failed.  This is a fatal error.
   */
  NGHTTP2_ERR_CALLBACK_FAILURE = -902,
  /**
   * Invalid client magic (see :macro:`NGHTTP2_CLIENT_MAGIC`) was
   * received and further processing is not possible.
   */
  NGHTTP2_ERR_BAD_CLIENT_MAGIC = -903,
  /**
   * Possible flooding by peer was detected in this HTTP/2 session.
   * Flooding is measured by how many PING and SETTINGS frames with
   * ACK flag set are queued for transmission.  These frames are
   * response for the peer initiated frames, and peer can cause memory
   * exhaustion on server side to send these frames forever and does
   * not read network.
   */
  NGHTTP2_ERR_FLOODED = -904
} nghttp2_error;

/**
 * @struct
 *
 * The object representing single contiguous buffer.
 */
typedef struct {
  /**
   * The pointer to the buffer.
   */
  uint8_t *base;
  /**
   * The length of the buffer.
   */
  size_t len;
} nghttp2_vec;

struct nghttp2_rcbuf;

/**
 * @struct
 *
 * The object representing reference counted buffer.  The details of
 * this structure are intentionally hidden from the public API.
 */
typedef struct nghttp2_rcbuf nghttp2_rcbuf;

/**
 * @function
 *
 * Increments the reference count of |rcbuf| by 1.
 */
NGHTTP2_EXTERN void nghttp2_rcbuf_incref(nghttp2_rcbuf *rcbuf);

/**
 * @function
 *
 * Decrements the reference count of |rcbuf| by 1.  If the reference
 * count becomes zero, the object pointed by |rcbuf| will be freed.
 * In this case, application must not use |rcbuf| again.
 */
NGHTTP2_EXTERN void nghttp2_rcbuf_decref(nghttp2_rcbuf *rcbuf);

/**
 * @function
 *
 * Returns the underlying buffer managed by |rcbuf|.
 */
NGHTTP2_EXTERN nghttp2_vec nghttp2_rcbuf_get_buf(nghttp2_rcbuf *rcbuf);

/**
 * @function
 *
 * Returns nonzero if the underlying buffer is statically allocated,
 * and 0 otherwise. This can be useful for language bindings that wish
 * to avoid creating duplicate strings for these buffers.
 */
NGHTTP2_EXTERN int nghttp2_rcbuf_is_static(const nghttp2_rcbuf *rcbuf);

/**
 * @enum
 *
 * The flags for header field name/value pair.
 */
typedef enum {
  /**
   * No flag set.
   */
  NGHTTP2_NV_FLAG_NONE = 0,
  /**
   * Indicates that this name/value pair must not be indexed ("Literal
   * Header Field never Indexed" representation must be used in HPACK
   * encoding).  Other implementation calls this bit as "sensitive".
   */
  NGHTTP2_NV_FLAG_NO_INDEX = 0x01,
  /**
   * This flag is set solely by application.  If this flag is set, the
   * library does not make a copy of header field name.  This could
   * improve performance.
   */
  NGHTTP2_NV_FLAG_NO_COPY_NAME = 0x02,
  /**
   * This flag is set solely by application.  If this flag is set, the
   * library does not make a copy of header field value.  This could
   * improve performance.
   */
  NGHTTP2_NV_FLAG_NO_COPY_VALUE = 0x04
} nghttp2_nv_flag;

/**
 * @struct
 *
 * The name/value pair, which mainly used to represent header fields.
 */
typedef struct {
  /**
   * The |name| byte string.  If this struct is presented from library
   * (e.g., :type:`nghttp2_on_frame_recv_callback`), |name| is
   * guaranteed to be NULL-terminated.  For some callbacks
   * (:type:`nghttp2_before_frame_send_callback`,
   * :type:`nghttp2_on_frame_send_callback`, and
   * :type:`nghttp2_on_frame_not_send_callback`), it may not be
   * NULL-terminated if header field is passed from application with
   * the flag :enum:`nghttp2_nv_flag.NGHTTP2_NV_FLAG_NO_COPY_NAME`).
   * When application is constructing this struct, |name| is not
   * required to be NULL-terminated.
   */
  uint8_t *name;
  /**
   * The |value| byte string.  If this struct is presented from
   * library (e.g., :type:`nghttp2_on_frame_recv_callback`), |value|
   * is guaranteed to be NULL-terminated.  For some callbacks
   * (:type:`nghttp2_before_frame_send_callback`,
   * :type:`nghttp2_on_frame_send_callback`, and
   * :type:`nghttp2_on_frame_not_send_callback`), it may not be
   * NULL-terminated if header field is passed from application with
   * the flag :enum:`nghttp2_nv_flag.NGHTTP2_NV_FLAG_NO_COPY_VALUE`).
   * When application is constructing this struct, |value| is not
   * required to be NULL-terminated.
   */
  uint8_t *value;
  /**
   * The length of the |name|, excluding terminating NULL.
   */
  size_t namelen;
  /**
   * The length of the |value|, excluding terminating NULL.
   */
  size_t valuelen;
  /**
   * Bitwise OR of one or more of :type:`nghttp2_nv_flag`.
   */
  uint8_t flags;
} nghttp2_nv;

/**
 * @enum
 *
 * The frame types in HTTP/2 specification.
 */
typedef enum {
  /**
   * The DATA frame.
   */
  NGHTTP2_DATA = 0,
  /**
   * The HEADERS frame.
   */
  NGHTTP2_HEADERS = 0x01,
  /**
   * The PRIORITY frame.
   */
  NGHTTP2_PRIORITY = 0x02,
  /**
   * The RST_STREAM frame.
   */
  NGHTTP2_RST_STREAM = 0x03,
  /**
   * The SETTINGS frame.
   */
  NGHTTP2_SETTINGS = 0x04,
  /**
   * The PUSH_PROMISE frame.
   */
  NGHTTP2_PUSH_PROMISE = 0x05,
  /**
   * The PING frame.
   */
  NGHTTP2_PING = 0x06,
  /**
   * The GOAWAY frame.
   */
  NGHTTP2_GOAWAY = 0x07,
  /**
   * The WINDOW_UPDATE frame.
   */
  NGHTTP2_WINDOW_UPDATE = 0x08,
  /**
   * The CONTINUATION frame.  This frame type won't be passed to any
   * callbacks because the library processes this frame type and its
   * preceding HEADERS/PUSH_PROMISE as a single frame.
   */
  NGHTTP2_CONTINUATION = 0x09,
  /**
   * The ALTSVC frame, which is defined in `RFC 7383
   * <https://tools.ietf.org/html/rfc7838#section-4>`_.
   */
  NGHTTP2_ALTSVC = 0x0a,
  /**
   * The ORIGIN frame, which is defined by `RFC 8336
   * <https://tools.ietf.org/html/rfc8336>`_.
   */
  NGHTTP2_ORIGIN = 0x0c,
  /**
   * The PRIORITY_UPDATE frame, which is defined by :rfc:`9218`.
   */
  NGHTTP2_PRIORITY_UPDATE = 0x10
} nghttp2_frame_type;

/**
 * @enum
 *
 * The flags for HTTP/2 frames.  This enum defines all flags for all
 * frames.
 */
typedef enum {
  /**
   * No flag set.
   */
  NGHTTP2_FLAG_NONE = 0,
  /**
   * The END_STREAM flag.
   */
  NGHTTP2_FLAG_END_STREAM = 0x01,
  /**
   * The END_HEADERS flag.
   */
  NGHTTP2_FLAG_END_HEADERS = 0x04,
  /**
   * The ACK flag.
   */
  NGHTTP2_FLAG_ACK = 0x01,
  /**
   * The PADDED flag.
   */
  NGHTTP2_FLAG_PADDED = 0x08,
  /**
   * The PRIORITY flag.
   */
  NGHTTP2_FLAG_PRIORITY = 0x20
} nghttp2_flag;

/**
 * @enum
 * The SETTINGS ID.
 */
typedef enum {
  /**
   * SETTINGS_HEADER_TABLE_SIZE
   */
  NGHTTP2_SETTINGS_HEADER_TABLE_SIZE = 0x01,
  /**
   * SETTINGS_ENABLE_PUSH
   */
  NGHTTP2_SETTINGS_ENABLE_PUSH = 0x02,
  /**
   * SETTINGS_MAX_CONCURRENT_STREAMS
   */
  NGHTTP2_SETTINGS_MAX_CONCURRENT_STREAMS = 0x03,
  /**
   * SETTINGS_INITIAL_WINDOW_SIZE
   */
  NGHTTP2_SETTINGS_INITIAL_WINDOW_SIZE = 0x04,
  /**
   * SETTINGS_MAX_FRAME_SIZE
   */
  NGHTTP2_SETTINGS_MAX_FRAME_SIZE = 0x05,
  /**
   * SETTINGS_MAX_HEADER_LIST_SIZE
   */
  NGHTTP2_SETTINGS_MAX_HEADER_LIST_SIZE = 0x06,
  /**
   * SETTINGS_ENABLE_CONNECT_PROTOCOL
   * (`RFC 8441 <https://tools.ietf.org/html/rfc8441>`_)
   */
  NGHTTP2_SETTINGS_ENABLE_CONNECT_PROTOCOL = 0x08,
  /**
   * SETTINGS_NO_RFC7540_PRIORITIES (:rfc:`9218`)
   */
  NGHTTP2_SETTINGS_NO_RFC7540_PRIORITIES = 0x09
} nghttp2_settings_id;
/* Note: If we add SETTINGS, update the capacity of
   NGHTTP2_INBOUND_NUM_IV as well */

/**
 * @macro
 *
 * .. warning::
 *
 *   Deprecated.  The initial max concurrent streams is 0xffffffffu.
 *
 * Default maximum number of incoming concurrent streams.  Use
 * `nghttp2_submit_settings()` with
 * :enum:`nghttp2_settings_id.NGHTTP2_SETTINGS_MAX_CONCURRENT_STREAMS`
 * to change the maximum number of incoming concurrent streams.
 *
 * .. note::
 *
 *   The maximum number of outgoing concurrent streams is 100 by
 *   default.
 */
#define NGHTTP2_INITIAL_MAX_CONCURRENT_STREAMS ((1U << 31) - 1)

/**
 * @enum
 * The status codes for the RST_STREAM and GOAWAY frames.
 */
typedef enum {
  /**
   * No errors.
   */
  NGHTTP2_NO_ERROR = 0x00,
  /**
   * PROTOCOL_ERROR
   */
  NGHTTP2_PROTOCOL_ERROR = 0x01,
  /**
   * INTERNAL_ERROR
   */
  NGHTTP2_INTERNAL_ERROR = 0x02,
  /**
   * FLOW_CONTROL_ERROR
   */
  NGHTTP2_FLOW_CONTROL_ERROR = 0x03,
  /**
   * SETTINGS_TIMEOUT
   */
  NGHTTP2_SETTINGS_TIMEOUT = 0x04,
  /**
   * STREAM_CLOSED
   */
  NGHTTP2_STREAM_CLOSED = 0x05,
  /**
   * FRAME_SIZE_ERROR
   */
  NGHTTP2_FRAME_SIZE_ERROR = 0x06,
  /**
   * REFUSED_STREAM
   */
  NGHTTP2_REFUSED_STREAM = 0x07,
  /**
   * CANCEL
   */
  NGHTTP2_CANCEL = 0x08,
  /**
   * COMPRESSION_ERROR
   */
  NGHTTP2_COMPRESSION_ERROR = 0x09,
  /**
   * CONNECT_ERROR
   */
  NGHTTP2_CONNECT_ERROR = 0x0a,
  /**
   * ENHANCE_YOUR_CALM
   */
  NGHTTP2_ENHANCE_YOUR_CALM = 0x0b,
  /**
   * INADEQUATE_SECURITY
   */
  NGHTTP2_INADEQUATE_SECURITY = 0x0c,
  /**
   * HTTP_1_1_REQUIRED
   */
  NGHTTP2_HTTP_1_1_REQUIRED = 0x0d
} nghttp2_error_code;

/**
 * @struct
 * The frame header.
 */
typedef struct {
  /**
   * The length field of this frame, excluding frame header.
   */
  size_t length;
  /**
   * The stream identifier (aka, stream ID)
   */
  int32_t stream_id;
  /**
   * The type of this frame.  See `nghttp2_frame_type`.
   */
  uint8_t type;
  /**
   * The flags.
   */
  uint8_t flags;
  /**
   * Reserved bit in frame header.  Currently, this is always set to 0
   * and application should not expect something useful in here.
   */
  uint8_t reserved;
} nghttp2_frame_hd;

/**
 * @union
 *
 * This union represents the some kind of data source passed to
 * :type:`nghttp2_data_source_read_callback`.
 */
typedef union {
  /**
   * The integer field, suitable for a file descriptor.
   */
  int fd;
  /**
   * The pointer to an arbitrary object.
   */
  void *ptr;
} nghttp2_data_source;

/**
 * @enum
 *
 * The flags used to set in |data_flags| output parameter in
 * :type:`nghttp2_data_source_read_callback`.
 */
typedef enum {
  /**
   * No flag set.
   */
  NGHTTP2_DATA_FLAG_NONE = 0,
  /**
   * Indicates EOF was sensed.
   */
  NGHTTP2_DATA_FLAG_EOF = 0x01,
  /**
   * Indicates that END_STREAM flag must not be set even if
   * NGHTTP2_DATA_FLAG_EOF is set.  Usually this flag is used to send
   * trailer fields with `nghttp2_submit_request()` or
   * `nghttp2_submit_response()`.
   */
  NGHTTP2_DATA_FLAG_NO_END_STREAM = 0x02,
  /**
   * Indicates that application will send complete DATA frame in
   * :type:`nghttp2_send_data_callback`.
   */
  NGHTTP2_DATA_FLAG_NO_COPY = 0x04
} nghttp2_data_flag;

/**
 * @functypedef
 *
 * Callback function invoked when the library wants to read data from
 * the |source|.  The read data is sent in the stream |stream_id|.
 * The implementation of this function must read at most |length|
 * bytes of data from |source| (or possibly other places) and store
 * them in |buf| and return number of data stored in |buf|.  If EOF is
 * reached, set :enum:`nghttp2_data_flag.NGHTTP2_DATA_FLAG_EOF` flag
 * in |*data_flags|.
 *
 * Sometime it is desirable to avoid copying data into |buf| and let
 * application to send data directly.  To achieve this, set
 * :enum:`nghttp2_data_flag.NGHTTP2_DATA_FLAG_NO_COPY` to
 * |*data_flags| (and possibly other flags, just like when we do
 * copy), and return the number of bytes to send without copying data
 * into |buf|.  The library, seeing
 * :enum:`nghttp2_data_flag.NGHTTP2_DATA_FLAG_NO_COPY`, will invoke
 * :type:`nghttp2_send_data_callback`.  The application must send
 * complete DATA frame in that callback.
 *
 * If this callback is set by `nghttp2_submit_request()`,
 * `nghttp2_submit_response()` or `nghttp2_submit_headers()` and
 * `nghttp2_submit_data()` with flag parameter
 * :enum:`nghttp2_flag.NGHTTP2_FLAG_END_STREAM` set, and
 * :enum:`nghttp2_data_flag.NGHTTP2_DATA_FLAG_EOF` flag is set to
 * |*data_flags|, DATA frame will have END_STREAM flag set.  Usually,
 * this is expected behaviour and all are fine.  One exception is send
 * trailer fields.  You cannot send trailer fields after sending frame
 * with END_STREAM set.  To avoid this problem, one can set
 * :enum:`nghttp2_data_flag.NGHTTP2_DATA_FLAG_NO_END_STREAM` along
 * with :enum:`nghttp2_data_flag.NGHTTP2_DATA_FLAG_EOF` to signal the
 * library not to set END_STREAM in DATA frame.  Then application can
 * use `nghttp2_submit_trailer()` to send trailer fields.
 * `nghttp2_submit_trailer()` can be called inside this callback.
 *
 * If the application wants to postpone DATA frames (e.g.,
 * asynchronous I/O, or reading data blocks for long time), it is
 * achieved by returning :enum:`nghttp2_error.NGHTTP2_ERR_DEFERRED`
 * without reading any data in this invocation.  The library removes
 * DATA frame from the outgoing queue temporarily.  To move back
 * deferred DATA frame to outgoing queue, call
 * `nghttp2_session_resume_data()`.
 *
 * By default, |length| is limited to 16KiB at maximum.  If peer
 * allows larger frames, application can enlarge transmission buffer
 * size.  See :type:`nghttp2_data_source_read_length_callback` for
 * more details.
 *
 * If the application just wants to return from
 * `nghttp2_session_send()` or `nghttp2_session_mem_send()` without
 * sending anything, return :enum:`nghttp2_error.NGHTTP2_ERR_PAUSE`.
 *
 * In case of error, there are 2 choices. Returning
 * :enum:`nghttp2_error.NGHTTP2_ERR_TEMPORAL_CALLBACK_FAILURE` will
 * close the stream by issuing RST_STREAM with
 * :enum:`nghttp2_error_code.NGHTTP2_INTERNAL_ERROR`.  If a different
 * error code is desirable, use `nghttp2_submit_rst_stream()` with a
 * desired error code and then return
 * :enum:`nghttp2_error.NGHTTP2_ERR_TEMPORAL_CALLBACK_FAILURE`.
 * Returning :enum:`nghttp2_error.NGHTTP2_ERR_CALLBACK_FAILURE` will
 * signal the entire session failure.
 */
typedef ssize_t (*nghttp2_data_source_read_callback)(
    nghttp2_session *session, int32_t stream_id, uint8_t *buf, size_t length,
    uint32_t *data_flags, nghttp2_data_source *source, void *user_data);

/**
 * @struct
 *
 * This struct represents the data source and the way to read a chunk
 * of data from it.
 */
typedef struct {
  /**
   * The data source.
   */
  nghttp2_data_source source;
  /**
   * The callback function to read a chunk of data from the |source|.
   */
  nghttp2_data_source_read_callback read_callback;
} nghttp2_data_provider;

/**
 * @struct
 *
 * The DATA frame.  The received data is delivered via
 * :type:`nghttp2_on_data_chunk_recv_callback`.
 */
typedef struct {
  nghttp2_frame_hd hd;
  /**
   * The length of the padding in this frame.  This includes PAD_HIGH
   * and PAD_LOW.
   */
  size_t padlen;
} nghttp2_data;

/**
 * @enum
 *
 * The category of HEADERS, which indicates the role of the frame.  In
 * HTTP/2 spec, request, response, push response and other arbitrary
 * headers (e.g., trailer fields) are all called just HEADERS.  To
 * give the application the role of incoming HEADERS frame, we define
 * several categories.
 */
typedef enum {
  /**
   * The HEADERS frame is opening new stream, which is analogous to
   * SYN_STREAM in SPDY.
   */
  NGHTTP2_HCAT_REQUEST = 0,
  /**
   * The HEADERS frame is the first response headers, which is
   * analogous to SYN_REPLY in SPDY.
   */
  NGHTTP2_HCAT_RESPONSE = 1,
  /**
   * The HEADERS frame is the first headers sent against reserved
   * stream.
   */
  NGHTTP2_HCAT_PUSH_RESPONSE = 2,
  /**
   * The HEADERS frame which does not apply for the above categories,
   * which is analogous to HEADERS in SPDY.  If non-final response
   * (e.g., status 1xx) is used, final response HEADERS frame will be
   * categorized here.
   */
  NGHTTP2_HCAT_HEADERS = 3
} nghttp2_headers_category;

/**
 * @struct
 *
 * The structure to specify stream dependency.
 */
typedef struct {
  /**
   * The stream ID of the stream to depend on.  Specifying 0 makes
   * stream not depend any other stream.
   */
  int32_t stream_id;
  /**
   * The weight of this dependency.
   */
  int32_t weight;
  /**
   * nonzero means exclusive dependency
   */
  uint8_t exclusive;
} nghttp2_priority_spec;

/**
 * @struct
 *
 * The HEADERS frame.  It has the following members:
 */
typedef struct {
  /**
   * The frame header.
   */
  nghttp2_frame_hd hd;
  /**
   * The length of the padding in this frame.  This includes PAD_HIGH
   * and PAD_LOW.
   */
  size_t padlen;
  /**
   * The priority specification
   */
  nghttp2_priority_spec pri_spec;
  /**
   * The name/value pairs.
   */
  nghttp2_nv *nva;
  /**
   * The number of name/value pairs in |nva|.
   */
  size_t nvlen;
  /**
   * The category of this HEADERS frame.
   */
  nghttp2_headers_category cat;
} nghttp2_headers;

/**
 * @struct
 *
 * The PRIORITY frame.  It has the following members:
 */
typedef struct {
  /**
   * The frame header.
   */
  nghttp2_frame_hd hd;
  /**
   * The priority specification.
   */
  nghttp2_priority_spec pri_spec;
} nghttp2_priority;

/**
 * @struct
 *
 * The RST_STREAM frame.  It has the following members:
 */
typedef struct {
  /**
   * The frame header.
   */
  nghttp2_frame_hd hd;
  /**
   * The error code.  See :type:`nghttp2_error_code`.
   */
  uint32_t error_code;
} nghttp2_rst_stream;

/**
 * @struct
 *
 * The SETTINGS ID/Value pair.  It has the following members:
 */
typedef struct {
  /**
   * The SETTINGS ID.  See :type:`nghttp2_settings_id`.
   */
  int32_t settings_id;
  /**
   * The value of this entry.
   */
  uint32_t value;
} nghttp2_settings_entry;

/**
 * @struct
 *
 * The SETTINGS frame.  It has the following members:
 */
typedef struct {
  /**
   * The frame header.
   */
  nghttp2_frame_hd hd;
  /**
   * The number of SETTINGS ID/Value pairs in |iv|.
   */
  size_t niv;
  /**
   * The pointer to the array of SETTINGS ID/Value pair.
   */
  nghttp2_settings_entry *iv;
} nghttp2_settings;

/**
 * @struct
 *
 * The PUSH_PROMISE frame.  It has the following members:
 */
typedef struct {
  /**
   * The frame header.
   */
  nghttp2_frame_hd hd;
  /**
   * The length of the padding in this frame.  This includes PAD_HIGH
   * and PAD_LOW.
   */
  size_t padlen;
  /**
   * The name/value pairs.
   */
  nghttp2_nv *nva;
  /**
   * The number of name/value pairs in |nva|.
   */
  size_t nvlen;
  /**
   * The promised stream ID
   */
  int32_t promised_stream_id;
  /**
   * Reserved bit.  Currently this is always set to 0 and application
   * should not expect something useful in here.
   */
  uint8_t reserved;
} nghttp2_push_promise;

/**
 * @struct
 *
 * The PING frame.  It has the following members:
 */
typedef struct {
  /**
   * The frame header.
   */
  nghttp2_frame_hd hd;
  /**
   * The opaque data
   */
  uint8_t opaque_data[8];
} nghttp2_ping;

/**
 * @struct
 *
 * The GOAWAY frame.  It has the following members:
 */
typedef struct {
  /**
   * The frame header.
   */
  nghttp2_frame_hd hd;
  /**
   * The last stream stream ID.
   */
  int32_t last_stream_id;
  /**
   * The error code.  See :type:`nghttp2_error_code`.
   */
  uint32_t error_code;
  /**
   * The additional debug data
   */
  uint8_t *opaque_data;
  /**
   * The length of |opaque_data| member.
   */
  size_t opaque_data_len;
  /**
   * Reserved bit.  Currently this is always set to 0 and application
   * should not expect something useful in here.
   */
  uint8_t reserved;
} nghttp2_goaway;

/**
 * @struct
 *
 * The WINDOW_UPDATE frame.  It has the following members:
 */
typedef struct {
  /**
   * The frame header.
   */
  nghttp2_frame_hd hd;
  /**
   * The window size increment.
   */
  int32_t window_size_increment;
  /**
   * Reserved bit.  Currently this is always set to 0 and application
   * should not expect something useful in here.
   */
  uint8_t reserved;
} nghttp2_window_update;

/**
 * @struct
 *
 * The extension frame.  It has following members:
 */
typedef struct {
  /**
   * The frame header.
   */
  nghttp2_frame_hd hd;
  /**
   * The pointer to extension payload.  The exact pointer type is
   * determined by hd.type.
   *
   * Currently, no extension is supported.  This is a place holder for
   * the future extensions.
   */
  void *payload;
} nghttp2_extension;

/**
 * @union
 *
 * This union includes all frames to pass them to various function
 * calls as nghttp2_frame type.  The CONTINUATION frame is omitted
 * from here because the library deals with it internally.
 */
typedef union {
  /**
   * The frame header, which is convenient to inspect frame header.
   */
  nghttp2_frame_hd hd;
  /**
   * The DATA frame.
   */
  nghttp2_data data;
  /**
   * The HEADERS frame.
   */
  nghttp2_headers headers;
  /**
   * The PRIORITY frame.
   */
  nghttp2_priority priority;
  /**
   * The RST_STREAM frame.
   */
  nghttp2_rst_stream rst_stream;
  /**
   * The SETTINGS frame.
   */
  nghttp2_settings settings;
  /**
   * The PUSH_PROMISE frame.
   */
  nghttp2_push_promise push_promise;
  /**
   * The PING frame.
   */
  nghttp2_ping ping;
  /**
   * The GOAWAY frame.
   */
  nghttp2_goaway goaway;
  /**
   * The WINDOW_UPDATE frame.
   */
  nghttp2_window_update window_update;
  /**
   * The extension frame.
   */
  nghttp2_extension ext;
} nghttp2_frame;

/**
 * @functypedef
 *
 * Callback function invoked when |session| wants to send data to the
 * remote peer.  The implementation of this function must send at most
 * |length| bytes of data stored in |data|.  The |flags| is currently
 * not used and always 0. It must return the number of bytes sent if
 * it succeeds.  If it cannot send any single byte without blocking,
 * it must return :enum:`nghttp2_error.NGHTTP2_ERR_WOULDBLOCK`.  For
 * other errors, it must return
 * :enum:`nghttp2_error.NGHTTP2_ERR_CALLBACK_FAILURE`.  The
 * |user_data| pointer is the third argument passed in to the call to
 * `nghttp2_session_client_new()` or `nghttp2_session_server_new()`.
 *
 * This callback is required if the application uses
 * `nghttp2_session_send()` to send data to the remote endpoint.  If
 * the application uses solely `nghttp2_session_mem_send()` instead,
 * this callback function is unnecessary.
 *
 * To set this callback to :type:`nghttp2_session_callbacks`, use
 * `nghttp2_session_callbacks_set_send_callback()`.
 *
 * .. note::
 *
 *   The |length| may be very small.  If that is the case, and
 *   application disables Nagle algorithm (``TCP_NODELAY``), then just
 *   writing |data| to the network stack leads to very small packet,
 *   and it is very inefficient.  An application should be responsible
 *   to buffer up small chunks of data as necessary to avoid this
 *   situation.
 */
typedef ssize_t (*nghttp2_send_callback)(nghttp2_session *session,
                                         const uint8_t *data, size_t length,
                                         int flags, void *user_data);

/**
 * @functypedef
 *
 * Callback function invoked when
 * :enum:`nghttp2_data_flag.NGHTTP2_DATA_FLAG_NO_COPY` is used in
 * :type:`nghttp2_data_source_read_callback` to send complete DATA
 * frame.
 *
 * The |frame| is a DATA frame to send.  The |framehd| is the
 * serialized frame header (9 bytes). The |length| is the length of
 * application data to send (this does not include padding).  The
 * |source| is the same pointer passed to
 * :type:`nghttp2_data_source_read_callback`.
 *
 * The application first must send frame header |framehd| of length 9
 * bytes.  If ``frame->data.padlen > 0``, send 1 byte of value
 * ``frame->data.padlen - 1``.  Then send exactly |length| bytes of
 * application data.  Finally, if ``frame->data.padlen > 1``, send
 * ``frame->data.padlen - 1`` bytes of zero as padding.
 *
 * The application has to send complete DATA frame in this callback.
 * If all data were written successfully, return 0.
 *
 * If it cannot send any data at all, just return
 * :enum:`nghttp2_error.NGHTTP2_ERR_WOULDBLOCK`; the library will call
 * this callback with the same parameters later (It is recommended to
 * send complete DATA frame at once in this function to deal with
 * error; if partial frame data has already sent, it is impossible to
 * send another data in that state, and all we can do is tear down
 * connection).  When data is fully processed, but application wants
 * to make `nghttp2_session_mem_send()` or `nghttp2_session_send()`
 * return immediately without processing next frames, return
 * :enum:`nghttp2_error.NGHTTP2_ERR_PAUSE`.  If application decided to
 * reset this stream, return
 * :enum:`nghttp2_error.NGHTTP2_ERR_TEMPORAL_CALLBACK_FAILURE`, then
 * the library will send RST_STREAM with INTERNAL_ERROR as error code.
 * The application can also return
 * :enum:`nghttp2_error.NGHTTP2_ERR_CALLBACK_FAILURE`, which will
 * result in connection closure.  Returning any other value is treated
 * as :enum:`nghttp2_error.NGHTTP2_ERR_CALLBACK_FAILURE` is returned.
 */
typedef int (*nghttp2_send_data_callback)(nghttp2_session *session,
                                          nghttp2_frame *frame,
                                          const uint8_t *framehd, size_t length,
                                          nghttp2_data_source *source,
                                          void *user_data);

/**
 * @functypedef
 *
 * Callback function invoked when |session| wants to receive data from
 * the remote peer.  The implementation of this function must read at
 * most |length| bytes of data and store it in |buf|.  The |flags| is
 * currently not used and always 0.  It must return the number of
 * bytes written in |buf| if it succeeds.  If it cannot read any
 * single byte without blocking, it must return
 * :enum:`nghttp2_error.NGHTTP2_ERR_WOULDBLOCK`.  If it gets EOF
 * before it reads any single byte, it must return
 * :enum:`nghttp2_error.NGHTTP2_ERR_EOF`.  For other errors, it must
 * return :enum:`nghttp2_error.NGHTTP2_ERR_CALLBACK_FAILURE`.
 * Returning 0 is treated as
 * :enum:`nghttp2_error.NGHTTP2_ERR_WOULDBLOCK`.  The |user_data|
 * pointer is the third argument passed in to the call to
 * `nghttp2_session_client_new()` or `nghttp2_session_server_new()`.
 *
 * This callback is required if the application uses
 * `nghttp2_session_recv()` to receive data from the remote endpoint.
 * If the application uses solely `nghttp2_session_mem_recv()`
 * instead, this callback function is unnecessary.
 *
 * To set this callback to :type:`nghttp2_session_callbacks`, use
 * `nghttp2_session_callbacks_set_recv_callback()`.
 */
typedef ssize_t (*nghttp2_recv_callback)(nghttp2_session *session, uint8_t *buf,
                                         size_t length, int flags,
                                         void *user_data);

/**
 * @functypedef
 *
 * Callback function invoked by `nghttp2_session_recv()` and
 * `nghttp2_session_mem_recv()` when a frame is received.  The
 * |user_data| pointer is the third argument passed in to the call to
 * `nghttp2_session_client_new()` or `nghttp2_session_server_new()`.
 *
 * If frame is HEADERS or PUSH_PROMISE, the ``nva`` and ``nvlen``
 * member of their data structure are always ``NULL`` and 0
 * respectively.  The header name/value pairs are emitted via
 * :type:`nghttp2_on_header_callback`.
 *
 * Only HEADERS and DATA frame can signal the end of incoming data.
 * If ``frame->hd.flags & NGHTTP2_FLAG_END_STREAM`` is nonzero, the
 * |frame| is the last frame from the remote peer in this stream.
 *
 * This callback won't be called for CONTINUATION frames.
 * HEADERS/PUSH_PROMISE + CONTINUATIONs are treated as single frame.
 *
 * The implementation of this function must return 0 if it succeeds.
 * If nonzero value is returned, it is treated as fatal error and
 * `nghttp2_session_recv()` and `nghttp2_session_mem_recv()` functions
 * immediately return
 * :enum:`nghttp2_error.NGHTTP2_ERR_CALLBACK_FAILURE`.
 *
 * To set this callback to :type:`nghttp2_session_callbacks`, use
 * `nghttp2_session_callbacks_set_on_frame_recv_callback()`.
 */
typedef int (*nghttp2_on_frame_recv_callback)(nghttp2_session *session,
                                              const nghttp2_frame *frame,
                                              void *user_data);

/**
 * @functypedef
 *
 * Callback function invoked by `nghttp2_session_recv()` and
 * `nghttp2_session_mem_recv()` when an invalid non-DATA frame is
 * received.  The error is indicated by the |lib_error_code|, which is
 * one of the values defined in :type:`nghttp2_error`.  When this
 * callback function is invoked, the library automatically submits
 * either RST_STREAM or GOAWAY frame.  The |user_data| pointer is the
 * third argument passed in to the call to
 * `nghttp2_session_client_new()` or `nghttp2_session_server_new()`.
 *
 * If frame is HEADERS or PUSH_PROMISE, the ``nva`` and ``nvlen``
 * member of their data structure are always ``NULL`` and 0
 * respectively.
 *
 * The implementation of this function must return 0 if it succeeds.
 * If nonzero is returned, it is treated as fatal error and
 * `nghttp2_session_recv()` and `nghttp2_session_mem_recv()` functions
 * immediately return
 * :enum:`nghttp2_error.NGHTTP2_ERR_CALLBACK_FAILURE`.
 *
 * To set this callback to :type:`nghttp2_session_callbacks`, use
 * `nghttp2_session_callbacks_set_on_invalid_frame_recv_callback()`.
 */
typedef int (*nghttp2_on_invalid_frame_recv_callback)(
    nghttp2_session *session, const nghttp2_frame *frame, int lib_error_code,
    void *user_data);

/**
 * @functypedef
 *
 * Callback function invoked when a chunk of data in DATA frame is
 * received.  The |stream_id| is the stream ID this DATA frame belongs
 * to.  The |flags| is the flags of DATA frame which this data chunk
 * is contained.  ``(flags & NGHTTP2_FLAG_END_STREAM) != 0`` does not
 * necessarily mean this chunk of data is the last one in the stream.
 * You should use :type:`nghttp2_on_frame_recv_callback` to know all
 * data frames are received.  The |user_data| pointer is the third
 * argument passed in to the call to `nghttp2_session_client_new()` or
 * `nghttp2_session_server_new()`.
 *
 * If the application uses `nghttp2_session_mem_recv()`, it can return
 * :enum:`nghttp2_error.NGHTTP2_ERR_PAUSE` to make
 * `nghttp2_session_mem_recv()` return without processing further
 * input bytes.  The memory by pointed by the |data| is retained until
 * `nghttp2_session_mem_recv()` or `nghttp2_session_recv()` is called.
 * The application must retain the input bytes which was used to
 * produce the |data| parameter, because it may refer to the memory
 * region included in the input bytes.
 *
 * The implementation of this function must return 0 if it succeeds.
 * If nonzero is returned, it is treated as fatal error, and
 * `nghttp2_session_recv()` and `nghttp2_session_mem_recv()` functions
 * immediately return
 * :enum:`nghttp2_error.NGHTTP2_ERR_CALLBACK_FAILURE`.
 *
 * To set this callback to :type:`nghttp2_session_callbacks`, use
 * `nghttp2_session_callbacks_set_on_data_chunk_recv_callback()`.
 */
typedef int (*nghttp2_on_data_chunk_recv_callback)(nghttp2_session *session,
                                                   uint8_t flags,
                                                   int32_t stream_id,
                                                   const uint8_t *data,
                                                   size_t len, void *user_data);

/**
 * @functypedef
 *
 * Callback function invoked just before the non-DATA frame |frame| is
 * sent.  The |user_data| pointer is the third argument passed in to
 * the call to `nghttp2_session_client_new()` or
 * `nghttp2_session_server_new()`.
 *
 * The implementation of this function must return 0 if it succeeds.
 * It can also return :enum:`nghttp2_error.NGHTTP2_ERR_CANCEL` to
 * cancel the transmission of the given frame.
 *
 * If there is a fatal error while executing this callback, the
 * implementation should return
 * :enum:`nghttp2_error.NGHTTP2_ERR_CALLBACK_FAILURE`, which makes
 * `nghttp2_session_send()` and `nghttp2_session_mem_send()` functions
 * immediately return
 * :enum:`nghttp2_error.NGHTTP2_ERR_CALLBACK_FAILURE`.
 *
 * If the other value is returned, it is treated as if
 * :enum:`nghttp2_error.NGHTTP2_ERR_CALLBACK_FAILURE` is returned.
 * But the implementation should not rely on this since the library
 * may define new return value to extend its capability.
 *
 * To set this callback to :type:`nghttp2_session_callbacks`, use
 * `nghttp2_session_callbacks_set_before_frame_send_callback()`.
 */
typedef int (*nghttp2_before_frame_send_callback)(nghttp2_session *session,
                                                  const nghttp2_frame *frame,
                                                  void *user_data);

/**
 * @functypedef
 *
 * Callback function invoked after the frame |frame| is sent.  The
 * |user_data| pointer is the third argument passed in to the call to
 * `nghttp2_session_client_new()` or `nghttp2_session_server_new()`.
 *
 * The implementation of this function must return 0 if it succeeds.
 * If nonzero is returned, it is treated as fatal error and
 * `nghttp2_session_send()` and `nghttp2_session_mem_send()` functions
 * immediately return
 * :enum:`nghttp2_error.NGHTTP2_ERR_CALLBACK_FAILURE`.
 *
 * To set this callback to :type:`nghttp2_session_callbacks`, use
 * `nghttp2_session_callbacks_set_on_frame_send_callback()`.
 */
typedef int (*nghttp2_on_frame_send_callback)(nghttp2_session *session,
                                              const nghttp2_frame *frame,
                                              void *user_data);

/**
 * @functypedef
 *
 * Callback function invoked after the non-DATA frame |frame| is not
 * sent because of the error.  The error is indicated by the
 * |lib_error_code|, which is one of the values defined in
 * :type:`nghttp2_error`.  The |user_data| pointer is the third
 * argument passed in to the call to `nghttp2_session_client_new()` or
 * `nghttp2_session_server_new()`.
 *
 * The implementation of this function must return 0 if it succeeds.
 * If nonzero is returned, it is treated as fatal error and
 * `nghttp2_session_send()` and `nghttp2_session_mem_send()` functions
 * immediately return
 * :enum:`nghttp2_error.NGHTTP2_ERR_CALLBACK_FAILURE`.
 *
 * `nghttp2_session_get_stream_user_data()` can be used to get
 * associated data.
 *
 * To set this callback to :type:`nghttp2_session_callbacks`, use
 * `nghttp2_session_callbacks_set_on_frame_not_send_callback()`.
 */
typedef int (*nghttp2_on_frame_not_send_callback)(nghttp2_session *session,
                                                  const nghttp2_frame *frame,
                                                  int lib_error_code,
                                                  void *user_data);

/**
 * @functypedef
 *
 * Callback function invoked when the stream |stream_id| is closed.
 * The reason of closure is indicated by the |error_code|.  The
 * |error_code| is usually one of :enum:`nghttp2_error_code`, but that
 * is not guaranteed.  The stream_user_data, which was specified in
 * `nghttp2_submit_request()` or `nghttp2_submit_headers()`, is still
 * available in this function.  The |user_data| pointer is the third
 * argument passed in to the call to `nghttp2_session_client_new()` or
 * `nghttp2_session_server_new()`.
 *
 * This function is also called for a stream in reserved state.
 *
 * The implementation of this function must return 0 if it succeeds.
 * If nonzero is returned, it is treated as fatal error and
 * `nghttp2_session_recv()`, `nghttp2_session_mem_recv()`,
 * `nghttp2_session_send()`, and `nghttp2_session_mem_send()`
 * functions immediately return
 * :enum:`nghttp2_error.NGHTTP2_ERR_CALLBACK_FAILURE`.
 *
 * To set this callback to :type:`nghttp2_session_callbacks`, use
 * `nghttp2_session_callbacks_set_on_stream_close_callback()`.
 */
typedef int (*nghttp2_on_stream_close_callback)(nghttp2_session *session,
                                                int32_t stream_id,
                                                uint32_t error_code,
                                                void *user_data);

/**
 * @functypedef
 *
 * Callback function invoked when the reception of header block in
 * HEADERS or PUSH_PROMISE is started.  Each header name/value pair
 * will be emitted by :type:`nghttp2_on_header_callback`.
 *
 * The ``frame->hd.flags`` may not have
 * :enum:`nghttp2_flag.NGHTTP2_FLAG_END_HEADERS` flag set, which
 * indicates that one or more CONTINUATION frames are involved.  But
 * the application does not need to care about that because the header
 * name/value pairs are emitted transparently regardless of
 * CONTINUATION frames.
 *
 * The server applications probably create an object to store
 * information about new stream if ``frame->hd.type ==
 * NGHTTP2_HEADERS`` and ``frame->headers.cat ==
 * NGHTTP2_HCAT_REQUEST``.  If |session| is configured as server side,
 * ``frame->headers.cat`` is either ``NGHTTP2_HCAT_REQUEST``
 * containing request headers or ``NGHTTP2_HCAT_HEADERS`` containing
 * trailer fields and never get PUSH_PROMISE in this callback.
 *
 * For the client applications, ``frame->hd.type`` is either
 * ``NGHTTP2_HEADERS`` or ``NGHTTP2_PUSH_PROMISE``.  In case of
 * ``NGHTTP2_HEADERS``, ``frame->headers.cat ==
 * NGHTTP2_HCAT_RESPONSE`` means that it is the first response
 * headers, but it may be non-final response which is indicated by 1xx
 * status code.  In this case, there may be zero or more HEADERS frame
 * with ``frame->headers.cat == NGHTTP2_HCAT_HEADERS`` which has
 * non-final response code and finally client gets exactly one HEADERS
 * frame with ``frame->headers.cat == NGHTTP2_HCAT_HEADERS``
 * containing final response headers (non-1xx status code).  The
 * trailer fields also has ``frame->headers.cat ==
 * NGHTTP2_HCAT_HEADERS`` which does not contain any status code.
 *
 * Returning
 * :enum:`nghttp2_error.NGHTTP2_ERR_TEMPORAL_CALLBACK_FAILURE` will
 * close the stream (promised stream if frame is PUSH_PROMISE) by
 * issuing RST_STREAM with
 * :enum:`nghttp2_error_code.NGHTTP2_INTERNAL_ERROR`.  In this case,
 * :type:`nghttp2_on_header_callback` and
 * :type:`nghttp2_on_frame_recv_callback` will not be invoked.  If a
 * different error code is desirable, use
 * `nghttp2_submit_rst_stream()` with a desired error code and then
 * return :enum:`nghttp2_error.NGHTTP2_ERR_TEMPORAL_CALLBACK_FAILURE`.
 * Again, use ``frame->push_promise.promised_stream_id`` as stream_id
 * parameter in `nghttp2_submit_rst_stream()` if frame is
 * PUSH_PROMISE.
 *
 * The implementation of this function must return 0 if it succeeds.
 * It can return
 * :enum:`nghttp2_error.NGHTTP2_ERR_TEMPORAL_CALLBACK_FAILURE` to
 * reset the stream (promised stream if frame is PUSH_PROMISE).  For
 * critical errors, it must return
 * :enum:`nghttp2_error.NGHTTP2_ERR_CALLBACK_FAILURE`.  If the other
 * value is returned, it is treated as if
 * :enum:`nghttp2_error.NGHTTP2_ERR_CALLBACK_FAILURE` is returned.  If
 * :enum:`nghttp2_error.NGHTTP2_ERR_CALLBACK_FAILURE` is returned,
 * `nghttp2_session_mem_recv()` function will immediately return
 * :enum:`nghttp2_error.NGHTTP2_ERR_CALLBACK_FAILURE`.
 *
 * To set this callback to :type:`nghttp2_session_callbacks`, use
 * `nghttp2_session_callbacks_set_on_begin_headers_callback()`.
 */
typedef int (*nghttp2_on_begin_headers_callback)(nghttp2_session *session,
                                                 const nghttp2_frame *frame,
                                                 void *user_data);

/**
 * @functypedef
 *
 * Callback function invoked when a header name/value pair is received
 * for the |frame|.  The |name| of length |namelen| is header name.
 * The |value| of length |valuelen| is header value.  The |flags| is
 * bitwise OR of one or more of :type:`nghttp2_nv_flag`.
 *
 * If :enum:`nghttp2_nv_flag.NGHTTP2_NV_FLAG_NO_INDEX` is set in
 * |flags|, the receiver must not index this name/value pair when
 * forwarding it to the next hop.  More specifically, "Literal Header
 * Field never Indexed" representation must be used in HPACK encoding.
 *
 * When this callback is invoked, ``frame->hd.type`` is either
 * :enum:`nghttp2_frame_type.NGHTTP2_HEADERS` or
 * :enum:`nghttp2_frame_type.NGHTTP2_PUSH_PROMISE`.  After all header
 * name/value pairs are processed with this callback, and no error has
 * been detected, :type:`nghttp2_on_frame_recv_callback` will be
 * invoked.  If there is an error in decompression,
 * :type:`nghttp2_on_frame_recv_callback` for the |frame| will not be
 * invoked.
 *
 * Both |name| and |value| are guaranteed to be NULL-terminated.  The
 * |namelen| and |valuelen| do not include terminal NULL.  If
 * `nghttp2_option_set_no_http_messaging()` is used with nonzero
 * value, NULL character may be included in |name| or |value| before
 * terminating NULL.
 *
 * Please note that unless `nghttp2_option_set_no_http_messaging()` is
 * used, nghttp2 library does perform validation against the |name|
 * and the |value| using `nghttp2_check_header_name()` and
 * `nghttp2_check_header_value()`.  In addition to this, nghttp2
 * performs validation based on HTTP Messaging rule, which is briefly
 * explained in :ref:`http-messaging` section.
 *
 * If the application uses `nghttp2_session_mem_recv()`, it can return
 * :enum:`nghttp2_error.NGHTTP2_ERR_PAUSE` to make
 * `nghttp2_session_mem_recv()` return without processing further
 * input bytes.  The memory pointed by |frame|, |name| and |value|
 * parameters are retained until `nghttp2_session_mem_recv()` or
 * `nghttp2_session_recv()` is called.  The application must retain
 * the input bytes which was used to produce these parameters, because
 * it may refer to the memory region included in the input bytes.
 *
 * Returning
 * :enum:`nghttp2_error.NGHTTP2_ERR_TEMPORAL_CALLBACK_FAILURE` will
 * close the stream (promised stream if frame is PUSH_PROMISE) by
 * issuing RST_STREAM with
 * :enum:`nghttp2_error_code.NGHTTP2_INTERNAL_ERROR`.  In this case,
 * :type:`nghttp2_on_header_callback` and
 * :type:`nghttp2_on_frame_recv_callback` will not be invoked.  If a
 * different error code is desirable, use
 * `nghttp2_submit_rst_stream()` with a desired error code and then
 * return :enum:`nghttp2_error.NGHTTP2_ERR_TEMPORAL_CALLBACK_FAILURE`.
 * Again, use ``frame->push_promise.promised_stream_id`` as stream_id
 * parameter in `nghttp2_submit_rst_stream()` if frame is
 * PUSH_PROMISE.
 *
 * The implementation of this function must return 0 if it succeeds.
 * It may return :enum:`nghttp2_error.NGHTTP2_ERR_PAUSE` or
 * :enum:`nghttp2_error.NGHTTP2_ERR_TEMPORAL_CALLBACK_FAILURE`.  For
 * other critical failures, it must return
 * :enum:`nghttp2_error.NGHTTP2_ERR_CALLBACK_FAILURE`.  If the other
 * nonzero value is returned, it is treated as
 * :enum:`nghttp2_error.NGHTTP2_ERR_CALLBACK_FAILURE`.  If
 * :enum:`nghttp2_error.NGHTTP2_ERR_CALLBACK_FAILURE` is returned,
 * `nghttp2_session_recv()` and `nghttp2_session_mem_recv()` functions
 * immediately return
 * :enum:`nghttp2_error.NGHTTP2_ERR_CALLBACK_FAILURE`.
 *
 * To set this callback to :type:`nghttp2_session_callbacks`, use
 * `nghttp2_session_callbacks_set_on_header_callback()`.
 *
 * .. warning::
 *
 *   Application should properly limit the total buffer size to store
 *   incoming header fields.  Without it, peer may send large number
 *   of header fields or large header fields to cause out of memory in
 *   local endpoint.  Due to how HPACK works, peer can do this
 *   effectively without using much memory on their own.
 */
typedef int (*nghttp2_on_header_callback)(nghttp2_session *session,
                                          const nghttp2_frame *frame,
                                          const uint8_t *name, size_t namelen,
                                          const uint8_t *value, size_t valuelen,
                                          uint8_t flags, void *user_data);

/**
 * @functypedef
 *
 * Callback function invoked when a header name/value pair is received
 * for the |frame|.  The |name| is header name.  The |value| is header
 * value.  The |flags| is bitwise OR of one or more of
 * :type:`nghttp2_nv_flag`.
 *
 * This callback behaves like :type:`nghttp2_on_header_callback`,
 * except that |name| and |value| are stored in reference counted
 * buffer.  If application wishes to keep these references without
 * copying them, use `nghttp2_rcbuf_incref()` to increment their
 * reference count.  It is the application's responsibility to call
 * `nghttp2_rcbuf_decref()` if they called `nghttp2_rcbuf_incref()` so
 * as not to leak memory.  If the |session| is created by
 * `nghttp2_session_server_new3()` or `nghttp2_session_client_new3()`,
 * the function to free memory is the one belongs to the mem
 * parameter.  As long as this free function alives, |name| and
 * |value| can live after |session| was destroyed.
 */
typedef int (*nghttp2_on_header_callback2)(nghttp2_session *session,
                                           const nghttp2_frame *frame,
                                           nghttp2_rcbuf *name,
                                           nghttp2_rcbuf *value, uint8_t flags,
                                           void *user_data);

/**
 * @functypedef
 *
 * Callback function invoked when a invalid header name/value pair is
 * received for the |frame|.
 *
 * The parameter and behaviour are similar to
 * :type:`nghttp2_on_header_callback`.  The difference is that this
 * callback is only invoked when a invalid header name/value pair is
 * received which is treated as stream error if this callback is not
 * set.  Only invalid regular header field are passed to this
 * callback.  In other words, invalid pseudo header field is not
 * passed to this callback.  Also header fields which includes upper
 * cased latter are also treated as error without passing them to this
 * callback.
 *
 * This callback is only considered if HTTP messaging validation is
 * turned on (which is on by default, see
 * `nghttp2_option_set_no_http_messaging()`).
 *
 * With this callback, application inspects the incoming invalid
 * field, and it also can reset stream from this callback by returning
 * :enum:`nghttp2_error.NGHTTP2_ERR_TEMPORAL_CALLBACK_FAILURE`.  By
 * default, the error code is
 * :enum:`nghttp2_error_code.NGHTTP2_PROTOCOL_ERROR`.  To change the
 * error code, call `nghttp2_submit_rst_stream()` with the error code
 * of choice in addition to returning
 * :enum:`nghttp2_error.NGHTTP2_ERR_TEMPORAL_CALLBACK_FAILURE`.
 *
 * If 0 is returned, the header field is ignored, and the stream is
 * not reset.
 */
typedef int (*nghttp2_on_invalid_header_callback)(
    nghttp2_session *session, const nghttp2_frame *frame, const uint8_t *name,
    size_t namelen, const uint8_t *value, size_t valuelen, uint8_t flags,
    void *user_data);

/**
 * @functypedef
 *
 * Callback function invoked when a invalid header name/value pair is
 * received for the |frame|.
 *
 * The parameter and behaviour are similar to
 * :type:`nghttp2_on_header_callback2`.  The difference is that this
 * callback is only invoked when a invalid header name/value pair is
 * received which is silently ignored if this callback is not set.
 * Only invalid regular header field are passed to this callback.  In
 * other words, invalid pseudo header field is not passed to this
 * callback.  Also header fields which includes upper cased latter are
 * also treated as error without passing them to this callback.
 *
 * This callback is only considered if HTTP messaging validation is
 * turned on (which is on by default, see
 * `nghttp2_option_set_no_http_messaging()`).
 *
 * With this callback, application inspects the incoming invalid
 * field, and it also can reset stream from this callback by returning
 * :enum:`nghttp2_error.NGHTTP2_ERR_TEMPORAL_CALLBACK_FAILURE`.  By
 * default, the error code is
 * :enum:`nghttp2_error_code.NGHTTP2_INTERNAL_ERROR`.  To change the
 * error code, call `nghttp2_submit_rst_stream()` with the error code
 * of choice in addition to returning
 * :enum:`nghttp2_error.NGHTTP2_ERR_TEMPORAL_CALLBACK_FAILURE`.
 */
typedef int (*nghttp2_on_invalid_header_callback2)(
    nghttp2_session *session, const nghttp2_frame *frame, nghttp2_rcbuf *name,
    nghttp2_rcbuf *value, uint8_t flags, void *user_data);

/**
 * @functypedef
 *
 * Callback function invoked when the library asks application how
 * many padding bytes are required for the transmission of the
 * |frame|.  The application must choose the total length of payload
 * including padded bytes in range [frame->hd.length, max_payloadlen],
 * inclusive.  Choosing number not in this range will be treated as
 * :enum:`nghttp2_error.NGHTTP2_ERR_CALLBACK_FAILURE`.  Returning
 * ``frame->hd.length`` means no padding is added.  Returning
 * :enum:`nghttp2_error.NGHTTP2_ERR_CALLBACK_FAILURE` will make
 * `nghttp2_session_send()` and `nghttp2_session_mem_send()` functions
 * immediately return
 * :enum:`nghttp2_error.NGHTTP2_ERR_CALLBACK_FAILURE`.
 *
 * To set this callback to :type:`nghttp2_session_callbacks`, use
 * `nghttp2_session_callbacks_set_select_padding_callback()`.
 */
typedef ssize_t (*nghttp2_select_padding_callback)(nghttp2_session *session,
                                                   const nghttp2_frame *frame,
                                                   size_t max_payloadlen,
                                                   void *user_data);

/**
 * @functypedef
 *
 * Callback function invoked when library wants to get max length of
 * data to send data to the remote peer.  The implementation of this
 * function should return a value in the following range.  [1,
 * min(|session_remote_window_size|, |stream_remote_window_size|,
 * |remote_max_frame_size|)].  If a value greater than this range is
 * returned than the max allow value will be used.  Returning a value
 * smaller than this range is treated as
 * :enum:`nghttp2_error.NGHTTP2_ERR_CALLBACK_FAILURE`.  The
 * |frame_type| is provided for future extensibility and identifies
 * the type of frame (see :type:`nghttp2_frame_type`) for which to get
 * the length for.  Currently supported frame types are:
 * :enum:`nghttp2_frame_type.NGHTTP2_DATA`.
 *
 * This callback can be used to control the length in bytes for which
 * :type:`nghttp2_data_source_read_callback` is allowed to send to the
 * remote endpoint.  This callback is optional.  Returning
 * :enum:`nghttp2_error.NGHTTP2_ERR_CALLBACK_FAILURE` will signal the
 * entire session failure.
 *
 * To set this callback to :type:`nghttp2_session_callbacks`, use
 * `nghttp2_session_callbacks_set_data_source_read_length_callback()`.
 */
typedef ssize_t (*nghttp2_data_source_read_length_callback)(
    nghttp2_session *session, uint8_t frame_type, int32_t stream_id,
    int32_t session_remote_window_size, int32_t stream_remote_window_size,
    uint32_t remote_max_frame_size, void *user_data);

/**
 * @functypedef
 *
 * Callback function invoked when a frame header is received.  The
 * |hd| points to received frame header.
 *
 * Unlike :type:`nghttp2_on_frame_recv_callback`, this callback will
 * also be called when frame header of CONTINUATION frame is received.
 *
 * If both :type:`nghttp2_on_begin_frame_callback` and
 * :type:`nghttp2_on_begin_headers_callback` are set and HEADERS or
 * PUSH_PROMISE is received, :type:`nghttp2_on_begin_frame_callback`
 * will be called first.
 *
 * The implementation of this function must return 0 if it succeeds.
 * If nonzero value is returned, it is treated as fatal error and
 * `nghttp2_session_recv()` and `nghttp2_session_mem_recv()` functions
 * immediately return
 * :enum:`nghttp2_error.NGHTTP2_ERR_CALLBACK_FAILURE`.
 *
 * To set this callback to :type:`nghttp2_session_callbacks`, use
 * `nghttp2_session_callbacks_set_on_begin_frame_callback()`.
 */
typedef int (*nghttp2_on_begin_frame_callback)(nghttp2_session *session,
                                               const nghttp2_frame_hd *hd,
                                               void *user_data);

/**
 * @functypedef
 *
 * Callback function invoked when chunk of extension frame payload is
 * received.  The |hd| points to frame header.  The received
 * chunk is |data| of length |len|.
 *
 * The implementation of this function must return 0 if it succeeds.
 *
 * To abort processing this extension frame, return
 * :enum:`nghttp2_error.NGHTTP2_ERR_CANCEL`.
 *
 * If fatal error occurred, application should return
 * :enum:`nghttp2_error.NGHTTP2_ERR_CALLBACK_FAILURE`.  In this case,
 * `nghttp2_session_recv()` and `nghttp2_session_mem_recv()` functions
 * immediately return
 * :enum:`nghttp2_error.NGHTTP2_ERR_CALLBACK_FAILURE`.  If the other
 * values are returned, currently they are treated as
 * :enum:`nghttp2_error.NGHTTP2_ERR_CALLBACK_FAILURE`.
 */
typedef int (*nghttp2_on_extension_chunk_recv_callback)(
    nghttp2_session *session, const nghttp2_frame_hd *hd, const uint8_t *data,
    size_t len, void *user_data);

/**
 * @functypedef
 *
 * Callback function invoked when library asks the application to
 * unpack extension payload from its wire format.  The extension
 * payload has been passed to the application using
 * :type:`nghttp2_on_extension_chunk_recv_callback`.  The frame header
 * is already unpacked by the library and provided as |hd|.
 *
 * To receive extension frames, the application must tell desired
 * extension frame type to the library using
 * `nghttp2_option_set_user_recv_extension_type()`.
 *
 * The implementation of this function may store the pointer to the
 * created object as a result of unpacking in |*payload|, and returns
 * 0.  The pointer stored in |*payload| is opaque to the library, and
 * the library does not own its pointer.  |*payload| is initialized as
 * ``NULL``.  The |*payload| is available as ``frame->ext.payload`` in
 * :type:`nghttp2_on_frame_recv_callback`.  Therefore if application
 * can free that memory inside :type:`nghttp2_on_frame_recv_callback`
 * callback.  Of course, application has a liberty not ot use
 * |*payload|, and do its own mechanism to process extension frames.
 *
 * To abort processing this extension frame, return
 * :enum:`nghttp2_error.NGHTTP2_ERR_CANCEL`.
 *
 * If fatal error occurred, application should return
 * :enum:`nghttp2_error.NGHTTP2_ERR_CALLBACK_FAILURE`.  In this case,
 * `nghttp2_session_recv()` and `nghttp2_session_mem_recv()` functions
 * immediately return
 * :enum:`nghttp2_error.NGHTTP2_ERR_CALLBACK_FAILURE`.  If the other
 * values are returned, currently they are treated as
 * :enum:`nghttp2_error.NGHTTP2_ERR_CALLBACK_FAILURE`.
 */
typedef int (*nghttp2_unpack_extension_callback)(nghttp2_session *session,
                                                 void **payload,
                                                 const nghttp2_frame_hd *hd,
                                                 void *user_data);

/**
 * @functypedef
 *
 * Callback function invoked when library asks the application to pack
 * extension payload in its wire format.  The frame header will be
 * packed by library.  Application must pack payload only.
 * ``frame->ext.payload`` is the object passed to
 * `nghttp2_submit_extension()` as payload parameter.  Application
 * must pack extension payload to the |buf| of its capacity |len|
 * bytes.  The |len| is at least 16KiB.
 *
 * The implementation of this function should return the number of
 * bytes written into |buf| when it succeeds.
 *
 * To abort processing this extension frame, return
 * :enum:`nghttp2_error.NGHTTP2_ERR_CANCEL`, and
 * :type:`nghttp2_on_frame_not_send_callback` will be invoked.
 *
 * If fatal error occurred, application should return
 * :enum:`nghttp2_error.NGHTTP2_ERR_CALLBACK_FAILURE`.  In this case,
 * `nghttp2_session_send()` and `nghttp2_session_mem_send()` functions
 * immediately return
 * :enum:`nghttp2_error.NGHTTP2_ERR_CALLBACK_FAILURE`.  If the other
 * values are returned, currently they are treated as
 * :enum:`nghttp2_error.NGHTTP2_ERR_CALLBACK_FAILURE`.  If the return
 * value is strictly larger than |len|, it is treated as
 * :enum:`nghttp2_error.NGHTTP2_ERR_CALLBACK_FAILURE`.
 */
typedef ssize_t (*nghttp2_pack_extension_callback)(nghttp2_session *session,
                                                   uint8_t *buf, size_t len,
                                                   const nghttp2_frame *frame,
                                                   void *user_data);

/**
 * @functypedef
 *
 * Callback function invoked when library provides the error message
 * intended for human consumption.  This callback is solely for
 * debugging purpose.  The |msg| is typically NULL-terminated string
 * of length |len|.  |len| does not include the sentinel NULL
 * character.
 *
 * This function is deprecated.  The new application should use
 * :type:`nghttp2_error_callback2`.
 *
 * The format of error message may change between nghttp2 library
 * versions.  The application should not depend on the particular
 * format.
 *
 * Normally, application should return 0 from this callback.  If fatal
 * error occurred while doing something in this callback, application
 * should return :enum:`nghttp2_error.NGHTTP2_ERR_CALLBACK_FAILURE`.
 * In this case, library will return immediately with return value
 * :enum:`nghttp2_error.NGHTTP2_ERR_CALLBACK_FAILURE`.  Currently, if
 * nonzero value is returned from this callback, they are treated as
 * :enum:`nghttp2_error.NGHTTP2_ERR_CALLBACK_FAILURE`, but application
 * should not rely on this details.
 */
typedef int (*nghttp2_error_callback)(nghttp2_session *session, const char *msg,
                                      size_t len, void *user_data);

/**
 * @functypedef
 *
 * Callback function invoked when library provides the error code, and
 * message.  This callback is solely for debugging purpose.
 * |lib_error_code| is one of error code defined in
 * :enum:`nghttp2_error`.  The |msg| is typically NULL-terminated
 * string of length |len|, and intended for human consumption.  |len|
 * does not include the sentinel NULL character.
 *
 * The format of error message may change between nghttp2 library
 * versions.  The application should not depend on the particular
 * format.
 *
 * Normally, application should return 0 from this callback.  If fatal
 * error occurred while doing something in this callback, application
 * should return :enum:`nghttp2_error.NGHTTP2_ERR_CALLBACK_FAILURE`.
 * In this case, library will return immediately with return value
 * :enum:`nghttp2_error.NGHTTP2_ERR_CALLBACK_FAILURE`.  Currently, if
 * nonzero value is returned from this callback, they are treated as
 * :enum:`nghttp2_error.NGHTTP2_ERR_CALLBACK_FAILURE`, but application
 * should not rely on this details.
 */
typedef int (*nghttp2_error_callback2)(nghttp2_session *session,
                                       int lib_error_code, const char *msg,
                                       size_t len, void *user_data);

struct nghttp2_session_callbacks;

/**
 * @struct
 *
 * Callback functions for :type:`nghttp2_session`.  The details of
 * this structure are intentionally hidden from the public API.
 */
typedef struct nghttp2_session_callbacks nghttp2_session_callbacks;

/**
 * @function
 *
 * Initializes |*callbacks_ptr| with NULL values.
 *
 * The initialized object can be used when initializing multiple
 * :type:`nghttp2_session` objects.
 *
 * When the application finished using this object, it can use
 * `nghttp2_session_callbacks_del()` to free its memory.
 *
 * This function returns 0 if it succeeds, or one of the following
 * negative error codes:
 *
 * :enum:`nghttp2_error.NGHTTP2_ERR_NOMEM`
 *     Out of memory.
 */
NGHTTP2_EXTERN int
nghttp2_session_callbacks_new(nghttp2_session_callbacks **callbacks_ptr);

/**
 * @function
 *
 * Frees any resources allocated for |callbacks|.  If |callbacks| is
 * ``NULL``, this function does nothing.
 */
NGHTTP2_EXTERN void
nghttp2_session_callbacks_del(nghttp2_session_callbacks *callbacks);

/**
 * @function
 *
 * Sets callback function invoked when a session wants to send data to
 * the remote peer.  This callback is not necessary if the application
 * uses solely `nghttp2_session_mem_send()` to serialize data to
 * transmit.
 */
NGHTTP2_EXTERN void nghttp2_session_callbacks_set_send_callback(
    nghttp2_session_callbacks *cbs, nghttp2_send_callback send_callback);

/**
 * @function
 *
 * Sets callback function invoked when the a session wants to receive
 * data from the remote peer.  This callback is not necessary if the
 * application uses solely `nghttp2_session_mem_recv()` to process
 * received data.
 */
NGHTTP2_EXTERN void nghttp2_session_callbacks_set_recv_callback(
    nghttp2_session_callbacks *cbs, nghttp2_recv_callback recv_callback);

/**
 * @function
 *
 * Sets callback function invoked by `nghttp2_session_recv()` and
 * `nghttp2_session_mem_recv()` when a frame is received.
 */
NGHTTP2_EXTERN void nghttp2_session_callbacks_set_on_frame_recv_callback(
    nghttp2_session_callbacks *cbs,
    nghttp2_on_frame_recv_callback on_frame_recv_callback);

/**
 * @function
 *
 * Sets callback function invoked by `nghttp2_session_recv()` and
 * `nghttp2_session_mem_recv()` when an invalid non-DATA frame is
 * received.
 */
NGHTTP2_EXTERN void
nghttp2_session_callbacks_set_on_invalid_frame_recv_callback(
    nghttp2_session_callbacks *cbs,
    nghttp2_on_invalid_frame_recv_callback on_invalid_frame_recv_callback);

/**
 * @function
 *
 * Sets callback function invoked when a chunk of data in DATA frame
 * is received.
 */
NGHTTP2_EXTERN void nghttp2_session_callbacks_set_on_data_chunk_recv_callback(
    nghttp2_session_callbacks *cbs,
    nghttp2_on_data_chunk_recv_callback on_data_chunk_recv_callback);

/**
 * @function
 *
 * Sets callback function invoked before a non-DATA frame is sent.
 */
NGHTTP2_EXTERN void nghttp2_session_callbacks_set_before_frame_send_callback(
    nghttp2_session_callbacks *cbs,
    nghttp2_before_frame_send_callback before_frame_send_callback);

/**
 * @function
 *
 * Sets callback function invoked after a frame is sent.
 */
NGHTTP2_EXTERN void nghttp2_session_callbacks_set_on_frame_send_callback(
    nghttp2_session_callbacks *cbs,
    nghttp2_on_frame_send_callback on_frame_send_callback);

/**
 * @function
 *
 * Sets callback function invoked when a non-DATA frame is not sent
 * because of an error.
 */
NGHTTP2_EXTERN void nghttp2_session_callbacks_set_on_frame_not_send_callback(
    nghttp2_session_callbacks *cbs,
    nghttp2_on_frame_not_send_callback on_frame_not_send_callback);

/**
 * @function
 *
 * Sets callback function invoked when the stream is closed.
 */
NGHTTP2_EXTERN void nghttp2_session_callbacks_set_on_stream_close_callback(
    nghttp2_session_callbacks *cbs,
    nghttp2_on_stream_close_callback on_stream_close_callback);

/**
 * @function
 *
 * Sets callback function invoked when the reception of header block
 * in HEADERS or PUSH_PROMISE is started.
 */
NGHTTP2_EXTERN void nghttp2_session_callbacks_set_on_begin_headers_callback(
    nghttp2_session_callbacks *cbs,
    nghttp2_on_begin_headers_callback on_begin_headers_callback);

/**
 * @function
 *
 * Sets callback function invoked when a header name/value pair is
 * received.  If both
 * `nghttp2_session_callbacks_set_on_header_callback()` and
 * `nghttp2_session_callbacks_set_on_header_callback2()` are used to
 * set callbacks, the latter has the precedence.
 */
NGHTTP2_EXTERN void nghttp2_session_callbacks_set_on_header_callback(
    nghttp2_session_callbacks *cbs,
    nghttp2_on_header_callback on_header_callback);

/**
 * @function
 *
 * Sets callback function invoked when a header name/value pair is
 * received.
 */
NGHTTP2_EXTERN void nghttp2_session_callbacks_set_on_header_callback2(
    nghttp2_session_callbacks *cbs,
    nghttp2_on_header_callback2 on_header_callback2);

/**
 * @function
 *
 * Sets callback function invoked when a invalid header name/value
 * pair is received.  If both
 * `nghttp2_session_callbacks_set_on_invalid_header_callback()` and
 * `nghttp2_session_callbacks_set_on_invalid_header_callback2()` are
 * used to set callbacks, the latter takes the precedence.
 */
NGHTTP2_EXTERN void nghttp2_session_callbacks_set_on_invalid_header_callback(
    nghttp2_session_callbacks *cbs,
    nghttp2_on_invalid_header_callback on_invalid_header_callback);

/**
 * @function
 *
 * Sets callback function invoked when a invalid header name/value
 * pair is received.
 */
NGHTTP2_EXTERN void nghttp2_session_callbacks_set_on_invalid_header_callback2(
    nghttp2_session_callbacks *cbs,
    nghttp2_on_invalid_header_callback2 on_invalid_header_callback2);

/**
 * @function
 *
 * Sets callback function invoked when the library asks application
 * how many padding bytes are required for the transmission of the
 * given frame.
 */
NGHTTP2_EXTERN void nghttp2_session_callbacks_set_select_padding_callback(
    nghttp2_session_callbacks *cbs,
    nghttp2_select_padding_callback select_padding_callback);

/**
 * @function
 *
 * Sets callback function determine the length allowed in
 * :type:`nghttp2_data_source_read_callback`.
 */
NGHTTP2_EXTERN void
nghttp2_session_callbacks_set_data_source_read_length_callback(
    nghttp2_session_callbacks *cbs,
    nghttp2_data_source_read_length_callback data_source_read_length_callback);

/**
 * @function
 *
 * Sets callback function invoked when a frame header is received.
 */
NGHTTP2_EXTERN void nghttp2_session_callbacks_set_on_begin_frame_callback(
    nghttp2_session_callbacks *cbs,
    nghttp2_on_begin_frame_callback on_begin_frame_callback);

/**
 * @function
 *
 * Sets callback function invoked when
 * :enum:`nghttp2_data_flag.NGHTTP2_DATA_FLAG_NO_COPY` is used in
 * :type:`nghttp2_data_source_read_callback` to avoid data copy.
 */
NGHTTP2_EXTERN void nghttp2_session_callbacks_set_send_data_callback(
    nghttp2_session_callbacks *cbs,
    nghttp2_send_data_callback send_data_callback);

/**
 * @function
 *
 * Sets callback function invoked when the library asks the
 * application to pack extension frame payload in wire format.
 */
NGHTTP2_EXTERN void nghttp2_session_callbacks_set_pack_extension_callback(
    nghttp2_session_callbacks *cbs,
    nghttp2_pack_extension_callback pack_extension_callback);

/**
 * @function
 *
 * Sets callback function invoked when the library asks the
 * application to unpack extension frame payload from wire format.
 */
NGHTTP2_EXTERN void nghttp2_session_callbacks_set_unpack_extension_callback(
    nghttp2_session_callbacks *cbs,
    nghttp2_unpack_extension_callback unpack_extension_callback);

/**
 * @function
 *
 * Sets callback function invoked when chunk of extension frame
 * payload is received.
 */
NGHTTP2_EXTERN void
nghttp2_session_callbacks_set_on_extension_chunk_recv_callback(
    nghttp2_session_callbacks *cbs,
    nghttp2_on_extension_chunk_recv_callback on_extension_chunk_recv_callback);

/**
 * @function
 *
 * Sets callback function invoked when library tells error message to
 * the application.
 *
 * This function is deprecated.  The new application should use
 * `nghttp2_session_callbacks_set_error_callback2()`.
 *
 * If both :type:`nghttp2_error_callback` and
 * :type:`nghttp2_error_callback2` are set, the latter takes
 * precedence.
 */
NGHTTP2_EXTERN void nghttp2_session_callbacks_set_error_callback(
    nghttp2_session_callbacks *cbs, nghttp2_error_callback error_callback);

/**
 * @function
 *
 * Sets callback function invoked when library tells error code, and
 * message to the application.
 *
 * If both :type:`nghttp2_error_callback` and
 * :type:`nghttp2_error_callback2` are set, the latter takes
 * precedence.
 */
NGHTTP2_EXTERN void nghttp2_session_callbacks_set_error_callback2(
    nghttp2_session_callbacks *cbs, nghttp2_error_callback2 error_callback2);

/**
 * @functypedef
 *
 * Custom memory allocator to replace malloc().  The |mem_user_data|
 * is the mem_user_data member of :type:`nghttp2_mem` structure.
 */
typedef void *(*nghttp2_malloc)(size_t size, void *mem_user_data);

/**
 * @functypedef
 *
 * Custom memory allocator to replace free().  The |mem_user_data| is
 * the mem_user_data member of :type:`nghttp2_mem` structure.
 */
typedef void (*nghttp2_free)(void *ptr, void *mem_user_data);

/**
 * @functypedef
 *
 * Custom memory allocator to replace calloc().  The |mem_user_data|
 * is the mem_user_data member of :type:`nghttp2_mem` structure.
 */
typedef void *(*nghttp2_calloc)(size_t nmemb, size_t size, void *mem_user_data);

/**
 * @functypedef
 *
 * Custom memory allocator to replace realloc().  The |mem_user_data|
 * is the mem_user_data member of :type:`nghttp2_mem` structure.
 */
typedef void *(*nghttp2_realloc)(void *ptr, size_t size, void *mem_user_data);

/**
 * @struct
 *
 * Custom memory allocator functions and user defined pointer.  The
 * |mem_user_data| member is passed to each allocator function.  This
 * can be used, for example, to achieve per-session memory pool.
 *
 * In the following example code, ``my_malloc``, ``my_free``,
 * ``my_calloc`` and ``my_realloc`` are the replacement of the
 * standard allocators ``malloc``, ``free``, ``calloc`` and
 * ``realloc`` respectively::
 *
 *     void *my_malloc_cb(size_t size, void *mem_user_data) {
 *       return my_malloc(size);
 *     }
 *
 *     void my_free_cb(void *ptr, void *mem_user_data) { my_free(ptr); }
 *
 *     void *my_calloc_cb(size_t nmemb, size_t size, void *mem_user_data) {
 *       return my_calloc(nmemb, size);
 *     }
 *
 *     void *my_realloc_cb(void *ptr, size_t size, void *mem_user_data) {
 *       return my_realloc(ptr, size);
 *     }
 *
 *     void session_new() {
 *       nghttp2_session *session;
 *       nghttp2_session_callbacks *callbacks;
 *       nghttp2_mem mem = {NULL, my_malloc_cb, my_free_cb, my_calloc_cb,
 *                          my_realloc_cb};
 *
 *       ...
 *
 *       nghttp2_session_client_new3(&session, callbacks, NULL, NULL, &mem);
 *
 *       ...
 *     }
 */
typedef struct {
  /**
   * An arbitrary user supplied data.  This is passed to each
   * allocator function.
   */
  void *mem_user_data;
  /**
   * Custom allocator function to replace malloc().
   */
  nghttp2_malloc malloc;
  /**
   * Custom allocator function to replace free().
   */
  nghttp2_free free;
  /**
   * Custom allocator function to replace calloc().
   */
  nghttp2_calloc calloc;
  /**
   * Custom allocator function to replace realloc().
   */
  nghttp2_realloc realloc;
} nghttp2_mem;

struct nghttp2_option;

/**
 * @struct
 *
 * Configuration options for :type:`nghttp2_session`.  The details of
 * this structure are intentionally hidden from the public API.
 */
typedef struct nghttp2_option nghttp2_option;

/**
 * @function
 *
 * Initializes |*option_ptr| with default values.
 *
 * When the application finished using this object, it can use
 * `nghttp2_option_del()` to free its memory.
 *
 * This function returns 0 if it succeeds, or one of the following
 * negative error codes:
 *
 * :enum:`nghttp2_error.NGHTTP2_ERR_NOMEM`
 *     Out of memory.
 */
NGHTTP2_EXTERN int nghttp2_option_new(nghttp2_option **option_ptr);

/**
 * @function
 *
 * Frees any resources allocated for |option|.  If |option| is
 * ``NULL``, this function does nothing.
 */
NGHTTP2_EXTERN void nghttp2_option_del(nghttp2_option *option);

/**
 * @function
 *
 * This option prevents the library from sending WINDOW_UPDATE for a
 * connection automatically.  If this option is set to nonzero, the
 * library won't send WINDOW_UPDATE for DATA until application calls
 * `nghttp2_session_consume()` to indicate the consumed amount of
 * data.  Don't use `nghttp2_submit_window_update()` for this purpose.
 * By default, this option is set to zero.
 */
NGHTTP2_EXTERN void
nghttp2_option_set_no_auto_window_update(nghttp2_option *option, int val);

/**
 * @function
 *
 * This option sets the SETTINGS_MAX_CONCURRENT_STREAMS value of
 * remote endpoint as if it is received in SETTINGS frame.  Without
 * specifying this option, the maximum number of outgoing concurrent
 * streams is initially limited to 100 to avoid issues when the local
 * endpoint submits lots of requests before receiving initial SETTINGS
 * frame from the remote endpoint, since sending them at once to the
 * remote endpoint could lead to rejection of some of the requests.
 * This value will be overwritten when the local endpoint receives
 * initial SETTINGS frame from the remote endpoint, either to the
 * value advertised in SETTINGS_MAX_CONCURRENT_STREAMS or to the
 * default value (unlimited) if none was advertised.
 */
NGHTTP2_EXTERN void
nghttp2_option_set_peer_max_concurrent_streams(nghttp2_option *option,
                                               uint32_t val);

/**
 * @function
 *
 * By default, nghttp2 library, if configured as server, requires
 * first 24 bytes of client magic byte string (MAGIC).  In most cases,
 * this will simplify the implementation of server.  But sometimes
 * server may want to detect the application protocol based on first
 * few bytes on clear text communication.
 *
 * If this option is used with nonzero |val|, nghttp2 library does not
 * handle MAGIC.  It still checks following SETTINGS frame.  This
 * means that applications should deal with MAGIC by themselves.
 *
 * If this option is not used or used with zero value, if MAGIC does
 * not match :macro:`NGHTTP2_CLIENT_MAGIC`, `nghttp2_session_recv()`
 * and `nghttp2_session_mem_recv()` will return error
 * :enum:`nghttp2_error.NGHTTP2_ERR_BAD_CLIENT_MAGIC`, which is fatal
 * error.
 */
NGHTTP2_EXTERN void
nghttp2_option_set_no_recv_client_magic(nghttp2_option *option, int val);

/**
 * @function
 *
 * By default, nghttp2 library enforces subset of HTTP Messaging rules
 * described in `HTTP/2 specification, section 8
 * <https://tools.ietf.org/html/rfc7540#section-8>`_.  See
 * :ref:`http-messaging` section for details.  For those applications
 * who use nghttp2 library as non-HTTP use, give nonzero to |val| to
 * disable this enforcement.  Please note that disabling this feature
 * does not change the fundamental client and server model of HTTP.
 * That is, even if the validation is disabled, only client can send
 * requests.
 */
NGHTTP2_EXTERN void nghttp2_option_set_no_http_messaging(nghttp2_option *option,
                                                         int val);

/**
 * @function
 *
 * RFC 7540 does not enforce any limit on the number of incoming
 * reserved streams (in RFC 7540 terms, streams in reserved (remote)
 * state).  This only affects client side, since only server can push
 * streams.  Malicious server can push arbitrary number of streams,
 * and make client's memory exhausted.  This option can set the
 * maximum number of such incoming streams to avoid possible memory
 * exhaustion.  If this option is set, and pushed streams are
 * automatically closed on reception, without calling user provided
 * callback, if they exceed the given limit.  The default value is
 * 200.  If session is configured as server side, this option has no
 * effect.  Server can control the number of streams to push.
 */
NGHTTP2_EXTERN void
nghttp2_option_set_max_reserved_remote_streams(nghttp2_option *option,
                                               uint32_t val);

/**
 * @function
 *
 * Sets extension frame type the application is willing to handle with
 * user defined callbacks (see
 * :type:`nghttp2_on_extension_chunk_recv_callback` and
 * :type:`nghttp2_unpack_extension_callback`).  The |type| is
 * extension frame type, and must be strictly greater than 0x9.
 * Otherwise, this function does nothing.  The application can call
 * this function multiple times to set more than one frame type to
 * receive.  The application does not have to call this function if it
 * just sends extension frames.
 */
NGHTTP2_EXTERN void
nghttp2_option_set_user_recv_extension_type(nghttp2_option *option,
                                            uint8_t type);

/**
 * @function
 *
 * Sets extension frame type the application is willing to receive
 * using builtin handler.  The |type| is the extension frame type to
 * receive, and must be strictly greater than 0x9.  Otherwise, this
 * function does nothing.  The application can call this function
 * multiple times to set more than one frame type to receive.  The
 * application does not have to call this function if it just sends
 * extension frames.
 *
 * If same frame type is passed to both
 * `nghttp2_option_set_builtin_recv_extension_type()` and
 * `nghttp2_option_set_user_recv_extension_type()`, the latter takes
 * precedence.
 */
NGHTTP2_EXTERN void
nghttp2_option_set_builtin_recv_extension_type(nghttp2_option *option,
                                               uint8_t type);

/**
 * @function
 *
 * This option prevents the library from sending PING frame with ACK
 * flag set automatically when PING frame without ACK flag set is
 * received.  If this option is set to nonzero, the library won't send
 * PING frame with ACK flag set in the response for incoming PING
 * frame.  The application can send PING frame with ACK flag set using
 * `nghttp2_submit_ping()` with :enum:`nghttp2_flag.NGHTTP2_FLAG_ACK`
 * as flags parameter.
 */
NGHTTP2_EXTERN void nghttp2_option_set_no_auto_ping_ack(nghttp2_option *option,
                                                        int val);

/**
 * @function
 *
 * This option sets the maximum length of header block (a set of
 * header fields per one HEADERS frame) to send.  The length of a
 * given set of header fields is calculated using
 * `nghttp2_hd_deflate_bound()`.  The default value is 64KiB.  If
 * application attempts to send header fields larger than this limit,
 * the transmission of the frame fails with error code
 * :enum:`nghttp2_error.NGHTTP2_ERR_FRAME_SIZE_ERROR`.
 */
NGHTTP2_EXTERN void
nghttp2_option_set_max_send_header_block_length(nghttp2_option *option,
                                                size_t val);

/**
 * @function
 *
 * This option sets the maximum dynamic table size for deflating
 * header fields.  The default value is 4KiB.  In HTTP/2, receiver of
 * deflated header block can specify maximum dynamic table size.  The
 * actual maximum size is the minimum of the size receiver specified
 * and this option value.
 */
NGHTTP2_EXTERN void
nghttp2_option_set_max_deflate_dynamic_table_size(nghttp2_option *option,
                                                  size_t val);

/**
 * @function
 *
 * This option prevents the library from retaining closed streams to
 * maintain the priority tree.  If this option is set to nonzero,
 * applications can discard closed stream completely to save memory.
 *
 * If
 * :enum:`nghttp2_settings_id.NGHTTP2_SETTINGS_NO_RFC7540_PRIORITIES`
 * of value of 1 is submitted via `nghttp2_submit_settings()`, any
 * closed streams are not retained regardless of this option.
 */
NGHTTP2_EXTERN void nghttp2_option_set_no_closed_streams(nghttp2_option *option,
                                                         int val);

/**
 * @function
 *
 * This function sets the maximum number of outgoing SETTINGS ACK and
 * PING ACK frames retained in :type:`nghttp2_session` object.  If
 * more than those frames are retained, the peer is considered to be
 * misbehaving and session will be closed.  The default value is 1000.
 */
NGHTTP2_EXTERN void nghttp2_option_set_max_outbound_ack(nghttp2_option *option,
                                                        size_t val);

/**
 * @function
 *
 * This function sets the maximum number of SETTINGS entries per
 * SETTINGS frame that will be accepted. If more than those entries
 * are received, the peer is considered to be misbehaving and session
 * will be closed. The default value is 32.
 */
NGHTTP2_EXTERN void nghttp2_option_set_max_settings(nghttp2_option *option,
                                                    size_t val);

/**
 * @function
 *
 * This option, if set to nonzero, allows server to fallback to
 * :rfc:`7540` priorities if SETTINGS_NO_RFC7540_PRIORITIES was not
 * received from client, and server submitted
 * :enum:`nghttp2_settings_id.NGHTTP2_SETTINGS_NO_RFC7540_PRIORITIES`
 * = 1 via `nghttp2_submit_settings()`.  Most of the advanced
 * functionality for RFC 7540 priorities are still disabled.  This
 * fallback only enables the minimal feature set of RFC 7540
 * priorities to deal with priority signaling from client.
 *
 * Client session ignores this option.
 */
NGHTTP2_EXTERN void
nghttp2_option_set_server_fallback_rfc7540_priorities(nghttp2_option *option,
                                                      int val);

/**
 * @function
 *
 * This option, if set to nonzero, turns off RFC 9113 leading and
 * trailing white spaces validation against HTTP field value.  Some
 * important fields, such as HTTP/2 pseudo header fields, are
 * validated more strictly and this option does not apply to them.
 */
NGHTTP2_EXTERN void
nghttp2_option_set_no_rfc9113_leading_and_trailing_ws_validation(
    nghttp2_option *option, int val);

/**
 * @function
 *
<<<<<<< HEAD
=======
 * This function sets the rate limit for the incoming stream reset
 * (RST_STREAM frame).  It is server use only.  It is a token-bucket
 * based rate limiter.  |burst| specifies the number of tokens that is
 * initially available.  The maximum number of tokens is capped to
 * this value.  |rate| specifies the number of tokens that are
 * regenerated per second.  An incoming RST_STREAM consumes one token.
 * If there is no token available, GOAWAY is sent to tear down the
 * connection.  |burst| and |rate| default to 1000 and 33
 * respectively.
 */
NGHTTP2_EXTERN void
nghttp2_option_set_stream_reset_rate_limit(nghttp2_option *option,
                                           uint64_t burst, uint64_t rate);

/**
 * @function
 *
>>>>>>> 8a2d13a7
 * Initializes |*session_ptr| for client use.  The all members of
 * |callbacks| are copied to |*session_ptr|.  Therefore |*session_ptr|
 * does not store |callbacks|.  The |user_data| is an arbitrary user
 * supplied data, which will be passed to the callback functions.
 *
 * The :type:`nghttp2_send_callback` must be specified.  If the
 * application code uses `nghttp2_session_recv()`, the
 * :type:`nghttp2_recv_callback` must be specified.  The other members
 * of |callbacks| can be ``NULL``.
 *
 * If this function fails, |*session_ptr| is left untouched.
 *
 * This function returns 0 if it succeeds, or one of the following
 * negative error codes:
 *
 * :enum:`nghttp2_error.NGHTTP2_ERR_NOMEM`
 *     Out of memory.
 */
NGHTTP2_EXTERN int
nghttp2_session_client_new(nghttp2_session **session_ptr,
                           const nghttp2_session_callbacks *callbacks,
                           void *user_data);

/**
 * @function
 *
 * Initializes |*session_ptr| for server use.  The all members of
 * |callbacks| are copied to |*session_ptr|. Therefore |*session_ptr|
 * does not store |callbacks|.  The |user_data| is an arbitrary user
 * supplied data, which will be passed to the callback functions.
 *
 * The :type:`nghttp2_send_callback` must be specified.  If the
 * application code uses `nghttp2_session_recv()`, the
 * :type:`nghttp2_recv_callback` must be specified.  The other members
 * of |callbacks| can be ``NULL``.
 *
 * If this function fails, |*session_ptr| is left untouched.
 *
 * This function returns 0 if it succeeds, or one of the following
 * negative error codes:
 *
 * :enum:`nghttp2_error.NGHTTP2_ERR_NOMEM`
 *     Out of memory.
 */
NGHTTP2_EXTERN int
nghttp2_session_server_new(nghttp2_session **session_ptr,
                           const nghttp2_session_callbacks *callbacks,
                           void *user_data);

/**
 * @function
 *
 * Like `nghttp2_session_client_new()`, but with additional options
 * specified in the |option|.
 *
 * The |option| can be ``NULL`` and the call is equivalent to
 * `nghttp2_session_client_new()`.
 *
 * This function does not take ownership |option|.  The application is
 * responsible for freeing |option| if it finishes using the object.
 *
 * The library code does not refer to |option| after this function
 * returns.
 *
 * This function returns 0 if it succeeds, or one of the following
 * negative error codes:
 *
 * :enum:`nghttp2_error.NGHTTP2_ERR_NOMEM`
 *     Out of memory.
 */
NGHTTP2_EXTERN int
nghttp2_session_client_new2(nghttp2_session **session_ptr,
                            const nghttp2_session_callbacks *callbacks,
                            void *user_data, const nghttp2_option *option);

/**
 * @function
 *
 * Like `nghttp2_session_server_new()`, but with additional options
 * specified in the |option|.
 *
 * The |option| can be ``NULL`` and the call is equivalent to
 * `nghttp2_session_server_new()`.
 *
 * This function does not take ownership |option|.  The application is
 * responsible for freeing |option| if it finishes using the object.
 *
 * The library code does not refer to |option| after this function
 * returns.
 *
 * This function returns 0 if it succeeds, or one of the following
 * negative error codes:
 *
 * :enum:`nghttp2_error.NGHTTP2_ERR_NOMEM`
 *     Out of memory.
 */
NGHTTP2_EXTERN int
nghttp2_session_server_new2(nghttp2_session **session_ptr,
                            const nghttp2_session_callbacks *callbacks,
                            void *user_data, const nghttp2_option *option);

/**
 * @function
 *
 * Like `nghttp2_session_client_new2()`, but with additional custom
 * memory allocator specified in the |mem|.
 *
 * The |mem| can be ``NULL`` and the call is equivalent to
 * `nghttp2_session_client_new2()`.
 *
 * This function does not take ownership |mem|.  The application is
 * responsible for freeing |mem|.
 *
 * The library code does not refer to |mem| pointer after this
 * function returns, so the application can safely free it.
 *
 * This function returns 0 if it succeeds, or one of the following
 * negative error codes:
 *
 * :enum:`nghttp2_error.NGHTTP2_ERR_NOMEM`
 *     Out of memory.
 */
NGHTTP2_EXTERN int nghttp2_session_client_new3(
    nghttp2_session **session_ptr, const nghttp2_session_callbacks *callbacks,
    void *user_data, const nghttp2_option *option, nghttp2_mem *mem);

/**
 * @function
 *
 * Like `nghttp2_session_server_new2()`, but with additional custom
 * memory allocator specified in the |mem|.
 *
 * The |mem| can be ``NULL`` and the call is equivalent to
 * `nghttp2_session_server_new2()`.
 *
 * This function does not take ownership |mem|.  The application is
 * responsible for freeing |mem|.
 *
 * The library code does not refer to |mem| pointer after this
 * function returns, so the application can safely free it.
 *
 * This function returns 0 if it succeeds, or one of the following
 * negative error codes:
 *
 * :enum:`nghttp2_error.NGHTTP2_ERR_NOMEM`
 *     Out of memory.
 */
NGHTTP2_EXTERN int nghttp2_session_server_new3(
    nghttp2_session **session_ptr, const nghttp2_session_callbacks *callbacks,
    void *user_data, const nghttp2_option *option, nghttp2_mem *mem);

/**
 * @function
 *
 * Frees any resources allocated for |session|.  If |session| is
 * ``NULL``, this function does nothing.
 */
NGHTTP2_EXTERN void nghttp2_session_del(nghttp2_session *session);

/**
 * @function
 *
 * Sends pending frames to the remote peer.
 *
 * This function retrieves the highest prioritized frame from the
 * outbound queue and sends it to the remote peer.  It does this as
 * many times as possible until the user callback
 * :type:`nghttp2_send_callback` returns
 * :enum:`nghttp2_error.NGHTTP2_ERR_WOULDBLOCK`, the outbound queue
 * becomes empty or flow control is triggered (remote window size
 * becomes depleted or maximum number of concurrent streams is
 * reached).  This function calls several callback functions which are
 * passed when initializing the |session|.  Here is the simple time
 * chart which tells when each callback is invoked:
 *
 * 1. Get the next frame to send from outbound queue.
 *
 * 2. Prepare transmission of the frame.
 *
 * 3. If the control frame cannot be sent because some preconditions
 *    are not met (e.g., request HEADERS cannot be sent after GOAWAY),
 *    :type:`nghttp2_on_frame_not_send_callback` is invoked.  Abort
 *    the following steps.
 *
 * 4. If the frame is HEADERS, PUSH_PROMISE or DATA,
 *    :type:`nghttp2_select_padding_callback` is invoked.
 *
 * 5. If the frame is request HEADERS, the stream is opened here.
 *
 * 6. :type:`nghttp2_before_frame_send_callback` is invoked.
 *
 * 7. If :enum:`nghttp2_error.NGHTTP2_ERR_CANCEL` is returned from
 *    :type:`nghttp2_before_frame_send_callback`, the current frame
 *    transmission is canceled, and
 *    :type:`nghttp2_on_frame_not_send_callback` is invoked.  Abort
 *    the following steps.
 *
 * 8. :type:`nghttp2_send_callback` is invoked one or more times to
 *    send the frame.
 *
 * 9. :type:`nghttp2_on_frame_send_callback` is invoked.
 *
 * 10. If the transmission of the frame triggers closure of the
 *     stream, the stream is closed and
 *     :type:`nghttp2_on_stream_close_callback` is invoked.
 *
 * This function returns 0 if it succeeds, or one of the following
 * negative error codes:
 *
 * :enum:`nghttp2_error.NGHTTP2_ERR_NOMEM`
 *     Out of memory.
 * :enum:`nghttp2_error.NGHTTP2_ERR_CALLBACK_FAILURE`
 *     The callback function failed.
 */
NGHTTP2_EXTERN int nghttp2_session_send(nghttp2_session *session);

/**
 * @function
 *
 * Returns the serialized data to send.
 *
 * This function behaves like `nghttp2_session_send()` except that it
 * does not use :type:`nghttp2_send_callback` to transmit data.
 * Instead, it assigns the pointer to the serialized data to the
 * |*data_ptr| and returns its length.  The other callbacks are called
 * in the same way as they are in `nghttp2_session_send()`.
 *
 * If no data is available to send, this function returns 0.
 *
 * This function may not return all serialized data in one invocation.
 * To get all data, call this function repeatedly until it returns 0
 * or one of negative error codes.
 *
 * The assigned |*data_ptr| is valid until the next call of
 * `nghttp2_session_mem_send()` or `nghttp2_session_send()`.
 *
 * The caller must send all data before sending the next chunk of
 * data.
 *
 * This function returns the length of the data pointed by the
 * |*data_ptr| if it succeeds, or one of the following negative error
 * codes:
 *
 * :enum:`nghttp2_error.NGHTTP2_ERR_NOMEM`
 *     Out of memory.
 *
 * .. note::
 *
 *   This function may produce very small byte string.  If that is the
 *   case, and application disables Nagle algorithm (``TCP_NODELAY``),
 *   then writing this small chunk leads to very small packet, and it
 *   is very inefficient.  An application should be responsible to
 *   buffer up small chunks of data as necessary to avoid this
 *   situation.
 */
NGHTTP2_EXTERN ssize_t nghttp2_session_mem_send(nghttp2_session *session,
                                                const uint8_t **data_ptr);

/**
 * @function
 *
 * Receives frames from the remote peer.
 *
 * This function receives as many frames as possible until the user
 * callback :type:`nghttp2_recv_callback` returns
 * :enum:`nghttp2_error.NGHTTP2_ERR_WOULDBLOCK`.  This function calls
 * several callback functions which are passed when initializing the
 * |session|.  Here is the simple time chart which tells when each
 * callback is invoked:
 *
 * 1. :type:`nghttp2_recv_callback` is invoked one or more times to
 *    receive frame header.
 *
 * 2. When frame header is received,
 *    :type:`nghttp2_on_begin_frame_callback` is invoked.
 *
 * 3. If the frame is DATA frame:
 *
 *    1. :type:`nghttp2_recv_callback` is invoked to receive DATA
 *       payload. For each chunk of data,
 *       :type:`nghttp2_on_data_chunk_recv_callback` is invoked.
 *
 *    2. If one DATA frame is completely received,
 *       :type:`nghttp2_on_frame_recv_callback` is invoked.  If the
 *       reception of the frame triggers the closure of the stream,
 *       :type:`nghttp2_on_stream_close_callback` is invoked.
 *
 * 4. If the frame is the control frame:
 *
 *    1. :type:`nghttp2_recv_callback` is invoked one or more times to
 *       receive whole frame.
 *
 *    2. If the received frame is valid, then following actions are
 *       taken.  If the frame is either HEADERS or PUSH_PROMISE,
 *       :type:`nghttp2_on_begin_headers_callback` is invoked.  Then
 *       :type:`nghttp2_on_header_callback` is invoked for each header
 *       name/value pair.  For invalid header field,
 *       :type:`nghttp2_on_invalid_header_callback` is called.  After
 *       all name/value pairs are emitted successfully,
 *       :type:`nghttp2_on_frame_recv_callback` is invoked.  For other
 *       frames, :type:`nghttp2_on_frame_recv_callback` is invoked.
 *       If the reception of the frame triggers the closure of the
 *       stream, :type:`nghttp2_on_stream_close_callback` is invoked.
 *
 *    3. If the received frame is unpacked but is interpreted as
 *       invalid, :type:`nghttp2_on_invalid_frame_recv_callback` is
 *       invoked.
 *
 * This function returns 0 if it succeeds, or one of the following
 * negative error codes:
 *
 * :enum:`nghttp2_error.NGHTTP2_ERR_EOF`
 *     The remote peer did shutdown on the connection.
 * :enum:`nghttp2_error.NGHTTP2_ERR_NOMEM`
 *     Out of memory.
 * :enum:`nghttp2_error.NGHTTP2_ERR_CALLBACK_FAILURE`
 *     The callback function failed.
 * :enum:`nghttp2_error.NGHTTP2_ERR_BAD_CLIENT_MAGIC`
 *     Invalid client magic was detected.  This error only returns
 *     when |session| was configured as server and
 *     `nghttp2_option_set_no_recv_client_magic()` is not used with
 *     nonzero value.
 * :enum:`nghttp2_error.NGHTTP2_ERR_FLOODED`
 *     Flooding was detected in this HTTP/2 session, and it must be
 *     closed.  This is most likely caused by misbehaviour of peer.
 */
NGHTTP2_EXTERN int nghttp2_session_recv(nghttp2_session *session);

/**
 * @function
 *
 * Processes data |in| as an input from the remote endpoint.  The
 * |inlen| indicates the number of bytes to receive in the |in|.
 *
 * This function behaves like `nghttp2_session_recv()` except that it
 * does not use :type:`nghttp2_recv_callback` to receive data; the
 * |in| is the only data for the invocation of this function.  If all
 * bytes are processed, this function returns.  The other callbacks
 * are called in the same way as they are in `nghttp2_session_recv()`.
 *
 * In the current implementation, this function always tries to
 * processes |inlen| bytes of input data unless either an error occurs or
 * :enum:`nghttp2_error.NGHTTP2_ERR_PAUSE` is returned from
 * :type:`nghttp2_on_header_callback` or
 * :type:`nghttp2_on_data_chunk_recv_callback`.  If
 * :enum:`nghttp2_error.NGHTTP2_ERR_PAUSE` is used, the return value
 * includes the number of bytes which was used to produce the data or
 * frame for the callback.
 *
 * This function returns the number of processed bytes, or one of the
 * following negative error codes:
 *
 * :enum:`nghttp2_error.NGHTTP2_ERR_NOMEM`
 *     Out of memory.
 * :enum:`nghttp2_error.NGHTTP2_ERR_CALLBACK_FAILURE`
 *     The callback function failed.
 * :enum:`nghttp2_error.NGHTTP2_ERR_BAD_CLIENT_MAGIC`
 *     Invalid client magic was detected.  This error only returns
 *     when |session| was configured as server and
 *     `nghttp2_option_set_no_recv_client_magic()` is not used with
 *     nonzero value.
 * :enum:`nghttp2_error.NGHTTP2_ERR_FLOODED`
 *     Flooding was detected in this HTTP/2 session, and it must be
 *     closed.  This is most likely caused by misbehaviour of peer.
 */
NGHTTP2_EXTERN ssize_t nghttp2_session_mem_recv(nghttp2_session *session,
                                                const uint8_t *in,
                                                size_t inlen);

/**
 * @function
 *
 * Puts back previously deferred DATA frame in the stream |stream_id|
 * to the outbound queue.
 *
 * This function returns 0 if it succeeds, or one of the following
 * negative error codes:
 *
 * :enum:`nghttp2_error.NGHTTP2_ERR_INVALID_ARGUMENT`
 *     The stream does not exist; or no deferred data exist.
 * :enum:`nghttp2_error.NGHTTP2_ERR_NOMEM`
 *     Out of memory.
 */
NGHTTP2_EXTERN int nghttp2_session_resume_data(nghttp2_session *session,
                                               int32_t stream_id);

/**
 * @function
 *
 * Returns nonzero value if |session| wants to receive data from the
 * remote peer.
 *
 * If both `nghttp2_session_want_read()` and
 * `nghttp2_session_want_write()` return 0, the application should
 * drop the connection.
 */
NGHTTP2_EXTERN int nghttp2_session_want_read(nghttp2_session *session);

/**
 * @function
 *
 * Returns nonzero value if |session| wants to send data to the remote
 * peer.
 *
 * If both `nghttp2_session_want_read()` and
 * `nghttp2_session_want_write()` return 0, the application should
 * drop the connection.
 */
NGHTTP2_EXTERN int nghttp2_session_want_write(nghttp2_session *session);

/**
 * @function
 *
 * Returns stream_user_data for the stream |stream_id|.  The
 * stream_user_data is provided by `nghttp2_submit_request()`,
 * `nghttp2_submit_headers()` or
 * `nghttp2_session_set_stream_user_data()`.  Unless it is set using
 * `nghttp2_session_set_stream_user_data()`, if the stream is
 * initiated by the remote endpoint, stream_user_data is always
 * ``NULL``.  If the stream does not exist, this function returns
 * ``NULL``.
 */
NGHTTP2_EXTERN void *
nghttp2_session_get_stream_user_data(nghttp2_session *session,
                                     int32_t stream_id);

/**
 * @function
 *
 * Sets the |stream_user_data| to the stream denoted by the
 * |stream_id|.  If a stream user data is already set to the stream,
 * it is replaced with the |stream_user_data|.  It is valid to specify
 * ``NULL`` in the |stream_user_data|, which nullifies the associated
 * data pointer.
 *
 * It is valid to set the |stream_user_data| to the stream reserved by
 * PUSH_PROMISE frame.
 *
 * This function returns 0 if it succeeds, or one of following
 * negative error codes:
 *
 * :enum:`nghttp2_error.NGHTTP2_ERR_INVALID_ARGUMENT`
 *     The stream does not exist
 */
NGHTTP2_EXTERN int
nghttp2_session_set_stream_user_data(nghttp2_session *session,
                                     int32_t stream_id, void *stream_user_data);

/**
 * @function
 *
 * Sets |user_data| to |session|, overwriting the existing user data
 * specified in `nghttp2_session_client_new()`, or
 * `nghttp2_session_server_new()`.
 */
NGHTTP2_EXTERN void nghttp2_session_set_user_data(nghttp2_session *session,
                                                  void *user_data);

/**
 * @function
 *
 * Returns the number of frames in the outbound queue.  This does not
 * include the deferred DATA frames.
 */
NGHTTP2_EXTERN size_t
nghttp2_session_get_outbound_queue_size(nghttp2_session *session);

/**
 * @function
 *
 * Returns the number of DATA payload in bytes received without
 * WINDOW_UPDATE transmission for the stream |stream_id|.  The local
 * (receive) window size can be adjusted by
 * `nghttp2_submit_window_update()`.  This function takes into account
 * that and returns effective data length.  In particular, if the
 * local window size is reduced by submitting negative
 * window_size_increment with `nghttp2_submit_window_update()`, this
 * function returns the number of bytes less than actually received.
 *
 * This function returns -1 if it fails.
 */
NGHTTP2_EXTERN int32_t nghttp2_session_get_stream_effective_recv_data_length(
    nghttp2_session *session, int32_t stream_id);

/**
 * @function
 *
 * Returns the local (receive) window size for the stream |stream_id|.
 * The local window size can be adjusted by
 * `nghttp2_submit_window_update()`.  This function takes into account
 * that and returns effective window size.
 *
 * This function does not take into account the amount of received
 * data from the remote endpoint.  Use
 * `nghttp2_session_get_stream_local_window_size()` to know the amount
 * of data the remote endpoint can send without receiving stream level
 * WINDOW_UPDATE frame.  Note that each stream is still subject to the
 * connection level flow control.
 *
 * This function returns -1 if it fails.
 */
NGHTTP2_EXTERN int32_t nghttp2_session_get_stream_effective_local_window_size(
    nghttp2_session *session, int32_t stream_id);

/**
 * @function
 *
 * Returns the amount of flow-controlled payload (e.g., DATA) that the
 * remote endpoint can send without receiving stream level
 * WINDOW_UPDATE frame.  It is also subject to the connection level
 * flow control.  So the actual amount of data to send is
 * min(`nghttp2_session_get_stream_local_window_size()`,
 * `nghttp2_session_get_local_window_size()`).
 *
 * This function returns -1 if it fails.
 */
NGHTTP2_EXTERN int32_t nghttp2_session_get_stream_local_window_size(
    nghttp2_session *session, int32_t stream_id);

/**
 * @function
 *
 * Returns the number of DATA payload in bytes received without
 * WINDOW_UPDATE transmission for a connection.  The local (receive)
 * window size can be adjusted by `nghttp2_submit_window_update()`.
 * This function takes into account that and returns effective data
 * length.  In particular, if the local window size is reduced by
 * submitting negative window_size_increment with
 * `nghttp2_submit_window_update()`, this function returns the number
 * of bytes less than actually received.
 *
 * This function returns -1 if it fails.
 */
NGHTTP2_EXTERN int32_t
nghttp2_session_get_effective_recv_data_length(nghttp2_session *session);

/**
 * @function
 *
 * Returns the local (receive) window size for a connection.  The
 * local window size can be adjusted by
 * `nghttp2_submit_window_update()`.  This function takes into account
 * that and returns effective window size.
 *
 * This function does not take into account the amount of received
 * data from the remote endpoint.  Use
 * `nghttp2_session_get_local_window_size()` to know the amount of
 * data the remote endpoint can send without receiving
 * connection-level WINDOW_UPDATE frame.  Note that each stream is
 * still subject to the stream level flow control.
 *
 * This function returns -1 if it fails.
 */
NGHTTP2_EXTERN int32_t
nghttp2_session_get_effective_local_window_size(nghttp2_session *session);

/**
 * @function
 *
 * Returns the amount of flow-controlled payload (e.g., DATA) that the
 * remote endpoint can send without receiving connection level
 * WINDOW_UPDATE frame.  Note that each stream is still subject to the
 * stream level flow control (see
 * `nghttp2_session_get_stream_local_window_size()`).
 *
 * This function returns -1 if it fails.
 */
NGHTTP2_EXTERN int32_t
nghttp2_session_get_local_window_size(nghttp2_session *session);

/**
 * @function
 *
 * Returns the remote window size for a given stream |stream_id|.
 *
 * This is the amount of flow-controlled payload (e.g., DATA) that the
 * local endpoint can send without stream level WINDOW_UPDATE.  There
 * is also connection level flow control, so the effective size of
 * payload that the local endpoint can actually send is
 * min(`nghttp2_session_get_stream_remote_window_size()`,
 * `nghttp2_session_get_remote_window_size()`).
 *
 * This function returns -1 if it fails.
 */
NGHTTP2_EXTERN int32_t nghttp2_session_get_stream_remote_window_size(
    nghttp2_session *session, int32_t stream_id);

/**
 * @function
 *
 * Returns the remote window size for a connection.
 *
 * This function always succeeds.
 */
NGHTTP2_EXTERN int32_t
nghttp2_session_get_remote_window_size(nghttp2_session *session);

/**
 * @function
 *
 * Returns 1 if local peer half closed the given stream |stream_id|.
 * Returns 0 if it did not.  Returns -1 if no such stream exists.
 */
NGHTTP2_EXTERN int
nghttp2_session_get_stream_local_close(nghttp2_session *session,
                                       int32_t stream_id);

/**
 * @function
 *
 * Returns 1 if remote peer half closed the given stream |stream_id|.
 * Returns 0 if it did not.  Returns -1 if no such stream exists.
 */
NGHTTP2_EXTERN int
nghttp2_session_get_stream_remote_close(nghttp2_session *session,
                                        int32_t stream_id);

/**
 * @function
 *
 * Returns the current dynamic table size of HPACK inflater, including
 * the overhead 32 bytes per entry described in RFC 7541.
 */
NGHTTP2_EXTERN size_t
nghttp2_session_get_hd_inflate_dynamic_table_size(nghttp2_session *session);

/**
 * @function
 *
 * Returns the current dynamic table size of HPACK deflater including
 * the overhead 32 bytes per entry described in RFC 7541.
 */
NGHTTP2_EXTERN size_t
nghttp2_session_get_hd_deflate_dynamic_table_size(nghttp2_session *session);

/**
 * @function
 *
 * Signals the session so that the connection should be terminated.
 *
 * The last stream ID is the minimum value between the stream ID of a
 * stream for which :type:`nghttp2_on_frame_recv_callback` was called
 * most recently and the last stream ID we have sent to the peer
 * previously.
 *
 * The |error_code| is the error code of this GOAWAY frame.  The
 * pre-defined error code is one of :enum:`nghttp2_error_code`.
 *
 * After the transmission, both `nghttp2_session_want_read()` and
 * `nghttp2_session_want_write()` return 0.
 *
 * This function should be called when the connection should be
 * terminated after sending GOAWAY.  If the remaining streams should
 * be processed after GOAWAY, use `nghttp2_submit_goaway()` instead.
 *
 * This function returns 0 if it succeeds, or one of the following
 * negative error codes:
 *
 * :enum:`nghttp2_error.NGHTTP2_ERR_NOMEM`
 *     Out of memory.
 */
NGHTTP2_EXTERN int nghttp2_session_terminate_session(nghttp2_session *session,
                                                     uint32_t error_code);

/**
 * @function
 *
 * Signals the session so that the connection should be terminated.
 *
 * This function behaves like `nghttp2_session_terminate_session()`,
 * but the last stream ID can be specified by the application for fine
 * grained control of stream.  The HTTP/2 specification does not allow
 * last_stream_id to be increased.  So the actual value sent as
 * last_stream_id is the minimum value between the given
 * |last_stream_id| and the last_stream_id we have previously sent to
 * the peer.
 *
 * The |last_stream_id| is peer's stream ID or 0.  So if |session| is
 * initialized as client, |last_stream_id| must be even or 0.  If
 * |session| is initialized as server, |last_stream_id| must be odd or
 * 0.
 *
 * This function returns 0 if it succeeds, or one of the following
 * negative error codes:
 *
 * :enum:`nghttp2_error.NGHTTP2_ERR_NOMEM`
 *     Out of memory.
 * :enum:`nghttp2_error.NGHTTP2_ERR_INVALID_ARGUMENT`
 *     The |last_stream_id| is invalid.
 */
NGHTTP2_EXTERN int nghttp2_session_terminate_session2(nghttp2_session *session,
                                                      int32_t last_stream_id,
                                                      uint32_t error_code);

/**
 * @function
 *
 * Signals to the client that the server started graceful shutdown
 * procedure.
 *
 * This function is only usable for server.  If this function is
 * called with client side session, this function returns
 * :enum:`nghttp2_error.NGHTTP2_ERR_INVALID_STATE`.
 *
 * To gracefully shutdown HTTP/2 session, server should call this
 * function to send GOAWAY with last_stream_id (1u << 31) - 1.  And
 * after some delay (e.g., 1 RTT), send another GOAWAY with the stream
 * ID that the server has some processing using
 * `nghttp2_submit_goaway()`.  See also
 * `nghttp2_session_get_last_proc_stream_id()`.
 *
 * Unlike `nghttp2_submit_goaway()`, this function just sends GOAWAY
 * and does nothing more.  This is a mere indication to the client
 * that session shutdown is imminent.  The application should call
 * `nghttp2_submit_goaway()` with appropriate last_stream_id after
 * this call.
 *
 * If one or more GOAWAY frame have been already sent by either
 * `nghttp2_submit_goaway()` or `nghttp2_session_terminate_session()`,
 * this function has no effect.
 *
 * This function returns 0 if it succeeds, or one of the following
 * negative error codes:
 *
 * :enum:`nghttp2_error.NGHTTP2_ERR_NOMEM`
 *     Out of memory.
 * :enum:`nghttp2_error.NGHTTP2_ERR_INVALID_STATE`
 *     The |session| is initialized as client.
 */
NGHTTP2_EXTERN int nghttp2_submit_shutdown_notice(nghttp2_session *session);

/**
 * @function
 *
 * Returns the value of SETTINGS |id| notified by a remote endpoint.
 * The |id| must be one of values defined in
 * :enum:`nghttp2_settings_id`.
 */
NGHTTP2_EXTERN uint32_t nghttp2_session_get_remote_settings(
    nghttp2_session *session, nghttp2_settings_id id);

/**
 * @function
 *
 * Returns the value of SETTINGS |id| of local endpoint acknowledged
 * by the remote endpoint.  The |id| must be one of the values defined
 * in :enum:`nghttp2_settings_id`.
 */
NGHTTP2_EXTERN uint32_t nghttp2_session_get_local_settings(
    nghttp2_session *session, nghttp2_settings_id id);

/**
 * @function
 *
 * Tells the |session| that next stream ID is |next_stream_id|.  The
 * |next_stream_id| must be equal or greater than the value returned
 * by `nghttp2_session_get_next_stream_id()`.
 *
 * This function returns 0 if it succeeds, or one of the following
 * negative error codes:
 *
 * :enum:`nghttp2_error.NGHTTP2_ERR_INVALID_ARGUMENT`
 *     The |next_stream_id| is strictly less than the value
 *     `nghttp2_session_get_next_stream_id()` returns; or
 *     |next_stream_id| is invalid (e.g., even integer for client, or
 *     odd integer for server).
 */
NGHTTP2_EXTERN int nghttp2_session_set_next_stream_id(nghttp2_session *session,
                                                      int32_t next_stream_id);

/**
 * @function
 *
 * Returns the next outgoing stream ID.  Notice that return type is
 * uint32_t.  If we run out of stream ID for this session, this
 * function returns 1 << 31.
 */
NGHTTP2_EXTERN uint32_t
nghttp2_session_get_next_stream_id(nghttp2_session *session);

/**
 * @function
 *
 * Tells the |session| that |size| bytes for a stream denoted by
 * |stream_id| were consumed by application and are ready to
 * WINDOW_UPDATE.  The consumed bytes are counted towards both
 * connection and stream level WINDOW_UPDATE (see
 * `nghttp2_session_consume_connection()` and
 * `nghttp2_session_consume_stream()` to update consumption
 * independently).  This function is intended to be used without
 * automatic window update (see
 * `nghttp2_option_set_no_auto_window_update()`).
 *
 * This function returns 0 if it succeeds, or one of the following
 * negative error codes:
 *
 * :enum:`nghttp2_error.NGHTTP2_ERR_NOMEM`
 *     Out of memory.
 * :enum:`nghttp2_error.NGHTTP2_ERR_INVALID_ARGUMENT`
 *     The |stream_id| is 0.
 * :enum:`nghttp2_error.NGHTTP2_ERR_INVALID_STATE`
 *     Automatic WINDOW_UPDATE is not disabled.
 */
NGHTTP2_EXTERN int nghttp2_session_consume(nghttp2_session *session,
                                           int32_t stream_id, size_t size);

/**
 * @function
 *
 * Like `nghttp2_session_consume()`, but this only tells library that
 * |size| bytes were consumed only for connection level.  Note that
 * HTTP/2 maintains connection and stream level flow control windows
 * independently.
 *
 * This function returns 0 if it succeeds, or one of the following
 * negative error codes:
 *
 * :enum:`nghttp2_error.NGHTTP2_ERR_NOMEM`
 *     Out of memory.
 * :enum:`nghttp2_error.NGHTTP2_ERR_INVALID_STATE`
 *     Automatic WINDOW_UPDATE is not disabled.
 */
NGHTTP2_EXTERN int nghttp2_session_consume_connection(nghttp2_session *session,
                                                      size_t size);

/**
 * @function
 *
 * Like `nghttp2_session_consume()`, but this only tells library that
 * |size| bytes were consumed only for stream denoted by |stream_id|.
 * Note that HTTP/2 maintains connection and stream level flow control
 * windows independently.
 *
 * This function returns 0 if it succeeds, or one of the following
 * negative error codes:
 *
 * :enum:`nghttp2_error.NGHTTP2_ERR_NOMEM`
 *     Out of memory.
 * :enum:`nghttp2_error.NGHTTP2_ERR_INVALID_ARGUMENT`
 *     The |stream_id| is 0.
 * :enum:`nghttp2_error.NGHTTP2_ERR_INVALID_STATE`
 *     Automatic WINDOW_UPDATE is not disabled.
 */
NGHTTP2_EXTERN int nghttp2_session_consume_stream(nghttp2_session *session,
                                                  int32_t stream_id,
                                                  size_t size);

/**
 * @function
 *
 * Changes priority of existing stream denoted by |stream_id|.  The
 * new priority specification is |pri_spec|.
 *
 * The priority is changed silently and instantly, and no PRIORITY
 * frame will be sent to notify the peer of this change.  This
 * function may be useful for server to change the priority of pushed
 * stream.
 *
 * If |session| is initialized as server, and ``pri_spec->stream_id``
 * points to the idle stream, the idle stream is created if it does
 * not exist.  The created idle stream will depend on root stream
 * (stream 0) with weight 16.
 *
 * Otherwise, if stream denoted by ``pri_spec->stream_id`` is not
 * found, we use default priority instead of given |pri_spec|.  That
 * is make stream depend on root stream with weight 16.
 *
 * If
 * :enum:`nghttp2_settings_id.NGHTTP2_SETTINGS_NO_RFC7540_PRIORITIES`
 * of value of 1 is submitted via `nghttp2_submit_settings()`, this
 * function does nothing and returns 0.
 *
 * This function returns 0 if it succeeds, or one of the following
 * negative error codes:
 *
 * :enum:`nghttp2_error.NGHTTP2_ERR_NOMEM`
 *     Out of memory.
 * :enum:`nghttp2_error.NGHTTP2_ERR_INVALID_ARGUMENT`
 *     Attempted to depend on itself; or no stream exist for the given
 *     |stream_id|; or |stream_id| is 0
 */
NGHTTP2_EXTERN int
nghttp2_session_change_stream_priority(nghttp2_session *session,
                                       int32_t stream_id,
                                       const nghttp2_priority_spec *pri_spec);

/**
 * @function
 *
 * Creates idle stream with the given |stream_id|, and priority
 * |pri_spec|.
 *
 * The stream creation is done without sending PRIORITY frame, which
 * means that peer does not know about the existence of this idle
 * stream in the local endpoint.
 *
 * RFC 7540 does not disallow the use of creation of idle stream with
 * odd or even stream ID regardless of client or server.  So this
 * function can create odd or even stream ID regardless of client or
 * server.  But probably it is a bit safer to use the stream ID the
 * local endpoint can initiate (in other words, use odd stream ID for
 * client, and even stream ID for server), to avoid potential
 * collision from peer's instruction.  Also we can use
 * `nghttp2_session_set_next_stream_id()` to avoid to open created
 * idle streams accidentally if we follow this recommendation.
 *
 * If |session| is initialized as server, and ``pri_spec->stream_id``
 * points to the idle stream, the idle stream is created if it does
 * not exist.  The created idle stream will depend on root stream
 * (stream 0) with weight 16.
 *
 * Otherwise, if stream denoted by ``pri_spec->stream_id`` is not
 * found, we use default priority instead of given |pri_spec|.  That
 * is make stream depend on root stream with weight 16.
 *
 * If
 * :enum:`nghttp2_settings_id.NGHTTP2_SETTINGS_NO_RFC7540_PRIORITIES`
 * of value of 1 is submitted via `nghttp2_submit_settings()`, this
 * function does nothing and returns 0.
 *
 * This function returns 0 if it succeeds, or one of the following
 * negative error codes:
 *
 * :enum:`nghttp2_error.NGHTTP2_ERR_NOMEM`
 *     Out of memory.
 * :enum:`nghttp2_error.NGHTTP2_ERR_INVALID_ARGUMENT`
 *     Attempted to depend on itself; or stream denoted by |stream_id|
 *     already exists; or |stream_id| cannot be used to create idle
 *     stream (in other words, local endpoint has already opened
 *     stream ID greater than or equal to the given stream ID; or
 *     |stream_id| is 0
 */
NGHTTP2_EXTERN int
nghttp2_session_create_idle_stream(nghttp2_session *session, int32_t stream_id,
                                   const nghttp2_priority_spec *pri_spec);

/**
 * @function
 *
 * Performs post-process of HTTP Upgrade request.  This function can
 * be called from both client and server, but the behavior is very
 * different in each other.
 *
 * .. warning::
 *
 *   This function is deprecated in favor of
 *   `nghttp2_session_upgrade2()`, because this function lacks the
 *   parameter to tell the library the request method used in the
 *   original HTTP request.  This information is required for client
 *   to validate actual response body length against content-length
 *   header field (see `nghttp2_option_set_no_http_messaging()`).  If
 *   HEAD is used in request, the length of response body must be 0
 *   regardless of value included in content-length header field.
 *
 * If called from client side, the |settings_payload| must be the
 * value sent in ``HTTP2-Settings`` header field and must be decoded
 * by base64url decoder.  The |settings_payloadlen| is the length of
 * |settings_payload|.  The |settings_payload| is unpacked and its
 * setting values will be submitted using `nghttp2_submit_settings()`.
 * This means that the client application code does not need to submit
 * SETTINGS by itself.  The stream with stream ID=1 is opened and the
 * |stream_user_data| is used for its stream_user_data.  The opened
 * stream becomes half-closed (local) state.
 *
 * If called from server side, the |settings_payload| must be the
 * value received in ``HTTP2-Settings`` header field and must be
 * decoded by base64url decoder.  The |settings_payloadlen| is the
 * length of |settings_payload|.  It is treated as if the SETTINGS
 * frame with that payload is received.  Thus, callback functions for
 * the reception of SETTINGS frame will be invoked.  The stream with
 * stream ID=1 is opened.  The |stream_user_data| is ignored.  The
 * opened stream becomes half-closed (remote).
 *
 * This function returns 0 if it succeeds, or one of the following
 * negative error codes:
 *
 * :enum:`nghttp2_error.NGHTTP2_ERR_NOMEM`
 *     Out of memory.
 * :enum:`nghttp2_error.NGHTTP2_ERR_INVALID_ARGUMENT`
 *     The |settings_payload| is badly formed.
 * :enum:`nghttp2_error.NGHTTP2_ERR_PROTO`
 *     The stream ID 1 is already used or closed; or is not available.
 */
NGHTTP2_EXTERN int nghttp2_session_upgrade(nghttp2_session *session,
                                           const uint8_t *settings_payload,
                                           size_t settings_payloadlen,
                                           void *stream_user_data);

/**
 * @function
 *
 * Performs post-process of HTTP Upgrade request.  This function can
 * be called from both client and server, but the behavior is very
 * different in each other.
 *
 * If called from client side, the |settings_payload| must be the
 * value sent in ``HTTP2-Settings`` header field and must be decoded
 * by base64url decoder.  The |settings_payloadlen| is the length of
 * |settings_payload|.  The |settings_payload| is unpacked and its
 * setting values will be submitted using `nghttp2_submit_settings()`.
 * This means that the client application code does not need to submit
 * SETTINGS by itself.  The stream with stream ID=1 is opened and the
 * |stream_user_data| is used for its stream_user_data.  The opened
 * stream becomes half-closed (local) state.
 *
 * If called from server side, the |settings_payload| must be the
 * value received in ``HTTP2-Settings`` header field and must be
 * decoded by base64url decoder.  The |settings_payloadlen| is the
 * length of |settings_payload|.  It is treated as if the SETTINGS
 * frame with that payload is received.  Thus, callback functions for
 * the reception of SETTINGS frame will be invoked.  The stream with
 * stream ID=1 is opened.  The |stream_user_data| is ignored.  The
 * opened stream becomes half-closed (remote).
 *
 * If the request method is HEAD, pass nonzero value to
 * |head_request|.  Otherwise, pass 0.
 *
 * This function returns 0 if it succeeds, or one of the following
 * negative error codes:
 *
 * :enum:`nghttp2_error.NGHTTP2_ERR_NOMEM`
 *     Out of memory.
 * :enum:`nghttp2_error.NGHTTP2_ERR_INVALID_ARGUMENT`
 *     The |settings_payload| is badly formed.
 * :enum:`nghttp2_error.NGHTTP2_ERR_PROTO`
 *     The stream ID 1 is already used or closed; or is not available.
 */
NGHTTP2_EXTERN int nghttp2_session_upgrade2(nghttp2_session *session,
                                            const uint8_t *settings_payload,
                                            size_t settings_payloadlen,
                                            int head_request,
                                            void *stream_user_data);

/**
 * @function
 *
 * Serializes the SETTINGS values |iv| in the |buf|.  The size of the
 * |buf| is specified by |buflen|.  The number of entries in the |iv|
 * array is given by |niv|.  The required space in |buf| for the |niv|
 * entries is ``6*niv`` bytes and if the given buffer is too small, an
 * error is returned.  This function is used mainly for creating a
 * SETTINGS payload to be sent with the ``HTTP2-Settings`` header
 * field in an HTTP Upgrade request.  The data written in |buf| is NOT
 * base64url encoded and the application is responsible for encoding.
 *
 * This function returns the number of bytes written in |buf|, or one
 * of the following negative error codes:
 *
 * :enum:`nghttp2_error.NGHTTP2_ERR_INVALID_ARGUMENT`
 *     The |iv| contains duplicate settings ID or invalid value.
 *
 * :enum:`nghttp2_error.NGHTTP2_ERR_INSUFF_BUFSIZE`
 *     The provided |buflen| size is too small to hold the output.
 */
NGHTTP2_EXTERN ssize_t nghttp2_pack_settings_payload(
    uint8_t *buf, size_t buflen, const nghttp2_settings_entry *iv, size_t niv);

/**
 * @function
 *
 * Returns string describing the |lib_error_code|.  The
 * |lib_error_code| must be one of the :enum:`nghttp2_error`.
 */
NGHTTP2_EXTERN const char *nghttp2_strerror(int lib_error_code);

/**
 * @function
 *
 * Returns string representation of HTTP/2 error code |error_code|
 * (e.g., ``PROTOCOL_ERROR`` is returned if ``error_code ==
 * NGHTTP2_PROTOCOL_ERROR``).  If string representation is unknown for
 * given |error_code|, this function returns string ``unknown``.
 */
NGHTTP2_EXTERN const char *nghttp2_http2_strerror(uint32_t error_code);

/**
 * @function
 *
 * Initializes |pri_spec| with the |stream_id| of the stream to depend
 * on with |weight| and its exclusive flag.  If |exclusive| is
 * nonzero, exclusive flag is set.
 *
 * The |weight| must be in [:macro:`NGHTTP2_MIN_WEIGHT`,
 * :macro:`NGHTTP2_MAX_WEIGHT`], inclusive.
 */
NGHTTP2_EXTERN void nghttp2_priority_spec_init(nghttp2_priority_spec *pri_spec,
                                               int32_t stream_id,
                                               int32_t weight, int exclusive);

/**
 * @function
 *
 * Initializes |pri_spec| with the default values.  The default values
 * are: stream_id = 0, weight = :macro:`NGHTTP2_DEFAULT_WEIGHT` and
 * exclusive = 0.
 */
NGHTTP2_EXTERN void
nghttp2_priority_spec_default_init(nghttp2_priority_spec *pri_spec);

/**
 * @function
 *
 * Returns nonzero if the |pri_spec| is filled with default values.
 */
NGHTTP2_EXTERN int
nghttp2_priority_spec_check_default(const nghttp2_priority_spec *pri_spec);

/**
 * @function
 *
 * Submits HEADERS frame and optionally one or more DATA frames.
 *
 * The |pri_spec| is priority specification of this request.  ``NULL``
 * means the default priority (see
 * `nghttp2_priority_spec_default_init()`).  To specify the priority,
 * use `nghttp2_priority_spec_init()`.  If |pri_spec| is not ``NULL``,
 * this function will copy its data members.
 *
 * The ``pri_spec->weight`` must be in [:macro:`NGHTTP2_MIN_WEIGHT`,
 * :macro:`NGHTTP2_MAX_WEIGHT`], inclusive.  If ``pri_spec->weight``
 * is strictly less than :macro:`NGHTTP2_MIN_WEIGHT`, it becomes
 * :macro:`NGHTTP2_MIN_WEIGHT`.  If it is strictly greater than
 * :macro:`NGHTTP2_MAX_WEIGHT`, it becomes
 * :macro:`NGHTTP2_MAX_WEIGHT`.
 *
 * If
 * :enum:`nghttp2_settings_id.NGHTTP2_SETTINGS_NO_RFC7540_PRIORITIES`
 * of value of 1 is received by a remote endpoint, |pri_spec| is
 * ignored, and treated as if ``NULL`` is specified.
 *
 * The |nva| is an array of name/value pair :type:`nghttp2_nv` with
 * |nvlen| elements.  The application is responsible to include
 * required pseudo-header fields (header field whose name starts with
 * ":") in |nva| and must place pseudo-headers before regular header
 * fields.
 *
 * This function creates copies of all name/value pairs in |nva|.  It
 * also lower-cases all names in |nva|.  The order of elements in
 * |nva| is preserved.  For header fields with
 * :enum:`nghttp2_nv_flag.NGHTTP2_NV_FLAG_NO_COPY_NAME` and
 * :enum:`nghttp2_nv_flag.NGHTTP2_NV_FLAG_NO_COPY_VALUE` are set,
 * header field name and value are not copied respectively.  With
 * :enum:`nghttp2_nv_flag.NGHTTP2_NV_FLAG_NO_COPY_NAME`, application
 * is responsible to pass header field name in lowercase.  The
 * application should maintain the references to them until
 * :type:`nghttp2_on_frame_send_callback` or
 * :type:`nghttp2_on_frame_not_send_callback` is called.
 *
 * HTTP/2 specification has requirement about header fields in the
 * request HEADERS.  See the specification for more details.
 *
 * If |data_prd| is not ``NULL``, it provides data which will be sent
 * in subsequent DATA frames.  In this case, a method that allows
 * request message bodies
 * (https://tools.ietf.org/html/rfc7231#section-4) must be specified
 * with ``:method`` key in |nva| (e.g. ``POST``).  This function does
 * not take ownership of the |data_prd|.  The function copies the
 * members of the |data_prd|.  If |data_prd| is ``NULL``, HEADERS have
 * END_STREAM set.  The |stream_user_data| is data associated to the
 * stream opened by this request and can be an arbitrary pointer,
 * which can be retrieved later by
 * `nghttp2_session_get_stream_user_data()`.
 *
 * This function returns assigned stream ID if it succeeds, or one of
 * the following negative error codes:
 *
 * :enum:`nghttp2_error.NGHTTP2_ERR_NOMEM`
 *     Out of memory.
 * :enum:`nghttp2_error.NGHTTP2_ERR_STREAM_ID_NOT_AVAILABLE`
 *     No stream ID is available because maximum stream ID was
 *     reached.
 * :enum:`nghttp2_error.NGHTTP2_ERR_INVALID_ARGUMENT`
 *     Trying to depend on itself (new stream ID equals
 *     ``pri_spec->stream_id``).
 * :enum:`nghttp2_error.NGHTTP2_ERR_PROTO`
 *     The |session| is server session.
 *
 * .. warning::
 *
 *   This function returns assigned stream ID if it succeeds.  But
 *   that stream is not created yet.  The application must not submit
 *   frame to that stream ID before
 *   :type:`nghttp2_before_frame_send_callback` is called for this
 *   frame.  This means `nghttp2_session_get_stream_user_data()` does
 *   not work before the callback.  But
 *   `nghttp2_session_set_stream_user_data()` handles this situation
 *   specially, and it can set data to a stream during this period.
 *
 */
NGHTTP2_EXTERN int32_t nghttp2_submit_request(
    nghttp2_session *session, const nghttp2_priority_spec *pri_spec,
    const nghttp2_nv *nva, size_t nvlen, const nghttp2_data_provider *data_prd,
    void *stream_user_data);

/**
 * @function
 *
 * Submits response HEADERS frame and optionally one or more DATA
 * frames against the stream |stream_id|.
 *
 * The |nva| is an array of name/value pair :type:`nghttp2_nv` with
 * |nvlen| elements.  The application is responsible to include
 * required pseudo-header fields (header field whose name starts with
 * ":") in |nva| and must place pseudo-headers before regular header
 * fields.
 *
 * This function creates copies of all name/value pairs in |nva|.  It
 * also lower-cases all names in |nva|.  The order of elements in
 * |nva| is preserved.  For header fields with
 * :enum:`nghttp2_nv_flag.NGHTTP2_NV_FLAG_NO_COPY_NAME` and
 * :enum:`nghttp2_nv_flag.NGHTTP2_NV_FLAG_NO_COPY_VALUE` are set,
 * header field name and value are not copied respectively.  With
 * :enum:`nghttp2_nv_flag.NGHTTP2_NV_FLAG_NO_COPY_NAME`, application
 * is responsible to pass header field name in lowercase.  The
 * application should maintain the references to them until
 * :type:`nghttp2_on_frame_send_callback` or
 * :type:`nghttp2_on_frame_not_send_callback` is called.
 *
 * HTTP/2 specification has requirement about header fields in the
 * response HEADERS.  See the specification for more details.
 *
 * If |data_prd| is not ``NULL``, it provides data which will be sent
 * in subsequent DATA frames.  This function does not take ownership
 * of the |data_prd|.  The function copies the members of the
 * |data_prd|.  If |data_prd| is ``NULL``, HEADERS will have
 * END_STREAM flag set.
 *
 * This method can be used as normal HTTP response and push response.
 * When pushing a resource using this function, the |session| must be
 * configured using `nghttp2_session_server_new()` or its variants and
 * the target stream denoted by the |stream_id| must be reserved using
 * `nghttp2_submit_push_promise()`.
 *
 * To send non-final response headers (e.g., HTTP status 101), don't
 * use this function because this function half-closes the outbound
 * stream.  Instead, use `nghttp2_submit_headers()` for this purpose.
 *
 * This function returns 0 if it succeeds, or one of the following
 * negative error codes:
 *
 * :enum:`nghttp2_error.NGHTTP2_ERR_NOMEM`
 *     Out of memory.
 * :enum:`nghttp2_error.NGHTTP2_ERR_INVALID_ARGUMENT`
 *     The |stream_id| is 0.
 * :enum:`nghttp2_error.NGHTTP2_ERR_DATA_EXIST`
 *     DATA or HEADERS has been already submitted and not fully
 *     processed yet.  Normally, this does not happen, but when
 *     application wrongly calls `nghttp2_submit_response()` twice,
 *     this may happen.
 * :enum:`nghttp2_error.NGHTTP2_ERR_PROTO`
 *     The |session| is client session.
 *
 * .. warning::
 *
 *   Calling this function twice for the same stream ID may lead to
 *   program crash.  It is generally considered to a programming error
 *   to commit response twice.
 */
NGHTTP2_EXTERN int
nghttp2_submit_response(nghttp2_session *session, int32_t stream_id,
                        const nghttp2_nv *nva, size_t nvlen,
                        const nghttp2_data_provider *data_prd);

/**
 * @function
 *
 * Submits trailer fields HEADERS against the stream |stream_id|.
 *
 * The |nva| is an array of name/value pair :type:`nghttp2_nv` with
 * |nvlen| elements.  The application must not include pseudo-header
 * fields (headers whose names starts with ":") in |nva|.
 *
 * This function creates copies of all name/value pairs in |nva|.  It
 * also lower-cases all names in |nva|.  The order of elements in
 * |nva| is preserved.  For header fields with
 * :enum:`nghttp2_nv_flag.NGHTTP2_NV_FLAG_NO_COPY_NAME` and
 * :enum:`nghttp2_nv_flag.NGHTTP2_NV_FLAG_NO_COPY_VALUE` are set,
 * header field name and value are not copied respectively.  With
 * :enum:`nghttp2_nv_flag.NGHTTP2_NV_FLAG_NO_COPY_NAME`, application
 * is responsible to pass header field name in lowercase.  The
 * application should maintain the references to them until
 * :type:`nghttp2_on_frame_send_callback` or
 * :type:`nghttp2_on_frame_not_send_callback` is called.
 *
 * For server, trailer fields must follow response HEADERS or response
 * DATA without END_STREAM flat set.  The library does not enforce
 * this requirement, and applications should do this for themselves.
 * If `nghttp2_submit_trailer()` is called before any response HEADERS
 * submission (usually by `nghttp2_submit_response()`), the content of
 * |nva| will be sent as response headers, which will result in error.
 *
 * This function has the same effect with `nghttp2_submit_headers()`,
 * with flags = :enum:`nghttp2_flag.NGHTTP2_FLAG_END_STREAM` and both
 * pri_spec and stream_user_data to NULL.
 *
 * To submit trailer fields after `nghttp2_submit_response()` is
 * called, the application has to specify
 * :type:`nghttp2_data_provider` to `nghttp2_submit_response()`.
 * Inside of :type:`nghttp2_data_source_read_callback`, when setting
 * :enum:`nghttp2_data_flag.NGHTTP2_DATA_FLAG_EOF`, also set
 * :enum:`nghttp2_data_flag.NGHTTP2_DATA_FLAG_NO_END_STREAM`.  After
 * that, the application can send trailer fields using
 * `nghttp2_submit_trailer()`.  `nghttp2_submit_trailer()` can be used
 * inside :type:`nghttp2_data_source_read_callback`.
 *
 * This function returns 0 if it succeeds and |stream_id| is -1.
 * Otherwise, this function returns 0 if it succeeds, or one of the
 * following negative error codes:
 *
 * :enum:`nghttp2_error.NGHTTP2_ERR_NOMEM`
 *     Out of memory.
 * :enum:`nghttp2_error.NGHTTP2_ERR_INVALID_ARGUMENT`
 *     The |stream_id| is 0.
 */
NGHTTP2_EXTERN int nghttp2_submit_trailer(nghttp2_session *session,
                                          int32_t stream_id,
                                          const nghttp2_nv *nva, size_t nvlen);

/**
 * @function
 *
 * Submits HEADERS frame. The |flags| is bitwise OR of the
 * following values:
 *
 * * :enum:`nghttp2_flag.NGHTTP2_FLAG_END_STREAM`
 *
 * If |flags| includes :enum:`nghttp2_flag.NGHTTP2_FLAG_END_STREAM`,
 * this frame has END_STREAM flag set.
 *
 * The library handles the CONTINUATION frame internally and it
 * correctly sets END_HEADERS to the last sequence of the PUSH_PROMISE
 * or CONTINUATION frame.
 *
 * If the |stream_id| is -1, this frame is assumed as request (i.e.,
 * request HEADERS frame which opens new stream).  In this case, the
 * assigned stream ID will be returned.  Otherwise, specify stream ID
 * in |stream_id|.
 *
 * The |pri_spec| is priority specification of this request.  ``NULL``
 * means the default priority (see
 * `nghttp2_priority_spec_default_init()`).  To specify the priority,
 * use `nghttp2_priority_spec_init()`.  If |pri_spec| is not ``NULL``,
 * this function will copy its data members.
 *
 * The ``pri_spec->weight`` must be in [:macro:`NGHTTP2_MIN_WEIGHT`,
 * :macro:`NGHTTP2_MAX_WEIGHT`], inclusive.  If ``pri_spec->weight``
 * is strictly less than :macro:`NGHTTP2_MIN_WEIGHT`, it becomes
 * :macro:`NGHTTP2_MIN_WEIGHT`.  If it is strictly greater than
 * :macro:`NGHTTP2_MAX_WEIGHT`, it becomes :macro:`NGHTTP2_MAX_WEIGHT`.
 *
 * If
 * :enum:`nghttp2_settings_id.NGHTTP2_SETTINGS_NO_RFC7540_PRIORITIES`
 * of value of 1 is received by a remote endpoint, |pri_spec| is
 * ignored, and treated as if ``NULL`` is specified.
 *
 * The |nva| is an array of name/value pair :type:`nghttp2_nv` with
 * |nvlen| elements.  The application is responsible to include
 * required pseudo-header fields (header field whose name starts with
 * ":") in |nva| and must place pseudo-headers before regular header
 * fields.
 *
 * This function creates copies of all name/value pairs in |nva|.  It
 * also lower-cases all names in |nva|.  The order of elements in
 * |nva| is preserved.  For header fields with
 * :enum:`nghttp2_nv_flag.NGHTTP2_NV_FLAG_NO_COPY_NAME` and
 * :enum:`nghttp2_nv_flag.NGHTTP2_NV_FLAG_NO_COPY_VALUE` are set,
 * header field name and value are not copied respectively.  With
 * :enum:`nghttp2_nv_flag.NGHTTP2_NV_FLAG_NO_COPY_NAME`, application
 * is responsible to pass header field name in lowercase.  The
 * application should maintain the references to them until
 * :type:`nghttp2_on_frame_send_callback` or
 * :type:`nghttp2_on_frame_not_send_callback` is called.
 *
 * The |stream_user_data| is a pointer to an arbitrary data which is
 * associated to the stream this frame will open.  Therefore it is
 * only used if this frame opens streams, in other words, it changes
 * stream state from idle or reserved to open.
 *
 * This function is low-level in a sense that the application code can
 * specify flags directly.  For usual HTTP request,
 * `nghttp2_submit_request()` is useful.  Likewise, for HTTP response,
 * prefer `nghttp2_submit_response()`.
 *
 * This function returns newly assigned stream ID if it succeeds and
 * |stream_id| is -1.  Otherwise, this function returns 0 if it
 * succeeds, or one of the following negative error codes:
 *
 * :enum:`nghttp2_error.NGHTTP2_ERR_NOMEM`
 *     Out of memory.
 * :enum:`nghttp2_error.NGHTTP2_ERR_STREAM_ID_NOT_AVAILABLE`
 *     No stream ID is available because maximum stream ID was
 *     reached.
 * :enum:`nghttp2_error.NGHTTP2_ERR_INVALID_ARGUMENT`
 *     The |stream_id| is 0; or trying to depend on itself (stream ID
 *     equals ``pri_spec->stream_id``).
 * :enum:`nghttp2_error.NGHTTP2_ERR_DATA_EXIST`
 *     DATA or HEADERS has been already submitted and not fully
 *     processed yet.  This happens if stream denoted by |stream_id|
 *     is in reserved state.
 * :enum:`nghttp2_error.NGHTTP2_ERR_PROTO`
 *     The |stream_id| is -1, and |session| is server session.
 *
 * .. warning::
 *
 *   This function returns assigned stream ID if it succeeds and
 *   |stream_id| is -1.  But that stream is not opened yet.  The
 *   application must not submit frame to that stream ID before
 *   :type:`nghttp2_before_frame_send_callback` is called for this
 *   frame.
 *
 */
NGHTTP2_EXTERN int32_t nghttp2_submit_headers(
    nghttp2_session *session, uint8_t flags, int32_t stream_id,
    const nghttp2_priority_spec *pri_spec, const nghttp2_nv *nva, size_t nvlen,
    void *stream_user_data);

/**
 * @function
 *
 * Submits one or more DATA frames to the stream |stream_id|.  The
 * data to be sent are provided by |data_prd|.  If |flags| contains
 * :enum:`nghttp2_flag.NGHTTP2_FLAG_END_STREAM`, the last DATA frame
 * has END_STREAM flag set.
 *
 * This function does not take ownership of the |data_prd|.  The
 * function copies the members of the |data_prd|.
 *
 * This function returns 0 if it succeeds, or one of the following
 * negative error codes:
 *
 * :enum:`nghttp2_error.NGHTTP2_ERR_NOMEM`
 *     Out of memory.
 * :enum:`nghttp2_error.NGHTTP2_ERR_DATA_EXIST`
 *     DATA or HEADERS has been already submitted and not fully
 *     processed yet.
 * :enum:`nghttp2_error.NGHTTP2_ERR_INVALID_ARGUMENT`
 *     The |stream_id| is 0.
 * :enum:`nghttp2_error.NGHTTP2_ERR_STREAM_CLOSED`
 *     The stream was already closed; or the |stream_id| is invalid.
 *
 * .. note::
 *
 *   Currently, only one DATA or HEADERS is allowed for a stream at a
 *   time.  Submitting these frames more than once before first DATA
 *   or HEADERS is finished results in
 *   :enum:`nghttp2_error.NGHTTP2_ERR_DATA_EXIST` error code.  The
 *   earliest callback which tells that previous frame is done is
 *   :type:`nghttp2_on_frame_send_callback`.  In side that callback,
 *   new data can be submitted using `nghttp2_submit_data()`.  Of
 *   course, all data except for last one must not have
 *   :enum:`nghttp2_flag.NGHTTP2_FLAG_END_STREAM` flag set in |flags|.
 *   This sounds a bit complicated, and we recommend to use
 *   `nghttp2_submit_request()` and `nghttp2_submit_response()` to
 *   avoid this cascading issue.  The experience shows that for HTTP
 *   use, these two functions are enough to implement both client and
 *   server.
 */
NGHTTP2_EXTERN int nghttp2_submit_data(nghttp2_session *session, uint8_t flags,
                                       int32_t stream_id,
                                       const nghttp2_data_provider *data_prd);

/**
 * @function
 *
 * Submits PRIORITY frame to change the priority of stream |stream_id|
 * to the priority specification |pri_spec|.
 *
 * The |flags| is currently ignored and should be
 * :enum:`nghttp2_flag.NGHTTP2_FLAG_NONE`.
 *
 * The |pri_spec| is priority specification of this request.  ``NULL``
 * is not allowed for this function. To specify the priority, use
 * `nghttp2_priority_spec_init()`.  This function will copy its data
 * members.
 *
 * The ``pri_spec->weight`` must be in [:macro:`NGHTTP2_MIN_WEIGHT`,
 * :macro:`NGHTTP2_MAX_WEIGHT`], inclusive.  If ``pri_spec->weight``
 * is strictly less than :macro:`NGHTTP2_MIN_WEIGHT`, it becomes
 * :macro:`NGHTTP2_MIN_WEIGHT`.  If it is strictly greater than
 * :macro:`NGHTTP2_MAX_WEIGHT`, it becomes
 * :macro:`NGHTTP2_MAX_WEIGHT`.
 *
 * If
 * :enum:`nghttp2_settings_id.NGHTTP2_SETTINGS_NO_RFC7540_PRIORITIES`
 * of value of 1 is received by a remote endpoint, this function does
 * nothing and returns 0.
 *
 * This function returns 0 if it succeeds, or one of the following
 * negative error codes:
 *
 * :enum:`nghttp2_error.NGHTTP2_ERR_NOMEM`
 *     Out of memory.
 * :enum:`nghttp2_error.NGHTTP2_ERR_INVALID_ARGUMENT`
 *     The |stream_id| is 0; or the |pri_spec| is NULL; or trying to
 *     depend on itself.
 */
NGHTTP2_EXTERN int
nghttp2_submit_priority(nghttp2_session *session, uint8_t flags,
                        int32_t stream_id,
                        const nghttp2_priority_spec *pri_spec);

/**
 * @macro
 *
 * :macro:`NGHTTP2_EXTPRI_DEFAULT_URGENCY` is the default urgency
 * level for :rfc:`9218` extensible priorities.
 */
#define NGHTTP2_EXTPRI_DEFAULT_URGENCY 3

/**
 * @macro
 *
 * :macro:`NGHTTP2_EXTPRI_URGENCY_HIGH` is the highest urgency level
 * for :rfc:`9218` extensible priorities.
 */
#define NGHTTP2_EXTPRI_URGENCY_HIGH 0

/**
 * @macro
 *
 * :macro:`NGHTTP2_EXTPRI_URGENCY_LOW` is the lowest urgency level for
 * :rfc:`9218` extensible priorities.
 */
#define NGHTTP2_EXTPRI_URGENCY_LOW 7

/**
 * @macro
 *
 * :macro:`NGHTTP2_EXTPRI_URGENCY_LEVELS` is the number of urgency
 * levels for :rfc:`9218` extensible priorities.
 */
#define NGHTTP2_EXTPRI_URGENCY_LEVELS (NGHTTP2_EXTPRI_URGENCY_LOW + 1)

/**
 * @struct
 *
 * :type:`nghttp2_extpri` is :rfc:`9218` extensible priorities
 * specification for a stream.
 */
typedef struct nghttp2_extpri {
  /**
   * :member:`urgency` is the urgency of a stream, it must be in
   * [:macro:`NGHTTP2_EXTPRI_URGENCY_HIGH`,
   * :macro:`NGHTTP2_EXTPRI_URGENCY_LOW`], inclusive, and 0 is the
   * highest urgency.
   */
  uint32_t urgency;
  /**
   * :member:`inc` indicates that a content can be processed
   * incrementally or not.  If inc is 0, it cannot be processed
   * incrementally.  If inc is 1, it can be processed incrementally.
   * Other value is not permitted.
   */
  int inc;
} nghttp2_extpri;

/**
 * @function
 *
 * Submits RST_STREAM frame to cancel/reject the stream |stream_id|
 * with the error code |error_code|.
 *
 * The pre-defined error code is one of :enum:`nghttp2_error_code`.
 *
 * The |flags| is currently ignored and should be
 * :enum:`nghttp2_flag.NGHTTP2_FLAG_NONE`.
 *
 * This function returns 0 if it succeeds, or one of the following
 * negative error codes:
 *
 * :enum:`nghttp2_error.NGHTTP2_ERR_NOMEM`
 *     Out of memory.
 * :enum:`nghttp2_error.NGHTTP2_ERR_INVALID_ARGUMENT`
 *     The |stream_id| is 0.
 */
NGHTTP2_EXTERN int nghttp2_submit_rst_stream(nghttp2_session *session,
                                             uint8_t flags, int32_t stream_id,
                                             uint32_t error_code);

/**
 * @function
 *
 * Stores local settings and submits SETTINGS frame.  The |iv| is the
 * pointer to the array of :type:`nghttp2_settings_entry`.  The |niv|
 * indicates the number of :type:`nghttp2_settings_entry`.
 *
 * The |flags| is currently ignored and should be
 * :enum:`nghttp2_flag.NGHTTP2_FLAG_NONE`.
 *
 * This function does not take ownership of the |iv|.  This function
 * copies all the elements in the |iv|.
 *
 * While updating individual stream's local window size, if the window
 * size becomes strictly larger than NGHTTP2_MAX_WINDOW_SIZE,
 * RST_STREAM is issued against such a stream.
 *
 * SETTINGS with :enum:`nghttp2_flag.NGHTTP2_FLAG_ACK` is
 * automatically submitted by the library and application could not
 * send it at its will.
 *
 * This function returns 0 if it succeeds, or one of the following
 * negative error codes:
 *
 * :enum:`nghttp2_error.NGHTTP2_ERR_INVALID_ARGUMENT`
 *     The |iv| contains invalid value (e.g., initial window size
 *     strictly greater than (1 << 31) - 1.
 * :enum:`nghttp2_error.NGHTTP2_ERR_NOMEM`
 *     Out of memory.
 */
NGHTTP2_EXTERN int nghttp2_submit_settings(nghttp2_session *session,
                                           uint8_t flags,
                                           const nghttp2_settings_entry *iv,
                                           size_t niv);

/**
 * @function
 *
 * Submits PUSH_PROMISE frame.
 *
 * The |flags| is currently ignored.  The library handles the
 * CONTINUATION frame internally and it correctly sets END_HEADERS to
 * the last sequence of the PUSH_PROMISE or CONTINUATION frame.
 *
 * The |stream_id| must be client initiated stream ID.
 *
 * The |nva| is an array of name/value pair :type:`nghttp2_nv` with
 * |nvlen| elements.  The application is responsible to include
 * required pseudo-header fields (header field whose name starts with
 * ":") in |nva| and must place pseudo-headers before regular header
 * fields.
 *
 * This function creates copies of all name/value pairs in |nva|.  It
 * also lower-cases all names in |nva|.  The order of elements in
 * |nva| is preserved.  For header fields with
 * :enum:`nghttp2_nv_flag.NGHTTP2_NV_FLAG_NO_COPY_NAME` and
 * :enum:`nghttp2_nv_flag.NGHTTP2_NV_FLAG_NO_COPY_VALUE` are set,
 * header field name and value are not copied respectively.  With
 * :enum:`nghttp2_nv_flag.NGHTTP2_NV_FLAG_NO_COPY_NAME`, application
 * is responsible to pass header field name in lowercase.  The
 * application should maintain the references to them until
 * :type:`nghttp2_on_frame_send_callback` or
 * :type:`nghttp2_on_frame_not_send_callback` is called.
 *
 * The |promised_stream_user_data| is a pointer to an arbitrary data
 * which is associated to the promised stream this frame will open and
 * make it in reserved state.  It is available using
 * `nghttp2_session_get_stream_user_data()`.  The application can
 * access it in :type:`nghttp2_before_frame_send_callback` and
 * :type:`nghttp2_on_frame_send_callback` of this frame.
 *
 * The client side is not allowed to use this function.
 *
 * To submit response headers and data, use
 * `nghttp2_submit_response()`.
 *
 * This function returns assigned promised stream ID if it succeeds,
 * or one of the following negative error codes:
 *
 * :enum:`nghttp2_error.NGHTTP2_ERR_NOMEM`
 *     Out of memory.
 * :enum:`nghttp2_error.NGHTTP2_ERR_PROTO`
 *     This function was invoked when |session| is initialized as
 *     client.
 * :enum:`nghttp2_error.NGHTTP2_ERR_STREAM_ID_NOT_AVAILABLE`
 *     No stream ID is available because maximum stream ID was
 *     reached.
 * :enum:`nghttp2_error.NGHTTP2_ERR_INVALID_ARGUMENT`
 *     The |stream_id| is 0; The |stream_id| does not designate stream
 *     that peer initiated.
 * :enum:`nghttp2_error.NGHTTP2_ERR_STREAM_CLOSED`
 *     The stream was already closed; or the |stream_id| is invalid.
 *
 * .. warning::
 *
 *   This function returns assigned promised stream ID if it succeeds.
 *   As of 1.16.0, stream object for pushed resource is created when
 *   this function succeeds.  In that case, the application can submit
 *   push response for the promised frame.
 *
 *   In 1.15.0 or prior versions, pushed stream is not opened yet when
 *   this function succeeds.  The application must not submit frame to
 *   that stream ID before :type:`nghttp2_before_frame_send_callback`
 *   is called for this frame.
 *
 */
NGHTTP2_EXTERN int32_t nghttp2_submit_push_promise(
    nghttp2_session *session, uint8_t flags, int32_t stream_id,
    const nghttp2_nv *nva, size_t nvlen, void *promised_stream_user_data);

/**
 * @function
 *
 * Submits PING frame.  You don't have to send PING back when you
 * received PING frame.  The library automatically submits PING frame
 * in this case.
 *
 * The |flags| is bitwise OR of 0 or more of the following value.
 *
 * * :enum:`nghttp2_flag.NGHTTP2_FLAG_ACK`
 *
 * Unless `nghttp2_option_set_no_auto_ping_ack()` is used, the |flags|
 * should be :enum:`nghttp2_flag.NGHTTP2_FLAG_NONE`.
 *
 * If the |opaque_data| is non ``NULL``, then it should point to the 8
 * bytes array of memory to specify opaque data to send with PING
 * frame.  If the |opaque_data| is ``NULL``, zero-cleared 8 bytes will
 * be sent as opaque data.
 *
 * This function returns 0 if it succeeds, or one of the following
 * negative error codes:
 *
 * :enum:`nghttp2_error.NGHTTP2_ERR_NOMEM`
 *     Out of memory.
 */
NGHTTP2_EXTERN int nghttp2_submit_ping(nghttp2_session *session, uint8_t flags,
                                       const uint8_t *opaque_data);

/**
 * @function
 *
 * Submits GOAWAY frame with the last stream ID |last_stream_id| and
 * the error code |error_code|.
 *
 * The pre-defined error code is one of :enum:`nghttp2_error_code`.
 *
 * The |flags| is currently ignored and should be
 * :enum:`nghttp2_flag.NGHTTP2_FLAG_NONE`.
 *
 * The |last_stream_id| is peer's stream ID or 0.  So if |session| is
 * initialized as client, |last_stream_id| must be even or 0.  If
 * |session| is initialized as server, |last_stream_id| must be odd or
 * 0.
 *
 * The HTTP/2 specification says last_stream_id must not be increased
 * from the value previously sent.  So the actual value sent as
 * last_stream_id is the minimum value between the given
 * |last_stream_id| and the last_stream_id previously sent to the
 * peer.
 *
 * If the |opaque_data| is not ``NULL`` and |opaque_data_len| is not
 * zero, those data will be sent as additional debug data.  The
 * library makes a copy of the memory region pointed by |opaque_data|
 * with the length |opaque_data_len|, so the caller does not need to
 * keep this memory after the return of this function.  If the
 * |opaque_data_len| is 0, the |opaque_data| could be ``NULL``.
 *
 * After successful transmission of GOAWAY, following things happen.
 * All incoming streams having strictly more than |last_stream_id| are
 * closed.  All incoming HEADERS which starts new stream are simply
 * ignored.  After all active streams are handled, both
 * `nghttp2_session_want_read()` and `nghttp2_session_want_write()`
 * return 0 and the application can close session.
 *
 * This function returns 0 if it succeeds, or one of the following
 * negative error codes:
 *
 * :enum:`nghttp2_error.NGHTTP2_ERR_NOMEM`
 *     Out of memory.
 * :enum:`nghttp2_error.NGHTTP2_ERR_INVALID_ARGUMENT`
 *     The |opaque_data_len| is too large; the |last_stream_id| is
 *     invalid.
 */
NGHTTP2_EXTERN int nghttp2_submit_goaway(nghttp2_session *session,
                                         uint8_t flags, int32_t last_stream_id,
                                         uint32_t error_code,
                                         const uint8_t *opaque_data,
                                         size_t opaque_data_len);

/**
 * @function
 *
 * Returns the last stream ID of a stream for which
 * :type:`nghttp2_on_frame_recv_callback` was invoked most recently.
 * The returned value can be used as last_stream_id parameter for
 * `nghttp2_submit_goaway()` and
 * `nghttp2_session_terminate_session2()`.
 *
 * This function always succeeds.
 */
NGHTTP2_EXTERN int32_t
nghttp2_session_get_last_proc_stream_id(nghttp2_session *session);

/**
 * @function
 *
 * Returns nonzero if new request can be sent from local endpoint.
 *
 * This function return 0 if request is not allowed for this session.
 * There are several reasons why request is not allowed.  Some of the
 * reasons are: session is server; stream ID has been spent; GOAWAY
 * has been sent or received.
 *
 * The application can call `nghttp2_submit_request()` without
 * consulting this function.  In that case, `nghttp2_submit_request()`
 * may return error.  Or, request is failed to sent, and
 * :type:`nghttp2_on_stream_close_callback` is called.
 */
NGHTTP2_EXTERN int
nghttp2_session_check_request_allowed(nghttp2_session *session);

/**
 * @function
 *
 * Returns nonzero if |session| is initialized as server side session.
 */
NGHTTP2_EXTERN int
nghttp2_session_check_server_session(nghttp2_session *session);

/**
 * @function
 *
 * Submits WINDOW_UPDATE frame.
 *
 * The |flags| is currently ignored and should be
 * :enum:`nghttp2_flag.NGHTTP2_FLAG_NONE`.
 *
 * The |stream_id| is the stream ID to send this WINDOW_UPDATE.  To
 * send connection level WINDOW_UPDATE, specify 0 to |stream_id|.
 *
 * If the |window_size_increment| is positive, the WINDOW_UPDATE with
 * that value as window_size_increment is queued.  If the
 * |window_size_increment| is larger than the received bytes from the
 * remote endpoint, the local window size is increased by that
 * difference.  If the sole purpose is to increase the local window
 * size, consider to use `nghttp2_session_set_local_window_size()`.
 *
 * If the |window_size_increment| is negative, the local window size
 * is decreased by -|window_size_increment|.  If automatic
 * WINDOW_UPDATE is enabled
 * (`nghttp2_option_set_no_auto_window_update()`), and the library
 * decided that the WINDOW_UPDATE should be submitted, then
 * WINDOW_UPDATE is queued with the current received bytes count.  If
 * the sole purpose is to decrease the local window size, consider to
 * use `nghttp2_session_set_local_window_size()`.
 *
 * If the |window_size_increment| is 0, the function does nothing and
 * returns 0.
 *
 * This function returns 0 if it succeeds, or one of the following
 * negative error codes:
 *
 * :enum:`nghttp2_error.NGHTTP2_ERR_FLOW_CONTROL`
 *     The local window size overflow or gets negative.
 * :enum:`nghttp2_error.NGHTTP2_ERR_NOMEM`
 *     Out of memory.
 */
NGHTTP2_EXTERN int nghttp2_submit_window_update(nghttp2_session *session,
                                                uint8_t flags,
                                                int32_t stream_id,
                                                int32_t window_size_increment);

/**
 * @function
 *
 * Set local window size (local endpoints's window size) to the given
 * |window_size| for the given stream denoted by |stream_id|.  To
 * change connection level window size, specify 0 to |stream_id|.  To
 * increase window size, this function may submit WINDOW_UPDATE frame
 * to transmission queue.
 *
 * The |flags| is currently ignored and should be
 * :enum:`nghttp2_flag.NGHTTP2_FLAG_NONE`.
 *
 * This sounds similar to `nghttp2_submit_window_update()`, but there
 * are 2 differences.  The first difference is that this function
 * takes the absolute value of window size to set, rather than the
 * delta.  To change the window size, this may be easier to use since
 * the application just declares the intended window size, rather than
 * calculating delta.  The second difference is that
 * `nghttp2_submit_window_update()` affects the received bytes count
 * which has not acked yet.  By the specification of
 * `nghttp2_submit_window_update()`, to strictly increase the local
 * window size, we have to submit delta including all received bytes
 * count, which might not be desirable in some cases.  On the other
 * hand, this function does not affect the received bytes count.  It
 * just sets the local window size to the given value.
 *
 * This function returns 0 if it succeeds, or one of the following
 * negative error codes:
 *
 * :enum:`nghttp2_error.NGHTTP2_ERR_INVALID_ARGUMENT`
 *     The |stream_id| is negative.
 * :enum:`nghttp2_error.NGHTTP2_ERR_NOMEM`
 *     Out of memory.
 */
NGHTTP2_EXTERN int
nghttp2_session_set_local_window_size(nghttp2_session *session, uint8_t flags,
                                      int32_t stream_id, int32_t window_size);

/**
 * @function
 *
 * Submits extension frame.
 *
 * Application can pass arbitrary frame flags and stream ID in |flags|
 * and |stream_id| respectively.  The |payload| is opaque pointer, and
 * it can be accessible though ``frame->ext.payload`` in
 * :type:`nghttp2_pack_extension_callback`.  The library will not own
 * passed |payload| pointer.
 *
 * The application must set :type:`nghttp2_pack_extension_callback`
 * using `nghttp2_session_callbacks_set_pack_extension_callback()`.
 *
 * The application should retain the memory pointed by |payload| until
 * the transmission of extension frame is done (which is indicated by
 * :type:`nghttp2_on_frame_send_callback`), or transmission fails
 * (which is indicated by :type:`nghttp2_on_frame_not_send_callback`).
 * If application does not touch this memory region after packing it
 * into a wire format, application can free it inside
 * :type:`nghttp2_pack_extension_callback`.
 *
 * The standard HTTP/2 frame cannot be sent with this function, so
 * |type| must be strictly grater than 0x9.  Otherwise, this function
 * will fail with error code
 * :enum:`nghttp2_error.NGHTTP2_ERR_INVALID_ARGUMENT`.
 *
 * This function returns 0 if it succeeds, or one of the following
 * negative error codes:
 *
 * :enum:`nghttp2_error.NGHTTP2_ERR_INVALID_STATE`
 *     If :type:`nghttp2_pack_extension_callback` is not set.
 * :enum:`nghttp2_error.NGHTTP2_ERR_INVALID_ARGUMENT`
 *     If  |type| specifies  standard  HTTP/2 frame  type.  The  frame
 *     types  in the  rage [0x0,  0x9], both  inclusive, are  standard
 *     HTTP/2 frame type, and cannot be sent using this function.
 * :enum:`nghttp2_error.NGHTTP2_ERR_NOMEM`
 *     Out of memory
 */
NGHTTP2_EXTERN int nghttp2_submit_extension(nghttp2_session *session,
                                            uint8_t type, uint8_t flags,
                                            int32_t stream_id, void *payload);

/**
 * @struct
 *
 * The payload of ALTSVC frame.  ALTSVC frame is a non-critical
 * extension to HTTP/2.  If this frame is received, and
 * `nghttp2_option_set_user_recv_extension_type()` is not set, and
 * `nghttp2_option_set_builtin_recv_extension_type()` is set for
 * :enum:`nghttp2_frame_type.NGHTTP2_ALTSVC`,
 * ``nghttp2_extension.payload`` will point to this struct.
 *
 * It has the following members:
 */
typedef struct {
  /**
   * The pointer to origin which this alternative service is
   * associated with.  This is not necessarily NULL-terminated.
   */
  uint8_t *origin;
  /**
   * The length of the |origin|.
   */
  size_t origin_len;
  /**
   * The pointer to Alt-Svc field value contained in ALTSVC frame.
   * This is not necessarily NULL-terminated.
   */
  uint8_t *field_value;
  /**
   * The length of the |field_value|.
   */
  size_t field_value_len;
} nghttp2_ext_altsvc;

/**
 * @function
 *
 * Submits ALTSVC frame.
 *
 * ALTSVC frame is a non-critical extension to HTTP/2, and defined in
 * `RFC 7383 <https://tools.ietf.org/html/rfc7838#section-4>`_.
 *
 * The |flags| is currently ignored and should be
 * :enum:`nghttp2_flag.NGHTTP2_FLAG_NONE`.
 *
 * The |origin| points to the origin this alternative service is
 * associated with.  The |origin_len| is the length of the origin.  If
 * |stream_id| is 0, the origin must be specified.  If |stream_id| is
 * not zero, the origin must be empty (in other words, |origin_len|
 * must be 0).
 *
 * The ALTSVC frame is only usable from server side.  If this function
 * is invoked with client side session, this function returns
 * :enum:`nghttp2_error.NGHTTP2_ERR_INVALID_STATE`.
 *
 * This function returns 0 if it succeeds, or one of the following
 * negative error codes:
 *
 * :enum:`nghttp2_error.NGHTTP2_ERR_NOMEM`
 *     Out of memory
 * :enum:`nghttp2_error.NGHTTP2_ERR_INVALID_STATE`
 *     The function is called from client side session
 * :enum:`nghttp2_error.NGHTTP2_ERR_INVALID_ARGUMENT`
 *     The sum of |origin_len| and |field_value_len| is larger than
 *     16382; or |origin_len| is 0 while |stream_id| is 0; or
 *     |origin_len| is not 0 while |stream_id| is not 0.
 */
NGHTTP2_EXTERN int nghttp2_submit_altsvc(nghttp2_session *session,
                                         uint8_t flags, int32_t stream_id,
                                         const uint8_t *origin,
                                         size_t origin_len,
                                         const uint8_t *field_value,
                                         size_t field_value_len);

/**
 * @struct
 *
 * The single entry of an origin.
 */
typedef struct {
  /**
   * The pointer to origin.  No validation is made against this field
   * by the library.  This is not necessarily NULL-terminated.
   */
  uint8_t *origin;
  /**
   * The length of the |origin|.
   */
  size_t origin_len;
} nghttp2_origin_entry;

/**
 * @struct
 *
 * The payload of ORIGIN frame.  ORIGIN frame is a non-critical
 * extension to HTTP/2 and defined by `RFC 8336
 * <https://tools.ietf.org/html/rfc8336>`_.
 *
 * If this frame is received, and
 * `nghttp2_option_set_user_recv_extension_type()` is not set, and
 * `nghttp2_option_set_builtin_recv_extension_type()` is set for
 * :enum:`nghttp2_frame_type.NGHTTP2_ORIGIN`,
 * ``nghttp2_extension.payload`` will point to this struct.
 *
 * It has the following members:
 */
typedef struct {
  /**
   * The number of origins contained in |ov|.
   */
  size_t nov;
  /**
   * The pointer to the array of origins contained in ORIGIN frame.
   */
  nghttp2_origin_entry *ov;
} nghttp2_ext_origin;

/**
 * @function
 *
 * Submits ORIGIN frame.
 *
 * ORIGIN frame is a non-critical extension to HTTP/2 and defined by
 * `RFC 8336 <https://tools.ietf.org/html/rfc8336>`_.
 *
 * The |flags| is currently ignored and should be
 * :enum:`nghttp2_flag.NGHTTP2_FLAG_NONE`.
 *
 * The |ov| points to the array of origins.  The |nov| specifies the
 * number of origins included in |ov|.  This function creates copies
 * of all elements in |ov|.
 *
 * The ORIGIN frame is only usable by a server.  If this function is
 * invoked with client side session, this function returns
 * :enum:`nghttp2_error.NGHTTP2_ERR_INVALID_STATE`.
 *
 * :enum:`nghttp2_error.NGHTTP2_ERR_NOMEM`
 *     Out of memory
 * :enum:`nghttp2_error.NGHTTP2_ERR_INVALID_STATE`
 *     The function is called from client side session.
 * :enum:`nghttp2_error.NGHTTP2_ERR_INVALID_ARGUMENT`
 *     There are too many origins, or an origin is too large to fit
 *     into a default frame payload.
 */
NGHTTP2_EXTERN int nghttp2_submit_origin(nghttp2_session *session,
                                         uint8_t flags,
                                         const nghttp2_origin_entry *ov,
                                         size_t nov);

/**
 * @struct
 *
 * The payload of PRIORITY_UPDATE frame.  PRIORITY_UPDATE frame is a
 * non-critical extension to HTTP/2.  If this frame is received, and
 * `nghttp2_option_set_user_recv_extension_type()` is not set, and
 * `nghttp2_option_set_builtin_recv_extension_type()` is set for
 * :enum:`nghttp2_frame_type.NGHTTP2_PRIORITY_UPDATE`,
 * ``nghttp2_extension.payload`` will point to this struct.
 *
 * It has the following members:
 */
typedef struct {
  /**
   * The stream ID of the stream whose priority is updated.
   */
  int32_t stream_id;
  /**
   * The pointer to Priority field value.  It is not necessarily
   * NULL-terminated.
   */
  uint8_t *field_value;
  /**
   * The length of the :member:`field_value`.
   */
  size_t field_value_len;
} nghttp2_ext_priority_update;

/**
 * @function
 *
 * Submits PRIORITY_UPDATE frame.
 *
 * PRIORITY_UPDATE frame is a non-critical extension to HTTP/2, and
 * defined in :rfc:`9218#section-7.1`.
 *
 * The |flags| is currently ignored and should be
 * :enum:`nghttp2_flag.NGHTTP2_FLAG_NONE`.
 *
 * The |stream_id| is the ID of stream which is prioritized.  The
 * |field_value| points to the Priority field value.  The
 * |field_value_len| is the length of the Priority field value.
 *
 * If this function is called by server,
 * :enum:`nghttp2_error.NGHTTP2_ERR_INVALID_STATE` is returned.
 *
 * If
 * :enum:`nghttp2_settings_id.NGHTTP2_SETTINGS_NO_RFC7540_PRIORITIES`
 * of value of 0 is received by a remote endpoint (or it is omitted),
 * this function does nothing and returns 0.
 *
 * This function returns 0 if it succeeds, or one of the following
 * negative error codes:
 *
 * :enum:`nghttp2_error.NGHTTP2_ERR_NOMEM`
 *     Out of memory
 * :enum:`nghttp2_error.NGHTTP2_ERR_INVALID_STATE`
 *     The function is called from server side session
 * :enum:`nghttp2_error.NGHTTP2_ERR_INVALID_ARGUMENT`
 *     The |field_value_len| is larger than 16380; or |stream_id| is
 *     0.
 */
NGHTTP2_EXTERN int nghttp2_submit_priority_update(nghttp2_session *session,
                                                  uint8_t flags,
                                                  int32_t stream_id,
                                                  const uint8_t *field_value,
                                                  size_t field_value_len);

/**
 * @function
 *
 * Changes the priority of the existing stream denoted by |stream_id|.
 * The new priority is |extpri|.  This function is meant to be used by
 * server for :rfc:`9218` extensible prioritization scheme.
 *
 * If |session| is initialized as client, this function returns
 * :enum:`nghttp2_error.NGHTTP2_ERR_INVALID_STATE`.  For client, use
 * `nghttp2_submit_priority_update()` instead.
 *
 * If :member:`extpri->urgency <nghttp2_extpri.urgency>` is out of
 * bound, it is set to :macro:`NGHTTP2_EXTPRI_URGENCY_LOW`.
 *
 * If |ignore_client_signal| is nonzero, server starts to ignore
 * client priority signals for this stream.
 *
 * If
 * :enum:`nghttp2_settings_id.NGHTTP2_SETTINGS_NO_RFC7540_PRIORITIES`
 * of value of 1 is not submitted via `nghttp2_submit_settings()`,
 * this function does nothing and returns 0.
 *
 * :enum:`nghttp2_error.NGHTTP2_ERR_NOMEM`
 *     Out of memory.
 * :enum:`nghttp2_error.NGHTTP2_ERR_INVALID_STATE`
 *     The |session| is initialized as client.
 * :enum:`nghttp2_error.NGHTTP2_ERR_INVALID_ARGUMENT`
 *     |stream_id| is zero; or a stream denoted by |stream_id| is not
 *     found.
 */
NGHTTP2_EXTERN int nghttp2_session_change_extpri_stream_priority(
    nghttp2_session *session, int32_t stream_id, const nghttp2_extpri *extpri,
    int ignore_client_signal);

/**
 * @function
 *
 * Compares ``lhs->name`` of length ``lhs->namelen`` bytes and
 * ``rhs->name`` of length ``rhs->namelen`` bytes.  Returns negative
 * integer if ``lhs->name`` is found to be less than ``rhs->name``; or
 * returns positive integer if ``lhs->name`` is found to be greater
 * than ``rhs->name``; or returns 0 otherwise.
 */
NGHTTP2_EXTERN int nghttp2_nv_compare_name(const nghttp2_nv *lhs,
                                           const nghttp2_nv *rhs);

/**
 * @function
 *
 * A helper function for dealing with NPN in client side or ALPN in
 * server side.  The |in| contains peer's protocol list in preferable
 * order.  The format of |in| is length-prefixed and not
 * null-terminated.  For example, ``h2`` and
 * ``http/1.1`` stored in |in| like this::
 *
 *     in[0] = 2
 *     in[1..2] = "h2"
 *     in[3] = 8
 *     in[4..11] = "http/1.1"
 *     inlen = 12
 *
 * The selection algorithm is as follows:
 *
 * 1. If peer's list contains HTTP/2 protocol the library supports,
 *    it is selected and returns 1. The following step is not taken.
 *
 * 2. If peer's list contains ``http/1.1``, this function selects
 *    ``http/1.1`` and returns 0.  The following step is not taken.
 *
 * 3. This function selects nothing and returns -1 (So called
 *    non-overlap case).  In this case, |out| and |outlen| are left
 *    untouched.
 *
 * Selecting ``h2`` means that ``h2`` is written into |*out| and its
 * length (which is 2) is assigned to |*outlen|.
 *
 * For ALPN, refer to https://tools.ietf.org/html/rfc7301
 *
 * See http://technotes.googlecode.com/git/nextprotoneg.html for more
 * details about NPN.
 *
 * For NPN, to use this method you should do something like::
 *
 *     static int select_next_proto_cb(SSL* ssl,
 *                                     unsigned char **out,
 *                                     unsigned char *outlen,
 *                                     const unsigned char *in,
 *                                     unsigned int inlen,
 *                                     void *arg)
 *     {
 *         int rv;
 *         rv = nghttp2_select_next_protocol(out, outlen, in, inlen);
 *         if (rv == -1) {
 *             return SSL_TLSEXT_ERR_NOACK;
 *         }
 *         if (rv == 1) {
 *             ((MyType*)arg)->http2_selected = 1;
 *         }
 *         return SSL_TLSEXT_ERR_OK;
 *     }
 *     ...
 *     SSL_CTX_set_next_proto_select_cb(ssl_ctx, select_next_proto_cb, my_obj);
 *
 */
NGHTTP2_EXTERN int nghttp2_select_next_protocol(unsigned char **out,
                                                unsigned char *outlen,
                                                const unsigned char *in,
                                                unsigned int inlen);

/**
 * @function
 *
 * Returns a pointer to a nghttp2_info struct with version information
 * about the run-time library in use.  The |least_version| argument
 * can be set to a 24 bit numerical value for the least accepted
 * version number and if the condition is not met, this function will
 * return a ``NULL``.  Pass in 0 to skip the version checking.
 */
NGHTTP2_EXTERN nghttp2_info *nghttp2_version(int least_version);

/**
 * @function
 *
 * Returns nonzero if the :type:`nghttp2_error` library error code
 * |lib_error| is fatal.
 */
NGHTTP2_EXTERN int nghttp2_is_fatal(int lib_error_code);

/**
 * @function
 *
 * Returns nonzero if HTTP header field name |name| of length |len| is
 * valid according to http://tools.ietf.org/html/rfc7230#section-3.2
 *
 * Because this is a header field name in HTTP2, the upper cased alphabet
 * is treated as error.
 */
NGHTTP2_EXTERN int nghttp2_check_header_name(const uint8_t *name, size_t len);

/**
 * @function
 *
 * Returns nonzero if HTTP header field value |value| of length |len|
 * is valid according to
 * http://tools.ietf.org/html/rfc7230#section-3.2
 *
 * This function is considered obsolete, and application should
 * consider to use `nghttp2_check_header_value_rfc9113()` instead.
 */
NGHTTP2_EXTERN int nghttp2_check_header_value(const uint8_t *value, size_t len);

/**
 * @function
 *
 * Returns nonzero if HTTP header field value |value| of length |len|
 * is valid according to
 * http://tools.ietf.org/html/rfc7230#section-3.2, plus
 * https://datatracker.ietf.org/doc/html/rfc9113#section-8.2.1
 */
NGHTTP2_EXTERN int nghttp2_check_header_value_rfc9113(const uint8_t *value,
                                                      size_t len);

/**
 * @function
 *
 * Returns nonzero if the |value| which is supposed to be the value of
 * the :method header field is valid according to
 * https://datatracker.ietf.org/doc/html/rfc7231#section-4 and
 * https://datatracker.ietf.org/doc/html/rfc7230#section-3.2.6
 */
NGHTTP2_EXTERN int nghttp2_check_method(const uint8_t *value, size_t len);

/**
 * @function
 *
 * Returns nonzero if the |value| which is supposed to be the value of
 * the :path header field is valid according to
 * https://datatracker.ietf.org/doc/html/rfc7540#section-8.1.2.3
 *
 * |value| is valid if it merely consists of the allowed characters.
 * In particular, it does not check whether |value| follows the syntax
 * of path.  The allowed characters are all characters valid by
 * `nghttp2_check_header_value` minus SPC and HT.
 */
NGHTTP2_EXTERN int nghttp2_check_path(const uint8_t *value, size_t len);

/**
 * @function
 *
 * Returns nonzero if the |value| which is supposed to be the value of the
 * :authority or host header field is valid according to
 * https://tools.ietf.org/html/rfc3986#section-3.2
 *
 * |value| is valid if it merely consists of the allowed characters.
 * In particular, it does not check whether |value| follows the syntax
 * of authority.
 */
NGHTTP2_EXTERN int nghttp2_check_authority(const uint8_t *value, size_t len);

/* HPACK API */

struct nghttp2_hd_deflater;

/**
 * @struct
 *
 * HPACK deflater object.
 */
typedef struct nghttp2_hd_deflater nghttp2_hd_deflater;

/**
 * @function
 *
 * Initializes |*deflater_ptr| for deflating name/values pairs.
 *
 * The |max_deflate_dynamic_table_size| is the upper bound of header
 * table size the deflater will use.
 *
 * If this function fails, |*deflater_ptr| is left untouched.
 *
 * This function returns 0 if it succeeds, or one of the following
 * negative error codes:
 *
 * :enum:`nghttp2_error.NGHTTP2_ERR_NOMEM`
 *     Out of memory.
 */
NGHTTP2_EXTERN int
nghttp2_hd_deflate_new(nghttp2_hd_deflater **deflater_ptr,
                       size_t max_deflate_dynamic_table_size);

/**
 * @function
 *
 * Like `nghttp2_hd_deflate_new()`, but with additional custom memory
 * allocator specified in the |mem|.
 *
 * The |mem| can be ``NULL`` and the call is equivalent to
 * `nghttp2_hd_deflate_new()`.
 *
 * This function does not take ownership |mem|.  The application is
 * responsible for freeing |mem|.
 *
 * The library code does not refer to |mem| pointer after this
 * function returns, so the application can safely free it.
 */
NGHTTP2_EXTERN int
nghttp2_hd_deflate_new2(nghttp2_hd_deflater **deflater_ptr,
                        size_t max_deflate_dynamic_table_size,
                        nghttp2_mem *mem);

/**
 * @function
 *
 * Deallocates any resources allocated for |deflater|.
 */
NGHTTP2_EXTERN void nghttp2_hd_deflate_del(nghttp2_hd_deflater *deflater);

/**
 * @function
 *
 * Changes header table size of the |deflater| to
 * |settings_max_dynamic_table_size| bytes.  This may trigger eviction
 * in the dynamic table.
 *
 * The |settings_max_dynamic_table_size| should be the value received
 * in SETTINGS_HEADER_TABLE_SIZE.
 *
 * The deflater never uses more memory than
 * ``max_deflate_dynamic_table_size`` bytes specified in
 * `nghttp2_hd_deflate_new()`.  Therefore, if
 * |settings_max_dynamic_table_size| >
 * ``max_deflate_dynamic_table_size``, resulting maximum table size
 * becomes ``max_deflate_dynamic_table_size``.
 *
 * This function returns 0 if it succeeds, or one of the following
 * negative error codes:
 *
 * :enum:`nghttp2_error.NGHTTP2_ERR_NOMEM`
 *     Out of memory.
 */
NGHTTP2_EXTERN int
nghttp2_hd_deflate_change_table_size(nghttp2_hd_deflater *deflater,
                                     size_t settings_max_dynamic_table_size);

/**
 * @function
 *
 * Deflates the |nva|, which has the |nvlen| name/value pairs, into
 * the |buf| of length |buflen|.
 *
 * If |buf| is not large enough to store the deflated header block,
 * this function fails with
 * :enum:`nghttp2_error.NGHTTP2_ERR_INSUFF_BUFSIZE`.  The caller
 * should use `nghttp2_hd_deflate_bound()` to know the upper bound of
 * buffer size required to deflate given header name/value pairs.
 *
 * Once this function fails, subsequent call of this function always
 * returns :enum:`nghttp2_error.NGHTTP2_ERR_HEADER_COMP`.
 *
 * After this function returns, it is safe to delete the |nva|.
 *
 * This function returns the number of bytes written to |buf| if it
 * succeeds, or one of the following negative error codes:
 *
 * :enum:`nghttp2_error.NGHTTP2_ERR_NOMEM`
 *     Out of memory.
 * :enum:`nghttp2_error.NGHTTP2_ERR_HEADER_COMP`
 *     Deflation process has failed.
 * :enum:`nghttp2_error.NGHTTP2_ERR_INSUFF_BUFSIZE`
 *     The provided |buflen| size is too small to hold the output.
 */
NGHTTP2_EXTERN ssize_t nghttp2_hd_deflate_hd(nghttp2_hd_deflater *deflater,
                                             uint8_t *buf, size_t buflen,
                                             const nghttp2_nv *nva,
                                             size_t nvlen);

/**
 * @function
 *
 * Deflates the |nva|, which has the |nvlen| name/value pairs, into
 * the |veclen| size of buf vector |vec|.  The each size of buffer
 * must be set in len field of :type:`nghttp2_vec`.  If and only if
 * one chunk is filled up completely, next chunk will be used.  If
 * |vec| is not large enough to store the deflated header block, this
 * function fails with
 * :enum:`nghttp2_error.NGHTTP2_ERR_INSUFF_BUFSIZE`.  The caller
 * should use `nghttp2_hd_deflate_bound()` to know the upper bound of
 * buffer size required to deflate given header name/value pairs.
 *
 * Once this function fails, subsequent call of this function always
 * returns :enum:`nghttp2_error.NGHTTP2_ERR_HEADER_COMP`.
 *
 * After this function returns, it is safe to delete the |nva|.
 *
 * This function returns the number of bytes written to |vec| if it
 * succeeds, or one of the following negative error codes:
 *
 * :enum:`nghttp2_error.NGHTTP2_ERR_NOMEM`
 *     Out of memory.
 * :enum:`nghttp2_error.NGHTTP2_ERR_HEADER_COMP`
 *     Deflation process has failed.
 * :enum:`nghttp2_error.NGHTTP2_ERR_INSUFF_BUFSIZE`
 *     The provided |buflen| size is too small to hold the output.
 */
NGHTTP2_EXTERN ssize_t nghttp2_hd_deflate_hd_vec(nghttp2_hd_deflater *deflater,
                                                 const nghttp2_vec *vec,
                                                 size_t veclen,
                                                 const nghttp2_nv *nva,
                                                 size_t nvlen);

/**
 * @function
 *
 * Returns an upper bound on the compressed size after deflation of
 * |nva| of length |nvlen|.
 */
NGHTTP2_EXTERN size_t nghttp2_hd_deflate_bound(nghttp2_hd_deflater *deflater,
                                               const nghttp2_nv *nva,
                                               size_t nvlen);

/**
 * @function
 *
 * Returns the number of entries that header table of |deflater|
 * contains.  This is the sum of the number of static table and
 * dynamic table, so the return value is at least 61.
 */
NGHTTP2_EXTERN
size_t nghttp2_hd_deflate_get_num_table_entries(nghttp2_hd_deflater *deflater);

/**
 * @function
 *
 * Returns the table entry denoted by |idx| from header table of
 * |deflater|.  The |idx| is 1-based, and idx=1 returns first entry of
 * static table.  idx=62 returns first entry of dynamic table if it
 * exists.  Specifying idx=0 is error, and this function returns NULL.
 * If |idx| is strictly greater than the number of entries the tables
 * contain, this function returns NULL.
 */
NGHTTP2_EXTERN
const nghttp2_nv *
nghttp2_hd_deflate_get_table_entry(nghttp2_hd_deflater *deflater, size_t idx);

/**
 * @function
 *
 * Returns the used dynamic table size, including the overhead 32
 * bytes per entry described in RFC 7541.
 */
NGHTTP2_EXTERN
size_t nghttp2_hd_deflate_get_dynamic_table_size(nghttp2_hd_deflater *deflater);

/**
 * @function
 *
 * Returns the maximum dynamic table size.
 */
NGHTTP2_EXTERN
size_t
nghttp2_hd_deflate_get_max_dynamic_table_size(nghttp2_hd_deflater *deflater);

struct nghttp2_hd_inflater;

/**
 * @struct
 *
 * HPACK inflater object.
 */
typedef struct nghttp2_hd_inflater nghttp2_hd_inflater;

/**
 * @function
 *
 * Initializes |*inflater_ptr| for inflating name/values pairs.
 *
 * If this function fails, |*inflater_ptr| is left untouched.
 *
 * This function returns 0 if it succeeds, or one of the following
 * negative error codes:
 *
 * :enum:`nghttp2_error.NGHTTP2_ERR_NOMEM`
 *     Out of memory.
 */
NGHTTP2_EXTERN int nghttp2_hd_inflate_new(nghttp2_hd_inflater **inflater_ptr);

/**
 * @function
 *
 * Like `nghttp2_hd_inflate_new()`, but with additional custom memory
 * allocator specified in the |mem|.
 *
 * The |mem| can be ``NULL`` and the call is equivalent to
 * `nghttp2_hd_inflate_new()`.
 *
 * This function does not take ownership |mem|.  The application is
 * responsible for freeing |mem|.
 *
 * The library code does not refer to |mem| pointer after this
 * function returns, so the application can safely free it.
 */
NGHTTP2_EXTERN int nghttp2_hd_inflate_new2(nghttp2_hd_inflater **inflater_ptr,
                                           nghttp2_mem *mem);

/**
 * @function
 *
 * Deallocates any resources allocated for |inflater|.
 */
NGHTTP2_EXTERN void nghttp2_hd_inflate_del(nghttp2_hd_inflater *inflater);

/**
 * @function
 *
 * Changes header table size in the |inflater|.  This may trigger
 * eviction in the dynamic table.
 *
 * The |settings_max_dynamic_table_size| should be the value
 * transmitted in SETTINGS_HEADER_TABLE_SIZE.
 *
 * This function must not be called while header block is being
 * inflated.  In other words, this function must be called after
 * initialization of |inflater|, but before calling
 * `nghttp2_hd_inflate_hd2()`, or after
 * `nghttp2_hd_inflate_end_headers()`.  Otherwise,
 * `NGHTTP2_ERR_INVALID_STATE` was returned.
 *
 * This function returns 0 if it succeeds, or one of the following
 * negative error codes:
 *
 * :enum:`nghttp2_error.NGHTTP2_ERR_NOMEM`
 *     Out of memory.
 * :enum:`nghttp2_error.NGHTTP2_ERR_INVALID_STATE`
 *     The function is called while header block is being inflated.
 *     Probably, application missed to call
 *     `nghttp2_hd_inflate_end_headers()`.
 */
NGHTTP2_EXTERN int
nghttp2_hd_inflate_change_table_size(nghttp2_hd_inflater *inflater,
                                     size_t settings_max_dynamic_table_size);

/**
 * @enum
 *
 * The flags for header inflation.
 */
typedef enum {
  /**
   * No flag set.
   */
  NGHTTP2_HD_INFLATE_NONE = 0,
  /**
   * Indicates all headers were inflated.
   */
  NGHTTP2_HD_INFLATE_FINAL = 0x01,
  /**
   * Indicates a header was emitted.
   */
  NGHTTP2_HD_INFLATE_EMIT = 0x02
} nghttp2_hd_inflate_flag;

/**
 * @function
 *
 * .. warning::
 *
 *   Deprecated.  Use `nghttp2_hd_inflate_hd2()` instead.
 *
 * Inflates name/value block stored in |in| with length |inlen|.  This
 * function performs decompression.  For each successful emission of
 * header name/value pair,
 * :enum:`nghttp2_hd_inflate_flag.NGHTTP2_HD_INFLATE_EMIT` is set in
 * |*inflate_flags| and name/value pair is assigned to the |nv_out|
 * and the function returns.  The caller must not free the members of
 * |nv_out|.
 *
 * The |nv_out| may include pointers to the memory region in the |in|.
 * The caller must retain the |in| while the |nv_out| is used.
 *
 * The application should call this function repeatedly until the
 * ``(*inflate_flags) & NGHTTP2_HD_INFLATE_FINAL`` is nonzero and
 * return value is non-negative.  This means the all input values are
 * processed successfully.  Then the application must call
 * `nghttp2_hd_inflate_end_headers()` to prepare for the next header
 * block input.
 *
 * The caller can feed complete compressed header block.  It also can
 * feed it in several chunks.  The caller must set |in_final| to
 * nonzero if the given input is the last block of the compressed
 * header.
 *
 * This function returns the number of bytes processed if it succeeds,
 * or one of the following negative error codes:
 *
 * :enum:`nghttp2_error.NGHTTP2_ERR_NOMEM`
 *     Out of memory.
 * :enum:`nghttp2_error.NGHTTP2_ERR_HEADER_COMP`
 *     Inflation process has failed.
 * :enum:`nghttp2_error.NGHTTP2_ERR_BUFFER_ERROR`
 *     The header field name or value is too large.
 *
 * Example follows::
 *
 *     int inflate_header_block(nghttp2_hd_inflater *hd_inflater,
 *                              uint8_t *in, size_t inlen, int final)
 *     {
 *         ssize_t rv;
 *
 *         for(;;) {
 *             nghttp2_nv nv;
 *             int inflate_flags = 0;
 *
 *             rv = nghttp2_hd_inflate_hd(hd_inflater, &nv, &inflate_flags,
 *                                        in, inlen, final);
 *
 *             if(rv < 0) {
 *                 fprintf(stderr, "inflate failed with error code %zd", rv);
 *                 return -1;
 *             }
 *
 *             in += rv;
 *             inlen -= rv;
 *
 *             if(inflate_flags & NGHTTP2_HD_INFLATE_EMIT) {
 *                 fwrite(nv.name, nv.namelen, 1, stderr);
 *                 fprintf(stderr, ": ");
 *                 fwrite(nv.value, nv.valuelen, 1, stderr);
 *                 fprintf(stderr, "\n");
 *             }
 *             if(inflate_flags & NGHTTP2_HD_INFLATE_FINAL) {
 *                 nghttp2_hd_inflate_end_headers(hd_inflater);
 *                 break;
 *             }
 *             if((inflate_flags & NGHTTP2_HD_INFLATE_EMIT) == 0 &&
 *                inlen == 0) {
 *                break;
 *             }
 *         }
 *
 *         return 0;
 *     }
 *
 */
NGHTTP2_EXTERN ssize_t nghttp2_hd_inflate_hd(nghttp2_hd_inflater *inflater,
                                             nghttp2_nv *nv_out,
                                             int *inflate_flags, uint8_t *in,
                                             size_t inlen, int in_final);

/**
 * @function
 *
 * Inflates name/value block stored in |in| with length |inlen|.  This
 * function performs decompression.  For each successful emission of
 * header name/value pair,
 * :enum:`nghttp2_hd_inflate_flag.NGHTTP2_HD_INFLATE_EMIT` is set in
 * |*inflate_flags| and name/value pair is assigned to the |nv_out|
 * and the function returns.  The caller must not free the members of
 * |nv_out|.
 *
 * The |nv_out| may include pointers to the memory region in the |in|.
 * The caller must retain the |in| while the |nv_out| is used.
 *
 * The application should call this function repeatedly until the
 * ``(*inflate_flags) & NGHTTP2_HD_INFLATE_FINAL`` is nonzero and
 * return value is non-negative.  If that happens, all given input
 * data (|inlen| bytes) are processed successfully.  Then the
 * application must call `nghttp2_hd_inflate_end_headers()` to prepare
 * for the next header block input.
 *
 * In other words, if |in_final| is nonzero, and this function returns
 * |inlen|, you can assert that
 * :enum:`nghttp2_hd_inflate_final.NGHTTP2_HD_INFLATE_FINAL` is set in
 * |*inflate_flags|.
 *
 * The caller can feed complete compressed header block.  It also can
 * feed it in several chunks.  The caller must set |in_final| to
 * nonzero if the given input is the last block of the compressed
 * header.
 *
 * This function returns the number of bytes processed if it succeeds,
 * or one of the following negative error codes:
 *
 * :enum:`nghttp2_error.NGHTTP2_ERR_NOMEM`
 *     Out of memory.
 * :enum:`nghttp2_error.NGHTTP2_ERR_HEADER_COMP`
 *     Inflation process has failed.
 * :enum:`nghttp2_error.NGHTTP2_ERR_BUFFER_ERROR`
 *     The header field name or value is too large.
 *
 * Example follows::
 *
 *     int inflate_header_block(nghttp2_hd_inflater *hd_inflater,
 *                              uint8_t *in, size_t inlen, int final)
 *     {
 *         ssize_t rv;
 *
 *         for(;;) {
 *             nghttp2_nv nv;
 *             int inflate_flags = 0;
 *
 *             rv = nghttp2_hd_inflate_hd2(hd_inflater, &nv, &inflate_flags,
 *                                         in, inlen, final);
 *
 *             if(rv < 0) {
 *                 fprintf(stderr, "inflate failed with error code %zd", rv);
 *                 return -1;
 *             }
 *
 *             in += rv;
 *             inlen -= rv;
 *
 *             if(inflate_flags & NGHTTP2_HD_INFLATE_EMIT) {
 *                 fwrite(nv.name, nv.namelen, 1, stderr);
 *                 fprintf(stderr, ": ");
 *                 fwrite(nv.value, nv.valuelen, 1, stderr);
 *                 fprintf(stderr, "\n");
 *             }
 *             if(inflate_flags & NGHTTP2_HD_INFLATE_FINAL) {
 *                 nghttp2_hd_inflate_end_headers(hd_inflater);
 *                 break;
 *             }
 *             if((inflate_flags & NGHTTP2_HD_INFLATE_EMIT) == 0 &&
 *                inlen == 0) {
 *                break;
 *             }
 *         }
 *
 *         return 0;
 *     }
 *
 */
NGHTTP2_EXTERN ssize_t nghttp2_hd_inflate_hd2(nghttp2_hd_inflater *inflater,
                                              nghttp2_nv *nv_out,
                                              int *inflate_flags,
                                              const uint8_t *in, size_t inlen,
                                              int in_final);

/**
 * @function
 *
 * Signals the end of decompression for one header block.
 *
 * This function returns 0 if it succeeds. Currently this function
 * always succeeds.
 */
NGHTTP2_EXTERN int
nghttp2_hd_inflate_end_headers(nghttp2_hd_inflater *inflater);

/**
 * @function
 *
 * Returns the number of entries that header table of |inflater|
 * contains.  This is the sum of the number of static table and
 * dynamic table, so the return value is at least 61.
 */
NGHTTP2_EXTERN
size_t nghttp2_hd_inflate_get_num_table_entries(nghttp2_hd_inflater *inflater);

/**
 * @function
 *
 * Returns the table entry denoted by |idx| from header table of
 * |inflater|.  The |idx| is 1-based, and idx=1 returns first entry of
 * static table.  idx=62 returns first entry of dynamic table if it
 * exists.  Specifying idx=0 is error, and this function returns NULL.
 * If |idx| is strictly greater than the number of entries the tables
 * contain, this function returns NULL.
 */
NGHTTP2_EXTERN
const nghttp2_nv *
nghttp2_hd_inflate_get_table_entry(nghttp2_hd_inflater *inflater, size_t idx);

/**
 * @function
 *
 * Returns the used dynamic table size, including the overhead 32
 * bytes per entry described in RFC 7541.
 */
NGHTTP2_EXTERN
size_t nghttp2_hd_inflate_get_dynamic_table_size(nghttp2_hd_inflater *inflater);

/**
 * @function
 *
 * Returns the maximum dynamic table size.
 */
NGHTTP2_EXTERN
size_t
nghttp2_hd_inflate_get_max_dynamic_table_size(nghttp2_hd_inflater *inflater);

struct nghttp2_stream;

/**
 * @struct
 *
 * The structure to represent HTTP/2 stream.  The details of this
 * structure are intentionally hidden from the public API.
 */
typedef struct nghttp2_stream nghttp2_stream;

/**
 * @function
 *
 * Returns pointer to :type:`nghttp2_stream` object denoted by
 * |stream_id|.  If stream was not found, returns NULL.
 *
 * Returns imaginary root stream (see
 * `nghttp2_session_get_root_stream()`) if 0 is given in |stream_id|.
 *
 * Unless |stream_id| == 0, the returned pointer is valid until next
 * call of `nghttp2_session_send()`, `nghttp2_session_mem_send()`,
 * `nghttp2_session_recv()`, and `nghttp2_session_mem_recv()`.
 */
NGHTTP2_EXTERN nghttp2_stream *
nghttp2_session_find_stream(nghttp2_session *session, int32_t stream_id);

/**
 * @enum
 *
 * State of stream as described in RFC 7540.
 */
typedef enum {
  /**
   * idle state.
   */
  NGHTTP2_STREAM_STATE_IDLE = 1,
  /**
   * open state.
   */
  NGHTTP2_STREAM_STATE_OPEN,
  /**
   * reserved (local) state.
   */
  NGHTTP2_STREAM_STATE_RESERVED_LOCAL,
  /**
   * reserved (remote) state.
   */
  NGHTTP2_STREAM_STATE_RESERVED_REMOTE,
  /**
   * half closed (local) state.
   */
  NGHTTP2_STREAM_STATE_HALF_CLOSED_LOCAL,
  /**
   * half closed (remote) state.
   */
  NGHTTP2_STREAM_STATE_HALF_CLOSED_REMOTE,
  /**
   * closed state.
   */
  NGHTTP2_STREAM_STATE_CLOSED
} nghttp2_stream_proto_state;

/**
 * @function
 *
 * Returns state of |stream|.  The root stream retrieved by
 * `nghttp2_session_get_root_stream()` will have stream state
 * :enum:`nghttp2_stream_proto_state.NGHTTP2_STREAM_STATE_IDLE`.
 */
NGHTTP2_EXTERN nghttp2_stream_proto_state
nghttp2_stream_get_state(nghttp2_stream *stream);

/**
 * @function
 *
 * Returns root of dependency tree, which is imaginary stream with
 * stream ID 0.  The returned pointer is valid until |session| is
 * freed by `nghttp2_session_del()`.
 */
NGHTTP2_EXTERN nghttp2_stream *
nghttp2_session_get_root_stream(nghttp2_session *session);

/**
 * @function
 *
 * Returns the parent stream of |stream| in dependency tree.  Returns
 * NULL if there is no such stream.
 */
NGHTTP2_EXTERN nghttp2_stream *
nghttp2_stream_get_parent(nghttp2_stream *stream);

NGHTTP2_EXTERN int32_t nghttp2_stream_get_stream_id(nghttp2_stream *stream);

/**
 * @function
 *
 * Returns the next sibling stream of |stream| in dependency tree.
 * Returns NULL if there is no such stream.
 */
NGHTTP2_EXTERN nghttp2_stream *
nghttp2_stream_get_next_sibling(nghttp2_stream *stream);

/**
 * @function
 *
 * Returns the previous sibling stream of |stream| in dependency tree.
 * Returns NULL if there is no such stream.
 */
NGHTTP2_EXTERN nghttp2_stream *
nghttp2_stream_get_previous_sibling(nghttp2_stream *stream);

/**
 * @function
 *
 * Returns the first child stream of |stream| in dependency tree.
 * Returns NULL if there is no such stream.
 */
NGHTTP2_EXTERN nghttp2_stream *
nghttp2_stream_get_first_child(nghttp2_stream *stream);

/**
 * @function
 *
 * Returns dependency weight to the parent stream of |stream|.
 */
NGHTTP2_EXTERN int32_t nghttp2_stream_get_weight(nghttp2_stream *stream);

/**
 * @function
 *
 * Returns the sum of the weight for |stream|'s children.
 */
NGHTTP2_EXTERN int32_t
nghttp2_stream_get_sum_dependency_weight(nghttp2_stream *stream);

/**
 * @functypedef
 *
 * Callback function invoked when the library outputs debug logging.
 * The function is called with arguments suitable for ``vfprintf(3)``
 *
 * The debug output is only enabled if the library is built with
 * ``DEBUGBUILD`` macro defined.
 */
typedef void (*nghttp2_debug_vprintf_callback)(const char *format,
                                               va_list args);

/**
 * @function
 *
 * Sets a debug output callback called by the library when built with
 * ``DEBUGBUILD`` macro defined.  If this option is not used, debug
 * log is written into standard error output.
 *
 * For builds without ``DEBUGBUILD`` macro defined, this function is
 * noop.
 *
 * Note that building with ``DEBUGBUILD`` may cause significant
 * performance penalty to libnghttp2 because of extra processing.  It
 * should be used for debugging purpose only.
 *
 * .. Warning::
 *
 *   Building with ``DEBUGBUILD`` may cause significant performance
 *   penalty to libnghttp2 because of extra processing.  It should be
 *   used for debugging purpose only.  We write this two times because
 *   this is important.
 */
NGHTTP2_EXTERN void nghttp2_set_debug_vprintf_callback(
    nghttp2_debug_vprintf_callback debug_vprintf_callback);

#ifdef __cplusplus
}
#endif

#endif /* NGHTTP2_H */<|MERGE_RESOLUTION|>--- conflicted
+++ resolved
@@ -2759,8 +2759,6 @@
 /**
  * @function
  *
-<<<<<<< HEAD
-=======
  * This function sets the rate limit for the incoming stream reset
  * (RST_STREAM frame).  It is server use only.  It is a token-bucket
  * based rate limiter.  |burst| specifies the number of tokens that is
@@ -2778,7 +2776,6 @@
 /**
  * @function
  *
->>>>>>> 8a2d13a7
  * Initializes |*session_ptr| for client use.  The all members of
  * |callbacks| are copied to |*session_ptr|.  Therefore |*session_ptr|
  * does not store |callbacks|.  The |user_data| is an arbitrary user
