/*
 * nghttp2 - HTTP/2 C Library
 *
 * Copyright (c) 2012 Tatsuhiro Tsujikawa
 *
 * Permission is hereby granted, free of charge, to any person obtaining
 * a copy of this software and associated documentation files (the
 * "Software"), to deal in the Software without restriction, including
 * without limitation the rights to use, copy, modify, merge, publish,
 * distribute, sublicense, and/or sell copies of the Software, and to
 * permit persons to whom the Software is furnished to do so, subject to
 * the following conditions:
 *
 * The above copyright notice and this permission notice shall be
 * included in all copies or substantial portions of the Software.
 *
 * THE SOFTWARE IS PROVIDED "AS IS", WITHOUT WARRANTY OF ANY KIND,
 * EXPRESS OR IMPLIED, INCLUDING BUT NOT LIMITED TO THE WARRANTIES OF
 * MERCHANTABILITY, FITNESS FOR A PARTICULAR PURPOSE AND
 * NONINFRINGEMENT. IN NO EVENT SHALL THE AUTHORS OR COPYRIGHT HOLDERS BE
 * LIABLE FOR ANY CLAIM, DAMAGES OR OTHER LIABILITY, WHETHER IN AN ACTION
 * OF CONTRACT, TORT OR OTHERWISE, ARISING FROM, OUT OF OR IN CONNECTION
 * WITH THE SOFTWARE OR THE USE OR OTHER DEALINGS IN THE SOFTWARE.
 */
#ifndef NGHTTP2_SESSION_H
#define NGHTTP2_SESSION_H

#ifdef HAVE_CONFIG_H
#  include <config.h>
#endif /* HAVE_CONFIG_H */

#include <nghttp2/nghttp2.h>
#include "nghttp2_map.h"
#include "nghttp2_frame.h"
#include "nghttp2_hd.h"
#include "nghttp2_stream.h"
#include "nghttp2_outbound_item.h"
#include "nghttp2_int.h"
#include "nghttp2_buf.h"
#include "nghttp2_callbacks.h"
#include "nghttp2_mem.h"
#include "nghttp2_ratelim.h"

/* The global variable for tests where we want to disable strict
   preface handling. */
extern int nghttp2_enable_strict_preface;

/*
 * Option flags.
 */
typedef enum {
  NGHTTP2_OPTMASK_NO_AUTO_WINDOW_UPDATE = 1 << 0,
  NGHTTP2_OPTMASK_NO_RECV_CLIENT_MAGIC = 1 << 1,
  NGHTTP2_OPTMASK_NO_HTTP_MESSAGING = 1 << 2,
  NGHTTP2_OPTMASK_NO_AUTO_PING_ACK = 1 << 3,
  NGHTTP2_OPTMASK_NO_CLOSED_STREAMS = 1 << 4,
  NGHTTP2_OPTMASK_SERVER_FALLBACK_RFC7540_PRIORITIES = 1 << 5,
  NGHTTP2_OPTMASK_NO_RFC9113_LEADING_AND_TRAILING_WS_VALIDATION = 1 << 6,
} nghttp2_optmask;

/*
 * bitmask for built-in type to enable the default handling for that
 * type of the frame.
 */
typedef enum {
  NGHTTP2_TYPEMASK_NONE = 0,
  NGHTTP2_TYPEMASK_ALTSVC = 1 << 0,
  NGHTTP2_TYPEMASK_ORIGIN = 1 << 1,
  NGHTTP2_TYPEMASK_PRIORITY_UPDATE = 1 << 2
} nghttp2_typemask;

typedef enum {
  NGHTTP2_OB_POP_ITEM,
  NGHTTP2_OB_SEND_DATA,
  NGHTTP2_OB_SEND_NO_COPY,
  NGHTTP2_OB_SEND_CLIENT_MAGIC
} nghttp2_outbound_state;

typedef struct {
  nghttp2_outbound_item *item;
  nghttp2_bufs framebufs;
  nghttp2_outbound_state state;
} nghttp2_active_outbound_item;

/* Buffer length for inbound raw byte stream used in
   nghttp2_session_recv(). */
#define NGHTTP2_INBOUND_BUFFER_LENGTH 16384

/* The default maximum number of incoming reserved streams */
#define NGHTTP2_MAX_INCOMING_RESERVED_STREAMS 200

/* Even if we have less SETTINGS_MAX_CONCURRENT_STREAMS than this
   number, we keep NGHTTP2_MIN_IDLE_STREAMS streams in idle state */
#define NGHTTP2_MIN_IDLE_STREAMS 16

/* The maximum number of items in outbound queue, which is considered
   as flooding caused by peer.  All frames are not considered here.
   We only consider PING + ACK and SETTINGS + ACK.  This is because
   they both are response to the frame initiated by peer and peer can
   send as many of them as they want.  If peer does not read network,
   response frames are stacked up, which leads to memory exhaustion.
   The value selected here is arbitrary, but safe value and if we have
   these frames in this number, it is considered suspicious. */
#define NGHTTP2_DEFAULT_MAX_OBQ_FLOOD_ITEM 1000

/* The default value of maximum number of concurrent streams. */
#define NGHTTP2_DEFAULT_MAX_CONCURRENT_STREAMS 0xffffffffu

/* The default values for stream reset rate limiter. */
#define NGHTTP2_DEFAULT_STREAM_RESET_BURST 1000
#define NGHTTP2_DEFAULT_STREAM_RESET_RATE 33

/* Internal state when receiving incoming frame */
typedef enum {
  /* Receiving frame header */
  NGHTTP2_IB_READ_CLIENT_MAGIC,
  NGHTTP2_IB_READ_FIRST_SETTINGS,
  NGHTTP2_IB_READ_HEAD,
  NGHTTP2_IB_READ_NBYTE,
  NGHTTP2_IB_READ_HEADER_BLOCK,
  NGHTTP2_IB_IGN_HEADER_BLOCK,
  NGHTTP2_IB_IGN_PAYLOAD,
  NGHTTP2_IB_FRAME_SIZE_ERROR,
  NGHTTP2_IB_READ_SETTINGS,
  NGHTTP2_IB_READ_GOAWAY_DEBUG,
  NGHTTP2_IB_EXPECT_CONTINUATION,
  NGHTTP2_IB_IGN_CONTINUATION,
  NGHTTP2_IB_READ_PAD_DATA,
  NGHTTP2_IB_READ_DATA,
  NGHTTP2_IB_IGN_DATA,
  NGHTTP2_IB_IGN_ALL,
  NGHTTP2_IB_READ_ALTSVC_PAYLOAD,
  NGHTTP2_IB_READ_ORIGIN_PAYLOAD,
  NGHTTP2_IB_READ_EXTENSION_PAYLOAD
} nghttp2_inbound_state;

typedef struct {
  nghttp2_frame frame;
  /* Storage for extension frame payload.  frame->ext.payload points
     to this structure to avoid frequent memory allocation. */
  nghttp2_ext_frame_payload ext_frame_payload;
  /* The received SETTINGS entry.  For the standard settings entries,
     we only keep the last seen value.  For
     SETTINGS_HEADER_TABLE_SIZE, we also keep minimum value in the
     last index. */
  nghttp2_settings_entry *iv;
  /* buffer pointers to small buffer, raw_sbuf */
  nghttp2_buf sbuf;
  /* buffer pointers to large buffer, raw_lbuf */
  nghttp2_buf lbuf;
  /* Large buffer, malloced on demand */
  uint8_t *raw_lbuf;
  /* The number of entry filled in |iv| */
  size_t niv;
  /* The number of entries |iv| can store. */
  size_t max_niv;
  /* How many bytes we still need to receive for current frame */
  size_t payloadleft;
  /* padding length for the current frame */
  size_t padlen;
  nghttp2_inbound_state state;
  /* Small fixed sized buffer. */
  uint8_t raw_sbuf[32];
} nghttp2_inbound_frame;

typedef struct {
  uint32_t header_table_size;
  uint32_t enable_push;
  uint32_t max_concurrent_streams;
  uint32_t initial_window_size;
  uint32_t max_frame_size;
  uint32_t max_header_list_size;
  uint32_t enable_connect_protocol;
  uint32_t no_rfc7540_priorities;
} nghttp2_settings_storage;

typedef enum {
  NGHTTP2_GOAWAY_NONE = 0,
  /* Flag means that connection should be terminated after sending GOAWAY. */
  NGHTTP2_GOAWAY_TERM_ON_SEND = 0x1,
  /* Flag means GOAWAY to terminate session has been sent */
  NGHTTP2_GOAWAY_TERM_SENT = 0x2,
  /* Flag means GOAWAY was sent */
  NGHTTP2_GOAWAY_SENT = 0x4,
  /* Flag means GOAWAY was received */
  NGHTTP2_GOAWAY_RECV = 0x8,
  /* Flag means GOAWAY has been submitted at least once */
  NGHTTP2_GOAWAY_SUBMITTED = 0x10
} nghttp2_goaway_flag;

/* nghttp2_inflight_settings stores the SETTINGS entries which local
   endpoint has sent to the remote endpoint, and has not received ACK
   yet. */
struct nghttp2_inflight_settings {
  struct nghttp2_inflight_settings *next;
  nghttp2_settings_entry *iv;
  size_t niv;
};

typedef struct nghttp2_inflight_settings nghttp2_inflight_settings;

struct nghttp2_session {
  nghttp2_map /* <nghttp2_stream*> */ streams;
  /* root of dependency tree*/
  nghttp2_stream root;
  /* Queue for outbound urgent frames (PING and SETTINGS) */
  nghttp2_outbound_queue ob_urgent;
  /* Queue for non-DATA frames */
  nghttp2_outbound_queue ob_reg;
  /* Queue for outbound stream-creating HEADERS (request or push
     response) frame, which are subject to
     SETTINGS_MAX_CONCURRENT_STREAMS limit. */
  nghttp2_outbound_queue ob_syn;
  /* Queues for DATA frames which is used when
     SETTINGS_NO_RFC7540_PRIORITIES is enabled.  This implements RFC
     9218 extensible prioritization scheme. */
  struct {
    nghttp2_pq ob_data;
  } sched[NGHTTP2_EXTPRI_URGENCY_LEVELS];
  nghttp2_active_outbound_item aob;
  nghttp2_inbound_frame iframe;
  nghttp2_hd_deflater hd_deflater;
  nghttp2_hd_inflater hd_inflater;
  nghttp2_session_callbacks callbacks;
  /* Memory allocator */
  nghttp2_mem mem;
  void *user_data;
  /* Points to the latest incoming closed stream.  NULL if there is no
     closed stream.  Only used when session is initialized as
     server. */
  nghttp2_stream *closed_stream_head;
  /* Points to the oldest incoming closed stream.  NULL if there is no
     closed stream.  Only used when session is initialized as
     server. */
  nghttp2_stream *closed_stream_tail;
  /* Points to the latest idle stream.  NULL if there is no idle
     stream.  Only used when session is initialized as server .*/
  nghttp2_stream *idle_stream_head;
  /* Points to the oldest idle stream.  NULL if there is no idle
     stream.  Only used when session is initialized as erver. */
  nghttp2_stream *idle_stream_tail;
  /* Queue of In-flight SETTINGS values.  SETTINGS bearing ACK is not
     considered as in-flight. */
  nghttp2_inflight_settings *inflight_settings_head;
<<<<<<< HEAD
=======
  /* Stream reset rate limiter.  If receiving excessive amount of
     stream resets, GOAWAY will be sent. */
  nghttp2_ratelim stream_reset_ratelim;
>>>>>>> 8a2d13a7
  /* Sequential number across all streams to process streams in
     FIFO. */
  uint64_t stream_seq;
  /* The number of outgoing streams. This will be capped by
     remote_settings.max_concurrent_streams. */
  size_t num_outgoing_streams;
  /* The number of incoming streams. This will be capped by
     local_settings.max_concurrent_streams. */
  size_t num_incoming_streams;
  /* The number of incoming reserved streams.  This is the number of
     streams in reserved (remote) state.  RFC 7540 does not limit this
     number.  nghttp2 offers
     nghttp2_option_set_max_reserved_remote_streams() to achieve this.
     If it is used, num_incoming_streams is capped by
     max_incoming_reserved_streams.  Client application should
     consider to set this because without that server can send
     arbitrary number of PUSH_PROMISE, and exhaust client's memory. */
  size_t num_incoming_reserved_streams;
  /* The maximum number of incoming reserved streams (reserved
     (remote) state).  RST_STREAM will be sent for the pushed stream
     which exceeds this limit. */
  size_t max_incoming_reserved_streams;
  /* The number of closed streams still kept in |streams| hash.  The
     closed streams can be accessed through single linked list
     |closed_stream_head|.  The current implementation only keeps
     incoming streams and session is initialized as server. */
  size_t num_closed_streams;
  /* The number of idle streams kept in |streams| hash.  The idle
     streams can be accessed through doubly linked list
     |idle_stream_head|.  The current implementation only keeps idle
     streams if session is initialized as server. */
  size_t num_idle_streams;
  /* The number of bytes allocated for nvbuf */
  size_t nvbuflen;
  /* Counter for detecting flooding in outbound queue.  If it exceeds
     max_outbound_ack, session will be closed. */
  size_t obq_flood_counter_;
  /* The maximum number of outgoing SETTINGS ACK and PING ACK in
     outbound queue. */
  size_t max_outbound_ack;
  /* The maximum length of header block to send.  Calculated by the
     same way as nghttp2_hd_deflate_bound() does. */
  size_t max_send_header_block_length;
  /* The maximum number of settings accepted per SETTINGS frame. */
  size_t max_settings;
  /* Next Stream ID. Made unsigned int to detect >= (1 << 31). */
  uint32_t next_stream_id;
  /* The last stream ID this session initiated.  For client session,
     this is the last stream ID it has sent.  For server session, it
     is the last promised stream ID sent in PUSH_PROMISE. */
  int32_t last_sent_stream_id;
  /* The largest stream ID received so far */
  int32_t last_recv_stream_id;
  /* The largest stream ID which has been processed in some way. This
     value will be used as last-stream-id when sending GOAWAY
     frame. */
  int32_t last_proc_stream_id;
  /* Counter of unique ID of PING. Wraps when it exceeds
     NGHTTP2_MAX_UNIQUE_ID */
  uint32_t next_unique_id;
  /* This is the last-stream-ID we have sent in GOAWAY */
  int32_t local_last_stream_id;
  /* This is the value in GOAWAY frame received from remote endpoint. */
  int32_t remote_last_stream_id;
  /* Current sender window size. This value is computed against the
     current initial window size of remote endpoint. */
  int32_t remote_window_size;
  /* Keep track of the number of bytes received without
     WINDOW_UPDATE. This could be negative after submitting negative
     value to WINDOW_UPDATE. */
  int32_t recv_window_size;
  /* The number of bytes consumed by the application and now is
     subject to WINDOW_UPDATE.  This is only used when auto
     WINDOW_UPDATE is turned off. */
  int32_t consumed_size;
  /* The amount of recv_window_size cut using submitting negative
     value to WINDOW_UPDATE */
  int32_t recv_reduction;
  /* window size for local flow control. It is initially set to
     NGHTTP2_INITIAL_CONNECTION_WINDOW_SIZE and could be
     increased/decreased by submitting WINDOW_UPDATE. See
     nghttp2_submit_window_update(). */
  int32_t local_window_size;
  /* This flag is used to indicate that the local endpoint received initial
     SETTINGS frame from the remote endpoint. */
  uint8_t remote_settings_received;
  /* Settings value received from the remote endpoint. */
  nghttp2_settings_storage remote_settings;
  /* Settings value of the local endpoint. */
  nghttp2_settings_storage local_settings;
  /* Option flags. This is bitwise-OR of 0 or more of nghttp2_optmask. */
  uint32_t opt_flags;
  /* Unacked local SETTINGS_MAX_CONCURRENT_STREAMS value. We use this
     to refuse the incoming stream if it exceeds this value. */
  uint32_t pending_local_max_concurrent_stream;
  /* The bitwise OR of zero or more of nghttp2_typemask to indicate
     that the default handling of extension frame is enabled. */
  uint32_t builtin_recv_ext_types;
  /* Unacked local ENABLE_PUSH value.  We use this to refuse
     PUSH_PROMISE before SETTINGS ACK is received. */
  uint8_t pending_enable_push;
  /* Unacked local ENABLE_CONNECT_PROTOCOL value.  We use this to
     accept :protocol header field before SETTINGS_ACK is received. */
  uint8_t pending_enable_connect_protocol;
  /* Unacked local SETTINGS_NO_RFC7540_PRIORITIES value, which is
     effective before it is acknowledged. */
  uint8_t pending_no_rfc7540_priorities;
  /* Turn on fallback to RFC 7540 priorities; for server use only. */
  uint8_t fallback_rfc7540_priorities;
  /* Nonzero if the session is server side. */
  uint8_t server;
  /* Flags indicating GOAWAY is sent and/or received. The flags are
     composed by bitwise OR-ing nghttp2_goaway_flag. */
  uint8_t goaway_flags;
  /* This flag is used to reduce excessive queuing of WINDOW_UPDATE to
     this session.  The nonzero does not necessarily mean
     WINDOW_UPDATE is not queued. */
  uint8_t window_update_queued;
  /* Bitfield of extension frame types that application is willing to
     receive.  To designate the bit of given frame type i, use
     user_recv_ext_types[i / 8] & (1 << (i & 0x7)).  First 10 frame
     types are standard frame types and not used in this bitfield.  If
     bit is set, it indicates that incoming frame with that type is
     passed to user defined callbacks, otherwise they are ignored. */
  uint8_t user_recv_ext_types[32];
};

/* Struct used when updating initial window size of each active
   stream. */
typedef struct {
  nghttp2_session *session;
  int32_t new_window_size, old_window_size;
} nghttp2_update_window_size_arg;

typedef struct {
  nghttp2_session *session;
  /* linked list of streams to close */
  nghttp2_stream *head;
  int32_t last_stream_id;
  /* nonzero if GOAWAY is sent to peer, which means we are going to
     close incoming streams.  zero if GOAWAY is received from peer and
     we are going to close outgoing streams. */
  int incoming;
} nghttp2_close_stream_on_goaway_arg;

/* TODO stream timeout etc */

/*
 * Returns nonzero value if |stream_id| is initiated by local
 * endpoint.
 */
int nghttp2_session_is_my_stream_id(nghttp2_session *session,
                                    int32_t stream_id);

/*
 * Adds |item| to the outbound queue in |session|.  When this function
 * succeeds, it takes ownership of |item|. So caller must not free it
 * on success.
 *
 * This function returns 0 if it succeeds, or one of the following
 * negative error codes:
 *
 * NGHTTP2_ERR_NOMEM
 *     Out of memory.
 * NGHTTP2_ERR_STREAM_CLOSED
 *     Stream already closed (DATA and PUSH_PROMISE frame only)
 */
int nghttp2_session_add_item(nghttp2_session *session,
                             nghttp2_outbound_item *item);

/*
 * Adds RST_STREAM frame for the stream |stream_id| with the error
 * code |error_code|. This is a convenient function built on top of
 * nghttp2_session_add_frame() to add RST_STREAM easily.
 *
 * This function simply returns 0 without adding RST_STREAM frame if
 * given stream is in NGHTTP2_STREAM_CLOSING state, because multiple
 * RST_STREAM for a stream is redundant.
 *
 * This function returns 0 if it succeeds, or one of the following
 * negative error codes:
 *
 * NGHTTP2_ERR_NOMEM
 *     Out of memory.
 */
int nghttp2_session_add_rst_stream(nghttp2_session *session, int32_t stream_id,
                                   uint32_t error_code);

/*
 * Adds PING frame. This is a convenient function built on top of
 * nghttp2_session_add_frame() to add PING easily.
 *
 * If the |opaque_data| is not NULL, it must point to 8 bytes memory
 * region of data. The data pointed by |opaque_data| is copied. It can
 * be NULL. In this case, 8 bytes NULL is used.
 *
 * This function returns 0 if it succeeds, or one of the following
 * negative error codes:
 *
 * NGHTTP2_ERR_NOMEM
 *     Out of memory.
 * NGHTTP2_ERR_FLOODED
 *     There are too many items in outbound queue; this only happens
 *     if NGHTTP2_FLAG_ACK is set in |flags|
 */
int nghttp2_session_add_ping(nghttp2_session *session, uint8_t flags,
                             const uint8_t *opaque_data);

/*
 * Adds GOAWAY frame with the last-stream-ID |last_stream_id| and the
 * error code |error_code|. This is a convenient function built on top
 * of nghttp2_session_add_frame() to add GOAWAY easily.  The
 * |aux_flags| are bitwise-OR of one or more of
 * nghttp2_goaway_aux_flag.
 *
 * This function returns 0 if it succeeds, or one of the following
 * negative error codes:
 *
 * NGHTTP2_ERR_NOMEM
 *     Out of memory.
 * NGHTTP2_ERR_INVALID_ARGUMENT
 *     The |opaque_data_len| is too large.
 */
int nghttp2_session_add_goaway(nghttp2_session *session, int32_t last_stream_id,
                               uint32_t error_code, const uint8_t *opaque_data,
                               size_t opaque_data_len, uint8_t aux_flags);

/*
 * Adds WINDOW_UPDATE frame with stream ID |stream_id| and
 * window-size-increment |window_size_increment|. This is a convenient
 * function built on top of nghttp2_session_add_frame() to add
 * WINDOW_UPDATE easily.
 *
 * This function returns 0 if it succeeds, or one of the following
 * negative error codes:
 *
 * NGHTTP2_ERR_NOMEM
 *     Out of memory.
 */
int nghttp2_session_add_window_update(nghttp2_session *session, uint8_t flags,
                                      int32_t stream_id,
                                      int32_t window_size_increment);

/*
 * Adds SETTINGS frame.
 *
 * This function returns 0 if it succeeds, or one of the following
 * negative error codes:
 *
 * NGHTTP2_ERR_NOMEM
 *     Out of memory.
 * NGHTTP2_ERR_FLOODED
 *     There are too many items in outbound queue; this only happens
 *     if NGHTTP2_FLAG_ACK is set in |flags|
 */
int nghttp2_session_add_settings(nghttp2_session *session, uint8_t flags,
                                 const nghttp2_settings_entry *iv, size_t niv);

/*
 * Creates new stream in |session| with stream ID |stream_id|,
 * priority |pri_spec| and flags |flags|.  The |flags| is bitwise OR
 * of nghttp2_stream_flag.  Since this function is called when initial
 * HEADERS is sent or received, these flags are taken from it.  The
 * state of stream is set to |initial_state|. The |stream_user_data|
 * is a pointer to the arbitrary user supplied data to be associated
 * to this stream.
 *
 * If |initial_state| is NGHTTP2_STREAM_RESERVED, this function sets
 * NGHTTP2_STREAM_FLAG_PUSH flag set.
 *
 * This function returns a pointer to created new stream object, or
 * NULL.
 *
 * This function adjusts neither the number of closed streams or idle
 * streams.  The caller should manually call
 * nghttp2_session_adjust_closed_stream() or
 * nghttp2_session_adjust_idle_stream() respectively.
 */
nghttp2_stream *nghttp2_session_open_stream(nghttp2_session *session,
                                            int32_t stream_id, uint8_t flags,
                                            nghttp2_priority_spec *pri_spec,
                                            nghttp2_stream_state initial_state,
                                            void *stream_user_data);

/*
 * Closes stream whose stream ID is |stream_id|. The reason of closure
 * is indicated by the |error_code|. When closing the stream,
 * on_stream_close_callback will be called.
 *
 * If the session is initialized as server and |stream| is incoming
 * stream, stream is just marked closed and this function calls
 * nghttp2_session_keep_closed_stream() with |stream|.  Otherwise,
 * |stream| will be deleted from memory.
 *
 * This function returns 0 if it succeeds, or one the following
 * negative error codes:
 *
 * NGHTTP2_ERR_NOMEM
 *     Out of memory
 * NGHTTP2_ERR_INVALID_ARGUMENT
 *     The specified stream does not exist.
 * NGHTTP2_ERR_CALLBACK_FAILURE
 *     The callback function failed.
 */
int nghttp2_session_close_stream(nghttp2_session *session, int32_t stream_id,
                                 uint32_t error_code);

/*
 * Deletes |stream| from memory.  After this function returns, stream
 * cannot be accessed.
 *
 * This function returns 0 if it succeeds, or one the following
 * negative error codes:
 *
 * NGHTTP2_ERR_NOMEM
 *     Out of memory
 */
int nghttp2_session_destroy_stream(nghttp2_session *session,
                                   nghttp2_stream *stream);

/*
 * Tries to keep incoming closed stream |stream|.  Due to the
 * limitation of maximum number of streams in memory, |stream| is not
 * closed and just deleted from memory (see
 * nghttp2_session_destroy_stream).
 */
void nghttp2_session_keep_closed_stream(nghttp2_session *session,
                                        nghttp2_stream *stream);

/*
 * Appends |stream| to linked list |session->idle_stream_head|.  We
 * apply fixed limit for list size.  To fit into that limit, one or
 * more oldest streams are removed from list as necessary.
 */
void nghttp2_session_keep_idle_stream(nghttp2_session *session,
                                      nghttp2_stream *stream);

/*
 * Detaches |stream| from idle streams linked list.
 */
void nghttp2_session_detach_idle_stream(nghttp2_session *session,
                                        nghttp2_stream *stream);

/*
 * Deletes closed stream to ensure that number of incoming streams
 * including active and closed is in the maximum number of allowed
 * stream.
 *
 * This function returns 0 if it succeeds, or one the following
 * negative error codes:
 *
 * NGHTTP2_ERR_NOMEM
 *     Out of memory
 */
int nghttp2_session_adjust_closed_stream(nghttp2_session *session);

/*
 * Deletes idle stream to ensure that number of idle streams is in
 * certain limit.
 *
 * This function returns 0 if it succeeds, or one the following
 * negative error codes:
 *
 * NGHTTP2_ERR_NOMEM
 *     Out of memory
 */
int nghttp2_session_adjust_idle_stream(nghttp2_session *session);

/*
 * If further receptions and transmissions over the stream |stream_id|
 * are disallowed, close the stream with error code NGHTTP2_NO_ERROR.
 *
 * This function returns 0 if it
 * succeeds, or one of the following negative error codes:
 *
 * NGHTTP2_ERR_INVALID_ARGUMENT
 *     The specified stream does not exist.
 */
int nghttp2_session_close_stream_if_shut_rdwr(nghttp2_session *session,
                                              nghttp2_stream *stream);

int nghttp2_session_on_request_headers_received(nghttp2_session *session,
                                                nghttp2_frame *frame);

int nghttp2_session_on_response_headers_received(nghttp2_session *session,
                                                 nghttp2_frame *frame,
                                                 nghttp2_stream *stream);

int nghttp2_session_on_push_response_headers_received(nghttp2_session *session,
                                                      nghttp2_frame *frame,
                                                      nghttp2_stream *stream);

/*
 * Called when HEADERS is received, assuming |frame| is properly
 * initialized.  This function does first validate received frame and
 * then open stream and call callback functions.
 *
 * This function returns 0 if it succeeds, or one of the following
 * negative error codes:
 *
 * NGHTTP2_ERR_NOMEM
 *     Out of memory.
 * NGHTTP2_ERR_IGN_HEADER_BLOCK
 *     Frame was rejected and header block must be decoded but
 *     result must be ignored.
 * NGHTTP2_ERR_CALLBACK_FAILURE
 *     The read_callback failed
 */
int nghttp2_session_on_headers_received(nghttp2_session *session,
                                        nghttp2_frame *frame,
                                        nghttp2_stream *stream);

/*
 * Called when PRIORITY is received, assuming |frame| is properly
 * initialized.
 *
 * This function returns 0 if it succeeds, or one of the following
 * negative error codes:
 *
 * NGHTTP2_ERR_NOMEM
 *     Out of memory.
 * NGHTTP2_ERR_CALLBACK_FAILURE
 *     The read_callback failed
 */
int nghttp2_session_on_priority_received(nghttp2_session *session,
                                         nghttp2_frame *frame);

/*
 * Called when RST_STREAM is received, assuming |frame| is properly
 * initialized.
 *
 * This function returns 0 if it succeeds, or one the following
 * negative error codes:
 *
 * NGHTTP2_ERR_NOMEM
 *     Out of memory
 * NGHTTP2_ERR_CALLBACK_FAILURE
 *     The read_callback failed
 */
int nghttp2_session_on_rst_stream_received(nghttp2_session *session,
                                           nghttp2_frame *frame);

/*
 * Called when SETTINGS is received, assuming |frame| is properly
 * initialized. If |noack| is non-zero, SETTINGS with ACK will not be
 * submitted. If |frame| has NGHTTP2_FLAG_ACK flag set, no SETTINGS
 * with ACK will not be submitted regardless of |noack|.
 *
 * This function returns 0 if it succeeds, or one the following
 * negative error codes:
 *
 * NGHTTP2_ERR_NOMEM
 *     Out of memory
 * NGHTTP2_ERR_CALLBACK_FAILURE
 *     The read_callback failed
 * NGHTTP2_ERR_FLOODED
 *     There are too many items in outbound queue, and this is most
 *     likely caused by misbehaviour of peer.
 */
int nghttp2_session_on_settings_received(nghttp2_session *session,
                                         nghttp2_frame *frame, int noack);

/*
 * Called when PUSH_PROMISE is received, assuming |frame| is properly
 * initialized.
 *
 * This function returns 0 if it succeeds, or one of the following
 * negative error codes:
 *
 * NGHTTP2_ERR_NOMEM
 *     Out of memory.
 * NGHTTP2_ERR_IGN_HEADER_BLOCK
 *     Frame was rejected and header block must be decoded but
 *     result must be ignored.
 * NGHTTP2_ERR_CALLBACK_FAILURE
 *     The read_callback failed
 */
int nghttp2_session_on_push_promise_received(nghttp2_session *session,
                                             nghttp2_frame *frame);

/*
 * Called when PING is received, assuming |frame| is properly
 * initialized.
 *
 * This function returns 0 if it succeeds, or one of the following
 * negative error codes:
 *
 * NGHTTP2_ERR_NOMEM
 *     Out of memory.
 * NGHTTP2_ERR_CALLBACK_FAILURE
 *     The callback function failed.
 * NGHTTP2_ERR_FLOODED
 *     There are too many items in outbound queue, and this is most
 *     likely caused by misbehaviour of peer.
 */
int nghttp2_session_on_ping_received(nghttp2_session *session,
                                     nghttp2_frame *frame);

/*
 * Called when GOAWAY is received, assuming |frame| is properly
 * initialized.
 *
 * This function returns 0 if it succeeds, or one of the following
 * negative error codes:
 *
 * NGHTTP2_ERR_NOMEM
 *     Out of memory.
 * NGHTTP2_ERR_CALLBACK_FAILURE
 *     The callback function failed.
 */
int nghttp2_session_on_goaway_received(nghttp2_session *session,
                                       nghttp2_frame *frame);

/*
 * Called when WINDOW_UPDATE is received, assuming |frame| is properly
 * initialized.
 *
 * This function returns 0 if it succeeds, or one of the following
 * negative error codes:
 *
 * NGHTTP2_ERR_NOMEM
 *     Out of memory.
 * NGHTTP2_ERR_CALLBACK_FAILURE
 *     The callback function failed.
 */
int nghttp2_session_on_window_update_received(nghttp2_session *session,
                                              nghttp2_frame *frame);

/*
 * Called when ALTSVC is received, assuming |frame| is properly
 * initialized.
 *
 * This function returns 0 if it succeeds, or one of the following
 * negative error codes:
 *
 * NGHTTP2_ERR_CALLBACK_FAILURE
 *     The callback function failed.
 */
int nghttp2_session_on_altsvc_received(nghttp2_session *session,
                                       nghttp2_frame *frame);

/*
 * Called when ORIGIN is received, assuming |frame| is properly
 * initialized.
 *
 * This function returns 0 if it succeeds, or one of the following
 * negative error codes:
 *
 * NGHTTP2_ERR_CALLBACK_FAILURE
 *     The callback function failed.
 */
int nghttp2_session_on_origin_received(nghttp2_session *session,
                                       nghttp2_frame *frame);

/*
 * Called when PRIORITY_UPDATE is received, assuming |frame| is
 * properly initialized.
 *
 * This function returns 0 if it succeeds, or one of the following
 * negative error codes:
 *
 * NGHTTP2_ERR_CALLBACK_FAILURE
 *     The callback function failed.
 */
int nghttp2_session_on_priority_update_received(nghttp2_session *session,
                                                nghttp2_frame *frame);

/*
 * Called when DATA is received, assuming |frame| is properly
 * initialized.
 *
 * This function returns 0 if it succeeds, or one of the following
 * negative error codes:
 *
 * NGHTTP2_ERR_NOMEM
 *     Out of memory.
 * NGHTTP2_ERR_CALLBACK_FAILURE
 *     The callback function failed.
 */
int nghttp2_session_on_data_received(nghttp2_session *session,
                                     nghttp2_frame *frame);

/*
 * Returns nghttp2_stream* object whose stream ID is |stream_id|.  It
 * could be NULL if such stream does not exist.  This function returns
 * NULL if stream is marked as closed.
 */
nghttp2_stream *nghttp2_session_get_stream(nghttp2_session *session,
                                           int32_t stream_id);

/*
 * This function behaves like nghttp2_session_get_stream(), but it
 * returns stream object even if it is marked as closed or in
 * NGHTTP2_STREAM_IDLE state.
 */
nghttp2_stream *nghttp2_session_get_stream_raw(nghttp2_session *session,
                                               int32_t stream_id);

/*
 * Packs DATA frame |frame| in wire frame format and stores it in
 * |bufs|.  Payload will be read using |aux_data->data_prd|.  The
 * length of payload is at most |datamax| bytes.
 *
 * This function returns 0 if it succeeds, or one of the following
 * negative error codes:
 *
 * NGHTTP2_ERR_DEFERRED
 *     The DATA frame is postponed.
 * NGHTTP2_ERR_TEMPORAL_CALLBACK_FAILURE
 *     The read_callback failed (stream error).
 * NGHTTP2_ERR_NOMEM
 *     Out of memory.
 * NGHTTP2_ERR_CALLBACK_FAILURE
 *     The read_callback failed (session error).
 */
int nghttp2_session_pack_data(nghttp2_session *session, nghttp2_bufs *bufs,
                              size_t datamax, nghttp2_frame *frame,
                              nghttp2_data_aux_data *aux_data,
                              nghttp2_stream *stream);

/*
 * Pops and returns next item to send.  If there is no such item,
 * returns NULL.  This function takes into account max concurrent
 * streams.  That means if session->ob_syn has item and max concurrent
 * streams is reached, the even if other queues contain items, then
 * this function returns NULL.
 */
nghttp2_outbound_item *
nghttp2_session_pop_next_ob_item(nghttp2_session *session);

/*
 * Returns next item to send.  If there is no such item, this function
 * returns NULL.  This function takes into account max concurrent
 * streams.  That means if session->ob_syn has item and max concurrent
 * streams is reached, the even if other queues contain items, then
 * this function returns NULL.
 */
nghttp2_outbound_item *
nghttp2_session_get_next_ob_item(nghttp2_session *session);

/*
 * Updates local settings with the |iv|. The number of elements in the
 * array pointed by the |iv| is given by the |niv|.  This function
 * assumes that the all settings_id member in |iv| are in range 1 to
 * NGHTTP2_SETTINGS_MAX, inclusive.
 *
 * While updating individual stream's local window size, if the window
 * size becomes strictly larger than NGHTTP2_MAX_WINDOW_SIZE,
 * RST_STREAM is issued against such a stream.
 *
 * This function returns 0 if it succeeds, or one of the following
 * negative error codes:
 *
 * NGHTTP2_ERR_NOMEM
 *     Out of memory
 */
int nghttp2_session_update_local_settings(nghttp2_session *session,
                                          nghttp2_settings_entry *iv,
                                          size_t niv);

/*
 * Re-prioritize |stream|. The new priority specification is
 * |pri_spec|.  Caller must ensure that stream->hd.stream_id !=
 * pri_spec->stream_id.
 *
 * This function does not adjust the number of idle streams.  The
 * caller should call nghttp2_session_adjust_idle_stream() later.
 *
 * This function returns 0 if it succeeds, or one of the following
 * negative error codes:
 *
 * NGHTTP2_ERR_NOMEM
 *     Out of memory
 */
int nghttp2_session_reprioritize_stream(nghttp2_session *session,
                                        nghttp2_stream *stream,
                                        const nghttp2_priority_spec *pri_spec);

/*
 * Terminates current |session| with the |error_code|.  The |reason|
 * is NULL-terminated debug string.
 *
 * This function returns 0 if it succeeds, or one of the following
 * negative error codes:
 *
 * NGHTTP2_ERR_NOMEM
 *     Out of memory.
 * NGHTTP2_ERR_INVALID_ARGUMENT
 *     The |reason| is too long.
 */
int nghttp2_session_terminate_session_with_reason(nghttp2_session *session,
                                                  uint32_t error_code,
                                                  const char *reason);

/*
 * Accumulates received bytes |delta_size| for connection-level flow
 * control and decides whether to send WINDOW_UPDATE to the
 * connection.  If NGHTTP2_OPT_NO_AUTO_WINDOW_UPDATE is set,
 * WINDOW_UPDATE will not be sent.
 *
 * This function returns 0 if it succeeds, or one of the following
 * negative error codes:
 *
 * NGHTTP2_ERR_NOMEM
 *     Out of memory.
 */
int nghttp2_session_update_recv_connection_window_size(nghttp2_session *session,
                                                       size_t delta_size);

/*
 * Accumulates received bytes |delta_size| for stream-level flow
 * control and decides whether to send WINDOW_UPDATE to that stream.
 * If NGHTTP2_OPT_NO_AUTO_WINDOW_UPDATE is set, WINDOW_UPDATE will not
 * be sent.
 *
 * This function returns 0 if it succeeds, or one of the following
 * negative error codes:
 *
 * NGHTTP2_ERR_NOMEM
 *     Out of memory.
 */
int nghttp2_session_update_recv_stream_window_size(nghttp2_session *session,
                                                   nghttp2_stream *stream,
                                                   size_t delta_size,
                                                   int send_window_update);

#endif /* NGHTTP2_SESSION_H */<|MERGE_RESOLUTION|>--- conflicted
+++ resolved
@@ -242,12 +242,9 @@
   /* Queue of In-flight SETTINGS values.  SETTINGS bearing ACK is not
      considered as in-flight. */
   nghttp2_inflight_settings *inflight_settings_head;
-<<<<<<< HEAD
-=======
   /* Stream reset rate limiter.  If receiving excessive amount of
      stream resets, GOAWAY will be sent. */
   nghttp2_ratelim stream_reset_ratelim;
->>>>>>> 8a2d13a7
   /* Sequential number across all streams to process streams in
      FIFO. */
   uint64_t stream_seq;
