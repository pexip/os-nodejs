--- conflicted
+++ resolved
@@ -27,12 +27,7 @@
 
 #include <string.h>
 #include <assert.h>
-<<<<<<< HEAD
-
-#include "nghttp2_helper.h"
-=======
 #include <stdio.h>
->>>>>>> a8a80be5
 
 #include "nghttp2_helper.h"
 
@@ -54,27 +49,10 @@
 }
 
 void nghttp2_map_free(nghttp2_map *map) {
-<<<<<<< HEAD
-  size_t i;
-  nghttp2_map_bucket *bkt;
-
-=======
->>>>>>> a8a80be5
   if (!map) {
     return;
   }
 
-<<<<<<< HEAD
-  for (i = 0; i < map->tablelen; ++i) {
-    bkt = &map->table[i];
-    if (bkt->ksl) {
-      nghttp2_ksl_free(bkt->ksl);
-      nghttp2_mem_free(map->mem, bkt->ksl);
-    }
-  }
-
-=======
->>>>>>> a8a80be5
   nghttp2_mem_free(map->mem, map->table);
 }
 
@@ -82,39 +60,15 @@
                            void *ptr) {
   uint32_t i;
   nghttp2_map_bucket *bkt;
-<<<<<<< HEAD
-  nghttp2_ksl_it it;
-=======
->>>>>>> a8a80be5
 
   for (i = 0; i < map->tablelen; ++i) {
     bkt = &map->table[i];
 
-<<<<<<< HEAD
-    if (bkt->ptr) {
-      func(bkt->ptr, ptr);
-      bkt->ptr = NULL;
-      assert(bkt->ksl == NULL || nghttp2_ksl_len(bkt->ksl) == 0);
+    if (bkt->data == NULL) {
       continue;
     }
 
-    if (bkt->ksl) {
-      for (it = nghttp2_ksl_begin(bkt->ksl); !nghttp2_ksl_it_end(&it);
-           nghttp2_ksl_it_next(&it)) {
-        func(nghttp2_ksl_it_get(&it), ptr);
-      }
-
-      nghttp2_ksl_free(bkt->ksl);
-      nghttp2_mem_free(map->mem, bkt->ksl);
-      bkt->ksl = NULL;
-    }
-=======
-    if (bkt->data == NULL) {
-      continue;
-    }
-
     func(bkt->data, ptr);
->>>>>>> a8a80be5
   }
 }
 
@@ -123,33 +77,10 @@
   int rv;
   uint32_t i;
   nghttp2_map_bucket *bkt;
-<<<<<<< HEAD
-  nghttp2_ksl_it it;
-=======
->>>>>>> a8a80be5
 
   for (i = 0; i < map->tablelen; ++i) {
     bkt = &map->table[i];
 
-<<<<<<< HEAD
-    if (bkt->ptr) {
-      rv = func(bkt->ptr, ptr);
-      if (rv != 0) {
-        return rv;
-      }
-      assert(bkt->ksl == NULL || nghttp2_ksl_len(bkt->ksl) == 0);
-      continue;
-    }
-
-    if (bkt->ksl) {
-      for (it = nghttp2_ksl_begin(bkt->ksl); !nghttp2_ksl_it_end(&it);
-           nghttp2_ksl_it_next(&it)) {
-        rv = func(nghttp2_ksl_it_get(&it), ptr);
-        if (rv != 0) {
-          return rv;
-        }
-      }
-=======
     if (bkt->data == NULL) {
       continue;
     }
@@ -157,7 +88,6 @@
     rv = func(bkt->data, ptr);
     if (rv != 0) {
       return rv;
->>>>>>> a8a80be5
     }
   }
 
@@ -168,68 +98,6 @@
   return (uint32_t)key * 2654435769u;
 }
 
-<<<<<<< HEAD
-/* FNV1a hash */
-static uint32_t hash(key_type key, uint32_t mod) {
-  uint8_t *p, *end;
-  uint32_t h = 0x811C9DC5u;
-
-  p = (uint8_t *)&key;
-  end = p + sizeof(key_type);
-
-  for (; p != end;) {
-    h ^= *p++;
-    h += (h << 1) + (h << 4) + (h << 7) + (h << 8) + (h << 24);
-  }
-
-  return h & (mod - 1);
-}
-
-static int less(const nghttp2_ksl_key *lhs, const nghttp2_ksl_key *rhs) {
-  return *(key_type *)lhs < *(key_type *)rhs;
-}
-
-static int map_insert(nghttp2_map *map, nghttp2_map_bucket *table,
-                      uint32_t tablelen, nghttp2_map_entry *entry) {
-  uint32_t h = hash(entry->key, tablelen);
-  nghttp2_map_bucket *bkt = &table[h];
-  nghttp2_mem *mem = map->mem;
-  int rv;
-
-  if (bkt->ptr == NULL &&
-      (bkt->ksl == NULL || nghttp2_ksl_len(bkt->ksl) == 0)) {
-    bkt->ptr = entry;
-    return 0;
-  }
-
-  if (!bkt->ksl) {
-    bkt->ksl = nghttp2_mem_malloc(mem, sizeof(*bkt->ksl));
-    if (bkt->ksl == NULL) {
-      return NGHTTP2_ERR_NOMEM;
-    }
-    nghttp2_ksl_init(bkt->ksl, less, sizeof(key_type), mem);
-  }
-
-  if (bkt->ptr) {
-    rv = nghttp2_ksl_insert(bkt->ksl, NULL, &bkt->ptr->key, bkt->ptr);
-    if (rv != 0) {
-      return rv;
-    }
-
-    bkt->ptr = NULL;
-  }
-
-  return nghttp2_ksl_insert(bkt->ksl, NULL, &entry->key, entry);
-}
-
-/* new_tablelen must be power of 2 */
-static int map_resize(nghttp2_map *map, uint32_t new_tablelen) {
-  uint32_t i;
-  nghttp2_map_bucket *new_table;
-  nghttp2_map_bucket *bkt;
-  nghttp2_ksl_it it;
-  int rv;
-=======
 static size_t h2idx(uint32_t hash, uint32_t bits) {
   return hash >> (32 - bits);
 }
@@ -322,7 +190,6 @@
   nghttp2_map_bucket *bkt;
   int rv;
   (void)rv;
->>>>>>> a8a80be5
 
   new_table =
       nghttp2_mem_calloc(map->mem, new_tablelen, sizeof(nghttp2_map_bucket));
@@ -332,37 +199,8 @@
 
   for (i = 0; i < map->tablelen; ++i) {
     bkt = &map->table[i];
-<<<<<<< HEAD
-
-    if (bkt->ptr) {
-      rv = map_insert(map, new_table, new_tablelen, bkt->ptr);
-      if (rv != 0) {
-        goto fail;
-      }
-      assert(bkt->ksl == NULL || nghttp2_ksl_len(bkt->ksl) == 0);
+    if (bkt->data == NULL) {
       continue;
-    }
-
-    if (bkt->ksl) {
-      for (it = nghttp2_ksl_begin(bkt->ksl); !nghttp2_ksl_it_end(&it);
-           nghttp2_ksl_it_next(&it)) {
-        rv = map_insert(map, new_table, new_tablelen, nghttp2_ksl_it_get(&it));
-        if (rv != 0) {
-          goto fail;
-        }
-      }
-    }
-  }
-
-  for (i = 0; i < map->tablelen; ++i) {
-    bkt = &map->table[i];
-    if (bkt->ksl) {
-      nghttp2_ksl_free(bkt->ksl);
-      nghttp2_mem_free(map->mem, bkt->ksl);
-=======
-    if (bkt->data == NULL) {
-      continue;
->>>>>>> a8a80be5
     }
     rv = insert(new_table, new_tablelen, new_tablelenbits, bkt->hash, bkt->key,
                 bkt->data);
@@ -376,44 +214,23 @@
   map->table = new_table;
 
   return 0;
-
-fail:
-  for (i = 0; i < new_tablelen; ++i) {
-    bkt = &new_table[i];
-    if (bkt->ksl) {
-      nghttp2_ksl_free(bkt->ksl);
-      nghttp2_mem_free(map->mem, bkt->ksl);
-    }
-  }
-
-  return rv;
 }
 
 int nghttp2_map_insert(nghttp2_map *map, nghttp2_map_key_type key, void *data) {
   int rv;
 
-<<<<<<< HEAD
-  /* Load factor is 0.75 */
-  if ((map->size + 1) * 4 > map->tablelen * 3) {
-    rv = map_resize(map, map->tablelen * 2);
-=======
   assert(data);
 
   /* Load factor is 0.75 */
   if ((map->size + 1) * 4 > map->tablelen * 3) {
     rv = map_resize(map, map->tablelen * 2, map->tablelenbits + 1);
->>>>>>> a8a80be5
     if (rv != 0) {
       return rv;
     }
   }
-<<<<<<< HEAD
-  rv = map_insert(map, map->table, map->tablelen, new_entry);
-=======
 
   rv = insert(map->table, map->tablelen, map->tablelenbits, hash(key), key,
               data);
->>>>>>> a8a80be5
   if (rv != 0) {
     return rv;
   }
@@ -421,39 +238,6 @@
   return 0;
 }
 
-<<<<<<< HEAD
-nghttp2_map_entry *nghttp2_map_find(nghttp2_map *map, key_type key) {
-  nghttp2_map_bucket *bkt = &map->table[hash(key, map->tablelen)];
-  nghttp2_ksl_it it;
-
-  if (bkt->ptr) {
-    if (bkt->ptr->key == key) {
-      return bkt->ptr;
-    }
-    return NULL;
-  }
-
-  if (bkt->ksl) {
-    it = nghttp2_ksl_lower_bound(bkt->ksl, &key);
-    if (nghttp2_ksl_it_end(&it) ||
-        *(key_type *)nghttp2_ksl_it_key(&it) != key) {
-      return NULL;
-    }
-    return nghttp2_ksl_it_get(&it);
-  }
-
-  return NULL;
-}
-
-int nghttp2_map_remove(nghttp2_map *map, key_type key) {
-  nghttp2_map_bucket *bkt = &map->table[hash(key, map->tablelen)];
-  int rv;
-
-  if (bkt->ptr) {
-    if (bkt->ptr->key == key) {
-      bkt->ptr = NULL;
-      --map->size;
-=======
 void *nghttp2_map_find(nghttp2_map *map, nghttp2_map_key_type key) {
   uint32_t h = hash(key);
   size_t idx = h2idx(h, map->tablelenbits);
@@ -513,24 +297,9 @@
 
       --map->size;
 
->>>>>>> a8a80be5
       return 0;
     }
-    return NGHTTP2_ERR_INVALID_ARGUMENT;
-  }
-
-<<<<<<< HEAD
-  if (bkt->ksl) {
-    rv = nghttp2_ksl_remove(bkt->ksl, NULL, &key);
-    if (rv != 0) {
-      return rv;
-    }
-    --map->size;
-    return 0;
-  }
-
-  return NGHTTP2_ERR_INVALID_ARGUMENT;
-=======
+
     ++d;
     idx = (idx + 1) & (map->tablelen - 1);
   }
@@ -539,24 +308,6 @@
 void nghttp2_map_clear(nghttp2_map *map) {
   memset(map->table, 0, sizeof(*map->table) * map->tablelen);
   map->size = 0;
->>>>>>> a8a80be5
-}
-
-void nghttp2_map_clear(nghttp2_map *map) {
-  uint32_t i;
-  nghttp2_map_bucket *bkt;
-
-  for (i = 0; i < map->tablelen; ++i) {
-    bkt = &map->table[i];
-    bkt->ptr = NULL;
-    if (bkt->ksl) {
-      nghttp2_ksl_free(bkt->ksl);
-      nghttp2_mem_free(map->mem, bkt->ksl);
-      bkt->ksl = NULL;
-    }
-  }
-
-  map->size = 0;
 }
 
 size_t nghttp2_map_size(nghttp2_map *map) { return map->size; }