/*
 * nghttp2 - HTTP/2 C Library
 *
 * Copyright (c) 2017 ngtcp2 contributors
 * Copyright (c) 2012 nghttp2 contributors
 *
 * Permission is hereby granted, free of charge, to any person obtaining
 * a copy of this software and associated documentation files (the
 * "Software"), to deal in the Software without restriction, including
 * without limitation the rights to use, copy, modify, merge, publish,
 * distribute, sublicense, and/or sell copies of the Software, and to
 * permit persons to whom the Software is furnished to do so, subject to
 * the following conditions:
 *
 * The above copyright notice and this permission notice shall be
 * included in all copies or substantial portions of the Software.
 *
 * THE SOFTWARE IS PROVIDED "AS IS", WITHOUT WARRANTY OF ANY KIND,
 * EXPRESS OR IMPLIED, INCLUDING BUT NOT LIMITED TO THE WARRANTIES OF
 * MERCHANTABILITY, FITNESS FOR A PARTICULAR PURPOSE AND
 * NONINFRINGEMENT. IN NO EVENT SHALL THE AUTHORS OR COPYRIGHT HOLDERS BE
 * LIABLE FOR ANY CLAIM, DAMAGES OR OTHER LIABILITY, WHETHER IN AN ACTION
 * OF CONTRACT, TORT OR OTHERWISE, ARISING FROM, OUT OF OR IN CONNECTION
 * WITH THE SOFTWARE OR THE USE OR OTHER DEALINGS IN THE SOFTWARE.
 */
#include "nghttp2_map.h"

#include <string.h>
#include <assert.h>
#include <stdio.h>

#include "nghttp2_helper.h"

<<<<<<< HEAD
#define NGHTTP2_INITIAL_TABLE_LENBITS 8
=======
#define NGHTTP2_INITIAL_TABLE_LENBITS 4
>>>>>>> 8a2d13a7

void nghttp2_map_init(nghttp2_map *map, nghttp2_mem *mem) {
  map->mem = mem;
<<<<<<< HEAD
  map->tablelen = 1 << NGHTTP2_INITIAL_TABLE_LENBITS;
  map->tablelenbits = NGHTTP2_INITIAL_TABLE_LENBITS;
  map->table =
      nghttp2_mem_calloc(mem, map->tablelen, sizeof(nghttp2_map_bucket));
  if (map->table == NULL) {
    return NGHTTP2_ERR_NOMEM;
  }

=======
  map->tablelen = 0;
  map->tablelenbits = 0;
  map->table = NULL;
>>>>>>> 8a2d13a7
  map->size = 0;
}

void nghttp2_map_free(nghttp2_map *map) {
  if (!map) {
    return;
  }

  nghttp2_mem_free(map->mem, map->table);
}

void nghttp2_map_each_free(nghttp2_map *map, int (*func)(void *data, void *ptr),
                           void *ptr) {
  uint32_t i;
  nghttp2_map_bucket *bkt;

  for (i = 0; i < map->tablelen; ++i) {
    bkt = &map->table[i];

    if (bkt->data == NULL) {
      continue;
    }

    func(bkt->data, ptr);
  }
}

int nghttp2_map_each(nghttp2_map *map, int (*func)(void *data, void *ptr),
                     void *ptr) {
  int rv;
  uint32_t i;
  nghttp2_map_bucket *bkt;
<<<<<<< HEAD
=======

  if (map->size == 0) {
    return 0;
  }
>>>>>>> 8a2d13a7

  for (i = 0; i < map->tablelen; ++i) {
    bkt = &map->table[i];

    if (bkt->data == NULL) {
      continue;
    }

    rv = func(bkt->data, ptr);
    if (rv != 0) {
      return rv;
    }
  }

  return 0;
}

static uint32_t hash(nghttp2_map_key_type key) {
  return (uint32_t)key * 2654435769u;
}

static size_t h2idx(uint32_t hash, uint32_t bits) {
  return hash >> (32 - bits);
}

static size_t distance(uint32_t tablelen, uint32_t tablelenbits,
                       nghttp2_map_bucket *bkt, size_t idx) {
  return (idx - h2idx(bkt->hash, tablelenbits)) & (tablelen - 1);
}

static void map_bucket_swap(nghttp2_map_bucket *bkt, uint32_t *phash,
                            nghttp2_map_key_type *pkey, void **pdata) {
  uint32_t h = bkt->hash;
  nghttp2_map_key_type key = bkt->key;
  void *data = bkt->data;
<<<<<<< HEAD

  bkt->hash = *phash;
  bkt->key = *pkey;
  bkt->data = *pdata;

=======

  bkt->hash = *phash;
  bkt->key = *pkey;
  bkt->data = *pdata;

>>>>>>> 8a2d13a7
  *phash = h;
  *pkey = key;
  *pdata = data;
}

static void map_bucket_set_data(nghttp2_map_bucket *bkt, uint32_t hash,
                                nghttp2_map_key_type key, void *data) {
  bkt->hash = hash;
  bkt->key = key;
  bkt->data = data;
}

void nghttp2_map_print_distance(nghttp2_map *map) {
  uint32_t i;
  size_t idx;
  nghttp2_map_bucket *bkt;

  for (i = 0; i < map->tablelen; ++i) {
    bkt = &map->table[i];

    if (bkt->data == NULL) {
      fprintf(stderr, "@%u <EMPTY>\n", i);
      continue;
    }

    idx = h2idx(bkt->hash, map->tablelenbits);
    fprintf(stderr, "@%u hash=%08x key=%d base=%zu distance=%zu\n", i,
            bkt->hash, bkt->key, idx,
            distance(map->tablelen, map->tablelenbits, bkt, idx));
  }
}

static int insert(nghttp2_map_bucket *table, uint32_t tablelen,
                  uint32_t tablelenbits, uint32_t hash,
                  nghttp2_map_key_type key, void *data) {
  size_t idx = h2idx(hash, tablelenbits);
  size_t d = 0, dd;
  nghttp2_map_bucket *bkt;

  for (;;) {
    bkt = &table[idx];

    if (bkt->data == NULL) {
      map_bucket_set_data(bkt, hash, key, data);
      return 0;
    }

    dd = distance(tablelen, tablelenbits, bkt, idx);
    if (d > dd) {
      map_bucket_swap(bkt, &hash, &key, &data);
      d = dd;
    } else if (bkt->key == key) {
      /* TODO This check is just a waste after first swap or if this
         function is called from map_resize.  That said, there is no
         difference with or without this conditional in performance
         wise. */
      return NGHTTP2_ERR_INVALID_ARGUMENT;
    }

    ++d;
    idx = (idx + 1) & (tablelen - 1);
  }
}

/* new_tablelen must be power of 2 and new_tablelen == (1 <<
   new_tablelenbits) must hold. */
static int map_resize(nghttp2_map *map, uint32_t new_tablelen,
                      uint32_t new_tablelenbits) {
  uint32_t i;
  nghttp2_map_bucket *new_table;
  nghttp2_map_bucket *bkt;
  int rv;
  (void)rv;

  new_table =
      nghttp2_mem_calloc(map->mem, new_tablelen, sizeof(nghttp2_map_bucket));
  if (new_table == NULL) {
    return NGHTTP2_ERR_NOMEM;
  }

  for (i = 0; i < map->tablelen; ++i) {
    bkt = &map->table[i];
    if (bkt->data == NULL) {
      continue;
    }
    rv = insert(new_table, new_tablelen, new_tablelenbits, bkt->hash, bkt->key,
                bkt->data);

    assert(0 == rv);
  }

  nghttp2_mem_free(map->mem, map->table);
  map->tablelen = new_tablelen;
  map->tablelenbits = new_tablelenbits;
  map->table = new_table;

  return 0;
}

int nghttp2_map_insert(nghttp2_map *map, nghttp2_map_key_type key, void *data) {
  int rv;

  assert(data);

  /* Load factor is 0.75 */
  if ((map->size + 1) * 4 > map->tablelen * 3) {
<<<<<<< HEAD
    rv = map_resize(map, map->tablelen * 2, map->tablelenbits + 1);
    if (rv != 0) {
      return rv;
=======
    if (map->tablelen) {
      rv = map_resize(map, map->tablelen * 2, map->tablelenbits + 1);
      if (rv != 0) {
        return rv;
      }
    } else {
      rv = map_resize(map, 1 << NGHTTP2_INITIAL_TABLE_LENBITS,
                      NGHTTP2_INITIAL_TABLE_LENBITS);
      if (rv != 0) {
        return rv;
      }
>>>>>>> 8a2d13a7
    }
  }

  rv = insert(map->table, map->tablelen, map->tablelenbits, hash(key), key,
              data);
  if (rv != 0) {
    return rv;
  }
  ++map->size;
  return 0;
}

void *nghttp2_map_find(nghttp2_map *map, nghttp2_map_key_type key) {
<<<<<<< HEAD
  uint32_t h = hash(key);
  size_t idx = h2idx(h, map->tablelenbits);
  nghttp2_map_bucket *bkt;
  size_t d = 0;

  for (;;) {
    bkt = &map->table[idx];

    if (bkt->data == NULL ||
        d > distance(map->tablelen, map->tablelenbits, bkt, idx)) {
      return NULL;
    }

    if (bkt->key == key) {
      return bkt->data;
    }

=======
  uint32_t h;
  size_t idx;
  nghttp2_map_bucket *bkt;
  size_t d = 0;

  if (map->size == 0) {
    return NULL;
  }

  h = hash(key);
  idx = h2idx(h, map->tablelenbits);

  for (;;) {
    bkt = &map->table[idx];

    if (bkt->data == NULL ||
        d > distance(map->tablelen, map->tablelenbits, bkt, idx)) {
      return NULL;
    }

    if (bkt->key == key) {
      return bkt->data;
    }

>>>>>>> 8a2d13a7
    ++d;
    idx = (idx + 1) & (map->tablelen - 1);
  }
}

int nghttp2_map_remove(nghttp2_map *map, nghttp2_map_key_type key) {
<<<<<<< HEAD
  uint32_t h = hash(key);
  size_t idx = h2idx(h, map->tablelenbits), didx;
  nghttp2_map_bucket *bkt;
  size_t d = 0;

  for (;;) {
    bkt = &map->table[idx];

=======
  uint32_t h;
  size_t idx, didx;
  nghttp2_map_bucket *bkt;
  size_t d = 0;

  if (map->size == 0) {
    return NGHTTP2_ERR_INVALID_ARGUMENT;
  }

  h = hash(key);
  idx = h2idx(h, map->tablelenbits);

  for (;;) {
    bkt = &map->table[idx];

>>>>>>> 8a2d13a7
    if (bkt->data == NULL ||
        d > distance(map->tablelen, map->tablelenbits, bkt, idx)) {
      return NGHTTP2_ERR_INVALID_ARGUMENT;
    }

    if (bkt->key == key) {
      map_bucket_set_data(bkt, 0, 0, NULL);

      didx = idx;
      idx = (idx + 1) & (map->tablelen - 1);

      for (;;) {
        bkt = &map->table[idx];
        if (bkt->data == NULL ||
            distance(map->tablelen, map->tablelenbits, bkt, idx) == 0) {
          break;
        }

        map->table[didx] = *bkt;
        map_bucket_set_data(bkt, 0, 0, NULL);
        didx = idx;

        idx = (idx + 1) & (map->tablelen - 1);
      }

      --map->size;

      return 0;
    }

    ++d;
    idx = (idx + 1) & (map->tablelen - 1);
<<<<<<< HEAD
=======
  }
}

void nghttp2_map_clear(nghttp2_map *map) {
  if (map->tablelen == 0) {
    return;
>>>>>>> 8a2d13a7
  }
}

<<<<<<< HEAD
void nghttp2_map_clear(nghttp2_map *map) {
=======
>>>>>>> 8a2d13a7
  memset(map->table, 0, sizeof(*map->table) * map->tablelen);
  map->size = 0;
}

size_t nghttp2_map_size(nghttp2_map *map) { return map->size; }<|MERGE_RESOLUTION|>--- conflicted
+++ resolved
@@ -31,28 +31,13 @@
 
 #include "nghttp2_helper.h"
 
-<<<<<<< HEAD
-#define NGHTTP2_INITIAL_TABLE_LENBITS 8
-=======
 #define NGHTTP2_INITIAL_TABLE_LENBITS 4
->>>>>>> 8a2d13a7
 
 void nghttp2_map_init(nghttp2_map *map, nghttp2_mem *mem) {
   map->mem = mem;
-<<<<<<< HEAD
-  map->tablelen = 1 << NGHTTP2_INITIAL_TABLE_LENBITS;
-  map->tablelenbits = NGHTTP2_INITIAL_TABLE_LENBITS;
-  map->table =
-      nghttp2_mem_calloc(mem, map->tablelen, sizeof(nghttp2_map_bucket));
-  if (map->table == NULL) {
-    return NGHTTP2_ERR_NOMEM;
-  }
-
-=======
   map->tablelen = 0;
   map->tablelenbits = 0;
   map->table = NULL;
->>>>>>> 8a2d13a7
   map->size = 0;
 }
 
@@ -85,13 +70,10 @@
   int rv;
   uint32_t i;
   nghttp2_map_bucket *bkt;
-<<<<<<< HEAD
-=======
 
   if (map->size == 0) {
     return 0;
   }
->>>>>>> 8a2d13a7
 
   for (i = 0; i < map->tablelen; ++i) {
     bkt = &map->table[i];
@@ -127,19 +109,11 @@
   uint32_t h = bkt->hash;
   nghttp2_map_key_type key = bkt->key;
   void *data = bkt->data;
-<<<<<<< HEAD
 
   bkt->hash = *phash;
   bkt->key = *pkey;
   bkt->data = *pdata;
 
-=======
-
-  bkt->hash = *phash;
-  bkt->key = *pkey;
-  bkt->data = *pdata;
-
->>>>>>> 8a2d13a7
   *phash = h;
   *pkey = key;
   *pdata = data;
@@ -246,11 +220,6 @@
 
   /* Load factor is 0.75 */
   if ((map->size + 1) * 4 > map->tablelen * 3) {
-<<<<<<< HEAD
-    rv = map_resize(map, map->tablelen * 2, map->tablelenbits + 1);
-    if (rv != 0) {
-      return rv;
-=======
     if (map->tablelen) {
       rv = map_resize(map, map->tablelen * 2, map->tablelenbits + 1);
       if (rv != 0) {
@@ -262,7 +231,6 @@
       if (rv != 0) {
         return rv;
       }
->>>>>>> 8a2d13a7
     }
   }
 
@@ -276,11 +244,17 @@
 }
 
 void *nghttp2_map_find(nghttp2_map *map, nghttp2_map_key_type key) {
-<<<<<<< HEAD
-  uint32_t h = hash(key);
-  size_t idx = h2idx(h, map->tablelenbits);
+  uint32_t h;
+  size_t idx;
   nghttp2_map_bucket *bkt;
   size_t d = 0;
+
+  if (map->size == 0) {
+    return NULL;
+  }
+
+  h = hash(key);
+  idx = h2idx(h, map->tablelenbits);
 
   for (;;) {
     bkt = &map->table[idx];
@@ -294,14 +268,19 @@
       return bkt->data;
     }
 
-=======
+    ++d;
+    idx = (idx + 1) & (map->tablelen - 1);
+  }
+}
+
+int nghttp2_map_remove(nghttp2_map *map, nghttp2_map_key_type key) {
   uint32_t h;
-  size_t idx;
+  size_t idx, didx;
   nghttp2_map_bucket *bkt;
   size_t d = 0;
 
   if (map->size == 0) {
-    return NULL;
+    return NGHTTP2_ERR_INVALID_ARGUMENT;
   }
 
   h = hash(key);
@@ -310,48 +289,6 @@
   for (;;) {
     bkt = &map->table[idx];
 
-    if (bkt->data == NULL ||
-        d > distance(map->tablelen, map->tablelenbits, bkt, idx)) {
-      return NULL;
-    }
-
-    if (bkt->key == key) {
-      return bkt->data;
-    }
-
->>>>>>> 8a2d13a7
-    ++d;
-    idx = (idx + 1) & (map->tablelen - 1);
-  }
-}
-
-int nghttp2_map_remove(nghttp2_map *map, nghttp2_map_key_type key) {
-<<<<<<< HEAD
-  uint32_t h = hash(key);
-  size_t idx = h2idx(h, map->tablelenbits), didx;
-  nghttp2_map_bucket *bkt;
-  size_t d = 0;
-
-  for (;;) {
-    bkt = &map->table[idx];
-
-=======
-  uint32_t h;
-  size_t idx, didx;
-  nghttp2_map_bucket *bkt;
-  size_t d = 0;
-
-  if (map->size == 0) {
-    return NGHTTP2_ERR_INVALID_ARGUMENT;
-  }
-
-  h = hash(key);
-  idx = h2idx(h, map->tablelenbits);
-
-  for (;;) {
-    bkt = &map->table[idx];
-
->>>>>>> 8a2d13a7
     if (bkt->data == NULL ||
         d > distance(map->tablelen, map->tablelenbits, bkt, idx)) {
       return NGHTTP2_ERR_INVALID_ARGUMENT;
@@ -384,22 +321,14 @@
 
     ++d;
     idx = (idx + 1) & (map->tablelen - 1);
-<<<<<<< HEAD
-=======
   }
 }
 
 void nghttp2_map_clear(nghttp2_map *map) {
   if (map->tablelen == 0) {
     return;
->>>>>>> 8a2d13a7
-  }
-}
-
-<<<<<<< HEAD
-void nghttp2_map_clear(nghttp2_map *map) {
-=======
->>>>>>> 8a2d13a7
+  }
+
   memset(map->table, 0, sizeof(*map->table) * map->tablelen);
   map->size = 0;
 }
