--- conflicted
+++ resolved
@@ -94,57 +94,6 @@
 void nghttp2_http_record_request_method(nghttp2_stream *stream,
                                         nghttp2_frame *frame);
 
-<<<<<<< HEAD
-/*
- * RFC 8941 Structured Field Values.
- */
-typedef enum nghttp2_sf_value_type {
-  NGHTTP2_SF_VALUE_TYPE_BOOLEAN,
-  NGHTTP2_SF_VALUE_TYPE_INTEGER,
-  NGHTTP2_SF_VALUE_TYPE_DECIMAL,
-  NGHTTP2_SF_VALUE_TYPE_STRING,
-  NGHTTP2_SF_VALUE_TYPE_TOKEN,
-  NGHTTP2_SF_VALUE_TYPE_BYTESEQ,
-  NGHTTP2_SF_VALUE_TYPE_INNER_LIST,
-} nghttp2_sf_value_type;
-
-/*
- * nghttp2_sf_value stores Structured Field Values item.  For Inner
- * List, only type is set to NGHTTP2_SF_VALUE_TYPE_INNER_LIST.
- */
-typedef struct nghttp2_sf_value {
-  uint8_t type;
-  union {
-    int b;
-    int64_t i;
-    double d;
-    struct {
-      const uint8_t *base;
-      size_t len;
-    } s;
-  };
-} nghttp2_sf_value;
-
-/*
- * nghttp2_sf_parse_item parses the input sequence [|begin|, |end|)
- * and stores the parsed an Item in |dest|.  It returns the number of
- * bytes consumed if it succeeds, or -1.  This function is declared
- * here for unit tests.
- */
-ssize_t nghttp2_sf_parse_item(nghttp2_sf_value *dest, const uint8_t *begin,
-                              const uint8_t *end);
-
-/*
- * nghttp2_sf_parse_inner_list parses the input sequence [|begin|, |end|)
- * and stores the parsed an Inner List in |dest|.  It returns the number of
- * bytes consumed if it succeeds, or -1.  This function is declared
- * here for unit tests.
- */
-ssize_t nghttp2_sf_parse_inner_list(nghttp2_sf_value *dest,
-                                    const uint8_t *begin, const uint8_t *end);
-
-=======
->>>>>>> 8a2d13a7
 int nghttp2_http_parse_priority(nghttp2_extpri *dest, const uint8_t *value,
                                 size_t valuelen);
 
