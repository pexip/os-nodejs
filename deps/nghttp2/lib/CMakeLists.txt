--- conflicted
+++ resolved
@@ -24,14 +24,10 @@
   nghttp2_http.c
   nghttp2_rcbuf.c
   nghttp2_extpri.c
-<<<<<<< HEAD
-  nghttp2_debug.c
-=======
   nghttp2_ratelim.c
   nghttp2_time.c
   nghttp2_debug.c
   sfparse.c
->>>>>>> 8a2d13a7
 )
 
 set(NGHTTP2_RES "")
