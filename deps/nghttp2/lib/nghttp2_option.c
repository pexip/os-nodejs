--- conflicted
+++ resolved
@@ -142,8 +142,6 @@
   option->opt_set_mask |=
       NGHTTP2_OPT_NO_RFC9113_LEADING_AND_TRAILING_WS_VALIDATION;
   option->no_rfc9113_leading_and_trailing_ws_validation = val;
-<<<<<<< HEAD
-=======
 }
 
 void nghttp2_option_set_stream_reset_rate_limit(nghttp2_option *option,
@@ -151,5 +149,4 @@
   option->opt_set_mask |= NGHTTP2_OPT_STREAM_RESET_RATE_LIMIT;
   option->stream_reset_burst = burst;
   option->stream_reset_rate = rate;
->>>>>>> 8a2d13a7
 }