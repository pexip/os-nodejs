# nghttp2 - HTTP/2 C Library

# Copyright (c) 2012, 2013 Tatsuhiro Tsujikawa

# Permission is hereby granted, free of charge, to any person obtaining
# a copy of this software and associated documentation files (the
# "Software"), to deal in the Software without restriction, including
# without limitation the rights to use, copy, modify, merge, publish,
# distribute, sublicense, and/or sell copies of the Software, and to
# permit persons to whom the Software is furnished to do so, subject to
# the following conditions:

# The above copyright notice and this permission notice shall be
# included in all copies or substantial portions of the Software.

# THE SOFTWARE IS PROVIDED "AS IS", WITHOUT WARRANTY OF ANY KIND,
# EXPRESS OR IMPLIED, INCLUDING BUT NOT LIMITED TO THE WARRANTIES OF
# MERCHANTABILITY, FITNESS FOR A PARTICULAR PURPOSE AND
# NONINFRINGEMENT. IN NO EVENT SHALL THE AUTHORS OR COPYRIGHT HOLDERS BE
# LIABLE FOR ANY CLAIM, DAMAGES OR OTHER LIABILITY, WHETHER IN AN ACTION
# OF CONTRACT, TORT OR OTHERWISE, ARISING FROM, OUT OF OR IN CONNECTION
# WITH THE SOFTWARE OR THE USE OR OTHER DEALINGS IN THE SOFTWARE.
SUBDIRS = includes

EXTRA_DIST = Makefile.msvc CMakeLists.txt version.rc.in

AM_CFLAGS = $(WARNCFLAGS) $(EXTRACFLAG)
AM_CPPFLAGS = -I$(srcdir)/includes -I$(builddir)/includes -DBUILDING_NGHTTP2 \
	@DEFS@
AM_LDFLAGS = @LIBTOOL_LDFLAGS@

pkgconfigdir = $(libdir)/pkgconfig
pkgconfig_DATA = libnghttp2.pc
DISTCLEANFILES = $(pkgconfig_DATA)

lib_LTLIBRARIES = libnghttp2.la

OBJECTS = nghttp2_pq.c nghttp2_map.c nghttp2_queue.c \
	nghttp2_frame.c \
	nghttp2_buf.c \
	nghttp2_stream.c nghttp2_outbound_item.c \
	nghttp2_session.c nghttp2_submit.c \
	nghttp2_helper.c \
	nghttp2_npn.c \
	nghttp2_hd.c nghttp2_hd_huffman.c nghttp2_hd_huffman_data.c \
	nghttp2_version.c \
	nghttp2_priority_spec.c \
	nghttp2_option.c \
	nghttp2_callbacks.c \
	nghttp2_mem.c \
	nghttp2_http.c \
	nghttp2_rcbuf.c \
	nghttp2_extpri.c \
<<<<<<< HEAD
	nghttp2_debug.c
=======
	nghttp2_ratelim.c \
	nghttp2_time.c \
	nghttp2_debug.c \
	sfparse.c
>>>>>>> 8a2d13a7

HFILES = nghttp2_pq.h nghttp2_int.h nghttp2_map.h nghttp2_queue.h \
	nghttp2_frame.h \
	nghttp2_buf.h \
	nghttp2_session.h nghttp2_helper.h nghttp2_stream.h nghttp2_int.h \
	nghttp2_npn.h \
	nghttp2_submit.h nghttp2_outbound_item.h \
	nghttp2_net.h \
	nghttp2_hd.h nghttp2_hd_huffman.h \
	nghttp2_priority_spec.h \
	nghttp2_option.h \
	nghttp2_callbacks.h \
	nghttp2_mem.h \
	nghttp2_http.h \
	nghttp2_rcbuf.h \
	nghttp2_extpri.h \
<<<<<<< HEAD
	nghttp2_debug.h
=======
	nghttp2_ratelim.h \
	nghttp2_time.h \
	nghttp2_debug.h \
	sfparse.h
>>>>>>> 8a2d13a7

libnghttp2_la_SOURCES = $(HFILES) $(OBJECTS)
libnghttp2_la_LDFLAGS = $(AM_LDFLAGS) -no-undefined \
	-version-info $(LT_CURRENT):$(LT_REVISION):$(LT_AGE)<|MERGE_RESOLUTION|>--- conflicted
+++ resolved
@@ -51,14 +51,10 @@
 	nghttp2_http.c \
 	nghttp2_rcbuf.c \
 	nghttp2_extpri.c \
-<<<<<<< HEAD
-	nghttp2_debug.c
-=======
 	nghttp2_ratelim.c \
 	nghttp2_time.c \
 	nghttp2_debug.c \
 	sfparse.c
->>>>>>> 8a2d13a7
 
 HFILES = nghttp2_pq.h nghttp2_int.h nghttp2_map.h nghttp2_queue.h \
 	nghttp2_frame.h \
@@ -75,14 +71,10 @@
 	nghttp2_http.h \
 	nghttp2_rcbuf.h \
 	nghttp2_extpri.h \
-<<<<<<< HEAD
-	nghttp2_debug.h
-=======
 	nghttp2_ratelim.h \
 	nghttp2_time.h \
 	nghttp2_debug.h \
 	sfparse.h
->>>>>>> 8a2d13a7
 
 libnghttp2_la_SOURCES = $(HFILES) $(OBJECTS)
 libnghttp2_la_LDFLAGS = $(AM_LDFLAGS) -no-undefined \
