--- conflicted
+++ resolved
@@ -50,13 +50,8 @@
 	nghttp2_mem.c \
 	nghttp2_http.c \
 	nghttp2_rcbuf.c \
-<<<<<<< HEAD
-	nghttp2_debug.c \
-	nghttp2_ksl.c
-=======
 	nghttp2_extpri.c \
 	nghttp2_debug.c
->>>>>>> a8a80be5
 
 HFILES = nghttp2_pq.h nghttp2_int.h nghttp2_map.h nghttp2_queue.h \
 	nghttp2_frame.h \
@@ -72,13 +67,8 @@
 	nghttp2_mem.h \
 	nghttp2_http.h \
 	nghttp2_rcbuf.h \
-<<<<<<< HEAD
-	nghttp2_debug.h \
-	nghttp2_ksl.h
-=======
 	nghttp2_extpri.h \
 	nghttp2_debug.h
->>>>>>> a8a80be5
 
 libnghttp2_la_SOURCES = $(HFILES) $(OBJECTS)
 libnghttp2_la_LDFLAGS = $(AM_LDFLAGS) -no-undefined \
