--- conflicted
+++ resolved
@@ -25,22 +25,9 @@
         control_(control) {}
 
   // Primitive allocation of static size.
-<<<<<<< HEAD
-  void Allocate(int size, AllocationType allocation = AllocationType::kYoung,
-                Type type = Type::Any()) {
-    DCHECK_LE(size, Heap::MaxRegularHeapObjectSize(allocation));
-    effect_ = graph()->NewNode(
-        common()->BeginRegion(RegionObservability::kNotObservable), effect_);
-    allocation_ =
-        graph()->NewNode(simplified()->Allocate(type, allocation),
-                         jsgraph()->Constant(size), effect_, control_);
-    effect_ = allocation_;
-  }
-=======
   inline void Allocate(int size,
                        AllocationType allocation = AllocationType::kYoung,
                        Type type = Type::Any());
->>>>>>> a8a80be5
 
   // Primitive store into a field.
   void Store(const FieldAccess& access, Node* value) {
