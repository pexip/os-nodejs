// Copyright 2019 the V8 project authors. All rights reserved.
// Use of this source code is governed by a BSD-style license that can be
// found in the LICENSE file.

#include "src/compiler/memory-lowering.h"

#include "src/codegen/interface-descriptors-inl.h"
#include "src/compiler/access-builder.h"
#include "src/compiler/js-graph.h"
#include "src/compiler/linkage.h"
#include "src/compiler/node-matchers.h"
#include "src/compiler/node-properties.h"
#include "src/compiler/node.h"
#include "src/compiler/simplified-operator.h"
#include "src/roots/roots-inl.h"
#include "src/sandbox/external-pointer.h"

#if V8_ENABLE_WEBASSEMBLY
#include "src/wasm/wasm-linkage.h"
#include "src/wasm/wasm-objects.h"
#endif
namespace v8 {
namespace internal {
namespace compiler {

// An allocation group represents a set of allocations that have been folded
// together.
class MemoryLowering::AllocationGroup final : public ZoneObject {
 public:
  AllocationGroup(Node* node, AllocationType allocation, Zone* zone);
  AllocationGroup(Node* node, AllocationType allocation, Node* size,
                  Zone* zone);
  ~AllocationGroup() = default;

  void Add(Node* object);
  bool Contains(Node* object) const;
  bool IsYoungGenerationAllocation() const {
    return allocation() == AllocationType::kYoung;
  }

  AllocationType allocation() const { return allocation_; }
  Node* size() const { return size_; }

 private:
  ZoneSet<NodeId> node_ids_;
  AllocationType const allocation_;
  Node* const size_;

  static inline AllocationType CheckAllocationType(AllocationType allocation) {
    // For non-generational heap, all young allocations are redirected to old
    // space.
    if (FLAG_single_generation && allocation == AllocationType::kYoung) {
      return AllocationType::kOld;
    }
    return allocation;
  }

  DISALLOW_IMPLICIT_CONSTRUCTORS(AllocationGroup);
};

MemoryLowering::MemoryLowering(JSGraph* jsgraph, Zone* zone,
                               JSGraphAssembler* graph_assembler,
                               AllocationFolding allocation_folding,
                               WriteBarrierAssertFailedCallback callback,
                               const char* function_debug_name)
    : isolate_(jsgraph->isolate()),
      zone_(zone),
      graph_(jsgraph->graph()),
      common_(jsgraph->common()),
      machine_(jsgraph->machine()),
      graph_assembler_(graph_assembler),
      allocation_folding_(allocation_folding),
      write_barrier_assert_failed_(callback),
      function_debug_name_(function_debug_name) {}

Zone* MemoryLowering::graph_zone() const { return graph()->zone(); }

Reduction MemoryLowering::Reduce(Node* node) {
  switch (node->opcode()) {
    case IrOpcode::kAllocate:
      // Allocate nodes were purged from the graph in effect-control
      // linearization.
      UNREACHABLE();
    case IrOpcode::kAllocateRaw:
      return ReduceAllocateRaw(node);
    case IrOpcode::kLoadFromObject:
    case IrOpcode::kLoadImmutableFromObject:
      return ReduceLoadFromObject(node);
    case IrOpcode::kLoadElement:
      return ReduceLoadElement(node);
    case IrOpcode::kLoadField:
      return ReduceLoadField(node);
    case IrOpcode::kStoreToObject:
    case IrOpcode::kInitializeImmutableInObject:
      return ReduceStoreToObject(node);
    case IrOpcode::kStoreElement:
      return ReduceStoreElement(node);
    case IrOpcode::kStoreField:
      return ReduceStoreField(node);
    case IrOpcode::kStore:
      return ReduceStore(node);
    default:
      return NoChange();
  }
}

void MemoryLowering::EnsureAllocateOperator() {
  if (allocate_operator_.is_set()) return;

  auto descriptor = AllocateDescriptor{};
  StubCallMode mode = isolate_ != nullptr ? StubCallMode::kCallCodeObject
                                          : StubCallMode::kCallBuiltinPointer;
  auto call_descriptor = Linkage::GetStubCallDescriptor(
      graph_zone(), descriptor, descriptor.GetStackParameterCount(),
      CallDescriptor::kCanUseRoots, Operator::kNoThrow, mode);
  allocate_operator_.set(common()->Call(call_descriptor));
}

#if V8_ENABLE_WEBASSEMBLY
Node* MemoryLowering::GetWasmInstanceNode() {
  if (wasm_instance_node_.is_set()) return wasm_instance_node_.get();
  for (Node* use : graph()->start()->uses()) {
    if (use->opcode() == IrOpcode::kParameter &&
        ParameterIndexOf(use->op()) == wasm::kWasmInstanceParameterIndex) {
      wasm_instance_node_.set(use);
      return use;
    }
  }
  UNREACHABLE();  // The instance node must have been created before.
}
#endif  // V8_ENABLE_WEBASSEMBLY

#define __ gasm()->

Reduction MemoryLowering::ReduceAllocateRaw(
    Node* node, AllocationType allocation_type,
    AllowLargeObjects allow_large_objects, AllocationState const** state_ptr) {
  DCHECK_EQ(IrOpcode::kAllocateRaw, node->opcode());
  DCHECK_IMPLIES(allocation_folding_ == AllocationFolding::kDoAllocationFolding,
                 state_ptr != nullptr);
<<<<<<< HEAD
=======
  if (FLAG_single_generation && allocation_type == AllocationType::kYoung) {
    allocation_type = AllocationType::kOld;
  }
>>>>>>> a8a80be5
  // Code objects may have a maximum size smaller than kMaxHeapObjectSize due to
  // guard pages. If we need to support allocating code here we would need to
  // call MemoryChunkLayout::MaxRegularCodeObjectSize() at runtime.
  DCHECK_NE(allocation_type, AllocationType::kCode);
  Node* value;
  Node* size = node->InputAt(0);
  Node* effect = node->InputAt(1);
  Node* control = node->InputAt(2);

  gasm()->InitializeEffectControl(effect, control);

  Node* allocate_builtin;
  if (isolate_ != nullptr) {
    if (allocation_type == AllocationType::kYoung) {
      if (allow_large_objects == AllowLargeObjects::kTrue) {
        allocate_builtin = __ AllocateInYoungGenerationStubConstant();
      } else {
        allocate_builtin = __ AllocateRegularInYoungGenerationStubConstant();
      }
    } else {
      if (allow_large_objects == AllowLargeObjects::kTrue) {
        allocate_builtin = __ AllocateInOldGenerationStubConstant();
      } else {
        allocate_builtin = __ AllocateRegularInOldGenerationStubConstant();
      }
    }
  } else {
    // This lowering is used by Wasm, where we compile isolate-independent
    // code. Builtin calls simply encode the target builtin ID, which will
    // be patched to the builtin's address later.
#if V8_ENABLE_WEBASSEMBLY
    Builtin builtin;
    if (allocation_type == AllocationType::kYoung) {
      if (allow_large_objects == AllowLargeObjects::kTrue) {
        builtin = Builtin::kAllocateInYoungGeneration;
      } else {
        builtin = Builtin::kAllocateRegularInYoungGeneration;
      }
    } else {
      if (allow_large_objects == AllowLargeObjects::kTrue) {
        builtin = Builtin::kAllocateInOldGeneration;
      } else {
        builtin = Builtin::kAllocateRegularInOldGeneration;
      }
    }
    static_assert(std::is_same<Smi, BuiltinPtr>(), "BuiltinPtr must be Smi");
    allocate_builtin =
        graph()->NewNode(common()->NumberConstant(static_cast<int>(builtin)));
#else
    UNREACHABLE();
#endif
  }

  // Determine the top/limit addresses.
  Node* top_address;
  Node* limit_address;
  if (isolate_ != nullptr) {
    top_address = __ ExternalConstant(
        allocation_type == AllocationType::kYoung
            ? ExternalReference::new_space_allocation_top_address(isolate())
            : ExternalReference::old_space_allocation_top_address(isolate()));
    limit_address = __ ExternalConstant(
        allocation_type == AllocationType::kYoung
            ? ExternalReference::new_space_allocation_limit_address(isolate())
            : ExternalReference::old_space_allocation_limit_address(isolate()));
  } else {
    // Wasm mode: producing isolate-independent code, loading the isolate
    // address at runtime.
#if V8_ENABLE_WEBASSEMBLY
    Node* instance_node = GetWasmInstanceNode();
    int top_address_offset =
        allocation_type == AllocationType::kYoung
            ? WasmInstanceObject::kNewAllocationTopAddressOffset
            : WasmInstanceObject::kOldAllocationTopAddressOffset;
    int limit_address_offset =
        allocation_type == AllocationType::kYoung
            ? WasmInstanceObject::kNewAllocationLimitAddressOffset
            : WasmInstanceObject::kOldAllocationLimitAddressOffset;
    top_address =
        __ Load(MachineType::Pointer(), instance_node,
                __ IntPtrConstant(top_address_offset - kHeapObjectTag));
    limit_address =
        __ Load(MachineType::Pointer(), instance_node,
                __ IntPtrConstant(limit_address_offset - kHeapObjectTag));
#else
    UNREACHABLE();
#endif  // V8_ENABLE_WEBASSEMBLY
  }

  // Check if we can fold this allocation into a previous allocation represented
  // by the incoming {state}.
  IntPtrMatcher m(size);
  if (m.IsInRange(0, kMaxRegularHeapObjectSize) && FLAG_inline_new &&
      allocation_folding_ == AllocationFolding::kDoAllocationFolding) {
    intptr_t const object_size = m.ResolvedValue();
    AllocationState const* state = *state_ptr;
    if (state->size() <= kMaxRegularHeapObjectSize - object_size &&
        state->group()->allocation() == allocation_type) {
      // We can fold this Allocate {node} into the allocation {group}
      // represented by the given {state}. Compute the upper bound for
      // the new {state}.
      intptr_t const state_size = state->size() + object_size;

      // Update the reservation check to the actual maximum upper bound.
      AllocationGroup* const group = state->group();
      if (machine()->Is64()) {
        if (OpParameter<int64_t>(group->size()->op()) < state_size) {
          NodeProperties::ChangeOp(group->size(),
                                   common()->Int64Constant(state_size));
        }
      } else {
        if (OpParameter<int32_t>(group->size()->op()) < state_size) {
          NodeProperties::ChangeOp(
              group->size(),
              common()->Int32Constant(static_cast<int32_t>(state_size)));
        }
      }

      // Update the allocation top with the new object allocation.
      // TODO(bmeurer): Defer writing back top as much as possible.
      Node* top = __ IntAdd(state->top(), size);
      __ Store(StoreRepresentation(MachineType::PointerRepresentation(),
                                   kNoWriteBarrier),
               top_address, __ IntPtrConstant(0), top);

      // Compute the effective inner allocated address.
      value = __ BitcastWordToTagged(
          __ IntAdd(state->top(), __ IntPtrConstant(kHeapObjectTag)));
      effect = gasm()->effect();
      control = gasm()->control();

      // Extend the allocation {group}.
      group->Add(value);
      *state_ptr =
          AllocationState::Open(group, state_size, top, effect, zone());
    } else {
      auto call_runtime = __ MakeDeferredLabel();
      auto done = __ MakeLabel(MachineType::PointerRepresentation());

      // Setup a mutable reservation size node; will be patched as we fold
      // additional allocations into this new group.
      Node* reservation_size = __ UniqueIntPtrConstant(object_size);

      // Load allocation top and limit.
      Node* top =
          __ Load(MachineType::Pointer(), top_address, __ IntPtrConstant(0));
      Node* limit =
          __ Load(MachineType::Pointer(), limit_address, __ IntPtrConstant(0));

      // Check if we need to collect garbage before we can start bump pointer
      // allocation (always done for folded allocations).
      Node* check = __ UintLessThan(__ IntAdd(top, reservation_size), limit);

      __ GotoIfNot(check, &call_runtime);
      __ Goto(&done, top);

      __ Bind(&call_runtime);
      {
        EnsureAllocateOperator();
        Node* vfalse = __ BitcastTaggedToWord(__ Call(
            allocate_operator_.get(), allocate_builtin, reservation_size));
        vfalse = __ IntSub(vfalse, __ IntPtrConstant(kHeapObjectTag));
        __ Goto(&done, vfalse);
      }

      __ Bind(&done);

      // Compute the new top and write it back.
      top = __ IntAdd(done.PhiAt(0), __ IntPtrConstant(object_size));
      __ Store(StoreRepresentation(MachineType::PointerRepresentation(),
                                   kNoWriteBarrier),
               top_address, __ IntPtrConstant(0), top);

      // Compute the initial object address.
      value = __ BitcastWordToTagged(
          __ IntAdd(done.PhiAt(0), __ IntPtrConstant(kHeapObjectTag)));
      effect = gasm()->effect();
      control = gasm()->control();

      // Start a new allocation group.
      AllocationGroup* group = zone()->New<AllocationGroup>(
          value, allocation_type, reservation_size, zone());
      *state_ptr =
          AllocationState::Open(group, object_size, top, effect, zone());
    }
  } else {
    auto call_runtime = __ MakeDeferredLabel();
    auto done = __ MakeLabel(MachineRepresentation::kTaggedPointer);

    // Load allocation top and limit.
    Node* top =
        __ Load(MachineType::Pointer(), top_address, __ IntPtrConstant(0));
    Node* limit =
        __ Load(MachineType::Pointer(), limit_address, __ IntPtrConstant(0));

    // Compute the new top.
    Node* new_top = __ IntAdd(top, size);

    // Check if we can do bump pointer allocation here.
    Node* check = __ UintLessThan(new_top, limit);
    __ GotoIfNot(check, &call_runtime);
    if (allow_large_objects == AllowLargeObjects::kTrue) {
      __ GotoIfNot(
          __ UintLessThan(size, __ IntPtrConstant(kMaxRegularHeapObjectSize)),
          &call_runtime);
    }
    __ Store(StoreRepresentation(MachineType::PointerRepresentation(),
                                 kNoWriteBarrier),
             top_address, __ IntPtrConstant(0), new_top);
    __ Goto(&done, __ BitcastWordToTagged(
                       __ IntAdd(top, __ IntPtrConstant(kHeapObjectTag))));

    __ Bind(&call_runtime);
    EnsureAllocateOperator();
    __ Goto(&done, __ Call(allocate_operator_.get(), allocate_builtin, size));

    __ Bind(&done);
    value = done.PhiAt(0);
    effect = gasm()->effect();
    control = gasm()->control();

    if (state_ptr) {
      // Create an unfoldable allocation group.
      AllocationGroup* group =
          zone()->New<AllocationGroup>(value, allocation_type, zone());
      *state_ptr = AllocationState::Closed(group, effect, zone());
    }
  }

  return Replace(value);
}

Reduction MemoryLowering::ReduceLoadFromObject(Node* node) {
  DCHECK(node->opcode() == IrOpcode::kLoadFromObject ||
         node->opcode() == IrOpcode::kLoadImmutableFromObject);
  ObjectAccess const& access = ObjectAccessOf(node->op());

  MachineType machine_type = access.machine_type;

  if (machine_type.IsMapWord()) {
    CHECK_EQ(machine_type.semantic(), MachineSemantic::kAny);
    return ReduceLoadMap(node);
  }

  MachineRepresentation rep = machine_type.representation();
  const Operator* load_op =
      ElementSizeInBytes(rep) > kTaggedSize &&
              !machine()->UnalignedLoadSupported(machine_type.representation())
          ? machine()->UnalignedLoad(machine_type)
          : machine()->Load(machine_type);
  NodeProperties::ChangeOp(node, load_op);
  return Changed(node);
}

Reduction MemoryLowering::ReduceLoadElement(Node* node) {
  DCHECK_EQ(IrOpcode::kLoadElement, node->opcode());
  ElementAccess const& access = ElementAccessOf(node->op());
  Node* index = node->InputAt(1);
  node->ReplaceInput(1, ComputeIndex(access, index));
  MachineType type = access.machine_type;
  DCHECK(!type.IsMapWord());
  NodeProperties::ChangeOp(node, machine()->Load(type));
  return Changed(node);
}

Node* MemoryLowering::DecodeExternalPointer(
    Node* node, ExternalPointerTag external_pointer_tag) {
#ifdef V8_SANDBOXED_EXTERNAL_POINTERS
  DCHECK(V8_SANDBOXED_EXTERNAL_POINTERS_BOOL);
  DCHECK(node->opcode() == IrOpcode::kLoad);
  DCHECK_EQ(kExternalPointerSize, kUInt32Size);
  DCHECK_NE(kExternalPointerNullTag, external_pointer_tag);
  Node* effect = NodeProperties::GetEffectInput(node);
  Node* control = NodeProperties::GetControlInput(node);
  __ InitializeEffectControl(effect, control);

  // Clone the load node and put it here.
  // TODO(turbofan): consider adding GraphAssembler::Clone() suitable for
  // cloning nodes from arbitrary locaions in effect/control chains.
  STATIC_ASSERT(kExternalPointerIndexShift > kSystemPointerSizeLog2);
  Node* shifted_index = __ AddNode(graph()->CloneNode(node));
  Node* shift_amount =
      __ Int32Constant(kExternalPointerIndexShift - kSystemPointerSizeLog2);
  Node* offset = __ Word32Shr(shifted_index, shift_amount);

  // Uncomment this to generate a breakpoint for debugging purposes.
  // __ DebugBreak();

  // Decode loaded external pointer.
  //
  // Here we access the external pointer table through an ExternalReference.
  // Alternatively, we could also hardcode the address of the table since it is
  // never reallocated. However, in that case we must be able to guarantee that
  // the generated code is never executed under a different Isolate, as that
  // would allow access to external objects from different Isolates. It also
  // would break if the code is serialized/deserialized at some point.
  Node* table_address = __ ExternalConstant(
      ExternalReference::external_pointer_table_address(isolate()));
  Node* table = __ Load(MachineType::Pointer(), table_address,
                        Internals::kExternalPointerTableBufferOffset);
  Node* decoded_ptr =
      __ Load(MachineType::Pointer(), table, __ ChangeUint32ToUint64(offset));
  Node* tag = __ IntPtrConstant(~external_pointer_tag);
  decoded_ptr = __ WordAnd(decoded_ptr, tag);
  return decoded_ptr;
#else
  return node;
#endif  // V8_SANDBOXED_EXTERNAL_POINTERS
}

Reduction MemoryLowering::ReduceLoadMap(Node* node) {
#ifdef V8_MAP_PACKING
  NodeProperties::ChangeOp(node, machine()->Load(MachineType::AnyTagged()));

  Node* effect = NodeProperties::GetEffectInput(node);
  Node* control = NodeProperties::GetControlInput(node);
  __ InitializeEffectControl(effect, control);

  node = __ AddNode(graph()->CloneNode(node));
  return Replace(__ UnpackMapWord(node));
#else
  NodeProperties::ChangeOp(node, machine()->Load(MachineType::TaggedPointer()));
  return Changed(node);
#endif
}

Reduction MemoryLowering::ReduceLoadField(Node* node) {
  DCHECK_EQ(IrOpcode::kLoadField, node->opcode());
  FieldAccess const& access = FieldAccessOf(node->op());
  Node* offset = __ IntPtrConstant(access.offset - access.tag());
  node->InsertInput(graph_zone(), 1, offset);
  MachineType type = access.machine_type;
  if (V8_SANDBOXED_EXTERNAL_POINTERS_BOOL &&
      access.type.Is(Type::ExternalPointer())) {
    // External pointer table indices are stored as 32-bit numbers
    type = MachineType::Uint32();
  }

  if (type.IsMapWord()) {
    DCHECK(!access.type.Is(Type::ExternalPointer()));
    return ReduceLoadMap(node);
  }

  NodeProperties::ChangeOp(node, machine()->Load(type));

#ifdef V8_SANDBOXED_EXTERNAL_POINTERS
  if (access.type.Is(Type::ExternalPointer())) {
    ExternalPointerTag tag = access.external_pointer_tag;
    DCHECK_NE(kExternalPointerNullTag, tag);
    node = DecodeExternalPointer(node, tag);
    return Replace(node);
  }
#endif

  return Changed(node);
}

Reduction MemoryLowering::ReduceStoreToObject(Node* node,
                                              AllocationState const* state) {
  DCHECK(node->opcode() == IrOpcode::kStoreToObject ||
         node->opcode() == IrOpcode::kInitializeImmutableInObject);
  ObjectAccess const& access = ObjectAccessOf(node->op());
  Node* object = node->InputAt(0);
  Node* value = node->InputAt(2);

  WriteBarrierKind write_barrier_kind = ComputeWriteBarrierKind(
      node, object, value, state, access.write_barrier_kind);
  DCHECK(!access.machine_type.IsMapWord());
  MachineRepresentation rep = access.machine_type.representation();
  StoreRepresentation store_rep(rep, write_barrier_kind);
  const Operator* store_op = ElementSizeInBytes(rep) > kTaggedSize &&
                                     !machine()->UnalignedStoreSupported(rep)
                                 ? machine()->UnalignedStore(rep)
                                 : machine()->Store(store_rep);
  NodeProperties::ChangeOp(node, store_op);
  return Changed(node);
}

Reduction MemoryLowering::ReduceStoreElement(Node* node,
                                             AllocationState const* state) {
  DCHECK_EQ(IrOpcode::kStoreElement, node->opcode());
  ElementAccess const& access = ElementAccessOf(node->op());
  Node* object = node->InputAt(0);
  Node* index = node->InputAt(1);
  Node* value = node->InputAt(2);
  node->ReplaceInput(1, ComputeIndex(access, index));
  WriteBarrierKind write_barrier_kind = ComputeWriteBarrierKind(
      node, object, value, state, access.write_barrier_kind);
  NodeProperties::ChangeOp(
      node, machine()->Store(StoreRepresentation(
                access.machine_type.representation(), write_barrier_kind)));
  return Changed(node);
}

Reduction MemoryLowering::ReduceStoreField(Node* node,
                                           AllocationState const* state) {
  DCHECK_EQ(IrOpcode::kStoreField, node->opcode());
  FieldAccess const& access = FieldAccessOf(node->op());
  // External pointer must never be stored by optimized code.
  DCHECK_IMPLIES(V8_SANDBOXED_EXTERNAL_POINTERS_BOOL,
                 !access.type.Is(Type::ExternalPointer()));
  // SandboxedPointers are not currently stored by optimized code.
  DCHECK(!access.type.Is(Type::SandboxedPointer()));
  MachineType machine_type = access.machine_type;
  Node* object = node->InputAt(0);
  Node* value = node->InputAt(1);

  Node* effect = NodeProperties::GetEffectInput(node);
  Node* control = NodeProperties::GetControlInput(node);
  __ InitializeEffectControl(effect, control);

  WriteBarrierKind write_barrier_kind = ComputeWriteBarrierKind(
      node, object, value, state, access.write_barrier_kind);
  Node* offset = __ IntPtrConstant(access.offset - access.tag());
  node->InsertInput(graph_zone(), 1, offset);

  if (machine_type.IsMapWord()) {
    machine_type = MachineType::TaggedPointer();
#ifdef V8_MAP_PACKING
    Node* mapword = __ PackMapWord(TNode<Map>::UncheckedCast(value));
    node->ReplaceInput(2, mapword);
#endif
  }
  NodeProperties::ChangeOp(
      node, machine()->Store(StoreRepresentation(machine_type.representation(),
                                                 write_barrier_kind)));
  return Changed(node);
}

Reduction MemoryLowering::ReduceStore(Node* node,
                                      AllocationState const* state) {
  DCHECK_EQ(IrOpcode::kStore, node->opcode());
  StoreRepresentation representation = StoreRepresentationOf(node->op());
  Node* object = node->InputAt(0);
  Node* value = node->InputAt(2);
  WriteBarrierKind write_barrier_kind = ComputeWriteBarrierKind(
      node, object, value, state, representation.write_barrier_kind());
  if (write_barrier_kind != representation.write_barrier_kind()) {
    NodeProperties::ChangeOp(
        node, machine()->Store(StoreRepresentation(
                  representation.representation(), write_barrier_kind)));
    return Changed(node);
  }
  return NoChange();
}

Node* MemoryLowering::ComputeIndex(ElementAccess const& access, Node* index) {
  int const element_size_shift =
      ElementSizeLog2Of(access.machine_type.representation());
  if (element_size_shift) {
    index = __ WordShl(index, __ IntPtrConstant(element_size_shift));
  }
  int const fixed_offset = access.header_size - access.tag();
  if (fixed_offset) {
    index = __ IntAdd(index, __ IntPtrConstant(fixed_offset));
  }
  return index;
}

#undef __

namespace {

bool ValueNeedsWriteBarrier(Node* value, Isolate* isolate) {
  while (true) {
    switch (value->opcode()) {
      case IrOpcode::kBitcastWordToTaggedSigned:
        return false;
      case IrOpcode::kHeapConstant: {
        RootIndex root_index;
        if (isolate->roots_table().IsRootHandle(HeapConstantOf(value->op()),
                                                &root_index) &&
            RootsTable::IsImmortalImmovable(root_index)) {
          return false;
        }
        break;
      }
      default:
        break;
    }
    return true;
  }
}

}  // namespace

Reduction MemoryLowering::ReduceAllocateRaw(Node* node) {
  DCHECK_EQ(IrOpcode::kAllocateRaw, node->opcode());
  const AllocateParameters& allocation = AllocateParametersOf(node->op());
  return ReduceAllocateRaw(node, allocation.allocation_type(),
                           allocation.allow_large_objects(), nullptr);
}

WriteBarrierKind MemoryLowering::ComputeWriteBarrierKind(
    Node* node, Node* object, Node* value, AllocationState const* state,
    WriteBarrierKind write_barrier_kind) {
  if (state && state->IsYoungGenerationAllocation() &&
      state->group()->Contains(object)) {
    write_barrier_kind = kNoWriteBarrier;
  }
  if (!ValueNeedsWriteBarrier(value, isolate())) {
    write_barrier_kind = kNoWriteBarrier;
  }
  if (FLAG_disable_write_barriers) {
    write_barrier_kind = kNoWriteBarrier;
  }
  if (write_barrier_kind == WriteBarrierKind::kAssertNoWriteBarrier) {
    write_barrier_assert_failed_(node, object, function_debug_name_, zone());
  }
  return write_barrier_kind;
}

MemoryLowering::AllocationGroup::AllocationGroup(Node* node,
                                                 AllocationType allocation,
                                                 Zone* zone)
    : node_ids_(zone),
      allocation_(CheckAllocationType(allocation)),
      size_(nullptr) {
  node_ids_.insert(node->id());
}

MemoryLowering::AllocationGroup::AllocationGroup(Node* node,
                                                 AllocationType allocation,
                                                 Node* size, Zone* zone)
    : node_ids_(zone),
      allocation_(CheckAllocationType(allocation)),
      size_(size) {
  node_ids_.insert(node->id());
}

void MemoryLowering::AllocationGroup::Add(Node* node) {
  node_ids_.insert(node->id());
}

bool MemoryLowering::AllocationGroup::Contains(Node* node) const {
  // Additions should stay within the same allocated object, so it's safe to
  // ignore them.
  while (node_ids_.find(node->id()) == node_ids_.end()) {
    switch (node->opcode()) {
      case IrOpcode::kBitcastTaggedToWord:
      case IrOpcode::kBitcastWordToTagged:
      case IrOpcode::kInt32Add:
      case IrOpcode::kInt64Add:
        node = NodeProperties::GetValueInput(node, 0);
        break;
      default:
        return false;
    }
  }
  return true;
}

MemoryLowering::AllocationState::AllocationState()
    : group_(nullptr),
      size_(std::numeric_limits<int>::max()),
      top_(nullptr),
      effect_(nullptr) {}

MemoryLowering::AllocationState::AllocationState(AllocationGroup* group,
                                                 Node* effect)
    : group_(group),
      size_(std::numeric_limits<int>::max()),
      top_(nullptr),
      effect_(effect) {}

MemoryLowering::AllocationState::AllocationState(AllocationGroup* group,
                                                 intptr_t size, Node* top,
                                                 Node* effect)
    : group_(group), size_(size), top_(top), effect_(effect) {}

bool MemoryLowering::AllocationState::IsYoungGenerationAllocation() const {
  return group() && group()->IsYoungGenerationAllocation();
}

}  // namespace compiler
}  // namespace internal
}  // namespace v8<|MERGE_RESOLUTION|>--- conflicted
+++ resolved
@@ -138,12 +138,9 @@
   DCHECK_EQ(IrOpcode::kAllocateRaw, node->opcode());
   DCHECK_IMPLIES(allocation_folding_ == AllocationFolding::kDoAllocationFolding,
                  state_ptr != nullptr);
-<<<<<<< HEAD
-=======
   if (FLAG_single_generation && allocation_type == AllocationType::kYoung) {
     allocation_type = AllocationType::kOld;
   }
->>>>>>> a8a80be5
   // Code objects may have a maximum size smaller than kMaxHeapObjectSize due to
   // guard pages. If we need to support allocating code here we would need to
   // call MemoryChunkLayout::MaxRegularCodeObjectSize() at runtime.
