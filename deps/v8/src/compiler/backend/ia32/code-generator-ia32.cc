--- conflicted
+++ resolved
@@ -1804,46 +1804,6 @@
       break;
     }
     case kIA32F64x2Min: {
-<<<<<<< HEAD
-      Operand src1 = i.InputOperand(1);
-      XMMRegister dst = i.OutputSimd128Register(),
-                  src = i.InputSimd128Register(0),
-                  tmp = i.TempSimd128Register(0);
-      // The minpd instruction doesn't propagate NaNs and +0's in its first
-      // operand. Perform minpd in both orders, merge the resuls, and adjust.
-      __ Movupd(tmp, src1);
-      __ Minpd(tmp, tmp, src);
-      __ Minpd(dst, src, src1);
-      // propagate -0's and NaNs, which may be non-canonical.
-      __ Orpd(tmp, dst);
-      // Canonicalize NaNs by quieting and clearing the payload.
-      __ Cmpunordpd(dst, dst, tmp);
-      __ Orpd(tmp, dst);
-      __ Psrlq(dst, 13);
-      __ Andnpd(dst, tmp);
-      break;
-    }
-    case kIA32F64x2Max: {
-      Operand src1 = i.InputOperand(1);
-      XMMRegister dst = i.OutputSimd128Register(),
-                  src = i.InputSimd128Register(0),
-                  tmp = i.TempSimd128Register(0);
-      // The maxpd instruction doesn't propagate NaNs and +0's in its first
-      // operand. Perform maxpd in both orders, merge the resuls, and adjust.
-      __ Movupd(tmp, src1);
-      __ Maxpd(tmp, tmp, src);
-      __ Maxpd(dst, src, src1);
-      // Find discrepancies.
-      __ Xorpd(dst, tmp);
-      // Propagate NaNs, which may be non-canonical.
-      __ Orpd(tmp, dst);
-      // Propagate sign discrepancy and (subtle) quiet NaNs.
-      __ Subpd(tmp, tmp, dst);
-      // Canonicalize NaNs by clearing the payload. Sign is non-deterministic.
-      __ Cmpunordpd(dst, dst, tmp);
-      __ Psrlq(dst, 13);
-      __ Andnpd(dst, tmp);
-=======
       __ F64x2Min(i.OutputSimd128Register(), i.InputSimd128Register(0),
                   i.InputSimd128Register(1), kScratchDoubleReg);
       break;
@@ -1851,7 +1811,6 @@
     case kIA32F64x2Max: {
       __ F64x2Max(i.OutputSimd128Register(), i.InputSimd128Register(0),
                   i.InputSimd128Register(1), kScratchDoubleReg);
->>>>>>> a8a80be5
       break;
     }
     case kIA32F64x2Eq: {
@@ -2212,31 +2171,9 @@
                   i.InputSimd128Register(1), kScratchDoubleReg);
       break;
     }
-<<<<<<< HEAD
-    case kAVXF32x4Max: {
-      CpuFeatureScope avx_scope(tasm(), AVX);
-      XMMRegister dst = i.OutputSimd128Register();
-      Operand src1 = i.InputOperand(1);
-      // See comment above for correction of maxps.
-      __ vmovups(kScratchDoubleReg, src1);
-      __ vmaxps(kScratchDoubleReg, kScratchDoubleReg, dst);
-      __ vmaxps(dst, dst, src1);
-      __ vxorps(dst, dst, kScratchDoubleReg);
-      __ vorps(kScratchDoubleReg, kScratchDoubleReg, dst);
-      __ vsubps(kScratchDoubleReg, kScratchDoubleReg, dst);
-      __ vcmpneqps(dst, kScratchDoubleReg, kScratchDoubleReg);
-      __ vpsrld(dst, dst, 10);
-      __ vandnps(dst, dst, kScratchDoubleReg);
-      break;
-    }
-    case kSSEF32x4Eq: {
-      DCHECK_EQ(i.OutputSimd128Register(), i.InputSimd128Register(0));
-      __ cmpeqps(i.OutputSimd128Register(), i.InputOperand(1));
-=======
     case kIA32F32x4Max: {
       __ F32x4Max(i.OutputSimd128Register(), i.InputSimd128Register(0),
                   i.InputSimd128Register(1), kScratchDoubleReg);
->>>>>>> a8a80be5
       break;
     }
     case kIA32F32x4Eq: {
