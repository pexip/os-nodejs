// Copyright 2013 the V8 project authors. All rights reserved.
// Use of this source code is governed by a BSD-style license that can be
// found in the LICENSE file.

#include <limits>

#include "src/base/overflowing-math.h"
#include "src/codegen/assembler.h"
#include "src/codegen/cpu-features.h"
#include "src/codegen/external-reference.h"
#include "src/codegen/macro-assembler.h"
#include "src/codegen/optimized-compilation-info.h"
#include "src/codegen/x64/assembler-x64.h"
#include "src/codegen/x64/register-x64.h"
#include "src/common/globals.h"
#include "src/compiler/backend/code-generator-impl.h"
#include "src/compiler/backend/code-generator.h"
#include "src/compiler/backend/gap-resolver.h"
#include "src/compiler/backend/instruction-codes.h"
#include "src/compiler/node-matchers.h"
#include "src/compiler/osr.h"
#include "src/heap/memory-chunk.h"
#include "src/objects/code-kind.h"
#include "src/objects/smi.h"

#if V8_ENABLE_WEBASSEMBLY
#include "src/wasm/wasm-code-manager.h"
#include "src/wasm/wasm-objects.h"
#endif  // V8_ENABLE_WEBASSEMBLY

namespace v8 {
namespace internal {
namespace compiler {

#define __ tasm()->

// Adds X64 specific methods for decoding operands.
class X64OperandConverter : public InstructionOperandConverter {
 public:
  X64OperandConverter(CodeGenerator* gen, Instruction* instr)
      : InstructionOperandConverter(gen, instr) {}

  Immediate InputImmediate(size_t index) {
    return ToImmediate(instr_->InputAt(index));
  }

  Operand InputOperand(size_t index, int extra = 0) {
    return ToOperand(instr_->InputAt(index), extra);
  }

  Operand OutputOperand() { return ToOperand(instr_->Output()); }

  Immediate ToImmediate(InstructionOperand* operand) {
    Constant constant = ToConstant(operand);
    if (constant.type() == Constant::kFloat64) {
      DCHECK_EQ(0, constant.ToFloat64().AsUint64());
      return Immediate(0);
    }
    if (RelocInfo::IsWasmReference(constant.rmode())) {
      return Immediate(constant.ToInt32(), constant.rmode());
    }
    return Immediate(constant.ToInt32());
  }

  Operand ToOperand(InstructionOperand* op, int extra = 0) {
    DCHECK(op->IsStackSlot() || op->IsFPStackSlot());
    return SlotToOperand(AllocatedOperand::cast(op)->index(), extra);
  }

  Operand SlotToOperand(int slot_index, int extra = 0) {
    FrameOffset offset = frame_access_state()->GetFrameOffset(slot_index);
    return Operand(offset.from_stack_pointer() ? rsp : rbp,
                   offset.offset() + extra);
  }

  static size_t NextOffset(size_t* offset) {
    size_t i = *offset;
    (*offset)++;
    return i;
  }

  static ScaleFactor ScaleFor(AddressingMode one, AddressingMode mode) {
    STATIC_ASSERT(0 == static_cast<int>(times_1));
    STATIC_ASSERT(1 == static_cast<int>(times_2));
    STATIC_ASSERT(2 == static_cast<int>(times_4));
    STATIC_ASSERT(3 == static_cast<int>(times_8));
    int scale = static_cast<int>(mode - one);
    DCHECK(scale >= 0 && scale < 4);
    return static_cast<ScaleFactor>(scale);
  }

  Operand MemoryOperand(size_t* offset) {
    AddressingMode mode = AddressingModeField::decode(instr_->opcode());
    switch (mode) {
      case kMode_MR: {
        Register base = InputRegister(NextOffset(offset));
        int32_t disp = 0;
        return Operand(base, disp);
      }
      case kMode_MRI: {
        Register base = InputRegister(NextOffset(offset));
        int32_t disp = InputInt32(NextOffset(offset));
        return Operand(base, disp);
      }
      case kMode_MR1:
      case kMode_MR2:
      case kMode_MR4:
      case kMode_MR8: {
        Register base = InputRegister(NextOffset(offset));
        Register index = InputRegister(NextOffset(offset));
        ScaleFactor scale = ScaleFor(kMode_MR1, mode);
        int32_t disp = 0;
        return Operand(base, index, scale, disp);
      }
      case kMode_MR1I:
      case kMode_MR2I:
      case kMode_MR4I:
      case kMode_MR8I: {
        Register base = InputRegister(NextOffset(offset));
        Register index = InputRegister(NextOffset(offset));
        ScaleFactor scale = ScaleFor(kMode_MR1I, mode);
        int32_t disp = InputInt32(NextOffset(offset));
        return Operand(base, index, scale, disp);
      }
      case kMode_M1: {
        Register base = InputRegister(NextOffset(offset));
        int32_t disp = 0;
        return Operand(base, disp);
      }
      case kMode_M2:
        UNREACHABLE();  // Should use kModeMR with more compact encoding instead
      case kMode_M4:
      case kMode_M8: {
        Register index = InputRegister(NextOffset(offset));
        ScaleFactor scale = ScaleFor(kMode_M1, mode);
        int32_t disp = 0;
        return Operand(index, scale, disp);
      }
      case kMode_M1I:
      case kMode_M2I:
      case kMode_M4I:
      case kMode_M8I: {
        Register index = InputRegister(NextOffset(offset));
        ScaleFactor scale = ScaleFor(kMode_M1I, mode);
        int32_t disp = InputInt32(NextOffset(offset));
        return Operand(index, scale, disp);
      }
      case kMode_Root: {
        Register base = kRootRegister;
        int32_t disp = InputInt32(NextOffset(offset));
        return Operand(base, disp);
      }
      case kMode_None:
        UNREACHABLE();
    }
    UNREACHABLE();
  }

  Operand MemoryOperand(size_t first_input = 0) {
    return MemoryOperand(&first_input);
  }
};

namespace {

bool HasAddressingMode(Instruction* instr) {
  return instr->addressing_mode() != kMode_None;
}

bool HasImmediateInput(Instruction* instr, size_t index) {
  return instr->InputAt(index)->IsImmediate();
}

bool HasRegisterInput(Instruction* instr, size_t index) {
  return instr->InputAt(index)->IsRegister();
}

class OutOfLineLoadFloat32NaN final : public OutOfLineCode {
 public:
  OutOfLineLoadFloat32NaN(CodeGenerator* gen, XMMRegister result)
      : OutOfLineCode(gen), result_(result) {}

  void Generate() final {
    __ Xorps(result_, result_);
    __ Divss(result_, result_);
  }

 private:
  XMMRegister const result_;
};

class OutOfLineLoadFloat64NaN final : public OutOfLineCode {
 public:
  OutOfLineLoadFloat64NaN(CodeGenerator* gen, XMMRegister result)
      : OutOfLineCode(gen), result_(result) {}

  void Generate() final {
    __ Xorpd(result_, result_);
    __ Divsd(result_, result_);
  }

 private:
  XMMRegister const result_;
};

class OutOfLineTruncateDoubleToI final : public OutOfLineCode {
 public:
  OutOfLineTruncateDoubleToI(CodeGenerator* gen, Register result,
                             XMMRegister input, StubCallMode stub_mode,
                             UnwindingInfoWriter* unwinding_info_writer)
      : OutOfLineCode(gen),
        result_(result),
        input_(input),
#if V8_ENABLE_WEBASSEMBLY
        stub_mode_(stub_mode),
#endif  // V8_ENABLE_WEBASSEMBLY
        unwinding_info_writer_(unwinding_info_writer),
        isolate_(gen->isolate()),
        zone_(gen->zone()) {
  }

  void Generate() final {
    __ AllocateStackSpace(kDoubleSize);
    unwinding_info_writer_->MaybeIncreaseBaseOffsetAt(__ pc_offset(),
                                                      kDoubleSize);
    __ Movsd(MemOperand(rsp, 0), input_);
#if V8_ENABLE_WEBASSEMBLY
    if (stub_mode_ == StubCallMode::kCallWasmRuntimeStub) {
      // A direct call to a wasm runtime stub defined in this module.
      // Just encode the stub index. This will be patched when the code
      // is added to the native module and copied into wasm code space.
      __ near_call(wasm::WasmCode::kDoubleToI, RelocInfo::WASM_STUB_CALL);
#else
    // For balance.
    if (false) {
#endif  // V8_ENABLE_WEBASSEMBLY
    } else if (tasm()->options().inline_offheap_trampolines) {
      // With embedded builtins we do not need the isolate here. This allows
      // the call to be generated asynchronously.
      __ CallBuiltin(Builtin::kDoubleToI);
    } else {
      __ Call(BUILTIN_CODE(isolate_, DoubleToI), RelocInfo::CODE_TARGET);
    }
    __ movl(result_, MemOperand(rsp, 0));
    __ addq(rsp, Immediate(kDoubleSize));
    unwinding_info_writer_->MaybeIncreaseBaseOffsetAt(__ pc_offset(),
                                                      -kDoubleSize);
  }

 private:
  Register const result_;
  XMMRegister const input_;
#if V8_ENABLE_WEBASSEMBLY
  StubCallMode stub_mode_;
#endif  // V8_ENABLE_WEBASSEMBLY
  UnwindingInfoWriter* const unwinding_info_writer_;
  Isolate* isolate_;
  Zone* zone_;
};

class OutOfLineRecordWrite final : public OutOfLineCode {
 public:
  OutOfLineRecordWrite(CodeGenerator* gen, Register object, Operand operand,
                       Register value, Register scratch0, Register scratch1,
                       RecordWriteMode mode, StubCallMode stub_mode)
      : OutOfLineCode(gen),
        object_(object),
        operand_(operand),
        value_(value),
        scratch0_(scratch0),
        scratch1_(scratch1),
        mode_(mode),
#if V8_ENABLE_WEBASSEMBLY
        stub_mode_(stub_mode),
#endif  // V8_ENABLE_WEBASSEMBLY
        zone_(gen->zone()) {
    DCHECK(!AreAliased(object, scratch0, scratch1));
    DCHECK(!AreAliased(value, scratch0, scratch1));
  }

  void Generate() final {
    if (COMPRESS_POINTERS_BOOL) {
      __ DecompressTaggedPointer(value_, value_);
    }
    __ CheckPageFlag(value_, scratch0_,
                     MemoryChunk::kPointersToHereAreInterestingMask, zero,
                     exit());
    __ leaq(scratch1_, operand_);

    RememberedSetAction const remembered_set_action =
        mode_ > RecordWriteMode::kValueIsMap ||
                FLAG_use_full_record_write_builtin
            ? RememberedSetAction::kEmit
            : RememberedSetAction::kOmit;
    SaveFPRegsMode const save_fp_mode = frame()->DidAllocateDoubleRegisters()
                                            ? SaveFPRegsMode::kSave
                                            : SaveFPRegsMode::kIgnore;

    if (mode_ == RecordWriteMode::kValueIsEphemeronKey) {
      __ CallEphemeronKeyBarrier(object_, scratch1_, save_fp_mode);
#if V8_ENABLE_WEBASSEMBLY
    } else if (stub_mode_ == StubCallMode::kCallWasmRuntimeStub) {
      // A direct call to a wasm runtime stub defined in this module.
      // Just encode the stub index. This will be patched when the code
      // is added to the native module and copied into wasm code space.
      __ CallRecordWriteStubSaveRegisters(object_, scratch1_,
                                          remembered_set_action, save_fp_mode,
                                          StubCallMode::kCallWasmRuntimeStub);
#endif  // V8_ENABLE_WEBASSEMBLY
    } else {
      __ CallRecordWriteStubSaveRegisters(object_, scratch1_,
                                          remembered_set_action, save_fp_mode);
    }
  }

 private:
  Register const object_;
  Operand const operand_;
  Register const value_;
  Register const scratch0_;
  Register const scratch1_;
  RecordWriteMode const mode_;
#if V8_ENABLE_WEBASSEMBLY
  StubCallMode const stub_mode_;
#endif  // V8_ENABLE_WEBASSEMBLY
  Zone* zone_;
};

template <std::memory_order order>
void EmitStore(TurboAssembler* tasm, Operand operand, Register value,
               MachineRepresentation rep) {
  if (order == std::memory_order_relaxed) {
    switch (rep) {
      case MachineRepresentation::kWord8:
        tasm->movb(operand, value);
        break;
      case MachineRepresentation::kWord16:
        tasm->movw(operand, value);
        break;
      case MachineRepresentation::kWord32:
        tasm->movl(operand, value);
        break;
      case MachineRepresentation::kWord64:
        tasm->movq(operand, value);
        break;
      case MachineRepresentation::kTagged:
        tasm->StoreTaggedField(operand, value);
        break;
      case MachineRepresentation::kSandboxedPointer:
        tasm->StoreSandboxedPointerField(operand, value);
        break;
      default:
        UNREACHABLE();
    }
    return;
  }

  DCHECK_EQ(order, std::memory_order_seq_cst);
  switch (rep) {
    case MachineRepresentation::kWord8:
      tasm->movq(kScratchRegister, value);
      tasm->xchgb(kScratchRegister, operand);
      break;
    case MachineRepresentation::kWord16:
      tasm->movq(kScratchRegister, value);
      tasm->xchgw(kScratchRegister, operand);
      break;
    case MachineRepresentation::kWord32:
      tasm->movq(kScratchRegister, value);
      tasm->xchgl(kScratchRegister, operand);
      break;
    case MachineRepresentation::kWord64:
      tasm->movq(kScratchRegister, value);
      tasm->xchgq(kScratchRegister, operand);
      break;
    case MachineRepresentation::kTagged:
      tasm->AtomicStoreTaggedField(operand, value);
      break;
    default:
      UNREACHABLE();
  }
}

template <std::memory_order order>
void EmitStore(TurboAssembler* tasm, Operand operand, Immediate value,
               MachineRepresentation rep);

template <>
void EmitStore<std::memory_order_relaxed>(TurboAssembler* tasm, Operand operand,
                                          Immediate value,
                                          MachineRepresentation rep) {
  switch (rep) {
    case MachineRepresentation::kWord8:
      tasm->movb(operand, value);
      break;
    case MachineRepresentation::kWord16:
      tasm->movw(operand, value);
      break;
    case MachineRepresentation::kWord32:
      tasm->movl(operand, value);
      break;
    case MachineRepresentation::kWord64:
      tasm->movq(operand, value);
      break;
    case MachineRepresentation::kTagged:
      tasm->StoreTaggedField(operand, value);
      break;
    default:
      UNREACHABLE();
  }
}

#ifdef V8_IS_TSAN
void EmitMemoryProbeForTrapHandlerIfNeeded(TurboAssembler* tasm,
                                           Register scratch, Operand operand,
                                           StubCallMode mode, int size) {
#if V8_ENABLE_WEBASSEMBLY && V8_TRAP_HANDLER_SUPPORTED
  // The wasm OOB trap handler needs to be able to look up the faulting
  // instruction pointer to handle the SIGSEGV raised by an OOB access. It
  // will not handle SIGSEGVs raised by the TSAN store helpers. Emit a
  // redundant load here to give the trap handler a chance to handle any
  // OOB SIGSEGVs.
  if (trap_handler::IsTrapHandlerEnabled() &&
      mode == StubCallMode::kCallWasmRuntimeStub) {
    switch (size) {
      case kInt8Size:
        tasm->movb(scratch, operand);
        break;
      case kInt16Size:
        tasm->movw(scratch, operand);
        break;
      case kInt32Size:
        tasm->movl(scratch, operand);
        break;
      case kInt64Size:
        tasm->movq(scratch, operand);
        break;
      default:
        UNREACHABLE();
    }
  }
#endif
}

class OutOfLineTSANStore : public OutOfLineCode {
 public:
  OutOfLineTSANStore(CodeGenerator* gen, Operand operand, Register value,
                     Register scratch0, StubCallMode stub_mode, int size,
                     std::memory_order order)
      : OutOfLineCode(gen),
        operand_(operand),
        value_(value),
        scratch0_(scratch0),
#if V8_ENABLE_WEBASSEMBLY
        stub_mode_(stub_mode),
#endif  // V8_ENABLE_WEBASSEMBLY
        size_(size),
        memory_order_(order),
        zone_(gen->zone()) {
    DCHECK(!AreAliased(value, scratch0));
  }

  void Generate() final {
    const SaveFPRegsMode save_fp_mode = frame()->DidAllocateDoubleRegisters()
                                            ? SaveFPRegsMode::kSave
                                            : SaveFPRegsMode::kIgnore;
    __ leaq(scratch0_, operand_);

#if V8_ENABLE_WEBASSEMBLY
    if (stub_mode_ == StubCallMode::kCallWasmRuntimeStub) {
      // A direct call to a wasm runtime stub defined in this module.
      // Just encode the stub index. This will be patched when the code
      // is added to the native module and copied into wasm code space.
      tasm()->CallTSANStoreStub(scratch0_, value_, save_fp_mode, size_,
                                StubCallMode::kCallWasmRuntimeStub,
                                memory_order_);
      return;
    }
#endif  // V8_ENABLE_WEBASSEMBLY

    tasm()->CallTSANStoreStub(scratch0_, value_, save_fp_mode, size_,
                              StubCallMode::kCallBuiltinPointer, memory_order_);
  }

 private:
  Operand const operand_;
  Register const value_;
  Register const scratch0_;
#if V8_ENABLE_WEBASSEMBLY
  StubCallMode const stub_mode_;
#endif  // V8_ENABLE_WEBASSEMBLY
  int size_;
  const std::memory_order memory_order_;
  Zone* zone_;
};

void EmitTSANStoreOOL(Zone* zone, CodeGenerator* codegen, TurboAssembler* tasm,
                      Operand operand, Register value_reg,
                      X64OperandConverter& i, StubCallMode mode, int size,
                      std::memory_order order) {
  // The FOR_TESTING code doesn't initialize the root register. We can't call
  // the TSAN builtin since we need to load the external reference through the
  // root register.
  // TODO(solanes, v8:7790, v8:11600): See if we can support the FOR_TESTING
  // path. It is not crucial, but it would be nice to remove this restriction.
  DCHECK_NE(codegen->code_kind(), CodeKind::FOR_TESTING);

  Register scratch0 = i.TempRegister(0);
  auto tsan_ool = zone->New<OutOfLineTSANStore>(codegen, operand, value_reg,
                                                scratch0, mode, size, order);
  tasm->jmp(tsan_ool->entry());
  tasm->bind(tsan_ool->exit());
}

template <std::memory_order order>
Register GetTSANValueRegister(TurboAssembler* tasm, Register value,
                              X64OperandConverter& i,
                              MachineRepresentation rep) {
  if (rep == MachineRepresentation::kSandboxedPointer) {
    // SandboxedPointers need to be encoded.
    Register value_reg = i.TempRegister(1);
    tasm->movq(value_reg, value);
    tasm->EncodeSandboxedPointer(value_reg);
    return value_reg;
  }
  return value;
}

template <std::memory_order order>
Register GetTSANValueRegister(TurboAssembler* tasm, Immediate value,
                              X64OperandConverter& i,
                              MachineRepresentation rep);

template <>
Register GetTSANValueRegister<std::memory_order_relaxed>(
    TurboAssembler* tasm, Immediate value, X64OperandConverter& i,
    MachineRepresentation rep) {
  Register value_reg = i.TempRegister(1);
  tasm->movq(value_reg, value);
  if (rep == MachineRepresentation::kSandboxedPointer) {
    // SandboxedPointers need to be encoded.
    tasm->EncodeSandboxedPointer(value_reg);
  }
  return value_reg;
}

template <std::memory_order order, typename ValueT>
void EmitTSANAwareStore(Zone* zone, CodeGenerator* codegen,
                        TurboAssembler* tasm, Operand operand, ValueT value,
                        X64OperandConverter& i, StubCallMode stub_call_mode,
                        MachineRepresentation rep) {
  // The FOR_TESTING code doesn't initialize the root register. We can't call
  // the TSAN builtin since we need to load the external reference through the
  // root register.
  // TODO(solanes, v8:7790, v8:11600): See if we can support the FOR_TESTING
  // path. It is not crucial, but it would be nice to remove this restriction.
  if (codegen->code_kind() != CodeKind::FOR_TESTING) {
    int size = ElementSizeInBytes(rep);
    EmitMemoryProbeForTrapHandlerIfNeeded(tasm, i.TempRegister(0), operand,
                                          stub_call_mode, size);
    Register value_reg = GetTSANValueRegister<order>(tasm, value, i, rep);
    EmitTSANStoreOOL(zone, codegen, tasm, operand, value_reg, i, stub_call_mode,
                     size, order);
  } else {
    EmitStore<order>(tasm, operand, value, rep);
  }
}

class OutOfLineTSANRelaxedLoad final : public OutOfLineCode {
 public:
  OutOfLineTSANRelaxedLoad(CodeGenerator* gen, Operand operand,
                           Register scratch0, StubCallMode stub_mode, int size)
      : OutOfLineCode(gen),
        operand_(operand),
        scratch0_(scratch0),
#if V8_ENABLE_WEBASSEMBLY
        stub_mode_(stub_mode),
#endif  // V8_ENABLE_WEBASSEMBLY
        size_(size),
        zone_(gen->zone()) {
  }

  void Generate() final {
    const SaveFPRegsMode save_fp_mode = frame()->DidAllocateDoubleRegisters()
                                            ? SaveFPRegsMode::kSave
                                            : SaveFPRegsMode::kIgnore;
    __ leaq(scratch0_, operand_);

#if V8_ENABLE_WEBASSEMBLY
    if (stub_mode_ == StubCallMode::kCallWasmRuntimeStub) {
      // A direct call to a wasm runtime stub defined in this module.
      // Just encode the stub index. This will be patched when the code
      // is added to the native module and copied into wasm code space.
      __ CallTSANRelaxedLoadStub(scratch0_, save_fp_mode, size_,
                                 StubCallMode::kCallWasmRuntimeStub);
      return;
    }
#endif  // V8_ENABLE_WEBASSEMBLY

    __ CallTSANRelaxedLoadStub(scratch0_, save_fp_mode, size_,
                               StubCallMode::kCallBuiltinPointer);
  }

 private:
  Operand const operand_;
  Register const scratch0_;
#if V8_ENABLE_WEBASSEMBLY
  StubCallMode const stub_mode_;
#endif  // V8_ENABLE_WEBASSEMBLY
  int size_;
  Zone* zone_;
};

void EmitTSANRelaxedLoadOOLIfNeeded(Zone* zone, CodeGenerator* codegen,
                                    TurboAssembler* tasm, Operand operand,
                                    X64OperandConverter& i, StubCallMode mode,
                                    int size) {
  // The FOR_TESTING code doesn't initialize the root register. We can't call
  // the TSAN builtin since we need to load the external reference through the
  // root register.
  // TODO(solanes, v8:7790, v8:11600): See if we can support the FOR_TESTING
  // path. It is not crucial, but it would be nice to remove this if.
  if (codegen->code_kind() == CodeKind::FOR_TESTING) return;

  Register scratch0 = i.TempRegister(0);
  auto tsan_ool = zone->New<OutOfLineTSANRelaxedLoad>(codegen, operand,
                                                      scratch0, mode, size);
  tasm->jmp(tsan_ool->entry());
  tasm->bind(tsan_ool->exit());
}

#else
template <std::memory_order order, typename ValueT>
void EmitTSANAwareStore(Zone* zone, CodeGenerator* codegen,
                        TurboAssembler* tasm, Operand operand, ValueT value,
                        X64OperandConverter& i, StubCallMode stub_call_mode,
                        MachineRepresentation rep) {
  DCHECK(order == std::memory_order_relaxed ||
         order == std::memory_order_seq_cst);
  EmitStore<order>(tasm, operand, value, rep);
}

void EmitTSANRelaxedLoadOOLIfNeeded(Zone* zone, CodeGenerator* codegen,
                                    TurboAssembler* tasm, Operand operand,
                                    X64OperandConverter& i, StubCallMode mode,
                                    int size) {}
#endif  // V8_IS_TSAN

#if V8_ENABLE_WEBASSEMBLY
class WasmOutOfLineTrap : public OutOfLineCode {
 public:
  WasmOutOfLineTrap(CodeGenerator* gen, Instruction* instr)
      : OutOfLineCode(gen), gen_(gen), instr_(instr) {}

  void Generate() override {
    X64OperandConverter i(gen_, instr_);
    TrapId trap_id =
        static_cast<TrapId>(i.InputInt32(instr_->InputCount() - 1));
    GenerateWithTrapId(trap_id);
  }

 protected:
  CodeGenerator* gen_;

  void GenerateWithTrapId(TrapId trap_id) { GenerateCallToTrap(trap_id); }

 private:
  void GenerateCallToTrap(TrapId trap_id) {
    if (!gen_->wasm_runtime_exception_support()) {
      // We cannot test calls to the runtime in cctest/test-run-wasm.
      // Therefore we emit a call to C here instead of a call to the runtime.
      __ PrepareCallCFunction(0);
      __ CallCFunction(ExternalReference::wasm_call_trap_callback_for_testing(),
                       0);
      __ LeaveFrame(StackFrame::WASM);
      auto call_descriptor = gen_->linkage()->GetIncomingDescriptor();
      size_t pop_size =
          call_descriptor->ParameterSlotCount() * kSystemPointerSize;
      // Use rcx as a scratch register, we return anyways immediately.
      __ Ret(static_cast<int>(pop_size), rcx);
    } else {
      gen_->AssembleSourcePosition(instr_);
      // A direct call to a wasm runtime stub defined in this module.
      // Just encode the stub index. This will be patched when the code
      // is added to the native module and copied into wasm code space.
      __ near_call(static_cast<Address>(trap_id), RelocInfo::WASM_STUB_CALL);
      ReferenceMap* reference_map =
          gen_->zone()->New<ReferenceMap>(gen_->zone());
      gen_->RecordSafepoint(reference_map);
      __ AssertUnreachable(AbortReason::kUnexpectedReturnFromWasmTrap);
    }
  }

  Instruction* instr_;
};

class WasmProtectedInstructionTrap final : public WasmOutOfLineTrap {
 public:
  WasmProtectedInstructionTrap(CodeGenerator* gen, int pc, Instruction* instr)
      : WasmOutOfLineTrap(gen, instr), pc_(pc) {}

  void Generate() final {
    DCHECK(FLAG_wasm_bounds_checks && !FLAG_wasm_enforce_bounds_checks);
    gen_->AddProtectedInstructionLanding(pc_, __ pc_offset());
    GenerateWithTrapId(TrapId::kTrapMemOutOfBounds);
  }

 private:
  int pc_;
};

void EmitOOLTrapIfNeeded(Zone* zone, CodeGenerator* codegen,
                         InstructionCode opcode, Instruction* instr,
                         int pc) {
  const MemoryAccessMode access_mode = instr->memory_access_mode();
  if (access_mode == kMemoryAccessProtected) {
    zone->New<WasmProtectedInstructionTrap>(codegen, pc, instr);
  }
}

#else

void EmitOOLTrapIfNeeded(Zone* zone, CodeGenerator* codegen,
                         InstructionCode opcode, Instruction* instr, int pc) {
  DCHECK_NE(kMemoryAccessProtected, instr->memory_access_mode());
}

#endif  // V8_ENABLE_WEBASSEMBLY

}  // namespace

#define ASSEMBLE_UNOP(asm_instr)         \
  do {                                   \
    if (instr->Output()->IsRegister()) { \
      __ asm_instr(i.OutputRegister());  \
    } else {                             \
      __ asm_instr(i.OutputOperand());   \
    }                                    \
  } while (false)

#define ASSEMBLE_BINOP(asm_instr)                                \
  do {                                                           \
    if (HasAddressingMode(instr)) {                              \
      size_t index = 1;                                          \
      Operand right = i.MemoryOperand(&index);                   \
      __ asm_instr(i.InputRegister(0), right);                   \
    } else {                                                     \
      if (HasImmediateInput(instr, 1)) {                         \
        if (HasRegisterInput(instr, 0)) {                        \
          __ asm_instr(i.InputRegister(0), i.InputImmediate(1)); \
        } else {                                                 \
          __ asm_instr(i.InputOperand(0), i.InputImmediate(1));  \
        }                                                        \
      } else {                                                   \
        if (HasRegisterInput(instr, 1)) {                        \
          __ asm_instr(i.InputRegister(0), i.InputRegister(1));  \
        } else {                                                 \
          __ asm_instr(i.InputRegister(0), i.InputOperand(1));   \
        }                                                        \
      }                                                          \
    }                                                            \
  } while (false)

#define ASSEMBLE_COMPARE(asm_instr)                              \
  do {                                                           \
    if (HasAddressingMode(instr)) {                              \
      size_t index = 0;                                          \
      Operand left = i.MemoryOperand(&index);                    \
      if (HasImmediateInput(instr, index)) {                     \
        __ asm_instr(left, i.InputImmediate(index));             \
      } else {                                                   \
        __ asm_instr(left, i.InputRegister(index));              \
      }                                                          \
    } else {                                                     \
      if (HasImmediateInput(instr, 1)) {                         \
        if (HasRegisterInput(instr, 0)) {                        \
          __ asm_instr(i.InputRegister(0), i.InputImmediate(1)); \
        } else {                                                 \
          __ asm_instr(i.InputOperand(0), i.InputImmediate(1));  \
        }                                                        \
      } else {                                                   \
        if (HasRegisterInput(instr, 1)) {                        \
          __ asm_instr(i.InputRegister(0), i.InputRegister(1));  \
        } else {                                                 \
          __ asm_instr(i.InputRegister(0), i.InputOperand(1));   \
        }                                                        \
      }                                                          \
    }                                                            \
  } while (false)

#define ASSEMBLE_MULT(asm_instr)                              \
  do {                                                        \
    if (HasImmediateInput(instr, 1)) {                        \
      if (HasRegisterInput(instr, 0)) {                       \
        __ asm_instr(i.OutputRegister(), i.InputRegister(0),  \
                     i.InputImmediate(1));                    \
      } else {                                                \
        __ asm_instr(i.OutputRegister(), i.InputOperand(0),   \
                     i.InputImmediate(1));                    \
      }                                                       \
    } else {                                                  \
      if (HasRegisterInput(instr, 1)) {                       \
        __ asm_instr(i.OutputRegister(), i.InputRegister(1)); \
      } else {                                                \
        __ asm_instr(i.OutputRegister(), i.InputOperand(1));  \
      }                                                       \
    }                                                         \
  } while (false)

#define ASSEMBLE_SHIFT(asm_instr, width)                                   \
  do {                                                                     \
    if (HasImmediateInput(instr, 1)) {                                     \
      if (instr->Output()->IsRegister()) {                                 \
        __ asm_instr(i.OutputRegister(), Immediate(i.InputInt##width(1))); \
      } else {                                                             \
        __ asm_instr(i.OutputOperand(), Immediate(i.InputInt##width(1)));  \
      }                                                                    \
    } else {                                                               \
      if (instr->Output()->IsRegister()) {                                 \
        __ asm_instr##_cl(i.OutputRegister());                             \
      } else {                                                             \
        __ asm_instr##_cl(i.OutputOperand());                              \
      }                                                                    \
    }                                                                      \
  } while (false)

#define ASSEMBLE_MOVX(asm_instr)                            \
  do {                                                      \
    if (HasAddressingMode(instr)) {                         \
      __ asm_instr(i.OutputRegister(), i.MemoryOperand());  \
    } else if (HasRegisterInput(instr, 0)) {                \
      __ asm_instr(i.OutputRegister(), i.InputRegister(0)); \
    } else {                                                \
      __ asm_instr(i.OutputRegister(), i.InputOperand(0));  \
    }                                                       \
  } while (false)

#define ASSEMBLE_SSE_BINOP(asm_instr)                                     \
  do {                                                                    \
    if (HasAddressingMode(instr)) {                                       \
      size_t index = 1;                                                   \
      Operand right = i.MemoryOperand(&index);                            \
      __ asm_instr(i.InputDoubleRegister(0), right);                      \
    } else {                                                              \
      if (instr->InputAt(1)->IsFPRegister()) {                            \
        __ asm_instr(i.InputDoubleRegister(0), i.InputDoubleRegister(1)); \
      } else {                                                            \
        __ asm_instr(i.InputDoubleRegister(0), i.InputOperand(1));        \
      }                                                                   \
    }                                                                     \
  } while (false)

#define ASSEMBLE_SSE_UNOP(asm_instr)                                    \
  do {                                                                  \
    if (instr->InputAt(0)->IsFPRegister()) {                            \
      __ asm_instr(i.OutputDoubleRegister(), i.InputDoubleRegister(0)); \
    } else {                                                            \
      __ asm_instr(i.OutputDoubleRegister(), i.InputOperand(0));        \
    }                                                                   \
  } while (false)

#define ASSEMBLE_AVX_BINOP(asm_instr)                                          \
  do {                                                                         \
    CpuFeatureScope avx_scope(tasm(), AVX);                                    \
    if (HasAddressingMode(instr)) {                                            \
      size_t index = 1;                                                        \
      Operand right = i.MemoryOperand(&index);                                 \
      __ asm_instr(i.OutputDoubleRegister(), i.InputDoubleRegister(0), right); \
    } else {                                                                   \
      if (instr->InputAt(1)->IsFPRegister()) {                                 \
        __ asm_instr(i.OutputDoubleRegister(), i.InputDoubleRegister(0),       \
                     i.InputDoubleRegister(1));                                \
      } else {                                                                 \
        __ asm_instr(i.OutputDoubleRegister(), i.InputDoubleRegister(0),       \
                     i.InputOperand(1));                                       \
      }                                                                        \
    }                                                                          \
  } while (false)

#define ASSEMBLE_IEEE754_BINOP(name)                                     \
  do {                                                                   \
    __ PrepareCallCFunction(2);                                          \
    __ CallCFunction(ExternalReference::ieee754_##name##_function(), 2); \
  } while (false)

#define ASSEMBLE_IEEE754_UNOP(name)                                      \
  do {                                                                   \
    __ PrepareCallCFunction(1);                                          \
    __ CallCFunction(ExternalReference::ieee754_##name##_function(), 1); \
  } while (false)

#define ASSEMBLE_ATOMIC_BINOP(bin_inst, mov_inst, cmpxchg_inst) \
  do {                                                          \
    Label binop;                                                \
    __ bind(&binop);                                            \
    __ mov_inst(rax, i.MemoryOperand(1));                       \
    __ movl(i.TempRegister(0), rax);                            \
    __ bin_inst(i.TempRegister(0), i.InputRegister(0));         \
    __ lock();                                                  \
    __ cmpxchg_inst(i.MemoryOperand(1), i.TempRegister(0));     \
    __ j(not_equal, &binop);                                    \
  } while (false)

#define ASSEMBLE_ATOMIC64_BINOP(bin_inst, mov_inst, cmpxchg_inst) \
  do {                                                            \
    Label binop;                                                  \
    __ bind(&binop);                                              \
    __ mov_inst(rax, i.MemoryOperand(1));                         \
    __ movq(i.TempRegister(0), rax);                              \
    __ bin_inst(i.TempRegister(0), i.InputRegister(0));           \
    __ lock();                                                    \
    __ cmpxchg_inst(i.MemoryOperand(1), i.TempRegister(0));       \
    __ j(not_equal, &binop);                                      \
  } while (false)

// Handles both SSE and AVX codegen. For SSE we use DefineSameAsFirst, so the
// dst and first src will be the same. For AVX we don't restrict it that way, so
// we will omit unnecessary moves.
#define ASSEMBLE_SIMD_BINOP(opcode)                                      \
  do {                                                                   \
    if (CpuFeatures::IsSupported(AVX)) {                                 \
      CpuFeatureScope avx_scope(tasm(), AVX);                            \
      __ v##opcode(i.OutputSimd128Register(), i.InputSimd128Register(0), \
                   i.InputSimd128Register(1));                           \
    } else {                                                             \
      DCHECK_EQ(i.OutputSimd128Register(), i.InputSimd128Register(0));   \
      __ opcode(i.OutputSimd128Register(), i.InputSimd128Register(1));   \
    }                                                                    \
  } while (false)

#define ASSEMBLE_SIMD_INSTR(opcode, dst_operand, index)      \
  do {                                                       \
    if (instr->InputAt(index)->IsSimd128Register()) {        \
      __ opcode(dst_operand, i.InputSimd128Register(index)); \
    } else {                                                 \
      __ opcode(dst_operand, i.InputOperand(index));         \
    }                                                        \
  } while (false)

#define ASSEMBLE_SIMD_IMM_INSTR(opcode, dst_operand, index, imm)  \
  do {                                                            \
    if (instr->InputAt(index)->IsSimd128Register()) {             \
      __ opcode(dst_operand, i.InputSimd128Register(index), imm); \
    } else {                                                      \
      __ opcode(dst_operand, i.InputOperand(index), imm);         \
    }                                                             \
  } while (false)

#define ASSEMBLE_SIMD_PUNPCK_SHUFFLE(opcode)                    \
  do {                                                          \
    XMMRegister dst = i.OutputSimd128Register();                \
    byte input_index = instr->InputCount() == 2 ? 1 : 0;        \
    if (CpuFeatures::IsSupported(AVX)) {                        \
      CpuFeatureScope avx_scope(tasm(), AVX);                   \
      DCHECK(instr->InputAt(input_index)->IsSimd128Register()); \
      __ v##opcode(dst, i.InputSimd128Register(0),              \
                   i.InputSimd128Register(input_index));        \
    } else {                                                    \
      DCHECK_EQ(dst, i.InputSimd128Register(0));                \
      ASSEMBLE_SIMD_INSTR(opcode, dst, input_index);            \
    }                                                           \
  } while (false)

<<<<<<< HEAD
#define ASSEMBLE_SIMD_IMM_SHUFFLE(opcode, imm)                              \
  do {                                                                      \
    DCHECK_EQ(i.OutputSimd128Register(), i.InputSimd128Register(0));        \
    if (instr->InputAt(1)->IsSimd128Register()) {                           \
      __ opcode(i.OutputSimd128Register(), i.InputSimd128Register(1), imm); \
    } else {                                                                \
      __ opcode(i.OutputSimd128Register(), i.InputOperand(1), imm);         \
    }                                                                       \
=======
#define ASSEMBLE_SIMD_IMM_SHUFFLE(opcode, imm)                \
  do {                                                        \
    XMMRegister dst = i.OutputSimd128Register();              \
    XMMRegister src = i.InputSimd128Register(0);              \
    if (CpuFeatures::IsSupported(AVX)) {                      \
      CpuFeatureScope avx_scope(tasm(), AVX);                 \
      DCHECK(instr->InputAt(1)->IsSimd128Register());         \
      __ v##opcode(dst, src, i.InputSimd128Register(1), imm); \
    } else {                                                  \
      DCHECK_EQ(dst, src);                                    \
      if (instr->InputAt(1)->IsSimd128Register()) {           \
        __ opcode(dst, i.InputSimd128Register(1), imm);       \
      } else {                                                \
        __ opcode(dst, i.InputOperand(1), imm);               \
      }                                                       \
    }                                                         \
>>>>>>> a8a80be5
  } while (false)

#define ASSEMBLE_SIMD_ALL_TRUE(opcode)                       \
  do {                                                       \
    Register dst = i.OutputRegister();                       \
    __ xorq(dst, dst);                                       \
    __ Pxor(kScratchDoubleReg, kScratchDoubleReg);           \
    __ opcode(kScratchDoubleReg, i.InputSimd128Register(0)); \
    __ Ptest(kScratchDoubleReg, kScratchDoubleReg);          \
    __ setcc(equal, dst);                                    \
  } while (false)

// This macro will directly emit the opcode if the shift is an immediate - the
// shift value will be taken modulo 2^width. Otherwise, it will emit code to
// perform the modulus operation.
#define ASSEMBLE_SIMD_SHIFT(opcode, width)                               \
  do {                                                                   \
    XMMRegister dst = i.OutputSimd128Register();                         \
    if (HasImmediateInput(instr, 1)) {                                   \
      if (CpuFeatures::IsSupported(AVX)) {                               \
        CpuFeatureScope avx_scope(tasm(), AVX);                          \
        __ v##opcode(dst, i.InputSimd128Register(0),                     \
                     byte{i.InputInt##width(1)});                        \
      } else {                                                           \
        DCHECK_EQ(dst, i.InputSimd128Register(0));                       \
        __ opcode(dst, byte{i.InputInt##width(1)});                      \
      }                                                                  \
    } else {                                                             \
      constexpr int mask = (1 << width) - 1;                             \
      __ movq(kScratchRegister, i.InputRegister(1));                     \
      __ andq(kScratchRegister, Immediate(mask));                        \
      __ Movq(kScratchDoubleReg, kScratchRegister);                      \
      if (CpuFeatures::IsSupported(AVX)) {                               \
        CpuFeatureScope avx_scope(tasm(), AVX);                          \
        __ v##opcode(dst, i.InputSimd128Register(0), kScratchDoubleReg); \
      } else {                                                           \
        DCHECK_EQ(dst, i.InputSimd128Register(0));                       \
        __ opcode(dst, kScratchDoubleReg);                               \
      }                                                                  \
    }                                                                    \
  } while (false)

#define ASSEMBLE_PINSR(ASM_INSTR)                                        \
  do {                                                                   \
    XMMRegister dst = i.OutputSimd128Register();                         \
    XMMRegister src = i.InputSimd128Register(0);                         \
    uint8_t laneidx = i.InputUint8(1);                                   \
    uint32_t load_offset;                                                \
    if (HasAddressingMode(instr)) {                                      \
      __ ASM_INSTR(dst, src, i.MemoryOperand(2), laneidx, &load_offset); \
    } else if (instr->InputAt(2)->IsFPRegister()) {                      \
      __ Movq(kScratchRegister, i.InputDoubleRegister(2));               \
      __ ASM_INSTR(dst, src, kScratchRegister, laneidx, &load_offset);   \
    } else if (instr->InputAt(2)->IsRegister()) {                        \
      __ ASM_INSTR(dst, src, i.InputRegister(2), laneidx, &load_offset); \
    } else {                                                             \
      __ ASM_INSTR(dst, src, i.InputOperand(2), laneidx, &load_offset);  \
    }                                                                    \
    EmitOOLTrapIfNeeded(zone(), this, opcode, instr, load_offset);       \
  } while (false)

#define ASSEMBLE_SEQ_CST_STORE(rep)                                       \
  do {                                                                    \
    Register value = i.InputRegister(0);                                  \
    Operand operand = i.MemoryOperand(1);                                 \
    EmitTSANAwareStore<std::memory_order_seq_cst>(                        \
        zone(), this, tasm(), operand, value, i, DetermineStubCallMode(), \
        rep);                                                             \
  } while (false)

void CodeGenerator::AssembleDeconstructFrame() {
  unwinding_info_writer_.MarkFrameDeconstructed(__ pc_offset());
  __ movq(rsp, rbp);
  __ popq(rbp);
}

void CodeGenerator::AssemblePrepareTailCall() {
  if (frame_access_state()->has_frame()) {
    __ movq(rbp, MemOperand(rbp, 0));
  }
  frame_access_state()->SetFrameAccessToSP();
}

namespace {

void AdjustStackPointerForTailCall(Instruction* instr,
                                   TurboAssembler* assembler, Linkage* linkage,
                                   OptimizedCompilationInfo* info,
                                   FrameAccessState* state,
                                   int new_slot_above_sp,
                                   bool allow_shrinkage = true) {
  int stack_slot_delta;
  if (instr->HasCallDescriptorFlag(CallDescriptor::kIsTailCallForTierUp)) {
    // For this special tail-call mode, the callee has the same arguments and
    // linkage as the caller, and arguments adapter frames must be preserved.
    // Thus we simply have reset the stack pointer register to its original
    // value before frame construction.
    // See also: AssembleConstructFrame.
    DCHECK(!info->is_osr());
    DCHECK(linkage->GetIncomingDescriptor()->CalleeSavedRegisters().is_empty());
    DCHECK(
        linkage->GetIncomingDescriptor()->CalleeSavedFPRegisters().is_empty());
    DCHECK_EQ(state->frame()->GetReturnSlotCount(), 0);
    stack_slot_delta = (state->frame()->GetTotalFrameSlotCount() -
                        kReturnAddressStackSlotCount) *
                       -1;
    DCHECK_LE(stack_slot_delta, 0);
  } else {
    int current_sp_offset = state->GetSPToFPSlotCount() +
                            StandardFrameConstants::kFixedSlotCountAboveFp;
    stack_slot_delta = new_slot_above_sp - current_sp_offset;
  }

  if (stack_slot_delta > 0) {
    assembler->AllocateStackSpace(stack_slot_delta * kSystemPointerSize);
    state->IncreaseSPDelta(stack_slot_delta);
  } else if (allow_shrinkage && stack_slot_delta < 0) {
    assembler->addq(rsp, Immediate(-stack_slot_delta * kSystemPointerSize));
    state->IncreaseSPDelta(stack_slot_delta);
  }
}

void SetupSimdImmediateInRegister(TurboAssembler* assembler, uint32_t* imms,
                                  XMMRegister reg) {
  assembler->Move(reg, make_uint64(imms[3], imms[2]),
                  make_uint64(imms[1], imms[0]));
}

}  // namespace

void CodeGenerator::AssembleTailCallBeforeGap(Instruction* instr,
                                              int first_unused_slot_offset) {
  CodeGenerator::PushTypeFlags flags(kImmediatePush | kScalarPush);
  ZoneVector<MoveOperands*> pushes(zone());
  GetPushCompatibleMoves(instr, flags, &pushes);

  if (!pushes.empty() &&
      (LocationOperand::cast(pushes.back()->destination()).index() + 1 ==
       first_unused_slot_offset)) {
    DCHECK(!instr->HasCallDescriptorFlag(CallDescriptor::kIsTailCallForTierUp));
    X64OperandConverter g(this, instr);
    for (auto move : pushes) {
      LocationOperand destination_location(
          LocationOperand::cast(move->destination()));
      InstructionOperand source(move->source());
      AdjustStackPointerForTailCall(instr, tasm(), linkage(), info(),
                                    frame_access_state(),
                                    destination_location.index());
      if (source.IsStackSlot()) {
        LocationOperand source_location(LocationOperand::cast(source));
        __ Push(g.SlotToOperand(source_location.index()));
      } else if (source.IsRegister()) {
        LocationOperand source_location(LocationOperand::cast(source));
        __ Push(source_location.GetRegister());
      } else if (source.IsImmediate()) {
        __ Push(Immediate(ImmediateOperand::cast(source).inline_int32_value()));
      } else {
        // Pushes of non-scalar data types is not supported.
        UNIMPLEMENTED();
      }
      frame_access_state()->IncreaseSPDelta(1);
      move->Eliminate();
    }
  }
  AdjustStackPointerForTailCall(instr, tasm(), linkage(), info(),
                                frame_access_state(), first_unused_slot_offset,
                                false);
}

void CodeGenerator::AssembleTailCallAfterGap(Instruction* instr,
                                             int first_unused_slot_offset) {
  AdjustStackPointerForTailCall(instr, tasm(), linkage(), info(),
                                frame_access_state(), first_unused_slot_offset);
}

// Check that {kJavaScriptCallCodeStartRegister} is correct.
void CodeGenerator::AssembleCodeStartRegisterCheck() {
  __ ComputeCodeStartAddress(rbx);
  __ cmpq(rbx, kJavaScriptCallCodeStartRegister);
  __ Assert(equal, AbortReason::kWrongFunctionCodeStart);
}

void CodeGenerator::BailoutIfDeoptimized() { __ BailoutIfDeoptimized(rbx); }

bool ShouldClearOutputRegisterBeforeInstruction(CodeGenerator* g,
                                                Instruction* instr) {
  X64OperandConverter i(g, instr);
  FlagsMode mode = FlagsModeField::decode(instr->opcode());
  if (mode == kFlags_set) {
    FlagsCondition condition = FlagsConditionField::decode(instr->opcode());
    if (condition != kUnorderedEqual && condition != kUnorderedNotEqual) {
      Register reg = i.OutputRegister(instr->OutputCount() - 1);
      // Do not clear output register when it is also input register.
      for (size_t index = 0; index < instr->InputCount(); ++index) {
        if (HasRegisterInput(instr, index) && reg == i.InputRegister(index))
          return false;
      }
      return true;
    }
  }
  return false;
}

// Assembles an instruction after register allocation, producing machine code.
CodeGenerator::CodeGenResult CodeGenerator::AssembleArchInstruction(
    Instruction* instr) {
  X64OperandConverter i(this, instr);
  InstructionCode opcode = instr->opcode();
  ArchOpcode arch_opcode = ArchOpcodeField::decode(opcode);
  if (ShouldClearOutputRegisterBeforeInstruction(this, instr)) {
    // Transform setcc + movzxbl into xorl + setcc to avoid register stall and
    // encode one byte shorter.
    Register reg = i.OutputRegister(instr->OutputCount() - 1);
    __ xorl(reg, reg);
  }
  switch (arch_opcode) {
    case kArchCallCodeObject: {
      if (HasImmediateInput(instr, 0)) {
        Handle<CodeT> code = i.InputCode(0);
        __ Call(code, RelocInfo::CODE_TARGET);
      } else {
        Register reg = i.InputRegister(0);
        DCHECK_IMPLIES(
            instr->HasCallDescriptorFlag(CallDescriptor::kFixedTargetRegister),
            reg == kJavaScriptCallCodeStartRegister);
        __ LoadCodeObjectEntry(reg, reg);
        __ call(reg);
      }
      RecordCallPosition(instr);
      frame_access_state()->ClearSPDelta();
      break;
    }
    case kArchCallBuiltinPointer: {
      DCHECK(!HasImmediateInput(instr, 0));
      Register builtin_index = i.InputRegister(0);
      __ CallBuiltinByIndex(builtin_index);
      RecordCallPosition(instr);
      frame_access_state()->ClearSPDelta();
      break;
    }
#if V8_ENABLE_WEBASSEMBLY
    case kArchCallWasmFunction: {
      if (HasImmediateInput(instr, 0)) {
        Constant constant = i.ToConstant(instr->InputAt(0));
        Address wasm_code = static_cast<Address>(constant.ToInt64());
        if (DetermineStubCallMode() == StubCallMode::kCallWasmRuntimeStub) {
          __ near_call(wasm_code, constant.rmode());
        } else {
          __ Call(wasm_code, constant.rmode());
        }
      } else {
        __ call(i.InputRegister(0));
      }
      RecordCallPosition(instr);
      frame_access_state()->ClearSPDelta();
      break;
    }
    case kArchTailCallWasm: {
      if (HasImmediateInput(instr, 0)) {
        Constant constant = i.ToConstant(instr->InputAt(0));
        Address wasm_code = static_cast<Address>(constant.ToInt64());
        if (DetermineStubCallMode() == StubCallMode::kCallWasmRuntimeStub) {
          __ near_jmp(wasm_code, constant.rmode());
        } else {
          __ Move(kScratchRegister, wasm_code, constant.rmode());
          __ jmp(kScratchRegister);
        }
      } else {
        __ jmp(i.InputRegister(0));
      }
      unwinding_info_writer_.MarkBlockWillExit();
      frame_access_state()->ClearSPDelta();
      frame_access_state()->SetFrameAccessToDefault();
      break;
    }
#endif  // V8_ENABLE_WEBASSEMBLY
    case kArchTailCallCodeObject: {
      if (HasImmediateInput(instr, 0)) {
        Handle<CodeT> code = i.InputCode(0);
        __ Jump(code, RelocInfo::CODE_TARGET);
      } else {
        Register reg = i.InputRegister(0);
        DCHECK_IMPLIES(
            instr->HasCallDescriptorFlag(CallDescriptor::kFixedTargetRegister),
            reg == kJavaScriptCallCodeStartRegister);
        __ LoadCodeObjectEntry(reg, reg);
        __ jmp(reg);
      }
      unwinding_info_writer_.MarkBlockWillExit();
      frame_access_state()->ClearSPDelta();
      frame_access_state()->SetFrameAccessToDefault();
      break;
    }
    case kArchTailCallAddress: {
      CHECK(!HasImmediateInput(instr, 0));
      Register reg = i.InputRegister(0);
      DCHECK_IMPLIES(
          instr->HasCallDescriptorFlag(CallDescriptor::kFixedTargetRegister),
          reg == kJavaScriptCallCodeStartRegister);
      __ jmp(reg);
      unwinding_info_writer_.MarkBlockWillExit();
      frame_access_state()->ClearSPDelta();
      frame_access_state()->SetFrameAccessToDefault();
      break;
    }
    case kArchCallJSFunction: {
      Register func = i.InputRegister(0);
      if (FLAG_debug_code) {
        // Check the function's context matches the context argument.
        __ cmp_tagged(rsi, FieldOperand(func, JSFunction::kContextOffset));
        __ Assert(equal, AbortReason::kWrongFunctionContext);
      }
      static_assert(kJavaScriptCallCodeStartRegister == rcx, "ABI mismatch");
      __ LoadTaggedPointerField(rcx,
                                FieldOperand(func, JSFunction::kCodeOffset));
      __ CallCodeTObject(rcx);
      frame_access_state()->ClearSPDelta();
      RecordCallPosition(instr);
      break;
    }
    case kArchPrepareCallCFunction: {
      // Frame alignment requires using FP-relative frame addressing.
      frame_access_state()->SetFrameAccessToFP();
      int const num_parameters = MiscField::decode(instr->opcode());
      __ PrepareCallCFunction(num_parameters);
      break;
    }
    case kArchSaveCallerRegisters: {
      fp_mode_ =
          static_cast<SaveFPRegsMode>(MiscField::decode(instr->opcode()));
      DCHECK(fp_mode_ == SaveFPRegsMode::kIgnore ||
             fp_mode_ == SaveFPRegsMode::kSave);
      // kReturnRegister0 should have been saved before entering the stub.
      int bytes = __ PushCallerSaved(fp_mode_, kReturnRegister0);
      DCHECK(IsAligned(bytes, kSystemPointerSize));
      DCHECK_EQ(0, frame_access_state()->sp_delta());
      frame_access_state()->IncreaseSPDelta(bytes / kSystemPointerSize);
      DCHECK(!caller_registers_saved_);
      caller_registers_saved_ = true;
      break;
    }
    case kArchRestoreCallerRegisters: {
      DCHECK(fp_mode_ ==
             static_cast<SaveFPRegsMode>(MiscField::decode(instr->opcode())));
      DCHECK(fp_mode_ == SaveFPRegsMode::kIgnore ||
             fp_mode_ == SaveFPRegsMode::kSave);
      // Don't overwrite the returned value.
      int bytes = __ PopCallerSaved(fp_mode_, kReturnRegister0);
      frame_access_state()->IncreaseSPDelta(-(bytes / kSystemPointerSize));
      DCHECK_EQ(0, frame_access_state()->sp_delta());
      DCHECK(caller_registers_saved_);
      caller_registers_saved_ = false;
      break;
    }
    case kArchPrepareTailCall:
      AssemblePrepareTailCall();
      break;
    case kArchCallCFunction: {
      int const num_gp_parameters = ParamField::decode(instr->opcode());
      int const num_fp_parameters = FPParamField::decode(instr->opcode());
      Label return_location;
#if V8_ENABLE_WEBASSEMBLY
      if (linkage()->GetIncomingDescriptor()->IsWasmCapiFunction()) {
        // Put the return address in a stack slot.
        __ leaq(kScratchRegister, Operand(&return_location, 0));
        __ movq(MemOperand(rbp, WasmExitFrameConstants::kCallingPCOffset),
                kScratchRegister);
      }
#endif  // V8_ENABLE_WEBASSEMBLY
      if (HasImmediateInput(instr, 0)) {
        ExternalReference ref = i.InputExternalReference(0);
        __ CallCFunction(ref, num_gp_parameters + num_fp_parameters);
      } else {
        Register func = i.InputRegister(0);
        __ CallCFunction(func, num_gp_parameters + num_fp_parameters);
      }
      __ bind(&return_location);
#if V8_ENABLE_WEBASSEMBLY
      if (linkage()->GetIncomingDescriptor()->IsWasmCapiFunction()) {
        RecordSafepoint(instr->reference_map());
      }
#endif  // V8_ENABLE_WEBASSEMBLY
      frame_access_state()->SetFrameAccessToDefault();
      // Ideally, we should decrement SP delta to match the change of stack
      // pointer in CallCFunction. However, for certain architectures (e.g.
      // ARM), there may be more strict alignment requirement, causing old SP
      // to be saved on the stack. In those cases, we can not calculate the SP
      // delta statically.
      frame_access_state()->ClearSPDelta();
      if (caller_registers_saved_) {
        // Need to re-sync SP delta introduced in kArchSaveCallerRegisters.
        // Here, we assume the sequence to be:
        //   kArchSaveCallerRegisters;
        //   kArchCallCFunction;
        //   kArchRestoreCallerRegisters;
        int bytes =
            __ RequiredStackSizeForCallerSaved(fp_mode_, kReturnRegister0);
        frame_access_state()->IncreaseSPDelta(bytes / kSystemPointerSize);
      }
      // TODO(turbofan): Do we need an lfence here?
      break;
    }
    case kArchJmp:
      AssembleArchJump(i.InputRpo(0));
      break;
    case kArchBinarySearchSwitch:
      AssembleArchBinarySearchSwitch(instr);
      break;
    case kArchTableSwitch:
      AssembleArchTableSwitch(instr);
      break;
    case kArchComment:
      __ RecordComment(reinterpret_cast<const char*>(i.InputInt64(0)));
      break;
    case kArchAbortCSADcheck:
      DCHECK(i.InputRegister(0) == rdx);
      {
        // We don't actually want to generate a pile of code for this, so just
        // claim there is a stack frame, without generating one.
        FrameScope scope(tasm(), StackFrame::NO_FRAME_TYPE);
        __ Call(BUILTIN_CODE(isolate(), AbortCSADcheck),
                RelocInfo::CODE_TARGET);
      }
      __ int3();
      unwinding_info_writer_.MarkBlockWillExit();
      break;
    case kArchDebugBreak:
      __ DebugBreak();
      break;
    case kArchThrowTerminator:
      unwinding_info_writer_.MarkBlockWillExit();
      break;
    case kArchNop:
      // don't emit code for nops.
      break;
    case kArchDeoptimize: {
      DeoptimizationExit* exit =
          BuildTranslation(instr, -1, 0, 0, OutputFrameStateCombine::Ignore());
      __ jmp(exit->label());
      break;
    }
    case kArchRet:
      AssembleReturn(instr->InputAt(0));
      break;
    case kArchFramePointer:
      __ movq(i.OutputRegister(), rbp);
      break;
    case kArchParentFramePointer:
      if (frame_access_state()->has_frame()) {
        __ movq(i.OutputRegister(), Operand(rbp, 0));
      } else {
        __ movq(i.OutputRegister(), rbp);
      }
      break;
    case kArchStackPointerGreaterThan: {
      // Potentially apply an offset to the current stack pointer before the
      // comparison to consider the size difference of an optimized frame versus
      // the contained unoptimized frames.

      Register lhs_register = rsp;
      uint32_t offset;

      if (ShouldApplyOffsetToStackCheck(instr, &offset)) {
        lhs_register = kScratchRegister;
        __ leaq(lhs_register, Operand(rsp, static_cast<int32_t>(offset) * -1));
      }

      constexpr size_t kValueIndex = 0;
      if (HasAddressingMode(instr)) {
        __ cmpq(lhs_register, i.MemoryOperand(kValueIndex));
      } else {
        __ cmpq(lhs_register, i.InputRegister(kValueIndex));
      }
      break;
    }
    case kArchStackCheckOffset:
      __ Move(i.OutputRegister(), Smi::FromInt(GetStackCheckOffset()));
      break;
    case kArchTruncateDoubleToI: {
      auto result = i.OutputRegister();
      auto input = i.InputDoubleRegister(0);
      auto ool = zone()->New<OutOfLineTruncateDoubleToI>(
          this, result, input, DetermineStubCallMode(),
          &unwinding_info_writer_);
      // We use Cvttsd2siq instead of Cvttsd2si due to performance reasons. The
      // use of Cvttsd2siq requires the movl below to avoid sign extension.
      __ Cvttsd2siq(result, input);
      __ cmpq(result, Immediate(1));
      __ j(overflow, ool->entry());
      __ bind(ool->exit());
      __ movl(result, result);
      break;
    }
    case kArchStoreWithWriteBarrier:  // Fall through.
    case kArchAtomicStoreWithWriteBarrier: {
      RecordWriteMode mode =
          static_cast<RecordWriteMode>(MiscField::decode(instr->opcode()));
      Register object = i.InputRegister(0);
      size_t index = 0;
      Operand operand = i.MemoryOperand(&index);
      Register value = i.InputRegister(index);
      Register scratch0 = i.TempRegister(0);
      Register scratch1 = i.TempRegister(1);

      if (FLAG_debug_code) {
        // Checking that |value| is not a cleared weakref: our write barrier
        // does not support that for now.
        __ Cmp(value, kClearedWeakHeapObjectLower32);
        __ Check(not_equal, AbortReason::kOperandIsCleared);
      }

      auto ool = zone()->New<OutOfLineRecordWrite>(this, object, operand, value,
                                                   scratch0, scratch1, mode,
                                                   DetermineStubCallMode());
      if (arch_opcode == kArchStoreWithWriteBarrier) {
        EmitTSANAwareStore<std::memory_order_relaxed>(
            zone(), this, tasm(), operand, value, i, DetermineStubCallMode(),
            MachineRepresentation::kTagged);
      } else {
        DCHECK_EQ(arch_opcode, kArchAtomicStoreWithWriteBarrier);
        EmitTSANAwareStore<std::memory_order_seq_cst>(
            zone(), this, tasm(), operand, value, i, DetermineStubCallMode(),
            MachineRepresentation::kTagged);
      }
      if (mode > RecordWriteMode::kValueIsPointer) {
        __ JumpIfSmi(value, ool->exit());
      }
      __ CheckPageFlag(object, scratch0,
                       MemoryChunk::kPointersFromHereAreInterestingMask,
                       not_zero, ool->entry());
      __ bind(ool->exit());
      break;
    }
    case kX64MFence:
      __ mfence();
      break;
    case kX64LFence:
      __ lfence();
      break;
    case kArchStackSlot: {
      FrameOffset offset =
          frame_access_state()->GetFrameOffset(i.InputInt32(0));
      Register base = offset.from_stack_pointer() ? rsp : rbp;
      __ leaq(i.OutputRegister(), Operand(base, offset.offset()));
      break;
    }
    case kIeee754Float64Acos:
      ASSEMBLE_IEEE754_UNOP(acos);
      break;
    case kIeee754Float64Acosh:
      ASSEMBLE_IEEE754_UNOP(acosh);
      break;
    case kIeee754Float64Asin:
      ASSEMBLE_IEEE754_UNOP(asin);
      break;
    case kIeee754Float64Asinh:
      ASSEMBLE_IEEE754_UNOP(asinh);
      break;
    case kIeee754Float64Atan:
      ASSEMBLE_IEEE754_UNOP(atan);
      break;
    case kIeee754Float64Atanh:
      ASSEMBLE_IEEE754_UNOP(atanh);
      break;
    case kIeee754Float64Atan2:
      ASSEMBLE_IEEE754_BINOP(atan2);
      break;
    case kIeee754Float64Cbrt:
      ASSEMBLE_IEEE754_UNOP(cbrt);
      break;
    case kIeee754Float64Cos:
      ASSEMBLE_IEEE754_UNOP(cos);
      break;
    case kIeee754Float64Cosh:
      ASSEMBLE_IEEE754_UNOP(cosh);
      break;
    case kIeee754Float64Exp:
      ASSEMBLE_IEEE754_UNOP(exp);
      break;
    case kIeee754Float64Expm1:
      ASSEMBLE_IEEE754_UNOP(expm1);
      break;
    case kIeee754Float64Log:
      ASSEMBLE_IEEE754_UNOP(log);
      break;
    case kIeee754Float64Log1p:
      ASSEMBLE_IEEE754_UNOP(log1p);
      break;
    case kIeee754Float64Log2:
      ASSEMBLE_IEEE754_UNOP(log2);
      break;
    case kIeee754Float64Log10:
      ASSEMBLE_IEEE754_UNOP(log10);
      break;
    case kIeee754Float64Pow:
      ASSEMBLE_IEEE754_BINOP(pow);
      break;
    case kIeee754Float64Sin:
      ASSEMBLE_IEEE754_UNOP(sin);
      break;
    case kIeee754Float64Sinh:
      ASSEMBLE_IEEE754_UNOP(sinh);
      break;
    case kIeee754Float64Tan:
      ASSEMBLE_IEEE754_UNOP(tan);
      break;
    case kIeee754Float64Tanh:
      ASSEMBLE_IEEE754_UNOP(tanh);
      break;
    case kX64Add32:
      ASSEMBLE_BINOP(addl);
      break;
    case kX64Add:
      ASSEMBLE_BINOP(addq);
      break;
    case kX64Sub32:
      ASSEMBLE_BINOP(subl);
      break;
    case kX64Sub:
      ASSEMBLE_BINOP(subq);
      break;
    case kX64And32:
      ASSEMBLE_BINOP(andl);
      break;
    case kX64And:
      ASSEMBLE_BINOP(andq);
      break;
    case kX64Cmp8:
      ASSEMBLE_COMPARE(cmpb);
      break;
    case kX64Cmp16:
      ASSEMBLE_COMPARE(cmpw);
      break;
    case kX64Cmp32:
      ASSEMBLE_COMPARE(cmpl);
      break;
    case kX64Cmp:
      ASSEMBLE_COMPARE(cmpq);
      break;
    case kX64Test8:
      ASSEMBLE_COMPARE(testb);
      break;
    case kX64Test16:
      ASSEMBLE_COMPARE(testw);
      break;
    case kX64Test32:
      ASSEMBLE_COMPARE(testl);
      break;
    case kX64Test:
      ASSEMBLE_COMPARE(testq);
      break;
    case kX64Imul32:
      ASSEMBLE_MULT(imull);
      break;
    case kX64Imul:
      ASSEMBLE_MULT(imulq);
      break;
    case kX64ImulHigh32:
      if (HasRegisterInput(instr, 1)) {
        __ imull(i.InputRegister(1));
      } else {
        __ imull(i.InputOperand(1));
      }
      break;
    case kX64UmulHigh32:
      if (HasRegisterInput(instr, 1)) {
        __ mull(i.InputRegister(1));
      } else {
        __ mull(i.InputOperand(1));
      }
      break;
    case kX64Idiv32:
      __ cdq();
      __ idivl(i.InputRegister(1));
      break;
    case kX64Idiv:
      __ cqo();
      __ idivq(i.InputRegister(1));
      break;
    case kX64Udiv32:
      __ xorl(rdx, rdx);
      __ divl(i.InputRegister(1));
      break;
    case kX64Udiv:
      __ xorq(rdx, rdx);
      __ divq(i.InputRegister(1));
      break;
    case kX64Not:
      ASSEMBLE_UNOP(notq);
      break;
    case kX64Not32:
      ASSEMBLE_UNOP(notl);
      break;
    case kX64Neg:
      ASSEMBLE_UNOP(negq);
      break;
    case kX64Neg32:
      ASSEMBLE_UNOP(negl);
      break;
    case kX64Or32:
      ASSEMBLE_BINOP(orl);
      break;
    case kX64Or:
      ASSEMBLE_BINOP(orq);
      break;
    case kX64Xor32:
      ASSEMBLE_BINOP(xorl);
      break;
    case kX64Xor:
      ASSEMBLE_BINOP(xorq);
      break;
    case kX64Shl32:
      ASSEMBLE_SHIFT(shll, 5);
      break;
    case kX64Shl:
      ASSEMBLE_SHIFT(shlq, 6);
      break;
    case kX64Shr32:
      ASSEMBLE_SHIFT(shrl, 5);
      break;
    case kX64Shr:
      ASSEMBLE_SHIFT(shrq, 6);
      break;
    case kX64Sar32:
      ASSEMBLE_SHIFT(sarl, 5);
      break;
    case kX64Sar:
      ASSEMBLE_SHIFT(sarq, 6);
      break;
    case kX64Rol32:
      ASSEMBLE_SHIFT(roll, 5);
      break;
    case kX64Rol:
      ASSEMBLE_SHIFT(rolq, 6);
      break;
    case kX64Ror32:
      ASSEMBLE_SHIFT(rorl, 5);
      break;
    case kX64Ror:
      ASSEMBLE_SHIFT(rorq, 6);
      break;
    case kX64Lzcnt:
      if (HasRegisterInput(instr, 0)) {
        __ Lzcntq(i.OutputRegister(), i.InputRegister(0));
      } else {
        __ Lzcntq(i.OutputRegister(), i.InputOperand(0));
      }
      break;
    case kX64Lzcnt32:
      if (HasRegisterInput(instr, 0)) {
        __ Lzcntl(i.OutputRegister(), i.InputRegister(0));
      } else {
        __ Lzcntl(i.OutputRegister(), i.InputOperand(0));
      }
      break;
    case kX64Tzcnt:
      if (HasRegisterInput(instr, 0)) {
        __ Tzcntq(i.OutputRegister(), i.InputRegister(0));
      } else {
        __ Tzcntq(i.OutputRegister(), i.InputOperand(0));
      }
      break;
    case kX64Tzcnt32:
      if (HasRegisterInput(instr, 0)) {
        __ Tzcntl(i.OutputRegister(), i.InputRegister(0));
      } else {
        __ Tzcntl(i.OutputRegister(), i.InputOperand(0));
      }
      break;
    case kX64Popcnt:
      if (HasRegisterInput(instr, 0)) {
        __ Popcntq(i.OutputRegister(), i.InputRegister(0));
      } else {
        __ Popcntq(i.OutputRegister(), i.InputOperand(0));
      }
      break;
    case kX64Popcnt32:
      if (HasRegisterInput(instr, 0)) {
        __ Popcntl(i.OutputRegister(), i.InputRegister(0));
      } else {
        __ Popcntl(i.OutputRegister(), i.InputOperand(0));
      }
      break;
    case kX64Bswap:
      __ bswapq(i.OutputRegister());
      break;
    case kX64Bswap32:
      __ bswapl(i.OutputRegister());
      break;
    case kSSEFloat32Cmp:
      ASSEMBLE_SSE_BINOP(Ucomiss);
      break;
    case kSSEFloat32Add:
      ASSEMBLE_SSE_BINOP(addss);
      break;
    case kSSEFloat32Sub:
      ASSEMBLE_SSE_BINOP(subss);
      break;
    case kSSEFloat32Mul:
      ASSEMBLE_SSE_BINOP(mulss);
      break;
    case kSSEFloat32Div:
      ASSEMBLE_SSE_BINOP(divss);
      // Don't delete this mov. It may improve performance on some CPUs,
      // when there is a (v)mulss depending on the result.
      __ movaps(i.OutputDoubleRegister(), i.OutputDoubleRegister());
      break;
    case kSSEFloat32Sqrt:
      ASSEMBLE_SSE_UNOP(sqrtss);
      break;
    case kSSEFloat32ToFloat64:
      ASSEMBLE_SSE_UNOP(Cvtss2sd);
      break;
    case kSSEFloat32Round: {
      CpuFeatureScope sse_scope(tasm(), SSE4_1);
      RoundingMode const mode =
          static_cast<RoundingMode>(MiscField::decode(instr->opcode()));
      __ Roundss(i.OutputDoubleRegister(), i.InputDoubleRegister(0), mode);
      break;
    }
    case kSSEFloat32ToInt32:
      if (instr->InputAt(0)->IsFPRegister()) {
        __ Cvttss2si(i.OutputRegister(), i.InputDoubleRegister(0));
      } else {
        __ Cvttss2si(i.OutputRegister(), i.InputOperand(0));
      }
      break;
    case kSSEFloat32ToUint32: {
      if (instr->InputAt(0)->IsFPRegister()) {
        __ Cvttss2siq(i.OutputRegister(), i.InputDoubleRegister(0));
      } else {
        __ Cvttss2siq(i.OutputRegister(), i.InputOperand(0));
      }
      break;
    }
    case kSSEFloat64Cmp:
      ASSEMBLE_SSE_BINOP(Ucomisd);
      break;
    case kSSEFloat64Add:
      ASSEMBLE_SSE_BINOP(addsd);
      break;
    case kSSEFloat64Sub:
      ASSEMBLE_SSE_BINOP(subsd);
      break;
    case kSSEFloat64Mul:
      ASSEMBLE_SSE_BINOP(mulsd);
      break;
    case kSSEFloat64Div:
      ASSEMBLE_SSE_BINOP(divsd);
      // Don't delete this mov. It may improve performance on some CPUs,
      // when there is a (v)mulsd depending on the result.
      __ Movapd(i.OutputDoubleRegister(), i.OutputDoubleRegister());
      break;
    case kSSEFloat64Mod: {
      __ AllocateStackSpace(kDoubleSize);
      unwinding_info_writer_.MaybeIncreaseBaseOffsetAt(__ pc_offset(),
                                                       kDoubleSize);
      // Move values to st(0) and st(1).
      __ Movsd(Operand(rsp, 0), i.InputDoubleRegister(1));
      __ fld_d(Operand(rsp, 0));
      __ Movsd(Operand(rsp, 0), i.InputDoubleRegister(0));
      __ fld_d(Operand(rsp, 0));
      // Loop while fprem isn't done.
      Label mod_loop;
      __ bind(&mod_loop);
      // This instructions traps on all kinds inputs, but we are assuming the
      // floating point control word is set to ignore them all.
      __ fprem();
      // The following 2 instruction implicitly use rax.
      __ fnstsw_ax();
      if (CpuFeatures::IsSupported(SAHF)) {
        CpuFeatureScope sahf_scope(tasm(), SAHF);
        __ sahf();
      } else {
        __ shrl(rax, Immediate(8));
        __ andl(rax, Immediate(0xFF));
        __ pushq(rax);
        unwinding_info_writer_.MaybeIncreaseBaseOffsetAt(__ pc_offset(),
                                                         kSystemPointerSize);
        __ popfq();
        unwinding_info_writer_.MaybeIncreaseBaseOffsetAt(__ pc_offset(),
                                                         -kSystemPointerSize);
      }
      __ j(parity_even, &mod_loop);
      // Move output to stack and clean up.
      __ fstp(1);
      __ fstp_d(Operand(rsp, 0));
      __ Movsd(i.OutputDoubleRegister(), Operand(rsp, 0));
      __ addq(rsp, Immediate(kDoubleSize));
      unwinding_info_writer_.MaybeIncreaseBaseOffsetAt(__ pc_offset(),
                                                       -kDoubleSize);
      break;
    }
    case kSSEFloat32Max: {
      Label compare_swap, done_compare;
      if (instr->InputAt(1)->IsFPRegister()) {
        __ Ucomiss(i.InputDoubleRegister(0), i.InputDoubleRegister(1));
      } else {
        __ Ucomiss(i.InputDoubleRegister(0), i.InputOperand(1));
      }
      auto ool =
          zone()->New<OutOfLineLoadFloat32NaN>(this, i.OutputDoubleRegister());
      __ j(parity_even, ool->entry());
      __ j(above, &done_compare, Label::kNear);
      __ j(below, &compare_swap, Label::kNear);
      __ Movmskps(kScratchRegister, i.InputDoubleRegister(0));
      __ testl(kScratchRegister, Immediate(1));
      __ j(zero, &done_compare, Label::kNear);
      __ bind(&compare_swap);
      if (instr->InputAt(1)->IsFPRegister()) {
        __ Movss(i.InputDoubleRegister(0), i.InputDoubleRegister(1));
      } else {
        __ Movss(i.InputDoubleRegister(0), i.InputOperand(1));
      }
      __ bind(&done_compare);
      __ bind(ool->exit());
      break;
    }
    case kSSEFloat32Min: {
      Label compare_swap, done_compare;
      if (instr->InputAt(1)->IsFPRegister()) {
        __ Ucomiss(i.InputDoubleRegister(0), i.InputDoubleRegister(1));
      } else {
        __ Ucomiss(i.InputDoubleRegister(0), i.InputOperand(1));
      }
      auto ool =
          zone()->New<OutOfLineLoadFloat32NaN>(this, i.OutputDoubleRegister());
      __ j(parity_even, ool->entry());
      __ j(below, &done_compare, Label::kNear);
      __ j(above, &compare_swap, Label::kNear);
      if (instr->InputAt(1)->IsFPRegister()) {
        __ Movmskps(kScratchRegister, i.InputDoubleRegister(1));
      } else {
        __ Movss(kScratchDoubleReg, i.InputOperand(1));
        __ Movmskps(kScratchRegister, kScratchDoubleReg);
      }
      __ testl(kScratchRegister, Immediate(1));
      __ j(zero, &done_compare, Label::kNear);
      __ bind(&compare_swap);
      if (instr->InputAt(1)->IsFPRegister()) {
        __ Movss(i.InputDoubleRegister(0), i.InputDoubleRegister(1));
      } else {
        __ Movss(i.InputDoubleRegister(0), i.InputOperand(1));
      }
      __ bind(&done_compare);
      __ bind(ool->exit());
      break;
    }
    case kSSEFloat64Max: {
      Label compare_swap, done_compare;
      if (instr->InputAt(1)->IsFPRegister()) {
        __ Ucomisd(i.InputDoubleRegister(0), i.InputDoubleRegister(1));
      } else {
        __ Ucomisd(i.InputDoubleRegister(0), i.InputOperand(1));
      }
      auto ool =
          zone()->New<OutOfLineLoadFloat64NaN>(this, i.OutputDoubleRegister());
      __ j(parity_even, ool->entry());
      __ j(above, &done_compare, Label::kNear);
      __ j(below, &compare_swap, Label::kNear);
      __ Movmskpd(kScratchRegister, i.InputDoubleRegister(0));
      __ testl(kScratchRegister, Immediate(1));
      __ j(zero, &done_compare, Label::kNear);
      __ bind(&compare_swap);
      if (instr->InputAt(1)->IsFPRegister()) {
        __ Movsd(i.InputDoubleRegister(0), i.InputDoubleRegister(1));
      } else {
        __ Movsd(i.InputDoubleRegister(0), i.InputOperand(1));
      }
      __ bind(&done_compare);
      __ bind(ool->exit());
      break;
    }
    case kSSEFloat64Min: {
      Label compare_swap, done_compare;
      if (instr->InputAt(1)->IsFPRegister()) {
        __ Ucomisd(i.InputDoubleRegister(0), i.InputDoubleRegister(1));
      } else {
        __ Ucomisd(i.InputDoubleRegister(0), i.InputOperand(1));
      }
      auto ool =
          zone()->New<OutOfLineLoadFloat64NaN>(this, i.OutputDoubleRegister());
      __ j(parity_even, ool->entry());
      __ j(below, &done_compare, Label::kNear);
      __ j(above, &compare_swap, Label::kNear);
      if (instr->InputAt(1)->IsFPRegister()) {
        __ Movmskpd(kScratchRegister, i.InputDoubleRegister(1));
      } else {
        __ Movsd(kScratchDoubleReg, i.InputOperand(1));
        __ Movmskpd(kScratchRegister, kScratchDoubleReg);
      }
      __ testl(kScratchRegister, Immediate(1));
      __ j(zero, &done_compare, Label::kNear);
      __ bind(&compare_swap);
      if (instr->InputAt(1)->IsFPRegister()) {
        __ Movsd(i.InputDoubleRegister(0), i.InputDoubleRegister(1));
      } else {
        __ Movsd(i.InputDoubleRegister(0), i.InputOperand(1));
      }
      __ bind(&done_compare);
      __ bind(ool->exit());
      break;
    }
    case kSSEFloat64Sqrt:
      ASSEMBLE_SSE_UNOP(Sqrtsd);
      break;
    case kSSEFloat64Round: {
      CpuFeatureScope sse_scope(tasm(), SSE4_1);
      RoundingMode const mode =
          static_cast<RoundingMode>(MiscField::decode(instr->opcode()));
      __ Roundsd(i.OutputDoubleRegister(), i.InputDoubleRegister(0), mode);
      break;
    }
    case kSSEFloat64ToFloat32:
      ASSEMBLE_SSE_UNOP(Cvtsd2ss);
      break;
    case kSSEFloat64ToInt32:
      if (instr->InputAt(0)->IsFPRegister()) {
        __ Cvttsd2si(i.OutputRegister(), i.InputDoubleRegister(0));
      } else {
        __ Cvttsd2si(i.OutputRegister(), i.InputOperand(0));
      }
      break;
    case kSSEFloat64ToUint32: {
      if (instr->InputAt(0)->IsFPRegister()) {
        __ Cvttsd2siq(i.OutputRegister(), i.InputDoubleRegister(0));
      } else {
        __ Cvttsd2siq(i.OutputRegister(), i.InputOperand(0));
      }
      if (MiscField::decode(instr->opcode())) {
        __ AssertZeroExtended(i.OutputRegister());
      }
      break;
    }
    case kSSEFloat32ToInt64: {
      Register output_reg = i.OutputRegister(0);
      if (instr->OutputCount() == 1) {
        if (instr->InputAt(0)->IsFPRegister()) {
          __ Cvttss2siq(output_reg, i.InputDoubleRegister(0));
        } else {
          __ Cvttss2siq(output_reg, i.InputOperand(0));
        }
        break;
      }
      DCHECK_EQ(2, instr->OutputCount());
      Register success_reg = i.OutputRegister(1);
      if (CpuFeatures::IsSupported(SSE4_1) || CpuFeatures::IsSupported(AVX)) {
        DoubleRegister rounded = kScratchDoubleReg;
        if (instr->InputAt(0)->IsFPRegister()) {
          __ Roundss(rounded, i.InputDoubleRegister(0), kRoundToZero);
          __ Cvttss2siq(output_reg, i.InputDoubleRegister(0));
        } else {
          __ Roundss(rounded, i.InputOperand(0), kRoundToZero);
          // Convert {rounded} instead of the input operand, to avoid another
          // load.
          __ Cvttss2siq(output_reg, rounded);
        }
        DoubleRegister converted_back = i.TempSimd128Register(0);
        __ Cvtqsi2ss(converted_back, output_reg);
        // Compare the converted back value to the rounded value, set
        // success_reg to 0 if they differ, or 1 on success.
        __ Cmpeqss(converted_back, rounded);
        __ Movq(success_reg, converted_back);
        __ And(success_reg, Immediate(1));
      } else {
        // Less efficient code for non-AVX and non-SSE4_1 CPUs.
        if (instr->InputAt(0)->IsFPRegister()) {
          __ Cvttss2siq(i.OutputRegister(), i.InputDoubleRegister(0));
        } else {
          __ Cvttss2siq(i.OutputRegister(), i.InputOperand(0));
        }
        __ Move(success_reg, 1);
        Label done;
        Label fail;
        __ Move(kScratchDoubleReg, float{INT64_MIN});
        if (instr->InputAt(0)->IsFPRegister()) {
          __ Ucomiss(kScratchDoubleReg, i.InputDoubleRegister(0));
        } else {
          __ Ucomiss(kScratchDoubleReg, i.InputOperand(0));
        }
        // If the input is NaN, then the conversion fails.
        __ j(parity_even, &fail, Label::kNear);
        // If the input is INT64_MIN, then the conversion succeeds.
        __ j(equal, &done, Label::kNear);
        __ cmpq(output_reg, Immediate(1));
        // If the conversion results in INT64_MIN, but the input was not
        // INT64_MIN, then the conversion fails.
        __ j(no_overflow, &done, Label::kNear);
        __ bind(&fail);
        __ Move(success_reg, 0);
        __ bind(&done);
      }
      break;
    }
    case kSSEFloat64ToInt64: {
      Register output_reg = i.OutputRegister(0);
      if (instr->OutputCount() == 1) {
        if (instr->InputAt(0)->IsFPRegister()) {
          __ Cvttsd2siq(output_reg, i.InputDoubleRegister(0));
        } else {
          __ Cvttsd2siq(output_reg, i.InputOperand(0));
        }
        break;
      }
      DCHECK_EQ(2, instr->OutputCount());
      Register success_reg = i.OutputRegister(1);
      if (CpuFeatures::IsSupported(SSE4_1) || CpuFeatures::IsSupported(AVX)) {
        DoubleRegister rounded = kScratchDoubleReg;
        if (instr->InputAt(0)->IsFPRegister()) {
          __ Roundsd(rounded, i.InputDoubleRegister(0), kRoundToZero);
          __ Cvttsd2siq(output_reg, i.InputDoubleRegister(0));
        } else {
          __ Roundsd(rounded, i.InputOperand(0), kRoundToZero);
          // Convert {rounded} instead of the input operand, to avoid another
          // load.
          __ Cvttsd2siq(output_reg, rounded);
        }
        DoubleRegister converted_back = i.TempSimd128Register(0);
        __ Cvtqsi2sd(converted_back, output_reg);
        // Compare the converted back value to the rounded value, set
        // success_reg to 0 if they differ, or 1 on success.
        __ Cmpeqsd(converted_back, rounded);
        __ Movq(success_reg, converted_back);
        __ And(success_reg, Immediate(1));
      } else {
        // Less efficient code for non-AVX and non-SSE4_1 CPUs.
        if (instr->InputAt(0)->IsFPRegister()) {
          __ Cvttsd2siq(i.OutputRegister(0), i.InputDoubleRegister(0));
        } else {
          __ Cvttsd2siq(i.OutputRegister(0), i.InputOperand(0));
        }
        __ Move(success_reg, 1);
        Label done;
        Label fail;
        __ Move(kScratchDoubleReg, double{INT64_MIN});
        if (instr->InputAt(0)->IsFPRegister()) {
          __ Ucomisd(kScratchDoubleReg, i.InputDoubleRegister(0));
        } else {
          __ Ucomisd(kScratchDoubleReg, i.InputOperand(0));
        }
        // If the input is NaN, then the conversion fails.
        __ j(parity_even, &fail, Label::kNear);
        // If the input is INT64_MIN, then the conversion succeeds.
        __ j(equal, &done, Label::kNear);
        __ cmpq(output_reg, Immediate(1));
        // If the conversion results in INT64_MIN, but the input was not
        // INT64_MIN, then the conversion fails.
        __ j(no_overflow, &done, Label::kNear);
        __ bind(&fail);
        __ Move(success_reg, 0);
        __ bind(&done);
      }
      break;
    }
    case kSSEFloat32ToUint64: {
      Label fail;
      if (instr->OutputCount() > 1) __ Move(i.OutputRegister(1), 0);
      if (instr->InputAt(0)->IsFPRegister()) {
        __ Cvttss2uiq(i.OutputRegister(), i.InputDoubleRegister(0), &fail);
      } else {
        __ Cvttss2uiq(i.OutputRegister(), i.InputOperand(0), &fail);
      }
      if (instr->OutputCount() > 1) __ Move(i.OutputRegister(1), 1);
      __ bind(&fail);
      break;
    }
    case kSSEFloat64ToUint64: {
      Label fail;
      if (instr->OutputCount() > 1) __ Move(i.OutputRegister(1), 0);
      if (instr->InputAt(0)->IsFPRegister()) {
        __ Cvttsd2uiq(i.OutputRegister(), i.InputDoubleRegister(0), &fail);
      } else {
        __ Cvttsd2uiq(i.OutputRegister(), i.InputOperand(0), &fail);
      }
      if (instr->OutputCount() > 1) __ Move(i.OutputRegister(1), 1);
      __ bind(&fail);
      break;
    }
    case kSSEInt32ToFloat64:
      if (HasRegisterInput(instr, 0)) {
        __ Cvtlsi2sd(i.OutputDoubleRegister(), i.InputRegister(0));
      } else {
        __ Cvtlsi2sd(i.OutputDoubleRegister(), i.InputOperand(0));
      }
      break;
    case kSSEInt32ToFloat32:
      if (HasRegisterInput(instr, 0)) {
        __ Cvtlsi2ss(i.OutputDoubleRegister(), i.InputRegister(0));
      } else {
        __ Cvtlsi2ss(i.OutputDoubleRegister(), i.InputOperand(0));
      }
      break;
    case kSSEInt64ToFloat32:
      if (HasRegisterInput(instr, 0)) {
        __ Cvtqsi2ss(i.OutputDoubleRegister(), i.InputRegister(0));
      } else {
        __ Cvtqsi2ss(i.OutputDoubleRegister(), i.InputOperand(0));
      }
      break;
    case kSSEInt64ToFloat64:
      if (HasRegisterInput(instr, 0)) {
        __ Cvtqsi2sd(i.OutputDoubleRegister(), i.InputRegister(0));
      } else {
        __ Cvtqsi2sd(i.OutputDoubleRegister(), i.InputOperand(0));
      }
      break;
    case kSSEUint64ToFloat32:
      if (HasRegisterInput(instr, 0)) {
        __ Cvtqui2ss(i.OutputDoubleRegister(), i.InputRegister(0));
      } else {
        __ Cvtqui2ss(i.OutputDoubleRegister(), i.InputOperand(0));
      }
      break;
    case kSSEUint64ToFloat64:
      if (HasRegisterInput(instr, 0)) {
        __ Cvtqui2sd(i.OutputDoubleRegister(), i.InputRegister(0));
      } else {
        __ Cvtqui2sd(i.OutputDoubleRegister(), i.InputOperand(0));
      }
      break;
    case kSSEUint32ToFloat64:
      if (HasRegisterInput(instr, 0)) {
        __ Cvtlui2sd(i.OutputDoubleRegister(), i.InputRegister(0));
      } else {
        __ Cvtlui2sd(i.OutputDoubleRegister(), i.InputOperand(0));
      }
      break;
    case kSSEUint32ToFloat32:
      if (HasRegisterInput(instr, 0)) {
        __ Cvtlui2ss(i.OutputDoubleRegister(), i.InputRegister(0));
      } else {
        __ Cvtlui2ss(i.OutputDoubleRegister(), i.InputOperand(0));
      }
      break;
    case kSSEFloat64ExtractLowWord32:
      if (instr->InputAt(0)->IsFPStackSlot()) {
        __ movl(i.OutputRegister(), i.InputOperand(0));
      } else {
        __ Movd(i.OutputRegister(), i.InputDoubleRegister(0));
      }
      break;
    case kSSEFloat64ExtractHighWord32:
      if (instr->InputAt(0)->IsFPStackSlot()) {
        __ movl(i.OutputRegister(), i.InputOperand(0, kDoubleSize / 2));
      } else {
        __ Pextrd(i.OutputRegister(), i.InputDoubleRegister(0), 1);
      }
      break;
    case kSSEFloat64InsertLowWord32:
      if (HasRegisterInput(instr, 1)) {
        __ Pinsrd(i.OutputDoubleRegister(), i.InputRegister(1), 0);
      } else {
        __ Pinsrd(i.OutputDoubleRegister(), i.InputOperand(1), 0);
      }
      break;
    case kSSEFloat64InsertHighWord32:
      if (HasRegisterInput(instr, 1)) {
        __ Pinsrd(i.OutputDoubleRegister(), i.InputRegister(1), 1);
      } else {
        __ Pinsrd(i.OutputDoubleRegister(), i.InputOperand(1), 1);
      }
      break;
    case kSSEFloat64LoadLowWord32:
      if (HasRegisterInput(instr, 0)) {
        __ Movd(i.OutputDoubleRegister(), i.InputRegister(0));
      } else {
        __ Movd(i.OutputDoubleRegister(), i.InputOperand(0));
      }
      break;
    case kAVXFloat32Cmp: {
      CpuFeatureScope avx_scope(tasm(), AVX);
      if (instr->InputAt(1)->IsFPRegister()) {
        __ vucomiss(i.InputDoubleRegister(0), i.InputDoubleRegister(1));
      } else {
        __ vucomiss(i.InputDoubleRegister(0), i.InputOperand(1));
      }
      break;
    }
    case kAVXFloat32Add:
      ASSEMBLE_AVX_BINOP(vaddss);
      break;
    case kAVXFloat32Sub:
      ASSEMBLE_AVX_BINOP(vsubss);
      break;
    case kAVXFloat32Mul:
      ASSEMBLE_AVX_BINOP(vmulss);
      break;
    case kAVXFloat32Div:
      ASSEMBLE_AVX_BINOP(vdivss);
      // Don't delete this mov. It may improve performance on some CPUs,
      // when there is a (v)mulss depending on the result.
      __ Movaps(i.OutputDoubleRegister(), i.OutputDoubleRegister());
      break;
    case kAVXFloat64Cmp: {
      CpuFeatureScope avx_scope(tasm(), AVX);
      if (instr->InputAt(1)->IsFPRegister()) {
        __ vucomisd(i.InputDoubleRegister(0), i.InputDoubleRegister(1));
      } else {
        __ vucomisd(i.InputDoubleRegister(0), i.InputOperand(1));
      }
      break;
    }
    case kAVXFloat64Add:
      ASSEMBLE_AVX_BINOP(vaddsd);
      break;
    case kAVXFloat64Sub:
      ASSEMBLE_AVX_BINOP(vsubsd);
      break;
    case kAVXFloat64Mul:
      ASSEMBLE_AVX_BINOP(vmulsd);
      break;
    case kAVXFloat64Div:
      ASSEMBLE_AVX_BINOP(vdivsd);
      // Don't delete this mov. It may improve performance on some CPUs,
      // when there is a (v)mulsd depending on the result.
      __ Movapd(i.OutputDoubleRegister(), i.OutputDoubleRegister());
      break;
    case kX64Float32Abs: {
      __ Absps(i.OutputDoubleRegister(), i.InputDoubleRegister(0),
               kScratchRegister);
      break;
    }
    case kX64Float32Neg: {
      __ Negps(i.OutputDoubleRegister(), i.InputDoubleRegister(0),
               kScratchRegister);
      break;
    }
    case kX64F64x2Abs:
    case kX64Float64Abs: {
      __ Abspd(i.OutputDoubleRegister(), i.InputDoubleRegister(0),
               kScratchRegister);
      break;
    }
    case kX64F64x2Neg:
    case kX64Float64Neg: {
      __ Negpd(i.OutputDoubleRegister(), i.InputDoubleRegister(0),
               kScratchRegister);
      break;
    }
    case kSSEFloat64SilenceNaN:
      __ Xorpd(kScratchDoubleReg, kScratchDoubleReg);
      __ Subsd(i.InputDoubleRegister(0), kScratchDoubleReg);
      break;
    case kX64Movsxbl:
      EmitOOLTrapIfNeeded(zone(), this, opcode, instr, __ pc_offset());
      ASSEMBLE_MOVX(movsxbl);
      __ AssertZeroExtended(i.OutputRegister());
      break;
    case kX64Movzxbl:
      EmitOOLTrapIfNeeded(zone(), this, opcode, instr, __ pc_offset());
      ASSEMBLE_MOVX(movzxbl);
      __ AssertZeroExtended(i.OutputRegister());
      break;
    case kX64Movsxbq:
      EmitOOLTrapIfNeeded(zone(), this, opcode, instr, __ pc_offset());
      ASSEMBLE_MOVX(movsxbq);
      break;
    case kX64Movzxbq:
      EmitOOLTrapIfNeeded(zone(), this, opcode, instr, __ pc_offset());
      ASSEMBLE_MOVX(movzxbq);
      __ AssertZeroExtended(i.OutputRegister());
      break;
    case kX64Movb: {
      EmitOOLTrapIfNeeded(zone(), this, opcode, instr, __ pc_offset());
      size_t index = 0;
      Operand operand = i.MemoryOperand(&index);
      if (HasImmediateInput(instr, index)) {
        Immediate value(Immediate(i.InputInt8(index)));
        EmitTSANAwareStore<std::memory_order_relaxed>(
            zone(), this, tasm(), operand, value, i, DetermineStubCallMode(),
            MachineRepresentation::kWord8);
      } else {
        Register value(i.InputRegister(index));
        EmitTSANAwareStore<std::memory_order_relaxed>(
            zone(), this, tasm(), operand, value, i, DetermineStubCallMode(),
            MachineRepresentation::kWord8);
      }
      break;
    }
    case kX64Movsxwl:
      EmitOOLTrapIfNeeded(zone(), this, opcode, instr, __ pc_offset());
      ASSEMBLE_MOVX(movsxwl);
      __ AssertZeroExtended(i.OutputRegister());
      break;
    case kX64Movzxwl:
      EmitOOLTrapIfNeeded(zone(), this, opcode, instr, __ pc_offset());
      ASSEMBLE_MOVX(movzxwl);
      __ AssertZeroExtended(i.OutputRegister());
      break;
    case kX64Movsxwq:
      EmitOOLTrapIfNeeded(zone(), this, opcode, instr, __ pc_offset());
      ASSEMBLE_MOVX(movsxwq);
      break;
    case kX64Movzxwq:
      EmitOOLTrapIfNeeded(zone(), this, opcode, instr, __ pc_offset());
      ASSEMBLE_MOVX(movzxwq);
      __ AssertZeroExtended(i.OutputRegister());
      break;
    case kX64Movw: {
      EmitOOLTrapIfNeeded(zone(), this, opcode, instr, __ pc_offset());
      size_t index = 0;
      Operand operand = i.MemoryOperand(&index);
      if (HasImmediateInput(instr, index)) {
        Immediate value(Immediate(i.InputInt16(index)));
        EmitTSANAwareStore<std::memory_order_relaxed>(
            zone(), this, tasm(), operand, value, i, DetermineStubCallMode(),
            MachineRepresentation::kWord16);
      } else {
        Register value(i.InputRegister(index));
        EmitTSANAwareStore<std::memory_order_relaxed>(
            zone(), this, tasm(), operand, value, i, DetermineStubCallMode(),
            MachineRepresentation::kWord16);
      }
      break;
    }
    case kX64Movl:
      EmitOOLTrapIfNeeded(zone(), this, opcode, instr, __ pc_offset());
      if (instr->HasOutput()) {
        if (HasAddressingMode(instr)) {
          Operand address(i.MemoryOperand());
          __ movl(i.OutputRegister(), address);
          EmitTSANRelaxedLoadOOLIfNeeded(zone(), this, tasm(), address, i,
                                         DetermineStubCallMode(), kInt32Size);
        } else {
          if (HasRegisterInput(instr, 0)) {
            __ movl(i.OutputRegister(), i.InputRegister(0));
          } else {
            __ movl(i.OutputRegister(), i.InputOperand(0));
          }
        }
        __ AssertZeroExtended(i.OutputRegister());
      } else {
        size_t index = 0;
        Operand operand = i.MemoryOperand(&index);
        if (HasImmediateInput(instr, index)) {
          Immediate value(i.InputImmediate(index));
          EmitTSANAwareStore<std::memory_order_relaxed>(
              zone(), this, tasm(), operand, value, i, DetermineStubCallMode(),
              MachineRepresentation::kWord32);
        } else {
          Register value(i.InputRegister(index));
          EmitTSANAwareStore<std::memory_order_relaxed>(
              zone(), this, tasm(), operand, value, i, DetermineStubCallMode(),
              MachineRepresentation::kWord32);
        }
      }
      break;
    case kX64Movsxlq:
      EmitOOLTrapIfNeeded(zone(), this, opcode, instr, __ pc_offset());
      ASSEMBLE_MOVX(movsxlq);
      break;
    case kX64MovqDecompressTaggedSigned: {
      CHECK(instr->HasOutput());
      Operand address(i.MemoryOperand());
      __ DecompressTaggedSigned(i.OutputRegister(), address);
      EmitTSANRelaxedLoadOOLIfNeeded(zone(), this, tasm(), address, i,
                                     DetermineStubCallMode(), kTaggedSize);
      break;
    }
    case kX64MovqDecompressTaggedPointer: {
      CHECK(instr->HasOutput());
      Operand address(i.MemoryOperand());
      __ DecompressTaggedPointer(i.OutputRegister(), address);
      EmitTSANRelaxedLoadOOLIfNeeded(zone(), this, tasm(), address, i,
                                     DetermineStubCallMode(), kTaggedSize);
      break;
    }
    case kX64MovqDecompressAnyTagged: {
      CHECK(instr->HasOutput());
      Operand address(i.MemoryOperand());
      __ DecompressAnyTagged(i.OutputRegister(), address);
      EmitTSANRelaxedLoadOOLIfNeeded(zone(), this, tasm(), address, i,
                                     DetermineStubCallMode(), kTaggedSize);
      break;
    }
    case kX64MovqCompressTagged: {
      CHECK(!instr->HasOutput());
      size_t index = 0;
      Operand operand = i.MemoryOperand(&index);
      if (HasImmediateInput(instr, index)) {
        Immediate value(i.InputImmediate(index));
        EmitTSANAwareStore<std::memory_order_relaxed>(
            zone(), this, tasm(), operand, value, i, DetermineStubCallMode(),
            MachineRepresentation::kTagged);
      } else {
        Register value(i.InputRegister(index));
        EmitTSANAwareStore<std::memory_order_relaxed>(
            zone(), this, tasm(), operand, value, i, DetermineStubCallMode(),
            MachineRepresentation::kTagged);
      }
      break;
    }
    case kX64MovqDecodeSandboxedPointer: {
      CHECK(instr->HasOutput());
      Operand address(i.MemoryOperand());
      Register dst = i.OutputRegister();
      __ movq(dst, address);
      __ DecodeSandboxedPointer(dst);
      EmitTSANRelaxedLoadOOLIfNeeded(zone(), this, tasm(), address, i,
                                     DetermineStubCallMode(),
                                     kSystemPointerSize);
      break;
    }
    case kX64MovqEncodeSandboxedPointer: {
      CHECK(!instr->HasOutput());
      size_t index = 0;
      Operand operand = i.MemoryOperand(&index);
      CHECK(!HasImmediateInput(instr, index));
      Register value(i.InputRegister(index));
      EmitTSANAwareStore<std::memory_order_relaxed>(
          zone(), this, tasm(), operand, value, i, DetermineStubCallMode(),
          MachineRepresentation::kSandboxedPointer);
      break;
    }
    case kX64Movq:
      EmitOOLTrapIfNeeded(zone(), this, opcode, instr, __ pc_offset());
      if (instr->HasOutput()) {
        Operand address(i.MemoryOperand());
        __ movq(i.OutputRegister(), address);
        EmitTSANRelaxedLoadOOLIfNeeded(zone(), this, tasm(), address, i,
                                       DetermineStubCallMode(), kInt64Size);
      } else {
        size_t index = 0;
        Operand operand = i.MemoryOperand(&index);
        if (HasImmediateInput(instr, index)) {
          Immediate value(i.InputImmediate(index));
          EmitTSANAwareStore<std::memory_order_relaxed>(
              zone(), this, tasm(), operand, value, i, DetermineStubCallMode(),
              MachineRepresentation::kWord64);
        } else {
          Register value(i.InputRegister(index));
          EmitTSANAwareStore<std::memory_order_relaxed>(
              zone(), this, tasm(), operand, value, i, DetermineStubCallMode(),
              MachineRepresentation::kWord64);
        }
      }
      break;
    case kX64Movss:
      EmitOOLTrapIfNeeded(zone(), this, opcode, instr, __ pc_offset());
      if (instr->HasOutput()) {
        __ Movss(i.OutputDoubleRegister(), i.MemoryOperand());
      } else {
        size_t index = 0;
        Operand operand = i.MemoryOperand(&index);
        __ Movss(operand, i.InputDoubleRegister(index));
      }
      break;
    case kX64Movsd: {
      EmitOOLTrapIfNeeded(zone(), this, opcode, instr, __ pc_offset());
      if (instr->HasOutput()) {
        __ Movsd(i.OutputDoubleRegister(), i.MemoryOperand());
      } else {
        size_t index = 0;
        Operand operand = i.MemoryOperand(&index);
        __ Movsd(operand, i.InputDoubleRegister(index));
      }
      break;
    }
    case kX64Movdqu: {
      EmitOOLTrapIfNeeded(zone(), this, opcode, instr, __ pc_offset());
      if (instr->HasOutput()) {
        __ Movdqu(i.OutputSimd128Register(), i.MemoryOperand());
      } else {
        size_t index = 0;
        Operand operand = i.MemoryOperand(&index);
        __ Movdqu(operand, i.InputSimd128Register(index));
      }
      break;
    }
    case kX64BitcastFI:
      if (instr->InputAt(0)->IsFPStackSlot()) {
        __ movl(i.OutputRegister(), i.InputOperand(0));
      } else {
        __ Movd(i.OutputRegister(), i.InputDoubleRegister(0));
      }
      break;
    case kX64BitcastDL:
      if (instr->InputAt(0)->IsFPStackSlot()) {
        __ movq(i.OutputRegister(), i.InputOperand(0));
      } else {
        __ Movq(i.OutputRegister(), i.InputDoubleRegister(0));
      }
      break;
    case kX64BitcastIF:
      if (HasRegisterInput(instr, 0)) {
        __ Movd(i.OutputDoubleRegister(), i.InputRegister(0));
      } else {
        __ Movss(i.OutputDoubleRegister(), i.InputOperand(0));
      }
      break;
    case kX64BitcastLD:
      if (HasRegisterInput(instr, 0)) {
        __ Movq(i.OutputDoubleRegister(), i.InputRegister(0));
      } else {
        __ Movsd(i.OutputDoubleRegister(), i.InputOperand(0));
      }
      break;
    case kX64Lea32: {
      AddressingMode mode = AddressingModeField::decode(instr->opcode());
      // Shorten "leal" to "addl", "subl" or "shll" if the register allocation
      // and addressing mode just happens to work out. The "addl"/"subl" forms
      // in these cases are faster based on measurements.
      if (i.InputRegister(0) == i.OutputRegister()) {
        if (mode == kMode_MRI) {
          int32_t constant_summand = i.InputInt32(1);
          DCHECK_NE(0, constant_summand);
          if (constant_summand > 0) {
            __ addl(i.OutputRegister(), Immediate(constant_summand));
          } else {
            __ subl(i.OutputRegister(),
                    Immediate(base::NegateWithWraparound(constant_summand)));
          }
        } else if (mode == kMode_MR1) {
          if (i.InputRegister(1) == i.OutputRegister()) {
            __ shll(i.OutputRegister(), Immediate(1));
          } else {
            __ addl(i.OutputRegister(), i.InputRegister(1));
          }
        } else if (mode == kMode_M2) {
          __ shll(i.OutputRegister(), Immediate(1));
        } else if (mode == kMode_M4) {
          __ shll(i.OutputRegister(), Immediate(2));
        } else if (mode == kMode_M8) {
          __ shll(i.OutputRegister(), Immediate(3));
        } else {
          __ leal(i.OutputRegister(), i.MemoryOperand());
        }
      } else if (mode == kMode_MR1 &&
                 i.InputRegister(1) == i.OutputRegister()) {
        __ addl(i.OutputRegister(), i.InputRegister(0));
      } else {
        __ leal(i.OutputRegister(), i.MemoryOperand());
      }
      __ AssertZeroExtended(i.OutputRegister());
      break;
    }
    case kX64Lea: {
      AddressingMode mode = AddressingModeField::decode(instr->opcode());
      // Shorten "leaq" to "addq", "subq" or "shlq" if the register allocation
      // and addressing mode just happens to work out. The "addq"/"subq" forms
      // in these cases are faster based on measurements.
      if (i.InputRegister(0) == i.OutputRegister()) {
        if (mode == kMode_MRI) {
          int32_t constant_summand = i.InputInt32(1);
          if (constant_summand > 0) {
            __ addq(i.OutputRegister(), Immediate(constant_summand));
          } else if (constant_summand < 0) {
            __ subq(i.OutputRegister(), Immediate(-constant_summand));
          }
        } else if (mode == kMode_MR1) {
          if (i.InputRegister(1) == i.OutputRegister()) {
            __ shlq(i.OutputRegister(), Immediate(1));
          } else {
            __ addq(i.OutputRegister(), i.InputRegister(1));
          }
        } else if (mode == kMode_M2) {
          __ shlq(i.OutputRegister(), Immediate(1));
        } else if (mode == kMode_M4) {
          __ shlq(i.OutputRegister(), Immediate(2));
        } else if (mode == kMode_M8) {
          __ shlq(i.OutputRegister(), Immediate(3));
        } else {
          __ leaq(i.OutputRegister(), i.MemoryOperand());
        }
      } else if (mode == kMode_MR1 &&
                 i.InputRegister(1) == i.OutputRegister()) {
        __ addq(i.OutputRegister(), i.InputRegister(0));
      } else {
        __ leaq(i.OutputRegister(), i.MemoryOperand());
      }
      break;
    }
    case kX64Dec32:
      __ decl(i.OutputRegister());
      break;
    case kX64Inc32:
      __ incl(i.OutputRegister());
      break;
    case kX64Push: {
      int stack_decrement = i.InputInt32(0);
      int slots = stack_decrement / kSystemPointerSize;
      // Whenever codegen uses pushq, we need to check if stack_decrement
      // contains any extra padding and adjust the stack before the pushq.
      if (HasImmediateInput(instr, 1)) {
        __ AllocateStackSpace(stack_decrement - kSystemPointerSize);
        __ pushq(i.InputImmediate(1));
      } else if (HasAddressingMode(instr)) {
        __ AllocateStackSpace(stack_decrement - kSystemPointerSize);
        size_t index = 1;
        Operand operand = i.MemoryOperand(&index);
        __ pushq(operand);
      } else {
        InstructionOperand* input = instr->InputAt(1);
        if (input->IsRegister()) {
          __ AllocateStackSpace(stack_decrement - kSystemPointerSize);
          __ pushq(i.InputRegister(1));
        } else if (input->IsFloatRegister() || input->IsDoubleRegister()) {
          DCHECK_GE(stack_decrement, kSystemPointerSize);
          __ AllocateStackSpace(stack_decrement);
          __ Movsd(Operand(rsp, 0), i.InputDoubleRegister(1));
        } else if (input->IsSimd128Register()) {
          DCHECK_GE(stack_decrement, kSimd128Size);
          __ AllocateStackSpace(stack_decrement);
          // TODO(bbudge) Use Movaps when slots are aligned.
          __ Movups(Operand(rsp, 0), i.InputSimd128Register(1));
        } else if (input->IsStackSlot() || input->IsFloatStackSlot() ||
                   input->IsDoubleStackSlot()) {
          __ AllocateStackSpace(stack_decrement - kSystemPointerSize);
          __ pushq(i.InputOperand(1));
        } else {
          DCHECK(input->IsSimd128StackSlot());
          DCHECK_GE(stack_decrement, kSimd128Size);
          // TODO(bbudge) Use Movaps when slots are aligned.
          __ Movups(kScratchDoubleReg, i.InputOperand(1));
          __ AllocateStackSpace(stack_decrement);
          __ Movups(Operand(rsp, 0), kScratchDoubleReg);
        }
      }
      frame_access_state()->IncreaseSPDelta(slots);
      unwinding_info_writer_.MaybeIncreaseBaseOffsetAt(__ pc_offset(),
                                                       stack_decrement);
      break;
    }
    case kX64Poke: {
      int slot = MiscField::decode(instr->opcode());
      if (HasImmediateInput(instr, 0)) {
        __ movq(Operand(rsp, slot * kSystemPointerSize), i.InputImmediate(0));
      } else if (instr->InputAt(0)->IsFPRegister()) {
        LocationOperand* op = LocationOperand::cast(instr->InputAt(0));
        if (op->representation() == MachineRepresentation::kFloat64) {
          __ Movsd(Operand(rsp, slot * kSystemPointerSize),
                   i.InputDoubleRegister(0));
        } else {
          DCHECK_EQ(MachineRepresentation::kFloat32, op->representation());
          __ Movss(Operand(rsp, slot * kSystemPointerSize),
                   i.InputFloatRegister(0));
        }
      } else {
        __ movq(Operand(rsp, slot * kSystemPointerSize), i.InputRegister(0));
      }
      break;
    }
    case kX64Peek: {
      int reverse_slot = i.InputInt32(0);
      int offset =
          FrameSlotToFPOffset(frame()->GetTotalFrameSlotCount() - reverse_slot);
      if (instr->OutputAt(0)->IsFPRegister()) {
        LocationOperand* op = LocationOperand::cast(instr->OutputAt(0));
        if (op->representation() == MachineRepresentation::kFloat64) {
          __ Movsd(i.OutputDoubleRegister(), Operand(rbp, offset));
        } else if (op->representation() == MachineRepresentation::kFloat32) {
          __ Movss(i.OutputFloatRegister(), Operand(rbp, offset));
        } else {
          DCHECK_EQ(MachineRepresentation::kSimd128, op->representation());
          __ Movdqu(i.OutputSimd128Register(), Operand(rbp, offset));
        }
      } else {
        __ movq(i.OutputRegister(), Operand(rbp, offset));
      }
      break;
    }
    case kX64F64x2Splat: {
      XMMRegister dst = i.OutputSimd128Register();
      if (instr->InputAt(0)->IsFPRegister()) {
        __ Movddup(dst, i.InputDoubleRegister(0));
      } else {
        __ Movddup(dst, i.InputOperand(0));
      }
      break;
    }
    case kX64F64x2ExtractLane: {
      __ F64x2ExtractLane(i.OutputDoubleRegister(), i.InputDoubleRegister(0),
                          i.InputUint8(1));
      break;
    }
    case kX64F64x2ReplaceLane: {
      __ F64x2ReplaceLane(i.OutputSimd128Register(), i.InputSimd128Register(0),
                          i.InputDoubleRegister(2), i.InputInt8(1));
      break;
    }
    case kX64F64x2Sqrt: {
      __ Sqrtpd(i.OutputSimd128Register(), i.InputSimd128Register(0));
      break;
    }
    case kX64F64x2Add: {
      ASSEMBLE_SIMD_BINOP(addpd);
      break;
    }
    case kX64F64x2Sub: {
      ASSEMBLE_SIMD_BINOP(subpd);
      break;
    }
    case kX64F64x2Mul: {
      ASSEMBLE_SIMD_BINOP(mulpd);
      break;
    }
    case kX64F64x2Div: {
      ASSEMBLE_SIMD_BINOP(divpd);
      break;
    }
    case kX64F64x2Min: {
      // Avoids a move in no-AVX case if dst = src0.
      DCHECK_EQ(i.OutputSimd128Register(), i.InputSimd128Register(0));
      __ F64x2Min(i.OutputSimd128Register(), i.InputSimd128Register(0),
                  i.InputSimd128Register(1), kScratchDoubleReg);
      break;
    }
    case kX64F64x2Max: {
      // Avoids a move in no-AVX case if dst = src0.
      DCHECK_EQ(i.OutputSimd128Register(), i.InputSimd128Register(0));
      __ F64x2Max(i.OutputSimd128Register(), i.InputSimd128Register(0),
                  i.InputSimd128Register(1), kScratchDoubleReg);
      break;
    }
    case kX64F64x2Eq: {
      ASSEMBLE_SIMD_BINOP(cmpeqpd);
      break;
    }
    case kX64F64x2Ne: {
      ASSEMBLE_SIMD_BINOP(cmpneqpd);
      break;
    }
    case kX64F64x2Lt: {
      ASSEMBLE_SIMD_BINOP(cmpltpd);
      break;
    }
    case kX64F64x2Le: {
      ASSEMBLE_SIMD_BINOP(cmplepd);
      break;
    }
    case kX64F64x2Qfma: {
      __ F64x2Qfma(i.OutputSimd128Register(), i.InputSimd128Register(0),
                   i.InputSimd128Register(1), i.InputSimd128Register(2),
                   kScratchDoubleReg);
      break;
    }
    case kX64F64x2Qfms: {
      __ F64x2Qfms(i.OutputSimd128Register(), i.InputSimd128Register(0),
                   i.InputSimd128Register(1), i.InputSimd128Register(2),
                   kScratchDoubleReg);
      break;
    }
    case kX64F64x2ConvertLowI32x4S: {
      __ Cvtdq2pd(i.OutputSimd128Register(), i.InputSimd128Register(0));
      break;
    }
    case kX64F64x2ConvertLowI32x4U: {
      __ F64x2ConvertLowI32x4U(i.OutputSimd128Register(),
                               i.InputSimd128Register(0), kScratchRegister);
      break;
    }
    case kX64F64x2PromoteLowF32x4: {
      if (HasAddressingMode(instr)) {
        EmitOOLTrapIfNeeded(zone(), this, opcode, instr, __ pc_offset());
        __ Cvtps2pd(i.OutputSimd128Register(), i.MemoryOperand());
      } else {
        __ Cvtps2pd(i.OutputSimd128Register(), i.InputSimd128Register(0));
      }
      break;
    }
    case kX64F32x4DemoteF64x2Zero: {
      __ Cvtpd2ps(i.OutputSimd128Register(), i.InputSimd128Register(0));
      break;
    }
    case kX64I32x4TruncSatF64x2SZero: {
      __ I32x4TruncSatF64x2SZero(i.OutputSimd128Register(),
                                 i.InputSimd128Register(0), kScratchDoubleReg,
                                 kScratchRegister);
      break;
    }
    case kX64I32x4TruncSatF64x2UZero: {
      __ I32x4TruncSatF64x2UZero(i.OutputSimd128Register(),
                                 i.InputSimd128Register(0), kScratchDoubleReg,
                                 kScratchRegister);
      break;
    }
    case kX64F32x4Splat: {
      __ F32x4Splat(i.OutputSimd128Register(), i.InputDoubleRegister(0));
      break;
    }
    case kX64F32x4ExtractLane: {
      __ F32x4ExtractLane(i.OutputFloatRegister(), i.InputSimd128Register(0),
                          i.InputUint8(1));
      break;
    }
    case kX64F32x4ReplaceLane: {
      // The insertps instruction uses imm8[5:4] to indicate the lane
      // that needs to be replaced.
      byte select = i.InputInt8(1) << 4 & 0x30;
      if (instr->InputAt(2)->IsFPRegister()) {
        __ Insertps(i.OutputSimd128Register(), i.InputDoubleRegister(2),
                    select);
      } else {
        __ Insertps(i.OutputSimd128Register(), i.InputOperand(2), select);
      }
      break;
    }
    case kX64F32x4SConvertI32x4: {
      __ Cvtdq2ps(i.OutputSimd128Register(), i.InputSimd128Register(0));
      break;
    }
    case kX64F32x4UConvertI32x4: {
      DCHECK_EQ(i.OutputSimd128Register(), i.InputSimd128Register(0));
      DCHECK_NE(i.OutputSimd128Register(), kScratchDoubleReg);
      XMMRegister dst = i.OutputSimd128Register();
      __ Pxor(kScratchDoubleReg, kScratchDoubleReg);  // zeros
      __ Pblendw(kScratchDoubleReg, dst, uint8_t{0x55});  // get lo 16 bits
      __ Psubd(dst, kScratchDoubleReg);                   // get hi 16 bits
      __ Cvtdq2ps(kScratchDoubleReg, kScratchDoubleReg);  // convert lo exactly
      __ Psrld(dst, byte{1});            // divide by 2 to get in unsigned range
      __ Cvtdq2ps(dst, dst);             // convert hi exactly
      __ Addps(dst, dst);                // double hi, exactly
      __ Addps(dst, kScratchDoubleReg);  // add hi and lo, may round.
      break;
    }
    case kX64F32x4Abs: {
      XMMRegister dst = i.OutputSimd128Register();
      XMMRegister src = i.InputSimd128Register(0);
      if (dst == src) {
        __ Pcmpeqd(kScratchDoubleReg, kScratchDoubleReg);
        __ Psrld(kScratchDoubleReg, byte{1});
        __ Andps(dst, kScratchDoubleReg);
      } else {
        __ Pcmpeqd(dst, dst);
        __ Psrld(dst, byte{1});
        __ Andps(dst, src);
      }
      break;
    }
    case kX64F32x4Neg: {
      XMMRegister dst = i.OutputSimd128Register();
      XMMRegister src = i.InputSimd128Register(0);
      if (dst == src) {
        __ Pcmpeqd(kScratchDoubleReg, kScratchDoubleReg);
        __ Pslld(kScratchDoubleReg, byte{31});
        __ Xorps(dst, kScratchDoubleReg);
      } else {
        __ Pcmpeqd(dst, dst);
        __ Pslld(dst, byte{31});
        __ Xorps(dst, src);
      }
      break;
    }
    case kX64F32x4Sqrt: {
      __ Sqrtps(i.OutputSimd128Register(), i.InputSimd128Register(0));
      break;
    }
    case kX64F32x4RecipApprox: {
      __ Rcpps(i.OutputSimd128Register(), i.InputSimd128Register(0));
      break;
    }
    case kX64F32x4RecipSqrtApprox: {
      __ Rsqrtps(i.OutputSimd128Register(), i.InputSimd128Register(0));
      break;
    }
    case kX64F32x4Add: {
      ASSEMBLE_SIMD_BINOP(addps);
      break;
    }
    case kX64F32x4Sub: {
      ASSEMBLE_SIMD_BINOP(subps);
      break;
    }
    case kX64F32x4Mul: {
      ASSEMBLE_SIMD_BINOP(mulps);
      break;
    }
    case kX64F32x4Div: {
      ASSEMBLE_SIMD_BINOP(divps);
      break;
    }
    case kX64F32x4Min: {
      __ F32x4Min(i.OutputSimd128Register(), i.InputSimd128Register(0),
                  i.InputSimd128Register(1), kScratchDoubleReg);
      break;
    }
    case kX64F32x4Max: {
      __ F32x4Max(i.OutputSimd128Register(), i.InputSimd128Register(0),
                  i.InputSimd128Register(1), kScratchDoubleReg);
      break;
    }
    case kX64F32x4Eq: {
      ASSEMBLE_SIMD_BINOP(cmpeqps);
      break;
    }
    case kX64F32x4Ne: {
      ASSEMBLE_SIMD_BINOP(cmpneqps);
      break;
    }
    case kX64F32x4Lt: {
      ASSEMBLE_SIMD_BINOP(cmpltps);
      break;
    }
    case kX64F32x4Le: {
      ASSEMBLE_SIMD_BINOP(cmpleps);
      break;
    }
    case kX64F32x4Qfma: {
      __ F32x4Qfma(i.OutputSimd128Register(), i.InputSimd128Register(0),
                   i.InputSimd128Register(1), i.InputSimd128Register(2),
                   kScratchDoubleReg);
      break;
    }
    case kX64F32x4Qfms: {
      __ F32x4Qfms(i.OutputSimd128Register(), i.InputSimd128Register(0),
                   i.InputSimd128Register(1), i.InputSimd128Register(2),
                   kScratchDoubleReg);
      break;
    }
    case kX64Minps: {
      ASSEMBLE_SIMD_BINOP(minps);
      break;
    }
    case kX64Maxps: {
      ASSEMBLE_SIMD_BINOP(maxps);
      break;
    }
    case kX64F32x4Round: {
      RoundingMode const mode =
          static_cast<RoundingMode>(MiscField::decode(instr->opcode()));
      __ Roundps(i.OutputSimd128Register(), i.InputSimd128Register(0), mode);
      break;
    }
    case kX64F64x2Round: {
      RoundingMode const mode =
          static_cast<RoundingMode>(MiscField::decode(instr->opcode()));
      __ Roundpd(i.OutputSimd128Register(), i.InputSimd128Register(0), mode);
      break;
    }
    case kX64Minpd: {
      ASSEMBLE_SIMD_BINOP(minpd);
      break;
    }
    case kX64Maxpd: {
      ASSEMBLE_SIMD_BINOP(maxpd);
      break;
    }
    case kX64I64x2Splat: {
      XMMRegister dst = i.OutputSimd128Register();
      if (HasRegisterInput(instr, 0)) {
        __ Movq(dst, i.InputRegister(0));
        __ Movddup(dst, dst);
      } else {
        __ Movddup(dst, i.InputOperand(0));
      }
      break;
    }
    case kX64I64x2ExtractLane: {
      __ Pextrq(i.OutputRegister(), i.InputSimd128Register(0), i.InputInt8(1));
      break;
    }
    case kX64I64x2Abs: {
      __ I64x2Abs(i.OutputSimd128Register(), i.InputSimd128Register(0),
                  kScratchDoubleReg);
      break;
    }
    case kX64I64x2Neg: {
      __ I64x2Neg(i.OutputSimd128Register(), i.InputSimd128Register(0),
                  kScratchDoubleReg);
      break;
    }
    case kX64I64x2BitMask: {
      __ Movmskpd(i.OutputRegister(), i.InputSimd128Register(0));
      break;
    }
    case kX64I64x2Shl: {
      // Take shift value modulo 2^6.
      ASSEMBLE_SIMD_SHIFT(psllq, 6);
      break;
    }
    case kX64I64x2ShrS: {
      // TODO(zhin): there is vpsraq but requires AVX512
      XMMRegister dst = i.OutputSimd128Register();
      XMMRegister src = i.InputSimd128Register(0);
      if (HasImmediateInput(instr, 1)) {
        __ I64x2ShrS(dst, src, i.InputInt6(1), kScratchDoubleReg);
      } else {
        __ I64x2ShrS(dst, src, i.InputRegister(1), kScratchDoubleReg,
                     i.TempSimd128Register(0), kScratchRegister);
      }
      break;
    }
    case kX64I64x2Add: {
      ASSEMBLE_SIMD_BINOP(paddq);
      break;
    }
    case kX64I64x2Sub: {
      ASSEMBLE_SIMD_BINOP(psubq);
      break;
    }
    case kX64I64x2Mul: {
      __ I64x2Mul(i.OutputSimd128Register(), i.InputSimd128Register(0),
                  i.InputSimd128Register(1), i.TempSimd128Register(0),
                  kScratchDoubleReg);
      break;
    }
    case kX64I64x2Eq: {
      CpuFeatureScope sse_scope(tasm(), SSE4_1);
      ASSEMBLE_SIMD_BINOP(pcmpeqq);
      break;
    }
    case kX64I64x2Ne: {
      DCHECK_EQ(i.OutputSimd128Register(), i.InputSimd128Register(0));
      __ Pcmpeqq(i.OutputSimd128Register(), i.InputSimd128Register(1));
      __ Pcmpeqq(kScratchDoubleReg, kScratchDoubleReg);
      __ Pxor(i.OutputSimd128Register(), kScratchDoubleReg);
      break;
    }
    case kX64I64x2GtS: {
      __ I64x2GtS(i.OutputSimd128Register(), i.InputSimd128Register(0),
                  i.InputSimd128Register(1), kScratchDoubleReg);
      break;
    }
    case kX64I64x2GeS: {
      __ I64x2GeS(i.OutputSimd128Register(), i.InputSimd128Register(0),
                  i.InputSimd128Register(1), kScratchDoubleReg);
      break;
    }
    case kX64I64x2ShrU: {
      // Take shift value modulo 2^6.
      ASSEMBLE_SIMD_SHIFT(psrlq, 6);
      break;
    }
    case kX64I64x2ExtMulLowI32x4S: {
      __ I64x2ExtMul(i.OutputSimd128Register(), i.InputSimd128Register(0),
                     i.InputSimd128Register(1), kScratchDoubleReg, /*low=*/true,
                     /*is_signed=*/true);
      break;
    }
    case kX64I64x2ExtMulHighI32x4S: {
      __ I64x2ExtMul(i.OutputSimd128Register(), i.InputSimd128Register(0),
                     i.InputSimd128Register(1), kScratchDoubleReg,
                     /*low=*/false,
                     /*is_signed=*/true);
      break;
    }
    case kX64I64x2ExtMulLowI32x4U: {
      __ I64x2ExtMul(i.OutputSimd128Register(), i.InputSimd128Register(0),
                     i.InputSimd128Register(1), kScratchDoubleReg, /*low=*/true,
                     /*is_signed=*/false);
      break;
    }
    case kX64I64x2ExtMulHighI32x4U: {
      __ I64x2ExtMul(i.OutputSimd128Register(), i.InputSimd128Register(0),
                     i.InputSimd128Register(1), kScratchDoubleReg,
                     /*low=*/false,
                     /*is_signed=*/false);
      break;
    }
    case kX64I64x2SConvertI32x4Low: {
      __ Pmovsxdq(i.OutputSimd128Register(), i.InputSimd128Register(0));
      break;
    }
    case kX64I64x2SConvertI32x4High: {
      __ I64x2SConvertI32x4High(i.OutputSimd128Register(),
                                i.InputSimd128Register(0));
      break;
    }
    case kX64I64x2UConvertI32x4Low: {
      __ Pmovzxdq(i.OutputSimd128Register(), i.InputSimd128Register(0));
      break;
    }
    case kX64I64x2UConvertI32x4High: {
      __ I64x2UConvertI32x4High(i.OutputSimd128Register(),
                                i.InputSimd128Register(0), kScratchDoubleReg);
      break;
    }
    case kX64I32x4Splat: {
      XMMRegister dst = i.OutputSimd128Register();
      if (HasRegisterInput(instr, 0)) {
        __ Movd(dst, i.InputRegister(0));
      } else {
        // TODO(v8:9198): Pshufd can load from aligned memory once supported.
        __ Movd(dst, i.InputOperand(0));
      }
      __ Pshufd(dst, dst, uint8_t{0x0});
      break;
    }
    case kX64I32x4ExtractLane: {
      __ Pextrd(i.OutputRegister(), i.InputSimd128Register(0), i.InputInt8(1));
      break;
    }
    case kX64I32x4SConvertF32x4: {
      __ I32x4SConvertF32x4(i.OutputSimd128Register(),
                            i.InputSimd128Register(0), kScratchDoubleReg,
                            kScratchRegister);
      break;
    }
    case kX64I32x4SConvertI16x8Low: {
      __ Pmovsxwd(i.OutputSimd128Register(), i.InputSimd128Register(0));
      break;
    }
    case kX64I32x4SConvertI16x8High: {
      __ I32x4SConvertI16x8High(i.OutputSimd128Register(),
                                i.InputSimd128Register(0));
      break;
    }
    case kX64I32x4Neg: {
      XMMRegister dst = i.OutputSimd128Register();
      XMMRegister src = i.InputSimd128Register(0);
      if (dst == src) {
        __ Pcmpeqd(kScratchDoubleReg, kScratchDoubleReg);
        __ Psignd(dst, kScratchDoubleReg);
      } else {
        __ Pxor(dst, dst);
        __ Psubd(dst, src);
      }
      break;
    }
    case kX64I32x4Shl: {
      // Take shift value modulo 2^5.
      ASSEMBLE_SIMD_SHIFT(pslld, 5);
      break;
    }
    case kX64I32x4ShrS: {
      // Take shift value modulo 2^5.
      ASSEMBLE_SIMD_SHIFT(psrad, 5);
      break;
    }
    case kX64I32x4Add: {
      ASSEMBLE_SIMD_BINOP(paddd);
      break;
    }
    case kX64I32x4Sub: {
      ASSEMBLE_SIMD_BINOP(psubd);
      break;
    }
    case kX64I32x4Mul: {
      ASSEMBLE_SIMD_BINOP(pmulld);
      break;
    }
    case kX64I32x4MinS: {
      ASSEMBLE_SIMD_BINOP(pminsd);
      break;
    }
    case kX64I32x4MaxS: {
      ASSEMBLE_SIMD_BINOP(pmaxsd);
      break;
    }
    case kX64I32x4Eq: {
      ASSEMBLE_SIMD_BINOP(pcmpeqd);
      break;
    }
    case kX64I32x4Ne: {
      __ Pcmpeqd(i.OutputSimd128Register(), i.InputSimd128Register(1));
      __ Pcmpeqd(kScratchDoubleReg, kScratchDoubleReg);
      __ Pxor(i.OutputSimd128Register(), kScratchDoubleReg);
      break;
    }
    case kX64I32x4GtS: {
      ASSEMBLE_SIMD_BINOP(pcmpgtd);
      break;
    }
    case kX64I32x4GeS: {
      XMMRegister dst = i.OutputSimd128Register();
      XMMRegister src = i.InputSimd128Register(1);
      __ Pminsd(dst, src);
      __ Pcmpeqd(dst, src);
      break;
    }
    case kX64I32x4UConvertF32x4: {
      DCHECK_EQ(i.OutputSimd128Register(), i.InputSimd128Register(0));
      XMMRegister dst = i.OutputSimd128Register();
      XMMRegister tmp = i.TempSimd128Register(0);
      XMMRegister tmp2 = i.TempSimd128Register(1);
      // NAN->0, negative->0
      __ Pxor(tmp2, tmp2);
      __ Maxps(dst, tmp2);
      // scratch: float representation of max_signed
      __ Pcmpeqd(tmp2, tmp2);
      __ Psrld(tmp2, uint8_t{1});  // 0x7fffffff
      __ Cvtdq2ps(tmp2, tmp2);     // 0x4f000000
      // tmp: convert (src-max_signed).
      // Positive overflow lanes -> 0x7FFFFFFF
      // Negative lanes -> 0
      __ Movaps(tmp, dst);
      __ Subps(tmp, tmp2);
      __ Cmpleps(tmp2, tmp);
      __ Cvttps2dq(tmp, tmp);
      __ Pxor(tmp, tmp2);
      __ Pxor(tmp2, tmp2);
      __ Pmaxsd(tmp, tmp2);
      // convert. Overflow lanes above max_signed will be 0x80000000
      __ Cvttps2dq(dst, dst);
      // Add (src-max_signed) for overflow lanes.
      __ Paddd(dst, tmp);
      break;
    }
    case kX64I32x4UConvertI16x8Low: {
      __ Pmovzxwd(i.OutputSimd128Register(), i.InputSimd128Register(0));
      break;
    }
    case kX64I32x4UConvertI16x8High: {
      __ I32x4UConvertI16x8High(i.OutputSimd128Register(),
                                i.InputSimd128Register(0), kScratchDoubleReg);
      break;
    }
    case kX64I32x4ShrU: {
      // Take shift value modulo 2^5.
      ASSEMBLE_SIMD_SHIFT(psrld, 5);
      break;
    }
    case kX64I32x4MinU: {
      ASSEMBLE_SIMD_BINOP(pminud);
      break;
    }
    case kX64I32x4MaxU: {
      ASSEMBLE_SIMD_BINOP(pmaxud);
      break;
    }
    case kX64I32x4GtU: {
      XMMRegister dst = i.OutputSimd128Register();
      XMMRegister src = i.InputSimd128Register(1);
      __ Pmaxud(dst, src);
      __ Pcmpeqd(dst, src);
      __ Pcmpeqd(kScratchDoubleReg, kScratchDoubleReg);
      __ Pxor(dst, kScratchDoubleReg);
      break;
    }
    case kX64I32x4GeU: {
      XMMRegister dst = i.OutputSimd128Register();
      XMMRegister src = i.InputSimd128Register(1);
      __ Pminud(dst, src);
      __ Pcmpeqd(dst, src);
      break;
    }
    case kX64I32x4Abs: {
      __ Pabsd(i.OutputSimd128Register(), i.InputSimd128Register(0));
      break;
    }
    case kX64I32x4BitMask: {
      __ Movmskps(i.OutputRegister(), i.InputSimd128Register(0));
      break;
    }
    case kX64I32x4DotI16x8S: {
      ASSEMBLE_SIMD_BINOP(pmaddwd);
      break;
    }
    case kX64I32x4ExtAddPairwiseI16x8S: {
      __ I32x4ExtAddPairwiseI16x8S(i.OutputSimd128Register(),
                                   i.InputSimd128Register(0), kScratchRegister);
      break;
    }
    case kX64I32x4ExtAddPairwiseI16x8U: {
      __ I32x4ExtAddPairwiseI16x8U(i.OutputSimd128Register(),
                                   i.InputSimd128Register(0),
                                   kScratchDoubleReg);
      break;
    }
    case kX64S128Const: {
      // Emit code for generic constants as all zeros, or ones cases will be
      // handled separately by the selector.
      XMMRegister dst = i.OutputSimd128Register();
      uint32_t imm[4] = {};
      for (int j = 0; j < 4; j++) {
        imm[j] = i.InputUint32(j);
      }
      SetupSimdImmediateInRegister(tasm(), imm, dst);
      break;
    }
    case kX64S128Zero: {
      XMMRegister dst = i.OutputSimd128Register();
      __ Pxor(dst, dst);
      break;
    }
    case kX64S128AllOnes: {
      XMMRegister dst = i.OutputSimd128Register();
      __ Pcmpeqd(dst, dst);
      break;
    }
    case kX64I16x8Splat: {
      XMMRegister dst = i.OutputSimd128Register();
      if (HasRegisterInput(instr, 0)) {
        __ I16x8Splat(dst, i.InputRegister(0));
      } else {
        __ I16x8Splat(dst, i.InputOperand(0));
      }
      break;
    }
    case kX64I16x8ExtractLaneS: {
      Register dst = i.OutputRegister();
      __ Pextrw(dst, i.InputSimd128Register(0), i.InputUint8(1));
      __ movsxwl(dst, dst);
      break;
    }
    case kX64I16x8SConvertI8x16Low: {
      __ Pmovsxbw(i.OutputSimd128Register(), i.InputSimd128Register(0));
      break;
    }
    case kX64I16x8SConvertI8x16High: {
      __ I16x8SConvertI8x16High(i.OutputSimd128Register(),
                                i.InputSimd128Register(0));
      break;
    }
    case kX64I16x8Neg: {
      XMMRegister dst = i.OutputSimd128Register();
      XMMRegister src = i.InputSimd128Register(0);
      if (dst == src) {
        __ Pcmpeqd(kScratchDoubleReg, kScratchDoubleReg);
        __ Psignw(dst, kScratchDoubleReg);
      } else {
        __ Pxor(dst, dst);
        __ Psubw(dst, src);
      }
      break;
    }
    case kX64I16x8Shl: {
      // Take shift value modulo 2^4.
      ASSEMBLE_SIMD_SHIFT(psllw, 4);
      break;
    }
    case kX64I16x8ShrS: {
      // Take shift value modulo 2^4.
      ASSEMBLE_SIMD_SHIFT(psraw, 4);
      break;
    }
    case kX64I16x8SConvertI32x4: {
      ASSEMBLE_SIMD_BINOP(packssdw);
      break;
    }
    case kX64I16x8Add: {
      ASSEMBLE_SIMD_BINOP(paddw);
      break;
    }
    case kX64I16x8AddSatS: {
      ASSEMBLE_SIMD_BINOP(paddsw);
      break;
    }
    case kX64I16x8Sub: {
      ASSEMBLE_SIMD_BINOP(psubw);
      break;
    }
    case kX64I16x8SubSatS: {
      ASSEMBLE_SIMD_BINOP(psubsw);
      break;
    }
    case kX64I16x8Mul: {
      ASSEMBLE_SIMD_BINOP(pmullw);
      break;
    }
    case kX64I16x8MinS: {
      ASSEMBLE_SIMD_BINOP(pminsw);
      break;
    }
    case kX64I16x8MaxS: {
      ASSEMBLE_SIMD_BINOP(pmaxsw);
      break;
    }
    case kX64I16x8Eq: {
      ASSEMBLE_SIMD_BINOP(pcmpeqw);
      break;
    }
    case kX64I16x8Ne: {
      XMMRegister dst = i.OutputSimd128Register();
      __ Pcmpeqw(dst, i.InputSimd128Register(1));
      __ Pcmpeqw(kScratchDoubleReg, kScratchDoubleReg);
      __ Pxor(dst, kScratchDoubleReg);
      break;
    }
    case kX64I16x8GtS: {
      ASSEMBLE_SIMD_BINOP(pcmpgtw);
      break;
    }
    case kX64I16x8GeS: {
      XMMRegister dst = i.OutputSimd128Register();
      XMMRegister src = i.InputSimd128Register(1);
      __ Pminsw(dst, src);
      __ Pcmpeqw(dst, src);
      break;
    }
    case kX64I16x8UConvertI8x16Low: {
      __ Pmovzxbw(i.OutputSimd128Register(), i.InputSimd128Register(0));
      break;
    }
    case kX64I16x8UConvertI8x16High: {
      __ I16x8UConvertI8x16High(i.OutputSimd128Register(),
                                i.InputSimd128Register(0), kScratchDoubleReg);
      break;
    }
    case kX64I16x8ShrU: {
      // Take shift value modulo 2^4.
      ASSEMBLE_SIMD_SHIFT(psrlw, 4);
      break;
    }
    case kX64I16x8UConvertI32x4: {
      ASSEMBLE_SIMD_BINOP(packusdw);
      break;
    }
    case kX64I16x8AddSatU: {
      ASSEMBLE_SIMD_BINOP(paddusw);
      break;
    }
    case kX64I16x8SubSatU: {
      ASSEMBLE_SIMD_BINOP(psubusw);
      break;
    }
    case kX64I16x8MinU: {
      ASSEMBLE_SIMD_BINOP(pminuw);
      break;
    }
    case kX64I16x8MaxU: {
      ASSEMBLE_SIMD_BINOP(pmaxuw);
      break;
    }
    case kX64I16x8GtU: {
      XMMRegister dst = i.OutputSimd128Register();
      XMMRegister src = i.InputSimd128Register(1);
      __ Pmaxuw(dst, src);
      __ Pcmpeqw(dst, src);
      __ Pcmpeqw(kScratchDoubleReg, kScratchDoubleReg);
      __ Pxor(dst, kScratchDoubleReg);
      break;
    }
    case kX64I16x8GeU: {
      XMMRegister dst = i.OutputSimd128Register();
      XMMRegister src = i.InputSimd128Register(1);
      __ Pminuw(dst, src);
      __ Pcmpeqw(dst, src);
      break;
    }
    case kX64I16x8RoundingAverageU: {
      ASSEMBLE_SIMD_BINOP(pavgw);
      break;
    }
    case kX64I16x8Abs: {
      __ Pabsw(i.OutputSimd128Register(), i.InputSimd128Register(0));
      break;
    }
    case kX64I16x8BitMask: {
      Register dst = i.OutputRegister();
      __ Packsswb(kScratchDoubleReg, i.InputSimd128Register(0));
      __ Pmovmskb(dst, kScratchDoubleReg);
      __ shrq(dst, Immediate(8));
      break;
    }
    case kX64I16x8ExtMulLowI8x16S: {
      __ I16x8ExtMulLow(i.OutputSimd128Register(), i.InputSimd128Register(0),
                        i.InputSimd128Register(1), kScratchDoubleReg,
                        /*is_signed=*/true);
      break;
    }
    case kX64I16x8ExtMulHighI8x16S: {
      __ I16x8ExtMulHighS(i.OutputSimd128Register(), i.InputSimd128Register(0),
                          i.InputSimd128Register(1), kScratchDoubleReg);
      break;
    }
    case kX64I16x8ExtMulLowI8x16U: {
      __ I16x8ExtMulLow(i.OutputSimd128Register(), i.InputSimd128Register(0),
                        i.InputSimd128Register(1), kScratchDoubleReg,
                        /*is_signed=*/false);
      break;
    }
    case kX64I16x8ExtMulHighI8x16U: {
      __ I16x8ExtMulHighU(i.OutputSimd128Register(), i.InputSimd128Register(0),
                          i.InputSimd128Register(1), kScratchDoubleReg);
      break;
    }
    case kX64I16x8ExtAddPairwiseI8x16S: {
      __ I16x8ExtAddPairwiseI8x16S(i.OutputSimd128Register(),
                                   i.InputSimd128Register(0), kScratchDoubleReg,
                                   kScratchRegister);
      break;
    }
    case kX64I16x8ExtAddPairwiseI8x16U: {
      __ I16x8ExtAddPairwiseI8x16U(i.OutputSimd128Register(),
                                   i.InputSimd128Register(0), kScratchRegister);
      break;
    }
    case kX64I16x8Q15MulRSatS: {
      __ I16x8Q15MulRSatS(i.OutputSimd128Register(), i.InputSimd128Register(0),
                          i.InputSimd128Register(1), kScratchDoubleReg);
      break;
    }
    case kX64I8x16Splat: {
      XMMRegister dst = i.OutputSimd128Register();
      if (HasRegisterInput(instr, 0)) {
        __ I8x16Splat(dst, i.InputRegister(0), kScratchDoubleReg);
      } else {
        __ I8x16Splat(dst, i.InputOperand(0), kScratchDoubleReg);
      }
      break;
    }
    case kX64Pextrb: {
      EmitOOLTrapIfNeeded(zone(), this, opcode, instr, __ pc_offset());
      size_t index = 0;
      if (HasAddressingMode(instr)) {
        Operand operand = i.MemoryOperand(&index);
        __ Pextrb(operand, i.InputSimd128Register(index),
                  i.InputUint8(index + 1));
      } else {
        __ Pextrb(i.OutputRegister(), i.InputSimd128Register(0),
                  i.InputUint8(1));
      }
      break;
    }
    case kX64Pextrw: {
      EmitOOLTrapIfNeeded(zone(), this, opcode, instr, __ pc_offset());
      size_t index = 0;
      if (HasAddressingMode(instr)) {
        Operand operand = i.MemoryOperand(&index);
        __ Pextrw(operand, i.InputSimd128Register(index),
                  i.InputUint8(index + 1));
      } else {
        __ Pextrw(i.OutputRegister(), i.InputSimd128Register(0),
                  i.InputUint8(1));
      }
      break;
    }
    case kX64I8x16ExtractLaneS: {
      Register dst = i.OutputRegister();
      __ Pextrb(dst, i.InputSimd128Register(0), i.InputUint8(1));
      __ movsxbl(dst, dst);
      break;
    }
    case kX64Pinsrb: {
      ASSEMBLE_PINSR(Pinsrb);
      break;
    }
    case kX64Pinsrw: {
      ASSEMBLE_PINSR(Pinsrw);
      break;
    }
    case kX64Pinsrd: {
      ASSEMBLE_PINSR(Pinsrd);
      break;
    }
    case kX64Pinsrq: {
      ASSEMBLE_PINSR(Pinsrq);
      break;
    }
    case kX64I8x16SConvertI16x8: {
      ASSEMBLE_SIMD_BINOP(packsswb);
      break;
    }
    case kX64I8x16Neg: {
      XMMRegister dst = i.OutputSimd128Register();
      XMMRegister src = i.InputSimd128Register(0);
      if (dst == src) {
        __ Pcmpeqd(kScratchDoubleReg, kScratchDoubleReg);
        __ Psignb(dst, kScratchDoubleReg);
      } else {
        __ Pxor(dst, dst);
        __ Psubb(dst, src);
      }
      break;
    }
    case kX64I8x16Shl: {
      XMMRegister dst = i.OutputSimd128Register();
      XMMRegister src = i.InputSimd128Register(0);
      DCHECK_IMPLIES(!CpuFeatures::IsSupported(AVX), dst == src);
      if (HasImmediateInput(instr, 1)) {
        __ I8x16Shl(dst, src, i.InputInt3(1), kScratchRegister,
                    kScratchDoubleReg);
      } else {
        __ I8x16Shl(dst, src, i.InputRegister(1), kScratchRegister,
                    kScratchDoubleReg, i.TempSimd128Register(0));
      }
      break;
    }
    case kX64I8x16ShrS: {
      XMMRegister dst = i.OutputSimd128Register();
      XMMRegister src = i.InputSimd128Register(0);
      DCHECK_IMPLIES(!CpuFeatures::IsSupported(AVX), dst == src);
      if (HasImmediateInput(instr, 1)) {
        __ I8x16ShrS(dst, src, i.InputInt3(1), kScratchDoubleReg);
      } else {
        __ I8x16ShrS(dst, src, i.InputRegister(1), kScratchRegister,
                     kScratchDoubleReg, i.TempSimd128Register(0));
      }
      break;
    }
    case kX64I8x16Add: {
      ASSEMBLE_SIMD_BINOP(paddb);
      break;
    }
    case kX64I8x16AddSatS: {
      ASSEMBLE_SIMD_BINOP(paddsb);
      break;
    }
    case kX64I8x16Sub: {
      ASSEMBLE_SIMD_BINOP(psubb);
      break;
    }
    case kX64I8x16SubSatS: {
      ASSEMBLE_SIMD_BINOP(psubsb);
      break;
    }
    case kX64I8x16MinS: {
      ASSEMBLE_SIMD_BINOP(pminsb);
      break;
    }
    case kX64I8x16MaxS: {
      ASSEMBLE_SIMD_BINOP(pmaxsb);
      break;
    }
    case kX64I8x16Eq: {
      ASSEMBLE_SIMD_BINOP(pcmpeqb);
      break;
    }
    case kX64I8x16Ne: {
      XMMRegister dst = i.OutputSimd128Register();
      __ Pcmpeqb(dst, i.InputSimd128Register(1));
      __ Pcmpeqb(kScratchDoubleReg, kScratchDoubleReg);
      __ Pxor(dst, kScratchDoubleReg);
      break;
    }
    case kX64I8x16GtS: {
      ASSEMBLE_SIMD_BINOP(pcmpgtb);
      break;
    }
    case kX64I8x16GeS: {
      XMMRegister dst = i.OutputSimd128Register();
      XMMRegister src = i.InputSimd128Register(1);
      __ Pminsb(dst, src);
      __ Pcmpeqb(dst, src);
      break;
    }
    case kX64I8x16UConvertI16x8: {
      ASSEMBLE_SIMD_BINOP(packuswb);
      break;
    }
    case kX64I8x16ShrU: {
      XMMRegister dst = i.OutputSimd128Register();
      XMMRegister src = i.InputSimd128Register(0);
      DCHECK_IMPLIES(!CpuFeatures::IsSupported(AVX), dst == src);
      if (HasImmediateInput(instr, 1)) {
        __ I8x16ShrU(dst, src, i.InputInt3(1), kScratchRegister,
                     kScratchDoubleReg);
      } else {
        __ I8x16ShrU(dst, src, i.InputRegister(1), kScratchRegister,
                     kScratchDoubleReg, i.TempSimd128Register(0));
      }
      break;
    }
    case kX64I8x16AddSatU: {
      ASSEMBLE_SIMD_BINOP(paddusb);
      break;
    }
    case kX64I8x16SubSatU: {
      ASSEMBLE_SIMD_BINOP(psubusb);
      break;
    }
    case kX64I8x16MinU: {
      ASSEMBLE_SIMD_BINOP(pminub);
      break;
    }
    case kX64I8x16MaxU: {
      ASSEMBLE_SIMD_BINOP(pmaxub);
      break;
    }
    case kX64I8x16GtU: {
      XMMRegister dst = i.OutputSimd128Register();
      XMMRegister src = i.InputSimd128Register(1);
      __ Pmaxub(dst, src);
      __ Pcmpeqb(dst, src);
      __ Pcmpeqb(kScratchDoubleReg, kScratchDoubleReg);
      __ Pxor(dst, kScratchDoubleReg);
      break;
    }
    case kX64I8x16GeU: {
      XMMRegister dst = i.OutputSimd128Register();
      XMMRegister src = i.InputSimd128Register(1);
      __ Pminub(dst, src);
      __ Pcmpeqb(dst, src);
      break;
    }
    case kX64I8x16RoundingAverageU: {
      ASSEMBLE_SIMD_BINOP(pavgb);
      break;
    }
    case kX64I8x16Abs: {
      __ Pabsb(i.OutputSimd128Register(), i.InputSimd128Register(0));
      break;
    }
    case kX64I8x16BitMask: {
      __ Pmovmskb(i.OutputRegister(), i.InputSimd128Register(0));
      break;
    }
    case kX64I32x4ExtMulLowI16x8S: {
      __ I32x4ExtMul(i.OutputSimd128Register(), i.InputSimd128Register(0),
                     i.InputSimd128Register(1), kScratchDoubleReg, /*low=*/true,
                     /*is_signed=*/true);
      break;
    }
    case kX64I32x4ExtMulHighI16x8S: {
      __ I32x4ExtMul(i.OutputSimd128Register(), i.InputSimd128Register(0),
                     i.InputSimd128Register(1), kScratchDoubleReg,
                     /*low=*/false,
                     /*is_signed=*/true);
      break;
    }
    case kX64I32x4ExtMulLowI16x8U: {
      __ I32x4ExtMul(i.OutputSimd128Register(), i.InputSimd128Register(0),
                     i.InputSimd128Register(1), kScratchDoubleReg, /*low=*/true,
                     /*is_signed=*/false);
      break;
    }
    case kX64I32x4ExtMulHighI16x8U: {
      __ I32x4ExtMul(i.OutputSimd128Register(), i.InputSimd128Register(0),
                     i.InputSimd128Register(1), kScratchDoubleReg,
                     /*low=*/false,
                     /*is_signed=*/false);
      break;
    }
    case kX64S128And: {
      ASSEMBLE_SIMD_BINOP(pand);
      break;
    }
    case kX64S128Or: {
      ASSEMBLE_SIMD_BINOP(por);
      break;
    }
    case kX64S128Xor: {
      ASSEMBLE_SIMD_BINOP(pxor);
      break;
    }
    case kX64S128Not: {
      __ S128Not(i.OutputSimd128Register(), i.InputSimd128Register(0),
                 kScratchDoubleReg);
      break;
    }
    case kX64S128Select: {
      __ S128Select(i.OutputSimd128Register(), i.InputSimd128Register(0),
                    i.InputSimd128Register(1), i.InputSimd128Register(2),
                    kScratchDoubleReg);
      break;
    }
    case kX64S128AndNot: {
      XMMRegister dst = i.OutputSimd128Register();
      DCHECK_EQ(dst, i.InputSimd128Register(0));
      // The inputs have been inverted by instruction selector, so we can call
      // andnps here without any modifications.
      __ Andnps(dst, i.InputSimd128Register(1));
      break;
    }
    case kX64I8x16Swizzle: {
      __ I8x16Swizzle(i.OutputSimd128Register(), i.InputSimd128Register(0),
                      i.InputSimd128Register(1), kScratchDoubleReg,
                      kScratchRegister, MiscField::decode(instr->opcode()));
      break;
    }
    case kX64I8x16Shuffle: {
      XMMRegister dst = i.OutputSimd128Register();
      XMMRegister tmp_simd = i.TempSimd128Register(0);
      DCHECK_NE(tmp_simd, i.InputSimd128Register(0));
      if (instr->InputCount() == 5) {  // only one input operand
        uint32_t mask[4] = {};
        DCHECK_EQ(i.OutputSimd128Register(), i.InputSimd128Register(0));
        for (int j = 4; j > 0; j--) {
          mask[j - 1] = i.InputUint32(j);
        }

        SetupSimdImmediateInRegister(tasm(), mask, tmp_simd);
        __ Pshufb(dst, tmp_simd);
      } else {  // two input operands
        DCHECK_NE(tmp_simd, i.InputSimd128Register(1));
        DCHECK_EQ(6, instr->InputCount());
        ASSEMBLE_SIMD_INSTR(Movdqu, kScratchDoubleReg, 0);
        uint32_t mask1[4] = {};
        for (int j = 5; j > 1; j--) {
          uint32_t lanes = i.InputUint32(j);
          for (int k = 0; k < 32; k += 8) {
            uint8_t lane = lanes >> k;
            mask1[j - 2] |= (lane < kSimd128Size ? lane : 0x80) << k;
          }
        }
        SetupSimdImmediateInRegister(tasm(), mask1, tmp_simd);
        __ Pshufb(kScratchDoubleReg, tmp_simd);
        uint32_t mask2[4] = {};
        if (instr->InputAt(1)->IsSimd128Register()) {
          XMMRegister src1 = i.InputSimd128Register(1);
          if (src1 != dst) __ Movdqa(dst, src1);
        } else {
          __ Movdqu(dst, i.InputOperand(1));
        }
        for (int j = 5; j > 1; j--) {
          uint32_t lanes = i.InputUint32(j);
          for (int k = 0; k < 32; k += 8) {
            uint8_t lane = lanes >> k;
            mask2[j - 2] |= (lane >= kSimd128Size ? (lane & 0x0F) : 0x80) << k;
          }
        }
        SetupSimdImmediateInRegister(tasm(), mask2, tmp_simd);
        __ Pshufb(dst, tmp_simd);
        __ Por(dst, kScratchDoubleReg);
      }
      break;
    }
    case kX64I8x16Popcnt: {
      __ I8x16Popcnt(i.OutputSimd128Register(), i.InputSimd128Register(0),
                     i.TempSimd128Register(0), kScratchDoubleReg,
                     kScratchRegister);
      break;
    }
    case kX64S128Load8Splat: {
      EmitOOLTrapIfNeeded(zone(), this, opcode, instr, __ pc_offset());
      __ S128Load8Splat(i.OutputSimd128Register(), i.MemoryOperand(),
                        kScratchDoubleReg);
      break;
    }
    case kX64S128Load16Splat: {
      EmitOOLTrapIfNeeded(zone(), this, opcode, instr, __ pc_offset());
      __ S128Load16Splat(i.OutputSimd128Register(), i.MemoryOperand(),
                         kScratchDoubleReg);
      break;
    }
    case kX64S128Load32Splat: {
      EmitOOLTrapIfNeeded(zone(), this, opcode, instr, __ pc_offset());
      __ S128Load32Splat(i.OutputSimd128Register(), i.MemoryOperand());
      break;
    }
    case kX64S128Load64Splat: {
      EmitOOLTrapIfNeeded(zone(), this, opcode, instr, __ pc_offset());
      __ Movddup(i.OutputSimd128Register(), i.MemoryOperand());
      break;
    }
    case kX64S128Load8x8S: {
      EmitOOLTrapIfNeeded(zone(), this, opcode, instr, __ pc_offset());
      __ Pmovsxbw(i.OutputSimd128Register(), i.MemoryOperand());
      break;
    }
    case kX64S128Load8x8U: {
      EmitOOLTrapIfNeeded(zone(), this, opcode, instr, __ pc_offset());
      __ Pmovzxbw(i.OutputSimd128Register(), i.MemoryOperand());
      break;
    }
    case kX64S128Load16x4S: {
      EmitOOLTrapIfNeeded(zone(), this, opcode, instr, __ pc_offset());
      __ Pmovsxwd(i.OutputSimd128Register(), i.MemoryOperand());
      break;
    }
    case kX64S128Load16x4U: {
      EmitOOLTrapIfNeeded(zone(), this, opcode, instr, __ pc_offset());
      __ Pmovzxwd(i.OutputSimd128Register(), i.MemoryOperand());
      break;
    }
    case kX64S128Load32x2S: {
      EmitOOLTrapIfNeeded(zone(), this, opcode, instr, __ pc_offset());
      __ Pmovsxdq(i.OutputSimd128Register(), i.MemoryOperand());
      break;
    }
    case kX64S128Load32x2U: {
      EmitOOLTrapIfNeeded(zone(), this, opcode, instr, __ pc_offset());
      __ Pmovzxdq(i.OutputSimd128Register(), i.MemoryOperand());
      break;
    }
    case kX64S128Store32Lane: {
      EmitOOLTrapIfNeeded(zone(), this, opcode, instr, __ pc_offset());
      size_t index = 0;
      Operand operand = i.MemoryOperand(&index);
      uint8_t lane = i.InputUint8(index + 1);
      __ S128Store32Lane(operand, i.InputSimd128Register(index), lane);
      break;
    }
    case kX64S128Store64Lane: {
      EmitOOLTrapIfNeeded(zone(), this, opcode, instr, __ pc_offset());
      size_t index = 0;
      Operand operand = i.MemoryOperand(&index);
      uint8_t lane = i.InputUint8(index + 1);
      __ S128Store64Lane(operand, i.InputSimd128Register(index), lane);
      break;
    }
    case kX64Shufps: {
      __ Shufps(i.OutputSimd128Register(), i.InputSimd128Register(0),
                i.InputSimd128Register(1), i.InputUint8(2));
      break;
    }
    case kX64S32x4Rotate: {
      XMMRegister dst = i.OutputSimd128Register();
      XMMRegister src = i.InputSimd128Register(0);
      uint8_t mask = i.InputUint8(1);
      if (dst == src) {
        // 1-byte shorter encoding than pshufd.
        __ Shufps(dst, src, src, mask);
      } else {
        __ Pshufd(dst, src, mask);
      }
      break;
    }
    case kX64S32x4Swizzle: {
      DCHECK_EQ(2, instr->InputCount());
      ASSEMBLE_SIMD_IMM_INSTR(Pshufd, i.OutputSimd128Register(), 0,
                              i.InputUint8(1));
      break;
    }
    case kX64S32x4Shuffle: {
      DCHECK_EQ(4, instr->InputCount());  // Swizzles should be handled above.
      uint8_t shuffle = i.InputUint8(2);
      DCHECK_NE(0xe4, shuffle);  // A simple blend should be handled below.
      ASSEMBLE_SIMD_IMM_INSTR(Pshufd, kScratchDoubleReg, 1, shuffle);
      ASSEMBLE_SIMD_IMM_INSTR(Pshufd, i.OutputSimd128Register(), 0, shuffle);
      __ Pblendw(i.OutputSimd128Register(), kScratchDoubleReg, i.InputUint8(3));
      break;
    }
    case kX64S16x8Blend: {
      ASSEMBLE_SIMD_IMM_SHUFFLE(pblendw, i.InputUint8(2));
      break;
    }
    case kX64S16x8HalfShuffle1: {
      XMMRegister dst = i.OutputSimd128Register();
      uint8_t mask_lo = i.InputUint8(1);
      uint8_t mask_hi = i.InputUint8(2);
      if (mask_lo != 0xe4) {
        ASSEMBLE_SIMD_IMM_INSTR(Pshuflw, dst, 0, mask_lo);
        if (mask_hi != 0xe4) __ Pshufhw(dst, dst, mask_hi);
      } else {
        DCHECK_NE(mask_hi, 0xe4);
        ASSEMBLE_SIMD_IMM_INSTR(Pshufhw, dst, 0, mask_hi);
      }
      break;
    }
    case kX64S16x8HalfShuffle2: {
      XMMRegister dst = i.OutputSimd128Register();
      ASSEMBLE_SIMD_IMM_INSTR(Pshuflw, kScratchDoubleReg, 1, i.InputUint8(2));
      __ Pshufhw(kScratchDoubleReg, kScratchDoubleReg, i.InputUint8(3));
      ASSEMBLE_SIMD_IMM_INSTR(Pshuflw, dst, 0, i.InputUint8(2));
      __ Pshufhw(dst, dst, i.InputUint8(3));
      __ Pblendw(dst, kScratchDoubleReg, i.InputUint8(4));
      break;
    }
    case kX64S8x16Alignr: {
      ASSEMBLE_SIMD_IMM_SHUFFLE(palignr, i.InputUint8(2));
      break;
    }
    case kX64S16x8Dup: {
      XMMRegister dst = i.OutputSimd128Register();
      uint8_t lane = i.InputInt8(1) & 0x7;
      uint8_t lane4 = lane & 0x3;
      uint8_t half_dup = lane4 | (lane4 << 2) | (lane4 << 4) | (lane4 << 6);
      if (lane < 4) {
        ASSEMBLE_SIMD_IMM_INSTR(Pshuflw, dst, 0, half_dup);
        __ Punpcklqdq(dst, dst);
      } else {
        ASSEMBLE_SIMD_IMM_INSTR(Pshufhw, dst, 0, half_dup);
        __ Punpckhqdq(dst, dst);
      }
      break;
    }
    case kX64S8x16Dup: {
      XMMRegister dst = i.OutputSimd128Register();
      uint8_t lane = i.InputInt8(1) & 0xf;
      DCHECK_EQ(dst, i.InputSimd128Register(0));
      if (lane < 8) {
        __ Punpcklbw(dst, dst);
      } else {
        __ Punpckhbw(dst, dst);
      }
      lane &= 0x7;
      uint8_t lane4 = lane & 0x3;
      uint8_t half_dup = lane4 | (lane4 << 2) | (lane4 << 4) | (lane4 << 6);
      if (lane < 4) {
        __ Pshuflw(dst, dst, half_dup);
        __ Punpcklqdq(dst, dst);
      } else {
        __ Pshufhw(dst, dst, half_dup);
        __ Punpckhqdq(dst, dst);
      }
      break;
    }
    case kX64S64x2UnpackHigh:
      ASSEMBLE_SIMD_PUNPCK_SHUFFLE(punpckhqdq);
      break;
    case kX64S32x4UnpackHigh:
      ASSEMBLE_SIMD_PUNPCK_SHUFFLE(punpckhdq);
      break;
    case kX64S16x8UnpackHigh:
      ASSEMBLE_SIMD_PUNPCK_SHUFFLE(punpckhwd);
      break;
    case kX64S8x16UnpackHigh:
      ASSEMBLE_SIMD_PUNPCK_SHUFFLE(punpckhbw);
      break;
    case kX64S64x2UnpackLow:
      ASSEMBLE_SIMD_PUNPCK_SHUFFLE(punpcklqdq);
      break;
    case kX64S32x4UnpackLow:
      ASSEMBLE_SIMD_PUNPCK_SHUFFLE(punpckldq);
      break;
    case kX64S16x8UnpackLow:
      ASSEMBLE_SIMD_PUNPCK_SHUFFLE(punpcklwd);
      break;
    case kX64S8x16UnpackLow:
      ASSEMBLE_SIMD_PUNPCK_SHUFFLE(punpcklbw);
      break;
    case kX64S16x8UnzipHigh: {
      XMMRegister dst = i.OutputSimd128Register();
      XMMRegister src2 = dst;
      DCHECK_EQ(dst, i.InputSimd128Register(0));
      if (instr->InputCount() == 2) {
        ASSEMBLE_SIMD_INSTR(Movdqu, kScratchDoubleReg, 1);
        __ Psrld(kScratchDoubleReg, byte{16});
        src2 = kScratchDoubleReg;
      }
      __ Psrld(dst, byte{16});
      __ Packusdw(dst, src2);
      break;
    }
    case kX64S16x8UnzipLow: {
      XMMRegister dst = i.OutputSimd128Register();
      XMMRegister src2 = dst;
      DCHECK_EQ(dst, i.InputSimd128Register(0));
      __ Pxor(kScratchDoubleReg, kScratchDoubleReg);
      if (instr->InputCount() == 2) {
        ASSEMBLE_SIMD_IMM_INSTR(Pblendw, kScratchDoubleReg, 1, uint8_t{0x55});
        src2 = kScratchDoubleReg;
      }
      __ Pblendw(dst, kScratchDoubleReg, uint8_t{0xaa});
      __ Packusdw(dst, src2);
      break;
    }
    case kX64S8x16UnzipHigh: {
      XMMRegister dst = i.OutputSimd128Register();
      XMMRegister src2 = dst;
      DCHECK_EQ(dst, i.InputSimd128Register(0));
      if (instr->InputCount() == 2) {
        ASSEMBLE_SIMD_INSTR(Movdqu, kScratchDoubleReg, 1);
        __ Psrlw(kScratchDoubleReg, byte{8});
        src2 = kScratchDoubleReg;
      }
      __ Psrlw(dst, byte{8});
      __ Packuswb(dst, src2);
      break;
    }
    case kX64S8x16UnzipLow: {
      XMMRegister dst = i.OutputSimd128Register();
      XMMRegister src2 = dst;
      DCHECK_EQ(dst, i.InputSimd128Register(0));
      if (instr->InputCount() == 2) {
        ASSEMBLE_SIMD_INSTR(Movdqu, kScratchDoubleReg, 1);
        __ Psllw(kScratchDoubleReg, byte{8});
        __ Psrlw(kScratchDoubleReg, byte{8});
        src2 = kScratchDoubleReg;
      }
      __ Psllw(dst, byte{8});
      __ Psrlw(dst, byte{8});
      __ Packuswb(dst, src2);
      break;
    }
    case kX64S8x16TransposeLow: {
      XMMRegister dst = i.OutputSimd128Register();
      DCHECK_EQ(dst, i.InputSimd128Register(0));
      __ Psllw(dst, byte{8});
      if (instr->InputCount() == 1) {
        __ Movdqa(kScratchDoubleReg, dst);
      } else {
        DCHECK_EQ(2, instr->InputCount());
        ASSEMBLE_SIMD_INSTR(Movdqu, kScratchDoubleReg, 1);
        __ Psllw(kScratchDoubleReg, byte{8});
      }
      __ Psrlw(dst, byte{8});
      __ Por(dst, kScratchDoubleReg);
      break;
    }
    case kX64S8x16TransposeHigh: {
      XMMRegister dst = i.OutputSimd128Register();
      DCHECK_EQ(dst, i.InputSimd128Register(0));
      __ Psrlw(dst, byte{8});
      if (instr->InputCount() == 1) {
        __ Movdqa(kScratchDoubleReg, dst);
      } else {
        DCHECK_EQ(2, instr->InputCount());
        ASSEMBLE_SIMD_INSTR(Movdqu, kScratchDoubleReg, 1);
        __ Psrlw(kScratchDoubleReg, byte{8});
      }
      __ Psllw(kScratchDoubleReg, byte{8});
      __ Por(dst, kScratchDoubleReg);
      break;
    }
    case kX64S8x8Reverse:
    case kX64S8x4Reverse:
    case kX64S8x2Reverse: {
      DCHECK_EQ(1, instr->InputCount());
      XMMRegister dst = i.OutputSimd128Register();
      DCHECK_EQ(dst, i.InputSimd128Register(0));
      if (arch_opcode != kX64S8x2Reverse) {
        // First shuffle words into position.
        uint8_t shuffle_mask = arch_opcode == kX64S8x4Reverse ? 0xB1 : 0x1B;
        __ Pshuflw(dst, dst, shuffle_mask);
        __ Pshufhw(dst, dst, shuffle_mask);
      }
      __ Movdqa(kScratchDoubleReg, dst);
      __ Psrlw(kScratchDoubleReg, byte{8});
      __ Psllw(dst, byte{8});
      __ Por(dst, kScratchDoubleReg);
      break;
    }
    case kX64V128AnyTrue: {
      Register dst = i.OutputRegister();
      XMMRegister src = i.InputSimd128Register(0);

      __ xorq(dst, dst);
      __ Ptest(src, src);
      __ setcc(not_equal, dst);
      break;
    }
    // Need to split up all the different lane structures because the
    // comparison instruction used matters, e.g. given 0xff00, pcmpeqb returns
    // 0x0011, pcmpeqw returns 0x0000, ptest will set ZF to 0 and 1
    // respectively.
    case kX64I64x2AllTrue: {
      ASSEMBLE_SIMD_ALL_TRUE(Pcmpeqq);
      break;
    }
    case kX64I32x4AllTrue: {
      ASSEMBLE_SIMD_ALL_TRUE(Pcmpeqd);
      break;
    }
    case kX64I16x8AllTrue: {
      ASSEMBLE_SIMD_ALL_TRUE(Pcmpeqw);
      break;
    }
    case kX64I8x16AllTrue: {
      ASSEMBLE_SIMD_ALL_TRUE(Pcmpeqb);
      break;
    }
    case kX64Pblendvb: {
      __ Pblendvb(i.OutputSimd128Register(), i.InputSimd128Register(0),
                  i.InputSimd128Register(1), i.InputSimd128Register(2));
      break;
    }
    case kX64I32x4TruncF64x2UZero: {
      __ I32x4TruncF64x2UZero(i.OutputSimd128Register(),
                              i.InputSimd128Register(0), kScratchRegister,
                              kScratchDoubleReg);
      break;
    }
    case kX64I32x4TruncF32x4U: {
      __ I32x4TruncF32x4U(i.OutputSimd128Register(), i.InputSimd128Register(0),
                          kScratchRegister, kScratchDoubleReg);
      break;
    }
    case kX64Cvttps2dq: {
      __ Cvttps2dq(i.OutputSimd128Register(), i.InputSimd128Register(0));
      break;
    }
    case kX64Cvttpd2dq: {
      __ Cvttpd2dq(i.OutputSimd128Register(), i.InputSimd128Register(0));
      break;
    }
    case kAtomicStoreWord8: {
      ASSEMBLE_SEQ_CST_STORE(MachineRepresentation::kWord8);
      break;
    }
    case kAtomicStoreWord16: {
      ASSEMBLE_SEQ_CST_STORE(MachineRepresentation::kWord16);
      break;
    }
    case kAtomicStoreWord32: {
      ASSEMBLE_SEQ_CST_STORE(MachineRepresentation::kWord32);
      break;
    }
    case kX64Word64AtomicStoreWord64: {
      ASSEMBLE_SEQ_CST_STORE(MachineRepresentation::kWord64);
      break;
    }
    case kAtomicExchangeInt8: {
      DCHECK_EQ(AtomicWidthField::decode(opcode), AtomicWidth::kWord32);
      __ xchgb(i.InputRegister(0), i.MemoryOperand(1));
      __ movsxbl(i.InputRegister(0), i.InputRegister(0));
      break;
    }
    case kAtomicExchangeUint8: {
      __ xchgb(i.InputRegister(0), i.MemoryOperand(1));
      switch (AtomicWidthField::decode(opcode)) {
        case AtomicWidth::kWord32:
          __ movzxbl(i.InputRegister(0), i.InputRegister(0));
          break;
        case AtomicWidth::kWord64:
          __ movzxbq(i.InputRegister(0), i.InputRegister(0));
          break;
      }
      break;
    }
    case kAtomicExchangeInt16: {
      DCHECK_EQ(AtomicWidthField::decode(opcode), AtomicWidth::kWord32);
      __ xchgw(i.InputRegister(0), i.MemoryOperand(1));
      __ movsxwl(i.InputRegister(0), i.InputRegister(0));
      break;
    }
    case kAtomicExchangeUint16: {
      __ xchgw(i.InputRegister(0), i.MemoryOperand(1));
      switch (AtomicWidthField::decode(opcode)) {
        case AtomicWidth::kWord32:
          __ movzxwl(i.InputRegister(0), i.InputRegister(0));
          break;
        case AtomicWidth::kWord64:
          __ movzxwq(i.InputRegister(0), i.InputRegister(0));
          break;
      }
      break;
    }
    case kAtomicExchangeWord32: {
      __ xchgl(i.InputRegister(0), i.MemoryOperand(1));
      break;
    }
    case kAtomicCompareExchangeInt8: {
      DCHECK_EQ(AtomicWidthField::decode(opcode), AtomicWidth::kWord32);
      __ lock();
      __ cmpxchgb(i.MemoryOperand(2), i.InputRegister(1));
      __ movsxbl(rax, rax);
      break;
    }
    case kAtomicCompareExchangeUint8: {
      __ lock();
      __ cmpxchgb(i.MemoryOperand(2), i.InputRegister(1));
      switch (AtomicWidthField::decode(opcode)) {
        case AtomicWidth::kWord32:
          __ movzxbl(rax, rax);
          break;
        case AtomicWidth::kWord64:
          __ movzxbq(rax, rax);
          break;
      }
      break;
    }
    case kAtomicCompareExchangeInt16: {
      DCHECK_EQ(AtomicWidthField::decode(opcode), AtomicWidth::kWord32);
      __ lock();
      __ cmpxchgw(i.MemoryOperand(2), i.InputRegister(1));
      __ movsxwl(rax, rax);
      break;
    }
    case kAtomicCompareExchangeUint16: {
      __ lock();
      __ cmpxchgw(i.MemoryOperand(2), i.InputRegister(1));
      switch (AtomicWidthField::decode(opcode)) {
        case AtomicWidth::kWord32:
          __ movzxwl(rax, rax);
          break;
        case AtomicWidth::kWord64:
          __ movzxwq(rax, rax);
          break;
      }
      break;
    }
    case kAtomicCompareExchangeWord32: {
      __ lock();
      __ cmpxchgl(i.MemoryOperand(2), i.InputRegister(1));
      if (AtomicWidthField::decode(opcode) == AtomicWidth::kWord64) {
        // Zero-extend the 32 bit value to 64 bit.
        __ movl(rax, rax);
      }
      break;
    }
    case kX64Word64AtomicExchangeUint64: {
      __ xchgq(i.InputRegister(0), i.MemoryOperand(1));
      break;
    }
    case kX64Word64AtomicCompareExchangeUint64: {
      __ lock();
      __ cmpxchgq(i.MemoryOperand(2), i.InputRegister(1));
      break;
    }
#define ATOMIC_BINOP_CASE(op, inst32, inst64)                          \
  case kAtomic##op##Int8:                                              \
    DCHECK_EQ(AtomicWidthField::decode(opcode), AtomicWidth::kWord32); \
    ASSEMBLE_ATOMIC_BINOP(inst32, movb, cmpxchgb);                     \
    __ movsxbl(rax, rax);                                              \
    break;                                                             \
  case kAtomic##op##Uint8:                                             \
    switch (AtomicWidthField::decode(opcode)) {                        \
      case AtomicWidth::kWord32:                                       \
        ASSEMBLE_ATOMIC_BINOP(inst32, movb, cmpxchgb);                 \
        __ movzxbl(rax, rax);                                          \
        break;                                                         \
      case AtomicWidth::kWord64:                                       \
        ASSEMBLE_ATOMIC64_BINOP(inst64, movb, cmpxchgb);               \
        __ movzxbq(rax, rax);                                          \
        break;                                                         \
    }                                                                  \
    break;                                                             \
  case kAtomic##op##Int16:                                             \
    DCHECK_EQ(AtomicWidthField::decode(opcode), AtomicWidth::kWord32); \
    ASSEMBLE_ATOMIC_BINOP(inst32, movw, cmpxchgw);                     \
    __ movsxwl(rax, rax);                                              \
    break;                                                             \
  case kAtomic##op##Uint16:                                            \
    switch (AtomicWidthField::decode(opcode)) {                        \
      case AtomicWidth::kWord32:                                       \
        ASSEMBLE_ATOMIC_BINOP(inst32, movw, cmpxchgw);                 \
        __ movzxwl(rax, rax);                                          \
        break;                                                         \
      case AtomicWidth::kWord64:                                       \
        ASSEMBLE_ATOMIC64_BINOP(inst64, movw, cmpxchgw);               \
        __ movzxwq(rax, rax);                                          \
        break;                                                         \
    }                                                                  \
    break;                                                             \
  case kAtomic##op##Word32:                                            \
    switch (AtomicWidthField::decode(opcode)) {                        \
      case AtomicWidth::kWord32:                                       \
        ASSEMBLE_ATOMIC_BINOP(inst32, movl, cmpxchgl);                 \
        break;                                                         \
      case AtomicWidth::kWord64:                                       \
        ASSEMBLE_ATOMIC64_BINOP(inst64, movl, cmpxchgl);               \
        break;                                                         \
    }                                                                  \
    break;                                                             \
  case kX64Word64Atomic##op##Uint64:                                   \
    ASSEMBLE_ATOMIC64_BINOP(inst64, movq, cmpxchgq);                   \
    break;
      ATOMIC_BINOP_CASE(Add, addl, addq)
      ATOMIC_BINOP_CASE(Sub, subl, subq)
      ATOMIC_BINOP_CASE(And, andl, andq)
      ATOMIC_BINOP_CASE(Or, orl, orq)
      ATOMIC_BINOP_CASE(Xor, xorl, xorq)
#undef ATOMIC_BINOP_CASE

    case kAtomicLoadInt8:
    case kAtomicLoadUint8:
    case kAtomicLoadInt16:
    case kAtomicLoadUint16:
    case kAtomicLoadWord32:
      UNREACHABLE();  // Won't be generated by instruction selector.
  }
  return kSuccess;
}  // NOLadability/fn_size)

#undef ASSEMBLE_PINSR
#undef ASSEMBLE_UNOP
#undef ASSEMBLE_BINOP
#undef ASSEMBLE_COMPARE
#undef ASSEMBLE_MULT
#undef ASSEMBLE_SHIFT
#undef ASSEMBLE_MOVX
#undef ASSEMBLE_SSE_BINOP
#undef ASSEMBLE_SSE_UNOP
#undef ASSEMBLE_AVX_BINOP
#undef ASSEMBLE_IEEE754_BINOP
#undef ASSEMBLE_IEEE754_UNOP
#undef ASSEMBLE_ATOMIC_BINOP
#undef ASSEMBLE_ATOMIC64_BINOP
#undef ASSEMBLE_SIMD_INSTR
#undef ASSEMBLE_SIMD_IMM_INSTR
#undef ASSEMBLE_SIMD_PUNPCK_SHUFFLE
#undef ASSEMBLE_SIMD_IMM_SHUFFLE
#undef ASSEMBLE_SIMD_ALL_TRUE
#undef ASSEMBLE_SIMD_SHIFT
#undef ASSEMBLE_SEQ_CST_STORE

namespace {

Condition FlagsConditionToCondition(FlagsCondition condition) {
  switch (condition) {
    case kUnorderedEqual:
    case kEqual:
      return equal;
    case kUnorderedNotEqual:
    case kNotEqual:
      return not_equal;
    case kSignedLessThan:
      return less;
    case kSignedGreaterThanOrEqual:
      return greater_equal;
    case kSignedLessThanOrEqual:
      return less_equal;
    case kSignedGreaterThan:
      return greater;
    case kUnsignedLessThan:
      return below;
    case kUnsignedGreaterThanOrEqual:
      return above_equal;
    case kUnsignedLessThanOrEqual:
      return below_equal;
    case kUnsignedGreaterThan:
      return above;
    case kOverflow:
      return overflow;
    case kNotOverflow:
      return no_overflow;
    default:
      break;
  }
  UNREACHABLE();
}

}  // namespace

// Assembles branches after this instruction.
void CodeGenerator::AssembleArchBranch(Instruction* instr, BranchInfo* branch) {
  Label::Distance flabel_distance =
      branch->fallthru ? Label::kNear : Label::kFar;
  Label* tlabel = branch->true_label;
  Label* flabel = branch->false_label;
  if (branch->condition == kUnorderedEqual) {
    __ j(parity_even, flabel, flabel_distance);
  } else if (branch->condition == kUnorderedNotEqual) {
    __ j(parity_even, tlabel);
  }
  __ j(FlagsConditionToCondition(branch->condition), tlabel);

  if (!branch->fallthru) __ jmp(flabel, flabel_distance);
}

void CodeGenerator::AssembleArchDeoptBranch(Instruction* instr,
                                            BranchInfo* branch) {
  Label::Distance flabel_distance =
      branch->fallthru ? Label::kNear : Label::kFar;
  Label* tlabel = branch->true_label;
  Label* flabel = branch->false_label;
  Label nodeopt;
  if (branch->condition == kUnorderedEqual) {
    __ j(parity_even, flabel, flabel_distance);
  } else if (branch->condition == kUnorderedNotEqual) {
    __ j(parity_even, tlabel);
  }
  __ j(FlagsConditionToCondition(branch->condition), tlabel);

  if (FLAG_deopt_every_n_times > 0) {
    ExternalReference counter =
        ExternalReference::stress_deopt_count(isolate());

    __ pushfq();
    __ pushq(rax);
    __ load_rax(counter);
    __ decl(rax);
    __ j(not_zero, &nodeopt, Label::kNear);

    __ Move(rax, FLAG_deopt_every_n_times);
    __ store_rax(counter);
    __ popq(rax);
    __ popfq();
    __ jmp(tlabel);

    __ bind(&nodeopt);
    __ store_rax(counter);
    __ popq(rax);
    __ popfq();
  }

  if (!branch->fallthru) {
    __ jmp(flabel, flabel_distance);
  }
}

void CodeGenerator::AssembleArchJumpRegardlessOfAssemblyOrder(
    RpoNumber target) {
  __ jmp(GetLabel(target));
}

#if V8_ENABLE_WEBASSEMBLY
void CodeGenerator::AssembleArchTrap(Instruction* instr,
                                     FlagsCondition condition) {
  auto ool = zone()->New<WasmOutOfLineTrap>(this, instr);
  Label* tlabel = ool->entry();
  Label end;
  if (condition == kUnorderedEqual) {
    __ j(parity_even, &end, Label::kNear);
  } else if (condition == kUnorderedNotEqual) {
    __ j(parity_even, tlabel);
  }
  __ j(FlagsConditionToCondition(condition), tlabel);
  __ bind(&end);
}
#endif  // V8_ENABLE_WEBASSEMBLY

// Assembles boolean materializations after this instruction.
void CodeGenerator::AssembleArchBoolean(Instruction* instr,
                                        FlagsCondition condition) {
  X64OperandConverter i(this, instr);
  Label done;

  // Materialize a full 64-bit 1 or 0 value. The result register is always the
  // last output of the instruction.
  Label check;
  DCHECK_NE(0u, instr->OutputCount());
  Register reg = i.OutputRegister(instr->OutputCount() - 1);
  if (condition == kUnorderedEqual) {
    __ j(parity_odd, &check, Label::kNear);
    __ Move(reg, 0);
    __ jmp(&done, Label::kNear);
  } else if (condition == kUnorderedNotEqual) {
    __ j(parity_odd, &check, Label::kNear);
    __ Move(reg, 1);
    __ jmp(&done, Label::kNear);
  }
  __ bind(&check);
  __ setcc(FlagsConditionToCondition(condition), reg);
  if (!ShouldClearOutputRegisterBeforeInstruction(this, instr)) {
    __ movzxbl(reg, reg);
  }
  __ bind(&done);
}

void CodeGenerator::AssembleArchBinarySearchSwitch(Instruction* instr) {
  X64OperandConverter i(this, instr);
  Register input = i.InputRegister(0);
  std::vector<std::pair<int32_t, Label*>> cases;
  for (size_t index = 2; index < instr->InputCount(); index += 2) {
    cases.push_back({i.InputInt32(index + 0), GetLabel(i.InputRpo(index + 1))});
  }
  AssembleArchBinarySearchSwitchRange(input, i.InputRpo(1), cases.data(),
                                      cases.data() + cases.size());
}

void CodeGenerator::AssembleArchTableSwitch(Instruction* instr) {
  X64OperandConverter i(this, instr);
  Register input = i.InputRegister(0);
  int32_t const case_count = static_cast<int32_t>(instr->InputCount() - 2);
  Label** cases = zone()->NewArray<Label*>(case_count);
  for (int32_t index = 0; index < case_count; ++index) {
    cases[index] = GetLabel(i.InputRpo(index + 2));
  }
  Label* const table = AddJumpTable(cases, case_count);
  __ cmpl(input, Immediate(case_count));
  __ j(above_equal, GetLabel(i.InputRpo(1)));
  __ leaq(kScratchRegister, Operand(table));
  __ jmp(Operand(kScratchRegister, input, times_8, 0));
}

void CodeGenerator::AssembleArchSelect(Instruction* instr,
                                       FlagsCondition condition) {
  X64OperandConverter i(this, instr);
  MachineRepresentation rep =
      LocationOperand::cast(instr->OutputAt(0))->representation();
  Condition cc = FlagsConditionToCondition(condition);
  DCHECK_EQ(i.OutputRegister(), i.InputRegister(instr->InputCount() - 2));
  size_t last_input = instr->InputCount() - 1;
  // kUnorderedNotEqual can be implemented more efficiently than
  // kUnorderedEqual. As the OR of two flags, it can be done with just two
  // cmovs. If the condition was originally a kUnorderedEqual, expect the
  // instruction selector to have inverted it and swapped the input.
  DCHECK_NE(condition, kUnorderedEqual);
  if (rep == MachineRepresentation::kWord32) {
    if (HasRegisterInput(instr, last_input)) {
      __ cmovl(cc, i.OutputRegister(), i.InputRegister(last_input));
      if (condition == kUnorderedNotEqual) {
        __ cmovl(parity_even, i.OutputRegister(), i.InputRegister(last_input));
      }
    } else {
      __ cmovl(cc, i.OutputRegister(), i.InputOperand(last_input));
      if (condition == kUnorderedNotEqual) {
        __ cmovl(parity_even, i.OutputRegister(), i.InputOperand(last_input));
      }
    }
  } else {
    DCHECK_EQ(rep, MachineRepresentation::kWord64);
    if (HasRegisterInput(instr, last_input)) {
      __ cmovq(cc, i.OutputRegister(), i.InputRegister(last_input));
      if (condition == kUnorderedNotEqual) {
        __ cmovq(parity_even, i.OutputRegister(), i.InputRegister(last_input));
      }
    } else {
      __ cmovq(cc, i.OutputRegister(), i.InputOperand(last_input));
      if (condition == kUnorderedNotEqual) {
        __ cmovq(parity_even, i.OutputRegister(), i.InputOperand(last_input));
      }
    }
  }
}

namespace {

static const int kQuadWordSize = 16;

}  // namespace

void CodeGenerator::FinishFrame(Frame* frame) {
  CallDescriptor* call_descriptor = linkage()->GetIncomingDescriptor();

  const DoubleRegList saves_fp = call_descriptor->CalleeSavedFPRegisters();
  if (!saves_fp.is_empty()) {  // Save callee-saved XMM registers.
    frame->AlignSavedCalleeRegisterSlots();
    const uint32_t saves_fp_count = saves_fp.Count();
    frame->AllocateSavedCalleeRegisterSlots(
        saves_fp_count * (kQuadWordSize / kSystemPointerSize));
  }
  const RegList saves = call_descriptor->CalleeSavedRegisters();
  if (!saves.is_empty()) {  // Save callee-saved registers.
    frame->AllocateSavedCalleeRegisterSlots(saves.Count());
  }
}

void CodeGenerator::AssembleConstructFrame() {
  auto call_descriptor = linkage()->GetIncomingDescriptor();
  if (frame_access_state()->has_frame()) {
    int pc_base = __ pc_offset();

    if (call_descriptor->IsCFunctionCall()) {
      __ pushq(rbp);
      __ movq(rbp, rsp);
#if V8_ENABLE_WEBASSEMBLY
      if (info()->GetOutputStackFrameType() == StackFrame::C_WASM_ENTRY) {
        __ Push(Immediate(StackFrame::TypeToMarker(StackFrame::C_WASM_ENTRY)));
        // Reserve stack space for saving the c_entry_fp later.
        __ AllocateStackSpace(kSystemPointerSize);
      }
#endif  // V8_ENABLE_WEBASSEMBLY
    } else if (call_descriptor->IsJSFunctionCall()) {
      __ Prologue();
    } else {
      __ StubPrologue(info()->GetOutputStackFrameType());
#if V8_ENABLE_WEBASSEMBLY
      if (call_descriptor->IsWasmFunctionCall() ||
          call_descriptor->IsWasmImportWrapper() ||
          call_descriptor->IsWasmCapiFunction()) {
        // We do not use this stack value in import wrappers and capi functions.
        // We push it anyway to satisfy legacy assumptions about these frames'
        // size and order.
        // TODO(manoskouk): Consider fixing this.
        __ pushq(kWasmInstanceRegister);
      }
      if (call_descriptor->IsWasmCapiFunction()) {
        // Reserve space for saving the PC later.
        __ AllocateStackSpace(kSystemPointerSize);
      }
#endif  // V8_ENABLE_WEBASSEMBLY
    }

    unwinding_info_writer_.MarkFrameConstructed(pc_base);
  }
  int required_slots =
      frame()->GetTotalFrameSlotCount() - frame()->GetFixedSlotCount();

  if (info()->is_osr()) {
    // TurboFan OSR-compiled functions cannot be entered directly.
    __ Abort(AbortReason::kShouldNotDirectlyEnterOsrFunction);

    // Unoptimized code jumps directly to this entrypoint while the unoptimized
    // frame is still on the stack. Optimized code uses OSR values directly from
    // the unoptimized frame. Thus, all that needs to be done is to allocate the
    // remaining stack slots.
    __ RecordComment("-- OSR entrypoint --");
    osr_pc_offset_ = __ pc_offset();
    required_slots -= static_cast<int>(osr_helper()->UnoptimizedFrameSlots());
  }

  const RegList saves = call_descriptor->CalleeSavedRegisters();
  const DoubleRegList saves_fp = call_descriptor->CalleeSavedFPRegisters();

  if (required_slots > 0) {
    DCHECK(frame_access_state()->has_frame());
#if V8_ENABLE_WEBASSEMBLY
    if (info()->IsWasm() && required_slots * kSystemPointerSize > 4 * KB) {
      // For WebAssembly functions with big frames we have to do the stack
      // overflow check before we construct the frame. Otherwise we may not
      // have enough space on the stack to call the runtime for the stack
      // overflow.
      Label done;

      // If the frame is bigger than the stack, we throw the stack overflow
      // exception unconditionally. Thereby we can avoid the integer overflow
      // check in the condition code.
      if (required_slots * kSystemPointerSize < FLAG_stack_size * KB) {
        __ movq(kScratchRegister,
                FieldOperand(kWasmInstanceRegister,
                             WasmInstanceObject::kRealStackLimitAddressOffset));
        __ movq(kScratchRegister, Operand(kScratchRegister, 0));
        __ addq(kScratchRegister,
                Immediate(required_slots * kSystemPointerSize));
        __ cmpq(rsp, kScratchRegister);
        __ j(above_equal, &done, Label::kNear);
      }

      __ near_call(wasm::WasmCode::kWasmStackOverflow,
                   RelocInfo::WASM_STUB_CALL);
      // The call does not return, hence we can ignore any references and just
      // define an empty safepoint.
      ReferenceMap* reference_map = zone()->New<ReferenceMap>(zone());
      RecordSafepoint(reference_map);
      __ AssertUnreachable(AbortReason::kUnexpectedReturnFromWasmTrap);
      __ bind(&done);
    }
#endif  // V8_ENABLE_WEBASSEMBLY

    // Skip callee-saved and return slots, which are created below.
    required_slots -= saves.Count();
    required_slots -= saves_fp.Count() * (kQuadWordSize / kSystemPointerSize);
    required_slots -= frame()->GetReturnSlotCount();
    if (required_slots > 0) {
      __ AllocateStackSpace(required_slots * kSystemPointerSize);
    }
  }

  if (!saves_fp.is_empty()) {  // Save callee-saved XMM registers.
    const uint32_t saves_fp_count = saves_fp.Count();
    const int stack_size = saves_fp_count * kQuadWordSize;
    // Adjust the stack pointer.
    __ AllocateStackSpace(stack_size);
    // Store the registers on the stack.
    int slot_idx = 0;
    for (XMMRegister reg : saves_fp) {
      __ Movdqu(Operand(rsp, kQuadWordSize * slot_idx), reg);
      slot_idx++;
    }
  }

  if (!saves.is_empty()) {  // Save callee-saved registers.
    for (Register reg : base::Reversed(saves)) {
      __ pushq(reg);
    }
  }

  // Allocate return slots (located after callee-saved).
  if (frame()->GetReturnSlotCount() > 0) {
    __ AllocateStackSpace(frame()->GetReturnSlotCount() * kSystemPointerSize);
  }
}

void CodeGenerator::AssembleReturn(InstructionOperand* additional_pop_count) {
  auto call_descriptor = linkage()->GetIncomingDescriptor();

  // Restore registers.
  const RegList saves = call_descriptor->CalleeSavedRegisters();
  if (!saves.is_empty()) {
    const int returns = frame()->GetReturnSlotCount();
    if (returns != 0) {
      __ addq(rsp, Immediate(returns * kSystemPointerSize));
    }
    for (Register reg : saves) {
      __ popq(reg);
    }
  }
  const DoubleRegList saves_fp = call_descriptor->CalleeSavedFPRegisters();
  if (!saves_fp.is_empty()) {
    const uint32_t saves_fp_count = saves_fp.Count();
    const int stack_size = saves_fp_count * kQuadWordSize;
    // Load the registers from the stack.
    int slot_idx = 0;
    for (XMMRegister reg : saves_fp) {
      __ Movdqu(reg, Operand(rsp, kQuadWordSize * slot_idx));
      slot_idx++;
    }
    // Adjust the stack pointer.
    __ addq(rsp, Immediate(stack_size));
  }

  unwinding_info_writer_.MarkBlockWillExit();

  X64OperandConverter g(this, nullptr);
  int parameter_slots = static_cast<int>(call_descriptor->ParameterSlotCount());

  // {aditional_pop_count} is only greater than zero if {parameter_slots = 0}.
  // Check RawMachineAssembler::PopAndReturn.
  if (parameter_slots != 0) {
    if (additional_pop_count->IsImmediate()) {
      DCHECK_EQ(g.ToConstant(additional_pop_count).ToInt32(), 0);
    } else if (FLAG_debug_code) {
      __ cmpq(g.ToRegister(additional_pop_count), Immediate(0));
      __ Assert(equal, AbortReason::kUnexpectedAdditionalPopValue);
    }
  }

  Register argc_reg = rcx;
  // Functions with JS linkage have at least one parameter (the receiver).
  // If {parameter_slots} == 0, it means it is a builtin with
  // kDontAdaptArgumentsSentinel, which takes care of JS arguments popping
  // itself.
  const bool drop_jsargs = parameter_slots != 0 &&
                           frame_access_state()->has_frame() &&
                           call_descriptor->IsJSFunctionCall();
  if (call_descriptor->IsCFunctionCall()) {
    AssembleDeconstructFrame();
  } else if (frame_access_state()->has_frame()) {
    if (additional_pop_count->IsImmediate() &&
        g.ToConstant(additional_pop_count).ToInt32() == 0) {
      // Canonicalize JSFunction return sites for now.
      if (return_label_.is_bound()) {
        __ jmp(&return_label_);
        return;
      } else {
        __ bind(&return_label_);
      }
    }
    if (drop_jsargs) {
      // Get the actual argument count.
      DCHECK(!call_descriptor->CalleeSavedRegisters().has(argc_reg));
      __ movq(argc_reg, Operand(rbp, StandardFrameConstants::kArgCOffset));
    }
    AssembleDeconstructFrame();
  }

  if (drop_jsargs) {
    // We must pop all arguments from the stack (including the receiver).
    // The number of arguments without the receiver is
    // max(argc_reg, parameter_slots-1), and the receiver is added in
    // DropArguments().
    Label mismatch_return;
    Register scratch_reg = r10;
    DCHECK_NE(argc_reg, scratch_reg);
    DCHECK(!call_descriptor->CalleeSavedRegisters().has(scratch_reg));
    DCHECK(!call_descriptor->CalleeSavedRegisters().has(argc_reg));
    __ cmpq(argc_reg, Immediate(parameter_slots));
    __ j(greater, &mismatch_return, Label::kNear);
    __ Ret(parameter_slots * kSystemPointerSize, scratch_reg);
    __ bind(&mismatch_return);
    __ DropArguments(argc_reg, scratch_reg, TurboAssembler::kCountIsInteger,
                     TurboAssembler::kCountIncludesReceiver);
    // We use a return instead of a jump for better return address prediction.
    __ Ret();
  } else if (additional_pop_count->IsImmediate()) {
    Register scratch_reg = r10;
    DCHECK(!call_descriptor->CalleeSavedRegisters().has(scratch_reg));
    int additional_count = g.ToConstant(additional_pop_count).ToInt32();
    size_t pop_size = (parameter_slots + additional_count) * kSystemPointerSize;
    CHECK_LE(pop_size, static_cast<size_t>(std::numeric_limits<int>::max()));
    __ Ret(static_cast<int>(pop_size), scratch_reg);
  } else {
    Register pop_reg = g.ToRegister(additional_pop_count);
    Register scratch_reg = pop_reg == r10 ? rcx : r10;
    DCHECK(!call_descriptor->CalleeSavedRegisters().has(scratch_reg));
    DCHECK(!call_descriptor->CalleeSavedRegisters().has(pop_reg));
    int pop_size = static_cast<int>(parameter_slots * kSystemPointerSize);
    __ PopReturnAddressTo(scratch_reg);
    __ leaq(rsp, Operand(rsp, pop_reg, times_system_pointer_size,
                         static_cast<int>(pop_size)));
    __ PushReturnAddressFrom(scratch_reg);
    __ Ret();
  }
}

void CodeGenerator::FinishCode() { tasm()->PatchConstPool(); }

void CodeGenerator::PrepareForDeoptimizationExits(
    ZoneDeque<DeoptimizationExit*>* exits) {}

void CodeGenerator::IncrementStackAccessCounter(
    InstructionOperand* source, InstructionOperand* destination) {
  DCHECK(FLAG_trace_turbo_stack_accesses);
  if (!info()->IsOptimizing()) {
#if V8_ENABLE_WEBASSEMBLY
    if (!info()->IsWasm()) return;
#else
    return;
#endif  // V8_ENABLE_WEBASSEMBLY
  }
  DCHECK_NOT_NULL(debug_name_);
  auto IncrementCounter = [&](ExternalReference counter) {
    __ incl(__ ExternalReferenceAsOperand(counter));
  };
  if (source->IsAnyStackSlot()) {
    IncrementCounter(
        ExternalReference::address_of_load_from_stack_count(debug_name_));
  }
  if (destination->IsAnyStackSlot()) {
    IncrementCounter(
        ExternalReference::address_of_store_to_stack_count(debug_name_));
  }
}

namespace {

bool Is32BitOperand(InstructionOperand* operand) {
  DCHECK(operand->IsStackSlot() || operand->IsRegister());
  MachineRepresentation mr = LocationOperand::cast(operand)->representation();
  return mr == MachineRepresentation::kWord32 ||
         mr == MachineRepresentation::kCompressed ||
         mr == MachineRepresentation::kCompressedPointer;
}

}  // namespace

void CodeGenerator::AssembleMove(InstructionOperand* source,
                                 InstructionOperand* destination) {
  X64OperandConverter g(this, nullptr);
  // Helper function to write the given constant to the dst register.
  auto MoveConstantToRegister = [&](Register dst, Constant src) {
    switch (src.type()) {
      case Constant::kInt32: {
        if (RelocInfo::IsWasmReference(src.rmode())) {
          __ movq(dst, Immediate64(src.ToInt64(), src.rmode()));
        } else {
          int32_t value = src.ToInt32();
          if (value == 0) {
            __ xorl(dst, dst);
          } else {
            __ movl(dst, Immediate(value));
          }
        }
        break;
      }
      case Constant::kInt64:
        if (RelocInfo::IsWasmReference(src.rmode())) {
          __ movq(dst, Immediate64(src.ToInt64(), src.rmode()));
        } else {
          __ Move(dst, src.ToInt64());
        }
        break;
      case Constant::kFloat32:
        __ MoveNumber(dst, src.ToFloat32());
        break;
      case Constant::kFloat64:
        __ MoveNumber(dst, src.ToFloat64().value());
        break;
      case Constant::kExternalReference:
        __ Move(dst, src.ToExternalReference());
        break;
      case Constant::kHeapObject: {
        Handle<HeapObject> src_object = src.ToHeapObject();
        RootIndex index;
        if (IsMaterializableFromRoot(src_object, &index)) {
          __ LoadRoot(dst, index);
        } else {
          __ Move(dst, src_object);
        }
        break;
      }
      case Constant::kCompressedHeapObject: {
        Handle<HeapObject> src_object = src.ToHeapObject();
        RootIndex index;
        if (IsMaterializableFromRoot(src_object, &index)) {
          __ LoadRoot(dst, index);
        } else {
          __ Move(dst, src_object, RelocInfo::COMPRESSED_EMBEDDED_OBJECT);
        }
        break;
      }
      case Constant::kDelayedStringConstant: {
        const StringConstantBase* src_constant = src.ToDelayedStringConstant();
        __ MoveStringConstant(dst, src_constant);
        break;
      }
      case Constant::kRpoNumber:
        UNREACHABLE();  // TODO(dcarney): load of labels on x64.
    }
  };
  // Helper function to write the given constant to the stack.
  auto MoveConstantToSlot = [&](Operand dst, Constant src) {
    if (!RelocInfo::IsWasmReference(src.rmode())) {
      switch (src.type()) {
        case Constant::kInt32:
          __ Move(dst, src.ToInt32());
          return;
        case Constant::kInt64:
          __ Move(dst, src.ToInt64());
          return;
        default:
          break;
      }
    }
    MoveConstantToRegister(kScratchRegister, src);
    __ movq(dst, kScratchRegister);
  };

  if (FLAG_trace_turbo_stack_accesses) {
    IncrementStackAccessCounter(source, destination);
  }

  // Dispatch on the source and destination operand kinds.
  switch (MoveType::InferMove(source, destination)) {
    case MoveType::kRegisterToRegister:
      if (source->IsRegister()) {
        __ movq(g.ToRegister(destination), g.ToRegister(source));
      } else {
        DCHECK(source->IsFPRegister());
        __ Movapd(g.ToDoubleRegister(destination), g.ToDoubleRegister(source));
      }
      return;
    case MoveType::kRegisterToStack: {
      Operand dst = g.ToOperand(destination);
      if (source->IsRegister()) {
        __ movq(dst, g.ToRegister(source));
      } else {
        DCHECK(source->IsFPRegister());
        XMMRegister src = g.ToDoubleRegister(source);
        MachineRepresentation rep =
            LocationOperand::cast(source)->representation();
        if (rep != MachineRepresentation::kSimd128) {
          __ Movsd(dst, src);
        } else {
          __ Movups(dst, src);
        }
      }
      return;
    }
    case MoveType::kStackToRegister: {
      Operand src = g.ToOperand(source);
      if (source->IsStackSlot()) {
        // TODO(13581): Fix this for other code kinds (see
        // https://crbug.com/1356461).
        if (code_kind() == CodeKind::WASM_FUNCTION && Is32BitOperand(source) &&
            Is32BitOperand(destination)) {
          // When we need only 32 bits, move only 32 bits. Benefits:
          // - Save a byte here and there (depending on the destination
          //   register; "movl eax, ..." is smaller than "movq rax, ...").
          // - Safeguard against accidental decompression of compressed slots.
          // We must check both {source} and {destination} to be 32-bit values,
          // because treating 32-bit sources as 64-bit values can be perfectly
          // fine as a result of virtual register renaming (to avoid redundant
          // explicit zero-extensions that also happen implicitly).
          __ movl(g.ToRegister(destination), src);
        } else {
          __ movq(g.ToRegister(destination), src);
        }
      } else {
        DCHECK(source->IsFPStackSlot());
        XMMRegister dst = g.ToDoubleRegister(destination);
        MachineRepresentation rep =
            LocationOperand::cast(source)->representation();
        if (rep != MachineRepresentation::kSimd128) {
          __ Movsd(dst, src);
        } else {
          __ Movups(dst, src);
        }
      }
      return;
    }
    case MoveType::kStackToStack: {
      Operand src = g.ToOperand(source);
      Operand dst = g.ToOperand(destination);
      if (source->IsStackSlot()) {
        // Spill on demand to use a temporary register for memory-to-memory
        // moves.
        __ movq(kScratchRegister, src);
        __ movq(dst, kScratchRegister);
      } else {
        MachineRepresentation rep =
            LocationOperand::cast(source)->representation();
        if (rep != MachineRepresentation::kSimd128) {
          __ Movsd(kScratchDoubleReg, src);
          __ Movsd(dst, kScratchDoubleReg);
        } else {
          DCHECK(source->IsSimd128StackSlot());
          __ Movups(kScratchDoubleReg, src);
          __ Movups(dst, kScratchDoubleReg);
        }
      }
      return;
    }
    case MoveType::kConstantToRegister: {
      Constant src = g.ToConstant(source);
      if (destination->IsRegister()) {
        MoveConstantToRegister(g.ToRegister(destination), src);
      } else {
        DCHECK(destination->IsFPRegister());
        XMMRegister dst = g.ToDoubleRegister(destination);
        if (src.type() == Constant::kFloat32) {
          // TODO(turbofan): Can we do better here?
          __ Move(dst, bit_cast<uint32_t>(src.ToFloat32()));
        } else {
          DCHECK_EQ(src.type(), Constant::kFloat64);
          __ Move(dst, src.ToFloat64().AsUint64());
        }
      }
      return;
    }
    case MoveType::kConstantToStack: {
      Constant src = g.ToConstant(source);
      Operand dst = g.ToOperand(destination);
      if (destination->IsStackSlot()) {
        MoveConstantToSlot(dst, src);
      } else {
        DCHECK(destination->IsFPStackSlot());
        if (src.type() == Constant::kFloat32) {
          __ movl(dst, Immediate(bit_cast<uint32_t>(src.ToFloat32())));
        } else {
          DCHECK_EQ(src.type(), Constant::kFloat64);
          __ Move(dst, src.ToFloat64().AsUint64());
        }
      }
      return;
    }
  }
  UNREACHABLE();
}

void CodeGenerator::AssembleSwap(InstructionOperand* source,
                                 InstructionOperand* destination) {
  if (FLAG_trace_turbo_stack_accesses) {
    IncrementStackAccessCounter(source, destination);
    IncrementStackAccessCounter(destination, source);
  }

  X64OperandConverter g(this, nullptr);
  // Dispatch on the source and destination operand kinds.  Not all
  // combinations are possible.
  switch (MoveType::InferSwap(source, destination)) {
    case MoveType::kRegisterToRegister: {
      if (source->IsRegister()) {
        Register src = g.ToRegister(source);
        Register dst = g.ToRegister(destination);
        __ movq(kScratchRegister, src);
        __ movq(src, dst);
        __ movq(dst, kScratchRegister);
      } else {
        DCHECK(source->IsFPRegister());
        XMMRegister src = g.ToDoubleRegister(source);
        XMMRegister dst = g.ToDoubleRegister(destination);
        __ Movapd(kScratchDoubleReg, src);
        __ Movapd(src, dst);
        __ Movapd(dst, kScratchDoubleReg);
      }
      return;
    }
    case MoveType::kRegisterToStack: {
      if (source->IsRegister()) {
        Register src = g.ToRegister(source);
        Operand dst = g.ToOperand(destination);
        __ movq(kScratchRegister, src);
        __ movq(src, dst);
        __ movq(dst, kScratchRegister);
      } else {
        DCHECK(source->IsFPRegister());
        XMMRegister src = g.ToDoubleRegister(source);
        Operand dst = g.ToOperand(destination);
        MachineRepresentation rep =
            LocationOperand::cast(source)->representation();
        if (rep != MachineRepresentation::kSimd128) {
          __ Movsd(kScratchDoubleReg, src);
          __ Movsd(src, dst);
          __ Movsd(dst, kScratchDoubleReg);
        } else {
          __ Movups(kScratchDoubleReg, src);
          __ Movups(src, dst);
          __ Movups(dst, kScratchDoubleReg);
        }
      }
      return;
    }
    case MoveType::kStackToStack: {
      Operand src = g.ToOperand(source);
      Operand dst = g.ToOperand(destination);
      MachineRepresentation rep =
          LocationOperand::cast(source)->representation();
      if (rep != MachineRepresentation::kSimd128) {
        Register tmp = kScratchRegister;
        __ movq(tmp, dst);
        __ pushq(src);  // Then use stack to copy src to destination.
        unwinding_info_writer_.MaybeIncreaseBaseOffsetAt(__ pc_offset(),
                                                         kSystemPointerSize);
        __ popq(dst);
        unwinding_info_writer_.MaybeIncreaseBaseOffsetAt(__ pc_offset(),
                                                         -kSystemPointerSize);
        __ movq(src, tmp);
      } else {
        // Without AVX, misaligned reads and writes will trap. Move using the
        // stack, in two parts.
        __ movups(kScratchDoubleReg, dst);  // Save dst in scratch register.
        __ pushq(src);  // Then use stack to copy src to destination.
        unwinding_info_writer_.MaybeIncreaseBaseOffsetAt(__ pc_offset(),
                                                         kSystemPointerSize);
        __ popq(dst);
        unwinding_info_writer_.MaybeIncreaseBaseOffsetAt(__ pc_offset(),
                                                         -kSystemPointerSize);
        __ pushq(g.ToOperand(source, kSystemPointerSize));
        unwinding_info_writer_.MaybeIncreaseBaseOffsetAt(__ pc_offset(),
                                                         kSystemPointerSize);
        __ popq(g.ToOperand(destination, kSystemPointerSize));
        unwinding_info_writer_.MaybeIncreaseBaseOffsetAt(__ pc_offset(),
                                                         -kSystemPointerSize);
        __ movups(src, kScratchDoubleReg);
      }
      return;
    }
    default:
      UNREACHABLE();
  }
}

void CodeGenerator::AssembleJumpTable(Label** targets, size_t target_count) {
  for (size_t index = 0; index < target_count; ++index) {
    __ dq(targets[index]);
  }
}

#undef __

}  // namespace compiler
}  // namespace internal
}  // namespace v8<|MERGE_RESOLUTION|>--- conflicted
+++ resolved
@@ -961,16 +961,6 @@
     }                                                           \
   } while (false)
 
-<<<<<<< HEAD
-#define ASSEMBLE_SIMD_IMM_SHUFFLE(opcode, imm)                              \
-  do {                                                                      \
-    DCHECK_EQ(i.OutputSimd128Register(), i.InputSimd128Register(0));        \
-    if (instr->InputAt(1)->IsSimd128Register()) {                           \
-      __ opcode(i.OutputSimd128Register(), i.InputSimd128Register(1), imm); \
-    } else {                                                                \
-      __ opcode(i.OutputSimd128Register(), i.InputOperand(1), imm);         \
-    }                                                                       \
-=======
 #define ASSEMBLE_SIMD_IMM_SHUFFLE(opcode, imm)                \
   do {                                                        \
     XMMRegister dst = i.OutputSimd128Register();              \
@@ -987,7 +977,6 @@
         __ opcode(dst, i.InputOperand(1), imm);               \
       }                                                       \
     }                                                         \
->>>>>>> a8a80be5
   } while (false)
 
 #define ASSEMBLE_SIMD_ALL_TRUE(opcode)                       \
