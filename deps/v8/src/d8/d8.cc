--- conflicted
+++ resolved
@@ -2218,10 +2218,6 @@
       PerIsolateData::Get(isolate)->GetAsyncHooks()->GetTriggerAsyncId()));
 }
 
-<<<<<<< HEAD
-void Shell::SetPromiseHooks(const v8::FunctionCallbackInfo<v8::Value>& args) {
-  Isolate* isolate = args.GetIsolate();
-=======
 static v8::debug::DebugDelegate dummy_delegate;
 
 void Shell::EnableDebugger(const v8::FunctionCallbackInfo<v8::Value>& args) {
@@ -2245,7 +2241,6 @@
     return;
   }
 #ifdef V8_ENABLE_JAVASCRIPT_PROMISE_HOOKS
->>>>>>> a8a80be5
   Local<Context> context = isolate->GetCurrentContext();
   HandleScope handle_scope(isolate);
 
@@ -2256,14 +2251,11 @@
     args[3]->IsFunction() ? args[3].As<Function>() : Local<Function>());
 
   args.GetReturnValue().Set(v8::Undefined(isolate));
-<<<<<<< HEAD
-=======
 #else   // V8_ENABLE_JAVASCRIPT_PROMISE_HOOKS
   isolate->ThrowError(
       "d8.promise.setHooks is disabled due to missing build flag "
       "v8_enabale_javascript_in_promise_hooks");
 #endif  // V8_ENABLE_JAVASCRIPT_PROMISE_HOOKS
->>>>>>> a8a80be5
 }
 
 void WriteToFile(FILE* file, const v8::FunctionCallbackInfo<v8::Value>& args) {
@@ -2983,11 +2975,6 @@
   global_template->Set(isolate, "performance",
                        Shell::CreatePerformanceTemplate(isolate));
   global_template->Set(isolate, "Worker", Shell::CreateWorkerTemplate(isolate));
-<<<<<<< HEAD
-  global_template->Set(isolate, "os", Shell::CreateOSTemplate(isolate));
-  global_template->Set(isolate, "d8", Shell::CreateD8Template(isolate));
-
-=======
 
   // Prevent fuzzers from creating side effects.
   if (!i::FLAG_fuzzing) {
@@ -3002,7 +2989,6 @@
       FunctionTemplate::New(isolate, Fuzzilli), PropertyAttribute::DontEnum);
 #endif  // V8_FUZZILLI
 
->>>>>>> a8a80be5
   if (i::FLAG_expose_async_hooks) {
     global_template->Set(isolate, "async_hooks",
                          Shell::CreateAsyncHookTemplate(isolate));
@@ -3014,8 +3000,6 @@
 Local<ObjectTemplate> Shell::CreateOSTemplate(Isolate* isolate) {
   Local<ObjectTemplate> os_template = ObjectTemplate::New(isolate);
   AddOSMethods(isolate, os_template);
-<<<<<<< HEAD
-=======
   os_template->Set(isolate, "name",
                    v8::String::NewFromUtf8Literal(isolate, V8_TARGET_OS_STRING),
                    PropertyAttribute::ReadOnly);
@@ -3023,7 +3007,6 @@
       isolate, "d8Path",
       v8::String::NewFromUtf8(isolate, options.d8_path).ToLocalChecked(),
       PropertyAttribute::ReadOnly);
->>>>>>> a8a80be5
   return os_template;
 }
 
@@ -3040,13 +3023,10 @@
       FunctionTemplate::New(isolate, WorkerTerminate, Local<Value>(),
                             worker_signature));
   worker_fun_template->PrototypeTemplate()->Set(
-<<<<<<< HEAD
-=======
       isolate, "terminateAndWait",
       FunctionTemplate::New(isolate, WorkerTerminateAndWait, Local<Value>(),
                             worker_signature));
   worker_fun_template->PrototypeTemplate()->Set(
->>>>>>> a8a80be5
       isolate, "postMessage",
       FunctionTemplate::New(isolate, WorkerPostMessage, Local<Value>(),
                             worker_signature));
@@ -3071,18 +3051,6 @@
   return async_hooks_templ;
 }
 
-<<<<<<< HEAD
-Local<ObjectTemplate> Shell::CreatePromiseHookTemplate(Isolate* isolate) {
-  Local<ObjectTemplate> promise_hooks_templ = ObjectTemplate::New(isolate);
-  promise_hooks_templ->Set(
-      isolate, "setHooks",
-      FunctionTemplate::New(isolate, SetPromiseHooks, Local<Value>(),
-                            Local<Signature>(), 4));
-  return promise_hooks_templ;
-}
-
-=======
->>>>>>> a8a80be5
 Local<ObjectTemplate> Shell::CreateTestRunnerTemplate(Isolate* isolate) {
   Local<ObjectTemplate> test_template = ObjectTemplate::New(isolate);
   test_template->Set(isolate, "notifyDone",
@@ -3093,10 +3061,10 @@
   // installed on the global object can be hidden with the --omit-quit flag
   // (e.g. on asan bots).
   test_template->Set(isolate, "quit", FunctionTemplate::New(isolate, Quit));
+
   return test_template;
 }
 
-<<<<<<< HEAD
 Local<ObjectTemplate> Shell::CreatePerformanceTemplate(Isolate* isolate) {
   Local<ObjectTemplate> performance_template = ObjectTemplate::New(isolate);
   performance_template->Set(isolate, "now",
@@ -3107,21 +3075,6 @@
   return performance_template;
 }
 
-=======
-  return test_template;
-}
-
-Local<ObjectTemplate> Shell::CreatePerformanceTemplate(Isolate* isolate) {
-  Local<ObjectTemplate> performance_template = ObjectTemplate::New(isolate);
-  performance_template->Set(isolate, "now",
-                            FunctionTemplate::New(isolate, PerformanceNow));
-  performance_template->Set(
-      isolate, "measureMemory",
-      FunctionTemplate::New(isolate, PerformanceMeasureMemory));
-  return performance_template;
-}
-
->>>>>>> a8a80be5
 Local<ObjectTemplate> Shell::CreateRealmTemplate(Isolate* isolate) {
   Local<ObjectTemplate> realm_template = ObjectTemplate::New(isolate);
   realm_template->Set(isolate, "current",
@@ -3147,14 +3100,6 @@
                       FunctionTemplate::New(isolate, RealmEval));
   realm_template->SetAccessor(String::NewFromUtf8Literal(isolate, "shared"),
                               RealmSharedGet, RealmSharedSet);
-<<<<<<< HEAD
-  return realm_template;
-}
-Local<ObjectTemplate> Shell::CreateD8Template(Isolate* isolate) {
-  Local<ObjectTemplate> d8_template = ObjectTemplate::New(isolate);
-  d8_template->Set(isolate, "promise",
-                   Shell::CreatePromiseHookTemplate(isolate));
-=======
   if (options.d8_web_snapshot_api) {
     realm_template->Set(isolate, "takeWebSnapshot",
                         FunctionTemplate::New(isolate, RealmTakeWebSnapshot));
@@ -3239,7 +3184,6 @@
                               Local<Signature>(), 0));
     d8_template->Set(isolate, "debugger", debugger_template);
   }
->>>>>>> a8a80be5
   return d8_template;
 }
 
