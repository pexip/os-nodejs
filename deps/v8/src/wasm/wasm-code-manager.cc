--- conflicted
+++ resolved
@@ -8,10 +8,7 @@
 #include <iomanip>
 #include <numeric>
 
-<<<<<<< HEAD
-=======
 #include "src/base/atomicops.h"
->>>>>>> a8a80be5
 #include "src/base/build_config.h"
 #include "src/base/iterator.h"
 #include "src/base/macros.h"
@@ -28,10 +25,6 @@
 #include "src/objects/objects-inl.h"
 #include "src/snapshot/embedded/embedded-data-inl.h"
 #include "src/utils/ostreams.h"
-<<<<<<< HEAD
-#include "src/utils/vector.h"
-=======
->>>>>>> a8a80be5
 #include "src/wasm/code-space-access.h"
 #include "src/wasm/compilation-environment.h"
 #include "src/wasm/function-compiler.h"
@@ -61,10 +54,6 @@
 namespace wasm {
 
 using trap_handler::ProtectedInstructionData;
-
-#if defined(V8_OS_MACOSX) && defined(V8_HOST_ARCH_ARM64)
-thread_local int CodeSpaceWriteScope::code_space_write_nesting_level_ = 0;
-#endif
 
 base::AddressRegion DisjointAllocationPool::Merge(
     base::AddressRegion new_region) {
@@ -850,7 +839,6 @@
   // Zap code area and collect freed code regions.
   DisjointAllocationPool freed_regions;
   size_t code_size = 0;
-  CODE_SPACE_WRITE_SCOPE
   for (WasmCode* code : codes) {
     code_size += code->instructions().size();
     freed_regions.Merge(base::AddressRegion{code->instruction_start(),
@@ -1073,19 +1061,9 @@
 }
 
 WasmCode* NativeModule::AddCodeForTesting(Handle<Code> code) {
-<<<<<<< HEAD
-  CODE_SPACE_WRITE_SCOPE
-  // For off-heap builtins, we create a copy of the off-heap instruction stream
-  // instead of the on-heap code object containing the trampoline. Ensure that
-  // we do not apply the on-heap reloc info to the off-heap instructions.
-  const size_t relocation_size =
-      code->is_off_heap_trampoline() ? 0 : code->relocation_size();
-  OwnedVector<byte> reloc_info;
-=======
   CodeSpaceWriteScope code_space_write_scope(this);
   const size_t relocation_size = code->relocation_size();
   base::OwnedVector<byte> reloc_info;
->>>>>>> a8a80be5
   if (relocation_size > 0) {
     reloc_info = base::OwnedVector<byte>::Of(
         base::Vector<byte>{code->relocation_start(), relocation_size});
@@ -1186,20 +1164,9 @@
   if (!lazy_compile_table_) {
     uint32_t num_slots = module_->num_declared_functions;
     WasmCodeRefScope code_ref_scope;
-<<<<<<< HEAD
-    CODE_SPACE_WRITE_SCOPE
-    base::AddressRegion single_code_space_region;
-    {
-      base::MutexGuard guard(&allocation_mutex_);
-      DCHECK_EQ(1, code_space_data_.size());
-      single_code_space_region = code_space_data_[0].region;
-    }
-    lazy_compile_table_ = CreateEmptyJumpTableInRegion(
-=======
     DCHECK_EQ(1, code_space_data_.size());
     base::AddressRegion single_code_space_region = code_space_data_[0].region;
     lazy_compile_table_ = CreateEmptyJumpTableInRegionLocked(
->>>>>>> a8a80be5
         JumpTableAssembler::SizeForNumberOfLazyFunctions(num_slots),
         single_code_space_region);
     JumpTableAssembler::GenerateLazyCompileTable(
@@ -1262,7 +1229,6 @@
   const int code_comments_offset = desc.code_comments_offset;
   const int instr_size = desc.instr_size;
 
-  CODE_SPACE_WRITE_SCOPE
   memcpy(dst_code_bytes.begin(), desc.buffer,
          static_cast<size_t>(desc.instr_size));
 
@@ -1456,18 +1422,6 @@
     uint32_t tagged_parameter_slots, int safepoint_table_offset,
     int handler_table_offset, int constant_pool_offset,
     int code_comments_offset, int unpadded_binary_size,
-<<<<<<< HEAD
-    Vector<const byte> protected_instructions_data,
-    Vector<const byte> reloc_info, Vector<const byte> source_position_table,
-    WasmCode::Kind kind, ExecutionTier tier) {
-  // CodeSpaceWriteScope is provided by the caller.
-  Vector<uint8_t> dst_code_bytes =
-      code_allocator_.AllocateForCode(this, instructions.size());
-  memcpy(dst_code_bytes.begin(), instructions.begin(), instructions.size());
-
-  std::unique_ptr<WasmCode> code{new WasmCode{
-      this, index, dst_code_bytes, stack_slots, tagged_parameter_slots,
-=======
     base::Vector<const byte> protected_instructions_data,
     base::Vector<const byte> reloc_info,
     base::Vector<const byte> source_position_table, WasmCode::Kind kind,
@@ -1476,7 +1430,6 @@
 
   return std::unique_ptr<WasmCode>{new WasmCode{
       this, index, instructions, stack_slots, tagged_parameter_slots,
->>>>>>> a8a80be5
       safepoint_table_offset, handler_table_offset, constant_pool_offset,
       code_comments_offset, unpadded_binary_size, protected_instructions_data,
       reloc_info, source_position_table, kind, tier, kNoDebugging}};
@@ -1539,11 +1492,7 @@
   base::Vector<uint8_t> code_space =
       code_allocator_.AllocateForCodeInRegion(this, jump_table_size, region);
   DCHECK(!code_space.empty());
-<<<<<<< HEAD
-  CODE_SPACE_WRITE_SCOPE
-=======
   UpdateCodeSize(jump_table_size, ExecutionTier::kNone, kNoDebugging);
->>>>>>> a8a80be5
   ZapCode(reinterpret_cast<Address>(code_space.begin()), code_space.size());
   std::unique_ptr<WasmCode> code{
       new WasmCode{this,                  // native_module
@@ -1577,7 +1526,6 @@
 void NativeModule::PatchJumpTablesLocked(uint32_t slot_index, Address target) {
   allocation_mutex_.AssertHeld();
 
-  CODE_SPACE_WRITE_SCOPE
   for (auto& code_space_data : code_space_data_) {
     DCHECK_IMPLIES(code_space_data.jump_table, code_space_data.far_jump_table);
     if (!code_space_data.jump_table) continue;
@@ -1655,7 +1603,6 @@
 #endif  // V8_OS_WIN64
 
   WasmCodeRefScope code_ref_scope;
-  CODE_SPACE_WRITE_SCOPE
   WasmCode* jump_table = nullptr;
   WasmCode* far_jump_table = nullptr;
   const uint32_t num_wasm_functions = module_->num_declared_functions;
@@ -2053,14 +2000,7 @@
   DCHECK(!FLAG_jitless);
   VirtualMemory mem(page_allocator, size, hint, allocate_page_size,
                     VirtualMemory::kMapAsJittable);
-<<<<<<< HEAD
-  if (!mem.IsReserved()) {
-    BackingStore::ReleaseReservation(size);
-    return {};
-  }
-=======
   if (!mem.IsReserved()) return {};
->>>>>>> a8a80be5
   TRACE_HEAP("VMem alloc: 0x%" PRIxPTR ":0x%" PRIxPTR " (%zu)\n", mem.address(),
              mem.end(), mem.size());
 
@@ -2388,7 +2328,6 @@
   generated_code.reserve(results.size());
 
   // Now copy the generated code into the code space and relocate it.
-  CODE_SPACE_WRITE_SCOPE
   for (auto& result : results) {
     DCHECK_EQ(result.code_desc.buffer, result.instr_buffer->start());
     size_t code_size = RoundUp<kCodeAlignment>(result.code_desc.instr_size);
