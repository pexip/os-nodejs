--- conflicted
+++ resolved
@@ -173,7 +173,7 @@
   if (candidate.is_byte_register()) return candidate;
   // {GetUnusedRegister()} may insert move instructions to spill registers to
   // the stack. This is OK because {mov} does not change the status flags.
-  return assm->GetUnusedRegister(liftoff::kByteRegs, {}).gp();
+  return assm->GetUnusedRegister(liftoff::kByteRegs).gp();
 }
 
 inline void MoveStackValue(LiftoffAssembler* assm, const Operand& src,
@@ -1036,33 +1036,20 @@
     // compare-exchange primitive. Therefore we have to spill the register and
     // move any use to another register.
     ClearRegister(eax, {&dst_addr, &value_reg},
-<<<<<<< HEAD
-                  LiftoffRegList::ForRegs(dst_addr, value_reg, expected_reg));
-=======
                   LiftoffRegList{dst_addr, value_reg, expected_reg});
->>>>>>> a8a80be5
     if (expected_reg != eax) {
       mov(eax, expected_reg);
       expected_reg = eax;
     }
 
     bool is_byte_store = type.size() == 1;
-<<<<<<< HEAD
-    LiftoffRegList pinned =
-        LiftoffRegList::ForRegs(dst_addr, value_reg, expected_reg);
-=======
     LiftoffRegList pinned = {dst_addr, value_reg, expected_reg};
->>>>>>> a8a80be5
 
     // Ensure that {value_reg} is a valid register.
     if (is_byte_store && !liftoff::kByteRegs.has(value_reg)) {
       Register safe_value_reg =
-<<<<<<< HEAD
-          pinned.set(GetUnusedRegister(liftoff::kByteRegs, pinned)).gp();
-=======
           pinned.set(GetUnusedRegister(liftoff::kByteRegs.MaskOut(pinned)))
               .gp();
->>>>>>> a8a80be5
       mov(safe_value_reg, value_reg);
       value_reg = safe_value_reg;
       pinned.clear(LiftoffRegister(value_reg));
@@ -1122,11 +1109,7 @@
   Register address = esi;
 
   // Spill all these registers if they are still holding other values.
-<<<<<<< HEAD
-  liftoff::SpillRegisters(this, expected_hi, expected_lo, new_hi, address);
-=======
   SpillRegisters(expected_hi, expected_lo, new_hi, address);
->>>>>>> a8a80be5
 
   // We have to set new_lo specially, because it's the root register. We do it
   // before setting all other registers so that the original value does not get
@@ -1134,20 +1117,10 @@
   mov(new_lo, new_value.low_gp());
 
   // Move all other values into the right register.
-<<<<<<< HEAD
-  {
-    LiftoffAssembler::ParallelRegisterMoveTuple reg_moves[]{
-        {LiftoffRegister(address), LiftoffRegister(dst_addr), kWasmI32},
-        {LiftoffRegister::ForPair(expected_lo, expected_hi), expected, kWasmI64},
-        {LiftoffRegister(new_hi), new_value.high(), kWasmI32}};
-    ParallelRegisterMove(ArrayVector(reg_moves));
-  };
-=======
   ParallelRegisterMove(
       {{LiftoffRegister(address), LiftoffRegister(dst_addr), kI32},
        {LiftoffRegister::ForPair(expected_lo, expected_hi), expected, kI64},
        {LiftoffRegister(new_hi), new_value.high(), kI32}});
->>>>>>> a8a80be5
 
   Operand dst_op = Operand(address, offset_imm);
 
@@ -1158,16 +1131,8 @@
   pop(kRootRegister);
 
   // Move the result into the correct registers.
-<<<<<<< HEAD
-  {
-    LiftoffAssembler::ParallelRegisterMoveTuple reg_moves[]{
-        {result, LiftoffRegister::ForPair(expected_lo, expected_hi), kWasmI64}};
-    ParallelRegisterMove(ArrayVector(reg_moves));
-  }
-=======
   ParallelRegisterMove(
       {{result, LiftoffRegister::ForPair(expected_lo, expected_hi), kI64}});
->>>>>>> a8a80be5
 }
 
 void LiftoffAssembler::AtomicFence() { mfence(); }
@@ -1618,26 +1583,11 @@
 template <void (Assembler::*op)(Register, const Immediate&),
           void (Assembler::*op_with_carry)(Register, int32_t)>
 inline void OpWithCarryI(LiftoffAssembler* assm, LiftoffRegister dst,
-<<<<<<< HEAD
-                         LiftoffRegister lhs, int32_t imm) {
-=======
                          LiftoffRegister lhs, int64_t imm) {
->>>>>>> a8a80be5
   // The compiler allocated registers such that either {dst == lhs} or there is
   // no overlap between the two.
   DCHECK_NE(dst.low_gp(), lhs.high_gp());
 
-<<<<<<< HEAD
-  // First, compute the low half of the result.
-  if (dst.low_gp() != lhs.low_gp()) assm->mov(dst.low_gp(), lhs.low_gp());
-  (assm->*op)(dst.low_gp(), Immediate(imm));
-
-  // Now compute the upper half.
-  if (dst.high_gp() != lhs.high_gp()) assm->mov(dst.high_gp(), lhs.high_gp());
-  // Top half of the immediate sign extended, either 0 or -1.
-  int32_t sign_extend = imm < 0 ? -1 : 0;
-  (assm->*op_with_carry)(dst.high_gp(), sign_extend);
-=======
   int32_t imm_low_word = static_cast<int32_t>(imm);
   int32_t imm_high_word = static_cast<int32_t>(imm >> 32);
 
@@ -1648,7 +1598,6 @@
   // Now compute the upper half.
   if (dst.high_gp() != lhs.high_gp()) assm->mov(dst.high_gp(), lhs.high_gp());
   (assm->*op_with_carry)(dst.high_gp(), imm_high_word);
->>>>>>> a8a80be5
 }
 }  // namespace liftoff
 
@@ -3382,18 +3331,6 @@
 
 void LiftoffAssembler::emit_i8x16_shli(LiftoffRegister dst, LiftoffRegister lhs,
                                        int32_t rhs) {
-<<<<<<< HEAD
-  static constexpr RegClass tmp_rc = reg_class_for(ValueType::kI32);
-  LiftoffRegister tmp = GetUnusedRegister(tmp_rc, {});
-  byte shift = static_cast<byte>(rhs & 0x7);
-  if (CpuFeatures::IsSupported(AVX)) {
-    CpuFeatureScope scope(this, AVX);
-    vpsllw(dst.fp(), lhs.fp(), shift);
-  } else {
-    if (dst.fp() != lhs.fp()) movaps(dst.fp(), lhs.fp());
-    psllw(dst.fp(), shift);
-  }
-=======
   LiftoffRegister tmp = GetUnusedRegister(kGpReg, {});
   I8x16Shl(dst.fp(), lhs.fp(), rhs, tmp.gp(), liftoff::kScratchDoubleReg);
 }
@@ -3422,7 +3359,6 @@
   I8x16ShrU(dst.fp(), lhs.fp(), rhs.gp(), tmp, liftoff::kScratchDoubleReg,
             tmp_simd);
 }
->>>>>>> a8a80be5
 
 void LiftoffAssembler::emit_i8x16_shri_u(LiftoffRegister dst,
                                          LiftoffRegister lhs, int32_t rhs) {
