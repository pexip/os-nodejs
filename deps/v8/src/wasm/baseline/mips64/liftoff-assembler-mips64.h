// Copyright 2017 the V8 project authors. All rights reserved.
// Use of this source code is governed by a BSD-style license that can be
// found in the LICENSE file.

#ifndef V8_WASM_BASELINE_MIPS64_LIFTOFF_ASSEMBLER_MIPS64_H_
#define V8_WASM_BASELINE_MIPS64_LIFTOFF_ASSEMBLER_MIPS64_H_

#include "src/base/platform/wrappers.h"
#include "src/codegen/machine-type.h"
#include "src/heap/memory-chunk.h"
#include "src/wasm/baseline/liftoff-assembler.h"
#include "src/wasm/wasm-objects.h"

namespace v8 {
namespace internal {
namespace wasm {

namespace liftoff {

inline constexpr Condition ToCondition(LiftoffCondition liftoff_cond) {
  switch (liftoff_cond) {
    case kEqual:
      return eq;
    case kUnequal:
      return ne;
    case kSignedLessThan:
      return lt;
    case kSignedLessEqual:
      return le;
    case kSignedGreaterThan:
      return gt;
    case kSignedGreaterEqual:
      return ge;
    case kUnsignedLessThan:
      return ult;
    case kUnsignedLessEqual:
      return ule;
    case kUnsignedGreaterThan:
      return ugt;
    case kUnsignedGreaterEqual:
      return uge;
  }
}

// Liftoff Frames.
//
//  slot      Frame
//       +--------------------+---------------------------
//  n+4  | optional padding slot to keep the stack 16 byte aligned.
//  n+3  |   parameter n      |
//  ...  |       ...          |
//   4   |   parameter 1      | or parameter 2
//   3   |   parameter 0      | or parameter 1
//   2   |  (result address)  | or parameter 0
//  -----+--------------------+---------------------------
//   1   | return addr (ra)   |
//   0   | previous frame (fp)|
//  -----+--------------------+  <-- frame ptr (fp)
//  -1   | StackFrame::WASM   |
//  -2   |     instance       |
//  -3   |     feedback vector|
//  -4   |     tiering budget |
//  -----+--------------------+---------------------------
//  -5   |     slot 0         |   ^
//  -6   |     slot 1         |   |
//       |                    | Frame slots
//       |                    |   |
//       |                    |   v
//       | optional padding slot to keep the stack 16 byte aligned.
//  -----+--------------------+  <-- stack ptr (sp)
//

constexpr int kInstanceOffset = 2 * kSystemPointerSize;
constexpr int kFeedbackVectorOffset = 3 * kSystemPointerSize;
constexpr int kTierupBudgetOffset = 4 * kSystemPointerSize;

inline MemOperand GetStackSlot(int offset) { return MemOperand(fp, -offset); }

inline MemOperand GetInstanceOperand() { return GetStackSlot(kInstanceOffset); }

template <typename T>
inline MemOperand GetMemOp(LiftoffAssembler* assm, Register addr,
                           Register offset, T offset_imm) {
  if (is_int32(offset_imm)) {
    int32_t offset_imm32 = static_cast<int32_t>(offset_imm);
    if (offset == no_reg) return MemOperand(addr, offset_imm32);
    assm->daddu(kScratchReg, addr, offset);
    return MemOperand(kScratchReg, offset_imm32);
  }
  // Offset immediate does not fit in 31 bits.
  assm->li(kScratchReg, offset_imm);
  assm->daddu(kScratchReg, kScratchReg, addr);
  if (offset != no_reg) {
    assm->daddu(kScratchReg, kScratchReg, offset);
  }
  return MemOperand(kScratchReg, 0);
}

inline void Load(LiftoffAssembler* assm, LiftoffRegister dst, MemOperand src,
                 ValueKind kind) {
  switch (kind) {
    case kI32:
      assm->Lw(dst.gp(), src);
      break;
    case kI64:
    case kRef:
    case kOptRef:
    case kRtt:
      assm->Ld(dst.gp(), src);
      break;
    case kF32:
      assm->Lwc1(dst.fp(), src);
      break;
    case kF64:
      assm->Ldc1(dst.fp(), src);
      break;
    case kS128:
      assm->ld_b(dst.fp().toW(), src);
      break;
    default:
      UNREACHABLE();
  }
}

inline void Store(LiftoffAssembler* assm, Register base, int32_t offset,
                  LiftoffRegister src, ValueKind kind) {
  MemOperand dst(base, offset);
  switch (kind) {
    case kI32:
      assm->Usw(src.gp(), dst);
      break;
    case kI64:
    case kOptRef:
    case kRef:
    case kRtt:
      assm->Usd(src.gp(), dst);
      break;
    case kF32:
      assm->Uswc1(src.fp(), dst, t8);
      break;
    case kF64:
      assm->Usdc1(src.fp(), dst, t8);
      break;
    case kS128:
      assm->st_b(src.fp().toW(), dst);
      break;
    default:
      UNREACHABLE();
  }
}

inline void push(LiftoffAssembler* assm, LiftoffRegister reg, ValueKind kind) {
  switch (kind) {
    case kI32:
      assm->daddiu(sp, sp, -kSystemPointerSize);
      assm->sw(reg.gp(), MemOperand(sp, 0));
      break;
    case kI64:
    case kOptRef:
    case kRef:
    case kRtt:
      assm->push(reg.gp());
      break;
    case kF32:
      assm->daddiu(sp, sp, -kSystemPointerSize);
      assm->swc1(reg.fp(), MemOperand(sp, 0));
      break;
    case kF64:
      assm->daddiu(sp, sp, -kSystemPointerSize);
      assm->Sdc1(reg.fp(), MemOperand(sp, 0));
      break;
    case kS128:
      assm->daddiu(sp, sp, -kSystemPointerSize * 2);
      assm->st_b(reg.fp().toW(), MemOperand(sp, 0));
      break;
    default:
      UNREACHABLE();
  }
}

#if defined(V8_TARGET_BIG_ENDIAN)
inline void ChangeEndiannessLoad(LiftoffAssembler* assm, LiftoffRegister dst,
                                 LoadType type, LiftoffRegList pinned) {
  bool is_float = false;
  LiftoffRegister tmp = dst;
  switch (type.value()) {
    case LoadType::kI64Load8U:
    case LoadType::kI64Load8S:
    case LoadType::kI32Load8U:
    case LoadType::kI32Load8S:
      // No need to change endianness for byte size.
      return;
    case LoadType::kF32Load:
      is_float = true;
      tmp = assm->GetUnusedRegister(kGpReg, pinned);
      assm->emit_type_conversion(kExprI32ReinterpretF32, tmp, dst);
      V8_FALLTHROUGH;
    case LoadType::kI64Load32U:
      assm->TurboAssembler::ByteSwapUnsigned(tmp.gp(), tmp.gp(), 4);
      break;
    case LoadType::kI32Load:
    case LoadType::kI64Load32S:
      assm->TurboAssembler::ByteSwapSigned(tmp.gp(), tmp.gp(), 4);
      break;
    case LoadType::kI32Load16S:
    case LoadType::kI64Load16S:
      assm->TurboAssembler::ByteSwapSigned(tmp.gp(), tmp.gp(), 2);
      break;
    case LoadType::kI32Load16U:
    case LoadType::kI64Load16U:
      assm->TurboAssembler::ByteSwapUnsigned(tmp.gp(), tmp.gp(), 2);
      break;
    case LoadType::kF64Load:
      is_float = true;
      tmp = assm->GetUnusedRegister(kGpReg, pinned);
      assm->emit_type_conversion(kExprI64ReinterpretF64, tmp, dst);
      V8_FALLTHROUGH;
    case LoadType::kI64Load:
      assm->TurboAssembler::ByteSwapSigned(tmp.gp(), tmp.gp(), 8);
      break;
    default:
      UNREACHABLE();
  }

  if (is_float) {
    switch (type.value()) {
      case LoadType::kF32Load:
        assm->emit_type_conversion(kExprF32ReinterpretI32, dst, tmp);
        break;
      case LoadType::kF64Load:
        assm->emit_type_conversion(kExprF64ReinterpretI64, dst, tmp);
        break;
      default:
        UNREACHABLE();
    }
  }
}

inline void ChangeEndiannessStore(LiftoffAssembler* assm, LiftoffRegister src,
                                  StoreType type, LiftoffRegList pinned) {
  bool is_float = false;
  LiftoffRegister tmp = src;
  switch (type.value()) {
    case StoreType::kI64Store8:
    case StoreType::kI32Store8:
      // No need to change endianness for byte size.
      return;
    case StoreType::kF32Store:
      is_float = true;
      tmp = assm->GetUnusedRegister(kGpReg, pinned);
      assm->emit_type_conversion(kExprI32ReinterpretF32, tmp, src);
      V8_FALLTHROUGH;
    case StoreType::kI32Store:
      assm->TurboAssembler::ByteSwapSigned(tmp.gp(), tmp.gp(), 4);
      break;
    case StoreType::kI32Store16:
      assm->TurboAssembler::ByteSwapSigned(tmp.gp(), tmp.gp(), 2);
      break;
    case StoreType::kF64Store:
      is_float = true;
      tmp = assm->GetUnusedRegister(kGpReg, pinned);
      assm->emit_type_conversion(kExprI64ReinterpretF64, tmp, src);
      V8_FALLTHROUGH;
    case StoreType::kI64Store:
      assm->TurboAssembler::ByteSwapSigned(tmp.gp(), tmp.gp(), 8);
      break;
    case StoreType::kI64Store32:
      assm->TurboAssembler::ByteSwapSigned(tmp.gp(), tmp.gp(), 4);
      break;
    case StoreType::kI64Store16:
      assm->TurboAssembler::ByteSwapSigned(tmp.gp(), tmp.gp(), 2);
      break;
    default:
      UNREACHABLE();
  }

  if (is_float) {
    switch (type.value()) {
      case StoreType::kF32Store:
        assm->emit_type_conversion(kExprF32ReinterpretI32, src, tmp);
        break;
      case StoreType::kF64Store:
        assm->emit_type_conversion(kExprF64ReinterpretI64, src, tmp);
        break;
      default:
        UNREACHABLE();
    }
  }
}
#endif  // V8_TARGET_BIG_ENDIAN

}  // namespace liftoff

int LiftoffAssembler::PrepareStackFrame() {
  int offset = pc_offset();
  // When the frame size is bigger than 4KB, we need seven instructions for
  // stack checking, so we reserve space for this case.
  daddiu(sp, sp, 0);
  nop();
  nop();
  nop();
  nop();
  nop();
  nop();
  return offset;
}

void LiftoffAssembler::PrepareTailCall(int num_callee_stack_params,
                                       int stack_param_delta) {
  UseScratchRegisterScope temps(this);
  Register scratch = temps.Acquire();

  // Push the return address and frame pointer to complete the stack frame.
  Ld(scratch, MemOperand(fp, 8));
  Push(scratch);
  Ld(scratch, MemOperand(fp, 0));
  Push(scratch);

  // Shift the whole frame upwards.
  int slot_count = num_callee_stack_params + 2;
  for (int i = slot_count - 1; i >= 0; --i) {
    Ld(scratch, MemOperand(sp, i * 8));
    Sd(scratch, MemOperand(fp, (i - stack_param_delta) * 8));
  }

  // Set the new stack and frame pointer.
  daddiu(sp, fp, -stack_param_delta * 8);
  Pop(ra, fp);
}

void LiftoffAssembler::AlignFrameSize() {}

void LiftoffAssembler::PatchPrepareStackFrame(
    int offset, SafepointTableBuilder* safepoint_table_builder) {
  // The frame_size includes the frame marker and the instance slot. Both are
  // pushed as part of frame construction, so we don't need to allocate memory
  // for them anymore.
  int frame_size = GetTotalFrameSize() - 2 * kSystemPointerSize;

  // We can't run out of space, just pass anything big enough to not cause the
  // assembler to try to grow the buffer.
  constexpr int kAvailableSpace = 256;
  TurboAssembler patching_assembler(
      nullptr, AssemblerOptions{}, CodeObjectRequired::kNo,
      ExternalAssemblerBuffer(buffer_start_ + offset, kAvailableSpace));

  if (V8_LIKELY(frame_size < 4 * KB)) {
    // This is the standard case for small frames: just subtract from SP and be
    // done with it.
    patching_assembler.Daddu(sp, sp, Operand(-frame_size));
    return;
  }

  // The frame size is bigger than 4KB, so we might overflow the available stack
  // space if we first allocate the frame and then do the stack check (we will
  // need some remaining stack space for throwing the exception). That's why we
  // check the available stack space before we allocate the frame. To do this we
  // replace the {__ Daddu(sp, sp, -frame_size)} with a jump to OOL code that
  // does this "extended stack check".
  //
  // The OOL code can simply be generated here with the normal assembler,
  // because all other code generation, including OOL code, has already finished
  // when {PatchPrepareStackFrame} is called. The function prologue then jumps
  // to the current {pc_offset()} to execute the OOL code for allocating the
  // large frame.
  // Emit the unconditional branch in the function prologue (from {offset} to
  // {pc_offset()}).

  int imm32 = pc_offset() - offset - 3 * kInstrSize;
  patching_assembler.BranchLong(imm32);

  // If the frame is bigger than the stack, we throw the stack overflow
  // exception unconditionally. Thereby we can avoid the integer overflow
  // check in the condition code.
  RecordComment("OOL: stack check for large frame");
  Label continuation;
  if (frame_size < FLAG_stack_size * 1024) {
    Register stack_limit = kScratchReg;
    Ld(stack_limit,
       FieldMemOperand(kWasmInstanceRegister,
                       WasmInstanceObject::kRealStackLimitAddressOffset));
    Ld(stack_limit, MemOperand(stack_limit));
    Daddu(stack_limit, stack_limit, Operand(frame_size));
    Branch(&continuation, uge, sp, Operand(stack_limit));
  }

  Call(wasm::WasmCode::kWasmStackOverflow, RelocInfo::WASM_STUB_CALL);
  // The call will not return; just define an empty safepoint.
  safepoint_table_builder->DefineSafepoint(this);
  if (FLAG_debug_code) stop();

  bind(&continuation);

  // Now allocate the stack space. Note that this might do more than just
  // decrementing the SP;
  Daddu(sp, sp, Operand(-frame_size));

  // Jump back to the start of the function, from {pc_offset()} to
  // right after the reserved space for the {__ Daddu(sp, sp, -framesize)}
  // (which is a Branch now).
  int func_start_offset = offset + 7 * kInstrSize;
  imm32 = func_start_offset - pc_offset() - 3 * kInstrSize;
  BranchLong(imm32);
}

void LiftoffAssembler::FinishCode() {}

void LiftoffAssembler::AbortCompilation() {}

// static
constexpr int LiftoffAssembler::StaticStackFrameSize() {
  return liftoff::kTierupBudgetOffset;
}

int LiftoffAssembler::SlotSizeForType(ValueKind kind) {
  switch (kind) {
    case kS128:
      return value_kind_size(kind);
    default:
      return kStackSlotSize;
  }
}

bool LiftoffAssembler::NeedsAlignment(ValueKind kind) {
  return kind == kS128 || is_reference(kind);
}

void LiftoffAssembler::LoadConstant(LiftoffRegister reg, WasmValue value,
                                    RelocInfo::Mode rmode) {
  switch (value.type().kind()) {
    case kI32:
      TurboAssembler::li(reg.gp(), Operand(value.to_i32(), rmode));
      break;
    case kI64:
      TurboAssembler::li(reg.gp(), Operand(value.to_i64(), rmode));
      break;
    case kF32:
      TurboAssembler::Move(reg.fp(), value.to_f32_boxed().get_bits());
      break;
    case kF64:
      TurboAssembler::Move(reg.fp(), value.to_f64_boxed().get_bits());
      break;
    default:
      UNREACHABLE();
  }
}

void LiftoffAssembler::LoadInstanceFromFrame(Register dst) {
  Ld(dst, liftoff::GetInstanceOperand());
}

void LiftoffAssembler::LoadFromInstance(Register dst, Register instance,
                                        int offset, int size) {
  DCHECK_LE(0, offset);
  switch (size) {
    case 1:
      Lb(dst, MemOperand(instance, offset));
      break;
    case 4:
      Lw(dst, MemOperand(instance, offset));
      break;
    case 8:
      Ld(dst, MemOperand(instance, offset));
      break;
    default:
      UNIMPLEMENTED();
  }
}

void LiftoffAssembler::LoadTaggedPointerFromInstance(Register dst,
                                                     Register instance,
                                                     int32_t offset) {
  STATIC_ASSERT(kTaggedSize == kSystemPointerSize);
  Ld(dst, MemOperand(instance, offset));
}

void LiftoffAssembler::SpillInstance(Register instance) {
  Sd(instance, liftoff::GetInstanceOperand());
}

void LiftoffAssembler::ResetOSRTarget() {}

void LiftoffAssembler::LoadTaggedPointer(Register dst, Register src_addr,
                                         Register offset_reg,
                                         int32_t offset_imm,
                                         LiftoffRegList pinned) {
  STATIC_ASSERT(kTaggedSize == kInt64Size);
  MemOperand src_op = liftoff::GetMemOp(this, src_addr, offset_reg, offset_imm);
  Ld(dst, src_op);
}

void LiftoffAssembler::LoadFullPointer(Register dst, Register src_addr,
                                       int32_t offset_imm) {
  MemOperand src_op = liftoff::GetMemOp(this, src_addr, no_reg, offset_imm);
  Ld(dst, src_op);
}

void LiftoffAssembler::StoreTaggedPointer(Register dst_addr,
                                          Register offset_reg,
                                          int32_t offset_imm,
                                          LiftoffRegister src,
                                          LiftoffRegList pinned,
                                          SkipWriteBarrier skip_write_barrier) {
  STATIC_ASSERT(kTaggedSize == kInt64Size);
  Register scratch = pinned.set(GetUnusedRegister(kGpReg, pinned)).gp();
  MemOperand dst_op = liftoff::GetMemOp(this, dst_addr, offset_reg, offset_imm);
  Sd(src.gp(), dst_op);

  if (skip_write_barrier || FLAG_disable_write_barriers) return;

  Label write_barrier;
  Label exit;
  CheckPageFlag(dst_addr, scratch,
                MemoryChunk::kPointersFromHereAreInterestingMask, ne,
                &write_barrier);
  Branch(&exit);
  bind(&write_barrier);
  JumpIfSmi(src.gp(), &exit);
  CheckPageFlag(src.gp(), scratch,
                MemoryChunk::kPointersToHereAreInterestingMask, eq,
                &exit);
  Daddu(scratch, dst_op.rm(), dst_op.offset());
  CallRecordWriteStubSaveRegisters(
      dst_addr, scratch, RememberedSetAction::kEmit, SaveFPRegsMode::kSave,
      StubCallMode::kCallWasmRuntimeStub);
  bind(&exit);
}

void LiftoffAssembler::Load(LiftoffRegister dst, Register src_addr,
                            Register offset_reg, uintptr_t offset_imm,
                            LoadType type, LiftoffRegList pinned,
                            uint32_t* protected_load_pc, bool is_load_mem,
                            bool i64_offset) {
  MemOperand src_op = liftoff::GetMemOp(this, src_addr, offset_reg, offset_imm);

  if (protected_load_pc) *protected_load_pc = pc_offset();
  switch (type.value()) {
    case LoadType::kI32Load8U:
    case LoadType::kI64Load8U:
      Lbu(dst.gp(), src_op);
      break;
    case LoadType::kI32Load8S:
    case LoadType::kI64Load8S:
      Lb(dst.gp(), src_op);
      break;
    case LoadType::kI32Load16U:
    case LoadType::kI64Load16U:
      TurboAssembler::Ulhu(dst.gp(), src_op);
      break;
    case LoadType::kI32Load16S:
    case LoadType::kI64Load16S:
      TurboAssembler::Ulh(dst.gp(), src_op);
      break;
    case LoadType::kI64Load32U:
      TurboAssembler::Ulwu(dst.gp(), src_op);
      break;
    case LoadType::kI32Load:
    case LoadType::kI64Load32S:
      TurboAssembler::Ulw(dst.gp(), src_op);
      break;
    case LoadType::kI64Load:
      TurboAssembler::Uld(dst.gp(), src_op);
      break;
    case LoadType::kF32Load:
      TurboAssembler::Ulwc1(dst.fp(), src_op, t8);
      break;
    case LoadType::kF64Load:
      TurboAssembler::Uldc1(dst.fp(), src_op, t8);
      break;
    case LoadType::kS128Load:
      TurboAssembler::ld_b(dst.fp().toW(), src_op);
      break;
    default:
      UNREACHABLE();
  }

#if defined(V8_TARGET_BIG_ENDIAN)
  if (is_load_mem) {
    pinned.set(src_op.rm());
    liftoff::ChangeEndiannessLoad(this, dst, type, pinned);
  }
#endif
}

void LiftoffAssembler::Store(Register dst_addr, Register offset_reg,
                             uintptr_t offset_imm, LiftoffRegister src,
                             StoreType type, LiftoffRegList pinned,
                             uint32_t* protected_store_pc, bool is_store_mem) {
  MemOperand dst_op = liftoff::GetMemOp(this, dst_addr, offset_reg, offset_imm);

#if defined(V8_TARGET_BIG_ENDIAN)
  if (is_store_mem) {
    pinned.set(dst_op.rm());
    LiftoffRegister tmp = GetUnusedRegister(src.reg_class(), pinned);
    // Save original value.
    Move(tmp, src, type.value_type());

    src = tmp;
    pinned.set(tmp);
    liftoff::ChangeEndiannessStore(this, src, type, pinned);
  }
#endif

  if (protected_store_pc) *protected_store_pc = pc_offset();
  switch (type.value()) {
    case StoreType::kI32Store8:
    case StoreType::kI64Store8:
      Sb(src.gp(), dst_op);
      break;
    case StoreType::kI32Store16:
    case StoreType::kI64Store16:
      TurboAssembler::Ush(src.gp(), dst_op, t8);
      break;
    case StoreType::kI32Store:
    case StoreType::kI64Store32:
      TurboAssembler::Usw(src.gp(), dst_op);
      break;
    case StoreType::kI64Store:
      TurboAssembler::Usd(src.gp(), dst_op);
      break;
    case StoreType::kF32Store:
      TurboAssembler::Uswc1(src.fp(), dst_op, t8);
      break;
    case StoreType::kF64Store:
      TurboAssembler::Usdc1(src.fp(), dst_op, t8);
      break;
    case StoreType::kS128Store:
      TurboAssembler::st_b(src.fp().toW(), dst_op);
      break;
    default:
      UNREACHABLE();
  }
}

void LiftoffAssembler::AtomicLoad(LiftoffRegister dst, Register src_addr,
                                  Register offset_reg, uintptr_t offset_imm,
                                  LoadType type, LiftoffRegList pinned) {
  UseScratchRegisterScope temps(this);
  MemOperand src_op = liftoff::GetMemOp(this, src_addr, offset_reg, offset_imm);
  switch (type.value()) {
    case LoadType::kI32Load8U:
    case LoadType::kI64Load8U: {
      Lbu(dst.gp(), src_op);
      sync();
      return;
    }
    case LoadType::kI32Load16U:
    case LoadType::kI64Load16U: {
      Lhu(dst.gp(), src_op);
      sync();
      return;
    }
    case LoadType::kI32Load: {
      Lw(dst.gp(), src_op);
      sync();
      return;
    }
    case LoadType::kI64Load32U: {
      Lwu(dst.gp(), src_op);
      sync();
      return;
    }
    case LoadType::kI64Load: {
      Ld(dst.gp(), src_op);
      sync();
      return;
    }
    default:
      UNREACHABLE();
  }
}

void LiftoffAssembler::AtomicStore(Register dst_addr, Register offset_reg,
                                   uintptr_t offset_imm, LiftoffRegister src,
                                   StoreType type, LiftoffRegList pinned) {
  UseScratchRegisterScope temps(this);
  MemOperand dst_op = liftoff::GetMemOp(this, dst_addr, offset_reg, offset_imm);
  switch (type.value()) {
    case StoreType::kI64Store8:
    case StoreType::kI32Store8: {
      sync();
      Sb(src.gp(), dst_op);
      return;
    }
    case StoreType::kI64Store16:
    case StoreType::kI32Store16: {
      sync();
      Sh(src.gp(), dst_op);
      return;
    }
    case StoreType::kI64Store32:
    case StoreType::kI32Store: {
      sync();
      Sw(src.gp(), dst_op);
      return;
    }
    case StoreType::kI64Store: {
      sync();
      Sd(src.gp(), dst_op);
      return;
    }
    default:
      UNREACHABLE();
  }
}

#define ASSEMBLE_ATOMIC_BINOP(load_linked, store_conditional, bin_instr) \
  do {                                                                   \
    Label binop;                                                         \
    sync();                                                              \
    bind(&binop);                                                        \
    load_linked(result.gp(), MemOperand(temp0, 0));                      \
    bin_instr(temp1, result.gp(), Operand(value.gp()));                  \
    store_conditional(temp1, MemOperand(temp0, 0));                      \
    BranchShort(&binop, eq, temp1, Operand(zero_reg));                   \
    sync();                                                              \
  } while (0)

#define ASSEMBLE_ATOMIC_BINOP_EXT(load_linked, store_conditional, size, \
                                  bin_instr, aligned)                   \
  do {                                                                  \
    Label binop;                                                        \
    andi(temp3, temp0, aligned);                                        \
    Dsubu(temp0, temp0, Operand(temp3));                                \
    sll(temp3, temp3, 3);                                               \
    sync();                                                             \
    bind(&binop);                                                       \
    load_linked(temp1, MemOperand(temp0, 0));                           \
    ExtractBits(result.gp(), temp1, temp3, size, false);                \
    bin_instr(temp2, result.gp(), value.gp());                          \
    InsertBits(temp1, temp2, temp3, size);                              \
    store_conditional(temp1, MemOperand(temp0, 0));                     \
    BranchShort(&binop, eq, temp1, Operand(zero_reg));                  \
    sync();                                                             \
  } while (0)

#define ATOMIC_BINOP_CASE(name, inst32, inst64)                          \
  void LiftoffAssembler::Atomic##name(                                   \
      Register dst_addr, Register offset_reg, uintptr_t offset_imm,      \
      LiftoffRegister value, LiftoffRegister result, StoreType type) {   \
    LiftoffRegList pinned = {dst_addr, offset_reg, value, result};       \
    Register temp0 = pinned.set(GetUnusedRegister(kGpReg, pinned)).gp(); \
    Register temp1 = pinned.set(GetUnusedRegister(kGpReg, pinned)).gp(); \
    Register temp2 = pinned.set(GetUnusedRegister(kGpReg, pinned)).gp(); \
    Register temp3 = pinned.set(GetUnusedRegister(kGpReg, pinned)).gp(); \
    MemOperand dst_op =                                                  \
        liftoff::GetMemOp(this, dst_addr, offset_reg, offset_imm);       \
    Daddu(temp0, dst_op.rm(), dst_op.offset());                          \
    switch (type.value()) {                                              \
      case StoreType::kI64Store8:                                        \
        ASSEMBLE_ATOMIC_BINOP_EXT(Lld, Scd, 8, inst64, 7);               \
        break;                                                           \
      case StoreType::kI32Store8:                                        \
        ASSEMBLE_ATOMIC_BINOP_EXT(Ll, Sc, 8, inst32, 3);                 \
        break;                                                           \
      case StoreType::kI64Store16:                                       \
        ASSEMBLE_ATOMIC_BINOP_EXT(Lld, Scd, 16, inst64, 7);              \
        break;                                                           \
      case StoreType::kI32Store16:                                       \
        ASSEMBLE_ATOMIC_BINOP_EXT(Ll, Sc, 16, inst32, 3);                \
        break;                                                           \
      case StoreType::kI64Store32:                                       \
        ASSEMBLE_ATOMIC_BINOP_EXT(Lld, Scd, 32, inst64, 7);              \
        break;                                                           \
      case StoreType::kI32Store:                                         \
        ASSEMBLE_ATOMIC_BINOP(Ll, Sc, inst32);                           \
        break;                                                           \
      case StoreType::kI64Store:                                         \
        ASSEMBLE_ATOMIC_BINOP(Lld, Scd, inst64);                         \
        break;                                                           \
      default:                                                           \
        UNREACHABLE();                                                   \
    }                                                                    \
  }

ATOMIC_BINOP_CASE(Add, Addu, Daddu)
ATOMIC_BINOP_CASE(Sub, Subu, Dsubu)
ATOMIC_BINOP_CASE(And, And, And)
ATOMIC_BINOP_CASE(Or, Or, Or)
ATOMIC_BINOP_CASE(Xor, Xor, Xor)
#undef ASSEMBLE_ATOMIC_BINOP
#undef ASSEMBLE_ATOMIC_BINOP_EXT
#undef ATOMIC_BINOP_CASE

#define ASSEMBLE_ATOMIC_EXCHANGE_INTEGER(load_linked, store_conditional) \
  do {                                                                   \
    Label exchange;                                                      \
    sync();                                                              \
    bind(&exchange);                                                     \
    load_linked(result.gp(), MemOperand(temp0, 0));                      \
    mov(temp1, value.gp());                                              \
    store_conditional(temp1, MemOperand(temp0, 0));                      \
    BranchShort(&exchange, eq, temp1, Operand(zero_reg));                \
    sync();                                                              \
  } while (0)

#define ASSEMBLE_ATOMIC_EXCHANGE_INTEGER_EXT(load_linked, store_conditional, \
                                             size, aligned)                  \
  do {                                                                       \
    Label exchange;                                                          \
    andi(temp1, temp0, aligned);                                             \
    Dsubu(temp0, temp0, Operand(temp1));                                     \
    sll(temp1, temp1, 3);                                                    \
    sync();                                                                  \
    bind(&exchange);                                                         \
    load_linked(temp2, MemOperand(temp0, 0));                                \
    ExtractBits(result.gp(), temp2, temp1, size, false);                     \
    InsertBits(temp2, value.gp(), temp1, size);                              \
    store_conditional(temp2, MemOperand(temp0, 0));                          \
    BranchShort(&exchange, eq, temp2, Operand(zero_reg));                    \
    sync();                                                                  \
  } while (0)

void LiftoffAssembler::AtomicExchange(Register dst_addr, Register offset_reg,
                                      uintptr_t offset_imm,
                                      LiftoffRegister value,
                                      LiftoffRegister result, StoreType type) {
  LiftoffRegList pinned = {dst_addr, offset_reg, value, result};
  Register temp0 = pinned.set(GetUnusedRegister(kGpReg, pinned)).gp();
  Register temp1 = pinned.set(GetUnusedRegister(kGpReg, pinned)).gp();
  Register temp2 = pinned.set(GetUnusedRegister(kGpReg, pinned)).gp();
  MemOperand dst_op = liftoff::GetMemOp(this, dst_addr, offset_reg, offset_imm);
  Daddu(temp0, dst_op.rm(), dst_op.offset());
  switch (type.value()) {
    case StoreType::kI64Store8:
      ASSEMBLE_ATOMIC_EXCHANGE_INTEGER_EXT(Lld, Scd, 8, 7);
      break;
    case StoreType::kI32Store8:
      ASSEMBLE_ATOMIC_EXCHANGE_INTEGER_EXT(Ll, Sc, 8, 3);
      break;
    case StoreType::kI64Store16:
      ASSEMBLE_ATOMIC_EXCHANGE_INTEGER_EXT(Lld, Scd, 16, 7);
      break;
    case StoreType::kI32Store16:
      ASSEMBLE_ATOMIC_EXCHANGE_INTEGER_EXT(Ll, Sc, 16, 3);
      break;
    case StoreType::kI64Store32:
      ASSEMBLE_ATOMIC_EXCHANGE_INTEGER_EXT(Lld, Scd, 32, 7);
      break;
    case StoreType::kI32Store:
      ASSEMBLE_ATOMIC_EXCHANGE_INTEGER(Ll, Sc);
      break;
    case StoreType::kI64Store:
      ASSEMBLE_ATOMIC_EXCHANGE_INTEGER(Lld, Scd);
      break;
    default:
      UNREACHABLE();
  }
}
#undef ASSEMBLE_ATOMIC_EXCHANGE_INTEGER
#undef ASSEMBLE_ATOMIC_EXCHANGE_INTEGER_EXT

#define ASSEMBLE_ATOMIC_COMPARE_EXCHANGE_INTEGER(load_linked,       \
                                                 store_conditional) \
  do {                                                              \
    Label compareExchange;                                          \
    Label exit;                                                     \
    sync();                                                         \
    bind(&compareExchange);                                         \
    load_linked(result.gp(), MemOperand(temp0, 0));                 \
    BranchShort(&exit, ne, expected.gp(), Operand(result.gp()));    \
    mov(temp2, new_value.gp());                                     \
    store_conditional(temp2, MemOperand(temp0, 0));                 \
    BranchShort(&compareExchange, eq, temp2, Operand(zero_reg));    \
    bind(&exit);                                                    \
    sync();                                                         \
  } while (0)

#define ASSEMBLE_ATOMIC_COMPARE_EXCHANGE_INTEGER_EXT(            \
    load_linked, store_conditional, size, aligned)               \
  do {                                                           \
    Label compareExchange;                                       \
    Label exit;                                                  \
    andi(temp1, temp0, aligned);                                 \
    Dsubu(temp0, temp0, Operand(temp1));                         \
    sll(temp1, temp1, 3);                                        \
    sync();                                                      \
    bind(&compareExchange);                                      \
    load_linked(temp2, MemOperand(temp0, 0));                    \
    ExtractBits(result.gp(), temp2, temp1, size, false);         \
    ExtractBits(temp2, expected.gp(), zero_reg, size, false);    \
    BranchShort(&exit, ne, temp2, Operand(result.gp()));         \
    InsertBits(temp2, new_value.gp(), temp1, size);              \
    store_conditional(temp2, MemOperand(temp0, 0));              \
    BranchShort(&compareExchange, eq, temp2, Operand(zero_reg)); \
    bind(&exit);                                                 \
    sync();                                                      \
  } while (0)

void LiftoffAssembler::AtomicCompareExchange(
    Register dst_addr, Register offset_reg, uintptr_t offset_imm,
    LiftoffRegister expected, LiftoffRegister new_value, LiftoffRegister result,
    StoreType type) {
  LiftoffRegList pinned = {dst_addr, offset_reg, expected, new_value, result};
  Register temp0 = pinned.set(GetUnusedRegister(kGpReg, pinned)).gp();
  Register temp1 = pinned.set(GetUnusedRegister(kGpReg, pinned)).gp();
  Register temp2 = pinned.set(GetUnusedRegister(kGpReg, pinned)).gp();
  MemOperand dst_op = liftoff::GetMemOp(this, dst_addr, offset_reg, offset_imm);
  Daddu(temp0, dst_op.rm(), dst_op.offset());
  switch (type.value()) {
    case StoreType::kI64Store8:
      ASSEMBLE_ATOMIC_COMPARE_EXCHANGE_INTEGER_EXT(Lld, Scd, 8, 7);
      break;
    case StoreType::kI32Store8:
      ASSEMBLE_ATOMIC_COMPARE_EXCHANGE_INTEGER_EXT(Ll, Sc, 8, 3);
      break;
    case StoreType::kI64Store16:
      ASSEMBLE_ATOMIC_COMPARE_EXCHANGE_INTEGER_EXT(Lld, Scd, 16, 7);
      break;
    case StoreType::kI32Store16:
      ASSEMBLE_ATOMIC_COMPARE_EXCHANGE_INTEGER_EXT(Ll, Sc, 16, 3);
      break;
    case StoreType::kI64Store32:
      ASSEMBLE_ATOMIC_COMPARE_EXCHANGE_INTEGER_EXT(Lld, Scd, 32, 7);
      break;
    case StoreType::kI32Store:
      ASSEMBLE_ATOMIC_COMPARE_EXCHANGE_INTEGER(Ll, Sc);
      break;
    case StoreType::kI64Store:
      ASSEMBLE_ATOMIC_COMPARE_EXCHANGE_INTEGER(Lld, Scd);
      break;
    default:
      UNREACHABLE();
  }
}
#undef ASSEMBLE_ATOMIC_COMPARE_EXCHANGE_INTEGER
#undef ASSEMBLE_ATOMIC_COMPARE_EXCHANGE_INTEGER_EXT

void LiftoffAssembler::AtomicFence() { sync(); }

void LiftoffAssembler::LoadCallerFrameSlot(LiftoffRegister dst,
                                           uint32_t caller_slot_idx,
                                           ValueKind kind) {
  MemOperand src(fp, kSystemPointerSize * (caller_slot_idx + 1));
  liftoff::Load(this, dst, src, kind);
}

void LiftoffAssembler::StoreCallerFrameSlot(LiftoffRegister src,
                                            uint32_t caller_slot_idx,
                                            ValueKind kind) {
  int32_t offset = kSystemPointerSize * (caller_slot_idx + 1);
  liftoff::Store(this, fp, offset, src, kind);
}

void LiftoffAssembler::LoadReturnStackSlot(LiftoffRegister dst, int offset,
                                           ValueKind kind) {
  liftoff::Load(this, dst, MemOperand(sp, offset), kind);
}

void LiftoffAssembler::MoveStackValue(uint32_t dst_offset, uint32_t src_offset,
                                      ValueKind kind) {
  DCHECK_NE(dst_offset, src_offset);
<<<<<<< HEAD
  LiftoffRegister reg = GetUnusedRegister(reg_class_for(type), {});
  Fill(reg, src_offset, type);
  Spill(dst_offset, reg, type);
=======
  LiftoffRegister reg = GetUnusedRegister(reg_class_for(kind), {});
  Fill(reg, src_offset, kind);
  Spill(dst_offset, reg, kind);
>>>>>>> a8a80be5
}

void LiftoffAssembler::Move(Register dst, Register src, ValueKind kind) {
  DCHECK_NE(dst, src);
  // TODO(ksreten): Handle different sizes here.
  TurboAssembler::Move(dst, src);
}

void LiftoffAssembler::Move(DoubleRegister dst, DoubleRegister src,
                            ValueKind kind) {
  DCHECK_NE(dst, src);
  if (kind != kS128) {
    TurboAssembler::Move(dst, src);
  } else {
    TurboAssembler::move_v(dst.toW(), src.toW());
  }
}

void LiftoffAssembler::Spill(int offset, LiftoffRegister reg, ValueKind kind) {
  RecordUsedSpillOffset(offset);
  MemOperand dst = liftoff::GetStackSlot(offset);
  switch (kind) {
    case kI32:
      Sw(reg.gp(), dst);
      break;
    case kI64:
    case kRef:
    case kOptRef:
    case kRtt:
      Sd(reg.gp(), dst);
      break;
    case kF32:
      Swc1(reg.fp(), dst);
      break;
    case kF64:
      TurboAssembler::Sdc1(reg.fp(), dst);
      break;
    case kS128:
      TurboAssembler::st_b(reg.fp().toW(), dst);
      break;
    default:
      UNREACHABLE();
  }
}

void LiftoffAssembler::Spill(int offset, WasmValue value) {
  RecordUsedSpillOffset(offset);
  MemOperand dst = liftoff::GetStackSlot(offset);
  switch (value.type().kind()) {
<<<<<<< HEAD
    case ValueType::kI32: {
=======
    case kI32: {
>>>>>>> a8a80be5
      LiftoffRegister tmp = GetUnusedRegister(kGpReg, {});
      TurboAssembler::li(tmp.gp(), Operand(value.to_i32()));
      Sw(tmp.gp(), dst);
      break;
    }
<<<<<<< HEAD
    case ValueType::kI64: {
=======
    case kI64:
    case kRef:
    case kOptRef: {
>>>>>>> a8a80be5
      LiftoffRegister tmp = GetUnusedRegister(kGpReg, {});
      TurboAssembler::li(tmp.gp(), value.to_i64());
      Sd(tmp.gp(), dst);
      break;
    }
    default:
      // kWasmF32 and kWasmF64 are unreachable, since those
      // constants are not tracked.
      UNREACHABLE();
  }
}

void LiftoffAssembler::Fill(LiftoffRegister reg, int offset, ValueKind kind) {
  MemOperand src = liftoff::GetStackSlot(offset);
  switch (kind) {
    case kI32:
      Lw(reg.gp(), src);
      break;
    case kI64:
    case kRef:
    case kOptRef:
      Ld(reg.gp(), src);
      break;
    case kF32:
      Lwc1(reg.fp(), src);
      break;
    case kF64:
      TurboAssembler::Ldc1(reg.fp(), src);
      break;
    case kS128:
      TurboAssembler::ld_b(reg.fp().toW(), src);
      break;
    default:
      UNREACHABLE();
  }
}

void LiftoffAssembler::FillI64Half(Register, int offset, RegPairHalf) {
  UNREACHABLE();
}

void LiftoffAssembler::FillStackSlotsWithZero(int start, int size) {
  DCHECK_LT(0, size);
  RecordUsedSpillOffset(start + size);

  if (size <= 12 * kStackSlotSize) {
    // Special straight-line code for up to 12 slots. Generates one
    // instruction per slot (<= 12 instructions total).
    uint32_t remainder = size;
    for (; remainder >= kStackSlotSize; remainder -= kStackSlotSize) {
      Sd(zero_reg, liftoff::GetStackSlot(start + remainder));
    }
    DCHECK(remainder == 4 || remainder == 0);
    if (remainder) {
      Sw(zero_reg, liftoff::GetStackSlot(start + remainder));
    }
  } else {
    // General case for bigger counts (12 instructions).
    // Use a0 for start address (inclusive), a1 for end address (exclusive).
    Push(a1, a0);
    Daddu(a0, fp, Operand(-start - size));
    Daddu(a1, fp, Operand(-start));

    Label loop;
    bind(&loop);
    Sd(zero_reg, MemOperand(a0));
    daddiu(a0, a0, kSystemPointerSize);
    BranchShort(&loop, ne, a0, Operand(a1));

    Pop(a1, a0);
  }
}

void LiftoffAssembler::emit_i64_clz(LiftoffRegister dst, LiftoffRegister src) {
  TurboAssembler::Dclz(dst.gp(), src.gp());
}

void LiftoffAssembler::emit_i64_ctz(LiftoffRegister dst, LiftoffRegister src) {
  TurboAssembler::Dctz(dst.gp(), src.gp());
}

bool LiftoffAssembler::emit_i64_popcnt(LiftoffRegister dst,
                                       LiftoffRegister src) {
  TurboAssembler::Dpopcnt(dst.gp(), src.gp());
  return true;
}

void LiftoffAssembler::IncrementSmi(LiftoffRegister dst, int offset) {
  UseScratchRegisterScope temps(this);
  Register scratch = temps.Acquire();
  SmiUntag(scratch, MemOperand(dst.gp(), offset));
  Daddu(scratch, scratch, Operand(1));
  SmiTag(scratch);
  Sd(scratch, MemOperand(dst.gp(), offset));
}

void LiftoffAssembler::emit_i32_mul(Register dst, Register lhs, Register rhs) {
  TurboAssembler::Mul(dst, lhs, rhs);
}

void LiftoffAssembler::emit_i32_divs(Register dst, Register lhs, Register rhs,
                                     Label* trap_div_by_zero,
                                     Label* trap_div_unrepresentable) {
  TurboAssembler::Branch(trap_div_by_zero, eq, rhs, Operand(zero_reg));

  // Check if lhs == kMinInt and rhs == -1, since this case is unrepresentable.
  TurboAssembler::li(kScratchReg, 1);
  TurboAssembler::li(kScratchReg2, 1);
  TurboAssembler::LoadZeroOnCondition(kScratchReg, lhs, Operand(kMinInt), eq);
  TurboAssembler::LoadZeroOnCondition(kScratchReg2, rhs, Operand(-1), eq);
  daddu(kScratchReg, kScratchReg, kScratchReg2);
  TurboAssembler::Branch(trap_div_unrepresentable, eq, kScratchReg,
                         Operand(zero_reg));

  TurboAssembler::Div(dst, lhs, rhs);
}

void LiftoffAssembler::emit_i32_divu(Register dst, Register lhs, Register rhs,
                                     Label* trap_div_by_zero) {
  TurboAssembler::Branch(trap_div_by_zero, eq, rhs, Operand(zero_reg));
  TurboAssembler::Divu(dst, lhs, rhs);
}

void LiftoffAssembler::emit_i32_rems(Register dst, Register lhs, Register rhs,
                                     Label* trap_div_by_zero) {
  TurboAssembler::Branch(trap_div_by_zero, eq, rhs, Operand(zero_reg));
  TurboAssembler::Mod(dst, lhs, rhs);
}

void LiftoffAssembler::emit_i32_remu(Register dst, Register lhs, Register rhs,
                                     Label* trap_div_by_zero) {
  TurboAssembler::Branch(trap_div_by_zero, eq, rhs, Operand(zero_reg));
  TurboAssembler::Modu(dst, lhs, rhs);
}

#define I32_BINOP(name, instruction)                                 \
  void LiftoffAssembler::emit_i32_##name(Register dst, Register lhs, \
                                         Register rhs) {             \
    instruction(dst, lhs, rhs);                                      \
  }

// clang-format off
I32_BINOP(add, addu)
I32_BINOP(sub, subu)
I32_BINOP(and, and_)
I32_BINOP(or, or_)
I32_BINOP(xor, xor_)
// clang-format on

#undef I32_BINOP

#define I32_BINOP_I(name, instruction)                                  \
  void LiftoffAssembler::emit_i32_##name##i(Register dst, Register lhs, \
                                            int32_t imm) {              \
    instruction(dst, lhs, Operand(imm));                                \
  }

// clang-format off
I32_BINOP_I(add, Addu)
I32_BINOP_I(sub, Subu)
I32_BINOP_I(and, And)
I32_BINOP_I(or, Or)
I32_BINOP_I(xor, Xor)
// clang-format on

#undef I32_BINOP_I

void LiftoffAssembler::emit_i32_clz(Register dst, Register src) {
  TurboAssembler::Clz(dst, src);
}

void LiftoffAssembler::emit_i32_ctz(Register dst, Register src) {
  TurboAssembler::Ctz(dst, src);
}

bool LiftoffAssembler::emit_i32_popcnt(Register dst, Register src) {
  TurboAssembler::Popcnt(dst, src);
  return true;
}

#define I32_SHIFTOP(name, instruction)                               \
  void LiftoffAssembler::emit_i32_##name(Register dst, Register src, \
                                         Register amount) {          \
    instruction(dst, src, amount);                                   \
  }
#define I32_SHIFTOP_I(name, instruction)                                \
  I32_SHIFTOP(name, instruction##v)                                     \
  void LiftoffAssembler::emit_i32_##name##i(Register dst, Register src, \
                                            int amount) {               \
    instruction(dst, src, amount & 31);                                 \
  }

I32_SHIFTOP_I(shl, sll)
I32_SHIFTOP_I(sar, sra)
I32_SHIFTOP_I(shr, srl)

#undef I32_SHIFTOP
#undef I32_SHIFTOP_I

void LiftoffAssembler::emit_i64_addi(LiftoffRegister dst, LiftoffRegister lhs,
                                     int64_t imm) {
  TurboAssembler::Daddu(dst.gp(), lhs.gp(), Operand(imm));
}

void LiftoffAssembler::emit_i64_mul(LiftoffRegister dst, LiftoffRegister lhs,
                                    LiftoffRegister rhs) {
  TurboAssembler::Dmul(dst.gp(), lhs.gp(), rhs.gp());
}

bool LiftoffAssembler::emit_i64_divs(LiftoffRegister dst, LiftoffRegister lhs,
                                     LiftoffRegister rhs,
                                     Label* trap_div_by_zero,
                                     Label* trap_div_unrepresentable) {
  TurboAssembler::Branch(trap_div_by_zero, eq, rhs.gp(), Operand(zero_reg));

  // Check if lhs == MinInt64 and rhs == -1, since this case is unrepresentable.
  TurboAssembler::li(kScratchReg, 1);
  TurboAssembler::li(kScratchReg2, 1);
  TurboAssembler::LoadZeroOnCondition(
      kScratchReg, lhs.gp(), Operand(std::numeric_limits<int64_t>::min()), eq);
  TurboAssembler::LoadZeroOnCondition(kScratchReg2, rhs.gp(), Operand(-1), eq);
  daddu(kScratchReg, kScratchReg, kScratchReg2);
  TurboAssembler::Branch(trap_div_unrepresentable, eq, kScratchReg,
                         Operand(zero_reg));

  TurboAssembler::Ddiv(dst.gp(), lhs.gp(), rhs.gp());
  return true;
}

bool LiftoffAssembler::emit_i64_divu(LiftoffRegister dst, LiftoffRegister lhs,
                                     LiftoffRegister rhs,
                                     Label* trap_div_by_zero) {
  TurboAssembler::Branch(trap_div_by_zero, eq, rhs.gp(), Operand(zero_reg));
  TurboAssembler::Ddivu(dst.gp(), lhs.gp(), rhs.gp());
  return true;
}

bool LiftoffAssembler::emit_i64_rems(LiftoffRegister dst, LiftoffRegister lhs,
                                     LiftoffRegister rhs,
                                     Label* trap_div_by_zero) {
  TurboAssembler::Branch(trap_div_by_zero, eq, rhs.gp(), Operand(zero_reg));
  TurboAssembler::Dmod(dst.gp(), lhs.gp(), rhs.gp());
  return true;
}

bool LiftoffAssembler::emit_i64_remu(LiftoffRegister dst, LiftoffRegister lhs,
                                     LiftoffRegister rhs,
                                     Label* trap_div_by_zero) {
  TurboAssembler::Branch(trap_div_by_zero, eq, rhs.gp(), Operand(zero_reg));
  TurboAssembler::Dmodu(dst.gp(), lhs.gp(), rhs.gp());
  return true;
}

#define I64_BINOP(name, instruction)                                   \
  void LiftoffAssembler::emit_i64_##name(                              \
      LiftoffRegister dst, LiftoffRegister lhs, LiftoffRegister rhs) { \
    instruction(dst.gp(), lhs.gp(), rhs.gp());                         \
  }

// clang-format off
I64_BINOP(add, daddu)
I64_BINOP(sub, dsubu)
I64_BINOP(and, and_)
I64_BINOP(or, or_)
I64_BINOP(xor, xor_)
// clang-format on

#undef I64_BINOP

#define I64_BINOP_I(name, instruction)                         \
  void LiftoffAssembler::emit_i64_##name##i(                   \
      LiftoffRegister dst, LiftoffRegister lhs, int32_t imm) { \
    instruction(dst.gp(), lhs.gp(), Operand(imm));             \
  }

// clang-format off
I64_BINOP_I(and, And)
I64_BINOP_I(or, Or)
I64_BINOP_I(xor, Xor)
// clang-format on

#undef I64_BINOP_I

#define I64_SHIFTOP(name, instruction)                             \
  void LiftoffAssembler::emit_i64_##name(                          \
      LiftoffRegister dst, LiftoffRegister src, Register amount) { \
    instruction(dst.gp(), src.gp(), amount);                       \
  }
#define I64_SHIFTOP_I(name, instruction)                                       \
  I64_SHIFTOP(name, instruction##v)                                            \
  void LiftoffAssembler::emit_i64_##name##i(LiftoffRegister dst,               \
                                            LiftoffRegister src, int amount) { \
    amount &= 63;                                                              \
    if (amount < 32)                                                           \
      instruction(dst.gp(), src.gp(), amount);                                 \
    else                                                                       \
      instruction##32(dst.gp(), src.gp(), amount - 32);                        \
  }

I64_SHIFTOP_I(shl, dsll)
I64_SHIFTOP_I(sar, dsra)
I64_SHIFTOP_I(shr, dsrl)

#undef I64_SHIFTOP
#undef I64_SHIFTOP_I

void LiftoffAssembler::emit_u32_to_uintptr(Register dst, Register src) {
  Dext(dst, src, 0, 32);
}

void LiftoffAssembler::emit_f32_neg(DoubleRegister dst, DoubleRegister src) {
  TurboAssembler::Neg_s(dst, src);
}

void LiftoffAssembler::emit_f64_neg(DoubleRegister dst, DoubleRegister src) {
  TurboAssembler::Neg_d(dst, src);
}

void LiftoffAssembler::emit_f32_min(DoubleRegister dst, DoubleRegister lhs,
                                    DoubleRegister rhs) {
  Label ool, done;
  TurboAssembler::Float32Min(dst, lhs, rhs, &ool);
  Branch(&done);

  bind(&ool);
  TurboAssembler::Float32MinOutOfLine(dst, lhs, rhs);
  bind(&done);
}

void LiftoffAssembler::emit_f32_max(DoubleRegister dst, DoubleRegister lhs,
                                    DoubleRegister rhs) {
  Label ool, done;
  TurboAssembler::Float32Max(dst, lhs, rhs, &ool);
  Branch(&done);

  bind(&ool);
  TurboAssembler::Float32MaxOutOfLine(dst, lhs, rhs);
  bind(&done);
}

void LiftoffAssembler::emit_f32_copysign(DoubleRegister dst, DoubleRegister lhs,
                                         DoubleRegister rhs) {
  if (CpuFeatures::IsSupported(MIPS_SIMD)) {
    DoubleRegister scratch = rhs;
    if (dst == rhs) {
      scratch = kScratchDoubleReg;
      Move_d(scratch, rhs);
    }
    if (dst != lhs) {
      Move_d(dst, lhs);
    }
    binsli_w(dst.toW(), scratch.toW(), 0);
  } else {
    UseScratchRegisterScope temps(this);
    Register scratch1 = temps.Acquire();
    Register scratch2 = temps.Acquire();
    mfc1(scratch1, lhs);
    mfc1(scratch2, rhs);
    srl(scratch2, scratch2, 31);
    Ins(scratch1, scratch2, 31, 1);
    mtc1(scratch1, dst);
  }
}

void LiftoffAssembler::emit_f64_min(DoubleRegister dst, DoubleRegister lhs,
                                    DoubleRegister rhs) {
  Label ool, done;
  TurboAssembler::Float64Min(dst, lhs, rhs, &ool);
  Branch(&done);

  bind(&ool);
  TurboAssembler::Float64MinOutOfLine(dst, lhs, rhs);
  bind(&done);
}

void LiftoffAssembler::emit_f64_max(DoubleRegister dst, DoubleRegister lhs,
                                    DoubleRegister rhs) {
  Label ool, done;
  TurboAssembler::Float64Max(dst, lhs, rhs, &ool);
  Branch(&done);

  bind(&ool);
  TurboAssembler::Float64MaxOutOfLine(dst, lhs, rhs);
  bind(&done);
}

void LiftoffAssembler::emit_f64_copysign(DoubleRegister dst, DoubleRegister lhs,
                                         DoubleRegister rhs) {
  if (CpuFeatures::IsSupported(MIPS_SIMD)) {
    DoubleRegister scratch = rhs;
    if (dst == rhs) {
      scratch = kScratchDoubleReg;
      Move_d(scratch, rhs);
    }
    if (dst != lhs) {
      Move_d(dst, lhs);
    }
    binsli_d(dst.toW(), scratch.toW(), 0);
  } else {
    UseScratchRegisterScope temps(this);
    Register scratch1 = temps.Acquire();
    Register scratch2 = temps.Acquire();
    dmfc1(scratch1, lhs);
    dmfc1(scratch2, rhs);
    dsrl32(scratch2, scratch2, 31);
    Dins(scratch1, scratch2, 63, 1);
    dmtc1(scratch1, dst);
  }
}

#define FP_BINOP(name, instruction)                                          \
  void LiftoffAssembler::emit_##name(DoubleRegister dst, DoubleRegister lhs, \
                                     DoubleRegister rhs) {                   \
    instruction(dst, lhs, rhs);                                              \
  }
#define FP_UNOP(name, instruction)                                             \
  void LiftoffAssembler::emit_##name(DoubleRegister dst, DoubleRegister src) { \
    instruction(dst, src);                                                     \
  }
#define FP_UNOP_RETURN_TRUE(name, instruction)                                 \
  bool LiftoffAssembler::emit_##name(DoubleRegister dst, DoubleRegister src) { \
    instruction(dst, src);                                                     \
    return true;                                                               \
  }

FP_BINOP(f32_add, add_s)
FP_BINOP(f32_sub, sub_s)
FP_BINOP(f32_mul, mul_s)
FP_BINOP(f32_div, div_s)
FP_UNOP(f32_abs, abs_s)
FP_UNOP_RETURN_TRUE(f32_ceil, Ceil_s_s)
FP_UNOP_RETURN_TRUE(f32_floor, Floor_s_s)
FP_UNOP_RETURN_TRUE(f32_trunc, Trunc_s_s)
FP_UNOP_RETURN_TRUE(f32_nearest_int, Round_s_s)
FP_UNOP(f32_sqrt, sqrt_s)
FP_BINOP(f64_add, add_d)
FP_BINOP(f64_sub, sub_d)
FP_BINOP(f64_mul, mul_d)
FP_BINOP(f64_div, div_d)
FP_UNOP(f64_abs, abs_d)
FP_UNOP_RETURN_TRUE(f64_ceil, Ceil_d_d)
FP_UNOP_RETURN_TRUE(f64_floor, Floor_d_d)
FP_UNOP_RETURN_TRUE(f64_trunc, Trunc_d_d)
FP_UNOP_RETURN_TRUE(f64_nearest_int, Round_d_d)
FP_UNOP(f64_sqrt, sqrt_d)

#undef FP_BINOP
#undef FP_UNOP
#undef FP_UNOP_RETURN_TRUE

bool LiftoffAssembler::emit_type_conversion(WasmOpcode opcode,
                                            LiftoffRegister dst,
                                            LiftoffRegister src, Label* trap) {
  switch (opcode) {
    case kExprI32ConvertI64:
      TurboAssembler::Ext(dst.gp(), src.gp(), 0, 32);
      return true;
    case kExprI32SConvertF32: {
      LiftoffRegister rounded = GetUnusedRegister(kFpReg, LiftoffRegList{src});
      LiftoffRegister converted_back =
          GetUnusedRegister(kFpReg, LiftoffRegList{src, rounded});

      // Real conversion.
      TurboAssembler::Trunc_s_s(rounded.fp(), src.fp());
      trunc_w_s(kScratchDoubleReg, rounded.fp());
      mfc1(dst.gp(), kScratchDoubleReg);
      // Avoid INT32_MAX as an overflow indicator and use INT32_MIN instead,
      // because INT32_MIN allows easier out-of-bounds detection.
      TurboAssembler::Addu(kScratchReg, dst.gp(), 1);
      TurboAssembler::Slt(kScratchReg2, kScratchReg, dst.gp());
      TurboAssembler::Movn(dst.gp(), kScratchReg, kScratchReg2);

      // Checking if trap.
      mtc1(dst.gp(), kScratchDoubleReg);
      cvt_s_w(converted_back.fp(), kScratchDoubleReg);
      TurboAssembler::CompareF32(EQ, rounded.fp(), converted_back.fp());
      TurboAssembler::BranchFalseF(trap);
      return true;
    }
    case kExprI32UConvertF32: {
      LiftoffRegister rounded = GetUnusedRegister(kFpReg, LiftoffRegList{src});
      LiftoffRegister converted_back =
          GetUnusedRegister(kFpReg, LiftoffRegList{src, rounded});

      // Real conversion.
      TurboAssembler::Trunc_s_s(rounded.fp(), src.fp());
      TurboAssembler::Trunc_uw_s(dst.gp(), rounded.fp(), kScratchDoubleReg);
      // Avoid UINT32_MAX as an overflow indicator and use 0 instead,
      // because 0 allows easier out-of-bounds detection.
      TurboAssembler::Addu(kScratchReg, dst.gp(), 1);
      TurboAssembler::Movz(dst.gp(), zero_reg, kScratchReg);

      // Checking if trap.
      TurboAssembler::Cvt_d_uw(converted_back.fp(), dst.gp());
      cvt_s_d(converted_back.fp(), converted_back.fp());
      TurboAssembler::CompareF32(EQ, rounded.fp(), converted_back.fp());
      TurboAssembler::BranchFalseF(trap);
      return true;
    }
    case kExprI32SConvertF64: {
      LiftoffRegister rounded = GetUnusedRegister(kFpReg, LiftoffRegList{src});
      LiftoffRegister converted_back =
          GetUnusedRegister(kFpReg, LiftoffRegList{src, rounded});

      // Real conversion.
      TurboAssembler::Trunc_d_d(rounded.fp(), src.fp());
      trunc_w_d(kScratchDoubleReg, rounded.fp());
      mfc1(dst.gp(), kScratchDoubleReg);

      // Checking if trap.
      cvt_d_w(converted_back.fp(), kScratchDoubleReg);
      TurboAssembler::CompareF64(EQ, rounded.fp(), converted_back.fp());
      TurboAssembler::BranchFalseF(trap);
      return true;
    }
    case kExprI32UConvertF64: {
      LiftoffRegister rounded = GetUnusedRegister(kFpReg, LiftoffRegList{src});
      LiftoffRegister converted_back =
          GetUnusedRegister(kFpReg, LiftoffRegList{src, rounded});

      // Real conversion.
      TurboAssembler::Trunc_d_d(rounded.fp(), src.fp());
      TurboAssembler::Trunc_uw_d(dst.gp(), rounded.fp(), kScratchDoubleReg);

      // Checking if trap.
      TurboAssembler::Cvt_d_uw(converted_back.fp(), dst.gp());
      TurboAssembler::CompareF64(EQ, rounded.fp(), converted_back.fp());
      TurboAssembler::BranchFalseF(trap);
      return true;
    }
    case kExprI32ReinterpretF32:
      TurboAssembler::FmoveLow(dst.gp(), src.fp());
      return true;
    case kExprI64SConvertI32:
      sll(dst.gp(), src.gp(), 0);
      return true;
    case kExprI64UConvertI32:
      TurboAssembler::Dext(dst.gp(), src.gp(), 0, 32);
      return true;
    case kExprI64SConvertF32: {
      LiftoffRegister rounded = GetUnusedRegister(kFpReg, LiftoffRegList{src});
      LiftoffRegister converted_back =
          GetUnusedRegister(kFpReg, LiftoffRegList{src, rounded});

      // Real conversion.
      TurboAssembler::Trunc_s_s(rounded.fp(), src.fp());
      trunc_l_s(kScratchDoubleReg, rounded.fp());
      dmfc1(dst.gp(), kScratchDoubleReg);
      // Avoid INT64_MAX as an overflow indicator and use INT64_MIN instead,
      // because INT64_MIN allows easier out-of-bounds detection.
      TurboAssembler::Daddu(kScratchReg, dst.gp(), 1);
      TurboAssembler::Slt(kScratchReg2, kScratchReg, dst.gp());
      TurboAssembler::Movn(dst.gp(), kScratchReg, kScratchReg2);

      // Checking if trap.
      dmtc1(dst.gp(), kScratchDoubleReg);
      cvt_s_l(converted_back.fp(), kScratchDoubleReg);
      TurboAssembler::CompareF32(EQ, rounded.fp(), converted_back.fp());
      TurboAssembler::BranchFalseF(trap);
      return true;
    }
    case kExprI64UConvertF32: {
      // Real conversion.
      TurboAssembler::Trunc_ul_s(dst.gp(), src.fp(), kScratchDoubleReg,
                                 kScratchReg);

      // Checking if trap.
      TurboAssembler::Branch(trap, eq, kScratchReg, Operand(zero_reg));
      return true;
    }
    case kExprI64SConvertF64: {
      LiftoffRegister rounded = GetUnusedRegister(kFpReg, LiftoffRegList{src});
      LiftoffRegister converted_back =
          GetUnusedRegister(kFpReg, LiftoffRegList{src, rounded});

      // Real conversion.
      TurboAssembler::Trunc_d_d(rounded.fp(), src.fp());
      trunc_l_d(kScratchDoubleReg, rounded.fp());
      dmfc1(dst.gp(), kScratchDoubleReg);
      // Avoid INT64_MAX as an overflow indicator and use INT64_MIN instead,
      // because INT64_MIN allows easier out-of-bounds detection.
      TurboAssembler::Daddu(kScratchReg, dst.gp(), 1);
      TurboAssembler::Slt(kScratchReg2, kScratchReg, dst.gp());
      TurboAssembler::Movn(dst.gp(), kScratchReg, kScratchReg2);

      // Checking if trap.
      dmtc1(dst.gp(), kScratchDoubleReg);
      cvt_d_l(converted_back.fp(), kScratchDoubleReg);
      TurboAssembler::CompareF64(EQ, rounded.fp(), converted_back.fp());
      TurboAssembler::BranchFalseF(trap);
      return true;
    }
    case kExprI64UConvertF64: {
      // Real conversion.
      TurboAssembler::Trunc_ul_d(dst.gp(), src.fp(), kScratchDoubleReg,
                                 kScratchReg);

      // Checking if trap.
      TurboAssembler::Branch(trap, eq, kScratchReg, Operand(zero_reg));
      return true;
    }
    case kExprI64ReinterpretF64:
      dmfc1(dst.gp(), src.fp());
      return true;
    case kExprF32SConvertI32: {
      LiftoffRegister scratch = GetUnusedRegister(kFpReg, LiftoffRegList{dst});
      mtc1(src.gp(), scratch.fp());
      cvt_s_w(dst.fp(), scratch.fp());
      return true;
    }
    case kExprF32UConvertI32:
      TurboAssembler::Cvt_s_uw(dst.fp(), src.gp());
      return true;
    case kExprF32ConvertF64:
      cvt_s_d(dst.fp(), src.fp());
      return true;
    case kExprF32ReinterpretI32:
      TurboAssembler::FmoveLow(dst.fp(), src.gp());
      return true;
    case kExprF64SConvertI32: {
      LiftoffRegister scratch = GetUnusedRegister(kFpReg, LiftoffRegList{dst});
      mtc1(src.gp(), scratch.fp());
      cvt_d_w(dst.fp(), scratch.fp());
      return true;
    }
    case kExprF64UConvertI32:
      TurboAssembler::Cvt_d_uw(dst.fp(), src.gp());
      return true;
    case kExprF64ConvertF32:
      cvt_d_s(dst.fp(), src.fp());
      return true;
    case kExprF64ReinterpretI64:
      dmtc1(src.gp(), dst.fp());
      return true;
    case kExprI32SConvertSatF32: {
      // Other arches use round to zero here, so we follow.
      if (CpuFeatures::IsSupported(MIPS_SIMD)) {
        trunc_w_s(kScratchDoubleReg, src.fp());
        mfc1(dst.gp(), kScratchDoubleReg);
      } else {
        Label done;
        mov(dst.gp(), zero_reg);
        CompareIsNanF32(src.fp(), src.fp());
        BranchTrueShortF(&done);
        li(dst.gp(), static_cast<int32_t>(std::numeric_limits<int32_t>::min()));
        TurboAssembler::Move(
            kScratchDoubleReg,
            static_cast<float>(std::numeric_limits<int32_t>::min()));
        CompareF32(OLT, src.fp(), kScratchDoubleReg);
        BranchTrueShortF(&done);
        trunc_w_s(kScratchDoubleReg, src.fp());
        mfc1(dst.gp(), kScratchDoubleReg);
        bind(&done);
      }
      return true;
    }
    case kExprI32UConvertSatF32: {
      Label isnan_or_lessthan_or_equal_zero;
      mov(dst.gp(), zero_reg);
      TurboAssembler::Move(kScratchDoubleReg, static_cast<float>(0.0));
      CompareF32(ULE, src.fp(), kScratchDoubleReg);
      BranchTrueShortF(&isnan_or_lessthan_or_equal_zero);
      Trunc_uw_s(dst.gp(), src.fp(), kScratchDoubleReg);
      bind(&isnan_or_lessthan_or_equal_zero);
      return true;
    }
    case kExprI32SConvertSatF64: {
      if (CpuFeatures::IsSupported(MIPS_SIMD)) {
        trunc_w_d(kScratchDoubleReg, src.fp());
        mfc1(dst.gp(), kScratchDoubleReg);
      } else {
        Label done;
        mov(dst.gp(), zero_reg);
        CompareIsNanF64(src.fp(), src.fp());
        BranchTrueShortF(&done);
        li(dst.gp(), static_cast<int32_t>(std::numeric_limits<int32_t>::min()));
        TurboAssembler::Move(
            kScratchDoubleReg,
            static_cast<double>(std::numeric_limits<int32_t>::min()));
        CompareF64(OLT, src.fp(), kScratchDoubleReg);
        BranchTrueShortF(&done);
        trunc_w_d(kScratchDoubleReg, src.fp());
        mfc1(dst.gp(), kScratchDoubleReg);
        bind(&done);
      }
      return true;
    }
    case kExprI32UConvertSatF64: {
      Label isnan_or_lessthan_or_equal_zero;
      mov(dst.gp(), zero_reg);
      TurboAssembler::Move(kScratchDoubleReg, static_cast<double>(0.0));
      CompareF64(ULE, src.fp(), kScratchDoubleReg);
      BranchTrueShortF(&isnan_or_lessthan_or_equal_zero);
      Trunc_uw_d(dst.gp(), src.fp(), kScratchDoubleReg);
      bind(&isnan_or_lessthan_or_equal_zero);
      return true;
    }
    case kExprI64SConvertSatF32: {
      if (CpuFeatures::IsSupported(MIPS_SIMD)) {
        trunc_l_s(kScratchDoubleReg, src.fp());
        dmfc1(dst.gp(), kScratchDoubleReg);
      } else {
        Label done;
        mov(dst.gp(), zero_reg);
        CompareIsNanF32(src.fp(), src.fp());
        BranchTrueShortF(&done);
        li(dst.gp(), static_cast<int64_t>(std::numeric_limits<int64_t>::min()));
        TurboAssembler::Move(
            kScratchDoubleReg,
            static_cast<float>(std::numeric_limits<int64_t>::min()));
        CompareF32(OLT, src.fp(), kScratchDoubleReg);
        BranchTrueShortF(&done);
        trunc_l_s(kScratchDoubleReg, src.fp());
        dmfc1(dst.gp(), kScratchDoubleReg);
        bind(&done);
      }
      return true;
    }
    case kExprI64UConvertSatF32: {
      Label isnan_or_lessthan_or_equal_zero;
      mov(dst.gp(), zero_reg);
      TurboAssembler::Move(kScratchDoubleReg, static_cast<float>(0.0));
      CompareF32(ULE, src.fp(), kScratchDoubleReg);
      BranchTrueShortF(&isnan_or_lessthan_or_equal_zero);
      Trunc_ul_s(dst.gp(), src.fp(), kScratchDoubleReg, no_reg);
      bind(&isnan_or_lessthan_or_equal_zero);
      return true;
    }
    case kExprI64SConvertSatF64: {
      if (CpuFeatures::IsSupported(MIPS_SIMD)) {
        trunc_l_d(kScratchDoubleReg, src.fp());
        dmfc1(dst.gp(), kScratchDoubleReg);
      } else {
        Label done;
        mov(dst.gp(), zero_reg);
        CompareIsNanF64(src.fp(), src.fp());
        BranchTrueShortF(&done);
        li(dst.gp(), static_cast<int64_t>(std::numeric_limits<int64_t>::min()));
        TurboAssembler::Move(
            kScratchDoubleReg,
            static_cast<double>(std::numeric_limits<int64_t>::min()));
        CompareF64(OLT, src.fp(), kScratchDoubleReg);
        BranchTrueShortF(&done);
        trunc_l_d(kScratchDoubleReg, src.fp());
        dmfc1(dst.gp(), kScratchDoubleReg);
        bind(&done);
      }
      return true;
    }
    case kExprI64UConvertSatF64: {
      Label isnan_or_lessthan_or_equal_zero;
      mov(dst.gp(), zero_reg);
      TurboAssembler::Move(kScratchDoubleReg, static_cast<double>(0.0));
      CompareF64(ULE, src.fp(), kScratchDoubleReg);
      BranchTrueShortF(&isnan_or_lessthan_or_equal_zero);
      Trunc_ul_d(dst.gp(), src.fp(), kScratchDoubleReg, no_reg);
      bind(&isnan_or_lessthan_or_equal_zero);
      return true;
    }
    default:
      return false;
  }
}

void LiftoffAssembler::emit_i32_signextend_i8(Register dst, Register src) {
  seb(dst, src);
}

void LiftoffAssembler::emit_i32_signextend_i16(Register dst, Register src) {
  seh(dst, src);
}

void LiftoffAssembler::emit_i64_signextend_i8(LiftoffRegister dst,
                                              LiftoffRegister src) {
  seb(dst.gp(), src.gp());
}

void LiftoffAssembler::emit_i64_signextend_i16(LiftoffRegister dst,
                                               LiftoffRegister src) {
  seh(dst.gp(), src.gp());
}

void LiftoffAssembler::emit_i64_signextend_i32(LiftoffRegister dst,
                                               LiftoffRegister src) {
  sll(dst.gp(), src.gp(), 0);
}

void LiftoffAssembler::emit_jump(Label* label) {
  TurboAssembler::Branch(label);
}

void LiftoffAssembler::emit_jump(Register target) {
  TurboAssembler::Jump(target);
}

void LiftoffAssembler::emit_cond_jump(LiftoffCondition liftoff_cond,
                                      Label* label, ValueKind kind,
                                      Register lhs, Register rhs) {
  Condition cond = liftoff::ToCondition(liftoff_cond);
  if (rhs == no_reg) {
    DCHECK(kind == kI32 || kind == kI64);
    TurboAssembler::Branch(label, cond, lhs, Operand(zero_reg));
  } else {
    DCHECK((kind == kI32 || kind == kI64) ||
           (is_reference(kind) &&
            (liftoff_cond == kEqual || liftoff_cond == kUnequal)));
    TurboAssembler::Branch(label, cond, lhs, Operand(rhs));
  }
}

void LiftoffAssembler::emit_i32_cond_jumpi(LiftoffCondition liftoff_cond,
                                           Label* label, Register lhs,
                                           int32_t imm) {
  Condition cond = liftoff::ToCondition(liftoff_cond);
  TurboAssembler::Branch(label, cond, lhs, Operand(imm));
}

void LiftoffAssembler::emit_i32_subi_jump_negative(Register value,
                                                   int subtrahend,
                                                   Label* result_negative) {
  TurboAssembler::Dsubu(value, value, Operand(subtrahend));
  TurboAssembler::Branch(result_negative, less, value, Operand(zero_reg));
}

void LiftoffAssembler::emit_i32_eqz(Register dst, Register src) {
  sltiu(dst, src, 1);
}

void LiftoffAssembler::emit_i32_set_cond(LiftoffCondition liftoff_cond,
                                         Register dst, Register lhs,
                                         Register rhs) {
  Condition cond = liftoff::ToCondition(liftoff_cond);
  Register tmp = dst;
  if (dst == lhs || dst == rhs) {
    tmp = GetUnusedRegister(kGpReg, LiftoffRegList{lhs, rhs}).gp();
  }
  // Write 1 as result.
  TurboAssembler::li(tmp, 1);

  // If negative condition is true, write 0 as result.
  Condition neg_cond = NegateCondition(cond);
  TurboAssembler::LoadZeroOnCondition(tmp, lhs, Operand(rhs), neg_cond);

  // If tmp != dst, result will be moved.
  TurboAssembler::Move(dst, tmp);
}

void LiftoffAssembler::emit_i64_eqz(Register dst, LiftoffRegister src) {
  sltiu(dst, src.gp(), 1);
}

void LiftoffAssembler::emit_i64_set_cond(LiftoffCondition liftoff_cond,
                                         Register dst, LiftoffRegister lhs,
                                         LiftoffRegister rhs) {
  Condition cond = liftoff::ToCondition(liftoff_cond);
  Register tmp = dst;
  if (dst == lhs.gp() || dst == rhs.gp()) {
    tmp = GetUnusedRegister(kGpReg, LiftoffRegList{lhs, rhs}).gp();
  }
  // Write 1 as result.
  TurboAssembler::li(tmp, 1);

  // If negative condition is true, write 0 as result.
  Condition neg_cond = NegateCondition(cond);
  TurboAssembler::LoadZeroOnCondition(tmp, lhs.gp(), Operand(rhs.gp()),
                                      neg_cond);

  // If tmp != dst, result will be moved.
  TurboAssembler::Move(dst, tmp);
}

namespace liftoff {

inline FPUCondition ConditionToConditionCmpFPU(LiftoffCondition condition,
                                               bool* predicate) {
  switch (condition) {
    case kEqual:
      *predicate = true;
      return EQ;
    case kUnequal:
      *predicate = false;
      return EQ;
    case kUnsignedLessThan:
      *predicate = true;
      return OLT;
    case kUnsignedGreaterEqual:
      *predicate = false;
      return OLT;
    case kUnsignedLessEqual:
      *predicate = true;
      return OLE;
    case kUnsignedGreaterThan:
      *predicate = false;
      return OLE;
    default:
      *predicate = true;
      break;
  }
  UNREACHABLE();
}

inline void EmitAnyTrue(LiftoffAssembler* assm, LiftoffRegister dst,
                        LiftoffRegister src) {
  Label all_false;
  assm->BranchMSA(&all_false, MSA_BRANCH_V, all_zero, src.fp().toW(),
                  USE_DELAY_SLOT);
  assm->li(dst.gp(), 0l);
  assm->li(dst.gp(), 1);
  assm->bind(&all_false);
}

inline void EmitAllTrue(LiftoffAssembler* assm, LiftoffRegister dst,
                        LiftoffRegister src, MSABranchDF msa_branch_df) {
  Label all_true;
  assm->BranchMSA(&all_true, msa_branch_df, all_not_zero, src.fp().toW(),
                  USE_DELAY_SLOT);
  assm->li(dst.gp(), 1);
  assm->li(dst.gp(), 0l);
  assm->bind(&all_true);
}

}  // namespace liftoff

void LiftoffAssembler::emit_f32_set_cond(LiftoffCondition liftoff_cond,
                                         Register dst, DoubleRegister lhs,
                                         DoubleRegister rhs) {
  Condition cond = liftoff::ToCondition(liftoff_cond);
  Label not_nan, cont;
  TurboAssembler::CompareIsNanF32(lhs, rhs);
  TurboAssembler::BranchFalseF(&not_nan);
  // If one of the operands is NaN, return 1 for f32.ne, else 0.
  if (cond == ne) {
    TurboAssembler::li(dst, 1);
  } else {
    TurboAssembler::Move(dst, zero_reg);
  }
  TurboAssembler::Branch(&cont);

  bind(&not_nan);

  TurboAssembler::li(dst, 1);
  bool predicate;
  FPUCondition fcond =
      liftoff::ConditionToConditionCmpFPU(liftoff_cond, &predicate);
  TurboAssembler::CompareF32(fcond, lhs, rhs);
  if (predicate) {
    TurboAssembler::LoadZeroIfNotFPUCondition(dst);
  } else {
    TurboAssembler::LoadZeroIfFPUCondition(dst);
  }

  bind(&cont);
}

void LiftoffAssembler::emit_f64_set_cond(LiftoffCondition liftoff_cond,
                                         Register dst, DoubleRegister lhs,
                                         DoubleRegister rhs) {
  Condition cond = liftoff::ToCondition(liftoff_cond);
  Label not_nan, cont;
  TurboAssembler::CompareIsNanF64(lhs, rhs);
  TurboAssembler::BranchFalseF(&not_nan);
  // If one of the operands is NaN, return 1 for f64.ne, else 0.
  if (cond == ne) {
    TurboAssembler::li(dst, 1);
  } else {
    TurboAssembler::Move(dst, zero_reg);
  }
  TurboAssembler::Branch(&cont);

  bind(&not_nan);

  TurboAssembler::li(dst, 1);
  bool predicate;
  FPUCondition fcond =
      liftoff::ConditionToConditionCmpFPU(liftoff_cond, &predicate);
  TurboAssembler::CompareF64(fcond, lhs, rhs);
  if (predicate) {
    TurboAssembler::LoadZeroIfNotFPUCondition(dst);
  } else {
    TurboAssembler::LoadZeroIfFPUCondition(dst);
  }

  bind(&cont);
}

bool LiftoffAssembler::emit_select(LiftoffRegister dst, Register condition,
                                   LiftoffRegister true_value,
                                   LiftoffRegister false_value,
                                   ValueKind kind) {
  return false;
}

void LiftoffAssembler::emit_smi_check(Register obj, Label* target,
                                      SmiCheckMode mode) {
  UseScratchRegisterScope temps(this);
  Register scratch = temps.Acquire();
  And(scratch, obj, Operand(kSmiTagMask));
  Condition condition = mode == kJumpOnSmi ? eq : ne;
  Branch(target, condition, scratch, Operand(zero_reg));
}

void LiftoffAssembler::LoadTransform(LiftoffRegister dst, Register src_addr,
                                     Register offset_reg, uintptr_t offset_imm,
                                     LoadType type,
                                     LoadTransformationKind transform,
                                     uint32_t* protected_load_pc) {
  UseScratchRegisterScope temps(this);
  Register scratch = temps.Acquire();
  MemOperand src_op =
      liftoff::GetMemOp(this, src_addr, offset_reg, offset_imm);
  MSARegister dst_msa = dst.fp().toW();
  *protected_load_pc = pc_offset();
  MachineType memtype = type.mem_type();

  if (transform == LoadTransformationKind::kExtend) {
    Ld(scratch, src_op);
    if (memtype == MachineType::Int8()) {
      fill_d(dst_msa, scratch);
      clti_s_b(kSimd128ScratchReg, dst_msa, 0);
      ilvr_b(dst_msa, kSimd128ScratchReg, dst_msa);
    } else if (memtype == MachineType::Uint8()) {
      xor_v(kSimd128RegZero, kSimd128RegZero, kSimd128RegZero);
      fill_d(dst_msa, scratch);
      ilvr_b(dst_msa, kSimd128RegZero, dst_msa);
    } else if (memtype == MachineType::Int16()) {
      fill_d(dst_msa, scratch);
      clti_s_h(kSimd128ScratchReg, dst_msa, 0);
      ilvr_h(dst_msa, kSimd128ScratchReg, dst_msa);
    } else if (memtype == MachineType::Uint16()) {
      xor_v(kSimd128RegZero, kSimd128RegZero, kSimd128RegZero);
      fill_d(dst_msa, scratch);
      ilvr_h(dst_msa, kSimd128RegZero, dst_msa);
    } else if (memtype == MachineType::Int32()) {
      fill_d(dst_msa, scratch);
      clti_s_w(kSimd128ScratchReg, dst_msa, 0);
      ilvr_w(dst_msa, kSimd128ScratchReg, dst_msa);
    } else if (memtype == MachineType::Uint32()) {
      xor_v(kSimd128RegZero, kSimd128RegZero, kSimd128RegZero);
      fill_d(dst_msa, scratch);
      ilvr_w(dst_msa, kSimd128RegZero, dst_msa);
    }
  } else if (transform == LoadTransformationKind::kZeroExtend) {
    xor_v(dst_msa, dst_msa, dst_msa);
    if (memtype == MachineType::Int32()) {
      Lwu(scratch, src_op);
      insert_w(dst_msa, 0, scratch);
    } else {
      DCHECK_EQ(MachineType::Int64(), memtype);
      Ld(scratch, src_op);
      insert_d(dst_msa, 0, scratch);
    }
  } else {
    DCHECK_EQ(LoadTransformationKind::kSplat, transform);
    if (memtype == MachineType::Int8()) {
      Lb(scratch, src_op);
      fill_b(dst_msa, scratch);
    } else if (memtype == MachineType::Int16()) {
      Lh(scratch, src_op);
      fill_h(dst_msa, scratch);
    } else if (memtype == MachineType::Int32()) {
      Lw(scratch, src_op);
      fill_w(dst_msa, scratch);
    } else if (memtype == MachineType::Int64()) {
      Ld(scratch, src_op);
      fill_d(dst_msa, scratch);
    }
  }
}

void LiftoffAssembler::LoadLane(LiftoffRegister dst, LiftoffRegister src,
                                Register addr, Register offset_reg,
                                uintptr_t offset_imm, LoadType type,
                                uint8_t laneidx, uint32_t* protected_load_pc) {
  MemOperand src_op = liftoff::GetMemOp(this, addr, offset_reg, offset_imm);
  *protected_load_pc = pc_offset();
  LoadStoreLaneParams load_params(type.mem_type().representation(), laneidx);
  TurboAssembler::LoadLane(load_params.sz, dst.fp().toW(), laneidx, src_op);
}

void LiftoffAssembler::StoreLane(Register dst, Register offset,
                                 uintptr_t offset_imm, LiftoffRegister src,
                                 StoreType type, uint8_t lane,
                                 uint32_t* protected_store_pc) {
  MemOperand dst_op = liftoff::GetMemOp(this, dst, offset, offset_imm);
  if (protected_store_pc) *protected_store_pc = pc_offset();
  LoadStoreLaneParams store_params(type.mem_rep(), lane);
  TurboAssembler::StoreLane(store_params.sz, src.fp().toW(), lane, dst_op);
}

void LiftoffAssembler::emit_i8x16_shuffle(LiftoffRegister dst,
                                          LiftoffRegister lhs,
                                          LiftoffRegister rhs,
                                          const uint8_t shuffle[16],
                                          bool is_swizzle) {
  MSARegister dst_msa = dst.fp().toW();
  MSARegister lhs_msa = lhs.fp().toW();
  MSARegister rhs_msa = rhs.fp().toW();

  uint64_t control_hi = 0;
  uint64_t control_low = 0;
  for (int i = 7; i >= 0; i--) {
    control_hi <<= 8;
    control_hi |= shuffle[i + 8];
    control_low <<= 8;
    control_low |= shuffle[i];
  }

  if (dst_msa == lhs_msa) {
    move_v(kSimd128ScratchReg, lhs_msa);
    lhs_msa = kSimd128ScratchReg;
  } else if (dst_msa == rhs_msa) {
    move_v(kSimd128ScratchReg, rhs_msa);
    rhs_msa = kSimd128ScratchReg;
  }

  li(kScratchReg, control_low);
  insert_d(dst_msa, 0, kScratchReg);
  li(kScratchReg, control_hi);
  insert_d(dst_msa, 1, kScratchReg);
  vshf_b(dst_msa, rhs_msa, lhs_msa);
}

void LiftoffAssembler::emit_i8x16_swizzle(LiftoffRegister dst,
                                          LiftoffRegister lhs,
                                          LiftoffRegister rhs) {
  MSARegister dst_msa = dst.fp().toW();
  MSARegister lhs_msa = lhs.fp().toW();
  MSARegister rhs_msa = rhs.fp().toW();

  if (dst == lhs) {
    move_v(kSimd128ScratchReg, lhs_msa);
    lhs_msa = kSimd128ScratchReg;
  }
  xor_v(kSimd128RegZero, kSimd128RegZero, kSimd128RegZero);
  move_v(dst_msa, rhs_msa);
  vshf_b(dst_msa, kSimd128RegZero, lhs_msa);
}

void LiftoffAssembler::emit_i8x16_splat(LiftoffRegister dst,
                                        LiftoffRegister src) {
  fill_b(dst.fp().toW(), src.gp());
}

void LiftoffAssembler::emit_i16x8_splat(LiftoffRegister dst,
                                        LiftoffRegister src) {
  fill_h(dst.fp().toW(), src.gp());
}

void LiftoffAssembler::emit_i32x4_splat(LiftoffRegister dst,
                                        LiftoffRegister src) {
  fill_w(dst.fp().toW(), src.gp());
}

void LiftoffAssembler::emit_i64x2_splat(LiftoffRegister dst,
                                        LiftoffRegister src) {
  fill_d(dst.fp().toW(), src.gp());
}

void LiftoffAssembler::emit_f32x4_splat(LiftoffRegister dst,
                                        LiftoffRegister src) {
  TurboAssembler::FmoveLow(kScratchReg, src.fp());
  fill_w(dst.fp().toW(), kScratchReg);
}

void LiftoffAssembler::emit_f64x2_splat(LiftoffRegister dst,
                                        LiftoffRegister src) {
  TurboAssembler::Move(kScratchReg, src.fp());
  fill_d(dst.fp().toW(), kScratchReg);
}

#define SIMD_BINOP(name1, name2, type)                                   \
  void LiftoffAssembler::emit_##name1##_extmul_low_##name2(              \
      LiftoffRegister dst, LiftoffRegister src1, LiftoffRegister src2) { \
    TurboAssembler::ExtMulLow(type, dst.fp().toW(), src1.fp().toW(),     \
                              src2.fp().toW());                          \
  }                                                                      \
  void LiftoffAssembler::emit_##name1##_extmul_high_##name2(             \
      LiftoffRegister dst, LiftoffRegister src1, LiftoffRegister src2) { \
    TurboAssembler::ExtMulHigh(type, dst.fp().toW(), src1.fp().toW(),    \
                               src2.fp().toW());                         \
  }

SIMD_BINOP(i16x8, i8x16_s, MSAS8)
SIMD_BINOP(i16x8, i8x16_u, MSAU8)

SIMD_BINOP(i32x4, i16x8_s, MSAS16)
SIMD_BINOP(i32x4, i16x8_u, MSAU16)

SIMD_BINOP(i64x2, i32x4_s, MSAS32)
SIMD_BINOP(i64x2, i32x4_u, MSAU32)

#undef SIMD_BINOP

#define SIMD_BINOP(name1, name2, type)                                    \
  void LiftoffAssembler::emit_##name1##_extadd_pairwise_##name2(          \
      LiftoffRegister dst, LiftoffRegister src) {                         \
    TurboAssembler::ExtAddPairwise(type, dst.fp().toW(), src.fp().toW()); \
  }

SIMD_BINOP(i16x8, i8x16_s, MSAS8)
SIMD_BINOP(i16x8, i8x16_u, MSAU8)
SIMD_BINOP(i32x4, i16x8_s, MSAS16)
SIMD_BINOP(i32x4, i16x8_u, MSAU16)
#undef SIMD_BINOP

void LiftoffAssembler::emit_i16x8_q15mulr_sat_s(LiftoffRegister dst,
                                                LiftoffRegister src1,
                                                LiftoffRegister src2) {
  mulr_q_h(dst.fp().toW(), src1.fp().toW(), src2.fp().toW());
}

void LiftoffAssembler::emit_i8x16_eq(LiftoffRegister dst, LiftoffRegister lhs,
                                     LiftoffRegister rhs) {
  ceq_b(dst.fp().toW(), lhs.fp().toW(), rhs.fp().toW());
}

void LiftoffAssembler::emit_i8x16_ne(LiftoffRegister dst, LiftoffRegister lhs,
                                     LiftoffRegister rhs) {
  ceq_b(dst.fp().toW(), lhs.fp().toW(), rhs.fp().toW());
  nor_v(dst.fp().toW(), dst.fp().toW(), dst.fp().toW());
}

void LiftoffAssembler::emit_i8x16_gt_s(LiftoffRegister dst, LiftoffRegister lhs,
                                       LiftoffRegister rhs) {
  clt_s_b(dst.fp().toW(), rhs.fp().toW(), lhs.fp().toW());
}

void LiftoffAssembler::emit_i8x16_gt_u(LiftoffRegister dst, LiftoffRegister lhs,
                                       LiftoffRegister rhs) {
  clt_u_b(dst.fp().toW(), rhs.fp().toW(), lhs.fp().toW());
}

void LiftoffAssembler::emit_i8x16_ge_s(LiftoffRegister dst, LiftoffRegister lhs,
                                       LiftoffRegister rhs) {
  cle_s_b(dst.fp().toW(), rhs.fp().toW(), lhs.fp().toW());
}

void LiftoffAssembler::emit_i8x16_ge_u(LiftoffRegister dst, LiftoffRegister lhs,
                                       LiftoffRegister rhs) {
  cle_u_b(dst.fp().toW(), rhs.fp().toW(), lhs.fp().toW());
}

void LiftoffAssembler::emit_i16x8_eq(LiftoffRegister dst, LiftoffRegister lhs,
                                     LiftoffRegister rhs) {
  ceq_h(dst.fp().toW(), lhs.fp().toW(), rhs.fp().toW());
}

void LiftoffAssembler::emit_i16x8_ne(LiftoffRegister dst, LiftoffRegister lhs,
                                     LiftoffRegister rhs) {
  ceq_h(dst.fp().toW(), lhs.fp().toW(), rhs.fp().toW());
  nor_v(dst.fp().toW(), dst.fp().toW(), dst.fp().toW());
}

void LiftoffAssembler::emit_i16x8_gt_s(LiftoffRegister dst, LiftoffRegister lhs,
                                       LiftoffRegister rhs) {
  clt_s_h(dst.fp().toW(), rhs.fp().toW(), lhs.fp().toW());
}

void LiftoffAssembler::emit_i16x8_gt_u(LiftoffRegister dst, LiftoffRegister lhs,
                                       LiftoffRegister rhs) {
  clt_u_h(dst.fp().toW(), rhs.fp().toW(), lhs.fp().toW());
}

void LiftoffAssembler::emit_i16x8_ge_s(LiftoffRegister dst, LiftoffRegister lhs,
                                       LiftoffRegister rhs) {
  cle_s_h(dst.fp().toW(), rhs.fp().toW(), lhs.fp().toW());
}

void LiftoffAssembler::emit_i16x8_ge_u(LiftoffRegister dst, LiftoffRegister lhs,
                                       LiftoffRegister rhs) {
  cle_u_h(dst.fp().toW(), rhs.fp().toW(), lhs.fp().toW());
}

void LiftoffAssembler::emit_i32x4_eq(LiftoffRegister dst, LiftoffRegister lhs,
                                     LiftoffRegister rhs) {
  ceq_w(dst.fp().toW(), lhs.fp().toW(), rhs.fp().toW());
}

void LiftoffAssembler::emit_i32x4_ne(LiftoffRegister dst, LiftoffRegister lhs,
                                     LiftoffRegister rhs) {
  ceq_w(dst.fp().toW(), lhs.fp().toW(), rhs.fp().toW());
  nor_v(dst.fp().toW(), dst.fp().toW(), dst.fp().toW());
}

void LiftoffAssembler::emit_i32x4_gt_s(LiftoffRegister dst, LiftoffRegister lhs,
                                       LiftoffRegister rhs) {
  clt_s_w(dst.fp().toW(), rhs.fp().toW(), lhs.fp().toW());
}

void LiftoffAssembler::emit_i32x4_gt_u(LiftoffRegister dst, LiftoffRegister lhs,
                                       LiftoffRegister rhs) {
  clt_u_w(dst.fp().toW(), rhs.fp().toW(), lhs.fp().toW());
}

void LiftoffAssembler::emit_i32x4_ge_s(LiftoffRegister dst, LiftoffRegister lhs,
                                       LiftoffRegister rhs) {
  cle_s_w(dst.fp().toW(), rhs.fp().toW(), lhs.fp().toW());
}

void LiftoffAssembler::emit_i32x4_ge_u(LiftoffRegister dst, LiftoffRegister lhs,
                                       LiftoffRegister rhs) {
  cle_u_w(dst.fp().toW(), rhs.fp().toW(), lhs.fp().toW());
}

void LiftoffAssembler::emit_f32x4_eq(LiftoffRegister dst, LiftoffRegister lhs,
                                     LiftoffRegister rhs) {
  fceq_w(dst.fp().toW(), lhs.fp().toW(), rhs.fp().toW());
}

void LiftoffAssembler::emit_f32x4_ne(LiftoffRegister dst, LiftoffRegister lhs,
                                     LiftoffRegister rhs) {
  fcune_w(dst.fp().toW(), lhs.fp().toW(), rhs.fp().toW());
}

void LiftoffAssembler::emit_f32x4_lt(LiftoffRegister dst, LiftoffRegister lhs,
                                     LiftoffRegister rhs) {
  fclt_w(dst.fp().toW(), lhs.fp().toW(), rhs.fp().toW());
}

void LiftoffAssembler::emit_f32x4_le(LiftoffRegister dst, LiftoffRegister lhs,
                                     LiftoffRegister rhs) {
  fcle_w(dst.fp().toW(), lhs.fp().toW(), rhs.fp().toW());
}

void LiftoffAssembler::emit_i64x2_eq(LiftoffRegister dst, LiftoffRegister lhs,
                                     LiftoffRegister rhs) {
  ceq_d(dst.fp().toW(), lhs.fp().toW(), rhs.fp().toW());
}

void LiftoffAssembler::emit_i64x2_ne(LiftoffRegister dst, LiftoffRegister lhs,
                                     LiftoffRegister rhs) {
  ceq_d(dst.fp().toW(), lhs.fp().toW(), rhs.fp().toW());
  nor_v(dst.fp().toW(), dst.fp().toW(), dst.fp().toW());
}

void LiftoffAssembler::emit_i64x2_abs(LiftoffRegister dst,
                                      LiftoffRegister src) {
  xor_v(kSimd128RegZero, kSimd128RegZero, kSimd128RegZero);
  add_a_d(dst.fp().toW(), src.fp().toW(), kSimd128RegZero);
}

void LiftoffAssembler::emit_f64x2_eq(LiftoffRegister dst, LiftoffRegister lhs,
                                     LiftoffRegister rhs) {
  fceq_d(dst.fp().toW(), lhs.fp().toW(), rhs.fp().toW());
}

void LiftoffAssembler::emit_f64x2_ne(LiftoffRegister dst, LiftoffRegister lhs,
                                     LiftoffRegister rhs) {
  fcune_d(dst.fp().toW(), lhs.fp().toW(), rhs.fp().toW());
}

void LiftoffAssembler::emit_f64x2_lt(LiftoffRegister dst, LiftoffRegister lhs,
                                     LiftoffRegister rhs) {
  fclt_d(dst.fp().toW(), lhs.fp().toW(), rhs.fp().toW());
}

void LiftoffAssembler::emit_f64x2_le(LiftoffRegister dst, LiftoffRegister lhs,
                                     LiftoffRegister rhs) {
  fcle_d(dst.fp().toW(), lhs.fp().toW(), rhs.fp().toW());
}

void LiftoffAssembler::emit_s128_const(LiftoffRegister dst,
                                       const uint8_t imms[16]) {
  MSARegister dst_msa = dst.fp().toW();
  uint64_t vals[2];
  memcpy(vals, imms, sizeof(vals));
  li(kScratchReg, vals[0]);
  insert_d(dst_msa, 0, kScratchReg);
  li(kScratchReg, vals[1]);
  insert_d(dst_msa, 1, kScratchReg);
}

void LiftoffAssembler::emit_s128_not(LiftoffRegister dst, LiftoffRegister src) {
  nor_v(dst.fp().toW(), src.fp().toW(), src.fp().toW());
}

void LiftoffAssembler::emit_s128_and(LiftoffRegister dst, LiftoffRegister lhs,
                                     LiftoffRegister rhs) {
  and_v(dst.fp().toW(), lhs.fp().toW(), rhs.fp().toW());
}

void LiftoffAssembler::emit_s128_or(LiftoffRegister dst, LiftoffRegister lhs,
                                    LiftoffRegister rhs) {
  or_v(dst.fp().toW(), lhs.fp().toW(), rhs.fp().toW());
}

void LiftoffAssembler::emit_s128_xor(LiftoffRegister dst, LiftoffRegister lhs,
                                     LiftoffRegister rhs) {
  xor_v(dst.fp().toW(), lhs.fp().toW(), rhs.fp().toW());
}

void LiftoffAssembler::emit_s128_and_not(LiftoffRegister dst,
                                         LiftoffRegister lhs,
                                         LiftoffRegister rhs) {
  nor_v(kSimd128ScratchReg, rhs.fp().toW(), rhs.fp().toW());
  and_v(dst.fp().toW(), kSimd128ScratchReg, lhs.fp().toW());
}

void LiftoffAssembler::emit_s128_select(LiftoffRegister dst,
                                        LiftoffRegister src1,
                                        LiftoffRegister src2,
                                        LiftoffRegister mask) {
  if (dst == mask) {
    bsel_v(dst.fp().toW(), src2.fp().toW(), src1.fp().toW());
  } else {
    xor_v(kSimd128ScratchReg, src1.fp().toW(), src2.fp().toW());
    and_v(kSimd128ScratchReg, kSimd128ScratchReg, mask.fp().toW());
    xor_v(dst.fp().toW(), kSimd128ScratchReg, src2.fp().toW());
  }
}

void LiftoffAssembler::emit_i8x16_neg(LiftoffRegister dst,
                                      LiftoffRegister src) {
  xor_v(kSimd128RegZero, kSimd128RegZero, kSimd128RegZero);
  subv_b(dst.fp().toW(), kSimd128RegZero, src.fp().toW());
}

void LiftoffAssembler::emit_v128_anytrue(LiftoffRegister dst,
                                         LiftoffRegister src) {
  liftoff::EmitAnyTrue(this, dst, src);
}

void LiftoffAssembler::emit_i8x16_alltrue(LiftoffRegister dst,
                                          LiftoffRegister src) {
  liftoff::EmitAllTrue(this, dst, src, MSA_BRANCH_B);
}

void LiftoffAssembler::emit_i8x16_bitmask(LiftoffRegister dst,
                                          LiftoffRegister src) {
  MSARegister scratch0 = kSimd128RegZero;
  MSARegister scratch1 = kSimd128ScratchReg;
  srli_b(scratch0, src.fp().toW(), 7);
  srli_h(scratch1, scratch0, 7);
  or_v(scratch0, scratch0, scratch1);
  srli_w(scratch1, scratch0, 14);
  or_v(scratch0, scratch0, scratch1);
  srli_d(scratch1, scratch0, 28);
  or_v(scratch0, scratch0, scratch1);
  shf_w(scratch1, scratch0, 0x0E);
  ilvev_b(scratch0, scratch1, scratch0);
  copy_u_h(dst.gp(), scratch0, 0);
}

void LiftoffAssembler::emit_i8x16_shl(LiftoffRegister dst, LiftoffRegister lhs,
                                      LiftoffRegister rhs) {
  fill_b(kSimd128ScratchReg, rhs.gp());
  sll_b(dst.fp().toW(), lhs.fp().toW(), kSimd128ScratchReg);
}

void LiftoffAssembler::emit_i8x16_shli(LiftoffRegister dst, LiftoffRegister lhs,
                                       int32_t rhs) {
  slli_b(dst.fp().toW(), lhs.fp().toW(), rhs & 7);
}

void LiftoffAssembler::emit_i8x16_shr_s(LiftoffRegister dst,
                                        LiftoffRegister lhs,
                                        LiftoffRegister rhs) {
  fill_b(kSimd128ScratchReg, rhs.gp());
  sra_b(dst.fp().toW(), lhs.fp().toW(), kSimd128ScratchReg);
}

void LiftoffAssembler::emit_i8x16_shri_s(LiftoffRegister dst,
                                         LiftoffRegister lhs, int32_t rhs) {
  srai_b(dst.fp().toW(), lhs.fp().toW(), rhs & 7);
}

void LiftoffAssembler::emit_i8x16_shr_u(LiftoffRegister dst,
                                        LiftoffRegister lhs,
                                        LiftoffRegister rhs) {
  fill_b(kSimd128ScratchReg, rhs.gp());
  srl_b(dst.fp().toW(), lhs.fp().toW(), kSimd128ScratchReg);
}

void LiftoffAssembler::emit_i8x16_shri_u(LiftoffRegister dst,
                                         LiftoffRegister lhs, int32_t rhs) {
  srli_b(dst.fp().toW(), lhs.fp().toW(), rhs & 7);
}

void LiftoffAssembler::emit_i8x16_add(LiftoffRegister dst, LiftoffRegister lhs,
                                      LiftoffRegister rhs) {
  addv_b(dst.fp().toW(), lhs.fp().toW(), rhs.fp().toW());
}

void LiftoffAssembler::emit_i8x16_add_sat_s(LiftoffRegister dst,
                                            LiftoffRegister lhs,
                                            LiftoffRegister rhs) {
  adds_s_b(dst.fp().toW(), lhs.fp().toW(), rhs.fp().toW());
}

void LiftoffAssembler::emit_i8x16_add_sat_u(LiftoffRegister dst,
                                            LiftoffRegister lhs,
                                            LiftoffRegister rhs) {
  adds_u_b(dst.fp().toW(), lhs.fp().toW(), rhs.fp().toW());
}

void LiftoffAssembler::emit_i8x16_sub(LiftoffRegister dst, LiftoffRegister lhs,
                                      LiftoffRegister rhs) {
  subv_b(dst.fp().toW(), lhs.fp().toW(), rhs.fp().toW());
}

void LiftoffAssembler::emit_i8x16_sub_sat_s(LiftoffRegister dst,
                                            LiftoffRegister lhs,
                                            LiftoffRegister rhs) {
  subs_s_b(dst.fp().toW(), lhs.fp().toW(), rhs.fp().toW());
}

void LiftoffAssembler::emit_i8x16_sub_sat_u(LiftoffRegister dst,
                                            LiftoffRegister lhs,
                                            LiftoffRegister rhs) {
  subs_u_b(dst.fp().toW(), lhs.fp().toW(), rhs.fp().toW());
}

void LiftoffAssembler::emit_i8x16_min_s(LiftoffRegister dst,
                                        LiftoffRegister lhs,
                                        LiftoffRegister rhs) {
  min_s_b(dst.fp().toW(), lhs.fp().toW(), rhs.fp().toW());
}

void LiftoffAssembler::emit_i8x16_min_u(LiftoffRegister dst,
                                        LiftoffRegister lhs,
                                        LiftoffRegister rhs) {
  min_u_b(dst.fp().toW(), lhs.fp().toW(), rhs.fp().toW());
}

void LiftoffAssembler::emit_i8x16_max_s(LiftoffRegister dst,
                                        LiftoffRegister lhs,
                                        LiftoffRegister rhs) {
  max_s_b(dst.fp().toW(), lhs.fp().toW(), rhs.fp().toW());
}

void LiftoffAssembler::emit_i8x16_max_u(LiftoffRegister dst,
                                        LiftoffRegister lhs,
                                        LiftoffRegister rhs) {
  max_u_b(dst.fp().toW(), lhs.fp().toW(), rhs.fp().toW());
}

void LiftoffAssembler::emit_i8x16_popcnt(LiftoffRegister dst,
                                         LiftoffRegister src) {
  pcnt_b(dst.fp().toW(), src.fp().toW());
}

void LiftoffAssembler::emit_i16x8_neg(LiftoffRegister dst,
                                      LiftoffRegister src) {
  xor_v(kSimd128RegZero, kSimd128RegZero, kSimd128RegZero);
  subv_h(dst.fp().toW(), kSimd128RegZero, src.fp().toW());
}

void LiftoffAssembler::emit_i16x8_alltrue(LiftoffRegister dst,
                                          LiftoffRegister src) {
  liftoff::EmitAllTrue(this, dst, src, MSA_BRANCH_H);
}

void LiftoffAssembler::emit_i16x8_bitmask(LiftoffRegister dst,
                                          LiftoffRegister src) {
  MSARegister scratch0 = kSimd128RegZero;
  MSARegister scratch1 = kSimd128ScratchReg;
  srli_h(scratch0, src.fp().toW(), 15);
  srli_w(scratch1, scratch0, 15);
  or_v(scratch0, scratch0, scratch1);
  srli_d(scratch1, scratch0, 30);
  or_v(scratch0, scratch0, scratch1);
  shf_w(scratch1, scratch0, 0x0E);
  slli_d(scratch1, scratch1, 4);
  or_v(scratch0, scratch0, scratch1);
  copy_u_b(dst.gp(), scratch0, 0);
}

void LiftoffAssembler::emit_i16x8_shl(LiftoffRegister dst, LiftoffRegister lhs,
                                      LiftoffRegister rhs) {
  fill_h(kSimd128ScratchReg, rhs.gp());
  sll_h(dst.fp().toW(), lhs.fp().toW(), kSimd128ScratchReg);
}

void LiftoffAssembler::emit_i16x8_shli(LiftoffRegister dst, LiftoffRegister lhs,
                                       int32_t rhs) {
  slli_h(dst.fp().toW(), lhs.fp().toW(), rhs & 15);
}

void LiftoffAssembler::emit_i16x8_shr_s(LiftoffRegister dst,
                                        LiftoffRegister lhs,
                                        LiftoffRegister rhs) {
  fill_h(kSimd128ScratchReg, rhs.gp());
  sra_h(dst.fp().toW(), lhs.fp().toW(), kSimd128ScratchReg);
}

void LiftoffAssembler::emit_i16x8_shri_s(LiftoffRegister dst,
                                         LiftoffRegister lhs, int32_t rhs) {
  srai_h(dst.fp().toW(), lhs.fp().toW(), rhs & 15);
}

void LiftoffAssembler::emit_i16x8_shr_u(LiftoffRegister dst,
                                        LiftoffRegister lhs,
                                        LiftoffRegister rhs) {
  fill_h(kSimd128ScratchReg, rhs.gp());
  srl_h(dst.fp().toW(), lhs.fp().toW(), kSimd128ScratchReg);
}

void LiftoffAssembler::emit_i16x8_shri_u(LiftoffRegister dst,
                                         LiftoffRegister lhs, int32_t rhs) {
  srli_h(dst.fp().toW(), lhs.fp().toW(), rhs & 15);
}

void LiftoffAssembler::emit_i16x8_add(LiftoffRegister dst, LiftoffRegister lhs,
                                      LiftoffRegister rhs) {
  addv_h(dst.fp().toW(), lhs.fp().toW(), rhs.fp().toW());
}

void LiftoffAssembler::emit_i16x8_add_sat_s(LiftoffRegister dst,
                                            LiftoffRegister lhs,
                                            LiftoffRegister rhs) {
  adds_s_h(dst.fp().toW(), lhs.fp().toW(), rhs.fp().toW());
}

void LiftoffAssembler::emit_i16x8_add_sat_u(LiftoffRegister dst,
                                            LiftoffRegister lhs,
                                            LiftoffRegister rhs) {
  adds_u_h(dst.fp().toW(), lhs.fp().toW(), rhs.fp().toW());
}

void LiftoffAssembler::emit_i16x8_sub(LiftoffRegister dst, LiftoffRegister lhs,
                                      LiftoffRegister rhs) {
  subv_h(dst.fp().toW(), lhs.fp().toW(), rhs.fp().toW());
}

void LiftoffAssembler::emit_i16x8_sub_sat_s(LiftoffRegister dst,
                                            LiftoffRegister lhs,
                                            LiftoffRegister rhs) {
  subs_s_h(dst.fp().toW(), lhs.fp().toW(), rhs.fp().toW());
}

void LiftoffAssembler::emit_i16x8_sub_sat_u(LiftoffRegister dst,
                                            LiftoffRegister lhs,
                                            LiftoffRegister rhs) {
  subs_u_h(dst.fp().toW(), lhs.fp().toW(), rhs.fp().toW());
}

void LiftoffAssembler::emit_i16x8_mul(LiftoffRegister dst, LiftoffRegister lhs,
                                      LiftoffRegister rhs) {
  mulv_h(dst.fp().toW(), lhs.fp().toW(), rhs.fp().toW());
}

void LiftoffAssembler::emit_i16x8_min_s(LiftoffRegister dst,
                                        LiftoffRegister lhs,
                                        LiftoffRegister rhs) {
  min_s_h(dst.fp().toW(), lhs.fp().toW(), rhs.fp().toW());
}

void LiftoffAssembler::emit_i16x8_min_u(LiftoffRegister dst,
                                        LiftoffRegister lhs,
                                        LiftoffRegister rhs) {
  min_u_h(dst.fp().toW(), lhs.fp().toW(), rhs.fp().toW());
}

void LiftoffAssembler::emit_i16x8_max_s(LiftoffRegister dst,
                                        LiftoffRegister lhs,
                                        LiftoffRegister rhs) {
  max_s_h(dst.fp().toW(), lhs.fp().toW(), rhs.fp().toW());
}

void LiftoffAssembler::emit_i16x8_max_u(LiftoffRegister dst,
                                        LiftoffRegister lhs,
                                        LiftoffRegister rhs) {
  max_u_h(dst.fp().toW(), lhs.fp().toW(), rhs.fp().toW());
}

void LiftoffAssembler::emit_i32x4_neg(LiftoffRegister dst,
                                      LiftoffRegister src) {
  xor_v(kSimd128RegZero, kSimd128RegZero, kSimd128RegZero);
  subv_w(dst.fp().toW(), kSimd128RegZero, src.fp().toW());
}

void LiftoffAssembler::emit_i32x4_alltrue(LiftoffRegister dst,
                                          LiftoffRegister src) {
  liftoff::EmitAllTrue(this, dst, src, MSA_BRANCH_W);
}

void LiftoffAssembler::emit_i32x4_bitmask(LiftoffRegister dst,
                                          LiftoffRegister src) {
  MSARegister scratch0 = kSimd128RegZero;
  MSARegister scratch1 = kSimd128ScratchReg;
  srli_w(scratch0, src.fp().toW(), 31);
  srli_d(scratch1, scratch0, 31);
  or_v(scratch0, scratch0, scratch1);
  shf_w(scratch1, scratch0, 0x0E);
  slli_d(scratch1, scratch1, 2);
  or_v(scratch0, scratch0, scratch1);
  copy_u_b(dst.gp(), scratch0, 0);
}

void LiftoffAssembler::emit_i32x4_shl(LiftoffRegister dst, LiftoffRegister lhs,
                                      LiftoffRegister rhs) {
  fill_w(kSimd128ScratchReg, rhs.gp());
  sll_w(dst.fp().toW(), lhs.fp().toW(), kSimd128ScratchReg);
}

void LiftoffAssembler::emit_i32x4_shli(LiftoffRegister dst, LiftoffRegister lhs,
                                       int32_t rhs) {
  slli_w(dst.fp().toW(), lhs.fp().toW(), rhs & 31);
}

void LiftoffAssembler::emit_i32x4_shr_s(LiftoffRegister dst,
                                        LiftoffRegister lhs,
                                        LiftoffRegister rhs) {
  fill_w(kSimd128ScratchReg, rhs.gp());
  sra_w(dst.fp().toW(), lhs.fp().toW(), kSimd128ScratchReg);
}

void LiftoffAssembler::emit_i32x4_shri_s(LiftoffRegister dst,
                                         LiftoffRegister lhs, int32_t rhs) {
  srai_w(dst.fp().toW(), lhs.fp().toW(), rhs & 31);
}

void LiftoffAssembler::emit_i32x4_shr_u(LiftoffRegister dst,
                                        LiftoffRegister lhs,
                                        LiftoffRegister rhs) {
  fill_w(kSimd128ScratchReg, rhs.gp());
  srl_w(dst.fp().toW(), lhs.fp().toW(), kSimd128ScratchReg);
}

void LiftoffAssembler::emit_i32x4_shri_u(LiftoffRegister dst,
                                         LiftoffRegister lhs, int32_t rhs) {
  srli_w(dst.fp().toW(), lhs.fp().toW(), rhs & 31);
}

void LiftoffAssembler::emit_i32x4_add(LiftoffRegister dst, LiftoffRegister lhs,
                                      LiftoffRegister rhs) {
  addv_w(dst.fp().toW(), lhs.fp().toW(), rhs.fp().toW());
}

void LiftoffAssembler::emit_i32x4_sub(LiftoffRegister dst, LiftoffRegister lhs,
                                      LiftoffRegister rhs) {
  subv_w(dst.fp().toW(), lhs.fp().toW(), rhs.fp().toW());
}

void LiftoffAssembler::emit_i32x4_mul(LiftoffRegister dst, LiftoffRegister lhs,
                                      LiftoffRegister rhs) {
  mulv_w(dst.fp().toW(), lhs.fp().toW(), rhs.fp().toW());
}

void LiftoffAssembler::emit_i32x4_min_s(LiftoffRegister dst,
                                        LiftoffRegister lhs,
                                        LiftoffRegister rhs) {
  min_s_w(dst.fp().toW(), lhs.fp().toW(), rhs.fp().toW());
}

void LiftoffAssembler::emit_i32x4_min_u(LiftoffRegister dst,
                                        LiftoffRegister lhs,
                                        LiftoffRegister rhs) {
  min_u_w(dst.fp().toW(), lhs.fp().toW(), rhs.fp().toW());
}

void LiftoffAssembler::emit_i32x4_max_s(LiftoffRegister dst,
                                        LiftoffRegister lhs,
                                        LiftoffRegister rhs) {
  max_s_w(dst.fp().toW(), lhs.fp().toW(), rhs.fp().toW());
}

void LiftoffAssembler::emit_i32x4_max_u(LiftoffRegister dst,
                                        LiftoffRegister lhs,
                                        LiftoffRegister rhs) {
  max_u_w(dst.fp().toW(), lhs.fp().toW(), rhs.fp().toW());
}

void LiftoffAssembler::emit_i32x4_dot_i16x8_s(LiftoffRegister dst,
                                              LiftoffRegister lhs,
                                              LiftoffRegister rhs) {
  dotp_s_w(dst.fp().toW(), lhs.fp().toW(), rhs.fp().toW());
}

void LiftoffAssembler::emit_i64x2_neg(LiftoffRegister dst,
                                      LiftoffRegister src) {
  xor_v(kSimd128RegZero, kSimd128RegZero, kSimd128RegZero);
  subv_d(dst.fp().toW(), kSimd128RegZero, src.fp().toW());
}

void LiftoffAssembler::emit_i64x2_alltrue(LiftoffRegister dst,
                                          LiftoffRegister src) {
  liftoff::EmitAllTrue(this, dst, src, MSA_BRANCH_D);
}

void LiftoffAssembler::emit_i64x2_bitmask(LiftoffRegister dst,
                                          LiftoffRegister src) {
  srli_d(kSimd128RegZero, src.fp().toW(), 63);
  shf_w(kSimd128ScratchReg, kSimd128RegZero, 0x02);
  slli_d(kSimd128ScratchReg, kSimd128ScratchReg, 1);
  or_v(kSimd128RegZero, kSimd128RegZero, kSimd128ScratchReg);
  copy_u_b(dst.gp(), kSimd128RegZero, 0);
}

void LiftoffAssembler::emit_i64x2_shl(LiftoffRegister dst, LiftoffRegister lhs,
                                      LiftoffRegister rhs) {
  fill_d(kSimd128ScratchReg, rhs.gp());
  sll_d(dst.fp().toW(), lhs.fp().toW(), kSimd128ScratchReg);
}

void LiftoffAssembler::emit_i64x2_shli(LiftoffRegister dst, LiftoffRegister lhs,
                                       int32_t rhs) {
  slli_d(dst.fp().toW(), lhs.fp().toW(), rhs & 63);
}

void LiftoffAssembler::emit_i64x2_shr_s(LiftoffRegister dst,
                                        LiftoffRegister lhs,
                                        LiftoffRegister rhs) {
  fill_d(kSimd128ScratchReg, rhs.gp());
  sra_d(dst.fp().toW(), lhs.fp().toW(), kSimd128ScratchReg);
}

void LiftoffAssembler::emit_i64x2_shri_s(LiftoffRegister dst,
                                         LiftoffRegister lhs, int32_t rhs) {
  srai_d(dst.fp().toW(), lhs.fp().toW(), rhs & 63);
}

void LiftoffAssembler::emit_i64x2_shr_u(LiftoffRegister dst,
                                        LiftoffRegister lhs,
                                        LiftoffRegister rhs) {
  fill_d(kSimd128ScratchReg, rhs.gp());
  srl_d(dst.fp().toW(), lhs.fp().toW(), kSimd128ScratchReg);
}

void LiftoffAssembler::emit_i64x2_shri_u(LiftoffRegister dst,
                                         LiftoffRegister lhs, int32_t rhs) {
  srli_d(dst.fp().toW(), lhs.fp().toW(), rhs & 63);
}

void LiftoffAssembler::emit_i64x2_add(LiftoffRegister dst, LiftoffRegister lhs,
                                      LiftoffRegister rhs) {
  addv_d(dst.fp().toW(), lhs.fp().toW(), rhs.fp().toW());
}

void LiftoffAssembler::emit_i64x2_sub(LiftoffRegister dst, LiftoffRegister lhs,
                                      LiftoffRegister rhs) {
  subv_d(dst.fp().toW(), lhs.fp().toW(), rhs.fp().toW());
}

void LiftoffAssembler::emit_i64x2_mul(LiftoffRegister dst, LiftoffRegister lhs,
                                      LiftoffRegister rhs) {
  mulv_d(dst.fp().toW(), lhs.fp().toW(), rhs.fp().toW());
}

void LiftoffAssembler::emit_i64x2_gt_s(LiftoffRegister dst, LiftoffRegister lhs,
                                       LiftoffRegister rhs) {
  clt_s_d(dst.fp().toW(), rhs.fp().toW(), lhs.fp().toW());
}

void LiftoffAssembler::emit_i64x2_ge_s(LiftoffRegister dst, LiftoffRegister lhs,
                                       LiftoffRegister rhs) {
  cle_s_d(dst.fp().toW(), rhs.fp().toW(), lhs.fp().toW());
}

void LiftoffAssembler::emit_f32x4_abs(LiftoffRegister dst,
                                      LiftoffRegister src) {
  bclri_w(dst.fp().toW(), src.fp().toW(), 31);
}

void LiftoffAssembler::emit_f32x4_neg(LiftoffRegister dst,
                                      LiftoffRegister src) {
  bnegi_w(dst.fp().toW(), src.fp().toW(), 31);
}

void LiftoffAssembler::emit_f32x4_sqrt(LiftoffRegister dst,
                                       LiftoffRegister src) {
  fsqrt_w(dst.fp().toW(), src.fp().toW());
}

bool LiftoffAssembler::emit_f32x4_ceil(LiftoffRegister dst,
                                       LiftoffRegister src) {
  MSARoundW(dst.fp().toW(), src.fp().toW(), kRoundToPlusInf);
  return true;
}

bool LiftoffAssembler::emit_f32x4_floor(LiftoffRegister dst,
                                        LiftoffRegister src) {
  MSARoundW(dst.fp().toW(), src.fp().toW(), kRoundToMinusInf);
  return true;
}

bool LiftoffAssembler::emit_f32x4_trunc(LiftoffRegister dst,
                                        LiftoffRegister src) {
  MSARoundW(dst.fp().toW(), src.fp().toW(), kRoundToZero);
  return true;
}

bool LiftoffAssembler::emit_f32x4_nearest_int(LiftoffRegister dst,
                                              LiftoffRegister src) {
  MSARoundW(dst.fp().toW(), src.fp().toW(), kRoundToNearest);
  return true;
}

void LiftoffAssembler::emit_f32x4_add(LiftoffRegister dst, LiftoffRegister lhs,
                                      LiftoffRegister rhs) {
  fadd_w(dst.fp().toW(), lhs.fp().toW(), rhs.fp().toW());
}

void LiftoffAssembler::emit_f32x4_sub(LiftoffRegister dst, LiftoffRegister lhs,
                                      LiftoffRegister rhs) {
  fsub_w(dst.fp().toW(), lhs.fp().toW(), rhs.fp().toW());
}

void LiftoffAssembler::emit_f32x4_mul(LiftoffRegister dst, LiftoffRegister lhs,
                                      LiftoffRegister rhs) {
  fmul_w(dst.fp().toW(), lhs.fp().toW(), rhs.fp().toW());
}

void LiftoffAssembler::emit_f32x4_div(LiftoffRegister dst, LiftoffRegister lhs,
                                      LiftoffRegister rhs) {
  fdiv_w(dst.fp().toW(), lhs.fp().toW(), rhs.fp().toW());
}

void LiftoffAssembler::emit_f32x4_min(LiftoffRegister dst, LiftoffRegister lhs,
                                      LiftoffRegister rhs) {
  MSARegister dst_msa = dst.fp().toW();
  MSARegister lhs_msa = lhs.fp().toW();
  MSARegister rhs_msa = rhs.fp().toW();
  MSARegister scratch0 = kSimd128RegZero;
  MSARegister scratch1 = kSimd128ScratchReg;
  // If inputs are -0.0. and +0.0, then write -0.0 to scratch1.
  // scratch1 = (lhs == rhs) ?  (lhs | rhs) : (rhs | rhs).
  fseq_w(scratch0, lhs_msa, rhs_msa);
  bsel_v(scratch0, rhs_msa, lhs_msa);
  or_v(scratch1, scratch0, rhs_msa);
  // scratch0 = isNaN(scratch1) ? scratch1: lhs.
  fseq_w(scratch0, scratch1, scratch1);
  bsel_v(scratch0, scratch1, lhs_msa);
  // dst = (scratch1 <= scratch0) ? scratch1 : scratch0.
  fsle_w(dst_msa, scratch1, scratch0);
  bsel_v(dst_msa, scratch0, scratch1);
  // Canonicalize the result.
  fmin_w(dst_msa, dst_msa, dst_msa);
}

void LiftoffAssembler::emit_f32x4_max(LiftoffRegister dst, LiftoffRegister lhs,
                                      LiftoffRegister rhs) {
  MSARegister dst_msa = dst.fp().toW();
  MSARegister lhs_msa = lhs.fp().toW();
  MSARegister rhs_msa = rhs.fp().toW();
  MSARegister scratch0 = kSimd128RegZero;
  MSARegister scratch1 = kSimd128ScratchReg;
  // If inputs are -0.0. and +0.0, then write +0.0 to scratch1.
  // scratch1 = (lhs == rhs) ?  (lhs | rhs) : (rhs | rhs).
  fseq_w(scratch0, lhs_msa, rhs_msa);
  bsel_v(scratch0, rhs_msa, lhs_msa);
  and_v(scratch1, scratch0, rhs_msa);
  // scratch0 = isNaN(scratch1) ? scratch1: lhs.
  fseq_w(scratch0, scratch1, scratch1);
  bsel_v(scratch0, scratch1, lhs_msa);
  // dst = (scratch0 <= scratch1) ? scratch1 : scratch0.
  fsle_w(dst_msa, scratch0, scratch1);
  bsel_v(dst_msa, scratch0, scratch1);
  // Canonicalize the result.
  fmax_w(dst_msa, dst_msa, dst_msa);
}

void LiftoffAssembler::emit_f32x4_pmin(LiftoffRegister dst, LiftoffRegister lhs,
                                       LiftoffRegister rhs) {
  MSARegister dst_msa = dst.fp().toW();
  MSARegister lhs_msa = lhs.fp().toW();
  MSARegister rhs_msa = rhs.fp().toW();
  // dst = rhs < lhs ? rhs : lhs
  fclt_w(dst_msa, rhs_msa, lhs_msa);
  bsel_v(dst_msa, lhs_msa, rhs_msa);
}

void LiftoffAssembler::emit_f32x4_pmax(LiftoffRegister dst, LiftoffRegister lhs,
                                       LiftoffRegister rhs) {
  MSARegister dst_msa = dst.fp().toW();
  MSARegister lhs_msa = lhs.fp().toW();
  MSARegister rhs_msa = rhs.fp().toW();
  // dst = lhs < rhs ? rhs : lhs
  fclt_w(dst_msa, lhs_msa, rhs_msa);
  bsel_v(dst_msa, lhs_msa, rhs_msa);
}

void LiftoffAssembler::emit_f64x2_abs(LiftoffRegister dst,
                                      LiftoffRegister src) {
  bclri_d(dst.fp().toW(), src.fp().toW(), 63);
}

void LiftoffAssembler::emit_f64x2_neg(LiftoffRegister dst,
                                      LiftoffRegister src) {
  bnegi_d(dst.fp().toW(), src.fp().toW(), 63);
}

void LiftoffAssembler::emit_f64x2_sqrt(LiftoffRegister dst,
                                       LiftoffRegister src) {
  fsqrt_d(dst.fp().toW(), src.fp().toW());
}

bool LiftoffAssembler::emit_f64x2_ceil(LiftoffRegister dst,
                                       LiftoffRegister src) {
  MSARoundD(dst.fp().toW(), src.fp().toW(), kRoundToPlusInf);
  return true;
}

bool LiftoffAssembler::emit_f64x2_floor(LiftoffRegister dst,
                                        LiftoffRegister src) {
  MSARoundD(dst.fp().toW(), src.fp().toW(), kRoundToMinusInf);
  return true;
}

bool LiftoffAssembler::emit_f64x2_trunc(LiftoffRegister dst,
                                        LiftoffRegister src) {
  MSARoundD(dst.fp().toW(), src.fp().toW(), kRoundToZero);
  return true;
}

bool LiftoffAssembler::emit_f64x2_nearest_int(LiftoffRegister dst,
                                              LiftoffRegister src) {
  MSARoundD(dst.fp().toW(), src.fp().toW(), kRoundToNearest);
  return true;
}

void LiftoffAssembler::emit_f64x2_add(LiftoffRegister dst, LiftoffRegister lhs,
                                      LiftoffRegister rhs) {
  fadd_d(dst.fp().toW(), lhs.fp().toW(), rhs.fp().toW());
}

void LiftoffAssembler::emit_f64x2_sub(LiftoffRegister dst, LiftoffRegister lhs,
                                      LiftoffRegister rhs) {
  fsub_d(dst.fp().toW(), lhs.fp().toW(), rhs.fp().toW());
}

void LiftoffAssembler::emit_f64x2_mul(LiftoffRegister dst, LiftoffRegister lhs,
                                      LiftoffRegister rhs) {
  fmul_d(dst.fp().toW(), lhs.fp().toW(), rhs.fp().toW());
}

void LiftoffAssembler::emit_f64x2_div(LiftoffRegister dst, LiftoffRegister lhs,
                                      LiftoffRegister rhs) {
  fdiv_d(dst.fp().toW(), lhs.fp().toW(), rhs.fp().toW());
}

void LiftoffAssembler::emit_f64x2_min(LiftoffRegister dst, LiftoffRegister lhs,
                                      LiftoffRegister rhs) {
  MSARegister dst_msa = dst.fp().toW();
  MSARegister lhs_msa = lhs.fp().toW();
  MSARegister rhs_msa = rhs.fp().toW();
  MSARegister scratch0 = kSimd128RegZero;
  MSARegister scratch1 = kSimd128ScratchReg;
  // If inputs are -0.0. and +0.0, then write -0.0 to scratch1.
  // scratch1 = (lhs == rhs) ?  (lhs | rhs) : (rhs | rhs).
  fseq_d(scratch0, lhs_msa, rhs_msa);
  bsel_v(scratch0, rhs_msa, lhs_msa);
  or_v(scratch1, scratch0, rhs_msa);
  // scratch0 = isNaN(scratch1) ? scratch1: lhs.
  fseq_d(scratch0, scratch1, scratch1);
  bsel_v(scratch0, scratch1, lhs_msa);
  // dst = (scratch1 <= scratch0) ? scratch1 : scratch0.
  fsle_d(dst_msa, scratch1, scratch0);
  bsel_v(dst_msa, scratch0, scratch1);
  // Canonicalize the result.
  fmin_d(dst_msa, dst_msa, dst_msa);
}

void LiftoffAssembler::emit_f64x2_max(LiftoffRegister dst, LiftoffRegister lhs,
                                      LiftoffRegister rhs) {
  MSARegister dst_msa = dst.fp().toW();
  MSARegister lhs_msa = lhs.fp().toW();
  MSARegister rhs_msa = rhs.fp().toW();
  MSARegister scratch0 = kSimd128RegZero;
  MSARegister scratch1 = kSimd128ScratchReg;
  // If inputs are -0.0. and +0.0, then write +0.0 to scratch1.
  // scratch1 = (lhs == rhs) ?  (lhs | rhs) : (rhs | rhs).
  fseq_d(scratch0, lhs_msa, rhs_msa);
  bsel_v(scratch0, rhs_msa, lhs_msa);
  and_v(scratch1, scratch0, rhs_msa);
  // scratch0 = isNaN(scratch1) ? scratch1: lhs.
  fseq_d(scratch0, scratch1, scratch1);
  bsel_v(scratch0, scratch1, lhs_msa);
  // dst = (scratch0 <= scratch1) ? scratch1 : scratch0.
  fsle_d(dst_msa, scratch0, scratch1);
  bsel_v(dst_msa, scratch0, scratch1);
  // Canonicalize the result.
  fmax_d(dst_msa, dst_msa, dst_msa);
}

void LiftoffAssembler::emit_f64x2_pmin(LiftoffRegister dst, LiftoffRegister lhs,
                                       LiftoffRegister rhs) {
  MSARegister dst_msa = dst.fp().toW();
  MSARegister lhs_msa = lhs.fp().toW();
  MSARegister rhs_msa = rhs.fp().toW();
  // dst = rhs < lhs ? rhs : lhs
  fclt_d(dst_msa, rhs_msa, lhs_msa);
  bsel_v(dst_msa, lhs_msa, rhs_msa);
}

void LiftoffAssembler::emit_f64x2_pmax(LiftoffRegister dst, LiftoffRegister lhs,
                                       LiftoffRegister rhs) {
  MSARegister dst_msa = dst.fp().toW();
  MSARegister lhs_msa = lhs.fp().toW();
  MSARegister rhs_msa = rhs.fp().toW();
  // dst = lhs < rhs ? rhs : lhs
  fclt_d(dst_msa, lhs_msa, rhs_msa);
  bsel_v(dst_msa, lhs_msa, rhs_msa);
}

void LiftoffAssembler::emit_f64x2_convert_low_i32x4_s(LiftoffRegister dst,
                                                      LiftoffRegister src) {
  xor_v(kSimd128RegZero, kSimd128RegZero, kSimd128RegZero);
  ilvr_w(kSimd128RegZero, kSimd128RegZero, src.fp().toW());
  slli_d(kSimd128RegZero, kSimd128RegZero, 32);
  srai_d(kSimd128RegZero, kSimd128RegZero, 32);
  ffint_s_d(dst.fp().toW(), kSimd128RegZero);
}

void LiftoffAssembler::emit_f64x2_convert_low_i32x4_u(LiftoffRegister dst,
                                                      LiftoffRegister src) {
  xor_v(kSimd128RegZero, kSimd128RegZero, kSimd128RegZero);
  ilvr_w(kSimd128RegZero, kSimd128RegZero, src.fp().toW());
  ffint_u_d(dst.fp().toW(), kSimd128RegZero);
}

void LiftoffAssembler::emit_f64x2_promote_low_f32x4(LiftoffRegister dst,
                                                    LiftoffRegister src) {
  fexupr_d(dst.fp().toW(), src.fp().toW());
}

void LiftoffAssembler::emit_i32x4_sconvert_f32x4(LiftoffRegister dst,
                                                 LiftoffRegister src) {
  ftrunc_s_w(dst.fp().toW(), src.fp().toW());
}

void LiftoffAssembler::emit_i32x4_uconvert_f32x4(LiftoffRegister dst,
                                                 LiftoffRegister src) {
  ftrunc_u_w(dst.fp().toW(), src.fp().toW());
}

void LiftoffAssembler::emit_i32x4_trunc_sat_f64x2_s_zero(LiftoffRegister dst,
                                                         LiftoffRegister src) {
  xor_v(kSimd128RegZero, kSimd128RegZero, kSimd128RegZero);
  ftrunc_s_d(kSimd128ScratchReg, src.fp().toW());
  sat_s_d(kSimd128ScratchReg, kSimd128ScratchReg, 31);
  pckev_w(dst.fp().toW(), kSimd128RegZero, kSimd128ScratchReg);
}

void LiftoffAssembler::emit_i32x4_trunc_sat_f64x2_u_zero(LiftoffRegister dst,
                                                         LiftoffRegister src) {
  xor_v(kSimd128RegZero, kSimd128RegZero, kSimd128RegZero);
  ftrunc_u_d(kSimd128ScratchReg, src.fp().toW());
  sat_u_d(kSimd128ScratchReg, kSimd128ScratchReg, 31);
  pckev_w(dst.fp().toW(), kSimd128RegZero, kSimd128ScratchReg);
}

void LiftoffAssembler::emit_f32x4_sconvert_i32x4(LiftoffRegister dst,
                                                 LiftoffRegister src) {
  ffint_s_w(dst.fp().toW(), src.fp().toW());
}

void LiftoffAssembler::emit_f32x4_uconvert_i32x4(LiftoffRegister dst,
                                                 LiftoffRegister src) {
  ffint_u_w(dst.fp().toW(), src.fp().toW());
}

void LiftoffAssembler::emit_f32x4_demote_f64x2_zero(LiftoffRegister dst,
                                                    LiftoffRegister src) {
  xor_v(kSimd128RegZero, kSimd128RegZero, kSimd128RegZero);
  fexdo_w(dst.fp().toW(), kSimd128RegZero, src.fp().toW());
}

void LiftoffAssembler::emit_i8x16_sconvert_i16x8(LiftoffRegister dst,
                                                 LiftoffRegister lhs,
                                                 LiftoffRegister rhs) {
  sat_s_h(kSimd128ScratchReg, lhs.fp().toW(), 7);
  sat_s_h(dst.fp().toW(), lhs.fp().toW(), 7);
  pckev_b(dst.fp().toW(), dst.fp().toW(), kSimd128ScratchReg);
}

void LiftoffAssembler::emit_i8x16_uconvert_i16x8(LiftoffRegister dst,
                                                 LiftoffRegister lhs,
                                                 LiftoffRegister rhs) {
  xor_v(kSimd128RegZero, kSimd128RegZero, kSimd128RegZero);
  max_s_h(kSimd128ScratchReg, kSimd128RegZero, lhs.fp().toW());
  sat_u_h(kSimd128ScratchReg, kSimd128ScratchReg, 7);
  max_s_h(dst.fp().toW(), kSimd128RegZero, rhs.fp().toW());
  sat_u_h(dst.fp().toW(), dst.fp().toW(), 7);
  pckev_b(dst.fp().toW(), dst.fp().toW(), kSimd128ScratchReg);
}

void LiftoffAssembler::emit_i16x8_sconvert_i32x4(LiftoffRegister dst,
                                                 LiftoffRegister lhs,
                                                 LiftoffRegister rhs) {
  sat_s_w(kSimd128ScratchReg, lhs.fp().toW(), 15);
  sat_s_w(dst.fp().toW(), lhs.fp().toW(), 15);
  pckev_h(dst.fp().toW(), dst.fp().toW(), kSimd128ScratchReg);
}

void LiftoffAssembler::emit_i16x8_uconvert_i32x4(LiftoffRegister dst,
                                                 LiftoffRegister lhs,
                                                 LiftoffRegister rhs) {
  xor_v(kSimd128RegZero, kSimd128RegZero, kSimd128RegZero);
  max_s_w(kSimd128ScratchReg, kSimd128RegZero, lhs.fp().toW());
  sat_u_w(kSimd128ScratchReg, kSimd128ScratchReg, 15);
  max_s_w(dst.fp().toW(), kSimd128RegZero, rhs.fp().toW());
  sat_u_w(dst.fp().toW(), dst.fp().toW(), 15);
  pckev_h(dst.fp().toW(), dst.fp().toW(), kSimd128ScratchReg);
}

void LiftoffAssembler::emit_i16x8_sconvert_i8x16_low(LiftoffRegister dst,
                                                     LiftoffRegister src) {
  ilvr_b(kSimd128ScratchReg, src.fp().toW(), src.fp().toW());
  slli_h(dst.fp().toW(), kSimd128ScratchReg, 8);
  srai_h(dst.fp().toW(), dst.fp().toW(), 8);
}

void LiftoffAssembler::emit_i16x8_sconvert_i8x16_high(LiftoffRegister dst,
                                                      LiftoffRegister src) {
  ilvl_b(kSimd128ScratchReg, src.fp().toW(), src.fp().toW());
  slli_h(dst.fp().toW(), kSimd128ScratchReg, 8);
  srai_h(dst.fp().toW(), dst.fp().toW(), 8);
}

void LiftoffAssembler::emit_i16x8_uconvert_i8x16_low(LiftoffRegister dst,
                                                     LiftoffRegister src) {
  xor_v(kSimd128RegZero, kSimd128RegZero, kSimd128RegZero);
  ilvr_b(dst.fp().toW(), kSimd128RegZero, src.fp().toW());
}

void LiftoffAssembler::emit_i16x8_uconvert_i8x16_high(LiftoffRegister dst,
                                                      LiftoffRegister src) {
  xor_v(kSimd128RegZero, kSimd128RegZero, kSimd128RegZero);
  ilvl_b(dst.fp().toW(), kSimd128RegZero, src.fp().toW());
}

void LiftoffAssembler::emit_i32x4_sconvert_i16x8_low(LiftoffRegister dst,
                                                     LiftoffRegister src) {
  ilvr_h(kSimd128ScratchReg, src.fp().toW(), src.fp().toW());
  slli_w(dst.fp().toW(), kSimd128ScratchReg, 16);
  srai_w(dst.fp().toW(), dst.fp().toW(), 16);
}

void LiftoffAssembler::emit_i32x4_sconvert_i16x8_high(LiftoffRegister dst,
                                                      LiftoffRegister src) {
  ilvl_h(kSimd128ScratchReg, src.fp().toW(), src.fp().toW());
  slli_w(dst.fp().toW(), kSimd128ScratchReg, 16);
  srai_w(dst.fp().toW(), dst.fp().toW(), 16);
}

void LiftoffAssembler::emit_i32x4_uconvert_i16x8_low(LiftoffRegister dst,
                                                     LiftoffRegister src) {
  xor_v(kSimd128RegZero, kSimd128RegZero, kSimd128RegZero);
  ilvr_h(dst.fp().toW(), kSimd128RegZero, src.fp().toW());
}

void LiftoffAssembler::emit_i32x4_uconvert_i16x8_high(LiftoffRegister dst,
                                                      LiftoffRegister src) {
  xor_v(kSimd128RegZero, kSimd128RegZero, kSimd128RegZero);
  ilvl_h(dst.fp().toW(), kSimd128RegZero, src.fp().toW());
}

void LiftoffAssembler::emit_i64x2_sconvert_i32x4_low(LiftoffRegister dst,
                                                     LiftoffRegister src) {
  ilvr_w(kSimd128ScratchReg, src.fp().toW(), src.fp().toW());
  slli_d(dst.fp().toW(), kSimd128ScratchReg, 32);
  srai_d(dst.fp().toW(), dst.fp().toW(), 32);
}

void LiftoffAssembler::emit_i64x2_sconvert_i32x4_high(LiftoffRegister dst,
                                                      LiftoffRegister src) {
  ilvl_w(kSimd128ScratchReg, src.fp().toW(), src.fp().toW());
  slli_d(dst.fp().toW(), kSimd128ScratchReg, 32);
  srai_d(dst.fp().toW(), dst.fp().toW(), 32);
}

void LiftoffAssembler::emit_i64x2_uconvert_i32x4_low(LiftoffRegister dst,
                                                     LiftoffRegister src) {
  xor_v(kSimd128RegZero, kSimd128RegZero, kSimd128RegZero);
  ilvr_w(dst.fp().toW(), kSimd128RegZero, src.fp().toW());
}

void LiftoffAssembler::emit_i64x2_uconvert_i32x4_high(LiftoffRegister dst,
                                                      LiftoffRegister src) {
  xor_v(kSimd128RegZero, kSimd128RegZero, kSimd128RegZero);
  ilvl_w(dst.fp().toW(), kSimd128RegZero, src.fp().toW());
}

void LiftoffAssembler::emit_i8x16_rounding_average_u(LiftoffRegister dst,
                                                     LiftoffRegister lhs,
                                                     LiftoffRegister rhs) {
  aver_u_b(dst.fp().toW(), lhs.fp().toW(), rhs.fp().toW());
}

void LiftoffAssembler::emit_i16x8_rounding_average_u(LiftoffRegister dst,
                                                     LiftoffRegister lhs,
                                                     LiftoffRegister rhs) {
  aver_u_h(dst.fp().toW(), lhs.fp().toW(), rhs.fp().toW());
}

void LiftoffAssembler::emit_i8x16_abs(LiftoffRegister dst,
                                      LiftoffRegister src) {
  xor_v(kSimd128RegZero, kSimd128RegZero, kSimd128RegZero);
  asub_s_b(dst.fp().toW(), src.fp().toW(), kSimd128RegZero);
}

void LiftoffAssembler::emit_i16x8_abs(LiftoffRegister dst,
                                      LiftoffRegister src) {
  xor_v(kSimd128RegZero, kSimd128RegZero, kSimd128RegZero);
  asub_s_h(dst.fp().toW(), src.fp().toW(), kSimd128RegZero);
}

void LiftoffAssembler::emit_i32x4_abs(LiftoffRegister dst,
                                      LiftoffRegister src) {
  xor_v(kSimd128RegZero, kSimd128RegZero, kSimd128RegZero);
  asub_s_w(dst.fp().toW(), src.fp().toW(), kSimd128RegZero);
}

void LiftoffAssembler::emit_i8x16_extract_lane_s(LiftoffRegister dst,
                                                 LiftoffRegister lhs,
                                                 uint8_t imm_lane_idx) {
  copy_s_b(dst.gp(), lhs.fp().toW(), imm_lane_idx);
}

void LiftoffAssembler::emit_i8x16_extract_lane_u(LiftoffRegister dst,
                                                 LiftoffRegister lhs,
                                                 uint8_t imm_lane_idx) {
  copy_u_b(dst.gp(), lhs.fp().toW(), imm_lane_idx);
}

void LiftoffAssembler::emit_i16x8_extract_lane_s(LiftoffRegister dst,
                                                 LiftoffRegister lhs,
                                                 uint8_t imm_lane_idx) {
  copy_s_h(dst.gp(), lhs.fp().toW(), imm_lane_idx);
}

void LiftoffAssembler::emit_i16x8_extract_lane_u(LiftoffRegister dst,
                                                 LiftoffRegister lhs,
                                                 uint8_t imm_lane_idx) {
  copy_u_h(dst.gp(), lhs.fp().toW(), imm_lane_idx);
}

void LiftoffAssembler::emit_i32x4_extract_lane(LiftoffRegister dst,
                                               LiftoffRegister lhs,
                                               uint8_t imm_lane_idx) {
  copy_s_w(dst.gp(), lhs.fp().toW(), imm_lane_idx);
}

void LiftoffAssembler::emit_i64x2_extract_lane(LiftoffRegister dst,
                                               LiftoffRegister lhs,
                                               uint8_t imm_lane_idx) {
  copy_s_d(dst.gp(), lhs.fp().toW(), imm_lane_idx);
}

void LiftoffAssembler::emit_f32x4_extract_lane(LiftoffRegister dst,
                                               LiftoffRegister lhs,
                                               uint8_t imm_lane_idx) {
  copy_u_w(kScratchReg, lhs.fp().toW(), imm_lane_idx);
  TurboAssembler::FmoveLow(dst.fp(), kScratchReg);
}

void LiftoffAssembler::emit_f64x2_extract_lane(LiftoffRegister dst,
                                               LiftoffRegister lhs,
                                               uint8_t imm_lane_idx) {
  copy_s_d(kScratchReg, lhs.fp().toW(), imm_lane_idx);
  TurboAssembler::Move(dst.fp(), kScratchReg);
}

void LiftoffAssembler::emit_i8x16_replace_lane(LiftoffRegister dst,
                                               LiftoffRegister src1,
                                               LiftoffRegister src2,
                                               uint8_t imm_lane_idx) {
  if (dst != src1) {
    move_v(dst.fp().toW(), src1.fp().toW());
  }
  insert_b(dst.fp().toW(), imm_lane_idx, src2.gp());
}

void LiftoffAssembler::emit_i16x8_replace_lane(LiftoffRegister dst,
                                               LiftoffRegister src1,
                                               LiftoffRegister src2,
                                               uint8_t imm_lane_idx) {
  if (dst != src1) {
    move_v(dst.fp().toW(), src1.fp().toW());
  }
  insert_h(dst.fp().toW(), imm_lane_idx, src2.gp());
}

void LiftoffAssembler::emit_i32x4_replace_lane(LiftoffRegister dst,
                                               LiftoffRegister src1,
                                               LiftoffRegister src2,
                                               uint8_t imm_lane_idx) {
  if (dst != src1) {
    move_v(dst.fp().toW(), src1.fp().toW());
  }
  insert_w(dst.fp().toW(), imm_lane_idx, src2.gp());
}

void LiftoffAssembler::emit_i64x2_replace_lane(LiftoffRegister dst,
                                               LiftoffRegister src1,
                                               LiftoffRegister src2,
                                               uint8_t imm_lane_idx) {
  if (dst != src1) {
    move_v(dst.fp().toW(), src1.fp().toW());
  }
  insert_d(dst.fp().toW(), imm_lane_idx, src2.gp());
}

void LiftoffAssembler::emit_f32x4_replace_lane(LiftoffRegister dst,
                                               LiftoffRegister src1,
                                               LiftoffRegister src2,
                                               uint8_t imm_lane_idx) {
  TurboAssembler::FmoveLow(kScratchReg, src2.fp());
  if (dst != src1) {
    move_v(dst.fp().toW(), src1.fp().toW());
  }
  insert_w(dst.fp().toW(), imm_lane_idx, kScratchReg);
}

void LiftoffAssembler::emit_f64x2_replace_lane(LiftoffRegister dst,
                                               LiftoffRegister src1,
                                               LiftoffRegister src2,
                                               uint8_t imm_lane_idx) {
  TurboAssembler::Move(kScratchReg, src2.fp());
  if (dst != src1) {
    move_v(dst.fp().toW(), src1.fp().toW());
  }
  insert_d(dst.fp().toW(), imm_lane_idx, kScratchReg);
}

void LiftoffAssembler::StackCheck(Label* ool_code, Register limit_address) {
  TurboAssembler::Uld(limit_address, MemOperand(limit_address));
  TurboAssembler::Branch(ool_code, ule, sp, Operand(limit_address));
}

void LiftoffAssembler::CallTrapCallbackForTesting() {
  PrepareCallCFunction(0, GetUnusedRegister(kGpReg, {}).gp());
  CallCFunction(ExternalReference::wasm_call_trap_callback_for_testing(), 0);
}

void LiftoffAssembler::AssertUnreachable(AbortReason reason) {
  if (FLAG_debug_code) Abort(reason);
}

void LiftoffAssembler::PushRegisters(LiftoffRegList regs) {
  LiftoffRegList gp_regs = regs & kGpCacheRegList;
  unsigned num_gp_regs = gp_regs.GetNumRegsSet();
  if (num_gp_regs) {
    unsigned offset = num_gp_regs * kSystemPointerSize;
    daddiu(sp, sp, -offset);
    while (!gp_regs.is_empty()) {
      LiftoffRegister reg = gp_regs.GetFirstRegSet();
      offset -= kSystemPointerSize;
      sd(reg.gp(), MemOperand(sp, offset));
      gp_regs.clear(reg);
    }
    DCHECK_EQ(offset, 0);
  }
  LiftoffRegList fp_regs = regs & kFpCacheRegList;
  unsigned num_fp_regs = fp_regs.GetNumRegsSet();
  if (num_fp_regs) {
    unsigned slot_size = IsEnabled(MIPS_SIMD) ? 16 : 8;
    daddiu(sp, sp, -(num_fp_regs * slot_size));
    unsigned offset = 0;
    while (!fp_regs.is_empty()) {
      LiftoffRegister reg = fp_regs.GetFirstRegSet();
      if (IsEnabled(MIPS_SIMD)) {
        TurboAssembler::st_d(reg.fp().toW(), MemOperand(sp, offset));
      } else {
        TurboAssembler::Sdc1(reg.fp(), MemOperand(sp, offset));
      }
      fp_regs.clear(reg);
      offset += slot_size;
    }
    DCHECK_EQ(offset, num_fp_regs * slot_size);
  }
}

void LiftoffAssembler::PopRegisters(LiftoffRegList regs) {
  LiftoffRegList fp_regs = regs & kFpCacheRegList;
  unsigned fp_offset = 0;
  while (!fp_regs.is_empty()) {
    LiftoffRegister reg = fp_regs.GetFirstRegSet();
    if (IsEnabled(MIPS_SIMD)) {
      TurboAssembler::ld_d(reg.fp().toW(), MemOperand(sp, fp_offset));
    } else {
      TurboAssembler::Ldc1(reg.fp(), MemOperand(sp, fp_offset));
    }
    fp_regs.clear(reg);
    fp_offset += (IsEnabled(MIPS_SIMD) ? 16 : 8);
  }
  if (fp_offset) daddiu(sp, sp, fp_offset);
  LiftoffRegList gp_regs = regs & kGpCacheRegList;
  unsigned gp_offset = 0;
  while (!gp_regs.is_empty()) {
    LiftoffRegister reg = gp_regs.GetLastRegSet();
    ld(reg.gp(), MemOperand(sp, gp_offset));
    gp_regs.clear(reg);
    gp_offset += kSystemPointerSize;
  }
  daddiu(sp, sp, gp_offset);
}

void LiftoffAssembler::RecordSpillsInSafepoint(
    SafepointTableBuilder::Safepoint& safepoint, LiftoffRegList all_spills,
    LiftoffRegList ref_spills, int spill_offset) {
  int spill_space_size = 0;
  while (!all_spills.is_empty()) {
    LiftoffRegister reg = all_spills.GetFirstRegSet();
    if (ref_spills.has(reg)) {
      safepoint.DefineTaggedStackSlot(spill_offset);
    }
    all_spills.clear(reg);
    ++spill_offset;
    spill_space_size += kSystemPointerSize;
  }
  // Record the number of additional spill slots.
  RecordOolSpillSpaceSize(spill_space_size);
}

void LiftoffAssembler::DropStackSlotsAndRet(uint32_t num_stack_slots) {
  DCHECK_LT(num_stack_slots,
            (1 << 16) / kSystemPointerSize);  // 16 bit immediate
  TurboAssembler::DropAndRet(static_cast<int>(num_stack_slots));
}

void LiftoffAssembler::CallC(const ValueKindSig* sig,
                             const LiftoffRegister* args,
                             const LiftoffRegister* rets,
                             ValueKind out_argument_kind, int stack_bytes,
                             ExternalReference ext_ref) {
  Daddu(sp, sp, -stack_bytes);

  int arg_bytes = 0;
  for (ValueKind param_kind : sig->parameters()) {
    liftoff::Store(this, sp, arg_bytes, *args++, param_kind);
    arg_bytes += value_kind_size(param_kind);
  }
  DCHECK_LE(arg_bytes, stack_bytes);

  // Pass a pointer to the buffer with the arguments to the C function.
  // On mips, the first argument is passed in {a0}.
  constexpr Register kFirstArgReg = a0;
  mov(kFirstArgReg, sp);

  // Now call the C function.
  constexpr int kNumCCallArgs = 1;
  PrepareCallCFunction(kNumCCallArgs, kScratchReg);
  CallCFunction(ext_ref, kNumCCallArgs);

  // Move return value to the right register.
  const LiftoffRegister* next_result_reg = rets;
  if (sig->return_count() > 0) {
    DCHECK_EQ(1, sig->return_count());
    constexpr Register kReturnReg = v0;
    if (kReturnReg != next_result_reg->gp()) {
      Move(*next_result_reg, LiftoffRegister(kReturnReg), sig->GetReturn(0));
    }
    ++next_result_reg;
  }

  // Load potential output value from the buffer on the stack.
  if (out_argument_kind != kVoid) {
    liftoff::Load(this, *next_result_reg, MemOperand(sp, 0), out_argument_kind);
  }

  Daddu(sp, sp, stack_bytes);
}

void LiftoffAssembler::CallNativeWasmCode(Address addr) {
  Call(addr, RelocInfo::WASM_CALL);
}

void LiftoffAssembler::TailCallNativeWasmCode(Address addr) {
  Jump(addr, RelocInfo::WASM_CALL);
}

void LiftoffAssembler::CallIndirect(const ValueKindSig* sig,
                                    compiler::CallDescriptor* call_descriptor,
                                    Register target) {
  if (target == no_reg) {
    pop(kScratchReg);
    Call(kScratchReg);
  } else {
    Call(target);
  }
}

void LiftoffAssembler::TailCallIndirect(Register target) {
  if (target == no_reg) {
    Pop(kScratchReg);
    Jump(kScratchReg);
  } else {
    Jump(target);
  }
}

void LiftoffAssembler::CallRuntimeStub(WasmCode::RuntimeStubId sid) {
  // A direct call to a wasm runtime stub defined in this module.
  // Just encode the stub index. This will be patched at relocation.
  Call(static_cast<Address>(sid), RelocInfo::WASM_STUB_CALL);
}

void LiftoffAssembler::AllocateStackSlot(Register addr, uint32_t size) {
  Daddu(sp, sp, -size);
  TurboAssembler::Move(addr, sp);
}

void LiftoffAssembler::DeallocateStackSlot(uint32_t size) {
  Daddu(sp, sp, size);
}

void LiftoffAssembler::MaybeOSR() {}

void LiftoffAssembler::emit_set_if_nan(Register dst, FPURegister src,
                                       ValueKind kind) {
  UseScratchRegisterScope temps(this);
  Register scratch = temps.Acquire();
  Label not_nan;
  if (kind == kF32) {
    CompareIsNanF32(src, src);
  } else {
    DCHECK_EQ(kind, kF64);
    CompareIsNanF64(src, src);
  }
  BranchFalseShortF(&not_nan, USE_DELAY_SLOT);
  li(scratch, 1);
  Sw(dst, MemOperand(dst));
  bind(&not_nan);
}

void LiftoffAssembler::emit_s128_set_if_nan(Register dst, LiftoffRegister src,
                                            Register tmp_gp,
                                            LiftoffRegister tmp_s128,
                                            ValueKind lane_kind) {
  Label not_nan;
  if (lane_kind == kF32) {
    fcun_w(tmp_s128.fp().toW(), src.fp().toW(), src.fp().toW());
  } else {
    DCHECK_EQ(lane_kind, kF64);
    fcun_d(tmp_s128.fp().toW(), src.fp().toW(), src.fp().toW());
  }
  BranchMSA(&not_nan, MSA_BRANCH_V, all_zero, tmp_s128.fp().toW(),
            USE_DELAY_SLOT);
  li(tmp_gp, 1);
  Sw(tmp_gp, MemOperand(dst));
  bind(&not_nan);
}

void LiftoffStackSlots::Construct(int param_slots) {
  DCHECK_LT(0, slots_.size());
  SortInPushOrder();
  int last_stack_slot = param_slots;
  for (auto& slot : slots_) {
    const int stack_slot = slot.dst_slot_;
    int stack_decrement = (last_stack_slot - stack_slot) * kSystemPointerSize;
    DCHECK_LT(0, stack_decrement);
    last_stack_slot = stack_slot;
    const LiftoffAssembler::VarState& src = slot.src_;
    switch (src.loc()) {
      case LiftoffAssembler::VarState::kStack:
        if (src.kind() != kS128) {
          asm_->AllocateStackSpace(stack_decrement - kSystemPointerSize);
          asm_->Ld(kScratchReg, liftoff::GetStackSlot(slot.src_offset_));
          asm_->push(kScratchReg);
        } else {
          asm_->AllocateStackSpace(stack_decrement - kSimd128Size);
          asm_->Ld(kScratchReg, liftoff::GetStackSlot(slot.src_offset_ - 8));
          asm_->push(kScratchReg);
          asm_->Ld(kScratchReg, liftoff::GetStackSlot(slot.src_offset_));
          asm_->push(kScratchReg);
        }
        break;
      case LiftoffAssembler::VarState::kRegister: {
        int pushed_bytes = SlotSizeInBytes(slot);
        asm_->AllocateStackSpace(stack_decrement - pushed_bytes);
        liftoff::push(asm_, src.reg(), src.kind());
        break;
      }
      case LiftoffAssembler::VarState::kIntConst: {
        asm_->AllocateStackSpace(stack_decrement - kSystemPointerSize);
        asm_->li(kScratchReg, Operand(src.i32_const()));
        asm_->push(kScratchReg);
        break;
      }
    }
  }
}

}  // namespace wasm
}  // namespace internal
}  // namespace v8

#endif  // V8_WASM_BASELINE_MIPS64_LIFTOFF_ASSEMBLER_MIPS64_H_<|MERGE_RESOLUTION|>--- conflicted
+++ resolved
@@ -950,15 +950,9 @@
 void LiftoffAssembler::MoveStackValue(uint32_t dst_offset, uint32_t src_offset,
                                       ValueKind kind) {
   DCHECK_NE(dst_offset, src_offset);
-<<<<<<< HEAD
-  LiftoffRegister reg = GetUnusedRegister(reg_class_for(type), {});
-  Fill(reg, src_offset, type);
-  Spill(dst_offset, reg, type);
-=======
   LiftoffRegister reg = GetUnusedRegister(reg_class_for(kind), {});
   Fill(reg, src_offset, kind);
   Spill(dst_offset, reg, kind);
->>>>>>> a8a80be5
 }
 
 void LiftoffAssembler::Move(Register dst, Register src, ValueKind kind) {
@@ -1008,23 +1002,15 @@
   RecordUsedSpillOffset(offset);
   MemOperand dst = liftoff::GetStackSlot(offset);
   switch (value.type().kind()) {
-<<<<<<< HEAD
-    case ValueType::kI32: {
-=======
     case kI32: {
->>>>>>> a8a80be5
       LiftoffRegister tmp = GetUnusedRegister(kGpReg, {});
       TurboAssembler::li(tmp.gp(), Operand(value.to_i32()));
       Sw(tmp.gp(), dst);
       break;
     }
-<<<<<<< HEAD
-    case ValueType::kI64: {
-=======
     case kI64:
     case kRef:
     case kOptRef: {
->>>>>>> a8a80be5
       LiftoffRegister tmp = GetUnusedRegister(kGpReg, {});
       TurboAssembler::li(tmp.gp(), value.to_i64());
       Sd(tmp.gp(), dst);
