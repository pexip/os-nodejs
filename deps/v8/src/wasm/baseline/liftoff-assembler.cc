--- conflicted
+++ resolved
@@ -72,10 +72,6 @@
     static RegisterLoad Nop() {
       // ValueKind does not matter.
       return {kNop, kI32, 0};
-    }
-    static RegisterLoad Nop() {
-      // ValueType does not matter.
-      return {kNop, kWasmI32, 0};
     }
 
    private:
@@ -231,19 +227,11 @@
       *register_load(dst.high()) =
           RegisterLoad::HalfStack(stack_offset, kHighWord);
     } else if (dst.is_fp_pair()) {
-<<<<<<< HEAD
-      DCHECK_EQ(kWasmS128, type);
-      // Only need register_load for low_gp since we load 128 bits at one go.
-      // Both low and high need to be set in load_dst_regs_ but when iterating
-      // over it, both low and high will be cleared, so we won't load twice.
-      *register_load(dst.low()) = RegisterLoad::Stack(stack_offset, type);
-=======
       DCHECK_EQ(kS128, kind);
       // Only need register_load for low_gp since we load 128 bits at one go.
       // Both low and high need to be set in load_dst_regs_ but when iterating
       // over it, both low and high will be cleared, so we won't load twice.
       *register_load(dst.low()) = RegisterLoad::Stack(stack_offset, kind);
->>>>>>> a8a80be5
       *register_load(dst.high()) = RegisterLoad::Nop();
     } else {
       *register_load(dst) = RegisterLoad::Stack(stack_offset, kind);
@@ -340,11 +328,7 @@
   void ExecuteLoads() {
     for (LiftoffRegister dst : load_dst_regs_) {
       RegisterLoad* load = register_load(dst);
-<<<<<<< HEAD
-      switch (load->kind) {
-=======
       switch (load->load_kind) {
->>>>>>> a8a80be5
         case RegisterLoad::kNop:
           break;
         case RegisterLoad::kConstant:
@@ -705,11 +689,6 @@
 void LiftoffAssembler::PrepareLoopArgs(int num) {
   for (int i = 0; i < num; ++i) {
     VarState& slot = cache_state_.stack_state.end()[-1 - i];
-<<<<<<< HEAD
-    if (!slot.is_const()) continue;
-    RegClass rc =
-        kNeedI64RegPair && slot.type() == kWasmI64 ? kGpRegPair : kGpReg;
-=======
     if (slot.is_stack()) continue;
     RegClass rc = reg_class_for(slot.kind());
     if (slot.is_reg()) {
@@ -726,7 +705,6 @@
       }
       continue;
     }
->>>>>>> a8a80be5
     LiftoffRegister reg = GetUnusedRegister(rc, {});
     LoadConstant(reg, slot.constant());
     slot.MakeRegister(reg);
