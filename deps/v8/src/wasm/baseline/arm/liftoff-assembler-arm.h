--- conflicted
+++ resolved
@@ -155,15 +155,9 @@
                      LiftoffRegister lhs, LiftoffRegister rhs) {
   Register dst_low = dst.low_gp();
   if (dst_low == lhs.high_gp() || dst_low == rhs.high_gp()) {
-<<<<<<< HEAD
-    dst_low = assm->GetUnusedRegister(
-                      kGpReg, LiftoffRegList::ForRegs(lhs, rhs, dst.high_gp()))
-                  .gp();
-=======
     dst_low =
         assm->GetUnusedRegister(kGpReg, LiftoffRegList{lhs, rhs, dst.high_gp()})
             .gp();
->>>>>>> a8a80be5
   }
   (assm->*op)(dst_low, lhs.low_gp(), rhs.low_gp(), SetCC, al);
   (assm->*op_with_carry)(dst.high_gp(), lhs.high_gp(), Operand(rhs.high_gp()),
@@ -176,11 +170,7 @@
           void (Assembler::*op_with_carry)(Register, Register, const Operand&,
                                            SBit, Condition)>
 inline void I64BinopI(LiftoffAssembler* assm, LiftoffRegister dst,
-<<<<<<< HEAD
-                      LiftoffRegister lhs, int32_t imm) {
-=======
                       LiftoffRegister lhs, int64_t imm) {
->>>>>>> a8a80be5
   // The compiler allocated registers such that either {dst == lhs} or there is
   // no overlap between the two.
   DCHECK_NE(dst.low_gp(), lhs.high_gp());
@@ -602,16 +592,10 @@
     case kF32:
       vmov(liftoff::GetFloatRegister(reg.fp()), value.to_f32_boxed());
       break;
-<<<<<<< HEAD
-    case ValueType::kF64: {
-      Register extra_scratch = GetUnusedRegister(kGpReg, {}).gp();
-      vmov(reg.fp(), Double(value.to_f64_boxed().get_bits()), extra_scratch);
-=======
     case kF64: {
       Register extra_scratch = GetUnusedRegister(kGpReg, {}).gp();
       vmov(reg.fp(), base::Double(value.to_f64_boxed().get_bits()),
            extra_scratch);
->>>>>>> a8a80be5
       break;
     }
     default:
@@ -1113,16 +1097,6 @@
     ldrexd(dst_low, dst_high, actual_addr);
     dmb(ISH);
   }
-<<<<<<< HEAD
-  {
-    UseScratchRegisterScope temps(this);
-    Register actual_addr = liftoff::CalculateActualAddress(
-        this, &temps, src_addr, offset_reg, offset_imm);
-    ldrexd(dst_low, dst_high, actual_addr);
-    dmb(ISH);
-  }
-=======
->>>>>>> a8a80be5
 
   ParallelRegisterMove(
       {{dst, LiftoffRegister::ForPair(dst_low, dst_high), kI64}});
@@ -1410,15 +1384,9 @@
 void LiftoffAssembler::MoveStackValue(uint32_t dst_offset, uint32_t src_offset,
                                       ValueKind kind) {
   DCHECK_NE(dst_offset, src_offset);
-<<<<<<< HEAD
-  LiftoffRegister reg = GetUnusedRegister(reg_class_for(type), {});
-  Fill(reg, src_offset, type);
-  Spill(dst_offset, reg, type);
-=======
   LiftoffRegister reg = GetUnusedRegister(reg_class_for(kind), {});
   Fill(reg, src_offset, kind);
   Spill(dst_offset, reg, kind);
->>>>>>> a8a80be5
 }
 
 void LiftoffAssembler::Move(Register dst, Register src, ValueKind kind) {
@@ -1440,11 +1408,7 @@
   }
 }
 
-<<<<<<< HEAD
-void LiftoffAssembler::Spill(int offset, LiftoffRegister reg, ValueType type) {
-=======
 void LiftoffAssembler::Spill(int offset, LiftoffRegister reg, ValueKind kind) {
->>>>>>> a8a80be5
   // The {str} instruction needs a temp register when the immediate in the
   // provided MemOperand does not fit into 12 bits. This happens for large stack
   // frames. This DCHECK checks that the temp register is available when needed.
