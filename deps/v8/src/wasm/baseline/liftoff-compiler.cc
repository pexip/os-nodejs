--- conflicted
+++ resolved
@@ -721,11 +721,6 @@
         position, regs_to_save, __ cache_state()->cached_instance, spilled_regs,
         safepoint_info, RegisterOOLDebugSideTableEntry(decoder)));
     OutOfLineCode& ool = out_of_line_code_.back();
-<<<<<<< HEAD
-    Register limit_address = __ GetUnusedRegister(kGpReg, {}).gp();
-    LOAD_INSTANCE_FIELD(limit_address, StackLimitAddress, kSystemPointerSize);
-=======
->>>>>>> a8a80be5
     __ StackCheck(ool.label.get(), limit_address);
     __ bind(ool.continuation.get());
   }
@@ -918,33 +913,7 @@
     // is never a position of any instruction in the function.
     StackCheck(decoder, 0);
 
-<<<<<<< HEAD
-    // If we are generating debug code, do check the "hook on function call"
-    // flag. If set, trigger a break.
-    if (V8_UNLIKELY(for_debugging_)) {
-      // If there is a breakpoint set on the first instruction (== start of the
-      // function), then skip the check for "hook on function call", since we
-      // will unconditionally break there anyway.
-      bool has_breakpoint = next_breakpoint_ptr_ != nullptr &&
-                            (*next_breakpoint_ptr_ == 0 ||
-                             *next_breakpoint_ptr_ == decoder->position());
-      if (!has_breakpoint) {
-        DEBUG_CODE_COMMENT("check hook on function call");
-        Register flag = __ GetUnusedRegister(kGpReg, {}).gp();
-        LOAD_INSTANCE_FIELD(flag, HookOnFunctionCallAddress,
-                            kSystemPointerSize);
-        Label no_break;
-        __ Load(LiftoffRegister{flag}, flag, no_reg, 0, LoadType::kI32Load8U,
-                {});
-        // Unary "equal" means "equals zero".
-        __ emit_cond_jump(kEqual, &no_break, kWasmI32, flag);
-        EmitBreakpoint(decoder);
-        __ bind(&no_break);
-      }
-    }
-=======
     if (FLAG_trace_wasm) TraceFunctionEntry(decoder);
->>>>>>> a8a80be5
   }
 
   void GenerateOutOfLineCode(OutOfLineCode* ool) {
@@ -1629,18 +1598,10 @@
     LiftoffRegister dst = src_rc == dst_rc
                               ? __ GetUnusedRegister(dst_rc, {src}, {})
                               : __ GetUnusedRegister(dst_rc, {});
-<<<<<<< HEAD
-    DCHECK_EQ(!!can_trap, trap_position > 0);
-    Label* trap = can_trap ? AddOutOfLineTrap(
-                                 trap_position,
-                                 WasmCode::kThrowWasmTrapFloatUnrepresentable)
-                           : nullptr;
-=======
     Label* trap =
         can_trap ? AddOutOfLineTrap(
                        decoder, WasmCode::kThrowWasmTrapFloatUnrepresentable)
                  : nullptr;
->>>>>>> a8a80be5
     if (!__ emit_type_conversion(opcode, dst, src, trap)) {
       DCHECK_NOT_NULL(fallback_fn);
       ExternalReference ext_ref = fallback_fn();
@@ -1827,11 +1788,7 @@
       LiftoffRegister lhs = __ PopToRegister();
       // Either reuse {lhs} for {dst}, or choose a register (pair) which does
       // not overlap, for easier code generation.
-<<<<<<< HEAD
-      LiftoffRegList pinned = LiftoffRegList::ForRegs(lhs);
-=======
       LiftoffRegList pinned = {lhs};
->>>>>>> a8a80be5
       LiftoffRegister dst = src_rc == result_rc
                                 ? __ GetUnusedRegister(result_rc, {lhs}, pinned)
                                 : __ GetUnusedRegister(result_rc, pinned);
@@ -2204,11 +2161,7 @@
     if (value_i32 == value) {
       __ PushConstant(kI64, value_i32);
     } else {
-<<<<<<< HEAD
-      LiftoffRegister reg = __ GetUnusedRegister(reg_class_for(kWasmI64), {});
-=======
       LiftoffRegister reg = __ GetUnusedRegister(reg_class_for(kI64), {});
->>>>>>> a8a80be5
       __ LoadConstant(reg, WasmValue(value));
       __ PushRegister(kI64, reg);
     }
@@ -2316,25 +2269,6 @@
   }
 
   void LocalGet(FullDecoder* decoder, Value* result,
-<<<<<<< HEAD
-                const LocalIndexImmediate<validate>& imm) {
-    auto& slot = __ cache_state()->stack_state[imm.index];
-    DCHECK_EQ(slot.type(), imm.type);
-    switch (slot.loc()) {
-      case kRegister:
-        __ PushRegister(slot.type(), slot.reg());
-        break;
-      case kIntConst:
-        __ PushConstant(imm.type, slot.i32_const());
-        break;
-      case kStack: {
-        auto rc = reg_class_for(imm.type);
-        LiftoffRegister reg = __ GetUnusedRegister(rc, {});
-        __ Fill(reg, slot.offset(), imm.type);
-        __ PushRegister(slot.type(), reg);
-        break;
-      }
-=======
                 const IndexImmediate<validate>& imm) {
     auto local_slot = __ cache_state()->stack_state[imm.index];
     __ cache_state()->stack_state.emplace_back(
@@ -2352,7 +2286,6 @@
       __ cache_state()->inc_used(reg);
       slot->MakeRegister(reg);
       __ Fill(reg, local_slot.offset(), local_slot.kind());
->>>>>>> a8a80be5
     }
   }
 
@@ -2370,19 +2303,11 @@
       state.dec_used(slot_reg);
       dst_slot->MakeStack();
     }
-<<<<<<< HEAD
-    DCHECK_EQ(type, __ local_type(local_index));
-    RegClass rc = reg_class_for(type);
-    LiftoffRegister dst_reg = __ GetUnusedRegister(rc, {});
-    __ Fill(dst_reg, src_slot.offset(), type);
-    *dst_slot = LiftoffAssembler::VarState(type, dst_reg, dst_slot->offset());
-=======
     DCHECK(CheckCompatibleStackSlotTypes(kind, __ local_kind(local_index)));
     RegClass rc = reg_class_for(kind);
     LiftoffRegister dst_reg = __ GetUnusedRegister(rc, {});
     __ Fill(dst_reg, src_slot.offset(), kind);
     *dst_slot = LiftoffAssembler::VarState(kind, dst_reg, dst_slot->offset());
->>>>>>> a8a80be5
     __ cache_state()->inc_used(dst_reg);
   }
 
@@ -2651,24 +2576,6 @@
     LiftoffRegister true_value = __ PopToRegister(pinned);
     LiftoffRegister dst = __ GetUnusedRegister(true_value.reg_class(),
                                                {true_value, false_value}, {});
-<<<<<<< HEAD
-    __ PushRegister(type, dst);
-
-    // Now emit the actual code to move either {true_value} or {false_value}
-    // into {dst}.
-    Label cont;
-    Label case_false;
-    __ emit_cond_jump(kEqual, &case_false, kWasmI32, condition);
-    if (dst != true_value) __ Move(dst, true_value, type);
-    __ emit_jump(&cont);
-
-    __ bind(&case_false);
-    if (dst != false_value) __ Move(dst, false_value, type);
-    __ bind(&cont);
-  }
-
-  void BrImpl(Control* target) {
-=======
     if (!__ emit_select(dst, condition, true_value, false_value, kind)) {
       // Emit generic code (using branches) instead.
       Label cont;
@@ -2701,7 +2608,6 @@
         // and found to not make a difference.
       }
     }
->>>>>>> a8a80be5
     if (!target->br_merge()->reached) {
       target->label_state.InitMerge(
           *__ cache_state(), __ num_locals(), target->br_merge()->arity,
@@ -3293,15 +3199,9 @@
     }
   }
 
-<<<<<<< HEAD
-  void CurrentMemoryPages(FullDecoder* decoder, Value* result) {
-    Register mem_size = __ GetUnusedRegister(kGpReg, {}).gp();
-    LOAD_INSTANCE_FIELD(mem_size, MemorySize, kSystemPointerSize);
-=======
   void CurrentMemoryPages(FullDecoder* /* decoder */, Value* /* result */) {
     Register mem_size = __ GetUnusedRegister(kGpReg, {}).gp();
     LOAD_INSTANCE_FIELD(mem_size, MemorySize, kSystemPointerSize, {});
->>>>>>> a8a80be5
     __ emit_ptrsize_shri(mem_size, mem_size, kWasmPageSizeLog2);
     LiftoffRegister result{mem_size};
     if (env_->module->is_memory64 && kNeedI64RegPair) {
@@ -3547,18 +3447,10 @@
     LiftoffRegister src1 = __ PopToRegister(LiftoffRegList{src3, src2});
     // Reusing src1 and src2 will complicate codegen for select for some
     // backend, so we allow only reusing src3 (the mask), and pin src1 and src2.
-<<<<<<< HEAD
-    LiftoffRegister dst =
-        src_rc == result_rc
-            ? __ GetUnusedRegister(result_rc, {src3},
-                                   LiftoffRegList::ForRegs(src1, src2))
-            : __ GetUnusedRegister(result_rc, {});
-=======
     LiftoffRegister dst = src_rc == result_rc
                               ? __ GetUnusedRegister(result_rc, {src3},
                                                      LiftoffRegList{src1, src2})
                               : __ GetUnusedRegister(result_rc, {});
->>>>>>> a8a80be5
     CallEmitFn(fn, dst, src1, src2, src3);
     if (V8_UNLIKELY(nondeterminism_)) {
       LiftoffRegList pinned = {dst};
@@ -4160,12 +4052,7 @@
                                  PopToRegister();
     LiftoffRegister dst =
         (src2_rc == result_rc || pin_src2)
-<<<<<<< HEAD
-            ? __ GetUnusedRegister(result_rc, {src1},
-                                   LiftoffRegList::ForRegs(src2))
-=======
             ? __ GetUnusedRegister(result_rc, {src1}, LiftoffRegList{src2})
->>>>>>> a8a80be5
             : __ GetUnusedRegister(result_rc, {src1}, {});
     fn(dst, src1, src2, imm.lane);
     __ PushRegister(kS128, dst);
@@ -4664,22 +4551,6 @@
     // complete address calculation first, so that the address only needs a
     // single register. Afterwards we load all remaining values into the
     // other registers.
-<<<<<<< HEAD
-    LiftoffRegList pinned;
-    Register index_reg = pinned.set(__ PeekToRegister(2, pinned)).gp();
-    if (BoundsCheckMem(decoder, type.size(), imm.offset, index_reg, pinned,
-                       kDoForceCheck)) {
-      return;
-    }
-    AlignmentCheckMem(decoder, type.size(), imm.offset, index_reg, pinned);
-
-    uint32_t offset = imm.offset;
-    index_reg = AddMemoryMasking(index_reg, &offset, &pinned);
-    Register addr = pinned.set(__ GetUnusedRegister(kGpReg, pinned)).gp();
-    LOAD_INSTANCE_FIELD(addr, MemoryStart, kSystemPointerSize);
-    __ emit_i32_add(addr, addr, index_reg);
-    pinned.clear(LiftoffRegister(index_reg));
-=======
     LiftoffRegister full_index = __ PeekToRegister(2, {});
     Register index = BoundsCheckMem(decoder, type.size(), imm.offset,
                                     full_index, {}, kDoForceCheck);
@@ -4695,31 +4566,20 @@
 #endif
     __ emit_i32_add(addr, addr, index);
     pinned.clear(LiftoffRegister(index));
->>>>>>> a8a80be5
     LiftoffRegister new_value = pinned.set(__ PopToRegister(pinned));
     LiftoffRegister expected = pinned.set(__ PopToRegister(pinned));
 
     // Pop the index from the stack.
-<<<<<<< HEAD
-    __ cache_state()->stack_state.pop_back(1);
-
-    LiftoffRegister result = expected;
-=======
     __ DropValues(1);
 
     LiftoffRegister result = expected;
     if (__ cache_state()->is_used(result)) __ SpillRegister(result);
->>>>>>> a8a80be5
 
     // We already added the index to addr, so we can just pass no_reg to the
     // assembler now.
     __ AtomicCompareExchange(addr, no_reg, offset, expected, new_value, result,
                              type);
-<<<<<<< HEAD
-    __ PushRegister(type.value_type(), result);
-=======
     __ PushRegister(type.value_type().kind(), result);
->>>>>>> a8a80be5
     return;
 #else
     ValueKind result_kind = type.value_type().kind();
