--- conflicted
+++ resolved
@@ -558,15 +558,9 @@
   // Get an unused register for class {rc}, potentially spilling to free one.
   LiftoffRegister GetUnusedRegister(RegClass rc, LiftoffRegList pinned) {
     if (kNeedI64RegPair && rc == kGpRegPair) {
-<<<<<<< HEAD
-      LiftoffRegList candidates = kGpCacheRegList;
-      Register low = pinned.set(GetUnusedRegister(candidates, pinned)).gp();
-      Register high = GetUnusedRegister(candidates, pinned).gp();
-=======
       LiftoffRegList candidates = kGpCacheRegList.MaskOut(pinned);
       Register low = candidates.clear(GetUnusedRegister(candidates)).gp();
       Register high = GetUnusedRegister(candidates).gp();
->>>>>>> a8a80be5
       return LiftoffRegister::ForPair(low, high);
     } else if (kNeedS128RegPair && rc == kFpRegPair) {
       // kFpRegPair specific logic here because we need adjacent registers, not
