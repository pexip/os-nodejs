// Copyright 2017 the V8 project authors. All rights reserved.
// Use of this source code is governed by a BSD-style license that can be
// found in the LICENSE file.

#ifndef V8_WASM_BASELINE_PPC_LIFTOFF_ASSEMBLER_PPC_H_
#define V8_WASM_BASELINE_PPC_LIFTOFF_ASSEMBLER_PPC_H_

#include "src/base/platform/wrappers.h"
#include "src/codegen/assembler.h"
#include "src/heap/memory-chunk.h"
#include "src/wasm/baseline/liftoff-assembler.h"
#include "src/wasm/simd-shuffle.h"
#include "src/wasm/wasm-objects.h"

namespace v8 {
namespace internal {
namespace wasm {

namespace liftoff {

//  half
//  slot        Frame
//  -----+--------------------+---------------------------
//  n+3  |   parameter n      |
//  ...  |       ...          |
//   4   |   parameter 1      | or parameter 2
//   3   |   parameter 0      | or parameter 1
//   2   |  (result address)  | or parameter 0
//  -----+--------------------+---------------------------
//   2   | return addr (lr)   |
//   1   | previous frame (fp)|
//   0   | const pool (r28)   | if const pool is enabled
//  -----+--------------------+  <-- frame ptr (fp) or cp
//  -1   | StackFrame::WASM   |
//  -2   |    instance        |
//  -3   |    feedback vector |
//  -4   |    tiering budget  |
//  -----+--------------------+---------------------------
//  -5   |    slot 0 (high)   |   ^
//  -6   |    slot 0 (low)    |   |
//  -7   |    slot 1 (high)   | Frame slots
//  -8   |    slot 1 (low)    |   |
//       |                    |   v
//  -----+--------------------+  <-- stack ptr (sp)
//
//

constexpr int32_t kInstanceOffset =
    (FLAG_enable_embedded_constant_pool ? 3 : 2) * kSystemPointerSize;
constexpr int kFeedbackVectorOffset =
    (FLAG_enable_embedded_constant_pool ? 4 : 3) * kSystemPointerSize;
constexpr int kTierupBudgetOffset =
    (FLAG_enable_embedded_constant_pool ? 5 : 4) * kSystemPointerSize;

inline MemOperand GetHalfStackSlot(int offset, RegPairHalf half) {
  int32_t half_offset =
      half == kLowWord ? 0 : LiftoffAssembler::kStackSlotSize / 2;
  return MemOperand(fp, -kInstanceOffset - offset + half_offset);
}

inline MemOperand GetStackSlot(uint32_t offset) {
  return MemOperand(fp, -static_cast<int32_t>(offset));
}

inline MemOperand GetInstanceOperand() { return GetStackSlot(kInstanceOffset); }

inline constexpr Condition ToCondition(LiftoffCondition liftoff_cond) {
  switch (liftoff_cond) {
    case kEqual:
      return eq;
    case kUnequal:
      return ne;
    case kSignedLessThan:
    case kUnsignedLessThan:
      return lt;
    case kSignedLessEqual:
    case kUnsignedLessEqual:
      return le;
    case kSignedGreaterEqual:
    case kUnsignedGreaterEqual:
      return ge;
    case kSignedGreaterThan:
    case kUnsignedGreaterThan:
      return gt;
  }
}

inline constexpr bool UseSignedOp(LiftoffCondition liftoff_cond) {
  switch (liftoff_cond) {
    case kEqual:
    case kUnequal:
    case kSignedLessThan:
    case kSignedLessEqual:
    case kSignedGreaterThan:
    case kSignedGreaterEqual:
      return true;
    case kUnsignedLessThan:
    case kUnsignedLessEqual:
    case kUnsignedGreaterThan:
    case kUnsignedGreaterEqual:
      return false;
    default:
      UNREACHABLE();
  }
  return false;
}

}  // namespace liftoff

int LiftoffAssembler::PrepareStackFrame() {
  int offset = pc_offset();
  addi(sp, sp, Operand::Zero());
  return offset;
}

void LiftoffAssembler::PrepareTailCall(int num_callee_stack_params,
                                       int stack_param_delta) {
  Register scratch = ip;
  // Push the return address and frame pointer to complete the stack frame.
  AddS64(sp, sp, Operand(-2 * kSystemPointerSize), r0);
  LoadU64(scratch, MemOperand(fp, kSystemPointerSize), r0);
  StoreU64(scratch, MemOperand(sp, kSystemPointerSize), r0);
  LoadU64(scratch, MemOperand(fp), r0);
  StoreU64(scratch, MemOperand(sp), r0);

  // Shift the whole frame upwards.
  int slot_count = num_callee_stack_params + 2;
  for (int i = slot_count - 1; i >= 0; --i) {
    LoadU64(scratch, MemOperand(sp, i * kSystemPointerSize), r0);
    StoreU64(scratch,
             MemOperand(fp, (i - stack_param_delta) * kSystemPointerSize), r0);
  }

  // Set the new stack and frame pointer.
  AddS64(sp, fp, Operand(-stack_param_delta * kSystemPointerSize), r0);
  Pop(r0, fp);
  mtlr(r0);
}

void LiftoffAssembler::AlignFrameSize() {}

void LiftoffAssembler::PatchPrepareStackFrame(
    int offset, SafepointTableBuilder* safepoint_table_builder) {
  int frame_size =
      GetTotalFrameSize() -
      (FLAG_enable_embedded_constant_pool ? 3 : 2) * kSystemPointerSize;

  Assembler patching_assembler(
      AssemblerOptions{},
      ExternalAssemblerBuffer(buffer_start_ + offset, kInstrSize + kGap));

  if (V8_LIKELY(frame_size < 4 * KB)) {
    patching_assembler.addi(sp, sp, Operand(-frame_size));
    return;
  }

  // The frame size is bigger than 4KB, so we might overflow the available stack
  // space if we first allocate the frame and then do the stack check (we will
  // need some remaining stack space for throwing the exception). That's why we
  // check the available stack space before we allocate the frame. To do this we
  // replace the {__ sub(sp, sp, framesize)} with a jump to OOL code that does
  // this "extended stack check".
  //
  // The OOL code can simply be generated here with the normal assembler,
  // because all other code generation, including OOL code, has already finished
  // when {PatchPrepareStackFrame} is called. The function prologue then jumps
  // to the current {pc_offset()} to execute the OOL code for allocating the
  // large frame.

  // Emit the unconditional branch in the function prologue (from {offset} to
  // {pc_offset()}).

  int jump_offset = pc_offset() - offset;
  if (!is_int26(jump_offset)) {
    bailout(kUnsupportedArchitecture, "branch offset overflow");
    return;
  }
  patching_assembler.b(jump_offset, LeaveLK);

  // If the frame is bigger than the stack, we throw the stack overflow
  // exception unconditionally. Thereby we can avoid the integer overflow
  // check in the condition code.
  RecordComment("OOL: stack check for large frame");
  Label continuation;
  if (frame_size < FLAG_stack_size * 1024) {
    Register stack_limit = ip;
    LoadU64(stack_limit,
            FieldMemOperand(kWasmInstanceRegister,
                            WasmInstanceObject::kRealStackLimitAddressOffset),
            r0);
    LoadU64(stack_limit, MemOperand(stack_limit), r0);
    AddS64(stack_limit, stack_limit, Operand(frame_size), r0);
    CmpU64(sp, stack_limit);
    bge(&continuation);
  }

  Call(wasm::WasmCode::kWasmStackOverflow, RelocInfo::WASM_STUB_CALL);
  // The call will not return; just define an empty safepoint.
  safepoint_table_builder->DefineSafepoint(this);
  if (FLAG_debug_code) stop();

  bind(&continuation);

  // Now allocate the stack space. Note that this might do more than just
  // decrementing the SP; consult {TurboAssembler::AllocateStackSpace}.
  SubS64(sp, sp, Operand(frame_size), r0);

  // Jump back to the start of the function, from {pc_offset()} to
  // right after the reserved space for the {__ sub(sp, sp, framesize)} (which
  // is a branch now).
  jump_offset = offset - pc_offset() + kInstrSize;
  if (!is_int26(jump_offset)) {
    bailout(kUnsupportedArchitecture, "branch offset overflow");
    return;
  }
  b(jump_offset, LeaveLK);
}

void LiftoffAssembler::FinishCode() { EmitConstantPool(); }

void LiftoffAssembler::AbortCompilation() { FinishCode(); }

// static
constexpr int LiftoffAssembler::StaticStackFrameSize() {
  return liftoff::kTierupBudgetOffset;
}

int LiftoffAssembler::SlotSizeForType(ValueKind kind) {
  switch (kind) {
    case kS128:
      return value_kind_size(kind);
    default:
      return kStackSlotSize;
  }
}

bool LiftoffAssembler::NeedsAlignment(ValueKind kind) {
  return (kind == kS128 || is_reference(kind));
}

void LiftoffAssembler::LoadConstant(LiftoffRegister reg, WasmValue value,
                                    RelocInfo::Mode rmode) {
  switch (value.type().kind()) {
    case kI32:
      mov(reg.gp(), Operand(value.to_i32(), rmode));
      break;
    case kI64:
      mov(reg.gp(), Operand(value.to_i64(), rmode));
      break;
    case kF32: {
      UseScratchRegisterScope temps(this);
      Register scratch = temps.Acquire();
      mov(scratch, Operand(value.to_f32_boxed().get_bits()));
      MovIntToFloat(reg.fp(), scratch, ip);
      break;
    }
    case kF64: {
      UseScratchRegisterScope temps(this);
      Register scratch = temps.Acquire();
      mov(scratch, Operand(value.to_f64_boxed().get_bits()));
      MovInt64ToDouble(reg.fp(), scratch);
      break;
    }
    default:
      UNREACHABLE();
  }
}

void LiftoffAssembler::LoadInstanceFromFrame(Register dst) {
  LoadU64(dst, liftoff::GetInstanceOperand(), r0);
}

void LiftoffAssembler::LoadFromInstance(Register dst, Register instance,
                                        int offset, int size) {
  DCHECK_LE(0, offset);
  switch (size) {
    case 1:
      LoadU8(dst, MemOperand(instance, offset), r0);
      break;
    case 4:
      LoadU32(dst, MemOperand(instance, offset), r0);
      break;
    case 8:
      LoadU64(dst, MemOperand(instance, offset), r0);
      break;
    default:
      UNIMPLEMENTED();
  }
}

void LiftoffAssembler::LoadTaggedPointerFromInstance(Register dst,
                                                     Register instance,
                                                     int offset) {
  LoadTaggedPointerField(dst, MemOperand(instance, offset), r0);
}

void LiftoffAssembler::SpillInstance(Register instance) {
  StoreU64(instance, liftoff::GetInstanceOperand(), r0);
}

void LiftoffAssembler::ResetOSRTarget() {}

void LiftoffAssembler::LoadTaggedPointer(Register dst, Register src_addr,
                                         Register offset_reg,
                                         int32_t offset_imm,
                                         LiftoffRegList pinned) {
  LoadTaggedPointerField(dst, MemOperand(src_addr, offset_reg, offset_imm), r0);
}

void LiftoffAssembler::LoadFullPointer(Register dst, Register src_addr,
                                       int32_t offset_imm) {
  LoadU64(dst, MemOperand(src_addr, offset_imm), r0);
}

void LiftoffAssembler::StoreTaggedPointer(Register dst_addr,
                                          Register offset_reg,
                                          int32_t offset_imm,
                                          LiftoffRegister src,
                                          LiftoffRegList pinned,
                                          SkipWriteBarrier skip_write_barrier) {
  MemOperand dst_op = MemOperand(dst_addr, offset_reg, offset_imm);
  StoreTaggedField(src.gp(), dst_op, r0);

  if (skip_write_barrier || FLAG_disable_write_barriers) return;

  Label write_barrier;
  Label exit;
  CheckPageFlag(dst_addr, ip, MemoryChunk::kPointersFromHereAreInterestingMask,
                ne, &write_barrier);
  b(&exit);
  bind(&write_barrier);
  JumpIfSmi(src.gp(), &exit);
  if (COMPRESS_POINTERS_BOOL) {
    DecompressTaggedPointer(src.gp(), src.gp());
  }
  CheckPageFlag(src.gp(), ip, MemoryChunk::kPointersToHereAreInterestingMask,
                eq, &exit);
  mov(ip, Operand(offset_imm));
  add(ip, ip, dst_addr);
  if (offset_reg != no_reg) {
    add(ip, ip, offset_reg);
  }
  CallRecordWriteStubSaveRegisters(dst_addr, ip, RememberedSetAction::kEmit,
                                   SaveFPRegsMode::kSave,
                                   StubCallMode::kCallWasmRuntimeStub);
  bind(&exit);
}

void LiftoffAssembler::Load(LiftoffRegister dst, Register src_addr,
                            Register offset_reg, uintptr_t offset_imm,
                            LoadType type, LiftoffRegList pinned,
                            uint32_t* protected_load_pc, bool is_load_mem,
                            bool i64_offset) {
  if (!i64_offset && offset_reg != no_reg) {
    ZeroExtWord32(ip, offset_reg);
    offset_reg = ip;
  }
  MemOperand src_op = MemOperand(src_addr, offset_reg, offset_imm);
  if (protected_load_pc) *protected_load_pc = pc_offset();
  switch (type.value()) {
    case LoadType::kI32Load8U:
    case LoadType::kI64Load8U:
      LoadU8(dst.gp(), src_op, r0);
      break;
    case LoadType::kI32Load8S:
    case LoadType::kI64Load8S:
      LoadS8(dst.gp(), src_op, r0);
      break;
    case LoadType::kI32Load16U:
    case LoadType::kI64Load16U:
      if (is_load_mem) {
        LoadU16LE(dst.gp(), src_op, r0);
      } else {
        LoadU16(dst.gp(), src_op, r0);
      }
      break;
    case LoadType::kI32Load16S:
    case LoadType::kI64Load16S:
      if (is_load_mem) {
        LoadS16LE(dst.gp(), src_op, r0);
      } else {
        LoadS16(dst.gp(), src_op, r0);
      }
      break;
    case LoadType::kI64Load32U:
      if (is_load_mem) {
        LoadU32LE(dst.gp(), src_op, r0);
      } else {
        LoadU32(dst.gp(), src_op, r0);
      }
      break;
    case LoadType::kI32Load:
    case LoadType::kI64Load32S:
      if (is_load_mem) {
        LoadS32LE(dst.gp(), src_op, r0);
      } else {
        LoadS32(dst.gp(), src_op, r0);
      }
      break;
    case LoadType::kI64Load:
      if (is_load_mem) {
        LoadU64LE(dst.gp(), src_op, r0);
      } else {
        LoadU64(dst.gp(), src_op, r0);
      }
      break;
    case LoadType::kF32Load:
      if (is_load_mem) {
        // `ip` could be used as offset_reg.
        Register scratch = ip;
        if (offset_reg == ip) {
          scratch = GetRegisterThatIsNotOneOf(src_addr);
          push(scratch);
        }
        LoadF32LE(dst.fp(), src_op, r0, scratch);
        if (offset_reg == ip) {
          pop(scratch);
        }
      } else {
        LoadF32(dst.fp(), src_op, r0);
      }
      break;
    case LoadType::kF64Load:
      if (is_load_mem) {
        // `ip` could be used as offset_reg.
        Register scratch = ip;
        if (offset_reg == ip) {
          scratch = GetRegisterThatIsNotOneOf(src_addr);
          push(scratch);
        }
        LoadF64LE(dst.fp(), src_op, r0, scratch);
        if (offset_reg == ip) {
          pop(scratch);
        }
      } else {
        LoadF64(dst.fp(), src_op, r0);
      }
      break;
    case LoadType::kS128Load:
      bailout(kUnsupportedArchitecture, "SIMD");
      break;
    default:
      UNREACHABLE();
  }
}

void LiftoffAssembler::Store(Register dst_addr, Register offset_reg,
                             uintptr_t offset_imm, LiftoffRegister src,
                             StoreType type, LiftoffRegList pinned,
                             uint32_t* protected_store_pc, bool is_store_mem) {
  MemOperand dst_op =
      MemOperand(dst_addr, offset_reg, offset_imm);
  if (protected_store_pc) *protected_store_pc = pc_offset();
  switch (type.value()) {
    case StoreType::kI32Store8:
    case StoreType::kI64Store8:
      StoreU8(src.gp(), dst_op, r0);
      break;
    case StoreType::kI32Store16:
    case StoreType::kI64Store16:
      if (is_store_mem) {
        StoreU16LE(src.gp(), dst_op, r0);
      } else {
        StoreU16(src.gp(), dst_op, r0);
      }
      break;
    case StoreType::kI32Store:
    case StoreType::kI64Store32:
      if (is_store_mem) {
        StoreU32LE(src.gp(), dst_op, r0);
      } else {
        StoreU32(src.gp(), dst_op, r0);
      }
      break;
    case StoreType::kI64Store:
      if (is_store_mem) {
        StoreU64LE(src.gp(), dst_op, r0);
      } else {
        StoreU64(src.gp(), dst_op, r0);
      }
      break;
    case StoreType::kF32Store:
      if (is_store_mem) {
        Register scratch2 = GetUnusedRegister(kGpReg, pinned).gp();
        StoreF32LE(src.fp(), dst_op, r0, scratch2);
      } else {
        StoreF32(src.fp(), dst_op, r0);
      }
      break;
    case StoreType::kF64Store:
      if (is_store_mem) {
        Register scratch2 = GetUnusedRegister(kGpReg, pinned).gp();
        StoreF64LE(src.fp(), dst_op, r0, scratch2);
      } else {
        StoreF64(src.fp(), dst_op, r0);
      }
      break;
    case StoreType::kS128Store: {
      bailout(kUnsupportedArchitecture, "SIMD");
      break;
    }
    default:
      UNREACHABLE();
  }
}

void LiftoffAssembler::AtomicLoad(LiftoffRegister dst, Register src_addr,
                                  Register offset_reg, uintptr_t offset_imm,
                                  LoadType type, LiftoffRegList pinned) {
  Load(dst, src_addr, offset_reg, offset_imm, type, pinned, nullptr, true);
  lwsync();
}

void LiftoffAssembler::AtomicStore(Register dst_addr, Register offset_reg,
                                   uintptr_t offset_imm, LiftoffRegister src,
                                   StoreType type, LiftoffRegList pinned) {
  lwsync();
  Store(dst_addr, offset_reg, offset_imm, src, type, pinned, nullptr, true);
  sync();
}

#ifdef V8_TARGET_BIG_ENDIAN
constexpr bool is_be = true;
#else
constexpr bool is_be = false;
#endif

#define ATOMIC_OP(instr)                                                 \
  {                                                                      \
    Register offset = r0;                                                \
    if (offset_imm != 0) {                                               \
      mov(ip, Operand(offset_imm));                                      \
      if (offset_reg != no_reg) {                                        \
        add(ip, ip, offset_reg);                                         \
      }                                                                  \
      offset = ip;                                                       \
    } else {                                                             \
      if (offset_reg != no_reg) {                                        \
        offset = offset_reg;                                             \
      }                                                                  \
    }                                                                    \
                                                                         \
    MemOperand dst = MemOperand(offset, dst_addr);                       \
                                                                         \
    switch (type.value()) {                                              \
      case StoreType::kI32Store8:                                        \
      case StoreType::kI64Store8: {                                      \
        auto op_func = [&](Register dst, Register lhs, Register rhs) {   \
          instr(dst, lhs, rhs);                                          \
        };                                                               \
        AtomicOps<uint8_t>(dst, value.gp(), result.gp(), r0, op_func);   \
        break;                                                           \
      }                                                                  \
      case StoreType::kI32Store16:                                       \
      case StoreType::kI64Store16: {                                     \
        auto op_func = [&](Register dst, Register lhs, Register rhs) {   \
          if (is_be) {                                                   \
            Register scratch = GetRegisterThatIsNotOneOf(lhs, rhs, dst); \
            push(scratch);                                               \
            ByteReverseU16(dst, lhs, scratch);                           \
            instr(dst, dst, rhs);                                        \
            ByteReverseU16(dst, dst, scratch);                           \
            pop(scratch);                                                \
          } else {                                                       \
            instr(dst, lhs, rhs);                                        \
          }                                                              \
        };                                                               \
        AtomicOps<uint16_t>(dst, value.gp(), result.gp(), r0, op_func);  \
        if (is_be) {                                                     \
          ByteReverseU16(result.gp(), result.gp(), ip);                  \
        }                                                                \
        break;                                                           \
      }                                                                  \
      case StoreType::kI32Store:                                         \
      case StoreType::kI64Store32: {                                     \
        auto op_func = [&](Register dst, Register lhs, Register rhs) {   \
          if (is_be) {                                                   \
            Register scratch = GetRegisterThatIsNotOneOf(lhs, rhs, dst); \
            push(scratch);                                               \
            ByteReverseU32(dst, lhs, scratch);                           \
            instr(dst, dst, rhs);                                        \
            ByteReverseU32(dst, dst, scratch);                           \
            pop(scratch);                                                \
          } else {                                                       \
            instr(dst, lhs, rhs);                                        \
          }                                                              \
        };                                                               \
        AtomicOps<uint32_t>(dst, value.gp(), result.gp(), r0, op_func);  \
        if (is_be) {                                                     \
          ByteReverseU32(result.gp(), result.gp(), ip);                  \
        }                                                                \
        break;                                                           \
      }                                                                  \
      case StoreType::kI64Store: {                                       \
        auto op_func = [&](Register dst, Register lhs, Register rhs) {   \
          if (is_be) {                                                   \
            ByteReverseU64(dst, lhs);                                    \
            instr(dst, dst, rhs);                                        \
            ByteReverseU64(dst, dst);                                    \
          } else {                                                       \
            instr(dst, lhs, rhs);                                        \
          }                                                              \
        };                                                               \
        AtomicOps<uint64_t>(dst, value.gp(), result.gp(), r0, op_func);  \
        if (is_be) {                                                     \
          ByteReverseU64(result.gp(), result.gp());                      \
        }                                                                \
        break;                                                           \
      }                                                                  \
      default:                                                           \
        UNREACHABLE();                                                   \
    }                                                                    \
  }

void LiftoffAssembler::AtomicAdd(Register dst_addr, Register offset_reg,
                                 uintptr_t offset_imm, LiftoffRegister value,
                                 LiftoffRegister result, StoreType type) {
  ATOMIC_OP(add);
}

void LiftoffAssembler::AtomicSub(Register dst_addr, Register offset_reg,
                                 uintptr_t offset_imm, LiftoffRegister value,
                                 LiftoffRegister result, StoreType type) {
  ATOMIC_OP(sub);
}

void LiftoffAssembler::AtomicAnd(Register dst_addr, Register offset_reg,
                                 uintptr_t offset_imm, LiftoffRegister value,
                                 LiftoffRegister result, StoreType type) {
  ATOMIC_OP(and_);
}

void LiftoffAssembler::AtomicOr(Register dst_addr, Register offset_reg,
                                uintptr_t offset_imm, LiftoffRegister value,
                                LiftoffRegister result, StoreType type) {
  ATOMIC_OP(orx);
}

void LiftoffAssembler::AtomicXor(Register dst_addr, Register offset_reg,
                                 uintptr_t offset_imm, LiftoffRegister value,
                                 LiftoffRegister result, StoreType type) {
  ATOMIC_OP(xor_);
}

void LiftoffAssembler::AtomicExchange(Register dst_addr, Register offset_reg,
                                      uintptr_t offset_imm,
                                      LiftoffRegister value,
                                      LiftoffRegister result, StoreType type) {
  Register offset = r0;
  if (offset_imm != 0) {
    mov(ip, Operand(offset_imm));
    if (offset_reg != no_reg) {
      add(ip, ip, offset_reg);
    }
    offset = ip;
  } else {
    if (offset_reg != no_reg) {
      offset = offset_reg;
    }
  }
  MemOperand dst = MemOperand(offset, dst_addr);
  switch (type.value()) {
    case StoreType::kI32Store8:
    case StoreType::kI64Store8: {
      TurboAssembler::AtomicExchange<uint8_t>(dst, value.gp(), result.gp());
      break;
    }
    case StoreType::kI32Store16:
    case StoreType::kI64Store16: {
      if (is_be) {
        Register scratch = GetRegisterThatIsNotOneOf(value.gp(), result.gp());
        push(scratch);
        ByteReverseU16(r0, value.gp(), scratch);
        pop(scratch);
        TurboAssembler::AtomicExchange<uint16_t>(dst, r0, result.gp());
        ByteReverseU16(result.gp(), result.gp(), ip);
      } else {
        TurboAssembler::AtomicExchange<uint16_t>(dst, value.gp(), result.gp());
      }
      break;
    }
    case StoreType::kI32Store:
    case StoreType::kI64Store32: {
      if (is_be) {
        Register scratch = GetRegisterThatIsNotOneOf(value.gp(), result.gp());
        push(scratch);
        ByteReverseU32(r0, value.gp(), scratch);
        pop(scratch);
        TurboAssembler::AtomicExchange<uint32_t>(dst, r0, result.gp());
        ByteReverseU32(result.gp(), result.gp(), ip);
      } else {
        TurboAssembler::AtomicExchange<uint32_t>(dst, value.gp(), result.gp());
      }
      break;
    }
    case StoreType::kI64Store: {
      if (is_be) {
        ByteReverseU64(r0, value.gp());
        TurboAssembler::AtomicExchange<uint64_t>(dst, r0, result.gp());
        ByteReverseU64(result.gp(), result.gp());
      } else {
        TurboAssembler::AtomicExchange<uint64_t>(dst, value.gp(), result.gp());
      }
      break;
    }
    default:
      UNREACHABLE();
  }
}

void LiftoffAssembler::AtomicCompareExchange(
    Register dst_addr, Register offset_reg, uintptr_t offset_imm,
    LiftoffRegister expected, LiftoffRegister new_value, LiftoffRegister result,
    StoreType type) {
  Register offset = r0;
  if (offset_imm != 0) {
    mov(ip, Operand(offset_imm));
    if (offset_reg != no_reg) {
      add(ip, ip, offset_reg);
    }
    offset = ip;
  } else {
    if (offset_reg != no_reg) {
      offset = offset_reg;
    }
  }
  MemOperand dst = MemOperand(offset, dst_addr);
  switch (type.value()) {
    case StoreType::kI32Store8:
    case StoreType::kI64Store8: {
      TurboAssembler::AtomicCompareExchange<uint8_t>(
          dst, expected.gp(), new_value.gp(), result.gp(), r0);
      break;
    }
    case StoreType::kI32Store16:
    case StoreType::kI64Store16: {
      if (is_be) {
        Push(new_value.gp(), expected.gp());
        Register scratch = GetRegisterThatIsNotOneOf(
            new_value.gp(), expected.gp(), result.gp());
        push(scratch);
        ByteReverseU16(new_value.gp(), new_value.gp(), scratch);
        ByteReverseU16(expected.gp(), expected.gp(), scratch);
        pop(scratch);
        TurboAssembler::AtomicCompareExchange<uint16_t>(
            dst, expected.gp(), new_value.gp(), result.gp(), r0);
        ByteReverseU16(result.gp(), result.gp(), r0);
        Pop(new_value.gp(), expected.gp());
      } else {
        TurboAssembler::AtomicCompareExchange<uint16_t>(
            dst, expected.gp(), new_value.gp(), result.gp(), r0);
      }
      break;
    }
    case StoreType::kI32Store:
    case StoreType::kI64Store32: {
      if (is_be) {
        Push(new_value.gp(), expected.gp());
        Register scratch = GetRegisterThatIsNotOneOf(
            new_value.gp(), expected.gp(), result.gp());
        push(scratch);
        ByteReverseU32(new_value.gp(), new_value.gp(), scratch);
        ByteReverseU32(expected.gp(), expected.gp(), scratch);
        pop(scratch);
        TurboAssembler::AtomicCompareExchange<uint32_t>(
            dst, expected.gp(), new_value.gp(), result.gp(), r0);
        ByteReverseU32(result.gp(), result.gp(), r0);
        Pop(new_value.gp(), expected.gp());
      } else {
        TurboAssembler::AtomicCompareExchange<uint32_t>(
            dst, expected.gp(), new_value.gp(), result.gp(), r0);
      }
      break;
    }
    case StoreType::kI64Store: {
      if (is_be) {
        Push(new_value.gp(), expected.gp());
        ByteReverseU64(new_value.gp(), new_value.gp());
        ByteReverseU64(expected.gp(), expected.gp());
        TurboAssembler::AtomicCompareExchange<uint64_t>(
            dst, expected.gp(), new_value.gp(), result.gp(), r0);
        ByteReverseU64(result.gp(), result.gp());
        Pop(new_value.gp(), expected.gp());
      } else {
        TurboAssembler::AtomicCompareExchange<uint64_t>(
            dst, expected.gp(), new_value.gp(), result.gp(), r0);
      }
      break;
    }
    default:
      UNREACHABLE();
  }
}

void LiftoffAssembler::AtomicFence() { sync(); }

void LiftoffAssembler::LoadCallerFrameSlot(LiftoffRegister dst,
                                           uint32_t caller_slot_idx,
                                           ValueKind kind) {
  int32_t offset = (caller_slot_idx + 1) * kSystemPointerSize;
  switch (kind) {
    case kI32: {
#if defined(V8_TARGET_BIG_ENDIAN)
      LoadS32(dst.gp(), MemOperand(fp, offset + 4), r0);
      break;
#else
      LoadS32(dst.gp(), MemOperand(fp, offset), r0);
      break;
#endif
    }
    case kRef:
    case kRtt:
    case kOptRef:
    case kI64: {
      LoadU64(dst.gp(), MemOperand(fp, offset), r0);
      break;
    }
    case kF32: {
      LoadF32(dst.fp(), MemOperand(fp, offset), r0);
      break;
    }
    case kF64: {
      LoadF64(dst.fp(), MemOperand(fp, offset), r0);
      break;
    }
    case kS128: {
      bailout(kSimd, "simd load");
      break;
    }
    default:
      UNREACHABLE();
  }
}

void LiftoffAssembler::StoreCallerFrameSlot(LiftoffRegister src,
                                            uint32_t caller_slot_idx,
                                            ValueKind kind) {
  int32_t offset = (caller_slot_idx + 1) * kSystemPointerSize;
  switch (kind) {
    case kI32: {
#if defined(V8_TARGET_BIG_ENDIAN)
      StoreU32(src.gp(), MemOperand(fp, offset + 4), r0);
      break;
#else
      StoreU32(src.gp(), MemOperand(fp, offset), r0);
      break;
#endif
    }
    case kRef:
    case kRtt:
    case kOptRef:
    case kI64: {
      StoreU64(src.gp(), MemOperand(fp, offset), r0);
      break;
    }
    case kF32: {
      StoreF32(src.fp(), MemOperand(fp, offset), r0);
      break;
    }
    case kF64: {
      StoreF64(src.fp(), MemOperand(fp, offset), r0);
      break;
    }
    case kS128: {
      bailout(kSimd, "simd load");
      break;
    }
    default:
      UNREACHABLE();
  }
}

void LiftoffAssembler::LoadReturnStackSlot(LiftoffRegister dst, int offset,
                                           ValueKind kind) {
  switch (kind) {
    case kI32: {
#if defined(V8_TARGET_BIG_ENDIAN)
      LoadS32(dst.gp(), MemOperand(sp, offset + 4), r0);
      break;
#else
      LoadS32(dst.gp(), MemOperand(sp, offset), r0);
      break;
#endif
    }
    case kRef:
    case kRtt:
    case kOptRef:
    case kI64: {
      LoadU64(dst.gp(), MemOperand(sp, offset), r0);
      break;
    }
    case kF32: {
      LoadF32(dst.fp(), MemOperand(sp, offset), r0);
      break;
    }
    case kF64: {
      LoadF64(dst.fp(), MemOperand(sp, offset), r0);
      break;
    }
    case kS128: {
      bailout(kSimd, "simd load");
      break;
    }
    default:
      UNREACHABLE();
  }
}

#ifdef V8_TARGET_BIG_ENDIAN
constexpr int stack_bias = -4;
#else
constexpr int stack_bias = 0;
#endif

void LiftoffAssembler::MoveStackValue(uint32_t dst_offset, uint32_t src_offset,
                                      ValueKind kind) {
  DCHECK_NE(dst_offset, src_offset);

  switch (kind) {
    case kI32:
    case kF32:
      LoadU32(ip, liftoff::GetStackSlot(src_offset + stack_bias), r0);
      StoreU32(ip, liftoff::GetStackSlot(dst_offset + stack_bias), r0);
      break;
    case kI64:
    case kOptRef:
    case kRef:
    case kRtt:
    case kF64:
      LoadU64(ip, liftoff::GetStackSlot(src_offset), r0);
      StoreU64(ip, liftoff::GetStackSlot(dst_offset), r0);
      break;
    case kS128:
      bailout(kSimd, "simd op");
      break;
    default:
      UNREACHABLE();
  }
}

void LiftoffAssembler::Move(Register dst, Register src, ValueKind kind) {
  mr(dst, src);
}

void LiftoffAssembler::Move(DoubleRegister dst, DoubleRegister src,
                            ValueKind kind) {
  if (kind == kF32 || kind == kF64) {
    fmr(dst, src);
  } else {
    bailout(kSimd, "simd op");
  }
}

void LiftoffAssembler::Spill(int offset, LiftoffRegister reg, ValueKind kind) {
  DCHECK_LT(0, offset);
  RecordUsedSpillOffset(offset);

  switch (kind) {
    case kI32:
      StoreU32(reg.gp(), liftoff::GetStackSlot(offset + stack_bias), r0);
      break;
    case kI64:
    case kOptRef:
    case kRef:
    case kRtt:
      StoreU64(reg.gp(), liftoff::GetStackSlot(offset), r0);
      break;
    case kF32:
      StoreF32(reg.fp(), liftoff::GetStackSlot(offset + stack_bias), r0);
      break;
    case kF64:
      StoreF64(reg.fp(), liftoff::GetStackSlot(offset), r0);
      break;
    case kS128: {
      bailout(kSimd, "simd op");
      break;
    }
    default:
      UNREACHABLE();
  }
}

void LiftoffAssembler::Spill(int offset, WasmValue value) {
  RecordUsedSpillOffset(offset);
  UseScratchRegisterScope temps(this);
  Register src = no_reg;
  src = ip;
  switch (value.type().kind()) {
    case kI32: {
      mov(src, Operand(value.to_i32()));
      StoreU32(src, liftoff::GetStackSlot(offset + stack_bias), r0);
      break;
    }
    case kI64: {
      mov(src, Operand(value.to_i64()));
      StoreU64(src, liftoff::GetStackSlot(offset), r0);
      break;
    }
    default:
      // We do not track f32 and f64 constants, hence they are unreachable.
      UNREACHABLE();
  }
}

void LiftoffAssembler::Fill(LiftoffRegister reg, int offset, ValueKind kind) {
  switch (kind) {
    case kI32:
      LoadS32(reg.gp(), liftoff::GetStackSlot(offset + stack_bias), r0);
      break;
    case kI64:
    case kRef:
    case kOptRef:
    case kRtt:
      LoadU64(reg.gp(), liftoff::GetStackSlot(offset), r0);
      break;
    case kF32:
      LoadF32(reg.fp(), liftoff::GetStackSlot(offset + stack_bias), r0);
      break;
    case kF64:
      LoadF64(reg.fp(), liftoff::GetStackSlot(offset), r0);
      break;
    case kS128: {
      bailout(kSimd, "simd op");
      break;
    }
    default:
      UNREACHABLE();
  }
}

void LiftoffAssembler::FillI64Half(Register, int offset, RegPairHalf) {
  bailout(kUnsupportedArchitecture, "FillI64Half");
}

void LiftoffAssembler::FillStackSlotsWithZero(int start, int size) {
  DCHECK_LT(0, size);
  DCHECK_EQ(0, size % 8);
  RecordUsedSpillOffset(start + size);

  // We need a zero reg. Always use r0 for that, and push it before to restore
  // its value afterwards.

  if (size <= 36) {
    // Special straight-line code for up to nine words. Generates one
    // instruction per word.
    mov(ip, Operand::Zero());
    uint32_t remainder = size;
    for (; remainder >= kStackSlotSize; remainder -= kStackSlotSize) {
      StoreU64(ip, liftoff::GetStackSlot(start + remainder), r0);
    }
    DCHECK(remainder == 4 || remainder == 0);
    if (remainder) {
      StoreU32(ip, liftoff::GetStackSlot(start + remainder), r0);
    }
  } else {
    Label loop;
    push(r4);

    mov(r4, Operand(size / kSystemPointerSize));
    mtctr(r4);

    SubS64(r4, fp, Operand(start + size + kSystemPointerSize), r0);
    mov(r0, Operand::Zero());

    bind(&loop);
    StoreU64WithUpdate(r0, MemOperand(r4, kSystemPointerSize));
    bdnz(&loop);

    pop(r4);
  }
}

#define SIGN_EXT(r) extsw(r, r)
#define ROUND_F64_TO_F32(fpr) frsp(fpr, fpr)
#define INT32_AND_WITH_1F(x) Operand(x & 0x1f)
#define INT32_AND_WITH_3F(x) Operand(x & 0x3f)
#define REGISTER_AND_WITH_1F    \
  ([&](Register rhs) {          \
    andi(r0, rhs, Operand(31)); \
    return r0;                  \
  })

#define REGISTER_AND_WITH_3F    \
  ([&](Register rhs) {          \
    andi(r0, rhs, Operand(63)); \
    return r0;                  \
  })

#define LFR_TO_REG(reg) reg.gp()

// V(name, instr, dtype, stype, dcast, scast, rcast, return_val, return_type)
#define UNOP_LIST(V)                                                         \
  V(f32_abs, fabs, DoubleRegister, DoubleRegister, , , USE, , void)          \
  V(f32_neg, fneg, DoubleRegister, DoubleRegister, , , USE, , void)          \
  V(f32_sqrt, fsqrt, DoubleRegister, DoubleRegister, , , ROUND_F64_TO_F32, , \
    void)                                                                    \
  V(f32_floor, frim, DoubleRegister, DoubleRegister, , , ROUND_F64_TO_F32,   \
    true, bool)                                                              \
  V(f32_ceil, frip, DoubleRegister, DoubleRegister, , , ROUND_F64_TO_F32,    \
    true, bool)                                                              \
  V(f32_trunc, friz, DoubleRegister, DoubleRegister, , , ROUND_F64_TO_F32,   \
    true, bool)                                                              \
  V(f64_abs, fabs, DoubleRegister, DoubleRegister, , , USE, , void)          \
  V(f64_neg, fneg, DoubleRegister, DoubleRegister, , , USE, , void)          \
  V(f64_sqrt, fsqrt, DoubleRegister, DoubleRegister, , , USE, , void)        \
  V(f64_floor, frim, DoubleRegister, DoubleRegister, , , USE, true, bool)    \
  V(f64_ceil, frip, DoubleRegister, DoubleRegister, , , USE, true, bool)     \
  V(f64_trunc, friz, DoubleRegister, DoubleRegister, , , USE, true, bool)    \
  V(i32_clz, CountLeadingZerosU32, Register, Register, , , USE, , void)      \
  V(i32_ctz, CountTrailingZerosU32, Register, Register, , , USE, , void)     \
  V(i64_clz, CountLeadingZerosU64, LiftoffRegister, LiftoffRegister,         \
    LFR_TO_REG, LFR_TO_REG, USE, , void)                                     \
  V(i64_ctz, CountTrailingZerosU64, LiftoffRegister, LiftoffRegister,        \
    LFR_TO_REG, LFR_TO_REG, USE, , void)                                     \
  V(u32_to_uintptr, ZeroExtWord32, Register, Register, , , USE, , void)      \
  V(i32_signextend_i8, extsb, Register, Register, , , USE, , void)           \
  V(i32_signextend_i16, extsh, Register, Register, , , USE, , void)          \
  V(i64_signextend_i8, extsb, LiftoffRegister, LiftoffRegister, LFR_TO_REG,  \
    LFR_TO_REG, USE, , void)                                                 \
  V(i64_signextend_i16, extsh, LiftoffRegister, LiftoffRegister, LFR_TO_REG, \
    LFR_TO_REG, USE, , void)                                                 \
  V(i64_signextend_i32, extsw, LiftoffRegister, LiftoffRegister, LFR_TO_REG, \
    LFR_TO_REG, USE, , void)                                                 \
  V(i32_popcnt, Popcnt32, Register, Register, , , USE, true, bool)           \
  V(i64_popcnt, Popcnt64, LiftoffRegister, LiftoffRegister, LFR_TO_REG,      \
    LFR_TO_REG, USE, true, bool)

#define EMIT_UNOP_FUNCTION(name, instr, dtype, stype, dcast, scast, rcast, \
                           ret, return_type)                               \
  return_type LiftoffAssembler::emit_##name(dtype dst, stype src) {        \
    auto _dst = dcast(dst);                                                \
    auto _src = scast(src);                                                \
    instr(_dst, _src);                                                     \
    rcast(_dst);                                                           \
    return ret;                                                            \
  }
UNOP_LIST(EMIT_UNOP_FUNCTION)
#undef EMIT_UNOP_FUNCTION
#undef UNOP_LIST

// V(name, instr, dtype, stype1, stype2, dcast, scast1, scast2, rcast,
// return_val, return_type)
#define BINOP_LIST(V)                                                          \
  V(f32_copysign, CopySignF64, DoubleRegister, DoubleRegister, DoubleRegister, \
    , , , USE, , void)                                                         \
  V(f64_copysign, CopySignF64, DoubleRegister, DoubleRegister, DoubleRegister, \
    , , , USE, , void)                                                         \
  V(f32_min, MinF64, DoubleRegister, DoubleRegister, DoubleRegister, , , ,     \
    USE, , void)                                                               \
  V(f32_max, MaxF64, DoubleRegister, DoubleRegister, DoubleRegister, , , ,     \
    USE, , void)                                                               \
  V(f64_min, MinF64, DoubleRegister, DoubleRegister, DoubleRegister, , , ,     \
    USE, , void)                                                               \
  V(f64_max, MaxF64, DoubleRegister, DoubleRegister, DoubleRegister, , , ,     \
    USE, , void)                                                               \
  V(i64_sub, SubS64, LiftoffRegister, LiftoffRegister, LiftoffRegister,        \
    LFR_TO_REG, LFR_TO_REG, LFR_TO_REG, USE, , void)                           \
  V(i64_add, AddS64, LiftoffRegister, LiftoffRegister, LiftoffRegister,        \
    LFR_TO_REG, LFR_TO_REG, LFR_TO_REG, USE, , void)                           \
  V(i64_addi, AddS64, LiftoffRegister, LiftoffRegister, int64_t, LFR_TO_REG,   \
    LFR_TO_REG, Operand, USE, , void)                                          \
  V(i32_sub, SubS32, Register, Register, Register, , , , USE, , void)          \
  V(i32_add, AddS32, Register, Register, Register, , , , USE, , void)          \
  V(i32_addi, AddS32, Register, Register, int32_t, , , Operand, USE, , void)   \
  V(i32_subi, SubS32, Register, Register, int32_t, , , Operand, USE, , void)   \
  V(i32_mul, MulS32, Register, Register, Register, , , , USE, , void)          \
  V(i64_mul, MulS64, LiftoffRegister, LiftoffRegister, LiftoffRegister,        \
    LFR_TO_REG, LFR_TO_REG, LFR_TO_REG, USE, , void)                           \
  V(i32_andi, AndU32, Register, Register, int32_t, , , Operand, USE, , void)   \
  V(i32_ori, OrU32, Register, Register, int32_t, , , Operand, USE, , void)     \
  V(i32_xori, XorU32, Register, Register, int32_t, , , Operand, USE, , void)   \
  V(i32_and, AndU32, Register, Register, Register, , , , USE, , void)          \
  V(i32_or, OrU32, Register, Register, Register, , , , USE, , void)            \
  V(i32_xor, XorU32, Register, Register, Register, , , , USE, , void)          \
  V(i64_and, AndU64, LiftoffRegister, LiftoffRegister, LiftoffRegister,        \
    LFR_TO_REG, LFR_TO_REG, LFR_TO_REG, USE, , void)                           \
  V(i64_or, OrU64, LiftoffRegister, LiftoffRegister, LiftoffRegister,          \
    LFR_TO_REG, LFR_TO_REG, LFR_TO_REG, USE, , void)                           \
  V(i64_xor, XorU64, LiftoffRegister, LiftoffRegister, LiftoffRegister,        \
    LFR_TO_REG, LFR_TO_REG, LFR_TO_REG, USE, , void)                           \
  V(i64_andi, AndU64, LiftoffRegister, LiftoffRegister, int32_t, LFR_TO_REG,   \
    LFR_TO_REG, Operand, USE, , void)                                          \
  V(i64_ori, OrU64, LiftoffRegister, LiftoffRegister, int32_t, LFR_TO_REG,     \
    LFR_TO_REG, Operand, USE, , void)                                          \
  V(i64_xori, XorU64, LiftoffRegister, LiftoffRegister, int32_t, LFR_TO_REG,   \
    LFR_TO_REG, Operand, USE, , void)                                          \
  V(i32_shli, ShiftLeftU32, Register, Register, int32_t, , ,                   \
    INT32_AND_WITH_1F, USE, , void)                                            \
  V(i32_sari, ShiftRightS32, Register, Register, int32_t, , ,                  \
    INT32_AND_WITH_1F, USE, , void)                                            \
  V(i32_shri, ShiftRightU32, Register, Register, int32_t, , ,                  \
    INT32_AND_WITH_1F, USE, , void)                                            \
  V(i32_shl, ShiftLeftU32, Register, Register, Register, , ,                   \
    REGISTER_AND_WITH_1F, USE, , void)                                         \
  V(i32_sar, ShiftRightS32, Register, Register, Register, , ,                  \
    REGISTER_AND_WITH_1F, USE, , void)                                         \
  V(i32_shr, ShiftRightU32, Register, Register, Register, , ,                  \
    REGISTER_AND_WITH_1F, USE, , void)                                         \
  V(i64_shl, ShiftLeftU64, LiftoffRegister, LiftoffRegister, Register,         \
    LFR_TO_REG, LFR_TO_REG, REGISTER_AND_WITH_3F, USE, , void)                 \
  V(i64_sar, ShiftRightS64, LiftoffRegister, LiftoffRegister, Register,        \
    LFR_TO_REG, LFR_TO_REG, REGISTER_AND_WITH_3F, USE, , void)                 \
  V(i64_shr, ShiftRightU64, LiftoffRegister, LiftoffRegister, Register,        \
    LFR_TO_REG, LFR_TO_REG, REGISTER_AND_WITH_3F, USE, , void)                 \
  V(i64_shli, ShiftLeftU64, LiftoffRegister, LiftoffRegister, int32_t,         \
    LFR_TO_REG, LFR_TO_REG, INT32_AND_WITH_3F, USE, , void)                    \
  V(i64_sari, ShiftRightS64, LiftoffRegister, LiftoffRegister, int32_t,        \
    LFR_TO_REG, LFR_TO_REG, INT32_AND_WITH_3F, USE, , void)                    \
  V(i64_shri, ShiftRightU64, LiftoffRegister, LiftoffRegister, int32_t,        \
    LFR_TO_REG, LFR_TO_REG, INT32_AND_WITH_3F, USE, , void)                    \
  V(f64_add, AddF64, DoubleRegister, DoubleRegister, DoubleRegister, , , ,     \
    USE, , void)                                                               \
  V(f64_sub, SubF64, DoubleRegister, DoubleRegister, DoubleRegister, , , ,     \
    USE, , void)                                                               \
  V(f64_mul, MulF64, DoubleRegister, DoubleRegister, DoubleRegister, , , ,     \
    USE, , void)                                                               \
  V(f64_div, DivF64, DoubleRegister, DoubleRegister, DoubleRegister, , , ,     \
    USE, , void)                                                               \
  V(f32_add, AddF32, DoubleRegister, DoubleRegister, DoubleRegister, , , ,     \
    USE, , void)                                                               \
  V(f32_sub, SubF32, DoubleRegister, DoubleRegister, DoubleRegister, , , ,     \
    USE, , void)                                                               \
  V(f32_mul, MulF32, DoubleRegister, DoubleRegister, DoubleRegister, , , ,     \
    USE, , void)                                                               \
  V(f32_div, DivF32, DoubleRegister, DoubleRegister, DoubleRegister, , , ,     \
    USE, , void)

#define EMIT_BINOP_FUNCTION(name, instr, dtype, stype1, stype2, dcast, scast1, \
                            scast2, rcast, ret, return_type)                   \
  return_type LiftoffAssembler::emit_##name(dtype dst, stype1 lhs,             \
                                            stype2 rhs) {                      \
    auto _dst = dcast(dst);                                                    \
    auto _lhs = scast1(lhs);                                                   \
    auto _rhs = scast2(rhs);                                                   \
    instr(_dst, _lhs, _rhs);                                                   \
    rcast(_dst);                                                               \
    return ret;                                                                \
  }

BINOP_LIST(EMIT_BINOP_FUNCTION)
#undef BINOP_LIST
#undef EMIT_BINOP_FUNCTION
#undef SIGN_EXT
#undef INT32_AND_WITH_1F
#undef REGISTER_AND_WITH_1F
#undef LFR_TO_REG

bool LiftoffAssembler::emit_f32_nearest_int(DoubleRegister dst,
                                            DoubleRegister src) {
  return false;
}

bool LiftoffAssembler::emit_f64_nearest_int(DoubleRegister dst,
                                            DoubleRegister src) {
  return false;
}

void LiftoffAssembler::IncrementSmi(LiftoffRegister dst, int offset) {
  UseScratchRegisterScope temps(this);
  if (COMPRESS_POINTERS_BOOL) {
    DCHECK(SmiValuesAre31Bits());
    Register scratch = temps.Acquire();
    LoadS32(scratch, MemOperand(dst.gp(), offset), r0);
    AddS64(scratch, scratch, Operand(Smi::FromInt(1)));
    StoreU32(scratch, MemOperand(dst.gp(), offset), r0);
  } else {
    Register scratch = temps.Acquire();
    SmiUntag(scratch, MemOperand(dst.gp(), offset), LeaveRC, r0);
    AddS64(scratch, scratch, Operand(1));
    SmiTag(scratch);
    StoreU64(scratch, MemOperand(dst.gp(), offset), r0);
  }
}

void LiftoffAssembler::emit_i32_divs(Register dst, Register lhs, Register rhs,
                                     Label* trap_div_by_zero,
                                     Label* trap_div_unrepresentable) {
  Label cont;

  // Check for division by zero.
  CmpS32(rhs, Operand::Zero(), r0);
  b(eq, trap_div_by_zero);

  // Check for kMinInt / -1. This is unrepresentable.
  CmpS32(rhs, Operand(-1), r0);
  bne(&cont);
  CmpS32(lhs, Operand(kMinInt), r0);
  b(eq, trap_div_unrepresentable);

  bind(&cont);
  DivS32(dst, lhs, rhs);
}

void LiftoffAssembler::emit_i32_divu(Register dst, Register lhs, Register rhs,
                                     Label* trap_div_by_zero) {
  CmpS32(rhs, Operand::Zero(), r0);
  beq(trap_div_by_zero);
  DivU32(dst, lhs, rhs);
}

void LiftoffAssembler::emit_i32_rems(Register dst, Register lhs, Register rhs,
                                     Label* trap_div_by_zero) {
  Label cont, done, trap_div_unrepresentable;
  // Check for division by zero.
  CmpS32(rhs, Operand::Zero(), r0);
  beq(trap_div_by_zero);

  // Check kMinInt/-1 case.
  CmpS32(rhs, Operand(-1), r0);
  bne(&cont);
  CmpS32(lhs, Operand(kMinInt), r0);
  beq(&trap_div_unrepresentable);

  // Continue noraml calculation.
  bind(&cont);
  ModS32(dst, lhs, rhs);
  bne(&done);

  // trap by kMinInt/-1 case.
  bind(&trap_div_unrepresentable);
  mov(dst, Operand(0));
  bind(&done);
}

void LiftoffAssembler::emit_i32_remu(Register dst, Register lhs, Register rhs,
                                     Label* trap_div_by_zero) {
  CmpS32(rhs, Operand::Zero(), r0);
  beq(trap_div_by_zero);
  ModU32(dst, lhs, rhs);
}

bool LiftoffAssembler::emit_i64_divs(LiftoffRegister dst, LiftoffRegister lhs,
                                     LiftoffRegister rhs,
                                     Label* trap_div_by_zero,
                                     Label* trap_div_unrepresentable) {
  constexpr int64_t kMinInt64 = static_cast<int64_t>(1) << 63;
  Label cont;
  // Check for division by zero.
  CmpS64(rhs.gp(), Operand::Zero(), r0);
  beq(trap_div_by_zero);

  // Check for kMinInt / -1. This is unrepresentable.
  CmpS64(rhs.gp(), Operand(-1), r0);
  bne(&cont);
  CmpS64(lhs.gp(), Operand(kMinInt64), r0);
  beq(trap_div_unrepresentable);

  bind(&cont);
  DivS64(dst.gp(), lhs.gp(), rhs.gp());
  return true;
}

bool LiftoffAssembler::emit_i64_divu(LiftoffRegister dst, LiftoffRegister lhs,
                                     LiftoffRegister rhs,
                                     Label* trap_div_by_zero) {
  CmpS64(rhs.gp(), Operand::Zero(), r0);
  beq(trap_div_by_zero);
  // Do div.
  DivU64(dst.gp(), lhs.gp(), rhs.gp());
  return true;
}

bool LiftoffAssembler::emit_i64_rems(LiftoffRegister dst, LiftoffRegister lhs,
                                     LiftoffRegister rhs,
                                     Label* trap_div_by_zero) {
  constexpr int64_t kMinInt64 = static_cast<int64_t>(1) << 63;

  Label trap_div_unrepresentable;
  Label done;
  Label cont;

  // Check for division by zero.
  CmpS64(rhs.gp(), Operand::Zero(), r0);
  beq(trap_div_by_zero);

  // Check for kMinInt / -1. This is unrepresentable.
  CmpS64(rhs.gp(), Operand(-1), r0);
  bne(&cont);
  CmpS64(lhs.gp(), Operand(kMinInt64), r0);
  beq(&trap_div_unrepresentable);

  bind(&cont);
  ModS64(dst.gp(), lhs.gp(), rhs.gp());
  bne(&done);

  bind(&trap_div_unrepresentable);
  mov(dst.gp(), Operand(0));
  bind(&done);
  return true;
}

bool LiftoffAssembler::emit_i64_remu(LiftoffRegister dst, LiftoffRegister lhs,
                                     LiftoffRegister rhs,
                                     Label* trap_div_by_zero) {
  CmpS64(rhs.gp(), Operand::Zero(), r0);
  beq(trap_div_by_zero);
  ModU64(dst.gp(), lhs.gp(), rhs.gp());
  return true;
}

bool LiftoffAssembler::emit_type_conversion(WasmOpcode opcode,
                                            LiftoffRegister dst,
                                            LiftoffRegister src, Label* trap) {
  switch (opcode) {
    case kExprI32ConvertI64:
      extsw(dst.gp(), src.gp());
      return true;
    case kExprI64SConvertI32:
      extsw(dst.gp(), src.gp());
      return true;
    case kExprI64UConvertI32:
      ZeroExtWord32(dst.gp(), src.gp());
      return true;
    case kExprF32ConvertF64:
      frsp(dst.fp(), src.fp());
      return true;
    case kExprF64ConvertF32:
      fmr(dst.fp(), src.fp());
      return true;
    case kExprF32SConvertI32: {
      ConvertIntToFloat(src.gp(), dst.fp());
      return true;
    }
    case kExprF32UConvertI32: {
      ConvertUnsignedIntToFloat(src.gp(), dst.fp());
      return true;
    }
    case kExprF64SConvertI32: {
      ConvertIntToDouble(src.gp(), dst.fp());
      return true;
    }
    case kExprF64UConvertI32: {
      ConvertUnsignedIntToDouble(src.gp(), dst.fp());
      return true;
    }
    case kExprF64SConvertI64: {
      ConvertInt64ToDouble(src.gp(), dst.fp());
      return true;
    }
    case kExprF64UConvertI64: {
      ConvertUnsignedInt64ToDouble(src.gp(), dst.fp());
      return true;
    }
    case kExprF32SConvertI64: {
      ConvertInt64ToFloat(src.gp(), dst.fp());
      return true;
    }
    case kExprF32UConvertI64: {
      ConvertUnsignedInt64ToFloat(src.gp(), dst.fp());
      return true;
    }
    case kExprI32SConvertF64:
    case kExprI32SConvertF32: {
      LoadDoubleLiteral(kScratchDoubleReg, base::Double(0.0), r0);
      fcmpu(src.fp(), kScratchDoubleReg);
      bunordered(trap);

<<<<<<< HEAD
=======
      mtfsb0(VXCVI);  // clear FPSCR:VXCVI bit
>>>>>>> 8a2d13a7
      fctiwz(kScratchDoubleReg, src.fp());
      MovDoubleLowToInt(dst.gp(), kScratchDoubleReg);
      mcrfs(cr7, VXCVI);
      boverflow(trap, cr7);
      return true;
    }
    case kExprI32UConvertF64:
    case kExprI32UConvertF32: {
<<<<<<< HEAD
=======
      mtfsb0(VXCVI);  // clear FPSCR:VXCVI bit
>>>>>>> 8a2d13a7
      ConvertDoubleToUnsignedInt64(src.fp(), r0, kScratchDoubleReg,
                                   kRoundToZero);
      mcrfs(cr7, VXCVI);  // extract FPSCR field containing VXCVI into cr7
      boverflow(trap, cr7);
      ZeroExtWord32(dst.gp(), r0);
      CmpU64(dst.gp(), r0);
      bne(trap);
      return true;
    }
    case kExprI64SConvertF64:
    case kExprI64SConvertF32: {
      LoadDoubleLiteral(kScratchDoubleReg, base::Double(0.0), r0);
      fcmpu(src.fp(), kScratchDoubleReg);
      bunordered(trap);

<<<<<<< HEAD
=======
      mtfsb0(VXCVI);  // clear FPSCR:VXCVI bit
>>>>>>> 8a2d13a7
      fctidz(kScratchDoubleReg, src.fp());
      MovDoubleToInt64(dst.gp(), kScratchDoubleReg);
      mcrfs(cr7, VXCVI);
      boverflow(trap, cr7);
      return true;
    }
    case kExprI64UConvertF64:
    case kExprI64UConvertF32: {
      LoadDoubleLiteral(kScratchDoubleReg, base::Double(0.0), r0);
      fcmpu(src.fp(), kScratchDoubleReg);
      bunordered(trap);

<<<<<<< HEAD
=======
      mtfsb0(VXCVI);  // clear FPSCR:VXCVI bit
>>>>>>> 8a2d13a7
      fctiduz(kScratchDoubleReg, src.fp());
      MovDoubleToInt64(dst.gp(), kScratchDoubleReg);
      mcrfs(cr7, VXCVI);
      boverflow(trap, cr7);
      return true;
    }
    case kExprI32SConvertSatF64:
    case kExprI32SConvertSatF32: {
      Label done, src_is_nan;
      LoadDoubleLiteral(kScratchDoubleReg, base::Double(0.0), r0);
      fcmpu(src.fp(), kScratchDoubleReg);
      bunordered(&src_is_nan);

      mtfsb0(VXCVI);  // clear FPSCR:VXCVI bit
      fctiwz(kScratchDoubleReg, src.fp());
      MovDoubleLowToInt(dst.gp(), kScratchDoubleReg);
      b(&done);

      bind(&src_is_nan);
      mov(dst.gp(), Operand::Zero());

      bind(&done);
      return true;
    }
    case kExprI32UConvertSatF64:
    case kExprI32UConvertSatF32: {
      Label done, src_is_nan;
      LoadDoubleLiteral(kScratchDoubleReg, base::Double(0.0), r0);
      fcmpu(src.fp(), kScratchDoubleReg);
      bunordered(&src_is_nan);

      mtfsb0(VXCVI);  // clear FPSCR:VXCVI bit
      fctiwuz(kScratchDoubleReg, src.fp());
      MovDoubleLowToInt(dst.gp(), kScratchDoubleReg);
      b(&done);

      bind(&src_is_nan);
      mov(dst.gp(), Operand::Zero());

      bind(&done);
      return true;
    }
    case kExprI64SConvertSatF64:
    case kExprI64SConvertSatF32: {
      Label done, src_is_nan;
      LoadDoubleLiteral(kScratchDoubleReg, base::Double(0.0), r0);
      fcmpu(src.fp(), kScratchDoubleReg);
      bunordered(&src_is_nan);

      mtfsb0(VXCVI);  // clear FPSCR:VXCVI bit
      fctidz(kScratchDoubleReg, src.fp());
      MovDoubleToInt64(dst.gp(), kScratchDoubleReg);
      b(&done);

      bind(&src_is_nan);
      mov(dst.gp(), Operand::Zero());

      bind(&done);
      return true;
    }
    case kExprI64UConvertSatF64:
    case kExprI64UConvertSatF32: {
      Label done, src_is_nan;
      LoadDoubleLiteral(kScratchDoubleReg, base::Double(0.0), r0);
      fcmpu(src.fp(), kScratchDoubleReg);
      bunordered(&src_is_nan);

      mtfsb0(VXCVI);  // clear FPSCR:VXCVI bit
      fctiduz(kScratchDoubleReg, src.fp());
      MovDoubleToInt64(dst.gp(), kScratchDoubleReg);
      b(&done);

      bind(&src_is_nan);
      mov(dst.gp(), Operand::Zero());

      bind(&done);
      return true;
    }
    case kExprI32ReinterpretF32: {
      MovFloatToInt(dst.gp(), src.fp(), kScratchDoubleReg);
      return true;
    }
    case kExprI64ReinterpretF64: {
      MovDoubleToInt64(dst.gp(), src.fp());
      return true;
    }
    case kExprF32ReinterpretI32: {
      MovIntToFloat(dst.fp(), src.gp(), r0);
      return true;
    }
    case kExprF64ReinterpretI64: {
      MovInt64ToDouble(dst.fp(), src.gp());
      return true;
    }
    default:
      UNREACHABLE();
  }
}

void LiftoffAssembler::emit_jump(Label* label) { b(al, label); }

void LiftoffAssembler::emit_jump(Register target) { Jump(target); }

void LiftoffAssembler::emit_cond_jump(LiftoffCondition liftoff_cond,
                                      Label* label, ValueKind kind,
                                      Register lhs, Register rhs) {
  Condition cond = liftoff::ToCondition(liftoff_cond);
  bool use_signed = liftoff::UseSignedOp(liftoff_cond);

  if (rhs != no_reg) {
    switch (kind) {
      case kI32:
        if (use_signed) {
          CmpS32(lhs, rhs);
        } else {
          CmpU32(lhs, rhs);
        }
        break;
      case kRef:
      case kOptRef:
      case kRtt:
        DCHECK(liftoff_cond == kEqual || liftoff_cond == kUnequal);
        V8_FALLTHROUGH;
      case kI64:
        if (use_signed) {
          CmpS64(lhs, rhs);
        } else {
          CmpU64(lhs, rhs);
        }
        break;
      default:
        UNREACHABLE();
    }
  } else {
    DCHECK_EQ(kind, kI32);
    CHECK(use_signed);
    CmpS32(lhs, Operand::Zero(), r0);
  }

  b(cond, label);
}

void LiftoffAssembler::emit_i32_cond_jumpi(LiftoffCondition liftoff_cond,
                                           Label* label, Register lhs,
                                           int32_t imm) {
  bool use_signed = liftoff::UseSignedOp(liftoff_cond);
  Condition cond = liftoff::ToCondition(liftoff_cond);
  if (use_signed) {
    CmpS32(lhs, Operand(imm), r0);
  } else {
    CmpU32(lhs, Operand(imm), r0);
  }
  b(cond, label);
}

void LiftoffAssembler::emit_i32_subi_jump_negative(Register value,
                                                   int subtrahend,
                                                   Label* result_negative) {
  SubS64(value, value, Operand(subtrahend), r0, LeaveOE, SetRC);
  blt(result_negative, cr0);
}

void LiftoffAssembler::emit_i32_eqz(Register dst, Register src) {
  Label done;
  CmpS32(src, Operand(0), r0);
  mov(dst, Operand(1));
  beq(&done);
  mov(dst, Operand::Zero());
  bind(&done);
}

void LiftoffAssembler::emit_i32_set_cond(LiftoffCondition liftoff_cond,
                                         Register dst, Register lhs,
                                         Register rhs) {
  bool use_signed = liftoff::UseSignedOp(liftoff_cond);
  if (use_signed) {
    CmpS32(lhs, rhs);
  } else {
    CmpU32(lhs, rhs);
  }
  Label done;
  mov(dst, Operand(1));
  b(liftoff::ToCondition(liftoff_cond), &done);
  mov(dst, Operand::Zero());
  bind(&done);
}

void LiftoffAssembler::emit_i64_eqz(Register dst, LiftoffRegister src) {
  Label done;
  cmpi(src.gp(), Operand(0));
  mov(dst, Operand(1));
  beq(&done);
  mov(dst, Operand::Zero());
  bind(&done);
}

void LiftoffAssembler::emit_i64_set_cond(LiftoffCondition liftoff_cond,
                                         Register dst, LiftoffRegister lhs,
                                         LiftoffRegister rhs) {
  bool use_signed = liftoff::UseSignedOp(liftoff_cond);
  if (use_signed) {
    CmpS64(lhs.gp(), rhs.gp());
  } else {
    CmpU64(lhs.gp(), rhs.gp());
  }
  Label done;
  mov(dst, Operand(1));
  b(liftoff::ToCondition(liftoff_cond), &done);
  mov(dst, Operand::Zero());
  bind(&done);
}

void LiftoffAssembler::emit_f32_set_cond(LiftoffCondition liftoff_cond,
                                         Register dst, DoubleRegister lhs,
                                         DoubleRegister rhs) {
  fcmpu(lhs, rhs, cr0);
  Label nan, done;
  bunordered(&nan, cr0);
  mov(dst, Operand::Zero());
  b(NegateCondition(liftoff::ToCondition(liftoff_cond)), &done, cr0);
  mov(dst, Operand(1));
  b(&done);
  bind(&nan);
  if (liftoff_cond == kUnequal) {
    mov(dst, Operand(1));
  } else {
    mov(dst, Operand::Zero());
  }
  bind(&done);
}

void LiftoffAssembler::emit_f64_set_cond(LiftoffCondition liftoff_cond,
                                         Register dst, DoubleRegister lhs,
                                         DoubleRegister rhs) {
  emit_f32_set_cond(liftoff_cond, dst, lhs, rhs);
}

bool LiftoffAssembler::emit_select(LiftoffRegister dst, Register condition,
                                   LiftoffRegister true_value,
                                   LiftoffRegister false_value,
                                   ValueKind kind) {
  return false;
}

void LiftoffAssembler::LoadTransform(LiftoffRegister dst, Register src_addr,
                                     Register offset_reg, uintptr_t offset_imm,
                                     LoadType type,
                                     LoadTransformationKind transform,
                                     uint32_t* protected_load_pc) {
  bailout(kSimd, "Load transform unimplemented");
}

void LiftoffAssembler::emit_smi_check(Register obj, Label* target,
                                      SmiCheckMode mode) {
  TestIfSmi(obj, r0);
  Condition condition = mode == kJumpOnSmi ? eq : ne;
  b(condition, target, cr0);  // branch if SMI
}

void LiftoffAssembler::LoadLane(LiftoffRegister dst, LiftoffRegister src,
                                Register addr, Register offset_reg,
                                uintptr_t offset_imm, LoadType type,
                                uint8_t laneidx, uint32_t* protected_load_pc) {
  bailout(kSimd, "loadlane");
}

void LiftoffAssembler::StoreLane(Register dst, Register offset,
                                 uintptr_t offset_imm, LiftoffRegister src,
                                 StoreType type, uint8_t lane,
                                 uint32_t* protected_store_pc) {
  bailout(kSimd, "store lane");
}

void LiftoffAssembler::emit_i8x16_swizzle(LiftoffRegister dst,
                                          LiftoffRegister lhs,
                                          LiftoffRegister rhs) {
  bailout(kUnsupportedArchitecture, "emit_i8x16_swizzle");
}

void LiftoffAssembler::emit_f64x2_splat(LiftoffRegister dst,
                                        LiftoffRegister src) {
  bailout(kUnsupportedArchitecture, "emit_f64x2splat");
}

void LiftoffAssembler::emit_f64x2_extract_lane(LiftoffRegister dst,
                                               LiftoffRegister lhs,
                                               uint8_t imm_lane_idx) {
  bailout(kUnsupportedArchitecture, "emit_f64x2extractlane");
}

void LiftoffAssembler::emit_f64x2_replace_lane(LiftoffRegister dst,
                                               LiftoffRegister src1,
                                               LiftoffRegister src2,
                                               uint8_t imm_lane_idx) {
  bailout(kUnsupportedArchitecture, "emit_f64x2replacelane");
}

void LiftoffAssembler::emit_f64x2_abs(LiftoffRegister dst,
                                      LiftoffRegister src) {
  bailout(kUnsupportedArchitecture, "emit_f64x2_abs");
}

void LiftoffAssembler::emit_f64x2_neg(LiftoffRegister dst,
                                      LiftoffRegister src) {
  bailout(kUnsupportedArchitecture, "emit_f64x2neg");
}

void LiftoffAssembler::emit_f64x2_sqrt(LiftoffRegister dst,
                                       LiftoffRegister src) {
  bailout(kUnsupportedArchitecture, "emit_f64x2sqrt");
}

bool LiftoffAssembler::emit_f64x2_ceil(LiftoffRegister dst,
                                       LiftoffRegister src) {
  bailout(kSimd, "f64x2.ceil");
  return true;
}

bool LiftoffAssembler::emit_f64x2_floor(LiftoffRegister dst,
                                        LiftoffRegister src) {
  bailout(kSimd, "f64x2.floor");
  return true;
}

bool LiftoffAssembler::emit_f64x2_trunc(LiftoffRegister dst,
                                        LiftoffRegister src) {
  bailout(kSimd, "f64x2.trunc");
  return true;
}

bool LiftoffAssembler::emit_f64x2_nearest_int(LiftoffRegister dst,
                                              LiftoffRegister src) {
  bailout(kSimd, "f64x2.nearest_int");
  return true;
}

void LiftoffAssembler::emit_f64x2_add(LiftoffRegister dst, LiftoffRegister lhs,
                                      LiftoffRegister rhs) {
  bailout(kUnsupportedArchitecture, "emit_f64x2add");
}

void LiftoffAssembler::emit_f64x2_sub(LiftoffRegister dst, LiftoffRegister lhs,
                                      LiftoffRegister rhs) {
  bailout(kUnsupportedArchitecture, "emit_f64x2sub");
}

void LiftoffAssembler::emit_f64x2_mul(LiftoffRegister dst, LiftoffRegister lhs,
                                      LiftoffRegister rhs) {
  bailout(kUnsupportedArchitecture, "emit_f64x2mul");
}

void LiftoffAssembler::emit_f64x2_div(LiftoffRegister dst, LiftoffRegister lhs,
                                      LiftoffRegister rhs) {
  bailout(kUnsupportedArchitecture, "emit_f64x2div");
}

void LiftoffAssembler::emit_f64x2_min(LiftoffRegister dst, LiftoffRegister lhs,
                                      LiftoffRegister rhs) {
  bailout(kUnsupportedArchitecture, "emit_f64x2min");
}

void LiftoffAssembler::emit_f64x2_max(LiftoffRegister dst, LiftoffRegister lhs,
                                      LiftoffRegister rhs) {
  bailout(kUnsupportedArchitecture, "emit_f64x2max");
}

void LiftoffAssembler::emit_f64x2_pmin(LiftoffRegister dst, LiftoffRegister lhs,
                                       LiftoffRegister rhs) {
  bailout(kSimd, "pmin unimplemented");
}

void LiftoffAssembler::emit_f64x2_pmax(LiftoffRegister dst, LiftoffRegister lhs,
                                       LiftoffRegister rhs) {
  bailout(kSimd, "pmax unimplemented");
}

void LiftoffAssembler::emit_f64x2_convert_low_i32x4_s(LiftoffRegister dst,
                                                      LiftoffRegister src) {
  bailout(kSimd, "f64x2.convert_low_i32x4_s");
}

void LiftoffAssembler::emit_f64x2_convert_low_i32x4_u(LiftoffRegister dst,
                                                      LiftoffRegister src) {
  bailout(kSimd, "f64x2.convert_low_i32x4_u");
}

void LiftoffAssembler::emit_f64x2_promote_low_f32x4(LiftoffRegister dst,
                                                    LiftoffRegister src) {
  bailout(kSimd, "f64x2.promote_low_f32x4");
}

void LiftoffAssembler::emit_f32x4_splat(LiftoffRegister dst,
                                        LiftoffRegister src) {
  bailout(kUnsupportedArchitecture, "emit_f32x4_splat");
}

void LiftoffAssembler::emit_f32x4_extract_lane(LiftoffRegister dst,
                                               LiftoffRegister lhs,
                                               uint8_t imm_lane_idx) {
  bailout(kUnsupportedArchitecture, "emit_f32x4extractlane");
}

void LiftoffAssembler::emit_f32x4_replace_lane(LiftoffRegister dst,
                                               LiftoffRegister src1,
                                               LiftoffRegister src2,
                                               uint8_t imm_lane_idx) {
  bailout(kUnsupportedArchitecture, "emit_f32x4replacelane");
}

void LiftoffAssembler::emit_f32x4_abs(LiftoffRegister dst,
                                      LiftoffRegister src) {
  bailout(kUnsupportedArchitecture, "emit_f32x4_abs");
}

void LiftoffAssembler::emit_f32x4_neg(LiftoffRegister dst,
                                      LiftoffRegister src) {
  bailout(kUnsupportedArchitecture, "emit_f32x4neg");
}

void LiftoffAssembler::emit_f32x4_sqrt(LiftoffRegister dst,
                                       LiftoffRegister src) {
  bailout(kUnsupportedArchitecture, "emit_f32x4sqrt");
}

bool LiftoffAssembler::emit_f32x4_ceil(LiftoffRegister dst,
                                       LiftoffRegister src) {
  bailout(kSimd, "f32x4.ceil");
  return true;
}

bool LiftoffAssembler::emit_f32x4_floor(LiftoffRegister dst,
                                        LiftoffRegister src) {
  bailout(kSimd, "f32x4.floor");
  return true;
}

bool LiftoffAssembler::emit_f32x4_trunc(LiftoffRegister dst,
                                        LiftoffRegister src) {
  bailout(kSimd, "f32x4.trunc");
  return true;
}

bool LiftoffAssembler::emit_f32x4_nearest_int(LiftoffRegister dst,
                                              LiftoffRegister src) {
  bailout(kSimd, "f32x4.nearest_int");
  return true;
}

void LiftoffAssembler::emit_f32x4_add(LiftoffRegister dst, LiftoffRegister lhs,
                                      LiftoffRegister rhs) {
  bailout(kUnsupportedArchitecture, "emit_f32x4add");
}

void LiftoffAssembler::emit_f32x4_sub(LiftoffRegister dst, LiftoffRegister lhs,
                                      LiftoffRegister rhs) {
  bailout(kUnsupportedArchitecture, "emit_f32x4sub");
}

void LiftoffAssembler::emit_f32x4_mul(LiftoffRegister dst, LiftoffRegister lhs,
                                      LiftoffRegister rhs) {
  bailout(kUnsupportedArchitecture, "emit_f32x4mul");
}

void LiftoffAssembler::emit_f32x4_div(LiftoffRegister dst, LiftoffRegister lhs,
                                      LiftoffRegister rhs) {
  bailout(kUnsupportedArchitecture, "emit_f32x4div");
}

void LiftoffAssembler::emit_f32x4_min(LiftoffRegister dst, LiftoffRegister lhs,
                                      LiftoffRegister rhs) {
  bailout(kUnsupportedArchitecture, "emit_f32x4min");
}

void LiftoffAssembler::emit_f32x4_max(LiftoffRegister dst, LiftoffRegister lhs,
                                      LiftoffRegister rhs) {
  bailout(kUnsupportedArchitecture, "emit_f32x4max");
}

void LiftoffAssembler::emit_f32x4_pmin(LiftoffRegister dst, LiftoffRegister lhs,
                                       LiftoffRegister rhs) {
  bailout(kSimd, "pmin unimplemented");
}

void LiftoffAssembler::emit_f32x4_pmax(LiftoffRegister dst, LiftoffRegister lhs,
                                       LiftoffRegister rhs) {
  bailout(kSimd, "pmax unimplemented");
}

void LiftoffAssembler::emit_i64x2_splat(LiftoffRegister dst,
                                        LiftoffRegister src) {
  bailout(kUnsupportedArchitecture, "emit_i64x2splat");
}

void LiftoffAssembler::emit_i64x2_extract_lane(LiftoffRegister dst,
                                               LiftoffRegister lhs,
                                               uint8_t imm_lane_idx) {
  bailout(kUnsupportedArchitecture, "emit_i64x2extractlane");
}

void LiftoffAssembler::emit_i64x2_replace_lane(LiftoffRegister dst,
                                               LiftoffRegister src1,
                                               LiftoffRegister src2,
                                               uint8_t imm_lane_idx) {
  bailout(kUnsupportedArchitecture, "emit_i64x2replacelane");
}

void LiftoffAssembler::emit_i64x2_neg(LiftoffRegister dst,
                                      LiftoffRegister src) {
  bailout(kUnsupportedArchitecture, "emit_i64x2neg");
}

void LiftoffAssembler::emit_i64x2_alltrue(LiftoffRegister dst,
                                          LiftoffRegister src) {
  bailout(kSimd, "i64x2_alltrue");
}

void LiftoffAssembler::emit_i64x2_shl(LiftoffRegister dst, LiftoffRegister lhs,
                                      LiftoffRegister rhs) {
  bailout(kSimd, "i64x2_shl");
}

void LiftoffAssembler::emit_i64x2_shli(LiftoffRegister dst, LiftoffRegister lhs,
                                       int32_t rhs) {
  bailout(kSimd, "i64x2_shli");
}

void LiftoffAssembler::emit_i64x2_shr_s(LiftoffRegister dst,
                                        LiftoffRegister lhs,
                                        LiftoffRegister rhs) {
  bailout(kSimd, "i64x2_shr_s");
}

void LiftoffAssembler::emit_i64x2_shri_s(LiftoffRegister dst,
                                         LiftoffRegister lhs, int32_t rhs) {
  bailout(kSimd, "i64x2_shri_s");
}

void LiftoffAssembler::emit_i64x2_shr_u(LiftoffRegister dst,
                                        LiftoffRegister lhs,
                                        LiftoffRegister rhs) {
  bailout(kSimd, "i64x2_shr_u");
}

void LiftoffAssembler::emit_i64x2_shri_u(LiftoffRegister dst,
                                         LiftoffRegister lhs, int32_t rhs) {
  bailout(kSimd, "i64x2_shri_u");
}

void LiftoffAssembler::emit_i64x2_add(LiftoffRegister dst, LiftoffRegister lhs,
                                      LiftoffRegister rhs) {
  bailout(kUnsupportedArchitecture, "emit_i64x2add");
}

void LiftoffAssembler::emit_i64x2_sub(LiftoffRegister dst, LiftoffRegister lhs,
                                      LiftoffRegister rhs) {
  bailout(kUnsupportedArchitecture, "emit_i64x2sub");
}

void LiftoffAssembler::emit_i64x2_mul(LiftoffRegister dst, LiftoffRegister lhs,
                                      LiftoffRegister rhs) {
  bailout(kUnsupportedArchitecture, "emit_i64x2mul");
}

void LiftoffAssembler::emit_i64x2_extmul_low_i32x4_s(LiftoffRegister dst,
                                                     LiftoffRegister src1,
                                                     LiftoffRegister src2) {
  bailout(kSimd, "i64x2_extmul_low_i32x4_s unsupported");
}

void LiftoffAssembler::emit_i64x2_extmul_low_i32x4_u(LiftoffRegister dst,
                                                     LiftoffRegister src1,
                                                     LiftoffRegister src2) {
  bailout(kSimd, "i64x2_extmul_low_i32x4_u unsupported");
}

void LiftoffAssembler::emit_i64x2_extmul_high_i32x4_s(LiftoffRegister dst,
                                                      LiftoffRegister src1,
                                                      LiftoffRegister src2) {
  bailout(kSimd, "i64x2_extmul_high_i32x4_s unsupported");
}

void LiftoffAssembler::emit_i64x2_bitmask(LiftoffRegister dst,
                                          LiftoffRegister src) {
  bailout(kSimd, "i64x2_bitmask");
}

void LiftoffAssembler::emit_i64x2_sconvert_i32x4_low(LiftoffRegister dst,
                                                     LiftoffRegister src) {
  bailout(kSimd, "i64x2_sconvert_i32x4_low");
}

void LiftoffAssembler::emit_i64x2_sconvert_i32x4_high(LiftoffRegister dst,
                                                      LiftoffRegister src) {
  bailout(kSimd, "i64x2_sconvert_i32x4_high");
}

void LiftoffAssembler::emit_i64x2_uconvert_i32x4_low(LiftoffRegister dst,
                                                     LiftoffRegister src) {
  bailout(kSimd, "i64x2_uconvert_i32x4_low");
}

void LiftoffAssembler::emit_i64x2_uconvert_i32x4_high(LiftoffRegister dst,
                                                      LiftoffRegister src) {
  bailout(kSimd, "i64x2_uconvert_i32x4_high");
}

void LiftoffAssembler::emit_i64x2_extmul_high_i32x4_u(LiftoffRegister dst,
                                                      LiftoffRegister src1,
                                                      LiftoffRegister src2) {
  bailout(kSimd, "i64x2_extmul_high_i32x4_u unsupported");
}

void LiftoffAssembler::emit_i32x4_splat(LiftoffRegister dst,
                                        LiftoffRegister src) {
  bailout(kUnsupportedArchitecture, "emit_i32x4_splat");
}

void LiftoffAssembler::emit_i32x4_extract_lane(LiftoffRegister dst,
                                               LiftoffRegister lhs,
                                               uint8_t imm_lane_idx) {
  bailout(kUnsupportedArchitecture, "emit_i32x4extractlane");
}

void LiftoffAssembler::emit_i32x4_replace_lane(LiftoffRegister dst,
                                               LiftoffRegister src1,
                                               LiftoffRegister src2,
                                               uint8_t imm_lane_idx) {
  bailout(kUnsupportedArchitecture, "emit_i32x4replacelane");
}

void LiftoffAssembler::emit_i32x4_neg(LiftoffRegister dst,
                                      LiftoffRegister src) {
  bailout(kUnsupportedArchitecture, "emit_i32x4neg");
}

void LiftoffAssembler::emit_i32x4_alltrue(LiftoffRegister dst,
                                          LiftoffRegister src) {
  bailout(kSimd, "i32x4_alltrue");
}

void LiftoffAssembler::emit_i32x4_bitmask(LiftoffRegister dst,
                                          LiftoffRegister src) {
  bailout(kSimd, "i32x4_bitmask");
}

void LiftoffAssembler::emit_i32x4_shl(LiftoffRegister dst, LiftoffRegister lhs,
                                      LiftoffRegister rhs) {
  bailout(kSimd, "i32x4_shl");
}

void LiftoffAssembler::emit_i32x4_shli(LiftoffRegister dst, LiftoffRegister lhs,
                                       int32_t rhs) {
  bailout(kSimd, "i32x4_shli");
}

void LiftoffAssembler::emit_i32x4_shr_s(LiftoffRegister dst,
                                        LiftoffRegister lhs,
                                        LiftoffRegister rhs) {
  bailout(kSimd, "i32x4_shr_s");
}

void LiftoffAssembler::emit_i32x4_shri_s(LiftoffRegister dst,
                                         LiftoffRegister lhs, int32_t rhs) {
  bailout(kSimd, "i32x4_shri_s");
}

void LiftoffAssembler::emit_i32x4_shr_u(LiftoffRegister dst,
                                        LiftoffRegister lhs,
                                        LiftoffRegister rhs) {
  bailout(kSimd, "i32x4_shr_u");
}

void LiftoffAssembler::emit_i32x4_shri_u(LiftoffRegister dst,
                                         LiftoffRegister lhs, int32_t rhs) {
  bailout(kSimd, "i32x4_shri_u");
}

void LiftoffAssembler::emit_i32x4_add(LiftoffRegister dst, LiftoffRegister lhs,
                                      LiftoffRegister rhs) {
  bailout(kUnsupportedArchitecture, "emit_i32x4add");
}

void LiftoffAssembler::emit_i32x4_sub(LiftoffRegister dst, LiftoffRegister lhs,
                                      LiftoffRegister rhs) {
  bailout(kUnsupportedArchitecture, "emit_i32x4sub");
}

void LiftoffAssembler::emit_i32x4_mul(LiftoffRegister dst, LiftoffRegister lhs,
                                      LiftoffRegister rhs) {
  bailout(kUnsupportedArchitecture, "emit_i32x4mul");
}

void LiftoffAssembler::emit_i32x4_min_s(LiftoffRegister dst,
                                        LiftoffRegister lhs,
                                        LiftoffRegister rhs) {
  bailout(kUnsupportedArchitecture, "emit_i32x4_min_s");
}

void LiftoffAssembler::emit_i32x4_min_u(LiftoffRegister dst,
                                        LiftoffRegister lhs,
                                        LiftoffRegister rhs) {
  bailout(kUnsupportedArchitecture, "emit_i32x4_min_u");
}

void LiftoffAssembler::emit_i32x4_max_s(LiftoffRegister dst,
                                        LiftoffRegister lhs,
                                        LiftoffRegister rhs) {
  bailout(kUnsupportedArchitecture, "emit_i32x4_max_s");
}

void LiftoffAssembler::emit_i32x4_max_u(LiftoffRegister dst,
                                        LiftoffRegister lhs,
                                        LiftoffRegister rhs) {
  bailout(kUnsupportedArchitecture, "emit_i32x4_max_u");
}

void LiftoffAssembler::emit_i32x4_dot_i16x8_s(LiftoffRegister dst,
                                              LiftoffRegister lhs,
                                              LiftoffRegister rhs) {
  bailout(kSimd, "i32x4_dot_i16x8_s");
}

void LiftoffAssembler::emit_i32x4_extadd_pairwise_i16x8_s(LiftoffRegister dst,
                                                          LiftoffRegister src) {
  bailout(kSimd, "i32x4.extadd_pairwise_i16x8_s");
}

void LiftoffAssembler::emit_i32x4_extadd_pairwise_i16x8_u(LiftoffRegister dst,
                                                          LiftoffRegister src) {
  bailout(kSimd, "i32x4.extadd_pairwise_i16x8_u");
}

void LiftoffAssembler::emit_i32x4_extmul_low_i16x8_s(LiftoffRegister dst,
                                                     LiftoffRegister src1,
                                                     LiftoffRegister src2) {
  bailout(kSimd, "i32x4_extmul_low_i16x8_s unsupported");
}

void LiftoffAssembler::emit_i32x4_extmul_low_i16x8_u(LiftoffRegister dst,
                                                     LiftoffRegister src1,
                                                     LiftoffRegister src2) {
  bailout(kSimd, "i32x4_extmul_low_i16x8_u unsupported");
}

void LiftoffAssembler::emit_i32x4_extmul_high_i16x8_s(LiftoffRegister dst,
                                                      LiftoffRegister src1,
                                                      LiftoffRegister src2) {
  bailout(kSimd, "i32x4_extmul_high_i16x8_s unsupported");
}

void LiftoffAssembler::emit_i32x4_extmul_high_i16x8_u(LiftoffRegister dst,
                                                      LiftoffRegister src1,
                                                      LiftoffRegister src2) {
  bailout(kSimd, "i32x4_extmul_high_i16x8_u unsupported");
}

void LiftoffAssembler::emit_i16x8_splat(LiftoffRegister dst,
                                        LiftoffRegister src) {
  bailout(kUnsupportedArchitecture, "emit_i16x8splat");
}

void LiftoffAssembler::emit_i16x8_neg(LiftoffRegister dst,
                                      LiftoffRegister src) {
  bailout(kUnsupportedArchitecture, "emit_i16x8neg");
}

void LiftoffAssembler::emit_i16x8_alltrue(LiftoffRegister dst,
                                          LiftoffRegister src) {
  bailout(kSimd, "i16x8_alltrue");
}

void LiftoffAssembler::emit_i16x8_bitmask(LiftoffRegister dst,
                                          LiftoffRegister src) {
  bailout(kSimd, "i16x8_bitmask");
}

void LiftoffAssembler::emit_i16x8_shl(LiftoffRegister dst, LiftoffRegister lhs,
                                      LiftoffRegister rhs) {
  bailout(kSimd, "i16x8_shl");
}

void LiftoffAssembler::emit_i16x8_shli(LiftoffRegister dst, LiftoffRegister lhs,
                                       int32_t rhs) {
  bailout(kSimd, "i16x8_shli");
}

void LiftoffAssembler::emit_i16x8_shr_s(LiftoffRegister dst,
                                        LiftoffRegister lhs,
                                        LiftoffRegister rhs) {
  bailout(kSimd, "i16x8_shr_s");
}

void LiftoffAssembler::emit_i16x8_shri_s(LiftoffRegister dst,
                                         LiftoffRegister lhs, int32_t rhs) {
  bailout(kSimd, "i16x8_shri_s");
}

void LiftoffAssembler::emit_i16x8_shr_u(LiftoffRegister dst,
                                        LiftoffRegister lhs,
                                        LiftoffRegister rhs) {
  bailout(kSimd, "i16x8_shr_u");
}

void LiftoffAssembler::emit_i16x8_shri_u(LiftoffRegister dst,
                                         LiftoffRegister lhs, int32_t rhs) {
  bailout(kSimd, "i16x8_shri_u");
}

void LiftoffAssembler::emit_i16x8_add(LiftoffRegister dst, LiftoffRegister lhs,
                                      LiftoffRegister rhs) {
  bailout(kUnsupportedArchitecture, "emit_i16x8add");
}

void LiftoffAssembler::emit_i16x8_add_sat_s(LiftoffRegister dst,
                                            LiftoffRegister lhs,
                                            LiftoffRegister rhs) {
  bailout(kUnsupportedArchitecture, "emit_i16x8addsaturate_s");
}

void LiftoffAssembler::emit_i16x8_sub(LiftoffRegister dst, LiftoffRegister lhs,
                                      LiftoffRegister rhs) {
  bailout(kUnsupportedArchitecture, "emit_i16x8sub");
}

void LiftoffAssembler::emit_i16x8_sub_sat_s(LiftoffRegister dst,
                                            LiftoffRegister lhs,
                                            LiftoffRegister rhs) {
  bailout(kUnsupportedArchitecture, "emit_i16x8subsaturate_s");
}

void LiftoffAssembler::emit_i16x8_sub_sat_u(LiftoffRegister dst,
                                            LiftoffRegister lhs,
                                            LiftoffRegister rhs) {
  bailout(kUnsupportedArchitecture, "emit_i16x8subsaturate_u");
}

void LiftoffAssembler::emit_i16x8_mul(LiftoffRegister dst, LiftoffRegister lhs,
                                      LiftoffRegister rhs) {
  bailout(kUnsupportedArchitecture, "emit_i16x8mul");
}

void LiftoffAssembler::emit_i16x8_add_sat_u(LiftoffRegister dst,
                                            LiftoffRegister lhs,
                                            LiftoffRegister rhs) {
  bailout(kUnsupportedArchitecture, "emit_i16x8addsaturate_u");
}

void LiftoffAssembler::emit_i16x8_min_s(LiftoffRegister dst,
                                        LiftoffRegister lhs,
                                        LiftoffRegister rhs) {
  bailout(kUnsupportedArchitecture, "emit_i16x8_min_s");
}

void LiftoffAssembler::emit_i16x8_min_u(LiftoffRegister dst,
                                        LiftoffRegister lhs,
                                        LiftoffRegister rhs) {
  bailout(kUnsupportedArchitecture, "emit_i16x8_min_u");
}

void LiftoffAssembler::emit_i16x8_max_s(LiftoffRegister dst,
                                        LiftoffRegister lhs,
                                        LiftoffRegister rhs) {
  bailout(kUnsupportedArchitecture, "emit_i16x8_max_s");
}

void LiftoffAssembler::emit_i16x8_max_u(LiftoffRegister dst,
                                        LiftoffRegister lhs,
                                        LiftoffRegister rhs) {
  bailout(kUnsupportedArchitecture, "emit_i16x8_max_u");
}

void LiftoffAssembler::emit_i16x8_extract_lane_u(LiftoffRegister dst,
                                                 LiftoffRegister lhs,
                                                 uint8_t imm_lane_idx) {
  bailout(kUnsupportedArchitecture, "emit_i16x8extractlane_u");
}

void LiftoffAssembler::emit_i16x8_replace_lane(LiftoffRegister dst,
                                               LiftoffRegister src1,
                                               LiftoffRegister src2,
                                               uint8_t imm_lane_idx) {
  bailout(kUnsupportedArchitecture, "emit_i16x8replacelane");
}

void LiftoffAssembler::emit_i16x8_extadd_pairwise_i8x16_s(LiftoffRegister dst,
                                                          LiftoffRegister src) {
  bailout(kSimd, "i16x8.extadd_pairwise_i8x16_s");
}

void LiftoffAssembler::emit_i16x8_extadd_pairwise_i8x16_u(LiftoffRegister dst,
                                                          LiftoffRegister src) {
  bailout(kSimd, "i16x8.extadd_pairwise_i8x16_u");
}

void LiftoffAssembler::emit_i16x8_extract_lane_s(LiftoffRegister dst,
                                                 LiftoffRegister lhs,
                                                 uint8_t imm_lane_idx) {
  bailout(kUnsupportedArchitecture, "emit_i16x8extractlane_s");
}

void LiftoffAssembler::emit_i16x8_extmul_low_i8x16_s(LiftoffRegister dst,
                                                     LiftoffRegister src1,
                                                     LiftoffRegister src2) {
  bailout(kSimd, "i16x8.extmul_low_i8x16_s unsupported");
}

void LiftoffAssembler::emit_i16x8_extmul_low_i8x16_u(LiftoffRegister dst,
                                                     LiftoffRegister src1,
                                                     LiftoffRegister src2) {
  bailout(kSimd, "i16x8.extmul_low_i8x16_u unsupported");
}

void LiftoffAssembler::emit_i16x8_extmul_high_i8x16_s(LiftoffRegister dst,
                                                      LiftoffRegister src1,
                                                      LiftoffRegister src2) {
  bailout(kSimd, "i16x8.extmul_high_i8x16_s unsupported");
}

void LiftoffAssembler::emit_i16x8_q15mulr_sat_s(LiftoffRegister dst,
                                                LiftoffRegister src1,
                                                LiftoffRegister src2) {
  bailout(kSimd, "i16x8_q15mulr_sat_s");
}

void LiftoffAssembler::emit_i16x8_extmul_high_i8x16_u(LiftoffRegister dst,
                                                      LiftoffRegister src1,
                                                      LiftoffRegister src2) {
  bailout(kSimd, "i16x8_extmul_high_i8x16_u unsupported");
}

void LiftoffAssembler::emit_i8x16_shuffle(LiftoffRegister dst,
                                          LiftoffRegister lhs,
                                          LiftoffRegister rhs,
                                          const uint8_t shuffle[16],
                                          bool is_swizzle) {
  bailout(kSimd, "i8x16_shuffle");
}

void LiftoffAssembler::emit_i8x16_popcnt(LiftoffRegister dst,
                                         LiftoffRegister src) {
  bailout(kSimd, "i8x16.popcnt");
}

void LiftoffAssembler::emit_i8x16_splat(LiftoffRegister dst,
                                        LiftoffRegister src) {
  bailout(kUnsupportedArchitecture, "emit_i8x16splat");
}

void LiftoffAssembler::emit_i8x16_extract_lane_u(LiftoffRegister dst,
                                                 LiftoffRegister lhs,
                                                 uint8_t imm_lane_idx) {
  bailout(kUnsupportedArchitecture, "emit_i8x16extractlane_u");
}

void LiftoffAssembler::emit_i8x16_replace_lane(LiftoffRegister dst,
                                               LiftoffRegister src1,
                                               LiftoffRegister src2,
                                               uint8_t imm_lane_idx) {
  bailout(kUnsupportedArchitecture, "emit_i8x16replacelane");
}

void LiftoffAssembler::emit_i8x16_neg(LiftoffRegister dst,
                                      LiftoffRegister src) {
  bailout(kUnsupportedArchitecture, "emit_i8x16neg");
}

void LiftoffAssembler::emit_v128_anytrue(LiftoffRegister dst,
                                         LiftoffRegister src) {
  bailout(kSimd, "v8x16_anytrue");
}

void LiftoffAssembler::emit_i8x16_alltrue(LiftoffRegister dst,
                                          LiftoffRegister src) {
  bailout(kSimd, "i8x16_alltrue");
}

void LiftoffAssembler::emit_i8x16_bitmask(LiftoffRegister dst,
                                          LiftoffRegister src) {
  bailout(kSimd, "i8x16_bitmask");
}

void LiftoffAssembler::emit_i8x16_shl(LiftoffRegister dst, LiftoffRegister lhs,
                                      LiftoffRegister rhs) {
  bailout(kSimd, "i8x16_shl");
}

void LiftoffAssembler::emit_i8x16_shli(LiftoffRegister dst, LiftoffRegister lhs,
                                       int32_t rhs) {
  bailout(kSimd, "i8x16_shli");
}

void LiftoffAssembler::emit_i8x16_shr_s(LiftoffRegister dst,
                                        LiftoffRegister lhs,
                                        LiftoffRegister rhs) {
  bailout(kSimd, "i8x16_shr_s");
}

void LiftoffAssembler::emit_i8x16_shri_s(LiftoffRegister dst,
                                         LiftoffRegister lhs, int32_t rhs) {
  bailout(kSimd, "i8x16_shri_s");
}

void LiftoffAssembler::emit_i8x16_shr_u(LiftoffRegister dst,
                                        LiftoffRegister lhs,
                                        LiftoffRegister rhs) {
  bailout(kSimd, "i8x16_shr_u");
}

void LiftoffAssembler::emit_i8x16_shri_u(LiftoffRegister dst,
                                         LiftoffRegister lhs, int32_t rhs) {
  bailout(kSimd, "i8x16_shri_u");
}

void LiftoffAssembler::emit_i8x16_extract_lane_s(LiftoffRegister dst,
                                                 LiftoffRegister lhs,
                                                 uint8_t imm_lane_idx) {
  bailout(kUnsupportedArchitecture, "emit_i8x16extractlane_s");
}

void LiftoffAssembler::emit_i8x16_add(LiftoffRegister dst, LiftoffRegister lhs,
                                      LiftoffRegister rhs) {
  bailout(kUnsupportedArchitecture, "emit_i8x16add");
}

void LiftoffAssembler::emit_i8x16_add_sat_s(LiftoffRegister dst,
                                            LiftoffRegister lhs,
                                            LiftoffRegister rhs) {
  bailout(kUnsupportedArchitecture, "emit_i8x16addsaturate_s");
}

void LiftoffAssembler::emit_i8x16_min_s(LiftoffRegister dst,
                                        LiftoffRegister lhs,
                                        LiftoffRegister rhs) {
  bailout(kUnsupportedArchitecture, "emit_i8x16_min_s");
}

void LiftoffAssembler::emit_i8x16_min_u(LiftoffRegister dst,
                                        LiftoffRegister lhs,
                                        LiftoffRegister rhs) {
  bailout(kUnsupportedArchitecture, "emit_i8x16_min_u");
}

void LiftoffAssembler::emit_i8x16_max_s(LiftoffRegister dst,
                                        LiftoffRegister lhs,
                                        LiftoffRegister rhs) {
  bailout(kUnsupportedArchitecture, "emit_i8x16_max_s");
}

void LiftoffAssembler::emit_i8x16_max_u(LiftoffRegister dst,
                                        LiftoffRegister lhs,
                                        LiftoffRegister rhs) {
  bailout(kUnsupportedArchitecture, "emit_i8x16_max_u");
}

void LiftoffAssembler::emit_i8x16_eq(LiftoffRegister dst, LiftoffRegister lhs,
                                     LiftoffRegister rhs) {
  bailout(kUnsupportedArchitecture, "emit_i8x16_eq");
}

void LiftoffAssembler::emit_i8x16_ne(LiftoffRegister dst, LiftoffRegister lhs,
                                     LiftoffRegister rhs) {
  bailout(kUnsupportedArchitecture, "emit_i8x16_ne");
}

void LiftoffAssembler::emit_i8x16_gt_s(LiftoffRegister dst, LiftoffRegister lhs,
                                       LiftoffRegister rhs) {
  bailout(kUnsupportedArchitecture, "emit_i8x16gt_s");
}

void LiftoffAssembler::emit_i8x16_gt_u(LiftoffRegister dst, LiftoffRegister lhs,
                                       LiftoffRegister rhs) {
  bailout(kUnsupportedArchitecture, "emit_i8x16gt_u");
}

void LiftoffAssembler::emit_i8x16_ge_s(LiftoffRegister dst, LiftoffRegister lhs,
                                       LiftoffRegister rhs) {
  bailout(kUnsupportedArchitecture, "emit_i8x16ge_s");
}

void LiftoffAssembler::emit_i8x16_ge_u(LiftoffRegister dst, LiftoffRegister lhs,
                                       LiftoffRegister rhs) {
  bailout(kUnsupportedArchitecture, "emit_i8x16ge_u");
}

void LiftoffAssembler::emit_i16x8_eq(LiftoffRegister dst, LiftoffRegister lhs,
                                     LiftoffRegister rhs) {
  bailout(kUnsupportedArchitecture, "emit_i16x8_eq");
}

void LiftoffAssembler::emit_i16x8_ne(LiftoffRegister dst, LiftoffRegister lhs,
                                     LiftoffRegister rhs) {
  bailout(kUnsupportedArchitecture, "emit_i16x8_ne");
}

void LiftoffAssembler::emit_i16x8_gt_s(LiftoffRegister dst, LiftoffRegister lhs,
                                       LiftoffRegister rhs) {
  bailout(kUnsupportedArchitecture, "emit_i16x8gt_s");
}

void LiftoffAssembler::emit_i16x8_gt_u(LiftoffRegister dst, LiftoffRegister lhs,
                                       LiftoffRegister rhs) {
  bailout(kUnsupportedArchitecture, "emit_i16x8gt_u");
}

void LiftoffAssembler::emit_i16x8_ge_s(LiftoffRegister dst, LiftoffRegister lhs,
                                       LiftoffRegister rhs) {
  bailout(kUnsupportedArchitecture, "emit_i16x8ge_s");
}

void LiftoffAssembler::emit_i16x8_ge_u(LiftoffRegister dst, LiftoffRegister lhs,
                                       LiftoffRegister rhs) {
  bailout(kUnsupportedArchitecture, "emit_i16x8ge_u");
}

void LiftoffAssembler::emit_i32x4_eq(LiftoffRegister dst, LiftoffRegister lhs,
                                     LiftoffRegister rhs) {
  bailout(kUnsupportedArchitecture, "emit_i32x4_eq");
}

void LiftoffAssembler::emit_i32x4_ne(LiftoffRegister dst, LiftoffRegister lhs,
                                     LiftoffRegister rhs) {
  bailout(kUnsupportedArchitecture, "emit_i32x4_ne");
}

void LiftoffAssembler::emit_i32x4_gt_s(LiftoffRegister dst, LiftoffRegister lhs,
                                       LiftoffRegister rhs) {
  bailout(kUnsupportedArchitecture, "emit_i32x4gt_s");
}

void LiftoffAssembler::emit_i32x4_gt_u(LiftoffRegister dst, LiftoffRegister lhs,
                                       LiftoffRegister rhs) {
  bailout(kUnsupportedArchitecture, "emit_32x4gt_u");
}

void LiftoffAssembler::emit_i32x4_ge_s(LiftoffRegister dst, LiftoffRegister lhs,
                                       LiftoffRegister rhs) {
  bailout(kUnsupportedArchitecture, "emit_i32x4ge_s");
}

void LiftoffAssembler::emit_i32x4_ge_u(LiftoffRegister dst, LiftoffRegister lhs,
                                       LiftoffRegister rhs) {
  bailout(kUnsupportedArchitecture, "emit_i32x4ge_u");
}

void LiftoffAssembler::emit_i64x2_eq(LiftoffRegister dst, LiftoffRegister lhs,
                                     LiftoffRegister rhs) {
  bailout(kSimd, "i64x2.eq");
}

void LiftoffAssembler::emit_i64x2_ne(LiftoffRegister dst, LiftoffRegister lhs,
                                     LiftoffRegister rhs) {
  bailout(kSimd, "i64x2_ne");
}

void LiftoffAssembler::emit_i64x2_gt_s(LiftoffRegister dst, LiftoffRegister lhs,
                                       LiftoffRegister rhs) {
  bailout(kSimd, "i64x2.gt_s");
}

void LiftoffAssembler::emit_i64x2_ge_s(LiftoffRegister dst, LiftoffRegister lhs,
                                       LiftoffRegister rhs) {
  bailout(kSimd, "i64x2.ge_s");
}

void LiftoffAssembler::emit_f32x4_eq(LiftoffRegister dst, LiftoffRegister lhs,
                                     LiftoffRegister rhs) {
  bailout(kUnsupportedArchitecture, "emit_f32x4_eq");
}

void LiftoffAssembler::emit_f32x4_ne(LiftoffRegister dst, LiftoffRegister lhs,
                                     LiftoffRegister rhs) {
  bailout(kUnsupportedArchitecture, "emit_f32x4_ne");
}

void LiftoffAssembler::emit_f32x4_lt(LiftoffRegister dst, LiftoffRegister lhs,
                                     LiftoffRegister rhs) {
  bailout(kUnsupportedArchitecture, "emit_f32x4_lt");
}

void LiftoffAssembler::emit_f32x4_le(LiftoffRegister dst, LiftoffRegister lhs,
                                     LiftoffRegister rhs) {
  bailout(kUnsupportedArchitecture, "emit_f32x4_le");
}

void LiftoffAssembler::emit_f64x2_eq(LiftoffRegister dst, LiftoffRegister lhs,
                                     LiftoffRegister rhs) {
  bailout(kUnsupportedArchitecture, "emit_f64x2_eq");
}

void LiftoffAssembler::emit_f64x2_ne(LiftoffRegister dst, LiftoffRegister lhs,
                                     LiftoffRegister rhs) {
  bailout(kUnsupportedArchitecture, "emit_f64x2_ne");
}

void LiftoffAssembler::emit_f64x2_lt(LiftoffRegister dst, LiftoffRegister lhs,
                                     LiftoffRegister rhs) {
  bailout(kUnsupportedArchitecture, "emit_f64x2_lt");
}

void LiftoffAssembler::emit_f64x2_le(LiftoffRegister dst, LiftoffRegister lhs,
                                     LiftoffRegister rhs) {
  bailout(kUnsupportedArchitecture, "emit_f64x2_le");
}

void LiftoffAssembler::emit_s128_const(LiftoffRegister dst,
                                       const uint8_t imms[16]) {
  bailout(kUnsupportedArchitecture, "emit_s128_const");
}

void LiftoffAssembler::emit_s128_not(LiftoffRegister dst, LiftoffRegister src) {
  bailout(kUnsupportedArchitecture, "emit_s128_not");
}

void LiftoffAssembler::emit_s128_and(LiftoffRegister dst, LiftoffRegister lhs,
                                     LiftoffRegister rhs) {
  bailout(kUnsupportedArchitecture, "emit_s128_and");
}

void LiftoffAssembler::emit_s128_or(LiftoffRegister dst, LiftoffRegister lhs,
                                    LiftoffRegister rhs) {
  bailout(kUnsupportedArchitecture, "emit_s128_or");
}

void LiftoffAssembler::emit_s128_xor(LiftoffRegister dst, LiftoffRegister lhs,
                                     LiftoffRegister rhs) {
  bailout(kUnsupportedArchitecture, "emit_s128_xor");
}

void LiftoffAssembler::emit_s128_select(LiftoffRegister dst,
                                        LiftoffRegister src1,
                                        LiftoffRegister src2,
                                        LiftoffRegister mask) {
  bailout(kUnsupportedArchitecture, "emit_s128select");
}

void LiftoffAssembler::emit_i32x4_sconvert_f32x4(LiftoffRegister dst,
                                                 LiftoffRegister src) {
  bailout(kSimd, "i32x4_sconvert_f32x4");
}

void LiftoffAssembler::emit_i32x4_uconvert_f32x4(LiftoffRegister dst,
                                                 LiftoffRegister src) {
  bailout(kSimd, "i32x4_uconvert_f32x4");
}

void LiftoffAssembler::emit_f32x4_sconvert_i32x4(LiftoffRegister dst,
                                                 LiftoffRegister src) {
  bailout(kSimd, "f32x4_sconvert_i32x4");
}

void LiftoffAssembler::emit_f32x4_uconvert_i32x4(LiftoffRegister dst,
                                                 LiftoffRegister src) {
  bailout(kSimd, "f32x4_uconvert_i32x4");
}

void LiftoffAssembler::emit_f32x4_demote_f64x2_zero(LiftoffRegister dst,
                                                    LiftoffRegister src) {
  bailout(kSimd, "f32x4.demote_f64x2_zero");
}

void LiftoffAssembler::emit_i8x16_sconvert_i16x8(LiftoffRegister dst,
                                                 LiftoffRegister lhs,
                                                 LiftoffRegister rhs) {
  bailout(kUnsupportedArchitecture, "emit_i8x16_sconvert_i16x8");
}

void LiftoffAssembler::emit_i8x16_uconvert_i16x8(LiftoffRegister dst,
                                                 LiftoffRegister lhs,
                                                 LiftoffRegister rhs) {
  bailout(kUnsupportedArchitecture, "emit_i8x16_uconvert_i16x8");
}

void LiftoffAssembler::emit_i16x8_sconvert_i32x4(LiftoffRegister dst,
                                                 LiftoffRegister lhs,
                                                 LiftoffRegister rhs) {
  bailout(kUnsupportedArchitecture, "emit_i16x8_sconvert_i32x4");
}

void LiftoffAssembler::emit_i16x8_uconvert_i32x4(LiftoffRegister dst,
                                                 LiftoffRegister lhs,
                                                 LiftoffRegister rhs) {
  bailout(kUnsupportedArchitecture, "emit_i16x8_uconvert_i32x4");
}

void LiftoffAssembler::emit_i16x8_sconvert_i8x16_low(LiftoffRegister dst,
                                                     LiftoffRegister src) {
  bailout(kUnsupportedArchitecture, "emit_i16x8_sconvert_i8x16_low");
}

void LiftoffAssembler::emit_i16x8_sconvert_i8x16_high(LiftoffRegister dst,
                                                      LiftoffRegister src) {
  bailout(kUnsupportedArchitecture, "emit_i16x8_sconvert_i8x16_high");
}

void LiftoffAssembler::emit_i16x8_uconvert_i8x16_low(LiftoffRegister dst,
                                                     LiftoffRegister src) {
  bailout(kUnsupportedArchitecture, "emit_i16x8_uconvert_i8x16_low");
}

void LiftoffAssembler::emit_i16x8_uconvert_i8x16_high(LiftoffRegister dst,
                                                      LiftoffRegister src) {
  bailout(kUnsupportedArchitecture, "emit_i16x8_uconvert_i8x16_high");
}

void LiftoffAssembler::emit_i32x4_sconvert_i16x8_low(LiftoffRegister dst,
                                                     LiftoffRegister src) {
  bailout(kUnsupportedArchitecture, "emit_i32x4_sconvert_i16x8_low");
}

void LiftoffAssembler::emit_i32x4_sconvert_i16x8_high(LiftoffRegister dst,
                                                      LiftoffRegister src) {
  bailout(kUnsupportedArchitecture, "emit_i32x4_sconvert_i16x8_high");
}

void LiftoffAssembler::emit_i32x4_uconvert_i16x8_low(LiftoffRegister dst,
                                                     LiftoffRegister src) {
  bailout(kUnsupportedArchitecture, "emit_i32x4_uconvert_i16x8_low");
}

void LiftoffAssembler::emit_i32x4_uconvert_i16x8_high(LiftoffRegister dst,
                                                      LiftoffRegister src) {
  bailout(kUnsupportedArchitecture, "emit_i32x4_uconvert_i16x8_high");
}

void LiftoffAssembler::emit_i32x4_trunc_sat_f64x2_s_zero(LiftoffRegister dst,
                                                         LiftoffRegister src) {
  bailout(kSimd, "i32x4.trunc_sat_f64x2_s_zero");
}

void LiftoffAssembler::emit_i32x4_trunc_sat_f64x2_u_zero(LiftoffRegister dst,
                                                         LiftoffRegister src) {
  bailout(kSimd, "i32x4.trunc_sat_f64x2_u_zero");
}

void LiftoffAssembler::emit_s128_and_not(LiftoffRegister dst,
                                         LiftoffRegister lhs,
                                         LiftoffRegister rhs) {
  bailout(kUnsupportedArchitecture, "emit_s128_and_not");
}

void LiftoffAssembler::emit_i8x16_rounding_average_u(LiftoffRegister dst,
                                                     LiftoffRegister lhs,
                                                     LiftoffRegister rhs) {
  bailout(kUnsupportedArchitecture, "emit_i8x16_rounding_average_u");
}

void LiftoffAssembler::emit_i16x8_rounding_average_u(LiftoffRegister dst,
                                                     LiftoffRegister lhs,
                                                     LiftoffRegister rhs) {
  bailout(kUnsupportedArchitecture, "emit_i16x8_rounding_average_u");
}

void LiftoffAssembler::emit_i8x16_abs(LiftoffRegister dst,
                                      LiftoffRegister src) {
  bailout(kUnsupportedArchitecture, "emit_i8x16_abs");
}

void LiftoffAssembler::emit_i16x8_abs(LiftoffRegister dst,
                                      LiftoffRegister src) {
  bailout(kUnsupportedArchitecture, "emit_i16x8_abs");
}

void LiftoffAssembler::emit_i32x4_abs(LiftoffRegister dst,
                                      LiftoffRegister src) {
  bailout(kUnsupportedArchitecture, "emit_i32x4_abs");
}

void LiftoffAssembler::emit_i64x2_abs(LiftoffRegister dst,
                                      LiftoffRegister src) {
  bailout(kSimd, "i64x2.abs");
}

void LiftoffAssembler::emit_i8x16_sub(LiftoffRegister dst, LiftoffRegister lhs,
                                      LiftoffRegister rhs) {
  bailout(kUnsupportedArchitecture, "emit_i8x16sub");
}

void LiftoffAssembler::emit_i8x16_sub_sat_s(LiftoffRegister dst,
                                            LiftoffRegister lhs,
                                            LiftoffRegister rhs) {
  bailout(kUnsupportedArchitecture, "emit_i8x16subsaturate_s");
}

void LiftoffAssembler::emit_i8x16_sub_sat_u(LiftoffRegister dst,
                                            LiftoffRegister lhs,
                                            LiftoffRegister rhs) {
  bailout(kUnsupportedArchitecture, "emit_i8x16subsaturate_u");
}

void LiftoffAssembler::emit_i8x16_add_sat_u(LiftoffRegister dst,
                                            LiftoffRegister lhs,
                                            LiftoffRegister rhs) {
  bailout(kUnsupportedArchitecture, "emit_i8x16addsaturate_u");
}

void LiftoffAssembler::StackCheck(Label* ool_code, Register limit_address) {
  LoadU64(limit_address, MemOperand(limit_address), r0);
  CmpU64(sp, limit_address);
  ble(ool_code);
}

void LiftoffAssembler::CallTrapCallbackForTesting() {
  PrepareCallCFunction(0, 0, ip);
  CallCFunction(ExternalReference::wasm_call_trap_callback_for_testing(), 0);
}

void LiftoffAssembler::AssertUnreachable(AbortReason reason) {
  if (FLAG_debug_code) Abort(reason);
}

void LiftoffAssembler::PushRegisters(LiftoffRegList regs) {
  MultiPush(regs.GetGpList());
  MultiPushDoubles(regs.GetFpList());
}

void LiftoffAssembler::PopRegisters(LiftoffRegList regs) {
  MultiPopDoubles(regs.GetFpList());
  MultiPop(regs.GetGpList());
}

void LiftoffAssembler::RecordSpillsInSafepoint(
    SafepointTableBuilder::Safepoint& safepoint, LiftoffRegList all_spills,
    LiftoffRegList ref_spills, int spill_offset) {
  int spill_space_size = 0;
  while (!all_spills.is_empty()) {
    LiftoffRegister reg = all_spills.GetLastRegSet();
    if (ref_spills.has(reg)) {
      safepoint.DefineTaggedStackSlot(spill_offset);
    }
    all_spills.clear(reg);
    ++spill_offset;
    spill_space_size += kSystemPointerSize;
  }
  // Record the number of additional spill slots.
  RecordOolSpillSpaceSize(spill_space_size);
}

void LiftoffAssembler::DropStackSlotsAndRet(uint32_t num_stack_slots) {
  Drop(num_stack_slots);
  Ret();
}

void LiftoffAssembler::CallC(const ValueKindSig* sig,
                             const LiftoffRegister* args,
                             const LiftoffRegister* rets,
                             ValueKind out_argument_kind, int stack_bytes,
                             ExternalReference ext_ref) {
  int total_size = RoundUp(stack_bytes, kSystemPointerSize);

  int size = total_size;
  constexpr int kStackPageSize = 4 * KB;

  // Reserve space in the stack.
  while (size > kStackPageSize) {
    SubS64(sp, sp, Operand(kStackPageSize), r0);
    StoreU64(r0, MemOperand(sp));
    size -= kStackPageSize;
  }

  SubS64(sp, sp, Operand(size), r0);

  int arg_bytes = 0;
  for (ValueKind param_kind : sig->parameters()) {
    switch (param_kind) {
      case kI32:
        StoreU32(args->gp(), MemOperand(sp, arg_bytes), r0);
        break;
      case kI64:
        StoreU64(args->gp(), MemOperand(sp, arg_bytes), r0);
        break;
      case kF32:
        StoreF32(args->fp(), MemOperand(sp, arg_bytes), r0);
        break;
      case kF64:
        StoreF64(args->fp(), MemOperand(sp, arg_bytes), r0);
        break;
      default:
        UNREACHABLE();
    }
    args++;
    arg_bytes += value_kind_size(param_kind);
  }

  DCHECK_LE(arg_bytes, stack_bytes);

  // Pass a pointer to the buffer with the arguments to the C function.
  mr(r3, sp);

  // Now call the C function.
  constexpr int kNumCCallArgs = 1;
  PrepareCallCFunction(kNumCCallArgs, r0);
  CallCFunction(ext_ref, kNumCCallArgs);

  // Move return value to the right register.
  const LiftoffRegister* result_reg = rets;
  if (sig->return_count() > 0) {
    DCHECK_EQ(1, sig->return_count());
    constexpr Register kReturnReg = r3;
    if (kReturnReg != rets->gp()) {
      Move(*rets, LiftoffRegister(kReturnReg), sig->GetReturn(0));
    }
    result_reg++;
  }

  // Load potential output value from the buffer on the stack.
  if (out_argument_kind != kVoid) {
    switch (out_argument_kind) {
      case kI32:
        LoadS32(result_reg->gp(), MemOperand(sp));
        break;
      case kI64:
      case kOptRef:
      case kRef:
      case kRtt:
        LoadU64(result_reg->gp(), MemOperand(sp));
        break;
      case kF32:
        LoadF32(result_reg->fp(), MemOperand(sp));
        break;
      case kF64:
        LoadF64(result_reg->fp(), MemOperand(sp));
        break;
      default:
        UNREACHABLE();
    }
  }
  AddS64(sp, sp, Operand(total_size), r0);
}

void LiftoffAssembler::CallNativeWasmCode(Address addr) {
  Call(addr, RelocInfo::WASM_CALL);
}

void LiftoffAssembler::TailCallNativeWasmCode(Address addr) {
  Jump(addr, RelocInfo::WASM_CALL);
}

void LiftoffAssembler::CallIndirect(const ValueKindSig* sig,
                                    compiler::CallDescriptor* call_descriptor,
                                    Register target) {
  DCHECK(target != no_reg);
  Call(target);
}

void LiftoffAssembler::TailCallIndirect(Register target) {
  DCHECK(target != no_reg);
  Jump(target);
}

void LiftoffAssembler::CallRuntimeStub(WasmCode::RuntimeStubId sid) {
  Call(static_cast<Address>(sid), RelocInfo::WASM_STUB_CALL);
}

void LiftoffAssembler::AllocateStackSlot(Register addr, uint32_t size) {
  SubS64(sp, sp, Operand(size), r0);
  mr(addr, sp);
}

void LiftoffAssembler::DeallocateStackSlot(uint32_t size) {
  AddS64(sp, sp, Operand(size));
}

void LiftoffAssembler::MaybeOSR() {}

void LiftoffAssembler::emit_set_if_nan(Register dst, DoubleRegister src,
                                       ValueKind kind) {
  UNIMPLEMENTED();
}

void LiftoffAssembler::emit_s128_set_if_nan(Register dst, LiftoffRegister src,
                                            Register tmp_gp,
                                            LiftoffRegister tmp_s128,
                                            ValueKind lane_kind) {
  UNIMPLEMENTED();
}

void LiftoffStackSlots::Construct(int param_slots) {
  DCHECK_LT(0, slots_.size());
  SortInPushOrder();
  int last_stack_slot = param_slots;
  for (auto& slot : slots_) {
    const int stack_slot = slot.dst_slot_;
    int stack_decrement = (last_stack_slot - stack_slot) * kSystemPointerSize;
    DCHECK_LT(0, stack_decrement);
    last_stack_slot = stack_slot;
    const LiftoffAssembler::VarState& src = slot.src_;
    switch (src.loc()) {
      case LiftoffAssembler::VarState::kStack: {
        switch (src.kind()) {
          case kI32:
          case kRef:
          case kOptRef:
          case kRtt:
          case kI64: {
            asm_->AllocateStackSpace(stack_decrement - kSystemPointerSize);
            UseScratchRegisterScope temps(asm_);
            Register scratch = temps.Acquire();
            asm_->LoadU64(scratch, liftoff::GetStackSlot(slot.src_offset_), r0);
            asm_->Push(scratch);
            break;
          }
          case kF32: {
            asm_->AllocateStackSpace(stack_decrement - kSystemPointerSize);
            asm_->LoadF32(kScratchDoubleReg,
                          liftoff::GetStackSlot(slot.src_offset_), r0);
            asm_->AddS64(sp, sp, Operand(-kSystemPointerSize));
            asm_->StoreF32(kScratchDoubleReg, MemOperand(sp), r0);
            break;
          }
          case kF64: {
            asm_->AllocateStackSpace(stack_decrement - kDoubleSize);
            asm_->LoadF64(kScratchDoubleReg,
                          liftoff::GetStackSlot(slot.src_offset_), r0);
            asm_->AddS64(sp, sp, Operand(-kSystemPointerSize), r0);
            asm_->StoreF64(kScratchDoubleReg, MemOperand(sp), r0);
            break;
          }
          case kS128: {
            asm_->bailout(kSimd, "LiftoffStackSlots::Construct");
            break;
          }
          default:
            UNREACHABLE();
        }
        break;
      }
      case LiftoffAssembler::VarState::kRegister: {
        int pushed_bytes = SlotSizeInBytes(slot);
        asm_->AllocateStackSpace(stack_decrement - pushed_bytes);
        switch (src.kind()) {
          case kI64:
          case kI32:
          case kRef:
          case kOptRef:
          case kRtt:
            asm_->push(src.reg().gp());
            break;
          case kF32:
            asm_->AddS64(sp, sp, Operand(-kSystemPointerSize), r0);
            asm_->StoreF32(src.reg().fp(), MemOperand(sp), r0);
            break;
          case kF64:
            asm_->AddS64(sp, sp, Operand(-kSystemPointerSize), r0);
            asm_->StoreF64(src.reg().fp(), MemOperand(sp), r0);
            break;
          case kS128: {
            asm_->bailout(kSimd, "LiftoffStackSlots::Construct");
            break;
          }
          default:
            UNREACHABLE();
        }
        break;
      }
      case LiftoffAssembler::VarState::kIntConst: {
        asm_->AllocateStackSpace(stack_decrement - kSystemPointerSize);
        DCHECK(src.kind() == kI32 || src.kind() == kI64);
        UseScratchRegisterScope temps(asm_);
        Register scratch = temps.Acquire();

        switch (src.kind()) {
          case kI32:
            asm_->mov(scratch, Operand(src.i32_const()));
            break;
          case kI64:
            asm_->mov(scratch, Operand(int64_t{slot.src_.i32_const()}));
            break;
          default:
            UNREACHABLE();
        }
        asm_->push(scratch);
        break;
      }
    }
  }
}

}  // namespace wasm
}  // namespace internal
}  // namespace v8

#undef BAILOUT

#endif  // V8_WASM_BASELINE_PPC_LIFTOFF_ASSEMBLER_PPC_H_<|MERGE_RESOLUTION|>--- conflicted
+++ resolved
@@ -1455,10 +1455,7 @@
       fcmpu(src.fp(), kScratchDoubleReg);
       bunordered(trap);
 
-<<<<<<< HEAD
-=======
       mtfsb0(VXCVI);  // clear FPSCR:VXCVI bit
->>>>>>> 8a2d13a7
       fctiwz(kScratchDoubleReg, src.fp());
       MovDoubleLowToInt(dst.gp(), kScratchDoubleReg);
       mcrfs(cr7, VXCVI);
@@ -1467,10 +1464,7 @@
     }
     case kExprI32UConvertF64:
     case kExprI32UConvertF32: {
-<<<<<<< HEAD
-=======
       mtfsb0(VXCVI);  // clear FPSCR:VXCVI bit
->>>>>>> 8a2d13a7
       ConvertDoubleToUnsignedInt64(src.fp(), r0, kScratchDoubleReg,
                                    kRoundToZero);
       mcrfs(cr7, VXCVI);  // extract FPSCR field containing VXCVI into cr7
@@ -1486,10 +1480,7 @@
       fcmpu(src.fp(), kScratchDoubleReg);
       bunordered(trap);
 
-<<<<<<< HEAD
-=======
       mtfsb0(VXCVI);  // clear FPSCR:VXCVI bit
->>>>>>> 8a2d13a7
       fctidz(kScratchDoubleReg, src.fp());
       MovDoubleToInt64(dst.gp(), kScratchDoubleReg);
       mcrfs(cr7, VXCVI);
@@ -1502,10 +1493,7 @@
       fcmpu(src.fp(), kScratchDoubleReg);
       bunordered(trap);
 
-<<<<<<< HEAD
-=======
       mtfsb0(VXCVI);  // clear FPSCR:VXCVI bit
->>>>>>> 8a2d13a7
       fctiduz(kScratchDoubleReg, src.fp());
       MovDoubleToInt64(dst.gp(), kScratchDoubleReg);
       mcrfs(cr7, VXCVI);
