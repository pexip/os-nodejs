// Copyright 2017 the V8 project authors. All rights reserved.
// Use of this source code is governed by a BSD-style license that can be
// found in the LICENSE file.

#include "src/wasm/wasm-serialization.h"

#include "src/base/platform/wrappers.h"
#include "src/codegen/assembler-inl.h"
#include "src/codegen/external-reference-table.h"
#include "src/objects/objects-inl.h"
#include "src/objects/objects.h"
#include "src/runtime/runtime.h"
#include "src/snapshot/code-serializer.h"
#include "src/utils/ostreams.h"
#include "src/utils/utils.h"
#include "src/utils/version.h"
#include "src/wasm/code-space-access.h"
#include "src/wasm/function-compiler.h"
#include "src/wasm/module-compiler.h"
#include "src/wasm/module-decoder.h"
#include "src/wasm/wasm-code-manager.h"
#include "src/wasm/wasm-engine.h"
#include "src/wasm/wasm-module.h"
#include "src/wasm/wasm-objects-inl.h"
#include "src/wasm/wasm-objects.h"
#include "src/wasm/wasm-result.h"

namespace v8 {
namespace internal {
namespace wasm {

namespace {
constexpr uint8_t kLazyFunction = 2;
constexpr uint8_t kLiftoffFunction = 3;
constexpr uint8_t kTurboFanFunction = 4;

// TODO(bbudge) Try to unify the various implementations of readers and writers
// in Wasm, e.g. StreamProcessor and ZoneBuffer, with these.
class Writer {
 public:
  explicit Writer(base::Vector<byte> buffer)
      : start_(buffer.begin()), end_(buffer.end()), pos_(buffer.begin()) {}

  size_t bytes_written() const { return pos_ - start_; }
  byte* current_location() const { return pos_; }
  size_t current_size() const { return end_ - pos_; }
  base::Vector<byte> current_buffer() const {
    return {current_location(), current_size()};
  }

  template <typename T>
  void Write(const T& value) {
    DCHECK_GE(current_size(), sizeof(T));
    WriteUnalignedValue(reinterpret_cast<Address>(current_location()), value);
    pos_ += sizeof(T);
    if (FLAG_trace_wasm_serialization) {
      StdoutStream{} << "wrote: " << static_cast<size_t>(value)
                     << " sized: " << sizeof(T) << std::endl;
    }
  }

  void WriteVector(const base::Vector<const byte> v) {
    DCHECK_GE(current_size(), v.size());
    if (v.size() > 0) {
      memcpy(current_location(), v.begin(), v.size());
      pos_ += v.size();
    }
    if (FLAG_trace_wasm_serialization) {
      StdoutStream{} << "wrote vector of " << v.size() << " elements"
                     << std::endl;
    }
  }

  void Skip(size_t size) { pos_ += size; }

 private:
  byte* const start_;
  byte* const end_;
  byte* pos_;
};

class Reader {
 public:
  explicit Reader(base::Vector<const byte> buffer)
      : start_(buffer.begin()), end_(buffer.end()), pos_(buffer.begin()) {}

  size_t bytes_read() const { return pos_ - start_; }
  const byte* current_location() const { return pos_; }
  size_t current_size() const { return end_ - pos_; }
  base::Vector<const byte> current_buffer() const {
    return {current_location(), current_size()};
  }

  template <typename T>
  T Read() {
    DCHECK_GE(current_size(), sizeof(T));
    T value =
        ReadUnalignedValue<T>(reinterpret_cast<Address>(current_location()));
    pos_ += sizeof(T);
    if (FLAG_trace_wasm_serialization) {
      StdoutStream{} << "read: " << static_cast<size_t>(value)
                     << " sized: " << sizeof(T) << std::endl;
    }
    return value;
  }

  template <typename T>
  base::Vector<const T> ReadVector(size_t size) {
    DCHECK_GE(current_size(), size);
    base::Vector<const byte> bytes{pos_, size * sizeof(T)};
    pos_ += size * sizeof(T);
    if (FLAG_trace_wasm_serialization) {
      StdoutStream{} << "read vector of " << size << " elements of size "
                     << sizeof(T) << " (total size " << size * sizeof(T) << ")"
                     << std::endl;
    }
    return base::Vector<const T>::cast(bytes);
  }

  void Skip(size_t size) { pos_ += size; }

 private:
  const byte* const start_;
  const byte* const end_;
  const byte* pos_;
};

void WriteHeader(Writer* writer) {
  writer->Write(SerializedData::kMagicNumber);
  writer->Write(Version::Hash());
  writer->Write(static_cast<uint32_t>(CpuFeatures::SupportedFeatures()));
  writer->Write(FlagList::Hash());
  DCHECK_EQ(WasmSerializer::kHeaderSize, writer->bytes_written());
}

// On Intel, call sites are encoded as a displacement. For linking and for
// serialization/deserialization, we want to store/retrieve a tag (the function
// index). On Intel, that means accessing the raw displacement.
// On ARM64, call sites are encoded as either a literal load or a direct branch.
// Other platforms simply require accessing the target address.
void SetWasmCalleeTag(RelocInfo* rinfo, uint32_t tag) {
#if V8_TARGET_ARCH_X64 || V8_TARGET_ARCH_IA32
  DCHECK(rinfo->HasTargetAddressAddress());
  DCHECK(!RelocInfo::IsCompressedEmbeddedObject(rinfo->rmode()));
  WriteUnalignedValue(rinfo->target_address_address(), tag);
#elif V8_TARGET_ARCH_ARM64
  Instruction* instr = reinterpret_cast<Instruction*>(rinfo->pc());
  if (instr->IsLdrLiteralX()) {
    WriteUnalignedValue(rinfo->constant_pool_entry_address(),
                        static_cast<Address>(tag));
  } else {
    DCHECK(instr->IsBranchAndLink() || instr->IsUnconditionalBranch());
    instr->SetBranchImmTarget(
        reinterpret_cast<Instruction*>(rinfo->pc() + tag * kInstrSize));
  }
#else
  Address addr = static_cast<Address>(tag);
  if (rinfo->rmode() == RelocInfo::EXTERNAL_REFERENCE) {
    rinfo->set_target_external_reference(addr, SKIP_ICACHE_FLUSH);
  } else if (rinfo->rmode() == RelocInfo::WASM_STUB_CALL) {
    rinfo->set_wasm_stub_call_address(addr, SKIP_ICACHE_FLUSH);
  } else {
    rinfo->set_target_address(addr, SKIP_WRITE_BARRIER, SKIP_ICACHE_FLUSH);
  }
#endif
}

uint32_t GetWasmCalleeTag(RelocInfo* rinfo) {
#if V8_TARGET_ARCH_X64 || V8_TARGET_ARCH_IA32
  DCHECK(!RelocInfo::IsCompressedEmbeddedObject(rinfo->rmode()));
  return ReadUnalignedValue<uint32_t>(rinfo->target_address_address());
#elif V8_TARGET_ARCH_ARM64
  Instruction* instr = reinterpret_cast<Instruction*>(rinfo->pc());
  if (instr->IsLdrLiteralX()) {
    return ReadUnalignedValue<uint32_t>(rinfo->constant_pool_entry_address());
  } else {
    DCHECK(instr->IsBranchAndLink() || instr->IsUnconditionalBranch());
    return static_cast<uint32_t>(instr->ImmPCOffset() / kInstrSize);
  }
#else
  Address addr;
  if (rinfo->rmode() == RelocInfo::EXTERNAL_REFERENCE) {
    addr = rinfo->target_external_reference();
  } else if (rinfo->rmode() == RelocInfo::WASM_STUB_CALL) {
    addr = rinfo->wasm_stub_call_address();
  } else {
    addr = rinfo->target_address();
  }
  return static_cast<uint32_t>(addr);
#endif
}

constexpr size_t kHeaderSize = sizeof(size_t);  // total code size

constexpr size_t kCodeHeaderSize = sizeof(uint8_t) +  // code kind
                                   sizeof(int) +      // offset of constant pool
                                   sizeof(int) +  // offset of safepoint table
                                   sizeof(int) +  // offset of handler table
                                   sizeof(int) +  // offset of code comments
                                   sizeof(int) +  // unpadded binary size
                                   sizeof(int) +  // stack slots
                                   sizeof(int) +  // tagged parameter slots
                                   sizeof(int) +  // code size
                                   sizeof(int) +  // reloc size
                                   sizeof(int) +  // source positions size
                                   sizeof(int) +  // protected instructions size
                                   sizeof(WasmCode::Kind) +  // code kind
                                   sizeof(ExecutionTier);    // tier

// A List of all isolate-independent external references. This is used to create
// a tag from the Address of an external reference and vice versa.
class ExternalReferenceList {
 public:
  ExternalReferenceList(const ExternalReferenceList&) = delete;
  ExternalReferenceList& operator=(const ExternalReferenceList&) = delete;

  uint32_t tag_from_address(Address ext_ref_address) const {
    auto tag_addr_less_than = [this](uint32_t tag, Address searched_addr) {
      return external_reference_by_tag_[tag] < searched_addr;
    };
    auto it = std::lower_bound(std::begin(tags_ordered_by_address_),
                               std::end(tags_ordered_by_address_),
                               ext_ref_address, tag_addr_less_than);
    DCHECK_NE(std::end(tags_ordered_by_address_), it);
    uint32_t tag = *it;
    DCHECK_EQ(address_from_tag(tag), ext_ref_address);
    return tag;
  }

  Address address_from_tag(uint32_t tag) const {
    DCHECK_GT(kNumExternalReferences, tag);
    return external_reference_by_tag_[tag];
  }

  static const ExternalReferenceList& Get() {
    static ExternalReferenceList list;  // Lazily initialized.
    return list;
  }

 private:
  // Private constructor. There will only be a single instance of this object.
  ExternalReferenceList() {
    for (uint32_t i = 0; i < kNumExternalReferences; ++i) {
      tags_ordered_by_address_[i] = i;
    }
    auto addr_by_tag_less_than = [this](uint32_t a, uint32_t b) {
      return external_reference_by_tag_[a] < external_reference_by_tag_[b];
    };
    std::sort(std::begin(tags_ordered_by_address_),
              std::end(tags_ordered_by_address_), addr_by_tag_less_than);
  }

#define COUNT_EXTERNAL_REFERENCE(name, ...) +1
  static constexpr uint32_t kNumExternalReferencesList =
      EXTERNAL_REFERENCE_LIST(COUNT_EXTERNAL_REFERENCE);
  static constexpr uint32_t kNumExternalReferencesIntrinsics =
      FOR_EACH_INTRINSIC(COUNT_EXTERNAL_REFERENCE);
  static constexpr uint32_t kNumExternalReferences =
      kNumExternalReferencesList + kNumExternalReferencesIntrinsics;
#undef COUNT_EXTERNAL_REFERENCE

  Address external_reference_by_tag_[kNumExternalReferences] = {
#define EXT_REF_ADDR(name, desc) ExternalReference::name().address(),
      EXTERNAL_REFERENCE_LIST(EXT_REF_ADDR)
#undef EXT_REF_ADDR
#define RUNTIME_ADDR(name, ...) \
  ExternalReference::Create(Runtime::k##name).address(),
          FOR_EACH_INTRINSIC(RUNTIME_ADDR)
#undef RUNTIME_ADDR
  };
  uint32_t tags_ordered_by_address_[kNumExternalReferences];
};

static_assert(std::is_trivially_destructible<ExternalReferenceList>::value,
              "static destructors not allowed");

}  // namespace

class V8_EXPORT_PRIVATE NativeModuleSerializer {
 public:
  NativeModuleSerializer(const NativeModule*, base::Vector<WasmCode* const>);
  NativeModuleSerializer(const NativeModuleSerializer&) = delete;
  NativeModuleSerializer& operator=(const NativeModuleSerializer&) = delete;

  size_t Measure() const;
  bool Write(Writer* writer);

 private:
  size_t MeasureCode(const WasmCode*) const;
  void WriteHeader(Writer*, size_t total_code_size);
  void WriteCode(const WasmCode*, Writer*);

  const NativeModule* const native_module_;
  const base::Vector<WasmCode* const> code_table_;
  bool write_called_ = false;
  size_t total_written_code_ = 0;
  int num_turbofan_functions_ = 0;
};

NativeModuleSerializer::NativeModuleSerializer(
    const NativeModule* module, base::Vector<WasmCode* const> code_table)
    : native_module_(module), code_table_(code_table) {
  DCHECK_NOT_NULL(native_module_);
  // TODO(mtrofin): persist the export wrappers. Ideally, we'd only persist
  // the unique ones, i.e. the cache.
}

size_t NativeModuleSerializer::MeasureCode(const WasmCode* code) const {
  if (code == nullptr) return sizeof(uint8_t);
  DCHECK_EQ(WasmCode::kWasmFunction, code->kind());
  if (code->tier() != ExecutionTier::kTurbofan) {
    return sizeof(uint8_t);
  }
  return kCodeHeaderSize + code->instructions().size() +
         code->reloc_info().size() + code->source_positions().size() +
         code->protected_instructions_data().size();
}

size_t NativeModuleSerializer::Measure() const {
  size_t size = kHeaderSize;
  for (WasmCode* code : code_table_) {
    size += MeasureCode(code);
  }
  return size;
}

void NativeModuleSerializer::WriteHeader(Writer* writer,
                                         size_t total_code_size) {
  // TODO(eholk): We need to properly preserve the flag whether the trap
  // handler was used or not when serializing.

  writer->Write(total_code_size);
}

void NativeModuleSerializer::WriteCode(const WasmCode* code, Writer* writer) {
  if (code == nullptr) {
    writer->Write(kLazyFunction);
    return;
  }

  DCHECK_EQ(WasmCode::kWasmFunction, code->kind());
  // Only serialize TurboFan code, as Liftoff code can contain breakpoints or
  // non-relocatable constants.
  if (code->tier() != ExecutionTier::kTurbofan) {
    // We check if the function has been executed already. If so, we serialize
    // it as {kLiftoffFunction} so that upon deserialization the function will
    // get compiled with Liftoff eagerly. If the function has not been executed
    // yet, we serialize it as {kLazyFunction}, and the function will not get
    // compiled upon deserialization.
    NativeModule* native_module = code->native_module();
    uint32_t budget =
        native_module->tiering_budget_array()[declared_function_index(
            native_module->module(), code->index())];
    writer->Write(budget == static_cast<uint32_t>(FLAG_wasm_tiering_budget)
                      ? kLazyFunction
                      : kLiftoffFunction);
    return;
  }

  ++num_turbofan_functions_;
  writer->Write(kTurboFanFunction);
  // Write the size of the entire code section, followed by the code header.
  writer->Write(code->constant_pool_offset());
  writer->Write(code->safepoint_table_offset());
  writer->Write(code->handler_table_offset());
  writer->Write(code->code_comments_offset());
  writer->Write(code->unpadded_binary_size());
  writer->Write(code->stack_slots());
  writer->Write(code->raw_tagged_parameter_slots_for_serialization());
  writer->Write(code->instructions().length());
  writer->Write(code->reloc_info().length());
  writer->Write(code->source_positions().length());
  writer->Write(code->protected_instructions_data().length());
  writer->Write(code->kind());
  writer->Write(code->tier());

  // Get a pointer to the destination buffer, to hold relocated code.
  byte* serialized_code_start = writer->current_buffer().begin();
  byte* code_start = serialized_code_start;
  size_t code_size = code->instructions().size();
  writer->Skip(code_size);
  // Write the reloc info, source positions, and protected code.
  writer->WriteVector(code->reloc_info());
  writer->WriteVector(code->source_positions());
  writer->WriteVector(code->protected_instructions_data());
#if V8_TARGET_ARCH_MIPS || V8_TARGET_ARCH_MIPS64 || V8_TARGET_ARCH_ARM || \
    V8_TARGET_ARCH_PPC || V8_TARGET_ARCH_PPC64 || V8_TARGET_ARCH_S390X || \
    V8_TARGET_ARCH_RISCV64
  // On platforms that don't support misaligned word stores, copy to an aligned
  // buffer if necessary so we can relocate the serialized code.
  std::unique_ptr<byte[]> aligned_buffer;
  if (!IsAligned(reinterpret_cast<Address>(serialized_code_start),
                 kSystemPointerSize)) {
    // 'byte' does not guarantee an alignment but seems to work well enough in
    // practice.
    aligned_buffer.reset(new byte[code_size]);
    code_start = aligned_buffer.get();
  }
#endif
  memcpy(code_start, code->instructions().begin(), code_size);
  // Relocate the code.
  int mask = RelocInfo::ModeMask(RelocInfo::WASM_CALL) |
             RelocInfo::ModeMask(RelocInfo::WASM_STUB_CALL) |
             RelocInfo::ModeMask(RelocInfo::EXTERNAL_REFERENCE) |
             RelocInfo::ModeMask(RelocInfo::INTERNAL_REFERENCE) |
             RelocInfo::ModeMask(RelocInfo::INTERNAL_REFERENCE_ENCODED);
  RelocIterator orig_iter(code->instructions(), code->reloc_info(),
                          code->constant_pool(), mask);
  for (RelocIterator iter(
           {code_start, code->instructions().size()}, code->reloc_info(),
           reinterpret_cast<Address>(code_start) + code->constant_pool_offset(),
           mask);
       !iter.done(); iter.next(), orig_iter.next()) {
    RelocInfo::Mode mode = orig_iter.rinfo()->rmode();
    switch (mode) {
      case RelocInfo::WASM_CALL: {
        Address orig_target = orig_iter.rinfo()->wasm_call_address();
        uint32_t tag =
            native_module_->GetFunctionIndexFromJumpTableSlot(orig_target);
        SetWasmCalleeTag(iter.rinfo(), tag);
      } break;
      case RelocInfo::WASM_STUB_CALL: {
        Address target = orig_iter.rinfo()->wasm_stub_call_address();
        uint32_t tag = native_module_->GetRuntimeStubId(target);
        DCHECK_GT(WasmCode::kRuntimeStubCount, tag);
        SetWasmCalleeTag(iter.rinfo(), tag);
      } break;
      case RelocInfo::EXTERNAL_REFERENCE: {
        Address orig_target = orig_iter.rinfo()->target_external_reference();
        uint32_t ext_ref_tag =
            ExternalReferenceList::Get().tag_from_address(orig_target);
        SetWasmCalleeTag(iter.rinfo(), ext_ref_tag);
      } break;
      case RelocInfo::INTERNAL_REFERENCE:
      case RelocInfo::INTERNAL_REFERENCE_ENCODED: {
        Address orig_target = orig_iter.rinfo()->target_internal_reference();
        Address offset = orig_target - code->instruction_start();
        Assembler::deserialization_set_target_internal_reference_at(
            iter.rinfo()->pc(), offset, mode);
      } break;
      default:
        UNREACHABLE();
    }
  }
  // If we copied to an aligned buffer, copy code into serialized buffer.
  if (code_start != serialized_code_start) {
    memcpy(serialized_code_start, code_start, code_size);
  }
  total_written_code_ += code_size;
}

bool NativeModuleSerializer::Write(Writer* writer) {
  DCHECK(!write_called_);
  write_called_ = true;

  size_t total_code_size = 0;
  for (WasmCode* code : code_table_) {
    if (code && code->tier() == ExecutionTier::kTurbofan) {
      DCHECK(IsAligned(code->instructions().size(), kCodeAlignment));
      total_code_size += code->instructions().size();
    }
  }
  WriteHeader(writer, total_code_size);

  for (WasmCode* code : code_table_) {
    WriteCode(code, writer);
  }
  // If not a single function was written, serialization was not successful.
  if (num_turbofan_functions_ == 0) return false;

  // Make sure that the serialized total code size was correct.
  CHECK_EQ(total_written_code_, total_code_size);

  return true;
}

WasmSerializer::WasmSerializer(NativeModule* native_module)
    : native_module_(native_module),
      code_table_(native_module->SnapshotCodeTable()) {}

size_t WasmSerializer::GetSerializedNativeModuleSize() const {
  NativeModuleSerializer serializer(native_module_,
                                    base::VectorOf(code_table_));
  return kHeaderSize + serializer.Measure();
}

bool WasmSerializer::SerializeNativeModule(base::Vector<byte> buffer) const {
  NativeModuleSerializer serializer(native_module_,
                                    base::VectorOf(code_table_));
  size_t measured_size = kHeaderSize + serializer.Measure();
  if (buffer.size() < measured_size) return false;

  Writer writer(buffer);
  WriteHeader(&writer);

  if (!serializer.Write(&writer)) return false;
  DCHECK_EQ(measured_size, writer.bytes_written());
  return true;
}

struct DeserializationUnit {
  base::Vector<const byte> src_code_buffer;
  std::unique_ptr<WasmCode> code;
  NativeModule::JumpTablesRef jump_tables;
};

class DeserializationQueue {
 public:
  void Add(std::vector<DeserializationUnit> batch) {
    DCHECK(!batch.empty());
    base::MutexGuard guard(&mutex_);
    queue_.emplace(std::move(batch));
  }

  std::vector<DeserializationUnit> Pop() {
    base::MutexGuard guard(&mutex_);
    if (queue_.empty()) return {};
    auto batch = std::move(queue_.front());
    queue_.pop();
    return batch;
  }

  std::vector<DeserializationUnit> PopAll() {
    base::MutexGuard guard(&mutex_);
    if (queue_.empty()) return {};
    auto units = std::move(queue_.front());
    queue_.pop();
    while (!queue_.empty()) {
      units.insert(units.end(), std::make_move_iterator(queue_.front().begin()),
                   std::make_move_iterator(queue_.front().end()));
      queue_.pop();
    }
    return units;
  }

  size_t NumBatches() const {
    base::MutexGuard guard(&mutex_);
    return queue_.size();
  }

 private:
  mutable base::Mutex mutex_;
  std::queue<std::vector<DeserializationUnit>> queue_;
};

class V8_EXPORT_PRIVATE NativeModuleDeserializer {
 public:
  explicit NativeModuleDeserializer(NativeModule*);
  NativeModuleDeserializer(const NativeModuleDeserializer&) = delete;
  NativeModuleDeserializer& operator=(const NativeModuleDeserializer&) = delete;

  bool Read(Reader* reader);

  base::Vector<const int> lazy_functions() {
    return base::VectorOf(lazy_functions_);
  }

  base::Vector<const int> liftoff_functions() {
    return base::VectorOf(liftoff_functions_);
  }

 private:
  friend class DeserializeCodeTask;

  void ReadHeader(Reader* reader);
  DeserializationUnit ReadCode(int fn_index, Reader* reader);
  void CopyAndRelocate(const DeserializationUnit& unit);
  void Publish(std::vector<DeserializationUnit> batch);

  NativeModule* const native_module_;
#ifdef DEBUG
  bool read_called_ = false;
#endif

  // Updated in {ReadCode}.
  size_t remaining_code_size_ = 0;
  base::Vector<byte> current_code_space_;
  NativeModule::JumpTablesRef current_jump_tables_;
  std::vector<int> lazy_functions_;
  std::vector<int> liftoff_functions_;
};

class DeserializeCodeTask : public JobTask {
 public:
  DeserializeCodeTask(NativeModuleDeserializer* deserializer,
                      DeserializationQueue* reloc_queue)
      : deserializer_(deserializer), reloc_queue_(reloc_queue) {}

  void Run(JobDelegate* delegate) override {
    CodeSpaceWriteScope code_space_write_scope(deserializer_->native_module_);
    do {
      // Repeatedly publish everything that was copied already.
      TryPublishing(delegate);

      auto batch = reloc_queue_->Pop();
      if (batch.empty()) break;
      for (const auto& unit : batch) {
        deserializer_->CopyAndRelocate(unit);
      }
      publish_queue_.Add(std::move(batch));
      delegate->NotifyConcurrencyIncrease();
    } while (!delegate->ShouldYield());
  }

  size_t GetMaxConcurrency(size_t /* worker_count */) const override {
    // Number of copy&reloc batches, plus 1 if there is also something to
    // publish.
    bool publish = publishing_.load(std::memory_order_relaxed) == false &&
                   publish_queue_.NumBatches() > 0;
    return reloc_queue_->NumBatches() + (publish ? 1 : 0);
  }

 private:
  void TryPublishing(JobDelegate* delegate) {
    // Publishing is sequential, so only start publishing if no one else is.
    if (publishing_.exchange(true, std::memory_order_relaxed)) return;

    WasmCodeRefScope code_scope;
    while (true) {
      bool yield = false;
      while (!yield) {
        auto to_publish = publish_queue_.PopAll();
        if (to_publish.empty()) break;
        deserializer_->Publish(std::move(to_publish));
        yield = delegate->ShouldYield();
      }
      publishing_.store(false, std::memory_order_relaxed);
      if (yield) break;
      // After finishing publishing, check again if new work arrived in the mean
      // time. If so, continue publishing.
      if (publish_queue_.NumBatches() == 0) break;
      if (publishing_.exchange(true, std::memory_order_relaxed)) break;
      // We successfully reset {publishing_} from {false} to {true}.
    }
  }

  NativeModuleDeserializer* const deserializer_;
  DeserializationQueue* const reloc_queue_;
  DeserializationQueue publish_queue_;
  std::atomic<bool> publishing_{false};
};

NativeModuleDeserializer::NativeModuleDeserializer(NativeModule* native_module)
    : native_module_(native_module) {}

bool NativeModuleDeserializer::Read(Reader* reader) {
  DCHECK(!read_called_);
#ifdef DEBUG
  read_called_ = true;
#endif

  ReadHeader(reader);
  uint32_t total_fns = native_module_->num_functions();
  uint32_t first_wasm_fn = native_module_->num_imported_functions();

  WasmCodeRefScope wasm_code_ref_scope;

  DeserializationQueue reloc_queue;

  std::unique_ptr<JobHandle> job_handle = V8::GetCurrentPlatform()->PostJob(
      TaskPriority::kUserVisible,
      std::make_unique<DeserializeCodeTask>(this, &reloc_queue));

  // Choose a batch size such that we do not create too small batches (>=100k
  // code bytes), but also not too many (<=100 batches).
  constexpr size_t kMinBatchSizeInBytes = 100000;
  size_t batch_limit =
      std::max(kMinBatchSizeInBytes, remaining_code_size_ / 100);

  std::vector<DeserializationUnit> batch;
  size_t batch_size = 0;
  CodeSpaceWriteScope code_space_write_scope(native_module_);
  for (uint32_t i = first_wasm_fn; i < total_fns; ++i) {
    DeserializationUnit unit = ReadCode(i, reader);
    if (!unit.code) continue;
    batch_size += unit.code->instructions().size();
    batch.emplace_back(std::move(unit));
    if (batch_size >= batch_limit) {
      reloc_queue.Add(std::move(batch));
      DCHECK(batch.empty());
      batch_size = 0;
      job_handle->NotifyConcurrencyIncrease();
    }
  }

  // We should have read the expected amount of code now, and should have fully
  // utilized the allocated code space.
  DCHECK_EQ(0, remaining_code_size_);
  DCHECK_EQ(0, current_code_space_.size());

  if (!batch.empty()) {
    reloc_queue.Add(std::move(batch));
    job_handle->NotifyConcurrencyIncrease();
  }

  // Wait for all tasks to finish, while participating in their work.
  job_handle->Join();

  return reader->current_size() == 0;
}

void NativeModuleDeserializer::ReadHeader(Reader* reader) {
  remaining_code_size_ = reader->Read<size_t>();
}

DeserializationUnit NativeModuleDeserializer::ReadCode(int fn_index,
                                                       Reader* reader) {
  uint8_t code_kind = reader->Read<uint8_t>();
  if (code_kind == kLazyFunction) {
    lazy_functions_.push_back(fn_index);
    return {};
  }
  if (code_kind == kLiftoffFunction) {
    liftoff_functions_.push_back(fn_index);
    return {};
  }

  int constant_pool_offset = reader->Read<int>();
  int safepoint_table_offset = reader->Read<int>();
  int handler_table_offset = reader->Read<int>();
  int code_comment_offset = reader->Read<int>();
  int unpadded_binary_size = reader->Read<int>();
  int stack_slot_count = reader->Read<int>();
  uint32_t tagged_parameter_slots = reader->Read<uint32_t>();
  int code_size = reader->Read<int>();
  int reloc_size = reader->Read<int>();
  int source_position_size = reader->Read<int>();
  int protected_instructions_size = reader->Read<int>();
  WasmCode::Kind kind = reader->Read<WasmCode::Kind>();
  ExecutionTier tier = reader->Read<ExecutionTier>();

  DCHECK(IsAligned(code_size, kCodeAlignment));
  DCHECK_GE(remaining_code_size_, code_size);
  if (current_code_space_.size() < static_cast<size_t>(code_size)) {
    // Allocate the next code space. Don't allocate more than 90% of
    // {kMaxCodeSpaceSize}, to leave some space for jump tables.
    constexpr size_t kMaxReservation =
        RoundUp<kCodeAlignment>(WasmCodeAllocator::kMaxCodeSpaceSize * 9 / 10);
    size_t code_space_size = std::min(kMaxReservation, remaining_code_size_);
    std::tie(current_code_space_, current_jump_tables_) =
        native_module_->AllocateForDeserializedCode(code_space_size);
    DCHECK_EQ(current_code_space_.size(), code_space_size);
    DCHECK(current_jump_tables_.is_valid());
  }

  DeserializationUnit unit;
  unit.src_code_buffer = reader->ReadVector<byte>(code_size);
  auto reloc_info = reader->ReadVector<byte>(reloc_size);
  auto source_pos = reader->ReadVector<byte>(source_position_size);
  auto protected_instructions =
      reader->ReadVector<byte>(protected_instructions_size);

<<<<<<< HEAD
  CODE_SPACE_WRITE_SCOPE
  WasmCode* code = native_module_->AddDeserializedCode(
      fn_index, code_buffer, stack_slot_count, tagged_parameter_slots,
=======
  base::Vector<uint8_t> instructions =
      current_code_space_.SubVector(0, code_size);
  current_code_space_ += code_size;
  remaining_code_size_ -= code_size;

  unit.code = native_module_->AddDeserializedCode(
      fn_index, instructions, stack_slot_count, tagged_parameter_slots,
>>>>>>> a8a80be5
      safepoint_table_offset, handler_table_offset, constant_pool_offset,
      code_comment_offset, unpadded_binary_size, protected_instructions,
      reloc_info, source_pos, kind, tier);
  unit.jump_tables = current_jump_tables_;
  return unit;
}

void NativeModuleDeserializer::CopyAndRelocate(
    const DeserializationUnit& unit) {
  memcpy(unit.code->instructions().begin(), unit.src_code_buffer.begin(),
         unit.src_code_buffer.size());

  // Relocate the code.
  int mask = RelocInfo::ModeMask(RelocInfo::WASM_CALL) |
             RelocInfo::ModeMask(RelocInfo::WASM_STUB_CALL) |
             RelocInfo::ModeMask(RelocInfo::EXTERNAL_REFERENCE) |
             RelocInfo::ModeMask(RelocInfo::INTERNAL_REFERENCE) |
             RelocInfo::ModeMask(RelocInfo::INTERNAL_REFERENCE_ENCODED);
  for (RelocIterator iter(unit.code->instructions(), unit.code->reloc_info(),
                          unit.code->constant_pool(), mask);
       !iter.done(); iter.next()) {
    RelocInfo::Mode mode = iter.rinfo()->rmode();
    switch (mode) {
      case RelocInfo::WASM_CALL: {
        uint32_t tag = GetWasmCalleeTag(iter.rinfo());
        Address target =
            native_module_->GetNearCallTargetForFunction(tag, unit.jump_tables);
        iter.rinfo()->set_wasm_call_address(target, SKIP_ICACHE_FLUSH);
        break;
      }
      case RelocInfo::WASM_STUB_CALL: {
        uint32_t tag = GetWasmCalleeTag(iter.rinfo());
        DCHECK_LT(tag, WasmCode::kRuntimeStubCount);
        Address target = native_module_->GetNearRuntimeStubEntry(
            static_cast<WasmCode::RuntimeStubId>(tag), unit.jump_tables);
        iter.rinfo()->set_wasm_stub_call_address(target, SKIP_ICACHE_FLUSH);
        break;
      }
      case RelocInfo::EXTERNAL_REFERENCE: {
        uint32_t tag = GetWasmCalleeTag(iter.rinfo());
        Address address = ExternalReferenceList::Get().address_from_tag(tag);
        iter.rinfo()->set_target_external_reference(address, SKIP_ICACHE_FLUSH);
        break;
      }
      case RelocInfo::INTERNAL_REFERENCE:
      case RelocInfo::INTERNAL_REFERENCE_ENCODED: {
        Address offset = iter.rinfo()->target_internal_reference();
        Address target = unit.code->instruction_start() + offset;
        Assembler::deserialization_set_target_internal_reference_at(
            iter.rinfo()->pc(), target, mode);
        break;
      }
      default:
        UNREACHABLE();
    }
  }

  // Finally, flush the icache for that code.
  FlushInstructionCache(unit.code->instructions().begin(),
                        unit.code->instructions().size());
}

void NativeModuleDeserializer::Publish(std::vector<DeserializationUnit> batch) {
  DCHECK(!batch.empty());
  std::vector<std::unique_ptr<WasmCode>> codes;
  codes.reserve(batch.size());
  for (auto& unit : batch) {
    codes.emplace_back(std::move(unit).code);
  }
  auto published_codes = native_module_->PublishCode(base::VectorOf(codes));
  for (auto* wasm_code : published_codes) {
    wasm_code->MaybePrint();
    wasm_code->Validate();
  }
}

bool IsSupportedVersion(base::Vector<const byte> header) {
  if (header.size() < WasmSerializer::kHeaderSize) return false;
  byte current_version[WasmSerializer::kHeaderSize];
  Writer writer({current_version, WasmSerializer::kHeaderSize});
  WriteHeader(&writer);
  return memcmp(header.begin(), current_version, WasmSerializer::kHeaderSize) ==
         0;
}

MaybeHandle<WasmModuleObject> DeserializeNativeModule(
    Isolate* isolate, base::Vector<const byte> data,
    base::Vector<const byte> wire_bytes_vec,
    base::Vector<const char> source_url) {
  if (!IsWasmCodegenAllowed(isolate, isolate->native_context())) return {};
  if (!IsSupportedVersion(data)) return {};

  // Make the copy of the wire bytes early, so we use the same memory for
  // decoding, lookup in the native module cache, and insertion into the cache.
  auto owned_wire_bytes = base::OwnedVector<uint8_t>::Of(wire_bytes_vec);

  // TODO(titzer): module features should be part of the serialization format.
  WasmEngine* wasm_engine = GetWasmEngine();
  WasmFeatures enabled_features = WasmFeatures::FromIsolate(isolate);
  ModuleResult decode_result = DecodeWasmModule(
      enabled_features, owned_wire_bytes.start(), owned_wire_bytes.end(), false,
      i::wasm::kWasmOrigin, isolate->counters(), isolate->metrics_recorder(),
      isolate->GetOrRegisterRecorderContextId(isolate->native_context()),
      DecodingMethod::kDeserialize, wasm_engine->allocator());
  if (decode_result.failed()) return {};
  std::shared_ptr<WasmModule> module = std::move(decode_result).value();
  CHECK_NOT_NULL(module);

  auto shared_native_module = wasm_engine->MaybeGetNativeModule(
      module->origin, owned_wire_bytes.as_vector(), isolate);
  if (shared_native_module == nullptr) {
    DynamicTiering dynamic_tiering = isolate->IsWasmDynamicTieringEnabled()
                                         ? DynamicTiering::kEnabled
                                         : DynamicTiering::kDisabled;
    const bool kIncludeLiftoff = dynamic_tiering == DynamicTiering::kDisabled;
    size_t code_size_estimate =
        wasm::WasmCodeManager::EstimateNativeModuleCodeSize(
            module.get(), kIncludeLiftoff, dynamic_tiering);
    shared_native_module = wasm_engine->NewNativeModule(
        isolate, enabled_features, std::move(module), code_size_estimate);
    // We have to assign a compilation ID here, as it is required for a
    // potential re-compilation, e.g. triggered by
    // {TierDownAllModulesPerIsolate}. The value is -2 so that it is different
    // than the compilation ID of actual compilations, and also different than
    // the sentinel value of the CompilationState.
    shared_native_module->compilation_state()->set_compilation_id(-2);
    shared_native_module->SetWireBytes(std::move(owned_wire_bytes));

    NativeModuleDeserializer deserializer(shared_native_module.get());
    Reader reader(data + WasmSerializer::kHeaderSize);
    bool error = !deserializer.Read(&reader);
    if (error) {
      wasm_engine->UpdateNativeModuleCache(error, &shared_native_module,
                                           isolate);
      return {};
    }
    shared_native_module->compilation_state()->InitializeAfterDeserialization(
        deserializer.lazy_functions(), deserializer.liftoff_functions());
    wasm_engine->UpdateNativeModuleCache(error, &shared_native_module, isolate);
  }

  Handle<FixedArray> export_wrappers;
  CompileJsToWasmWrappers(isolate, shared_native_module->module(),
                          &export_wrappers);

  Handle<Script> script =
      wasm_engine->GetOrCreateScript(isolate, shared_native_module, source_url);
  Handle<WasmModuleObject> module_object = WasmModuleObject::New(
      isolate, shared_native_module, script, export_wrappers);

  // Finish the Wasm script now and make it public to the debugger.
  isolate->debug()->OnAfterCompile(script);

  // Log the code within the generated module for profiling.
  shared_native_module->LogWasmCodes(isolate, *script);

  return module_object;
}

}  // namespace wasm
}  // namespace internal
}  // namespace v8<|MERGE_RESOLUTION|>--- conflicted
+++ resolved
@@ -750,11 +750,6 @@
   auto protected_instructions =
       reader->ReadVector<byte>(protected_instructions_size);
 
-<<<<<<< HEAD
-  CODE_SPACE_WRITE_SCOPE
-  WasmCode* code = native_module_->AddDeserializedCode(
-      fn_index, code_buffer, stack_slot_count, tagged_parameter_slots,
-=======
   base::Vector<uint8_t> instructions =
       current_code_space_.SubVector(0, code_size);
   current_code_space_ += code_size;
@@ -762,7 +757,6 @@
 
   unit.code = native_module_->AddDeserializedCode(
       fn_index, instructions, stack_slot_count, tagged_parameter_slots,
->>>>>>> a8a80be5
       safepoint_table_offset, handler_table_offset, constant_pool_offset,
       code_comment_offset, unpadded_binary_size, protected_instructions,
       reloc_info, source_pos, kind, tier);
