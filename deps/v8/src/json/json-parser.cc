--- conflicted
+++ resolved
@@ -642,11 +642,7 @@
       // must ensure that the sweeper is not running or has already swept the
       // object's page. Otherwise the GC can add the contents of
       // mutable_double_buffer to the free list.
-<<<<<<< HEAD
-      isolate()->heap()->EnsureSweepingCompleted();
-=======
       isolate()->heap()->EnsureSweepingCompleted(*mutable_double_buffer);
->>>>>>> a8a80be5
       mutable_double_buffer->set_length(0);
     }
   }
