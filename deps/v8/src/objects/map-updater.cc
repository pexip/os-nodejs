--- conflicted
+++ resolved
@@ -667,15 +667,7 @@
       if (!tmp_representation.CanBeInPlaceChangedTo(generalized)) {
         break;
       }
-<<<<<<< HEAD
-      Handle<Map> field_owner(tmp_map->FindFieldOwner(isolate_, i), isolate_);
       tmp_representation = generalized;
-      GeneralizeField(field_owner, i, tmp_details.constness(),
-                      tmp_representation,
-                      handle(tmp_descriptors->GetFieldType(i), isolate_));
-=======
-      tmp_representation = generalized;
->>>>>>> a8a80be5
     }
 
     if (tmp_details.location() == PropertyLocation::kField) {
