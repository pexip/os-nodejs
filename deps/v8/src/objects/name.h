// Copyright 2017 the V8 project authors. All rights reserved.
// Use of this source code is governed by a BSD-style license that can be
// found in the LICENSE file.

#ifndef V8_OBJECTS_NAME_H_
#define V8_OBJECTS_NAME_H_

#include "src/base/bit-field.h"
#include "src/objects/objects.h"
#include "src/objects/primitive-heap-object.h"
#include "torque-generated/bit-fields.h"

// Has to be the last include (doesn't have include guards):
#include "src/objects/object-macros.h"

namespace v8 {
namespace internal {

#include "torque-generated/src/objects/name-tq.inc"

class SharedStringAccessGuardIfNeeded;

// The Name abstract class captures anything that can be used as a property
// name, i.e., strings and symbols.  All names store a hash value.
class Name : public TorqueGeneratedName<Name, PrimitiveHeapObject> {
 public:
  // Tells whether the hash code has been computed.
  inline bool HasHashCode() const;

  // Returns a hash value used for the property table. Ensures that the hash
  // value is computed.
  //
  // The overload without SharedStringAccessGuardIfNeeded can only be called on
  // the main thread.
  inline uint32_t EnsureHash();
  inline uint32_t EnsureHash(const SharedStringAccessGuardIfNeeded&);

  inline uint32_t raw_hash_field() const {
    return RELAXED_READ_UINT32_FIELD(*this, kRawHashFieldOffset);
  }

<<<<<<< HEAD
  // Returns a hash value used for the property table. Ensures that the hash
  // value is computed.
  // TODO(ishell): rename to EnsureHash().
  inline uint32_t Hash();
=======
  inline void set_raw_hash_field(uint32_t hash) {
    RELAXED_WRITE_UINT32_FIELD(*this, kRawHashFieldOffset, hash);
  }

  // Returns a hash value used for the property table (same as Hash()), assumes
  // the hash is already computed.
  inline uint32_t hash() const;
>>>>>>> a8a80be5

  // Returns a hash value used for the property table (same as Hash()), assumes
  // the hash is already computed.
  inline uint32_t hash() const;

  // Equality operations.
  inline bool Equals(Name other);
  inline static bool Equals(Isolate* isolate, Handle<Name> one,
                            Handle<Name> two);

  // Conversion.
  inline bool AsArrayIndex(uint32_t* index);
  inline bool AsIntegerIndex(size_t* index);

  // An "interesting symbol" is a well-known symbol, like @@toStringTag,
  // that's often looked up on random objects but is usually not present.
  // We optimize this by setting a flag on the object's map when such
  // symbol properties are added, so we can optimize lookups on objects
  // that don't have the flag.
  DECL_GETTER(IsInterestingSymbol, bool)

  // If the name is private, it can only name own properties.
  DECL_GETTER(IsPrivate, bool)

  // If the name is a private name, it should behave like a private
  // symbol but also throw on property access miss.
  DECL_GETTER(IsPrivateName, bool)

  // If the name is a private brand, it should behave like a private name
  // symbol but is filtered out when generating list of private fields.
  DECL_GETTER(IsPrivateBrand, bool)

  DECL_GETTER(IsUniqueName, bool)

  static inline bool ContainsCachedArrayIndex(uint32_t hash);

  // Return a string version of this name that is converted according to the
  // rules described in ES6 section 9.2.11.
  V8_WARN_UNUSED_RESULT static MaybeHandle<String> ToFunctionName(
      Isolate* isolate, Handle<Name> name);
  V8_WARN_UNUSED_RESULT static MaybeHandle<String> ToFunctionName(
      Isolate* isolate, Handle<Name> name, Handle<String> prefix);

  DECL_PRINTER(Name)
  void NameShortPrint();
  int NameShortPrint(base::Vector<char> str);

  // Mask constant for checking if a name has a computed hash code and the type
  // of information stored in the hash field. The least significant bit
  // indicates whether the value can be used as a hash (i.e. different values
  // imply different strings).
  enum class HashFieldType : uint32_t {
    kHash = 0b10,
    kIntegerIndex = 0b00,
    kForwardingIndex = 0b01,
    kEmpty = 0b11
  };

  using HashFieldTypeBits = base::BitField<HashFieldType, 0, 2>;
  using HashBits =
      HashFieldTypeBits::Next<uint32_t, kBitsPerInt - HashFieldTypeBits::kSize>;

  static constexpr int kHashNotComputedMask = 1;
  // Value of empty hash field indicating that the hash is not computed.
  static constexpr int kEmptyHashField =
      HashFieldTypeBits::encode(HashFieldType::kEmpty);

  // Empty hash and forwarding indices can not be used as hash.
  STATIC_ASSERT((kEmptyHashField & kHashNotComputedMask) != 0);
  STATIC_ASSERT((HashFieldTypeBits::encode(HashFieldType::kForwardingIndex) &
                 kHashNotComputedMask) != 0);

  // Array index strings this short can keep their index in the hash field.
  static const int kMaxCachedArrayIndexLength = 7;

  // Maximum number of characters to consider when trying to convert a string
  // value into an array index.
  static const int kMaxArrayIndexSize = 10;
  // Maximum number of characters in a string that can possibly be an
  // "integer index" in the spec sense, i.e. a canonical representation of a
  // number in the range up to MAX_SAFE_INTEGER. We parse these into a size_t,
  // so the size of that type also factors in as a limit: 10 characters per
  // 32 bits of size_t width.
  static const int kMaxIntegerIndexSize =
      std::min(16, int{10 * (sizeof(size_t) / 4)});

  // For strings which are array indexes the hash value has the string length
  // mixed into the hash, mainly to avoid a hash value of zero which would be
  // the case for the string '0'. 24 bits are used for the array index value.
  static const int kArrayIndexValueBits = 24;
  static const int kArrayIndexLengthBits =
      kBitsPerInt - kArrayIndexValueBits - HashFieldTypeBits::kSize;

  STATIC_ASSERT(kArrayIndexLengthBits > 0);
  STATIC_ASSERT(kMaxArrayIndexSize < (1 << kArrayIndexLengthBits));

  using ArrayIndexValueBits =
      HashFieldTypeBits::Next<unsigned int, kArrayIndexValueBits>;
  using ArrayIndexLengthBits =
      ArrayIndexValueBits::Next<unsigned int, kArrayIndexLengthBits>;

  // Check that kMaxCachedArrayIndexLength + 1 is a power of two so we
  // could use a mask to test if the length of string is less than or equal to
  // kMaxCachedArrayIndexLength.
  static_assert(base::bits::IsPowerOfTwo(kMaxCachedArrayIndexLength + 1),
                "(kMaxCachedArrayIndexLength + 1) must be power of two");

  // When any of these bits is set then the hash field does not contain a cached
  // array index.
  STATIC_ASSERT(HashFieldTypeBits::encode(HashFieldType::kIntegerIndex) == 0);
  static const unsigned int kDoesNotContainCachedArrayIndexMask =
      (~static_cast<unsigned>(kMaxCachedArrayIndexLength)
       << ArrayIndexLengthBits::kShift) |
      HashFieldTypeBits::kMask;

  static inline bool IsHashFieldComputed(uint32_t raw_hash_field);
  static inline bool IsHash(uint32_t raw_hash_field);
  static inline bool IsIntegerIndex(uint32_t raw_hash_field);
  static inline bool IsForwardingIndex(uint32_t raw_hash_field);

  static inline uint32_t CreateHashFieldValue(uint32_t hash,
                                              HashFieldType type);

  TQ_OBJECT_CONSTRUCTORS(Name)
};

// ES6 symbols.
class Symbol : public TorqueGeneratedSymbol<Symbol, Name> {
 public:
  DEFINE_TORQUE_GENERATED_SYMBOL_FLAGS()

  // [is_private]: Whether this is a private symbol.  Private symbols can only
  // be used to designate own properties of objects.
  DECL_BOOLEAN_ACCESSORS(is_private)

  // [is_well_known_symbol]: Whether this is a spec-defined well-known symbol,
  // or not. Well-known symbols do not throw when an access check fails during
  // a load.
  DECL_BOOLEAN_ACCESSORS(is_well_known_symbol)

  // [is_interesting_symbol]: Whether this is an "interesting symbol", which
  // is a well-known symbol like @@toStringTag that's often looked up on
  // random objects but is usually not present. See Name::IsInterestingSymbol()
  // for a detailed description.
  DECL_BOOLEAN_ACCESSORS(is_interesting_symbol)

  // [is_in_public_symbol_table]: Whether this is a symbol created by
  // Symbol.for. Calling Symbol.keyFor on such a symbol simply needs
  // to return the attached name.
  DECL_BOOLEAN_ACCESSORS(is_in_public_symbol_table)

  // [is_private_name]: Whether this is a private name.  Private names
  // are the same as private symbols except they throw on missing
  // property access.
  //
  // This also sets the is_private bit.
  inline bool is_private_name() const;
  inline void set_is_private_name();

  // [is_private_name]: Whether this is a brand symbol.  Brand symbols are
  // private name symbols that are used for validating access to
  // private methods and storing information about the private methods.
  //
  // This also sets the is_private bit.
  inline bool is_private_brand() const;
  inline void set_is_private_brand();

  // Dispatched behavior.
  DECL_PRINTER(Symbol)
  DECL_VERIFIER(Symbol)

  using BodyDescriptor = FixedBodyDescriptor<kDescriptionOffset, kSize, kSize>;

  void SymbolShortPrint(std::ostream& os);

 private:
  const char* PrivateSymbolToName() const;

  // TODO(cbruni): remove once the new maptracer is in place.
  friend class Name;  // For PrivateSymbolToName.

  TQ_OBJECT_CONSTRUCTORS(Symbol)
};

}  // namespace internal
}  // namespace v8

#include "src/objects/object-macros-undef.h"

#endif  // V8_OBJECTS_NAME_H_<|MERGE_RESOLUTION|>--- conflicted
+++ resolved
@@ -39,20 +39,9 @@
     return RELAXED_READ_UINT32_FIELD(*this, kRawHashFieldOffset);
   }
 
-<<<<<<< HEAD
-  // Returns a hash value used for the property table. Ensures that the hash
-  // value is computed.
-  // TODO(ishell): rename to EnsureHash().
-  inline uint32_t Hash();
-=======
   inline void set_raw_hash_field(uint32_t hash) {
     RELAXED_WRITE_UINT32_FIELD(*this, kRawHashFieldOffset, hash);
   }
-
-  // Returns a hash value used for the property table (same as Hash()), assumes
-  // the hash is already computed.
-  inline uint32_t hash() const;
->>>>>>> a8a80be5
 
   // Returns a hash value used for the property table (same as Hash()), assumes
   // the hash is already computed.
