// Copyright 2012 the V8 project authors. All rights reserved.
// Use of this source code is governed by a BSD-style license that can be
// found in the LICENSE file.

#ifndef V8_OBJECTS_TRANSITIONS_H_
#define V8_OBJECTS_TRANSITIONS_H_

#include "src/common/checks.h"
#include "src/execution/isolate.h"
#include "src/objects/descriptor-array.h"
#include "src/objects/elements-kind.h"
#include "src/objects/map.h"
#include "src/objects/maybe-object.h"
#include "src/objects/name.h"
#include "src/objects/objects.h"

// Has to be the last include (doesn't have include guards):
#include "src/objects/object-macros.h"

namespace v8 {
namespace internal {

namespace third_party_heap {
class Impl;
}

// Find all transitions with given name and calls the callback.
using ForEachTransitionCallback = std::function<void(Map)>;

// TransitionsAccessor is a helper class to encapsulate access to the various
// ways a Map can store transitions to other maps in its respective field at
// Map::kTransitionsOrPrototypeInfo.
// It caches state information internally, which becomes stale when a Map's
// transitions storage changes or when a GC cycle clears dead transitions;
// so while a TransitionsAccessor instance can be used for several read-only
// operations in a row (provided no GC happens between them), it must be
// discarded and recreated after "Insert" and "UpdateHandler" operations.
//
// Internal details: a Map's field either holds an in-place weak reference to a
// transition target, or a StoreIC handler for a transitioning store (which in
// turn points to its target map), or a TransitionArray for several target maps
// and/or handlers as well as prototype and ElementsKind transitions.  Property
// details (and in case of inline target storage, the key) are retrieved from
// the target map's descriptor array.  Stored transitions are weak in the GC
// sense: both single transitions stored inline and TransitionArray fields are
// cleared when the map they refer to is not otherwise reachable.
class V8_EXPORT_PRIVATE TransitionsAccessor {
 public:
  // {concurrent_access} signals that the TransitionsAccessor will only be used
  // in background threads. It acquires a reader lock for critical paths, as
  // well as blocking the accessor from modifying the TransitionsArray.
  inline TransitionsAccessor(Isolate* isolate, Map map,
                             bool concurrent_access = false);

  // Insert a new transition into |map|'s transition array, extending it
  // as necessary. This can trigger GC.
  static void Insert(Isolate* isolate, Handle<Map> map, Handle<Name> name,
                     Handle<Map> target, SimpleTransitionFlag flag);

  Map SearchTransition(Name name, PropertyKind kind,
                       PropertyAttributes attributes);
  static inline MaybeHandle<Map> SearchTransition(
      Isolate* isolate, Handle<Map> map, Name name, PropertyKind kind,
      PropertyAttributes attributes);

  Map SearchSpecial(Symbol name);
  static inline MaybeHandle<Map> SearchSpecial(Isolate* isolate,
                                               Handle<Map> map, Symbol name);

  // Returns true for non-property transitions like elements kind, or
  // or frozen/sealed transitions.
  static bool IsSpecialTransition(ReadOnlyRoots roots, Name name);

  enum RequestedLocation { kAnyLocation, kFieldOnly };
  MaybeHandle<Map> FindTransitionToDataProperty(
      Handle<Name> name, RequestedLocation requested_location = kAnyLocation);

  MaybeHandle<Map> FindTransitionToField(Handle<Name> name) {
    return FindTransitionToDataProperty(name, kFieldOnly);
  }

  // Find all transitions with given name and calls the callback.
  // Neither GCs nor operations requiring Isolate::full_transition_array_access
  // lock are allowed inside the callback.
  // If any of the GC- or lock-requiring processing is necessary, it has to be
  // done outside of the callback.
  void ForEachTransitionTo(Name name, const ForEachTransitionCallback& callback,
                           DisallowGarbageCollection* no_gc);

  inline Handle<String> ExpectedTransitionKey();
  inline Handle<Map> ExpectedTransitionTarget();

  int NumberOfTransitions();
  // The size of transition arrays are limited so they do not end up in large
  // object space. Otherwise ClearNonLiveReferences would leak memory while
  // applying in-place right trimming.
  static const int kMaxNumberOfTransitions = 1024 + 512;
  inline Name GetKey(int transition_number);
  inline Map GetTarget(int transition_number);
  static inline PropertyDetails GetTargetDetails(Name name, Map target);

  static bool CanHaveMoreTransitions(Isolate* isolate, Handle<Map> map);

  static bool IsMatchingMap(Map target, Name name, PropertyKind kind,
                            PropertyAttributes attributes);

  bool HasIntegrityLevelTransitionTo(
      Map to, Symbol* out_symbol = nullptr,
      PropertyAttributes* out_integrity_level = nullptr);

  // ===== ITERATION =====
  using TraverseCallback = std::function<void(Map)>;

  // Traverse the transition tree in preorder.
  void TraverseTransitionTree(const TraverseCallback& callback) {
    // Make sure that we do not allocate in the callback.
    DisallowGarbageCollection no_gc;
    base::SharedMutexGuardIf<base::kShared> scope(
        isolate_->full_transition_array_access(), concurrent_access_);
    TraverseTransitionTreeInternal(callback, &no_gc);
  }

  // ===== PROTOTYPE TRANSITIONS =====
  // When you set the prototype of an object using the __proto__ accessor you
  // need a new map for the object (the prototype is stored in the map).  In
  // order not to multiply maps unnecessarily we store these as transitions in
  // the original map.  That way we can transition to the same map if the same
  // prototype is set, rather than creating a new map every time.  The
  // transitions are in the form of a map where the keys are prototype objects
  // and the values are the maps they transition to.
  // PutPrototypeTransition can trigger GC.
  static void PutPrototypeTransition(Isolate* isolate, Handle<Map>,
                                     Handle<Object> prototype,
                                     Handle<Map> target_map);
  static Handle<Map> GetPrototypeTransition(Isolate* isolate, Handle<Map> map,
                                            Handle<Object> prototype);

  // During the first-time Map::Update and Map::TryUpdate, the migration target
  // map could be cached in the raw_transitions slot of the old map that is
  // deprecated from the map transition tree. The next time old map is updated,
  // we will check this cache slot as a shortcut to get the migration target
  // map.
  static void SetMigrationTarget(Isolate* isolate, Handle<Map> map,
                                 Map migration_target);
  Map GetMigrationTarget();

#if DEBUG || OBJECT_PRINT
  void PrintTransitions(std::ostream& os);
  static void PrintOneTransition(std::ostream& os, Name key, Map target);
  void PrintTransitionTree();
  void PrintTransitionTree(std::ostream& os, int level,
                           DisallowGarbageCollection* no_gc);
#endif
#if DEBUG
  static void CheckNewTransitionsAreConsistent(Isolate* isolate,
                                               Handle<Map> map,
                                               Object transitions);
  bool IsConsistentWithBackPointers();
  bool IsSortedNoDuplicates();
#endif

 protected:
  // Allow tests to use inheritance to access internals.
  enum Encoding {
    kPrototypeInfo,
    kUninitialized,
    kMigrationTarget,
    kWeakRef,
    kFullTransitionArray,
  };

  inline Encoding encoding() { return encoding_; }

  inline int Capacity();

  inline TransitionArray transitions();

  DISALLOW_GARBAGE_COLLECTION(no_gc_)

  inline TransitionArray transitions();

 private:
  friend class MarkCompactCollector;  // For HasSimpleTransitionTo.
  friend class third_party_heap::Impl;
  friend class TransitionArray;

  static inline Encoding GetEncoding(Isolate* isolate,
                                     MaybeObject raw_transitions);
  static inline Encoding GetEncoding(Isolate* isolate, TransitionArray array);
  static inline Encoding GetEncoding(Isolate* isolate, Handle<Map> map);

  static inline TransitionArray GetTransitionArray(Isolate* isolate,
                                                   MaybeObject raw_transitions);
  static inline TransitionArray GetTransitionArray(Isolate* isolate,
                                                   Handle<Map> map);

  static inline Map GetSimpleTransition(Isolate* isolate, Handle<Map> map);
  static inline Name GetSimpleTransitionKey(Map transition);
  inline PropertyDetails GetSimpleTargetDetails(Map transition);

  static inline Map GetTargetFromRaw(MaybeObject raw);

  static void EnsureHasFullTransitionArray(Isolate* isolate, Handle<Map> map);
  static void SetPrototypeTransitions(Isolate* isolate, Handle<Map> map,
                                      Handle<WeakFixedArray> proto_transitions);
  static WeakFixedArray GetPrototypeTransitions(Isolate* isolate,
                                                Handle<Map> map);

  static inline void ReplaceTransitions(Isolate* isolate, Handle<Map> map,
                                        MaybeObject new_transitions);
  static inline void ReplaceTransitions(
      Isolate* isolate, Handle<Map> map,
      Handle<TransitionArray> new_transitions);

  bool HasSimpleTransitionTo(Map map);

  inline Map GetTargetMapFromWeakRef();

<<<<<<< HEAD
  void EnsureHasFullTransitionArray();
  void SetPrototypeTransitions(Handle<WeakFixedArray> proto_transitions);
  WeakFixedArray GetPrototypeTransitions();

  void TraverseTransitionTreeInternal(TraverseCallback callback, void* data,
                                      DisallowHeapAllocation* no_gc);
=======
  void TraverseTransitionTreeInternal(const TraverseCallback& callback,
                                      DisallowGarbageCollection* no_gc);
>>>>>>> a8a80be5

  Isolate* isolate_;
  Map map_;
  MaybeObject raw_transitions_;
  Encoding encoding_;
  bool concurrent_access_;

  DISALLOW_IMPLICIT_CONSTRUCTORS(TransitionsAccessor);
};

// TransitionArrays are fixed arrays used to hold map transitions for property,
// constant, and element changes.
// The TransitionArray class exposes a very low-level interface. Most clients
// should use TransitionsAccessors.
// TransitionArrays have the following format:
// [0] Link to next TransitionArray (for weak handling support) (strong ref)
// [1] Smi(0) or WeakFixedArray of prototype transitions (strong ref)
// [2] Number of transitions (can be zero after trimming)
// [3] First transition key (strong ref)
// [4] First transition target (weak ref)
// ...
// [3 + number of transitions * kTransitionSize]: start of slack
class TransitionArray : public WeakFixedArray {
 public:
  DECL_CAST(TransitionArray)

  inline WeakFixedArray GetPrototypeTransitions();
  inline bool HasPrototypeTransitions();

  // Accessors for fetching instance transition at transition number.
  inline void SetKey(int transition_number, Name value);
  inline Name GetKey(int transition_number);
  inline HeapObjectSlot GetKeySlot(int transition_number);

  inline Map GetTarget(int transition_number);
  inline void SetRawTarget(int transition_number, MaybeObject target);
  inline MaybeObject GetRawTarget(int transition_number);
  inline HeapObjectSlot GetTargetSlot(int transition_number);
  inline bool GetTargetIfExists(int transition_number, Isolate* isolate,
                                Map* target);

  // Required for templatized Search interface.
  inline Name GetKey(InternalIndex index);
  static constexpr int kNotFound = -1;

  inline Name GetSortedKey(int transition_number);
  int GetSortedKeyIndex(int transition_number) { return transition_number; }
  inline int number_of_entries() const;
#ifdef DEBUG
  V8_EXPORT_PRIVATE bool IsSortedNoDuplicates();
#endif

  V8_EXPORT_PRIVATE void Sort();

  void PrintInternal(std::ostream& os);

  DECL_PRINTER(TransitionArray)
  DECL_VERIFIER(TransitionArray)

  // Layout for full transition arrays.
  static const int kPrototypeTransitionsIndex = 0;
  static const int kTransitionLengthIndex = 1;
  static const int kFirstIndex = 2;

  // Layout of map transition entries in full transition arrays.
  static const int kEntryKeyIndex = 0;
  static const int kEntryTargetIndex = 1;
  static const int kEntrySize = 2;

  // Conversion from transition number to array indices.
  static int ToKeyIndex(int transition_number) {
    return kFirstIndex + (transition_number * kEntrySize) + kEntryKeyIndex;
  }

  static int ToTargetIndex(int transition_number) {
    return kFirstIndex + (transition_number * kEntrySize) + kEntryTargetIndex;
  }

  inline int SearchNameForTesting(Name name,
                                  int* out_insertion_index = nullptr);

  inline Map SearchAndGetTargetForTesting(PropertyKind kind, Name name,
                                          PropertyAttributes attributes);

 private:
  friend class Factory;
  friend class MarkCompactCollector;
  friend class third_party_heap::Impl;
  friend class TransitionsAccessor;

  inline void SetNumberOfTransitions(int number_of_transitions);

  inline int Capacity();

  // ===== PROTOTYPE TRANSITIONS =====
  // Cache format:
  //    0: finger - index of the first free cell in the cache
  //    1 + i: target map
  static const int kProtoTransitionHeaderSize = 1;
  static const int kMaxCachedPrototypeTransitions = 256;

  inline void SetPrototypeTransitions(WeakFixedArray prototype_transitions);

  static inline int NumberOfPrototypeTransitions(
      WeakFixedArray proto_transitions);
  static void SetNumberOfPrototypeTransitions(WeakFixedArray proto_transitions,
                                              int value);

  static const int kProtoTransitionNumberOfEntriesOffset = 0;
  STATIC_ASSERT(kProtoTransitionHeaderSize == 1);

  // Returns the fixed array length required to hold number_of_transitions
  // transitions.
  static int LengthFor(int number_of_transitions) {
    return ToKeyIndex(number_of_transitions);
  }

  // Search a  transition for a given kind, property name and attributes.
  int Search(PropertyKind kind, Name name, PropertyAttributes attributes,
             int* out_insertion_index = nullptr);

  V8_EXPORT_PRIVATE Map SearchAndGetTarget(PropertyKind kind, Name name,
                                           PropertyAttributes attributes);

  // Search a non-property transition (like elements kind, observe or frozen
  // transitions).
  inline int SearchSpecial(Symbol symbol, bool concurrent_search = false,
                           int* out_insertion_index = nullptr);
  // Search a first transition for a given property name.
  inline int SearchName(Name name, bool concurrent_search = false,
                        int* out_insertion_index = nullptr);
  int SearchDetails(int transition, PropertyKind kind,
                    PropertyAttributes attributes, int* out_insertion_index);
  Map SearchDetailsAndGetTarget(int transition, PropertyKind kind,
                                PropertyAttributes attributes);

  // Find all transitions with given name and calls the callback.
  void ForEachTransitionTo(Name name,
                           const ForEachTransitionCallback& callback);

  inline int number_of_transitions() const;

  static bool CompactPrototypeTransitionArray(Isolate* isolate,
                                              WeakFixedArray array);

  static Handle<WeakFixedArray> GrowPrototypeTransitionArray(
      Handle<WeakFixedArray> array, int new_capacity, Isolate* isolate);

  // Compares two tuples <key, kind, attributes>, returns -1 if
  // tuple1 is "less" than tuple2, 0 if tuple1 equal to tuple2 and 1 otherwise.
  static inline int CompareKeys(Name key1, uint32_t hash1, PropertyKind kind1,
                                PropertyAttributes attributes1, Name key2,
                                uint32_t hash2, PropertyKind kind2,
                                PropertyAttributes attributes2);

  // Compares keys, returns -1 if key1 is "less" than key2,
  // 0 if key1 equal to key2 and 1 otherwise.
  static inline int CompareNames(Name key1, uint32_t hash1, Name key2,
                                 uint32_t hash2);

  // Compares two details, returns -1 if details1 is "less" than details2,
  // 0 if details1 equal to details2 and 1 otherwise.
  static inline int CompareDetails(PropertyKind kind1,
                                   PropertyAttributes attributes1,
                                   PropertyKind kind2,
                                   PropertyAttributes attributes2);

  inline void Set(int transition_number, Name key, MaybeObject target);

  OBJECT_CONSTRUCTORS(TransitionArray, WeakFixedArray);
};

}  // namespace internal
}  // namespace v8

#include "src/objects/object-macros-undef.h"

#endif  // V8_OBJECTS_TRANSITIONS_H_<|MERGE_RESOLUTION|>--- conflicted
+++ resolved
@@ -177,8 +177,6 @@
 
   DISALLOW_GARBAGE_COLLECTION(no_gc_)
 
-  inline TransitionArray transitions();
-
  private:
   friend class MarkCompactCollector;  // For HasSimpleTransitionTo.
   friend class third_party_heap::Impl;
@@ -216,17 +214,8 @@
 
   inline Map GetTargetMapFromWeakRef();
 
-<<<<<<< HEAD
-  void EnsureHasFullTransitionArray();
-  void SetPrototypeTransitions(Handle<WeakFixedArray> proto_transitions);
-  WeakFixedArray GetPrototypeTransitions();
-
-  void TraverseTransitionTreeInternal(TraverseCallback callback, void* data,
-                                      DisallowHeapAllocation* no_gc);
-=======
   void TraverseTransitionTreeInternal(const TraverseCallback& callback,
                                       DisallowGarbageCollection* no_gc);
->>>>>>> a8a80be5
 
   Isolate* isolate_;
   Map map_;
