--- conflicted
+++ resolved
@@ -574,11 +574,7 @@
   for (int i = 0; i < num_transitions; ++i) {
     transitions.GetTarget(i).DeprecateTransitionTree(isolate);
   }
-<<<<<<< HEAD
-  DCHECK(!constructor_or_backpointer().IsFunctionTemplateInfo());
-=======
   DCHECK(!constructor_or_back_pointer().IsFunctionTemplateInfo());
->>>>>>> a8a80be5
   DCHECK(CanBeDeprecated());
   set_is_deprecated(true);
   if (FLAG_log_maps) {
