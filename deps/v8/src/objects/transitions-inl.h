// Copyright 2012 the V8 project authors. All rights reserved.
// Use of this source code is governed by a BSD-style license that can be
// found in the LICENSE file.

#ifndef V8_OBJECTS_TRANSITIONS_INL_H_
#define V8_OBJECTS_TRANSITIONS_INL_H_

#include "src/objects/fixed-array-inl.h"
#include "src/objects/maybe-object-inl.h"
#include "src/objects/slots.h"
#include "src/objects/smi.h"
#include "src/objects/transitions.h"

// Has to be the last include (doesn't have include guards):
#include "src/objects/object-macros.h"

namespace v8 {
namespace internal {

// static
TransitionArray TransitionsAccessor::GetTransitionArray(
    Isolate* isolate, MaybeObject raw_transitions) {
  DCHECK_EQ(kFullTransitionArray, GetEncoding(isolate, raw_transitions));
  USE(isolate);
  return TransitionArray::cast(raw_transitions.GetHeapObjectAssumeStrong());
}

// static
TransitionArray TransitionsAccessor::GetTransitionArray(Isolate* isolate,
                                                        Handle<Map> map) {
  MaybeObject raw_transitions = map->raw_transitions(isolate, kAcquireLoad);
  return GetTransitionArray(isolate, raw_transitions);
}

TransitionArray TransitionsAccessor::transitions() {
  return GetTransitionArray(isolate_, raw_transitions_);
}

OBJECT_CONSTRUCTORS_IMPL(TransitionArray, WeakFixedArray)

CAST_ACCESSOR(TransitionArray)

bool TransitionArray::HasPrototypeTransitions() {
  return Get(kPrototypeTransitionsIndex) != MaybeObject::FromSmi(Smi::zero());
}

WeakFixedArray TransitionArray::GetPrototypeTransitions() {
  DCHECK(HasPrototypeTransitions());  // Callers must check first.
  Object prototype_transitions =
      Get(kPrototypeTransitionsIndex)->GetHeapObjectAssumeStrong();
  return WeakFixedArray::cast(prototype_transitions);
}

HeapObjectSlot TransitionArray::GetKeySlot(int transition_number) {
  DCHECK(transition_number < number_of_transitions());
  return HeapObjectSlot(RawFieldOfElementAt(ToKeyIndex(transition_number)));
}

void TransitionArray::SetPrototypeTransitions(WeakFixedArray transitions) {
  DCHECK(transitions.IsWeakFixedArray());
  WeakFixedArray::Set(kPrototypeTransitionsIndex,
                      HeapObjectReference::Strong(transitions));
}

int TransitionArray::NumberOfPrototypeTransitions(
    WeakFixedArray proto_transitions) {
  if (proto_transitions.length() == 0) return 0;
  MaybeObject raw =
      proto_transitions.Get(kProtoTransitionNumberOfEntriesOffset);
  return raw.ToSmi().value();
}

Name TransitionArray::GetKey(int transition_number) {
  DCHECK(transition_number < number_of_transitions());
  return Name::cast(
      Get(ToKeyIndex(transition_number))->GetHeapObjectAssumeStrong());
}

Name TransitionArray::GetKey(InternalIndex index) {
  return GetKey(index.as_int());
}

Name TransitionsAccessor::GetKey(int transition_number) {
  switch (encoding()) {
    case kPrototypeInfo:
    case kUninitialized:
    case kMigrationTarget:
      UNREACHABLE();
      return Name();
    case kWeakRef: {
      Map map = Map::cast(raw_transitions_->GetHeapObjectAssumeWeak());
      return GetSimpleTransitionKey(map);
    }
    case kFullTransitionArray:
      return transitions().GetKey(transition_number);
  }
  UNREACHABLE();
}

void TransitionArray::SetKey(int transition_number, Name key) {
  DCHECK(transition_number < number_of_transitions());
  WeakFixedArray::Set(ToKeyIndex(transition_number),
                      HeapObjectReference::Strong(key));
}

HeapObjectSlot TransitionArray::GetTargetSlot(int transition_number) {
  DCHECK(transition_number < number_of_transitions());
  return HeapObjectSlot(RawFieldOfElementAt(ToTargetIndex(transition_number)));
}

// static
PropertyDetails TransitionsAccessor::GetTargetDetails(Name name, Map target) {
  DCHECK(!IsSpecialTransition(name.GetReadOnlyRoots(), name));
  InternalIndex descriptor = target.LastAdded();
  DescriptorArray descriptors = target.instance_descriptors(kRelaxedLoad);
  // Transitions are allowed only for the last added property.
  DCHECK(descriptors.GetKey(descriptor).Equals(name));
  return descriptors.GetDetails(descriptor);
}

PropertyDetails TransitionsAccessor::GetSimpleTargetDetails(Map transition) {
  return transition.GetLastDescriptorDetails(isolate_);
}

// static
Name TransitionsAccessor::GetSimpleTransitionKey(Map transition) {
  InternalIndex descriptor = transition.LastAdded();
  return transition.instance_descriptors().GetKey(descriptor);
}

// static
Map TransitionsAccessor::GetTargetFromRaw(MaybeObject raw) {
  return Map::cast(raw->GetHeapObjectAssumeWeak());
}

MaybeObject TransitionArray::GetRawTarget(int transition_number) {
  DCHECK(transition_number < number_of_transitions());
  return Get(ToTargetIndex(transition_number));
}

Map TransitionArray::GetTarget(int transition_number) {
  MaybeObject raw = GetRawTarget(transition_number);
  return TransitionsAccessor::GetTargetFromRaw(raw);
}

Map TransitionsAccessor::GetTarget(int transition_number) {
  switch (encoding()) {
    case kPrototypeInfo:
    case kUninitialized:
    case kMigrationTarget:
      UNREACHABLE();
      return Map();
    case kWeakRef:
      return Map::cast(raw_transitions_->GetHeapObjectAssumeWeak());
    case kFullTransitionArray:
      return transitions().GetTarget(transition_number);
  }
  UNREACHABLE();
}

void TransitionArray::SetRawTarget(int transition_number, MaybeObject value) {
  DCHECK(transition_number < number_of_transitions());
  DCHECK(value->IsWeak());
  DCHECK(value->GetHeapObjectAssumeWeak().IsMap());
  WeakFixedArray::Set(ToTargetIndex(transition_number), value);
}

bool TransitionArray::GetTargetIfExists(int transition_number, Isolate* isolate,
                                        Map* target) {
  MaybeObject raw = GetRawTarget(transition_number);
  HeapObject heap_object;
  // If the raw target is a Smi, then this TransitionArray is in the process of
  // being deserialized, and doesn't yet have an initialized entry for this
  // transition.
  if (raw.IsSmi()) {
    DCHECK(isolate->has_active_deserializer());
    DCHECK_EQ(raw.ToSmi(), Smi::uninitialized_deserialization_value());
    return false;
  }
  if (raw->GetHeapObjectIfStrong(&heap_object) &&
      heap_object.IsUndefined(isolate)) {
    return false;
  }
  *target = TransitionsAccessor::GetTargetFromRaw(raw);
  return true;
}

int TransitionArray::SearchNameForTesting(Name name, int* out_insertion_index) {
  return SearchName(name, out_insertion_index);
}

Map TransitionArray::SearchAndGetTargetForTesting(
    PropertyKind kind, Name name, PropertyAttributes attributes) {
  return SearchAndGetTarget(kind, name, attributes);
<<<<<<< HEAD
}

int TransitionArray::SearchSpecial(Symbol symbol, int* out_insertion_index) {
  return SearchName(symbol, out_insertion_index);
=======
>>>>>>> a8a80be5
}

int TransitionArray::SearchSpecial(Symbol symbol, bool concurrent_search,
                                   int* out_insertion_index) {
  return SearchName(symbol, concurrent_search, out_insertion_index);
}

int TransitionArray::SearchName(Name name, bool concurrent_search,
                                int* out_insertion_index) {
  DCHECK(name.IsUniqueName());
  // The name is taken from DescriptorArray, so it must already has a computed
  // hash.
  DCHECK(name.HasHashCode());
  return internal::Search<ALL_ENTRIES>(this, name, number_of_entries(),
                                       out_insertion_index, concurrent_search);
}

TransitionsAccessor::TransitionsAccessor(Isolate* isolate, Map map,
                                         bool concurrent_access)
    : isolate_(isolate),
      map_(map),
      raw_transitions_(map.raw_transitions(isolate_, kAcquireLoad)),
      encoding_(GetEncoding(isolate_, raw_transitions_)),
      concurrent_access_(concurrent_access) {
  DCHECK_IMPLIES(encoding_ == kMigrationTarget, map_.is_deprecated());
}

int TransitionsAccessor::Capacity() { return transitions().Capacity(); }

// static
TransitionsAccessor::Encoding TransitionsAccessor::GetEncoding(
    Isolate* isolate, MaybeObject raw_transitions) {
  HeapObject heap_object;
  if (raw_transitions->IsSmi() || raw_transitions->IsCleared()) {
    return kUninitialized;
  } else if (raw_transitions->IsWeak()) {
    return kWeakRef;
  } else if (raw_transitions->GetHeapObjectIfStrong(isolate, &heap_object)) {
    if (heap_object.IsTransitionArray()) {
      return kFullTransitionArray;
    } else if (heap_object.IsPrototypeInfo()) {
      return kPrototypeInfo;
    } else {
      DCHECK(heap_object.IsMap());
      return kMigrationTarget;
    }
  } else {
    UNREACHABLE();
  }
}

// static
TransitionsAccessor::Encoding TransitionsAccessor::GetEncoding(
    Isolate* isolate, TransitionArray array) {
  return GetEncoding(isolate, MaybeObject::FromObject(array));
}

// static
TransitionsAccessor::Encoding TransitionsAccessor::GetEncoding(
    Isolate* isolate, Handle<Map> map) {
  MaybeObject raw_transitions = map->raw_transitions(isolate, kAcquireLoad);
  return GetEncoding(isolate, raw_transitions);
}

// static
MaybeHandle<Map> TransitionsAccessor::SearchTransition(
    Isolate* isolate, Handle<Map> map, Name name, PropertyKind kind,
    PropertyAttributes attributes) {
  Map result = TransitionsAccessor(isolate, *map)
                   .SearchTransition(name, kind, attributes);
  if (result.is_null()) return MaybeHandle<Map>();
  return MaybeHandle<Map>(result, isolate);
}

// static
MaybeHandle<Map> TransitionsAccessor::SearchSpecial(Isolate* isolate,
                                                    Handle<Map> map,
                                                    Symbol name) {
  Map result = TransitionsAccessor(isolate, *map).SearchSpecial(name);
  if (result.is_null()) return MaybeHandle<Map>();
  return MaybeHandle<Map>(result, isolate);
}

int TransitionArray::number_of_transitions() const {
  if (length() < kFirstIndex) return 0;
  return Get(kTransitionLengthIndex).ToSmi().value();
}

int TransitionArray::CompareKeys(Name key1, uint32_t hash1, PropertyKind kind1,
                                 PropertyAttributes attributes1, Name key2,
                                 uint32_t hash2, PropertyKind kind2,
                                 PropertyAttributes attributes2) {
  int cmp = CompareNames(key1, hash1, key2, hash2);
  if (cmp != 0) return cmp;

  return CompareDetails(kind1, attributes1, kind2, attributes2);
}

int TransitionArray::CompareNames(Name key1, uint32_t hash1, Name key2,
                                  uint32_t hash2) {
  if (key1 != key2) {
    // In case of hash collisions key1 is always "less" than key2.
    return hash1 <= hash2 ? -1 : 1;
  }

  return 0;
}

int TransitionArray::CompareDetails(PropertyKind kind1,
                                    PropertyAttributes attributes1,
                                    PropertyKind kind2,
                                    PropertyAttributes attributes2) {
  if (kind1 != kind2) {
    return static_cast<int>(kind1) < static_cast<int>(kind2) ? -1 : 1;
  }

  if (attributes1 != attributes2) {
    return static_cast<int>(attributes1) < static_cast<int>(attributes2) ? -1
                                                                         : 1;
  }

  return 0;
}

void TransitionArray::Set(int transition_number, Name key, MaybeObject target) {
  WeakFixedArray::Set(ToKeyIndex(transition_number),
                      MaybeObject::FromObject(key));
  WeakFixedArray::Set(ToTargetIndex(transition_number), target);
}

Name TransitionArray::GetSortedKey(int transition_number) {
  return GetKey(transition_number);
}

int TransitionArray::number_of_entries() const {
  return number_of_transitions();
}

int TransitionArray::Capacity() {
  if (length() <= kFirstIndex) return 0;
  return (length() - kFirstIndex) / kEntrySize;
}

void TransitionArray::SetNumberOfTransitions(int number_of_transitions) {
  DCHECK(number_of_transitions <= Capacity());
  WeakFixedArray::Set(
      kTransitionLengthIndex,
      MaybeObject::FromSmi(Smi::FromInt(number_of_transitions)));
}

Handle<String> TransitionsAccessor::ExpectedTransitionKey() {
  DisallowGarbageCollection no_gc;
  switch (encoding()) {
    case kPrototypeInfo:
    case kUninitialized:
    case kMigrationTarget:
    case kFullTransitionArray:
      return Handle<String>::null();
    case kWeakRef: {
      Map target = Map::cast(raw_transitions_->GetHeapObjectAssumeWeak());
      PropertyDetails details = GetSimpleTargetDetails(target);
      if (details.location() != PropertyLocation::kField)
        return Handle<String>::null();
      DCHECK_EQ(PropertyKind::kData, details.kind());
      if (details.attributes() != NONE) return Handle<String>::null();
      Name name = GetSimpleTransitionKey(target);
      if (!name.IsString()) return Handle<String>::null();
      return handle(String::cast(name), isolate_);
    }
  }
  UNREACHABLE();
}

Handle<Map> TransitionsAccessor::ExpectedTransitionTarget() {
  DCHECK(!ExpectedTransitionKey().is_null());
  return handle(GetTarget(0), isolate_);
}

}  // namespace internal
}  // namespace v8

#include "src/objects/object-macros-undef.h"

#endif  // V8_OBJECTS_TRANSITIONS_INL_H_<|MERGE_RESOLUTION|>--- conflicted
+++ resolved
@@ -192,13 +192,6 @@
 Map TransitionArray::SearchAndGetTargetForTesting(
     PropertyKind kind, Name name, PropertyAttributes attributes) {
   return SearchAndGetTarget(kind, name, attributes);
-<<<<<<< HEAD
-}
-
-int TransitionArray::SearchSpecial(Symbol symbol, int* out_insertion_index) {
-  return SearchName(symbol, out_insertion_index);
-=======
->>>>>>> a8a80be5
 }
 
 int TransitionArray::SearchSpecial(Symbol symbol, bool concurrent_search,
@@ -209,9 +202,6 @@
 int TransitionArray::SearchName(Name name, bool concurrent_search,
                                 int* out_insertion_index) {
   DCHECK(name.IsUniqueName());
-  // The name is taken from DescriptorArray, so it must already has a computed
-  // hash.
-  DCHECK(name.HasHashCode());
   return internal::Search<ALL_ENTRIES>(this, name, number_of_entries(),
                                        out_insertion_index, concurrent_search);
 }
