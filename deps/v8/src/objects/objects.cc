--- conflicted
+++ resolved
@@ -4467,11 +4467,7 @@
   for (int i = 0; i < len; ++i) SetSortedKey(i, i);
   // Bottom-up max-heap construction.
   // Index of the last node with children.
-<<<<<<< HEAD
-  const int max_parent_index = (len / 2) - 1;
-=======
   int max_parent_index = (len / 2) - 1;
->>>>>>> a8a80be5
   for (int i = max_parent_index; i >= 0; --i) {
     int parent_index = i;
     const uint32_t parent_hash = GetSortedKey(i).hash();
@@ -4499,11 +4495,7 @@
     // Shift down the new top element.
     int parent_index = 0;
     const uint32_t parent_hash = GetSortedKey(parent_index).hash();
-<<<<<<< HEAD
-    const int max_parent_index = (i / 2) - 1;
-=======
     max_parent_index = (i / 2) - 1;
->>>>>>> a8a80be5
     while (parent_index <= max_parent_index) {
       int child_index = parent_index * 2 + 1;
       uint32_t child_hash = GetSortedKey(child_index).hash();
@@ -5493,8 +5485,8 @@
   DCHECK(
       !reinterpret_cast<v8::Isolate*>(isolate)->GetCurrentContext().IsEmpty());
 
-  isolate->RunAllPromiseHooks(PromiseHookType::kResolve, promise,
-                              isolate->factory()->undefined_value());
+  isolate->RunPromiseHook(PromiseHookType::kResolve, promise,
+                          isolate->factory()->undefined_value());
 
   // 7. If SameValue(resolution, promise) is true, then
   if (promise.is_identical_to(resolution)) {
