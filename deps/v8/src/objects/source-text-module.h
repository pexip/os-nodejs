// Copyright 2019 the V8 project authors. All rights reserved.
// Use of this source code is governed by a BSD-style license that can be
// found in the LICENSE file.

#ifndef V8_OBJECTS_SOURCE_TEXT_MODULE_H_
#define V8_OBJECTS_SOURCE_TEXT_MODULE_H_

#include "src/objects/module.h"
#include "src/objects/promise.h"
#include "src/zone/zone-containers.h"
<<<<<<< HEAD
#include "torque-generated/bit-fields-tq.h"
=======
#include "torque-generated/bit-fields.h"
>>>>>>> a8a80be5

// Has to be the last include (doesn't have include guards):
#include "src/objects/object-macros.h"

namespace v8 {
namespace internal {

class UnorderedModuleSet;
class StructBodyDescriptor;

#include "torque-generated/src/objects/source-text-module-tq.inc"

// The runtime representation of an ECMAScript Source Text Module Record.
// https://tc39.github.io/ecma262/#sec-source-text-module-records
class SourceTextModule
    : public TorqueGeneratedSourceTextModule<SourceTextModule, Module> {
 public:
  NEVER_READ_ONLY_SPACE
  DECL_VERIFIER(SourceTextModule)
  DECL_PRINTER(SourceTextModule)

  // The shared function info in case {status} is not kEvaluating, kEvaluated or
  // kErrored.
  SharedFunctionInfo GetSharedFunctionInfo() const;

  Script GetScript() const;

  // Whether or not this module is an async module. Set during module creation
  // and does not change afterwards.
  DECL_BOOLEAN_ACCESSORS(async)

  // Get the SourceTextModuleInfo associated with the code.
  inline SourceTextModuleInfo info() const;

  Cell GetCell(int cell_index);
  static Handle<Object> LoadVariable(Isolate* isolate,
                                     Handle<SourceTextModule> module,
                                     int cell_index);
  static void StoreVariable(Handle<SourceTextModule> module, int cell_index,
                            Handle<Object> value);

  static int ImportIndex(int cell_index);
  static int ExportIndex(int cell_index);

  // Used by builtins to fulfill or reject the promise associated
  // with async SourceTextModules. Return Nothing if the execution is
  // terminated.
  static Maybe<bool> AsyncModuleExecutionFulfilled(
      Isolate* isolate, Handle<SourceTextModule> module);
  static void AsyncModuleExecutionRejected(Isolate* isolate,
                                           Handle<SourceTextModule> module,
                                           Handle<Object> exception);

  // Get the namespace object for [module_request] of [module].  If it doesn't
  // exist yet, it is created.
  static Handle<JSModuleNamespace> GetModuleNamespace(
      Isolate* isolate, Handle<SourceTextModule> module, int module_request);

  // Get the import.meta object of [module].  If it doesn't exist yet, it is
  // created and passed to the embedder callback for initialization.
  V8_EXPORT_PRIVATE static MaybeHandle<JSObject> GetImportMeta(
      Isolate* isolate, Handle<SourceTextModule> module);

  using BodyDescriptor =
      SubclassBodyDescriptor<Module::BodyDescriptor,
                             FixedBodyDescriptor<kCodeOffset, kSize, kSize>>;

  static constexpr unsigned kFirstAsyncEvaluatingOrdinal = 2;

 private:
  friend class Factory;
  friend class Module;

  struct AsyncEvaluatingOrdinalCompare;
  using AsyncParentCompletionSet =
      ZoneSet<Handle<SourceTextModule>, AsyncEvaluatingOrdinalCompare>;

  // Appends a tuple of module and generator to the async parent modules
  // ArrayList.
  inline static void AddAsyncParentModule(Isolate* isolate,
                                          Handle<SourceTextModule> module,
                                          Handle<SourceTextModule> parent);

  // Get the non-hole cycle root. Only valid when status >= kEvaluated.
  inline Handle<SourceTextModule> GetCycleRoot(Isolate* isolate) const;

  // Returns a SourceTextModule, the
  // ith parent in depth first traversal order of a given async child.
  inline Handle<SourceTextModule> GetAsyncParentModule(Isolate* isolate,
                                                       int index);

  // Returns the number of async parent modules for a given async child.
  inline int AsyncParentModuleCount();

  inline bool IsAsyncEvaluating() const;

  inline bool HasPendingAsyncDependencies();
  inline void IncrementPendingAsyncDependencies();
  inline void DecrementPendingAsyncDependencies();

  // Bits for flags.
  DEFINE_TORQUE_GENERATED_SOURCE_TEXT_MODULE_FLAGS()

  // async_evaluating_ordinal, top_level_capability, pending_async_dependencies,
  // and async_parent_modules are used exclusively during evaluation of async
  // modules and the modules which depend on them.
  //
  // If >1, this module is async and evaluating or currently evaluating an async
  // child. The integer is an ordinal for when this module first started async
  // evaluation and is used for sorting async parent modules when determining
  // which parent module can start executing after an async evaluation
  // completes.
  //
  // If 1, this module has finished async evaluating.
  //
  // If 0, this module is not async or has not been async evaluated.
  static constexpr unsigned kNotAsyncEvaluated = 0;
  static constexpr unsigned kAsyncEvaluateDidFinish = 1;
  STATIC_ASSERT(kNotAsyncEvaluated < kAsyncEvaluateDidFinish);
  STATIC_ASSERT(kAsyncEvaluateDidFinish < kFirstAsyncEvaluatingOrdinal);
  STATIC_ASSERT(kMaxModuleAsyncEvaluatingOrdinal ==
                AsyncEvaluatingOrdinalBits::kMax);
  DECL_PRIMITIVE_ACCESSORS(async_evaluating_ordinal, unsigned)
<<<<<<< HEAD

  // The top level promise capability of this module. Will only be defined
  // for cycle roots.
  DECL_ACCESSORS(top_level_capability, HeapObject)
=======
>>>>>>> a8a80be5

  // The parent modules of a given async dependency, use async_parent_modules()
  // to retrieve the ArrayList representation.
  DECL_ACCESSORS(async_parent_modules, ArrayList)

  // Helpers for Instantiate and Evaluate.
  static void CreateExport(Isolate* isolate, Handle<SourceTextModule> module,
                           int cell_index, Handle<FixedArray> names);
  static void CreateIndirectExport(Isolate* isolate,
                                   Handle<SourceTextModule> module,
                                   Handle<String> name,
                                   Handle<SourceTextModuleInfoEntry> entry);

  static V8_WARN_UNUSED_RESULT MaybeHandle<Cell> ResolveExport(
      Isolate* isolate, Handle<SourceTextModule> module,
      Handle<String> module_specifier, Handle<String> export_name,
      MessageLocation loc, bool must_resolve, ResolveSet* resolve_set);
  static V8_WARN_UNUSED_RESULT MaybeHandle<Cell> ResolveImport(
      Isolate* isolate, Handle<SourceTextModule> module, Handle<String> name,
      int module_request_index, MessageLocation loc, bool must_resolve,
      ResolveSet* resolve_set);

  static V8_WARN_UNUSED_RESULT MaybeHandle<Cell> ResolveExportUsingStarExports(
      Isolate* isolate, Handle<SourceTextModule> module,
      Handle<String> module_specifier, Handle<String> export_name,
      MessageLocation loc, bool must_resolve, ResolveSet* resolve_set);

  static V8_WARN_UNUSED_RESULT bool PrepareInstantiate(
      Isolate* isolate, Handle<SourceTextModule> module,
      v8::Local<v8::Context> context,
      v8::Module::ResolveModuleCallback callback,
      Module::DeprecatedResolveCallback callback_without_import_assertions);
  static V8_WARN_UNUSED_RESULT bool FinishInstantiate(
      Isolate* isolate, Handle<SourceTextModule> module,
      ZoneForwardList<Handle<SourceTextModule>>* stack, unsigned* dfs_index,
      Zone* zone);
  static V8_WARN_UNUSED_RESULT bool RunInitializationCode(
      Isolate* isolate, Handle<SourceTextModule> module);

  static void FetchStarExports(Isolate* isolate,
                               Handle<SourceTextModule> module, Zone* zone,
                               UnorderedModuleSet* visited);

  static void GatherAsyncParentCompletions(Isolate* isolate, Zone* zone,
                                           Handle<SourceTextModule> start,
                                           AsyncParentCompletionSet* exec_list);
<<<<<<< HEAD

  // Implementation of spec concrete method Evaluate.
  static V8_WARN_UNUSED_RESULT MaybeHandle<Object> EvaluateMaybeAsync(
      Isolate* isolate, Handle<SourceTextModule> module);
=======
>>>>>>> a8a80be5

  // Implementation of spec concrete method Evaluate.
  static V8_WARN_UNUSED_RESULT MaybeHandle<Object> Evaluate(
      Isolate* isolate, Handle<SourceTextModule> module);

  // Implementation of spec abstract operation InnerModuleEvaluation.
  static V8_WARN_UNUSED_RESULT MaybeHandle<Object> InnerModuleEvaluation(
      Isolate* isolate, Handle<SourceTextModule> module,
      ZoneForwardList<Handle<SourceTextModule>>* stack, unsigned* dfs_index);

  static V8_WARN_UNUSED_RESULT bool MaybeTransitionComponent(
      Isolate* isolate, Handle<SourceTextModule> module,
      ZoneForwardList<Handle<SourceTextModule>>* stack, Status new_status);

  // Implementation of spec ExecuteModule is broken up into
  // InnerExecuteAsyncModule for asynchronous modules and ExecuteModule
  // for synchronous modules.
  static V8_WARN_UNUSED_RESULT MaybeHandle<Object> InnerExecuteAsyncModule(
      Isolate* isolate, Handle<SourceTextModule> module,
      Handle<JSPromise> capability);

  static V8_WARN_UNUSED_RESULT MaybeHandle<Object> ExecuteModule(
      Isolate* isolate, Handle<SourceTextModule> module);

  // Implementation of spec ExecuteAsyncModule. Return Nothing if the execution
  // is been terminated.
  static V8_WARN_UNUSED_RESULT Maybe<bool> ExecuteAsyncModule(
      Isolate* isolate, Handle<SourceTextModule> module);

  static void Reset(Isolate* isolate, Handle<SourceTextModule> module);

  TQ_OBJECT_CONSTRUCTORS(SourceTextModule)
};

// SourceTextModuleInfo is to SourceTextModuleDescriptor what ScopeInfo is to
// Scope.
class SourceTextModuleInfo : public FixedArray {
 public:
  DECL_CAST(SourceTextModuleInfo)

  template <typename IsolateT>
  static Handle<SourceTextModuleInfo> New(IsolateT* isolate, Zone* zone,
                                          SourceTextModuleDescriptor* descr);

  inline FixedArray module_requests() const;
  inline FixedArray special_exports() const;
  inline FixedArray regular_exports() const;
  inline FixedArray regular_imports() const;
  inline FixedArray namespace_imports() const;

  // Accessors for [regular_exports].
  int RegularExportCount() const;
  String RegularExportLocalName(int i) const;
  int RegularExportCellIndex(int i) const;
  FixedArray RegularExportExportNames(int i) const;

#ifdef DEBUG
  inline bool Equals(SourceTextModuleInfo other) const;
#endif

 private:
  template <typename Impl>
  friend class FactoryBase;
  friend class SourceTextModuleDescriptor;
  enum {
    kModuleRequestsIndex,
    kSpecialExportsIndex,
    kRegularExportsIndex,
    kNamespaceImportsIndex,
    kRegularImportsIndex,
    kLength
  };
  enum {
    kRegularExportLocalNameOffset,
    kRegularExportCellIndexOffset,
    kRegularExportExportNamesOffset,
    kRegularExportLength
  };

  OBJECT_CONSTRUCTORS(SourceTextModuleInfo, FixedArray);
};

class ModuleRequest
    : public TorqueGeneratedModuleRequest<ModuleRequest, Struct> {
 public:
  NEVER_READ_ONLY_SPACE
  DECL_VERIFIER(ModuleRequest)

  template <typename IsolateT>
  static Handle<ModuleRequest> New(IsolateT* isolate, Handle<String> specifier,
                                   Handle<FixedArray> import_assertions,
                                   int position);

  // The number of entries in the import_assertions FixedArray that are used for
  // a single assertion.
  static const size_t kAssertionEntrySize = 3;

  using BodyDescriptor = StructBodyDescriptor;

  TQ_OBJECT_CONSTRUCTORS(ModuleRequest)
};

class SourceTextModuleInfoEntry
    : public TorqueGeneratedSourceTextModuleInfoEntry<SourceTextModuleInfoEntry,
                                                      Struct> {
 public:
  DECL_VERIFIER(SourceTextModuleInfoEntry)

  template <typename IsolateT>
  static Handle<SourceTextModuleInfoEntry> New(
      IsolateT* isolate, Handle<PrimitiveHeapObject> export_name,
      Handle<PrimitiveHeapObject> local_name,
      Handle<PrimitiveHeapObject> import_name, int module_request,
      int cell_index, int beg_pos, int end_pos);

  using BodyDescriptor = StructBodyDescriptor;

  TQ_OBJECT_CONSTRUCTORS(SourceTextModuleInfoEntry)
};

}  // namespace internal
}  // namespace v8

#include "src/objects/object-macros-undef.h"

#endif  // V8_OBJECTS_SOURCE_TEXT_MODULE_H_<|MERGE_RESOLUTION|>--- conflicted
+++ resolved
@@ -8,11 +8,7 @@
 #include "src/objects/module.h"
 #include "src/objects/promise.h"
 #include "src/zone/zone-containers.h"
-<<<<<<< HEAD
-#include "torque-generated/bit-fields-tq.h"
-=======
 #include "torque-generated/bit-fields.h"
->>>>>>> a8a80be5
 
 // Has to be the last include (doesn't have include guards):
 #include "src/objects/object-macros.h"
@@ -136,13 +132,6 @@
   STATIC_ASSERT(kMaxModuleAsyncEvaluatingOrdinal ==
                 AsyncEvaluatingOrdinalBits::kMax);
   DECL_PRIMITIVE_ACCESSORS(async_evaluating_ordinal, unsigned)
-<<<<<<< HEAD
-
-  // The top level promise capability of this module. Will only be defined
-  // for cycle roots.
-  DECL_ACCESSORS(top_level_capability, HeapObject)
-=======
->>>>>>> a8a80be5
 
   // The parent modules of a given async dependency, use async_parent_modules()
   // to retrieve the ArrayList representation.
@@ -189,13 +178,6 @@
   static void GatherAsyncParentCompletions(Isolate* isolate, Zone* zone,
                                            Handle<SourceTextModule> start,
                                            AsyncParentCompletionSet* exec_list);
-<<<<<<< HEAD
-
-  // Implementation of spec concrete method Evaluate.
-  static V8_WARN_UNUSED_RESULT MaybeHandle<Object> EvaluateMaybeAsync(
-      Isolate* isolate, Handle<SourceTextModule> module);
-=======
->>>>>>> a8a80be5
 
   // Implementation of spec concrete method Evaluate.
   static V8_WARN_UNUSED_RESULT MaybeHandle<Object> Evaluate(
