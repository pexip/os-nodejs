--- conflicted
+++ resolved
@@ -121,88 +121,6 @@
   return ReadOnlyRoots(isolate).undefined_value();
 }
 
-<<<<<<< HEAD
-namespace {
-
-Handle<JSPromise> AwaitPromisesInitCommon(Isolate* isolate,
-                                          Handle<Object> value,
-                                          Handle<JSPromise> promise,
-                                          Handle<JSPromise> outer_promise,
-                                          Handle<JSFunction> reject_handler,
-                                          bool is_predicted_as_caught) {
-  // Allocate the throwaway promise and fire the appropriate init
-  // hook for the throwaway promise (passing the {promise} as its
-  // parent).
-  Handle<JSPromise> throwaway = isolate->factory()->NewJSPromiseWithoutHook();
-  isolate->RunAllPromiseHooks(PromiseHookType::kInit, throwaway, promise);
-
-  // On inspector side we capture async stack trace and store it by
-  // outer_promise->async_task_id when async function is suspended first time.
-  // To use captured stack trace later throwaway promise should have the same
-  // async_task_id as outer_promise since we generate WillHandle and DidHandle
-  // events using throwaway promise.
-  throwaway->set_async_task_id(outer_promise->async_task_id());
-
-  // The Promise will be thrown away and not handled, but it
-  // shouldn't trigger unhandled reject events as its work is done
-  throwaway->set_has_handler(true);
-
-  // Enable proper debug support for promises.
-  if (isolate->debug()->is_active()) {
-    if (value->IsJSPromise()) {
-      Object::SetProperty(
-          isolate, reject_handler,
-          isolate->factory()->promise_forwarding_handler_symbol(),
-          isolate->factory()->true_value(), StoreOrigin::kMaybeKeyed,
-          Just(ShouldThrow::kThrowOnError))
-          .Check();
-      Handle<JSPromise>::cast(value)->set_handled_hint(is_predicted_as_caught);
-    }
-
-    // Mark the dependency to {outer_promise} in case the {throwaway}
-    // Promise is found on the Promise stack
-    Object::SetProperty(isolate, throwaway,
-                        isolate->factory()->promise_handled_by_symbol(),
-                        outer_promise, StoreOrigin::kMaybeKeyed,
-                        Just(ShouldThrow::kThrowOnError))
-        .Check();
-  }
-
-  return throwaway;
-}
-
-}  // namespace
-
-RUNTIME_FUNCTION(Runtime_AwaitPromisesInit) {
-  DCHECK_EQ(5, args.length());
-  HandleScope scope(isolate);
-  CONVERT_ARG_HANDLE_CHECKED(Object, value, 0);
-  CONVERT_ARG_HANDLE_CHECKED(JSPromise, promise, 1);
-  CONVERT_ARG_HANDLE_CHECKED(JSPromise, outer_promise, 2);
-  CONVERT_ARG_HANDLE_CHECKED(JSFunction, reject_handler, 3);
-  CONVERT_BOOLEAN_ARG_CHECKED(is_predicted_as_caught, 4);
-  return *AwaitPromisesInitCommon(isolate, value, promise, outer_promise,
-                                  reject_handler, is_predicted_as_caught);
-}
-
-RUNTIME_FUNCTION(Runtime_AwaitPromisesInitOld) {
-  DCHECK_EQ(5, args.length());
-  HandleScope scope(isolate);
-  CONVERT_ARG_HANDLE_CHECKED(Object, value, 0);
-  CONVERT_ARG_HANDLE_CHECKED(JSPromise, promise, 1);
-  CONVERT_ARG_HANDLE_CHECKED(JSPromise, outer_promise, 2);
-  CONVERT_ARG_HANDLE_CHECKED(JSFunction, reject_handler, 3);
-  CONVERT_BOOLEAN_ARG_CHECKED(is_predicted_as_caught, 4);
-
-  // Fire the init hook for the wrapper promise (that we created for the
-  // {value} previously).
-  isolate->RunAllPromiseHooks(PromiseHookType::kInit, promise, outer_promise);
-  return *AwaitPromisesInitCommon(isolate, value, promise, outer_promise,
-                                  reject_handler, is_predicted_as_caught);
-}
-
-=======
->>>>>>> a8a80be5
 RUNTIME_FUNCTION(Runtime_PromiseHookBefore) {
   HandleScope scope(isolate);
   DCHECK_EQ(1, args.length());
