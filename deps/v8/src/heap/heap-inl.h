--- conflicted
+++ resolved
@@ -183,100 +183,8 @@
 #endif
 }
 
-<<<<<<< HEAD
-AllocationResult Heap::AllocateRaw(int size_in_bytes, AllocationType type,
-                                   AllocationOrigin origin,
-                                   AllocationAlignment alignment) {
-  DCHECK(AllowHandleAllocation::IsAllowed());
-  DCHECK(AllowHeapAllocation::IsAllowed());
-  DCHECK_IMPLIES(type == AllocationType::kCode,
-                 alignment == AllocationAlignment::kCodeAligned);
-  DCHECK_EQ(gc_state_, NOT_IN_GC);
-#ifdef V8_ENABLE_ALLOCATION_TIMEOUT
-  if (FLAG_random_gc_interval > 0 || FLAG_gc_interval >= 0) {
-    if (!always_allocate() && Heap::allocation_timeout_-- <= 0) {
-      return AllocationResult::Retry();
-    }
-  }
-#endif
-#ifdef DEBUG
-  IncrementObjectCounters();
-#endif
-
-  size_t large_object_threshold = MaxRegularHeapObjectSize(type);
-  bool large_object =
-       static_cast<size_t>(size_in_bytes) > large_object_threshold;
-
-  HeapObject object;
-  AllocationResult allocation;
-
-  if (FLAG_single_generation && type == AllocationType::kYoung) {
-    type = AllocationType::kOld;
-  }
-
-  if (V8_ENABLE_THIRD_PARTY_HEAP_BOOL) {
-    allocation = tp_heap_->Allocate(size_in_bytes, type, alignment);
-  } else {
-    if (AllocationType::kYoung == type) {
-      if (large_object) {
-        if (FLAG_young_generation_large_objects) {
-          allocation = new_lo_space_->AllocateRaw(size_in_bytes);
-        } else {
-          // If young generation large objects are disalbed we have to tenure
-          // the allocation and violate the given allocation type. This could be
-          // dangerous. We may want to remove
-          // FLAG_young_generation_large_objects and avoid patching.
-          allocation = lo_space_->AllocateRaw(size_in_bytes);
-        }
-      } else {
-        allocation = new_space_->AllocateRaw(size_in_bytes, alignment, origin);
-      }
-    } else if (AllocationType::kOld == type) {
-      if (large_object) {
-        allocation = lo_space_->AllocateRaw(size_in_bytes);
-      } else {
-        allocation = old_space_->AllocateRaw(size_in_bytes, alignment, origin);
-      }
-    } else if (AllocationType::kCode == type) {
-      if (size_in_bytes <= code_space()->AreaSize() && !large_object) {
-        allocation = code_space_->AllocateRawUnaligned(size_in_bytes);
-      } else {
-        allocation = code_lo_space_->AllocateRaw(size_in_bytes);
-      }
-    } else if (AllocationType::kMap == type) {
-      allocation = map_space_->AllocateRawUnaligned(size_in_bytes);
-    } else if (AllocationType::kReadOnly == type) {
-      DCHECK(isolate_->serializer_enabled());
-      DCHECK(!large_object);
-      DCHECK(CanAllocateInReadOnlySpace());
-      DCHECK_EQ(AllocationOrigin::kRuntime, origin);
-      allocation =
-          read_only_space_->AllocateRaw(size_in_bytes, alignment, origin);
-    } else {
-      UNREACHABLE();
-    }
-  }
-
-  if (allocation.To(&object)) {
-    if (AllocationType::kCode == type && !V8_ENABLE_THIRD_PARTY_HEAP_BOOL) {
-      // Unprotect the memory chunk of the object if it was not unprotected
-      // already.
-      UnprotectAndRegisterMemoryChunk(object);
-      ZapCodeObject(object.address(), size_in_bytes);
-      if (!large_object) {
-        MemoryChunk::FromHeapObject(object)
-            ->GetCodeObjectRegistry()
-            ->RegisterNewlyAllocatedCodeObject(object.address());
-      }
-    }
-    OnAllocationEvent(object, size_in_bytes);
-  }
-
-  return allocation;
-=======
 Address Heap::code_range_base() {
   return code_range_ ? code_range_->base() : kNullAddress;
->>>>>>> a8a80be5
 }
 
 int Heap::MaxRegularHeapObjectSize(AllocationType allocation) {
@@ -286,36 +194,7 @@
               max_regular_code_object_size_);
     return max_regular_code_object_size_;
   }
-<<<<<<< HEAD
-  DCHECK_EQ(gc_state_, NOT_IN_GC);
-  Heap* heap = isolate()->heap();
-  Address* top = heap->NewSpaceAllocationTopAddress();
-  Address* limit = heap->NewSpaceAllocationLimitAddress();
-  if (allocation == AllocationType::kYoung &&
-      alignment == AllocationAlignment::kWordAligned &&
-      size <= MaxRegularHeapObjectSize(allocation) &&
-      (*limit - *top >= static_cast<unsigned>(size)) &&
-      V8_LIKELY(!FLAG_single_generation && FLAG_inline_new &&
-                FLAG_gc_interval == 0)) {
-    DCHECK(IsAligned(size, kTaggedSize));
-    HeapObject obj = HeapObject::FromAddress(*top);
-    *top += size;
-    heap->CreateFillerObjectAt(obj.address(), size, ClearRecordedSlots::kNo);
-    MSAN_ALLOCATED_UNINITIALIZED_MEMORY(obj.address(), size);
-    return obj;
-  }
-  switch (mode) {
-    case kLightRetry:
-      return AllocateRawWithLightRetrySlowPath(size, allocation, origin,
-                                               alignment);
-    case kRetryOrFail:
-      return AllocateRawWithRetryOrFailSlowPath(size, allocation, origin,
-                                                alignment);
-  }
-  UNREACHABLE();
-=======
   return kMaxRegularHeapObjectSize;
->>>>>>> a8a80be5
 }
 
 AllocationResult Heap::AllocateRaw(int size_in_bytes, AllocationType type,
