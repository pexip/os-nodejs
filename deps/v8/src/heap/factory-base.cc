// Copyright 2020 the V8 project authors. All rights reserved.
// Use of this source code is governed by a BSD-style license that can be
// found in the LICENSE file.

#include "src/heap/factory-base.h"

#include "src/ast/ast-source-ranges.h"
#include "src/ast/ast.h"
#include "src/common/assert-scope.h"
#include "src/execution/local-isolate.h"
#include "src/handles/handles-inl.h"
#include "src/heap/factory.h"
#include "src/heap/heap-inl.h"
#include "src/heap/local-factory-inl.h"
#include "src/heap/memory-chunk.h"
#include "src/heap/read-only-heap.h"
#include "src/logging/local-logger.h"
#include "src/logging/log.h"
#include "src/objects/instance-type.h"
#include "src/objects/literal-objects-inl.h"
#include "src/objects/module-inl.h"
#include "src/objects/oddball.h"
#include "src/objects/shared-function-info-inl.h"
#include "src/objects/shared-function-info.h"
#include "src/objects/source-text-module.h"
#include "src/objects/string-inl.h"
#include "src/objects/string.h"
#include "src/objects/swiss-name-dictionary-inl.h"
#include "src/objects/template-objects-inl.h"

namespace v8 {
namespace internal {

template <typename Impl>
template <AllocationType allocation>
Handle<HeapNumber> FactoryBase<Impl>::NewHeapNumber() {
  STATIC_ASSERT(HeapNumber::kSize <= kMaxRegularHeapObjectSize);
  Map map = read_only_roots().heap_number_map();
  HeapObject result = AllocateRawWithImmortalMap(HeapNumber::kSize, allocation,
                                                 map, kDoubleUnaligned);
  return handle(HeapNumber::cast(result), isolate());
}

template V8_EXPORT_PRIVATE Handle<HeapNumber>
FactoryBase<Factory>::NewHeapNumber<AllocationType::kYoung>();
template V8_EXPORT_PRIVATE Handle<HeapNumber>
FactoryBase<Factory>::NewHeapNumber<AllocationType::kOld>();
template V8_EXPORT_PRIVATE Handle<HeapNumber>
FactoryBase<Factory>::NewHeapNumber<AllocationType::kReadOnly>();
template V8_EXPORT_PRIVATE Handle<HeapNumber>
FactoryBase<Factory>::NewHeapNumber<AllocationType::kSharedOld>();

template V8_EXPORT_PRIVATE Handle<HeapNumber>
FactoryBase<LocalFactory>::NewHeapNumber<AllocationType::kOld>();

template <typename Impl>
Handle<Struct> FactoryBase<Impl>::NewStruct(InstanceType type,
                                            AllocationType allocation) {
  ReadOnlyRoots roots = read_only_roots();
  Map map = Map::GetInstanceTypeMap(roots, type);
  int size = map.instance_size();
  return handle(NewStructInternal(roots, map, size, allocation), isolate());
}

template <typename Impl>
Handle<AccessorPair> FactoryBase<Impl>::NewAccessorPair() {
  auto accessors =
      NewStructInternal<AccessorPair>(ACCESSOR_PAIR_TYPE, AllocationType::kOld);
  DisallowGarbageCollection no_gc;
  accessors.set_getter(read_only_roots().null_value(), SKIP_WRITE_BARRIER);
  accessors.set_setter(read_only_roots().null_value(), SKIP_WRITE_BARRIER);
  return handle(accessors, isolate());
}

template <typename Impl>
Handle<CodeDataContainer> FactoryBase<Impl>::NewCodeDataContainer(
    int flags, AllocationType allocation) {
  Map map = read_only_roots().code_data_container_map();
  int size = map.instance_size();
  CodeDataContainer data_container = CodeDataContainer::cast(
      AllocateRawWithImmortalMap(size, allocation, map));
  DisallowGarbageCollection no_gc;
  data_container.set_next_code_link(read_only_roots().undefined_value(),
                                    SKIP_WRITE_BARRIER);
  data_container.set_kind_specific_flags(flags, kRelaxedStore);
  if (V8_EXTERNAL_CODE_SPACE_BOOL) {
    data_container.set_code_cage_base(impl()->isolate()->code_cage_base(),
                                      kRelaxedStore);
    Isolate* isolate_for_sandbox = impl()->isolate_for_sandbox();
    data_container.AllocateExternalPointerEntries(isolate_for_sandbox);
    data_container.set_raw_code(Smi::zero(), SKIP_WRITE_BARRIER);
    data_container.set_code_entry_point(isolate_for_sandbox, kNullAddress);
  }
  data_container.clear_padding();
  return handle(data_container, isolate());
}

template <typename Impl>
Handle<FixedArray> FactoryBase<Impl>::NewFixedArray(int length,
                                                    AllocationType allocation) {
  if (length == 0) return impl()->empty_fixed_array();
  if (length < 0 || length > FixedArray::kMaxLength) {
    FATAL("Fatal JavaScript invalid size error %d", length);
    UNREACHABLE();
  }
  return NewFixedArrayWithFiller(
      read_only_roots().fixed_array_map_handle(), length,
      read_only_roots().undefined_value_handle(), allocation);
}

template <typename Impl>
Handle<FixedArray> FactoryBase<Impl>::NewFixedArrayWithMap(
    Handle<Map> map, int length, AllocationType allocation) {
  // Zero-length case must be handled outside, where the knowledge about
  // the map is.
  DCHECK_LT(0, length);
  return NewFixedArrayWithFiller(
      map, length, read_only_roots().undefined_value_handle(), allocation);
}

template <typename Impl>
Handle<FixedArray> FactoryBase<Impl>::NewFixedArrayWithHoles(
    int length, AllocationType allocation) {
  DCHECK_LE(0, length);
  if (length == 0) return impl()->empty_fixed_array();
  return NewFixedArrayWithFiller(
      read_only_roots().fixed_array_map_handle(), length,
      read_only_roots().the_hole_value_handle(), allocation);
}

template <typename Impl>
Handle<FixedArray> FactoryBase<Impl>::NewFixedArrayWithFiller(
    Handle<Map> map, int length, Handle<Oddball> filler,
    AllocationType allocation) {
  HeapObject result = AllocateRawFixedArray(length, allocation);
  DisallowGarbageCollection no_gc;
  DCHECK(ReadOnlyHeap::Contains(*map));
  DCHECK(ReadOnlyHeap::Contains(*filler));
  result.set_map_after_allocation(*map, SKIP_WRITE_BARRIER);
  FixedArray array = FixedArray::cast(result);
  array.set_length(length);
  MemsetTagged(array.data_start(), *filler, length);
  return handle(array, isolate());
}

template <typename Impl>
Handle<FixedArray> FactoryBase<Impl>::NewFixedArrayWithZeroes(
    int length, AllocationType allocation) {
  DCHECK_LE(0, length);
  if (length == 0) return impl()->empty_fixed_array();
  if (length > FixedArray::kMaxLength) {
    FATAL("Invalid FixedArray size %d", length);
  }
  HeapObject result = AllocateRawFixedArray(length, allocation);
  DisallowGarbageCollection no_gc;
  result.set_map_after_allocation(read_only_roots().fixed_array_map(),
                                  SKIP_WRITE_BARRIER);
  FixedArray array = FixedArray::cast(result);
  array.set_length(length);
  MemsetTagged(array.data_start(), Smi::zero(), length);
  return handle(array, isolate());
}

template <typename Impl>
Handle<FixedArrayBase> FactoryBase<Impl>::NewFixedDoubleArray(
    int length, AllocationType allocation) {
  if (length == 0) return impl()->empty_fixed_array();
  if (length < 0 || length > FixedDoubleArray::kMaxLength) {
    FATAL("Fatal JavaScript invalid size error %d", length);
    UNREACHABLE();
  }
  int size = FixedDoubleArray::SizeFor(length);
  Map map = read_only_roots().fixed_double_array_map();
  HeapObject result =
      AllocateRawWithImmortalMap(size, allocation, map, kDoubleAligned);
  DisallowGarbageCollection no_gc;
  FixedDoubleArray array = FixedDoubleArray::cast(result);
  array.set_length(length);
  return handle(array, isolate());
}

template <typename Impl>
Handle<WeakFixedArray> FactoryBase<Impl>::NewWeakFixedArrayWithMap(
    Map map, int length, AllocationType allocation) {
  // Zero-length case must be handled outside.
  DCHECK_LT(0, length);
  DCHECK(ReadOnlyHeap::Contains(map));

  HeapObject result =
      AllocateRawArray(WeakFixedArray::SizeFor(length), allocation);
  result.set_map_after_allocation(map, SKIP_WRITE_BARRIER);
  DisallowGarbageCollection no_gc;
  WeakFixedArray array = WeakFixedArray::cast(result);
  array.set_length(length);
  MemsetTagged(ObjectSlot(array.data_start()),
               read_only_roots().undefined_value(), length);

  return handle(array, isolate());
}

template <typename Impl>
Handle<WeakFixedArray> FactoryBase<Impl>::NewWeakFixedArray(
    int length, AllocationType allocation) {
  DCHECK_LE(0, length);
  if (length == 0) return impl()->empty_weak_fixed_array();
  return NewWeakFixedArrayWithMap(read_only_roots().weak_fixed_array_map(),
                                  length, allocation);
}

template <typename Impl>
Handle<ByteArray> FactoryBase<Impl>::NewByteArray(int length,
                                                  AllocationType allocation) {
  if (length < 0 || length > ByteArray::kMaxLength) {
    FATAL("Fatal JavaScript invalid size error %d", length);
    UNREACHABLE();
  }
  if (length == 0) return impl()->empty_byte_array();
  int size = ByteArray::SizeFor(length);
  HeapObject result = AllocateRawWithImmortalMap(
      size, allocation, read_only_roots().byte_array_map());
  DisallowGarbageCollection no_gc;
  ByteArray array = ByteArray::cast(result);
  array.set_length(length);
  array.clear_padding();
  return handle(array, isolate());
}

template <typename Impl>
Handle<BytecodeArray> FactoryBase<Impl>::NewBytecodeArray(
    int length, const byte* raw_bytecodes, int frame_size, int parameter_count,
    Handle<FixedArray> constant_pool) {
  if (length < 0 || length > BytecodeArray::kMaxLength) {
    FATAL("Fatal JavaScript invalid size error %d", length);
    UNREACHABLE();
  }
  // Bytecode array is AllocationType::kOld, so constant pool array should be
  // too.
  DCHECK(!Heap::InYoungGeneration(*constant_pool));

  int size = BytecodeArray::SizeFor(length);
  HeapObject result = AllocateRawWithImmortalMap(
      size, AllocationType::kOld, read_only_roots().bytecode_array_map());
  DisallowGarbageCollection no_gc;
  BytecodeArray instance = BytecodeArray::cast(result);
  instance.set_length(length);
  instance.set_frame_size(frame_size);
  instance.set_parameter_count(parameter_count);
  instance.set_incoming_new_target_or_generator_register(
      interpreter::Register::invalid_value());
  instance.reset_osr_urgency_and_install_target();
  instance.set_bytecode_age(BytecodeArray::kNoAgeBytecodeAge);
  instance.set_constant_pool(*constant_pool);
  instance.set_handler_table(read_only_roots().empty_byte_array(),
                             SKIP_WRITE_BARRIER);
  instance.set_source_position_table(read_only_roots().undefined_value(),
                                     kReleaseStore, SKIP_WRITE_BARRIER);
  CopyBytes(reinterpret_cast<byte*>(instance.GetFirstBytecodeAddress()),
            raw_bytecodes, length);
  instance.clear_padding();
  return handle(instance, isolate());
}

template <typename Impl>
Handle<Script> FactoryBase<Impl>::NewScript(
    Handle<PrimitiveHeapObject> source) {
  return NewScriptWithId(source, isolate()->GetNextScriptId());
}

template <typename Impl>
Handle<Script> FactoryBase<Impl>::NewScriptWithId(
    Handle<PrimitiveHeapObject> source, int script_id) {
  DCHECK(source->IsString() || source->IsUndefined());
  // Create and initialize script object.
  ReadOnlyRoots roots = read_only_roots();
  Handle<Script> script = handle(
      NewStructInternal<Script>(SCRIPT_TYPE, AllocationType::kOld), isolate());
  {
    DisallowGarbageCollection no_gc;
    Script raw = *script;
    raw.set_source(*source);
    raw.set_name(roots.undefined_value(), SKIP_WRITE_BARRIER);
    raw.set_id(script_id);
    raw.set_line_offset(0);
    raw.set_column_offset(0);
    raw.set_context_data(roots.undefined_value(), SKIP_WRITE_BARRIER);
    raw.set_type(Script::TYPE_NORMAL);
    raw.set_line_ends(roots.undefined_value(), SKIP_WRITE_BARRIER);
    raw.set_eval_from_shared_or_wrapped_arguments_or_sfi_table(
        roots.undefined_value(), SKIP_WRITE_BARRIER);
    raw.set_eval_from_position(0);
    raw.set_shared_function_infos(roots.empty_weak_fixed_array(),
                                  SKIP_WRITE_BARRIER);
    raw.set_flags(0);
    raw.set_host_defined_options(roots.empty_fixed_array(), SKIP_WRITE_BARRIER);
#ifdef V8_SCRIPTORMODULE_LEGACY_LIFETIME
    raw.set_script_or_modules(roots.empty_array_list());
#endif
  }

  if (script_id != Script::kTemporaryScriptId) {
    impl()->AddToScriptList(script);
  }

  LOG(isolate(), ScriptEvent(Logger::ScriptEventType::kCreate, script_id));
  return script;
}

template <typename Impl>
Handle<ArrayList> FactoryBase<Impl>::NewArrayList(int size,
                                                  AllocationType allocation) {
  if (size == 0) return impl()->empty_array_list();
  Handle<FixedArray> fixed_array =
      NewFixedArray(size + ArrayList::kFirstIndex, allocation);
  {
    DisallowGarbageCollection no_gc;
    FixedArray raw = *fixed_array;
    raw.set_map_no_write_barrier(read_only_roots().array_list_map());
    ArrayList::cast(raw).SetLength(0);
  }
  return Handle<ArrayList>::cast(fixed_array);
}

template <typename Impl>
Handle<SharedFunctionInfo> FactoryBase<Impl>::NewSharedFunctionInfoForLiteral(
    FunctionLiteral* literal, Handle<Script> script, bool is_toplevel) {
  FunctionKind kind = literal->kind();
  Handle<SharedFunctionInfo> shared =
      NewSharedFunctionInfo(literal->GetName(isolate()), MaybeHandle<Code>(),
                            Builtin::kCompileLazy, kind);
  SharedFunctionInfo::InitFromFunctionLiteral(isolate(), shared, literal,
                                              is_toplevel);
  shared->SetScript(read_only_roots(), *script, literal->function_literal_id(),
                    false);
  return shared;
}

template <typename Impl>
Handle<SharedFunctionInfo> FactoryBase<Impl>::CloneSharedFunctionInfo(
    Handle<SharedFunctionInfo> other) {
  Map map = read_only_roots().shared_function_info_map();

  SharedFunctionInfo shared =
      SharedFunctionInfo::cast(NewWithImmortalMap(map, AllocationType::kOld));
  DisallowGarbageCollection no_gc;

  shared.CopyFrom(*other);
  shared.clear_padding();

  return handle(shared, isolate());
}

template <typename Impl>
Handle<PreparseData> FactoryBase<Impl>::NewPreparseData(int data_length,
                                                        int children_length) {
  int size = PreparseData::SizeFor(data_length, children_length);
  PreparseData result = PreparseData::cast(AllocateRawWithImmortalMap(
      size, AllocationType::kOld, read_only_roots().preparse_data_map()));
  DisallowGarbageCollection no_gc;
  result.set_data_length(data_length);
  result.set_children_length(children_length);
  MemsetTagged(result.inner_data_start(), read_only_roots().null_value(),
               children_length);
  result.clear_padding();
  return handle(result, isolate());
}

template <typename Impl>
Handle<UncompiledDataWithoutPreparseData>
FactoryBase<Impl>::NewUncompiledDataWithoutPreparseData(
    Handle<String> inferred_name, int32_t start_position,
    int32_t end_position) {
  return TorqueGeneratedFactory<Impl>::NewUncompiledDataWithoutPreparseData(
      inferred_name, start_position, end_position, AllocationType::kOld);
}

template <typename Impl>
Handle<UncompiledDataWithPreparseData>
FactoryBase<Impl>::NewUncompiledDataWithPreparseData(
    Handle<String> inferred_name, int32_t start_position, int32_t end_position,
    Handle<PreparseData> preparse_data) {
  return TorqueGeneratedFactory<Impl>::NewUncompiledDataWithPreparseData(
      inferred_name, start_position, end_position, preparse_data,
      AllocationType::kOld);
}

template <typename Impl>
Handle<UncompiledDataWithoutPreparseDataWithJob>
FactoryBase<Impl>::NewUncompiledDataWithoutPreparseDataWithJob(
    Handle<String> inferred_name, int32_t start_position,
    int32_t end_position) {
  return TorqueGeneratedFactory<
      Impl>::NewUncompiledDataWithoutPreparseDataWithJob(inferred_name,
                                                         start_position,
                                                         end_position,
                                                         kNullAddress,
                                                         AllocationType::kOld);
}

template <typename Impl>
Handle<UncompiledDataWithPreparseDataAndJob>
FactoryBase<Impl>::NewUncompiledDataWithPreparseDataAndJob(
    Handle<String> inferred_name, int32_t start_position, int32_t end_position,
    Handle<PreparseData> preparse_data) {
  return TorqueGeneratedFactory<Impl>::NewUncompiledDataWithPreparseDataAndJob(
      inferred_name, start_position, end_position, preparse_data, kNullAddress,
      AllocationType::kOld);
}

template <typename Impl>
Handle<SharedFunctionInfo> FactoryBase<Impl>::NewSharedFunctionInfo(
    MaybeHandle<String> maybe_name, MaybeHandle<HeapObject> maybe_function_data,
    Builtin builtin, FunctionKind kind) {
  Handle<SharedFunctionInfo> shared = NewSharedFunctionInfo();
  DisallowGarbageCollection no_gc;
  SharedFunctionInfo raw = *shared;
  // Function names are assumed to be flat elsewhere.
  Handle<String> shared_name;
  bool has_shared_name = maybe_name.ToHandle(&shared_name);
  if (has_shared_name) {
    DCHECK(shared_name->IsFlat());
    raw.set_name_or_scope_info(*shared_name, kReleaseStore);
  } else {
    DCHECK_EQ(raw.name_or_scope_info(kAcquireLoad),
              SharedFunctionInfo::kNoSharedNameSentinel);
  }

  Handle<HeapObject> function_data;
  if (maybe_function_data.ToHandle(&function_data)) {
    // If we pass function_data then we shouldn't pass a builtin index, and
    // the function_data should not be code with a builtin.
    DCHECK(!Builtins::IsBuiltinId(builtin));
    DCHECK_IMPLIES(function_data->IsCode(),
                   !Code::cast(*function_data).is_builtin());
    raw.set_function_data(*function_data, kReleaseStore);
  } else if (Builtins::IsBuiltinId(builtin)) {
    raw.set_builtin_id(builtin);
  } else {
    DCHECK(raw.HasBuiltinId());
    DCHECK_EQ(Builtin::kIllegal, raw.builtin_id());
  }

  raw.CalculateConstructAsBuiltin();
  raw.set_kind(kind);

#ifdef VERIFY_HEAP
  if (FLAG_verify_heap) raw.SharedFunctionInfoVerify(isolate());
#endif  // VERIFY_HEAP
  return shared;
}

template <typename Impl>
Handle<ObjectBoilerplateDescription>
FactoryBase<Impl>::NewObjectBoilerplateDescription(int boilerplate,
                                                   int all_properties,
                                                   int index_keys,
                                                   bool has_seen_proto) {
  DCHECK_GE(boilerplate, 0);
  DCHECK_GE(all_properties, index_keys);
  DCHECK_GE(index_keys, 0);

  int backing_store_size =
      all_properties - index_keys - (has_seen_proto ? 1 : 0);
  DCHECK_GE(backing_store_size, 0);
  bool has_different_size_backing_store = boilerplate != backing_store_size;

  // Space for name and value for every boilerplate property + LiteralType flag.
  int size =
      2 * boilerplate + ObjectBoilerplateDescription::kDescriptionStartIndex;

  if (has_different_size_backing_store) {
    // An extra entry for the backing store size.
    size++;
  }

  Handle<ObjectBoilerplateDescription> description =
      Handle<ObjectBoilerplateDescription>::cast(NewFixedArrayWithMap(
          read_only_roots().object_boilerplate_description_map_handle(), size,
          AllocationType::kOld));

  if (has_different_size_backing_store) {
    DCHECK_IMPLIES((boilerplate == (all_properties - index_keys)),
                   has_seen_proto);
    description->set_backing_store_size(backing_store_size);
  }

  description->set_flags(0);

  return description;
}

template <typename Impl>
Handle<ArrayBoilerplateDescription>
FactoryBase<Impl>::NewArrayBoilerplateDescription(
    ElementsKind elements_kind, Handle<FixedArrayBase> constant_values) {
  auto result = NewStructInternal<ArrayBoilerplateDescription>(
      ARRAY_BOILERPLATE_DESCRIPTION_TYPE, AllocationType::kOld);
  DisallowGarbageCollection no_gc;
  result.set_elements_kind(elements_kind);
  result.set_constant_elements(*constant_values);
  return handle(result, isolate());
}

template <typename Impl>
Handle<RegExpBoilerplateDescription>
FactoryBase<Impl>::NewRegExpBoilerplateDescription(Handle<FixedArray> data,
                                                   Handle<String> source,
                                                   Smi flags) {
  auto result = NewStructInternal<RegExpBoilerplateDescription>(
      REG_EXP_BOILERPLATE_DESCRIPTION_TYPE, AllocationType::kOld);
  DisallowGarbageCollection no_gc;
  result.set_data(*data);
  result.set_source(*source);
  result.set_flags(flags.value());
  return handle(result, isolate());
}

template <typename Impl>
Handle<TemplateObjectDescription>
FactoryBase<Impl>::NewTemplateObjectDescription(
    Handle<FixedArray> raw_strings, Handle<FixedArray> cooked_strings) {
  DCHECK_EQ(raw_strings->length(), cooked_strings->length());
  DCHECK_LT(0, raw_strings->length());
  auto result = NewStructInternal<TemplateObjectDescription>(
      TEMPLATE_OBJECT_DESCRIPTION_TYPE, AllocationType::kOld);
  DisallowGarbageCollection no_gc;
  result.set_raw_strings(*raw_strings);
  result.set_cooked_strings(*cooked_strings);
  return handle(result, isolate());
}

template <typename Impl>
Handle<FeedbackMetadata> FactoryBase<Impl>::NewFeedbackMetadata(
    int slot_count, int create_closure_slot_count, AllocationType allocation) {
  DCHECK_LE(0, slot_count);
  int size = FeedbackMetadata::SizeFor(slot_count);
  FeedbackMetadata result = FeedbackMetadata::cast(AllocateRawWithImmortalMap(
      size, allocation, read_only_roots().feedback_metadata_map()));
  result.set_slot_count(slot_count);
  result.set_create_closure_slot_count(create_closure_slot_count);

  // Initialize the data section to 0.
  int data_size = size - FeedbackMetadata::kHeaderSize;
  Address data_start = result.address() + FeedbackMetadata::kHeaderSize;
  memset(reinterpret_cast<byte*>(data_start), 0, data_size);
  // Fields have been zeroed out but not initialized, so this object will not
  // pass object verification at this point.
  return handle(result, isolate());
}

template <typename Impl>
Handle<CoverageInfo> FactoryBase<Impl>::NewCoverageInfo(
    const ZoneVector<SourceRange>& slots) {
  const int slot_count = static_cast<int>(slots.size());

  int size = CoverageInfo::SizeFor(slot_count);
  Map map = read_only_roots().coverage_info_map();
  CoverageInfo info = CoverageInfo::cast(
      AllocateRawWithImmortalMap(size, AllocationType::kOld, map));
  info.set_slot_count(slot_count);
  for (int i = 0; i < slot_count; i++) {
    SourceRange range = slots[i];
    info.InitializeSlot(i, range.start, range.end);
  }
  return handle(info, isolate());
}

template <typename Impl>
Handle<String> FactoryBase<Impl>::MakeOrFindTwoCharacterString(uint16_t c1,
                                                               uint16_t c2) {
  if ((c1 | c2) <= unibrow::Latin1::kMaxChar) {
    uint8_t buffer[] = {static_cast<uint8_t>(c1), static_cast<uint8_t>(c2)};
    return InternalizeString(base::Vector<const uint8_t>(buffer, 2));
  }
  uint16_t buffer[] = {c1, c2};
  return InternalizeString(base::Vector<const uint16_t>(buffer, 2));
}

template <typename Impl>
template <class StringTableKey>
Handle<String> FactoryBase<Impl>::InternalizeStringWithKey(
    StringTableKey* key) {
  return isolate()->string_table()->LookupKey(isolate(), key);
}

template EXPORT_TEMPLATE_DEFINE(V8_EXPORT_PRIVATE)
    Handle<String> FactoryBase<Factory>::InternalizeStringWithKey(
        OneByteStringKey* key);
template EXPORT_TEMPLATE_DEFINE(V8_EXPORT_PRIVATE)
    Handle<String> FactoryBase<Factory>::InternalizeStringWithKey(
        TwoByteStringKey* key);
template EXPORT_TEMPLATE_DEFINE(V8_EXPORT_PRIVATE)
    Handle<String> FactoryBase<Factory>::InternalizeStringWithKey(
        SeqOneByteSubStringKey* key);
template EXPORT_TEMPLATE_DEFINE(V8_EXPORT_PRIVATE)
    Handle<String> FactoryBase<Factory>::InternalizeStringWithKey(
        SeqTwoByteSubStringKey* key);

template EXPORT_TEMPLATE_DEFINE(V8_EXPORT_PRIVATE)
    Handle<String> FactoryBase<LocalFactory>::InternalizeStringWithKey(
        OneByteStringKey* key);
template EXPORT_TEMPLATE_DEFINE(V8_EXPORT_PRIVATE)
    Handle<String> FactoryBase<LocalFactory>::InternalizeStringWithKey(
        TwoByteStringKey* key);

template <typename Impl>
Handle<String> FactoryBase<Impl>::InternalizeString(
    const base::Vector<const uint8_t>& string, bool convert_encoding) {
  SequentialStringKey<uint8_t> key(string, HashSeed(read_only_roots()),
                                   convert_encoding);
  return InternalizeStringWithKey(&key);
}

template <typename Impl>
Handle<String> FactoryBase<Impl>::InternalizeString(
    const base::Vector<const uint16_t>& string, bool convert_encoding) {
  SequentialStringKey<uint16_t> key(string, HashSeed(read_only_roots()),
                                    convert_encoding);
  return InternalizeStringWithKey(&key);
}

template <typename Impl>
Handle<SeqOneByteString> FactoryBase<Impl>::NewOneByteInternalizedString(
    const base::Vector<const uint8_t>& str, uint32_t raw_hash_field) {
  Handle<SeqOneByteString> result =
      AllocateRawOneByteInternalizedString(str.length(), raw_hash_field);
  // No synchronization is needed since the shared string hasn't yet escaped to
  // script.
  DisallowGarbageCollection no_gc;
  MemCopy(result->GetChars(no_gc, SharedStringAccessGuardIfNeeded::NotNeeded()),
          str.begin(), str.length());
  return result;
}

template <typename Impl>
Handle<SeqTwoByteString> FactoryBase<Impl>::NewTwoByteInternalizedString(
    const base::Vector<const base::uc16>& str, uint32_t raw_hash_field) {
  Handle<SeqTwoByteString> result =
      AllocateRawTwoByteInternalizedString(str.length(), raw_hash_field);
  // No synchronization is needed since the shared string hasn't yet escaped to
  // script.
  DisallowGarbageCollection no_gc;
  MemCopy(result->GetChars(no_gc, SharedStringAccessGuardIfNeeded::NotNeeded()),
          str.begin(), str.length() * base::kUC16Size);
  return result;
}

template <typename Impl>
template <typename SeqStringT>
MaybeHandle<SeqStringT> FactoryBase<Impl>::NewRawStringWithMap(
    int length, Map map, AllocationType allocation) {
  DCHECK(SeqStringT::IsCompatibleMap(map, read_only_roots()));
  DCHECK_IMPLIES(!StringShape(map).IsShared(),
                 RefineAllocationTypeForInPlaceInternalizableString(
                     allocation, map) == allocation);
  if (length > String::kMaxLength || length < 0) {
    THROW_NEW_ERROR(isolate(), NewInvalidStringLengthError(), SeqStringT);
  }
  DCHECK_GT(length, 0);  // Use Factory::empty_string() instead.
  int size = SeqStringT::SizeFor(length);
  DCHECK_GE(SeqStringT::kMaxSize, size);

  SeqStringT string =
      SeqStringT::cast(AllocateRawWithImmortalMap(size, allocation, map));
  DisallowGarbageCollection no_gc;
  string.set_length(length);
  string.set_raw_hash_field(String::kEmptyHashField);
  DCHECK_EQ(size, string.Size());
  return handle(string, isolate());
}

template <typename Impl>
MaybeHandle<SeqOneByteString> FactoryBase<Impl>::NewRawOneByteString(
    int length, AllocationType allocation) {
  Map map = read_only_roots().one_byte_string_map();
  return NewRawStringWithMap<SeqOneByteString>(
      length, map,
      RefineAllocationTypeForInPlaceInternalizableString(allocation, map));
}

template <typename Impl>
MaybeHandle<SeqTwoByteString> FactoryBase<Impl>::NewRawTwoByteString(
    int length, AllocationType allocation) {
  Map map = read_only_roots().string_map();
  return NewRawStringWithMap<SeqTwoByteString>(
      length, map,
      RefineAllocationTypeForInPlaceInternalizableString(allocation, map));
}

template <typename Impl>
MaybeHandle<SeqOneByteString> FactoryBase<Impl>::NewRawSharedOneByteString(
    int length) {
  return NewRawStringWithMap<SeqOneByteString>(
      length, read_only_roots().shared_one_byte_string_map(),
      AllocationType::kSharedOld);
}

template <typename Impl>
MaybeHandle<SeqTwoByteString> FactoryBase<Impl>::NewRawSharedTwoByteString(
    int length) {
  return NewRawStringWithMap<SeqTwoByteString>(
      length, read_only_roots().shared_string_map(),
      AllocationType::kSharedOld);
}

template <typename Impl>
MaybeHandle<String> FactoryBase<Impl>::NewConsString(
    Handle<String> left, Handle<String> right, AllocationType allocation) {
  if (left->IsThinString()) {
    left = handle(ThinString::cast(*left).actual(), isolate());
  }
  if (right->IsThinString()) {
    right = handle(ThinString::cast(*right).actual(), isolate());
  }
  int left_length = left->length();
  if (left_length == 0) return right;
  int right_length = right->length();
  if (right_length == 0) return left;

  int length = left_length + right_length;

  if (length == 2) {
    uint16_t c1 = left->Get(0, isolate());
    uint16_t c2 = right->Get(0, isolate());
    return MakeOrFindTwoCharacterString(c1, c2);
  }

  // Make sure that an out of memory exception is thrown if the length
  // of the new cons string is too large.
  if (length > String::kMaxLength || length < 0) {
    THROW_NEW_ERROR(isolate(), NewInvalidStringLengthError(), String);
  }

  bool left_is_one_byte = left->IsOneByteRepresentation();
  bool right_is_one_byte = right->IsOneByteRepresentation();
  bool is_one_byte = left_is_one_byte && right_is_one_byte;

  // If the resulting string is small make a flat string.
  if (length < ConsString::kMinLength) {
    // Note that neither of the two inputs can be a slice because:
    STATIC_ASSERT(ConsString::kMinLength <= SlicedString::kMinLength);
    DCHECK(left->IsFlat());
    DCHECK(right->IsFlat());

    STATIC_ASSERT(ConsString::kMinLength <= String::kMaxLength);
    if (is_one_byte) {
      Handle<SeqOneByteString> result =
          NewRawOneByteString(length, allocation).ToHandleChecked();
      DisallowGarbageCollection no_gc;
      SharedStringAccessGuardIfNeeded access_guard(isolate());
      uint8_t* dest = result->GetChars(no_gc, access_guard);
      // Copy left part.
      {
        const uint8_t* src =
            left->template GetChars<uint8_t>(isolate(), no_gc, access_guard);
        CopyChars(dest, src, left_length);
      }
      // Copy right part.
      {
        const uint8_t* src =
            right->template GetChars<uint8_t>(isolate(), no_gc, access_guard);
        CopyChars(dest + left_length, src, right_length);
      }
      return result;
    }

    Handle<SeqTwoByteString> result =
        NewRawTwoByteString(length, allocation).ToHandleChecked();

    DisallowGarbageCollection no_gc;
    SharedStringAccessGuardIfNeeded access_guard(isolate());
    base::uc16* sink = result->GetChars(no_gc, access_guard);
    String::WriteToFlat(*left, sink, 0, left->length(), isolate(),
                        access_guard);
    String::WriteToFlat(*right, sink + left->length(), 0, right->length(),
                        isolate(), access_guard);
    return result;
  }

  return NewConsString(left, right, length, is_one_byte, allocation);
}

template <typename Impl>
Handle<String> FactoryBase<Impl>::NewConsString(Handle<String> left,
                                                Handle<String> right,
                                                int length, bool one_byte,
                                                AllocationType allocation) {
  DCHECK(!left->IsThinString());
  DCHECK(!right->IsThinString());
  DCHECK_GE(length, ConsString::kMinLength);
  DCHECK_LE(length, String::kMaxLength);

  ConsString result = ConsString::cast(
      one_byte ? NewWithImmortalMap(
                     read_only_roots().cons_one_byte_string_map(), allocation)
               : NewWithImmortalMap(read_only_roots().cons_string_map(),
                                    allocation));

  DisallowGarbageCollection no_gc;
  WriteBarrierMode mode = result.GetWriteBarrierMode(no_gc);
  result.set_raw_hash_field(String::kEmptyHashField);
  result.set_length(length);
  result.set_first(*left, mode);
  result.set_second(*right, mode);
  return handle(result, isolate());
}

template <typename Impl>
Handle<FreshlyAllocatedBigInt> FactoryBase<Impl>::NewBigInt(
    int length, AllocationType allocation) {
  if (length < 0 || length > BigInt::kMaxLength) {
    FATAL("Fatal JavaScript invalid size error %d", length);
    UNREACHABLE();
  }
  HeapObject result = AllocateRawWithImmortalMap(
      BigInt::SizeFor(length), allocation, read_only_roots().bigint_map());
  DisallowGarbageCollection no_gc;
  FreshlyAllocatedBigInt bigint = FreshlyAllocatedBigInt::cast(result);
  bigint.clear_padding();
  return handle(bigint, isolate());
}

template <typename Impl>
Handle<ScopeInfo> FactoryBase<Impl>::NewScopeInfo(int length,
                                                  AllocationType type) {
  DCHECK(type == AllocationType::kOld || type == AllocationType::kReadOnly);
  int size = ScopeInfo::SizeFor(length);
  HeapObject obj = AllocateRawWithImmortalMap(
      size, type, read_only_roots().scope_info_map());
  ScopeInfo scope_info = ScopeInfo::cast(obj);
  MemsetTagged(scope_info.data_start(), read_only_roots().undefined_value(),
               length);
  return handle(scope_info, isolate());
}

template <typename Impl>
Handle<SourceTextModuleInfo> FactoryBase<Impl>::NewSourceTextModuleInfo() {
  return Handle<SourceTextModuleInfo>::cast(NewFixedArrayWithMap(
      read_only_roots().module_info_map_handle(), SourceTextModuleInfo::kLength,
      AllocationType::kOld));
}

template <typename Impl>
Handle<SharedFunctionInfo> FactoryBase<Impl>::NewSharedFunctionInfo() {
  Map map = read_only_roots().shared_function_info_map();

  SharedFunctionInfo shared =
      SharedFunctionInfo::cast(NewWithImmortalMap(map, AllocationType::kOld));
  DisallowGarbageCollection no_gc;
  int unique_id = -1;
#if V8_SFI_HAS_UNIQUE_ID
  unique_id = isolate()->GetNextUniqueSharedFunctionInfoId();
#endif  // V8_SFI_HAS_UNIQUE_ID

  shared.Init(read_only_roots(), unique_id);

#ifdef VERIFY_HEAP
  if (FLAG_verify_heap) shared.SharedFunctionInfoVerify(isolate());
#endif  // VERIFY_HEAP
  return handle(shared, isolate());
}

template <typename Impl>
Handle<DescriptorArray> FactoryBase<Impl>::NewDescriptorArray(
    int number_of_descriptors, int slack, AllocationType allocation) {
  int number_of_all_descriptors = number_of_descriptors + slack;
  // Zero-length case must be handled outside.
  DCHECK_LT(0, number_of_all_descriptors);
  int size = DescriptorArray::SizeFor(number_of_all_descriptors);
  HeapObject obj = AllocateRawWithImmortalMap(
      size, allocation, read_only_roots().descriptor_array_map());
  DescriptorArray array = DescriptorArray::cast(obj);
  array.Initialize(read_only_roots().empty_enum_cache(),
                   read_only_roots().undefined_value(), number_of_descriptors,
                   slack);
  return handle(array, isolate());
}

template <typename Impl>
Handle<ClassPositions> FactoryBase<Impl>::NewClassPositions(int start,
                                                            int end) {
  auto result = NewStructInternal<ClassPositions>(CLASS_POSITIONS_TYPE,
                                                  AllocationType::kOld);
  result.set_start(start);
  result.set_end(end);
  return handle(result, isolate());
}

template <typename Impl>
Handle<SeqOneByteString>
FactoryBase<Impl>::AllocateRawOneByteInternalizedString(
    int length, uint32_t raw_hash_field) {
  CHECK_GE(String::kMaxLength, length);
  // The canonical empty_string is the only zero-length string we allow.
  DCHECK_IMPLIES(length == 0, !impl()->EmptyStringRootIsInitialized());

  Map map = read_only_roots().one_byte_internalized_string_map();
  int size = SeqOneByteString::SizeFor(length);
  HeapObject result = AllocateRawWithImmortalMap(
      size,
      RefineAllocationTypeForInPlaceInternalizableString(
          impl()->CanAllocateInReadOnlySpace() ? AllocationType::kReadOnly
                                               : AllocationType::kOld,
          map),
      map);
  SeqOneByteString answer = SeqOneByteString::cast(result);
  DisallowGarbageCollection no_gc;
  answer.set_length(length);
  answer.set_raw_hash_field(raw_hash_field);
  DCHECK_EQ(size, answer.Size());
  return handle(answer, isolate());
}

template <typename Impl>
Handle<SeqTwoByteString>
FactoryBase<Impl>::AllocateRawTwoByteInternalizedString(
    int length, uint32_t raw_hash_field) {
  CHECK_GE(String::kMaxLength, length);
  DCHECK_NE(0, length);  // Use Heap::empty_string() instead.

  Map map = read_only_roots().internalized_string_map();
  int size = SeqTwoByteString::SizeFor(length);
  SeqTwoByteString answer = SeqTwoByteString::cast(AllocateRawWithImmortalMap(
      size,
      RefineAllocationTypeForInPlaceInternalizableString(AllocationType::kOld,
                                                         map),
      map));
  DisallowGarbageCollection no_gc;
  answer.set_length(length);
  answer.set_raw_hash_field(raw_hash_field);
  DCHECK_EQ(size, answer.Size());
  return handle(answer, isolate());
}

template <typename Impl>
HeapObject FactoryBase<Impl>::AllocateRawArray(int size,
                                               AllocationType allocation) {
  HeapObject result = AllocateRaw(size, allocation);
<<<<<<< HEAD
  if ((size > Heap::MaxRegularHeapObjectSize(allocation)) &&
      FLAG_use_marking_progress_bar) {
    MemoryChunk* chunk = MemoryChunk::FromHeapObject(result);
    chunk->SetFlag<AccessMode::ATOMIC>(MemoryChunk::HAS_PROGRESS_BAR);
=======
  if (!V8_ENABLE_THIRD_PARTY_HEAP_BOOL &&
      (size >
       isolate()->heap()->AsHeap()->MaxRegularHeapObjectSize(allocation)) &&
      FLAG_use_marking_progress_bar) {
    LargePage::FromHeapObject(result)->ProgressBar().Enable();
>>>>>>> a8a80be5
  }
  return result;
}

template <typename Impl>
HeapObject FactoryBase<Impl>::AllocateRawFixedArray(int length,
                                                    AllocationType allocation) {
  if (length < 0 || length > FixedArray::kMaxLength) {
    FATAL("Fatal JavaScript invalid size error %d", length);
    UNREACHABLE();
  }
  return AllocateRawArray(FixedArray::SizeFor(length), allocation);
}

template <typename Impl>
HeapObject FactoryBase<Impl>::AllocateRawWeakArrayList(
    int capacity, AllocationType allocation) {
  if (capacity < 0 || capacity > WeakArrayList::kMaxCapacity) {
    FATAL("Fatal JavaScript invalid size error %d", capacity);
    UNREACHABLE();
  }
  return AllocateRawArray(WeakArrayList::SizeForCapacity(capacity), allocation);
}

template <typename Impl>
HeapObject FactoryBase<Impl>::NewWithImmortalMap(Map map,
                                                 AllocationType allocation) {
  return AllocateRawWithImmortalMap(map.instance_size(), allocation, map);
}

template <typename Impl>
HeapObject FactoryBase<Impl>::AllocateRawWithImmortalMap(
    int size, AllocationType allocation, Map map,
    AllocationAlignment alignment) {
  // TODO(delphick): Potentially you could also pass a immortal immovable Map
  // from MAP_SPACE here, like external_map or message_object_map, but currently
  // noone does so this check is sufficient.
  DCHECK(ReadOnlyHeap::Contains(map));
  HeapObject result = AllocateRaw(size, allocation, alignment);
  DisallowGarbageCollection no_gc;
  result.set_map_after_allocation(map, SKIP_WRITE_BARRIER);
  return result;
}

template <typename Impl>
HeapObject FactoryBase<Impl>::AllocateRaw(int size, AllocationType allocation,
                                          AllocationAlignment alignment) {
  return impl()->AllocateRaw(size, allocation, alignment);
}

template <typename Impl>
Handle<SwissNameDictionary>
FactoryBase<Impl>::NewSwissNameDictionaryWithCapacity(
    int capacity, AllocationType allocation) {
  DCHECK(SwissNameDictionary::IsValidCapacity(capacity));

  if (capacity == 0) {
    DCHECK_NE(read_only_roots().at(RootIndex::kEmptySwissPropertyDictionary),
              kNullAddress);

    return read_only_roots().empty_swiss_property_dictionary_handle();
  }

  if (capacity < 0 || capacity > SwissNameDictionary::MaxCapacity()) {
    FATAL("Fatal JavaScript invalid size error %d", capacity);
    UNREACHABLE();
  }

  int meta_table_length = SwissNameDictionary::MetaTableSizeFor(capacity);
  Handle<ByteArray> meta_table =
      impl()->NewByteArray(meta_table_length, allocation);

  Map map = read_only_roots().swiss_name_dictionary_map();
  int size = SwissNameDictionary::SizeFor(capacity);
  SwissNameDictionary table = SwissNameDictionary::cast(
      AllocateRawWithImmortalMap(size, allocation, map));
  DisallowGarbageCollection no_gc;
  table.Initialize(isolate(), *meta_table, capacity);
  return handle(table, isolate());
}

template <typename Impl>
Handle<SwissNameDictionary> FactoryBase<Impl>::NewSwissNameDictionary(
    int at_least_space_for, AllocationType allocation) {
  return NewSwissNameDictionaryWithCapacity(
      SwissNameDictionary::CapacityFor(at_least_space_for), allocation);
}

template <typename Impl>
Handle<FunctionTemplateRareData>
FactoryBase<Impl>::NewFunctionTemplateRareData() {
  auto function_template_rare_data =
      NewStructInternal<FunctionTemplateRareData>(
          FUNCTION_TEMPLATE_RARE_DATA_TYPE, AllocationType::kOld);
  DisallowGarbageCollection no_gc;
  function_template_rare_data.set_c_function_overloads(
      *impl()->empty_fixed_array(), SKIP_WRITE_BARRIER);
  return handle(function_template_rare_data, isolate());
}

template <typename Impl>
MaybeHandle<Map> FactoryBase<Impl>::GetInPlaceInternalizedStringMap(
    Map from_string_map) {
  InstanceType instance_type = from_string_map.instance_type();
  MaybeHandle<Map> map;
  switch (instance_type) {
    case STRING_TYPE:
    case SHARED_STRING_TYPE:
      map = read_only_roots().internalized_string_map_handle();
      break;
    case ONE_BYTE_STRING_TYPE:
    case SHARED_ONE_BYTE_STRING_TYPE:
      map = read_only_roots().one_byte_internalized_string_map_handle();
      break;
    case EXTERNAL_STRING_TYPE:
      map = read_only_roots().external_internalized_string_map_handle();
      break;
    case EXTERNAL_ONE_BYTE_STRING_TYPE:
      map =
          read_only_roots().external_one_byte_internalized_string_map_handle();
      break;
    default:
      break;
  }
  DCHECK_EQ(!map.is_null(), String::IsInPlaceInternalizable(instance_type));
  return map;
}

template <typename Impl>
Handle<Map> FactoryBase<Impl>::GetStringMigrationSentinelMap(
    InstanceType from_string_type) {
  Handle<Map> map;
  switch (from_string_type) {
    case SHARED_STRING_TYPE:
      map = read_only_roots().seq_string_migration_sentinel_map_handle();
      break;
    case SHARED_ONE_BYTE_STRING_TYPE:
      map =
          read_only_roots().one_byte_seq_string_migration_sentinel_map_handle();
      break;
    default:
      UNREACHABLE();
  }
  DCHECK_EQ(map->instance_type(), from_string_type);
  return map;
}

template <typename Impl>
AllocationType
FactoryBase<Impl>::RefineAllocationTypeForInPlaceInternalizableString(
    AllocationType allocation, Map string_map) {
#ifdef DEBUG
  InstanceType instance_type = string_map.instance_type();
  DCHECK(InstanceTypeChecker::IsInternalizedString(instance_type) ||
         String::IsInPlaceInternalizable(instance_type));
#endif
  if (FLAG_single_generation && allocation == AllocationType::kYoung) {
    allocation = AllocationType::kOld;
  }
  if (allocation != AllocationType::kOld) return allocation;
  return impl()->AllocationTypeForInPlaceInternalizableString();
}

// Instantiate FactoryBase for the two variants we want.
template class EXPORT_TEMPLATE_DEFINE(V8_EXPORT_PRIVATE) FactoryBase<Factory>;
template class EXPORT_TEMPLATE_DEFINE(V8_EXPORT_PRIVATE)
    FactoryBase<LocalFactory>;

}  // namespace internal
}  // namespace v8<|MERGE_RESOLUTION|>--- conflicted
+++ resolved
@@ -935,18 +935,11 @@
 HeapObject FactoryBase<Impl>::AllocateRawArray(int size,
                                                AllocationType allocation) {
   HeapObject result = AllocateRaw(size, allocation);
-<<<<<<< HEAD
-  if ((size > Heap::MaxRegularHeapObjectSize(allocation)) &&
-      FLAG_use_marking_progress_bar) {
-    MemoryChunk* chunk = MemoryChunk::FromHeapObject(result);
-    chunk->SetFlag<AccessMode::ATOMIC>(MemoryChunk::HAS_PROGRESS_BAR);
-=======
   if (!V8_ENABLE_THIRD_PARTY_HEAP_BOOL &&
       (size >
        isolate()->heap()->AsHeap()->MaxRegularHeapObjectSize(allocation)) &&
       FLAG_use_marking_progress_bar) {
     LargePage::FromHeapObject(result)->ProgressBar().Enable();
->>>>>>> a8a80be5
   }
   return result;
 }
