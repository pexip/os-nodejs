--- conflicted
+++ resolved
@@ -469,16 +469,9 @@
   AllocationResult allocation = heap->AllocateRaw(size, allocation_type);
   HeapObject result;
   if (!allocation.To(&result)) return MaybeHandle<FixedArray>();
-<<<<<<< HEAD
-  if ((size > Heap::MaxRegularHeapObjectSize(allocation_type)) &&
-      FLAG_use_marking_progress_bar) {
-    MemoryChunk* chunk = MemoryChunk::FromHeapObject(result);
-    chunk->SetFlag<AccessMode::ATOMIC>(MemoryChunk::HAS_PROGRESS_BAR);
-=======
   if ((size > heap->MaxRegularHeapObjectSize(allocation_type)) &&
       FLAG_use_marking_progress_bar) {
     LargePage::FromHeapObject(result)->ProgressBar().Enable();
->>>>>>> a8a80be5
   }
   DisallowGarbageCollection no_gc;
   result.set_map_after_allocation(*fixed_array_map(), SKIP_WRITE_BARRIER);
@@ -2778,33 +2771,6 @@
                                    : empty_fixed_array();
 
   ReadOnlyRoots roots(isolate());
-<<<<<<< HEAD
-  Handle<SourceTextModule> module(
-      SourceTextModule::cast(
-          New(source_text_module_map(), AllocationType::kOld)),
-      isolate());
-  module->set_code(*code);
-  module->set_exports(*exports);
-  module->set_regular_exports(*regular_exports);
-  module->set_regular_imports(*regular_imports);
-  module->set_hash(isolate()->GenerateIdentityHash(Smi::kMaxValue));
-  module->set_module_namespace(roots.undefined_value());
-  module->set_requested_modules(*requested_modules);
-  module->set_script(Script::cast(code->script()));
-  module->set_status(Module::kUninstantiated);
-  module->set_exception(roots.the_hole_value());
-  module->set_import_meta(roots.the_hole_value());
-  module->set_dfs_index(-1);
-  module->set_dfs_ancestor_index(-1);
-  module->set_top_level_capability(roots.undefined_value());
-  module->set_flags(0);
-  module->set_async(IsAsyncModule(code->kind()));
-  module->set_async_evaluating_ordinal(SourceTextModule::kNotAsyncEvaluated);
-  module->set_cycle_root(roots.the_hole_value());
-  module->set_async_parent_modules(*async_parent_modules);
-  module->set_pending_async_dependencies(0);
-  return module;
-=======
   SourceTextModule module = SourceTextModule::cast(
       New(source_text_module_map(), AllocationType::kOld));
   DisallowGarbageCollection no_gc;
@@ -2829,7 +2795,6 @@
   module.set_async_parent_modules(roots.empty_array_list());
   module.set_pending_async_dependencies(0);
   return handle(module, isolate());
->>>>>>> a8a80be5
 }
 
 Handle<SyntheticModule> Factory::NewSyntheticModule(
