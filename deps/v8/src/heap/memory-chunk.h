--- conflicted
+++ resolved
@@ -24,25 +24,6 @@
 
 class CodeObjectRegistry;
 class FreeListCategory;
-<<<<<<< HEAD
-class LocalArrayBufferTracker;
-
-class V8_EXPORT_PRIVATE MemoryChunkLayout {
- public:
-  static size_t CodePageGuardStartOffset();
-  static size_t CodePageGuardSize();
-  static intptr_t ObjectStartOffsetInCodePage();
-  static intptr_t ObjectEndOffsetInCodePage();
-  static size_t AllocatableMemoryInCodePage();
-  static intptr_t ObjectStartOffsetInDataPage();
-  static size_t AllocatableMemoryInDataPage();
-  static size_t ObjectStartOffsetInMemoryChunk(AllocationSpace space);
-  static size_t AllocatableMemoryInMemoryChunk(AllocationSpace space);
-
-  static int MaxRegularCodeObjectSize();
-};
-=======
->>>>>>> a8a80be5
 
 // MemoryChunk represents a memory region owned by a specific space.
 // It is divided into the header and the body. Chunk start is always
