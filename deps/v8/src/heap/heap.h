// Copyright 2012 the V8 project authors. All rights reserved.
// Use of this source code is governed by a BSD-style license that can be
// found in the LICENSE file.

#ifndef V8_HEAP_HEAP_H_
#define V8_HEAP_HEAP_H_

#include <atomic>
#include <cmath>
#include <memory>
#include <unordered_map>
#include <unordered_set>
#include <vector>

// Clients of this interface shouldn't depend on lots of heap internals.
// Do not include anything from src/heap here!
#include "include/v8-callbacks.h"
#include "include/v8-embedder-heap.h"
#include "include/v8-internal.h"
#include "include/v8-isolate.h"
#include "src/base/atomic-utils.h"
#include "src/base/enum-set.h"
#include "src/base/platform/condition-variable.h"
#include "src/base/platform/mutex.h"
#include "src/builtins/accessors.h"
#include "src/common/assert-scope.h"
#include "src/common/globals.h"
#include "src/heap/allocation-observer.h"
#include "src/heap/allocation-result.h"
#include "src/heap/heap-allocator.h"
#include "src/init/heap-symbols.h"
#include "src/objects/allocation-site.h"
#include "src/objects/fixed-array.h"
#include "src/objects/hash-table.h"
#include "src/objects/heap-object.h"
#include "src/objects/js-array-buffer.h"
#include "src/objects/objects.h"
#include "src/objects/smi.h"
#include "src/objects/visitors.h"
#include "src/roots/roots.h"
#include "src/utils/allocation.h"
#include "testing/gtest/include/gtest/gtest_prod.h"  // nogncheck

namespace v8 {

namespace debug {
using OutOfMemoryCallback = void (*)(void* data);
}  // namespace debug

namespace internal {

namespace heap {
class HeapTester;
class TestMemoryAllocatorScope;
}  // namespace heap

namespace third_party_heap {
class Heap;
class Impl;
}  // namespace third_party_heap

class IncrementalMarking;
class BackingStore;
class JSArrayBuffer;
class JSPromise;
class NativeContext;

using v8::MemoryPressureLevel;

class ArrayBufferCollector;
class ArrayBufferSweeper;
class BasicMemoryChunk;
class CodeLargeObjectSpace;
class CodeRange;
class CollectionBarrier;
class ConcurrentAllocator;
class ConcurrentMarking;
class CppHeap;
class GCIdleTimeHandler;
class GCIdleTimeHeapState;
class GCTracer;
template <typename T>
class GlobalHandleVector;
class IsolateSafepoint;
class HeapObjectAllocationTracker;
class HeapObjectsFilter;
class HeapStats;
class Isolate;
class JSFinalizationRegistry;
class LinearAllocationArea;
class LocalEmbedderHeapTracer;
class LocalHeap;
class MarkingBarrier;
class MemoryAllocator;
class MemoryChunk;
class MemoryMeasurement;
class MemoryReducer;
class MinorMarkCompactCollector;
class ObjectIterator;
class ObjectStats;
class Page;
class PagedSpace;
class ReadOnlyHeap;
class RootVisitor;
class SafepointScope;
class ScavengeJob;
class Scavenger;
class ScavengerCollector;
class SharedReadOnlySpace;
class Space;
class StressScavengeObserver;
class TimedHistogram;
class WeakObjectRetainer;

enum ArrayStorageAllocationMode {
  DONT_INITIALIZE_ARRAY_ELEMENTS,
  INITIALIZE_ARRAY_ELEMENTS_WITH_HOLE
};

enum class ClearRecordedSlots { kYes, kNo };

enum class InvalidateRecordedSlots { kYes, kNo };

enum class ClearFreedMemoryMode { kClearFreedMemory, kDontClearFreedMemory };

enum ExternalBackingStoreType { kArrayBuffer, kExternalString, kNumTypes };

enum class RetainingPathOption { kDefault, kTrackEphemeronPath };

// These values are persisted to logs. Entries should not be renumbered and
// numeric values should never be reused. If you add new items here, update
// src/tools/metrics/histograms/enums.xml in chromium.
enum class GarbageCollectionReason : int {
  kUnknown = 0,
  kAllocationFailure = 1,
  kAllocationLimit = 2,
  kContextDisposal = 3,
  kCountersExtension = 4,
  kDebugger = 5,
  kDeserializer = 6,
  kExternalMemoryPressure = 7,
  kFinalizeMarkingViaStackGuard = 8,
  kFinalizeMarkingViaTask = 9,
  kFullHashtable = 10,
  kHeapProfiler = 11,
  kTask = 12,
  kLastResort = 13,
  kLowMemoryNotification = 14,
  kMakeHeapIterable = 15,
  kMemoryPressure = 16,
  kMemoryReducer = 17,
  kRuntime = 18,
  kSamplingProfiler = 19,
  kSnapshotCreator = 20,
  kTesting = 21,
  kExternalFinalize = 22,
  kGlobalAllocationLimit = 23,
  kMeasureMemory = 24,
  kBackgroundAllocationFailure = 25,

  kLastReason = kBackgroundAllocationFailure,
};

static_assert(kGarbageCollectionReasonMaxValue ==
                  static_cast<int>(GarbageCollectionReason::kLastReason),
              "The value of kGarbageCollectionReasonMaxValue is inconsistent.");

enum class YoungGenerationHandling {
  kRegularScavenge = 0,
  kFastPromotionDuringScavenge = 1,
  // Histogram::InspectConstructionArguments in chromium requires us to have at
  // least three buckets.
  kUnusedBucket = 2,
  // If you add new items here, then update the young_generation_handling in
  // counters.h.
  // Also update src/tools/metrics/histograms/histograms.xml in chromium.
};

enum class GCIdleTimeAction : uint8_t;

enum class SkipRoot {
  kExternalStringTable,
  kGlobalHandles,
  kOldGeneration,
  kStack,
  kMainThreadHandles,
  kUnserializable,
  kWeak
};

enum UnprotectMemoryOrigin {
  kMainThread,
  kMaybeOffMainThread,
};

class StrongRootsEntry final {
  explicit StrongRootsEntry(const char* label) : label(label) {}

  // Label that identifies the roots in tooling.
  const char* label;
  FullObjectSlot start;
  FullObjectSlot end;
  StrongRootsEntry* prev;
  StrongRootsEntry* next;

  friend class Heap;
};

#ifdef DEBUG
struct CommentStatistic {
  const char* comment;
  int size;
  int count;
  void Clear() {
    comment = nullptr;
    size = 0;
    count = 0;
  }
  // Must be small, since an iteration is used for lookup.
  static const int kMaxComments = 64;
};
#endif

using EphemeronRememberedSet =
    std::unordered_map<EphemeronHashTable, std::unordered_set<int>,
                       Object::Hasher>;

class Heap {
 public:
  // Stores ephemeron entries where the EphemeronHashTable is in old-space,
  // and the key of the entry is in new-space. Such keys do not appear in the
  // usual OLD_TO_NEW remembered set.
  EphemeronRememberedSet ephemeron_remembered_set_;
  enum FindMementoMode { kForRuntime, kForGC };

  enum class HeapGrowingMode { kSlow, kConservative, kMinimal, kDefault };

  enum HeapState {
    NOT_IN_GC,
    SCAVENGE,
    MARK_COMPACT,
    MINOR_MARK_COMPACT,
    TEAR_DOWN
  };

  // Emits GC events for DevTools timeline.
  class V8_NODISCARD DevToolsTraceEventScope {
   public:
    DevToolsTraceEventScope(Heap* heap, const char* event_name,
                            const char* event_type);
    ~DevToolsTraceEventScope();

   private:
    Heap* heap_;
    const char* event_name_;
  };

  class ExternalMemoryAccounting {
   public:
    int64_t total() { return total_.load(std::memory_order_relaxed); }
    int64_t limit() { return limit_.load(std::memory_order_relaxed); }
    int64_t low_since_mark_compact() {
      return low_since_mark_compact_.load(std::memory_order_relaxed);
    }

    void ResetAfterGC() {
      set_low_since_mark_compact(total());
      set_limit(total() + kExternalAllocationSoftLimit);
    }

    int64_t Update(int64_t delta) {
      const int64_t amount =
          total_.fetch_add(delta, std::memory_order_relaxed) + delta;
      if (amount < low_since_mark_compact()) {
        set_low_since_mark_compact(amount);
        set_limit(amount + kExternalAllocationSoftLimit);
      }
      return amount;
    }

    int64_t AllocatedSinceMarkCompact() {
      int64_t total_bytes = total();
      int64_t low_since_mark_compact_bytes = low_since_mark_compact();

      if (total_bytes <= low_since_mark_compact_bytes) {
        return 0;
      }
      return static_cast<uint64_t>(total_bytes - low_since_mark_compact_bytes);
    }

   private:
    void set_total(int64_t value) {
      total_.store(value, std::memory_order_relaxed);
    }

    void set_limit(int64_t value) {
      limit_.store(value, std::memory_order_relaxed);
    }

    void set_low_since_mark_compact(int64_t value) {
      low_since_mark_compact_.store(value, std::memory_order_relaxed);
    }

    // The amount of external memory registered through the API.
    std::atomic<int64_t> total_{0};

    // The limit when to trigger memory pressure from the API.
    std::atomic<int64_t> limit_{kExternalAllocationSoftLimit};

    // Caches the amount of external memory registered at the last MC.
    std::atomic<int64_t> low_since_mark_compact_{0};
  };

  using PretenuringFeedbackMap =
      std::unordered_map<AllocationSite, size_t, Object::Hasher>;

  // Taking this mutex prevents the GC from entering a phase that relocates
  // object references.
  base::Mutex* relocation_mutex() { return &relocation_mutex_; }

  // Support for context snapshots.  After calling this we have a linear
  // space to write objects in each space.
  struct Chunk {
    uint32_t size;
    Address start;
    Address end;
  };
  using Reservation = std::vector<Chunk>;

#if V8_OS_ANDROID
  // Don't apply pointer multiplier on Android since it has no swap space and
  // should instead adapt it's heap size based on available physical memory.
  static const int kPointerMultiplier = 1;
  static const int kHeapLimitMultiplier = 1;
#else
  static const int kPointerMultiplier = kTaggedSize / 4;
  // The heap limit needs to be computed based on the system pointer size
  // because we want a pointer-compressed heap to have larger limit than
  // an orinary 32-bit which that is contrained by 2GB virtual address space.
  static const int kHeapLimitMultiplier = kSystemPointerSize / 4;
#endif

  static const size_t kMaxInitialOldGenerationSize =
      256 * MB * kHeapLimitMultiplier;

  // These constants control heap configuration based on the physical memory.
  static constexpr size_t kPhysicalMemoryToOldGenerationRatio = 4;
  // Young generation size is the same for compressed heaps and 32-bit heaps.
  static constexpr size_t kOldGenerationToSemiSpaceRatio =
      128 * kHeapLimitMultiplier / kPointerMultiplier;
  static constexpr size_t kOldGenerationToSemiSpaceRatioLowMemory =
      256 * kHeapLimitMultiplier / kPointerMultiplier;
  static constexpr size_t kOldGenerationLowMemory =
      128 * MB * kHeapLimitMultiplier;
  static constexpr size_t kNewLargeObjectSpaceToSemiSpaceRatio = 1;
#if ENABLE_HUGEPAGE
  static constexpr size_t kMinSemiSpaceSize =
      kHugePageSize * kPointerMultiplier;
  static constexpr size_t kMaxSemiSpaceSize =
      kHugePageSize * 16 * kPointerMultiplier;
#else
  static constexpr size_t kMinSemiSpaceSize = 512 * KB * kPointerMultiplier;
  static constexpr size_t kMaxSemiSpaceSize = 8192 * KB * kPointerMultiplier;
#endif

  STATIC_ASSERT(kMinSemiSpaceSize % (1 << kPageSizeBits) == 0);
  STATIC_ASSERT(kMaxSemiSpaceSize % (1 << kPageSizeBits) == 0);

  static const int kTraceRingBufferSize = 512;
  static const int kStacktraceBufferSize = 512;

  static const int kNoGCFlags = 0;
  static const int kReduceMemoryFootprintMask = 1;
  // GCs that are forced, either through testing configurations (requring
  // --expose-gc) or through DevTools (using LowMemoryNotificaton).
  static const int kForcedGC = 2;

  // The minimum size of a HeapObject on the heap.
  static const int kMinObjectSizeInTaggedWords = 2;

  static const int kMinPromotedPercentForFastPromotionMode = 90;

  STATIC_ASSERT(static_cast<int>(RootIndex::kUndefinedValue) ==
                Internals::kUndefinedValueRootIndex);
  STATIC_ASSERT(static_cast<int>(RootIndex::kTheHoleValue) ==
                Internals::kTheHoleValueRootIndex);
  STATIC_ASSERT(static_cast<int>(RootIndex::kNullValue) ==
                Internals::kNullValueRootIndex);
  STATIC_ASSERT(static_cast<int>(RootIndex::kTrueValue) ==
                Internals::kTrueValueRootIndex);
  STATIC_ASSERT(static_cast<int>(RootIndex::kFalseValue) ==
                Internals::kFalseValueRootIndex);
  STATIC_ASSERT(static_cast<int>(RootIndex::kempty_string) ==
                Internals::kEmptyStringRootIndex);

  // Calculates the maximum amount of filler that could be required by the
  // given alignment.
  V8_EXPORT_PRIVATE static int GetMaximumFillToAlign(
      AllocationAlignment alignment);
  // Calculates the actual amount of filler required for a given address at the
  // given alignment.
  V8_EXPORT_PRIVATE static int GetFillToAlign(Address address,
                                              AllocationAlignment alignment);

  // Returns the size of the initial area of a code-range, which is marked
  // writable and reserved to contain unwind information.
  static size_t GetCodeRangeReservedAreaSize();

  [[noreturn]] void FatalProcessOutOfMemory(const char* location);

  // Checks whether the space is valid.
  static bool IsValidAllocationSpace(AllocationSpace space);

  // Zapping is needed for verify heap, and always done in debug builds.
  static inline bool ShouldZapGarbage() {
#ifdef DEBUG
    return true;
#else
#ifdef VERIFY_HEAP
    return FLAG_verify_heap;
#else
    return false;
#endif
#endif
  }

  // Helper function to get the bytecode flushing mode based on the flags. This
  // is required because it is not safe to acess flags in concurrent marker.
  static inline base::EnumSet<CodeFlushMode> GetCodeFlushMode(Isolate* isolate);

  static uintptr_t ZapValue() {
    return FLAG_clear_free_memory ? kClearedFreeMemoryValue : kZapValue;
  }

  static inline bool IsYoungGenerationCollector(GarbageCollector collector) {
    return collector == GarbageCollector::SCAVENGER ||
           collector == GarbageCollector::MINOR_MARK_COMPACTOR;
  }

  static inline GarbageCollector YoungGenerationCollector() {
    return (FLAG_minor_mc) ? GarbageCollector::MINOR_MARK_COMPACTOR
                           : GarbageCollector::SCAVENGER;
  }

  static inline const char* CollectorName(GarbageCollector collector) {
    switch (collector) {
      case GarbageCollector::SCAVENGER:
        return "Scavenger";
      case GarbageCollector::MARK_COMPACTOR:
        return "Mark-Compact";
      case GarbageCollector::MINOR_MARK_COMPACTOR:
        return "Minor Mark-Compact";
    }
    return "Unknown collector";
  }

  static inline const char* CollectorName(v8::GCType gc_type) {
    switch (gc_type) {
      case kGCTypeScavenge:
        return "Scavenger";
      case kGCTypeMarkSweepCompact:
        return "Mark-Compact";
      case kGCTypeMinorMarkCompact:
        return "Minor Mark-Compact";
      default:
        break;
    }
    return "Unknown collector";
  }

  // Copy block of memory from src to dst. Size of block should be aligned
  // by pointer size.
  static inline void CopyBlock(Address dst, Address src, int byte_size);

  // Executes generational and/or marking write barrier for a [start, end) range
  // of non-weak slots inside |object|.
  template <typename TSlot>
  V8_EXPORT_PRIVATE void WriteBarrierForRange(HeapObject object, TSlot start,
                                              TSlot end);

  V8_EXPORT_PRIVATE static void WriteBarrierForCodeSlow(Code host);

  V8_EXPORT_PRIVATE static void GenerationalBarrierSlow(HeapObject object,
                                                        Address slot,
                                                        HeapObject value);
  V8_EXPORT_PRIVATE inline void RecordEphemeronKeyWrite(
      EphemeronHashTable table, Address key_slot);
  V8_EXPORT_PRIVATE static void EphemeronKeyWriteBarrierFromCode(
      Address raw_object, Address address, Isolate* isolate);
  V8_EXPORT_PRIVATE static void GenerationalBarrierForCodeSlow(
      Code host, RelocInfo* rinfo, HeapObject value);
  V8_EXPORT_PRIVATE static bool PageFlagsAreConsistent(HeapObject object);

  // Notifies the heap that is ok to start marking or other activities that
  // should not happen during deserialization.
  void NotifyDeserializationComplete();

  void NotifyBootstrapComplete();

  void NotifyOldGenerationExpansion(AllocationSpace space, MemoryChunk* chunk);

  inline Address* NewSpaceAllocationTopAddress();
  inline Address* NewSpaceAllocationLimitAddress();
  inline Address* OldSpaceAllocationTopAddress();
  inline Address* OldSpaceAllocationLimitAddress();

  size_t NewSpaceSize();
  size_t NewSpaceCapacity();

  // Move len non-weak tagged elements from src_slot to dst_slot of dst_object.
  // The source and destination memory ranges can overlap.
  V8_EXPORT_PRIVATE void MoveRange(HeapObject dst_object, ObjectSlot dst_slot,
                                   ObjectSlot src_slot, int len,
                                   WriteBarrierMode mode);

  // Copy len non-weak tagged elements from src_slot to dst_slot of dst_object.
  // The source and destination memory ranges must not overlap.
  template <typename TSlot>
  void CopyRange(HeapObject dst_object, TSlot dst_slot, TSlot src_slot, int len,
                 WriteBarrierMode mode);

  // Initialize a filler object to keep the ability to iterate over the heap
  // when introducing gaps within pages. If slots could have been recorded in
  // the freed area, then pass ClearRecordedSlots::kYes as the mode. Otherwise,
  // pass ClearRecordedSlots::kNo. Clears memory if clearing slots.
  V8_EXPORT_PRIVATE HeapObject CreateFillerObjectAt(
      Address addr, int size, ClearRecordedSlots clear_slots_mode);

  void CreateFillerObjectAtBackground(Address addr, int size,
                                      ClearFreedMemoryMode clear_memory_mode);

  template <typename T>
  void CreateFillerForArray(T object, int elements_to_trim, int bytes_to_trim);

  bool CanMoveObjectStart(HeapObject object);

  bool IsImmovable(HeapObject object);

  V8_EXPORT_PRIVATE static bool IsLargeObject(HeapObject object);
<<<<<<< HEAD

  // This method supports the deserialization allocator.  All allocations
  // are word-aligned.  The method should never fail to allocate since the
  // total space requirements of the deserializer are known at build time.
  inline Address DeserializerAllocate(AllocationType type, int size_in_bytes);
=======
>>>>>>> a8a80be5

  // Trim the given array from the left. Note that this relocates the object
  // start and hence is only valid if there is only a single reference to it.
  V8_EXPORT_PRIVATE FixedArrayBase LeftTrimFixedArray(FixedArrayBase obj,
                                                      int elements_to_trim);

  // Trim the given array from the right.
  V8_EXPORT_PRIVATE void RightTrimFixedArray(FixedArrayBase obj,
                                             int elements_to_trim);
  void RightTrimWeakFixedArray(WeakFixedArray obj, int elements_to_trim);

  // Converts the given boolean condition to JavaScript boolean value.
  inline Oddball ToBoolean(bool condition);

  // Notify the heap that a context has been disposed.
  V8_EXPORT_PRIVATE int NotifyContextDisposed(bool dependant_context);

  void set_native_contexts_list(Object object) {
    native_contexts_list_.store(object.ptr(), std::memory_order_release);
  }

  Object native_contexts_list() const {
    return Object(native_contexts_list_.load(std::memory_order_acquire));
  }

  void set_allocation_sites_list(Object object) {
    allocation_sites_list_ = object;
  }
  Object allocation_sites_list() { return allocation_sites_list_; }

  void set_dirty_js_finalization_registries_list(Object object) {
    dirty_js_finalization_registries_list_ = object;
  }
  Object dirty_js_finalization_registries_list() {
    return dirty_js_finalization_registries_list_;
  }
  void set_dirty_js_finalization_registries_list_tail(Object object) {
    dirty_js_finalization_registries_list_tail_ = object;
  }
  Object dirty_js_finalization_registries_list_tail() {
    return dirty_js_finalization_registries_list_tail_;
  }

  // Used in CreateAllocationSiteStub and the (de)serializer.
  Address allocation_sites_list_address() {
    return reinterpret_cast<Address>(&allocation_sites_list_);
  }

  // Traverse all the allocaions_sites [nested_site and weak_next] in the list
  // and foreach call the visitor
  void ForeachAllocationSite(
      Object list, const std::function<void(AllocationSite)>& visitor);

  // Number of mark-sweeps.
  int ms_count() const { return ms_count_; }

  // Checks whether the given object is allowed to be migrated from it's
  // current space into the given destination space. Used for debugging.
  bool AllowedToBeMigrated(Map map, HeapObject object, AllocationSpace dest);

  void CheckHandleCount();

  // Print short heap statistics.
  void PrintShortHeapStatistics();

  // Print statistics of freelists of old_space:
  //  with FLAG_trace_gc_freelists: summary of each FreeListCategory.
  //  with FLAG_trace_gc_freelists_verbose: also prints the statistics of each
  //  FreeListCategory of each page.
  void PrintFreeListsStats();

  // Dump heap statistics in JSON format.
  void DumpJSONHeapStatistics(std::stringstream& stream);

  bool write_protect_code_memory() const { return write_protect_code_memory_; }

  uintptr_t code_space_memory_modification_scope_depth() {
    return code_space_memory_modification_scope_depth_;
  }

  void increment_code_space_memory_modification_scope_depth() {
    code_space_memory_modification_scope_depth_++;
  }

  void decrement_code_space_memory_modification_scope_depth() {
    code_space_memory_modification_scope_depth_--;
  }

  void UnprotectAndRegisterMemoryChunk(MemoryChunk* chunk,
                                       UnprotectMemoryOrigin origin);
  V8_EXPORT_PRIVATE void UnprotectAndRegisterMemoryChunk(
      HeapObject object, UnprotectMemoryOrigin origin);
  void UnregisterUnprotectedMemoryChunk(MemoryChunk* chunk);
  V8_EXPORT_PRIVATE void ProtectUnprotectedMemoryChunks();

  void IncrementCodePageCollectionMemoryModificationScopeDepth() {
    code_page_collection_memory_modification_scope_depth_++;
  }

  void DecrementCodePageCollectionMemoryModificationScopeDepth() {
    code_page_collection_memory_modification_scope_depth_--;
  }

  uintptr_t code_page_collection_memory_modification_scope_depth() {
    return code_page_collection_memory_modification_scope_depth_;
  }

  inline HeapState gc_state() const {
    return gc_state_.load(std::memory_order_relaxed);
  }
  void SetGCState(HeapState state);
  bool IsTearingDown() const { return gc_state() == TEAR_DOWN; }
  bool force_oom() const { return force_oom_; }

  bool ignore_local_gc_requests() const {
    return ignore_local_gc_requests_depth_ > 0;
  }

  inline bool IsInGCPostProcessing() { return gc_post_processing_depth_ > 0; }

  bool IsGCWithoutStack() const;

  // If an object has an AllocationMemento trailing it, return it, otherwise
  // return a null AllocationMemento.
  template <FindMementoMode mode>
  inline AllocationMemento FindAllocationMemento(Map map, HeapObject object);

  // Performs GC after background allocation failure.
  void CollectGarbageForBackground(LocalHeap* local_heap);

  //
  // Support for the API.
  //

  void CreateApiObjects();

  // Implements the corresponding V8 API function.
  bool IdleNotification(double deadline_in_seconds);
  bool IdleNotification(int idle_time_in_ms);

  V8_EXPORT_PRIVATE void MemoryPressureNotification(MemoryPressureLevel level,
                                                    bool is_isolate_locked);
  void CheckMemoryPressure();

  V8_EXPORT_PRIVATE void AddNearHeapLimitCallback(v8::NearHeapLimitCallback,
                                                  void* data);
  V8_EXPORT_PRIVATE void RemoveNearHeapLimitCallback(
      v8::NearHeapLimitCallback callback, size_t heap_limit);
  V8_EXPORT_PRIVATE void AutomaticallyRestoreInitialHeapLimit(
      double threshold_percent);

  void AppendArrayBufferExtension(JSArrayBuffer object,
                                  ArrayBufferExtension* extension);
  void DetachArrayBufferExtension(JSArrayBuffer object,
                                  ArrayBufferExtension* extension);

  IsolateSafepoint* safepoint() { return safepoint_.get(); }

  V8_EXPORT_PRIVATE double MonotonicallyIncreasingTimeInMs() const;

#if DEBUG
  void VerifyNewSpaceTop();
#endif  // DEBUG

  void RecordStats(HeapStats* stats, bool take_snapshot = false);

  bool MeasureMemory(std::unique_ptr<v8::MeasureMemoryDelegate> delegate,
                     v8::MeasureMemoryExecution execution);

  std::unique_ptr<v8::MeasureMemoryDelegate> MeasureMemoryDelegate(
      Handle<NativeContext> context, Handle<JSPromise> promise,
      v8::MeasureMemoryMode mode);

  // Check new space expansion criteria and expand semispaces if it was hit.
  void CheckNewSpaceExpansionCriteria();

  void VisitExternalResources(v8::ExternalResourceVisitor* visitor);

  // An object should be promoted if the object has survived a
  // scavenge operation.
  inline bool ShouldBePromoted(Address old_address);

  void IncrementDeferredCount(v8::Isolate::UseCounterFeature feature);

  inline int NextScriptId();
  inline int NextDebuggingId();
  inline int GetNextTemplateSerialNumber();

  void SetSerializedObjects(FixedArray objects);
  void SetSerializedGlobalProxySizes(FixedArray sizes);

  void SetBasicBlockProfilingData(Handle<ArrayList> list);

  // For post mortem debugging.
  void RememberUnmappedPage(Address page, bool compacted);

  int64_t external_memory_hard_limit() { return max_old_generation_size() / 2; }

  V8_INLINE int64_t external_memory();
  V8_EXPORT_PRIVATE int64_t external_memory_limit();
  V8_INLINE int64_t update_external_memory(int64_t delta);

  V8_EXPORT_PRIVATE size_t YoungArrayBufferBytes();
  V8_EXPORT_PRIVATE size_t OldArrayBufferBytes();

  uint64_t backing_store_bytes() const {
    return backing_store_bytes_.load(std::memory_order_relaxed);
  }

  void CompactWeakArrayLists();

  V8_EXPORT_PRIVATE void AddRetainedMap(Handle<NativeContext> context,
                                        Handle<Map> map);

  // This event is triggered after object is moved to a new place.
  void OnMoveEvent(HeapObject target, HeapObject source, int size_in_bytes);

  bool deserialization_complete() const { return deserialization_complete_; }

  // We can only invoke Safepoint() on the main thread local heap after
  // deserialization is complete. Before that, main_thread_local_heap_ might be
  // null.
  V8_INLINE bool CanSafepoint() const { return deserialization_complete(); }

  bool HasLowAllocationRate();
  bool HasHighFragmentation();
  bool HasHighFragmentation(size_t used, size_t committed);

  void ActivateMemoryReducerIfNeeded();

  V8_EXPORT_PRIVATE bool ShouldOptimizeForMemoryUsage();

  bool HighMemoryPressure() {
    return memory_pressure_level_.load(std::memory_order_relaxed) !=
           MemoryPressureLevel::kNone;
  }

  bool CollectionRequested();

  void CheckCollectionRequested();

  void RestoreHeapLimit(size_t heap_limit) {
    // Do not set the limit lower than the live size + some slack.
    size_t min_limit = SizeOfObjects() + SizeOfObjects() / 4;
    set_max_old_generation_size(
        std::min(max_old_generation_size(), std::max(heap_limit, min_limit)));
  }

#if V8_ENABLE_WEBASSEMBLY
  // TODO(manoskouk): Inline this if STRONG_MUTABLE_MOVABLE_ROOT_LIST setters
  // become public.
  void EnsureWasmCanonicalRttsSize(int length);
#endif

  // ===========================================================================
  // Initialization. ===========================================================
  // ===========================================================================

  void ConfigureHeap(const v8::ResourceConstraints& constraints);
  void ConfigureHeapDefault();

  // Prepares the heap, setting up for deserialization.
  void SetUp(LocalHeap* main_thread_local_heap);

  // Sets read-only heap and space.
  void SetUpFromReadOnlyHeap(ReadOnlyHeap* ro_heap);

  void ReplaceReadOnlySpace(SharedReadOnlySpace* shared_ro_space);

  // Sets up the heap memory without creating any objects.
  void SetUpSpaces(LinearAllocationArea* new_allocation_info,
                   LinearAllocationArea* old_allocation_info);

  // Prepares the heap, setting up for deserialization.
  void InitializeMainThreadLocalHeap(LocalHeap* main_thread_local_heap);

  // (Re-)Initialize hash seed from flag or RNG.
  void InitializeHashSeed();

  // Invoked once for the process from V8::Initialize.
  static void InitializeOncePerProcess();

  // Bootstraps the object heap with the core set of objects required to run.
  // Returns whether it succeeded.
  bool CreateHeapObjects();

  // Create ObjectStats if live_object_stats_ or dead_object_stats_ are nullptr.
  void CreateObjectStats();

  // Sets the TearDown state, so no new GC tasks get posted.
  void StartTearDown();

  // Destroys all memory allocated by the heap.
  void TearDown();

  // Returns whether SetUp has been called.
  bool HasBeenSetUp() const;

  // ===========================================================================
  // Getters for spaces. =======================================================
  // ===========================================================================

  inline Address NewSpaceTop();

  NewSpace* new_space() { return new_space_; }
  OldSpace* old_space() { return old_space_; }
  OldSpace* shared_old_space() { return shared_old_space_; }
  CodeSpace* code_space() { return code_space_; }
  MapSpace* map_space() { return map_space_; }
  inline PagedSpace* space_for_maps();
  OldLargeObjectSpace* lo_space() { return lo_space_; }
  CodeLargeObjectSpace* code_lo_space() { return code_lo_space_; }
  NewLargeObjectSpace* new_lo_space() { return new_lo_space_; }
  ReadOnlySpace* read_only_space() { return read_only_space_; }

  inline PagedSpace* paged_space(int idx);
  inline Space* space(int idx);

  // ===========================================================================
  // Getters to other components. ==============================================
  // ===========================================================================

  GCTracer* tracer() { return tracer_.get(); }

  MemoryAllocator* memory_allocator() { return memory_allocator_.get(); }
  const MemoryAllocator* memory_allocator() const {
    return memory_allocator_.get();
  }

  inline ConcurrentAllocator* concurrent_allocator_for_maps();

  inline Isolate* isolate();

  MarkCompactCollector* mark_compact_collector() {
    return mark_compact_collector_.get();
  }

  MinorMarkCompactCollector* minor_mark_compact_collector() {
    return minor_mark_compact_collector_.get();
  }

  ArrayBufferSweeper* array_buffer_sweeper() {
    return array_buffer_sweeper_.get();
  }

  // The potentially overreserved address space region reserved by the code
  // range if it exists or empty region otherwise.
  const base::AddressRegion& code_region();

  CodeRange* code_range() { return code_range_.get(); }

  // The base of the code range if it exists or null address.
  inline Address code_range_base();

  LocalHeap* main_thread_local_heap() { return main_thread_local_heap_; }

  Heap* AsHeap() { return this; }

  // ===========================================================================
  // Root set access. ==========================================================
  // ===========================================================================

  // Shortcut to the roots table stored in the Isolate.
  V8_INLINE RootsTable& roots_table();

// Heap root getters.
#define ROOT_ACCESSOR(type, name, CamelName) inline type name();
  MUTABLE_ROOT_LIST(ROOT_ACCESSOR)
#undef ROOT_ACCESSOR

  V8_INLINE void SetRootMaterializedObjects(FixedArray objects);
  V8_INLINE void SetRootScriptList(Object value);
  V8_INLINE void SetRootNoScriptSharedFunctionInfos(Object value);
  V8_INLINE void SetMessageListeners(TemplateList value);
  V8_INLINE void SetPendingOptimizeForTestBytecode(Object bytecode);

  StrongRootsEntry* RegisterStrongRoots(const char* label, FullObjectSlot start,
                                        FullObjectSlot end);
  void UnregisterStrongRoots(StrongRootsEntry* entry);
  void UpdateStrongRoots(StrongRootsEntry* entry, FullObjectSlot start,
                         FullObjectSlot end);

  void SetBuiltinsConstantsTable(FixedArray cache);
  void SetDetachedContexts(WeakArrayList detached_contexts);

  // A full copy of the interpreter entry trampoline, used as a template to
  // create copies of the builtin at runtime. The copies are used to create
  // better profiling information for ticks in bytecode execution. Note that
  // this is always a copy of the full builtin, i.e. not the off-heap
  // trampoline.
  // See also: FLAG_interpreted_frames_native_stack.
  void SetInterpreterEntryTrampolineForProfiling(Code code);

  void EnqueueDirtyJSFinalizationRegistry(
      JSFinalizationRegistry finalization_registry,
      std::function<void(HeapObject object, ObjectSlot slot, Object target)>
          gc_notify_updated_slot);

  MaybeHandle<JSFinalizationRegistry> DequeueDirtyJSFinalizationRegistry();

  // Called from Heap::NotifyContextDisposed to remove all
  // FinalizationRegistries with {context} from the dirty list when the context
  // e.g. navigates away or is detached. If the dirty list is empty afterwards,
  // the cleanup task is aborted if needed.
  void RemoveDirtyFinalizationRegistriesOnContext(NativeContext context);

  inline bool HasDirtyJSFinalizationRegistries();

  void PostFinalizationRegistryCleanupTaskIfNeeded();

  void set_is_finalization_registry_cleanup_task_posted(bool posted) {
    is_finalization_registry_cleanup_task_posted_ = posted;
  }

  bool is_finalization_registry_cleanup_task_posted() {
    return is_finalization_registry_cleanup_task_posted_;
  }

  V8_EXPORT_PRIVATE void KeepDuringJob(Handle<JSReceiver> target);
  void ClearKeptObjects();

  // ===========================================================================
  // Inline allocation. ========================================================
  // ===========================================================================

  // Switch whether inline bump-pointer allocation should be used.
  V8_EXPORT_PRIVATE void EnableInlineAllocation();
  V8_EXPORT_PRIVATE void DisableInlineAllocation();

  // ===========================================================================
  // Methods triggering GCs. ===================================================
  // ===========================================================================

  // Performs garbage collection operation.
  // Returns whether there is a chance that another major GC could
  // collect more garbage.
  V8_EXPORT_PRIVATE bool CollectGarbage(
      AllocationSpace space, GarbageCollectionReason gc_reason,
      const GCCallbackFlags gc_callback_flags = kNoGCCallbackFlags);

  // Performs a full garbage collection.
  V8_EXPORT_PRIVATE void CollectAllGarbage(
      int flags, GarbageCollectionReason gc_reason,
      const GCCallbackFlags gc_callback_flags = kNoGCCallbackFlags);

  // Last hope GC, should try to squeeze as much as possible.
  V8_EXPORT_PRIVATE void CollectAllAvailableGarbage(
      GarbageCollectionReason gc_reason);

  // Precise garbage collection that potentially finalizes already running
  // incremental marking before performing an atomic garbage collection.
  // Only use if absolutely necessary or in tests to avoid floating garbage!
  V8_EXPORT_PRIVATE void PreciseCollectAllGarbage(
      int flags, GarbageCollectionReason gc_reason,
      const GCCallbackFlags gc_callback_flags = kNoGCCallbackFlags);

  // Performs garbage collection operation for the shared heap.
  V8_EXPORT_PRIVATE void CollectSharedGarbage(
      GarbageCollectionReason gc_reason);

  // Reports and external memory pressure event, either performs a major GC or
  // completes incremental marking in order to free external resources.
  void ReportExternalMemoryPressure();

  using GetExternallyAllocatedMemoryInBytesCallback =
      v8::Isolate::GetExternallyAllocatedMemoryInBytesCallback;

  void SetGetExternallyAllocatedMemoryInBytesCallback(
      GetExternallyAllocatedMemoryInBytesCallback callback) {
    external_memory_callback_ = callback;
  }

  // Invoked when GC was requested via the stack guard.
  void HandleGCRequest();

  // ===========================================================================
  // Iterators. ================================================================
  // ===========================================================================

  // None of these methods iterate over the read-only roots. To do this use
  // ReadOnlyRoots::Iterate. Read-only root iteration is not necessary for
  // garbage collection and is usually only performed as part of
  // (de)serialization or heap verification.

  // Iterates over the strong roots and the weak roots.
  void IterateRoots(RootVisitor* v, base::EnumSet<SkipRoot> options);
  void IterateRootsIncludingClients(RootVisitor* v,
                                    base::EnumSet<SkipRoot> options);

  // Iterates over entries in the smi roots list.  Only interesting to the
  // serializer/deserializer, since GC does not care about smis.
  void IterateSmiRoots(RootVisitor* v);
  // Iterates over weak string tables.
  void IterateWeakRoots(RootVisitor* v, base::EnumSet<SkipRoot> options);
  void IterateWeakGlobalHandles(RootVisitor* v);
  void IterateBuiltins(RootVisitor* v);
  void IterateStackRoots(RootVisitor* v);

  // ===========================================================================
  // Remembered set API. =======================================================
  // ===========================================================================

  // Used for query incremental marking status in generated code.
  Address* IsMarkingFlagAddress() {
    return reinterpret_cast<Address*>(&is_marking_flag_);
  }

  void SetIsMarkingFlag(uint8_t flag) { is_marking_flag_ = flag; }

  void ClearRecordedSlot(HeapObject object, ObjectSlot slot);
  void ClearRecordedSlotRange(Address start, Address end);
  static int InsertIntoRememberedSetFromCode(MemoryChunk* chunk, Address slot);

#ifdef DEBUG
  void VerifyClearedSlot(HeapObject object, ObjectSlot slot);
  void VerifySlotRangeHasNoRecordedSlots(Address start, Address end);
#endif

  // ===========================================================================
  // Incremental marking API. ==================================================
  // ===========================================================================

  int GCFlagsForIncrementalMarking() {
    return ShouldOptimizeForMemoryUsage() ? kReduceMemoryFootprintMask
                                          : kNoGCFlags;
  }

  // Start incremental marking and ensure that idle time handler can perform
  // incremental steps.
  V8_EXPORT_PRIVATE void StartIdleIncrementalMarking(
      GarbageCollectionReason gc_reason,
      GCCallbackFlags gc_callback_flags = GCCallbackFlags::kNoGCCallbackFlags);

  // Starts incremental marking assuming incremental marking is currently
  // stopped.
  V8_EXPORT_PRIVATE void StartIncrementalMarking(
      int gc_flags, GarbageCollectionReason gc_reason,
      GCCallbackFlags gc_callback_flags = GCCallbackFlags::kNoGCCallbackFlags);

  void StartIncrementalMarkingIfAllocationLimitIsReached(
      int gc_flags,
      GCCallbackFlags gc_callback_flags = GCCallbackFlags::kNoGCCallbackFlags);
  void StartIncrementalMarkingIfAllocationLimitIsReachedBackground();

  void FinalizeIncrementalMarkingIfComplete(GarbageCollectionReason gc_reason);
  // Synchronously finalizes incremental marking.
  V8_EXPORT_PRIVATE void FinalizeIncrementalMarkingAtomically(
      GarbageCollectionReason gc_reason);

  void CompleteSweepingFull();
  void CompleteSweepingYoung(GarbageCollector collector);

<<<<<<< HEAD
  void EnsureSweepingCompleted();

  IncrementalMarking* incremental_marking() {
=======
  // Ensures that sweeping is finished for that object's page.
  void EnsureSweepingCompleted(HeapObject object);

  IncrementalMarking* incremental_marking() const {
>>>>>>> a8a80be5
    return incremental_marking_.get();
  }

  MarkingBarrier* marking_barrier() const { return marking_barrier_.get(); }

  // ===========================================================================
  // Concurrent marking API. ===================================================
  // ===========================================================================

  ConcurrentMarking* concurrent_marking() const {
    return concurrent_marking_.get();
  }

  // The runtime uses this function to notify potentially unsafe object layout
  // changes that require special synchronization with the concurrent marker.
  // The old size is the size of the object before layout change.
  // By default recorded slots in the object are invalidated. Pass
  // InvalidateRecordedSlots::kNo if this is not necessary or to perform this
  // manually.
  void NotifyObjectLayoutChange(
      HeapObject object, const DisallowGarbageCollection&,
      InvalidateRecordedSlots invalidate_recorded_slots =
          InvalidateRecordedSlots::kYes);

#ifdef VERIFY_HEAP
  // This function checks that either
  // - the map transition is safe,
  // - or it was communicated to GC using NotifyObjectLayoutChange.
  V8_EXPORT_PRIVATE void VerifyObjectLayoutChange(HeapObject object,
                                                  Map new_map);
  // Checks that this is a safe map transition.
  V8_EXPORT_PRIVATE void VerifySafeMapTransition(HeapObject object,
                                                 Map new_map);
#endif

  // ===========================================================================
  // Deoptimization support API. ===============================================
  // ===========================================================================

  // Setters for code offsets of well-known deoptimization targets.
  void SetConstructStubCreateDeoptPCOffset(int pc_offset);
  void SetConstructStubInvokeDeoptPCOffset(int pc_offset);
  void SetInterpreterEntryReturnPCOffset(int pc_offset);

  // Invalidates references in the given {code} object that are referenced
  // transitively from the deoptimization data. Mutates write-protected code.
  void InvalidateCodeDeoptimizationData(Code code);

  void DeoptMarkedAllocationSites();

  bool DeoptMaybeTenuredAllocationSites();

  // ===========================================================================
  // Embedder heap tracer support. =============================================
  // ===========================================================================

  LocalEmbedderHeapTracer* local_embedder_heap_tracer() const {
    return local_embedder_heap_tracer_.get();
  }

  V8_EXPORT_PRIVATE void SetEmbedderHeapTracer(EmbedderHeapTracer* tracer);
  EmbedderHeapTracer* GetEmbedderHeapTracer() const;

  void RegisterExternallyReferencedObject(Address* location);

  EmbedderHeapTracer::TraceFlags flags_for_embedder_tracer() const;

  // ===========================================================================
  // Unified heap (C++) support. ===============================================
  // ===========================================================================

  V8_EXPORT_PRIVATE void AttachCppHeap(v8::CppHeap* cpp_heap);
  V8_EXPORT_PRIVATE void DetachCppHeap();

  v8::CppHeap* cpp_heap() const { return cpp_heap_; }

  const cppgc::EmbedderStackState* overriden_stack_state() const;

  // ===========================================================================
  // Embedder roots optimizations. =============================================
  // ===========================================================================

  V8_EXPORT_PRIVATE void SetEmbedderRootsHandler(EmbedderRootsHandler* handler);

  EmbedderRootsHandler* GetEmbedderRootsHandler() const;

  // ===========================================================================
  // External string table API. ================================================
  // ===========================================================================

  // Registers an external string.
  inline void RegisterExternalString(String string);

  // Called when a string's resource is changed. The size of the payload is sent
  // as argument of the method.
  V8_EXPORT_PRIVATE void UpdateExternalString(String string, size_t old_payload,
                                              size_t new_payload);

  // Finalizes an external string by deleting the associated external
  // data and clearing the resource pointer.
  inline void FinalizeExternalString(String string);

  static String UpdateYoungReferenceInExternalStringTableEntry(
      Heap* heap, FullObjectSlot pointer);

  // ===========================================================================
  // Methods checking/returning the space of a given object/address. ===========
  // ===========================================================================

  // Returns whether the object resides in new space.
  static inline bool InYoungGeneration(Object object);
  static inline bool InYoungGeneration(MaybeObject object);
  static inline bool InYoungGeneration(HeapObject heap_object);
  static inline bool InFromPage(Object object);
  static inline bool InFromPage(MaybeObject object);
  static inline bool InFromPage(HeapObject heap_object);
  static inline bool InToPage(Object object);
  static inline bool InToPage(MaybeObject object);
  static inline bool InToPage(HeapObject heap_object);

  // Returns whether the object resides in old space.
  inline bool InOldSpace(Object object);

  // Checks whether an address/object is in the non-read-only heap (including
  // auxiliary area and unused area). Use IsValidHeapObject if checking both
  // heaps is required.
  V8_EXPORT_PRIVATE bool Contains(HeapObject value) const;
  // Same as above, but checks whether the object resides in any of the code
  // spaces.
  V8_EXPORT_PRIVATE bool ContainsCode(HeapObject value) const;

  // Checks whether an address/object is in the non-read-only heap (including
  // auxiliary area and unused area). Use IsValidHeapObject if checking both
  // heaps is required.
  V8_EXPORT_PRIVATE bool SharedHeapContains(HeapObject value) const;

  // Returns whether the object should be in the shared old space.
  V8_EXPORT_PRIVATE bool ShouldBeInSharedOldSpace(HeapObject value);

  // Checks whether an address/object in a space.
  // Currently used by tests, serialization and heap verification only.
  V8_EXPORT_PRIVATE bool InSpace(HeapObject value, AllocationSpace space) const;

  // Returns true when this heap is shared.
  V8_EXPORT_PRIVATE bool IsShared();

  // Slow methods that can be used for verification as they can also be used
  // with off-heap Addresses.
  V8_EXPORT_PRIVATE bool InSpaceSlow(Address addr, AllocationSpace space) const;

  static inline Heap* FromWritableHeapObject(HeapObject obj);

  // ===========================================================================
  // Object statistics tracking. ===============================================
  // ===========================================================================

  // Returns the number of buckets used by object statistics tracking during a
  // major GC. Note that the following methods fail gracefully when the bounds
  // are exceeded though.
  size_t NumberOfTrackedHeapObjectTypes();

  // Returns object statistics about count and size at the last major GC.
  // Objects are being grouped into buckets that roughly resemble existing
  // instance types.
  size_t ObjectCountAtLastGC(size_t index);
  size_t ObjectSizeAtLastGC(size_t index);

  // Retrieves names of buckets used by object statistics tracking.
  bool GetObjectTypeName(size_t index, const char** object_type,
                         const char** object_sub_type);

  // The total number of native contexts object on the heap.
  size_t NumberOfNativeContexts();
  // The total number of native contexts that were detached but were not
  // garbage collected yet.
  size_t NumberOfDetachedContexts();

  // ===========================================================================
  // Code statistics. ==========================================================
  // ===========================================================================

  // Collect code (Code and BytecodeArray objects) statistics.
  void CollectCodeStatistics();

  // ===========================================================================
  // GC statistics. ============================================================
  // ===========================================================================

  // Returns the maximum amount of memory reserved for the heap.
  V8_EXPORT_PRIVATE size_t MaxReserved();
  size_t MaxSemiSpaceSize() { return max_semi_space_size_; }
  size_t InitialSemiSpaceSize() { return initial_semispace_size_; }
  size_t MaxOldGenerationSize() { return max_old_generation_size(); }

  // Limit on the max old generation size imposed by the underlying allocator.
  V8_EXPORT_PRIVATE static size_t AllocatorLimitOnMaxOldGenerationSize();

  V8_EXPORT_PRIVATE static size_t HeapSizeFromPhysicalMemory(
      uint64_t physical_memory);
  V8_EXPORT_PRIVATE static void GenerationSizesFromHeapSize(
      size_t heap_size, size_t* young_generation_size,
      size_t* old_generation_size);
  V8_EXPORT_PRIVATE static size_t YoungGenerationSizeFromOldGenerationSize(
      size_t old_generation_size);
  V8_EXPORT_PRIVATE static size_t YoungGenerationSizeFromSemiSpaceSize(
      size_t semi_space_size);
  V8_EXPORT_PRIVATE static size_t SemiSpaceSizeFromYoungGenerationSize(
      size_t young_generation_size);
  V8_EXPORT_PRIVATE static size_t MinYoungGenerationSize();
  V8_EXPORT_PRIVATE static size_t MinOldGenerationSize();
  V8_EXPORT_PRIVATE static size_t MaxOldGenerationSize(
      uint64_t physical_memory);

  // Returns the capacity of the heap in bytes w/o growing. Heap grows when
  // more spaces are needed until it reaches the limit.
  size_t Capacity();

  // Returns the capacity of the old generation.
  V8_EXPORT_PRIVATE size_t OldGenerationCapacity();

  // Returns the amount of memory currently held alive by the unmapper.
  size_t CommittedMemoryOfUnmapper();

  // Returns the amount of memory currently committed for the heap.
  size_t CommittedMemory();

  // Returns the amount of memory currently committed for the old space.
  size_t CommittedOldGenerationMemory();

  // Returns the amount of executable memory currently committed for the heap.
  size_t CommittedMemoryExecutable();

  // Returns the amount of phyical memory currently committed for the heap.
  size_t CommittedPhysicalMemory();

  // Returns the maximum amount of memory ever committed for the heap.
  size_t MaximumCommittedMemory() { return maximum_committed_; }

  // Updates the maximum committed memory for the heap. Should be called
  // whenever a space grows.
  void UpdateMaximumCommitted();

  // Returns the available bytes in space w/o growing.
  // Heap doesn't guarantee that it can allocate an object that requires
  // all available bytes. Check MaxHeapObjectSize() instead.
  size_t Available();

  // Returns size of all objects residing in the heap.
  V8_EXPORT_PRIVATE size_t SizeOfObjects();

  // Returns size of all global handles in the heap.
  V8_EXPORT_PRIVATE size_t TotalGlobalHandlesSize();

  // Returns size of all allocated/used global handles in the heap.
  V8_EXPORT_PRIVATE size_t UsedGlobalHandlesSize();

  void UpdateSurvivalStatistics(int start_new_space_size);

  inline void IncrementPromotedObjectsSize(size_t object_size) {
    promoted_objects_size_ += object_size;
  }
  inline size_t promoted_objects_size() { return promoted_objects_size_; }

  inline void IncrementSemiSpaceCopiedObjectSize(size_t object_size) {
    semi_space_copied_object_size_ += object_size;
  }
  inline size_t semi_space_copied_object_size() {
    return semi_space_copied_object_size_;
  }

  inline size_t SurvivedYoungObjectSize() {
    return promoted_objects_size_ + semi_space_copied_object_size_;
  }

  inline void IncrementNodesDiedInNewSpace() { nodes_died_in_new_space_++; }

  inline void IncrementNodesCopiedInNewSpace() { nodes_copied_in_new_space_++; }

  inline void IncrementNodesPromoted() { nodes_promoted_++; }

  inline void IncrementYoungSurvivorsCounter(size_t survived) {
    survived_last_scavenge_ = survived;
    survived_since_last_expansion_ += survived;
  }

  void UpdateNewSpaceAllocationCounter();

  V8_EXPORT_PRIVATE size_t NewSpaceAllocationCounter();

  // This should be used only for testing.
  void set_new_space_allocation_counter(size_t new_value) {
    new_space_allocation_counter_ = new_value;
  }

  void UpdateOldGenerationAllocationCounter() {
    old_generation_allocation_counter_at_last_gc_ =
        OldGenerationAllocationCounter();
    old_generation_size_at_last_gc_ = 0;
  }

  size_t OldGenerationAllocationCounter() {
    return old_generation_allocation_counter_at_last_gc_ +
           PromotedSinceLastGC();
  }

  size_t EmbedderAllocationCounter() const;

  // This should be used only for testing.
  void set_old_generation_allocation_counter_at_last_gc(size_t new_value) {
    old_generation_allocation_counter_at_last_gc_ = new_value;
  }

  size_t PromotedSinceLastGC() {
    size_t old_generation_size = OldGenerationSizeOfObjects();
    return old_generation_size > old_generation_size_at_last_gc_
               ? old_generation_size - old_generation_size_at_last_gc_
               : 0;
  }

  int gc_count() const { return gc_count_; }

  bool is_current_gc_forced() const { return is_current_gc_forced_; }

  // Returns whether the currently in-progress GC should avoid increasing the
  // ages on any objects that live for a set number of collections.
  bool ShouldCurrentGCKeepAgesUnchanged() const {
    return is_current_gc_forced_ || is_current_gc_for_heap_profiler_;
  }

  // Returns the size of objects residing in non-new spaces.
  // Excludes external memory held by those objects.
  V8_EXPORT_PRIVATE size_t OldGenerationSizeOfObjects();

  // Returns the size of objects held by the EmbedderHeapTracer.
  V8_EXPORT_PRIVATE size_t EmbedderSizeOfObjects() const;

  // Returns the global size of objects (embedder + V8 non-new spaces).
  V8_EXPORT_PRIVATE size_t GlobalSizeOfObjects();

  // We allow incremental marking to overshoot the V8 and global allocation
  // limit for performace reasons. If the overshoot is too large then we are
  // more eager to finalize incremental marking.
  bool AllocationLimitOvershotByLargeMargin();

  // Return the maximum size objects can be before having to allocate them as
  // large objects. This takes into account allocating in the code space for
  // which the size of the allocatable space per V8 page may depend on the OS
  // page size at runtime. You may use kMaxRegularHeapObjectSize as a constant
  // instead if you know the allocation isn't in the code spaces.
<<<<<<< HEAD
  V8_EXPORT_PRIVATE static int MaxRegularHeapObjectSize(
=======
  inline V8_EXPORT_PRIVATE int MaxRegularHeapObjectSize(
>>>>>>> a8a80be5
      AllocationType allocation);

  // ===========================================================================
  // Prologue/epilogue callback methods.========================================
  // ===========================================================================

  void AddGCPrologueCallback(v8::Isolate::GCCallbackWithData callback,
                             GCType gc_type_filter, void* data);
  void RemoveGCPrologueCallback(v8::Isolate::GCCallbackWithData callback,
                                void* data);

  void AddGCEpilogueCallback(v8::Isolate::GCCallbackWithData callback,
                             GCType gc_type_filter, void* data);
  void RemoveGCEpilogueCallback(v8::Isolate::GCCallbackWithData callback,
                                void* data);

  void CallGCPrologueCallbacks(GCType gc_type, GCCallbackFlags flags);
  void CallGCEpilogueCallbacks(GCType gc_type, GCCallbackFlags flags);

  // ===========================================================================
  // Allocation methods. =======================================================
  // ===========================================================================

  // Creates a filler object and returns a heap object immediately after it.
  V8_EXPORT_PRIVATE HeapObject PrecedeWithFiller(HeapObject object,
                                                 int filler_size);

  // Creates a filler object if needed for alignment and returns a heap object
  // immediately after it. If any space is left after the returned object,
  // another filler object is created so the over allocated memory is iterable.
  V8_WARN_UNUSED_RESULT HeapObject
  AlignWithFiller(HeapObject object, int object_size, int allocation_size,
                  AllocationAlignment alignment);

  // Allocate an external backing store with the given allocation callback.
  // If the callback fails (indicated by a nullptr result) then this function
  // will re-try the allocation after performing GCs. This is useful for
  // external backing stores that may be retained by (unreachable) V8 objects
  // such as ArrayBuffers, ExternalStrings, etc.
  //
  // The function may also proactively trigger GCs even if the allocation
  // callback does not fail to keep the memory usage low.
  V8_EXPORT_PRIVATE void* AllocateExternalBackingStore(
      const std::function<void*(size_t)>& allocate, size_t byte_length);

  // ===========================================================================
  // Allocation site tracking. =================================================
  // ===========================================================================

  // Updates the AllocationSite of a given {object}. The entry (including the
  // count) is cached on the local pretenuring feedback.
  inline void UpdateAllocationSite(
      Map map, HeapObject object, PretenuringFeedbackMap* pretenuring_feedback);

  // Merges local pretenuring feedback into the global one. Note that this
  // method needs to be called after evacuation, as allocation sites may be
  // evacuated and this method resolves forward pointers accordingly.
  void MergeAllocationSitePretenuringFeedback(
      const PretenuringFeedbackMap& local_pretenuring_feedback);

  // Adds an allocation site to the list of sites to be pretenured during the
  // next collection. Added allocation sites are pretenured independent of
  // their feedback.
  V8_EXPORT_PRIVATE void PretenureAllocationSiteOnNextCollection(
      AllocationSite site);

  // ===========================================================================
  // Allocation tracking. ======================================================
  // ===========================================================================

  // Adds {new_space_observer} to new space and {observer} to any other space.
  void AddAllocationObserversToAllSpaces(
      AllocationObserver* observer, AllocationObserver* new_space_observer);

  // Removes {new_space_observer} from new space and {observer} from any other
  // space.
  void RemoveAllocationObserversFromAllSpaces(
      AllocationObserver* observer, AllocationObserver* new_space_observer);

  // Check if the given object was recently allocated and its fields may appear
  // as uninitialized to background threads.
  // This predicate may be invoked from a background thread.
  inline bool IsPendingAllocation(HeapObject object);
  inline bool IsPendingAllocation(Object object);

  // Notifies that all previously allocated objects are properly initialized
  // and ensures that IsPendingAllocation returns false for them. This function
  // may be invoked only on the main thread.
  V8_EXPORT_PRIVATE void PublishPendingAllocations();

  // ===========================================================================
  // Heap object allocation tracking. ==========================================
  // ===========================================================================

  V8_EXPORT_PRIVATE void AddHeapObjectAllocationTracker(
      HeapObjectAllocationTracker* tracker);
  V8_EXPORT_PRIVATE void RemoveHeapObjectAllocationTracker(
      HeapObjectAllocationTracker* tracker);
  bool has_heap_object_allocation_tracker() const {
    return !allocation_trackers_.empty();
  }

  // ===========================================================================
  // Retaining path tracking. ==================================================
  // ===========================================================================

  // Adds the given object to the weak table of retaining path targets.
  // On each GC if the marker discovers the object, it will print the retaining
  // path. This requires --track-retaining-path flag.
  void AddRetainingPathTarget(Handle<HeapObject> object,
                              RetainingPathOption option);

  // ===========================================================================
  // Stack frame support. ======================================================
  // ===========================================================================

  // Returns the Code object for a given interior pointer.
  Code GcSafeFindCodeForInnerPointer(Address inner_pointer);

  // Returns true if {addr} is contained within {code} and false otherwise.
  // Mostly useful for debugging.
  bool GcSafeCodeContains(Code code, Address addr);

  // Casts a heap object to a code object and checks if the inner_pointer is
  // within the object.
  Code GcSafeCastToCode(HeapObject object, Address inner_pointer);

  // Returns the map of an object. Can be used during garbage collection, i.e.
  // it supports a forwarded map. Fails if the map is not the code map.
  Map GcSafeMapOfCodeSpaceObject(HeapObject object);

// =============================================================================
#ifdef VERIFY_HEAP
  // Verify the heap is in its normal state before or after a GC.
  V8_EXPORT_PRIVATE void Verify();
  // Verify the read-only heap after all read-only heap objects have been
  // created.
  void VerifyReadOnlyHeap();
  void VerifyRememberedSetFor(HeapObject object);
#endif

#ifdef V8_ENABLE_ALLOCATION_TIMEOUT
  void V8_EXPORT_PRIVATE set_allocation_timeout(int allocation_timeout);
#endif  // V8_ENABLE_ALLOCATION_TIMEOUT

#ifdef DEBUG
  void VerifyCountersAfterSweeping();
  void VerifyCountersBeforeConcurrentSweeping();
  void VerifyCommittedPhysicalMemory();

  void Print();
  void PrintHandles();

  // Report code statistics.
  void ReportCodeStatistics(const char* title);
#endif  // DEBUG
  void* GetRandomMmapAddr() {
    void* result = v8::internal::GetRandomMmapAddr();
#if V8_TARGET_ARCH_X64
#if V8_OS_DARWIN
    // The Darwin kernel [as of macOS 10.12.5] does not clean up page
    // directory entries [PDE] created from mmap or mach_vm_allocate, even
    // after the region is destroyed. Using a virtual address space that is
    // too large causes a leak of about 1 wired [can never be paged out] page
    // per call to mmap(). The page is only reclaimed when the process is
    // killed. Confine the hint to a 32-bit section of the virtual address
    // space. See crbug.com/700928.
    uintptr_t offset = reinterpret_cast<uintptr_t>(result) & kMmapRegionMask;
    result = reinterpret_cast<void*>(mmap_region_base_ + offset);
#endif  // V8_OS_DARWIN
#endif  // V8_TARGET_ARCH_X64
    return result;
  }

  void RegisterCodeObject(Handle<Code> code);

  static const char* GarbageCollectionReasonToString(
      GarbageCollectionReason gc_reason);

  // Calculates the nof entries for the full sized number to string cache.
  inline int MaxNumberToStringCacheSize() const;

  static Isolate* GetIsolateFromWritableObject(HeapObject object);

  // Ensure that we have swept all spaces in such a way that we can iterate
  // over all objects.
  void MakeHeapIterable();

 private:
  class AllocationTrackerForDebugging;

  using ExternalStringTableUpdaterCallback = String (*)(Heap* heap,
                                                        FullObjectSlot pointer);

  // External strings table is a place where all external strings are
  // registered.  We need to keep track of such strings to properly
  // finalize them.
  class ExternalStringTable {
   public:
    explicit ExternalStringTable(Heap* heap) : heap_(heap) {}
    ExternalStringTable(const ExternalStringTable&) = delete;
    ExternalStringTable& operator=(const ExternalStringTable&) = delete;

    // Registers an external string.
    inline void AddString(String string);
    bool Contains(String string);

    void IterateAll(RootVisitor* v);
    void IterateYoung(RootVisitor* v);
    void PromoteYoung();

    // Restores internal invariant and gets rid of collected strings. Must be
    // called after each Iterate*() that modified the strings.
    void CleanUpAll();
    void CleanUpYoung();

    // Finalize all registered external strings and clear tables.
    void TearDown();

    void UpdateYoungReferences(
        Heap::ExternalStringTableUpdaterCallback updater_func);
    void UpdateReferences(
        Heap::ExternalStringTableUpdaterCallback updater_func);

   private:
    void Verify();
    void VerifyYoung();

    Heap* const heap_;

    // To speed up scavenge collections young string are kept separate from old
    // strings.
    std::vector<Object> young_strings_;
    std::vector<Object> old_strings_;
  };

  struct StringTypeTable {
    InstanceType type;
    int size;
    RootIndex index;
  };

  struct ConstantStringTable {
    const char* contents;
    RootIndex index;
  };

  struct StructTable {
    InstanceType type;
    int size;
    RootIndex index;
  };

  struct GCCallbackTuple {
    GCCallbackTuple(v8::Isolate::GCCallbackWithData callback, GCType gc_type,
                    void* data)
        : callback(callback), gc_type(gc_type), data(data) {}

    bool operator==(const GCCallbackTuple& other) const;

    v8::Isolate::GCCallbackWithData callback;
    GCType gc_type;
    void* data;
  };

  static const int kInitialEvalCacheSize = 64;
  static const int kInitialNumberStringCacheSize = 256;

  static const int kRememberedUnmappedPages = 128;

  static const StringTypeTable string_type_table[];
  static const ConstantStringTable constant_string_table[];
  static const StructTable struct_table[];

  static const int kYoungSurvivalRateHighThreshold = 90;
  static const int kYoungSurvivalRateAllowedDeviation = 15;
  static const int kOldSurvivalRateLowThreshold = 10;

  static const int kMaxMarkCompactsInIdleRound = 7;

  static const int kInitialFeedbackCapacity = 256;

  Heap();
  ~Heap();

  Heap(const Heap&) = delete;
  Heap& operator=(const Heap&) = delete;

  static bool IsRegularObjectAllocation(AllocationType allocation) {
    return AllocationType::kYoung == allocation ||
           AllocationType::kOld == allocation;
  }

  static size_t DefaultGetExternallyAllocatedMemoryInBytesCallback() {
    return 0;
  }

#define ROOT_ACCESSOR(type, name, CamelName) inline void set_##name(type value);
  ROOT_LIST(ROOT_ACCESSOR)
#undef ROOT_ACCESSOR

  void set_current_gc_flags(int flags) { current_gc_flags_ = flags; }

  inline bool ShouldReduceMemory() const {
    return (current_gc_flags_ & kReduceMemoryFootprintMask) != 0;
  }

  int NumberOfScavengeTasks();

  // Checks whether a global GC is necessary
  GarbageCollector SelectGarbageCollector(AllocationSpace space,
                                          const char** reason);

  // Free all LABs in the heap.
  void FreeLinearAllocationAreas();

  // Free all shared LABs.
  void FreeSharedLinearAllocationAreas();

  // Free all shared LABs of main thread.
  void FreeMainThreadSharedLinearAllocationAreas();

  // Performs garbage collection in a safepoint.
  // Returns the number of freed global handles.
  size_t PerformGarbageCollection(
      GarbageCollector collector, GarbageCollectionReason gc_reason,
      const char* collector_reason,
      const GCCallbackFlags gc_callback_flags = kNoGCCallbackFlags);

  // Performs garbage collection in the shared heap.
  void PerformSharedGarbageCollection(Isolate* initiator,
                                      GarbageCollectionReason gc_reason);

  inline void UpdateOldSpaceLimits();

  bool CreateInitialMaps();
  void CreateInternalAccessorInfoObjects();
  void CreateInitialObjects();

  // Commits from space if it is uncommitted.
  void EnsureFromSpaceIsCommitted();

  // Uncommit unused semi space.
  V8_EXPORT_PRIVATE bool UncommitFromSpace();

  // Fill in bogus values in from space
  void ZapFromSpace();

  // Zaps the memory of a code object.
  V8_EXPORT_PRIVATE void ZapCodeObject(Address start_address,
                                       int size_in_bytes);

  // Initialize a filler object to keep the ability to iterate over the heap
  // when introducing gaps within pages. If the memory after the object header
  // of the filler should be cleared, pass in kClearFreedMemory. The default is
  // kDontClearFreedMemory.
  V8_EXPORT_PRIVATE HeapObject
  CreateFillerObjectAt(Address addr, int size,
                       ClearFreedMemoryMode clear_memory_mode =
                           ClearFreedMemoryMode::kDontClearFreedMemory);

  // Range write barrier implementation.
  template <int kModeMask, typename TSlot>
  V8_INLINE void WriteBarrierForRangeImpl(MemoryChunk* source_page,
                                          HeapObject object, TSlot start_slot,
                                          TSlot end_slot);

  // Deopts all code that contains allocation instruction which are tenured or
  // not tenured. Moreover it clears the pretenuring allocation site statistics.
  void ResetAllAllocationSitesDependentCode(AllocationType allocation);

  // Evaluates local pretenuring for the old space and calls
  // ResetAllTenuredAllocationSitesDependentCode if too many objects died in
  // the old space.
  void EvaluateOldSpaceLocalPretenuring(uint64_t size_of_objects_before_gc);

  // Record statistics after garbage collection.
  void ReportStatisticsAfterGC();

  // Flush the number to string cache.
  void FlushNumberStringCache();

  void ConfigureInitialOldGenerationSize();

  double ComputeMutatorUtilization(const char* tag, double mutator_speed,
                                   double gc_speed);
  bool HasLowYoungGenerationAllocationRate();
  bool HasLowOldGenerationAllocationRate();
  bool HasLowEmbedderAllocationRate();

  void ReduceNewSpaceSize();

  GCIdleTimeHeapState ComputeHeapState();

  bool PerformIdleTimeAction(GCIdleTimeAction action,
                             GCIdleTimeHeapState heap_state,
                             double deadline_in_ms);

  void IdleNotificationEpilogue(GCIdleTimeAction action,
                                GCIdleTimeHeapState heap_state, double start_ms,
                                double deadline_in_ms);

  void PrintMaxMarkingLimitReached();
  void PrintMaxNewSpaceSizeReached();

  int NextStressMarkingLimit();

  void AddToRingBuffer(const char* string);
  void GetFromRingBuffer(char* buffer);

  void CompactRetainedMaps(WeakArrayList retained_maps);

  void CollectGarbageOnMemoryPressure();

  void EagerlyFreeExternalMemory();

  bool InvokeNearHeapLimitCallback();

  void ComputeFastPromotionMode();

  // Attempt to over-approximate the weak closure by marking object groups and
  // implicit references from global handles, but don't atomically complete
  // marking. If we continue to mark incrementally, we might have marked
  // objects that die later.
  void FinalizeIncrementalMarkingIncrementally(
      GarbageCollectionReason gc_reason);

  void InvokeIncrementalMarkingPrologueCallbacks();
  void InvokeIncrementalMarkingEpilogueCallbacks();

  // ===========================================================================
  // Pretenuring. ==============================================================
  // ===========================================================================

  // Pretenuring decisions are made based on feedback collected during new space
  // evacuation. Note that between feedback collection and calling this method
  // object in old space must not move.
  void ProcessPretenuringFeedback();

  // Removes an entry from the global pretenuring storage.
  void RemoveAllocationSitePretenuringFeedback(AllocationSite site);

  // ===========================================================================
  // Actual GC. ================================================================
  // ===========================================================================

  // Code that should be run before and after each GC.  Includes some
  // reporting/verification activities when compiled with DEBUG set.
  void GarbageCollectionPrologue(GarbageCollectionReason gc_reason,
                                 const v8::GCCallbackFlags gc_callback_flags);
  void GarbageCollectionPrologueInSafepoint();
  void GarbageCollectionEpilogue(GarbageCollector collector);
  void GarbageCollectionEpilogueInSafepoint(GarbageCollector collector);

  // Performs a major collection in the whole heap.
  void MarkCompact();
  // Performs a minor collection of just the young generation.
  void MinorMarkCompact();

  // Code to be run before and after mark-compact.
  void MarkCompactPrologue();
  void MarkCompactEpilogue();

  // Performs a minor collection in new generation.
  void Scavenge();
  void EvacuateYoungGeneration();

  void UpdateYoungReferencesInExternalStringTable(
      ExternalStringTableUpdaterCallback updater_func);

  void UpdateReferencesInExternalStringTable(
      ExternalStringTableUpdaterCallback updater_func);

  void ProcessAllWeakReferences(WeakObjectRetainer* retainer);
  void ProcessYoungWeakReferences(WeakObjectRetainer* retainer);
  void ProcessNativeContexts(WeakObjectRetainer* retainer);
  void ProcessAllocationSites(WeakObjectRetainer* retainer);
  void ProcessDirtyJSFinalizationRegistries(WeakObjectRetainer* retainer);
  void ProcessWeakListRoots(WeakObjectRetainer* retainer);

  // ===========================================================================
  // GC statistics. ============================================================
  // ===========================================================================

  inline size_t OldGenerationSpaceAvailable() {
    uint64_t bytes = OldGenerationSizeOfObjects() +
                     AllocatedExternalMemorySinceMarkCompact();

    if (old_generation_allocation_limit() <= bytes) return 0;
    return old_generation_allocation_limit() - static_cast<size_t>(bytes);
  }

  void UpdateTotalGCTime(double duration);

  bool MaximumSizeScavenge() { return maximum_size_scavenges_ > 0; }

  bool IsIneffectiveMarkCompact(size_t old_generation_size,
                                double mutator_utilization);
  void CheckIneffectiveMarkCompact(size_t old_generation_size,
                                   double mutator_utilization);

  inline void IncrementExternalBackingStoreBytes(ExternalBackingStoreType type,
                                                 size_t amount);

  inline void DecrementExternalBackingStoreBytes(ExternalBackingStoreType type,
                                                 size_t amount);

  // ===========================================================================
  // Growing strategy. =========================================================
  // ===========================================================================

  MemoryReducer* memory_reducer() { return memory_reducer_.get(); }

  // For some webpages RAIL mode does not switch from PERFORMANCE_LOAD.
  // This constant limits the effect of load RAIL mode on GC.
  // The value is arbitrary and chosen as the largest load time observed in
  // v8 browsing benchmarks.
  static const int kMaxLoadTimeMs = 7000;

  bool ShouldOptimizeForLoadTime();

  size_t old_generation_allocation_limit() const {
    return old_generation_allocation_limit_.load(std::memory_order_relaxed);
  }

  void set_old_generation_allocation_limit(size_t newlimit) {
    old_generation_allocation_limit_.store(newlimit, std::memory_order_relaxed);
  }

  size_t global_allocation_limit() const { return global_allocation_limit_; }

  size_t max_old_generation_size() {
    return max_old_generation_size_.load(std::memory_order_relaxed);
  }

  void set_max_old_generation_size(size_t value) {
    max_old_generation_size_.store(value, std::memory_order_relaxed);
  }

  bool always_allocate() { return always_allocate_scope_count_ != 0; }

  V8_EXPORT_PRIVATE bool CanExpandOldGeneration(size_t size);
  V8_EXPORT_PRIVATE bool CanExpandOldGenerationBackground(LocalHeap* local_heap,
                                                          size_t size);
  V8_EXPORT_PRIVATE bool CanPromoteYoungAndExpandOldGeneration(size_t size);

  bool ShouldExpandOldGenerationOnSlowAllocation(
      LocalHeap* local_heap = nullptr);
  bool IsRetryOfFailedAllocation(LocalHeap* local_heap);
  bool IsMainThreadParked(LocalHeap* local_heap);

  HeapGrowingMode CurrentHeapGrowingMode();

  double PercentToOldGenerationLimit();
  double PercentToGlobalMemoryLimit();
  enum class IncrementalMarkingLimit {
    kNoLimit,
    kSoftLimit,
    kHardLimit,
    kFallbackForEmbedderLimit
  };
  IncrementalMarkingLimit IncrementalMarkingLimitReached();

  bool ShouldStressCompaction() const;

  bool UseGlobalMemoryScheduling() const {
    return FLAG_global_gc_scheduling && local_embedder_heap_tracer();
  }

  base::Optional<size_t> GlobalMemoryAvailable();

  void RecomputeLimits(GarbageCollector collector);

  // ===========================================================================
  // Idle notification. ========================================================
  // ===========================================================================

  bool RecentIdleNotificationHappened();

  // ===========================================================================
  // GC Tasks. =================================================================
  // ===========================================================================

  void ScheduleScavengeTaskIfNeeded();

  // ===========================================================================
  // Allocation methods. =======================================================
  // ===========================================================================

  HeapAllocator* allocator() { return &heap_allocator_; }

  // Allocates a JS Map in the heap.
  V8_WARN_UNUSED_RESULT AllocationResult
  AllocateMap(InstanceType instance_type, int instance_size,
              ElementsKind elements_kind = TERMINAL_FAST_ELEMENTS_KIND,
              int inobject_properties = 0);

  // Allocate an uninitialized object.  The memory is non-executable if the
  // hardware and OS allow.  This is the single choke-point for allocations
  // performed by the runtime and should not be bypassed (to extend this to
  // inlined allocations, use the Heap::DisableInlineAllocation() support).
  V8_WARN_UNUSED_RESULT V8_INLINE AllocationResult
  AllocateRaw(int size_in_bytes, AllocationType allocation,
              AllocationOrigin origin = AllocationOrigin::kRuntime,
              AllocationAlignment alignment = kTaggedAligned);

  // This method will try to allocate objects quickly (AllocationType::kYoung)
  // otherwise it falls back to a slower path indicated by the mode.
  enum AllocationRetryMode { kLightRetry, kRetryOrFail };
  template <AllocationRetryMode mode>
  V8_WARN_UNUSED_RESULT V8_INLINE HeapObject
  AllocateRawWith(int size, AllocationType allocation,
                  AllocationOrigin origin = AllocationOrigin::kRuntime,
                  AllocationAlignment alignment = kTaggedAligned);

  // Call AllocateRawWith with kRetryOrFail. Matches the method in LocalHeap.
  V8_WARN_UNUSED_RESULT inline Address AllocateRawOrFail(
      int size, AllocationType allocation,
      AllocationOrigin origin = AllocationOrigin::kRuntime,
      AllocationAlignment alignment = kTaggedAligned);

  // Allocates a heap object based on the map.
  V8_WARN_UNUSED_RESULT AllocationResult Allocate(Handle<Map> map,
                                                  AllocationType allocation);

  // Allocates a partial map for bootstrapping.
  V8_WARN_UNUSED_RESULT AllocationResult
  AllocatePartialMap(InstanceType instance_type, int instance_size);

  void FinalizePartialMap(Map map);

  void set_force_oom(bool value) { force_oom_ = value; }
  void set_force_gc_on_next_allocation() {
    force_gc_on_next_allocation_ = true;
  }

  // Helper for IsPendingAllocation.
  inline bool IsPendingAllocationInternal(HeapObject object);

  // ===========================================================================
  // Retaining path tracing ====================================================
  // ===========================================================================

  void AddRetainer(HeapObject retainer, HeapObject object);
  void AddEphemeronRetainer(HeapObject retainer, HeapObject object);
  void AddRetainingRoot(Root root, HeapObject object);
  // Returns true if the given object is a target of retaining path tracking.
  // Stores the option corresponding to the object in the provided *option.
  bool IsRetainingPathTarget(HeapObject object, RetainingPathOption* option);
  void PrintRetainingPath(HeapObject object, RetainingPathOption option);
  void UpdateRetainersAfterScavenge();

#ifdef DEBUG
  V8_EXPORT_PRIVATE void IncrementObjectCounters();
#endif  // DEBUG

  std::vector<Handle<NativeContext>> FindAllNativeContexts();
  std::vector<WeakArrayList> FindAllRetainedMaps();
  MemoryMeasurement* memory_measurement() { return memory_measurement_.get(); }

  AllocationType allocation_type_for_in_place_internalizable_strings() const {
    return allocation_type_for_in_place_internalizable_strings_;
  }

  bool IsStressingScavenge();

  ExternalMemoryAccounting external_memory_;

  // This can be calculated directly from a pointer to the heap; however, it is
  // more expedient to get at the isolate directly from within Heap methods.
  Isolate* isolate_ = nullptr;

  HeapAllocator heap_allocator_;

  // These limits are initialized in Heap::ConfigureHeap based on the resource
  // constraints and flags.
  size_t code_range_size_ = 0;
  size_t max_semi_space_size_ = 0;
  size_t initial_semispace_size_ = 0;
  // Full garbage collections can be skipped if the old generation size
  // is below this threshold.
  size_t min_old_generation_size_ = 0;
  // If the old generation size exceeds this limit, then V8 will
  // crash with out-of-memory error.
  std::atomic<size_t> max_old_generation_size_{0};
  // TODO(mlippautz): Clarify whether this should take some embedder
  // configurable limit into account.
  size_t min_global_memory_size_ = 0;
  size_t max_global_memory_size_ = 0;

  size_t initial_max_old_generation_size_ = 0;
  size_t initial_max_old_generation_size_threshold_ = 0;
  size_t initial_old_generation_size_ = 0;
  bool old_generation_size_configured_ = false;
  size_t maximum_committed_ = 0;
  size_t old_generation_capacity_after_bootstrap_ = 0;

  // Backing store bytes (array buffers and external strings).
  // Use uint64_t counter since the counter could overflow the 32-bit range
  // temporarily on 32-bit.
  std::atomic<uint64_t> backing_store_bytes_{0};

  // For keeping track of how much data has survived
  // scavenge since last new space expansion.
  size_t survived_since_last_expansion_ = 0;

  // ... and since the last scavenge.
  size_t survived_last_scavenge_ = 0;

  // This is not the depth of nested AlwaysAllocateScope's but rather a single
  // count, as scopes can be acquired from multiple tasks (read: threads).
  std::atomic<size_t> always_allocate_scope_count_{0};

  // Stores the memory pressure level that set by MemoryPressureNotification
  // and reset by a mark-compact garbage collection.
  std::atomic<MemoryPressureLevel> memory_pressure_level_;

  std::vector<std::pair<v8::NearHeapLimitCallback, void*>>
      near_heap_limit_callbacks_;

  // For keeping track of context disposals.
  int contexts_disposed_ = 0;

  NewSpace* new_space_ = nullptr;
  OldSpace* old_space_ = nullptr;
  CodeSpace* code_space_ = nullptr;
  MapSpace* map_space_ = nullptr;
  OldLargeObjectSpace* lo_space_ = nullptr;
  CodeLargeObjectSpace* code_lo_space_ = nullptr;
  NewLargeObjectSpace* new_lo_space_ = nullptr;
  ReadOnlySpace* read_only_space_ = nullptr;

  OldSpace* shared_old_space_ = nullptr;
  MapSpace* shared_map_space_ = nullptr;

  std::unique_ptr<ConcurrentAllocator> shared_old_allocator_;
  std::unique_ptr<ConcurrentAllocator> shared_map_allocator_;

  // Map from the space id to the space.
  Space* space_[LAST_SPACE + 1];

  LocalHeap* main_thread_local_heap_ = nullptr;

  // List for tracking ArrayBufferExtensions
  ArrayBufferExtension* old_array_buffer_extensions_ = nullptr;
  ArrayBufferExtension* young_array_buffer_extensions_ = nullptr;

  // Determines whether code space is write-protected. This is essentially a
  // race-free copy of the {FLAG_write_protect_code_memory} flag.
  bool write_protect_code_memory_ = false;

  // Holds the number of open CodeSpaceMemoryModificationScopes.
  uintptr_t code_space_memory_modification_scope_depth_ = 0;

  // Holds the number of open CodePageCollectionMemoryModificationScopes.
  std::atomic<uintptr_t> code_page_collection_memory_modification_scope_depth_{
      0};

  std::atomic<HeapState> gc_state_{NOT_IN_GC};

  int gc_post_processing_depth_ = 0;

  // Returns the amount of external memory registered since last global gc.
  V8_EXPORT_PRIVATE uint64_t AllocatedExternalMemorySinceMarkCompact();

  // Starts marking when stress_marking_percentage_% of the marking start limit
  // is reached.
  std::atomic<int> stress_marking_percentage_{0};

  // Observer that causes more frequent checks for reached incremental
  // marking limit.
  AllocationObserver* stress_marking_observer_ = nullptr;

  // Observer that can cause early scavenge start.
  StressScavengeObserver* stress_scavenge_observer_ = nullptr;

  // The maximum percent of the marking limit reached wihout causing marking.
  // This is tracked when specyfing --fuzzer-gc-analysis.
  double max_marking_limit_reached_ = 0.0;

  // How many mark-sweep collections happened.
  unsigned int ms_count_ = 0;

  // How many gc happened.
  unsigned int gc_count_ = 0;

  // The number of Mark-Compact garbage collections that are considered as
  // ineffective. See IsIneffectiveMarkCompact() predicate.
  int consecutive_ineffective_mark_compacts_ = 0;

  static const uintptr_t kMmapRegionMask = 0xFFFFFFFFu;
  uintptr_t mmap_region_base_ = 0;

  // For post mortem debugging.
  int remembered_unmapped_pages_index_ = 0;
  Address remembered_unmapped_pages_[kRememberedUnmappedPages];

  // Limit that triggers a global GC on the next (normally caused) GC.  This
  // is checked when we have already decided to do a GC to help determine
  // which collector to invoke, before expanding a paged space in the old
  // generation and on every allocation in large object space.
  std::atomic<size_t> old_generation_allocation_limit_{0};
  size_t global_allocation_limit_ = 0;

  // Weak list heads, threaded through the objects.
  // List heads are initialized lazily and contain the undefined_value at start.
  // {native_contexts_list_} is an Address instead of an Object to allow the use
  // of atomic accessors.
  std::atomic<Address> native_contexts_list_;
  Object allocation_sites_list_;
  Object dirty_js_finalization_registries_list_;
  // Weak list tails.
  Object dirty_js_finalization_registries_list_tail_;

  std::vector<GCCallbackTuple> gc_epilogue_callbacks_;
  std::vector<GCCallbackTuple> gc_prologue_callbacks_;

  GetExternallyAllocatedMemoryInBytesCallback external_memory_callback_;

  int deferred_counters_[v8::Isolate::kUseCounterFeatureCount];

  size_t promoted_objects_size_ = 0;
  double promotion_ratio_ = 0.0;
  double promotion_rate_ = 0.0;
  size_t semi_space_copied_object_size_ = 0;
  size_t previous_semi_space_copied_object_size_ = 0;
  double semi_space_copied_rate_ = 0.0;
  int nodes_died_in_new_space_ = 0;
  int nodes_copied_in_new_space_ = 0;
  int nodes_promoted_ = 0;

  // This is the pretenuring trigger for allocation sites that are in maybe
  // tenure state. When we switched to the maximum new space size we deoptimize
  // the code that belongs to the allocation site and derive the lifetime
  // of the allocation site.
  unsigned int maximum_size_scavenges_ = 0;

  // Total time spent in GC.
  double total_gc_time_ms_ = 0.0;

  // Last time an idle notification happened.
  double last_idle_notification_time_ = 0.0;

  // Last time a garbage collection happened.
  double last_gc_time_ = 0.0;

  std::unique_ptr<GCTracer> tracer_;
  std::unique_ptr<MarkCompactCollector> mark_compact_collector_;
  std::unique_ptr<MinorMarkCompactCollector> minor_mark_compact_collector_;
  std::unique_ptr<ScavengerCollector> scavenger_collector_;
  std::unique_ptr<ArrayBufferSweeper> array_buffer_sweeper_;

  std::unique_ptr<MemoryAllocator> memory_allocator_;
  std::unique_ptr<IncrementalMarking> incremental_marking_;
  std::unique_ptr<ConcurrentMarking> concurrent_marking_;
  std::unique_ptr<GCIdleTimeHandler> gc_idle_time_handler_;
  std::unique_ptr<MemoryMeasurement> memory_measurement_;
  std::unique_ptr<MemoryReducer> memory_reducer_;
  std::unique_ptr<ObjectStats> live_object_stats_;
  std::unique_ptr<ObjectStats> dead_object_stats_;
  std::unique_ptr<ScavengeJob> scavenge_job_;
  std::unique_ptr<AllocationObserver> scavenge_task_observer_;
  std::unique_ptr<AllocationObserver> stress_concurrent_allocation_observer_;
  std::unique_ptr<LocalEmbedderHeapTracer> local_embedder_heap_tracer_;
  std::unique_ptr<MarkingBarrier> marking_barrier_;
  std::unique_ptr<AllocationTrackerForDebugging>
      allocation_tracker_for_debugging_;

  // This object controls virtual space reserved for code on the V8 heap. This
  // is only valid for 64-bit architectures where kRequiresCodeRange.
  //
  // Owned by the heap when !V8_COMPRESS_POINTERS_IN_SHARED_CAGE, otherwise is
  // process-wide.
  std::shared_ptr<CodeRange> code_range_;

  // The embedder owns the C++ heap.
  v8::CppHeap* cpp_heap_ = nullptr;

  EmbedderRootsHandler* embedder_roots_handler_ = nullptr;

  StrongRootsEntry* strong_roots_head_ = nullptr;
  base::Mutex strong_roots_mutex_;

  bool need_to_remove_stress_concurrent_allocation_observer_ = false;

  // This counter is increased before each GC and never reset.
  // To account for the bytes allocated since the last GC, use the
  // NewSpaceAllocationCounter() function.
  size_t new_space_allocation_counter_ = 0;

  // This counter is increased before each GC and never reset. To
  // account for the bytes allocated since the last GC, use the
  // OldGenerationAllocationCounter() function.
  size_t old_generation_allocation_counter_at_last_gc_ = 0;

  // The size of objects in old generation after the last MarkCompact GC.
  size_t old_generation_size_at_last_gc_{0};

  // The size of global memory after the last MarkCompact GC.
  size_t global_memory_at_last_gc_ = 0;

  // The feedback storage is used to store allocation sites (keys) and how often
  // they have been visited (values) by finding a memento behind an object. The
  // storage is only alive temporary during a GC. The invariant is that all
  // pointers in this map are already fixed, i.e., they do not point to
  // forwarding pointers.
  PretenuringFeedbackMap global_pretenuring_feedback_;

  std::unique_ptr<GlobalHandleVector<AllocationSite>>
      allocation_sites_to_pretenure_;

  char trace_ring_buffer_[kTraceRingBufferSize];

  // Used as boolean.
  uint8_t is_marking_flag_ = 0;

  // If it's not full then the data is from 0 to ring_buffer_end_.  If it's
  // full then the data is from ring_buffer_end_ to the end of the buffer and
  // from 0 to ring_buffer_end_.
  bool ring_buffer_full_ = false;
  size_t ring_buffer_end_ = 0;

  // Flag is set when the heap has been configured.  The heap can be repeatedly
  // configured through the API until it is set up.
  bool configured_ = false;

  // Currently set GC flags that are respected by all GC components.
  int current_gc_flags_ = Heap::kNoGCFlags;

  // Currently set GC callback flags that are used to pass information between
  // the embedder and V8's GC.
  GCCallbackFlags current_gc_callback_flags_ =
      GCCallbackFlags::kNoGCCallbackFlags;

  std::unique_ptr<IsolateSafepoint> safepoint_;

  bool is_current_gc_forced_ = false;
  bool is_current_gc_for_heap_profiler_ = false;

  ExternalStringTable external_string_table_;

  const AllocationType allocation_type_for_in_place_internalizable_strings_;

  base::Mutex relocation_mutex_;

  std::unique_ptr<CollectionBarrier> collection_barrier_;

  int ignore_local_gc_requests_depth_ = 0;

  int gc_callbacks_depth_ = 0;

  bool deserialization_complete_ = false;

  int max_regular_code_object_size_ = 0;

  bool fast_promotion_mode_ = false;

  // Used for testing purposes.
  bool force_oom_ = false;
  bool force_gc_on_next_allocation_ = false;
  bool delay_sweeper_tasks_for_testing_ = false;

  HeapObject pending_layout_change_object_;

  base::Mutex unprotected_memory_chunks_mutex_;
  std::unordered_set<MemoryChunk*> unprotected_memory_chunks_;

  std::unordered_map<HeapObject, HeapObject, Object::Hasher> retainer_;
  std::unordered_map<HeapObject, Root, Object::Hasher> retaining_root_;
  // If an object is retained by an ephemeron, then the retaining key of the
  // ephemeron is stored in this map.
  std::unordered_map<HeapObject, HeapObject, Object::Hasher>
      ephemeron_retainer_;
  // For each index inthe retaining_path_targets_ array this map
  // stores the option of the corresponding target.
  std::unordered_map<int, RetainingPathOption> retaining_path_target_option_;

  std::vector<HeapObjectAllocationTracker*> allocation_trackers_;

  bool is_finalization_registry_cleanup_task_posted_ = false;

  std::unique_ptr<third_party_heap::Heap> tp_heap_;

  // Classes in "heap" can be friends.
  friend class AlwaysAllocateScope;
  friend class ArrayBufferCollector;
  friend class ArrayBufferSweeper;
  friend class ConcurrentMarking;
  friend class EvacuateVisitorBase;
  friend class GCCallbacksScope;
  friend class GCTracer;
  friend class HeapAllocator;
  friend class HeapObjectIterator;
  friend class ScavengeTaskObserver;
  friend class IgnoreLocalGCRequests;
  friend class IncrementalMarking;
  friend class IncrementalMarkingRootMarkingVisitor;
  friend class IncrementalMarkingJob;
  friend class LargeObjectSpace;
  friend class LocalHeap;
  friend class MarkingBarrier;
  friend class OldLargeObjectSpace;
  friend class OptionalAlwaysAllocateScope;
  template <typename ConcreteVisitor, typename MarkingState>
  friend class MarkingVisitorBase;
  friend class MarkCompactCollector;
  friend class MarkCompactCollectorBase;
  friend class MinorMarkCompactCollector;
  friend class NewLargeObjectSpace;
  friend class NewSpace;
  friend class ObjectStatsCollector;
  friend class Page;
  friend class PagedSpace;
  friend class ReadOnlyRoots;
  friend class Scavenger;
  friend class ScavengerCollector;
  friend class StressConcurrentAllocationObserver;
  friend class Space;
  friend class Sweeper;
  friend class UnifiedHeapMarkingState;
  friend class heap::TestMemoryAllocatorScope;
  friend class third_party_heap::Heap;
  friend class third_party_heap::Impl;

  // The allocator interface.
  friend class Factory;
  friend class LocalFactory;
  template <typename IsolateT>
  friend class Deserializer;

  // The Isolate constructs us.
  friend class Isolate;

  // Used in cctest.
  friend class heap::HeapTester;
};

class HeapStats {
 public:
  static const int kStartMarker = 0xDECADE00;
  static const int kEndMarker = 0xDECADE01;

  intptr_t* start_marker;                  //  0
  size_t* ro_space_size;                   //  1
  size_t* ro_space_capacity;               //  2
  size_t* new_space_size;                  //  3
  size_t* new_space_capacity;              //  4
  size_t* old_space_size;                  //  5
  size_t* old_space_capacity;              //  6
  size_t* code_space_size;                 //  7
  size_t* code_space_capacity;             //  8
  size_t* map_space_size;                  //  9
  size_t* map_space_capacity;              // 10
  size_t* lo_space_size;                   // 11
  size_t* code_lo_space_size;              // 12
  size_t* global_handle_count;             // 13
  size_t* weak_global_handle_count;        // 14
  size_t* pending_global_handle_count;     // 15
  size_t* near_death_global_handle_count;  // 16
  size_t* free_global_handle_count;        // 17
  size_t* memory_allocator_size;           // 18
  size_t* memory_allocator_capacity;       // 19
  size_t* malloced_memory;                 // 20
  size_t* malloced_peak_memory;            // 21
  size_t* objects_per_type;                // 22
  size_t* size_per_type;                   // 23
  int* os_error;                           // 24
  char* last_few_messages;                 // 25
  char* js_stacktrace;                     // 26
  intptr_t* end_marker;                    // 27
};

// Disables GC for all allocations. It should not be used
// outside heap, deserializer, and isolate bootstrap.
// Use AlwaysAllocateScopeForTesting in tests.
class V8_NODISCARD AlwaysAllocateScope {
 public:
  inline ~AlwaysAllocateScope();

 private:
  friend class AlwaysAllocateScopeForTesting;
  friend class Evacuator;
  friend class Heap;
  friend class HeapAllocator;
  friend class Isolate;

  explicit inline AlwaysAllocateScope(Heap* heap);
  Heap* heap_;
};

// Like AlwaysAllocateScope if the heap argument to the constructor is
// non-null. No-op otherwise.
//
// This class exists because AlwaysAllocateScope doesn't compose with
// base::Optional, since supporting that composition requires making
// base::Optional a friend class, defeating the purpose of hiding its
// constructor.
class V8_NODISCARD OptionalAlwaysAllocateScope {
 public:
  inline ~OptionalAlwaysAllocateScope();

 private:
  friend class Heap;

  explicit inline OptionalAlwaysAllocateScope(Heap* heap);
  Heap* heap_;
};

class V8_NODISCARD AlwaysAllocateScopeForTesting {
 public:
  explicit inline AlwaysAllocateScopeForTesting(Heap* heap);

 private:
  AlwaysAllocateScope scope_;
};

// The CodeSpaceMemoryModificationScope can only be used by the main thread.
class V8_NODISCARD CodeSpaceMemoryModificationScope {
 public:
  explicit inline CodeSpaceMemoryModificationScope(Heap* heap);
  inline ~CodeSpaceMemoryModificationScope();

 private:
  Heap* heap_;
};

// The CodePageCollectionMemoryModificationScope can be used by any thread. It
// will not be enabled if a CodeSpaceMemoryModificationScope is already active.
class V8_NODISCARD CodePageCollectionMemoryModificationScope {
 public:
  explicit inline CodePageCollectionMemoryModificationScope(Heap* heap);
  inline ~CodePageCollectionMemoryModificationScope();

 private:
  Heap* heap_;
};

// The CodePageMemoryModificationScope does not check if tansitions to
// writeable and back to executable are actually allowed, i.e. the MemoryChunk
// was registered to be executable. It can be used by concurrent threads.
class V8_NODISCARD CodePageMemoryModificationScope {
 public:
  explicit inline CodePageMemoryModificationScope(BasicMemoryChunk* chunk);
  explicit inline CodePageMemoryModificationScope(Code object);
  inline ~CodePageMemoryModificationScope();

 private:
  BasicMemoryChunk* chunk_;
  bool scope_active_;

  // Disallow any GCs inside this scope, as a relocation of the underlying
  // object would change the {MemoryChunk} that this scope targets.
  DISALLOW_GARBAGE_COLLECTION(no_heap_allocation_)
};

class V8_NODISCARD IgnoreLocalGCRequests {
 public:
  explicit inline IgnoreLocalGCRequests(Heap* heap);
  inline ~IgnoreLocalGCRequests();

 private:
  Heap* heap_;
};

// Visitor class to verify interior pointers in spaces that do not contain
// or care about intergenerational references. All heap object pointers have to
// point into the heap to a location that has a map pointer at its first word.
// Caveat: Heap::Contains is an approximation because it can return true for
// objects in a heap space but above the allocation pointer.
class VerifyPointersVisitor : public ObjectVisitorWithCageBases,
                              public RootVisitor {
 public:
  V8_INLINE explicit VerifyPointersVisitor(Heap* heap);
  void VisitPointers(HeapObject host, ObjectSlot start,
                     ObjectSlot end) override;
  void VisitPointers(HeapObject host, MaybeObjectSlot start,
                     MaybeObjectSlot end) override;
  void VisitCodePointer(HeapObject host, CodeObjectSlot slot) override;
  void VisitCodeTarget(Code host, RelocInfo* rinfo) override;
  void VisitEmbeddedPointer(Code host, RelocInfo* rinfo) override;

  void VisitRootPointers(Root root, const char* description,
                         FullObjectSlot start, FullObjectSlot end) override;
  void VisitRootPointers(Root root, const char* description,
                         OffHeapObjectSlot start,
                         OffHeapObjectSlot end) override;

 protected:
  V8_INLINE void VerifyHeapObjectImpl(HeapObject heap_object);
  V8_INLINE void VerifyCodeObjectImpl(HeapObject heap_object);

  template <typename TSlot>
  V8_INLINE void VerifyPointersImpl(TSlot start, TSlot end);

  virtual void VerifyPointers(HeapObject host, MaybeObjectSlot start,
                              MaybeObjectSlot end);

  Heap* heap_;
};

// Verify that all objects are Smis.
class VerifySmisVisitor : public RootVisitor {
 public:
  void VisitRootPointers(Root root, const char* description,
                         FullObjectSlot start, FullObjectSlot end) override;
};

// Space iterator for iterating over all the paged spaces of the heap: Map
// space, old space and code space. Returns each space in turn, and null when it
// is done.
class V8_EXPORT_PRIVATE PagedSpaceIterator {
 public:
  explicit PagedSpaceIterator(Heap* heap)
      : heap_(heap), counter_(FIRST_GROWABLE_PAGED_SPACE) {}
  PagedSpace* Next();

 private:
  Heap* heap_;
  int counter_;
};

class V8_EXPORT_PRIVATE SpaceIterator : public Malloced {
 public:
  explicit SpaceIterator(Heap* heap);
  virtual ~SpaceIterator();

  bool HasNext();
  Space* Next();

 private:
  Heap* heap_;
  int current_space_;  // from enum AllocationSpace.
};

// A HeapObjectIterator provides iteration over the entire non-read-only heap.
// It aggregates the specific iterators for the different spaces as these can
// only iterate over one space only.
//
// HeapObjectIterator ensures there is no allocation during its lifetime (using
// an embedded DisallowGarbageCollection instance).
//
// HeapObjectIterator can skip free list nodes (that is, de-allocated heap
// objects that still remain in the heap). As implementation of free nodes
// filtering uses GC marks, it can't be used during MS/MC GC phases. Also, it is
// forbidden to interrupt iteration in this mode, as this will leave heap
// objects marked (and thus, unusable).
//
// See ReadOnlyHeapObjectIterator if you need to iterate over read-only space
// objects, or CombinedHeapObjectIterator if you need to iterate over both
// heaps.
class V8_EXPORT_PRIVATE HeapObjectIterator {
 public:
  enum HeapObjectsFiltering { kNoFiltering, kFilterUnreachable };

  explicit HeapObjectIterator(Heap* heap,
                              HeapObjectsFiltering filtering = kNoFiltering);
  ~HeapObjectIterator();

  HeapObject Next();

 private:
  HeapObject NextObject();

  Heap* heap_;
  std::unique_ptr<SafepointScope> safepoint_scope_;
  HeapObjectsFiltering filtering_;
  HeapObjectsFilter* filter_;
  // Space iterator for iterating all the spaces.
  SpaceIterator* space_iterator_;
  // Object iterator for the space currently being iterated.
  std::unique_ptr<ObjectIterator> object_iterator_;

  DISALLOW_GARBAGE_COLLECTION(no_heap_allocation_)
};

// Abstract base class for checking whether a weak object should be retained.
class WeakObjectRetainer {
 public:
  virtual ~WeakObjectRetainer() = default;

  // Return whether this object should be retained. If nullptr is returned the
  // object has no references. Otherwise the address of the retained object
  // should be returned as in some GC situations the object has been moved.
  virtual Object RetainAs(Object object) = 0;
};

// -----------------------------------------------------------------------------
// Allows observation of heap object allocations.
class HeapObjectAllocationTracker {
 public:
  virtual void AllocationEvent(Address addr, int size) = 0;
  virtual void MoveEvent(Address from, Address to, int size) {}
  virtual void UpdateObjectSizeEvent(Address addr, int size) {}
  virtual ~HeapObjectAllocationTracker() = default;
};

template <typename T>
inline T ForwardingAddress(T heap_obj);

// Address block allocator compatible with standard containers which registers
// its allocated range as strong roots.
class StrongRootBlockAllocator {
 public:
  using pointer = Address*;
  using const_pointer = const Address*;
  using reference = Address&;
  using const_reference = const Address&;
  using value_type = Address;
  using size_type = size_t;
  using difference_type = ptrdiff_t;
  template <class U>
  struct rebind;

  explicit StrongRootBlockAllocator(Heap* heap) : heap_(heap) {}

  Address* allocate(size_t n);
  void deallocate(Address* p, size_t n) noexcept;

 private:
  Heap* heap_;
};

// Rebinding to Address gives another StrongRootBlockAllocator.
template <>
struct StrongRootBlockAllocator::rebind<Address> {
  using other = StrongRootBlockAllocator;
};

// Rebinding to something other than Address gives a std::allocator that
// is copy-constructable from StrongRootBlockAllocator.
template <class U>
struct StrongRootBlockAllocator::rebind {
  class other : public std::allocator<U> {
   public:
    // NOLINTNEXTLINE
    other(const StrongRootBlockAllocator&) {}
  };
};

class V8_EXPORT_PRIVATE V8_NODISCARD EmbedderStackStateScope final {
 public:
  enum Origin {
    kImplicitThroughTask,
    kExplicitInvocation,
  };

  // Only used for testing where the Origin is always an explicit invocation.
  static EmbedderStackStateScope ExplicitScopeForTesting(
      LocalEmbedderHeapTracer* local_tracer,
      EmbedderHeapTracer::EmbedderStackState stack_state);

  EmbedderStackStateScope(Heap* heap, Origin origin,
                          EmbedderHeapTracer::EmbedderStackState stack_state);
  ~EmbedderStackStateScope();

 private:
  EmbedderStackStateScope(LocalEmbedderHeapTracer* local_tracer,
                          EmbedderHeapTracer::EmbedderStackState stack_state);

  LocalEmbedderHeapTracer* const local_tracer_;
  const EmbedderHeapTracer::EmbedderStackState old_stack_state_;
};

}  // namespace internal
}  // namespace v8

#endif  // V8_HEAP_HEAP_H_<|MERGE_RESOLUTION|>--- conflicted
+++ resolved
@@ -537,14 +537,6 @@
   bool IsImmovable(HeapObject object);
 
   V8_EXPORT_PRIVATE static bool IsLargeObject(HeapObject object);
-<<<<<<< HEAD
-
-  // This method supports the deserialization allocator.  All allocations
-  // are word-aligned.  The method should never fail to allocate since the
-  // total space requirements of the deserializer are known at build time.
-  inline Address DeserializerAllocate(AllocationType type, int size_in_bytes);
-=======
->>>>>>> a8a80be5
 
   // Trim the given array from the left. Note that this relocates the object
   // start and hence is only valid if there is only a single reference to it.
@@ -1097,16 +1089,10 @@
   void CompleteSweepingFull();
   void CompleteSweepingYoung(GarbageCollector collector);
 
-<<<<<<< HEAD
-  void EnsureSweepingCompleted();
-
-  IncrementalMarking* incremental_marking() {
-=======
   // Ensures that sweeping is finished for that object's page.
   void EnsureSweepingCompleted(HeapObject object);
 
   IncrementalMarking* incremental_marking() const {
->>>>>>> a8a80be5
     return incremental_marking_.get();
   }
 
@@ -1456,11 +1442,7 @@
   // which the size of the allocatable space per V8 page may depend on the OS
   // page size at runtime. You may use kMaxRegularHeapObjectSize as a constant
   // instead if you know the allocation isn't in the code spaces.
-<<<<<<< HEAD
-  V8_EXPORT_PRIVATE static int MaxRegularHeapObjectSize(
-=======
   inline V8_EXPORT_PRIVATE int MaxRegularHeapObjectSize(
->>>>>>> a8a80be5
       AllocationType allocation);
 
   // ===========================================================================
