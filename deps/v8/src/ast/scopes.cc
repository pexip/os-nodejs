// Copyright 2012 the V8 project authors. All rights reserved.
// Use of this source code is governed by a BSD-style license that can be
// found in the LICENSE file.

#include "src/ast/scopes.h"

#include <set>

#include "src/ast/ast.h"
#include "src/base/logging.h"
#include "src/base/optional.h"
#include "src/builtins/accessors.h"
#include "src/common/message-template.h"
#include "src/heap/local-factory-inl.h"
#include "src/init/bootstrapper.h"
#include "src/logging/runtime-call-stats-scope.h"
#include "src/objects/module-inl.h"
#include "src/objects/objects-inl.h"
#include "src/objects/scope-info.h"
#include "src/objects/string-set-inl.h"
#include "src/parsing/parse-info.h"
#include "src/parsing/parser.h"
#include "src/parsing/preparse-data.h"
#include "src/zone/zone-list-inl.h"
#include "src/zone/zone.h"

namespace v8 {
namespace internal {

// ----------------------------------------------------------------------------
// Implementation of LocalsMap
//
// Note: We are storing the handle locations as key values in the hash map.
//       When inserting a new variable via Declare(), we rely on the fact that
//       the handle location remains alive for the duration of that variable
//       use. Because a Variable holding a handle with the same location exists
//       this is ensured.

static_assert(sizeof(VariableMap) == (sizeof(void*) + 2 * sizeof(uint32_t) +
                                      sizeof(ZoneAllocationPolicy)),
              "Empty base optimization didn't kick in for VariableMap");

VariableMap::VariableMap(Zone* zone)
    : ZoneHashMap(8, ZoneAllocationPolicy(zone)) {}

VariableMap::VariableMap(const VariableMap& other, Zone* zone)
    : ZoneHashMap(other, ZoneAllocationPolicy(zone)) {}

Variable* VariableMap::Declare(Zone* zone, Scope* scope,
                               const AstRawString* name, VariableMode mode,
                               VariableKind kind,
                               InitializationFlag initialization_flag,
                               MaybeAssignedFlag maybe_assigned_flag,
                               IsStaticFlag is_static_flag, bool* was_added) {
  DCHECK_EQ(zone, allocator().zone());
  // AstRawStrings are unambiguous, i.e., the same string is always represented
  // by the same AstRawString*.
  // FIXME(marja): fix the type of Lookup.
  Entry* p = ZoneHashMap::LookupOrInsert(const_cast<AstRawString*>(name),
                                         name->Hash());
  *was_added = p->value == nullptr;
  if (*was_added) {
    // The variable has not been declared yet -> insert it.
    DCHECK_EQ(name, p->key);
    Variable* variable =
        zone->New<Variable>(scope, name, mode, kind, initialization_flag,
                            maybe_assigned_flag, is_static_flag);
    p->value = variable;
  }
  return reinterpret_cast<Variable*>(p->value);
}

void VariableMap::Remove(Variable* var) {
  const AstRawString* name = var->raw_name();
  ZoneHashMap::Remove(const_cast<AstRawString*>(name), name->Hash());
}

void VariableMap::Add(Variable* var) {
  const AstRawString* name = var->raw_name();
  Entry* p = ZoneHashMap::LookupOrInsert(const_cast<AstRawString*>(name),
                                         name->Hash());
  DCHECK_NULL(p->value);
  DCHECK_EQ(name, p->key);
  p->value = var;
}

Variable* VariableMap::Lookup(const AstRawString* name) {
  Entry* p = ZoneHashMap::Lookup(const_cast<AstRawString*>(name), name->Hash());
  if (p != nullptr) {
    DCHECK(reinterpret_cast<const AstRawString*>(p->key) == name);
    DCHECK_NOT_NULL(p->value);
    return reinterpret_cast<Variable*>(p->value);
  }
  return nullptr;
}

// ----------------------------------------------------------------------------
// Implementation of Scope

Scope::Scope(Zone* zone)
    : outer_scope_(nullptr), variables_(zone), scope_type_(SCRIPT_SCOPE) {
  SetDefaults();
}

Scope::Scope(Zone* zone, Scope* outer_scope, ScopeType scope_type)
    : outer_scope_(outer_scope), variables_(zone), scope_type_(scope_type) {
  DCHECK_NE(SCRIPT_SCOPE, scope_type);
  SetDefaults();
  set_language_mode(outer_scope->language_mode());
  private_name_lookup_skips_outer_class_ =
      outer_scope->is_class_scope() &&
      outer_scope->AsClassScope()->IsParsingHeritage();
  outer_scope_->AddInnerScope(this);
}

Variable* Scope::DeclareHomeObjectVariable(AstValueFactory* ast_value_factory) {
  bool was_added;
  Variable* home_object_variable = Declare(
      zone(), ast_value_factory->dot_home_object_string(), VariableMode::kConst,
      NORMAL_VARIABLE, InitializationFlag::kCreatedInitialized,
      MaybeAssignedFlag::kNotAssigned, &was_added);
  DCHECK(was_added);
  home_object_variable->set_is_used();
  home_object_variable->ForceContextAllocation();
  return home_object_variable;
}

Variable* Scope::DeclareStaticHomeObjectVariable(
    AstValueFactory* ast_value_factory) {
  bool was_added;
  Variable* static_home_object_variable =
      Declare(zone(), ast_value_factory->dot_static_home_object_string(),
              VariableMode::kConst, NORMAL_VARIABLE,
              InitializationFlag::kCreatedInitialized,
              MaybeAssignedFlag::kNotAssigned, &was_added);
  DCHECK(was_added);
  static_home_object_variable->set_is_used();
  static_home_object_variable->ForceContextAllocation();
  return static_home_object_variable;
}

DeclarationScope::DeclarationScope(Zone* zone,
                                   AstValueFactory* ast_value_factory,
                                   REPLMode repl_mode)
    : Scope(zone),
      function_kind_(repl_mode == REPLMode::kYes
                         ? FunctionKind::kAsyncFunction
                         : FunctionKind::kNormalFunction),
      params_(4, zone) {
  DCHECK_EQ(scope_type_, SCRIPT_SCOPE);
  SetDefaults();
  is_repl_mode_scope_ = repl_mode == REPLMode::kYes;
  receiver_ = DeclareDynamicGlobal(ast_value_factory->this_string(),
                                   THIS_VARIABLE, this);
}

DeclarationScope::DeclarationScope(Zone* zone, Scope* outer_scope,
                                   ScopeType scope_type,
                                   FunctionKind function_kind)
    : Scope(zone, outer_scope, scope_type),
      function_kind_(function_kind),
      params_(4, zone) {
  DCHECK_NE(scope_type, SCRIPT_SCOPE);
  SetDefaults();
}

ModuleScope::ModuleScope(DeclarationScope* script_scope,
                         AstValueFactory* avfactory)
    : DeclarationScope(avfactory->single_parse_zone(), script_scope,
                       MODULE_SCOPE, FunctionKind::kModule),
      module_descriptor_(
          avfactory->single_parse_zone()->New<SourceTextModuleDescriptor>(
              avfactory->single_parse_zone())) {
  set_language_mode(LanguageMode::kStrict);
  DeclareThis(avfactory);
}

ModuleScope::ModuleScope(Handle<ScopeInfo> scope_info,
                         AstValueFactory* avfactory)
    : DeclarationScope(avfactory->single_parse_zone(), MODULE_SCOPE, avfactory,
                       scope_info),
      module_descriptor_(nullptr) {
  set_language_mode(LanguageMode::kStrict);
}

ClassScope::ClassScope(Zone* zone, Scope* outer_scope, bool is_anonymous)
    : Scope(zone, outer_scope, CLASS_SCOPE),
      rare_data_and_is_parsing_heritage_(nullptr),
      is_anonymous_class_(is_anonymous) {
  set_language_mode(LanguageMode::kStrict);
}

template <typename IsolateT>
ClassScope::ClassScope(IsolateT* isolate, Zone* zone,
                       AstValueFactory* ast_value_factory,
                       Handle<ScopeInfo> scope_info)
    : Scope(zone, CLASS_SCOPE, ast_value_factory, scope_info),
      rare_data_and_is_parsing_heritage_(nullptr) {
  set_language_mode(LanguageMode::kStrict);
  if (scope_info->ClassScopeHasPrivateBrand()) {
    Variable* brand =
        LookupInScopeInfo(ast_value_factory->dot_brand_string(), this);
    DCHECK_NOT_NULL(brand);
    EnsureRareData()->brand = brand;
  }

  // If the class variable is context-allocated and its index is
  // saved for deserialization, deserialize it.
  if (scope_info->HasSavedClassVariable()) {
    String name;
    int index;
    std::tie(name, index) = scope_info->SavedClassVariable();
    DCHECK_EQ(scope_info->ContextLocalMode(index), VariableMode::kConst);
    DCHECK_EQ(scope_info->ContextLocalInitFlag(index),
              InitializationFlag::kNeedsInitialization);
    DCHECK_EQ(scope_info->ContextLocalMaybeAssignedFlag(index),
              MaybeAssignedFlag::kMaybeAssigned);
    Variable* var = DeclareClassVariable(
        ast_value_factory,
        ast_value_factory->GetString(name,
                                     SharedStringAccessGuardIfNeeded(isolate)),
        kNoSourcePosition);
    var->AllocateTo(VariableLocation::CONTEXT,
                    Context::MIN_CONTEXT_SLOTS + index);
  }

  DCHECK(scope_info->HasPositionInfo());
  set_start_position(scope_info->StartPosition());
  set_end_position(scope_info->EndPosition());
}
template ClassScope::ClassScope(Isolate* isolate, Zone* zone,
                                AstValueFactory* ast_value_factory,
                                Handle<ScopeInfo> scope_info);
template ClassScope::ClassScope(LocalIsolate* isolate, Zone* zone,
                                AstValueFactory* ast_value_factory,
                                Handle<ScopeInfo> scope_info);

Scope::Scope(Zone* zone, ScopeType scope_type,
             AstValueFactory* ast_value_factory, Handle<ScopeInfo> scope_info)
    : outer_scope_(nullptr),
      variables_(zone),
      scope_info_(scope_info),
      scope_type_(scope_type) {
  DCHECK(!scope_info.is_null());
  SetDefaults();
#ifdef DEBUG
  already_resolved_ = true;
#endif
  set_language_mode(scope_info->language_mode());
  DCHECK_EQ(ContextHeaderLength(), num_heap_slots_);
  private_name_lookup_skips_outer_class_ =
      scope_info->PrivateNameLookupSkipsOuterClass();
  // We don't really need to use the preparsed scope data; this is just to
  // shorten the recursion in SetMustUsePreparseData.
  must_use_preparsed_scope_data_ = true;

  if (scope_type == BLOCK_SCOPE) {
    // Set is_block_scope_for_object_literal_ based on the existince of the home
    // object variable (we don't store it explicitly).
    DCHECK_NOT_NULL(ast_value_factory);
    int home_object_index = scope_info->ContextSlotIndex(
        ast_value_factory->dot_home_object_string()->string());
    DCHECK_IMPLIES(home_object_index >= 0,
                   scope_type == CLASS_SCOPE || scope_type == BLOCK_SCOPE);
    if (home_object_index >= 0) {
      is_block_scope_for_object_literal_ = true;
    }
  }
}

DeclarationScope::DeclarationScope(Zone* zone, ScopeType scope_type,
                                   AstValueFactory* ast_value_factory,
                                   Handle<ScopeInfo> scope_info)
    : Scope(zone, scope_type, ast_value_factory, scope_info),
      function_kind_(scope_info->function_kind()),
      params_(0, zone) {
  DCHECK_NE(scope_type, SCRIPT_SCOPE);
  SetDefaults();
  if (scope_info->SloppyEvalCanExtendVars()) {
    DCHECK(!is_eval_scope());
    sloppy_eval_can_extend_vars_ = true;
  }
  if (scope_info->ClassScopeHasPrivateBrand()) {
    DCHECK(IsClassConstructor(function_kind()));
    class_scope_has_private_brand_ = true;
  }
}

Scope::Scope(Zone* zone, const AstRawString* catch_variable_name,
             MaybeAssignedFlag maybe_assigned, Handle<ScopeInfo> scope_info)
    : outer_scope_(nullptr),
      variables_(zone),
      scope_info_(scope_info),
      scope_type_(CATCH_SCOPE) {
  SetDefaults();
#ifdef DEBUG
  already_resolved_ = true;
#endif
  // Cache the catch variable, even though it's also available via the
  // scope_info, as the parser expects that a catch scope always has the catch
  // variable as first and only variable.
  bool was_added;
  Variable* variable =
      Declare(zone, catch_variable_name, VariableMode::kVar, NORMAL_VARIABLE,
              kCreatedInitialized, maybe_assigned, &was_added);
  DCHECK(was_added);
  AllocateHeapSlot(variable);
}

void DeclarationScope::SetDefaults() {
  is_declaration_scope_ = true;
  has_simple_parameters_ = true;
#if V8_ENABLE_WEBASSEMBLY
  is_asm_module_ = false;
#endif  // V8_ENABLE_WEBASSEMBLY
  force_eager_compilation_ = false;
  has_arguments_parameter_ = false;
  uses_super_property_ = false;
  has_checked_syntax_ = false;
  has_this_reference_ = false;
  has_this_declaration_ =
      (is_function_scope() && !is_arrow_scope()) || is_module_scope();
  needs_private_name_context_chain_recalc_ = false;
  has_rest_ = false;
  receiver_ = nullptr;
  new_target_ = nullptr;
  function_ = nullptr;
  arguments_ = nullptr;
  rare_data_ = nullptr;
  should_eager_compile_ = false;
  was_lazily_parsed_ = false;
  is_skipped_function_ = false;
  preparse_data_builder_ = nullptr;
  class_scope_has_private_brand_ = false;
#ifdef DEBUG
  DeclarationScope* outer_declaration_scope =
      outer_scope_ ? outer_scope_->GetDeclarationScope() : nullptr;
  is_being_lazily_parsed_ =
      outer_declaration_scope ? outer_declaration_scope->is_being_lazily_parsed_
                              : false;
#endif
}

void Scope::SetDefaults() {
#ifdef DEBUG
  scope_name_ = nullptr;
  already_resolved_ = false;
  needs_migration_ = false;
#endif
  inner_scope_ = nullptr;
  sibling_ = nullptr;
  unresolved_list_.Clear();

  start_position_ = kNoSourcePosition;
  end_position_ = kNoSourcePosition;

  calls_eval_ = false;
  sloppy_eval_can_extend_vars_ = false;
  scope_nonlinear_ = false;
  is_hidden_ = false;
  is_debug_evaluate_scope_ = false;

  inner_scope_calls_eval_ = false;
  force_context_allocation_for_parameters_ = false;

  is_declaration_scope_ = false;

  private_name_lookup_skips_outer_class_ = false;

  must_use_preparsed_scope_data_ = false;
  is_repl_mode_scope_ = false;

  deserialized_scope_uses_external_cache_ = false;

  needs_home_object_ = false;
  is_block_scope_for_object_literal_ = false;

  num_stack_slots_ = 0;
  num_heap_slots_ = ContextHeaderLength();

  set_language_mode(LanguageMode::kSloppy);
}

bool Scope::HasSimpleParameters() {
  DeclarationScope* scope = GetClosureScope();
  return !scope->is_function_scope() || scope->has_simple_parameters();
}

void DeclarationScope::set_should_eager_compile() {
  should_eager_compile_ = !was_lazily_parsed_;
}

#if V8_ENABLE_WEBASSEMBLY
void DeclarationScope::set_is_asm_module() { is_asm_module_ = true; }

bool Scope::IsAsmModule() const {
  return is_function_scope() && AsDeclarationScope()->is_asm_module();
}

bool Scope::ContainsAsmModule() const {
  if (IsAsmModule()) return true;

  // Check inner scopes recursively
  for (Scope* scope = inner_scope_; scope != nullptr; scope = scope->sibling_) {
    // Don't check inner functions which won't be eagerly compiled.
    if (!scope->is_function_scope() ||
        scope->AsDeclarationScope()->ShouldEagerCompile()) {
      if (scope->ContainsAsmModule()) return true;
    }
  }

  return false;
}
#endif  // V8_ENABLE_WEBASSEMBLY

template <typename IsolateT>
Scope* Scope::DeserializeScopeChain(IsolateT* isolate, Zone* zone,
                                    ScopeInfo scope_info,
                                    DeclarationScope* script_scope,
                                    AstValueFactory* ast_value_factory,
                                    DeserializationMode deserialization_mode) {
  // Reconstruct the outer scope chain from a closure's context chain.
  Scope* current_scope = nullptr;
  Scope* innermost_scope = nullptr;
  Scope* outer_scope = nullptr;
  bool cache_scope_found = false;
  while (!scope_info.is_null()) {
    if (scope_info.scope_type() == WITH_SCOPE) {
      if (scope_info.IsDebugEvaluateScope()) {
        outer_scope =
            zone->New<DeclarationScope>(zone, FUNCTION_SCOPE, ast_value_factory,
                                        handle(scope_info, isolate));
        outer_scope->set_is_debug_evaluate_scope();
      } else {
        // For scope analysis, debug-evaluate is equivalent to a with scope.
        outer_scope = zone->New<Scope>(zone, WITH_SCOPE, ast_value_factory,
                                       handle(scope_info, isolate));
      }

    } else if (scope_info.scope_type() == SCRIPT_SCOPE) {
      // If we reach a script scope, it's the outermost scope. Install the
      // scope info of this script context onto the existing script scope to
      // avoid nesting script scopes.
      if (deserialization_mode == DeserializationMode::kIncludingVariables) {
        script_scope->SetScriptScopeInfo(handle(scope_info, isolate));
      }
      if (scope_info.IsReplModeScope()) script_scope->set_is_repl_mode_scope();
      DCHECK(!scope_info.HasOuterScopeInfo());
      break;
    } else if (scope_info.scope_type() == FUNCTION_SCOPE) {
      outer_scope = zone->New<DeclarationScope>(
          zone, FUNCTION_SCOPE, ast_value_factory, handle(scope_info, isolate));
#if V8_ENABLE_WEBASSEMBLY
      if (scope_info.IsAsmModule()) {
        outer_scope->AsDeclarationScope()->set_is_asm_module();
      }
#endif  // V8_ENABLE_WEBASSEMBLY
    } else if (scope_info.scope_type() == EVAL_SCOPE) {
      outer_scope = zone->New<DeclarationScope>(
          zone, EVAL_SCOPE, ast_value_factory, handle(scope_info, isolate));
    } else if (scope_info.scope_type() == CLASS_SCOPE) {
      outer_scope = zone->New<ClassScope>(isolate, zone, ast_value_factory,
                                          handle(scope_info, isolate));
    } else if (scope_info.scope_type() == BLOCK_SCOPE) {
      if (scope_info.is_declaration_scope()) {
        outer_scope = zone->New<DeclarationScope>(
            zone, BLOCK_SCOPE, ast_value_factory, handle(scope_info, isolate));
      } else {
        outer_scope = zone->New<Scope>(zone, BLOCK_SCOPE, ast_value_factory,
                                       handle(scope_info, isolate));
      }
    } else if (scope_info.scope_type() == MODULE_SCOPE) {
      outer_scope = zone->New<ModuleScope>(handle(scope_info, isolate),
                                           ast_value_factory);
    } else {
      DCHECK_EQ(scope_info.scope_type(), CATCH_SCOPE);
      DCHECK_EQ(scope_info.ContextLocalCount(), 1);
      DCHECK_EQ(scope_info.ContextLocalMode(0), VariableMode::kVar);
      DCHECK_EQ(scope_info.ContextLocalInitFlag(0), kCreatedInitialized);
      DCHECK(scope_info.HasInlinedLocalNames());
      String name = scope_info.ContextInlinedLocalName(0);
      MaybeAssignedFlag maybe_assigned =
          scope_info.ContextLocalMaybeAssignedFlag(0);
      outer_scope =
          zone->New<Scope>(zone,
                           ast_value_factory->GetString(
                               name, SharedStringAccessGuardIfNeeded(isolate)),
                           maybe_assigned, handle(scope_info, isolate));
    }
    if (deserialization_mode == DeserializationMode::kScopesOnly) {
      outer_scope->scope_info_ = Handle<ScopeInfo>::null();
    }

    if (cache_scope_found) {
      outer_scope->set_deserialized_scope_uses_external_cache();
    } else {
      DCHECK(!cache_scope_found);
      cache_scope_found =
          outer_scope->is_declaration_scope() && !outer_scope->is_eval_scope();
    }

    if (current_scope != nullptr) {
      outer_scope->AddInnerScope(current_scope);
    }
    current_scope = outer_scope;
    if (innermost_scope == nullptr) innermost_scope = current_scope;
    scope_info = scope_info.HasOuterScopeInfo() ? scope_info.OuterScopeInfo()
                                                : ScopeInfo();
  }

  if (deserialization_mode == DeserializationMode::kIncludingVariables) {
    SetScriptScopeInfo(isolate, script_scope);
  }

  if (innermost_scope == nullptr) return script_scope;
  script_scope->AddInnerScope(current_scope);
  return innermost_scope;
}

template <typename IsolateT>
void Scope::SetScriptScopeInfo(IsolateT* isolate,
                               DeclarationScope* script_scope) {
  if (script_scope->scope_info_.is_null()) {
    script_scope->SetScriptScopeInfo(
        ReadOnlyRoots(isolate).global_this_binding_scope_info_handle());
  }
}

template EXPORT_TEMPLATE_DEFINE(
    V8_EXPORT_PRIVATE) void Scope::SetScriptScopeInfo(Isolate* isolate,
                                                      DeclarationScope*
                                                          script_scope);
template EXPORT_TEMPLATE_DEFINE(
    V8_EXPORT_PRIVATE) void Scope::SetScriptScopeInfo(LocalIsolate* isolate,
                                                      DeclarationScope*
                                                          script_scope);

template EXPORT_TEMPLATE_DEFINE(V8_EXPORT_PRIVATE)
    Scope* Scope::DeserializeScopeChain(
        Isolate* isolate, Zone* zone, ScopeInfo scope_info,
        DeclarationScope* script_scope, AstValueFactory* ast_value_factory,
        DeserializationMode deserialization_mode);
template EXPORT_TEMPLATE_DEFINE(V8_EXPORT_PRIVATE)
    Scope* Scope::DeserializeScopeChain(
        LocalIsolate* isolate, Zone* zone, ScopeInfo scope_info,
        DeclarationScope* script_scope, AstValueFactory* ast_value_factory,
        DeserializationMode deserialization_mode);

#ifdef DEBUG
bool Scope::IsReparsedMemberInitializerScope() const {
  return is_declaration_scope() &&
         IsClassMembersInitializerFunction(
             AsDeclarationScope()->function_kind()) &&
         outer_scope()->AsClassScope()->is_reparsed_class_scope();
}
#endif

DeclarationScope* Scope::AsDeclarationScope() {
  DCHECK(is_declaration_scope());
  return static_cast<DeclarationScope*>(this);
}

const DeclarationScope* Scope::AsDeclarationScope() const {
  DCHECK(is_declaration_scope());
  return static_cast<const DeclarationScope*>(this);
}

ModuleScope* Scope::AsModuleScope() {
  DCHECK(is_module_scope());
  return static_cast<ModuleScope*>(this);
}

const ModuleScope* Scope::AsModuleScope() const {
  DCHECK(is_module_scope());
  return static_cast<const ModuleScope*>(this);
}

ClassScope* Scope::AsClassScope() {
  DCHECK(is_class_scope());
  return static_cast<ClassScope*>(this);
}

const ClassScope* Scope::AsClassScope() const {
  DCHECK(is_class_scope());
  return static_cast<const ClassScope*>(this);
}

void DeclarationScope::DeclareSloppyBlockFunction(
    SloppyBlockFunctionStatement* sloppy_block_function) {
  sloppy_block_functions_.Add(sloppy_block_function);
}

void DeclarationScope::HoistSloppyBlockFunctions(AstNodeFactory* factory) {
  DCHECK(is_sloppy(language_mode()));
  DCHECK(is_function_scope() || is_eval_scope() || is_script_scope() ||
         (is_block_scope() && outer_scope()->is_function_scope()));
  DCHECK(HasSimpleParameters() || is_block_scope() || is_being_lazily_parsed_);
  DCHECK_EQ(factory == nullptr, is_being_lazily_parsed_);

  if (sloppy_block_functions_.is_empty()) return;

  // In case of complex parameters the current scope is the body scope and the
  // parameters are stored in the outer scope.
  Scope* parameter_scope = HasSimpleParameters() ? this : outer_scope_;
  DCHECK(parameter_scope->is_function_scope() || is_eval_scope() ||
         is_script_scope());

  DeclarationScope* decl_scope = GetNonEvalDeclarationScope();
  Scope* outer_scope = decl_scope->outer_scope();

  // For each variable which is used as a function declaration in a sloppy
  // block,
  for (SloppyBlockFunctionStatement* sloppy_block_function :
       sloppy_block_functions_) {
    const AstRawString* name = sloppy_block_function->name();

    // If the variable wouldn't conflict with a lexical declaration
    // or parameter,

    // Check if there's a conflict with a parameter.
    Variable* maybe_parameter = parameter_scope->LookupLocal(name);
    if (maybe_parameter != nullptr && maybe_parameter->is_parameter()) {
      continue;
    }

    // Check if there's a conflict with a lexical declaration
    Scope* query_scope = sloppy_block_function->scope()->outer_scope();
    bool should_hoist = true;

    // It is not sufficient to just do a Lookup on query_scope: for
    // example, that does not prevent hoisting of the function in
    // `{ let e; try {} catch (e) { function e(){} } }`
    //
    // Don't use a generic cache scope, as the cache scope would be the outer
    // scope and we terminate the iteration there anyway.
    do {
      Variable* var = query_scope->LookupInScopeOrScopeInfo(name, query_scope);
      if (var != nullptr && IsLexicalVariableMode(var->mode())) {
        should_hoist = false;
        break;
      }
      query_scope = query_scope->outer_scope();
    } while (query_scope != outer_scope);

    if (!should_hoist) continue;

    if (factory) {
      DCHECK(!is_being_lazily_parsed_);
      int pos = sloppy_block_function->position();
      bool ok = true;
      bool was_added;
      auto declaration = factory->NewVariableDeclaration(pos);
      // Based on the preceding checks, it doesn't matter what we pass as
      // sloppy_mode_block_scope_function_redefinition.
      Variable* var = DeclareVariable(
          declaration, name, pos, VariableMode::kVar, NORMAL_VARIABLE,
          Variable::DefaultInitializationFlag(VariableMode::kVar), &was_added,
          nullptr, &ok);
      DCHECK(ok);
      VariableProxy* source =
          factory->NewVariableProxy(sloppy_block_function->var());
      VariableProxy* target = factory->NewVariableProxy(var);
      Assignment* assignment = factory->NewAssignment(
          sloppy_block_function->init(), target, source, pos);
      assignment->set_lookup_hoisting_mode(LookupHoistingMode::kLegacySloppy);
      Statement* statement = factory->NewExpressionStatement(assignment, pos);
      sloppy_block_function->set_statement(statement);
    } else {
      DCHECK(is_being_lazily_parsed_);
      bool was_added;
      Variable* var = DeclareVariableName(name, VariableMode::kVar, &was_added);
      if (sloppy_block_function->init() == Token::ASSIGN) {
        var->SetMaybeAssigned();
      }
    }
  }
}

bool DeclarationScope::Analyze(ParseInfo* info) {
  RCS_SCOPE(info->runtime_call_stats(),
            RuntimeCallCounterId::kCompileScopeAnalysis,
            RuntimeCallStats::kThreadSpecific);
  DCHECK_NOT_NULL(info->literal());
  DeclarationScope* scope = info->literal()->scope();

  base::Optional<AllowHandleDereference> allow_deref;
#ifdef DEBUG
  if (scope->outer_scope() && !scope->outer_scope()->scope_info_.is_null()) {
    allow_deref.emplace();
  }
#endif

  if (scope->is_eval_scope() && is_sloppy(scope->language_mode())) {
    AstNodeFactory factory(info->ast_value_factory(), info->zone());
    scope->HoistSloppyBlockFunctions(&factory);
  }

  // We are compiling one of four cases:
  // 1) top-level code,
  // 2) a function/eval/module on the top-level
  // 4) a class member initializer function scope
  // 3) 4 function/eval in a scope that was already resolved.
  DCHECK(scope->is_script_scope() || scope->outer_scope()->is_script_scope() ||
         scope->IsReparsedMemberInitializerScope() ||
         scope->outer_scope()->already_resolved_);

  // The outer scope is never lazy.
  scope->set_should_eager_compile();

  if (scope->must_use_preparsed_scope_data_) {
    DCHECK_EQ(scope->scope_type_, ScopeType::FUNCTION_SCOPE);
    allow_deref.emplace();
    info->consumed_preparse_data()->RestoreScopeAllocationData(
        scope, info->ast_value_factory(), info->zone());
  }

  if (!scope->AllocateVariables(info)) return false;
  scope->GetScriptScope()->RewriteReplGlobalVariables();

#ifdef DEBUG
  if (FLAG_print_scopes) {
    PrintF("Global scope:\n");
    scope->Print();
  }
  scope->CheckScopePositions();
  scope->CheckZones();
#endif

  return true;
}

void DeclarationScope::DeclareThis(AstValueFactory* ast_value_factory) {
  DCHECK(has_this_declaration());

  bool derived_constructor = IsDerivedConstructor(function_kind_);

  receiver_ = zone()->New<Variable>(
      this, ast_value_factory->this_string(),
      derived_constructor ? VariableMode::kConst : VariableMode::kVar,
      THIS_VARIABLE,
      derived_constructor ? kNeedsInitialization : kCreatedInitialized,
      kNotAssigned);
  locals_.Add(receiver_);
}

void DeclarationScope::DeclareArguments(AstValueFactory* ast_value_factory) {
  DCHECK(is_function_scope());
  DCHECK(!is_arrow_scope());

  // Because when arguments_ is not nullptr, we already declared
  // "arguments exotic object" to add it into parameters before
  // impl()->InsertShadowingVarBindingInitializers, so here
  // only declare "arguments exotic object" when arguments_
  // is nullptr
  if (arguments_ != nullptr) {
    return;
  }

  // Declare 'arguments' variable which exists in all non arrow functions.  Note
  // that it might never be accessed, in which case it won't be allocated during
  // variable allocation.
  bool was_added = false;

  arguments_ =
      Declare(zone(), ast_value_factory->arguments_string(), VariableMode::kVar,
              NORMAL_VARIABLE, kCreatedInitialized, kNotAssigned, &was_added);
  // According to ES#sec-functiondeclarationinstantiation step 18
  // we should set argumentsObjectNeeded to false if has lexical
  // declared arguments only when hasParameterExpressions is false
  if (!was_added && IsLexicalVariableMode(arguments_->mode()) &&
      has_simple_parameters_) {
    // Check if there's lexically declared variable named arguments to avoid
    // redeclaration. See ES#sec-functiondeclarationinstantiation, step 20.
    arguments_ = nullptr;
  }
}

void DeclarationScope::DeclareDefaultFunctionVariables(
    AstValueFactory* ast_value_factory) {
  DCHECK(is_function_scope());
  DCHECK(!is_arrow_scope());

  DeclareThis(ast_value_factory);
  bool was_added;
  new_target_ = Declare(zone(), ast_value_factory->new_target_string(),
                        VariableMode::kConst, NORMAL_VARIABLE,
                        kCreatedInitialized, kNotAssigned, &was_added);
  DCHECK(was_added);

  if (IsConciseMethod(function_kind_) || IsClassConstructor(function_kind_) ||
      IsAccessorFunction(function_kind_)) {
    EnsureRareData()->this_function = Declare(
        zone(), ast_value_factory->this_function_string(), VariableMode::kConst,
        NORMAL_VARIABLE, kCreatedInitialized, kNotAssigned, &was_added);
    DCHECK(was_added);
  }
}

Variable* DeclarationScope::DeclareFunctionVar(const AstRawString* name,
                                               Scope* cache) {
  DCHECK(is_function_scope());
  DCHECK_NULL(function_);
  if (cache == nullptr) cache = this;
  DCHECK(this->IsOuterScopeOf(cache));
  DCHECK_NULL(cache->variables_.Lookup(name));
  VariableKind kind = is_sloppy(language_mode()) ? SLOPPY_FUNCTION_NAME_VARIABLE
                                                 : NORMAL_VARIABLE;
  function_ = zone()->New<Variable>(this, name, VariableMode::kConst, kind,
                                    kCreatedInitialized);
  if (sloppy_eval_can_extend_vars()) {
    cache->NonLocal(name, VariableMode::kDynamic);
  } else {
    cache->variables_.Add(function_);
  }
  return function_;
}

Variable* DeclarationScope::DeclareGeneratorObjectVar(
    const AstRawString* name) {
  DCHECK(is_function_scope() || is_module_scope() || is_repl_mode_scope());
  DCHECK_NULL(generator_object_var());

  Variable* result = EnsureRareData()->generator_object =
      NewTemporary(name, kNotAssigned);
  result->set_is_used();
  return result;
}

Scope* Scope::FinalizeBlockScope() {
  DCHECK(is_block_scope());
#ifdef DEBUG
  DCHECK_NE(sibling_, this);
#endif

  if (variables_.occupancy() > 0 ||
      (is_declaration_scope() &&
       AsDeclarationScope()->sloppy_eval_can_extend_vars())) {
    return this;
  }

  DCHECK(!is_class_scope());

  // Remove this scope from outer scope.
  outer_scope()->RemoveInnerScope(this);

  // Reparent inner scopes.
  if (inner_scope_ != nullptr) {
    Scope* scope = inner_scope_;
    scope->outer_scope_ = outer_scope();
    while (scope->sibling_ != nullptr) {
      scope = scope->sibling_;
      scope->outer_scope_ = outer_scope();
    }
    scope->sibling_ = outer_scope()->inner_scope_;
    outer_scope()->inner_scope_ = inner_scope_;
    inner_scope_ = nullptr;
  }

  // Move unresolved variables
  if (!unresolved_list_.is_empty()) {
    outer_scope()->unresolved_list_.Prepend(std::move(unresolved_list_));
    unresolved_list_.Clear();
  }

  if (inner_scope_calls_eval_) outer_scope()->inner_scope_calls_eval_ = true;

  // No need to propagate sloppy_eval_can_extend_vars_, since if it was relevant
  // to this scope we would have had to bail out at the top.
  DCHECK(!is_declaration_scope() ||
         !AsDeclarationScope()->sloppy_eval_can_extend_vars());

  // This block does not need a context.
  num_heap_slots_ = 0;

  // Mark scope as removed by making it its own sibling.
#ifdef DEBUG
  sibling_ = this;
#endif

  return nullptr;
}

void DeclarationScope::AddLocal(Variable* var) {
  DCHECK(!already_resolved_);
  // Temporaries are only placed in ClosureScopes.
  DCHECK_EQ(GetClosureScope(), this);
  locals_.Add(var);
}

void Scope::Snapshot::Reparent(DeclarationScope* new_parent) {
  DCHECK_EQ(new_parent, outer_scope_->inner_scope_);
  DCHECK_EQ(new_parent->outer_scope_, outer_scope_);
  DCHECK_EQ(new_parent, new_parent->GetClosureScope());
  DCHECK_NULL(new_parent->inner_scope_);
  DCHECK(new_parent->unresolved_list_.is_empty());
  Scope* inner_scope = new_parent->sibling_;
  if (inner_scope != top_inner_scope_) {
    for (; inner_scope->sibling() != top_inner_scope_;
         inner_scope = inner_scope->sibling()) {
      inner_scope->outer_scope_ = new_parent;
      if (inner_scope->inner_scope_calls_eval_) {
        new_parent->inner_scope_calls_eval_ = true;
      }
      DCHECK_NE(inner_scope, new_parent);
    }
    inner_scope->outer_scope_ = new_parent;
    if (inner_scope->inner_scope_calls_eval_) {
      new_parent->inner_scope_calls_eval_ = true;
    }
    new_parent->inner_scope_ = new_parent->sibling_;
    inner_scope->sibling_ = nullptr;
    // Reset the sibling rather than the inner_scope_ since we
    // want to keep new_parent there.
    new_parent->sibling_ = top_inner_scope_;
  }

  new_parent->unresolved_list_.MoveTail(&outer_scope_->unresolved_list_,
                                        top_unresolved_);

  // Move temporaries allocated for complex parameter initializers.
  DeclarationScope* outer_closure = outer_scope_->GetClosureScope();
  for (auto it = top_local_; it != outer_closure->locals()->end(); ++it) {
    Variable* local = *it;
    DCHECK_EQ(VariableMode::kTemporary, local->mode());
    DCHECK_EQ(local->scope(), local->scope()->GetClosureScope());
    DCHECK_NE(local->scope(), new_parent);
    local->set_scope(new_parent);
  }
  new_parent->locals_.MoveTail(outer_closure->locals(), top_local_);
  outer_closure->locals_.Rewind(top_local_);

  // Move eval calls since Snapshot's creation into new_parent.
  if (outer_scope_->calls_eval_) {
    new_parent->RecordEvalCall();
<<<<<<< HEAD
=======
    outer_scope_->calls_eval_ = false;
>>>>>>> 8a2d13a7
    declaration_scope_->sloppy_eval_can_extend_vars_ = false;
  }
}

void Scope::ReplaceOuterScope(Scope* outer) {
  DCHECK_NOT_NULL(outer);
  DCHECK_NOT_NULL(outer_scope_);
  DCHECK(!already_resolved_);
  outer_scope_->RemoveInnerScope(this);
  outer->AddInnerScope(this);
  outer_scope_ = outer;
}

Variable* Scope::LookupInScopeInfo(const AstRawString* name, Scope* cache) {
  DCHECK(!scope_info_.is_null());
  DCHECK(this->IsOuterScopeOf(cache));
  DCHECK(!cache->deserialized_scope_uses_external_cache());
  // The case where where the cache can be another scope is when the cache scope
  // is the last scope that doesn't use an external cache.
  DCHECK_IMPLIES(
      cache != this,
      cache->outer_scope()->deserialized_scope_uses_external_cache());
  DCHECK_NULL(cache->variables_.Lookup(name));
  DisallowGarbageCollection no_gc;

  String name_handle = *name->string();
  ScopeInfo scope_info = *scope_info_;
  // The Scope is backed up by ScopeInfo. This means it cannot operate in a
  // heap-independent mode, and all strings must be internalized immediately. So
  // it's ok to get the Handle<String> here.
  bool found = false;

  VariableLocation location;
  int index;
  VariableLookupResult lookup_result;

  {
    location = VariableLocation::CONTEXT;
    index = scope_info.ContextSlotIndex(name->string(), &lookup_result);
    found = index >= 0;
  }

  if (!found && is_module_scope()) {
    location = VariableLocation::MODULE;
    index = scope_info.ModuleIndex(name_handle, &lookup_result.mode,
                                   &lookup_result.init_flag,
                                   &lookup_result.maybe_assigned_flag);
    found = index != 0;
  }

  if (!found) {
    index = scope_info.FunctionContextSlotIndex(name_handle);
    if (index < 0) return nullptr;  // Nowhere found.
    Variable* var = AsDeclarationScope()->DeclareFunctionVar(name, cache);
    DCHECK_EQ(VariableMode::kConst, var->mode());
    var->AllocateTo(VariableLocation::CONTEXT, index);
    return cache->variables_.Lookup(name);
  }

  if (!is_module_scope()) {
    DCHECK_NE(index, scope_info.ReceiverContextSlotIndex());
  }

  bool was_added;
  Variable* var = cache->variables_.Declare(
      zone(), this, name, lookup_result.mode, NORMAL_VARIABLE,
      lookup_result.init_flag, lookup_result.maybe_assigned_flag,
      IsStaticFlag::kNotStatic, &was_added);
  DCHECK(was_added);
  var->AllocateTo(location, index);
  return var;
}

Variable* DeclarationScope::DeclareParameter(const AstRawString* name,
                                             VariableMode mode,
                                             bool is_optional, bool is_rest,
                                             AstValueFactory* ast_value_factory,
                                             int position) {
  DCHECK(!already_resolved_);
  DCHECK(is_function_scope() || is_module_scope());
  DCHECK(!has_rest_);
  DCHECK(!is_optional || !is_rest);
  DCHECK(!is_being_lazily_parsed_);
  DCHECK(!was_lazily_parsed_);
  Variable* var;
  if (mode == VariableMode::kTemporary) {
    var = NewTemporary(name);
  } else {
    var = LookupLocal(name);
    DCHECK_EQ(mode, VariableMode::kVar);
    DCHECK(var->is_parameter());
  }
  has_rest_ = is_rest;
  var->set_initializer_position(position);
  params_.Add(var, zone());
  if (!is_rest) ++num_parameters_;
  if (name == ast_value_factory->arguments_string()) {
    has_arguments_parameter_ = true;
  }
  // Params are automatically marked as used to make sure that the debugger and
  // function.arguments sees them.
  // TODO(verwaest): Reevaluate whether we always need to do this, since
  // strict-mode function.arguments does not make the arguments available.
  var->set_is_used();
  return var;
}

void DeclarationScope::RecordParameter(bool is_rest) {
  DCHECK(!already_resolved_);
  DCHECK(is_function_scope() || is_module_scope());
  DCHECK(is_being_lazily_parsed_);
  DCHECK(!has_rest_);
  has_rest_ = is_rest;
  if (!is_rest) ++num_parameters_;
}

Variable* Scope::DeclareLocal(const AstRawString* name, VariableMode mode,
                              VariableKind kind, bool* was_added,
                              InitializationFlag init_flag) {
  DCHECK(!already_resolved_);
  // Private methods should be declared with ClassScope::DeclarePrivateName()
  DCHECK(!IsPrivateMethodOrAccessorVariableMode(mode));
  // This function handles VariableMode::kVar, VariableMode::kLet, and
  // VariableMode::kConst modes.  VariableMode::kDynamic variables are
  // introduced during variable allocation, and VariableMode::kTemporary
  // variables are allocated via NewTemporary().
  DCHECK(IsDeclaredVariableMode(mode));
  DCHECK_IMPLIES(GetDeclarationScope()->is_being_lazily_parsed(),
                 mode == VariableMode::kVar || mode == VariableMode::kLet ||
                     mode == VariableMode::kConst);
  DCHECK(!GetDeclarationScope()->was_lazily_parsed());
  Variable* var =
      Declare(zone(), name, mode, kind, init_flag, kNotAssigned, was_added);

  // Pessimistically assume that top-level variables will be assigned and used.
  //
  // Top-level variables in a script can be accessed by other scripts or even
  // become global properties. While this does not apply to top-level variables
  // in a module (assuming they are not exported), we must still mark these as
  // assigned because they might be accessed by a lazily parsed top-level
  // function, which, for efficiency, we preparse without variable tracking.
  if (is_script_scope() || is_module_scope()) {
    if (mode != VariableMode::kConst) var->SetMaybeAssigned();
    var->set_is_used();
  }

  return var;
}

Variable* Scope::DeclareVariable(
    Declaration* declaration, const AstRawString* name, int pos,
    VariableMode mode, VariableKind kind, InitializationFlag init,
    bool* was_added, bool* sloppy_mode_block_scope_function_redefinition,
    bool* ok) {
  // Private methods should be declared with ClassScope::DeclarePrivateName()
  DCHECK(!IsPrivateMethodOrAccessorVariableMode(mode));
  DCHECK(IsDeclaredVariableMode(mode));
  DCHECK(!already_resolved_);
  DCHECK(!GetDeclarationScope()->is_being_lazily_parsed());
  DCHECK(!GetDeclarationScope()->was_lazily_parsed());

  if (mode == VariableMode::kVar && !is_declaration_scope()) {
    return GetDeclarationScope()->DeclareVariable(
        declaration, name, pos, mode, kind, init, was_added,
        sloppy_mode_block_scope_function_redefinition, ok);
  }
  DCHECK(!is_catch_scope());
  DCHECK(!is_with_scope());
  DCHECK(is_declaration_scope() ||
         (IsLexicalVariableMode(mode) && is_block_scope()));

  DCHECK_NOT_NULL(name);

  Variable* var = LookupLocal(name);
  // Declare the variable in the declaration scope.
  *was_added = var == nullptr;
  if (V8_LIKELY(*was_added)) {
    if (V8_UNLIKELY(is_eval_scope() && is_sloppy(language_mode()) &&
                    mode == VariableMode::kVar)) {
      // In a var binding in a sloppy direct eval, pollute the enclosing scope
      // with this new binding by doing the following:
      // The proxy is bound to a lookup variable to force a dynamic declaration
      // using the DeclareEvalVar or DeclareEvalFunction runtime functions.
      DCHECK_EQ(NORMAL_VARIABLE, kind);
      var = NonLocal(name, VariableMode::kDynamic);
      // Mark the var as used in case anyone outside the eval wants to use it.
      var->set_is_used();
    } else {
      // Declare the name.
      var = DeclareLocal(name, mode, kind, was_added, init);
      DCHECK(*was_added);
    }
  } else {
    var->SetMaybeAssigned();
    if (V8_UNLIKELY(IsLexicalVariableMode(mode) ||
                    IsLexicalVariableMode(var->mode()))) {
      // The name was declared in this scope before; check for conflicting
      // re-declarations. We have a conflict if either of the declarations is
      // not a var (in script scope, we also have to ignore legacy const for
      // compatibility). There is similar code in runtime.cc in the Declare
      // functions. The function CheckConflictingVarDeclarations checks for
      // var and let bindings from different scopes whereas this is a check
      // for conflicting declarations within the same scope. This check also
      // covers the special case
      //
      // function () { let x; { var x; } }
      //
      // because the var declaration is hoisted to the function scope where
      // 'x' is already bound.
      //
      // In harmony we treat re-declarations as early errors. See ES5 16 for a
      // definition of early errors.
      //
      // Allow duplicate function decls for web compat, see bug 4693.
      *ok = var->is_sloppy_block_function() &&
            kind == SLOPPY_BLOCK_FUNCTION_VARIABLE;
      *sloppy_mode_block_scope_function_redefinition = *ok;
    }
  }
  DCHECK_NOT_NULL(var);

  // We add a declaration node for every declaration. The compiler
  // will only generate code if necessary. In particular, declarations
  // for inner local variables that do not represent functions won't
  // result in any generated code.
  //
  // This will lead to multiple declaration nodes for the
  // same variable if it is declared several times. This is not a
  // semantic issue, but it may be a performance issue since it may
  // lead to repeated DeclareEvalVar or DeclareEvalFunction calls.
  decls_.Add(declaration);
  declaration->set_var(var);
  return var;
}

Variable* Scope::DeclareVariableName(const AstRawString* name,
                                     VariableMode mode, bool* was_added,
                                     VariableKind kind) {
  DCHECK(IsDeclaredVariableMode(mode));
  DCHECK(!already_resolved_);
  DCHECK(GetDeclarationScope()->is_being_lazily_parsed());
  // Private methods should be declared with ClassScope::DeclarePrivateName()
  DCHECK(!IsPrivateMethodOrAccessorVariableMode(mode));
  if (mode == VariableMode::kVar && !is_declaration_scope()) {
    return GetDeclarationScope()->DeclareVariableName(name, mode, was_added,
                                                      kind);
  }
  DCHECK(!is_with_scope());
  DCHECK(!is_eval_scope());
  DCHECK(is_declaration_scope() || IsLexicalVariableMode(mode));
  DCHECK(scope_info_.is_null());

  // Declare the variable in the declaration scope.
  Variable* var = DeclareLocal(name, mode, kind, was_added);
  if (!*was_added) {
    if (IsLexicalVariableMode(mode) || IsLexicalVariableMode(var->mode())) {
      if (!var->is_sloppy_block_function() ||
          kind != SLOPPY_BLOCK_FUNCTION_VARIABLE) {
        // Duplicate functions are allowed in the sloppy mode, but if this is
        // not a function declaration, it's an error. This is an error PreParser
        // hasn't previously detected.
        return nullptr;
      }
      // Sloppy block function redefinition.
    }
    var->SetMaybeAssigned();
  }
  var->set_is_used();
  return var;
}

Variable* Scope::DeclareCatchVariableName(const AstRawString* name) {
  DCHECK(!already_resolved_);
  DCHECK(is_catch_scope());
  DCHECK(scope_info_.is_null());

  bool was_added;
  Variable* result = Declare(zone(), name, VariableMode::kVar, NORMAL_VARIABLE,
                             kCreatedInitialized, kNotAssigned, &was_added);
  DCHECK(was_added);
  return result;
}

void Scope::AddUnresolved(VariableProxy* proxy) {
  DCHECK(!already_resolved_);
  DCHECK(!proxy->is_resolved());
  unresolved_list_.Add(proxy);
}

Variable* DeclarationScope::DeclareDynamicGlobal(const AstRawString* name,
                                                 VariableKind kind,
                                                 Scope* cache) {
  DCHECK(is_script_scope());
  bool was_added;
  return cache->variables_.Declare(
      zone(), this, name, VariableMode::kDynamicGlobal, kind,
      kCreatedInitialized, kNotAssigned, IsStaticFlag::kNotStatic, &was_added);
  // TODO(neis): Mark variable as maybe-assigned?
}

bool Scope::RemoveUnresolved(VariableProxy* var) {
  return unresolved_list_.Remove(var);
}

void Scope::DeleteUnresolved(VariableProxy* var) {
  DCHECK(unresolved_list_.Contains(var));
  var->mark_removed_from_unresolved();
}

Variable* Scope::NewTemporary(const AstRawString* name) {
  return NewTemporary(name, kMaybeAssigned);
}

Variable* Scope::NewTemporary(const AstRawString* name,
                              MaybeAssignedFlag maybe_assigned) {
  DeclarationScope* scope = GetClosureScope();
  Variable* var = zone()->New<Variable>(scope, name, VariableMode::kTemporary,
                                        NORMAL_VARIABLE, kCreatedInitialized);
  scope->AddLocal(var);
  if (maybe_assigned == kMaybeAssigned) var->SetMaybeAssigned();
  return var;
}

Declaration* DeclarationScope::CheckConflictingVarDeclarations(
    bool* allowed_catch_binding_var_redeclaration) {
  if (has_checked_syntax_) return nullptr;
  for (Declaration* decl : decls_) {
    // Lexical vs lexical conflicts within the same scope have already been
    // captured in Parser::Declare. The only conflicts we still need to check
    // are lexical vs nested var.
    if (decl->IsVariableDeclaration() &&
        decl->AsVariableDeclaration()->AsNested() != nullptr) {
      Scope* current = decl->AsVariableDeclaration()->AsNested()->scope();
      DCHECK(decl->var()->mode() == VariableMode::kVar ||
             decl->var()->mode() == VariableMode::kDynamic);
      // Iterate through all scopes until the declaration scope.
      do {
        // There is a conflict if there exists a non-VAR binding.
        Variable* other_var = current->LookupLocal(decl->var()->raw_name());
        if (current->is_catch_scope()) {
          *allowed_catch_binding_var_redeclaration |= other_var != nullptr;
          current = current->outer_scope();
          continue;
        }
        if (other_var != nullptr) {
          DCHECK(IsLexicalVariableMode(other_var->mode()));
          return decl;
        }
        current = current->outer_scope();
      } while (current != this);
    }
  }

  if (V8_LIKELY(!is_eval_scope())) return nullptr;
  if (!is_sloppy(language_mode())) return nullptr;

  // Var declarations in sloppy eval are hoisted to the first non-eval
  // declaration scope. Check for conflicts between the eval scope that
  // declaration scope.
  Scope* end = outer_scope()->GetNonEvalDeclarationScope()->outer_scope();

  for (Declaration* decl : decls_) {
    if (IsLexicalVariableMode(decl->var()->mode())) continue;
    Scope* current = outer_scope_;
    // Iterate through all scopes until and including the declaration scope.
    do {
      // There is a conflict if there exists a non-VAR binding up to the
      // declaration scope in which this sloppy-eval runs.
      //
      // Use the current scope as the cache, since the general cache would be
      // the end scope.
      Variable* other_var =
          current->LookupInScopeOrScopeInfo(decl->var()->raw_name(), current);
      if (other_var != nullptr && !current->is_catch_scope()) {
        // If this is a VAR, then we know that it doesn't conflict with
        // anything, so we can't conflict with anything either. The one
        // exception is the binding variable in catch scopes, which is handled
        // by the if above.
        if (!IsLexicalVariableMode(other_var->mode())) break;
        return decl;
      }
      current = current->outer_scope();
    } while (current != end);
  }
  return nullptr;
}

const AstRawString* Scope::FindVariableDeclaredIn(Scope* scope,
                                                  VariableMode mode_limit) {
  const VariableMap& variables = scope->variables_;
  for (ZoneHashMap::Entry* p = variables.Start(); p != nullptr;
       p = variables.Next(p)) {
    const AstRawString* name = static_cast<const AstRawString*>(p->key);
    Variable* var = LookupLocal(name);
    if (var != nullptr && var->mode() <= mode_limit) return name;
  }
  return nullptr;
}

void DeclarationScope::DeserializeReceiver(AstValueFactory* ast_value_factory) {
  if (is_script_scope()) {
    DCHECK_NOT_NULL(receiver_);
    return;
  }
  DCHECK(has_this_declaration());
  DeclareThis(ast_value_factory);
  if (is_debug_evaluate_scope()) {
    receiver_->AllocateTo(VariableLocation::LOOKUP, -1);
  } else {
    receiver_->AllocateTo(VariableLocation::CONTEXT,
                          scope_info_->ReceiverContextSlotIndex());
  }
}

bool DeclarationScope::AllocateVariables(ParseInfo* info) {
  // Module variables must be allocated before variable resolution
  // to ensure that UpdateNeedsHoleCheck() can detect import variables.
  if (is_module_scope()) AsModuleScope()->AllocateModuleVariables();

  PrivateNameScopeIterator private_name_scope_iter(this);
  if (!private_name_scope_iter.Done() &&
      !private_name_scope_iter.GetScope()->ResolvePrivateNames(info)) {
    DCHECK(info->pending_error_handler()->has_pending_error());
    return false;
  }

  if (!ResolveVariablesRecursively(info->scope())) {
    DCHECK(info->pending_error_handler()->has_pending_error());
    return false;
  }

  // Don't allocate variables of preparsed scopes.
  if (!was_lazily_parsed()) AllocateVariablesRecursively();

  return true;
}

bool Scope::HasThisReference() const {
  if (is_declaration_scope() && AsDeclarationScope()->has_this_reference()) {
    return true;
  }

  for (Scope* scope = inner_scope_; scope != nullptr; scope = scope->sibling_) {
    if (!scope->is_declaration_scope() ||
        !scope->AsDeclarationScope()->has_this_declaration()) {
      if (scope->HasThisReference()) return true;
    }
  }

  return false;
}

bool Scope::AllowsLazyParsingWithoutUnresolvedVariables(
    const Scope* outer) const {
  // If none of the outer scopes need to decide whether to context allocate
  // specific variables, we can preparse inner functions without unresolved
  // variables. Otherwise we need to find unresolved variables to force context
  // allocation of the matching declarations. We can stop at the outer scope for
  // the parse, since context allocation of those variables is already
  // guaranteed to be correct.
  for (const Scope* s = this; s != outer; s = s->outer_scope_) {
    // Eval forces context allocation on all outer scopes, so we don't need to
    // look at those scopes. Sloppy eval makes top-level non-lexical variables
    // dynamic, whereas strict-mode requires context allocation.
    if (s->is_eval_scope()) return is_sloppy(s->language_mode());
    // Catch scopes force context allocation of all variables.
    if (s->is_catch_scope()) continue;
    // With scopes do not introduce variables that need allocation.
    if (s->is_with_scope()) continue;
    DCHECK(s->is_module_scope() || s->is_block_scope() ||
           s->is_function_scope());
    return false;
  }
  return true;
}

bool DeclarationScope::AllowsLazyCompilation() const {
  // Functions which force eager compilation and class member initializer
  // functions are not lazily compilable.
  return !force_eager_compilation_ &&
         !IsClassMembersInitializerFunction(function_kind());
}

int Scope::ContextChainLength(Scope* scope) const {
  int n = 0;
  for (const Scope* s = this; s != scope; s = s->outer_scope_) {
    DCHECK_NOT_NULL(s);  // scope must be in the scope chain
    if (s->NeedsContext()) n++;
  }
  return n;
}

int Scope::ContextChainLengthUntilOutermostSloppyEval() const {
  int result = 0;
  int length = 0;

  for (const Scope* s = this; s != nullptr; s = s->outer_scope()) {
    if (!s->NeedsContext()) continue;
    length++;
    if (s->is_declaration_scope() &&
        s->AsDeclarationScope()->sloppy_eval_can_extend_vars()) {
      result = length;
    }
  }

  return result;
}

DeclarationScope* Scope::GetDeclarationScope() {
  Scope* scope = this;
  while (!scope->is_declaration_scope()) {
    scope = scope->outer_scope();
  }
  return scope->AsDeclarationScope();
}

DeclarationScope* Scope::GetNonEvalDeclarationScope() {
  Scope* scope = this;
  while (!scope->is_declaration_scope() || scope->is_eval_scope()) {
    scope = scope->outer_scope();
  }
  return scope->AsDeclarationScope();
}

const DeclarationScope* Scope::GetClosureScope() const {
  const Scope* scope = this;
  while (!scope->is_declaration_scope() || scope->is_block_scope()) {
    scope = scope->outer_scope();
  }
  return scope->AsDeclarationScope();
}

DeclarationScope* Scope::GetClosureScope() {
  Scope* scope = this;
  while (!scope->is_declaration_scope() || scope->is_block_scope()) {
    scope = scope->outer_scope();
  }
  return scope->AsDeclarationScope();
}

bool Scope::NeedsScopeInfo() const {
  DCHECK(!already_resolved_);
  DCHECK(GetClosureScope()->ShouldEagerCompile());
  // The debugger expects all functions to have scope infos.
  // TODO(yangguo): Remove this requirement.
  if (is_function_scope()) return true;
  return NeedsContext();
}

bool Scope::ShouldBanArguments() {
  return GetReceiverScope()->should_ban_arguments();
}

DeclarationScope* Scope::GetReceiverScope() {
  Scope* scope = this;
  while (!scope->is_declaration_scope() ||
         (!scope->is_script_scope() &&
          !scope->AsDeclarationScope()->has_this_declaration())) {
    scope = scope->outer_scope();
  }
  return scope->AsDeclarationScope();
}

DeclarationScope* Scope::GetConstructorScope() {
  Scope* scope = this;
  while (scope != nullptr && !scope->IsConstructorScope()) {
    scope = scope->outer_scope();
  }
  if (scope == nullptr) {
    return nullptr;
  }
  DCHECK(scope->IsConstructorScope());
  return scope->AsDeclarationScope();
}

Scope* Scope::GetHomeObjectScope() {
  Scope* scope = this;
  while (scope != nullptr && !scope->is_home_object_scope()) {
    if (scope->is_function_scope()) {
      FunctionKind function_kind = scope->AsDeclarationScope()->function_kind();
      // "super" in arrow functions binds outside the arrow function. But if we
      // find a function which doesn't bind "super" (is not a method etc.) and
      // not an arrow function, we know "super" here doesn't bind anywhere and
      // we can return nullptr.
      if (!IsArrowFunction(function_kind) && !BindsSuper(function_kind)) {
        return nullptr;
      }
    }
    if (scope->private_name_lookup_skips_outer_class()) {
      DCHECK(scope->outer_scope()->is_class_scope());
      scope = scope->outer_scope()->outer_scope();
    } else {
      scope = scope->outer_scope();
    }
  }
  return scope;
}

DeclarationScope* Scope::GetScriptScope() {
  Scope* scope = this;
  while (!scope->is_script_scope()) {
    scope = scope->outer_scope();
  }
  return scope->AsDeclarationScope();
}

Scope* Scope::GetOuterScopeWithContext() {
  Scope* scope = outer_scope_;
  while (scope && !scope->NeedsContext()) {
    scope = scope->outer_scope();
  }
  return scope;
}

namespace {
bool WasLazilyParsed(Scope* scope) {
  return scope->is_declaration_scope() &&
         scope->AsDeclarationScope()->was_lazily_parsed();
}

}  // namespace

template <typename FunctionType>
void Scope::ForEach(FunctionType callback) {
  Scope* scope = this;
  while (true) {
    Iteration iteration = callback(scope);
    // Try to descend into inner scopes first.
    if ((iteration == Iteration::kDescend) && scope->inner_scope_ != nullptr) {
      scope = scope->inner_scope_;
    } else {
      // Find the next outer scope with a sibling.
      while (scope->sibling_ == nullptr) {
        if (scope == this) return;
        scope = scope->outer_scope_;
      }
      if (scope == this) return;
      scope = scope->sibling_;
    }
  }
}

bool Scope::IsConstructorScope() const {
  return is_declaration_scope() &&
         IsClassConstructor(AsDeclarationScope()->function_kind());
}

bool Scope::IsOuterScopeOf(Scope* other) const {
  Scope* scope = other;
  while (scope) {
    if (scope == this) return true;
    scope = scope->outer_scope();
  }
  return false;
}

void Scope::CollectNonLocals(DeclarationScope* max_outer_scope,
                             Isolate* isolate, Handle<StringSet>* non_locals) {
  this->ForEach([max_outer_scope, isolate, non_locals](Scope* scope) {
    // Module variables must be allocated before variable resolution
    // to ensure that UpdateNeedsHoleCheck() can detect import variables.
    if (scope->is_module_scope()) {
      scope->AsModuleScope()->AllocateModuleVariables();
    }

    // Lazy parsed declaration scopes are already partially analyzed. If there
    // are unresolved references remaining, they just need to be resolved in
    // outer scopes.
    Scope* lookup = WasLazilyParsed(scope) ? scope->outer_scope() : scope;

    for (VariableProxy* proxy : scope->unresolved_list_) {
      DCHECK(!proxy->is_resolved());
      Variable* var =
          Lookup<kParsedScope>(proxy, lookup, max_outer_scope->outer_scope());
      if (var == nullptr) {
        *non_locals = StringSet::Add(isolate, *non_locals, proxy->name());
      } else {
        // In this case we need to leave scopes in a way that they can be
        // allocated. If we resolved variables from lazy parsed scopes, we need
        // to context allocate the var.
        scope->ResolveTo(proxy, var);
        if (!var->is_dynamic() && lookup != scope)
          var->ForceContextAllocation();
      }
    }

    // Clear unresolved_list_ as it's in an inconsistent state.
    scope->unresolved_list_.Clear();
    return Iteration::kDescend;
  });
}

void Scope::AnalyzePartially(DeclarationScope* max_outer_scope,
                             AstNodeFactory* ast_node_factory,
                             UnresolvedList* new_unresolved_list,
                             bool maybe_in_arrowhead) {
  this->ForEach([max_outer_scope, ast_node_factory, new_unresolved_list,
                 maybe_in_arrowhead](Scope* scope) {
    DCHECK_IMPLIES(scope->is_declaration_scope(),
                   !scope->AsDeclarationScope()->was_lazily_parsed());

    for (VariableProxy* proxy = scope->unresolved_list_.first();
         proxy != nullptr; proxy = proxy->next_unresolved()) {
      if (proxy->is_removed_from_unresolved()) continue;
      DCHECK(!proxy->is_resolved());
      Variable* var =
          Lookup<kParsedScope>(proxy, scope, max_outer_scope->outer_scope());
      if (var == nullptr) {
        // Don't copy unresolved references to the script scope, unless it's a
        // reference to a private name or method. In that case keep it so we
        // can fail later.
        if (!max_outer_scope->outer_scope()->is_script_scope() ||
            maybe_in_arrowhead) {
          VariableProxy* copy = ast_node_factory->CopyVariableProxy(proxy);
          new_unresolved_list->Add(copy);
        }
      } else {
        var->set_is_used();
        if (proxy->is_assigned()) var->SetMaybeAssigned();
      }
    }

    // Clear unresolved_list_ as it's in an inconsistent state.
    scope->unresolved_list_.Clear();
    return Iteration::kDescend;
  });
}

Handle<StringSet> DeclarationScope::CollectNonLocals(
    Isolate* isolate, Handle<StringSet> non_locals) {
  Scope::CollectNonLocals(this, isolate, &non_locals);
  return non_locals;
}

void DeclarationScope::ResetAfterPreparsing(AstValueFactory* ast_value_factory,
                                            bool aborted) {
  DCHECK(is_function_scope());

  // Reset all non-trivial members.
  params_.DropAndClear();
  decls_.Clear();
  locals_.Clear();
  inner_scope_ = nullptr;
  unresolved_list_.Clear();
  sloppy_block_functions_.Clear();
  rare_data_ = nullptr;
  has_rest_ = false;
  function_ = nullptr;

  DCHECK_NE(zone(), ast_value_factory->single_parse_zone());
  // Make sure this scope and zone aren't used for allocation anymore.
  {
    // Get the zone, while variables_ is still valid
    Zone* zone = this->zone();
    variables_.Invalidate();
    zone->Reset();
  }

  if (aborted) {
    // Prepare scope for use in the outer zone.
    variables_ = VariableMap(ast_value_factory->single_parse_zone());
    if (!IsArrowFunction(function_kind_)) {
      has_simple_parameters_ = true;
      DeclareDefaultFunctionVariables(ast_value_factory);
    }
  }

#ifdef DEBUG
  needs_migration_ = false;
  is_being_lazily_parsed_ = false;
#endif

  was_lazily_parsed_ = !aborted;
}

bool Scope::IsSkippableFunctionScope() {
  // Lazy non-arrow function scopes are skippable. Lazy functions are exactly
  // those Scopes which have their own PreparseDataBuilder object. This
  // logic ensures that the scope allocation data is consistent with the
  // skippable function data (both agree on where the lazy function boundaries
  // are).
  if (!is_function_scope()) return false;
  DeclarationScope* declaration_scope = AsDeclarationScope();
  return !declaration_scope->is_arrow_scope() &&
         declaration_scope->preparse_data_builder() != nullptr;
}

void Scope::SavePreparseData(Parser* parser) {
  this->ForEach([parser](Scope* scope) {
    if (scope->IsSkippableFunctionScope()) {
      scope->AsDeclarationScope()->SavePreparseDataForDeclarationScope(parser);
    }
    return Iteration::kDescend;
  });
}

void DeclarationScope::SavePreparseDataForDeclarationScope(Parser* parser) {
  if (preparse_data_builder_ == nullptr) return;
  preparse_data_builder_->SaveScopeAllocationData(this, parser);
}

void DeclarationScope::AnalyzePartially(Parser* parser,
                                        AstNodeFactory* ast_node_factory,
                                        bool maybe_in_arrowhead) {
  DCHECK(!force_eager_compilation_);
  UnresolvedList new_unresolved_list;
  if (!IsArrowFunction(function_kind_) &&
      (!outer_scope_->is_script_scope() || maybe_in_arrowhead ||
       (preparse_data_builder_ != nullptr &&
        preparse_data_builder_->HasInnerFunctions()))) {
    // Try to resolve unresolved variables for this Scope and migrate those
    // which cannot be resolved inside. It doesn't make sense to try to resolve
    // them in the outer Scopes here, because they are incomplete.
    Scope::AnalyzePartially(this, ast_node_factory, &new_unresolved_list,
                            maybe_in_arrowhead);

    // Migrate function_ to the right Zone.
    if (function_ != nullptr) {
      function_ = ast_node_factory->CopyVariable(function_);
    }

    SavePreparseData(parser);
  }

#ifdef DEBUG
  if (FLAG_print_scopes) {
    PrintF("Inner function scope:\n");
    Print();
  }
#endif

  ResetAfterPreparsing(ast_node_factory->ast_value_factory(), false);

  unresolved_list_ = std::move(new_unresolved_list);
}

void DeclarationScope::RewriteReplGlobalVariables() {
  DCHECK(is_script_scope());
  if (!is_repl_mode_scope()) return;

  for (VariableMap::Entry* p = variables_.Start(); p != nullptr;
       p = variables_.Next(p)) {
    Variable* var = reinterpret_cast<Variable*>(p->value);
    var->RewriteLocationForRepl();
  }
}

#ifdef DEBUG
namespace {

const char* Header(ScopeType scope_type, FunctionKind function_kind,
                   bool is_declaration_scope) {
  switch (scope_type) {
    case EVAL_SCOPE: return "eval";
    case FUNCTION_SCOPE:
      if (IsGeneratorFunction(function_kind)) return "function*";
      if (IsAsyncFunction(function_kind)) return "async function";
      if (IsArrowFunction(function_kind)) return "arrow";
      return "function";
    case MODULE_SCOPE: return "module";
    case SCRIPT_SCOPE: return "global";
    case CATCH_SCOPE: return "catch";
    case BLOCK_SCOPE: return is_declaration_scope ? "varblock" : "block";
    case CLASS_SCOPE:
      return "class";
    case WITH_SCOPE: return "with";
  }
  UNREACHABLE();
}

void Indent(int n, const char* str) { PrintF("%*s%s", n, "", str); }

void PrintName(const AstRawString* name) {
  PrintF("%.*s", name->length(), name->raw_data());
}

void PrintLocation(Variable* var) {
  switch (var->location()) {
    case VariableLocation::UNALLOCATED:
      break;
    case VariableLocation::PARAMETER:
      PrintF("parameter[%d]", var->index());
      break;
    case VariableLocation::LOCAL:
      PrintF("local[%d]", var->index());
      break;
    case VariableLocation::CONTEXT:
      PrintF("context[%d]", var->index());
      break;
    case VariableLocation::LOOKUP:
      PrintF("lookup");
      break;
    case VariableLocation::MODULE:
      PrintF("module");
      break;
    case VariableLocation::REPL_GLOBAL:
      PrintF("repl global[%d]", var->index());
      break;
  }
}

void PrintVar(int indent, Variable* var) {
  Indent(indent, VariableMode2String(var->mode()));
  PrintF(" ");
  if (var->raw_name()->IsEmpty())
    PrintF(".%p", reinterpret_cast<void*>(var));
  else
    PrintName(var->raw_name());
  PrintF(";  // (%p) ", reinterpret_cast<void*>(var));
  PrintLocation(var);
  bool comma = !var->IsUnallocated();
  if (var->has_forced_context_allocation()) {
    if (comma) PrintF(", ");
    PrintF("forced context allocation");
    comma = true;
  }
  if (var->maybe_assigned() == kNotAssigned) {
    if (comma) PrintF(", ");
    PrintF("never assigned");
    comma = true;
  }
  if (var->initialization_flag() == kNeedsInitialization &&
      !var->binding_needs_init()) {
    if (comma) PrintF(", ");
    PrintF("hole initialization elided");
  }
  PrintF("\n");
}

void PrintMap(int indent, const char* label, VariableMap* map, bool locals,
              Variable* function_var) {
  bool printed_label = false;
  for (VariableMap::Entry* p = map->Start(); p != nullptr; p = map->Next(p)) {
    Variable* var = reinterpret_cast<Variable*>(p->value);
    if (var == function_var) continue;
    bool local = !IsDynamicVariableMode(var->mode());
    if ((locals ? local : !local) &&
        (var->is_used() || !var->IsUnallocated())) {
      if (!printed_label) {
        Indent(indent, label);
        printed_label = true;
      }
      PrintVar(indent, var);
    }
  }
}

}  // anonymous namespace

void DeclarationScope::PrintParameters() {
  PrintF(" (");
  for (int i = 0; i < params_.length(); i++) {
    if (i > 0) PrintF(", ");
    const AstRawString* name = params_[i]->raw_name();
    if (name->IsEmpty()) {
      PrintF(".%p", reinterpret_cast<void*>(params_[i]));
    } else {
      PrintName(name);
    }
  }
  PrintF(")");
}

void Scope::Print(int n) {
  int n0 = (n > 0 ? n : 0);
  int n1 = n0 + 2;  // indentation

  // Print header.
  FunctionKind function_kind = is_function_scope()
                                   ? AsDeclarationScope()->function_kind()
                                   : FunctionKind::kNormalFunction;
  Indent(n0, Header(scope_type_, function_kind, is_declaration_scope()));
  if (scope_name_ != nullptr && !scope_name_->IsEmpty()) {
    PrintF(" ");
    PrintName(scope_name_);
  }

  // Print parameters, if any.
  Variable* function = nullptr;
  if (is_function_scope()) {
    AsDeclarationScope()->PrintParameters();
    function = AsDeclarationScope()->function_var();
  }

  PrintF(" { // (%p) (%d, %d)\n", reinterpret_cast<void*>(this),
         start_position(), end_position());
  if (is_hidden()) {
    Indent(n1, "// is hidden\n");
  }

  // Function name, if any (named function literals, only).
  if (function != nullptr) {
    Indent(n1, "// (local) function name: ");
    PrintName(function->raw_name());
    PrintF("\n");
  }

  // Scope info.
  if (is_strict(language_mode())) {
    Indent(n1, "// strict mode scope\n");
  }
#if V8_ENABLE_WEBASSEMBLY
  if (IsAsmModule()) Indent(n1, "// scope is an asm module\n");
#endif  // V8_ENABLE_WEBASSEMBLY
  if (is_declaration_scope() &&
      AsDeclarationScope()->sloppy_eval_can_extend_vars()) {
    Indent(n1, "// scope calls sloppy 'eval'\n");
  }
  if (private_name_lookup_skips_outer_class()) {
    Indent(n1, "// scope skips outer class for #-names\n");
  }
  if (inner_scope_calls_eval_) Indent(n1, "// inner scope calls 'eval'\n");
  if (is_declaration_scope()) {
    DeclarationScope* scope = AsDeclarationScope();
    if (scope->was_lazily_parsed()) Indent(n1, "// lazily parsed\n");
    if (scope->ShouldEagerCompile()) Indent(n1, "// will be compiled\n");
    if (scope->needs_private_name_context_chain_recalc()) {
      Indent(n1, "// needs #-name context chain recalc\n");
    }
    Indent(n1, "// ");
    PrintF("%s\n", FunctionKind2String(scope->function_kind()));
    if (scope->class_scope_has_private_brand()) {
      Indent(n1, "// class scope has private brand\n");
    }
  }
  if (num_stack_slots_ > 0) {
    Indent(n1, "// ");
    PrintF("%d stack slots\n", num_stack_slots_);
  }
  if (num_heap_slots_ > 0) {
    Indent(n1, "// ");
    PrintF("%d heap slots\n", num_heap_slots_);
  }

  // Print locals.
  if (function != nullptr) {
    Indent(n1, "// function var:\n");
    PrintVar(n1, function);
  }

  // Print temporaries.
  {
    bool printed_header = false;
    for (Variable* local : locals_) {
      if (local->mode() != VariableMode::kTemporary) continue;
      if (!printed_header) {
        printed_header = true;
        Indent(n1, "// temporary vars:\n");
      }
      PrintVar(n1, local);
    }
  }

  if (variables_.occupancy() > 0) {
    PrintMap(n1, "// local vars:\n", &variables_, true, function);
    PrintMap(n1, "// dynamic vars:\n", &variables_, false, function);
  }

  if (is_class_scope()) {
    ClassScope* class_scope = AsClassScope();
    if (class_scope->GetRareData() != nullptr) {
      PrintMap(n1, "// private name vars:\n",
               &(class_scope->GetRareData()->private_name_map), true, function);
      Variable* brand = class_scope->brand();
      if (brand != nullptr) {
        Indent(n1, "// brand var:\n");
        PrintVar(n1, brand);
      }
    }
    if (class_scope->class_variable() != nullptr) {
      Indent(n1, "// class var");
      PrintF("%s%s:\n",
             class_scope->class_variable()->is_used() ? ", used" : ", unused",
             class_scope->should_save_class_variable_index()
                 ? ", index saved"
                 : ", index not saved");
      PrintVar(n1, class_scope->class_variable());
    }
  }

  // Print inner scopes (disable by providing negative n).
  if (n >= 0) {
    for (Scope* scope = inner_scope_; scope != nullptr;
         scope = scope->sibling_) {
      PrintF("\n");
      scope->Print(n1);
    }
  }

  Indent(n0, "}\n");
}

void Scope::CheckScopePositions() {
  this->ForEach([](Scope* scope) {
    // Visible leaf scopes must have real positions.
    if (!scope->is_hidden() && scope->inner_scope_ == nullptr) {
      DCHECK_NE(kNoSourcePosition, scope->start_position());
      DCHECK_NE(kNoSourcePosition, scope->end_position());
    }
    return Iteration::kDescend;
  });
}

void Scope::CheckZones() {
  DCHECK(!needs_migration_);
  this->ForEach([](Scope* scope) {
    if (WasLazilyParsed(scope)) {
      DCHECK_NULL(scope->zone());
      DCHECK_NULL(scope->inner_scope_);
      return Iteration::kContinue;
    }
    return Iteration::kDescend;
  });
}
#endif  // DEBUG

Variable* Scope::NonLocal(const AstRawString* name, VariableMode mode) {
  // Declare a new non-local.
  DCHECK(IsDynamicVariableMode(mode));
  bool was_added;
  Variable* var = variables_.Declare(zone(), this, name, mode, NORMAL_VARIABLE,
                                     kCreatedInitialized, kNotAssigned,
                                     IsStaticFlag::kNotStatic, &was_added);
  // Allocate it by giving it a dynamic lookup.
  var->AllocateTo(VariableLocation::LOOKUP, -1);
  return var;
}

// static
template <Scope::ScopeLookupMode mode>
Variable* Scope::Lookup(VariableProxy* proxy, Scope* scope,
                        Scope* outer_scope_end, Scope* cache_scope,
                        bool force_context_allocation) {
  // If we have already passed the cache scope in earlier recursions, we should
  // first quickly check if the current scope uses the cache scope before
  // continuing.
  if (mode == kDeserializedScope &&
      scope->deserialized_scope_uses_external_cache()) {
    Variable* var = cache_scope->variables_.Lookup(proxy->raw_name());
    if (var != nullptr) return var;
  }

  while (true) {
    DCHECK_IMPLIES(mode == kParsedScope, !scope->is_debug_evaluate_scope_);
    // Short-cut: whenever we find a debug-evaluate scope, just look everything
    // up dynamically. Debug-evaluate doesn't properly create scope info for the
    // lookups it does. It may not have a valid 'this' declaration, and anything
    // accessed through debug-evaluate might invalidly resolve to
    // stack-allocated variables.
    // TODO(yangguo): Remove once debug-evaluate creates proper ScopeInfo for
    // the scopes in which it's evaluating.
    if (mode == kDeserializedScope &&
        V8_UNLIKELY(scope->is_debug_evaluate_scope_)) {
      DCHECK(scope->deserialized_scope_uses_external_cache() ||
             scope == cache_scope);
      return cache_scope->NonLocal(proxy->raw_name(), VariableMode::kDynamic);
    }

    // Try to find the variable in this scope.
    Variable* var;
    if (mode == kParsedScope) {
      var = scope->LookupLocal(proxy->raw_name());
    } else {
      DCHECK_EQ(mode, kDeserializedScope);
      bool external_cache = scope->deserialized_scope_uses_external_cache();
      if (!external_cache) {
        // Check the cache on each deserialized scope, up to the main cache
        // scope when we get to it (we may still have deserialized scopes
        // in-between the initial and cache scopes so we can't just check the
        // cache before the loop).
        var = scope->variables_.Lookup(proxy->raw_name());
        if (var != nullptr) return var;
      }
      var = scope->LookupInScopeInfo(proxy->raw_name(),
                                     external_cache ? cache_scope : scope);
    }

    // We found a variable and we are done. (Even if there is an 'eval' in this
    // scope which introduces the same variable again, the resulting variable
    // remains the same.)
    //
    // For sloppy eval though, we skip dynamic variable to avoid resolving to a
    // variable when the variable and proxy are in the same eval execution. The
    // variable is not available on subsequent lazy executions of functions in
    // the eval, so this avoids inner functions from looking up different
    // variables during eager and lazy compilation.
    //
    // TODO(leszeks): Maybe we want to restrict this to e.g. lookups of a proxy
    // living in a different scope to the current one, or some other
    // optimisation.
    if (var != nullptr &&
        !(scope->is_eval_scope() && var->mode() == VariableMode::kDynamic)) {
      if (mode == kParsedScope && force_context_allocation &&
          !var->is_dynamic()) {
        var->ForceContextAllocation();
      }
      return var;
    }

    if (scope->outer_scope_ == outer_scope_end) break;

    DCHECK(!scope->is_script_scope());
    if (V8_UNLIKELY(scope->is_with_scope())) {
      return LookupWith(proxy, scope, outer_scope_end, cache_scope,
                        force_context_allocation);
    }
    if (V8_UNLIKELY(
            scope->is_declaration_scope() &&
            scope->AsDeclarationScope()->sloppy_eval_can_extend_vars())) {
      return LookupSloppyEval(proxy, scope, outer_scope_end, cache_scope,
                              force_context_allocation);
    }

    force_context_allocation |= scope->is_function_scope();
    scope = scope->outer_scope_;

    // TODO(verwaest): Separate through AnalyzePartially.
    if (mode == kParsedScope && !scope->scope_info_.is_null()) {
      DCHECK_NULL(cache_scope);
      cache_scope = scope->GetNonEvalDeclarationScope();
      return Lookup<kDeserializedScope>(proxy, scope, outer_scope_end,
                                        cache_scope);
    }
  }

  // We may just be trying to find all free variables. In that case, don't
  // declare them in the outer scope.
  // TODO(marja): Separate Lookup for preparsed scopes better.
  if (mode == kParsedScope && !scope->is_script_scope()) {
    return nullptr;
  }

  // No binding has been found. Declare a variable on the global object.
  return scope->AsDeclarationScope()->DeclareDynamicGlobal(
      proxy->raw_name(), NORMAL_VARIABLE,
      mode == kDeserializedScope ? cache_scope : scope);
}

template Variable* Scope::Lookup<Scope::kParsedScope>(
    VariableProxy* proxy, Scope* scope, Scope* outer_scope_end,
    Scope* cache_scope, bool force_context_allocation);
template Variable* Scope::Lookup<Scope::kDeserializedScope>(
    VariableProxy* proxy, Scope* scope, Scope* outer_scope_end,
    Scope* cache_scope, bool force_context_allocation);

Variable* Scope::LookupWith(VariableProxy* proxy, Scope* scope,
                            Scope* outer_scope_end, Scope* cache_scope,
                            bool force_context_allocation) {
  DCHECK(scope->is_with_scope());

  Variable* var =
      scope->outer_scope_->scope_info_.is_null()
          ? Lookup<kParsedScope>(proxy, scope->outer_scope_, outer_scope_end,
                                 nullptr, force_context_allocation)
          : Lookup<kDeserializedScope>(proxy, scope->outer_scope_,
                                       outer_scope_end, cache_scope);

  if (var == nullptr) return var;

  // The current scope is a with scope, so the variable binding can not be
  // statically resolved. However, note that it was necessary to do a lookup
  // in the outer scope anyway, because if a binding exists in an outer
  // scope, the associated variable has to be marked as potentially being
  // accessed from inside of an inner with scope (the property may not be in
  // the 'with' object).
  if (!var->is_dynamic() && var->IsUnallocated()) {
    DCHECK(!scope->already_resolved_);
    var->set_is_used();
    var->ForceContextAllocation();
    if (proxy->is_assigned()) var->SetMaybeAssigned();
  }
  Scope* target_scope;
  if (scope->deserialized_scope_uses_external_cache()) {
    DCHECK_NOT_NULL(cache_scope);
    cache_scope->variables_.Remove(var);
    target_scope = cache_scope;
  } else {
    target_scope = scope;
  }
  Variable* dynamic =
      target_scope->NonLocal(proxy->raw_name(), VariableMode::kDynamic);
  dynamic->set_local_if_not_shadowed(var);
  return dynamic;
}

Variable* Scope::LookupSloppyEval(VariableProxy* proxy, Scope* scope,
                                  Scope* outer_scope_end, Scope* cache_scope,
                                  bool force_context_allocation) {
  DCHECK(scope->is_declaration_scope() &&
         scope->AsDeclarationScope()->sloppy_eval_can_extend_vars());

  // If we're compiling eval, it's possible that the outer scope is the first
  // ScopeInfo-backed scope. We use the next declaration scope as the cache for
  // this case, to avoid complexity around sloppy block function hoisting and
  // conflict detection through catch scopes in the eval.
  Scope* entry_cache = cache_scope == nullptr
                           ? scope->outer_scope()->GetNonEvalDeclarationScope()
                           : cache_scope;
  Variable* var =
      scope->outer_scope_->scope_info_.is_null()
          ? Lookup<kParsedScope>(proxy, scope->outer_scope_, outer_scope_end,
                                 nullptr, force_context_allocation)
          : Lookup<kDeserializedScope>(proxy, scope->outer_scope_,
                                       outer_scope_end, entry_cache);
  if (var == nullptr) return var;

  // We may not want to use the cache scope, change it back to the given scope
  // if necessary.
  if (!scope->deserialized_scope_uses_external_cache()) {
    // For a deserialized scope, we'll be replacing the cache_scope.
    DCHECK_IMPLIES(!scope->scope_info_.is_null(), cache_scope != nullptr);
    cache_scope = scope;
  }

  // A variable binding may have been found in an outer scope, but the current
  // scope makes a sloppy 'eval' call, so the found variable may not be the
  // correct one (the 'eval' may introduce a binding with the same name). In
  // that case, change the lookup result to reflect this situation. Only
  // scopes that can host var bindings (declaration scopes) need be considered
  // here (this excludes block and catch scopes), and variable lookups at
  // script scope are always dynamic.
  if (var->IsGlobalObjectProperty()) {
    Scope* target = cache_scope == nullptr ? scope : cache_scope;
    var = target->NonLocal(proxy->raw_name(), VariableMode::kDynamicGlobal);
  }

  if (var->is_dynamic()) return var;

  Variable* invalidated = var;
  if (cache_scope != nullptr) cache_scope->variables_.Remove(invalidated);

  Scope* target = cache_scope == nullptr ? scope : cache_scope;
  var = target->NonLocal(proxy->raw_name(), VariableMode::kDynamicLocal);
  var->set_local_if_not_shadowed(invalidated);

  return var;
}

void Scope::ResolveVariable(VariableProxy* proxy) {
  DCHECK(!proxy->is_resolved());
  Variable* var = Lookup<kParsedScope>(proxy, this, nullptr);
  DCHECK_NOT_NULL(var);
  ResolveTo(proxy, var);
}

namespace {

void SetNeedsHoleCheck(Variable* var, VariableProxy* proxy) {
  proxy->set_needs_hole_check();
  var->ForceHoleInitialization();
}

void UpdateNeedsHoleCheck(Variable* var, VariableProxy* proxy, Scope* scope) {
  if (var->mode() == VariableMode::kDynamicLocal) {
    // Dynamically introduced variables never need a hole check (since they're
    // VariableMode::kVar bindings, either from var or function declarations),
    // but the variable they shadow might need a hole check, which we want to do
    // if we decide that no shadowing variable was dynamically introoduced.
    DCHECK_EQ(kCreatedInitialized, var->initialization_flag());
    return UpdateNeedsHoleCheck(var->local_if_not_shadowed(), proxy, scope);
  }

  if (var->initialization_flag() == kCreatedInitialized) return;

  // It's impossible to eliminate module import hole checks here, because it's
  // unknown at compilation time whether the binding referred to in the
  // exporting module itself requires hole checks.
  if (var->location() == VariableLocation::MODULE && !var->IsExport()) {
    return SetNeedsHoleCheck(var, proxy);
  }

  // Check if the binding really needs an initialization check. The check
  // can be skipped in the following situation: we have a VariableMode::kLet or
  // VariableMode::kConst binding, both the Variable and the VariableProxy have
  // the same declaration scope (i.e. they are both in global code, in the same
  // function or in the same eval code), the VariableProxy is in the source
  // physically located after the initializer of the variable, and that the
  // initializer cannot be skipped due to a nonlinear scope.
  //
  // The condition on the closure scopes is a conservative check for
  // nested functions that access a binding and are called before the
  // binding is initialized:
  //   function() { f(); let x = 1; function f() { x = 2; } }
  //
  // The check cannot be skipped on non-linear scopes, namely switch
  // scopes, to ensure tests are done in cases like the following:
  //   switch (1) { case 0: let x = 2; case 1: f(x); }
  // The scope of the variable needs to be checked, in case the use is
  // in a sub-block which may be linear.
  if (var->scope()->GetClosureScope() != scope->GetClosureScope()) {
    return SetNeedsHoleCheck(var, proxy);
  }

  // We should always have valid source positions.
  DCHECK_NE(var->initializer_position(), kNoSourcePosition);
  DCHECK_NE(proxy->position(), kNoSourcePosition);

  if (var->scope()->is_nonlinear() ||
      var->initializer_position() >= proxy->position()) {
    return SetNeedsHoleCheck(var, proxy);
  }
}

}  // anonymous namespace

void Scope::ResolveTo(VariableProxy* proxy, Variable* var) {
  DCHECK_NOT_NULL(var);
  UpdateNeedsHoleCheck(var, proxy, this);
  proxy->BindTo(var);
}

void Scope::ResolvePreparsedVariable(VariableProxy* proxy, Scope* scope,
                                     Scope* end) {
  // Resolve the variable in all parsed scopes to force context allocation.
  for (; scope != end; scope = scope->outer_scope_) {
    Variable* var = scope->LookupLocal(proxy->raw_name());
    if (var != nullptr) {
      var->set_is_used();
      if (!var->is_dynamic()) {
        var->ForceContextAllocation();
        if (proxy->is_assigned()) var->SetMaybeAssigned();
        return;
      }
    }
  }
}

bool Scope::ResolveVariablesRecursively(Scope* end) {
  // Lazy parsed declaration scopes are already partially analyzed. If there are
  // unresolved references remaining, they just need to be resolved in outer
  // scopes.
  if (WasLazilyParsed(this)) {
    DCHECK_EQ(variables_.occupancy(), 0);
    // Resolve in all parsed scopes except for the script scope.
    if (!end->is_script_scope()) end = end->outer_scope();

    for (VariableProxy* proxy : unresolved_list_) {
      ResolvePreparsedVariable(proxy, outer_scope(), end);
    }
  } else {
    // Resolve unresolved variables for this scope.
    for (VariableProxy* proxy : unresolved_list_) {
      ResolveVariable(proxy);
    }

    // Resolve unresolved variables for inner scopes.
    for (Scope* scope = inner_scope_; scope != nullptr;
         scope = scope->sibling_) {
      if (!scope->ResolveVariablesRecursively(end)) return false;
    }
  }
  return true;
}

bool Scope::MustAllocate(Variable* var) {
  DCHECK(var->location() != VariableLocation::MODULE);
  // Give var a read/write use if there is a chance it might be accessed
  // via an eval() call.  This is only possible if the variable has a
  // visible name.
  if (!var->raw_name()->IsEmpty() &&
      (inner_scope_calls_eval_ || is_catch_scope() || is_script_scope())) {
    var->set_is_used();
    if (inner_scope_calls_eval_ && !var->is_this()) var->SetMaybeAssigned();
  }
  DCHECK(!var->has_forced_context_allocation() || var->is_used());
  // Global variables do not need to be allocated.
  return !var->IsGlobalObjectProperty() && var->is_used();
}


bool Scope::MustAllocateInContext(Variable* var) {
  // If var is accessed from an inner scope, or if there is a possibility
  // that it might be accessed from the current or an inner scope (through
  // an eval() call or a runtime with lookup), it must be allocated in the
  // context.
  //
  // Temporary variables are always stack-allocated.  Catch-bound variables are
  // always context-allocated.
  VariableMode mode = var->mode();
  if (mode == VariableMode::kTemporary) return false;
  if (is_catch_scope()) return true;
  if (is_script_scope() || is_eval_scope()) {
    if (IsLexicalVariableMode(mode)) {
      return true;
    }
  }
  return var->has_forced_context_allocation() || inner_scope_calls_eval_;
}

void Scope::AllocateStackSlot(Variable* var) {
  if (is_block_scope()) {
    outer_scope()->GetDeclarationScope()->AllocateStackSlot(var);
  } else {
    var->AllocateTo(VariableLocation::LOCAL, num_stack_slots_++);
  }
}


void Scope::AllocateHeapSlot(Variable* var) {
  var->AllocateTo(VariableLocation::CONTEXT, num_heap_slots_++);
}

void DeclarationScope::AllocateParameterLocals() {
  DCHECK(is_function_scope());

  bool has_mapped_arguments = false;
  if (arguments_ != nullptr) {
    DCHECK(!is_arrow_scope());
    if (MustAllocate(arguments_) && !has_arguments_parameter_) {
      // 'arguments' is used and does not refer to a function
      // parameter of the same name. If the arguments object
      // aliases formal parameters, we conservatively allocate
      // them specially in the loop below.
      has_mapped_arguments =
          GetArgumentsType() == CreateArgumentsType::kMappedArguments;
    } else {
      // 'arguments' is unused. Tell the code generator that it does not need to
      // allocate the arguments object by nulling out arguments_.
      arguments_ = nullptr;
    }
  }

  // The same parameter may occur multiple times in the parameters_ list.
  // If it does, and if it is not copied into the context object, it must
  // receive the highest parameter index for that parameter; thus iteration
  // order is relevant!
  for (int i = num_parameters() - 1; i >= 0; --i) {
    Variable* var = params_[i];
    DCHECK_NOT_NULL(var);
    DCHECK(!has_rest_ || var != rest_parameter());
    DCHECK_EQ(this, var->scope());
    if (has_mapped_arguments) {
      var->set_is_used();
      var->SetMaybeAssigned();
      var->ForceContextAllocation();
    }
    AllocateParameter(var, i);
  }
}

void DeclarationScope::AllocateParameter(Variable* var, int index) {
  if (!MustAllocate(var)) return;
  if (has_forced_context_allocation_for_parameters() ||
      MustAllocateInContext(var)) {
    DCHECK(var->IsUnallocated() || var->IsContextSlot());
    if (var->IsUnallocated()) AllocateHeapSlot(var);
  } else {
    DCHECK(var->IsUnallocated() || var->IsParameter());
    if (var->IsUnallocated()) {
      var->AllocateTo(VariableLocation::PARAMETER, index);
    }
  }
}

void DeclarationScope::AllocateReceiver() {
  if (!has_this_declaration()) return;
  DCHECK_NOT_NULL(receiver());
  DCHECK_EQ(receiver()->scope(), this);
  AllocateParameter(receiver(), -1);
}

void Scope::AllocateNonParameterLocal(Variable* var) {
  DCHECK_EQ(var->scope(), this);
  if (var->IsUnallocated() && MustAllocate(var)) {
    if (MustAllocateInContext(var)) {
      AllocateHeapSlot(var);
      DCHECK_IMPLIES(is_catch_scope(),
                     var->index() == Context::THROWN_OBJECT_INDEX);
    } else {
      AllocateStackSlot(var);
    }
  }
}

void Scope::AllocateNonParameterLocalsAndDeclaredGlobals() {
  if (is_declaration_scope() && AsDeclarationScope()->is_arrow_scope()) {
    // In arrow functions, allocate non-temporaries first and then all the
    // temporaries to make the local variable ordering stable when reparsing to
    // collect source positions.
    for (Variable* local : locals_) {
      if (local->mode() != VariableMode::kTemporary)
        AllocateNonParameterLocal(local);
    }

    for (Variable* local : locals_) {
      if (local->mode() == VariableMode::kTemporary)
        AllocateNonParameterLocal(local);
    }
  } else {
    for (Variable* local : locals_) {
      AllocateNonParameterLocal(local);
    }
  }

  if (is_declaration_scope()) {
    AsDeclarationScope()->AllocateLocals();
  }
}

void DeclarationScope::AllocateLocals() {
  // For now, function_ must be allocated at the very end.  If it gets
  // allocated in the context, it must be the last slot in the context,
  // because of the current ScopeInfo implementation (see
  // ScopeInfo::ScopeInfo(FunctionScope* scope) constructor).
  if (function_ != nullptr && MustAllocate(function_)) {
    AllocateNonParameterLocal(function_);
  } else {
    function_ = nullptr;
  }

  DCHECK(!has_rest_ || !MustAllocate(rest_parameter()) ||
         !rest_parameter()->IsUnallocated());

  if (new_target_ != nullptr && !MustAllocate(new_target_)) {
    new_target_ = nullptr;
  }

  NullifyRareVariableIf(RareVariable::kThisFunction,
                        [=](Variable* var) { return !MustAllocate(var); });
}

void ModuleScope::AllocateModuleVariables() {
  for (const auto& it : module()->regular_imports()) {
    Variable* var = LookupLocal(it.first);
    var->AllocateTo(VariableLocation::MODULE, it.second->cell_index);
    DCHECK(!var->IsExport());
  }

  for (const auto& it : module()->regular_exports()) {
    Variable* var = LookupLocal(it.first);
    var->AllocateTo(VariableLocation::MODULE, it.second->cell_index);
    DCHECK(var->IsExport());
  }
}

void Scope::AllocateVariablesRecursively() {
  this->ForEach([](Scope* scope) -> Iteration {
    DCHECK(!scope->already_resolved_);
    if (WasLazilyParsed(scope)) return Iteration::kContinue;
    if (scope->sloppy_eval_can_extend_vars_) {
      scope->num_heap_slots_ = Context::MIN_CONTEXT_EXTENDED_SLOTS;
    }
    DCHECK_EQ(scope->ContextHeaderLength(), scope->num_heap_slots_);

    // Allocate variables for this scope.
    // Parameters must be allocated first, if any.
    if (scope->is_declaration_scope()) {
      scope->AsDeclarationScope()->AllocateReceiver();
      if (scope->is_function_scope()) {
        scope->AsDeclarationScope()->AllocateParameterLocals();
      }
    }
    scope->AllocateNonParameterLocalsAndDeclaredGlobals();

    // Force allocation of a context for this scope if necessary. For a 'with'
    // scope and for a function scope that makes an 'eval' call we need a
    // context, even if no local variables were statically allocated in the
    // scope. Likewise for modules and function scopes representing asm.js
    // modules. Also force a context, if the scope is stricter than the outer
    // scope.
    bool must_have_context =
        scope->is_with_scope() || scope->is_module_scope() ||
#if V8_ENABLE_WEBASSEMBLY
        scope->IsAsmModule() ||
#endif  // V8_ENABLE_WEBASSEMBLY
        scope->ForceContextForLanguageMode() ||
        (scope->is_function_scope() &&
         scope->AsDeclarationScope()->sloppy_eval_can_extend_vars()) ||
        (scope->is_block_scope() && scope->is_declaration_scope() &&
         scope->AsDeclarationScope()->sloppy_eval_can_extend_vars());

    // If we didn't allocate any locals in the local context, then we only
    // need the minimal number of slots if we must have a context.
    if (scope->num_heap_slots_ == scope->ContextHeaderLength() &&
        !must_have_context) {
      scope->num_heap_slots_ = 0;
    }

    // Allocation done.
    DCHECK(scope->num_heap_slots_ == 0 ||
           scope->num_heap_slots_ >= scope->ContextHeaderLength());
    return Iteration::kDescend;
  });
}

template <typename IsolateT>
void Scope::AllocateScopeInfosRecursively(IsolateT* isolate,
                                          MaybeHandle<ScopeInfo> outer_scope) {
  DCHECK(scope_info_.is_null());
  MaybeHandle<ScopeInfo> next_outer_scope = outer_scope;

  if (NeedsScopeInfo()) {
    scope_info_ = ScopeInfo::Create(isolate, zone(), this, outer_scope);
    // The ScopeInfo chain should mirror the context chain, so we only link to
    // the next outer scope that needs a context.
    if (NeedsContext()) next_outer_scope = scope_info_;
  }

  // Allocate ScopeInfos for inner scopes.
  for (Scope* scope = inner_scope_; scope != nullptr; scope = scope->sibling_) {
    if (!scope->is_function_scope() ||
        scope->AsDeclarationScope()->ShouldEagerCompile()) {
      scope->AllocateScopeInfosRecursively(isolate, next_outer_scope);
    }
  }
}

template EXPORT_TEMPLATE_DEFINE(V8_EXPORT_PRIVATE) void Scope::
    AllocateScopeInfosRecursively<Isolate>(Isolate* isolate,
                                           MaybeHandle<ScopeInfo> outer_scope);
template EXPORT_TEMPLATE_DEFINE(V8_EXPORT_PRIVATE) void Scope::
    AllocateScopeInfosRecursively<LocalIsolate>(
        LocalIsolate* isolate, MaybeHandle<ScopeInfo> outer_scope);

void DeclarationScope::RecalcPrivateNameContextChain() {
  // The outermost scope in a class heritage expression is marked to skip the
  // class scope during private name resolution. It is possible, however, that
  // either the class scope won't require a Context and ScopeInfo, or the
  // outermost scope in the heritage position won't. Simply copying the bit from
  // full parse into the ScopeInfo will break lazy compilation. In the former
  // case the scope that is marked to skip its outer scope will incorrectly skip
  // a different class scope than the one we intended to skip. In the latter
  // case variables resolved through an inner scope will incorrectly check the
  // class scope since we lost the skip bit from the outermost heritage scope.
  //
  // This method fixes both cases by, in outermost to innermost order, copying
  // the value of the skip bit from outer scopes that don't require a Context.
  DCHECK(needs_private_name_context_chain_recalc_);
  this->ForEach([](Scope* scope) {
    Scope* outer = scope->outer_scope();
    if (!outer) return Iteration::kDescend;
    if (!outer->NeedsContext()) {
      scope->private_name_lookup_skips_outer_class_ =
          outer->private_name_lookup_skips_outer_class();
    }
    if (!scope->is_function_scope() ||
        scope->AsDeclarationScope()->ShouldEagerCompile()) {
      return Iteration::kDescend;
    }
    return Iteration::kContinue;
  });
}

void DeclarationScope::RecordNeedsPrivateNameContextChainRecalc() {
  DCHECK_EQ(GetClosureScope(), this);
  DeclarationScope* scope;
  for (scope = this; scope != nullptr;
       scope = scope->outer_scope() != nullptr
                   ? scope->outer_scope()->GetClosureScope()
                   : nullptr) {
    if (scope->needs_private_name_context_chain_recalc_) return;
    scope->needs_private_name_context_chain_recalc_ = true;
  }
}

// static
template <typename IsolateT>
void DeclarationScope::AllocateScopeInfos(ParseInfo* info, IsolateT* isolate) {
  DeclarationScope* scope = info->literal()->scope();

  // No one else should have allocated a scope info for this scope yet.
  DCHECK(scope->scope_info_.is_null());

  MaybeHandle<ScopeInfo> outer_scope;
  if (scope->outer_scope_ != nullptr) {
    DCHECK((std::is_same<Isolate, v8::internal::Isolate>::value));
    outer_scope = scope->outer_scope_->scope_info_;
  }

  if (scope->needs_private_name_context_chain_recalc()) {
    scope->RecalcPrivateNameContextChain();
  }
  scope->AllocateScopeInfosRecursively(isolate, outer_scope);

  // The debugger expects all shared function infos to contain a scope info.
  // Since the top-most scope will end up in a shared function info, make sure
  // it has one, even if it doesn't need a scope info.
  // TODO(yangguo): Remove this requirement.
  if (scope->scope_info_.is_null()) {
    scope->scope_info_ =
        ScopeInfo::Create(isolate, scope->zone(), scope, outer_scope);
  }

  // Ensuring that the outer script scope has a scope info avoids having
  // special case for native contexts vs other contexts.
  if (info->script_scope() && info->script_scope()->scope_info_.is_null()) {
    info->script_scope()->scope_info_ = isolate->factory()->empty_scope_info();
  }
}

template V8_EXPORT_PRIVATE void DeclarationScope::AllocateScopeInfos(
    ParseInfo* info, Isolate* isolate);
template V8_EXPORT_PRIVATE void DeclarationScope::AllocateScopeInfos(
    ParseInfo* info, LocalIsolate* isolate);

int Scope::ContextLocalCount() const {
  if (num_heap_slots() == 0) return 0;
  Variable* function =
      is_function_scope() ? AsDeclarationScope()->function_var() : nullptr;
  bool is_function_var_in_context =
      function != nullptr && function->IsContextSlot();
  return num_heap_slots() - ContextHeaderLength() -
         (is_function_var_in_context ? 1 : 0);
}

VariableProxy* Scope::NewHomeObjectVariableProxy(AstNodeFactory* factory,
                                                 const AstRawString* name,
                                                 int start_pos) {
  // VariableProxies of the home object cannot be resolved like a normal
  // variable. Consider the case of a super.property usage in heritage position:
  //
  //   class C extends super.foo { m() { super.bar(); } }
  //
  // The super.foo property access is logically nested under C's class scope,
  // which also has a home object due to its own method m's usage of
  // super.bar(). However, super.foo must resolve super in C's outer scope.
  //
  // Because of the above, home object VariableProxies are always made directly
  // on the Scope that needs the home object instead of the innermost scope.
  DCHECK(needs_home_object());
  if (!scope_info_.is_null()) {
    // This is a lazy compile, so the home object's context slot is already
    // known.
    Variable* home_object = variables_.Lookup(name);
    if (home_object == nullptr) {
      VariableLookupResult lookup_result;
      int index = scope_info_->ContextSlotIndex(name->string(), &lookup_result);
      DCHECK_GE(index, 0);
      bool was_added;
      home_object = variables_.Declare(zone(), this, name, lookup_result.mode,
                                       NORMAL_VARIABLE, lookup_result.init_flag,
                                       lookup_result.maybe_assigned_flag,
                                       IsStaticFlag::kNotStatic, &was_added);
      DCHECK(was_added);
      home_object->AllocateTo(VariableLocation::CONTEXT, index);
    }
    return factory->NewVariableProxy(home_object, start_pos);
  }
  // This is not a lazy compile. Add the unresolved home object VariableProxy to
  // the unresolved list of the home object scope, which is not necessarily the
  // innermost scope.
  VariableProxy* proxy =
      factory->NewVariableProxy(name, NORMAL_VARIABLE, start_pos);
  AddUnresolved(proxy);
  return proxy;
}

bool IsComplementaryAccessorPair(VariableMode a, VariableMode b) {
  switch (a) {
    case VariableMode::kPrivateGetterOnly:
      return b == VariableMode::kPrivateSetterOnly;
    case VariableMode::kPrivateSetterOnly:
      return b == VariableMode::kPrivateGetterOnly;
    default:
      return false;
  }
}

void ClassScope::FinalizeReparsedClassScope(
    Isolate* isolate, MaybeHandle<ScopeInfo> maybe_scope_info,
    AstValueFactory* ast_value_factory, bool needs_allocation_fixup) {
  // Set this bit so that DelcarationScope::Analyze recognizes
  // the reparsed instance member initializer scope.
#ifdef DEBUG
  is_reparsed_class_scope_ = true;
#endif

  if (!needs_allocation_fixup) {
    return;
  }

  // Restore variable allocation results for context-allocated variables in
  // the class scope from ScopeInfo, so that we don't need to run
  // resolution and allocation on these variables again when generating
  // code for the initializer function.
  DCHECK(!maybe_scope_info.is_null());
  Handle<ScopeInfo> scope_info = maybe_scope_info.ToHandleChecked();
  DCHECK_EQ(scope_info->scope_type(), CLASS_SCOPE);
  DCHECK_EQ(scope_info->StartPosition(), start_position_);

  int context_header_length = scope_info->ContextHeaderLength();
  DisallowGarbageCollection no_gc;
  for (auto it : ScopeInfo::IterateLocalNames(scope_info)) {
    int slot_index = context_header_length + it->index();
    DCHECK_LT(slot_index, scope_info->ContextLength());

    const AstRawString* string = ast_value_factory->GetString(
        it->name(), SharedStringAccessGuardIfNeeded(isolate));
    Variable* var = string->IsPrivateName() ? LookupLocalPrivateName(string)
                                            : LookupLocal(string);
    DCHECK_NOT_NULL(var);
    var->AllocateTo(VariableLocation::CONTEXT, slot_index);
  }
  scope_info_ = scope_info;
}

Variable* ClassScope::DeclarePrivateName(const AstRawString* name,
                                         VariableMode mode,
                                         IsStaticFlag is_static_flag,
                                         bool* was_added) {
  Variable* result = EnsureRareData()->private_name_map.Declare(
      zone(), this, name, mode, NORMAL_VARIABLE,
      InitializationFlag::kNeedsInitialization, MaybeAssignedFlag::kNotAssigned,
      is_static_flag, was_added);
  if (*was_added) {
    locals_.Add(result);
    has_static_private_methods_ |=
        (result->is_static() &&
         IsPrivateMethodOrAccessorVariableMode(result->mode()));
  } else if (IsComplementaryAccessorPair(result->mode(), mode) &&
             result->is_static_flag() == is_static_flag) {
    *was_added = true;
    result->set_mode(VariableMode::kPrivateGetterAndSetter);
  }
  result->ForceContextAllocation();
  return result;
}

Variable* ClassScope::LookupLocalPrivateName(const AstRawString* name) {
  RareData* rare_data = GetRareData();
  if (rare_data == nullptr) {
    return nullptr;
  }
  return rare_data->private_name_map.Lookup(name);
}

UnresolvedList::Iterator ClassScope::GetUnresolvedPrivateNameTail() {
  RareData* rare_data = GetRareData();
  if (rare_data == nullptr) {
    return UnresolvedList::Iterator();
  }
  return rare_data->unresolved_private_names.end();
}

void ClassScope::ResetUnresolvedPrivateNameTail(UnresolvedList::Iterator tail) {
  RareData* rare_data = GetRareData();
  if (rare_data == nullptr ||
      rare_data->unresolved_private_names.end() == tail) {
    return;
  }

  bool tail_is_empty = tail == UnresolvedList::Iterator();
  if (tail_is_empty) {
    // If the saved tail is empty, the list used to be empty, so clear it.
    rare_data->unresolved_private_names.Clear();
  } else {
    rare_data->unresolved_private_names.Rewind(tail);
  }
}

void ClassScope::MigrateUnresolvedPrivateNameTail(
    AstNodeFactory* ast_node_factory, UnresolvedList::Iterator tail) {
  RareData* rare_data = GetRareData();
  if (rare_data == nullptr ||
      rare_data->unresolved_private_names.end() == tail) {
    return;
  }
  UnresolvedList migrated_names;

  // If the saved tail is empty, the list used to be empty, so we should
  // migrate everything after the head.
  bool tail_is_empty = tail == UnresolvedList::Iterator();
  UnresolvedList::Iterator it =
      tail_is_empty ? rare_data->unresolved_private_names.begin() : tail;

  for (; it != rare_data->unresolved_private_names.end(); ++it) {
    VariableProxy* proxy = *it;
    VariableProxy* copy = ast_node_factory->CopyVariableProxy(proxy);
    migrated_names.Add(copy);
  }

  // Replace with the migrated copies.
  if (tail_is_empty) {
    rare_data->unresolved_private_names.Clear();
  } else {
    rare_data->unresolved_private_names.Rewind(tail);
  }
  rare_data->unresolved_private_names.Append(std::move(migrated_names));
}

Variable* ClassScope::LookupPrivateNameInScopeInfo(const AstRawString* name) {
  DCHECK(!scope_info_.is_null());
  DCHECK_NULL(LookupLocalPrivateName(name));
  DisallowGarbageCollection no_gc;

  VariableLookupResult lookup_result;
  int index = scope_info_->ContextSlotIndex(name->string(), &lookup_result);
  if (index < 0) {
    return nullptr;
  }

  DCHECK(IsConstVariableMode(lookup_result.mode));
  DCHECK_EQ(lookup_result.init_flag, InitializationFlag::kNeedsInitialization);
  DCHECK_EQ(lookup_result.maybe_assigned_flag, MaybeAssignedFlag::kNotAssigned);

  // Add the found private name to the map to speed up subsequent
  // lookups for the same name.
  bool was_added;
  Variable* var = DeclarePrivateName(name, lookup_result.mode,
                                     lookup_result.is_static_flag, &was_added);
  DCHECK(was_added);
  var->AllocateTo(VariableLocation::CONTEXT, index);
  return var;
}

Variable* ClassScope::LookupPrivateName(VariableProxy* proxy) {
  DCHECK(!proxy->is_resolved());

  for (PrivateNameScopeIterator scope_iter(this); !scope_iter.Done();
       scope_iter.Next()) {
    ClassScope* scope = scope_iter.GetScope();
    // Try finding it in the private name map first, if it can't be found,
    // try the deseralized scope info.
    Variable* var = scope->LookupLocalPrivateName(proxy->raw_name());
    if (var == nullptr && !scope->scope_info_.is_null()) {
      var = scope->LookupPrivateNameInScopeInfo(proxy->raw_name());
    }
    if (var != nullptr) {
      return var;
    }
  }
  return nullptr;
}

bool ClassScope::ResolvePrivateNames(ParseInfo* info) {
  RareData* rare_data = GetRareData();
  if (rare_data == nullptr || rare_data->unresolved_private_names.is_empty()) {
    return true;
  }

  UnresolvedList& list = rare_data->unresolved_private_names;
  for (VariableProxy* proxy : list) {
    Variable* var = LookupPrivateName(proxy);
    if (var == nullptr) {
      // It's only possible to fail to resolve private names here if
      // this is at the top level or the private name is accessed through eval.
      DCHECK(info->flags().is_eval() || outer_scope_->is_script_scope());
      Scanner::Location loc = proxy->location();
      info->pending_error_handler()->ReportMessageAt(
          loc.beg_pos, loc.end_pos,
          MessageTemplate::kInvalidPrivateFieldResolution, proxy->raw_name());
      return false;
    } else {
      proxy->BindTo(var);
    }
  }

  // By now all unresolved private names should be resolved so
  // clear the list.
  list.Clear();
  return true;
}

VariableProxy* ClassScope::ResolvePrivateNamesPartially() {
  RareData* rare_data = GetRareData();
  if (rare_data == nullptr || rare_data->unresolved_private_names.is_empty()) {
    return nullptr;
  }

  PrivateNameScopeIterator private_name_scope_iter(this);
  private_name_scope_iter.Next();
  UnresolvedList& unresolved = rare_data->unresolved_private_names;
  bool has_private_names = rare_data->private_name_map.capacity() > 0;

  // If the class itself does not have private names, nor does it have
  // an outer private name scope, then we are certain any private name access
  // inside cannot be resolved.
  if (!has_private_names && private_name_scope_iter.Done() &&
      !unresolved.is_empty()) {
    return unresolved.first();
  }

  for (VariableProxy* proxy = unresolved.first(); proxy != nullptr;) {
    DCHECK(proxy->IsPrivateName());
    VariableProxy* next = proxy->next_unresolved();
    unresolved.Remove(proxy);
    Variable* var = nullptr;

    // If we can find private name in the current class scope, we can bind
    // them immediately because it's going to shadow any outer private names.
    if (has_private_names) {
      var = LookupLocalPrivateName(proxy->raw_name());
      if (var != nullptr) {
        var->set_is_used();
        proxy->BindTo(var);
        // If the variable being accessed is a static private method, we need to
        // save the class variable in the context to check that the receiver is
        // the class during runtime.
        has_explicit_static_private_methods_access_ |=
            (var->is_static() &&
             IsPrivateMethodOrAccessorVariableMode(var->mode()));
      }
    }

    // If the current scope does not have declared private names,
    // try looking from the outer class scope later.
    if (var == nullptr) {
      // There's no outer private name scope so we are certain that the variable
      // cannot be resolved later.
      if (private_name_scope_iter.Done()) {
        return proxy;
      }

      // The private name may be found later in the outer private name scope, so
      // push it to the outer sopce.
      private_name_scope_iter.AddUnresolvedPrivateName(proxy);
    }

    proxy = next;
  }

  DCHECK(unresolved.is_empty());
  return nullptr;
}

Variable* ClassScope::DeclareBrandVariable(AstValueFactory* ast_value_factory,
                                           IsStaticFlag is_static_flag,
                                           int class_token_pos) {
  DCHECK_IMPLIES(GetRareData() != nullptr, GetRareData()->brand == nullptr);
  bool was_added;
  Variable* brand = Declare(zone(), ast_value_factory->dot_brand_string(),
                            VariableMode::kConst, NORMAL_VARIABLE,
                            InitializationFlag::kNeedsInitialization,
                            MaybeAssignedFlag::kNotAssigned, &was_added);
  DCHECK(was_added);
  brand->set_is_static_flag(is_static_flag);
  brand->ForceContextAllocation();
  brand->set_is_used();
  EnsureRareData()->brand = brand;
  brand->set_initializer_position(class_token_pos);
  return brand;
}

Variable* ClassScope::DeclareClassVariable(AstValueFactory* ast_value_factory,
                                           const AstRawString* name,
                                           int class_token_pos) {
  DCHECK_NULL(class_variable_);
  bool was_added;
  class_variable_ =
      Declare(zone(), name == nullptr ? ast_value_factory->dot_string() : name,
              VariableMode::kConst, NORMAL_VARIABLE,
              InitializationFlag::kNeedsInitialization,
              MaybeAssignedFlag::kMaybeAssigned, &was_added);
  DCHECK(was_added);
  class_variable_->set_initializer_position(class_token_pos);
  return class_variable_;
}

PrivateNameScopeIterator::PrivateNameScopeIterator(Scope* start)
    : start_scope_(start), current_scope_(start) {
  if (!start->is_class_scope() || start->AsClassScope()->IsParsingHeritage()) {
    Next();
  }
}

void PrivateNameScopeIterator::Next() {
  DCHECK(!Done());
  Scope* inner = current_scope_;
  Scope* scope = inner->outer_scope();
  while (scope != nullptr) {
    if (scope->is_class_scope()) {
      if (!inner->private_name_lookup_skips_outer_class()) {
        current_scope_ = scope;
        return;
      }
      skipped_any_scopes_ = true;
    }
    inner = scope;
    scope = scope->outer_scope();
  }
  current_scope_ = nullptr;
}

void PrivateNameScopeIterator::AddUnresolvedPrivateName(VariableProxy* proxy) {
  // During a reparse, current_scope_->already_resolved_ may be true here,
  // because the class scope is deserialized while the function scope inside may
  // be new.
  DCHECK(!proxy->is_resolved());
  DCHECK(proxy->IsPrivateName());
  GetScope()->EnsureRareData()->unresolved_private_names.Add(proxy);
  // Any closure scope that contain uses of private names that skips over a
  // class scope due to heritage expressions need private name context chain
  // recalculation, since not all scopes require a Context or ScopeInfo. See
  // comment in DeclarationScope::RecalcPrivateNameContextChain.
  if (V8_UNLIKELY(skipped_any_scopes_)) {
    start_scope_->GetClosureScope()->RecordNeedsPrivateNameContextChainRecalc();
  }
}

}  // namespace internal
}  // namespace v8<|MERGE_RESOLUTION|>--- conflicted
+++ resolved
@@ -932,10 +932,7 @@
   // Move eval calls since Snapshot's creation into new_parent.
   if (outer_scope_->calls_eval_) {
     new_parent->RecordEvalCall();
-<<<<<<< HEAD
-=======
     outer_scope_->calls_eval_ = false;
->>>>>>> 8a2d13a7
     declaration_scope_->sloppy_eval_can_extend_vars_ = false;
   }
 }
