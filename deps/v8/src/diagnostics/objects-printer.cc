--- conflicted
+++ resolved
@@ -1757,12 +1757,7 @@
   os << "\n - script: " << Brief(script);
   os << "\n - origin: " << Brief(script.GetNameOrSourceURL());
   os << "\n - requested_modules: " << Brief(requested_modules());
-<<<<<<< HEAD
-  os << "\n - script: " << Brief(script());
-  os << "\n - import_meta: " << Brief(import_meta());
-=======
   os << "\n - import_meta: " << Brief(import_meta(kAcquireLoad));
->>>>>>> a8a80be5
   os << "\n - cycle_root: " << Brief(cycle_root());
   os << "\n - async_evaluating_ordinal: " << async_evaluating_ordinal();
   os << "\n";
