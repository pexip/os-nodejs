--- conflicted
+++ resolved
@@ -1124,13 +1124,8 @@
   // everything is set up.
   // CHECK_EQ(ReadOnlyHeap::Contains(*this), !IsExecutable());
   relocation_info().ObjectVerify(isolate);
-<<<<<<< HEAD
-  CHECK(Code::SizeFor(body_size()) <=
-            MemoryChunkLayout::MaxRegularCodeObjectSize() ||
-=======
   CHECK(V8_ENABLE_THIRD_PARTY_HEAP_BOOL ||
         CodeSize() <= MemoryChunkLayout::MaxRegularCodeObjectSize() ||
->>>>>>> a8a80be5
         isolate->heap()->InSpace(*this, CODE_LO_SPACE));
   Address last_gc_pc = kNullAddress;
 
@@ -1674,14 +1669,6 @@
   } else if (status() == kEvaluating || status() == kEvaluated) {
     CHECK(code().IsJSGeneratorObject());
   } else {
-<<<<<<< HEAD
-    CHECK((status() == kInstantiated && code().IsJSGeneratorObject()) ||
-          (status() == kInstantiating && code().IsJSFunction()) ||
-          (status() == kPreInstantiating && code().IsSharedFunctionInfo()) ||
-          (status() == kUninstantiated && code().IsSharedFunctionInfo()));
-    CHECK(top_level_capability().IsUndefined() && !AsyncParentModuleCount() &&
-          !pending_async_dependencies());
-=======
     if (status() == kLinked) {
       CHECK(code().IsJSGeneratorObject());
     } else if (status() == kLinking) {
@@ -1693,7 +1680,6 @@
     }
     CHECK(!AsyncParentModuleCount());
     CHECK(!pending_async_dependencies());
->>>>>>> a8a80be5
     CHECK(!IsAsyncEvaluating());
   }
 
@@ -2115,11 +2101,7 @@
     Name key = GetSortedKey(i);
     CHECK(key.HasHashCode());
     uint32_t hash = key.hash();
-<<<<<<< HEAD
-    PropertyKind kind = kData;
-=======
     PropertyKind kind = PropertyKind::kData;
->>>>>>> a8a80be5
     PropertyAttributes attributes = NONE;
     if (!TransitionsAccessor::IsSpecialTransition(key.GetReadOnlyRoots(),
                                                   key)) {
