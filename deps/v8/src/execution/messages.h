// Copyright 2006-2008 the V8 project authors. All rights reserved.
// Use of this source code is governed by a BSD-style license that can be
// found in the LICENSE file.

// The infrastructure used for (localized) message reporting in V8.
//
// Note: there's a big unresolved issue about ownership of the data
// structures used by this framework.

#ifndef V8_EXECUTION_MESSAGES_H_
#define V8_EXECUTION_MESSAGES_H_

#include <memory>

#include "include/v8-local-handle.h"
#include "src/base/optional.h"
#include "src/common/message-template.h"
#include "src/handles/handles.h"

namespace v8 {
namespace internal {
namespace wasm {
class WasmCode;
}  // namespace wasm

// Forward declarations.
class AbstractCode;
class JSMessageObject;
class LookupIterator;
class PrimitiveHeapObject;
class SharedFunctionInfo;
class SourceInfo;
class WasmInstanceObject;

class V8_EXPORT_PRIVATE MessageLocation {
 public:
  // Constructors for when source positions are already known.
  // TODO(delphick): Collapse to a single constructor with a default parameter
  // when we stop using the GCC that requires this separation.
  MessageLocation(Handle<Script> script, int start_pos, int end_pos);
  MessageLocation(Handle<Script> script, int start_pos, int end_pos,
                  Handle<SharedFunctionInfo> shared);
  // Constructor for when source positions were not collected but which can be
  // reconstructed from the SharedFuncitonInfo and bytecode offset.
  MessageLocation(Handle<Script> script, Handle<SharedFunctionInfo> shared,
                  int bytecode_offset);
  MessageLocation();

  Handle<Script> script() const { return script_; }
  int start_pos() const { return start_pos_; }
  int end_pos() const { return end_pos_; }
  int bytecode_offset() const { return bytecode_offset_; }
  Handle<SharedFunctionInfo> shared() const { return shared_; }

 private:
  Handle<Script> script_;
  int start_pos_;
  int end_pos_;
  int bytecode_offset_;
  Handle<SharedFunctionInfo> shared_;
};

<<<<<<< HEAD
class StackFrameBase {
 public:
  virtual ~StackFrameBase() = default;

  virtual Handle<Object> GetReceiver() const = 0;
  virtual Handle<Object> GetFunction() const = 0;

  virtual Handle<Object> GetFileName() = 0;
  virtual Handle<Object> GetFunctionName() = 0;
  virtual Handle<Object> GetScriptNameOrSourceUrl() = 0;
  virtual Handle<Object> GetMethodName() = 0;
  virtual Handle<Object> GetTypeName() = 0;
  virtual Handle<Object> GetEvalOrigin();
  virtual Handle<Object> GetWasmModuleName();
  virtual Handle<Object> GetWasmInstance();

  // Returns the script ID if one is attached, -1 otherwise.
  int GetScriptId() const;

  virtual int GetPosition() const = 0;
  // Return 1-based line number, including line offset.
  virtual int GetLineNumber() = 0;
  // Return 1-based column number, including column offset if first line.
  virtual int GetColumnNumber() = 0;
  // Return 0-based Wasm function index. Returns -1 for non-Wasm frames.
  virtual int GetWasmFunctionIndex();

  virtual int GetEnclosingColumnNumber() = 0;
  virtual int GetEnclosingLineNumber() = 0;

  // Returns index for Promise.all() async frames, or -1 for other frames.
  virtual int GetPromiseIndex() const = 0;

  virtual bool IsNative() = 0;
  virtual bool IsToplevel() = 0;
  virtual bool IsEval();
  virtual bool IsAsync() const = 0;
  virtual bool IsPromiseAll() const = 0;
  virtual bool IsConstructor() = 0;
  virtual bool IsStrict() const = 0;

  // Used to signal that the requested field is unknown.
  static const int kNone = -1;

 protected:
  StackFrameBase() = default;
  explicit StackFrameBase(Isolate* isolate) : isolate_(isolate) {}
  Isolate* isolate_;

 private:
  virtual bool HasScript() const = 0;
  virtual Handle<Script> GetScript() const = 0;
};

class JSStackFrame : public StackFrameBase {
 public:
  JSStackFrame(Isolate* isolate, Handle<Object> receiver,
               Handle<JSFunction> function, Handle<AbstractCode> code,
               int offset);
  ~JSStackFrame() override = default;

  Handle<Object> GetReceiver() const override { return receiver_; }
  Handle<Object> GetFunction() const override;

  Handle<Object> GetFileName() override;
  Handle<Object> GetFunctionName() override;
  Handle<Object> GetScriptNameOrSourceUrl() override;
  Handle<Object> GetMethodName() override;
  Handle<Object> GetTypeName() override;

  int GetPosition() const override;
  int GetLineNumber() override;
  int GetColumnNumber() override;

  int GetEnclosingColumnNumber() override;
  int GetEnclosingLineNumber() override;

  int GetPromiseIndex() const override;

  bool IsNative() override;
  bool IsToplevel() override;
  bool IsAsync() const override { return is_async_; }
  bool IsPromiseAll() const override { return is_promise_all_; }
  bool IsConstructor() override { return is_constructor_; }
  bool IsStrict() const override { return is_strict_; }

 private:
  JSStackFrame() = default;
  void FromFrameArray(Isolate* isolate, Handle<FrameArray> array, int frame_ix);

  bool HasScript() const override;
  Handle<Script> GetScript() const override;

  Handle<Object> receiver_;
  Handle<JSFunction> function_;
  Handle<AbstractCode> code_;
  int offset_;
  mutable base::Optional<int> cached_position_;

  bool is_async_ : 1;
  bool is_constructor_ : 1;
  bool is_promise_all_ : 1;
  bool is_strict_ : 1;

  friend class FrameArrayIterator;
};

class WasmStackFrame : public StackFrameBase {
 public:
  ~WasmStackFrame() override = default;

  Handle<Object> GetReceiver() const override;
  Handle<Object> GetFunction() const override;

  Handle<Object> GetFileName() override { return Null(); }
  Handle<Object> GetFunctionName() override;
  Handle<Object> GetScriptNameOrSourceUrl() override;
  Handle<Object> GetMethodName() override { return Null(); }
  Handle<Object> GetTypeName() override { return Null(); }
  Handle<Object> GetWasmModuleName() override;
  Handle<Object> GetWasmInstance() override;

  int GetPosition() const override;
  int GetLineNumber() override { return 0; }
  int GetColumnNumber() override;
  int GetEnclosingColumnNumber() override;
  int GetEnclosingLineNumber() override { return 0; }
  int GetWasmFunctionIndex() override { return wasm_func_index_; }

  int GetPromiseIndex() const override { return GetPosition(); }

  bool IsNative() override { return false; }
  bool IsToplevel() override { return false; }
  bool IsAsync() const override { return false; }
  bool IsPromiseAll() const override { return false; }
  bool IsConstructor() override { return false; }
  bool IsStrict() const override { return false; }
  bool IsInterpreted() const { return code_ == nullptr; }

 protected:
  Handle<Object> Null() const;

  bool HasScript() const override;
  Handle<Script> GetScript() const override;

  Handle<WasmInstanceObject> wasm_instance_;
  uint32_t wasm_func_index_;
  wasm::WasmCode* code_;  // null for interpreted frames.
  int offset_;

 private:
  int GetModuleOffset() const;

  WasmStackFrame() = default;
  void FromFrameArray(Isolate* isolate, Handle<FrameArray> array, int frame_ix);

  friend class FrameArrayIterator;
  friend class AsmJsWasmStackFrame;
};

class AsmJsWasmStackFrame : public WasmStackFrame {
 public:
  ~AsmJsWasmStackFrame() override = default;

  Handle<Object> GetReceiver() const override;
  Handle<Object> GetFunction() const override;

  Handle<Object> GetFileName() override;
  Handle<Object> GetScriptNameOrSourceUrl() override;

  int GetPosition() const override;
  int GetLineNumber() override;
  int GetColumnNumber() override;

  int GetEnclosingColumnNumber() override;
  int GetEnclosingLineNumber() override;

 private:
  friend class FrameArrayIterator;
  AsmJsWasmStackFrame() = default;
  void FromFrameArray(Isolate* isolate, Handle<FrameArray> array, int frame_ix);

  bool is_at_number_conversion_;
};

class FrameArrayIterator {
 public:
  FrameArrayIterator(Isolate* isolate, Handle<FrameArray> array,
                     int frame_ix = 0);

  StackFrameBase* Frame();

  bool HasFrame() const;
  void Advance();

 private:
  Isolate* isolate_;

  Handle<FrameArray> array_;
  int frame_ix_;

  WasmStackFrame wasm_frame_;
  AsmJsWasmStackFrame asm_wasm_frame_;
  JSStackFrame js_frame_;
};

=======
>>>>>>> a8a80be5
// Determines how stack trace collection skips frames.
enum FrameSkipMode {
  // Unconditionally skips the first frame. Used e.g. when the Error constructor
  // is called, in which case the first frame is always a BUILTIN_EXIT frame.
  SKIP_FIRST,
  // Skip all frames until a specified caller function is seen.
  SKIP_UNTIL_SEEN,
  SKIP_NONE,
};

class ErrorUtils : public AllStatic {
 public:
  // |kDisabled| is useful when you don't need the stack information at all, for
  // example when creating a deserialized error.
  enum class StackTraceCollection { kEnabled, kDisabled };
  static MaybeHandle<JSObject> Construct(Isolate* isolate,
                                         Handle<JSFunction> target,
                                         Handle<Object> new_target,
                                         Handle<Object> message,
                                         Handle<Object> options);
  static MaybeHandle<JSObject> Construct(
      Isolate* isolate, Handle<JSFunction> target, Handle<Object> new_target,
      Handle<Object> message, Handle<Object> options, FrameSkipMode mode,
      Handle<Object> caller, StackTraceCollection stack_trace_collection);

  V8_EXPORT_PRIVATE static MaybeHandle<String> ToString(Isolate* isolate,
                                                        Handle<Object> recv);

  static Handle<JSObject> MakeGenericError(
      Isolate* isolate, Handle<JSFunction> constructor, MessageTemplate index,
      Handle<Object> arg0, Handle<Object> arg1, Handle<Object> arg2,
      FrameSkipMode mode);

  // Formats a textual stack trace from the given structured stack trace.
  // Note that this can call arbitrary JS code through Error.prepareStackTrace.
  static MaybeHandle<Object> FormatStackTrace(Isolate* isolate,
                                              Handle<JSObject> error,
                                              Handle<Object> stack_trace);

  static Handle<JSObject> NewIteratorError(Isolate* isolate,
                                           Handle<Object> source);
  static Handle<JSObject> NewCalledNonCallableError(Isolate* isolate,
                                                    Handle<Object> source);
  static Handle<JSObject> NewConstructedNonConstructable(Isolate* isolate,
                                                         Handle<Object> source);
  // Returns the Exception sentinel.
  static Object ThrowSpreadArgError(Isolate* isolate, MessageTemplate id,
                                    Handle<Object> object);
  // Returns the Exception sentinel.
  static Object ThrowLoadFromNullOrUndefined(Isolate* isolate,
                                             Handle<Object> object,
                                             MaybeHandle<Object> key);

  static MaybeHandle<Object> GetFormattedStack(Isolate* isolate,
                                               Handle<JSObject> error_object);
  static void SetFormattedStack(Isolate* isolate, Handle<JSObject> error_object,
                                Handle<Object> formatted_stack);
};

class MessageFormatter {
 public:
  V8_EXPORT_PRIVATE static const char* TemplateString(MessageTemplate index);

  V8_EXPORT_PRIVATE static MaybeHandle<String> Format(Isolate* isolate,
                                                      MessageTemplate index,
                                                      Handle<String> arg0,
                                                      Handle<String> arg1,
                                                      Handle<String> arg2);

  static Handle<String> Format(Isolate* isolate, MessageTemplate index,
                               Handle<Object> arg0,
                               Handle<Object> arg1 = Handle<Object>(),
                               Handle<Object> arg2 = Handle<Object>());
};

// A message handler is a convenience interface for accessing the list
// of message listeners registered in an environment
class MessageHandler {
 public:
  // Returns a message object for the API to use.
  V8_EXPORT_PRIVATE static Handle<JSMessageObject> MakeMessageObject(
      Isolate* isolate, MessageTemplate type, const MessageLocation* location,
      Handle<Object> argument, Handle<FixedArray> stack_frames);

  // Report a formatted message (needs JS allocation).
  V8_EXPORT_PRIVATE static void ReportMessage(Isolate* isolate,
                                              const MessageLocation* loc,
                                              Handle<JSMessageObject> message);

  static void DefaultMessageReport(Isolate* isolate, const MessageLocation* loc,
                                   Handle<Object> message_obj);
  static Handle<String> GetMessage(Isolate* isolate, Handle<Object> data);
  static std::unique_ptr<char[]> GetLocalizedMessage(Isolate* isolate,
                                                     Handle<Object> data);

 private:
  static void ReportMessageNoExceptions(Isolate* isolate,
                                        const MessageLocation* loc,
                                        Handle<Object> message_obj,
                                        v8::Local<v8::Value> api_exception_obj);
};

}  // namespace internal
}  // namespace v8

#endif  // V8_EXECUTION_MESSAGES_H_<|MERGE_RESOLUTION|>--- conflicted
+++ resolved
@@ -60,215 +60,6 @@
   Handle<SharedFunctionInfo> shared_;
 };
 
-<<<<<<< HEAD
-class StackFrameBase {
- public:
-  virtual ~StackFrameBase() = default;
-
-  virtual Handle<Object> GetReceiver() const = 0;
-  virtual Handle<Object> GetFunction() const = 0;
-
-  virtual Handle<Object> GetFileName() = 0;
-  virtual Handle<Object> GetFunctionName() = 0;
-  virtual Handle<Object> GetScriptNameOrSourceUrl() = 0;
-  virtual Handle<Object> GetMethodName() = 0;
-  virtual Handle<Object> GetTypeName() = 0;
-  virtual Handle<Object> GetEvalOrigin();
-  virtual Handle<Object> GetWasmModuleName();
-  virtual Handle<Object> GetWasmInstance();
-
-  // Returns the script ID if one is attached, -1 otherwise.
-  int GetScriptId() const;
-
-  virtual int GetPosition() const = 0;
-  // Return 1-based line number, including line offset.
-  virtual int GetLineNumber() = 0;
-  // Return 1-based column number, including column offset if first line.
-  virtual int GetColumnNumber() = 0;
-  // Return 0-based Wasm function index. Returns -1 for non-Wasm frames.
-  virtual int GetWasmFunctionIndex();
-
-  virtual int GetEnclosingColumnNumber() = 0;
-  virtual int GetEnclosingLineNumber() = 0;
-
-  // Returns index for Promise.all() async frames, or -1 for other frames.
-  virtual int GetPromiseIndex() const = 0;
-
-  virtual bool IsNative() = 0;
-  virtual bool IsToplevel() = 0;
-  virtual bool IsEval();
-  virtual bool IsAsync() const = 0;
-  virtual bool IsPromiseAll() const = 0;
-  virtual bool IsConstructor() = 0;
-  virtual bool IsStrict() const = 0;
-
-  // Used to signal that the requested field is unknown.
-  static const int kNone = -1;
-
- protected:
-  StackFrameBase() = default;
-  explicit StackFrameBase(Isolate* isolate) : isolate_(isolate) {}
-  Isolate* isolate_;
-
- private:
-  virtual bool HasScript() const = 0;
-  virtual Handle<Script> GetScript() const = 0;
-};
-
-class JSStackFrame : public StackFrameBase {
- public:
-  JSStackFrame(Isolate* isolate, Handle<Object> receiver,
-               Handle<JSFunction> function, Handle<AbstractCode> code,
-               int offset);
-  ~JSStackFrame() override = default;
-
-  Handle<Object> GetReceiver() const override { return receiver_; }
-  Handle<Object> GetFunction() const override;
-
-  Handle<Object> GetFileName() override;
-  Handle<Object> GetFunctionName() override;
-  Handle<Object> GetScriptNameOrSourceUrl() override;
-  Handle<Object> GetMethodName() override;
-  Handle<Object> GetTypeName() override;
-
-  int GetPosition() const override;
-  int GetLineNumber() override;
-  int GetColumnNumber() override;
-
-  int GetEnclosingColumnNumber() override;
-  int GetEnclosingLineNumber() override;
-
-  int GetPromiseIndex() const override;
-
-  bool IsNative() override;
-  bool IsToplevel() override;
-  bool IsAsync() const override { return is_async_; }
-  bool IsPromiseAll() const override { return is_promise_all_; }
-  bool IsConstructor() override { return is_constructor_; }
-  bool IsStrict() const override { return is_strict_; }
-
- private:
-  JSStackFrame() = default;
-  void FromFrameArray(Isolate* isolate, Handle<FrameArray> array, int frame_ix);
-
-  bool HasScript() const override;
-  Handle<Script> GetScript() const override;
-
-  Handle<Object> receiver_;
-  Handle<JSFunction> function_;
-  Handle<AbstractCode> code_;
-  int offset_;
-  mutable base::Optional<int> cached_position_;
-
-  bool is_async_ : 1;
-  bool is_constructor_ : 1;
-  bool is_promise_all_ : 1;
-  bool is_strict_ : 1;
-
-  friend class FrameArrayIterator;
-};
-
-class WasmStackFrame : public StackFrameBase {
- public:
-  ~WasmStackFrame() override = default;
-
-  Handle<Object> GetReceiver() const override;
-  Handle<Object> GetFunction() const override;
-
-  Handle<Object> GetFileName() override { return Null(); }
-  Handle<Object> GetFunctionName() override;
-  Handle<Object> GetScriptNameOrSourceUrl() override;
-  Handle<Object> GetMethodName() override { return Null(); }
-  Handle<Object> GetTypeName() override { return Null(); }
-  Handle<Object> GetWasmModuleName() override;
-  Handle<Object> GetWasmInstance() override;
-
-  int GetPosition() const override;
-  int GetLineNumber() override { return 0; }
-  int GetColumnNumber() override;
-  int GetEnclosingColumnNumber() override;
-  int GetEnclosingLineNumber() override { return 0; }
-  int GetWasmFunctionIndex() override { return wasm_func_index_; }
-
-  int GetPromiseIndex() const override { return GetPosition(); }
-
-  bool IsNative() override { return false; }
-  bool IsToplevel() override { return false; }
-  bool IsAsync() const override { return false; }
-  bool IsPromiseAll() const override { return false; }
-  bool IsConstructor() override { return false; }
-  bool IsStrict() const override { return false; }
-  bool IsInterpreted() const { return code_ == nullptr; }
-
- protected:
-  Handle<Object> Null() const;
-
-  bool HasScript() const override;
-  Handle<Script> GetScript() const override;
-
-  Handle<WasmInstanceObject> wasm_instance_;
-  uint32_t wasm_func_index_;
-  wasm::WasmCode* code_;  // null for interpreted frames.
-  int offset_;
-
- private:
-  int GetModuleOffset() const;
-
-  WasmStackFrame() = default;
-  void FromFrameArray(Isolate* isolate, Handle<FrameArray> array, int frame_ix);
-
-  friend class FrameArrayIterator;
-  friend class AsmJsWasmStackFrame;
-};
-
-class AsmJsWasmStackFrame : public WasmStackFrame {
- public:
-  ~AsmJsWasmStackFrame() override = default;
-
-  Handle<Object> GetReceiver() const override;
-  Handle<Object> GetFunction() const override;
-
-  Handle<Object> GetFileName() override;
-  Handle<Object> GetScriptNameOrSourceUrl() override;
-
-  int GetPosition() const override;
-  int GetLineNumber() override;
-  int GetColumnNumber() override;
-
-  int GetEnclosingColumnNumber() override;
-  int GetEnclosingLineNumber() override;
-
- private:
-  friend class FrameArrayIterator;
-  AsmJsWasmStackFrame() = default;
-  void FromFrameArray(Isolate* isolate, Handle<FrameArray> array, int frame_ix);
-
-  bool is_at_number_conversion_;
-};
-
-class FrameArrayIterator {
- public:
-  FrameArrayIterator(Isolate* isolate, Handle<FrameArray> array,
-                     int frame_ix = 0);
-
-  StackFrameBase* Frame();
-
-  bool HasFrame() const;
-  void Advance();
-
- private:
-  Isolate* isolate_;
-
-  Handle<FrameArray> array_;
-  int frame_ix_;
-
-  WasmStackFrame wasm_frame_;
-  AsmJsWasmStackFrame asm_wasm_frame_;
-  JSStackFrame js_frame_;
-};
-
-=======
->>>>>>> a8a80be5
 // Determines how stack trace collection skips frames.
 enum FrameSkipMode {
   // Unconditionally skips the first frame. Used e.g. when the Error constructor
