--- conflicted
+++ resolved
@@ -13,11 +13,7 @@
 #include "src/objects/property-cell.h"
 #include "src/objects/regexp-match-info.h"
 #include "src/objects/shared-function-info.h"
-<<<<<<< HEAD
-#include "src/objects/source-text-module.h"
-=======
 #include "src/objects/source-text-module-inl.h"
->>>>>>> a8a80be5
 
 namespace v8 {
 namespace internal {
@@ -134,14 +130,11 @@
   isolate_->set_pending_exception(*pending_exception_);
 }
 
-<<<<<<< HEAD
-=======
 bool Isolate::IsAnyInitialArrayPrototype(JSArray array) {
   DisallowGarbageCollection no_gc;
   return IsInAnyContext(array, Context::INITIAL_ARRAY_PROTOTYPE_INDEX);
 }
 
->>>>>>> a8a80be5
 void Isolate::DidFinishModuleAsyncEvaluation(unsigned ordinal) {
   // To address overflow, the ordinal is reset when the async module with the
   // largest vended ordinal finishes evaluating. Modules are evaluated in
