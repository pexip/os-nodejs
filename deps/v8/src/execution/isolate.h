--- conflicted
+++ resolved
@@ -1609,16 +1609,11 @@
   }
 #endif
 
-<<<<<<< HEAD
-=======
 #ifdef V8_ENABLE_JAVASCRIPT_PROMISE_HOOKS
->>>>>>> a8a80be5
   void SetHasContextPromiseHooks(bool context_promise_hook) {
     promise_hook_flags_ = PromiseHookFields::HasContextPromiseHook::update(
         promise_hook_flags_, context_promise_hook);
     PromiseHookStateUpdated();
-<<<<<<< HEAD
-=======
   }
 #endif  // V8_ENABLE_JAVASCRIPT_PROMISE_HOOKS
 
@@ -1633,29 +1628,14 @@
 
   Address promise_hook_address() {
     return reinterpret_cast<Address>(&promise_hook_);
->>>>>>> a8a80be5
-  }
-
-  bool HasContextPromiseHooks() const {
-    return PromiseHookFields::HasContextPromiseHook::decode(
-        promise_hook_flags_);
-  }
-
-  Address promise_hook_flags_address() {
-    return reinterpret_cast<Address>(&promise_hook_flags_);
-  }
-
-<<<<<<< HEAD
-  Address promise_hook_address() {
-    return reinterpret_cast<Address>(&promise_hook_);
   }
 
   Address async_event_delegate_address() {
     return reinterpret_cast<Address>(&async_event_delegate_);
-=======
+  }
+
   Address javascript_execution_assert_address() {
     return reinterpret_cast<Address>(&javascript_execution_assert_);
->>>>>>> a8a80be5
   }
 
   Address handle_scope_implementer_address() {
@@ -1898,8 +1878,6 @@
 
   bool RequiresCodeRange() const;
 
-<<<<<<< HEAD
-=======
   static Address load_from_stack_count_address(const char* function_name);
   static Address store_to_stack_count_address(const char* function_name);
 
@@ -1935,7 +1913,6 @@
   }
 #endif
 
->>>>>>> a8a80be5
   struct PromiseHookFields {
     using HasContextPromiseHook = base::BitField<bool, 0, 1>;
     using HasIsolatePromiseHook = HasContextPromiseHook::Next<bool, 1>;
@@ -1943,8 +1920,6 @@
     using IsDebugActive = HasAsyncEventDelegate::Next<bool, 1>;
   };
 
-<<<<<<< HEAD
-=======
   bool is_shared() const { return is_shared_; }
   Isolate* shared_isolate() const {
     DCHECK(attached_to_shared_isolate_);
@@ -1970,7 +1945,6 @@
   wasm::StackMemory*& wasm_stacks() { return wasm_stacks_; }
 #endif
 
->>>>>>> a8a80be5
  private:
   explicit Isolate(std::unique_ptr<IsolateAllocator> isolate_allocator,
                    bool is_shared);
@@ -2056,16 +2030,6 @@
   // then return true.
   bool PropagatePendingExceptionToExternalTryCatch(
       ExceptionHandlerType top_handler);
-
-  bool HasIsolatePromiseHooks() const {
-    return PromiseHookFields::HasIsolatePromiseHook::decode(
-        promise_hook_flags_);
-  }
-
-  bool HasAsyncEventDelegate() const {
-    return PromiseHookFields::HasAsyncEventDelegate::decode(
-        promise_hook_flags_);
-  }
 
   bool HasIsolatePromiseHooks() const {
     return PromiseHookFields::HasIsolatePromiseHook::decode(
