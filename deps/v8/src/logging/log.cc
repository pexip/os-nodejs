--- conflicted
+++ resolved
@@ -364,11 +364,7 @@
                                         MaybeHandle<SharedFunctionInfo>,
                                         const char* name, int length) {
   if (FLAG_perf_basic_prof_only_functions &&
-<<<<<<< HEAD
-      CodeKindIsBuiltinOrJSFunction(code->kind())) {
-=======
       !CodeKindIsBuiltinOrJSFunction(code->kind())) {
->>>>>>> 8a2d13a7
     return;
   }
 
