--- conflicted
+++ resolved
@@ -1522,14 +1522,7 @@
   int64_t CalculateTargetOffset(Address target, RelocInfo::Mode rmode,
                                 byte* pc);
 
-<<<<<<< HEAD
-  void CallRecordWriteStub(Register object, Operand offset,
-                           RememberedSetAction remembered_set_action,
-                           SaveFPRegsMode fp_mode, int builtin_index,
-                           Address wasm_target);
-=======
   void JumpHelper(int64_t offset, RelocInfo::Mode rmode, Condition cond = al);
->>>>>>> a8a80be5
 };
 
 class V8_EXPORT_PRIVATE MacroAssembler : public TurboAssembler {
