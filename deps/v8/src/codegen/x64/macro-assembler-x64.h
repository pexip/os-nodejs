--- conflicted
+++ resolved
@@ -631,16 +631,9 @@
   // modified. It may be the "smi 1 constant" register.
   Register GetSmiConstant(Smi value);
 
-<<<<<<< HEAD
-  void CallRecordWriteStub(Register object, Register address,
-                           RememberedSetAction remembered_set_action,
-                           SaveFPRegsMode fp_mode, int builtin_index,
-                           Address wasm_target);
-=======
   // Drops arguments assuming that the return address was already popped.
   void DropArguments(Register count, ArgumentsCountType type = kCountIsInteger,
                      ArgumentsCountMode mode = kCountExcludesReceiver);
->>>>>>> a8a80be5
 };
 
 // MacroAssembler implements a collection of frequently used macros.
