--- conflicted
+++ resolved
@@ -453,13 +453,6 @@
   }
 }
 
-<<<<<<< HEAD
-void TurboAssembler::CallRecordWriteStub(
-    Register object, Register address,
-    RememberedSetAction remembered_set_action, SaveFPRegsMode fp_mode) {
-  CallRecordWriteStub(object, address, remembered_set_action, fp_mode,
-                      Builtins::kRecordWrite, kNullAddress);
-=======
 void TurboAssembler::CallEphemeronKeyBarrier(Register object,
                                              Register slot_address,
                                              SaveFPRegsMode fp_mode) {
@@ -478,17 +471,11 @@
            Builtins::GetEphemeronKeyBarrierStub(fp_mode)),
        RelocInfo::CODE_TARGET);
   MaybeRestoreRegisters(registers);
->>>>>>> a8a80be5
 }
 
 void TurboAssembler::CallRecordWriteStubSaveRegisters(
     Register object, Register slot_address,
     RememberedSetAction remembered_set_action, SaveFPRegsMode fp_mode,
-<<<<<<< HEAD
-    Address wasm_target) {
-  CallRecordWriteStub(object, address, remembered_set_action, fp_mode,
-                      Builtins::kNoBuiltinId, wasm_target);
-=======
     StubCallMode mode) {
   ASM_CODE_COMMENT(this);
   DCHECK(!AreAliased(object, slot_address));
@@ -503,17 +490,11 @@
   CallRecordWriteStub(object_parameter, slot_address_parameter,
                       remembered_set_action, fp_mode, mode);
   MaybeRestoreRegisters(registers);
->>>>>>> a8a80be5
 }
 
 void TurboAssembler::CallRecordWriteStub(
     Register object, Register slot_address,
     RememberedSetAction remembered_set_action, SaveFPRegsMode fp_mode,
-<<<<<<< HEAD
-    int builtin_index, Address wasm_target) {
-  DCHECK_NE(builtin_index == Builtins::kNoBuiltinId,
-            wasm_target == kNullAddress);
-=======
     StubCallMode mode) {
   ASM_CODE_COMMENT(this);
   // Use CallRecordWriteStubSaveRegisters if the object and slot registers
@@ -540,7 +521,6 @@
     }
   }
 }
->>>>>>> a8a80be5
 
 #ifdef V8_IS_TSAN
 void TurboAssembler::CallTSANStoreStub(Register address, Register value,
@@ -567,9 +547,6 @@
     Handle<CodeT> code_target = isolate()->builtins()->code_handle(builtin);
     Call(code_target, RelocInfo::CODE_TARGET);
   }
-<<<<<<< HEAD
-  if (builtin_index == Builtins::kNoBuiltinId) {
-=======
 #if V8_ENABLE_WEBASSEMBLY
   // There are two different kinds of wasm-to-js functions: one lives in the
   // wasm code space, and another one lives on the heap. Both of them have the
@@ -583,17 +560,9 @@
   // NOLINTNEXTLINE(readability/braces)
   else {
     DCHECK_EQ(mode, StubCallMode::kCallWasmRuntimeStub);
->>>>>>> a8a80be5
     // Use {near_call} for direct Wasm call within a module.
     auto wasm_target = wasm::WasmCode::GetTSANStoreStub(fp_mode, size, order);
     near_call(wasm_target, RelocInfo::WASM_STUB_CALL);
-<<<<<<< HEAD
-  } else if (options().inline_offheap_trampolines) {
-    CallBuiltin(builtin_index);
-  } else {
-    Handle<Code> code_target =
-        isolate()->builtins()->builtin_handle(Builtins::kRecordWrite);
-=======
   }
 #endif  // V8_ENABLE_WEBASSEMBLY
 
@@ -617,7 +586,6 @@
   if (isolate()) {
     Builtin builtin = CodeFactory::GetTSANRelaxedLoadStub(fp_mode, size);
     Handle<CodeT> code_target = isolate()->builtins()->code_handle(builtin);
->>>>>>> a8a80be5
     Call(code_target, RelocInfo::CODE_TARGET);
   }
 #if V8_ENABLE_WEBASSEMBLY
