// Copyright (c) 1994-2006 Sun Microsystems Inc.
// All Rights Reserved.
//
// Redistribution and use in source and binary forms, with or without
// modification, are permitted provided that the following conditions are
// met:
//
// - Redistributions of source code must retain the above copyright notice,
// this list of conditions and the following disclaimer.
//
// - Redistribution in binary form must reproduce the above copyright
// notice, this list of conditions and the following disclaimer in the
// documentation and/or other materials provided with the distribution.
//
// - Neither the name of Sun Microsystems or the names of contributors may
// be used to endorse or promote products derived from this software without
// specific prior written permission.
//
// THIS SOFTWARE IS PROVIDED BY THE COPYRIGHT HOLDERS AND CONTRIBUTORS "AS
// IS" AND ANY EXPRESS OR IMPLIED WARRANTIES, INCLUDING, BUT NOT LIMITED TO,
// THE IMPLIED WARRANTIES OF MERCHANTABILITY AND FITNESS FOR A PARTICULAR
// PURPOSE ARE DISCLAIMED. IN NO EVENT SHALL THE COPYRIGHT OWNER OR
// CONTRIBUTORS BE LIABLE FOR ANY DIRECT, INDIRECT, INCIDENTAL, SPECIAL,
// EXEMPLARY, OR CONSEQUENTIAL DAMAGES (INCLUDING, BUT NOT LIMITED TO,
// PROCUREMENT OF SUBSTITUTE GOODS OR SERVICES; LOSS OF USE, DATA, OR
// PROFITS; OR BUSINESS INTERRUPTION) HOWEVER CAUSED AND ON ANY THEORY OF
// LIABILITY, WHETHER IN CONTRACT, STRICT LIABILITY, OR TORT (INCLUDING
// NEGLIGENCE OR OTHERWISE) ARISING IN ANY WAY OUT OF THE USE OF THIS
// SOFTWARE, EVEN IF ADVISED OF THE POSSIBILITY OF SUCH DAMAGE.

// The original source code covered by the above license above has been
// modified significantly by Google Inc.
// Copyright 2012 the V8 project authors. All rights reserved.

// A lightweight X64 Assembler.

#ifndef V8_CODEGEN_X64_ASSEMBLER_X64_H_
#define V8_CODEGEN_X64_ASSEMBLER_X64_H_

#include <deque>
#include <map>
#include <memory>
#include <vector>

#include "src/base/export-template.h"
#include "src/codegen/assembler.h"
#include "src/codegen/cpu-features.h"
#include "src/codegen/label.h"
#include "src/codegen/x64/constants-x64.h"
#include "src/codegen/x64/fma-instr.h"
#include "src/codegen/x64/register-x64.h"
#include "src/codegen/x64/sse-instr.h"
#include "src/objects/smi.h"
#if defined(V8_OS_WIN_X64)
#include "src/diagnostics/unwinding-info-win64.h"
#endif

namespace v8 {
namespace internal {

class SafepointTableBuilder;

// Utility functions

enum Condition {
  // any value < 0 is considered no_condition
  no_condition = -1,

  overflow = 0,
  no_overflow = 1,
  below = 2,
  above_equal = 3,
  equal = 4,
  not_equal = 5,
  below_equal = 6,
  above = 7,
  negative = 8,
  positive = 9,
  parity_even = 10,
  parity_odd = 11,
  less = 12,
  greater_equal = 13,
  less_equal = 14,
  greater = 15,

  // Fake conditions that are handled by the
  // opcodes using them.
  always = 16,
  never = 17,
  // aliases
  carry = below,
  not_carry = above_equal,
  zero = equal,
  not_zero = not_equal,
  sign = negative,
  not_sign = positive,
  last_condition = greater
};

// Returns the equivalent of !cc.
// Negation of the default no_condition (-1) results in a non-default
// no_condition value (-2). As long as tests for no_condition check
// for condition < 0, this will work as expected.
inline Condition NegateCondition(Condition cc) {
  return static_cast<Condition>(cc ^ 1);
}

enum RoundingMode {
  kRoundToNearest = 0x0,
  kRoundDown = 0x1,
  kRoundUp = 0x2,
  kRoundToZero = 0x3
};

// -----------------------------------------------------------------------------
// Machine instruction Immediates

class Immediate {
 public:
  explicit constexpr Immediate(int32_t value) : value_(value) {}
  explicit constexpr Immediate(int32_t value, RelocInfo::Mode rmode)
      : value_(value), rmode_(rmode) {}
  explicit Immediate(Smi value)
      : value_(static_cast<int32_t>(static_cast<intptr_t>(value.ptr()))) {
    DCHECK(SmiValuesAre31Bits());  // Only available for 31-bit SMI.
  }

  int32_t value() const { return value_; }
  RelocInfo::Mode rmode() const { return rmode_; }

 private:
  const int32_t value_;
  const RelocInfo::Mode rmode_ = RelocInfo::NO_INFO;

  friend class Assembler;
};
ASSERT_TRIVIALLY_COPYABLE(Immediate);
static_assert(sizeof(Immediate) <= kSystemPointerSize,
              "Immediate must be small enough to pass it by value");

class Immediate64 {
 public:
  explicit constexpr Immediate64(int64_t value) : value_(value) {}
  explicit constexpr Immediate64(int64_t value, RelocInfo::Mode rmode)
      : value_(value), rmode_(rmode) {}
  explicit constexpr Immediate64(Address value, RelocInfo::Mode rmode)
      : value_(static_cast<int64_t>(value)), rmode_(rmode) {}

 private:
  const int64_t value_;
  const RelocInfo::Mode rmode_ = RelocInfo::NO_INFO;

  friend class Assembler;
};

// -----------------------------------------------------------------------------
// Machine instruction Operands

enum ScaleFactor : int8_t {
  times_1 = 0,
  times_2 = 1,
  times_4 = 2,
  times_8 = 3,
  times_int_size = times_4,

  times_half_system_pointer_size = times_4,
  times_system_pointer_size = times_8,
  times_tagged_size = (kTaggedSize == 8) ? times_8 : times_4,
};

class V8_EXPORT_PRIVATE Operand {
 public:
  struct Data {
    byte rex = 0;
    byte buf[9];
    byte len = 1;   // number of bytes of buf_ in use.
    int8_t addend;  // for rip + offset + addend.
  };

  // [base + disp/r]
  V8_INLINE Operand(Register base, int32_t disp) {
    if (base == rsp || base == r12) {
      // SIB byte is needed to encode (rsp + offset) or (r12 + offset).
      set_sib(times_1, rsp, base);
    }

    if (disp == 0 && base != rbp && base != r13) {
      set_modrm(0, base);
    } else if (is_int8(disp)) {
      set_modrm(1, base);
      set_disp8(disp);
    } else {
      set_modrm(2, base);
      set_disp32(disp);
    }
  }

  // [base + index*scale + disp/r]
  V8_INLINE Operand(Register base, Register index, ScaleFactor scale,
                    int32_t disp) {
    DCHECK(index != rsp);
    set_sib(scale, index, base);
    if (disp == 0 && base != rbp && base != r13) {
      // This call to set_modrm doesn't overwrite the REX.B (or REX.X) bits
      // possibly set by set_sib.
      set_modrm(0, rsp);
    } else if (is_int8(disp)) {
      set_modrm(1, rsp);
      set_disp8(disp);
    } else {
      set_modrm(2, rsp);
      set_disp32(disp);
    }
  }

  // [index*scale + disp/r]
  V8_INLINE Operand(Register index, ScaleFactor scale, int32_t disp) {
    DCHECK(index != rsp);
    set_modrm(0, rsp);
    set_sib(scale, index, rbp);
    set_disp32(disp);
  }

  // Offset from existing memory operand.
  // Offset is added to existing displacement as 32-bit signed values and
  // this must not overflow.
  Operand(Operand base, int32_t offset);

  // [rip + disp/r]
  V8_INLINE explicit Operand(Label* label, int addend = 0) {
    data_.addend = addend;
    DCHECK_NOT_NULL(label);
    DCHECK(addend == 0 || (is_int8(addend) && label->is_bound()));
    set_modrm(0, rbp);
    set_disp64(reinterpret_cast<intptr_t>(label));
  }

  Operand(const Operand&) V8_NOEXCEPT = default;
  Operand& operator=(const Operand&) V8_NOEXCEPT = default;

  const Data& data() const { return data_; }

  // Checks whether either base or index register is the given register.
  // Does not check the "reg" part of the Operand.
  bool AddressUsesRegister(Register reg) const;

 private:
  V8_INLINE void set_modrm(int mod, Register rm_reg) {
    DCHECK(is_uint2(mod));
    data_.buf[0] = mod << 6 | rm_reg.low_bits();
    // Set REX.B to the high bit of rm.code().
    data_.rex |= rm_reg.high_bit();
  }

  V8_INLINE void set_sib(ScaleFactor scale, Register index, Register base) {
    DCHECK_EQ(data_.len, 1);
    DCHECK(is_uint2(scale));
    // Use SIB with no index register only for base rsp or r12. Otherwise we
    // would skip the SIB byte entirely.
    DCHECK(index != rsp || base == rsp || base == r12);
    data_.buf[1] = (scale << 6) | (index.low_bits() << 3) | base.low_bits();
    data_.rex |= index.high_bit() << 1 | base.high_bit();
    data_.len = 2;
  }

  V8_INLINE void set_disp8(int disp) {
    DCHECK(is_int8(disp));
    DCHECK(data_.len == 1 || data_.len == 2);
    int8_t* p = reinterpret_cast<int8_t*>(&data_.buf[data_.len]);
    *p = disp;
    data_.len += sizeof(int8_t);
  }

  V8_INLINE void set_disp32(int disp) {
    DCHECK(data_.len == 1 || data_.len == 2);
    Address p = reinterpret_cast<Address>(&data_.buf[data_.len]);
    WriteUnalignedValue(p, disp);
    data_.len += sizeof(int32_t);
  }

  V8_INLINE void set_disp64(int64_t disp) {
    DCHECK_EQ(1, data_.len);
    Address p = reinterpret_cast<Address>(&data_.buf[data_.len]);
    WriteUnalignedValue(p, disp);
    data_.len += sizeof(disp);
  }

  Data data_;
};
ASSERT_TRIVIALLY_COPYABLE(Operand);
static_assert(sizeof(Operand) <= 2 * kSystemPointerSize,
              "Operand must be small enough to pass it by value");

#define ASSEMBLER_INSTRUCTION_LIST(V) \
  V(add)                              \
  V(and)                              \
  V(cmp)                              \
  V(cmpxchg)                          \
  V(dec)                              \
  V(idiv)                             \
  V(div)                              \
  V(imul)                             \
  V(inc)                              \
  V(lea)                              \
  V(mov)                              \
  V(movzxb)                           \
  V(movzxw)                           \
  V(not)                              \
  V(or)                               \
  V(repmovs)                          \
  V(sbb)                              \
  V(sub)                              \
  V(test)                             \
  V(xchg)                             \
  V(xor)

// Shift instructions on operands/registers with kInt32Size and kInt64Size.
#define SHIFT_INSTRUCTION_LIST(V) \
  V(rol, 0x0)                     \
  V(ror, 0x1)                     \
  V(rcl, 0x2)                     \
  V(rcr, 0x3)                     \
  V(shl, 0x4)                     \
  V(shr, 0x5)                     \
  V(sar, 0x7)

// Partial Constant Pool
// Different from complete constant pool (like arm does), partial constant pool
// only takes effects for shareable constants in order to reduce code size.
// Partial constant pool does not emit constant pool entries at the end of each
// code object. Instead, it keeps the first shareable constant inlined in the
// instructions and uses rip-relative memory loadings for the same constants in
// subsequent instructions. These rip-relative memory loadings will target at
// the position of the first inlined constant. For example:
//
//  REX.W movq r10,0x7f9f75a32c20   ; 10 bytes
//  …
//  REX.W movq r10,0x7f9f75a32c20   ; 10 bytes
//  …
//
// turns into
//
//  REX.W movq r10,0x7f9f75a32c20   ; 10 bytes
//  …
//  REX.W movq r10,[rip+0xffffff96] ; 7 bytes
//  …

class ConstPool {
 public:
  explicit ConstPool(Assembler* assm) : assm_(assm) {}
  // Returns true when partial constant pool is valid for this entry.
  bool TryRecordEntry(intptr_t data, RelocInfo::Mode mode);
  bool IsEmpty() const { return entries_.empty(); }

  void PatchEntries();
  // Discard any pending pool entries.
  void Clear();

 private:
  // Adds a shared entry to entries_. Returns true if this is not the first time
  // we add this entry, false otherwise.
  bool AddSharedEntry(uint64_t data, int offset);

  // Check if the instruction is a rip-relative move.
  bool IsMoveRipRelative(Address instr);

  Assembler* assm_;

  // Values, pc offsets of entries.
  using EntryMap = std::multimap<uint64_t, int>;
  EntryMap entries_;

  // Number of bytes taken up by the displacement of rip-relative addressing.
  static constexpr int kRipRelativeDispSize = 4;  // 32-bit displacement.
  // Distance between the address of the displacement in the rip-relative move
  // instruction and the head address of the instruction.
  static constexpr int kMoveRipRelativeDispOffset =
      3;  // REX Opcode ModRM Displacement
  // Distance between the address of the imm64 in the 'movq reg, imm64'
  // instruction and the head address of the instruction.
  static constexpr int kMoveImm64Offset = 2;  // REX Opcode imm64
  // A mask for rip-relative move instruction.
  static constexpr uint32_t kMoveRipRelativeMask = 0x00C7FFFB;
  // The bits for a rip-relative move instruction after mask.
  static constexpr uint32_t kMoveRipRelativeInstr = 0x00058B48;
};

class V8_EXPORT_PRIVATE Assembler : public AssemblerBase {
 private:
  // We check before assembling an instruction that there is sufficient
  // space to write an instruction and its relocation information.
  // The relocation writer's position must be kGap bytes above the end of
  // the generated instructions. This leaves enough space for the
  // longest possible x64 instruction, 15 bytes, and the longest possible
  // relocation information encoding, RelocInfoWriter::kMaxLength == 16.
  // (There is a 15 byte limit on x64 instruction length that rules out some
  // otherwise valid instructions.)
  // This allows for a single, fast space check per instruction.
  static constexpr int kGap = 32;
  STATIC_ASSERT(AssemblerBase::kMinimalBufferSize >= 2 * kGap);

 public:
  // Create an assembler. Instructions and relocation information are emitted
  // into a buffer, with the instructions starting from the beginning and the
  // relocation information starting from the end of the buffer. See CodeDesc
  // for a detailed comment on the layout (globals.h).
  //
  // If the provided buffer is nullptr, the assembler allocates and grows its
  // own buffer. Otherwise it takes ownership of the provided buffer.
  explicit Assembler(const AssemblerOptions&,
                     std::unique_ptr<AssemblerBuffer> = {});
  ~Assembler() override = default;

  // GetCode emits any pending (non-emitted) code and fills the descriptor desc.
  static constexpr int kNoHandlerTable = 0;
  static constexpr SafepointTableBuilder* kNoSafepointTable = nullptr;
  void GetCode(Isolate* isolate, CodeDesc* desc,
               SafepointTableBuilder* safepoint_table_builder,
               int handler_table_offset);

  // Convenience wrapper for code without safepoint or handler tables.
  void GetCode(Isolate* isolate, CodeDesc* desc) {
    GetCode(isolate, desc, kNoSafepointTable, kNoHandlerTable);
  }

  void FinalizeJumpOptimizationInfo();

  // Unused on this architecture.
  void MaybeEmitOutOfLineConstantPool() {}

  // Read/Modify the code target in the relative branch/call instruction at pc.
  // On the x64 architecture, we use relative jumps with a 32-bit displacement
  // to jump to other Code objects in the Code space in the heap.
  // Jumps to C functions are done indirectly through a 64-bit register holding
  // the absolute address of the target.
  // These functions convert between absolute Addresses of Code objects and
  // the relative displacements stored in the code.
  // The isolate argument is unused (and may be nullptr) when skipping flushing.
  static inline Address target_address_at(Address pc, Address constant_pool);
  static inline void set_target_address_at(
      Address pc, Address constant_pool, Address target,
      ICacheFlushMode icache_flush_mode = FLUSH_ICACHE_IF_NEEDED);
  static inline int32_t relative_target_offset(Address target, Address pc);

  // This sets the branch destination (which is in the instruction on x64).
  // This is for calls and branches within generated code.
  inline static void deserialization_set_special_target_at(
      Address instruction_payload, Code code, Address target);

  // Get the size of the special target encoded at 'instruction_payload'.
  inline static int deserialization_special_target_size(
      Address instruction_payload);

  // This sets the internal reference at the pc.
  inline static void deserialization_set_target_internal_reference_at(
      Address pc, Address target,
      RelocInfo::Mode mode = RelocInfo::INTERNAL_REFERENCE);

  inline Handle<CodeT> code_target_object_handle_at(Address pc);
  inline Handle<HeapObject> compressed_embedded_object_handle_at(Address pc);
  inline Address runtime_entry_at(Address pc);

  // Number of bytes taken up by the branch target in the code.
  static constexpr int kSpecialTargetSize = 4;  // 32-bit displacement.

  // One byte opcode for test eax,0xXXXXXXXX.
  static constexpr byte kTestEaxByte = 0xA9;
  // One byte opcode for test al, 0xXX.
  static constexpr byte kTestAlByte = 0xA8;
  // One byte opcode for nop.
  static constexpr byte kNopByte = 0x90;

  // One byte prefix for a short conditional jump.
  static constexpr byte kJccShortPrefix = 0x70;
  static constexpr byte kJncShortOpcode = kJccShortPrefix | not_carry;
  static constexpr byte kJcShortOpcode = kJccShortPrefix | carry;
  static constexpr byte kJnzShortOpcode = kJccShortPrefix | not_zero;
  static constexpr byte kJzShortOpcode = kJccShortPrefix | zero;

  // VEX prefix encodings.
  enum SIMDPrefix { kNoPrefix = 0x0, k66 = 0x1, kF3 = 0x2, kF2 = 0x3 };
  enum VectorLength { kL128 = 0x0, kL256 = 0x4, kLIG = kL128, kLZ = kL128 };
  enum VexW { kW0 = 0x0, kW1 = 0x80, kWIG = kW0 };
  enum LeadingOpcode { k0F = 0x1, k0F38 = 0x2, k0F3A = 0x3 };

  // ---------------------------------------------------------------------------
  // Code generation
  //
  // Function names correspond one-to-one to x64 instruction mnemonics.
  // Unless specified otherwise, instructions operate on 64-bit operands.
  //
  // If we need versions of an assembly instruction that operate on different
  // width arguments, we add a single-letter suffix specifying the width.
  // This is done for the following instructions: mov, cmp, inc, dec,
  // add, sub, and test.
  // There are no versions of these instructions without the suffix.
  // - Instructions on 8-bit (byte) operands/registers have a trailing 'b'.
  // - Instructions on 16-bit (word) operands/registers have a trailing 'w'.
  // - Instructions on 32-bit (doubleword) operands/registers use 'l'.
  // - Instructions on 64-bit (quadword) operands/registers use 'q'.
  // - Instructions on operands/registers with pointer size use 'p'.

#define DECLARE_INSTRUCTION(instruction)    \
  template <typename... Ps>                 \
  void instruction##_tagged(Ps... ps) {     \
    emit_##instruction(ps..., kTaggedSize); \
  }                                         \
                                            \
  template <typename... Ps>                 \
  void instruction##l(Ps... ps) {           \
    emit_##instruction(ps..., kInt32Size);  \
  }                                         \
                                            \
  template <typename... Ps>                 \
  void instruction##q(Ps... ps) {           \
    emit_##instruction(ps..., kInt64Size);  \
  }
  ASSEMBLER_INSTRUCTION_LIST(DECLARE_INSTRUCTION)
#undef DECLARE_INSTRUCTION

  // Insert the smallest number of nop instructions
  // possible to align the pc offset to a multiple
  // of m, where m must be a power of 2.
  void Align(int m);
  // Insert the smallest number of zero bytes possible to align the pc offset
  // to a mulitple of m. m must be a power of 2 (>= 2).
  void DataAlign(int m);
  void Nop(int bytes = 1);
  // Aligns code to something that's optimal for a jump target for the platform.
  void CodeTargetAlign();
  void LoopHeaderAlign();

  // Stack
  void pushfq();
  void popfq();

  void pushq(Immediate value);
  // Push a 32 bit integer, and guarantee that it is actually pushed as a
  // 32 bit value, the normal push will optimize the 8 bit case.
  void pushq_imm32(int32_t imm32);
  void pushq(Register src);
  void pushq(Operand src);

  void popq(Register dst);
  void popq(Operand dst);

  void incsspq(Register number_of_words);

  void leave();

  // Moves
  void movb(Register dst, Operand src);
  void movb(Register dst, Immediate imm);
  void movb(Operand dst, Register src);
  void movb(Operand dst, Immediate imm);

  // Move the low 16 bits of a 64-bit register value to a 16-bit
  // memory location.
  void movw(Register dst, Operand src);
  void movw(Operand dst, Register src);
  void movw(Operand dst, Immediate imm);

  // Move the offset of the label location relative to the current
  // position (after the move) to the destination.
  void movl(Operand dst, Label* src);

  // Load a heap number into a register.
  // The heap number will not be allocated and embedded into the code right
  // away. Instead, we emit the load of a dummy object. Later, when calling
  // Assembler::GetCode, the heap number will be allocated and the code will be
  // patched by replacing the dummy with the actual object. The RelocInfo for
  // the embedded object gets already recorded correctly when emitting the dummy
  // move.
  void movq_heap_number(Register dst, double value);

  void movq_string(Register dst, const StringConstantBase* str);

  // Loads a 64-bit immediate into a register, potentially using the constant
  // pool.
  void movq(Register dst, int64_t value) { movq(dst, Immediate64(value)); }
  void movq(Register dst, uint64_t value) {
    movq(dst, Immediate64(static_cast<int64_t>(value)));
  }

  // Loads a 64-bit immediate into a register without using the constant pool.
  void movq_imm64(Register dst, int64_t value);

  void movsxbl(Register dst, Register src);
  void movsxbl(Register dst, Operand src);
  void movsxbq(Register dst, Register src);
  void movsxbq(Register dst, Operand src);
  void movsxwl(Register dst, Register src);
  void movsxwl(Register dst, Operand src);
  void movsxwq(Register dst, Register src);
  void movsxwq(Register dst, Operand src);
  void movsxlq(Register dst, Register src);
  void movsxlq(Register dst, Operand src);

  // Repeated moves.
  void repmovsb();
  void repmovsw();
  void repmovsl() { emit_repmovs(kInt32Size); }
  void repmovsq() { emit_repmovs(kInt64Size); }

  // Repeated store of doublewords (fill (E)CX bytes at ES:[(E)DI] with EAX).
  void repstosl();
  // Repeated store of quadwords (fill RCX quadwords at [RDI] with RAX).
  void repstosq();

  // Instruction to load from an immediate 64-bit pointer into RAX.
  void load_rax(Address value, RelocInfo::Mode rmode);
  void load_rax(ExternalReference ext);

  // Conditional moves.
  void cmovq(Condition cc, Register dst, Register src);
  void cmovq(Condition cc, Register dst, Operand src);
  void cmovl(Condition cc, Register dst, Register src);
  void cmovl(Condition cc, Register dst, Operand src);

  void cmpb(Register dst, Immediate src) {
    immediate_arithmetic_op_8(0x7, dst, src);
  }

  void cmpb_al(Immediate src);

  void cmpb(Register dst, Register src) { arithmetic_op_8(0x3A, dst, src); }

  void cmpb(Register dst, Operand src) { arithmetic_op_8(0x3A, dst, src); }

  void cmpb(Operand dst, Register src) { arithmetic_op_8(0x38, src, dst); }

  void cmpb(Operand dst, Immediate src) {
    immediate_arithmetic_op_8(0x7, dst, src);
  }

  void cmpw(Operand dst, Immediate src) {
    immediate_arithmetic_op_16(0x7, dst, src);
  }

  void cmpw(Register dst, Immediate src) {
    immediate_arithmetic_op_16(0x7, dst, src);
  }

  void cmpw(Register dst, Operand src) { arithmetic_op_16(0x3B, dst, src); }

  void cmpw(Register dst, Register src) { arithmetic_op_16(0x3B, dst, src); }

  void cmpw(Operand dst, Register src) { arithmetic_op_16(0x39, src, dst); }

  void testb(Register reg, Operand op) { testb(op, reg); }

  void testw(Register reg, Operand op) { testw(op, reg); }

  void andb(Register dst, Immediate src) {
    immediate_arithmetic_op_8(0x4, dst, src);
  }

  void decb(Register dst);
  void decb(Operand dst);

  // Lock prefix.
  void lock();

  void xchgb(Register reg, Operand op);
  void xchgw(Register reg, Operand op);

  void xaddb(Operand dst, Register src);
  void xaddw(Operand dst, Register src);
  void xaddl(Operand dst, Register src);
  void xaddq(Operand dst, Register src);

  void negb(Register reg);
  void negw(Register reg);
  void negl(Register reg);
  void negq(Register reg);
  void negb(Operand op);
  void negw(Operand op);
  void negl(Operand op);
  void negq(Operand op);

  void cmpxchgb(Operand dst, Register src);
  void cmpxchgw(Operand dst, Register src);

  // Sign-extends rax into rdx:rax.
  void cqo();
  // Sign-extends eax into edx:eax.
  void cdq();

  // Multiply eax by src, put the result in edx:eax.
  void mull(Register src);
  void mull(Operand src);
  // Multiply rax by src, put the result in rdx:rax.
  void mulq(Register src);

#define DECLARE_SHIFT_INSTRUCTION(instruction, subcode)                     \
  void instruction##l(Register dst, Immediate imm8) {                       \
    shift(dst, imm8, subcode, kInt32Size);                                  \
  }                                                                         \
                                                                            \
  void instruction##q(Register dst, Immediate imm8) {                       \
    shift(dst, imm8, subcode, kInt64Size);                                  \
  }                                                                         \
                                                                            \
  void instruction##l(Operand dst, Immediate imm8) {                        \
    shift(dst, imm8, subcode, kInt32Size);                                  \
  }                                                                         \
                                                                            \
  void instruction##q(Operand dst, Immediate imm8) {                        \
    shift(dst, imm8, subcode, kInt64Size);                                  \
  }                                                                         \
                                                                            \
  void instruction##l_cl(Register dst) { shift(dst, subcode, kInt32Size); } \
                                                                            \
  void instruction##q_cl(Register dst) { shift(dst, subcode, kInt64Size); } \
                                                                            \
  void instruction##l_cl(Operand dst) { shift(dst, subcode, kInt32Size); }  \
                                                                            \
  void instruction##q_cl(Operand dst) { shift(dst, subcode, kInt64Size); }
  SHIFT_INSTRUCTION_LIST(DECLARE_SHIFT_INSTRUCTION)
#undef DECLARE_SHIFT_INSTRUCTION

  // Shifts dst:src left by cl bits, affecting only dst.
  void shld(Register dst, Register src);

  // Shifts src:dst right by cl bits, affecting only dst.
  void shrd(Register dst, Register src);

  void store_rax(Address dst, RelocInfo::Mode mode);
  void store_rax(ExternalReference ref);

  void subb(Register dst, Immediate src) {
    immediate_arithmetic_op_8(0x5, dst, src);
  }

  void sub_sp_32(uint32_t imm);

  void testb(Register dst, Register src);
  void testb(Register reg, Immediate mask);
  void testb(Operand op, Immediate mask);
  void testb(Operand op, Register reg);

  void testw(Register dst, Register src);
  void testw(Register reg, Immediate mask);
  void testw(Operand op, Immediate mask);
  void testw(Operand op, Register reg);

  // Bit operations.
  void bswapl(Register dst);
  void bswapq(Register dst);
  void btq(Operand dst, Register src);
  void btsq(Operand dst, Register src);
  void btsq(Register dst, Immediate imm8);
  void btrq(Register dst, Immediate imm8);
  void bsrq(Register dst, Register src);
  void bsrq(Register dst, Operand src);
  void bsrl(Register dst, Register src);
  void bsrl(Register dst, Operand src);
  void bsfq(Register dst, Register src);
  void bsfq(Register dst, Operand src);
  void bsfl(Register dst, Register src);
  void bsfl(Register dst, Operand src);

  // Miscellaneous
  void clc();
  void cld();
  void cpuid();
  void hlt();
  void int3();
  void nop();
  void ret(int imm16);
  void ud2();
  void setcc(Condition cc, Register reg);

  void pblendw(XMMRegister dst, Operand src, uint8_t mask);
  void pblendw(XMMRegister dst, XMMRegister src, uint8_t mask);
  void palignr(XMMRegister dst, Operand src, uint8_t mask);
  void palignr(XMMRegister dst, XMMRegister src, uint8_t mask);

  // Label operations & relative jumps (PPUM Appendix D)
  //
  // Takes a branch opcode (cc) and a label (L) and generates
  // either a backward branch or a forward branch and links it
  // to the label fixup chain. Usage:
  //
  // Label L;    // unbound label
  // j(cc, &L);  // forward branch to unbound label
  // bind(&L);   // bind label to the current pc
  // j(cc, &L);  // backward branch to bound label
  // bind(&L);   // illegal: a label may be bound only once
  //
  // Note: The same Label can be used for forward and backward branches
  // but it may be bound only once.

  void bind(Label* L);  // binds an unbound label L to the current code position

  // Calls
  // Call near relative 32-bit displacement, relative to next instruction.
  void call(Label* L);
  void call(Address entry, RelocInfo::Mode rmode);

  // Explicitly emit a near call / near jump. The displacement is relative to
  // the next instructions (which starts at {pc_offset() + kNearJmpInstrSize}).
  static constexpr int kNearJmpInstrSize = 5;
  void near_call(intptr_t disp, RelocInfo::Mode rmode);
  void near_jmp(intptr_t disp, RelocInfo::Mode rmode);

  void call(Handle<CodeT> target,
            RelocInfo::Mode rmode = RelocInfo::CODE_TARGET);

  // Call near absolute indirect, address in register
  void call(Register adr);

  // Jumps
  // Jump short or near relative.
  // Use a 32-bit signed displacement.
  // Unconditional jump to L
  void jmp(Label* L, Label::Distance distance = Label::kFar);
  void jmp(Handle<CodeT> target, RelocInfo::Mode rmode);
  void jmp(Address entry, RelocInfo::Mode rmode);

  // Jump near absolute indirect (r64)
  void jmp(Register adr);
  void jmp(Operand src);

  // Unconditional jump relative to the current address. Low-level routine,
  // use with caution!
  void jmp_rel(int offset);

  // Conditional jumps
  void j(Condition cc, Label* L, Label::Distance distance = Label::kFar);
  void j(Condition cc, Address entry, RelocInfo::Mode rmode);
  void j(Condition cc, Handle<CodeT> target, RelocInfo::Mode rmode);

  // Floating-point operations
  void fld(int i);

  void fld1();
  void fldz();
  void fldpi();
  void fldln2();

  void fld_s(Operand adr);
  void fld_d(Operand adr);

  void fstp_s(Operand adr);
  void fstp_d(Operand adr);
  void fstp(int index);

  void fild_s(Operand adr);
  void fild_d(Operand adr);

  void fist_s(Operand adr);

  void fistp_s(Operand adr);
  void fistp_d(Operand adr);

  void fisttp_s(Operand adr);
  void fisttp_d(Operand adr);

  void fabs();
  void fchs();

  void fadd(int i);
  void fsub(int i);
  void fmul(int i);
  void fdiv(int i);

  void fisub_s(Operand adr);

  void faddp(int i = 1);
  void fsubp(int i = 1);
  void fsubrp(int i = 1);
  void fmulp(int i = 1);
  void fdivp(int i = 1);
  void fprem();
  void fprem1();

  void fxch(int i = 1);
  void fincstp();
  void ffree(int i = 0);

  void ftst();
  void fucomp(int i);
  void fucompp();
  void fucomi(int i);
  void fucomip();

  void fcompp();
  void fnstsw_ax();
  void fwait();
  void fnclex();

  void fsin();
  void fcos();
  void fptan();
  void fyl2x();
  void f2xm1();
  void fscale();
  void fninit();

  void frndint();

  void sahf();

  void ucomiss(XMMRegister dst, XMMRegister src);
  void ucomiss(XMMRegister dst, Operand src);
  void movaps(XMMRegister dst, XMMRegister src);
  void movaps(XMMRegister dst, Operand src);

  // Don't use this unless it's important to keep the
  // top half of the destination register unchanged.
  // Use movaps when moving float values and movd for integer
  // values in xmm registers.
  void movss(XMMRegister dst, XMMRegister src);

  void movss(XMMRegister dst, Operand src);
  void movss(Operand dst, XMMRegister src);

  void movlps(XMMRegister dst, Operand src);
  void movlps(Operand dst, XMMRegister src);

  void movhps(XMMRegister dst, Operand src);
  void movhps(Operand dst, XMMRegister src);

  void shufps(XMMRegister dst, XMMRegister src, byte imm8);

  void cvttss2si(Register dst, Operand src);
  void cvttss2si(Register dst, XMMRegister src);
  void cvtlsi2ss(XMMRegister dst, Operand src);
  void cvtlsi2ss(XMMRegister dst, Register src);

  void movmskps(Register dst, XMMRegister src);

  void vinstr(byte op, XMMRegister dst, XMMRegister src1, XMMRegister src2,
              SIMDPrefix pp, LeadingOpcode m, VexW w, CpuFeature feature = AVX);
  void vinstr(byte op, XMMRegister dst, XMMRegister src1, Operand src2,
              SIMDPrefix pp, LeadingOpcode m, VexW w, CpuFeature feature = AVX);

  template <typename Reg1, typename Reg2, typename Op>
  void vinstr(byte op, Reg1 dst, Reg2 src1, Op src2, SIMDPrefix pp,
              LeadingOpcode m, VexW w, CpuFeature feature = AVX2);

  // SSE instructions
  void sse_instr(XMMRegister dst, XMMRegister src, byte escape, byte opcode);
  void sse_instr(XMMRegister dst, Operand src, byte escape, byte opcode);
#define DECLARE_SSE_INSTRUCTION(instruction, escape, opcode) \
  void instruction(XMMRegister dst, XMMRegister src) {       \
    sse_instr(dst, src, 0x##escape, 0x##opcode);             \
  }                                                          \
  void instruction(XMMRegister dst, Operand src) {           \
    sse_instr(dst, src, 0x##escape, 0x##opcode);             \
  }

  SSE_UNOP_INSTRUCTION_LIST(DECLARE_SSE_INSTRUCTION)
  SSE_BINOP_INSTRUCTION_LIST(DECLARE_SSE_INSTRUCTION)
#undef DECLARE_SSE_INSTRUCTION

  // SSE instructions with prefix and SSE2 instructions
  void sse2_instr(XMMRegister dst, XMMRegister src, byte prefix, byte escape,
                  byte opcode);
  void sse2_instr(XMMRegister dst, Operand src, byte prefix, byte escape,
                  byte opcode);
#define DECLARE_SSE2_INSTRUCTION(instruction, prefix, escape, opcode) \
  void instruction(XMMRegister dst, XMMRegister src) {                \
    sse2_instr(dst, src, 0x##prefix, 0x##escape, 0x##opcode);         \
  }                                                                   \
  void instruction(XMMRegister dst, Operand src) {                    \
    sse2_instr(dst, src, 0x##prefix, 0x##escape, 0x##opcode);         \
  }

  // These SSE instructions have the same encoding as the SSE2 instructions.
  SSE_INSTRUCTION_LIST_SS(DECLARE_SSE2_INSTRUCTION)
  SSE2_INSTRUCTION_LIST(DECLARE_SSE2_INSTRUCTION)
  SSE2_INSTRUCTION_LIST_SD(DECLARE_SSE2_INSTRUCTION)
  SSE2_UNOP_INSTRUCTION_LIST(DECLARE_SSE2_INSTRUCTION)
#undef DECLARE_SSE2_INSTRUCTION

  void sse2_instr(XMMRegister reg, byte imm8, byte prefix, byte escape,
                  byte opcode, int extension) {
    XMMRegister ext_reg = XMMRegister::from_code(extension);
    sse2_instr(ext_reg, reg, prefix, escape, opcode);
    emit(imm8);
  }

#define DECLARE_SSE2_SHIFT_IMM(instruction, prefix, escape, opcode, extension) \
  void instruction(XMMRegister reg, byte imm8) {                               \
    sse2_instr(reg, imm8, 0x##prefix, 0x##escape, 0x##opcode, 0x##extension);  \
  }
  SSE2_INSTRUCTION_LIST_SHIFT_IMM(DECLARE_SSE2_SHIFT_IMM)
#undef DECLARE_SSE2_SHIFT_IMM

#define DECLARE_SSE2_AVX_INSTRUCTION(instruction, prefix, escape, opcode)    \
  void v##instruction(XMMRegister dst, XMMRegister src1, XMMRegister src2) { \
    vinstr(0x##opcode, dst, src1, src2, k##prefix, k##escape, kW0);          \
  }                                                                          \
  void v##instruction(XMMRegister dst, XMMRegister src1, Operand src2) {     \
    vinstr(0x##opcode, dst, src1, src2, k##prefix, k##escape, kW0);          \
  }

#define DECLARE_SSE2_PD_AVX_INSTRUCTION(instruction, prefix, escape, opcode) \
  DECLARE_SSE2_AVX_INSTRUCTION(instruction, prefix, escape, opcode)          \
  void v##instruction(YMMRegister dst, YMMRegister src1, YMMRegister src2) { \
    vinstr(0x##opcode, dst, src1, src2, k##prefix, k##escape, kW0, AVX);     \
  }                                                                          \
  void v##instruction(YMMRegister dst, YMMRegister src1, Operand src2) {     \
    vinstr(0x##opcode, dst, src1, src2, k##prefix, k##escape, kW0, AVX);     \
  }

  SSE2_INSTRUCTION_LIST_PD(DECLARE_SSE2_PD_AVX_INSTRUCTION)
#undef DECLARE_SSE2_PD_AVX_INSTRUCTION

#define DECLARE_SSE2_PI_AVX_INSTRUCTION(instruction, prefix, escape, opcode) \
  DECLARE_SSE2_AVX_INSTRUCTION(instruction, prefix, escape, opcode)          \
  void v##instruction(YMMRegister dst, YMMRegister src1, YMMRegister src2) { \
    vinstr(0x##opcode, dst, src1, src2, k##prefix, k##escape, kW0, AVX2);    \
  }                                                                          \
  void v##instruction(YMMRegister dst, YMMRegister src1, Operand src2) {     \
    vinstr(0x##opcode, dst, src1, src2, k##prefix, k##escape, kW0, AVX2);    \
  }

  SSE2_INSTRUCTION_LIST_PI(DECLARE_SSE2_PI_AVX_INSTRUCTION)
#undef DECLARE_SSE2_PI_AVX_INSTRUCTION

#define DECLARE_SSE2_SHIFT_AVX_INSTRUCTION(instruction, prefix, escape,      \
                                           opcode)                           \
  DECLARE_SSE2_AVX_INSTRUCTION(instruction, prefix, escape, opcode)          \
  void v##instruction(YMMRegister dst, YMMRegister src1, XMMRegister src2) { \
    vinstr(0x##opcode, dst, src1, src2, k##prefix, k##escape, kW0, AVX2);    \
  }                                                                          \
  void v##instruction(YMMRegister dst, YMMRegister src1, Operand src2) {     \
    vinstr(0x##opcode, dst, src1, src2, k##prefix, k##escape, kW0, AVX2);    \
  }

  SSE2_INSTRUCTION_LIST_SHIFT(DECLARE_SSE2_SHIFT_AVX_INSTRUCTION)
#undef DECLARE_SSE2_SHIFT_AVX_INSTRUCTION
#undef DECLARE_SSE2_AVX_INSTRUCTION

#define DECLARE_SSE2_UNOP_AVX_INSTRUCTION(instruction, prefix, escape, opcode) \
  void v##instruction(XMMRegister dst, XMMRegister src) {                      \
    vpd(0x##opcode, dst, xmm0, src);                                           \
  }                                                                            \
  void v##instruction(XMMRegister dst, Operand src) {                          \
    vpd(0x##opcode, dst, xmm0, src);                                           \
  }

  SSE2_UNOP_INSTRUCTION_LIST(DECLARE_SSE2_UNOP_AVX_INSTRUCTION)
#undef DECLARE_SSE2_UNOP_AVX_INSTRUCTION

  // SSE3
  void lddqu(XMMRegister dst, Operand src);
  void movddup(XMMRegister dst, Operand src);
  void movddup(XMMRegister dst, XMMRegister src);
  void movshdup(XMMRegister dst, XMMRegister src);

  // SSSE3
  void ssse3_instr(XMMRegister dst, XMMRegister src, byte prefix, byte escape1,
                   byte escape2, byte opcode);
  void ssse3_instr(XMMRegister dst, Operand src, byte prefix, byte escape1,
                   byte escape2, byte opcode);

#define DECLARE_SSSE3_INSTRUCTION(instruction, prefix, escape1, escape2,     \
                                  opcode)                                    \
  void instruction(XMMRegister dst, XMMRegister src) {                       \
    ssse3_instr(dst, src, 0x##prefix, 0x##escape1, 0x##escape2, 0x##opcode); \
  }                                                                          \
  void instruction(XMMRegister dst, Operand src) {                           \
    ssse3_instr(dst, src, 0x##prefix, 0x##escape1, 0x##escape2, 0x##opcode); \
  }

  SSSE3_INSTRUCTION_LIST(DECLARE_SSSE3_INSTRUCTION)
  SSSE3_UNOP_INSTRUCTION_LIST(DECLARE_SSSE3_INSTRUCTION)
#undef DECLARE_SSSE3_INSTRUCTION

  // SSE4
  void sse4_instr(Register dst, XMMRegister src, byte prefix, byte escape1,
                  byte escape2, byte opcode, int8_t imm8);
  void sse4_instr(Operand dst, XMMRegister src, byte prefix, byte escape1,
                  byte escape2, byte opcode, int8_t imm8);
  void sse4_instr(XMMRegister dst, Register src, byte prefix, byte escape1,
                  byte escape2, byte opcode, int8_t imm8);
  void sse4_instr(XMMRegister dst, XMMRegister src, byte prefix, byte escape1,
                  byte escape2, byte opcode);
  void sse4_instr(XMMRegister dst, Operand src, byte prefix, byte escape1,
                  byte escape2, byte opcode);
#define DECLARE_SSE4_INSTRUCTION(instruction, prefix, escape1, escape2,     \
                                 opcode)                                    \
  void instruction(XMMRegister dst, XMMRegister src) {                      \
    sse4_instr(dst, src, 0x##prefix, 0x##escape1, 0x##escape2, 0x##opcode); \
  }                                                                         \
  void instruction(XMMRegister dst, Operand src) {                          \
    sse4_instr(dst, src, 0x##prefix, 0x##escape1, 0x##escape2, 0x##opcode); \
  }

  SSE4_INSTRUCTION_LIST(DECLARE_SSE4_INSTRUCTION)
  SSE4_UNOP_INSTRUCTION_LIST(DECLARE_SSE4_INSTRUCTION)
  DECLARE_SSE4_INSTRUCTION(pblendvb, 66, 0F, 38, 10)
  DECLARE_SSE4_INSTRUCTION(blendvps, 66, 0F, 38, 14)
  DECLARE_SSE4_INSTRUCTION(blendvpd, 66, 0F, 38, 15)
#undef DECLARE_SSE4_INSTRUCTION

#define DECLARE_SSE4_EXTRACT_INSTRUCTION(instruction, prefix, escape1,     \
                                         escape2, opcode)                  \
  void instruction(Register dst, XMMRegister src, uint8_t imm8) {          \
    sse4_instr(dst, src, 0x##prefix, 0x##escape1, 0x##escape2, 0x##opcode, \
               imm8);                                                      \
  }                                                                        \
  void instruction(Operand dst, XMMRegister src, uint8_t imm8) {           \
    sse4_instr(dst, src, 0x##prefix, 0x##escape1, 0x##escape2, 0x##opcode, \
               imm8);                                                      \
  }

  SSE4_EXTRACT_INSTRUCTION_LIST(DECLARE_SSE4_EXTRACT_INSTRUCTION)
#undef DECLARE_SSE4_EXTRACT_INSTRUCTION

  // SSE4.2
  void sse4_2_instr(XMMRegister dst, XMMRegister src, byte prefix, byte escape1,
                    byte escape2, byte opcode);
  void sse4_2_instr(XMMRegister dst, Operand src, byte prefix, byte escape1,
                    byte escape2, byte opcode);
#define DECLARE_SSE4_2_INSTRUCTION(instruction, prefix, escape1, escape2,     \
                                   opcode)                                    \
  void instruction(XMMRegister dst, XMMRegister src) {                        \
    sse4_2_instr(dst, src, 0x##prefix, 0x##escape1, 0x##escape2, 0x##opcode); \
  }                                                                           \
  void instruction(XMMRegister dst, Operand src) {                            \
    sse4_2_instr(dst, src, 0x##prefix, 0x##escape1, 0x##escape2, 0x##opcode); \
  }

  SSE4_2_INSTRUCTION_LIST(DECLARE_SSE4_2_INSTRUCTION)
#undef DECLARE_SSE4_2_INSTRUCTION

#define DECLARE_SSE34_AVX_INSTRUCTION(instruction, prefix, escape1, escape2,  \
                                      opcode)                                 \
  void v##instruction(XMMRegister dst, XMMRegister src1, XMMRegister src2) {  \
    vinstr(0x##opcode, dst, src1, src2, k##prefix, k##escape1##escape2, kW0); \
  }                                                                           \
  void v##instruction(XMMRegister dst, XMMRegister src1, Operand src2) {      \
    vinstr(0x##opcode, dst, src1, src2, k##prefix, k##escape1##escape2, kW0); \
  }                                                                           \
  void v##instruction(YMMRegister dst, YMMRegister src1, YMMRegister src2) {  \
    vinstr(0x##opcode, dst, src1, src2, k##prefix, k##escape1##escape2, kW0,  \
           AVX2);                                                             \
  }                                                                           \
  void v##instruction(YMMRegister dst, YMMRegister src1, Operand src2) {      \
    vinstr(0x##opcode, dst, src1, src2, k##prefix, k##escape1##escape2, kW0,  \
           AVX2);                                                             \
  }

  SSSE3_INSTRUCTION_LIST(DECLARE_SSE34_AVX_INSTRUCTION)
  SSE4_INSTRUCTION_LIST(DECLARE_SSE34_AVX_INSTRUCTION)
  SSE4_2_INSTRUCTION_LIST(DECLARE_SSE34_AVX_INSTRUCTION)
#undef DECLARE_SSE34_AVX_INSTRUCTION

#define DECLARE_SSSE3_UNOP_AVX_INSTRUCTION(instruction, prefix, escape1,     \
                                           escape2, opcode)                  \
  void v##instruction(XMMRegister dst, XMMRegister src) {                    \
    vinstr(0x##opcode, dst, xmm0, src, k##prefix, k##escape1##escape2, kW0); \
  }                                                                          \
  void v##instruction(XMMRegister dst, Operand src) {                        \
    vinstr(0x##opcode, dst, xmm0, src, k##prefix, k##escape1##escape2, kW0); \
  }                                                                          \
  void v##instruction(YMMRegister dst, YMMRegister src) {                    \
    vinstr(0x##opcode, dst, ymm0, src, k##prefix, k##escape1##escape2, kW0); \
  }                                                                          \
  void v##instruction(YMMRegister dst, Operand src) {                        \
    vinstr(0x##opcode, dst, ymm0, src, k##prefix, k##escape1##escape2, kW0); \
  }

  SSSE3_UNOP_INSTRUCTION_LIST(DECLARE_SSSE3_UNOP_AVX_INSTRUCTION)
#undef DECLARE_SSSE3_UNOP_AVX_INSTRUCTION

  void vpblendvb(XMMRegister dst, XMMRegister src1, XMMRegister src2,
                 XMMRegister mask) {
    vinstr(0x4C, dst, src1, src2, k66, k0F3A, kW0);
    // The mask operand is encoded in bits[7:4] of the immediate byte.
    emit(mask.code() << 4);
  }
  void vpblendvb(YMMRegister dst, YMMRegister src1, YMMRegister src2,
                 YMMRegister mask) {
    vinstr(0x4C, dst, src1, src2, k66, k0F3A, kW0, AVX2);
    // The mask operand is encoded in bits[7:4] of the immediate byte.
    emit(mask.code() << 4);
  }

  void vblendvps(XMMRegister dst, XMMRegister src1, XMMRegister src2,
                 XMMRegister mask) {
    vinstr(0x4A, dst, src1, src2, k66, k0F3A, kW0);
    // The mask operand is encoded in bits[7:4] of the immediate byte.
    emit(mask.code() << 4);
  }
  void vblendvps(YMMRegister dst, YMMRegister src1, YMMRegister src2,
                 YMMRegister mask) {
    vinstr(0x4A, dst, src1, src2, k66, k0F3A, kW0, AVX);
    // The mask operand is encoded in bits[7:4] of the immediate byte.
    emit(mask.code() << 4);
  }

  void vblendvpd(XMMRegister dst, XMMRegister src1, XMMRegister src2,
                 XMMRegister mask) {
    vinstr(0x4B, dst, src1, src2, k66, k0F3A, kW0);
    // The mask operand is encoded in bits[7:4] of the immediate byte.
    emit(mask.code() << 4);
  }
  void vblendvpd(YMMRegister dst, YMMRegister src1, YMMRegister src2,
                 YMMRegister mask) {
    vinstr(0x4B, dst, src1, src2, k66, k0F3A, kW0, AVX);
    // The mask operand is encoded in bits[7:4] of the immediate byte.
    emit(mask.code() << 4);
  }

#define DECLARE_SSE4_PMOV_AVX_INSTRUCTION(instruction, prefix, escape1,      \
                                          escape2, opcode)                   \
  void v##instruction(XMMRegister dst, XMMRegister src) {                    \
    vinstr(0x##opcode, dst, xmm0, src, k##prefix, k##escape1##escape2, kW0); \
  }                                                                          \
  void v##instruction(XMMRegister dst, Operand src) {                        \
    vinstr(0x##opcode, dst, xmm0, src, k##prefix, k##escape1##escape2, kW0); \
  }
  SSE4_UNOP_INSTRUCTION_LIST(DECLARE_SSE4_PMOV_AVX_INSTRUCTION)
#undef DECLARE_SSE4_PMOV_AVX_INSTRUCTION

#define DECLARE_AVX_INSTRUCTION(instruction, prefix, escape1, escape2, opcode) \
  void v##instruction(Register dst, XMMRegister src, uint8_t imm8) {           \
    XMMRegister idst = XMMRegister::from_code(dst.code());                     \
    vinstr(0x##opcode, src, xmm0, idst, k##prefix, k##escape1##escape2, kW0);  \
    emit(imm8);                                                                \
  }                                                                            \
  void v##instruction(Operand dst, XMMRegister src, uint8_t imm8) {            \
    vinstr(0x##opcode, src, xmm0, dst, k##prefix, k##escape1##escape2, kW0);   \
    emit(imm8);                                                                \
  }

  SSE4_EXTRACT_INSTRUCTION_LIST(DECLARE_AVX_INSTRUCTION)
#undef DECLARE_AVX_INSTRUCTION

  void movd(XMMRegister dst, Register src);
  void movd(XMMRegister dst, Operand src);
  void movd(Register dst, XMMRegister src);
  void movq(XMMRegister dst, Register src);
  void movq(XMMRegister dst, Operand src);
  void movq(Register dst, XMMRegister src);
  void movq(XMMRegister dst, XMMRegister src);

  // Don't use this unless it's important to keep the
  // top half of the destination register unchanged.
  // Use movapd when moving double values and movq for integer
  // values in xmm registers.
  void movsd(XMMRegister dst, XMMRegister src);

  void movsd(Operand dst, XMMRegister src);
  void movsd(XMMRegister dst, Operand src);

  void movdqa(Operand dst, XMMRegister src);
  void movdqa(XMMRegister dst, Operand src);
  void movdqa(XMMRegister dst, XMMRegister src);

  void movdqu(Operand dst, XMMRegister src);
  void movdqu(XMMRegister dst, Operand src);
  void movdqu(XMMRegister dst, XMMRegister src);

  void movapd(XMMRegister dst, XMMRegister src);
  void movupd(XMMRegister dst, Operand src);
  void movupd(Operand dst, XMMRegister src);

  void cvtdq2pd(XMMRegister dst, XMMRegister src);

  void cvttsd2si(Register dst, Operand src);
  void cvttsd2si(Register dst, XMMRegister src);
  void cvttss2siq(Register dst, XMMRegister src);
  void cvttss2siq(Register dst, Operand src);
  void cvttsd2siq(Register dst, XMMRegister src);
  void cvttsd2siq(Register dst, Operand src);
  void cvttps2dq(XMMRegister dst, Operand src);
  void cvttps2dq(XMMRegister dst, XMMRegister src);

  void cvtlsi2sd(XMMRegister dst, Operand src);
  void cvtlsi2sd(XMMRegister dst, Register src);

  void cvtqsi2ss(XMMRegister dst, Operand src);
  void cvtqsi2ss(XMMRegister dst, Register src);

  void cvtqsi2sd(XMMRegister dst, Operand src);
  void cvtqsi2sd(XMMRegister dst, Register src);

  void cvtsd2si(Register dst, XMMRegister src);
  void cvtsd2siq(Register dst, XMMRegister src);

  void haddps(XMMRegister dst, XMMRegister src);
  void haddps(XMMRegister dst, Operand src);

  void cmpeqsd(XMMRegister dst, XMMRegister src);
  void cmpeqss(XMMRegister dst, XMMRegister src);
  void cmpltsd(XMMRegister dst, XMMRegister src);

  void movmskpd(Register dst, XMMRegister src);

  void pmovmskb(Register dst, XMMRegister src);

  void pinsrw(XMMRegister dst, Register src, uint8_t imm8);
  void pinsrw(XMMRegister dst, Operand src, uint8_t imm8);

  // SSE 4.1 instruction
  void insertps(XMMRegister dst, XMMRegister src, byte imm8);
  void insertps(XMMRegister dst, Operand src, byte imm8);
  void pextrq(Register dst, XMMRegister src, int8_t imm8);
  void pinsrb(XMMRegister dst, Register src, uint8_t imm8);
  void pinsrb(XMMRegister dst, Operand src, uint8_t imm8);
  void pinsrd(XMMRegister dst, Register src, uint8_t imm8);
  void pinsrd(XMMRegister dst, Operand src, uint8_t imm8);
  void pinsrq(XMMRegister dst, Register src, uint8_t imm8);
  void pinsrq(XMMRegister dst, Operand src, uint8_t imm8);

  void roundss(XMMRegister dst, XMMRegister src, RoundingMode mode);
  void roundss(XMMRegister dst, Operand src, RoundingMode mode);
  void roundsd(XMMRegister dst, XMMRegister src, RoundingMode mode);
  void roundsd(XMMRegister dst, Operand src, RoundingMode mode);
  void roundps(XMMRegister dst, XMMRegister src, RoundingMode mode);
  void roundpd(XMMRegister dst, XMMRegister src, RoundingMode mode);

  void cmpps(XMMRegister dst, XMMRegister src, int8_t cmp);
  void cmpps(XMMRegister dst, Operand src, int8_t cmp);
  void cmppd(XMMRegister dst, XMMRegister src, int8_t cmp);
  void cmppd(XMMRegister dst, Operand src, int8_t cmp);

#define SSE_CMP_P(instr, imm8)                                                \
  void instr##ps(XMMRegister dst, XMMRegister src) { cmpps(dst, src, imm8); } \
  void instr##ps(XMMRegister dst, Operand src) { cmpps(dst, src, imm8); }     \
  void instr##pd(XMMRegister dst, XMMRegister src) { cmppd(dst, src, imm8); } \
  void instr##pd(XMMRegister dst, Operand src) { cmppd(dst, src, imm8); }

  SSE_CMP_P(cmpeq, 0x0)
  SSE_CMP_P(cmplt, 0x1)
  SSE_CMP_P(cmple, 0x2)
  SSE_CMP_P(cmpunord, 0x3)
  SSE_CMP_P(cmpneq, 0x4)
  SSE_CMP_P(cmpnlt, 0x5)
  SSE_CMP_P(cmpnle, 0x6)

#undef SSE_CMP_P

  void movups(XMMRegister dst, XMMRegister src);
  void movups(XMMRegister dst, Operand src);
  void movups(Operand dst, XMMRegister src);
  void psrldq(XMMRegister dst, uint8_t shift);
  void pshufd(XMMRegister dst, XMMRegister src, uint8_t shuffle);
  void pshufd(XMMRegister dst, Operand src, uint8_t shuffle);
  void pshufhw(XMMRegister dst, XMMRegister src, uint8_t shuffle);
  void pshufhw(XMMRegister dst, Operand src, uint8_t shuffle);
  void pshuflw(XMMRegister dst, XMMRegister src, uint8_t shuffle);
  void pshuflw(XMMRegister dst, Operand src, uint8_t shuffle);

  void movhlps(XMMRegister dst, XMMRegister src) {
    sse_instr(dst, src, 0x0F, 0x12);
  }
  void movlhps(XMMRegister dst, XMMRegister src) {
    sse_instr(dst, src, 0x0F, 0x16);
  }

  // AVX instruction
  void vmovddup(XMMRegister dst, XMMRegister src);
  void vmovddup(XMMRegister dst, Operand src);
  void vmovddup(YMMRegister dst, YMMRegister src);
  void vmovddup(YMMRegister dst, Operand src);
  void vmovshdup(XMMRegister dst, XMMRegister src);
  void vmovshdup(YMMRegister dst, YMMRegister src);
  void vbroadcastss(XMMRegister dst, Operand src);
  void vbroadcastss(XMMRegister dst, XMMRegister src);
  void vbroadcastss(YMMRegister dst, Operand src);
  void vbroadcastss(YMMRegister dst, XMMRegister src);

  void fma_instr(byte op, XMMRegister dst, XMMRegister src1, XMMRegister src2,
                 VectorLength l, SIMDPrefix pp, LeadingOpcode m, VexW w);
  void fma_instr(byte op, XMMRegister dst, XMMRegister src1, Operand src2,
                 VectorLength l, SIMDPrefix pp, LeadingOpcode m, VexW w);

#define FMA(instr, length, prefix, escape1, escape2, extension, opcode) \
  void instr(XMMRegister dst, XMMRegister src1, XMMRegister src2) {     \
    fma_instr(0x##opcode, dst, src1, src2, k##length, k##prefix,        \
              k##escape1##escape2, k##extension);                       \
  }                                                                     \
  void instr(XMMRegister dst, XMMRegister src1, Operand src2) {         \
    fma_instr(0x##opcode, dst, src1, src2, k##length, k##prefix,        \
              k##escape1##escape2, k##extension);                       \
  }
  FMA_INSTRUCTION_LIST(FMA)
#undef FMA

  void vmovd(XMMRegister dst, Register src);
  void vmovd(XMMRegister dst, Operand src);
  void vmovd(Register dst, XMMRegister src);
  void vmovq(XMMRegister dst, Register src);
  void vmovq(XMMRegister dst, Operand src);
  void vmovq(Register dst, XMMRegister src);

  void vmovsd(XMMRegister dst, XMMRegister src1, XMMRegister src2) {
    vsd(0x10, dst, src1, src2);
  }
  void vmovsd(XMMRegister dst, Operand src) { vsd(0x10, dst, xmm0, src); }
  void vmovsd(Operand dst, XMMRegister src) { vsd(0x11, src, xmm0, dst); }
  void vmovdqa(XMMRegister dst, Operand src);
  void vmovdqa(XMMRegister dst, XMMRegister src);
  void vmovdqa(YMMRegister dst, Operand src);
  void vmovdqa(YMMRegister dst, YMMRegister src);
  void vmovdqu(XMMRegister dst, Operand src);
  void vmovdqu(Operand dst, XMMRegister src);
  void vmovdqu(XMMRegister dst, XMMRegister src);
  void vmovdqu(YMMRegister dst, Operand src);
  void vmovdqu(Operand dst, YMMRegister src);
  void vmovdqu(YMMRegister dst, YMMRegister src);

  void vmovlps(XMMRegister dst, XMMRegister src1, Operand src2);
  void vmovlps(Operand dst, XMMRegister src);

  void vmovhps(XMMRegister dst, XMMRegister src1, Operand src2);
  void vmovhps(Operand dst, XMMRegister src);

#define AVX_SSE_UNOP(instr, escape, opcode)          \
  void v##instr(XMMRegister dst, XMMRegister src2) { \
    vps(0x##opcode, dst, xmm0, src2);                \
  }                                                  \
  void v##instr(XMMRegister dst, Operand src2) {     \
    vps(0x##opcode, dst, xmm0, src2);                \
  }                                                  \
  void v##instr(YMMRegister dst, YMMRegister src2) { \
    vps(0x##opcode, dst, ymm0, src2);                \
  }                                                  \
  void v##instr(YMMRegister dst, Operand src2) {     \
    vps(0x##opcode, dst, ymm0, src2);                \
  }
  SSE_UNOP_INSTRUCTION_LIST(AVX_SSE_UNOP)
#undef AVX_SSE_UNOP

#define AVX_SSE_BINOP(instr, escape, opcode)                           \
  void v##instr(XMMRegister dst, XMMRegister src1, XMMRegister src2) { \
    vps(0x##opcode, dst, src1, src2);                                  \
  }                                                                    \
  void v##instr(XMMRegister dst, XMMRegister src1, Operand src2) {     \
    vps(0x##opcode, dst, src1, src2);                                  \
  }                                                                    \
  void v##instr(YMMRegister dst, YMMRegister src1, YMMRegister src2) { \
    vps(0x##opcode, dst, src1, src2);                                  \
  }                                                                    \
  void v##instr(YMMRegister dst, YMMRegister src1, Operand src2) {     \
    vps(0x##opcode, dst, src1, src2);                                  \
  }
  SSE_BINOP_INSTRUCTION_LIST(AVX_SSE_BINOP)
#undef AVX_SSE_BINOP

#define AVX_3(instr, opcode, impl, SIMDRegister)                       \
  void instr(SIMDRegister dst, SIMDRegister src1, SIMDRegister src2) { \
    impl(opcode, dst, src1, src2);                                     \
  }                                                                    \
  void instr(SIMDRegister dst, SIMDRegister src1, Operand src2) {      \
    impl(opcode, dst, src1, src2);                                     \
  }

  AVX_3(vhaddps, 0x7c, vsd, XMMRegister)
  AVX_3(vhaddps, 0x7c, vsd, YMMRegister)

#define AVX_SCALAR(instr, prefix, escape, opcode)                      \
  void v##instr(XMMRegister dst, XMMRegister src1, XMMRegister src2) { \
    vinstr(0x##opcode, dst, src1, src2, k##prefix, k##escape, kWIG);   \
  }                                                                    \
  void v##instr(XMMRegister dst, XMMRegister src1, Operand src2) {     \
    vinstr(0x##opcode, dst, src1, src2, k##prefix, k##escape, kWIG);   \
  }
  SSE_INSTRUCTION_LIST_SS(AVX_SCALAR)
  SSE2_INSTRUCTION_LIST_SD(AVX_SCALAR)
#undef AVX_SCALAR

#undef AVX_3

#define AVX_SSE2_SHIFT_IMM(instr, prefix, escape, opcode, extension)   \
  void v##instr(XMMRegister dst, XMMRegister src, byte imm8) {         \
    XMMRegister ext_reg = XMMRegister::from_code(extension);           \
    vinstr(0x##opcode, ext_reg, dst, src, k##prefix, k##escape, kWIG); \
    emit(imm8);                                                        \
  }
  SSE2_INSTRUCTION_LIST_SHIFT_IMM(AVX_SSE2_SHIFT_IMM)
#undef AVX_SSE2_SHIFT_IMM

  void vmovlhps(XMMRegister dst, XMMRegister src1, XMMRegister src2) {
    vinstr(0x16, dst, src1, src2, kNoPrefix, k0F, kWIG);
  }
  void vmovhlps(XMMRegister dst, XMMRegister src1, XMMRegister src2) {
    vinstr(0x12, dst, src1, src2, kNoPrefix, k0F, kWIG);
  }
  void vcvtdq2pd(XMMRegister dst, XMMRegister src) {
    vinstr(0xe6, dst, xmm0, src, kF3, k0F, kWIG);
  }
  void vcvttps2dq(XMMRegister dst, XMMRegister src) {
    vinstr(0x5b, dst, xmm0, src, kF3, k0F, kWIG);
  }
  void vcvtlsi2sd(XMMRegister dst, XMMRegister src1, Register src2) {
    XMMRegister isrc2 = XMMRegister::from_code(src2.code());
    vinstr(0x2a, dst, src1, isrc2, kF2, k0F, kW0);
  }
  void vcvtlsi2sd(XMMRegister dst, XMMRegister src1, Operand src2) {
    vinstr(0x2a, dst, src1, src2, kF2, k0F, kW0);
  }
  void vcvtlsi2ss(XMMRegister dst, XMMRegister src1, Register src2) {
    XMMRegister isrc2 = XMMRegister::from_code(src2.code());
    vinstr(0x2a, dst, src1, isrc2, kF3, k0F, kW0);
  }
  void vcvtlsi2ss(XMMRegister dst, XMMRegister src1, Operand src2) {
    vinstr(0x2a, dst, src1, src2, kF3, k0F, kW0);
  }
  void vcvtqsi2ss(XMMRegister dst, XMMRegister src1, Register src2) {
    XMMRegister isrc2 = XMMRegister::from_code(src2.code());
    vinstr(0x2a, dst, src1, isrc2, kF3, k0F, kW1);
  }
  void vcvtqsi2ss(XMMRegister dst, XMMRegister src1, Operand src2) {
    vinstr(0x2a, dst, src1, src2, kF3, k0F, kW1);
  }
  void vcvtqsi2sd(XMMRegister dst, XMMRegister src1, Register src2) {
    XMMRegister isrc2 = XMMRegister::from_code(src2.code());
    vinstr(0x2a, dst, src1, isrc2, kF2, k0F, kW1);
  }
  void vcvtqsi2sd(XMMRegister dst, XMMRegister src1, Operand src2) {
    vinstr(0x2a, dst, src1, src2, kF2, k0F, kW1);
  }
  void vcvttss2si(Register dst, XMMRegister src) {
    XMMRegister idst = XMMRegister::from_code(dst.code());
    vinstr(0x2c, idst, xmm0, src, kF3, k0F, kW0);
  }
  void vcvttss2si(Register dst, Operand src) {
    XMMRegister idst = XMMRegister::from_code(dst.code());
    vinstr(0x2c, idst, xmm0, src, kF3, k0F, kW0);
  }
  void vcvttsd2si(Register dst, XMMRegister src) {
    XMMRegister idst = XMMRegister::from_code(dst.code());
    vinstr(0x2c, idst, xmm0, src, kF2, k0F, kW0);
  }
  void vcvttsd2si(Register dst, Operand src) {
    XMMRegister idst = XMMRegister::from_code(dst.code());
    vinstr(0x2c, idst, xmm0, src, kF2, k0F, kW0);
  }
  void vcvttss2siq(Register dst, XMMRegister src) {
    XMMRegister idst = XMMRegister::from_code(dst.code());
    vinstr(0x2c, idst, xmm0, src, kF3, k0F, kW1);
  }
  void vcvttss2siq(Register dst, Operand src) {
    XMMRegister idst = XMMRegister::from_code(dst.code());
    vinstr(0x2c, idst, xmm0, src, kF3, k0F, kW1);
  }
  void vcvttsd2siq(Register dst, XMMRegister src) {
    XMMRegister idst = XMMRegister::from_code(dst.code());
    vinstr(0x2c, idst, xmm0, src, kF2, k0F, kW1);
  }
  void vcvttsd2siq(Register dst, Operand src) {
    XMMRegister idst = XMMRegister::from_code(dst.code());
    vinstr(0x2c, idst, xmm0, src, kF2, k0F, kW1);
  }
  void vcvtsd2si(Register dst, XMMRegister src) {
    XMMRegister idst = XMMRegister::from_code(dst.code());
    vinstr(0x2d, idst, xmm0, src, kF2, k0F, kW0);
  }
  void vroundss(XMMRegister dst, XMMRegister src1, XMMRegister src2,
                RoundingMode mode) {
    vinstr(0x0a, dst, src1, src2, k66, k0F3A, kWIG);
    emit(static_cast<byte>(mode) | 0x8);  // Mask precision exception.
  }
  void vroundss(XMMRegister dst, XMMRegister src1, Operand src2,
                RoundingMode mode) {
    vinstr(0x0a, dst, src1, src2, k66, k0F3A, kWIG);
    emit(static_cast<byte>(mode) | 0x8);  // Mask precision exception.
  }
  void vroundsd(XMMRegister dst, XMMRegister src1, XMMRegister src2,
                RoundingMode mode) {
    vinstr(0x0b, dst, src1, src2, k66, k0F3A, kWIG);
    emit(static_cast<byte>(mode) | 0x8);  // Mask precision exception.
  }
  void vroundsd(XMMRegister dst, XMMRegister src1, Operand src2,
                RoundingMode mode) {
    vinstr(0x0b, dst, src1, src2, k66, k0F3A, kWIG);
    emit(static_cast<byte>(mode) | 0x8);  // Mask precision exception.
  }
  void vroundps(XMMRegister dst, XMMRegister src, RoundingMode mode) {
    vinstr(0x08, dst, xmm0, src, k66, k0F3A, kWIG);
    emit(static_cast<byte>(mode) | 0x8);  // Mask precision exception.
  }
  void vroundps(YMMRegister dst, YMMRegister src, RoundingMode mode) {
    vinstr(0x08, dst, ymm0, src, k66, k0F3A, kWIG, AVX);
    emit(static_cast<byte>(mode) | 0x8);  // Mask precision exception.
  }
  void vroundpd(XMMRegister dst, XMMRegister src, RoundingMode mode) {
    vinstr(0x09, dst, xmm0, src, k66, k0F3A, kWIG);
    emit(static_cast<byte>(mode) | 0x8);  // Mask precision exception.
  }
  void vroundpd(YMMRegister dst, YMMRegister src, RoundingMode mode) {
    vinstr(0x09, dst, ymm0, src, k66, k0F3A, kWIG, AVX);
    emit(static_cast<byte>(mode) | 0x8);  // Mask precision exception.
  }

  template <typename Reg, typename Op>
  void vsd(byte op, Reg dst, Reg src1, Op src2) {
    vinstr(op, dst, src1, src2, kF2, k0F, kWIG, AVX);
  }

  void vmovss(XMMRegister dst, XMMRegister src1, XMMRegister src2) {
    vss(0x10, dst, src1, src2);
  }
  void vmovss(XMMRegister dst, Operand src) { vss(0x10, dst, xmm0, src); }
  void vmovss(Operand dst, XMMRegister src) { vss(0x11, src, xmm0, dst); }
  void vucomiss(XMMRegister dst, XMMRegister src);
  void vucomiss(XMMRegister dst, Operand src);
  void vss(byte op, XMMRegister dst, XMMRegister src1, XMMRegister src2);
  void vss(byte op, XMMRegister dst, XMMRegister src1, Operand src2);

  void vshufps(XMMRegister dst, XMMRegister src1, XMMRegister src2, byte imm8) {
    vps(0xC6, dst, src1, src2, imm8);
  }
  void vshufps(YMMRegister dst, YMMRegister src1, YMMRegister src2, byte imm8) {
    vps(0xC6, dst, src1, src2, imm8);
  }

  void vmovaps(XMMRegister dst, XMMRegister src) { vps(0x28, dst, xmm0, src); }
  void vmovaps(YMMRegister dst, YMMRegister src) { vps(0x28, dst, ymm0, src); }
  void vmovaps(XMMRegister dst, Operand src) { vps(0x28, dst, xmm0, src); }
  void vmovaps(YMMRegister dst, Operand src) { vps(0x28, dst, ymm0, src); }
  void vmovups(XMMRegister dst, XMMRegister src) { vps(0x10, dst, xmm0, src); }
  void vmovups(YMMRegister dst, YMMRegister src) { vps(0x10, dst, ymm0, src); }
  void vmovups(XMMRegister dst, Operand src) { vps(0x10, dst, xmm0, src); }
  void vmovups(YMMRegister dst, Operand src) { vps(0x10, dst, ymm0, src); }
  void vmovups(Operand dst, XMMRegister src) { vps(0x11, src, xmm0, dst); }
  void vmovups(Operand dst, YMMRegister src) { vps(0x11, src, ymm0, dst); }
  void vmovapd(XMMRegister dst, XMMRegister src) { vpd(0x28, dst, xmm0, src); }
  void vmovapd(YMMRegister dst, YMMRegister src) { vpd(0x28, dst, ymm0, src); }
  void vmovupd(XMMRegister dst, Operand src) { vpd(0x10, dst, xmm0, src); }
  void vmovupd(YMMRegister dst, Operand src) { vpd(0x10, dst, ymm0, src); }
  void vmovupd(Operand dst, XMMRegister src) { vpd(0x11, src, xmm0, dst); }
  void vmovupd(Operand dst, YMMRegister src) { vpd(0x11, src, ymm0, dst); }
  void vmovmskps(Register dst, XMMRegister src) {
    XMMRegister idst = XMMRegister::from_code(dst.code());
    vps(0x50, idst, xmm0, src);
  }
  void vmovmskpd(Register dst, XMMRegister src) {
    XMMRegister idst = XMMRegister::from_code(dst.code());
    vpd(0x50, idst, xmm0, src);
  }
  void vpmovmskb(Register dst, XMMRegister src);
  void vcmpeqss(XMMRegister dst, XMMRegister src) {
    vss(0xC2, dst, dst, src);
    emit(0x00);  // EQ == 0
  }
  void vcmpeqsd(XMMRegister dst, XMMRegister src) {
    vsd(0xC2, dst, dst, src);
    emit(0x00);  // EQ == 0
  }
  void vcmpps(XMMRegister dst, XMMRegister src1, XMMRegister src2, int8_t cmp) {
    vps(0xC2, dst, src1, src2);
    emit(cmp);
  }
  void vcmpps(YMMRegister dst, YMMRegister src1, YMMRegister src2, int8_t cmp) {
    vps(0xC2, dst, src1, src2);
    emit(cmp);
  }
  void vcmpps(XMMRegister dst, XMMRegister src1, Operand src2, int8_t cmp) {
    vps(0xC2, dst, src1, src2);
    emit(cmp);
  }
  void vcmpps(YMMRegister dst, YMMRegister src1, Operand src2, int8_t cmp) {
    vps(0xC2, dst, src1, src2);
    emit(cmp);
  }
  void vcmppd(XMMRegister dst, XMMRegister src1, XMMRegister src2, int8_t cmp) {
    vpd(0xC2, dst, src1, src2);
    emit(cmp);
  }
  void vcmppd(YMMRegister dst, YMMRegister src1, YMMRegister src2, int8_t cmp) {
    vpd(0xC2, dst, src1, src2);
    emit(cmp);
  }
  void vcmppd(XMMRegister dst, XMMRegister src1, Operand src2, int8_t cmp) {
    vpd(0xC2, dst, src1, src2);
    emit(cmp);
  }
  void vcmppd(YMMRegister dst, YMMRegister src1, Operand src2, int8_t cmp) {
    vpd(0xC2, dst, src1, src2);
    emit(cmp);
  }
#define AVX_CMP_P(instr, imm8, SIMDRegister)                               \
  void instr##ps(SIMDRegister dst, SIMDRegister src1, SIMDRegister src2) { \
    vcmpps(dst, src1, src2, imm8);                                         \
  }                                                                        \
  void instr##ps(SIMDRegister dst, SIMDRegister src1, Operand src2) {      \
    vcmpps(dst, src1, src2, imm8);                                         \
  }                                                                        \
  void instr##pd(SIMDRegister dst, SIMDRegister src1, SIMDRegister src2) { \
    vcmppd(dst, src1, src2, imm8);                                         \
  }                                                                        \
  void instr##pd(SIMDRegister dst, SIMDRegister src1, Operand src2) {      \
    vcmppd(dst, src1, src2, imm8);                                         \
  }

  AVX_CMP_P(vcmpeq, 0x0, XMMRegister)
  AVX_CMP_P(vcmpeq, 0x0, YMMRegister)
  AVX_CMP_P(vcmplt, 0x1, XMMRegister)
  AVX_CMP_P(vcmplt, 0x1, YMMRegister)
  AVX_CMP_P(vcmple, 0x2, XMMRegister)
  AVX_CMP_P(vcmple, 0x2, YMMRegister)
  AVX_CMP_P(vcmpunord, 0x3, XMMRegister)
  AVX_CMP_P(vcmpunord, 0x3, YMMRegister)
  AVX_CMP_P(vcmpneq, 0x4, XMMRegister)
  AVX_CMP_P(vcmpneq, 0x4, YMMRegister)
  AVX_CMP_P(vcmpnlt, 0x5, XMMRegister)
  AVX_CMP_P(vcmpnlt, 0x5, YMMRegister)
  AVX_CMP_P(vcmpnle, 0x6, XMMRegister)
  AVX_CMP_P(vcmpnle, 0x6, YMMRegister)
  AVX_CMP_P(vcmpge, 0xd, XMMRegister)
  AVX_CMP_P(vcmpge, 0xd, YMMRegister)

#undef AVX_CMP_P

  void vlddqu(XMMRegister dst, Operand src) {
    vinstr(0xF0, dst, xmm0, src, kF2, k0F, kWIG);
  }
  void vinsertps(XMMRegister dst, XMMRegister src1, XMMRegister src2,
                 byte imm8) {
    vinstr(0x21, dst, src1, src2, k66, k0F3A, kWIG);
    emit(imm8);
  }
  void vinsertps(XMMRegister dst, XMMRegister src1, Operand src2, byte imm8) {
    vinstr(0x21, dst, src1, src2, k66, k0F3A, kWIG);
    emit(imm8);
  }
  void vpextrq(Register dst, XMMRegister src, int8_t imm8) {
    XMMRegister idst = XMMRegister::from_code(dst.code());
    vinstr(0x16, src, xmm0, idst, k66, k0F3A, kW1);
    emit(imm8);
  }
  void vpinsrb(XMMRegister dst, XMMRegister src1, Register src2, uint8_t imm8) {
    XMMRegister isrc = XMMRegister::from_code(src2.code());
    vinstr(0x20, dst, src1, isrc, k66, k0F3A, kW0);
    emit(imm8);
  }
  void vpinsrb(XMMRegister dst, XMMRegister src1, Operand src2, uint8_t imm8) {
    vinstr(0x20, dst, src1, src2, k66, k0F3A, kW0);
    emit(imm8);
  }
  void vpinsrw(XMMRegister dst, XMMRegister src1, Register src2, uint8_t imm8) {
    XMMRegister isrc = XMMRegister::from_code(src2.code());
    vinstr(0xc4, dst, src1, isrc, k66, k0F, kW0);
    emit(imm8);
  }
  void vpinsrw(XMMRegister dst, XMMRegister src1, Operand src2, uint8_t imm8) {
    vinstr(0xc4, dst, src1, src2, k66, k0F, kW0);
    emit(imm8);
  }
  void vpinsrd(XMMRegister dst, XMMRegister src1, Register src2, uint8_t imm8) {
    XMMRegister isrc = XMMRegister::from_code(src2.code());
    vinstr(0x22, dst, src1, isrc, k66, k0F3A, kW0);
    emit(imm8);
  }
  void vpinsrd(XMMRegister dst, XMMRegister src1, Operand src2, uint8_t imm8) {
    vinstr(0x22, dst, src1, src2, k66, k0F3A, kW0);
    emit(imm8);
  }
  void vpinsrq(XMMRegister dst, XMMRegister src1, Register src2, uint8_t imm8) {
    XMMRegister isrc = XMMRegister::from_code(src2.code());
    vinstr(0x22, dst, src1, isrc, k66, k0F3A, kW1);
    emit(imm8);
  }
  void vpinsrq(XMMRegister dst, XMMRegister src1, Operand src2, uint8_t imm8) {
    vinstr(0x22, dst, src1, src2, k66, k0F3A, kW1);
    emit(imm8);
  }

  void vpshufd(XMMRegister dst, XMMRegister src, uint8_t imm8) {
    vinstr(0x70, dst, xmm0, src, k66, k0F, kWIG);
    emit(imm8);
  }
  void vpshufd(YMMRegister dst, YMMRegister src, uint8_t imm8) {
    vinstr(0x70, dst, ymm0, src, k66, k0F, kWIG);
    emit(imm8);
  }
  void vpshufd(XMMRegister dst, Operand src, uint8_t imm8) {
    vinstr(0x70, dst, xmm0, src, k66, k0F, kWIG);
    emit(imm8);
  }
  void vpshufd(YMMRegister dst, Operand src, uint8_t imm8) {
    vinstr(0x70, dst, ymm0, src, k66, k0F, kWIG);
    emit(imm8);
  }
  void vpshuflw(XMMRegister dst, XMMRegister src, uint8_t imm8) {
    vinstr(0x70, dst, xmm0, src, kF2, k0F, kWIG);
    emit(imm8);
  }
  void vpshuflw(YMMRegister dst, YMMRegister src, uint8_t imm8) {
    vinstr(0x70, dst, ymm0, src, kF2, k0F, kWIG);
    emit(imm8);
  }
  void vpshuflw(XMMRegister dst, Operand src, uint8_t imm8) {
    vinstr(0x70, dst, xmm0, src, kF2, k0F, kWIG);
    emit(imm8);
  }
  void vpshuflw(YMMRegister dst, Operand src, uint8_t imm8) {
    vinstr(0x70, dst, ymm0, src, kF2, k0F, kWIG);
    emit(imm8);
  }
  void vpshufhw(XMMRegister dst, XMMRegister src, uint8_t imm8) {
    vinstr(0x70, dst, xmm0, src, kF3, k0F, kWIG);
    emit(imm8);
  }
  void vpshufhw(YMMRegister dst, YMMRegister src, uint8_t imm8) {
    vinstr(0x70, dst, ymm0, src, kF3, k0F, kWIG);
    emit(imm8);
  }
  void vpshufhw(XMMRegister dst, Operand src, uint8_t imm8) {
    vinstr(0x70, dst, xmm0, src, kF3, k0F, kWIG);
    emit(imm8);
  }
  void vpshufhw(YMMRegister dst, Operand src, uint8_t imm8) {
    vinstr(0x70, dst, ymm0, src, kF3, k0F, kWIG);
    emit(imm8);
  }

  void vpblendw(XMMRegister dst, XMMRegister src1, XMMRegister src2,
                uint8_t mask) {
    vinstr(0x0E, dst, src1, src2, k66, k0F3A, kWIG);
    emit(mask);
  }
  void vpblendw(YMMRegister dst, YMMRegister src1, YMMRegister src2,
                uint8_t mask) {
    vinstr(0x0E, dst, src1, src2, k66, k0F3A, kWIG);
    emit(mask);
  }
  void vpblendw(XMMRegister dst, XMMRegister src1, Operand src2, uint8_t mask) {
    vinstr(0x0E, dst, src1, src2, k66, k0F3A, kWIG);
    emit(mask);
  }
  void vpblendw(YMMRegister dst, YMMRegister src1, Operand src2, uint8_t mask) {
    vinstr(0x0E, dst, src1, src2, k66, k0F3A, kWIG);
    emit(mask);
  }

  void vpalignr(XMMRegister dst, XMMRegister src1, XMMRegister src2,
                uint8_t imm8) {
    vinstr(0x0F, dst, src1, src2, k66, k0F3A, kWIG);
    emit(imm8);
  }
<<<<<<< HEAD
=======
  void vpalignr(YMMRegister dst, YMMRegister src1, YMMRegister src2,
                uint8_t imm8) {
    vinstr(0x0F, dst, src1, src2, k66, k0F3A, kWIG);
    emit(imm8);
  }
>>>>>>> a8a80be5
  void vpalignr(XMMRegister dst, XMMRegister src1, Operand src2, uint8_t imm8) {
    vinstr(0x0F, dst, src1, src2, k66, k0F3A, kWIG);
    emit(imm8);
  }
<<<<<<< HEAD
=======
  void vpalignr(YMMRegister dst, YMMRegister src1, Operand src2, uint8_t imm8) {
    vinstr(0x0F, dst, src1, src2, k66, k0F3A, kWIG);
    emit(imm8);
  }
>>>>>>> a8a80be5

  void vps(byte op, XMMRegister dst, XMMRegister src1, XMMRegister src2);
  void vps(byte op, YMMRegister dst, YMMRegister src1, YMMRegister src2);
  void vps(byte op, XMMRegister dst, XMMRegister src1, Operand src2);
  void vps(byte op, YMMRegister dst, YMMRegister src1, Operand src2);
  void vps(byte op, XMMRegister dst, XMMRegister src1, XMMRegister src2,
           byte imm8);
  void vps(byte op, YMMRegister dst, YMMRegister src1, YMMRegister src2,
           byte imm8);
  void vpd(byte op, XMMRegister dst, XMMRegister src1, XMMRegister src2);
  void vpd(byte op, YMMRegister dst, YMMRegister src1, YMMRegister src2);
  void vpd(byte op, XMMRegister dst, XMMRegister src1, Operand src2);
  void vpd(byte op, YMMRegister dst, YMMRegister src1, Operand src2);

  // AVX2 instructions
#define AVX2_INSTRUCTION(instr, prefix, escape1, escape2, opcode)           \
  template <typename Reg, typename Op>                                      \
  void instr(Reg dst, Op src) {                                             \
    vinstr(0x##opcode, dst, xmm0, src, k##prefix, k##escape1##escape2, kW0, \
           AVX2);                                                           \
  }
  AVX2_BROADCAST_LIST(AVX2_INSTRUCTION)
#undef AVX2_INSTRUCTION

  // BMI instruction
  void andnq(Register dst, Register src1, Register src2) {
    bmi1q(0xf2, dst, src1, src2);
  }
  void andnq(Register dst, Register src1, Operand src2) {
    bmi1q(0xf2, dst, src1, src2);
  }
  void andnl(Register dst, Register src1, Register src2) {
    bmi1l(0xf2, dst, src1, src2);
  }
  void andnl(Register dst, Register src1, Operand src2) {
    bmi1l(0xf2, dst, src1, src2);
  }
  void bextrq(Register dst, Register src1, Register src2) {
    bmi1q(0xf7, dst, src2, src1);
  }
  void bextrq(Register dst, Operand src1, Register src2) {
    bmi1q(0xf7, dst, src2, src1);
  }
  void bextrl(Register dst, Register src1, Register src2) {
    bmi1l(0xf7, dst, src2, src1);
  }
  void bextrl(Register dst, Operand src1, Register src2) {
    bmi1l(0xf7, dst, src2, src1);
  }
  void blsiq(Register dst, Register src) { bmi1q(0xf3, rbx, dst, src); }
  void blsiq(Register dst, Operand src) { bmi1q(0xf3, rbx, dst, src); }
  void blsil(Register dst, Register src) { bmi1l(0xf3, rbx, dst, src); }
  void blsil(Register dst, Operand src) { bmi1l(0xf3, rbx, dst, src); }
  void blsmskq(Register dst, Register src) { bmi1q(0xf3, rdx, dst, src); }
  void blsmskq(Register dst, Operand src) { bmi1q(0xf3, rdx, dst, src); }
  void blsmskl(Register dst, Register src) { bmi1l(0xf3, rdx, dst, src); }
  void blsmskl(Register dst, Operand src) { bmi1l(0xf3, rdx, dst, src); }
  void blsrq(Register dst, Register src) { bmi1q(0xf3, rcx, dst, src); }
  void blsrq(Register dst, Operand src) { bmi1q(0xf3, rcx, dst, src); }
  void blsrl(Register dst, Register src) { bmi1l(0xf3, rcx, dst, src); }
  void blsrl(Register dst, Operand src) { bmi1l(0xf3, rcx, dst, src); }
  void tzcntq(Register dst, Register src);
  void tzcntq(Register dst, Operand src);
  void tzcntl(Register dst, Register src);
  void tzcntl(Register dst, Operand src);

  void lzcntq(Register dst, Register src);
  void lzcntq(Register dst, Operand src);
  void lzcntl(Register dst, Register src);
  void lzcntl(Register dst, Operand src);

  void popcntq(Register dst, Register src);
  void popcntq(Register dst, Operand src);
  void popcntl(Register dst, Register src);
  void popcntl(Register dst, Operand src);

  void bzhiq(Register dst, Register src1, Register src2) {
    bmi2q(kNoPrefix, 0xf5, dst, src2, src1);
  }
  void bzhiq(Register dst, Operand src1, Register src2) {
    bmi2q(kNoPrefix, 0xf5, dst, src2, src1);
  }
  void bzhil(Register dst, Register src1, Register src2) {
    bmi2l(kNoPrefix, 0xf5, dst, src2, src1);
  }
  void bzhil(Register dst, Operand src1, Register src2) {
    bmi2l(kNoPrefix, 0xf5, dst, src2, src1);
  }
  void mulxq(Register dst1, Register dst2, Register src) {
    bmi2q(kF2, 0xf6, dst1, dst2, src);
  }
  void mulxq(Register dst1, Register dst2, Operand src) {
    bmi2q(kF2, 0xf6, dst1, dst2, src);
  }
  void mulxl(Register dst1, Register dst2, Register src) {
    bmi2l(kF2, 0xf6, dst1, dst2, src);
  }
  void mulxl(Register dst1, Register dst2, Operand src) {
    bmi2l(kF2, 0xf6, dst1, dst2, src);
  }
  void pdepq(Register dst, Register src1, Register src2) {
    bmi2q(kF2, 0xf5, dst, src1, src2);
  }
  void pdepq(Register dst, Register src1, Operand src2) {
    bmi2q(kF2, 0xf5, dst, src1, src2);
  }
  void pdepl(Register dst, Register src1, Register src2) {
    bmi2l(kF2, 0xf5, dst, src1, src2);
  }
  void pdepl(Register dst, Register src1, Operand src2) {
    bmi2l(kF2, 0xf5, dst, src1, src2);
  }
  void pextq(Register dst, Register src1, Register src2) {
    bmi2q(kF3, 0xf5, dst, src1, src2);
  }
  void pextq(Register dst, Register src1, Operand src2) {
    bmi2q(kF3, 0xf5, dst, src1, src2);
  }
  void pextl(Register dst, Register src1, Register src2) {
    bmi2l(kF3, 0xf5, dst, src1, src2);
  }
  void pextl(Register dst, Register src1, Operand src2) {
    bmi2l(kF3, 0xf5, dst, src1, src2);
  }
  void sarxq(Register dst, Register src1, Register src2) {
    bmi2q(kF3, 0xf7, dst, src2, src1);
  }
  void sarxq(Register dst, Operand src1, Register src2) {
    bmi2q(kF3, 0xf7, dst, src2, src1);
  }
  void sarxl(Register dst, Register src1, Register src2) {
    bmi2l(kF3, 0xf7, dst, src2, src1);
  }
  void sarxl(Register dst, Operand src1, Register src2) {
    bmi2l(kF3, 0xf7, dst, src2, src1);
  }
  void shlxq(Register dst, Register src1, Register src2) {
    bmi2q(k66, 0xf7, dst, src2, src1);
  }
  void shlxq(Register dst, Operand src1, Register src2) {
    bmi2q(k66, 0xf7, dst, src2, src1);
  }
  void shlxl(Register dst, Register src1, Register src2) {
    bmi2l(k66, 0xf7, dst, src2, src1);
  }
  void shlxl(Register dst, Operand src1, Register src2) {
    bmi2l(k66, 0xf7, dst, src2, src1);
  }
  void shrxq(Register dst, Register src1, Register src2) {
    bmi2q(kF2, 0xf7, dst, src2, src1);
  }
  void shrxq(Register dst, Operand src1, Register src2) {
    bmi2q(kF2, 0xf7, dst, src2, src1);
  }
  void shrxl(Register dst, Register src1, Register src2) {
    bmi2l(kF2, 0xf7, dst, src2, src1);
  }
  void shrxl(Register dst, Operand src1, Register src2) {
    bmi2l(kF2, 0xf7, dst, src2, src1);
  }
  void rorxq(Register dst, Register src, byte imm8);
  void rorxq(Register dst, Operand src, byte imm8);
  void rorxl(Register dst, Register src, byte imm8);
  void rorxl(Register dst, Operand src, byte imm8);

  void mfence();
  void lfence();
  void pause();

  // Check the code size generated from label to here.
  int SizeOfCodeGeneratedSince(Label* label) {
    return pc_offset() - label->pos();
  }

  // Record a deoptimization reason that can be used by a log or cpu profiler.
  // Use --trace-deopt to enable.
  void RecordDeoptReason(DeoptimizeReason reason, uint32_t node_id,
                         SourcePosition position, int id);

  // Writes a single word of data in the code stream.
  // Used for inline tables, e.g., jump-tables.
  void db(uint8_t data);
  void dd(uint32_t data, RelocInfo::Mode rmode = RelocInfo::NO_INFO);
  void dq(uint64_t data, RelocInfo::Mode rmode = RelocInfo::NO_INFO);
  void dp(uintptr_t data, RelocInfo::Mode rmode = RelocInfo::NO_INFO) {
    dq(data, rmode);
  }
  void dq(Label* label);

  // Patch entries for partial constant pool.
  void PatchConstPool();

  // Check if use partial constant pool for this rmode.
  static bool UseConstPoolFor(RelocInfo::Mode rmode);

  // Check if there is less than kGap bytes available in the buffer.
  // If this is the case, we need to grow the buffer before emitting
  // an instruction or relocation information.
  inline bool buffer_overflow() const {
    return pc_ >= reloc_info_writer.pos() - kGap;
  }

  // Get the number of bytes available in the buffer.
  inline int available_space() const {
    return static_cast<int>(reloc_info_writer.pos() - pc_);
  }

  static bool IsNop(Address addr);

  // Avoid overflows for displacements etc.
  static constexpr int kMaximalBufferSize = 512 * MB;

  byte byte_at(int pos) { return buffer_start_[pos]; }
  void set_byte_at(int pos, byte value) { buffer_start_[pos] = value; }

#if defined(V8_OS_WIN_X64)
  win64_unwindinfo::BuiltinUnwindInfo GetUnwindInfo() const;
#endif

 protected:
  // Call near indirect
  void call(Operand operand);

 private:
  Address addr_at(int pos) {
    return reinterpret_cast<Address>(buffer_start_ + pos);
  }
  uint32_t long_at(int pos) {
    return ReadUnalignedValue<uint32_t>(addr_at(pos));
  }
  void long_at_put(int pos, uint32_t x) {
    WriteUnalignedValue(addr_at(pos), x);
  }

  // code emission
  void GrowBuffer();

  void emit(byte x) { *pc_++ = x; }
  inline void emitl(uint32_t x);
  inline void emitq(uint64_t x);
  inline void emitw(uint16_t x);
  inline void emit_runtime_entry(Address entry, RelocInfo::Mode rmode);
  inline void emit(Immediate x);
  inline void emit(Immediate64 x);

  // Emits a REX prefix that encodes a 64-bit operand size and
  // the top bit of both register codes.
  // High bit of reg goes to REX.R, high bit of rm_reg goes to REX.B.
  // REX.W is set.
  inline void emit_rex_64(XMMRegister reg, Register rm_reg);
  inline void emit_rex_64(Register reg, XMMRegister rm_reg);
  inline void emit_rex_64(Register reg, Register rm_reg);
  inline void emit_rex_64(XMMRegister reg, XMMRegister rm_reg);

  // Emits a REX prefix that encodes a 64-bit operand size and
  // the top bit of the destination, index, and base register codes.
  // The high bit of reg is used for REX.R, the high bit of op's base
  // register is used for REX.B, and the high bit of op's index register
  // is used for REX.X.  REX.W is set.
  inline void emit_rex_64(Register reg, Operand op);
  inline void emit_rex_64(XMMRegister reg, Operand op);

  // Emits a REX prefix that encodes a 64-bit operand size and
  // the top bit of the register code.
  // The high bit of register is used for REX.B.
  // REX.W is set and REX.R and REX.X are clear.
  inline void emit_rex_64(Register rm_reg);

  // Emits a REX prefix that encodes a 64-bit operand size and
  // the top bit of the index and base register codes.
  // The high bit of op's base register is used for REX.B, and the high
  // bit of op's index register is used for REX.X.
  // REX.W is set and REX.R clear.
  inline void emit_rex_64(Operand op);

  // Emit a REX prefix that only sets REX.W to choose a 64-bit operand size.
  void emit_rex_64() { emit(0x48); }

  // High bit of reg goes to REX.R, high bit of rm_reg goes to REX.B.
  // REX.W is clear.
  inline void emit_rex_32(Register reg, Register rm_reg);

  // The high bit of reg is used for REX.R, the high bit of op's base
  // register is used for REX.B, and the high bit of op's index register
  // is used for REX.X.  REX.W is cleared.
  inline void emit_rex_32(Register reg, Operand op);

  // High bit of rm_reg goes to REX.B.
  // REX.W, REX.R and REX.X are clear.
  inline void emit_rex_32(Register rm_reg);

  // High bit of base goes to REX.B and high bit of index to REX.X.
  // REX.W and REX.R are clear.
  inline void emit_rex_32(Operand op);

  // High bit of reg goes to REX.R, high bit of rm_reg goes to REX.B.
  // REX.W is cleared.  If no REX bits are set, no byte is emitted.
  inline void emit_optional_rex_32(Register reg, Register rm_reg);

  // The high bit of reg is used for REX.R, the high bit of op's base
  // register is used for REX.B, and the high bit of op's index register
  // is used for REX.X.  REX.W is cleared.  If no REX bits are set, nothing
  // is emitted.
  inline void emit_optional_rex_32(Register reg, Operand op);

  // As for emit_optional_rex_32(Register, Register), except that
  // the registers are XMM registers.
  inline void emit_optional_rex_32(XMMRegister reg, XMMRegister base);

  // As for emit_optional_rex_32(Register, Register), except that
  // one of the registers is an XMM registers.
  inline void emit_optional_rex_32(XMMRegister reg, Register base);

  // As for emit_optional_rex_32(Register, Register), except that
  // one of the registers is an XMM registers.
  inline void emit_optional_rex_32(Register reg, XMMRegister base);

  // As for emit_optional_rex_32(Register, Operand), except that
  // the register is an XMM register.
  inline void emit_optional_rex_32(XMMRegister reg, Operand op);

  // Optionally do as emit_rex_32(Register) if the register number has
  // the high bit set.
  inline void emit_optional_rex_32(Register rm_reg);
  inline void emit_optional_rex_32(XMMRegister rm_reg);

  // Optionally do as emit_rex_32(Operand) if the operand register
  // numbers have a high bit set.
  inline void emit_optional_rex_32(Operand op);

  // Calls emit_rex_32(Register) for all non-byte registers.
  inline void emit_optional_rex_8(Register reg);

  // Calls emit_rex_32(Register, Operand) for all non-byte registers, and
  // emit_optional_rex_32(Register, Operand) for byte registers.
  inline void emit_optional_rex_8(Register reg, Operand op);

  void emit_rex(int size) {
    if (size == kInt64Size) {
      emit_rex_64();
    } else {
      DCHECK_EQ(size, kInt32Size);
    }
  }

  template <class P1>
  void emit_rex(P1 p1, int size) {
    if (size == kInt64Size) {
      emit_rex_64(p1);
    } else {
      DCHECK_EQ(size, kInt32Size);
      emit_optional_rex_32(p1);
    }
  }

  template <class P1, class P2>
  void emit_rex(P1 p1, P2 p2, int size) {
    if (size == kInt64Size) {
      emit_rex_64(p1, p2);
    } else {
      DCHECK_EQ(size, kInt32Size);
      emit_optional_rex_32(p1, p2);
    }
  }

  // Emit vex prefix
  void emit_vex2_byte0() { emit(0xc5); }
  inline void emit_vex2_byte1(XMMRegister reg, XMMRegister v, VectorLength l,
                              SIMDPrefix pp);
  void emit_vex3_byte0() { emit(0xc4); }
  inline void emit_vex3_byte1(XMMRegister reg, XMMRegister rm, LeadingOpcode m);
  inline void emit_vex3_byte1(XMMRegister reg, Operand rm, LeadingOpcode m);
  inline void emit_vex3_byte2(VexW w, XMMRegister v, VectorLength l,
                              SIMDPrefix pp);
  inline void emit_vex_prefix(XMMRegister reg, XMMRegister v, XMMRegister rm,
                              VectorLength l, SIMDPrefix pp, LeadingOpcode m,
                              VexW w);
  inline void emit_vex_prefix(Register reg, Register v, Register rm,
                              VectorLength l, SIMDPrefix pp, LeadingOpcode m,
                              VexW w);
  inline void emit_vex_prefix(XMMRegister reg, XMMRegister v, Operand rm,
                              VectorLength l, SIMDPrefix pp, LeadingOpcode m,
                              VexW w);
  inline void emit_vex_prefix(Register reg, Register v, Operand rm,
                              VectorLength l, SIMDPrefix pp, LeadingOpcode m,
                              VexW w);

  // Emit the ModR/M byte, and optionally the SIB byte and
  // 1- or 4-byte offset for a memory operand.  Also encodes
  // the second operand of the operation, a register or operation
  // subcode, into the reg field of the ModR/M byte.
  void emit_operand(Register reg, Operand adr) {
    emit_operand(reg.low_bits(), adr);
  }

  // Emit the ModR/M byte, and optionally the SIB byte and
  // 1- or 4-byte offset for a memory operand.  Also used to encode
  // a three-bit opcode extension into the ModR/M byte.
  void emit_operand(int rm, Operand adr);

  // Emit a ModR/M byte with registers coded in the reg and rm_reg fields.
  void emit_modrm(Register reg, Register rm_reg) {
    emit(0xC0 | reg.low_bits() << 3 | rm_reg.low_bits());
  }

  // Emit a ModR/M byte with an operation subcode in the reg field and
  // a register in the rm_reg field.
  void emit_modrm(int code, Register rm_reg) {
    DCHECK(is_uint3(code));
    emit(0xC0 | code << 3 | rm_reg.low_bits());
  }

  // Emit the code-object-relative offset of the label's position
  inline void emit_code_relative_offset(Label* label);

  // The first argument is the reg field, the second argument is the r/m field.
  void emit_sse_operand(XMMRegister dst, XMMRegister src);
  void emit_sse_operand(XMMRegister reg, Operand adr);
  void emit_sse_operand(Register reg, Operand adr);
  void emit_sse_operand(XMMRegister dst, Register src);
  void emit_sse_operand(Register dst, XMMRegister src);
  void emit_sse_operand(XMMRegister dst);

  // Emit machine code for one of the operations ADD, ADC, SUB, SBC,
  // AND, OR, XOR, or CMP.  The encodings of these operations are all
  // similar, differing just in the opcode or in the reg field of the
  // ModR/M byte.
  void arithmetic_op_8(byte opcode, Register reg, Register rm_reg);
  void arithmetic_op_8(byte opcode, Register reg, Operand rm_reg);
  void arithmetic_op_16(byte opcode, Register reg, Register rm_reg);
  void arithmetic_op_16(byte opcode, Register reg, Operand rm_reg);
  // Operate on operands/registers with pointer size, 32-bit or 64-bit size.
  void arithmetic_op(byte opcode, Register reg, Register rm_reg, int size);
  void arithmetic_op(byte opcode, Register reg, Operand rm_reg, int size);
  // Operate on a byte in memory or register.
  void immediate_arithmetic_op_8(byte subcode, Register dst, Immediate src);
  void immediate_arithmetic_op_8(byte subcode, Operand dst, Immediate src);
  // Operate on a word in memory or register.
  void immediate_arithmetic_op_16(byte subcode, Register dst, Immediate src);
  void immediate_arithmetic_op_16(byte subcode, Operand dst, Immediate src);
  // Operate on operands/registers with pointer size, 32-bit or 64-bit size.
  void immediate_arithmetic_op(byte subcode, Register dst, Immediate src,
                               int size);
  void immediate_arithmetic_op(byte subcode, Operand dst, Immediate src,
                               int size);

  // Emit machine code for a shift operation.
  void shift(Operand dst, Immediate shift_amount, int subcode, int size);
  void shift(Register dst, Immediate shift_amount, int subcode, int size);
  // Shift dst by cl % 64 bits.
  void shift(Register dst, int subcode, int size);
  void shift(Operand dst, int subcode, int size);

  void emit_farith(int b1, int b2, int i);

  // labels
  // void print(Label* L);
  void bind_to(Label* L, int pos);

  // record reloc info for current pc_
  void RecordRelocInfo(RelocInfo::Mode rmode, intptr_t data = 0);

  // Arithmetics
  void emit_add(Register dst, Register src, int size) {
    arithmetic_op(0x03, dst, src, size);
  }

  void emit_add(Register dst, Immediate src, int size) {
    immediate_arithmetic_op(0x0, dst, src, size);
  }

  void emit_add(Register dst, Operand src, int size) {
    arithmetic_op(0x03, dst, src, size);
  }

  void emit_add(Operand dst, Register src, int size) {
    arithmetic_op(0x1, src, dst, size);
  }

  void emit_add(Operand dst, Immediate src, int size) {
    immediate_arithmetic_op(0x0, dst, src, size);
  }

  void emit_and(Register dst, Register src, int size) {
    arithmetic_op(0x23, dst, src, size);
  }

  void emit_and(Register dst, Operand src, int size) {
    arithmetic_op(0x23, dst, src, size);
  }

  void emit_and(Operand dst, Register src, int size) {
    arithmetic_op(0x21, src, dst, size);
  }

  void emit_and(Register dst, Immediate src, int size) {
    immediate_arithmetic_op(0x4, dst, src, size);
  }

  void emit_and(Operand dst, Immediate src, int size) {
    immediate_arithmetic_op(0x4, dst, src, size);
  }

  void emit_cmp(Register dst, Register src, int size) {
    arithmetic_op(0x3B, dst, src, size);
  }

  void emit_cmp(Register dst, Operand src, int size) {
    arithmetic_op(0x3B, dst, src, size);
  }

  void emit_cmp(Operand dst, Register src, int size) {
    arithmetic_op(0x39, src, dst, size);
  }

  void emit_cmp(Register dst, Immediate src, int size) {
    immediate_arithmetic_op(0x7, dst, src, size);
  }

  void emit_cmp(Operand dst, Immediate src, int size) {
    immediate_arithmetic_op(0x7, dst, src, size);
  }

  // Compare {al,ax,eax,rax} with src.  If equal, set ZF and write dst into
  // src. Otherwise clear ZF and write src into {al,ax,eax,rax}.  This
  // operation is only atomic if prefixed by the lock instruction.
  void emit_cmpxchg(Operand dst, Register src, int size);

  void emit_dec(Register dst, int size);
  void emit_dec(Operand dst, int size);

  // Divide rdx:rax by src.  Quotient in rax, remainder in rdx when size is 64.
  // Divide edx:eax by lower 32 bits of src.  Quotient in eax, remainder in edx
  // when size is 32.
  void emit_idiv(Register src, int size);
  void emit_div(Register src, int size);

  // Signed multiply instructions.
  // rdx:rax = rax * src when size is 64 or edx:eax = eax * src when size is 32.
  void emit_imul(Register src, int size);
  void emit_imul(Operand src, int size);
  void emit_imul(Register dst, Register src, int size);
  void emit_imul(Register dst, Operand src, int size);
  void emit_imul(Register dst, Register src, Immediate imm, int size);
  void emit_imul(Register dst, Operand src, Immediate imm, int size);

  void emit_inc(Register dst, int size);
  void emit_inc(Operand dst, int size);

  void emit_lea(Register dst, Operand src, int size);

  void emit_mov(Register dst, Operand src, int size);
  void emit_mov(Register dst, Register src, int size);
  void emit_mov(Operand dst, Register src, int size);
  void emit_mov(Register dst, Immediate value, int size);
  void emit_mov(Operand dst, Immediate value, int size);
  void emit_mov(Register dst, Immediate64 value, int size);

  void emit_movzxb(Register dst, Operand src, int size);
  void emit_movzxb(Register dst, Register src, int size);
  void emit_movzxw(Register dst, Operand src, int size);
  void emit_movzxw(Register dst, Register src, int size);

  void emit_neg(Register dst, int size);
  void emit_neg(Operand dst, int size);

  void emit_not(Register dst, int size);
  void emit_not(Operand dst, int size);

  void emit_or(Register dst, Register src, int size) {
    arithmetic_op(0x0B, dst, src, size);
  }

  void emit_or(Register dst, Operand src, int size) {
    arithmetic_op(0x0B, dst, src, size);
  }

  void emit_or(Operand dst, Register src, int size) {
    arithmetic_op(0x9, src, dst, size);
  }

  void emit_or(Register dst, Immediate src, int size) {
    immediate_arithmetic_op(0x1, dst, src, size);
  }

  void emit_or(Operand dst, Immediate src, int size) {
    immediate_arithmetic_op(0x1, dst, src, size);
  }

  void emit_repmovs(int size);

  void emit_sbb(Register dst, Register src, int size) {
    arithmetic_op(0x1b, dst, src, size);
  }

  void emit_sub(Register dst, Register src, int size) {
    arithmetic_op(0x2B, dst, src, size);
  }

  void emit_sub(Register dst, Immediate src, int size) {
    immediate_arithmetic_op(0x5, dst, src, size);
  }

  void emit_sub(Register dst, Operand src, int size) {
    arithmetic_op(0x2B, dst, src, size);
  }

  void emit_sub(Operand dst, Register src, int size) {
    arithmetic_op(0x29, src, dst, size);
  }

  void emit_sub(Operand dst, Immediate src, int size) {
    immediate_arithmetic_op(0x5, dst, src, size);
  }

  void emit_test(Register dst, Register src, int size);
  void emit_test(Register reg, Immediate mask, int size);
  void emit_test(Operand op, Register reg, int size);
  void emit_test(Operand op, Immediate mask, int size);
  void emit_test(Register reg, Operand op, int size) {
    return emit_test(op, reg, size);
  }

  void emit_xchg(Register dst, Register src, int size);
  void emit_xchg(Register dst, Operand src, int size);

  void emit_xor(Register dst, Register src, int size) {
    if (size == kInt64Size && dst.code() == src.code()) {
      // 32 bit operations zero the top 32 bits of 64 bit registers. Therefore
      // there is no need to make this a 64 bit operation.
      arithmetic_op(0x33, dst, src, kInt32Size);
    } else {
      arithmetic_op(0x33, dst, src, size);
    }
  }

  void emit_xor(Register dst, Operand src, int size) {
    arithmetic_op(0x33, dst, src, size);
  }

  void emit_xor(Register dst, Immediate src, int size) {
    immediate_arithmetic_op(0x6, dst, src, size);
  }

  void emit_xor(Operand dst, Immediate src, int size) {
    immediate_arithmetic_op(0x6, dst, src, size);
  }

  void emit_xor(Operand dst, Register src, int size) {
    arithmetic_op(0x31, src, dst, size);
  }

  // Most BMI instructions are similar.
  void bmi1q(byte op, Register reg, Register vreg, Register rm);
  void bmi1q(byte op, Register reg, Register vreg, Operand rm);
  void bmi1l(byte op, Register reg, Register vreg, Register rm);
  void bmi1l(byte op, Register reg, Register vreg, Operand rm);
  void bmi2q(SIMDPrefix pp, byte op, Register reg, Register vreg, Register rm);
  void bmi2q(SIMDPrefix pp, byte op, Register reg, Register vreg, Operand rm);
  void bmi2l(SIMDPrefix pp, byte op, Register reg, Register vreg, Register rm);
  void bmi2l(SIMDPrefix pp, byte op, Register reg, Register vreg, Operand rm);

  // record the position of jmp/jcc instruction
  void record_farjmp_position(Label* L, int pos);

  bool is_optimizable_farjmp(int idx);

  void AllocateAndInstallRequestedHeapObjects(Isolate* isolate);

  int WriteCodeComments();

  friend class EnsureSpace;
  friend class RegExpMacroAssemblerX64;

  // code generation
  RelocInfoWriter reloc_info_writer;

  // Internal reference positions, required for (potential) patching in
  // GrowBuffer(); contains only those internal references whose labels
  // are already bound.
  std::deque<int> internal_reference_positions_;

  // Variables for this instance of assembler
  int farjmp_num_ = 0;
  std::deque<int> farjmp_positions_;
  std::map<Label*, std::vector<int>> label_farjmp_maps_;

  ConstPool constpool_;

  friend class ConstPool;

#if defined(V8_OS_WIN_X64)
  std::unique_ptr<win64_unwindinfo::XdataEncoder> xdata_encoder_;
#endif
};

extern template EXPORT_TEMPLATE_DECLARE(V8_EXPORT_PRIVATE)
void Assembler::vinstr(byte op, YMMRegister dst, YMMRegister src1,
                       YMMRegister src2, SIMDPrefix pp,
                       LeadingOpcode m, VexW w, CpuFeature feature);
extern template EXPORT_TEMPLATE_DECLARE(V8_EXPORT_PRIVATE)
void Assembler::vinstr(byte op, YMMRegister dst, XMMRegister src1,
                       XMMRegister src2, SIMDPrefix pp,
                       LeadingOpcode m, VexW w, CpuFeature feature);
extern template EXPORT_TEMPLATE_DECLARE(V8_EXPORT_PRIVATE)
void Assembler::vinstr(byte op, YMMRegister dst, YMMRegister src1,
                       Operand src2, SIMDPrefix pp, LeadingOpcode m,
                       VexW w, CpuFeature feature);
extern template EXPORT_TEMPLATE_DECLARE(V8_EXPORT_PRIVATE)
void Assembler::vinstr(byte op, YMMRegister dst, YMMRegister src1,
                       XMMRegister src2, SIMDPrefix pp,
                       LeadingOpcode m, VexW w, CpuFeature feature);
extern template EXPORT_TEMPLATE_DECLARE(V8_EXPORT_PRIVATE)
void Assembler::vinstr(byte op, YMMRegister dst, XMMRegister src1,
                       Operand src2, SIMDPrefix pp, LeadingOpcode m,
                       VexW w, CpuFeature feature);

// Helper class that ensures that there is enough space for generating
// instructions and relocation information.  The constructor makes
// sure that there is enough space and (in debug mode) the destructor
// checks that we did not generate too much.
class EnsureSpace {
 public:
  explicit V8_INLINE EnsureSpace(Assembler* assembler) : assembler_(assembler) {
    if (V8_UNLIKELY(assembler_->buffer_overflow())) assembler_->GrowBuffer();
#ifdef DEBUG
    space_before_ = assembler_->available_space();
#endif
  }

#ifdef DEBUG
  ~EnsureSpace() {
    int bytes_generated = space_before_ - assembler_->available_space();
    DCHECK(bytes_generated < assembler_->kGap);
  }
#endif

 private:
  Assembler* const assembler_;
#ifdef DEBUG
  int space_before_;
#endif
};

}  // namespace internal
}  // namespace v8

#endif  // V8_CODEGEN_X64_ASSEMBLER_X64_H_<|MERGE_RESOLUTION|>--- conflicted
+++ resolved
@@ -1839,25 +1839,19 @@
     vinstr(0x0F, dst, src1, src2, k66, k0F3A, kWIG);
     emit(imm8);
   }
-<<<<<<< HEAD
-=======
   void vpalignr(YMMRegister dst, YMMRegister src1, YMMRegister src2,
                 uint8_t imm8) {
     vinstr(0x0F, dst, src1, src2, k66, k0F3A, kWIG);
     emit(imm8);
   }
->>>>>>> a8a80be5
   void vpalignr(XMMRegister dst, XMMRegister src1, Operand src2, uint8_t imm8) {
     vinstr(0x0F, dst, src1, src2, k66, k0F3A, kWIG);
     emit(imm8);
   }
-<<<<<<< HEAD
-=======
   void vpalignr(YMMRegister dst, YMMRegister src1, Operand src2, uint8_t imm8) {
     vinstr(0x0F, dst, src1, src2, k66, k0F3A, kWIG);
     emit(imm8);
   }
->>>>>>> a8a80be5
 
   void vps(byte op, XMMRegister dst, XMMRegister src1, XMMRegister src2);
   void vps(byte op, YMMRegister dst, YMMRegister src1, YMMRegister src2);
