--- conflicted
+++ resolved
@@ -427,11 +427,8 @@
         reinterpret_cast<uint8_t*>(backing_store) + data_view.byte_offset());
   } else if (InstanceTypeChecker::IsJSTypedArray(instance_type)) {
     auto typed_array = JSTypedArray::cast(raw_obj);
-<<<<<<< HEAD
-=======
     // Note: ByteArray objects must not be deferred s.t. they are
     // available here for is_on_heap(). See also: CanBeDeferred.
->>>>>>> 8a2d13a7
     // Fixup typed array pointers.
     if (typed_array.is_on_heap()) {
       typed_array.AddExternalPointerCompensationForDeserialization(
@@ -522,14 +519,10 @@
         // to |ObjectDeserializer::CommitPostProcessedObjects()|.
         new_allocation_sites_.push_back(Handle<AllocationSite>::cast(obj));
       } else {
-<<<<<<< HEAD
-        DCHECK(CanBeDeferred(*obj));
-=======
         // We dont defer ByteArray because JSTypedArray needs the base_pointer
         // ByteArray immediately if it's on heap.
         DCHECK(CanBeDeferred(*obj) ||
                InstanceTypeChecker::IsByteArray(instance_type));
->>>>>>> 8a2d13a7
       }
     }
   }
