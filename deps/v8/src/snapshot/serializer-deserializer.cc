--- conflicted
+++ resolved
@@ -51,12 +51,6 @@
   // 3. JS objects with embedder fields cannot be deferred because the
   // serialize/deserialize callbacks need the back reference immediately to
   // identify the object.
-<<<<<<< HEAD
-  // TODO(leszeks): Could we defer string serialization if forward references
-  // were resolved after object post processing?
-  return !o.IsMap() && !o.IsInternalizedString() &&
-         !(o.IsJSObject() && JSObject::cast(o).GetEmbedderFieldCount() > 0);
-=======
   // 4. ByteArray cannot be deferred as JSTypedArray needs the base_pointer
   // ByteArray immediately if it's on heap.
   // TODO(leszeks): Could we defer string serialization if forward references
@@ -64,7 +58,6 @@
   return !o.IsMap() && !o.IsInternalizedString() &&
          !(o.IsJSObject() && JSObject::cast(o).GetEmbedderFieldCount() > 0) &&
          !o.IsByteArray();
->>>>>>> 8a2d13a7
 }
 
 void SerializerDeserializer::RestoreExternalReferenceRedirector(
