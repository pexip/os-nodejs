// Copyright 2016 the V8 project authors. All rights reserved.
// Use of this source code is governed by a BSD-style license that can be
// found in the LICENSE file.

#include "src/builtins/builtins-async-gen.h"

#include "src/builtins/builtins-utils-gen.h"
#include "src/heap/factory-inl.h"
#include "src/objects/js-generator.h"
#include "src/objects/js-promise.h"
#include "src/objects/shared-function-info.h"

namespace v8 {
namespace internal {

namespace {
// Describe fields of Context associated with the AsyncIterator unwrap closure.
class ValueUnwrapContext {
 public:
  enum Fields { kDoneSlot = Context::MIN_CONTEXT_SLOTS, kLength };
};

}  // namespace

TNode<Object> AsyncBuiltinsAssembler::Await(
    TNode<Context> context, TNode<JSGeneratorObject> generator,
    TNode<Object> value, TNode<JSPromise> outer_promise,
    TNode<SharedFunctionInfo> on_resolve_sfi,
    TNode<SharedFunctionInfo> on_reject_sfi,
    TNode<Oddball> is_predicted_as_caught) {
  const TNode<NativeContext> native_context = LoadNativeContext(context);

  // We do the `PromiseResolve(%Promise%,value)` avoiding to unnecessarily
  // create wrapper promises. Now if {value} is already a promise with the
  // intrinsics %Promise% constructor as its "constructor", we don't need
  // to allocate the wrapper promise.
  {
    TVARIABLE(Object, var_value, value);
    Label if_slow_path(this, Label::kDeferred), if_done(this),
        if_slow_constructor(this, Label::kDeferred);
    GotoIf(TaggedIsSmi(value), &if_slow_path);
    TNode<HeapObject> value_object = CAST(value);
    const TNode<Map> value_map = LoadMap(value_object);
    GotoIfNot(IsJSPromiseMap(value_map), &if_slow_path);
    // We can skip the "constructor" lookup on {value} if it's [[Prototype]]
    // is the (initial) Promise.prototype and the @@species protector is
    // intact, as that guards the lookup path for "constructor" on
    // JSPromise instances which have the (initial) Promise.prototype.
    const TNode<Object> promise_prototype =
        LoadContextElement(native_context, Context::PROMISE_PROTOTYPE_INDEX);
    GotoIfNot(TaggedEqual(LoadMapPrototype(value_map), promise_prototype),
              &if_slow_constructor);
    Branch(IsPromiseSpeciesProtectorCellInvalid(), &if_slow_constructor,
           &if_done);

    // At this point, {value} doesn't have the initial promise prototype or
    // the promise @@species protector was invalidated, but {value} could still
    // have the %Promise% as its "constructor", so we need to check that as
    // well.
    BIND(&if_slow_constructor);
    {
      const TNode<Object> value_constructor = GetProperty(
          context, value, isolate()->factory()->constructor_string());
      const TNode<Object> promise_function =
          LoadContextElement(native_context, Context::PROMISE_FUNCTION_INDEX);
      Branch(TaggedEqual(value_constructor, promise_function), &if_done,
             &if_slow_path);
    }

    BIND(&if_slow_path);
    {
      // We need to mark the {value} wrapper as having {outer_promise}
      // as its parent, which is why we need to inline a good chunk of
      // logic from the `PromiseResolve` builtin here.
      var_value = NewJSPromise(native_context, outer_promise);
      CallBuiltin(Builtin::kResolvePromise, native_context, var_value.value(),
                  value);
      Goto(&if_done);
    }

    BIND(&if_done);
    value = var_value.value();
  }

<<<<<<< HEAD
  // Initialize resolve handler
  TNode<HeapObject> on_resolve = InnerAllocate(base, kResolveClosureOffset);
  InitializeNativeClosure(closure_context, native_context, on_resolve,
                          on_resolve_sfi);

  // Initialize reject handler
  TNode<HeapObject> on_reject = InnerAllocate(base, kRejectClosureOffset);
  InitializeNativeClosure(closure_context, native_context, on_reject,
                          on_reject_sfi);

  TVARIABLE(HeapObject, var_throwaway, UndefinedConstant());

  RunContextPromiseHookInit(context, promise, outer_promise);

  InitAwaitPromise(Runtime::kAwaitPromisesInitOld, context, value, promise,
                   outer_promise, on_reject, is_predicted_as_caught,
                   &var_throwaway);

  // Perform ! Call(promiseCapability.[[Resolve]], undefined, « promise »).
  CallBuiltin(Builtins::kResolvePromise, context, promise, value);

  return CallBuiltin(Builtins::kPerformPromiseThen, context, promise,
                     on_resolve, on_reject, var_throwaway.value());
}

TNode<Object> AsyncBuiltinsAssembler::AwaitOptimized(
    TNode<Context> context, TNode<JSGeneratorObject> generator,
    TNode<JSPromise> promise, TNode<JSPromise> outer_promise,
    TNode<SharedFunctionInfo> on_resolve_sfi,
    TNode<SharedFunctionInfo> on_reject_sfi,
    TNode<Oddball> is_predicted_as_caught) {
  const TNode<NativeContext> native_context = LoadNativeContext(context);

  static const int kResolveClosureOffset =
=======
  static const int kClosureContextSize =
>>>>>>> a8a80be5
      FixedArray::SizeFor(Context::MIN_CONTEXT_EXTENDED_SLOTS);
  TNode<Context> closure_context =
      UncheckedCast<Context>(AllocateInNewSpace(kClosureContextSize));
  {
    // Initialize the await context, storing the {generator} as extension.
    TNode<Map> map = CAST(
        LoadContextElement(native_context, Context::AWAIT_CONTEXT_MAP_INDEX));
    StoreMapNoWriteBarrier(closure_context, map);
    StoreObjectFieldNoWriteBarrier(
        closure_context, Context::kLengthOffset,
        SmiConstant(Context::MIN_CONTEXT_EXTENDED_SLOTS));
    const TNode<Object> empty_scope_info =
        LoadContextElement(native_context, Context::SCOPE_INFO_INDEX);
    StoreContextElementNoWriteBarrier(
        closure_context, Context::SCOPE_INFO_INDEX, empty_scope_info);
    StoreContextElementNoWriteBarrier(closure_context, Context::PREVIOUS_INDEX,
                                      native_context);
    StoreContextElementNoWriteBarrier(closure_context, Context::EXTENSION_INDEX,
                                      generator);
  }

  // Allocate and initialize resolve handler
  TNode<HeapObject> on_resolve =
      AllocateInNewSpace(JSFunction::kSizeWithoutPrototype);
  InitializeNativeClosure(closure_context, native_context, on_resolve,
                          on_resolve_sfi);

  // Allocate and initialize reject handler
  TNode<HeapObject> on_reject =
      AllocateInNewSpace(JSFunction::kSizeWithoutPrototype);
  InitializeNativeClosure(closure_context, native_context, on_reject,
                          on_reject_sfi);

<<<<<<< HEAD
  TVARIABLE(HeapObject, var_throwaway, UndefinedConstant());

  InitAwaitPromise(Runtime::kAwaitPromisesInit, context, promise, promise,
                   outer_promise, on_reject, is_predicted_as_caught,
                   &var_throwaway);

  return CallBuiltin(Builtins::kPerformPromiseThen, native_context, promise,
                     on_resolve, on_reject, var_throwaway.value());
}

void AsyncBuiltinsAssembler::InitAwaitPromise(
    Runtime::FunctionId id, TNode<Context> context, TNode<Object> value,
    TNode<Object> promise, TNode<Object> outer_promise,
    TNode<HeapObject> on_reject, TNode<Oddball> is_predicted_as_caught,
    TVariable<HeapObject>* var_throwaway) {
  // Deal with PromiseHooks and debug support in the runtime. This
  // also allocates the throwaway promise, which is only needed in
  // case of PromiseHooks or debugging.
  Label if_debugging(this, Label::kDeferred),
      if_promise_hook(this, Label::kDeferred),
      not_debugging(this),
      do_nothing(this);
  TNode<Uint32T> promiseHookFlags = PromiseHookFlags();
  Branch(IsIsolatePromiseHookEnabledOrDebugIsActiveOrHasAsyncEventDelegate(
      promiseHookFlags), &if_debugging, &not_debugging);
  BIND(&if_debugging);
  *var_throwaway =
      CAST(CallRuntime(id, context, value, promise,
                       outer_promise, on_reject, is_predicted_as_caught));
  Goto(&do_nothing);
  BIND(&not_debugging);

  // This call to NewJSPromise is to keep behaviour parity with what happens
  // in Runtime::kAwaitPromisesInit above if native hooks are set. It will
  // create a throwaway promise that will trigger an init event and will get
  // passed into Builtins::kPerformPromiseThen below.
  Branch(IsContextPromiseHookEnabled(promiseHookFlags), &if_promise_hook,
         &do_nothing);
  BIND(&if_promise_hook);
  *var_throwaway = NewJSPromise(context, promise);
  Goto(&do_nothing);
  BIND(&do_nothing);
}

TNode<Object> AsyncBuiltinsAssembler::Await(
    TNode<Context> context, TNode<JSGeneratorObject> generator,
    TNode<Object> value, TNode<JSPromise> outer_promise,
    TNode<SharedFunctionInfo> on_resolve_sfi,
    TNode<SharedFunctionInfo> on_reject_sfi,
    TNode<Oddball> is_predicted_as_caught) {
  TVARIABLE(Object, result);
  Label if_old(this), if_new(this), done(this),
      if_slow_constructor(this, Label::kDeferred);

  // We do the `PromiseResolve(%Promise%,value)` avoiding to unnecessarily
  // create wrapper promises. Now if {value} is already a promise with the
  // intrinsics %Promise% constructor as its "constructor", we don't need
  // to allocate the wrapper promise and can just use the `AwaitOptimized`
  // logic.
  GotoIf(TaggedIsSmi(value), &if_old);
  TNode<HeapObject> value_object = CAST(value);
  const TNode<Map> value_map = LoadMap(value_object);
  GotoIfNot(IsJSPromiseMap(value_map), &if_old);
  // We can skip the "constructor" lookup on {value} if it's [[Prototype]]
  // is the (initial) Promise.prototype and the @@species protector is
  // intact, as that guards the lookup path for "constructor" on
  // JSPromise instances which have the (initial) Promise.prototype.
  const TNode<NativeContext> native_context = LoadNativeContext(context);
  const TNode<Object> promise_prototype =
      LoadContextElement(native_context, Context::PROMISE_PROTOTYPE_INDEX);
  GotoIfNot(TaggedEqual(LoadMapPrototype(value_map), promise_prototype),
            &if_slow_constructor);
  Branch(IsPromiseSpeciesProtectorCellInvalid(), &if_slow_constructor, &if_new);

  // At this point, {value} doesn't have the initial promise prototype or
  // the promise @@species protector was invalidated, but {value} could still
  // have the %Promise% as its "constructor", so we need to check that as well.
  BIND(&if_slow_constructor);
=======
  // Deal with PromiseHooks and debug support in the runtime. This
  // also allocates the throwaway promise, which is only needed in
  // case of PromiseHooks or debugging.
  TVARIABLE(Object, var_throwaway, UndefinedConstant());
  Label if_instrumentation(this, Label::kDeferred),
      if_instrumentation_done(this);
  TNode<Uint32T> promiseHookFlags = PromiseHookFlags();
  GotoIf(IsIsolatePromiseHookEnabledOrDebugIsActiveOrHasAsyncEventDelegate(
             promiseHookFlags),
         &if_instrumentation);
#ifdef V8_ENABLE_JAVASCRIPT_PROMISE_HOOKS
  // This call to NewJSPromise is to keep behaviour parity with what happens
  // in Runtime::kDebugAsyncFunctionSuspended below if native hooks are set.
  // It creates a throwaway promise that will trigger an init event and get
  // passed into Builtin::kPerformPromiseThen below.
  GotoIfNot(IsContextPromiseHookEnabled(promiseHookFlags),
            &if_instrumentation_done);
  var_throwaway = NewJSPromise(context, value);
#endif  // V8_ENABLE_JAVASCRIPT_PROMISE_HOOKS
  Goto(&if_instrumentation_done);
  BIND(&if_instrumentation);
>>>>>>> a8a80be5
  {
    var_throwaway = CallRuntime(Runtime::kDebugAsyncFunctionSuspended,
                                native_context, value, outer_promise, on_reject,
                                generator, is_predicted_as_caught);
    Goto(&if_instrumentation_done);
  }
  BIND(&if_instrumentation_done);

  return CallBuiltin(Builtin::kPerformPromiseThen, native_context, value,
                     on_resolve, on_reject, var_throwaway.value());
}

void AsyncBuiltinsAssembler::InitializeNativeClosure(
    TNode<Context> context, TNode<NativeContext> native_context,
    TNode<HeapObject> function, TNode<SharedFunctionInfo> shared_info) {
  TNode<Map> function_map = CAST(LoadContextElement(
      native_context, Context::STRICT_FUNCTION_WITHOUT_PROTOTYPE_MAP_INDEX));
  // Ensure that we don't have to initialize prototype_or_initial_map field of
  // JSFunction.
  CSA_DCHECK(this,
             IntPtrEqual(LoadMapInstanceSizeInWords(function_map),
                         IntPtrConstant(JSFunction::kSizeWithoutPrototype /
                                        kTaggedSize)));
  STATIC_ASSERT(JSFunction::kSizeWithoutPrototype == 7 * kTaggedSize);
  StoreMapNoWriteBarrier(function, function_map);
  StoreObjectFieldRoot(function, JSObject::kPropertiesOrHashOffset,
                       RootIndex::kEmptyFixedArray);
  StoreObjectFieldRoot(function, JSObject::kElementsOffset,
                       RootIndex::kEmptyFixedArray);
  StoreObjectFieldRoot(function, JSFunction::kFeedbackCellOffset,
                       RootIndex::kManyClosuresCell);

  StoreObjectFieldNoWriteBarrier(
      function, JSFunction::kSharedFunctionInfoOffset, shared_info);
  StoreObjectFieldNoWriteBarrier(function, JSFunction::kContextOffset, context);

  // For the native closures that are initialized here (for `await`)
  // we know that their SharedFunctionInfo::function_data(kAcquireLoad) slot
  // contains a builtin index (as Smi), so there's no need to use
  // CodeStubAssembler::GetSharedFunctionInfoCode() helper here,
  // which almost doubles the size of `await` builtins (unnecessarily).
  TNode<Smi> builtin_id = LoadObjectField<Smi>(
      shared_info, SharedFunctionInfo::kFunctionDataOffset);
  TNode<CodeT> code = LoadBuiltin(builtin_id);
  StoreObjectFieldNoWriteBarrier(function, JSFunction::kCodeOffset, code);
}

TNode<JSFunction> AsyncBuiltinsAssembler::CreateUnwrapClosure(
    TNode<NativeContext> native_context, TNode<Oddball> done) {
  const TNode<Map> map = CAST(LoadContextElement(
      native_context, Context::STRICT_FUNCTION_WITHOUT_PROTOTYPE_MAP_INDEX));
  const TNode<SharedFunctionInfo> on_fulfilled_shared =
      AsyncIteratorValueUnwrapSharedFunConstant();
  const TNode<Context> closure_context =
      AllocateAsyncIteratorValueUnwrapContext(native_context, done);
  return AllocateFunctionWithMapAndContext(map, on_fulfilled_shared,
                                           closure_context);
}

TNode<Context> AsyncBuiltinsAssembler::AllocateAsyncIteratorValueUnwrapContext(
    TNode<NativeContext> native_context, TNode<Oddball> done) {
  CSA_DCHECK(this, IsBoolean(done));

  TNode<Context> context = AllocateSyntheticFunctionContext(
      native_context, ValueUnwrapContext::kLength);
  StoreContextElementNoWriteBarrier(context, ValueUnwrapContext::kDoneSlot,
                                    done);
  return context;
}

TF_BUILTIN(AsyncIteratorValueUnwrap, AsyncBuiltinsAssembler) {
  auto value = Parameter<Object>(Descriptor::kValue);
  auto context = Parameter<Context>(Descriptor::kContext);

  const TNode<Object> done =
      LoadContextElement(context, ValueUnwrapContext::kDoneSlot);
  CSA_DCHECK(this, IsBoolean(CAST(done)));

  const TNode<Object> unwrapped_value =
      CallBuiltin(Builtin::kCreateIterResultObject, context, value, done);

  Return(unwrapped_value);
}

}  // namespace internal
}  // namespace v8<|MERGE_RESOLUTION|>--- conflicted
+++ resolved
@@ -82,44 +82,7 @@
     value = var_value.value();
   }
 
-<<<<<<< HEAD
-  // Initialize resolve handler
-  TNode<HeapObject> on_resolve = InnerAllocate(base, kResolveClosureOffset);
-  InitializeNativeClosure(closure_context, native_context, on_resolve,
-                          on_resolve_sfi);
-
-  // Initialize reject handler
-  TNode<HeapObject> on_reject = InnerAllocate(base, kRejectClosureOffset);
-  InitializeNativeClosure(closure_context, native_context, on_reject,
-                          on_reject_sfi);
-
-  TVARIABLE(HeapObject, var_throwaway, UndefinedConstant());
-
-  RunContextPromiseHookInit(context, promise, outer_promise);
-
-  InitAwaitPromise(Runtime::kAwaitPromisesInitOld, context, value, promise,
-                   outer_promise, on_reject, is_predicted_as_caught,
-                   &var_throwaway);
-
-  // Perform ! Call(promiseCapability.[[Resolve]], undefined, « promise »).
-  CallBuiltin(Builtins::kResolvePromise, context, promise, value);
-
-  return CallBuiltin(Builtins::kPerformPromiseThen, context, promise,
-                     on_resolve, on_reject, var_throwaway.value());
-}
-
-TNode<Object> AsyncBuiltinsAssembler::AwaitOptimized(
-    TNode<Context> context, TNode<JSGeneratorObject> generator,
-    TNode<JSPromise> promise, TNode<JSPromise> outer_promise,
-    TNode<SharedFunctionInfo> on_resolve_sfi,
-    TNode<SharedFunctionInfo> on_reject_sfi,
-    TNode<Oddball> is_predicted_as_caught) {
-  const TNode<NativeContext> native_context = LoadNativeContext(context);
-
-  static const int kResolveClosureOffset =
-=======
   static const int kClosureContextSize =
->>>>>>> a8a80be5
       FixedArray::SizeFor(Context::MIN_CONTEXT_EXTENDED_SLOTS);
   TNode<Context> closure_context =
       UncheckedCast<Context>(AllocateInNewSpace(kClosureContextSize));
@@ -153,86 +116,6 @@
   InitializeNativeClosure(closure_context, native_context, on_reject,
                           on_reject_sfi);
 
-<<<<<<< HEAD
-  TVARIABLE(HeapObject, var_throwaway, UndefinedConstant());
-
-  InitAwaitPromise(Runtime::kAwaitPromisesInit, context, promise, promise,
-                   outer_promise, on_reject, is_predicted_as_caught,
-                   &var_throwaway);
-
-  return CallBuiltin(Builtins::kPerformPromiseThen, native_context, promise,
-                     on_resolve, on_reject, var_throwaway.value());
-}
-
-void AsyncBuiltinsAssembler::InitAwaitPromise(
-    Runtime::FunctionId id, TNode<Context> context, TNode<Object> value,
-    TNode<Object> promise, TNode<Object> outer_promise,
-    TNode<HeapObject> on_reject, TNode<Oddball> is_predicted_as_caught,
-    TVariable<HeapObject>* var_throwaway) {
-  // Deal with PromiseHooks and debug support in the runtime. This
-  // also allocates the throwaway promise, which is only needed in
-  // case of PromiseHooks or debugging.
-  Label if_debugging(this, Label::kDeferred),
-      if_promise_hook(this, Label::kDeferred),
-      not_debugging(this),
-      do_nothing(this);
-  TNode<Uint32T> promiseHookFlags = PromiseHookFlags();
-  Branch(IsIsolatePromiseHookEnabledOrDebugIsActiveOrHasAsyncEventDelegate(
-      promiseHookFlags), &if_debugging, &not_debugging);
-  BIND(&if_debugging);
-  *var_throwaway =
-      CAST(CallRuntime(id, context, value, promise,
-                       outer_promise, on_reject, is_predicted_as_caught));
-  Goto(&do_nothing);
-  BIND(&not_debugging);
-
-  // This call to NewJSPromise is to keep behaviour parity with what happens
-  // in Runtime::kAwaitPromisesInit above if native hooks are set. It will
-  // create a throwaway promise that will trigger an init event and will get
-  // passed into Builtins::kPerformPromiseThen below.
-  Branch(IsContextPromiseHookEnabled(promiseHookFlags), &if_promise_hook,
-         &do_nothing);
-  BIND(&if_promise_hook);
-  *var_throwaway = NewJSPromise(context, promise);
-  Goto(&do_nothing);
-  BIND(&do_nothing);
-}
-
-TNode<Object> AsyncBuiltinsAssembler::Await(
-    TNode<Context> context, TNode<JSGeneratorObject> generator,
-    TNode<Object> value, TNode<JSPromise> outer_promise,
-    TNode<SharedFunctionInfo> on_resolve_sfi,
-    TNode<SharedFunctionInfo> on_reject_sfi,
-    TNode<Oddball> is_predicted_as_caught) {
-  TVARIABLE(Object, result);
-  Label if_old(this), if_new(this), done(this),
-      if_slow_constructor(this, Label::kDeferred);
-
-  // We do the `PromiseResolve(%Promise%,value)` avoiding to unnecessarily
-  // create wrapper promises. Now if {value} is already a promise with the
-  // intrinsics %Promise% constructor as its "constructor", we don't need
-  // to allocate the wrapper promise and can just use the `AwaitOptimized`
-  // logic.
-  GotoIf(TaggedIsSmi(value), &if_old);
-  TNode<HeapObject> value_object = CAST(value);
-  const TNode<Map> value_map = LoadMap(value_object);
-  GotoIfNot(IsJSPromiseMap(value_map), &if_old);
-  // We can skip the "constructor" lookup on {value} if it's [[Prototype]]
-  // is the (initial) Promise.prototype and the @@species protector is
-  // intact, as that guards the lookup path for "constructor" on
-  // JSPromise instances which have the (initial) Promise.prototype.
-  const TNode<NativeContext> native_context = LoadNativeContext(context);
-  const TNode<Object> promise_prototype =
-      LoadContextElement(native_context, Context::PROMISE_PROTOTYPE_INDEX);
-  GotoIfNot(TaggedEqual(LoadMapPrototype(value_map), promise_prototype),
-            &if_slow_constructor);
-  Branch(IsPromiseSpeciesProtectorCellInvalid(), &if_slow_constructor, &if_new);
-
-  // At this point, {value} doesn't have the initial promise prototype or
-  // the promise @@species protector was invalidated, but {value} could still
-  // have the %Promise% as its "constructor", so we need to check that as well.
-  BIND(&if_slow_constructor);
-=======
   // Deal with PromiseHooks and debug support in the runtime. This
   // also allocates the throwaway promise, which is only needed in
   // case of PromiseHooks or debugging.
@@ -254,7 +137,6 @@
 #endif  // V8_ENABLE_JAVASCRIPT_PROMISE_HOOKS
   Goto(&if_instrumentation_done);
   BIND(&if_instrumentation);
->>>>>>> a8a80be5
   {
     var_throwaway = CallRuntime(Runtime::kDebugAsyncFunctionSuspended,
                                 native_context, value, outer_promise, on_reject,
