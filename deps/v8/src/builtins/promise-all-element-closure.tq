--- conflicted
+++ resolved
@@ -85,11 +85,7 @@
     generates 'PropertyArray::HashField::kMax';
 
 transitioning macro PromiseAllResolveElementClosure<F: type>(
-<<<<<<< HEAD
-    implicit context: Context)(
-=======
     implicit context: PromiseAllResolveElementContext|NativeContext)(
->>>>>>> a8a80be5
     value: JSAny, function: JSFunction, wrapResultFunctor: F,
     hasResolveAndRejectClosures: constexpr bool): JSAny {
   // We use the {function}s context as the marker to remember whether this
@@ -121,70 +117,6 @@
   dcheck(identityHash > 0);
   const index = identityHash - 1;
 
-<<<<<<< HEAD
-  // Check if we need to grow the [[ValuesArray]] to store {value} at {index}.
-  const valuesArray = UnsafeCast<JSArray>(
-      context[PromiseAllResolveElementContextSlots::
-                  kPromiseAllResolveElementValuesArraySlot]);
-  const elements = UnsafeCast<FixedArray>(valuesArray.elements);
-  const valuesLength = Convert<intptr>(valuesArray.length);
-  if (index < valuesLength) {
-    // The {index} is in bounds of the {values_array}, check if this element has
-    // already been resolved, and store the {value} if not.
-    //
-    // Promise.allSettled, for each input element, has both a resolve and a
-    // reject closure that share an [[AlreadyCalled]] boolean. That is, the
-    // input element can only be settled once: after resolve is called, reject
-    // returns early, and vice versa. Using {function}'s context as the marker
-    // only tracks per-closure instead of per-element. When the second
-    // resolve/reject closure is called on the same index, values.object[index]
-    // will already exist and will not be the hole value. In that case, return
-    // early. Everything up to this point is not yet observable to user code.
-    // This is not a problem for Promise.all since Promise.all has a single
-    // resolve closure (no reject) per element.
-    if (hasResolveAndRejectClosures) {
-      if (elements.objects[index] != TheHole) deferred {
-          return Undefined;
-        }
-    }
-
-    // Update the value depending on whether Promise.all or
-    // Promise.allSettled is called.
-    const updatedValue = wrapResultFunctor.Call(nativeContext, value);
-    elements.objects[index] = updatedValue;
-  } else {
-    // Check if we need to grow the backing store.
-    //
-    // There's no need to check if this element has already been resolved for
-    // Promise.allSettled if {values_array} has not yet grown to the index.
-    const newLength = index + 1;
-    const elementsLength = elements.length_intptr;
-
-    // Update the value depending on whether Promise.all or
-    // Promise.allSettled is called.
-    const updatedValue = wrapResultFunctor.Call(nativeContext, value);
-
-    if (index < elementsLength) {
-      // The {index} is within bounds of the {elements} backing store, so
-      // just store the {value} and update the "length" of the {values_array}.
-      valuesArray.length = Convert<Smi>(newLength);
-      elements.objects[index] = updatedValue;
-    } else
-      deferred {
-        // We need to grow the backing store to fit the {index} as well.
-        const newElementsLength = IntPtrMin(
-            CalculateNewElementsCapacity(newLength),
-            kPropertyArrayHashFieldMax + 1);
-        assert(index < newElementsLength);
-        assert(elementsLength < newElementsLength);
-        const newElements =
-            ExtractFixedArray(elements, 0, elementsLength, newElementsLength);
-        newElements.objects[index] = updatedValue;
-
-        // Update backing store and "length" on {values_array}.
-        valuesArray.elements = newElements;
-        valuesArray.length = Convert<Smi>(newLength);
-=======
   let remainingElementsCount = *ContextSlot(
       promiseContext,
       PromiseAllResolveElementContextSlots::
@@ -217,7 +149,6 @@
   if (hasResolveAndRejectClosures) {
     if (values.objects[index] != TheHole) deferred {
         return Undefined;
->>>>>>> a8a80be5
       }
   }
 
