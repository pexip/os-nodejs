--- conflicted
+++ resolved
@@ -190,117 +190,6 @@
             MessageTemplate::kTooManyElementsInPromiseCombinator, 'all');
       }
 
-<<<<<<< HEAD
-      const fastIteratorResultMap = UnsafeCast<Map>(
-          nativeContext[NativeContextSlot::ITERATOR_RESULT_MAP_INDEX]);
-      while (true) {
-        let nextValue: JSAny;
-        try {
-          // Let next be IteratorStep(iteratorRecord.[[Iterator]]).
-          // If next is an abrupt completion, set iteratorRecord.[[Done]] to
-          // true. ReturnIfAbrupt(next).
-          const next: JSReceiver = iterator::IteratorStep(
-              iter, fastIteratorResultMap) otherwise goto Done;
-
-          // Let nextValue be IteratorValue(next).
-          // If nextValue is an abrupt completion, set iteratorRecord.[[Done]]
-          // to true.
-          // ReturnIfAbrupt(nextValue).
-          nextValue = iterator::IteratorValue(next, fastIteratorResultMap);
-        } catch (e) {
-          goto Reject(e);
-        }
-
-        // Check if we reached the limit.
-        if (index == kPropertyArrayHashFieldMax) {
-          // If there are too many elements (currently more than 2**21-1),
-          // raise a RangeError here (which is caught below and turned into
-          // a rejection of the resulting promise). We could gracefully handle
-          // this case as well and support more than this number of elements
-          // by going to a separate function and pass the larger indices via a
-          // separate context, but it doesn't seem likely that we need this,
-          // and it's unclear how the rest of the system deals with 2**21 live
-          // Promises anyway.
-          ThrowRangeError(
-              MessageTemplate::kTooManyElementsInPromiseCombinator, 'all');
-        }
-
-        // Set remainingElementsCount.[[Value]] to
-        //     remainingElementsCount.[[Value]] + 1.
-        const remainingElementsCount = UnsafeCast<Smi>(
-            resolveElementContext[PromiseAllResolveElementContextSlots::
-                                      kPromiseAllResolveElementRemainingSlot]);
-        resolveElementContext[PromiseAllResolveElementContextSlots::
-                                  kPromiseAllResolveElementRemainingSlot] =
-            remainingElementsCount + 1;
-
-        // Let resolveElement be CreateBuiltinFunction(steps,
-        //                                             « [[AlreadyCalled]],
-        //                                               [[Index]],
-        //                                               [[Values]],
-        //                                               [[Capability]],
-        //                                               [[RemainingElements]]
-        //                                               »).
-        // Set resolveElement.[[AlreadyCalled]] to a Record { [[Value]]: false
-        // }. Set resolveElement.[[Index]] to index. Set
-        // resolveElement.[[Values]] to values. Set
-        // resolveElement.[[Capability]] to resultCapability. Set
-        // resolveElement.[[RemainingElements]] to remainingElementsCount.
-        const resolveElementFun = createResolveElementFunctor.Call(
-            resolveElementContext, nativeContext, index, capability);
-        const rejectElementFun = createRejectElementFunctor.Call(
-            resolveElementContext, nativeContext, index, capability);
-
-        // We can skip the "resolve" lookup on the {constructor} as well as
-        // the "then" lookup on the result of the "resolve" call, and
-        // immediately chain continuation onto the {next_value} if:
-        //
-        //   (a) The {constructor} is the intrinsic %Promise% function, and
-        //       looking up "resolve" on {constructor} yields the initial
-        //       Promise.resolve() builtin, and
-        //   (b) the promise @@species protector cell is valid, meaning that
-        //       no one messed with the Symbol.species property on any
-        //       intrinsic promise or on the Promise.prototype, and
-        //   (c) the {next_value} is a JSPromise whose [[Prototype]] field
-        //       contains the intrinsic %PromisePrototype%, and
-        //   (d) we're not running with async_hooks or DevTools enabled.
-        //
-        // In that case we also don't need to allocate a chained promise for
-        // the PromiseReaction (aka we can pass undefined to
-        // PerformPromiseThen), since this is only necessary for DevTools and
-        // PromiseHooks.
-        if (promiseResolveFunction != Undefined || NeedsAnyPromiseHooks() ||
-            IsPromiseSpeciesProtectorCellInvalid() || Is<Smi>(nextValue) ||
-            !IsPromiseThenLookupChainIntact(
-                nativeContext, UnsafeCast<HeapObject>(nextValue).map)) {
-          // Let nextPromise be ? Call(constructor, _promiseResolve_, «
-          // nextValue »).
-          const nextPromise = CallResolve(
-              UnsafeCast<Constructor>(constructor), promiseResolveFunction,
-              nextValue);
-
-          // Perform ? Invoke(nextPromise, "then", « resolveElement,
-          //                  resultCapability.[[Reject]] »).
-          const then = GetProperty(nextPromise, kThenString);
-          const thenResult = Call(
-              nativeContext, then, nextPromise, resolveElementFun,
-              rejectElementFun);
-
-          // For catch prediction, mark that rejections here are
-          // semantically handled by the combined Promise.
-          if (IsDebugActive() && Is<JSPromise>(thenResult)) deferred {
-              SetPropertyStrict(
-                  context, thenResult, kPromiseHandledBySymbol, promise);
-            }
-        } else {
-          PerformPromiseThenImpl(
-              UnsafeCast<JSPromise>(nextValue), resolveElementFun,
-              rejectElementFun, Undefined);
-        }
-
-        // Set index to index + 1.
-        index += 1;
-=======
       // Set remainingElementsCount.[[Value]] to
       //     remainingElementsCount.[[Value]] + 1.
       *ContextSlot(
@@ -368,7 +257,6 @@
         PerformPromiseThenImpl(
             UnsafeCast<JSPromise>(nextValue), resolveElementFun,
             rejectElementFun, Undefined);
->>>>>>> a8a80be5
       }
 
       // Set index to index + 1.
