// Copyright 2012 the V8 project authors. All rights reserved.
// Use of this source code is governed by a BSD-style license that can be
// found in the LICENSE file.

// Platform-specific code for POSIX goes here. This is not a platform on its
// own, but contains the parts which are the same across the POSIX platforms
// Linux, MacOS, FreeBSD, OpenBSD, NetBSD and QNX.

#include <errno.h>
#include <limits.h>
#include <pthread.h>
#if defined(__DragonFly__) || defined(__FreeBSD__) || defined(__OpenBSD__)
#include <pthread_np.h>  // for pthread_set_name_np
#endif
#include <fcntl.h>
#include <sched.h>  // for sched_yield
#include <stdio.h>
#include <sys/mman.h>
#include <sys/stat.h>
#include <sys/time.h>
#include <sys/types.h>
#include <time.h>
#include <unistd.h>
#if defined(__APPLE__) || defined(__DragonFly__) || defined(__FreeBSD__) || \
    defined(__NetBSD__) || defined(__OpenBSD__)
#include <sys/sysctl.h>  // for sysctl
#endif

#if defined(ANDROID) && !defined(V8_ANDROID_LOG_STDOUT)
#define LOG_TAG "v8"
#include <android/log.h>
#endif

#include <cmath>
#include <cstdlib>

#include "src/base/platform/platform-posix.h"

#include "src/base/lazy-instance.h"
#include "src/base/macros.h"
#include "src/base/platform/platform.h"
#include "src/base/platform/time.h"
#include "src/base/utils/random-number-generator.h"

#ifdef V8_FAST_TLS_SUPPORTED
#include <atomic>
#endif

#if V8_OS_DARWIN || V8_OS_LINUX
#include <dlfcn.h>  // for dlsym
#endif

#if V8_OS_DARWIN
#include <mach/mach.h>
#endif

#if V8_OS_LINUX
#include <sys/prctl.h>  // for prctl
#endif

#if defined(V8_OS_FUCHSIA)
#include <zircon/process.h>
#else
#include <sys/resource.h>
#endif

#if !defined(_AIX) && !defined(V8_OS_FUCHSIA)
#include <sys/syscall.h>
#endif

#if V8_OS_FREEBSD || V8_OS_DARWIN || V8_OS_OPENBSD || V8_OS_SOLARIS
#define MAP_ANONYMOUS MAP_ANON
#endif

#if defined(V8_OS_SOLARIS)
#if (defined(_POSIX_C_SOURCE) && _POSIX_C_SOURCE > 2) || defined(__EXTENSIONS__)
extern "C" int madvise(caddr_t, size_t, int);
#else
extern int madvise(caddr_t, size_t, int);
#endif
#endif

#ifndef MADV_FREE
#define MADV_FREE MADV_DONTNEED
#endif

#if defined(V8_LIBC_GLIBC)
extern "C" void* __libc_stack_end;
#endif

namespace v8 {
namespace base {

namespace {

// 0 is never a valid thread id.
const pthread_t kNoThread = static_cast<pthread_t>(0);

bool g_hard_abort = false;

const char* g_gc_fake_mmap = nullptr;

DEFINE_LAZY_LEAKY_OBJECT_GETTER(RandomNumberGenerator,
                                GetPlatformRandomNumberGenerator)
static LazyMutex rng_mutex = LAZY_MUTEX_INITIALIZER;

#if !V8_OS_FUCHSIA
#if V8_OS_DARWIN
// kMmapFd is used to pass vm_alloc flags to tag the region with the user
// defined tag 255 This helps identify V8-allocated regions in memory analysis
// tools like vmmap(1).
const int kMmapFd = VM_MAKE_TAG(255);
#else   // !V8_OS_DARWIN
const int kMmapFd = -1;
#endif  // !V8_OS_DARWIN

#if defined(V8_TARGET_OS_MACOS) && V8_HOST_ARCH_ARM64
// During snapshot generation in cross builds, sysconf() runs on the Intel
// host and returns host page size, while the snapshot needs to use the
// target page size.
constexpr int kAppleArmPageSize = 1 << 14;
#endif

const int kMmapFdOffset = 0;

// TODO(v8:10026): Add the right permission flag to make executable pages
// guarded.
int GetProtectionFromMemoryPermission(OS::MemoryPermission access) {
  switch (access) {
    case OS::MemoryPermission::kNoAccess:
    case OS::MemoryPermission::kNoAccessWillJitLater:
      return PROT_NONE;
    case OS::MemoryPermission::kRead:
      return PROT_READ;
    case OS::MemoryPermission::kReadWrite:
      return PROT_READ | PROT_WRITE;
    case OS::MemoryPermission::kReadWriteExecute:
      return PROT_READ | PROT_WRITE | PROT_EXEC;
    case OS::MemoryPermission::kReadExecute:
      return PROT_READ | PROT_EXEC;
  }
  UNREACHABLE();
}

enum class PageType { kShared, kPrivate };

int GetFlagsForMemoryPermission(OS::MemoryPermission access,
                                PageType page_type) {
  int flags = MAP_ANONYMOUS;
  flags |= (page_type == PageType::kShared) ? MAP_SHARED : MAP_PRIVATE;
  if (access == OS::MemoryPermission::kNoAccess) {
#if !V8_OS_AIX && !V8_OS_FREEBSD && !V8_OS_QNX
    flags |= MAP_NORESERVE;
#endif  // !V8_OS_AIX && !V8_OS_FREEBSD && !V8_OS_QNX
#if V8_OS_QNX
    flags |= MAP_LAZY;
#endif  // V8_OS_QNX
  }
#if V8_OS_DARWIN
  // MAP_JIT is required to obtain writable and executable pages when the
  // hardened runtime/memory protection is enabled, which is optional (via code
  // signing) on Intel-based Macs but mandatory on Apple silicon ones. See also
  // https://developer.apple.com/documentation/apple-silicon/porting-just-in-time-compilers-to-apple-silicon.
  if (access == OS::MemoryPermission::kNoAccessWillJitLater) {
    flags |= MAP_JIT;
  }
#endif  // V8_OS_DARWIN
  return flags;
}

void* Allocate(void* hint, size_t size, OS::MemoryPermission access,
               PageType page_type) {
  int prot = GetProtectionFromMemoryPermission(access);
  int flags = GetFlagsForMemoryPermission(access, page_type);
  void* result = mmap(hint, size, prot, flags, kMmapFd, kMmapFdOffset);
  if (result == MAP_FAILED) return nullptr;
<<<<<<< HEAD
=======

#if V8_ENABLE_PRIVATE_MAPPING_FORK_OPTIMIZATION
  // This is advisory, so we ignore errors.
  madvise(result, size, MADV_DONTFORK);
#endif

>>>>>>> 8a2d13a7
#if ENABLE_HUGEPAGE
  if (result != nullptr && size >= kHugePageSize) {
    const uintptr_t huge_start =
        RoundUp(reinterpret_cast<uintptr_t>(result), kHugePageSize);
    const uintptr_t huge_end =
        RoundDown(reinterpret_cast<uintptr_t>(result) + size, kHugePageSize);
    if (huge_end > huge_start) {
      // Bail out in case the aligned addresses do not provide a block of at
      // least kHugePageSize size.
      madvise(reinterpret_cast<void*>(huge_start), huge_end - huge_start,
              MADV_HUGEPAGE);
    }
  }
#endif

  return result;
}

#endif  // !V8_OS_FUCHSIA

}  // namespace

#if V8_OS_LINUX || V8_OS_FREEBSD
#ifdef __arm__

bool OS::ArmUsingHardFloat() {
  // GCC versions 4.6 and above define __ARM_PCS or __ARM_PCS_VFP to specify
  // the Floating Point ABI used (PCS stands for Procedure Call Standard).
  // We use these as well as a couple of other defines to statically determine
  // what FP ABI used.
  // GCC versions 4.4 and below don't support hard-fp.
  // GCC versions 4.5 may support hard-fp without defining __ARM_PCS or
  // __ARM_PCS_VFP.

#define GCC_VERSION \
  (__GNUC__ * 10000 + __GNUC_MINOR__ * 100 + __GNUC_PATCHLEVEL__)
#if GCC_VERSION >= 40600 && !defined(__clang__)
#if defined(__ARM_PCS_VFP)
  return true;
#else
  return false;
#endif

#elif GCC_VERSION < 40500 && !defined(__clang__)
  return false;

#else
#if defined(__ARM_PCS_VFP)
  return true;
#elif defined(__ARM_PCS) || defined(__SOFTFP__) || defined(__SOFTFP) || \
    !defined(__VFP_FP__)
  return false;
#else
#error \
    "Your version of compiler does not report the FP ABI compiled for."     \
       "Please report it on this issue"                                        \
       "http://code.google.com/p/v8/issues/detail?id=2140"

#endif
#endif
#undef GCC_VERSION
}

#endif  // def __arm__
#endif

void PosixInitializeCommon(bool hard_abort, const char* const gc_fake_mmap) {
  g_hard_abort = hard_abort;
  g_gc_fake_mmap = gc_fake_mmap;
}

#if !V8_OS_FUCHSIA
void OS::Initialize(bool hard_abort, const char* const gc_fake_mmap) {
  PosixInitializeCommon(hard_abort, gc_fake_mmap);
}
#endif  // !V8_OS_FUCHSIA

int OS::ActivationFrameAlignment() {
#if V8_TARGET_ARCH_ARM
  // On EABI ARM targets this is required for fp correctness in the
  // runtime system.
  return 8;
#elif V8_TARGET_ARCH_MIPS
  return 8;
#elif V8_TARGET_ARCH_S390
  return 8;
#else
  // Otherwise we just assume 16 byte alignment, i.e.:
  // - With gcc 4.4 the tree vectorization optimizer can generate code
  //   that requires 16 byte alignment such as movdqa on x86.
  // - Mac OS X, PPC and Solaris (64-bit) activation frames must
  //   be 16 byte-aligned;  see "Mac OS X ABI Function Call Guide"
  return 16;
#endif
}

// static
size_t OS::AllocatePageSize() {
#if defined(V8_TARGET_OS_MACOS) && V8_HOST_ARCH_ARM64
  return kAppleArmPageSize;
#else
  static size_t page_size = static_cast<size_t>(sysconf(_SC_PAGESIZE));
  return page_size;
#endif
}

// static
size_t OS::CommitPageSize() {
  // Commit and allocate page size are the same on posix.
  return OS::AllocatePageSize();
}

// static
void OS::SetRandomMmapSeed(int64_t seed) {
  if (seed) {
    MutexGuard guard(rng_mutex.Pointer());
    GetPlatformRandomNumberGenerator()->SetSeed(seed);
  }
}

// static
void* OS::GetRandomMmapAddr() {
  uintptr_t raw_addr;
  {
    MutexGuard guard(rng_mutex.Pointer());
    GetPlatformRandomNumberGenerator()->NextBytes(&raw_addr, sizeof(raw_addr));
  }
#if V8_HOST_ARCH_ARM64
#if defined(V8_TARGET_OS_MACOS)
  DCHECK_EQ(1 << 14, AllocatePageSize());
#endif
  // Keep the address page-aligned, AArch64 supports 4K, 16K and 64K
  // configurations.
  raw_addr = RoundDown(raw_addr, AllocatePageSize());
#endif
#if defined(V8_USE_ADDRESS_SANITIZER) || defined(MEMORY_SANITIZER) || \
    defined(THREAD_SANITIZER) || defined(LEAK_SANITIZER)
  // If random hint addresses interfere with address ranges hard coded in
  // sanitizers, bad things happen. This address range is copied from TSAN
  // source but works with all tools.
  // See crbug.com/539863.
  raw_addr &= 0x007fffff0000ULL;
  raw_addr += 0x7e8000000000ULL;
#else
#if V8_TARGET_ARCH_X64 || V8_TARGET_ARCH_ARM64
  // Currently available CPUs have 48 bits of virtual addressing.  Truncate
  // the hint address to 46 bits to give the kernel a fighting chance of
  // fulfilling our placement request.
  raw_addr &= uint64_t{0x3FFFFFFFF000};
#elif V8_TARGET_ARCH_PPC64
#if V8_OS_AIX
  // AIX: 64 bits of virtual addressing, but we limit address range to:
  //   a) minimize Segment Lookaside Buffer (SLB) misses and
  raw_addr &= uint64_t{0x3FFFF000};
  // Use extra address space to isolate the mmap regions.
  raw_addr += uint64_t{0x400000000000};
#elif V8_TARGET_BIG_ENDIAN
  // Big-endian Linux: 42 bits of virtual addressing.
  raw_addr &= uint64_t{0x03FFFFFFF000};
#else
  // Little-endian Linux: 46 bits of virtual addressing.
  raw_addr &= uint64_t{0x3FFFFFFF0000};
#endif
#elif V8_TARGET_ARCH_S390X
  // Linux on Z uses bits 22-32 for Region Indexing, which translates to 42 bits
  // of virtual addressing.  Truncate to 40 bits to allow kernel chance to
  // fulfill request.
  raw_addr &= uint64_t{0xFFFFFFF000};
#elif V8_TARGET_ARCH_S390
  // 31 bits of virtual addressing.  Truncate to 29 bits to allow kernel chance
  // to fulfill request.
  raw_addr &= 0x1FFFF000;
#elif V8_TARGET_ARCH_MIPS64
  // 42 bits of virtual addressing. Truncate to 40 bits to allow kernel chance
  // to fulfill request.
  raw_addr &= uint64_t{0xFFFFFF0000};
#elif V8_TARGET_ARCH_RISCV64
  // TODO(RISCV): We need more information from the kernel to correctly mask
  // this address for RISC-V. https://github.com/v8-riscv/v8/issues/375
  raw_addr &= uint64_t{0xFFFFFF0000};
#elif V8_TARGET_ARCH_LOONG64
  // 42 bits of virtual addressing. Truncate to 40 bits to allow kernel chance
  // to fulfill request.
  raw_addr &= uint64_t{0xFFFFFF0000};
#else
  raw_addr &= 0x3FFFF000;

#ifdef __sun
  // For our Solaris/illumos mmap hint, we pick a random address in the bottom
  // half of the top half of the address space (that is, the third quarter).
  // Because we do not MAP_FIXED, this will be treated only as a hint -- the
  // system will not fail to mmap() because something else happens to already
  // be mapped at our random address. We deliberately set the hint high enough
  // to get well above the system's break (that is, the heap); Solaris and
  // illumos will try the hint and if that fails allocate as if there were
  // no hint at all. The high hint prevents the break from getting hemmed in
  // at low values, ceding half of the address space to the system heap.
  raw_addr += 0x80000000;
#elif V8_OS_AIX
  // The range 0x30000000 - 0xD0000000 is available on AIX;
  // choose the upper range.
  raw_addr += 0x90000000;
#else
  // The range 0x20000000 - 0x60000000 is relatively unpopulated across a
  // variety of ASLR modes (PAE kernel, NX compat mode, etc) and on macos
  // 10.6 and 10.7.
  raw_addr += 0x20000000;
#endif
#endif
#endif
  return reinterpret_cast<void*>(raw_addr);
}

// TODO(bbudge) Move Cygwin and Fuchsia stuff into platform-specific files.
#if !V8_OS_CYGWIN && !V8_OS_FUCHSIA
// static
void* OS::Allocate(void* hint, size_t size, size_t alignment,
                   MemoryPermission access) {
  size_t page_size = AllocatePageSize();
  DCHECK_EQ(0, size % page_size);
  DCHECK_EQ(0, alignment % page_size);
  hint = AlignedAddress(hint, alignment);
  // Add the maximum misalignment so we are guaranteed an aligned base address.
  size_t request_size = size + (alignment - page_size);
  request_size = RoundUp(request_size, OS::AllocatePageSize());
  void* result = base::Allocate(hint, request_size, access, PageType::kPrivate);
  if (result == nullptr) return nullptr;

  // Unmap memory allocated before the aligned base address.
  uint8_t* base = static_cast<uint8_t*>(result);
  uint8_t* aligned_base = reinterpret_cast<uint8_t*>(
      RoundUp(reinterpret_cast<uintptr_t>(base), alignment));
  if (aligned_base != base) {
    DCHECK_LT(base, aligned_base);
    size_t prefix_size = static_cast<size_t>(aligned_base - base);
    Free(base, prefix_size);
    request_size -= prefix_size;
  }
  // Unmap memory allocated after the potentially unaligned end.
  if (size != request_size) {
    DCHECK_LT(size, request_size);
    size_t suffix_size = request_size - size;
    Free(aligned_base + size, suffix_size);
    request_size -= suffix_size;
  }

  DCHECK_EQ(size, request_size);
  return static_cast<void*>(aligned_base);
}

// static
void* OS::AllocateShared(size_t size, MemoryPermission access) {
  DCHECK_EQ(0, size % AllocatePageSize());
  return base::Allocate(nullptr, size, access, PageType::kShared);
}

// static
void OS::Free(void* address, size_t size) {
  DCHECK_EQ(0, reinterpret_cast<uintptr_t>(address) % AllocatePageSize());
  DCHECK_EQ(0, size % AllocatePageSize());
  CHECK_EQ(0, munmap(address, size));
<<<<<<< HEAD
}

// macOS specific implementation in platform-macos.cc.
#if !defined(V8_OS_MACOS)
// static
void* OS::AllocateShared(void* hint, size_t size, MemoryPermission access,
                         PlatformSharedMemoryHandle handle, uint64_t offset) {
  DCHECK_EQ(0, size % AllocatePageSize());
  int prot = GetProtectionFromMemoryPermission(access);
  int fd = FileDescriptorFromSharedMemoryHandle(handle);
  void* result = mmap(hint, size, prot, MAP_SHARED, fd, offset);
  if (result == MAP_FAILED) return nullptr;
  return result;
}
#endif  // !defined(V8_OS_MACOS)

// static
void OS::FreeShared(void* address, size_t size) {
  DCHECK_EQ(0, size % AllocatePageSize());
  CHECK_EQ(0, munmap(address, size));
=======
>>>>>>> 8a2d13a7
}

// macOS specific implementation in platform-macos.cc.
#if !defined(V8_OS_MACOS)
// static
<<<<<<< HEAD
=======
void* OS::AllocateShared(void* hint, size_t size, MemoryPermission access,
                         PlatformSharedMemoryHandle handle, uint64_t offset) {
  DCHECK_EQ(0, size % AllocatePageSize());
  int prot = GetProtectionFromMemoryPermission(access);
  int fd = FileDescriptorFromSharedMemoryHandle(handle);
  void* result = mmap(hint, size, prot, MAP_SHARED, fd, offset);
  if (result == MAP_FAILED) return nullptr;
  return result;
}
#endif  // !defined(V8_OS_MACOS)

// static
void OS::FreeShared(void* address, size_t size) {
  DCHECK_EQ(0, size % AllocatePageSize());
  CHECK_EQ(0, munmap(address, size));
}

// static
>>>>>>> 8a2d13a7
void OS::Release(void* address, size_t size) {
  DCHECK_EQ(0, reinterpret_cast<uintptr_t>(address) % CommitPageSize());
  DCHECK_EQ(0, size % CommitPageSize());
  CHECK_EQ(0, munmap(address, size));
}

// static
bool OS::SetPermissions(void* address, size_t size, MemoryPermission access) {
  DCHECK_EQ(0, reinterpret_cast<uintptr_t>(address) % CommitPageSize());
  DCHECK_EQ(0, size % CommitPageSize());

  int prot = GetProtectionFromMemoryPermission(access);
  int ret = mprotect(address, size, prot);

  // MacOS 11.2 on Apple Silicon refuses to switch permissions from
  // rwx to none. Just use madvise instead.
#if defined(V8_OS_DARWIN)
  if (ret != 0 && access == OS::MemoryPermission::kNoAccess) {
    ret = madvise(address, size, MADV_FREE_REUSABLE);
    return ret == 0;
  }
#endif

  if (ret == 0 && access == OS::MemoryPermission::kNoAccess) {
    // This is advisory; ignore errors and continue execution.
    USE(DiscardSystemPages(address, size));
  }

// For accounting purposes, we want to call MADV_FREE_REUSE on macOS after
// changing permissions away from OS::MemoryPermission::kNoAccess. Since this
// state is not kept at this layer, we always call this if access != kNoAccess.
// The cost is a syscall that effectively no-ops.
// TODO(erikchen): Fix this to only call MADV_FREE_REUSE when necessary.
// https://crbug.com/823915
#if defined(V8_OS_DARWIN)
  if (access != OS::MemoryPermission::kNoAccess)
    madvise(address, size, MADV_FREE_REUSE);
#endif

  return ret == 0;
}

// static
bool OS::DiscardSystemPages(void* address, size_t size) {
  // Roughly based on PartitionAlloc's DiscardSystemPagesInternal
  // (base/allocator/partition_allocator/page_allocator_internals_posix.h)
  DCHECK_EQ(0, reinterpret_cast<uintptr_t>(address) % CommitPageSize());
  DCHECK_EQ(0, size % CommitPageSize());
#if defined(V8_OS_DARWIN)
  // On OSX, MADV_FREE_REUSABLE has comparable behavior to MADV_FREE, but also
  // marks the pages with the reusable bit, which allows both Activity Monitor
  // and memory-infra to correctly track the pages.
  int ret = madvise(address, size, MADV_FREE_REUSABLE);
  if (ret) {
    // MADV_FREE_REUSABLE sometimes fails, so fall back to MADV_DONTNEED.
    ret = madvise(address, size, MADV_DONTNEED);
  }
#elif defined(_AIX) || defined(V8_OS_SOLARIS)
  int ret = madvise(reinterpret_cast<caddr_t>(address), size, MADV_FREE);
  if (ret != 0 && errno == ENOSYS)
    return true;  // madvise is not available on all systems.
  if (ret != 0 && errno == EINVAL)
    ret = madvise(reinterpret_cast<caddr_t>(address), size, MADV_DONTNEED);
#else
  int ret = madvise(address, size, MADV_DONTNEED);
#endif
  return ret == 0;
}

#if !defined(_AIX)
// See AIX version for details.
// static
bool OS::DecommitPages(void* address, size_t size) {
  DCHECK_EQ(0, reinterpret_cast<uintptr_t>(address) % CommitPageSize());
  DCHECK_EQ(0, size % CommitPageSize());
  // From https://pubs.opengroup.org/onlinepubs/9699919799/functions/mmap.html:
  // "If a MAP_FIXED request is successful, then any previous mappings [...] for
  // those whole pages containing any part of the address range [pa,pa+len)
  // shall be removed, as if by an appropriate call to munmap(), before the new
  // mapping is established." As a consequence, the memory will be
  // zero-initialized on next access.
  void* ptr = mmap(address, size, PROT_NONE,
                   MAP_FIXED | MAP_ANONYMOUS | MAP_PRIVATE, -1, 0);
  return ptr == address;
}
#endif  // !defined(_AIX)

// static
bool OS::CanReserveAddressSpace() { return true; }

// static
Optional<AddressSpaceReservation> OS::CreateAddressSpaceReservation(
    void* hint, size_t size, size_t alignment,
    MemoryPermission max_permission) {
  // On POSIX, address space reservations are backed by private memory mappings.
  MemoryPermission permission = MemoryPermission::kNoAccess;
  if (max_permission == MemoryPermission::kReadWriteExecute) {
    permission = MemoryPermission::kNoAccessWillJitLater;
  }

  void* reservation = Allocate(hint, size, alignment, permission);
  if (!reservation && permission == MemoryPermission::kNoAccessWillJitLater) {
    // Retry without MAP_JIT, for example in case we are running on an old OS X.
    permission = MemoryPermission::kNoAccess;
    reservation = Allocate(hint, size, alignment, permission);
  }

  if (!reservation) return {};

  return AddressSpaceReservation(reservation, size);
}

// static
void OS::FreeAddressSpaceReservation(AddressSpaceReservation reservation) {
  Free(reservation.base(), reservation.size());
}

// macOS specific implementation in platform-macos.cc.
#if !defined(V8_OS_MACOS)
// static
// Need to disable CFI_ICALL due to the indirect call to memfd_create.
DISABLE_CFI_ICALL
PlatformSharedMemoryHandle OS::CreateSharedMemoryHandleForTesting(size_t size) {
  return kInvalidSharedMemoryHandle;
}

// static
void OS::DestroySharedMemoryHandle(PlatformSharedMemoryHandle handle) {
  DCHECK_NE(kInvalidSharedMemoryHandle, handle);
  int fd = FileDescriptorFromSharedMemoryHandle(handle);
  CHECK_EQ(0, close(fd));
}
#endif  // !defined(V8_OS_MACOS)

// static
bool OS::HasLazyCommits() {
#if V8_OS_AIX || V8_OS_LINUX || V8_OS_DARWIN
  return true;
#else
  // TODO(bbudge) Return true for all POSIX platforms.
  return false;
#endif
}
#endif  // !V8_OS_CYGWIN && !V8_OS_FUCHSIA

const char* OS::GetGCFakeMMapFile() {
  return g_gc_fake_mmap;
}


void OS::Sleep(TimeDelta interval) {
  usleep(static_cast<useconds_t>(interval.InMicroseconds()));
}


void OS::Abort() {
  if (g_hard_abort) {
    IMMEDIATE_CRASH();
  }
  // Redirect to std abort to signal abnormal program termination.
  abort();
}


void OS::DebugBreak() {
#if V8_HOST_ARCH_ARM
  asm("bkpt 0");
#elif V8_HOST_ARCH_ARM64
  asm("brk 0");
#elif V8_HOST_ARCH_MIPS
  asm("break");
#elif V8_HOST_ARCH_MIPS64
  asm("break");
#elif V8_HOST_ARCH_LOONG64
  asm("break 0");
#elif V8_HOST_ARCH_PPC || V8_HOST_ARCH_PPC64
  asm("twge 2,2");
#elif V8_HOST_ARCH_IA32
  asm("int $3");
#elif V8_HOST_ARCH_X64
  asm("int $3");
#elif V8_HOST_ARCH_S390
  // Software breakpoint instruction is 0x0001
  asm volatile(".word 0x0001");
#elif V8_HOST_ARCH_RISCV64
  asm("ebreak");
#else
#error Unsupported host architecture.
#endif
}


class PosixMemoryMappedFile final : public OS::MemoryMappedFile {
 public:
  PosixMemoryMappedFile(FILE* file, void* memory, size_t size)
      : file_(file), memory_(memory), size_(size) {}
  ~PosixMemoryMappedFile() final;
  void* memory() const final { return memory_; }
  size_t size() const final { return size_; }

 private:
  FILE* const file_;
  void* const memory_;
  size_t const size_;
};


// static
OS::MemoryMappedFile* OS::MemoryMappedFile::open(const char* name,
                                                 FileMode mode) {
  const char* fopen_mode = (mode == FileMode::kReadOnly) ? "r" : "r+";
  struct stat statbuf;
  // Make sure path exists and is not a directory.
  if (stat(name, &statbuf) == 0 && !S_ISDIR(statbuf.st_mode)) {
    if (FILE* file = fopen(name, fopen_mode)) {
      if (fseek(file, 0, SEEK_END) == 0) {
        long size = ftell(file);  // NOLINT(runtime/int)
        if (size == 0) return new PosixMemoryMappedFile(file, nullptr, 0);
        if (size > 0) {
          int prot = PROT_READ;
          int flags = MAP_PRIVATE;
          if (mode == FileMode::kReadWrite) {
            prot |= PROT_WRITE;
            flags = MAP_SHARED;
          }
          void* const memory =
              mmap(OS::GetRandomMmapAddr(), size, prot, flags, fileno(file), 0);
          if (memory != MAP_FAILED) {
            return new PosixMemoryMappedFile(file, memory, size);
          }
        }
      }
      fclose(file);
    }
  }
  return nullptr;
}

// static
OS::MemoryMappedFile* OS::MemoryMappedFile::create(const char* name,
                                                   size_t size, void* initial) {
  if (FILE* file = fopen(name, "w+")) {
    if (size == 0) return new PosixMemoryMappedFile(file, nullptr, 0);
    size_t result = fwrite(initial, 1, size, file);
    if (result == size && !ferror(file)) {
      void* memory = mmap(OS::GetRandomMmapAddr(), result,
                          PROT_READ | PROT_WRITE, MAP_SHARED, fileno(file), 0);
      if (memory != MAP_FAILED) {
        return new PosixMemoryMappedFile(file, memory, result);
      }
    }
    fclose(file);
  }
  return nullptr;
}


PosixMemoryMappedFile::~PosixMemoryMappedFile() {
  if (memory_) OS::Free(memory_, RoundUp(size_, OS::AllocatePageSize()));
  fclose(file_);
}


int OS::GetCurrentProcessId() {
  return static_cast<int>(getpid());
}


int OS::GetCurrentThreadId() {
#if V8_OS_DARWIN || (V8_OS_ANDROID && defined(__APPLE__))
  return static_cast<int>(pthread_mach_thread_np(pthread_self()));
#elif V8_OS_LINUX
  return static_cast<int>(syscall(__NR_gettid));
#elif V8_OS_ANDROID
  return static_cast<int>(gettid());
#elif V8_OS_AIX
  return static_cast<int>(thread_self());
#elif V8_OS_FUCHSIA
  return static_cast<int>(zx_thread_self());
#elif V8_OS_SOLARIS
  return static_cast<int>(pthread_self());
#else
  return static_cast<int>(reinterpret_cast<intptr_t>(pthread_self()));
#endif
}

void OS::ExitProcess(int exit_code) {
  // Use _exit instead of exit to avoid races between isolate
  // threads and static destructors.
  fflush(stdout);
  fflush(stderr);
  _exit(exit_code);
}

// ----------------------------------------------------------------------------
// POSIX date/time support.
//

#if !defined(V8_OS_FUCHSIA)
int OS::GetUserTime(uint32_t* secs, uint32_t* usecs) {
  struct rusage usage;

  if (getrusage(RUSAGE_SELF, &usage) < 0) return -1;
  *secs = static_cast<uint32_t>(usage.ru_utime.tv_sec);
  *usecs = static_cast<uint32_t>(usage.ru_utime.tv_usec);
  return 0;
}
#endif

double OS::TimeCurrentMillis() {
  return Time::Now().ToJsTime();
}

double PosixTimezoneCache::DaylightSavingsOffset(double time) {
  if (std::isnan(time)) return std::numeric_limits<double>::quiet_NaN();
  time_t tv = static_cast<time_t>(std::floor(time/msPerSecond));
  struct tm tm;
  struct tm* t = localtime_r(&tv, &tm);
  if (nullptr == t) return std::numeric_limits<double>::quiet_NaN();
  return t->tm_isdst > 0 ? 3600 * msPerSecond : 0;
}


int OS::GetLastError() {
  return errno;
}


// ----------------------------------------------------------------------------
// POSIX stdio support.
//

FILE* OS::FOpen(const char* path, const char* mode) {
  FILE* file = fopen(path, mode);
  if (file == nullptr) return nullptr;
  struct stat file_stat;
  if (fstat(fileno(file), &file_stat) != 0) {
    fclose(file);
    return nullptr;
  }
  bool is_regular_file = ((file_stat.st_mode & S_IFREG) != 0);
  if (is_regular_file) return file;
  fclose(file);
  return nullptr;
}


bool OS::Remove(const char* path) {
  return (remove(path) == 0);
}

char OS::DirectorySeparator() { return '/'; }

bool OS::isDirectorySeparator(const char ch) {
  return ch == DirectorySeparator();
}


FILE* OS::OpenTemporaryFile() {
  return tmpfile();
}

const char* const OS::LogFileOpenMode = "w+";

void OS::Print(const char* format, ...) {
  va_list args;
  va_start(args, format);
  VPrint(format, args);
  va_end(args);
}


void OS::VPrint(const char* format, va_list args) {
#if defined(ANDROID) && !defined(V8_ANDROID_LOG_STDOUT)
  __android_log_vprint(ANDROID_LOG_INFO, LOG_TAG, format, args);
#else
  vprintf(format, args);
#endif
}


void OS::FPrint(FILE* out, const char* format, ...) {
  va_list args;
  va_start(args, format);
  VFPrint(out, format, args);
  va_end(args);
}


void OS::VFPrint(FILE* out, const char* format, va_list args) {
#if defined(ANDROID) && !defined(V8_ANDROID_LOG_STDOUT)
  __android_log_vprint(ANDROID_LOG_INFO, LOG_TAG, format, args);
#else
  vfprintf(out, format, args);
#endif
}


void OS::PrintError(const char* format, ...) {
  va_list args;
  va_start(args, format);
  VPrintError(format, args);
  va_end(args);
}


void OS::VPrintError(const char* format, va_list args) {
#if defined(ANDROID) && !defined(V8_ANDROID_LOG_STDOUT)
  __android_log_vprint(ANDROID_LOG_ERROR, LOG_TAG, format, args);
#else
  vfprintf(stderr, format, args);
#endif
}


int OS::SNPrintF(char* str, int length, const char* format, ...) {
  va_list args;
  va_start(args, format);
  int result = VSNPrintF(str, length, format, args);
  va_end(args);
  return result;
}


int OS::VSNPrintF(char* str,
                  int length,
                  const char* format,
                  va_list args) {
  int n = vsnprintf(str, length, format, args);
  if (n < 0 || n >= length) {
    // If the length is zero, the assignment fails.
    if (length > 0)
      str[length - 1] = '\0';
    return -1;
  } else {
    return n;
  }
}


// ----------------------------------------------------------------------------
// POSIX string support.
//

void OS::StrNCpy(char* dest, int length, const char* src, size_t n) {
  strncpy(dest, src, n);
}

// ----------------------------------------------------------------------------
// POSIX Address space reservation support.
//

#if !V8_OS_CYGWIN && !V8_OS_FUCHSIA

Optional<AddressSpaceReservation> AddressSpaceReservation::CreateSubReservation(
    void* address, size_t size, OS::MemoryPermission max_permission) {
  DCHECK(Contains(address, size));
  DCHECK_EQ(0, size % OS::AllocatePageSize());
  DCHECK_EQ(0, reinterpret_cast<uintptr_t>(address) % OS::AllocatePageSize());

  return AddressSpaceReservation(address, size);
}

bool AddressSpaceReservation::FreeSubReservation(
    AddressSpaceReservation reservation) {
  // Nothing to do.
  // Pages allocated inside the reservation must've already been freed.
  return true;
}

bool AddressSpaceReservation::Allocate(void* address, size_t size,
                                       OS::MemoryPermission access) {
  // The region is already mmap'ed, so it just has to be made accessible now.
  DCHECK(Contains(address, size));
  if (access == OS::MemoryPermission::kNoAccess) {
    // Nothing to do. We don't want to call SetPermissions with kNoAccess here
    // as that will for example mark the pages as discardable, which is
    // probably not desired here.
    return true;
  }
  return OS::SetPermissions(address, size, access);
}

bool AddressSpaceReservation::Free(void* address, size_t size) {
  DCHECK(Contains(address, size));
  return OS::DecommitPages(address, size);
}

// macOS specific implementation in platform-macos.cc.
#if !defined(V8_OS_MACOS)
bool AddressSpaceReservation::AllocateShared(void* address, size_t size,
                                             OS::MemoryPermission access,
                                             PlatformSharedMemoryHandle handle,
                                             uint64_t offset) {
  DCHECK(Contains(address, size));
  int prot = GetProtectionFromMemoryPermission(access);
  int fd = FileDescriptorFromSharedMemoryHandle(handle);
  return mmap(address, size, prot, MAP_SHARED | MAP_FIXED, fd, offset) !=
         MAP_FAILED;
}
#endif  // !defined(V8_OS_MACOS)

bool AddressSpaceReservation::FreeShared(void* address, size_t size) {
  DCHECK(Contains(address, size));
  return mmap(address, size, PROT_NONE, MAP_FIXED | MAP_ANONYMOUS | MAP_PRIVATE,
              -1, 0) == address;
}

bool AddressSpaceReservation::SetPermissions(void* address, size_t size,
                                             OS::MemoryPermission access) {
  DCHECK(Contains(address, size));
  return OS::SetPermissions(address, size, access);
}

bool AddressSpaceReservation::DiscardSystemPages(void* address, size_t size) {
  DCHECK(Contains(address, size));
  return OS::DiscardSystemPages(address, size);
}

bool AddressSpaceReservation::DecommitPages(void* address, size_t size) {
  DCHECK(Contains(address, size));
  return OS::DecommitPages(address, size);
}

#endif  // !V8_OS_CYGWIN && !V8_OS_FUCHSIA

// ----------------------------------------------------------------------------
// POSIX thread support.
//

class Thread::PlatformData {
 public:
  PlatformData() : thread_(kNoThread) {}
  pthread_t thread_;  // Thread handle for pthread.
  // Synchronizes thread creation
  Mutex thread_creation_mutex_;
};

Thread::Thread(const Options& options)
    : data_(new PlatformData),
      stack_size_(options.stack_size()),
      start_semaphore_(nullptr) {
  const int min_stack_size = static_cast<int>(PTHREAD_STACK_MIN);
  if (stack_size_ > 0) stack_size_ = std::max(stack_size_, min_stack_size);
  set_name(options.name());
}


Thread::~Thread() {
  delete data_;
}


static void SetThreadName(const char* name) {
#if V8_OS_DRAGONFLYBSD || V8_OS_FREEBSD || V8_OS_OPENBSD
  pthread_set_name_np(pthread_self(), name);
#elif V8_OS_NETBSD
  STATIC_ASSERT(Thread::kMaxThreadNameLength <= PTHREAD_MAX_NAMELEN_NP);
  pthread_setname_np(pthread_self(), "%s", name);
#elif V8_OS_DARWIN
  // pthread_setname_np is only available in 10.6 or later, so test
  // for it at runtime.
  int (*dynamic_pthread_setname_np)(const char*);
  *reinterpret_cast<void**>(&dynamic_pthread_setname_np) =
    dlsym(RTLD_DEFAULT, "pthread_setname_np");
  if (dynamic_pthread_setname_np == nullptr) return;

  // Mac OS X does not expose the length limit of the name, so hardcode it.
  static const int kMaxNameLength = 63;
  STATIC_ASSERT(Thread::kMaxThreadNameLength <= kMaxNameLength);
  dynamic_pthread_setname_np(name);
#elif defined(PR_SET_NAME)
  prctl(PR_SET_NAME,
        reinterpret_cast<unsigned long>(name),  // NOLINT
        0, 0, 0);
#endif
}


static void* ThreadEntry(void* arg) {
  Thread* thread = reinterpret_cast<Thread*>(arg);
  // We take the lock here to make sure that pthread_create finished first since
  // we don't know which thread will run first (the original thread or the new
  // one).
  { MutexGuard lock_guard(&thread->data()->thread_creation_mutex_); }
  SetThreadName(thread->name());
  DCHECK_NE(thread->data()->thread_, kNoThread);
  thread->NotifyStartedAndRun();
  return nullptr;
}


void Thread::set_name(const char* name) {
  strncpy(name_, name, sizeof(name_) - 1);
  name_[sizeof(name_) - 1] = '\0';
}

bool Thread::Start() {
  int result;
  pthread_attr_t attr;
  memset(&attr, 0, sizeof(attr));
  result = pthread_attr_init(&attr);
  if (result != 0) return false;
  size_t stack_size = stack_size_;
  if (stack_size == 0) {
#if V8_OS_DARWIN
    // Default on Mac OS X is 512kB -- bump up to 1MB
    stack_size = 1 * 1024 * 1024;
#elif V8_OS_AIX
    // Default on AIX is 96kB -- bump up to 2MB
    stack_size = 2 * 1024 * 1024;
#endif
  }
  if (stack_size > 0) {
    result = pthread_attr_setstacksize(&attr, stack_size);
    if (result != 0) return pthread_attr_destroy(&attr), false;
  }
  {
    MutexGuard lock_guard(&data_->thread_creation_mutex_);
    result = pthread_create(&data_->thread_, &attr, ThreadEntry, this);
    if (result != 0 || data_->thread_ == kNoThread) {
      return pthread_attr_destroy(&attr), false;
    }
  }
  result = pthread_attr_destroy(&attr);
  return result == 0;
}

void Thread::Join() { pthread_join(data_->thread_, nullptr); }

static Thread::LocalStorageKey PthreadKeyToLocalKey(pthread_key_t pthread_key) {
#if V8_OS_CYGWIN
  // We need to cast pthread_key_t to Thread::LocalStorageKey in two steps
  // because pthread_key_t is a pointer type on Cygwin. This will probably not
  // work on 64-bit platforms, but Cygwin doesn't support 64-bit anyway.
  STATIC_ASSERT(sizeof(Thread::LocalStorageKey) == sizeof(pthread_key_t));
  intptr_t ptr_key = reinterpret_cast<intptr_t>(pthread_key);
  return static_cast<Thread::LocalStorageKey>(ptr_key);
#else
  return static_cast<Thread::LocalStorageKey>(pthread_key);
#endif
}


static pthread_key_t LocalKeyToPthreadKey(Thread::LocalStorageKey local_key) {
#if V8_OS_CYGWIN
  STATIC_ASSERT(sizeof(Thread::LocalStorageKey) == sizeof(pthread_key_t));
  intptr_t ptr_key = static_cast<intptr_t>(local_key);
  return reinterpret_cast<pthread_key_t>(ptr_key);
#else
  return static_cast<pthread_key_t>(local_key);
#endif
}


#ifdef V8_FAST_TLS_SUPPORTED

static std::atomic<bool> tls_base_offset_initialized{false};
intptr_t kMacTlsBaseOffset = 0;

// It's safe to do the initialization more that once, but it has to be
// done at least once.
static void InitializeTlsBaseOffset() {
  const size_t kBufferSize = 128;
  char buffer[kBufferSize];
  size_t buffer_size = kBufferSize;
  int ctl_name[] = { CTL_KERN , KERN_OSRELEASE };
  if (sysctl(ctl_name, 2, buffer, &buffer_size, nullptr, 0) != 0) {
    FATAL("V8 failed to get kernel version");
  }
  // The buffer now contains a string of the form XX.YY.ZZ, where
  // XX is the major kernel version component.
  // Make sure the buffer is 0-terminated.
  buffer[kBufferSize - 1] = '\0';
  char* period_pos = strchr(buffer, '.');
  *period_pos = '\0';
  int kernel_version_major = static_cast<int>(strtol(buffer, nullptr, 10));
  // The constants below are taken from pthreads.s from the XNU kernel
  // sources archive at www.opensource.apple.com.
  if (kernel_version_major < 11) {
    // 8.x.x (Tiger), 9.x.x (Leopard), 10.x.x (Snow Leopard) have the
    // same offsets.
#if V8_HOST_ARCH_IA32
    kMacTlsBaseOffset = 0x48;
#else
    kMacTlsBaseOffset = 0x60;
#endif
  } else {
    // 11.x.x (Lion) changed the offset.
    kMacTlsBaseOffset = 0;
  }

  tls_base_offset_initialized.store(true, std::memory_order_release);
}


static void CheckFastTls(Thread::LocalStorageKey key) {
  void* expected = reinterpret_cast<void*>(0x1234CAFE);
  Thread::SetThreadLocal(key, expected);
  void* actual = Thread::GetExistingThreadLocal(key);
  if (expected != actual) {
    FATAL("V8 failed to initialize fast TLS on current kernel");
  }
  Thread::SetThreadLocal(key, nullptr);
}

#endif  // V8_FAST_TLS_SUPPORTED


Thread::LocalStorageKey Thread::CreateThreadLocalKey() {
#ifdef V8_FAST_TLS_SUPPORTED
  bool check_fast_tls = false;
  if (!tls_base_offset_initialized.load(std::memory_order_acquire)) {
    check_fast_tls = true;
    InitializeTlsBaseOffset();
  }
#endif
  pthread_key_t key;
  int result = pthread_key_create(&key, nullptr);
  DCHECK_EQ(0, result);
  USE(result);
  LocalStorageKey local_key = PthreadKeyToLocalKey(key);
#ifdef V8_FAST_TLS_SUPPORTED
  // If we just initialized fast TLS support, make sure it works.
  if (check_fast_tls) CheckFastTls(local_key);
#endif
  return local_key;
}


void Thread::DeleteThreadLocalKey(LocalStorageKey key) {
  pthread_key_t pthread_key = LocalKeyToPthreadKey(key);
  int result = pthread_key_delete(pthread_key);
  DCHECK_EQ(0, result);
  USE(result);
}


void* Thread::GetThreadLocal(LocalStorageKey key) {
  pthread_key_t pthread_key = LocalKeyToPthreadKey(key);
  return pthread_getspecific(pthread_key);
}


void Thread::SetThreadLocal(LocalStorageKey key, void* value) {
  pthread_key_t pthread_key = LocalKeyToPthreadKey(key);
  int result = pthread_setspecific(pthread_key, value);
  DCHECK_EQ(0, result);
  USE(result);
}

// pthread_getattr_np used below is non portable (hence the _np suffix). We
// keep this version in POSIX as most Linux-compatible derivatives will
// support it. MacOS and FreeBSD are different here.
#if !defined(V8_OS_FREEBSD) && !defined(V8_OS_DARWIN) && !defined(_AIX) && \
    !defined(V8_OS_SOLARIS)

// static
Stack::StackSlot Stack::GetStackStart() {
  pthread_attr_t attr;
  int error = pthread_getattr_np(pthread_self(), &attr);
  if (!error) {
    void* base;
    size_t size;
    error = pthread_attr_getstack(&attr, &base, &size);
    CHECK(!error);
    pthread_attr_destroy(&attr);
    return reinterpret_cast<uint8_t*>(base) + size;
  }

#if defined(V8_LIBC_GLIBC)
  // pthread_getattr_np can fail for the main thread. In this case
  // just like NaCl we rely on the __libc_stack_end to give us
  // the start of the stack.
  // See https://code.google.com/p/nativeclient/issues/detail?id=3431.
  return __libc_stack_end;
#else
  return nullptr;
#endif  // !defined(V8_LIBC_GLIBC)
}

#endif  // !defined(V8_OS_FREEBSD) && !defined(V8_OS_DARWIN) &&
        // !defined(_AIX) && !defined(V8_OS_SOLARIS)

// static
Stack::StackSlot Stack::GetCurrentStackPosition() {
  return __builtin_frame_address(0);
}

#undef LOG_TAG
#undef MAP_ANONYMOUS
#undef MADV_FREE

}  // namespace base
}  // namespace v8<|MERGE_RESOLUTION|>--- conflicted
+++ resolved
@@ -174,15 +174,12 @@
   int flags = GetFlagsForMemoryPermission(access, page_type);
   void* result = mmap(hint, size, prot, flags, kMmapFd, kMmapFdOffset);
   if (result == MAP_FAILED) return nullptr;
-<<<<<<< HEAD
-=======
 
 #if V8_ENABLE_PRIVATE_MAPPING_FORK_OPTIMIZATION
   // This is advisory, so we ignore errors.
   madvise(result, size, MADV_DONTFORK);
 #endif
 
->>>>>>> 8a2d13a7
 #if ENABLE_HUGEPAGE
   if (result != nullptr && size >= kHugePageSize) {
     const uintptr_t huge_start =
@@ -444,7 +441,6 @@
   DCHECK_EQ(0, reinterpret_cast<uintptr_t>(address) % AllocatePageSize());
   DCHECK_EQ(0, size % AllocatePageSize());
   CHECK_EQ(0, munmap(address, size));
-<<<<<<< HEAD
 }
 
 // macOS specific implementation in platform-macos.cc.
@@ -465,34 +461,9 @@
 void OS::FreeShared(void* address, size_t size) {
   DCHECK_EQ(0, size % AllocatePageSize());
   CHECK_EQ(0, munmap(address, size));
-=======
->>>>>>> 8a2d13a7
-}
-
-// macOS specific implementation in platform-macos.cc.
-#if !defined(V8_OS_MACOS)
-// static
-<<<<<<< HEAD
-=======
-void* OS::AllocateShared(void* hint, size_t size, MemoryPermission access,
-                         PlatformSharedMemoryHandle handle, uint64_t offset) {
-  DCHECK_EQ(0, size % AllocatePageSize());
-  int prot = GetProtectionFromMemoryPermission(access);
-  int fd = FileDescriptorFromSharedMemoryHandle(handle);
-  void* result = mmap(hint, size, prot, MAP_SHARED, fd, offset);
-  if (result == MAP_FAILED) return nullptr;
-  return result;
-}
-#endif  // !defined(V8_OS_MACOS)
-
-// static
-void OS::FreeShared(void* address, size_t size) {
-  DCHECK_EQ(0, size % AllocatePageSize());
-  CHECK_EQ(0, munmap(address, size));
-}
-
-// static
->>>>>>> 8a2d13a7
+}
+
+// static
 void OS::Release(void* address, size_t size) {
   DCHECK_EQ(0, reinterpret_cast<uintptr_t>(address) % CommitPageSize());
   DCHECK_EQ(0, size % CommitPageSize());
