// Copyright 2006-2013 the V8 project authors. All rights reserved.
// Use of this source code is governed by a BSD-style license that can be
// found in the LICENSE file.

// This module contains the architecture-specific code. This make the rest of
// the code less dependent on differences between different processor
// architecture.
// The classes have the same definition for all architectures. The
// implementation for a particular architecture is put in cpu_<arch>.cc.
// The build system then uses the implementation for the target architecture.
//

#ifndef V8_BASE_CPU_H_
#define V8_BASE_CPU_H_

#include "src/base/base-export.h"
#include "src/base/macros.h"

namespace v8 {
namespace base {

// ----------------------------------------------------------------------------
// CPU
//
// Query information about the processor.
//
// This class also has static methods for the architecture specific functions.
// Add methods here to cope with differences between the supported
// architectures. For each architecture the file cpu_<arch>.cc contains the
// implementation of these static functions.

class V8_BASE_EXPORT CPU final {
 public:
  CPU();

  // x86 CPUID information
  const char* vendor() const { return vendor_; }
  int stepping() const { return stepping_; }
  int model() const { return model_; }
  int ext_model() const { return ext_model_; }
  int family() const { return family_; }
  int ext_family() const { return ext_family_; }
  int type() const { return type_; }

  // arm implementer/part information
  int implementer() const { return implementer_; }
  static const int kArm = 0x41;
  static const int kNvidia = 0x4e;
  static const int kQualcomm = 0x51;
  int architecture() const { return architecture_; }
  int variant() const { return variant_; }
  static const int kNvidiaDenver = 0x0;
  int part() const { return part_; }

  // ARM-specific part codes
  static const int kArmCortexA5 = 0xc05;
  static const int kArmCortexA7 = 0xc07;
  static const int kArmCortexA8 = 0xc08;
  static const int kArmCortexA9 = 0xc09;
  static const int kArmCortexA12 = 0xc0c;
  static const int kArmCortexA15 = 0xc0f;

  // Denver-specific part code
  static const int kNvidiaDenverV10 = 0x002;

  // PPC-specific part codes
  enum {
<<<<<<< HEAD
    PPC_POWER5,
    PPC_POWER6,
    PPC_POWER7,
    PPC_POWER8,
    PPC_POWER9,
    PPC_POWER10,
    PPC_G4,
    PPC_G5,
    PPC_PA6T
=======
    kPPCPower5,
    kPPCPower6,
    kPPCPower7,
    kPPCPower8,
    kPPCPower9,
    kPPCPower10,
    kPPCG4,
    kPPCG5,
    kPPCPA6T
>>>>>>> a8a80be5
  };

  // General features
  bool has_fpu() const { return has_fpu_; }
  int icache_line_size() const { return icache_line_size_; }
  int dcache_line_size() const { return dcache_line_size_; }
  static const int kUnknownCacheLineSize = 0;

  // x86 features
  bool has_cmov() const { return has_cmov_; }
  bool has_sahf() const { return has_sahf_; }
  bool has_mmx() const { return has_mmx_; }
  bool has_sse() const { return has_sse_; }
  bool has_sse2() const { return has_sse2_; }
  bool has_sse3() const { return has_sse3_; }
  bool has_ssse3() const { return has_ssse3_; }
  bool has_sse41() const { return has_sse41_; }
  bool has_sse42() const { return has_sse42_; }
  bool has_osxsave() const { return has_osxsave_; }
  bool has_avx() const { return has_avx_; }
  bool has_avx2() const { return has_avx2_; }
  bool has_fma3() const { return has_fma3_; }
  bool has_bmi1() const { return has_bmi1_; }
  bool has_bmi2() const { return has_bmi2_; }
  bool has_lzcnt() const { return has_lzcnt_; }
  bool has_popcnt() const { return has_popcnt_; }
  bool is_atom() const { return is_atom_; }
  bool has_cetss() const { return has_cetss_; }
  bool has_non_stop_time_stamp_counter() const {
    return has_non_stop_time_stamp_counter_;
  }
  bool is_running_in_vm() const { return is_running_in_vm_; }
  bool exposes_num_virtual_address_bits() const {
    return num_virtual_address_bits_ != kUnknownNumVirtualAddressBits;
  }
  int num_virtual_address_bits() const {
    DCHECK(exposes_num_virtual_address_bits());
    return num_virtual_address_bits_;
  }
  static const int kUnknownNumVirtualAddressBits = 0;

  // arm features
  bool has_idiva() const { return has_idiva_; }
  bool has_neon() const { return has_neon_; }
  bool has_thumb2() const { return has_thumb2_; }
  bool has_vfp() const { return has_vfp_; }
  bool has_vfp3() const { return has_vfp3_; }
  bool has_vfp3_d32() const { return has_vfp3_d32_; }
  bool has_jscvt() const { return has_jscvt_; }

  // mips features
  bool is_fp64_mode() const { return is_fp64_mode_; }
  bool has_msa() const { return has_msa_; }

  // riscv features
  bool has_rvv() const { return has_rvv_; }

 private:
#if defined(V8_OS_STARBOARD)
  bool StarboardDetectCPU();
#endif
  char vendor_[13];
  int stepping_;
  int model_;
  int ext_model_;
  int family_;
  int ext_family_;
  int type_;
  int implementer_;
  int architecture_;
  int variant_;
  int part_;
  int icache_line_size_;
  int dcache_line_size_;
  int num_virtual_address_bits_;
  bool has_fpu_;
  bool has_cmov_;
  bool has_sahf_;
  bool has_mmx_;
  bool has_sse_;
  bool has_sse2_;
  bool has_sse3_;
  bool has_ssse3_;
  bool has_sse41_;
  bool has_sse42_;
  bool is_atom_;
  bool has_cetss_;
  bool has_osxsave_;
  bool has_avx_;
  bool has_avx2_;
  bool has_fma3_;
  bool has_bmi1_;
  bool has_bmi2_;
  bool has_lzcnt_;
  bool has_popcnt_;
  bool has_idiva_;
  bool has_neon_;
  bool has_thumb2_;
  bool has_vfp_;
  bool has_vfp3_;
  bool has_vfp3_d32_;
  bool has_jscvt_;
  bool is_fp64_mode_;
  bool has_non_stop_time_stamp_counter_;
  bool is_running_in_vm_;
  bool has_msa_;
  bool has_rvv_;
};

}  // namespace base
}  // namespace v8

#endif  // V8_BASE_CPU_H_<|MERGE_RESOLUTION|>--- conflicted
+++ resolved
@@ -65,17 +65,6 @@
 
   // PPC-specific part codes
   enum {
-<<<<<<< HEAD
-    PPC_POWER5,
-    PPC_POWER6,
-    PPC_POWER7,
-    PPC_POWER8,
-    PPC_POWER9,
-    PPC_POWER10,
-    PPC_G4,
-    PPC_G5,
-    PPC_PA6T
-=======
     kPPCPower5,
     kPPCPower6,
     kPPCPower7,
@@ -85,7 +74,6 @@
     kPPCG4,
     kPPCG5,
     kPPCPA6T
->>>>>>> a8a80be5
   };
 
   // General features
