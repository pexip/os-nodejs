--- conflicted
+++ resolved
@@ -8,10 +8,6 @@
 #include "src/base/platform/wrappers.h"
 
 #if V8_OS_DARWIN
-#include <sys/mman.h>  // For MAP_JIT.
-#endif
-
-#if V8_OS_MACOSX
 #include <sys/mman.h>  // For MAP_JIT.
 #endif
 
@@ -49,11 +45,7 @@
 
 void* PageAllocator::AllocatePages(void* hint, size_t size, size_t alignment,
                                    PageAllocator::Permission access) {
-<<<<<<< HEAD
-#if !(V8_OS_MACOSX && V8_HOST_ARCH_ARM64 && defined(MAP_JIT))
-=======
 #if !V8_HAS_PTHREAD_JIT_WRITE_PROTECT
->>>>>>> a8a80be5
   // kNoAccessWillJitLater is only used on Apple Silicon. Map it to regular
   // kNoAccess on other platforms, so code doesn't have to handle both enum
   // values.
