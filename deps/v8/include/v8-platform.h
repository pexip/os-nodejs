// Copyright 2013 the V8 project authors. All rights reserved.
// Use of this source code is governed by a BSD-style license that can be
// found in the LICENSE file.

#ifndef V8_V8_PLATFORM_H_
#define V8_V8_PLATFORM_H_

#include <stddef.h>
#include <stdint.h>
#include <stdlib.h>  // For abort.
#include <memory>
#include <string>

#include "v8config.h"  // NOLINT(build/include_directory)

namespace v8 {

class Isolate;

// Valid priorities supported by the task scheduling infrastructure.
enum class TaskPriority : uint8_t {
  /**
   * Best effort tasks are not critical for performance of the application. The
   * platform implementation should preempt such tasks if higher priority tasks
   * arrive.
   */
  kBestEffort,
  /**
   * User visible tasks are long running background tasks that will
   * improve performance and memory usage of the application upon completion.
   * Example: background compilation and garbage collection.
   */
  kUserVisible,
  /**
   * User blocking tasks are highest priority tasks that block the execution
   * thread (e.g. major garbage collection). They must be finished as soon as
   * possible.
   */
  kUserBlocking,
};

/**
 * A Task represents a unit of work.
 */
class Task {
 public:
  virtual ~Task() = default;

  virtual void Run() = 0;
};

/**
 * An IdleTask represents a unit of work to be performed in idle time.
 * The Run method is invoked with an argument that specifies the deadline in
 * seconds returned by MonotonicallyIncreasingTime().
 * The idle task is expected to complete by this deadline.
 */
class IdleTask {
 public:
  virtual ~IdleTask() = default;
  virtual void Run(double deadline_in_seconds) = 0;
};

/**
 * A TaskRunner allows scheduling of tasks. The TaskRunner may still be used to
 * post tasks after the isolate gets destructed, but these tasks may not get
 * executed anymore. All tasks posted to a given TaskRunner will be invoked in
 * sequence. Tasks can be posted from any thread.
 */
class TaskRunner {
 public:
  /**
   * Schedules a task to be invoked by this TaskRunner. The TaskRunner
   * implementation takes ownership of |task|.
   */
  virtual void PostTask(std::unique_ptr<Task> task) = 0;

  /**
   * Schedules a task to be invoked by this TaskRunner. The TaskRunner
   * implementation takes ownership of |task|. The |task| cannot be nested
   * within other task executions.
   *
   * Tasks which shouldn't be interleaved with JS execution must be posted with
   * |PostNonNestableTask| or |PostNonNestableDelayedTask|. This is because the
   * embedder may process tasks in a callback which is called during JS
   * execution.
   *
   * In particular, tasks which execute JS must be non-nestable, since JS
   * execution is not allowed to nest.
   *
   * Requires that |TaskRunner::NonNestableTasksEnabled()| is true.
   */
  virtual void PostNonNestableTask(std::unique_ptr<Task> task) {}

  /**
   * Schedules a task to be invoked by this TaskRunner. The task is scheduled
   * after the given number of seconds |delay_in_seconds|. The TaskRunner
   * implementation takes ownership of |task|.
   */
  virtual void PostDelayedTask(std::unique_ptr<Task> task,
                               double delay_in_seconds) = 0;

  /**
   * Schedules a task to be invoked by this TaskRunner. The task is scheduled
   * after the given number of seconds |delay_in_seconds|. The TaskRunner
   * implementation takes ownership of |task|. The |task| cannot be nested
   * within other task executions.
   *
   * Tasks which shouldn't be interleaved with JS execution must be posted with
   * |PostNonNestableTask| or |PostNonNestableDelayedTask|. This is because the
   * embedder may process tasks in a callback which is called during JS
   * execution.
   *
   * In particular, tasks which execute JS must be non-nestable, since JS
   * execution is not allowed to nest.
   *
   * Requires that |TaskRunner::NonNestableDelayedTasksEnabled()| is true.
   */
  virtual void PostNonNestableDelayedTask(std::unique_ptr<Task> task,
                                          double delay_in_seconds) {}

  /**
   * Schedules an idle task to be invoked by this TaskRunner. The task is
   * scheduled when the embedder is idle. Requires that
   * |TaskRunner::IdleTasksEnabled()| is true. Idle tasks may be reordered
   * relative to other task types and may be starved for an arbitrarily long
   * time if no idle time is available. The TaskRunner implementation takes
   * ownership of |task|.
   */
  virtual void PostIdleTask(std::unique_ptr<IdleTask> task) = 0;

  /**
   * Returns true if idle tasks are enabled for this TaskRunner.
   */
  virtual bool IdleTasksEnabled() = 0;

  /**
   * Returns true if non-nestable tasks are enabled for this TaskRunner.
   */
  virtual bool NonNestableTasksEnabled() const { return false; }

  /**
   * Returns true if non-nestable delayed tasks are enabled for this TaskRunner.
   */
  virtual bool NonNestableDelayedTasksEnabled() const { return false; }

  TaskRunner() = default;
  virtual ~TaskRunner() = default;

  TaskRunner(const TaskRunner&) = delete;
  TaskRunner& operator=(const TaskRunner&) = delete;
};

/**
 * Delegate that's passed to Job's worker task, providing an entry point to
 * communicate with the scheduler.
 */
class JobDelegate {
 public:
  /**
   * Returns true if this thread should return from the worker task on the
   * current thread ASAP. Workers should periodically invoke ShouldYield (or
   * YieldIfNeeded()) as often as is reasonable.
   */
  virtual bool ShouldYield() = 0;

  /**
   * Notifies the scheduler that max concurrency was increased, and the number
   * of worker should be adjusted accordingly. See Platform::PostJob() for more
   * details.
   */
  virtual void NotifyConcurrencyIncrease() = 0;

  /**
   * Returns a task_id unique among threads currently running this job, such
   * that GetTaskId() < worker count. To achieve this, the same task_id may be
   * reused by a different thread after a worker_task returns.
   */
  virtual uint8_t GetTaskId() = 0;

  /**
   * Returns true if the current task is called from the thread currently
   * running JobHandle::Join().
   */
  virtual bool IsJoiningThread() const = 0;
};

/**
 * Handle returned when posting a Job. Provides methods to control execution of
 * the posted Job.
 */
class JobHandle {
 public:
  virtual ~JobHandle() = default;

  /**
   * Notifies the scheduler that max concurrency was increased, and the number
   * of worker should be adjusted accordingly. See Platform::PostJob() for more
   * details.
   */
  virtual void NotifyConcurrencyIncrease() = 0;

  /**
   * Contributes to the job on this thread. Doesn't return until all tasks have
   * completed and max concurrency becomes 0. When Join() is called and max
   * concurrency reaches 0, it should not increase again. This also promotes
   * this Job's priority to be at least as high as the calling thread's
   * priority.
   */
  virtual void Join() = 0;

  /**
   * Forces all existing workers to yield ASAP. Waits until they have all
   * returned from the Job's callback before returning.
   */
  virtual void Cancel() = 0;

  /*
   * Forces all existing workers to yield ASAP but doesn’t wait for them.
   * Warning, this is dangerous if the Job's callback is bound to or has access
   * to state which may be deleted after this call.
   */
  virtual void CancelAndDetach() = 0;

  /**
   * Returns true if there's any work pending or any worker running.
   */
  virtual bool IsActive() = 0;

  /**
   * Returns true if associated with a Job and other methods may be called.
   * Returns false after Join() or Cancel() was called. This may return true
   * even if no workers are running and IsCompleted() returns true
   */
  virtual bool IsValid() = 0;

  /**
   * Returns true if job priority can be changed.
   */
  virtual bool UpdatePriorityEnabled() const { return false; }

  /**
   *  Update this Job's priority.
   */
  virtual void UpdatePriority(TaskPriority new_priority) {}
};

/**
 * A JobTask represents work to run in parallel from Platform::PostJob().
 */
class JobTask {
 public:
  virtual ~JobTask() = default;

  virtual void Run(JobDelegate* delegate) = 0;

  /**
   * Controls the maximum number of threads calling Run() concurrently, given
   * the number of threads currently assigned to this job and executing Run().
   * Run() is only invoked if the number of threads previously running Run() was
   * less than the value returned. Since GetMaxConcurrency() is a leaf function,
   * it must not call back any JobHandle methods.
   */
  virtual size_t GetMaxConcurrency(size_t worker_count) const = 0;
};

/**
 * The interface represents complex arguments to trace events.
 */
class ConvertableToTraceFormat {
 public:
  virtual ~ConvertableToTraceFormat() = default;

  /**
   * Append the class info to the provided |out| string. The appended
   * data must be a valid JSON object. Strings must be properly quoted, and
   * escaped. There is no processing applied to the content after it is
   * appended.
   */
  virtual void AppendAsTraceFormat(std::string* out) const = 0;
};

/**
 * V8 Tracing controller.
 *
 * Can be implemented by an embedder to record trace events from V8.
 */
class TracingController {
 public:
  virtual ~TracingController() = default;

  // In Perfetto mode, trace events are written using Perfetto's Track Event
  // API directly without going through the embedder. However, it is still
  // possible to observe tracing being enabled and disabled.
#if !defined(V8_USE_PERFETTO)
  /**
   * Called by TRACE_EVENT* macros, don't call this directly.
   * The name parameter is a category group for example:
   * TRACE_EVENT0("v8,parse", "V8.Parse")
   * The pointer returned points to a value with zero or more of the bits
   * defined in CategoryGroupEnabledFlags.
   **/
  virtual const uint8_t* GetCategoryGroupEnabled(const char* name) {
    static uint8_t no = 0;
    return &no;
  }

  /**
   * Adds a trace event to the platform tracing system. These function calls are
   * usually the result of a TRACE_* macro from trace_event_common.h when
   * tracing and the category of the particular trace are enabled. It is not
   * advisable to call these functions on their own; they are really only meant
   * to be used by the trace macros. The returned handle can be used by
   * UpdateTraceEventDuration to update the duration of COMPLETE events.
   */
  virtual uint64_t AddTraceEvent(
      char phase, const uint8_t* category_enabled_flag, const char* name,
      const char* scope, uint64_t id, uint64_t bind_id, int32_t num_args,
      const char** arg_names, const uint8_t* arg_types,
      const uint64_t* arg_values,
      std::unique_ptr<ConvertableToTraceFormat>* arg_convertables,
      unsigned int flags) {
    return 0;
  }
  virtual uint64_t AddTraceEventWithTimestamp(
      char phase, const uint8_t* category_enabled_flag, const char* name,
      const char* scope, uint64_t id, uint64_t bind_id, int32_t num_args,
      const char** arg_names, const uint8_t* arg_types,
      const uint64_t* arg_values,
      std::unique_ptr<ConvertableToTraceFormat>* arg_convertables,
      unsigned int flags, int64_t timestamp) {
    return 0;
  }

  /**
   * Sets the duration field of a COMPLETE trace event. It must be called with
   * the handle returned from AddTraceEvent().
   **/
  virtual void UpdateTraceEventDuration(const uint8_t* category_enabled_flag,
                                        const char* name, uint64_t handle) {}
#endif  // !defined(V8_USE_PERFETTO)

  class TraceStateObserver {
   public:
    virtual ~TraceStateObserver() = default;
    virtual void OnTraceEnabled() = 0;
    virtual void OnTraceDisabled() = 0;
  };

  /** Adds tracing state change observer. */
  virtual void AddTraceStateObserver(TraceStateObserver*) {}

  /** Removes tracing state change observer. */
  virtual void RemoveTraceStateObserver(TraceStateObserver*) {}
};

/**
 * A V8 memory page allocator.
 *
 * Can be implemented by an embedder to manage large host OS allocations.
 */
class PageAllocator {
 public:
  virtual ~PageAllocator() = default;

  /**
   * Gets the page granularity for AllocatePages and FreePages. Addresses and
   * lengths for those calls should be multiples of AllocatePageSize().
   */
  virtual size_t AllocatePageSize() = 0;

  /**
   * Gets the page granularity for SetPermissions and ReleasePages. Addresses
   * and lengths for those calls should be multiples of CommitPageSize().
   */
  virtual size_t CommitPageSize() = 0;

  /**
   * Sets the random seed so that GetRandomMmapAddr() will generate repeatable
   * sequences of random mmap addresses.
   */
  virtual void SetRandomMmapSeed(int64_t seed) = 0;

  /**
   * Returns a randomized address, suitable for memory allocation under ASLR.
   * The address will be aligned to AllocatePageSize.
   */
  virtual void* GetRandomMmapAddr() = 0;

  /**
   * Memory permissions.
   */
  enum Permission {
    kNoAccess,
    kRead,
    kReadWrite,
    kReadWriteExecute,
    kReadExecute,
    // Set this when reserving memory that will later require kReadWriteExecute
    // permissions. The resulting behavior is platform-specific, currently
    // this is used to set the MAP_JIT flag on Apple Silicon.
    // TODO(jkummerow): Remove this when Wasm has a platform-independent
    // w^x implementation.
<<<<<<< HEAD
=======
    // TODO(saelo): Remove this once all JIT pages are allocated through the
    // VirtualAddressSpace API.
>>>>>>> a8a80be5
    kNoAccessWillJitLater
  };

  /**
   * Allocates memory in range with the given alignment and permission.
   */
  virtual void* AllocatePages(void* address, size_t length, size_t alignment,
                              Permission permissions) = 0;

  /**
   * Frees memory in a range that was allocated by a call to AllocatePages.
   */
  virtual bool FreePages(void* address, size_t length) = 0;

  /**
   * Releases memory in a range that was allocated by a call to AllocatePages.
   */
  virtual bool ReleasePages(void* address, size_t length,
                            size_t new_length) = 0;

  /**
   * Sets permissions on pages in an allocated range.
   */
  virtual bool SetPermissions(void* address, size_t length,
                              Permission permissions) = 0;

  /**
   * Frees memory in the given [address, address + size) range. address and size
   * should be operating system page-aligned. The next write to this
   * memory area brings the memory transparently back. This should be treated as
   * a hint to the OS that the pages are no longer needed. It does not guarantee
   * that the pages will be discarded immediately or at all.
   */
  virtual bool DiscardSystemPages(void* address, size_t size) { return true; }

  /**
   * Decommits any wired memory pages in the given range, allowing the OS to
   * reclaim them, and marks the region as inacessible (kNoAccess). The address
   * range stays reserved and can be accessed again later by changing its
   * permissions. However, in that case the memory content is guaranteed to be
   * zero-initialized again. The memory must have been previously allocated by a
   * call to AllocatePages. Returns true on success, false otherwise.
   */
  virtual bool DecommitPages(void* address, size_t size) = 0;

  /**
   * INTERNAL ONLY: This interface has not been stabilised and may change
   * without notice from one release to another without being deprecated first.
   */
  class SharedMemoryMapping {
   public:
    // Implementations are expected to free the shared memory mapping in the
    // destructor.
    virtual ~SharedMemoryMapping() = default;
    virtual void* GetMemory() const = 0;
  };

  /**
   * INTERNAL ONLY: This interface has not been stabilised and may change
   * without notice from one release to another without being deprecated first.
   */
  class SharedMemory {
   public:
    // Implementations are expected to free the shared memory in the destructor.
    virtual ~SharedMemory() = default;
    virtual std::unique_ptr<SharedMemoryMapping> RemapTo(
        void* new_address) const = 0;
    virtual void* GetMemory() const = 0;
    virtual size_t GetSize() const = 0;
  };

  /**
   * INTERNAL ONLY: This interface has not been stabilised and may change
   * without notice from one release to another without being deprecated first.
   *
   * Reserve pages at a fixed address returning whether the reservation is
   * possible. The reserved memory is detached from the PageAllocator and so
   * should not be freed by it. It's intended for use with
   * SharedMemory::RemapTo, where ~SharedMemoryMapping would free the memory.
   */
  virtual bool ReserveForSharedMemoryMapping(void* address, size_t size) {
    return false;
  }

  /**
   * INTERNAL ONLY: This interface has not been stabilised and may change
   * without notice from one release to another without being deprecated first.
   *
   * Allocates shared memory pages. Not all PageAllocators need support this and
   * so this method need not be overridden.
   * Allocates a new read-only shared memory region of size |length| and copies
   * the memory at |original_address| into it.
   */
  virtual std::unique_ptr<SharedMemory> AllocateSharedPages(
      size_t length, const void* original_address) {
    return {};
  }

  /**
   * INTERNAL ONLY: This interface has not been stabilised and may change
   * without notice from one release to another without being deprecated first.
   *
   * If not overridden and changed to return true, V8 will not attempt to call
   * AllocateSharedPages or RemapSharedPages. If overridden, AllocateSharedPages
   * and RemapSharedPages must also be overridden.
   */
  virtual bool CanAllocateSharedPages() { return false; }
};

// Opaque type representing a handle to a shared memory region.
using PlatformSharedMemoryHandle = intptr_t;
static constexpr PlatformSharedMemoryHandle kInvalidSharedMemoryHandle = -1;

// Conversion routines from the platform-dependent shared memory identifiers
// into the opaque PlatformSharedMemoryHandle type. These use the underlying
// types (e.g. unsigned int) instead of the typedef'd ones (e.g. mach_port_t)
// to avoid pulling in large OS header files into this header file. Instead,
// the users of these routines are expected to include the respecitve OS
// headers in addition to this one.
#if V8_OS_MACOS
// Convert between a shared memory handle and a mach_port_t referencing a memory
// entry object.
inline PlatformSharedMemoryHandle SharedMemoryHandleFromMachMemoryEntry(
    unsigned int port) {
  return static_cast<PlatformSharedMemoryHandle>(port);
}
inline unsigned int MachMemoryEntryFromSharedMemoryHandle(
    PlatformSharedMemoryHandle handle) {
  return static_cast<unsigned int>(handle);
}
#elif V8_OS_FUCHSIA
// Convert between a shared memory handle and a zx_handle_t to a VMO.
inline PlatformSharedMemoryHandle SharedMemoryHandleFromVMO(uint32_t handle) {
  return static_cast<PlatformSharedMemoryHandle>(handle);
}
inline uint32_t VMOFromSharedMemoryHandle(PlatformSharedMemoryHandle handle) {
  return static_cast<uint32_t>(handle);
}
#elif V8_OS_WIN
// Convert between a shared memory handle and a Windows HANDLE to a file mapping
// object.
inline PlatformSharedMemoryHandle SharedMemoryHandleFromFileMapping(
    void* handle) {
  return reinterpret_cast<PlatformSharedMemoryHandle>(handle);
}
inline void* FileMappingFromSharedMemoryHandle(
    PlatformSharedMemoryHandle handle) {
  return reinterpret_cast<void*>(handle);
}
#else
// Convert between a shared memory handle and a file descriptor.
inline PlatformSharedMemoryHandle SharedMemoryHandleFromFileDescriptor(int fd) {
  return static_cast<PlatformSharedMemoryHandle>(fd);
}
inline int FileDescriptorFromSharedMemoryHandle(
    PlatformSharedMemoryHandle handle) {
  return static_cast<int>(handle);
}
#endif

/**
 * Possible permissions for memory pages.
 */
enum class PagePermissions {
  kNoAccess,
  kRead,
  kReadWrite,
  kReadWriteExecute,
  kReadExecute,
};

/**
 * Class to manage a virtual memory address space.
 *
 * This class represents a contiguous region of virtual address space in which
 * sub-spaces and (private or shared) memory pages can be allocated, freed, and
 * modified. This interface is meant to eventually replace the PageAllocator
 * interface, and can be used as an alternative in the meantime.
 *
 * This API is not yet stable and may change without notice!
 */
class VirtualAddressSpace {
 public:
  using Address = uintptr_t;

  VirtualAddressSpace(size_t page_size, size_t allocation_granularity,
                      Address base, size_t size,
                      PagePermissions max_page_permissions)
      : page_size_(page_size),
        allocation_granularity_(allocation_granularity),
        base_(base),
        size_(size),
        max_page_permissions_(max_page_permissions) {}

  virtual ~VirtualAddressSpace() = default;

  /**
   * The page size used inside this space. Guaranteed to be a power of two.
   * Used as granularity for all page-related operations except for allocation,
   * which use the allocation_granularity(), see below.
   *
   * \returns the page size in bytes.
   */
  size_t page_size() const { return page_size_; }

  /**
   * The granularity of page allocations and, by extension, of subspace
   * allocations. This is guaranteed to be a power of two and a multiple of the
   * page_size(). In practice, this is equal to the page size on most OSes, but
   * on Windows it is usually 64KB, while the page size is 4KB.
   *
   * \returns the allocation granularity in bytes.
   */
  size_t allocation_granularity() const { return allocation_granularity_; }

  /**
   * The base address of the address space managed by this instance.
   *
   * \returns the base address of this address space.
   */
  Address base() const { return base_; }

  /**
   * The size of the address space managed by this instance.
   *
   * \returns the size of this address space in bytes.
   */
  size_t size() const { return size_; }

  /**
   * The maximum page permissions that pages allocated inside this space can
   * obtain.
   *
   * \returns the maximum page permissions.
   */
  PagePermissions max_page_permissions() const { return max_page_permissions_; }

  /**
   * Sets the random seed so that GetRandomPageAddress() will generate
   * repeatable sequences of random addresses.
   *
   * \param The seed for the PRNG.
   */
  virtual void SetRandomSeed(int64_t seed) = 0;

  /**
   * Returns a random address inside this address space, suitable for page
   * allocations hints.
   *
   * \returns a random address aligned to allocation_granularity().
   */
  virtual Address RandomPageAddress() = 0;

  /**
   * Allocates private memory pages with the given alignment and permissions.
   *
   * \param hint If nonzero, the allocation is attempted to be placed at the
   * given address first. If that fails, the allocation is attempted to be
   * placed elsewhere, possibly nearby, but that is not guaranteed. Specifying
   * zero for the hint always causes this function to choose a random address.
   * The hint, if specified, must be aligned to the specified alignment.
   *
   * \param size The size of the allocation in bytes. Must be a multiple of the
   * allocation_granularity().
   *
   * \param alignment The alignment of the allocation in bytes. Must be a
   * multiple of the allocation_granularity() and should be a power of two.
   *
   * \param permissions The page permissions of the newly allocated pages.
   *
   * \returns the start address of the allocated pages on success, zero on
   * failure.
   */
  static constexpr Address kNoHint = 0;
  virtual V8_WARN_UNUSED_RESULT Address
  AllocatePages(Address hint, size_t size, size_t alignment,
                PagePermissions permissions) = 0;

  /**
   * Frees previously allocated pages.
   *
   * This function will terminate the process on failure as this implies a bug
   * in the client. As such, there is no return value.
   *
   * \param address The start address of the pages to free. This address must
   * have been obtained through a call to AllocatePages.
   *
   * \param size The size in bytes of the region to free. This must match the
   * size passed to AllocatePages when the pages were allocated.
   */
  virtual void FreePages(Address address, size_t size) = 0;

  /**
   * Sets permissions of all allocated pages in the given range.
   *
   * \param address The start address of the range. Must be aligned to
   * page_size().
   *
   * \param size The size in bytes of the range. Must be a multiple
   * of page_size().
   *
   * \param permissions The new permissions for the range.
   *
   * \returns true on success, false otherwise.
   */
  virtual V8_WARN_UNUSED_RESULT bool SetPagePermissions(
      Address address, size_t size, PagePermissions permissions) = 0;

  /**
   * Creates a guard region at the specified address.
   *
   * Guard regions are guaranteed to cause a fault when accessed and generally
   * do not count towards any memory consumption limits. Further, allocating
   * guard regions can usually not fail in subspaces if the region does not
   * overlap with another region, subspace, or page allocation.
   *
   * \param address The start address of the guard region. Must be aligned to
   * the allocation_granularity().
   *
   * \param size The size of the guard region in bytes. Must be a multiple of
   * the allocation_granularity().
   *
   * \returns true on success, false otherwise.
   */
  virtual V8_WARN_UNUSED_RESULT bool AllocateGuardRegion(Address address,
                                                         size_t size) = 0;

  /**
   * Frees an existing guard region.
   *
   * This function will terminate the process on failure as this implies a bug
   * in the client. As such, there is no return value.
   *
   * \param address The start address of the guard region to free. This address
   * must have previously been used as address parameter in a successful
   * invocation of AllocateGuardRegion.
   *
   * \param size The size in bytes of the guard region to free. This must match
   * the size passed to AllocateGuardRegion when the region was created.
   */
  virtual void FreeGuardRegion(Address address, size_t size) = 0;

  /**
   * Allocates shared memory pages with the given permissions.
   *
   * \param hint Placement hint. See AllocatePages.
   *
   * \param size The size of the allocation in bytes. Must be a multiple of the
   * allocation_granularity().
   *
   * \param permissions The page permissions of the newly allocated pages.
   *
   * \param handle A platform-specific handle to a shared memory object. See
   * the SharedMemoryHandleFromX routines above for ways to obtain these.
   *
   * \param offset The offset in the shared memory object at which the mapping
   * should start. Must be a multiple of the allocation_granularity().
   *
   * \returns the start address of the allocated pages on success, zero on
   * failure.
   */
  virtual V8_WARN_UNUSED_RESULT Address
  AllocateSharedPages(Address hint, size_t size, PagePermissions permissions,
                      PlatformSharedMemoryHandle handle, uint64_t offset) = 0;

  /**
   * Frees previously allocated shared pages.
   *
   * This function will terminate the process on failure as this implies a bug
   * in the client. As such, there is no return value.
   *
   * \param address The start address of the pages to free. This address must
   * have been obtained through a call to AllocateSharedPages.
   *
   * \param size The size in bytes of the region to free. This must match the
   * size passed to AllocateSharedPages when the pages were allocated.
   */
  virtual void FreeSharedPages(Address address, size_t size) = 0;

  /**
   * Whether this instance can allocate subspaces or not.
   *
   * \returns true if subspaces can be allocated, false if not.
   */
  virtual bool CanAllocateSubspaces() = 0;

  /*
   * Allocate a subspace.
   *
   * The address space of a subspace stays reserved in the parent space for the
   * lifetime of the subspace. As such, it is guaranteed that page allocations
   * on the parent space cannot end up inside a subspace.
   *
   * \param hint Hints where the subspace should be allocated. See
   * AllocatePages() for more details.
   *
   * \param size The size in bytes of the subspace. Must be a multiple of the
   * allocation_granularity().
   *
   * \param alignment The alignment of the subspace in bytes. Must be a multiple
   * of the allocation_granularity() and should be a power of two.
   *
   * \param max_page_permissions The maximum permissions that pages allocated in
   * the subspace can obtain.
   *
   * \returns a new subspace or nullptr on failure.
   */
  virtual std::unique_ptr<VirtualAddressSpace> AllocateSubspace(
      Address hint, size_t size, size_t alignment,
      PagePermissions max_page_permissions) = 0;

  //
  // TODO(v8) maybe refactor the methods below before stabilizing the API. For
  // example by combining them into some form of page operation method that
  // takes a command enum as parameter.
  //

  /**
   * Frees memory in the given [address, address + size) range. address and
   * size should be aligned to the page_size(). The next write to this memory
   * area brings the memory transparently back. This should be treated as a
   * hint to the OS that the pages are no longer needed. It does not guarantee
   * that the pages will be discarded immediately or at all.
   *
   * \returns true on success, false otherwise. Since this method is only a
   * hint, a successful invocation does not imply that pages have been removed.
   */
  virtual V8_WARN_UNUSED_RESULT bool DiscardSystemPages(Address address,
                                                        size_t size) {
    return true;
  }
  /**
   * Decommits any wired memory pages in the given range, allowing the OS to
   * reclaim them, and marks the region as inacessible (kNoAccess). The address
   * range stays reserved and can be accessed again later by changing its
   * permissions. However, in that case the memory content is guaranteed to be
   * zero-initialized again. The memory must have been previously allocated by a
   * call to AllocatePages.
   *
   * \returns true on success, false otherwise.
   */
  virtual V8_WARN_UNUSED_RESULT bool DecommitPages(Address address,
                                                   size_t size) = 0;

 private:
  const size_t page_size_;
  const size_t allocation_granularity_;
  const Address base_;
  const size_t size_;
  const PagePermissions max_page_permissions_;
};

/**
 * V8 Allocator used for allocating zone backings.
 */
class ZoneBackingAllocator {
 public:
  using MallocFn = void* (*)(size_t);
  using FreeFn = void (*)(void*);

  virtual MallocFn GetMallocFn() const { return ::malloc; }
  virtual FreeFn GetFreeFn() const { return ::free; }
};

/**
 * Observer used by V8 to notify the embedder about entering/leaving sections
 * with high throughput of malloc/free operations.
 */
class HighAllocationThroughputObserver {
 public:
  virtual void EnterSection() {}
  virtual void LeaveSection() {}
};

/**
 * V8 Platform abstraction layer.
 *
 * The embedder has to provide an implementation of this interface before
 * initializing the rest of V8.
 */
class Platform {
 public:
  virtual ~Platform() = default;

  /**
   * Allows the embedder to manage memory page allocations.
   */
  virtual PageAllocator* GetPageAllocator() {
    // TODO(bbudge) Make this abstract after all embedders implement this.
    return nullptr;
  }

  /**
   * Allows the embedder to specify a custom allocator used for zones.
   */
  virtual ZoneBackingAllocator* GetZoneBackingAllocator() {
    static ZoneBackingAllocator default_allocator;
    return &default_allocator;
  }

  /**
   * Enables the embedder to respond in cases where V8 can't allocate large
   * blocks of memory. V8 retries the failed allocation once after calling this
   * method. On success, execution continues; otherwise V8 exits with a fatal
   * error.
   * Embedder overrides of this function must NOT call back into V8.
   */
  virtual void OnCriticalMemoryPressure() {
    // TODO(bbudge) Remove this when embedders override the following method.
    // See crbug.com/634547.
  }

  /**
   * Enables the embedder to respond in cases where V8 can't allocate large
   * memory regions. The |length| parameter is the amount of memory needed.
   * Returns true if memory is now available. Returns false if no memory could
   * be made available. V8 will retry allocations until this method returns
   * false.
   *
   * Embedder overrides of this function must NOT call back into V8.
   */
  virtual bool OnCriticalMemoryPressure(size_t length) { return false; }

  /**
   * Gets the number of worker threads used by
   * Call(BlockingTask)OnWorkerThread(). This can be used to estimate the number
   * of tasks a work package should be split into. A return value of 0 means
   * that there are no worker threads available. Note that a value of 0 won't
   * prohibit V8 from posting tasks using |CallOnWorkerThread|.
   */
  virtual int NumberOfWorkerThreads() = 0;

  /**
   * Returns a TaskRunner which can be used to post a task on the foreground.
   * The TaskRunner's NonNestableTasksEnabled() must be true. This function
   * should only be called from a foreground thread.
   */
  virtual std::shared_ptr<v8::TaskRunner> GetForegroundTaskRunner(
      Isolate* isolate) = 0;

  /**
   * Schedules a task to be invoked on a worker thread.
   */
  virtual void CallOnWorkerThread(std::unique_ptr<Task> task) = 0;

  /**
   * Schedules a task that blocks the main thread to be invoked with
   * high-priority on a worker thread.
   */
  virtual void CallBlockingTaskOnWorkerThread(std::unique_ptr<Task> task) {
    // Embedders may optionally override this to process these tasks in a high
    // priority pool.
    CallOnWorkerThread(std::move(task));
  }

  /**
   * Schedules a task to be invoked with low-priority on a worker thread.
   */
  virtual void CallLowPriorityTaskOnWorkerThread(std::unique_ptr<Task> task) {
    // Embedders may optionally override this to process these tasks in a low
    // priority pool.
    CallOnWorkerThread(std::move(task));
  }

  /**
   * Schedules a task to be invoked on a worker thread after |delay_in_seconds|
   * expires.
   */
  virtual void CallDelayedOnWorkerThread(std::unique_ptr<Task> task,
                                         double delay_in_seconds) = 0;

  /**
   * Returns true if idle tasks are enabled for the given |isolate|.
   */
  virtual bool IdleTasksEnabled(Isolate* isolate) { return false; }

  /**
   * Posts |job_task| to run in parallel. Returns a JobHandle associated with
   * the Job, which can be joined or canceled.
   * This avoids degenerate cases:
   * - Calling CallOnWorkerThread() for each work item, causing significant
   *   overhead.
   * - Fixed number of CallOnWorkerThread() calls that split the work and might
   *   run for a long time. This is problematic when many components post
   *   "num cores" tasks and all expect to use all the cores. In these cases,
   *   the scheduler lacks context to be fair to multiple same-priority requests
   *   and/or ability to request lower priority work to yield when high priority
   *   work comes in.
   * A canonical implementation of |job_task| looks like:
   * class MyJobTask : public JobTask {
   *  public:
   *   MyJobTask(...) : worker_queue_(...) {}
   *   // JobTask:
   *   void Run(JobDelegate* delegate) override {
   *     while (!delegate->ShouldYield()) {
   *       // Smallest unit of work.
   *       auto work_item = worker_queue_.TakeWorkItem(); // Thread safe.
   *       if (!work_item) return;
   *       ProcessWork(work_item);
   *     }
   *   }
   *
   *   size_t GetMaxConcurrency() const override {
   *     return worker_queue_.GetSize(); // Thread safe.
   *   }
   * };
   * auto handle = PostJob(TaskPriority::kUserVisible,
   *                       std::make_unique<MyJobTask>(...));
   * handle->Join();
   *
   * PostJob() and methods of the returned JobHandle/JobDelegate, must never be
   * called while holding a lock that could be acquired by JobTask::Run or
   * JobTask::GetMaxConcurrency -- that could result in a deadlock. This is
   * because [1] JobTask::GetMaxConcurrency may be invoked while holding
   * internal lock (A), hence JobTask::GetMaxConcurrency can only use a lock (B)
   * if that lock is *never* held while calling back into JobHandle from any
   * thread (A=>B/B=>A deadlock) and [2] JobTask::Run or
   * JobTask::GetMaxConcurrency may be invoked synchronously from JobHandle
   * (B=>JobHandle::foo=>B deadlock).
   *
   * A sufficient PostJob() implementation that uses the default Job provided in
   * libplatform looks like:
   *  std::unique_ptr<JobHandle> PostJob(
   *      TaskPriority priority, std::unique_ptr<JobTask> job_task) override {
   *    return v8::platform::NewDefaultJobHandle(
   *        this, priority, std::move(job_task), NumberOfWorkerThreads());
   * }
   */
  virtual std::unique_ptr<JobHandle> PostJob(
      TaskPriority priority, std::unique_ptr<JobTask> job_task) = 0;

  /**
   * Monotonically increasing time in seconds from an arbitrary fixed point in
   * the past. This function is expected to return at least
   * millisecond-precision values. For this reason,
   * it is recommended that the fixed point be no further in the past than
   * the epoch.
   **/
  virtual double MonotonicallyIncreasingTime() = 0;

  /**
   * Current wall-clock time in milliseconds since epoch.
   * This function is expected to return at least millisecond-precision values.
   */
  virtual double CurrentClockTimeMillis() = 0;

  typedef void (*StackTracePrinter)();

  /**
   * Returns a function pointer that print a stack trace of the current stack
   * on invocation. Disables printing of the stack trace if nullptr.
   */
  virtual StackTracePrinter GetStackTracePrinter() { return nullptr; }

  /**
   * Returns an instance of a v8::TracingController. This must be non-nullptr.
   */
  virtual TracingController* GetTracingController() = 0;

  /**
   * Tells the embedder to generate and upload a crashdump during an unexpected
   * but non-critical scenario.
   */
  virtual void DumpWithoutCrashing() {}

  /**
   * Allows the embedder to observe sections with high throughput allocation
   * operations.
   */
  virtual HighAllocationThroughputObserver*
  GetHighAllocationThroughputObserver() {
    static HighAllocationThroughputObserver default_observer;
    return &default_observer;
  }

 protected:
  /**
   * Default implementation of current wall-clock time in milliseconds
   * since epoch. Useful for implementing |CurrentClockTimeMillis| if
   * nothing special needed.
   */
  V8_EXPORT static double SystemClockTimeMillis();
};

}  // namespace v8

#endif  // V8_V8_PLATFORM_H_<|MERGE_RESOLUTION|>--- conflicted
+++ resolved
@@ -401,11 +401,8 @@
     // this is used to set the MAP_JIT flag on Apple Silicon.
     // TODO(jkummerow): Remove this when Wasm has a platform-independent
     // w^x implementation.
-<<<<<<< HEAD
-=======
     // TODO(saelo): Remove this once all JIT pages are allocated through the
     // VirtualAddressSpace API.
->>>>>>> a8a80be5
     kNoAccessWillJitLater
   };
 
