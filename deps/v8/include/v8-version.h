--- conflicted
+++ resolved
@@ -8,17 +8,10 @@
 // These macros define the version number for the current version.
 // NOTE these macros are used by some of the tool scripts and the build
 // system so their names cannot be changed without changing the scripts.
-<<<<<<< HEAD
-#define V8_MAJOR_VERSION 8
-#define V8_MINOR_VERSION 4
-#define V8_BUILD_NUMBER 371
-#define V8_PATCH_LEVEL 23
-=======
 #define V8_MAJOR_VERSION 10
 #define V8_MINOR_VERSION 2
 #define V8_BUILD_NUMBER 154
 #define V8_PATCH_LEVEL 26
->>>>>>> a8a80be5
 
 // Use 1 for candidates and 0 otherwise.
 // (Boolean macro values are not supported by all preprocessors.)
