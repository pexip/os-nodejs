--- conflicted
+++ resolved
@@ -17,15 +17,6 @@
   assert(defined(invoker.sources))
   proto_sources = invoker.sources
 
-<<<<<<< HEAD
-  if (host_os == "win") {
-    host_executable_suffix = ".exe"
-  } else {
-    host_executable_suffix = ""
-  }
-
-=======
->>>>>>> a8a80be5
   # All the proto imports should be relative to the project root.
   proto_in_dir = "//"
   if (defined(invoker.proto_in_dir)) {
@@ -181,12 +172,6 @@
       ]
     }
 
-    if (defined(invoker.import_dirs)) {
-      foreach(path, invoker.import_dirs) {
-        args += [ "--import-dir=" + rebase_path(path, root_build_dir) ]
-      }
-    }
-
     if (generate_with_plugin) {
       plugin_path_rebased = rebase_path(plugin_path, root_build_dir)
       plugin_out_args = ""
@@ -227,24 +212,6 @@
   }  # action(action_name)
 
   # The source_set that builds the generated .pb.cc files.
-<<<<<<< HEAD
-  source_set(target_name) {
-    forward_variables_from(invoker,
-                           [
-                             "defines",
-                             "include_dirs",
-                             "public_configs",
-                             "testonly",
-                             "visibility",
-                           ])
-
-    sources = get_target_outputs(":$action_name")
-
-    # configs -= [ "//gn/standalone:extra_warnings" ]
-    if (defined(invoker.extra_configs)) {
-      configs += invoker.extra_configs
-    }
-=======
   if (generate_descriptor == "") {
     source_set(source_set_name) {
       forward_variables_from(invoker,
@@ -261,7 +228,6 @@
       if (defined(invoker.extra_configs)) {
         configs += invoker.extra_configs
       }
->>>>>>> a8a80be5
 
       if (!defined(invoker.public_configs)) {
         public_configs = []
