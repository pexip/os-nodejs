#!/usr/bin/env python3
# Copyright 2014 the V8 project authors. All rights reserved.
# Use of this source code is governed by a BSD-style license that can be
# found in the LICENSE file.

from collections import namedtuple
import json
import os
import platform
import shutil
import subprocess
import sys
import tempfile
import unittest

import coverage
import mock

# Requires python-coverage and python-mock. Native python coverage
# version >= 3.7.1 should be installed to get the best speed.

BASE_DIR = os.path.dirname(os.path.dirname(os.path.abspath(__file__)))
RUN_PERF = os.path.join(BASE_DIR, 'run_perf.py')
TEST_DATA = os.path.join(BASE_DIR, 'unittests', 'testdata')

TEST_WORKSPACE = os.path.join(tempfile.gettempdir(), 'test-v8-run-perf')

SORT_KEY = lambda x: x['graphs']

V8_JSON = {
  'path': ['.'],
  'owners': ['username@chromium.org'],
  'binary': 'd7',
  'timeout': 60,
  'flags': ['--flag'],
  'main': 'run.js',
  'run_count': 1,
  'results_regexp': '^%s: (.+)$',
  'tests': [
    {'name': 'Richards'},
    {'name': 'DeltaBlue'},
  ]
}

V8_NESTED_SUITES_JSON = {
  'path': ['.'],
  'owners': ['username@chromium.org'],
  'flags': ['--flag'],
  'run_count': 1,
  'units': 'score',
  'tests': [
    {'name': 'Richards',
     'path': ['richards'],
     'binary': 'd7',
     'main': 'run.js',
     'resources': ['file1.js', 'file2.js'],
     'run_count': 2,
     'results_regexp': '^Richards: (.+)$'},
    {'name': 'Sub',
     'path': ['sub'],
     'tests': [
       {'name': 'Leaf',
        'path': ['leaf'],
        'run_count_x64': 3,
        'units': 'ms',
        'main': 'run.js',
        'results_regexp': '^Simple: (.+) ms.$'},
     ]
    },
    {'name': 'DeltaBlue',
     'path': ['delta_blue'],
     'main': 'run.js',
     'flags': ['--flag2'],
     'results_regexp': '^DeltaBlue: (.+)$'},
    {'name': 'ShouldntRun',
     'path': ['.'],
     'archs': ['arm'],
     'main': 'run.js'},
  ]
}

V8_GENERIC_JSON = {
  'path': ['.'],
  'owners': ['username@chromium.org'],
  'binary': 'cc',
  'flags': ['--flag'],
  'generic': True,
  'run_count': 1,
  'units': 'ms',
}


class UnitTest(unittest.TestCase):
  @classmethod
  def setUpClass(cls):
    sys.path.insert(0, BASE_DIR)
    import run_perf
    global run_perf

  def testBuildDirectory(self):
    base_path = os.path.join(TEST_DATA, 'builddirs', 'dir1', 'out')
    expected_path = os.path.join(base_path, 'build')
<<<<<<< HEAD
    self.assertEquals(
        expected_path, run_perf.find_build_directory(base_path, 'x64'))
=======
    self.assertEqual(expected_path,
                     run_perf.find_build_directory(base_path, 'x64'))
>>>>>>> a8a80be5


class PerfTest(unittest.TestCase):
  @classmethod
  def setUpClass(cls):
    sys.path.insert(0, BASE_DIR)
    cls._cov = coverage.coverage(
        include=([os.path.join(BASE_DIR, 'run_perf.py')]))
    cls._cov.start()
    import run_perf
    from testrunner.local import command
    from testrunner.objects.output import Output, NULL_OUTPUT
    global command, run_perf, Output, NULL_OUTPUT

  @classmethod
  def tearDownClass(cls):
    cls._cov.stop()
    print('')
    print(cls._cov.report())

  def setUp(self):
    self.maxDiff = None
    if os.path.exists(TEST_WORKSPACE):
      shutil.rmtree(TEST_WORKSPACE)
    os.makedirs(TEST_WORKSPACE)

  def tearDown(self):
    mock.patch.stopall()
    if os.path.exists(TEST_WORKSPACE):
      shutil.rmtree(TEST_WORKSPACE)

  def _WriteTestInput(self, json_content):
    self._test_input = os.path.join(TEST_WORKSPACE, 'test.json')
    with open(self._test_input, 'w') as f:
      f.write(json.dumps(json_content))

  def _MockCommand(self, *args, **kwargs):
    on_bots = kwargs.pop('on_bots', False)
    # Fake output for each test run.
    test_outputs = [Output(stdout=arg,
                           timed_out=kwargs.get('timed_out', False),
                           exit_code=kwargs.get('exit_code', 0),
                           duration=42)
                    for arg in args[1]]
    def create_cmd(*args, **kwargs):
      cmd = mock.MagicMock()
      def execute(*args, **kwargs):
        return test_outputs.pop()
      cmd.execute = mock.MagicMock(side_effect=execute)
      return cmd

    mock.patch.object(
        run_perf.command, 'PosixCommand',
        mock.MagicMock(side_effect=create_cmd)).start()

    build_dir = 'Release' if on_bots else 'x64.release'
    out_dirs = ['out', 'out-secondary']
    return_values = [
      os.path.join(os.path.dirname(BASE_DIR), out, build_dir)
      for out in out_dirs
    ]
    mock.patch.object(
        run_perf, 'find_build_directory',
        mock.MagicMock(side_effect=return_values)).start()

    # Check that d8 is called from the correct cwd for each test run.
    dirs = [os.path.join(TEST_WORKSPACE, arg) for arg in args[0]]
    def chdir(*args, **kwargs):
      self.assertEqual(dirs.pop(), args[0])
    os.chdir = mock.MagicMock(side_effect=chdir)

    subprocess.check_call = mock.MagicMock()
    platform.system = mock.MagicMock(return_value='Linux')

  def _CallMain(self, *args):
    self._test_output = os.path.join(TEST_WORKSPACE, 'results.json')
    all_args=[
      '--json-test-results',
      self._test_output,
      self._test_input,
    ]
    all_args += args
    return run_perf.Main(all_args)

  def _LoadResults(self, file_name=None):
    with open(file_name or self._test_output) as f:
      return json.load(f)

  def _VerifyResults(self, suite, units, traces, file_name=None):
    self.assertListEqual(sorted([
      {'units': units,
       'graphs': [suite, trace['name']],
       'results': trace['results'],
       'stddev': trace['stddev']} for trace in traces], key=SORT_KEY),
      sorted(self._LoadResults(file_name)['traces'], key=SORT_KEY))

  def _VerifyRunnableDurations(self, runs, timeout, file_name=None):
    self.assertListEqual([
      {
        'graphs': ['test'],
        'durations': [42] * runs,
        'timeout': timeout,
      },
    ], self._LoadResults(file_name)['runnables'])

  def _VerifyErrors(self, errors):
    self.assertListEqual(errors, self._LoadResults()['errors'])

  def _VerifyMock(self, binary, *args, **kwargs):
    shell = os.path.join(os.path.dirname(BASE_DIR), binary)
    command.Command.assert_called_with(
        cmd_prefix=[],
        shell=shell,
        args=list(args),
        timeout=kwargs.get('timeout', 60),
        handle_sigterm=True)

  def _VerifyMockMultiple(self, *args, **kwargs):
    self.assertEqual(len(args), len(command.Command.call_args_list))
    for arg, actual in zip(args, command.Command.call_args_list):
      expected = {
        'cmd_prefix': [],
        'shell': os.path.join(os.path.dirname(BASE_DIR), arg[0]),
        'args': list(arg[1:]),
        'timeout': kwargs.get('timeout', 60),
        'handle_sigterm': True,
      }
      self.assertTupleEqual((expected, ), actual)

  def testOneRun(self):
    self._WriteTestInput(V8_JSON)
    self._MockCommand(['.'], ['x\nRichards: 1.234\nDeltaBlue: 10657567\ny\n'])
    self.assertEqual(0, self._CallMain())
    self._VerifyResults('test', 'score', [
      {'name': 'Richards', 'results': [1.234], 'stddev': ''},
      {'name': 'DeltaBlue', 'results': [10657567.0], 'stddev': ''},
    ])
    self._VerifyRunnableDurations(1, 60)
    self._VerifyErrors([])
    self._VerifyMock(
        os.path.join('out', 'x64.release', 'd7'), '--flag', 'run.js')

  def testOneRunWithTestFlags(self):
    test_input = dict(V8_JSON)
    test_input['test_flags'] = ['2', 'test_name']
    self._WriteTestInput(test_input)
    self._MockCommand(['.'], ['Richards: 1.234\nDeltaBlue: 10657567'])
    self.assertEqual(0, self._CallMain())
    self._VerifyResults('test', 'score', [
      {'name': 'Richards', 'results': [1.234], 'stddev': ''},
      {'name': 'DeltaBlue', 'results': [10657567.0], 'stddev': ''},
    ])
    self._VerifyErrors([])
    self._VerifyMock(os.path.join(
      'out', 'x64.release', 'd7'), '--flag', 'run.js', '--', '2', 'test_name')

  def testTwoRuns_Units_SuiteName(self):
    test_input = dict(V8_JSON)
    test_input['run_count'] = 2
    test_input['name'] = 'v8'
    test_input['units'] = 'ms'
    self._WriteTestInput(test_input)
    self._MockCommand(['.', '.'],
                      ['Richards: 100\nDeltaBlue: 200\n',
                       'Richards: 50\nDeltaBlue: 300\n'])
    self.assertEqual(0, self._CallMain())
    self._VerifyResults('v8', 'ms', [
      {'name': 'Richards', 'results': [50.0, 100.0], 'stddev': ''},
      {'name': 'DeltaBlue', 'results': [300.0, 200.0], 'stddev': ''},
    ])
    self._VerifyErrors([])
    self._VerifyMock(os.path.join(
      'out', 'x64.release', 'd7'), '--flag', 'run.js')

  def testTwoRuns_SubRegexp(self):
    test_input = dict(V8_JSON)
    test_input['run_count'] = 2
    del test_input['results_regexp']
    test_input['tests'][0]['results_regexp'] = '^Richards: (.+)$'
    test_input['tests'][1]['results_regexp'] = '^DeltaBlue: (.+)$'
    self._WriteTestInput(test_input)
    self._MockCommand(['.', '.'],
                      ['Richards: 100\nDeltaBlue: 200\n',
                       'Richards: 50\nDeltaBlue: 300\n'])
    self.assertEqual(0, self._CallMain())
    self._VerifyResults('test', 'score', [
      {'name': 'Richards', 'results': [50.0, 100.0], 'stddev': ''},
      {'name': 'DeltaBlue', 'results': [300.0, 200.0], 'stddev': ''},
    ])
    self._VerifyErrors([])
    self._VerifyMock(os.path.join(
      'out', 'x64.release', 'd7'), '--flag', 'run.js')

  def testPerfectConfidenceRuns(self):
    self._WriteTestInput(V8_JSON)
    self._MockCommand(
        ['.'], ['x\nRichards: 1.234\nDeltaBlue: 10657567\ny\n'] * 10)
    self.assertEqual(0, self._CallMain('--confidence-level', '1'))
    self._VerifyResults('test', 'score', [
      {'name': 'Richards', 'results': [1.234] * 10, 'stddev': ''},
      {'name': 'DeltaBlue', 'results': [10657567.0] * 10, 'stddev': ''},
    ])
    self._VerifyErrors([])
    self._VerifyMock(os.path.join(
      'out', 'x64.release', 'd7'), '--flag', 'run.js')

  def testNoisyConfidenceRuns(self):
    self._WriteTestInput(V8_JSON)
    self._MockCommand(
        ['.'],
        reversed([
          # First 10 runs are mandatory. DeltaBlue is slightly noisy.
          'x\nRichards: 1.234\nDeltaBlue: 10757567\ny\n',
          'x\nRichards: 1.234\nDeltaBlue: 10557567\ny\n',
          'x\nRichards: 1.234\nDeltaBlue: 10657567\ny\n',
          'x\nRichards: 1.234\nDeltaBlue: 10657567\ny\n',
          'x\nRichards: 1.234\nDeltaBlue: 10657567\ny\n',
          'x\nRichards: 1.234\nDeltaBlue: 10657567\ny\n',
          'x\nRichards: 1.234\nDeltaBlue: 10657567\ny\n',
          'x\nRichards: 1.234\nDeltaBlue: 10657567\ny\n',
          'x\nRichards: 1.234\nDeltaBlue: 10657567\ny\n',
          'x\nRichards: 1.234\nDeltaBlue: 10657567\ny\n',
          # Need 4 more runs for confidence in DeltaBlue results.
          'x\nRichards: 1.234\nDeltaBlue: 10657567\ny\n',
          'x\nRichards: 1.234\nDeltaBlue: 10657567\ny\n',
          'x\nRichards: 1.234\nDeltaBlue: 10657567\ny\n',
          'x\nRichards: 1.234\nDeltaBlue: 10657567\ny\n',
        ]),
    )
    self.assertEqual(0, self._CallMain('--confidence-level', '1'))
    self._VerifyResults('test', 'score', [
      {'name': 'Richards', 'results': [1.234] * 14, 'stddev': ''},
      {
        'name': 'DeltaBlue',
        'results': [10757567.0, 10557567.0] + [10657567.0] * 12,
        'stddev': '',
      },
    ])
    self._VerifyErrors([])
    self._VerifyMock(os.path.join(
      'out', 'x64.release', 'd7'), '--flag', 'run.js')

  def testNestedSuite(self):
    self._WriteTestInput(V8_NESTED_SUITES_JSON)
    self._MockCommand(['delta_blue', 'sub/leaf', 'richards'],
                      ['DeltaBlue: 200\n',
                       'Simple: 1 ms.\n',
                       'Simple: 2 ms.\n',
                       'Simple: 3 ms.\n',
                       'Richards: 100\n',
                       'Richards: 50\n'])
    self.assertEqual(0, self._CallMain())
    self.assertListEqual(sorted([
      {'units': 'score',
       'graphs': ['test', 'Richards'],
       'results': [50.0, 100.0],
       'stddev': ''},
      {'units': 'ms',
       'graphs': ['test', 'Sub', 'Leaf'],
       'results': [3.0, 2.0, 1.0],
       'stddev': ''},
      {'units': 'score',
       'graphs': ['test', 'DeltaBlue'],
       'results': [200.0],
       'stddev': ''},
      ], key=SORT_KEY), sorted(self._LoadResults()['traces'], key=SORT_KEY))
    self._VerifyErrors([])
    self._VerifyMockMultiple(
        (os.path.join('out', 'x64.release', 'd7'), '--flag', 'run.js'),
        (os.path.join('out', 'x64.release', 'd7'), '--flag', 'run.js'),
        (os.path.join('out', 'x64.release', 'd8'), '--flag', 'run.js'),
        (os.path.join('out', 'x64.release', 'd8'), '--flag', 'run.js'),
        (os.path.join('out', 'x64.release', 'd8'), '--flag', 'run.js'),
        (os.path.join('out', 'x64.release', 'd8'),
         '--flag', '--flag2', 'run.js'))

  def testOneRunStdDevRegExp(self):
    test_input = dict(V8_JSON)
    test_input['stddev_regexp'] = r'^%s-stddev: (.+)$'
    self._WriteTestInput(test_input)
    self._MockCommand(['.'], ['Richards: 1.234\nRichards-stddev: 0.23\n'
                              'DeltaBlue: 10657567\nDeltaBlue-stddev: 106\n'])
    self.assertEqual(0, self._CallMain())
    self._VerifyResults('test', 'score', [
      {'name': 'Richards', 'results': [1.234], 'stddev': '0.23'},
      {'name': 'DeltaBlue', 'results': [10657567.0], 'stddev': '106'},
    ])
    self._VerifyErrors([])
    self._VerifyMock(
        os.path.join('out', 'x64.release', 'd7'), '--flag', 'run.js')

  def testTwoRunsStdDevRegExp(self):
    test_input = dict(V8_JSON)
    test_input['stddev_regexp'] = r'^%s-stddev: (.+)$'
    test_input['run_count'] = 2
    self._WriteTestInput(test_input)
    self._MockCommand(['.'], ['Richards: 3\nRichards-stddev: 0.7\n'
                              'DeltaBlue: 6\nDeltaBlue-boom: 0.9\n',
                              'Richards: 2\nRichards-stddev: 0.5\n'
                              'DeltaBlue: 5\nDeltaBlue-stddev: 0.8\n'])
    self.assertEqual(1, self._CallMain())
    self._VerifyResults('test', 'score', [
      {'name': 'Richards', 'results': [2.0, 3.0], 'stddev': '0.7'},
      {'name': 'DeltaBlue', 'results': [5.0, 6.0], 'stddev': '0.8'},
    ])
    self._VerifyErrors([
        'Test test/Richards should only run once since a stddev is provided '
        'by the test.',
        'Test test/DeltaBlue should only run once since a stddev is provided '
        'by the test.',
        r'Regexp "^DeltaBlue-stddev: (.+)$" did not match for test '
        r'test/DeltaBlue.'
    ])
    self._VerifyMock(
        os.path.join('out', 'x64.release', 'd7'), '--flag', 'run.js')

  def testBuildbot(self):
    self._WriteTestInput(V8_JSON)
    self._MockCommand(['.'], ['Richards: 1.234\nDeltaBlue: 10657567\n'],
                      on_bots=True)
    mock.patch.object(
        run_perf.Platform, 'ReadBuildConfig',
        mock.MagicMock(return_value={'is_android': False})).start()
    self.assertEqual(0, self._CallMain())
    self._VerifyResults('test', 'score', [
      {'name': 'Richards', 'results': [1.234], 'stddev': ''},
      {'name': 'DeltaBlue', 'results': [10657567.0], 'stddev': ''},
    ])
    self._VerifyErrors([])
    self._VerifyMock(os.path.join('out', 'Release', 'd7'), '--flag', 'run.js')

  def testBuildbotWithTotal(self):
    test_input = dict(V8_JSON)
    test_input['total'] = True
    self._WriteTestInput(test_input)
    self._MockCommand(['.'], ['Richards: 1.234\nDeltaBlue: 10657567\n'],
                      on_bots=True)
    mock.patch.object(
        run_perf.Platform, 'ReadBuildConfig',
        mock.MagicMock(return_value={'is_android': False})).start()
    self.assertEqual(0, self._CallMain())
    self._VerifyResults('test', 'score', [
      {'name': 'Richards', 'results': [1.234], 'stddev': ''},
      {'name': 'DeltaBlue', 'results': [10657567.0], 'stddev': ''},
      {'name': 'Total', 'results': [3626.491097190233], 'stddev': ''},
    ])
    self._VerifyErrors([])
    self._VerifyMock(os.path.join('out', 'Release', 'd7'), '--flag', 'run.js')

  def testBuildbotWithTotalAndErrors(self):
    test_input = dict(V8_JSON)
    test_input['total'] = True
    self._WriteTestInput(test_input)
    self._MockCommand(['.'], ['x\nRichards: bla\nDeltaBlue: 10657567\ny\n'],
                      on_bots=True)
    mock.patch.object(
        run_perf.Platform, 'ReadBuildConfig',
        mock.MagicMock(return_value={'is_android': False})).start()
    self.assertEqual(1, self._CallMain())
    self._VerifyResults('test', 'score', [
      {'name': 'DeltaBlue', 'results': [10657567.0], 'stddev': ''},
    ])
    self._VerifyErrors(
        ['Regexp "^Richards: (.+)$" '
         'returned a non-numeric for test test/Richards.',
         'Not all traces have produced results. Can not compute total for '
         'test.'])
    self._VerifyMock(os.path.join('out', 'Release', 'd7'), '--flag', 'run.js')

  def testRegexpNoMatch(self):
    self._WriteTestInput(V8_JSON)
    self._MockCommand(['.'], ['x\nRichaards: 1.234\nDeltaBlue: 10657567\ny\n'])
    self.assertEqual(1, self._CallMain())
    self._VerifyResults('test', 'score', [
      {'name': 'DeltaBlue', 'results': [10657567.0], 'stddev': ''},
    ])
    self._VerifyErrors(
        ['Regexp "^Richards: (.+)$" did not match for test test/Richards.'])
    self._VerifyMock(
        os.path.join('out', 'x64.release', 'd7'), '--flag', 'run.js')

  def testOneRunCrashed(self):
    test_input = dict(V8_JSON)
    test_input['retry_count'] = 1
    self._WriteTestInput(test_input)
    self._MockCommand(
        ['.'], ['x\nRichards: 1.234\nDeltaBlue: 10657567\ny\n', ''],
        exit_code=-1)
    self.assertEqual(1, self._CallMain())
    self._VerifyResults('test', 'score', [])
    self._VerifyErrors([])
    self._VerifyMock(
        os.path.join('out', 'x64.release', 'd7'), '--flag', 'run.js')

  def testOneRunTimingOut(self):
    test_input = dict(V8_JSON)
    test_input['timeout'] = 70
    test_input['retry_count'] = 0
    self._WriteTestInput(test_input)
    self._MockCommand(['.'], [''], timed_out=True)
    self.assertEqual(1, self._CallMain())
    self._VerifyResults('test', 'score', [])
    self._VerifyErrors([])
    self._VerifyMock(os.path.join('out', 'x64.release', 'd7'),
                     '--flag', 'run.js', timeout=70)

  def testAndroid(self):
    self._WriteTestInput(V8_JSON)
    mock.patch('run_perf.AndroidPlatform.PreExecution').start()
    mock.patch('run_perf.AndroidPlatform.PostExecution').start()
    mock.patch('run_perf.AndroidPlatform.PreTests').start()
    mock.patch('run_perf.find_build_directory').start()
    mock.patch(
        'run_perf.AndroidPlatform.Run',
        return_value=(Output(stdout='Richards: 1.234\nDeltaBlue: 10657567\n'),
                      NULL_OUTPUT)).start()
    mock.patch('testrunner.local.android._Driver', autospec=True).start()
    mock.patch(
        'run_perf.Platform.ReadBuildConfig',
        return_value={'is_android': True}).start()
    self.assertEqual(0, self._CallMain('--arch', 'arm'))
    self._VerifyResults('test', 'score', [
      {'name': 'Richards', 'results': [1.234], 'stddev': ''},
      {'name': 'DeltaBlue', 'results': [10657567.0], 'stddev': ''},
    ])

  def testTwoRuns_Trybot(self):
    test_input = dict(V8_JSON)
    test_input['run_count'] = 2
    self._WriteTestInput(test_input)
    self._MockCommand(['.', '.', '.', '.'],
                      ['Richards: 100\nDeltaBlue: 200\n',
                       'Richards: 200\nDeltaBlue: 20\n',
                       'Richards: 50\nDeltaBlue: 200\n',
                       'Richards: 100\nDeltaBlue: 20\n'])
    test_output_secondary = os.path.join(
        TEST_WORKSPACE, 'results_secondary.json')
    self.assertEqual(0, self._CallMain(
        '--outdir-secondary', 'out-secondary',
        '--json-test-results-secondary', test_output_secondary,
    ))
    self._VerifyResults('test', 'score', [
      {'name': 'Richards', 'results': [100.0, 200.0], 'stddev': ''},
      {'name': 'DeltaBlue', 'results': [20.0, 20.0], 'stddev': ''},
    ])
    self._VerifyResults('test', 'score', [
      {'name': 'Richards', 'results': [50.0, 100.0], 'stddev': ''},
      {'name': 'DeltaBlue', 'results': [200.0, 200.0], 'stddev': ''},
    ], test_output_secondary)
    self._VerifyRunnableDurations(2, 60, test_output_secondary)
    self._VerifyErrors([])
    self._VerifyMockMultiple(
        (os.path.join('out', 'x64.release', 'd7'), '--flag', 'run.js'),
        (os.path.join('out-secondary', 'x64.release', 'd7'),
         '--flag', 'run.js'),
        (os.path.join('out', 'x64.release', 'd7'), '--flag', 'run.js'),
        (os.path.join('out-secondary', 'x64.release', 'd7'),
         '--flag', 'run.js'),
    )

  def testWrongBinaryWithProf(self):
    test_input = dict(V8_JSON)
    self._WriteTestInput(test_input)
    self._MockCommand(['.'], ['x\nRichards: 1.234\nDeltaBlue: 10657567\ny\n'])
    self.assertEqual(0, self._CallMain('--extra-flags=--prof'))
    self._VerifyResults('test', 'score', [
      {'name': 'Richards', 'results': [1.234], 'stddev': ''},
      {'name': 'DeltaBlue', 'results': [10657567.0], 'stddev': ''},
    ])
    self._VerifyErrors([])
    self._VerifyMock(os.path.join('out', 'x64.release', 'd7'),
                     '--flag', '--prof', 'run.js')

  #############################################################################
  ### System tests

  def _RunPerf(self, mocked_d8, test_json):
    output_json = os.path.join(TEST_WORKSPACE, 'output.json')
    args = [
      os.sys.executable, RUN_PERF,
      '--binary-override-path', os.path.join(TEST_DATA, mocked_d8),
      '--json-test-results', output_json,
      os.path.join(TEST_DATA, test_json),
    ]
    subprocess.check_output(args)
    return self._LoadResults(output_json)

  def testNormal(self):
    results = self._RunPerf('d8_mocked1.py', 'test1.json')
    self.assertListEqual([], results['errors'])
    self.assertListEqual(sorted([
      {
        'units': 'score',
        'graphs': ['test1', 'Richards'],
        'results': [1.2, 1.2],
        'stddev': '',
      },
      {
        'units': 'score',
        'graphs': ['test1', 'DeltaBlue'],
        'results': [2.1, 2.1],
        'stddev': '',
      },
    ], key=SORT_KEY), sorted(results['traces'], key=SORT_KEY))

  def testResultsProcessor(self):
    results = self._RunPerf('d8_mocked2.py', 'test2.json')
    self.assertListEqual([], results['errors'])
    self.assertListEqual([
      {
        'units': 'score',
        'graphs': ['test2', 'Richards'],
        'results': [1.2, 1.2],
        'stddev': '',
      },
      {
        'units': 'score',
        'graphs': ['test2', 'DeltaBlue'],
        'results': [2.1, 2.1],
        'stddev': '',
      },
    ], results['traces'])

  def testResultsProcessorNested(self):
    results = self._RunPerf('d8_mocked2.py', 'test3.json')
    self.assertListEqual([], results['errors'])
    self.assertListEqual([
      {
        'units': 'score',
        'graphs': ['test3', 'Octane', 'Richards'],
        'results': [1.2],
        'stddev': '',
      },
      {
        'units': 'score',
        'graphs': ['test3', 'Octane', 'DeltaBlue'],
        'results': [2.1],
        'stddev': '',
      },
    ], results['traces'])


if __name__ == '__main__':
  unittest.main()<|MERGE_RESOLUTION|>--- conflicted
+++ resolved
@@ -100,13 +100,8 @@
   def testBuildDirectory(self):
     base_path = os.path.join(TEST_DATA, 'builddirs', 'dir1', 'out')
     expected_path = os.path.join(base_path, 'build')
-<<<<<<< HEAD
-    self.assertEquals(
-        expected_path, run_perf.find_build_directory(base_path, 'x64'))
-=======
     self.assertEqual(expected_path,
                      run_perf.find_build_directory(base_path, 'x64'))
->>>>>>> a8a80be5
 
 
 class PerfTest(unittest.TestCase):
