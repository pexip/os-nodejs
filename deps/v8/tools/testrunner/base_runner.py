--- conflicted
+++ resolved
@@ -535,11 +535,7 @@
         options.j = multiprocessing.cpu_count()
 
     options.command_prefix = shlex.split(options.command_prefix)
-<<<<<<< HEAD
-    options.extra_flags = sum(map(shlex.split, options.extra_flags), [])
-=======
     options.extra_flags = sum(list(map(shlex.split, options.extra_flags)), [])
->>>>>>> a8a80be5
 
   def _process_options(self, options):
     pass
