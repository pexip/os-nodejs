# Copyright 2014 The Chromium Authors. All rights reserved.
# Use of this source code is governed by a BSD-style license that can be
# found in the LICENSE file.

import("//build/config/android/config.gni")
import("//build/config/arm.gni")
import("//build/config/dcheck_always_on.gni")
import("//build/config/host_byteorder.gni")
import("//build/config/mips.gni")
import("//build/config/sanitizers/sanitizers.gni")
import("//build_overrides/build.gni")

if (is_android) {
  import("//build/config/android/rules.gni")
}

import("gni/snapshot_toolchain.gni")
import("gni/v8.gni")

# Specifies if the target build is a simulator build. Comparing target cpu
# with v8 target cpu to not affect simulator builds for making cross-compile
# snapshots.
target_is_simulator = (target_cpu != v8_target_cpu && !v8_multi_arch_build) ||
                      (current_cpu != v8_current_cpu && v8_multi_arch_build)

# For faster Windows builds. See https://crbug.com/v8/8475.
emit_builtins_as_inline_asm = is_win && is_clang

declare_args() {
  # Print to stdout on Android.
  v8_android_log_stdout = false

  # Dynamically set an additional dependency from v8/custom_deps.
  v8_custom_deps = ""

  # Turns on all V8 debug features. Enables running V8 in a pseudo debug mode
  # within a release Chrome.
  v8_enable_debugging_features = is_debug

  # Sets -DV8_ENABLE_FUTURE.
  v8_enable_future = false

  # Sets -DSYSTEM_INSTRUMENTATION. Enables OS-dependent event tracing
  v8_enable_system_instrumentation = (is_win || is_mac) && !v8_use_perfetto

  # Sets the GUID for the ETW provider
  v8_etw_guid = ""

  # Sets -DVERIFY_HEAP.
  v8_enable_verify_heap = ""

  # Sets -DVERIFY_PREDICTABLE
  v8_enable_verify_predictable = false

  # Enable compiler warnings when using V8_DEPRECATED apis.
  v8_deprecation_warnings = true

  # Enable compiler warnings when using V8_DEPRECATE_SOON apis.
  v8_imminent_deprecation_warnings = true

  # Embeds the given script into the snapshot.
  v8_embed_script = ""

  # Allows the embedder to add a custom suffix to the version string.
  v8_embedder_string = ""

  # Sets -dENABLE_DISASSEMBLER.
  v8_enable_disassembler = ""

  # Sets the number of internal fields on promise objects.
  v8_promise_internal_field_count = 0

  # Sets -dENABLE_GDB_JIT_INTERFACE.
  v8_enable_gdbjit = ""

  # Sets -dENABLE_VTUNE_JIT_INTERFACE.
  v8_enable_vtunejit = false

  # Sets -dENABLE_VTUNE_TRACEMARK.
  v8_enable_vtunetracemark = false

  # Sets -dENABLE_HUGEPAGE
  v8_enable_hugepage = false

<<<<<<< HEAD
=======
  # Sets -dV8_ENABLE_PRIVATE_MAPPING_FORK_OPTIMIZATION.
  #
  # This flag speeds up the performance of fork/execve on Linux systems for
  # embedders which use it (like Node.js). It works by marking the pages that
  # V8 allocates as MADV_DONTFORK. Without MADV_DONTFORK, the Linux kernel
  # spends a long time manipulating page mappings on fork and exec which the
  # child process doesn't generally need to access.
  #
  # See v8:7381 for more details.
  v8_enable_private_mapping_fork_optimization = false

>>>>>>> 8a2d13a7
  # Sets -dENABLE_HANDLE_ZAPPING.
  v8_enable_handle_zapping = !is_on_release_branch || is_debug

  # Enable slow dchecks.
  v8_enable_slow_dchecks = false

  # Enable fast mksnapshot runs.
  v8_enable_fast_mksnapshot = false

  # Optimize code for Torque executable, even during a debug build.
  v8_enable_fast_torque = ""

  # Enable the registration of unwinding info for Windows x64 and ARM64.
  v8_win64_unwinding_info = true

  # Enable code comments for builtins in the snapshot (impacts performance).
  # This also enables v8_code_comments.
  v8_enable_snapshot_code_comments = false

  # Allow runtime-enabled code comments (with --code-comments). Enabled by
  # default in debug builds.
  # Sets -dV8_CODE_COMMENTS
  v8_code_comments = ""

  # Allow runtime-enabled debug code (with --debug-code). Enabled by default in
  # debug builds.
  # Sets -dV8_ENABLE_DEBUG_CODE
  v8_enable_debug_code = ""

  # Enable native counters from the snapshot (impacts performance, sets
  # -dV8_SNAPSHOT_NATIVE_CODE_COUNTERS).
  # This option will generate extra code in the snapshot to increment counters,
  # as per the --native-code-counters flag.
  v8_enable_snapshot_native_code_counters = ""

  # Enable code-generation-time checking of types in the CodeStubAssembler.
  v8_enable_verify_csa = false

  # Enable pointer compression (sets -dV8_COMPRESS_POINTERS).
  v8_enable_pointer_compression = ""
  v8_enable_pointer_compression_shared_cage = ""
  v8_enable_31bit_smis_on_64bit_arch = false

  # Sets -dOBJECT_PRINT.
  v8_enable_object_print = ""

  # Sets -dV8_TRACE_MAPS.
  v8_enable_trace_maps = ""

  # Sets -dV8_ENABLE_CHECKS.
  v8_enable_v8_checks = ""

  # Sets -dV8_TRACE_UNOPTIMIZED.
  v8_enable_trace_unoptimized = ""
  v8_enable_trace_ignition = false
  v8_enable_trace_baseline_exec = false

  # Sets -dV8_TRACE_FEEDBACK_UPDATES.
  v8_enable_trace_feedback_updates = false

  # Sets -dV8_ATOMIC_OBJECT_FIELD_WRITES and turns all field write operations
  # into relaxed atomic operations.
  v8_enable_atomic_object_field_writes = ""

  # Controls the default value of v8_enable_concurrent_marking_state. See the
  # default setting code below.
  v8_enable_concurrent_marking = true

  # Sets -dV8_IGNITION_DISPATCH_COUNTING.
  # Enables counting frequencies of bytecode dispatches. After building in this
  # configuration, subsequent runs of d8 can output frequencies for each pair
  # of (current, next) bytecode instructions executed if you specify
  # --trace-ignition-dispatches-output-file, or can generate a JS object with
  # those frequencies if you run with --expose-ignition-statistics and call the
  # extension function getIgnitionDispatchCounters().
  v8_enable_ignition_dispatch_counting = false

  # Runs mksnapshot with --turbo-profiling. After building in this
  # configuration, any subsequent run of d8 will output information about usage
  # of basic blocks in builtins.
  v8_enable_builtins_profiling = false

  # Runs mksnapshot with --turbo-profiling-verbose. After building in this
  # configuration, any subsequent run of d8 will output information about usage
  # of basic blocks in builtins, including the schedule and disassembly of all
  # used builtins.
  v8_enable_builtins_profiling_verbose = false

  # Provides the given V8 log file as an input to mksnapshot, where it can be
  # used for profile-guided optimization of builtins.
  #
  # To do profile-guided optimizations of builtins:
  # 1. Build with v8_enable_builtins_profiling = true
  # 2. Run your chosen workload with the --turbo-profiling-log-builtins flag.
  #    For Chrome, the invocation might look like this:
  #      chrome --no-sandbox --disable-extensions
  #        --js-flags="--turbo-profiling-log-builtins --logfile=path/to/v8.log"
  #        "http://localhost/test-suite"
  # 3. Optionally repeat step 2 for additional workloads, and concatenate all of
  #    the resulting log files into a single file.
  # 4. Build again with v8_builtins_profiling_log_file set to the file created
  #    in steps 2-3.
  v8_builtins_profiling_log_file = ""

  # Enables various testing features.
  v8_enable_test_features = ""

  # Enable short builtins call instruction sequences by un-embedding builtins.
  # Sets -dV8_SHORT_BUILTIN_CALLS
  v8_enable_short_builtin_calls = ""

  # Enable support for external code range relative to the pointer compression
  # cage.
  # Sets -dV8_EXTERNAL_CODE_SPACE
  v8_enable_external_code_space = ""

  # Enable the Maglev compiler.
  # Sets -dV8_ENABLE_MAGLEV
  v8_enable_maglev = ""

  # With post mortem support enabled, metadata is embedded into libv8 that
  # describes various parameters of the VM for use by debuggers. See
  # tools/gen-postmortem-metadata.py for details.
  v8_postmortem_support = false

  # Use Siphash as added protection against hash flooding attacks.
  v8_use_siphash = false

  # Switches off inlining in V8.
  v8_no_inline = false

  # Override OS page size when generating snapshot
  v8_os_page_size = "0"

  # Similar to vfp but on MIPS.
  v8_can_use_fpu_instructions = true

  # Similar to the ARM hard float ABI but on MIPS.
  v8_use_mips_abi_hardfloat = true

  # Controls the threshold for on-heap/off-heap Typed Arrays.
  v8_typed_array_max_size_in_heap = 64

  v8_enable_gdbjit = ((v8_current_cpu == "x86" || v8_current_cpu == "x64") &&
                      (is_linux || is_chromeos || is_mac)) ||
                     (v8_current_cpu == "ppc64" && (is_linux || is_chromeos))

  # Check that each header can be included in isolation (requires also
  # setting the "check_v8_header_includes" gclient variable to run a
  # specific hook).
  v8_check_header_includes = false

  # Enable sharing read-only space across isolates.
  # Sets -DV8_SHARED_RO_HEAP.
  v8_enable_shared_ro_heap = ""

  # Enable lazy source positions by default.
  v8_enable_lazy_source_positions = true

  # Enable third party HEAP library
  v8_enable_third_party_heap = false

  # Libaries used by third party heap
  v8_third_party_heap_libs = []

  # Source code used by third party heap
  v8_third_party_heap_files = []

  # Disable write barriers when GCs are non-incremental and
  # heap has single generation.
  v8_disable_write_barriers = false

  # Ensure that write barriers are always used.
  # Useful for debugging purposes.
  v8_enable_unconditional_write_barriers = false

  # Redirect allocation in young generation so that there will be
  # only one single generation.
  v8_enable_single_generation = ""

  # Use token threaded dispatch for the regular expression interpreter.
  # Use switch-based dispatch if this is false
  v8_enable_regexp_interpreter_threaded_dispatch = true

  # Enable additional targets necessary for verification of torque
  # file generation
  v8_verify_torque_generation_invariance = false

  # Generate comments describing the Torque intermediate representation.
  v8_annotate_torque_ir = false

  # Enable snapshot compression (enabled by default for desktop) devices.
  v8_enable_snapshot_compression =
      target_os == "android" || target_os == "chromeos" ||
      target_os == "fuchsia"

  # Enable control-flow integrity features, such as pointer authentication for
  # ARM64.
  v8_control_flow_integrity = false

  # Enable heap reservation of size 4GB. Only possible for 64bit archs.
  cppgc_enable_caged_heap =
      v8_current_cpu == "x64" || v8_current_cpu == "arm64" ||
      v8_current_cpu == "loong64"

  # Enables additional heap verification phases and checks.
  cppgc_enable_verify_heap = ""

  # Enable allocations during prefinalizer invocations.
  cppgc_allow_allocations_in_prefinalizers = false
<<<<<<< HEAD

  # Enable V8 zone compression experimental feature.
  # Sets -DV8_COMPRESS_ZONES.
  v8_enable_zone_compression = ""

  # Enable the experimental V8 sandbox.
  # Sets -DV8_SANDBOX.
  v8_enable_sandbox = ""

=======

  # Enable V8 zone compression experimental feature.
  # Sets -DV8_COMPRESS_ZONES.
  v8_enable_zone_compression = ""

  # Enable the experimental V8 sandbox.
  # Sets -DV8_SANDBOX.
  v8_enable_sandbox = ""

>>>>>>> 8a2d13a7
  # Enable external pointer sandboxing. Requires v8_enable_sandbox.
  # Sets -DV8_SANDBOXED_EXTERNAL_POINRTERS.
  v8_enable_sandboxed_external_pointers = false

  # Enable sandboxed pointers. Requires v8_enable_sandbox.
  # Sets -DV8_SANDBOXED_POINTERS.
  v8_enable_sandboxed_pointers = false

  # Enable all available sandbox features. Implies v8_enable_sandbox.
  v8_enable_sandbox_future = false

  # Experimental feature for collecting per-class zone memory stats.
  # Requires use_rtti = true
  v8_enable_precise_zone_stats = false

  # Experimental feature that uses SwissNameDictionary instead of NameDictionary
  # as the backing store for all dictionary mode objects.
  v8_enable_swiss_name_dictionary = false

  # If enabled then macro definitions that are used in externally visible
  # header files are placed in a separate header file v8-gn.h.
  v8_generate_external_defines_header = false

  # Experimental feature for tracking constness of properties in non-global
  # dictionaries. Enabling this also always keeps prototypes in dict mode,
  # meaning that they are not switched to fast mode.
  # Sets -DV8_DICT_PROPERTY_CONST_TRACKING
  v8_dict_property_const_tracking = false

  # Enable map packing & unpacking (sets -dV8_MAP_PACKING).
  v8_enable_map_packing = false

  # Allow for JS promise hooks (instead of just C++).
  v8_enable_javascript_promise_hooks = false

  # Enable allocation folding globally (sets -dV8_ALLOCATION_FOLDING).
  # When it's disabled, the --turbo-allocation-folding runtime flag will be ignored.
  v8_enable_allocation_folding = true

  # Enable runtime verification of heap snapshots produced for devtools.
  v8_enable_heap_snapshot_verify = ""

  # Enable global allocation site tracking.
  v8_allocation_site_tracking = true

  # TODO(cbruni, v8:12302): Remove once API is migrated
  # Enable legacy mode for ScriptOrModule's lifetime. By default it's a
  # temporary object, if enabled it will be kept alive by the parent Script.
  # This is only used by nodejs.
  v8_scriptormodule_legacy_lifetime = false

  # Change code emission and runtime features to be CET shadow-stack compliant
  # (incomplete and experimental).
  v8_enable_cet_shadow_stack = false

  # Get VMEX priviledge at startup.
  # It allows to run V8 without "deprecated-ambient-replace-as-executable".
  # Sets -DV8_USE_VMEX_RESOURCE.
  # TODO(victorgomes): Remove this flag once Chormium no longer needs
  # the deprecated feature.
  v8_fuchsia_use_vmex_resource = is_fuchsia && !build_with_chromium
}

# Derived defaults.
if (cppgc_enable_verify_heap == "") {
  cppgc_enable_verify_heap = v8_enable_debugging_features || dcheck_always_on
}
if (v8_enable_verify_heap == "") {
  v8_enable_verify_heap = v8_enable_debugging_features
}
if (v8_enable_object_print == "") {
  v8_enable_object_print = v8_enable_debugging_features
}
if (v8_enable_disassembler == "") {
  v8_enable_disassembler = v8_enable_debugging_features
}
if (v8_enable_trace_maps == "") {
  v8_enable_trace_maps = v8_enable_debugging_features
}
if (v8_enable_test_features == "") {
  v8_enable_test_features = v8_enable_debugging_features || dcheck_always_on
}
if (v8_enable_v8_checks == "") {
  v8_enable_v8_checks = v8_enable_debugging_features
}
if (v8_enable_heap_snapshot_verify == "") {
  v8_enable_heap_snapshot_verify =
      v8_enable_debugging_features || dcheck_always_on
}
if (v8_enable_snapshot_code_comments) {
  assert(v8_code_comments == true || v8_code_comments == "",
         "v8_enable_snapshot_code_comments conflicts with v8_code_comments.")
  v8_code_comments = true
} else if (v8_code_comments == "") {
  v8_code_comments = v8_enable_debugging_features
}
if (v8_enable_debug_code == "") {
  v8_enable_debug_code = v8_enable_debugging_features
}
if (v8_enable_snapshot_native_code_counters == "") {
  v8_enable_snapshot_native_code_counters = v8_enable_debugging_features
}
if (v8_enable_pointer_compression == "") {
  v8_enable_pointer_compression =
      v8_current_cpu == "arm64" || v8_current_cpu == "x64"
}
if (v8_enable_pointer_compression_shared_cage == "") {
  v8_enable_pointer_compression_shared_cage = v8_enable_pointer_compression
}
if (v8_enable_fast_torque == "") {
  v8_enable_fast_torque = v8_enable_fast_mksnapshot
}
if (v8_enable_zone_compression == "") {
  v8_enable_zone_compression = false
}
if (v8_enable_short_builtin_calls == "") {
  v8_enable_short_builtin_calls =
      v8_current_cpu == "x64" || (!is_android && v8_current_cpu == "arm64")
}
if (v8_enable_external_code_space == "") {
  v8_enable_external_code_space =
      v8_enable_pointer_compression &&
      (v8_current_cpu == "x64" ||
       (target_os != "fuchsia" && v8_current_cpu == "arm64"))
}
if (v8_enable_maglev == "") {
  v8_enable_maglev = v8_current_cpu == "x64" && v8_enable_pointer_compression
}
if (v8_enable_single_generation == "") {
  v8_enable_single_generation = v8_disable_write_barriers
}
if (v8_enable_atomic_object_field_writes == "") {
  v8_enable_atomic_object_field_writes = v8_enable_concurrent_marking
}
if (v8_enable_third_party_heap) {
  v8_disable_write_barriers = true
  v8_enable_single_generation = true
  v8_enable_shared_ro_heap = false
  v8_enable_pointer_compression = false
  v8_enable_pointer_compression_shared_cage = false
  v8_enable_allocation_folding = false
}
if (v8_enable_single_generation) {
  v8_allocation_site_tracking = false
}
assert(!v8_enable_concurrent_marking || v8_enable_atomic_object_field_writes,
       "Concurrent marking requires atomic object field writes.")
if (v8_enable_trace_unoptimized == "") {
  v8_enable_trace_unoptimized =
      v8_enable_trace_ignition || v8_enable_trace_baseline_exec
}
assert(!v8_enable_trace_ignition || v8_enable_trace_unoptimized,
       "Ignition tracing requires unoptimized tracing to be enabled.")
assert(!v8_enable_trace_baseline_exec || v8_enable_trace_unoptimized,
       "Baseline tracing requires unoptimized tracing to be enabled.")

# Toggle pointer compression for correctness fuzzing when building the
# clang_x64_pointer_compression toolchain. We'll correctness-compare the
# default build with the clang_x64_pointer_compression build.
if (v8_multi_arch_build &&
    rebase_path(get_label_info(":d8", "root_out_dir"), root_build_dir) ==
    "clang_x64_pointer_compression") {
  v8_enable_pointer_compression = !v8_enable_pointer_compression
  v8_enable_pointer_compression_shared_cage = v8_enable_pointer_compression
  v8_enable_external_code_space = v8_enable_pointer_compression
}

# Check if it is a Chromium build and activate PAC/BTI if needed.
# TODO(cavalcantii): have a single point of integration with PAC/BTI flags.
if (build_with_chromium && v8_current_cpu == "arm64" &&
    (arm_control_flow_integrity == "standard" ||
     arm_control_flow_integrity == "pac")) {
  v8_control_flow_integrity = true
}

if (v8_enable_short_builtin_calls &&
    ((!v8_enable_pointer_compression && v8_current_cpu != "x64") ||
     v8_control_flow_integrity)) {
  # Disable short calls when pointer compression is not enabled.
  # Or when CFI is enabled (until the CFI-related issues are fixed), except x64,
  # where short builtin calls can still be enabled if the code range is
  # guaranteed to be close enough to embedded builtins.
  v8_enable_short_builtin_calls = false
}
if (v8_enable_shared_ro_heap == "") {
  v8_enable_shared_ro_heap = !v8_enable_pointer_compression ||
                             v8_enable_pointer_compression_shared_cage
}

if (v8_enable_sandbox == "") {
  # TODO(saelo, v8:11880) remove dependency on v8_enable_external_code_space
  # once that is enabled everywhere by default.
  v8_enable_sandbox =
      build_with_chromium && v8_enable_pointer_compression_shared_cage &&
      v8_enable_external_code_space
}

# Enable all available sandbox features if sandbox future is enabled.
if (v8_enable_sandbox_future) {
  v8_enable_sandboxed_pointers = true
  v8_enable_sandboxed_external_pointers = true
  v8_enable_sandbox = true
}

assert(!v8_disable_write_barriers || v8_enable_single_generation,
       "Disabling write barriers works only with single generation")

assert(v8_current_cpu == "arm64" || !v8_control_flow_integrity,
       "Control-flow integrity is only supported on arm64")

if (v8_enable_shared_ro_heap && v8_enable_pointer_compression &&
    !v8_enable_pointer_compression_shared_cage) {
  assert(
      is_linux || is_chromeos || is_android,
      "Sharing read-only heap with pointer compression is only supported on Linux or Android")
}

assert(!v8_enable_map_packing || !v8_enable_pointer_compression,
       "Map packing does not support pointer compression")

assert(!v8_enable_map_packing || v8_current_cpu == "x64",
       "Map packing is only supported on x64")

assert(!v8_enable_external_code_space || v8_enable_pointer_compression,
       "External code space feature requires pointer compression")

assert(!v8_enable_sandbox || v8_enable_pointer_compression_shared_cage,
       "The sandbox requires the shared pointer compression cage")

assert(!v8_enable_sandbox || v8_enable_external_code_space,
       "The sandbox requires the external code space")

assert(!v8_enable_sandboxed_pointers || v8_enable_sandbox,
       "Sandboxed pointers require the sandbox")

assert(!v8_enable_sandboxed_external_pointers || v8_enable_sandbox,
       "Sandboxed external pointers require the sandbox")

<<<<<<< HEAD
assert(
    !v8_enable_pointer_compression_shared_cage || v8_enable_pointer_compression,
    "Can't share a pointer compression cage if pointers aren't compressed")

assert(
=======
assert(
    !v8_enable_pointer_compression_shared_cage || v8_enable_pointer_compression,
    "Can't share a pointer compression cage if pointers aren't compressed")

assert(
>>>>>>> 8a2d13a7
    !v8_enable_pointer_compression_shared_cage || v8_current_cpu == "x64" ||
        v8_current_cpu == "arm64" || v8_current_cpu == "riscv64",
    "Sharing a pointer compression cage is only supported on x64,arm64 and riscv64")

assert(!v8_enable_unconditional_write_barriers || !v8_disable_write_barriers,
       "Write barriers can't be both enabled and disabled")
<<<<<<< HEAD

assert(!cppgc_enable_caged_heap || v8_current_cpu == "x64" ||
           v8_current_cpu == "arm64" || v8_current_cpu == "loong64",
       "CppGC caged heap requires 64bit platforms")

=======

assert(!cppgc_enable_caged_heap || v8_current_cpu == "x64" ||
           v8_current_cpu == "arm64" || v8_current_cpu == "loong64",
       "CppGC caged heap requires 64bit platforms")

>>>>>>> 8a2d13a7
assert(!cppgc_enable_young_generation || cppgc_enable_caged_heap,
       "Young generation in CppGC requires caged heap")

if (v8_enable_single_generation == true) {
  assert(
      v8_enable_unconditional_write_barriers || v8_disable_write_barriers,
      "Requires unconditional write barriers or none (which disables incremental marking)")
}

assert(!v8_enable_conservative_stack_scanning || v8_enable_single_generation,
       "Conservative stack scanning requires single generation")

if (v8_fuchsia_use_vmex_resource) {
  assert(target_os == "fuchsia", "VMEX resource only available on Fuchsia")
}

v8_random_seed = "314159265"
v8_toolset_for_shell = "host"

###############################################################################
# Configurations
#

config("internal_config_base") {
  # Only targets in this file and its subdirs can depend on this.
  visibility = [ "./*" ]

  configs = [ ":v8_tracing_config" ]

  include_dirs = [
    ".",
    "include",
    "$target_gen_dir",
    "$target_gen_dir/include",
  ]
}

config("internal_config") {
  defines = []

  # Only targets in this file and its subdirs can depend on this.
  visibility = [ "./*" ]

  configs = [
    "//build/config/compiler:wexit_time_destructors",
    ":internal_config_base",
    ":v8_header_features",
    ":cppgc_header_features",
  ]

  if (is_component_build) {
    defines += [ "BUILDING_V8_SHARED" ]
  }

  if (v8_current_cpu == "riscv64") {
    libs = [ "atomic" ]
  }
}

# Should be applied to all targets that write trace events.
config("v8_tracing_config") {
  if (v8_use_perfetto) {
    include_dirs = [
      "third_party/perfetto/include",
      "$root_gen_dir/third_party/perfetto",
      "$root_gen_dir/third_party/perfetto/build_config",
    ]
  }
}

# This config should be applied to code using the libplatform.
config("libplatform_config") {
  include_dirs = [ "include" ]
  if (is_component_build) {
    defines = [ "USING_V8_PLATFORM_SHARED" ]
  }
}

# This config should be applied to code using the libbase.
config("libbase_config") {
  if (is_component_build) {
    defines = [ "USING_V8_BASE_SHARED" ]
  }
  libs = []
  if (is_android && current_toolchain != host_toolchain) {
    libs += [ "log" ]
  }
  include_dirs = [ "$target_gen_dir/include" ]
}

# Standalone cppgc cannot be built within chrome or with perfetto.
assert(!cppgc_is_standalone || !build_with_chromium)
assert(!cppgc_is_standalone || !v8_use_perfetto)

# This config should be applied to code using the cppgc_base.
config("cppgc_base_config") {
  defines = []
  if (cppgc_is_standalone) {
    defines += [ "CPPGC_IS_STANDALONE" ]
  }
}

# This config is only applied to v8_headers and is the basis for external_config
# but without setting the USING_V8_SHARED define, which means v8_headers can be
# used inside v8 itself.
config("headers_config") {
  defines = []
  configs = [
    ":v8_header_features",
    ":cppgc_header_features",
  ]
  include_dirs = [
    "include",
    "$target_gen_dir/include",
  ]
}

# This config should only be applied to code using V8 and not any V8 code
# itself.
config("external_config") {
  configs = [ ":headers_config" ]
  defines = []
  if (is_component_build) {
    defines += [ "USING_V8_SHARED" ]
  }

  if (current_cpu == "riscv64") {
    libs = [ "atomic" ]
  }
}

# This config should only be applied to code that needs to be explicitly
# aware of whether we are using startup data or not.
config("external_startup_data") {
  if (v8_use_external_startup_data) {
    defines = [ "V8_USE_EXTERNAL_STARTUP_DATA" ]
  }
}

# List of defines that can appear in externally visible header files and that
# are controlled by args.gn.
external_v8_defines = [
  "V8_ENABLE_CHECKS",
  "V8_COMPRESS_POINTERS",
  "V8_COMPRESS_POINTERS_IN_SHARED_CAGE",
  "V8_COMPRESS_POINTERS_IN_ISOLATE_CAGE",
  "V8_31BIT_SMIS_ON_64BIT_ARCH",
  "V8_COMPRESS_ZONES",
  "V8_SANDBOX",
  "V8_SANDBOXED_POINTERS",
  "V8_SANDBOXED_EXTERNAL_POINTERS",
  "V8_DEPRECATION_WARNINGS",
  "V8_IMMINENT_DEPRECATION_WARNINGS",
  "V8_NO_ARGUMENTS_ADAPTOR",
  "V8_USE_PERFETTO",
  "V8_MAP_PACKING",
  "V8_IS_TSAN",
]

enabled_external_v8_defines = []

if (v8_enable_v8_checks) {
  enabled_external_v8_defines += [ "V8_ENABLE_CHECKS" ]
}
if (v8_enable_pointer_compression) {
  enabled_external_v8_defines += [ "V8_COMPRESS_POINTERS" ]
  if (v8_enable_pointer_compression_shared_cage) {
    enabled_external_v8_defines += [ "V8_COMPRESS_POINTERS_IN_SHARED_CAGE" ]
  } else {
    enabled_external_v8_defines += [ "V8_COMPRESS_POINTERS_IN_ISOLATE_CAGE" ]
  }
}
if (v8_enable_pointer_compression || v8_enable_31bit_smis_on_64bit_arch) {
  enabled_external_v8_defines += [ "V8_31BIT_SMIS_ON_64BIT_ARCH" ]
}
if (v8_enable_zone_compression) {
  enabled_external_v8_defines += [ "V8_COMPRESS_ZONES" ]
}
if (v8_enable_sandbox) {
  enabled_external_v8_defines += [ "V8_SANDBOX" ]
}
if (v8_enable_sandboxed_pointers) {
  enabled_external_v8_defines += [ "V8_SANDBOXED_POINTERS" ]
}
if (v8_enable_sandboxed_external_pointers) {
  enabled_external_v8_defines += [ "V8_SANDBOXED_EXTERNAL_POINTERS" ]
}
if (v8_deprecation_warnings) {
  enabled_external_v8_defines += [ "V8_DEPRECATION_WARNINGS" ]
}
if (v8_imminent_deprecation_warnings) {
  enabled_external_v8_defines += [ "V8_IMMINENT_DEPRECATION_WARNINGS" ]
}
if (v8_use_perfetto) {
  enabled_external_v8_defines += [ "V8_USE_PERFETTO" ]
}
if (v8_enable_map_packing) {
  enabled_external_v8_defines += [ "V8_MAP_PACKING" ]
}
if (is_tsan) {
  enabled_external_v8_defines += [ "V8_IS_TSAN" ]
}

disabled_external_v8_defines = external_v8_defines - enabled_external_v8_defines

# Put defines that are used in public headers here; public headers are
# defined in "v8_headers" and are included by embedders of V8.
config("v8_header_features") {
  visibility = [ ":*" ]

  if (v8_generate_external_defines_header) {
    defines = [ "V8_GN_HEADER" ]
  } else {
    defines = enabled_external_v8_defines
  }
}

# List of defines that can appear in externally visible cppgc header files and
# that are controlled by args.gn.
external_cppgc_defines = [
  "CPPGC_SUPPORTS_OBJECT_NAMES",
  "CPPGC_CAGED_HEAP",
  "CPPGC_YOUNG_GENERATION",
]

enabled_external_cppgc_defines = []

if (cppgc_enable_object_names) {
  enabled_external_cppgc_defines += [ "CPPGC_SUPPORTS_OBJECT_NAMES" ]
}
if (cppgc_enable_caged_heap) {
  enabled_external_cppgc_defines += [ "CPPGC_CAGED_HEAP" ]
}
if (cppgc_enable_young_generation) {
  enabled_external_cppgc_defines += [ "CPPGC_YOUNG_GENERATION" ]
}

disabled_external_cppgc_defines =
    external_cppgc_defines - enabled_external_cppgc_defines

config("cppgc_header_features") {
  visibility = [ ":*" ]

  if (v8_generate_external_defines_header) {
    defines = [ "V8_GN_HEADER" ]
  } else {
    defines = enabled_external_cppgc_defines
  }
}

enabled_external_defines =
    enabled_external_v8_defines + enabled_external_cppgc_defines
disabled_external_defines =
    disabled_external_v8_defines + disabled_external_cppgc_defines

# Put defines here that are only used in our internal files and NEVER in
# external headers that embedders (such as chromium and node) might include.
config("features") {
  # Only targets in this file and its subdirs can depend on this.
  visibility = [ "./*" ]

  defines = []

  configs = [
    ":v8_header_features",
    ":cppgc_header_features",
  ]

  if (cppgc_enable_verify_heap) {
    defines += [ "CPPGC_VERIFY_HEAP" ]
  }

  if (cppgc_allow_allocations_in_prefinalizers) {
    defines += [ "CPPGC_ALLOW_ALLOCATIONS_IN_PREFINALIZERS" ]
  }

  if (v8_embedder_string != "") {
    defines += [ "V8_EMBEDDER_STRING=\"$v8_embedder_string\"" ]
  }
  if (v8_enable_disassembler) {
    defines += [ "ENABLE_DISASSEMBLER" ]
  }
  if (v8_promise_internal_field_count != 0) {
    defines +=
        [ "V8_PROMISE_INTERNAL_FIELD_COUNT=${v8_promise_internal_field_count}" ]
  }
  defines +=
      [ "V8_TYPED_ARRAY_MAX_SIZE_IN_HEAP=${v8_typed_array_max_size_in_heap}" ]

  if (v8_enable_future) {
    defines += [ "V8_ENABLE_FUTURE" ]
  }
  if (v8_enable_lite_mode) {
    defines += [ "V8_LITE_MODE" ]
  }
  if (v8_enable_gdbjit) {
    defines += [ "ENABLE_GDB_JIT_INTERFACE" ]
  }
  if (v8_enable_vtunejit) {
    defines += [ "ENABLE_VTUNE_JIT_INTERFACE" ]
  }
  if (v8_enable_vtunetracemark) {
    defines += [ "ENABLE_VTUNE_TRACEMARK" ]
  }
  if (v8_enable_hugepage) {
    defines += [ "ENABLE_HUGEPAGE" ]
<<<<<<< HEAD
=======
  }
  if (v8_enable_private_mapping_fork_optimization) {
    defines += [ "V8_ENABLE_PRIVATE_MAPPING_FORK_OPTIMIZATION" ]
>>>>>>> 8a2d13a7
  }
  if (v8_enable_object_print) {
    defines += [ "OBJECT_PRINT" ]
  }
  if (v8_enable_verify_heap) {
    defines += [ "VERIFY_HEAP" ]
  }
  if (v8_enable_verify_predictable) {
    defines += [ "VERIFY_PREDICTABLE" ]
  }
  if (v8_enable_trace_maps) {
    defines += [ "V8_TRACE_MAPS" ]
  }
  if (v8_enable_trace_unoptimized) {
    defines += [ "V8_TRACE_UNOPTIMIZED" ]
  }
  if (v8_enable_trace_feedback_updates) {
    defines += [ "V8_TRACE_FEEDBACK_UPDATES" ]
  }
  if (v8_enable_test_features) {
    defines += [ "V8_ENABLE_ALLOCATION_TIMEOUT" ]
    defines += [ "V8_ENABLE_FORCE_SLOW_PATH" ]
    defines += [ "V8_ENABLE_DOUBLE_CONST_STORE_CHECK" ]
  }
  if (v8_enable_i18n_support) {
    defines += [ "V8_INTL_SUPPORT" ]
  }
  if (v8_enable_handle_zapping) {
    defines += [ "ENABLE_HANDLE_ZAPPING" ]
  }
  if (v8_code_comments == true) {
    defines += [ "V8_CODE_COMMENTS" ]
  }
  if (v8_enable_debug_code) {
    defines += [ "V8_ENABLE_DEBUG_CODE" ]
  }
  if (v8_enable_heap_snapshot_verify) {
    defines += [ "V8_ENABLE_HEAP_SNAPSHOT_VERIFY" ]
  }
  if (v8_enable_snapshot_native_code_counters) {
    defines += [ "V8_SNAPSHOT_NATIVE_CODE_COUNTERS" ]
  }
  if (v8_enable_single_generation) {
    defines += [ "V8_ENABLE_SINGLE_GENERATION" ]
  }
  if (v8_enable_conservative_stack_scanning) {
    defines += [ "V8_ENABLE_CONSERVATIVE_STACK_SCANNING" ]
  }
  if (v8_disable_write_barriers) {
    defines += [ "V8_DISABLE_WRITE_BARRIERS" ]
  }
  if (v8_enable_third_party_heap) {
    defines += [ "V8_ENABLE_THIRD_PARTY_HEAP" ]
  }
  if (v8_use_external_startup_data) {
    defines += [ "V8_USE_EXTERNAL_STARTUP_DATA" ]
  }
  if (v8_enable_atomic_object_field_writes) {
    defines += [ "V8_ATOMIC_OBJECT_FIELD_WRITES" ]
  }
  if (v8_enable_ignition_dispatch_counting) {
    defines += [ "V8_IGNITION_DISPATCH_COUNTING" ]
  }
  if (v8_enable_lazy_source_positions) {
    defines += [ "V8_ENABLE_LAZY_SOURCE_POSITIONS" ]
  }
  if (v8_use_siphash) {
    defines += [ "V8_USE_SIPHASH" ]
  }
  if (v8_enable_shared_ro_heap) {
    defines += [ "V8_SHARED_RO_HEAP" ]
  }
  if (v8_win64_unwinding_info) {
    defines += [ "V8_WIN64_UNWINDING_INFO" ]
  }
  if (v8_enable_regexp_interpreter_threaded_dispatch) {
    defines += [ "V8_ENABLE_REGEXP_INTERPRETER_THREADED_DISPATCH" ]
  }
  if (v8_enable_snapshot_compression) {
    defines += [ "V8_SNAPSHOT_COMPRESSION" ]
  }
  if (v8_control_flow_integrity) {
    defines += [ "V8_ENABLE_CONTROL_FLOW_INTEGRITY" ]
  }
  if (v8_enable_cet_shadow_stack) {
    defines += [ "V8_ENABLE_CET_SHADOW_STACK" ]
  }
  if (v8_enable_wasm_gdb_remote_debugging) {
    defines += [ "V8_ENABLE_WASM_GDB_REMOTE_DEBUGGING" ]
  }
  if (v8_enable_precise_zone_stats) {
    defines += [ "V8_ENABLE_PRECISE_ZONE_STATS" ]
  }
  if (v8_fuzzilli) {
    defines += [ "V8_FUZZILLI" ]
  }
  if (v8_enable_short_builtin_calls) {
    defines += [ "V8_SHORT_BUILTIN_CALLS" ]
  }
  if (v8_enable_external_code_space) {
    defines += [ "V8_EXTERNAL_CODE_SPACE" ]
  }
  if (v8_enable_maglev) {
    defines += [ "V8_ENABLE_MAGLEV" ]
  }
  if (v8_enable_swiss_name_dictionary) {
    defines += [ "V8_ENABLE_SWISS_NAME_DICTIONARY" ]
  }
  if (v8_enable_system_instrumentation) {
    defines += [ "V8_ENABLE_SYSTEM_INSTRUMENTATION" ]
  }
  if (v8_etw_guid != "") {
    defines += [ "V8_ETW_GUID=\"$v8_etw_guid\"" ]
  }
  if (v8_enable_webassembly) {
    defines += [ "V8_ENABLE_WEBASSEMBLY" ]
  }
  if (v8_dict_property_const_tracking) {
    defines += [ "V8_DICT_PROPERTY_CONST_TRACKING" ]
  }
  if (v8_enable_javascript_promise_hooks) {
    defines += [ "V8_ENABLE_JAVASCRIPT_PROMISE_HOOKS" ]
  }
  if (v8_enable_allocation_folding) {
    defines += [ "V8_ALLOCATION_FOLDING" ]
  }
  if (v8_allocation_site_tracking) {
    defines += [ "V8_ALLOCATION_SITE_TRACKING" ]
  }
  if (v8_scriptormodule_legacy_lifetime) {
    defines += [ "V8_SCRIPTORMODULE_LEGACY_LIFETIME" ]
  }
  if (v8_advanced_bigint_algorithms) {
    defines += [ "V8_ADVANCED_BIGINT_ALGORITHMS" ]
  }
  if (v8_fuchsia_use_vmex_resource) {
    defines += [ "V8_USE_VMEX_RESOURCE" ]
  }
}

config("toolchain") {
  # Only targets in this file and its subdirs can depend on this.
  visibility = [ "./*" ]

  defines = []
  cflags = []
  ldflags = []

  if (v8_current_cpu == "arm") {
    defines += [ "V8_TARGET_ARCH_ARM" ]
    if (arm_version >= 7) {
      defines += [ "CAN_USE_ARMV7_INSTRUCTIONS" ]
    }
    if (arm_fpu == "vfpv3-d16") {
      defines += [ "CAN_USE_VFP3_INSTRUCTIONS" ]
    } else if (arm_fpu == "vfpv3") {
      defines += [
        "CAN_USE_VFP3_INSTRUCTIONS",
        "CAN_USE_VFP32DREGS",
      ]
    } else if (arm_fpu == "neon") {
      defines += [
        "CAN_USE_VFP3_INSTRUCTIONS",
        "CAN_USE_VFP32DREGS",
        "CAN_USE_NEON",
      ]
    }

    # TODO(infra): Add support for arm_test_noprobe.

    if (current_cpu != "arm") {
      # These defines ares used for the ARM simulator.
      if (arm_float_abi == "hard") {
        defines += [ "USE_EABI_HARDFLOAT=1" ]
      } else if (arm_float_abi == "softfp") {
        defines += [ "USE_EABI_HARDFLOAT=0" ]
      }
    }
  }
  if (v8_current_cpu == "arm64") {
    defines += [ "V8_TARGET_ARCH_ARM64" ]
    if (current_cpu == "arm64") {
      # This will enable PAC+BTI in code generation and static code.
      if (v8_control_flow_integrity &&
          (!build_with_chromium || arm_control_flow_integrity == "standard")) {
        cflags += [ "-mbranch-protection=standard" ]
        asmflags = [ "-mmark-bti-property" ]
      } else if (build_with_chromium && arm_control_flow_integrity == "pac") {
        # This should enable PAC only in C++ code (and no CFI in runtime
        # generated code). For details, see crbug.com/919548.
        cflags += [ "-mbranch-protection=pac-ret" ]
        asmflags = [ "-mbranch-protection=pac-ret" ]
      }
    }
  }

  # Mips64el/mipsel simulators.
  if (target_is_simulator &&
      (v8_current_cpu == "mipsel" || v8_current_cpu == "mips64el")) {
    defines += [ "_MIPS_TARGET_SIMULATOR" ]
  }

  if (v8_current_cpu == "mipsel" || v8_current_cpu == "mips") {
    defines += [ "V8_TARGET_ARCH_MIPS" ]
    if (v8_can_use_fpu_instructions) {
      defines += [ "CAN_USE_FPU_INSTRUCTIONS" ]
    }
    if (v8_use_mips_abi_hardfloat) {
      defines += [
        "__mips_hard_float=1",
        "CAN_USE_FPU_INSTRUCTIONS",
      ]
    } else {
      defines += [ "__mips_soft_float=1" ]
    }
    if (mips_arch_variant == "r6") {
      defines += [
        "_MIPS_ARCH_MIPS32R6",
        "FPU_MODE_FP64",
      ]
      if (mips_use_msa) {
        defines += [ "_MIPS_MSA" ]
      }
    } else if (mips_arch_variant == "r2") {
      defines += [ "_MIPS_ARCH_MIPS32R2" ]
      if (mips_fpu_mode == "fp64") {
        defines += [ "FPU_MODE_FP64" ]
      } else if (mips_fpu_mode == "fpxx") {
        defines += [ "FPU_MODE_FPXX" ]
      } else if (mips_fpu_mode == "fp32") {
        defines += [ "FPU_MODE_FP32" ]
      }
    } else if (mips_arch_variant == "r1") {
      defines += [ "FPU_MODE_FP32" ]
    }

    # TODO(infra): Add support for mips_arch_variant rx and loongson.
  }

  if (v8_current_cpu == "mips64el" || v8_current_cpu == "mips64") {
    defines += [ "V8_TARGET_ARCH_MIPS64" ]
    if (v8_can_use_fpu_instructions) {
      defines += [ "CAN_USE_FPU_INSTRUCTIONS" ]
    }
    if (mips_use_msa) {
      defines += [ "_MIPS_MSA" ]
    }
    if (host_byteorder == "little") {
      defines += [ "V8_TARGET_ARCH_MIPS64_LE" ]
    } else if (host_byteorder == "big") {
      defines += [ "V8_TARGET_ARCH_MIPS64_BE" ]
    }
    if (v8_use_mips_abi_hardfloat) {
      defines += [
        "__mips_hard_float=1",
        "CAN_USE_FPU_INSTRUCTIONS",
      ]
    } else {
      defines += [ "__mips_soft_float=1" ]
    }
    if (mips_arch_variant == "r6") {
      defines += [ "_MIPS_ARCH_MIPS64R6" ]
    } else if (mips_arch_variant == "r2") {
      defines += [ "_MIPS_ARCH_MIPS64R2" ]
    }
  }

  # loong64 simulators.
  if (target_is_simulator && v8_current_cpu == "loong64") {
    defines += [ "_LOONG64_TARGET_SIMULATOR" ]
  }
  if (v8_current_cpu == "loong64") {
    defines += [ "V8_TARGET_ARCH_LOONG64" ]
  }

  if (v8_current_cpu == "s390" || v8_current_cpu == "s390x") {
    defines += [ "V8_TARGET_ARCH_S390" ]
    cflags += [ "-ffp-contract=off" ]
    if (v8_current_cpu == "s390x") {
      defines += [ "V8_TARGET_ARCH_S390X" ]
    }
    if (host_byteorder == "little") {
      defines += [ "V8_TARGET_ARCH_S390_LE_SIM" ]
    } else {
      cflags += [ "-march=z196" ]
    }
  }
  if (v8_current_cpu == "ppc" || v8_current_cpu == "ppc64") {
    if (v8_current_cpu == "ppc") {
      defines += [ "V8_TARGET_ARCH_PPC" ]
    } else if (v8_current_cpu == "ppc64") {
      defines += [ "V8_TARGET_ARCH_PPC64" ]
      cflags += [ "-ffp-contract=off" ]
    }
    if (host_byteorder == "little") {
      defines += [ "V8_TARGET_ARCH_PPC_LE" ]
    } else if (host_byteorder == "big") {
      defines += [ "V8_TARGET_ARCH_PPC_BE" ]
      if (current_os == "aix") {
        cflags += [
          # Work around AIX ceil, trunc and round oddities.
          "-mcpu=power5+",
          "-mfprnd",

          # Work around AIX assembler popcntb bug.
          "-mno-popcntb",
        ]
      }
    }
  }

  # Under simulator build, compiler will not provide __riscv_xlen. Define here
  if (v8_current_cpu == "riscv64") {
    defines += [ "V8_TARGET_ARCH_RISCV64" ]
    defines += [ "__riscv_xlen=64" ]

    #FIXME: Temporarily use MIPS macro for the building.
    defines += [ "CAN_USE_FPU_INSTRUCTIONS" ]
    if (target_is_simulator) {
      defines += [ "CAN_USE_RVV_INSTRUCTIONS" ]
    }
  }

  if (v8_current_cpu == "x86") {
    defines += [ "V8_TARGET_ARCH_IA32" ]
    if (is_win) {
      # Ensure no surprising artifacts from 80bit double math with x86.
      cflags += [ "/arch:SSE2" ]
    }
  }
  if (v8_current_cpu == "x64") {
    defines += [ "V8_TARGET_ARCH_X64" ]
    if (is_win) {
      # Increase the initial stack size. The default is 1MB, this is 2MB. This
      # applies only to executables and shared libraries produced by V8 since
      # ldflags are not pushed to dependants.
      ldflags += [ "/STACK:2097152" ]
    }
  }
  if (is_android && v8_android_log_stdout) {
    defines += [ "V8_ANDROID_LOG_STDOUT" ]
  }

  # V8_TARGET_OS_ defines. The target OS may differ from host OS e.g. in
  # mksnapshot. We additionally set V8_HAVE_TARGET_OS to determine that a
  # target OS has in fact been set; otherwise we internally assume that target
  # OS == host OS (see v8config.h).
  if (target_os == "android") {
    defines += [ "V8_HAVE_TARGET_OS" ]
    defines += [ "V8_TARGET_OS_ANDROID" ]
  } else if (target_os == "fuchsia") {
    defines += [ "V8_HAVE_TARGET_OS" ]
    defines += [ "V8_TARGET_OS_FUCHSIA" ]
  } else if (target_os == "ios") {
    defines += [ "V8_HAVE_TARGET_OS" ]
    defines += [ "V8_TARGET_OS_IOS" ]
  } else if (target_os == "linux") {
    defines += [ "V8_HAVE_TARGET_OS" ]
    defines += [ "V8_TARGET_OS_LINUX" ]
  } else if (target_os == "mac") {
    defines += [ "V8_HAVE_TARGET_OS" ]
    defines += [ "V8_TARGET_OS_MACOS" ]
  } else if (target_os == "win") {
    defines += [ "V8_HAVE_TARGET_OS" ]
    defines += [ "V8_TARGET_OS_WIN" ]
  }

  # TODO(infra): Support v8_enable_prof on Windows.
  # TODO(infra): Add support for compiling with simulators.

  if (v8_enable_debugging_features) {
    if ((is_linux || is_chromeos) && v8_enable_backtrace) {
      ldflags += [ "-rdynamic" ]
    }

    defines += [ "DEBUG" ]
    if (v8_enable_slow_dchecks) {
      defines += [ "ENABLE_SLOW_DCHECKS" ]
    }
  } else if (dcheck_always_on) {
    defines += [ "DEBUG" ]
  }

  if (v8_enable_verify_csa) {
    defines += [ "ENABLE_VERIFY_CSA" ]
  }

  if (v8_enable_runtime_call_stats) {
    defines += [ "V8_RUNTIME_CALL_STATS" ]
  }

  if (v8_no_inline) {
    if (is_win) {
      cflags += [ "/Ob0" ]
    } else {
      cflags += [
        "-fno-inline-functions",
        "-fno-inline",
      ]
    }
  }

  if (is_clang) {
    cflags += [
      "-Wmissing-field-initializers",

      # TODO(v8:12245): Fix shadowing instances and remove.
      "-Wno-shadow",
    ]

    if (v8_current_cpu != "mips" && v8_current_cpu != "mipsel") {
      # We exclude MIPS because the IsMipsArchVariant macro causes trouble.
      cflags += [ "-Wunreachable-code" ]
    }

    if (v8_current_cpu == "x64" || v8_current_cpu == "arm64" ||
        v8_current_cpu == "mips64el" || v8_current_cpu == "riscv64") {
      cflags += [ "-Wshorten-64-to-32" ]
    }
  }

  if (is_win) {
    cflags += [
      "/wd4245",  # Conversion with signed/unsigned mismatch.
      "/wd4267",  # Conversion with possible loss of data.
      "/wd4324",  # Padding structure due to alignment.
      "/wd4701",  # Potentially uninitialized local variable.
      "/wd4702",  # Unreachable code.
      "/wd4703",  # Potentially uninitialized local pointer variable.
      "/wd4709",  # Comma operator within array index expr (bugged).
      "/wd4714",  # Function marked forceinline not inlined.

      # MSVC assumes that control can get past an exhaustive switch and then
      # warns if there's no return there (see https://crbug.com/v8/7658)
      "/wd4715",  # Not all control paths return a value.

      "/wd4718",  # Recursive call has no side-effect.
      "/wd4723",  # https://crbug.com/v8/7771
      "/wd4724",  # https://crbug.com/v8/7771
      "/wd4800",  # Forcing value to bool.
    ]
  }

  if (!is_clang && is_win) {
    cflags += [
      "/wd4506",  # Benign "no definition for inline function"

      # Warnings permanently disabled:

      # C4091: 'typedef ': ignored on left of 'X' when no variable is
      #                    declared.
      # This happens in a number of Windows headers. Dumb.
      "/wd4091",

      # C4127: conditional expression is constant
      # This warning can in theory catch dead code and other problems, but
      # triggers in far too many desirable cases where the conditional
      # expression is either set by macros or corresponds some legitimate
      # compile-time constant expression (due to constant template args,
      # conditionals comparing the sizes of different types, etc.).  Some of
      # these can be worked around, but it's not worth it.
      "/wd4127",

      # C4251: 'identifier' : class 'type' needs to have dll-interface to be
      #        used by clients of class 'type2'
      # This is necessary for the shared library build.
      "/wd4251",

      # C4275:  non dll-interface class used as base for dll-interface class
      # This points out a potential (but rare) problem with referencing static
      # fields of a non-exported base, through the base's non-exported inline
      # functions, or directly. The warning is subtle enough that people just
      # suppressed it when they saw it, so it's not worth it.
      "/wd4275",

      # C4312 is a VS 2015 64-bit warning for integer to larger pointer.
      # TODO(brucedawson): fix warnings, crbug.com/554200
      "/wd4312",

      # C4324 warns when padding is added to fulfill alignas requirements,
      # but can trigger in benign cases that are difficult to individually
      # suppress.
      "/wd4324",

      # C4351: new behavior: elements of array 'array' will be default
      #        initialized
      # This is a silly "warning" that basically just alerts you that the
      # compiler is going to actually follow the language spec like it's
      # supposed to, instead of not following it like old buggy versions did.
      # There's absolutely no reason to turn this on.
      "/wd4351",

      # C4355: 'this': used in base member initializer list
      # It's commonly useful to pass |this| to objects in a class' initializer
      # list.  While this warning can catch real bugs, most of the time the
      # constructors in question don't attempt to call methods on the passed-in
      # pointer (until later), and annotating every legit usage of this is
      # simply more hassle than the warning is worth.
      "/wd4355",

      # C4503: 'identifier': decorated name length exceeded, name was
      #        truncated
      # This only means that some long error messages might have truncated
      # identifiers in the presence of lots of templates.  It has no effect on
      # program correctness and there's no real reason to waste time trying to
      # prevent it.
      "/wd4503",

      # Warning C4589 says: "Constructor of abstract class ignores
      # initializer for virtual base class." Disable this warning because it
      # is flaky in VS 2015 RTM. It triggers on compiler generated
      # copy-constructors in some cases.
      "/wd4589",

      # C4611: interaction between 'function' and C++ object destruction is
      #        non-portable
      # This warning is unavoidable when using e.g. setjmp/longjmp.  MSDN
      # suggests using exceptions instead of setjmp/longjmp for C++, but
      # Chromium code compiles without exception support.  We therefore have to
      # use setjmp/longjmp for e.g. JPEG decode error handling, which means we
      # have to turn off this warning (and be careful about how object
      # destruction happens in such cases).
      "/wd4611",

      # Warnings to evaluate and possibly fix/reenable later:

      "/wd4100",  # Unreferenced formal function parameter.
      "/wd4121",  # Alignment of a member was sensitive to packing.
      "/wd4244",  # Conversion: possible loss of data.
      "/wd4505",  # Unreferenced local function has been removed.
      "/wd4510",  # Default constructor could not be generated.
      "/wd4512",  # Assignment operator could not be generated.
      "/wd4610",  # Class can never be instantiated, constructor required.
      "/wd4838",  # Narrowing conversion. Doesn't seem to be very useful.
      "/wd4995",  # 'X': name was marked as #pragma deprecated
      "/wd4996",  # Deprecated function warning.

      # These are variable shadowing warnings that are new in VS2015. We
      # should work through these at some point -- they may be removed from
      # the RTM release in the /W4 set.
      "/wd4456",
      "/wd4457",
      "/wd4458",
      "/wd4459",

      # All of our compilers support the extensions below.
      "/wd4200",  # nonstandard extension used: zero-sized array in struct/union
      "/wd4201",  # nonstandard extension used: nameless struct/union
      "/wd4204",  # nonstandard extension used : non-constant aggregate
                  # initializer

      "/wd4221",  # nonstandard extension used : 'identifier' : cannot be
                  # initialized using address of automatic variable

      # http://crbug.com/588506 - Conversion suppressions waiting on Clang
      # -Wconversion.
      "/wd4245",  # 'conversion' : conversion from 'type1' to 'type2',
                  # signed/unsigned mismatch

      "/wd4267",  # 'var' : conversion from 'size_t' to 'type', possible loss of
                  # data

      "/wd4305",  # 'identifier' : truncation from 'type1' to 'type2'
      "/wd4389",  # 'operator' : signed/unsigned mismatch

      "/wd4702",  # unreachable code

      # http://crbug.com/848979 - MSVC is more conservative than Clang with
      # regards to variables initialized and consumed in different branches.
      "/wd4701",  # Potentially uninitialized local variable 'name' used
      "/wd4703",  # Potentially uninitialized local pointer variable 'name' used

      # http://crbug.com/848979 - Remaining Clang permitted warnings.
      "/wd4661",  # 'identifier' : no suitable definition provided for explicit
                  # template instantiation request

      "/wd4706",  # assignment within conditional expression
                  # MSVC is stricter and requires a boolean expression.

      "/wd4715",  # 'function' : not all control paths return a value'
                  # MSVC does not analyze switch (enum) for completeness.
    ]
  }

  if (!is_clang && !is_win) {
    cflags += [
      # Disable gcc warnings for optimizations based on the assumption that
      # signed overflow does not occur. Generates false positives (see
      # http://crbug.com/v8/6341).
      "-Wno-strict-overflow",

      # GCC assumes that control can get past an exhaustive switch and then
      # warns if there's no return there (see https://crbug.com/v8/7658).
      "-Wno-return-type",

      # Disable gcc warnings for using enum constant in boolean context.
      # https://gcc.gnu.org/bugzilla/show_bug.cgi?id=97266
      "-Wno-int-in-bool-context",
    ]
  }

  # Chromium uses a hand-picked subset of UBSan coverage. We want everything.
  if (is_ubsan) {
    cflags += [ "-fsanitize=undefined" ]
  }
}

# For code that is hot during mksnapshot. In fast-mksnapshot builds, we
# optimize some files even in debug builds to speed up mksnapshot times.
config("always_optimize") {
  configs = [ ":internal_config" ]

  # TODO(crbug.com/621335) Rework this so that we don't have the confusion
  # between "optimize_speed" and "optimize_max".
  if (((is_posix && !is_android) || is_fuchsia) && !using_sanitizer) {
    configs += [ "//build/config/compiler:optimize_speed" ]
  } else {
    configs += [ "//build/config/compiler:optimize_max" ]
  }
}

# Configs for code coverage with gcov. Separate configs for cflags and ldflags
# to selectively influde cflags in non-test targets only.
config("v8_gcov_coverage_cflags") {
  cflags = [
    "-fprofile-arcs",
    "-ftest-coverage",
  ]
}

config("v8_gcov_coverage_ldflags") {
  ldflags = [ "-fprofile-arcs" ]
}

###############################################################################
# Actions
#

# Only for Windows clang builds. Converts the embedded.S file produced by
# mksnapshot into an embedded.cc file with corresponding inline assembly.
template("asm_to_inline_asm") {
  name = target_name
  if (name == "default") {
    suffix = ""
  } else {
    suffix = "_$name"
  }

  action("asm_to_inline_asm_" + name) {
    visibility = [ ":*" ]  # Only targets in this file can depend on this.

    assert(emit_builtins_as_inline_asm)

    script = "tools/snapshot/asm_to_inline_asm.py"
    deps = [ ":run_mksnapshot_" + name ]
    sources = [ "$target_gen_dir/embedded${suffix}.S" ]
    outputs = [ "$target_gen_dir/embedded${suffix}.cc" ]
    args = invoker.args
    args += [
      rebase_path("$target_gen_dir/embedded${suffix}.S", root_build_dir),
      rebase_path("$target_gen_dir/embedded${suffix}.cc", root_build_dir),
    ]
  }
}

if (is_android && enable_java_templates) {
  android_assets("v8_external_startup_data_assets") {
    if (v8_use_external_startup_data) {
      deps = [ "//v8" ]
      renaming_sources = [ "$root_out_dir/snapshot_blob.bin" ]
      if (current_cpu == "arm" || current_cpu == "x86" ||
          current_cpu == "mipsel") {
        renaming_destinations = [ "snapshot_blob_32.bin" ]
      } else {
        renaming_destinations = [ "snapshot_blob_64.bin" ]
      }
      disable_compression = true
    }
  }
}

action("postmortem-metadata") {
  # Only targets in this file and the top-level visibility target can
  # depend on this.
  visibility = [
    ":*",
    "//:gn_visibility",
  ]

  script = "tools/gen-postmortem-metadata.py"

  # NOSORT
  sources = [
    "$target_gen_dir/torque-generated/instance-types.h",
    "src/objects/allocation-site.h",
    "src/objects/allocation-site-inl.h",
    "src/objects/cell.h",
    "src/objects/cell-inl.h",
    "src/objects/code.h",
    "src/objects/code-inl.h",
    "src/objects/data-handler.h",
    "src/objects/data-handler-inl.h",
    "src/objects/descriptor-array.h",
    "src/objects/descriptor-array-inl.h",
    "src/objects/feedback-cell.h",
    "src/objects/feedback-cell-inl.h",
    "src/objects/fixed-array.h",
    "src/objects/fixed-array-inl.h",
    "src/objects/heap-number.h",
    "src/objects/heap-number-inl.h",
    "src/objects/heap-object.h",
    "src/objects/heap-object-inl.h",
    "src/objects/instance-type.h",
    "src/objects/js-array-buffer.h",
    "src/objects/js-array-buffer-inl.h",
    "src/objects/js-array.h",
    "src/objects/js-array-inl.h",
    "src/objects/js-function-inl.h",
    "src/objects/js-function.cc",
    "src/objects/js-function.h",
    "src/objects/js-objects.cc",
    "src/objects/js-objects.h",
    "src/objects/js-objects-inl.h",
    "src/objects/js-promise.h",
    "src/objects/js-promise-inl.h",
    "src/objects/js-regexp.cc",
    "src/objects/js-regexp.h",
    "src/objects/js-regexp-inl.h",
    "src/objects/js-regexp-string-iterator.h",
    "src/objects/js-regexp-string-iterator-inl.h",
    "src/objects/map.cc",
    "src/objects/map.h",
    "src/objects/map-inl.h",
    "src/objects/megadom-handler.h",
    "src/objects/megadom-handler-inl.h",
    "src/objects/name.h",
    "src/objects/name-inl.h",
    "src/objects/objects.h",
    "src/objects/objects-inl.h",
    "src/objects/oddball.h",
    "src/objects/oddball-inl.h",
    "src/objects/primitive-heap-object.h",
    "src/objects/primitive-heap-object-inl.h",
    "src/objects/scope-info.h",
    "src/objects/scope-info-inl.h",
    "src/objects/script.h",
    "src/objects/script-inl.h",
    "src/objects/shared-function-info.cc",
    "src/objects/shared-function-info.h",
    "src/objects/shared-function-info-inl.h",
    "src/objects/string.cc",
    "src/objects/string-comparator.cc",
    "src/objects/string-comparator.h",
    "src/objects/string.h",
    "src/objects/string-inl.h",
    "src/objects/struct.h",
    "src/objects/struct-inl.h",
  ]

  outputs = [ "$target_gen_dir/debug-support.cc" ]

  args = rebase_path(outputs, root_build_dir) +
         rebase_path(sources, root_build_dir)

  deps = [ ":run_torque" ]
}

torque_files = [
  "src/builtins/aggregate-error.tq",
  "src/builtins/array-at.tq",
  "src/builtins/array-concat.tq",
  "src/builtins/array-copywithin.tq",
  "src/builtins/array-every.tq",
  "src/builtins/array-filter.tq",
  "src/builtins/array-find.tq",
  "src/builtins/array-findindex.tq",
  "src/builtins/array-findlast.tq",
  "src/builtins/array-findlastindex.tq",
  "src/builtins/array-foreach.tq",
  "src/builtins/array-from.tq",
  "src/builtins/array-isarray.tq",
  "src/builtins/array-join.tq",
  "src/builtins/array-lastindexof.tq",
  "src/builtins/array-map.tq",
  "src/builtins/array-of.tq",
  "src/builtins/array-reduce-right.tq",
  "src/builtins/array-reduce.tq",
  "src/builtins/array-reverse.tq",
  "src/builtins/array-shift.tq",
  "src/builtins/array-slice.tq",
  "src/builtins/array-some.tq",
  "src/builtins/array-splice.tq",
  "src/builtins/array-unshift.tq",
  "src/builtins/array.tq",
  "src/builtins/arraybuffer.tq",
  "src/builtins/base.tq",
  "src/builtins/boolean.tq",
  "src/builtins/builtins-bigint.tq",
  "src/builtins/builtins-string.tq",
  "src/builtins/cast.tq",
  "src/builtins/collections.tq",
  "src/builtins/constructor.tq",
  "src/builtins/conversion.tq",
  "src/builtins/convert.tq",
  "src/builtins/console.tq",
  "src/builtins/data-view.tq",
  "src/builtins/finalization-registry.tq",
  "src/builtins/frames.tq",
  "src/builtins/frame-arguments.tq",
  "src/builtins/function.tq",
  "src/builtins/growable-fixed-array.tq",
  "src/builtins/ic-callable.tq",
  "src/builtins/ic.tq",
  "src/builtins/internal-coverage.tq",
  "src/builtins/internal.tq",
  "src/builtins/iterator.tq",
  "src/builtins/math.tq",
  "src/builtins/number.tq",
  "src/builtins/object-fromentries.tq",
  "src/builtins/object.tq",
  "src/builtins/promise-abstract-operations.tq",
  "src/builtins/promise-all.tq",
  "src/builtins/promise-all-element-closure.tq",
  "src/builtins/promise-any.tq",
  "src/builtins/promise-constructor.tq",
  "src/builtins/promise-finally.tq",
  "src/builtins/promise-misc.tq",
  "src/builtins/promise-race.tq",
  "src/builtins/promise-reaction-job.tq",
  "src/builtins/promise-resolve.tq",
  "src/builtins/promise-then.tq",
  "src/builtins/promise-jobs.tq",
  "src/builtins/proxy-constructor.tq",
  "src/builtins/proxy-delete-property.tq",
  "src/builtins/proxy-get-property.tq",
  "src/builtins/proxy-get-prototype-of.tq",
  "src/builtins/proxy-has-property.tq",
  "src/builtins/proxy-is-extensible.tq",
  "src/builtins/proxy-prevent-extensions.tq",
  "src/builtins/proxy-revocable.tq",
  "src/builtins/proxy-revoke.tq",
  "src/builtins/proxy-set-property.tq",
  "src/builtins/proxy-set-prototype-of.tq",
  "src/builtins/proxy.tq",
  "src/builtins/reflect.tq",
  "src/builtins/regexp-exec.tq",
  "src/builtins/regexp-match-all.tq",
  "src/builtins/regexp-match.tq",
  "src/builtins/regexp-replace.tq",
  "src/builtins/regexp-search.tq",
  "src/builtins/regexp-source.tq",
  "src/builtins/regexp-split.tq",
  "src/builtins/regexp-test.tq",
  "src/builtins/regexp.tq",
  "src/builtins/string-at.tq",
  "src/builtins/string-endswith.tq",
  "src/builtins/string-html.tq",
  "src/builtins/string-includes.tq",
  "src/builtins/string-indexof.tq",
  "src/builtins/string-iterator.tq",
  "src/builtins/string-match-search.tq",
  "src/builtins/string-pad.tq",
  "src/builtins/string-repeat.tq",
  "src/builtins/string-replaceall.tq",
  "src/builtins/string-slice.tq",
  "src/builtins/string-startswith.tq",
  "src/builtins/string-substr.tq",
  "src/builtins/string-substring.tq",
  "src/builtins/string-trim.tq",
  "src/builtins/symbol.tq",
  "src/builtins/torque-internal.tq",
  "src/builtins/typed-array-at.tq",
  "src/builtins/typed-array-createtypedarray.tq",
  "src/builtins/typed-array-every.tq",
  "src/builtins/typed-array-entries.tq",
  "src/builtins/typed-array-filter.tq",
  "src/builtins/typed-array-find.tq",
  "src/builtins/typed-array-findindex.tq",
  "src/builtins/typed-array-findlast.tq",
  "src/builtins/typed-array-findlastindex.tq",
  "src/builtins/typed-array-foreach.tq",
  "src/builtins/typed-array-from.tq",
  "src/builtins/typed-array-keys.tq",
  "src/builtins/typed-array-of.tq",
  "src/builtins/typed-array-reduce.tq",
  "src/builtins/typed-array-reduceright.tq",
  "src/builtins/typed-array-set.tq",
  "src/builtins/typed-array-slice.tq",
  "src/builtins/typed-array-some.tq",
  "src/builtins/typed-array-sort.tq",
  "src/builtins/typed-array-subarray.tq",
  "src/builtins/typed-array-values.tq",
  "src/builtins/typed-array.tq",
  "src/builtins/weak-ref.tq",
  "src/ic/handler-configuration.tq",
  "src/objects/allocation-site.tq",
  "src/objects/api-callbacks.tq",
  "src/objects/arguments.tq",
  "src/objects/bigint.tq",
  "src/objects/call-site-info.tq",
  "src/objects/cell.tq",
  "src/objects/code.tq",
  "src/objects/contexts.tq",
  "src/objects/data-handler.tq",
  "src/objects/debug-objects.tq",
  "src/objects/descriptor-array.tq",
  "src/objects/embedder-data-array.tq",
  "src/objects/feedback-cell.tq",
  "src/objects/feedback-vector.tq",
  "src/objects/fixed-array.tq",
  "src/objects/foreign.tq",
  "src/objects/free-space.tq",
  "src/objects/heap-number.tq",
  "src/objects/heap-object.tq",
  "src/objects/js-array-buffer.tq",
  "src/objects/js-array.tq",
  "src/objects/js-collection-iterator.tq",
  "src/objects/js-collection.tq",
  "src/objects/js-function.tq",
  "src/objects/js-generator.tq",
  "src/objects/js-objects.tq",
  "src/objects/js-promise.tq",
  "src/objects/js-proxy.tq",
  "src/objects/js-regexp-string-iterator.tq",
  "src/objects/js-regexp.tq",
  "src/objects/js-shadow-realms.tq",
  "src/objects/js-struct.tq",
  "src/objects/js-temporal-objects.tq",
  "src/objects/js-weak-refs.tq",
  "src/objects/literal-objects.tq",
  "src/objects/map.tq",
  "src/objects/megadom-handler.tq",
  "src/objects/microtask.tq",
  "src/objects/module.tq",
  "src/objects/name.tq",
  "src/objects/oddball.tq",
  "src/objects/ordered-hash-table.tq",
  "src/objects/primitive-heap-object.tq",
  "src/objects/promise.tq",
  "src/objects/property-array.tq",
  "src/objects/property-cell.tq",
  "src/objects/property-descriptor-object.tq",
  "src/objects/prototype-info.tq",
  "src/objects/regexp-match-info.tq",
  "src/objects/scope-info.tq",
  "src/objects/script.tq",
  "src/objects/shared-function-info.tq",
  "src/objects/source-text-module.tq",
  "src/objects/string.tq",
  "src/objects/struct.tq",
  "src/objects/swiss-hash-table-helpers.tq",
  "src/objects/swiss-name-dictionary.tq",
  "src/objects/synthetic-module.tq",
  "src/objects/template-objects.tq",
  "src/objects/templates.tq",
  "src/objects/torque-defined-classes.tq",
  "src/objects/turbofan-types.tq",
  "test/torque/test-torque.tq",
  "third_party/v8/builtins/array-sort.tq",
]

if (v8_enable_i18n_support) {
  torque_files += [
    "src/objects/intl-objects.tq",
    "src/objects/js-break-iterator.tq",
    "src/objects/js-collator.tq",
    "src/objects/js-date-time-format.tq",
    "src/objects/js-display-names.tq",
    "src/objects/js-list-format.tq",
    "src/objects/js-locale.tq",
    "src/objects/js-number-format.tq",
    "src/objects/js-plural-rules.tq",
    "src/objects/js-relative-time-format.tq",
    "src/objects/js-segment-iterator.tq",
    "src/objects/js-segmenter.tq",
    "src/objects/js-segments.tq",
  ]
}

if (v8_enable_webassembly) {
  torque_files += [
    "src/builtins/wasm.tq",
    "src/debug/debug-wasm-objects.tq",
    "src/wasm/wasm-objects.tq",
  ]
}

# Template for running torque
# When building with v8_verify_torque_generation_invariance=true we need
# to be able to run torque for both 32 and 64 bits in the same build
template("run_torque") {
  if (target_name == "") {
    suffix = ""
  } else {
    suffix = "_$target_name"
  }

  toolchain = invoker.toolchain

  action("run_torque" + suffix) {
    visibility = [
      ":*",
      "test/cctest/:*",
      "tools/debug_helper/:*",
      "tools/gcmole/:*",
    ]

    deps = [ ":torque($toolchain)" ]

    script = "tools/run.py"

    sources = torque_files

    destination_folder = "$target_gen_dir/torque-generated$suffix"

    outputs = [
      "$destination_folder/bit-fields.h",
      "$destination_folder/builtin-definitions.h",
      "$destination_folder/class-debug-readers.cc",
      "$destination_folder/class-debug-readers.h",
      "$destination_folder/class-forward-declarations.h",
      "$destination_folder/class-verifiers.cc",
      "$destination_folder/class-verifiers.h",
      "$destination_folder/csa-types.h",
      "$destination_folder/debug-macros.cc",
      "$destination_folder/debug-macros.h",
      "$destination_folder/enum-verifiers.cc",
      "$destination_folder/exported-macros-assembler.cc",
      "$destination_folder/exported-macros-assembler.h",
      "$destination_folder/factory.cc",
      "$destination_folder/factory.inc",
      "$destination_folder/instance-types.h",
      "$destination_folder/interface-descriptors.inc",
      "$destination_folder/objects-body-descriptors-inl.inc",
      "$destination_folder/objects-printer.cc",
      "$destination_folder/visitor-lists.h",
    ]

    foreach(file, torque_files) {
      filetq = string_replace(file, ".tq", "-tq")
      outputs += [
        "$destination_folder/$filetq-csa.cc",
        "$destination_folder/$filetq-csa.h",
        "$destination_folder/$filetq-inl.inc",
        "$destination_folder/$filetq.cc",
        "$destination_folder/$filetq.inc",
      ]
    }

    args = [
      "./" + rebase_path(
              get_label_info(":torque($toolchain)", "root_out_dir") + "/torque",
              root_build_dir),
      "-o",
      rebase_path("$destination_folder", root_build_dir),
      "-v8-root",
      rebase_path(".", root_build_dir),
    ]
    if (v8_annotate_torque_ir) {
      args += [ "-annotate-ir" ]
    }
    if (defined(invoker.args)) {
      args += invoker.args
    }
    args += torque_files
  }
}

# Default run_torque action
run_torque("") {
  toolchain = v8_generator_toolchain
}

if (v8_verify_torque_generation_invariance) {
  run_torque("x86") {
    toolchain = "//build/toolchain/linux:clang_x86"
  }

  run_torque("x64") {
    args = [ "-m32" ]
    toolchain = "//build/toolchain/linux:clang_x64"
  }

  action("compare_torque_runs") {
    deps = [
      ":run_torque_x64",
      ":run_torque_x86",
    ]
    report_file = "$target_gen_dir/torque_comparison_results.txt"
    script = "tools/compare_torque_output.py"
    args = [
      rebase_path("$target_gen_dir/torque-generated_x64", root_build_dir),
      rebase_path("$target_gen_dir/torque-generated_x86", root_build_dir),
      rebase_path(report_file, root_build_dir),
    ]
    outputs = [ report_file ]
  }
}

group("v8_maybe_icu") {
  if (v8_enable_i18n_support) {
    public_deps = [ "//third_party/icu" ]
  }
}

v8_header_set("torque_runtime_support") {
  visibility = [ ":*" ]

  sources = [ "src/torque/runtime-support.h" ]

  configs = [ ":internal_config" ]
}

v8_source_set("torque_generated_initializers") {
  visibility = [ ":*" ]  # Only targets in this file can depend on this.

  deps = [
    ":generate_bytecode_builtins_list",
    ":run_torque",
    ":v8_base_without_compiler",
    ":v8_tracing",
  ]

  public_deps = [
    ":torque_runtime_support",
    ":v8_maybe_icu",
  ]

  sources = [
    "$target_gen_dir/torque-generated/csa-types.h",
    "$target_gen_dir/torque-generated/enum-verifiers.cc",
    "$target_gen_dir/torque-generated/exported-macros-assembler.cc",
    "$target_gen_dir/torque-generated/exported-macros-assembler.h",
  ]
  foreach(file, torque_files) {
    filetq = string_replace(file, ".tq", "-tq")
    sources += [
      "$target_gen_dir/torque-generated/$filetq-csa.cc",
      "$target_gen_dir/torque-generated/$filetq-csa.h",
    ]
  }

  configs = [ ":internal_config" ]
}

v8_source_set("torque_generated_definitions") {
  visibility = [ ":*" ]  # Only targets in this file can depend on this.

  deps = [
    ":generate_bytecode_builtins_list",
    ":run_torque",
    ":v8_internal_headers",
    ":v8_libbase",
    ":v8_tracing",
  ]

  public_deps = [ ":v8_maybe_icu" ]

  sources = [
    "$target_gen_dir/torque-generated/class-forward-declarations.h",
    "$target_gen_dir/torque-generated/class-verifiers.cc",
    "$target_gen_dir/torque-generated/class-verifiers.h",
    "$target_gen_dir/torque-generated/factory.cc",
    "$target_gen_dir/torque-generated/objects-printer.cc",
  ]
  foreach(file, torque_files) {
    filetq = string_replace(file, ".tq", "-tq")
    sources += [
      "$target_gen_dir/torque-generated/$filetq-inl.inc",
      "$target_gen_dir/torque-generated/$filetq.cc",
      "$target_gen_dir/torque-generated/$filetq.inc",
    ]
  }

  configs = [ ":internal_config" ]
}

action("generate_bytecode_builtins_list") {
  script = "tools/run.py"
  outputs = [ "$target_gen_dir/builtins-generated/bytecodes-builtins-list.h" ]
  deps = [ ":bytecode_builtins_list_generator($v8_generator_toolchain)" ]
  args = [
    "./" + rebase_path(
            get_label_info(
                    ":bytecode_builtins_list_generator($v8_generator_toolchain)",
                    "root_out_dir") + "/bytecode_builtins_list_generator",
            root_build_dir),
    rebase_path("$target_gen_dir/builtins-generated/bytecodes-builtins-list.h",
                root_build_dir),
  ]
}

# Template to generate different V8 snapshots based on different runtime flags.
# Can be invoked with run_mksnapshot(<name>). The target will resolve to
# run_mksnapshot_<name>. If <name> is "default", no file suffixes will be used.
# Otherwise files are suffixed, e.g. embedded_<name>.S and
# snapshot_blob_<name>.bin.
#
# The template exposes the variables:
#   args: additional flags for mksnapshots
#   embedded_suffix: a camel case suffix for method names in the embedded
#       snapshot.
template("run_mksnapshot") {
  name = target_name
  if (name == "default") {
    suffix = ""
  } else {
    suffix = "_$name"
  }
  action("run_mksnapshot_" + name) {
    # Only targets in this file and running mkgrokdump can depend on this.
    visibility = [
      ":*",
      "tools/debug_helper:run_mkgrokdump",
    ]

    deps = [ ":mksnapshot($v8_snapshot_toolchain)" ]

    script = "tools/run.py"

    sources = []

    outputs = []

    data = []

    args = [
      "./" + rebase_path(get_label_info(":mksnapshot($v8_snapshot_toolchain)",
                                        "root_out_dir") + "/mksnapshot",
                         root_build_dir),
      "--turbo_instruction_scheduling",

      # In cross builds, the snapshot may be generated for both the host and
      # target toolchains.  The same host binary is used to generate both, so
      # mksnapshot needs to know which target OS to use at runtime.  It's weird,
      # but the target OS is really |current_os|.
      "--target_os=$current_os",
      "--target_arch=$current_cpu",

      "--embedded_src",
      rebase_path("$target_gen_dir/embedded${suffix}.S", root_build_dir),
    ]

    if (v8_enable_builtins_profiling) {
      args += [ "--turbo-profiling" ]
    }
    if (v8_enable_builtins_profiling_verbose) {
      args += [ "--turbo-profiling-verbose" ]
    }
    if (v8_builtins_profiling_log_file != "") {
      sources += [ v8_builtins_profiling_log_file ]
      args += [
        "--turbo-profiling-log-file",
        rebase_path(v8_builtins_profiling_log_file, root_build_dir),
      ]
    }

    # This is needed to distinguish between generating code for the simulator
    # and cross-compiling. The latter may need to run code on the host with the
    # simulator but cannot use simulator-specific instructions.
    if (target_is_simulator) {
      args += [ "--target_is_simulator" ]
    }

    args += invoker.args

    outputs += [ "$target_gen_dir/embedded${suffix}.S" ]
    if (invoker.embedded_variant != "") {
      args += [
        "--embedded_variant",
        invoker.embedded_variant,
      ]
    }

    if (v8_random_seed != "0") {
      args += [
        "--random-seed",
        v8_random_seed,
      ]
    }

    if (v8_os_page_size != "0") {
      args += [
        "--v8_os_page_size",
        v8_os_page_size,
      ]
    }

    if (v8_use_external_startup_data) {
      outputs += [ "$root_out_dir/snapshot_blob${suffix}.bin" ]
      data += [ "$root_out_dir/snapshot_blob${suffix}.bin" ]
      args += [
        "--startup_blob",
        rebase_path("$root_out_dir/snapshot_blob${suffix}.bin", root_build_dir),
      ]
    } else {
      outputs += [ "$target_gen_dir/snapshot${suffix}.cc" ]
      args += [
        "--startup_src",
        rebase_path("$target_gen_dir/snapshot${suffix}.cc", root_build_dir),
      ]
    }

    if (v8_embed_script != "") {
      sources += [ v8_embed_script ]
      args += [ rebase_path(v8_embed_script, root_build_dir) ]
    }

    if (v8_enable_snapshot_code_comments) {
      args += [ "--code-comments" ]
    }

    if (v8_enable_snapshot_native_code_counters) {
      args += [ "--native-code-counters" ]
    } else {
      # --native-code-counters is the default in debug mode so make sure we can
      # unset it.
      args += [ "--no-native-code-counters" ]
    }

    if (v8_enable_fast_mksnapshot) {
      args += [
        "--no-turbo-rewrite-far-jumps",
        "--no-turbo-verify-allocation",
      ]

      if (v8_enable_debugging_features && v8_enable_slow_dchecks) {
        # mksnapshot only accepts this flag if ENABLE_SLOW_DCHECKS is defined.
        args += [ "--no-enable-slow-asserts" ]
      }
    }

    if (v8_enable_verify_heap) {
      args += [ "--verify-heap" ]
    }
  }
}

run_mksnapshot("default") {
  args = []
  embedded_variant = "Default"
}
if (emit_builtins_as_inline_asm) {
  asm_to_inline_asm("default") {
    args = []
  }
}

action("v8_dump_build_config") {
  script = "tools/testrunner/utils/dump_build_config.py"
  outputs = [ "$root_out_dir/v8_build_config.json" ]
  is_gcov_coverage = v8_code_coverage && !is_clang
  is_full_debug = v8_enable_debugging_features && !v8_optimized_debug
  args = [
    rebase_path("$root_out_dir/v8_build_config.json", root_build_dir),
    "current_cpu=\"$current_cpu\"",
    "dcheck_always_on=$dcheck_always_on",
    "is_android=$is_android",
    "is_asan=$is_asan",
    "is_cfi=$is_cfi",
    "is_clang=$is_clang",
    "is_component_build=$is_component_build",
    "is_debug=$v8_enable_debugging_features",
    "is_full_debug=$is_full_debug",
    "is_gcov_coverage=$is_gcov_coverage",
    "is_msan=$is_msan",
    "is_tsan=$is_tsan",
    "is_ubsan_vptr=$is_ubsan_vptr",
    "target_cpu=\"$target_cpu\"",
    "v8_current_cpu=\"$v8_current_cpu\"",
    "v8_enable_atomic_object_field_writes=" +
        "$v8_enable_atomic_object_field_writes",
    "v8_enable_concurrent_marking=$v8_enable_concurrent_marking",
    "v8_enable_single_generation=$v8_enable_single_generation",
    "v8_enable_i18n_support=$v8_enable_i18n_support",
    "v8_enable_verify_predictable=$v8_enable_verify_predictable",
    "v8_enable_verify_csa=$v8_enable_verify_csa",
    "v8_enable_lite_mode=$v8_enable_lite_mode",
    "v8_enable_runtime_call_stats=$v8_enable_runtime_call_stats",
    "v8_enable_pointer_compression=$v8_enable_pointer_compression",
    "v8_enable_pointer_compression_shared_cage=" +
        "$v8_enable_pointer_compression_shared_cage",
    "v8_enable_sandbox=$v8_enable_sandbox",
    "v8_enable_shared_ro_heap=$v8_enable_shared_ro_heap",
    "v8_enable_third_party_heap=$v8_enable_third_party_heap",
    "v8_enable_webassembly=$v8_enable_webassembly",
    "v8_dict_property_const_tracking=$v8_dict_property_const_tracking",
    "v8_control_flow_integrity=$v8_control_flow_integrity",
    "v8_target_cpu=\"$v8_target_cpu\"",
    "v8_enable_cet_shadow_stack=$v8_enable_cet_shadow_stack",
  ]

  if (v8_current_cpu == "mips" || v8_current_cpu == "mipsel" ||
      v8_current_cpu == "mips64" || v8_current_cpu == "mips64el") {
    args += [
      "mips_arch_variant=\"$mips_arch_variant\"",
      "mips_use_msa=$mips_use_msa",
    ]
  }
}

###############################################################################
# Source Sets (aka static libraries)
#

v8_source_set("v8_snapshot") {
  visibility = [ ":*" ]  # Targets in this file can depend on this.

  deps = [
    ":v8_internal_headers",
    ":v8_libbase",
  ]
  public_deps = [
    # This should be public so downstream targets can declare the snapshot
    # output file as their inputs.
    ":run_mksnapshot_default",
  ]

  # Do not publicize any header to remove build dependency.
  public = []

  sources = [ "src/init/setup-isolate-deserialize.cc" ]
  if (v8_control_flow_integrity) {
    sources += [ "src/deoptimizer/deoptimizer-cfi-builtins.cc" ]
  }
  if (emit_builtins_as_inline_asm) {
    deps += [ ":asm_to_inline_asm_default" ]
    sources += [ "$target_gen_dir/embedded.cc" ]
  } else {
    sources += [ "$target_gen_dir/embedded.S" ]
  }

  configs = [ ":internal_config" ]

  if (v8_use_external_startup_data) {
    deps += [ ":v8_base" ]

    sources += [ "src/snapshot/snapshot-external.cc" ]
  } else {
    # Also top-level visibility targets can depend on this.
    visibility += [ "//:gn_visibility" ]

    public_deps += [ ":v8_maybe_icu" ]

    sources += [ "$target_gen_dir/snapshot.cc" ]
  }
}

v8_source_set("v8_initializers") {
  visibility = [
    ":*",
    "test/cctest:*",
  ]

  allow_circular_includes_from = [ ":torque_generated_initializers" ]

  deps = [
    ":torque_generated_initializers",
    ":v8_base_without_compiler",
    ":v8_shared_internal_headers",
    ":v8_tracing",
  ]

  sources = [
    ### gcmole(all) ###
    "src/builtins/builtins-array-gen.cc",
    "src/builtins/builtins-array-gen.h",
    "src/builtins/builtins-async-function-gen.cc",
    "src/builtins/builtins-async-gen.cc",
    "src/builtins/builtins-async-gen.h",
    "src/builtins/builtins-async-generator-gen.cc",
    "src/builtins/builtins-async-iterator-gen.cc",
    "src/builtins/builtins-bigint-gen.cc",
    "src/builtins/builtins-bigint-gen.h",
    "src/builtins/builtins-call-gen.cc",
    "src/builtins/builtins-call-gen.h",
    "src/builtins/builtins-collections-gen.cc",
    "src/builtins/builtins-collections-gen.h",
    "src/builtins/builtins-constructor-gen.cc",
    "src/builtins/builtins-constructor-gen.h",
    "src/builtins/builtins-constructor.h",
    "src/builtins/builtins-conversion-gen.cc",
    "src/builtins/builtins-data-view-gen.h",
    "src/builtins/builtins-date-gen.cc",
    "src/builtins/builtins-generator-gen.cc",
    "src/builtins/builtins-global-gen.cc",
    "src/builtins/builtins-handler-gen.cc",
    "src/builtins/builtins-ic-gen.cc",
    "src/builtins/builtins-internal-gen.cc",
    "src/builtins/builtins-interpreter-gen.cc",
    "src/builtins/builtins-intl-gen.cc",
    "src/builtins/builtins-iterator-gen.cc",
    "src/builtins/builtins-iterator-gen.h",
    "src/builtins/builtins-lazy-gen.cc",
    "src/builtins/builtins-lazy-gen.h",
    "src/builtins/builtins-microtask-queue-gen.cc",
    "src/builtins/builtins-number-gen.cc",
    "src/builtins/builtins-object-gen.cc",
    "src/builtins/builtins-promise-gen.cc",
    "src/builtins/builtins-promise-gen.h",
    "src/builtins/builtins-proxy-gen.cc",
    "src/builtins/builtins-proxy-gen.h",
    "src/builtins/builtins-regexp-gen.cc",
    "src/builtins/builtins-regexp-gen.h",
    "src/builtins/builtins-shadowrealm-gen.cc",
    "src/builtins/builtins-sharedarraybuffer-gen.cc",
    "src/builtins/builtins-string-gen.cc",
    "src/builtins/builtins-string-gen.h",
    "src/builtins/builtins-temporal-gen.cc",
    "src/builtins/builtins-typed-array-gen.cc",
    "src/builtins/builtins-typed-array-gen.h",
    "src/builtins/builtins-utils-gen.h",
    "src/builtins/growable-fixed-array-gen.cc",
    "src/builtins/growable-fixed-array-gen.h",
    "src/builtins/profile-data-reader.cc",
    "src/builtins/profile-data-reader.h",
    "src/builtins/setup-builtins-internal.cc",
    "src/builtins/torque-csa-header-includes.h",
    "src/codegen/code-stub-assembler.cc",
    "src/codegen/code-stub-assembler.h",
    "src/heap/setup-heap-internal.cc",
    "src/ic/accessor-assembler.cc",
    "src/ic/accessor-assembler.h",
    "src/ic/binary-op-assembler.cc",
    "src/ic/binary-op-assembler.h",
    "src/ic/keyed-store-generic.cc",
    "src/ic/keyed-store-generic.h",
    "src/ic/unary-op-assembler.cc",
    "src/ic/unary-op-assembler.h",
    "src/interpreter/interpreter-assembler.cc",
    "src/interpreter/interpreter-assembler.h",
    "src/interpreter/interpreter-generator.cc",
    "src/interpreter/interpreter-generator.h",
    "src/interpreter/interpreter-intrinsics-generator.cc",
    "src/interpreter/interpreter-intrinsics-generator.h",
    "src/numbers/integer-literal-inl.h",
    "src/numbers/integer-literal.h",
  ]

  if (v8_enable_webassembly) {
    sources += [
      "src/builtins/builtins-wasm-gen.cc",
      "src/builtins/builtins-wasm-gen.h",
    ]
  }

  if (v8_current_cpu == "x86") {
    sources += [
      ### gcmole(arch:ia32) ###
      "src/builtins/ia32/builtins-ia32.cc",
    ]
  } else if (v8_current_cpu == "x64") {
    sources += [
      ### gcmole(arch:x64) ###
      "src/builtins/x64/builtins-x64.cc",
    ]
  } else if (v8_current_cpu == "arm") {
    sources += [
      ### gcmole(arch:arm) ###
      "src/builtins/arm/builtins-arm.cc",
    ]
  } else if (v8_current_cpu == "arm64") {
    sources += [
      ### gcmole(arch:arm64) ###
      "src/builtins/arm64/builtins-arm64.cc",
    ]
  } else if (v8_current_cpu == "mips" || v8_current_cpu == "mipsel") {
    sources += [
      ### gcmole(arch:mipsel) ###
      "src/builtins/mips/builtins-mips.cc",
    ]
  } else if (v8_current_cpu == "mips64" || v8_current_cpu == "mips64el") {
    sources += [
      ### gcmole(arch:mips64el) ###
      "src/builtins/mips64/builtins-mips64.cc",
    ]
  } else if (v8_current_cpu == "loong64") {
    sources += [
      ### gcmole(arch:loong64) ###
      "src/builtins/loong64/builtins-loong64.cc",
    ]
  } else if (v8_current_cpu == "ppc") {
    sources += [
      ### gcmole(arch:ppc) ###
      "src/builtins/ppc/builtins-ppc.cc",
    ]
  } else if (v8_current_cpu == "ppc64") {
    sources += [
      ### gcmole(arch:ppc64) ###
      "src/builtins/ppc/builtins-ppc.cc",
    ]
  } else if (v8_current_cpu == "s390" || v8_current_cpu == "s390x") {
    sources += [
      ### gcmole(arch:s390) ###
      "src/builtins/s390/builtins-s390.cc",
    ]
  } else if (v8_current_cpu == "riscv64") {
    sources += [
      ### gcmole(arch:riscv64) ###
      "src/builtins/riscv64/builtins-riscv64.cc",
    ]
  }

  if (!v8_enable_i18n_support) {
    sources -= [ "src/builtins/builtins-intl-gen.cc" ]
  }

  configs = [ ":internal_config" ]
}

v8_source_set("v8_init") {
  visibility = [ ":*" ]  # Only targets in this file can depend on this.

  deps = [
    ":v8_base_without_compiler",
    ":v8_initializers",
    ":v8_tracing",
  ]

  sources = [
    ### gcmole(all) ###
    "src/init/setup-isolate-full.cc",
  ]

  public_deps = [ ":v8_maybe_icu" ]

  configs = [ ":internal_config" ]
}

# This is split out to be a non-code containing target that the Chromium browser
# DLL can depend upon to get only a version string.
v8_header_set("v8_version") {
  configs = [ ":internal_config" ]

  sources = [
    "include/v8-value-serializer-version.h",
    "include/v8-version-string.h",
    "include/v8-version.h",
  ]
}

v8_header_set("v8_config_headers") {
  configs = [ ":internal_config" ]

  sources = [
    "include/v8-platform.h",
    "include/v8config.h",
  ]

  deps = []

  if (v8_generate_external_defines_header) {
    sources += [ "$target_gen_dir/include/v8-gn.h" ]
    deps += [ ":gen_v8_gn" ]
  }
}

# This is split out to be a non-code containing target that the Chromium browser
# can depend upon to get basic v8 types.
v8_header_set("v8_headers") {
  configs = [ ":internal_config" ]
  public_configs = [ ":headers_config" ]

  sources = [
    "include/v8-array-buffer.h",
    "include/v8-callbacks.h",
    "include/v8-container.h",
    "include/v8-context.h",
    "include/v8-cppgc.h",
    "include/v8-data.h",
    "include/v8-date.h",
    "include/v8-debug.h",
    "include/v8-embedder-heap.h",
    "include/v8-embedder-state-scope.h",
    "include/v8-exception.h",
    "include/v8-extension.h",
    "include/v8-external.h",
    "include/v8-fast-api-calls.h",
    "include/v8-forward.h",
    "include/v8-function-callback.h",
    "include/v8-function.h",
    "include/v8-initialization.h",
    "include/v8-internal.h",
    "include/v8-isolate.h",
    "include/v8-json.h",
    "include/v8-local-handle.h",
    "include/v8-locker.h",
    "include/v8-maybe.h",
    "include/v8-memory-span.h",
    "include/v8-message.h",
    "include/v8-microtask-queue.h",
    "include/v8-microtask.h",
    "include/v8-object.h",
    "include/v8-persistent-handle.h",
    "include/v8-primitive-object.h",
    "include/v8-primitive.h",
    "include/v8-profiler.h",
    "include/v8-promise.h",
    "include/v8-proxy.h",
    "include/v8-regexp.h",
    "include/v8-script.h",
    "include/v8-snapshot.h",
    "include/v8-statistics.h",
    "include/v8-template.h",
    "include/v8-traced-handle.h",
    "include/v8-typed-array.h",
    "include/v8-unwinder.h",
    "include/v8-util.h",
    "include/v8-value-serializer.h",
    "include/v8-value.h",
    "include/v8-wasm.h",
    "include/v8-weak-callback-info.h",
    "include/v8.h",
  ]

  sources += [
    # The following headers cannot be platform-specific. The include validation
    # of `gn gen $dir --check` requires all header files to be available on all
    # platforms.
    "include/v8-wasm-trap-handler-posix.h",
    "include/v8-wasm-trap-handler-win.h",
  ]

  public_deps = [ ":v8_config_headers" ]

  deps = [
    ":cppgc_headers",
    ":v8_version",
  ]
}

if (v8_generate_external_defines_header) {
  action("gen_v8_gn") {
    visibility = [ ":*" ]

    script = "tools/gen-v8-gn.py"
    outputs = [ "$target_gen_dir/include/v8-gn.h" ]

    args = [
      "-o",
      rebase_path("$target_gen_dir/include/v8-gn.h", root_build_dir),
    ]
    foreach(define, enabled_external_defines) {
      args += [
        "-p",
        define,
      ]
    }
    foreach(define, disabled_external_defines) {
      args += [
        "-n",
        define,
      ]
    }
  }
}

# This is split out to share basic headers with Torque and everything else:(
v8_header_set("v8_shared_internal_headers") {
  visibility = [
    ":*",
    "test/*",
    "tools/*",
  ]
  configs = [ ":internal_config" ]

  sources = [
    "src/common/globals.h",
    "src/wasm/wasm-constants.h",
    "src/wasm/wasm-limits.h",
  ]

  deps = [
    ":v8_headers",
    ":v8_libbase",
  ]
}

v8_header_set("v8_flags") {
  visibility = [
    ":*",
    "tools/*",
  ]

  configs = [ ":internal_config" ]

  sources = [
    "src/flags/flag-definitions.h",
    "src/flags/flags.h",
  ]

  deps = [ ":v8_shared_internal_headers" ]
}

v8_header_set("v8_internal_headers") {
  configs = [ ":internal_config" ]

  sources = [
    ### gcmole(all) ###
    "$target_gen_dir/builtins-generated/bytecodes-builtins-list.h",
    "//base/trace_event/common/trace_event_common.h",
    "include/cppgc/common.h",
    "include/v8-inspector-protocol.h",
    "include/v8-inspector.h",
    "include/v8-metrics.h",
    "include/v8-unwinder-state.h",
    "include/v8-wasm-trap-handler-posix.h",
    "src/api/api-arguments-inl.h",
    "src/api/api-arguments.h",
    "src/api/api-inl.h",
    "src/api/api-macros-undef.h",
    "src/api/api-macros.h",
    "src/api/api-natives.h",
    "src/api/api.h",
    "src/ast/ast-function-literal-id-reindexer.h",
    "src/ast/ast-source-ranges.h",
    "src/ast/ast-traversal-visitor.h",
    "src/ast/ast-value-factory.h",
    "src/ast/ast.h",
    "src/ast/modules.h",
    "src/ast/prettyprinter.h",
    "src/ast/scopes.h",
    "src/ast/source-range-ast-visitor.h",
    "src/ast/variables.h",
    "src/baseline/baseline-assembler-inl.h",
    "src/baseline/baseline-assembler.h",
    "src/baseline/baseline-batch-compiler.h",
    "src/baseline/baseline-compiler.h",
    "src/baseline/baseline.h",
    "src/baseline/bytecode-offset-iterator.h",
    "src/builtins/accessors.h",
    "src/builtins/builtins-constructor.h",
    "src/builtins/builtins-definitions.h",
    "src/builtins/builtins-descriptors.h",
    "src/builtins/builtins-promise.h",
    "src/builtins/builtins-utils-inl.h",
    "src/builtins/builtins-utils.h",
    "src/builtins/builtins.h",
    "src/builtins/constants-table-builder.h",
    "src/builtins/profile-data-reader.h",
    "src/codegen/aligned-slot-allocator.h",
    "src/codegen/assembler-arch.h",
    "src/codegen/assembler-inl.h",
    "src/codegen/assembler.h",
    "src/codegen/atomic-memory-order.h",
    "src/codegen/bailout-reason.h",
    "src/codegen/callable.h",
    "src/codegen/code-comments.h",
    "src/codegen/code-desc.h",
    "src/codegen/code-factory.h",
    "src/codegen/code-reference.h",
    "src/codegen/compilation-cache.h",
    "src/codegen/compiler.h",
    "src/codegen/constant-pool.h",
    "src/codegen/constants-arch.h",
    "src/codegen/cpu-features.h",
    "src/codegen/external-reference-encoder.h",
    "src/codegen/external-reference-table.h",
    "src/codegen/external-reference.h",
    "src/codegen/flush-instruction-cache.h",
    "src/codegen/handler-table.h",
    "src/codegen/interface-descriptors-inl.h",
    "src/codegen/interface-descriptors.h",
    "src/codegen/label.h",
    "src/codegen/machine-type.h",
    "src/codegen/macro-assembler-inl.h",
    "src/codegen/macro-assembler.h",
    "src/codegen/optimized-compilation-info.h",
    "src/codegen/pending-optimization-table.h",
    "src/codegen/register-arch.h",
    "src/codegen/register-base.h",
    "src/codegen/register-configuration.h",
    "src/codegen/register.h",
    "src/codegen/reglist-base.h",
    "src/codegen/reglist.h",
    "src/codegen/reloc-info.h",
    "src/codegen/safepoint-table.h",
    "src/codegen/script-details.h",
    "src/codegen/signature.h",
    "src/codegen/source-position-table.h",
    "src/codegen/source-position.h",
    "src/codegen/string-constants.h",
    "src/codegen/tick-counter.h",
    "src/codegen/tnode.h",
    "src/codegen/turbo-assembler.h",
    "src/codegen/unoptimized-compilation-info.h",
    "src/common/allow-deprecated.h",
    "src/common/assert-scope.h",
    "src/common/checks.h",
    "src/common/high-allocation-throughput-scope.h",
    "src/common/message-template.h",
    "src/common/operation.h",
    "src/common/ptr-compr-inl.h",
    "src/common/ptr-compr.h",
    "src/compiler-dispatcher/lazy-compile-dispatcher.h",
    "src/compiler-dispatcher/optimizing-compile-dispatcher.h",
    "src/compiler/access-builder.h",
    "src/compiler/access-info.h",
    "src/compiler/add-type-assertions-reducer.h",
    "src/compiler/all-nodes.h",
    "src/compiler/allocation-builder-inl.h",
    "src/compiler/allocation-builder.h",
    "src/compiler/backend/code-generator-impl.h",
    "src/compiler/backend/code-generator.h",
    "src/compiler/backend/frame-elider.h",
    "src/compiler/backend/gap-resolver.h",
    "src/compiler/backend/instruction-codes.h",
    "src/compiler/backend/instruction-scheduler.h",
    "src/compiler/backend/instruction-selector-impl.h",
    "src/compiler/backend/instruction-selector.h",
    "src/compiler/backend/instruction.h",
    "src/compiler/backend/jump-threading.h",
    "src/compiler/backend/mid-tier-register-allocator.h",
    "src/compiler/backend/move-optimizer.h",
    "src/compiler/backend/register-allocation.h",
    "src/compiler/backend/register-allocator-verifier.h",
    "src/compiler/backend/register-allocator.h",
    "src/compiler/backend/spill-placer.h",
    "src/compiler/backend/unwinding-info-writer.h",
    "src/compiler/basic-block-instrumentor.h",
    "src/compiler/branch-condition-duplicator.h",
    "src/compiler/branch-elimination.h",
    "src/compiler/bytecode-analysis.h",
    "src/compiler/bytecode-graph-builder.h",
    "src/compiler/bytecode-liveness-map.h",
    "src/compiler/checkpoint-elimination.h",
    "src/compiler/code-assembler.h",
    "src/compiler/common-node-cache.h",
    "src/compiler/common-operator-reducer.h",
    "src/compiler/common-operator.h",
    "src/compiler/compilation-dependencies.h",
    "src/compiler/compiler-source-position-table.h",
    "src/compiler/constant-folding-reducer.h",
    "src/compiler/control-equivalence.h",
    "src/compiler/control-flow-optimizer.h",
    "src/compiler/csa-load-elimination.h",
    "src/compiler/dead-code-elimination.h",
    "src/compiler/decompression-optimizer.h",
    "src/compiler/diamond.h",
    "src/compiler/effect-control-linearizer.h",
    "src/compiler/escape-analysis-reducer.h",
    "src/compiler/escape-analysis.h",
    "src/compiler/fast-api-calls.h",
    "src/compiler/feedback-source.h",
    "src/compiler/frame-states.h",
    "src/compiler/frame.h",
    "src/compiler/functional-list.h",
    "src/compiler/globals.h",
    "src/compiler/graph-assembler.h",
    "src/compiler/graph-reducer.h",
    "src/compiler/graph-trimmer.h",
    "src/compiler/graph-visualizer.h",
    "src/compiler/graph-zone-traits.h",
    "src/compiler/graph.h",
    "src/compiler/heap-refs.h",
    "src/compiler/js-call-reducer.h",
    "src/compiler/js-context-specialization.h",
    "src/compiler/js-create-lowering.h",
    "src/compiler/js-generic-lowering.h",
    "src/compiler/js-graph.h",
    "src/compiler/js-heap-broker.h",
    "src/compiler/js-inlining-heuristic.h",
    "src/compiler/js-inlining.h",
    "src/compiler/js-intrinsic-lowering.h",
    "src/compiler/js-native-context-specialization.h",
    "src/compiler/js-operator.h",
    "src/compiler/js-type-hint-lowering.h",
    "src/compiler/js-typed-lowering.h",
    "src/compiler/linkage.h",
    "src/compiler/load-elimination.h",
    "src/compiler/loop-analysis.h",
    "src/compiler/loop-peeling.h",
    "src/compiler/loop-unrolling.h",
    "src/compiler/loop-variable-optimizer.h",
    "src/compiler/machine-graph-verifier.h",
    "src/compiler/machine-graph.h",
    "src/compiler/machine-operator-reducer.h",
    "src/compiler/machine-operator.h",
    "src/compiler/map-inference.h",
    "src/compiler/memory-lowering.h",
    "src/compiler/memory-optimizer.h",
    "src/compiler/node-aux-data.h",
    "src/compiler/node-cache.h",
    "src/compiler/node-marker.h",
    "src/compiler/node-matchers.h",
    "src/compiler/node-observer.h",
    "src/compiler/node-origin-table.h",
    "src/compiler/node-properties.h",
    "src/compiler/node.h",
    "src/compiler/opcodes.h",
    "src/compiler/operation-typer.h",
    "src/compiler/operator-properties.h",
    "src/compiler/operator.h",
    "src/compiler/osr.h",
    "src/compiler/per-isolate-compiler-cache.h",
    "src/compiler/persistent-map.h",
    "src/compiler/pipeline-statistics.h",
    "src/compiler/pipeline.h",
    "src/compiler/processed-feedback.h",
    "src/compiler/property-access-builder.h",
    "src/compiler/raw-machine-assembler.h",
    "src/compiler/redundancy-elimination.h",
    "src/compiler/refs-map.h",
    "src/compiler/representation-change.h",
    "src/compiler/schedule.h",
    "src/compiler/scheduler.h",
    "src/compiler/select-lowering.h",
    "src/compiler/simplified-lowering-verifier.h",
    "src/compiler/simplified-lowering.h",
    "src/compiler/simplified-operator-reducer.h",
    "src/compiler/simplified-operator.h",
    "src/compiler/state-values-utils.h",
    "src/compiler/store-store-elimination.h",
    "src/compiler/type-cache.h",
    "src/compiler/type-narrowing-reducer.h",
    "src/compiler/typed-optimization.h",
    "src/compiler/typer.h",
    "src/compiler/types.h",
    "src/compiler/value-numbering-reducer.h",
    "src/compiler/verifier.h",
    "src/compiler/write-barrier-kind.h",
    "src/compiler/zone-stats.h",
    "src/date/date.h",
    "src/date/dateparser-inl.h",
    "src/date/dateparser.h",
    "src/debug/debug-coverage.h",
    "src/debug/debug-evaluate.h",
    "src/debug/debug-frames.h",
    "src/debug/debug-interface.h",
    "src/debug/debug-property-iterator.h",
    "src/debug/debug-scope-iterator.h",
    "src/debug/debug-scopes.h",
    "src/debug/debug-stack-trace-iterator.h",
    "src/debug/debug-type-profile.h",
    "src/debug/debug.h",
    "src/debug/interface-types.h",
    "src/debug/liveedit.h",
    "src/deoptimizer/deoptimize-reason.h",
    "src/deoptimizer/deoptimized-frame-info.h",
    "src/deoptimizer/deoptimizer.h",
    "src/deoptimizer/frame-description.h",
    "src/deoptimizer/materialized-object-store.h",
    "src/deoptimizer/translated-state.h",
    "src/deoptimizer/translation-array.h",
    "src/deoptimizer/translation-opcode.h",
    "src/diagnostics/basic-block-profiler.h",
    "src/diagnostics/code-tracer.h",
    "src/diagnostics/compilation-statistics.h",
    "src/diagnostics/disasm.h",
    "src/diagnostics/disassembler.h",
    "src/diagnostics/eh-frame.h",
    "src/diagnostics/gdb-jit.h",
    "src/diagnostics/perf-jit.h",
    "src/diagnostics/unwinder.h",
    "src/execution/arguments-inl.h",
    "src/execution/arguments.h",
    "src/execution/clobber-registers.h",
    "src/execution/embedder-state.h",
    "src/execution/encoded-c-signature.h",
    "src/execution/execution.h",
    "src/execution/frame-constants.h",
    "src/execution/frames-inl.h",
    "src/execution/frames.h",
    "src/execution/futex-emulation.h",
    "src/execution/interrupts-scope.h",
    "src/execution/isolate-data.h",
    "src/execution/isolate-inl.h",
    "src/execution/isolate-utils-inl.h",
    "src/execution/isolate-utils.h",
    "src/execution/isolate.h",
    "src/execution/local-isolate-inl.h",
    "src/execution/local-isolate.h",
    "src/execution/messages.h",
    "src/execution/microtask-queue.h",
    "src/execution/pointer-authentication.h",
    "src/execution/protectors-inl.h",
    "src/execution/protectors.h",
    "src/execution/shared-mutex-guard-if-off-thread.h",
    "src/execution/simulator-base.h",
    "src/execution/simulator.h",
    "src/execution/stack-guard.h",
    "src/execution/thread-id.h",
    "src/execution/thread-local-top.h",
    "src/execution/tiering-manager.h",
    "src/execution/v8threads.h",
    "src/execution/vm-state-inl.h",
    "src/execution/vm-state.h",
    "src/extensions/cputracemark-extension.h",
    "src/extensions/externalize-string-extension.h",
    "src/extensions/gc-extension.h",
    "src/extensions/ignition-statistics-extension.h",
    "src/extensions/statistics-extension.h",
    "src/extensions/trigger-failure-extension.h",
    "src/handles/global-handles-inl.h",
    "src/handles/global-handles.h",
    "src/handles/handles-inl.h",
    "src/handles/handles.h",
    "src/handles/local-handles-inl.h",
    "src/handles/local-handles.h",
    "src/handles/maybe-handles-inl.h",
    "src/handles/maybe-handles.h",
    "src/handles/persistent-handles.h",
    "src/heap/allocation-observer.h",
    "src/heap/allocation-result.h",
    "src/heap/allocation-stats.h",
    "src/heap/array-buffer-sweeper.h",
    "src/heap/base-space.h",
    "src/heap/basic-memory-chunk.h",
    "src/heap/code-object-registry.h",
    "src/heap/code-range.h",
    "src/heap/code-stats.h",
    "src/heap/collection-barrier.h",
    "src/heap/combined-heap.h",
    "src/heap/concurrent-allocator-inl.h",
    "src/heap/concurrent-allocator.h",
    "src/heap/concurrent-marking.h",
    "src/heap/cppgc-js/cpp-heap.h",
    "src/heap/cppgc-js/cpp-marking-state-inl.h",
    "src/heap/cppgc-js/cpp-marking-state.h",
    "src/heap/cppgc-js/cpp-snapshot.h",
    "src/heap/cppgc-js/unified-heap-marking-state-inl.h",
    "src/heap/cppgc-js/unified-heap-marking-state.h",
    "src/heap/cppgc-js/unified-heap-marking-verifier.h",
    "src/heap/cppgc-js/unified-heap-marking-visitor.h",
    "src/heap/embedder-tracing-inl.h",
    "src/heap/embedder-tracing.h",
    "src/heap/evacuation-allocator-inl.h",
    "src/heap/evacuation-allocator.h",
    "src/heap/factory-base-inl.h",
    "src/heap/factory-base.h",
    "src/heap/factory-inl.h",
    "src/heap/factory.h",
    "src/heap/finalization-registry-cleanup-task.h",
    "src/heap/free-list-inl.h",
    "src/heap/free-list.h",
    "src/heap/gc-idle-time-handler.h",
    "src/heap/gc-tracer-inl.h",
    "src/heap/gc-tracer.h",
    "src/heap/heap-allocator-inl.h",
    "src/heap/heap-allocator.h",
    "src/heap/heap-controller.h",
    "src/heap/heap-inl.h",
    "src/heap/heap-layout-tracer.h",
    "src/heap/heap-write-barrier-inl.h",
    "src/heap/heap-write-barrier.h",
    "src/heap/heap.h",
    "src/heap/incremental-marking-inl.h",
    "src/heap/incremental-marking-job.h",
    "src/heap/incremental-marking.h",
    "src/heap/index-generator.h",
    "src/heap/invalidated-slots-inl.h",
    "src/heap/invalidated-slots.h",
    "src/heap/large-spaces.h",
    "src/heap/linear-allocation-area.h",
    "src/heap/list.h",
    "src/heap/local-factory-inl.h",
    "src/heap/local-factory.h",
    "src/heap/local-heap-inl.h",
    "src/heap/local-heap.h",
    "src/heap/mark-compact-inl.h",
    "src/heap/mark-compact.h",
    "src/heap/marking-barrier-inl.h",
    "src/heap/marking-barrier.h",
    "src/heap/marking-visitor-inl.h",
    "src/heap/marking-visitor.h",
    "src/heap/marking-worklist-inl.h",
    "src/heap/marking-worklist.h",
    "src/heap/marking.h",
    "src/heap/memory-allocator.h",
    "src/heap/memory-chunk-inl.h",
    "src/heap/memory-chunk-layout.h",
    "src/heap/memory-chunk.h",
    "src/heap/memory-measurement-inl.h",
    "src/heap/memory-measurement.h",
    "src/heap/memory-reducer.h",
    "src/heap/new-spaces-inl.h",
    "src/heap/new-spaces.h",
    "src/heap/object-stats.h",
    "src/heap/objects-visiting-inl.h",
    "src/heap/objects-visiting.h",
    "src/heap/paged-spaces-inl.h",
    "src/heap/paged-spaces.h",
    "src/heap/parallel-work-item.h",
    "src/heap/parked-scope.h",
    "src/heap/progress-bar.h",
    "src/heap/read-only-heap-inl.h",
    "src/heap/read-only-heap.h",
    "src/heap/read-only-spaces.h",
    "src/heap/remembered-set-inl.h",
    "src/heap/remembered-set.h",
    "src/heap/safepoint.h",
    "src/heap/scavenge-job.h",
    "src/heap/scavenger-inl.h",
    "src/heap/scavenger.h",
    "src/heap/slot-set.h",
    "src/heap/spaces-inl.h",
    "src/heap/spaces.h",
    "src/heap/stress-marking-observer.h",
    "src/heap/stress-scavenge-observer.h",
    "src/heap/sweeper.h",
    "src/heap/weak-object-worklists.h",
    "src/ic/call-optimization.h",
    "src/ic/handler-configuration-inl.h",
    "src/ic/handler-configuration.h",
    "src/ic/ic-inl.h",
    "src/ic/ic-stats.h",
    "src/ic/ic.h",
    "src/ic/stub-cache.h",
    "src/init/bootstrapper.h",
    "src/init/heap-symbols.h",
    "src/init/icu_util.h",
    "src/init/isolate-allocator.h",
    "src/init/setup-isolate.h",
    "src/init/startup-data-util.h",
    "src/init/v8.h",
    "src/interpreter/block-coverage-builder.h",
    "src/interpreter/bytecode-array-builder.h",
    "src/interpreter/bytecode-array-iterator.h",
    "src/interpreter/bytecode-array-random-iterator.h",
    "src/interpreter/bytecode-array-writer.h",
    "src/interpreter/bytecode-decoder.h",
    "src/interpreter/bytecode-flags.h",
    "src/interpreter/bytecode-generator.h",
    "src/interpreter/bytecode-jump-table.h",
    "src/interpreter/bytecode-label.h",
    "src/interpreter/bytecode-node.h",
    "src/interpreter/bytecode-operands.h",
    "src/interpreter/bytecode-register-allocator.h",
    "src/interpreter/bytecode-register-optimizer.h",
    "src/interpreter/bytecode-register.h",
    "src/interpreter/bytecode-source-info.h",
    "src/interpreter/bytecode-traits.h",
    "src/interpreter/bytecodes.h",
    "src/interpreter/constant-array-builder.h",
    "src/interpreter/control-flow-builders.h",
    "src/interpreter/handler-table-builder.h",
    "src/interpreter/interpreter-generator.h",
    "src/interpreter/interpreter-intrinsics.h",
    "src/interpreter/interpreter.h",
    "src/json/json-parser.h",
    "src/json/json-stringifier.h",
    "src/libsampler/sampler.h",
    "src/logging/code-events.h",
    "src/logging/counters-definitions.h",
    "src/logging/counters-scopes.h",
    "src/logging/counters.h",
    "src/logging/local-logger.h",
    "src/logging/log-inl.h",
    "src/logging/log-utils.h",
    "src/logging/log.h",
    "src/logging/metrics.h",
    "src/logging/runtime-call-stats-scope.h",
    "src/logging/runtime-call-stats.h",
    "src/logging/tracing-flags.h",
    "src/numbers/conversions-inl.h",
    "src/numbers/conversions.h",
    "src/numbers/hash-seed-inl.h",
    "src/numbers/math-random.h",
    "src/objects/all-objects-inl.h",
    "src/objects/allocation-site-inl.h",
    "src/objects/allocation-site-scopes-inl.h",
    "src/objects/allocation-site-scopes.h",
    "src/objects/allocation-site.h",
    "src/objects/api-callbacks-inl.h",
    "src/objects/api-callbacks.h",
    "src/objects/arguments-inl.h",
    "src/objects/arguments.h",
    "src/objects/backing-store.h",
    "src/objects/bigint-inl.h",
    "src/objects/bigint.h",
    "src/objects/call-site-info-inl.h",
    "src/objects/call-site-info.h",
    "src/objects/cell-inl.h",
    "src/objects/cell.h",
    "src/objects/code-inl.h",
    "src/objects/code-kind.h",
    "src/objects/code.h",
    "src/objects/compilation-cache-table-inl.h",
    "src/objects/compilation-cache-table.h",
    "src/objects/compressed-slots-inl.h",
    "src/objects/compressed-slots.h",
    "src/objects/contexts-inl.h",
    "src/objects/contexts.h",
    "src/objects/data-handler-inl.h",
    "src/objects/data-handler.h",
    "src/objects/debug-objects-inl.h",
    "src/objects/debug-objects.h",
    "src/objects/descriptor-array-inl.h",
    "src/objects/descriptor-array.h",
    "src/objects/dictionary-inl.h",
    "src/objects/dictionary.h",
    "src/objects/elements-inl.h",
    "src/objects/elements-kind.h",
    "src/objects/elements.h",
    "src/objects/embedder-data-array-inl.h",
    "src/objects/embedder-data-array.h",
    "src/objects/embedder-data-slot-inl.h",
    "src/objects/embedder-data-slot.h",
    "src/objects/feedback-cell-inl.h",
    "src/objects/feedback-cell.h",
    "src/objects/feedback-vector-inl.h",
    "src/objects/feedback-vector.h",
    "src/objects/field-index-inl.h",
    "src/objects/field-index.h",
    "src/objects/field-type.h",
    "src/objects/fixed-array-inl.h",
    "src/objects/fixed-array.h",
    "src/objects/foreign-inl.h",
    "src/objects/foreign.h",
    "src/objects/free-space-inl.h",
    "src/objects/free-space.h",
    "src/objects/function-kind.h",
    "src/objects/function-syntax-kind.h",
    "src/objects/hash-table-inl.h",
    "src/objects/hash-table.h",
    "src/objects/heap-number-inl.h",
    "src/objects/heap-number.h",
    "src/objects/heap-object-inl.h",
    "src/objects/heap-object.h",
    "src/objects/instance-type-inl.h",
    "src/objects/instance-type.h",
    "src/objects/internal-index.h",
    "src/objects/js-array-buffer-inl.h",
    "src/objects/js-array-buffer.h",
    "src/objects/js-array-inl.h",
    "src/objects/js-array.h",
    "src/objects/js-collection-inl.h",
    "src/objects/js-collection-iterator-inl.h",
    "src/objects/js-collection-iterator.h",
    "src/objects/js-collection.h",
    "src/objects/js-function-inl.h",
    "src/objects/js-function.h",
    "src/objects/js-generator-inl.h",
    "src/objects/js-generator.h",
    "src/objects/js-objects-inl.h",
    "src/objects/js-objects.h",
    "src/objects/js-promise-inl.h",
    "src/objects/js-promise.h",
    "src/objects/js-proxy-inl.h",
    "src/objects/js-proxy.h",
    "src/objects/js-regexp-inl.h",
    "src/objects/js-regexp-string-iterator-inl.h",
    "src/objects/js-regexp-string-iterator.h",
    "src/objects/js-regexp.h",
    "src/objects/js-segments-inl.h",
    "src/objects/js-segments.h",
    "src/objects/js-shadow-realms-inl.h",
    "src/objects/js-shadow-realms.h",
    "src/objects/js-struct-inl.h",
    "src/objects/js-struct.h",
    "src/objects/js-temporal-objects-inl.h",
    "src/objects/js-temporal-objects.h",
    "src/objects/js-weak-refs-inl.h",
    "src/objects/js-weak-refs.h",
    "src/objects/keys.h",
    "src/objects/literal-objects-inl.h",
    "src/objects/literal-objects.h",
    "src/objects/lookup-cache-inl.h",
    "src/objects/lookup-cache.h",
    "src/objects/lookup-inl.h",
    "src/objects/lookup.h",
    "src/objects/managed-inl.h",
    "src/objects/managed.h",
    "src/objects/map-inl.h",
    "src/objects/map-updater.h",
    "src/objects/map.h",
    "src/objects/maybe-object-inl.h",
    "src/objects/maybe-object.h",
    "src/objects/megadom-handler-inl.h",
    "src/objects/megadom-handler.h",
    "src/objects/microtask-inl.h",
    "src/objects/microtask.h",
    "src/objects/module-inl.h",
    "src/objects/module.h",
    "src/objects/name-inl.h",
    "src/objects/name.h",
    "src/objects/object-list-macros.h",
    "src/objects/object-macros-undef.h",
    "src/objects/object-macros.h",
    "src/objects/object-type.h",
    "src/objects/objects-body-descriptors-inl.h",
    "src/objects/objects-body-descriptors.h",
    "src/objects/objects-definitions.h",
    "src/objects/objects-inl.h",
    "src/objects/objects.h",
    "src/objects/oddball-inl.h",
    "src/objects/oddball.h",
    "src/objects/option-utils.h",
    "src/objects/ordered-hash-table-inl.h",
    "src/objects/ordered-hash-table.h",
    "src/objects/osr-optimized-code-cache-inl.h",
    "src/objects/osr-optimized-code-cache.h",
    "src/objects/primitive-heap-object-inl.h",
    "src/objects/primitive-heap-object.h",
    "src/objects/promise-inl.h",
    "src/objects/promise.h",
    "src/objects/property-array-inl.h",
    "src/objects/property-array.h",
    "src/objects/property-cell-inl.h",
    "src/objects/property-cell.h",
    "src/objects/property-descriptor-object-inl.h",
    "src/objects/property-descriptor-object.h",
    "src/objects/property-descriptor.h",
    "src/objects/property-details.h",
    "src/objects/property.h",
    "src/objects/prototype-info-inl.h",
    "src/objects/prototype-info.h",
    "src/objects/prototype-inl.h",
    "src/objects/prototype.h",
    "src/objects/regexp-match-info.h",
    "src/objects/scope-info-inl.h",
    "src/objects/scope-info.h",
    "src/objects/script-inl.h",
    "src/objects/script.h",
    "src/objects/shared-function-info-inl.h",
    "src/objects/shared-function-info.h",
    "src/objects/slots-atomic-inl.h",
    "src/objects/slots-inl.h",
    "src/objects/slots.h",
    "src/objects/smi-inl.h",
    "src/objects/smi.h",
    "src/objects/source-text-module-inl.h",
    "src/objects/source-text-module.h",
    "src/objects/string-comparator.h",
    "src/objects/string-inl.h",
    "src/objects/string-set-inl.h",
    "src/objects/string-set.h",
    "src/objects/string-table-inl.h",
    "src/objects/string-table.h",
    "src/objects/string.h",
    "src/objects/struct-inl.h",
    "src/objects/struct.h",
    "src/objects/swiss-hash-table-helpers.h",
    "src/objects/swiss-name-dictionary-inl.h",
    "src/objects/swiss-name-dictionary.h",
    "src/objects/synthetic-module-inl.h",
    "src/objects/synthetic-module.h",
    "src/objects/tagged-field-inl.h",
    "src/objects/tagged-field.h",
    "src/objects/tagged-impl-inl.h",
    "src/objects/tagged-impl.h",
    "src/objects/tagged-index.h",
    "src/objects/tagged-value-inl.h",
    "src/objects/tagged-value.h",
    "src/objects/template-objects-inl.h",
    "src/objects/template-objects.h",
    "src/objects/templates-inl.h",
    "src/objects/templates.h",
    "src/objects/torque-defined-classes-inl.h",
    "src/objects/torque-defined-classes.h",
    "src/objects/transitions-inl.h",
    "src/objects/transitions.h",
    "src/objects/turbofan-types-inl.h",
    "src/objects/turbofan-types.h",
    "src/objects/type-hints.h",
    "src/objects/value-serializer.h",
    "src/objects/visitors-inl.h",
    "src/objects/visitors.h",
    "src/parsing/expression-scope.h",
    "src/parsing/func-name-inferrer.h",
    "src/parsing/import-assertions.h",
    "src/parsing/keywords-gen.h",
    "src/parsing/literal-buffer.h",
    "src/parsing/parse-info.h",
    "src/parsing/parser-base.h",
    "src/parsing/parser.h",
    "src/parsing/parsing.h",
    "src/parsing/pending-compilation-error-handler.h",
    "src/parsing/preparse-data-impl.h",
    "src/parsing/preparse-data.h",
    "src/parsing/preparser-logger.h",
    "src/parsing/preparser.h",
    "src/parsing/rewriter.h",
    "src/parsing/scanner-character-streams.h",
    "src/parsing/scanner-inl.h",
    "src/parsing/scanner.h",
    "src/parsing/token.h",
    "src/profiler/allocation-tracker.h",
    "src/profiler/circular-queue-inl.h",
    "src/profiler/circular-queue.h",
    "src/profiler/cpu-profiler-inl.h",
    "src/profiler/cpu-profiler.h",
    "src/profiler/heap-profiler.h",
    "src/profiler/heap-snapshot-generator-inl.h",
    "src/profiler/heap-snapshot-generator.h",
    "src/profiler/profile-generator-inl.h",
    "src/profiler/profile-generator.h",
    "src/profiler/profiler-listener.h",
    "src/profiler/profiler-stats.h",
    "src/profiler/sampling-heap-profiler.h",
    "src/profiler/strings-storage.h",
    "src/profiler/symbolizer.h",
    "src/profiler/tick-sample.h",
    "src/profiler/tracing-cpu-profiler.h",
    "src/profiler/weak-code-registry.h",
    "src/regexp/experimental/experimental-bytecode.h",
    "src/regexp/experimental/experimental-compiler.h",
    "src/regexp/experimental/experimental-interpreter.h",
    "src/regexp/experimental/experimental.h",
    "src/regexp/property-sequences.h",
    "src/regexp/regexp-ast.h",
    "src/regexp/regexp-bytecode-generator-inl.h",
    "src/regexp/regexp-bytecode-generator.h",
    "src/regexp/regexp-bytecode-peephole.h",
    "src/regexp/regexp-bytecodes.h",
    "src/regexp/regexp-compiler.h",
    "src/regexp/regexp-dotprinter.h",
    "src/regexp/regexp-error.h",
    "src/regexp/regexp-flags.h",
    "src/regexp/regexp-interpreter.h",
    "src/regexp/regexp-macro-assembler-arch.h",
    "src/regexp/regexp-macro-assembler-tracer.h",
    "src/regexp/regexp-macro-assembler.h",
    "src/regexp/regexp-nodes.h",
    "src/regexp/regexp-parser.h",
    "src/regexp/regexp-stack.h",
    "src/regexp/regexp-utils.h",
    "src/regexp/regexp.h",
    "src/regexp/special-case.h",
    "src/roots/roots-inl.h",
    "src/roots/roots.h",
    "src/runtime/runtime-utils.h",
    "src/runtime/runtime.h",
    "src/sandbox/external-pointer-inl.h",
    "src/sandbox/external-pointer-table-inl.h",
    "src/sandbox/external-pointer-table.h",
    "src/sandbox/external-pointer.h",
    "src/sandbox/sandbox.h",
    "src/sandbox/sandboxed-pointer-inl.h",
    "src/sandbox/sandboxed-pointer.h",
    "src/snapshot/code-serializer.h",
    "src/snapshot/context-deserializer.h",
    "src/snapshot/context-serializer.h",
    "src/snapshot/deserializer.h",
    "src/snapshot/embedded/embedded-data-inl.h",
    "src/snapshot/embedded/embedded-data.h",
    "src/snapshot/embedded/embedded-file-writer-interface.h",
    "src/snapshot/object-deserializer.h",
    "src/snapshot/read-only-deserializer.h",
    "src/snapshot/read-only-serializer.h",
    "src/snapshot/references.h",
    "src/snapshot/roots-serializer.h",
    "src/snapshot/serializer-deserializer.h",
    "src/snapshot/serializer-inl.h",
    "src/snapshot/serializer.h",
    "src/snapshot/shared-heap-deserializer.h",
    "src/snapshot/shared-heap-serializer.h",
    "src/snapshot/snapshot-compression.h",
    "src/snapshot/snapshot-data.h",
    "src/snapshot/snapshot-source-sink.h",
    "src/snapshot/snapshot-utils.h",
    "src/snapshot/snapshot.h",
    "src/snapshot/startup-deserializer.h",
    "src/snapshot/startup-serializer.h",
    "src/strings/char-predicates-inl.h",
    "src/strings/char-predicates.h",
    "src/strings/string-builder-inl.h",
    "src/strings/string-case.h",
    "src/strings/string-hasher-inl.h",
    "src/strings/string-hasher.h",
    "src/strings/string-search.h",
    "src/strings/string-stream.h",
    "src/strings/unicode-decoder.h",
    "src/strings/unicode-inl.h",
    "src/strings/unicode.h",
    "src/strings/uri.h",
    "src/tasks/cancelable-task.h",
    "src/tasks/operations-barrier.h",
    "src/tasks/task-utils.h",
    "src/temporal/temporal-parser.h",
    "src/third_party/siphash/halfsiphash.h",
    "src/third_party/utf8-decoder/utf8-decoder.h",
    "src/torque/runtime-macro-shims.h",
    "src/tracing/trace-event.h",
    "src/tracing/traced-value.h",
    "src/tracing/tracing-category-observer.h",
    "src/utils/address-map.h",
    "src/utils/allocation.h",
    "src/utils/bit-vector.h",
    "src/utils/boxed-float.h",
    "src/utils/detachable-vector.h",
    "src/utils/identity-map.h",
    "src/utils/locked-queue-inl.h",
    "src/utils/locked-queue.h",
    "src/utils/memcopy.h",
    "src/utils/ostreams.h",
    "src/utils/scoped-list.h",
    "src/utils/utils-inl.h",
    "src/utils/utils.h",
    "src/utils/version.h",
    "src/zone/accounting-allocator.h",
    "src/zone/compressed-zone-ptr.h",
    "src/zone/type-stats.h",
    "src/zone/zone-allocator.h",
    "src/zone/zone-chunk-list.h",
    "src/zone/zone-compression.h",
    "src/zone/zone-containers.h",
    "src/zone/zone-handle-set.h",
    "src/zone/zone-hashmap.h",
    "src/zone/zone-list-inl.h",
    "src/zone/zone-list.h",
    "src/zone/zone-segment.h",
    "src/zone/zone-type-traits.h",
    "src/zone/zone-utils.h",
    "src/zone/zone.h",
<<<<<<< HEAD
  ]

  if (v8_use_perfetto) {
    sources -= [ "//base/trace_event/common/trace_event_common.h" ]
  }

  if (v8_enable_maglev) {
    sources += [
      "src/maglev/maglev-basic-block.h",
      "src/maglev/maglev-code-gen-state.h",
      "src/maglev/maglev-code-generator.h",
      "src/maglev/maglev-compilation-info.h",
      "src/maglev/maglev-compilation-unit.h",
      "src/maglev/maglev-compiler.h",
      "src/maglev/maglev-concurrent-dispatcher.h",
      "src/maglev/maglev-graph-builder.h",
      "src/maglev/maglev-graph-labeller.h",
      "src/maglev/maglev-graph-printer.h",
      "src/maglev/maglev-graph-processor.h",
      "src/maglev/maglev-graph-verifier.h",
      "src/maglev/maglev-graph.h",
      "src/maglev/maglev-interpreter-frame-state.h",
      "src/maglev/maglev-ir.h",
      "src/maglev/maglev-regalloc-data.h",
      "src/maglev/maglev-regalloc.h",
      "src/maglev/maglev-register-frame-array.h",
      "src/maglev/maglev-vreg-allocator.h",
      "src/maglev/maglev.h",
    ]
  }

  if (v8_enable_webassembly) {
    sources += [
      "src/asmjs/asm-js.h",
      "src/asmjs/asm-names.h",
      "src/asmjs/asm-parser.h",
      "src/asmjs/asm-scanner.h",
      "src/asmjs/asm-types.h",
      "src/compiler/int64-lowering.h",
      "src/compiler/wasm-compiler.h",
      "src/compiler/wasm-escape-analysis.h",
      "src/compiler/wasm-inlining.h",
      "src/compiler/wasm-loop-peeling.h",
      "src/debug/debug-wasm-objects-inl.h",
      "src/debug/debug-wasm-objects.h",
      "src/trap-handler/trap-handler-internal.h",
      "src/trap-handler/trap-handler.h",
      "src/wasm/baseline/liftoff-assembler-defs.h",
      "src/wasm/baseline/liftoff-assembler.h",
      "src/wasm/baseline/liftoff-compiler.h",
      "src/wasm/baseline/liftoff-register.h",
      "src/wasm/canonical-types.h",
      "src/wasm/code-space-access.h",
      "src/wasm/compilation-environment.h",
      "src/wasm/decoder.h",
      "src/wasm/function-body-decoder-impl.h",
      "src/wasm/function-body-decoder.h",
      "src/wasm/function-compiler.h",
      "src/wasm/graph-builder-interface.h",
      "src/wasm/init-expr-interface.h",
      "src/wasm/jump-table-assembler.h",
      "src/wasm/leb-helper.h",
      "src/wasm/local-decl-encoder.h",
      "src/wasm/memory-protection-key.h",
      "src/wasm/memory-tracing.h",
      "src/wasm/module-compiler.h",
      "src/wasm/module-decoder.h",
      "src/wasm/module-instantiate.h",
      "src/wasm/object-access.h",
      "src/wasm/signature-map.h",
      "src/wasm/simd-shuffle.h",
      "src/wasm/stacks.h",
      "src/wasm/streaming-decoder.h",
      "src/wasm/struct-types.h",
      "src/wasm/value-type.h",
      "src/wasm/wasm-arguments.h",
      "src/wasm/wasm-code-manager.h",
      "src/wasm/wasm-engine.h",
      "src/wasm/wasm-external-refs.h",
      "src/wasm/wasm-feature-flags.h",
      "src/wasm/wasm-features.h",
      "src/wasm/wasm-import-wrapper-cache.h",
      "src/wasm/wasm-init-expr.h",
      "src/wasm/wasm-js.h",
      "src/wasm/wasm-linkage.h",
      "src/wasm/wasm-module-builder.h",
      "src/wasm/wasm-module-sourcemap.h",
      "src/wasm/wasm-module.h",
      "src/wasm/wasm-objects-inl.h",
      "src/wasm/wasm-objects.h",
      "src/wasm/wasm-opcodes-inl.h",
      "src/wasm/wasm-opcodes.h",
      "src/wasm/wasm-result.h",
      "src/wasm/wasm-serialization.h",
      "src/wasm/wasm-subtyping.h",
      "src/wasm/wasm-tier.h",
      "src/wasm/wasm-value.h",
    ]
  }

  if (!v8_enable_third_party_heap) {
    sources += filter_include(v8_third_party_heap_files, [ "*.h" ])
  } else {
    sources += [ "src/heap/third-party/heap-api.h" ]
  }

  if (v8_enable_i18n_support) {
    sources += [
      "src/objects/intl-objects.h",
      "src/objects/js-break-iterator-inl.h",
      "src/objects/js-break-iterator.h",
      "src/objects/js-collator-inl.h",
      "src/objects/js-collator.h",
      "src/objects/js-date-time-format-inl.h",
      "src/objects/js-date-time-format.h",
      "src/objects/js-display-names-inl.h",
      "src/objects/js-display-names.h",
      "src/objects/js-list-format-inl.h",
      "src/objects/js-list-format.h",
      "src/objects/js-locale-inl.h",
      "src/objects/js-locale.h",
      "src/objects/js-number-format-inl.h",
      "src/objects/js-number-format.h",
      "src/objects/js-plural-rules-inl.h",
      "src/objects/js-plural-rules.h",
      "src/objects/js-relative-time-format-inl.h",
      "src/objects/js-relative-time-format.h",
      "src/objects/js-segment-iterator-inl.h",
      "src/objects/js-segment-iterator.h",
      "src/objects/js-segmenter-inl.h",
      "src/objects/js-segmenter.h",
      "src/objects/js-segments-inl.h",
      "src/objects/js-segments.h",
    ]
  }

  if (!v8_control_flow_integrity) {
    sources += [ "src/execution/pointer-authentication-dummy.h" ]
  }

  if (v8_enable_conservative_stack_scanning) {
    sources += [
      "src/heap/conservative-stack-visitor.h",
      "src/heap/object-start-bitmap.h",
    ]
  }

  if (v8_enable_wasm_gdb_remote_debugging) {
    sources += [
      "src/debug/wasm/gdb-server/gdb-remote-util.h",
      "src/debug/wasm/gdb-server/gdb-server-thread.h",
      "src/debug/wasm/gdb-server/gdb-server.h",
      "src/debug/wasm/gdb-server/packet.h",
      "src/debug/wasm/gdb-server/session.h",
      "src/debug/wasm/gdb-server/target.h",
      "src/debug/wasm/gdb-server/transport.h",
      "src/debug/wasm/gdb-server/wasm-module-debug.h",
    ]
  }

  if (v8_enable_heap_snapshot_verify) {
    sources += [ "src/heap/reference-summarizer.h" ]
  }

  if (v8_current_cpu == "x86") {
    sources += [  ### gcmole(arch:ia32) ###
      "src/baseline/ia32/baseline-assembler-ia32-inl.h",
      "src/baseline/ia32/baseline-compiler-ia32-inl.h",
      "src/codegen/ia32/assembler-ia32-inl.h",
      "src/codegen/ia32/assembler-ia32.h",
      "src/codegen/ia32/constants-ia32.h",
      "src/codegen/ia32/interface-descriptors-ia32-inl.h",
      "src/codegen/ia32/macro-assembler-ia32.h",
      "src/codegen/ia32/register-ia32.h",
      "src/codegen/ia32/reglist-ia32.h",
      "src/codegen/ia32/sse-instr.h",
      "src/codegen/shared-ia32-x64/macro-assembler-shared-ia32-x64.h",
      "src/compiler/backend/ia32/instruction-codes-ia32.h",
      "src/execution/ia32/frame-constants-ia32.h",
      "src/regexp/ia32/regexp-macro-assembler-ia32.h",
      "src/wasm/baseline/ia32/liftoff-assembler-ia32.h",
    ]
  } else if (v8_current_cpu == "x64") {
    sources += [  ### gcmole(arch:x64) ###
      "src/baseline/x64/baseline-assembler-x64-inl.h",
      "src/baseline/x64/baseline-compiler-x64-inl.h",
      "src/codegen/shared-ia32-x64/macro-assembler-shared-ia32-x64.h",
      "src/codegen/x64/assembler-x64-inl.h",
      "src/codegen/x64/assembler-x64.h",
      "src/codegen/x64/constants-x64.h",
      "src/codegen/x64/fma-instr.h",
      "src/codegen/x64/interface-descriptors-x64-inl.h",
      "src/codegen/x64/macro-assembler-x64.h",
      "src/codegen/x64/register-x64.h",
      "src/codegen/x64/reglist-x64.h",
      "src/codegen/x64/sse-instr.h",
      "src/compiler/backend/x64/instruction-codes-x64.h",
      "src/compiler/backend/x64/unwinding-info-writer-x64.h",
      "src/execution/x64/frame-constants-x64.h",
      "src/regexp/x64/regexp-macro-assembler-x64.h",
      "src/third_party/valgrind/valgrind.h",
      "src/wasm/baseline/x64/liftoff-assembler-x64.h",
    ]

    if (is_win) {
      sources += [ "src/diagnostics/unwinding-info-win64.h" ]
    }

    if (v8_enable_webassembly) {
      # iOS Xcode simulator builds run on an x64 target. iOS and macOS are both
      # based on Darwin and thus POSIX-compliant to a similar degree.
      if (is_linux || is_chromeos || is_mac || is_ios ||
          target_os == "freebsd") {
        sources += [ "src/trap-handler/handler-inside-posix.h" ]
      } else if (is_win) {
        sources += [ "src/trap-handler/handler-inside-win.h" ]
      }
    }
  } else if (v8_current_cpu == "arm") {
    sources += [  ### gcmole(arch:arm) ###
      "src/baseline/arm/baseline-assembler-arm-inl.h",
      "src/baseline/arm/baseline-compiler-arm-inl.h",
      "src/codegen/arm/assembler-arm-inl.h",
      "src/codegen/arm/assembler-arm.h",
      "src/codegen/arm/constants-arm.h",
      "src/codegen/arm/interface-descriptors-arm-inl.h",
      "src/codegen/arm/macro-assembler-arm.h",
      "src/codegen/arm/register-arm.h",
      "src/codegen/arm/reglist-arm.h",
      "src/compiler/backend/arm/instruction-codes-arm.h",
      "src/compiler/backend/arm/unwinding-info-writer-arm.h",
      "src/execution/arm/frame-constants-arm.h",
      "src/execution/arm/simulator-arm.h",
      "src/regexp/arm/regexp-macro-assembler-arm.h",
      "src/wasm/baseline/arm/liftoff-assembler-arm.h",
    ]
  } else if (v8_current_cpu == "arm64") {
    sources += [  ### gcmole(arch:arm64) ###
      "src/baseline/arm64/baseline-assembler-arm64-inl.h",
      "src/baseline/arm64/baseline-compiler-arm64-inl.h",
      "src/codegen/arm64/assembler-arm64-inl.h",
      "src/codegen/arm64/assembler-arm64.h",
      "src/codegen/arm64/constants-arm64.h",
      "src/codegen/arm64/decoder-arm64-inl.h",
      "src/codegen/arm64/decoder-arm64.h",
      "src/codegen/arm64/instructions-arm64.h",
      "src/codegen/arm64/interface-descriptors-arm64-inl.h",
      "src/codegen/arm64/macro-assembler-arm64-inl.h",
      "src/codegen/arm64/macro-assembler-arm64.h",
      "src/codegen/arm64/register-arm64.h",
      "src/codegen/arm64/reglist-arm64.h",
      "src/codegen/arm64/utils-arm64.h",
      "src/compiler/backend/arm64/instruction-codes-arm64.h",
      "src/compiler/backend/arm64/unwinding-info-writer-arm64.h",
      "src/diagnostics/arm64/disasm-arm64.h",
      "src/execution/arm64/frame-constants-arm64.h",
      "src/execution/arm64/simulator-arm64.h",
      "src/regexp/arm64/regexp-macro-assembler-arm64.h",
      "src/wasm/baseline/arm64/liftoff-assembler-arm64.h",
    ]
    if (v8_control_flow_integrity) {
      sources += [ "src/execution/arm64/pointer-authentication-arm64.h" ]
    }
    if (v8_enable_webassembly) {
      # Trap handling is enabled on arm64 Mac and in simulators on x64 on Linux
      # and Mac.
      if ((current_cpu == "arm64" && is_mac) ||
          (current_cpu == "x64" && (is_linux || is_chromeos || is_mac))) {
        sources += [ "src/trap-handler/handler-inside-posix.h" ]
      }
      if (current_cpu == "x64" &&
          (is_linux || is_chromeos || is_mac || is_win)) {
        sources += [ "src/trap-handler/trap-handler-simulator.h" ]
      }
    }
    if (is_win) {
      sources += [ "src/diagnostics/unwinding-info-win64.h" ]
    }
  } else if (v8_current_cpu == "mips" || v8_current_cpu == "mipsel") {
    sources += [  ### gcmole(arch:mipsel) ###
      "src/baseline/mips/baseline-assembler-mips-inl.h",
      "src/baseline/mips/baseline-compiler-mips-inl.h",
      "src/codegen/mips/assembler-mips-inl.h",
      "src/codegen/mips/assembler-mips.h",
      "src/codegen/mips/constants-mips.h",
      "src/codegen/mips/macro-assembler-mips.h",
      "src/codegen/mips/register-mips.h",
      "src/codegen/mips/reglist-mips.h",
      "src/compiler/backend/mips/instruction-codes-mips.h",
      "src/execution/mips/frame-constants-mips.h",
      "src/execution/mips/simulator-mips.h",
      "src/regexp/mips/regexp-macro-assembler-mips.h",
      "src/wasm/baseline/mips/liftoff-assembler-mips.h",
    ]
  } else if (v8_current_cpu == "mips64" || v8_current_cpu == "mips64el") {
    sources += [  ### gcmole(arch:mips64el) ###
      "src/baseline/mips64/baseline-assembler-mips64-inl.h",
      "src/baseline/mips64/baseline-compiler-mips64-inl.h",
      "src/codegen/mips64/assembler-mips64-inl.h",
      "src/codegen/mips64/assembler-mips64.h",
      "src/codegen/mips64/constants-mips64.h",
      "src/codegen/mips64/macro-assembler-mips64.h",
      "src/codegen/mips64/register-mips64.h",
      "src/codegen/mips64/reglist-mips64.h",
      "src/compiler/backend/mips64/instruction-codes-mips64.h",
      "src/execution/mips64/frame-constants-mips64.h",
      "src/execution/mips64/simulator-mips64.h",
      "src/regexp/mips64/regexp-macro-assembler-mips64.h",
      "src/wasm/baseline/mips64/liftoff-assembler-mips64.h",
    ]
  } else if (v8_current_cpu == "loong64") {
    sources += [  ### gcmole(arch:loong64) ###
      "src/baseline/loong64/baseline-assembler-loong64-inl.h",
      "src/baseline/loong64/baseline-compiler-loong64-inl.h",
      "src/codegen/loong64/assembler-loong64-inl.h",
      "src/codegen/loong64/assembler-loong64.h",
      "src/codegen/loong64/constants-loong64.h",
      "src/codegen/loong64/macro-assembler-loong64.h",
      "src/codegen/loong64/register-loong64.h",
      "src/codegen/loong64/reglist-loong64.h",
      "src/compiler/backend/loong64/instruction-codes-loong64.h",
      "src/execution/loong64/frame-constants-loong64.h",
      "src/execution/loong64/simulator-loong64.h",
      "src/regexp/loong64/regexp-macro-assembler-loong64.h",
      "src/wasm/baseline/loong64/liftoff-assembler-loong64.h",
    ]
  } else if (v8_current_cpu == "ppc") {
    sources += [  ### gcmole(arch:ppc) ###
      "src/codegen/ppc/assembler-ppc-inl.h",
      "src/codegen/ppc/assembler-ppc.h",
      "src/codegen/ppc/constants-ppc.h",
      "src/codegen/ppc/interface-descriptors-ppc-inl.h",
      "src/codegen/ppc/macro-assembler-ppc.h",
      "src/codegen/ppc/register-ppc.h",
      "src/codegen/ppc/reglist-ppc.h",
      "src/compiler/backend/ppc/instruction-codes-ppc.h",
      "src/compiler/backend/ppc/unwinding-info-writer-ppc.h",
      "src/execution/ppc/frame-constants-ppc.h",
      "src/execution/ppc/simulator-ppc.h",
      "src/regexp/ppc/regexp-macro-assembler-ppc.h",
      "src/wasm/baseline/ppc/liftoff-assembler-ppc.h",
    ]
  } else if (v8_current_cpu == "ppc64") {
    sources += [  ### gcmole(arch:ppc64) ###
      "src/baseline/ppc/baseline-assembler-ppc-inl.h",
      "src/baseline/ppc/baseline-compiler-ppc-inl.h",
      "src/codegen/ppc/assembler-ppc-inl.h",
      "src/codegen/ppc/assembler-ppc.h",
      "src/codegen/ppc/constants-ppc.h",
      "src/codegen/ppc/interface-descriptors-ppc-inl.h",
      "src/codegen/ppc/macro-assembler-ppc.h",
      "src/codegen/ppc/register-ppc.h",
      "src/codegen/ppc/reglist-ppc.h",
      "src/compiler/backend/ppc/instruction-codes-ppc.h",
      "src/compiler/backend/ppc/unwinding-info-writer-ppc.h",
      "src/execution/ppc/frame-constants-ppc.h",
      "src/execution/ppc/simulator-ppc.h",
      "src/regexp/ppc/regexp-macro-assembler-ppc.h",
      "src/wasm/baseline/ppc/liftoff-assembler-ppc.h",
    ]
  } else if (v8_current_cpu == "s390" || v8_current_cpu == "s390x") {
    sources += [  ### gcmole(arch:s390) ###
      "src/baseline/s390/baseline-assembler-s390-inl.h",
      "src/baseline/s390/baseline-compiler-s390-inl.h",
      "src/codegen/s390/assembler-s390-inl.h",
      "src/codegen/s390/assembler-s390.h",
      "src/codegen/s390/constants-s390.h",
      "src/codegen/s390/interface-descriptors-s390-inl.h",
      "src/codegen/s390/macro-assembler-s390.h",
      "src/codegen/s390/register-s390.h",
      "src/codegen/s390/reglist-s390.h",
      "src/compiler/backend/s390/instruction-codes-s390.h",
      "src/compiler/backend/s390/unwinding-info-writer-s390.h",
      "src/execution/s390/frame-constants-s390.h",
      "src/execution/s390/simulator-s390.h",
      "src/regexp/s390/regexp-macro-assembler-s390.h",
      "src/wasm/baseline/s390/liftoff-assembler-s390.h",
    ]
  } else if (v8_current_cpu == "riscv64") {
    sources += [  ### gcmole(arch:riscv64) ###
      "src/baseline/riscv64/baseline-assembler-riscv64-inl.h",
      "src/baseline/riscv64/baseline-compiler-riscv64-inl.h",
      "src/codegen/riscv64/assembler-riscv64-inl.h",
      "src/codegen/riscv64/assembler-riscv64.h",
      "src/codegen/riscv64/constants-riscv64.h",
      "src/codegen/riscv64/macro-assembler-riscv64.h",
      "src/codegen/riscv64/register-riscv64.h",
      "src/codegen/riscv64/reglist-riscv64.h",
      "src/compiler/backend/riscv64/instruction-codes-riscv64.h",
      "src/execution/riscv64/frame-constants-riscv64.h",
      "src/execution/riscv64/simulator-riscv64.h",
      "src/regexp/riscv64/regexp-macro-assembler-riscv64.h",
      "src/wasm/baseline/riscv64/liftoff-assembler-riscv64.h",
    ]
  }

  public_deps = [
    ":torque_runtime_support",
    ":v8_flags",
    ":v8_headers",
    ":v8_maybe_icu",
    ":v8_shared_internal_headers",
  ]

  deps = [
    ":cppgc_headers",
    ":generate_bytecode_builtins_list",
    ":run_torque",
    ":v8_heap_base_headers",
    ":v8_libbase",
  ]
}

v8_compiler_sources = [
  ### gcmole(all) ###
  "src/compiler/access-builder.cc",
  "src/compiler/access-info.cc",
  "src/compiler/add-type-assertions-reducer.cc",
  "src/compiler/all-nodes.cc",
  "src/compiler/backend/code-generator.cc",
  "src/compiler/backend/frame-elider.cc",
  "src/compiler/backend/gap-resolver.cc",
  "src/compiler/backend/instruction-scheduler.cc",
  "src/compiler/backend/instruction-selector.cc",
  "src/compiler/backend/instruction.cc",
  "src/compiler/backend/jump-threading.cc",
  "src/compiler/backend/mid-tier-register-allocator.cc",
  "src/compiler/backend/move-optimizer.cc",
  "src/compiler/backend/register-allocator-verifier.cc",
  "src/compiler/backend/register-allocator.cc",
  "src/compiler/backend/spill-placer.cc",
  "src/compiler/basic-block-instrumentor.cc",
  "src/compiler/branch-condition-duplicator.cc",
  "src/compiler/branch-elimination.cc",
  "src/compiler/bytecode-analysis.cc",
  "src/compiler/bytecode-graph-builder.cc",
  "src/compiler/bytecode-liveness-map.cc",
  "src/compiler/c-linkage.cc",
  "src/compiler/checkpoint-elimination.cc",
  "src/compiler/code-assembler.cc",
  "src/compiler/common-node-cache.cc",
  "src/compiler/common-operator-reducer.cc",
  "src/compiler/common-operator.cc",
  "src/compiler/compilation-dependencies.cc",
  "src/compiler/compiler-source-position-table.cc",
  "src/compiler/constant-folding-reducer.cc",
  "src/compiler/control-equivalence.cc",
  "src/compiler/control-flow-optimizer.cc",
  "src/compiler/csa-load-elimination.cc",
  "src/compiler/dead-code-elimination.cc",
  "src/compiler/decompression-optimizer.cc",
  "src/compiler/effect-control-linearizer.cc",
  "src/compiler/escape-analysis-reducer.cc",
  "src/compiler/escape-analysis.cc",
  "src/compiler/fast-api-calls.cc",
  "src/compiler/feedback-source.cc",
  "src/compiler/frame-states.cc",
  "src/compiler/frame.cc",
  "src/compiler/graph-assembler.cc",
  "src/compiler/graph-reducer.cc",
  "src/compiler/graph-trimmer.cc",
  "src/compiler/graph-visualizer.cc",
  "src/compiler/graph.cc",
  "src/compiler/heap-refs.cc",
  "src/compiler/js-call-reducer.cc",
  "src/compiler/js-context-specialization.cc",
  "src/compiler/js-create-lowering.cc",
  "src/compiler/js-generic-lowering.cc",
  "src/compiler/js-graph.cc",
  "src/compiler/js-heap-broker.cc",
  "src/compiler/js-inlining-heuristic.cc",
  "src/compiler/js-inlining.cc",
  "src/compiler/js-intrinsic-lowering.cc",
  "src/compiler/js-native-context-specialization.cc",
  "src/compiler/js-operator.cc",
  "src/compiler/js-type-hint-lowering.cc",
  "src/compiler/js-typed-lowering.cc",
  "src/compiler/linkage.cc",
  "src/compiler/load-elimination.cc",
  "src/compiler/loop-analysis.cc",
  "src/compiler/loop-peeling.cc",
  "src/compiler/loop-unrolling.cc",
  "src/compiler/loop-variable-optimizer.cc",
  "src/compiler/machine-graph-verifier.cc",
  "src/compiler/machine-graph.cc",
  "src/compiler/machine-operator-reducer.cc",
  "src/compiler/machine-operator.cc",
  "src/compiler/map-inference.cc",
  "src/compiler/memory-lowering.cc",
  "src/compiler/memory-optimizer.cc",
  "src/compiler/node-marker.cc",
  "src/compiler/node-matchers.cc",
  "src/compiler/node-observer.cc",
  "src/compiler/node-origin-table.cc",
  "src/compiler/node-properties.cc",
  "src/compiler/node.cc",
  "src/compiler/opcodes.cc",
  "src/compiler/operation-typer.cc",
  "src/compiler/operator-properties.cc",
  "src/compiler/operator.cc",
  "src/compiler/osr.cc",
  "src/compiler/pipeline-statistics.cc",
  "src/compiler/pipeline.cc",
  "src/compiler/property-access-builder.cc",
  "src/compiler/raw-machine-assembler.cc",
  "src/compiler/redundancy-elimination.cc",
  "src/compiler/refs-map.cc",
  "src/compiler/representation-change.cc",
  "src/compiler/schedule.cc",
  "src/compiler/scheduler.cc",
  "src/compiler/select-lowering.cc",
  "src/compiler/simplified-lowering-verifier.cc",
  "src/compiler/simplified-lowering.cc",
  "src/compiler/simplified-operator-reducer.cc",
  "src/compiler/simplified-operator.cc",
  "src/compiler/state-values-utils.cc",
  "src/compiler/store-store-elimination.cc",
  "src/compiler/type-cache.cc",
  "src/compiler/type-narrowing-reducer.cc",
  "src/compiler/typed-optimization.cc",
  "src/compiler/typer.cc",
  "src/compiler/types.cc",
  "src/compiler/value-numbering-reducer.cc",
  "src/compiler/verifier.cc",
  "src/compiler/zone-stats.cc",
]

if (v8_enable_webassembly) {
  v8_compiler_sources += [
    "src/compiler/int64-lowering.cc",
    "src/compiler/wasm-compiler.cc",
    "src/compiler/wasm-escape-analysis.cc",
    "src/compiler/wasm-inlining.cc",
    "src/compiler/wasm-loop-peeling.cc",
  ]
}

# The src/compiler files with optimizations.
v8_source_set("v8_compiler_opt") {
  visibility = [ ":*" ]  # Only targets in this file can depend on this.

  sources = v8_compiler_sources

  public_deps = [
    ":generate_bytecode_builtins_list",
    ":run_torque",
    ":v8_maybe_icu",
    ":v8_tracing",
  ]

  deps = [
    ":v8_base_without_compiler",
    ":v8_internal_headers",
    ":v8_libbase",
    ":v8_shared_internal_headers",
  ]

  if (is_debug && !v8_optimized_debug && v8_enable_fast_mksnapshot) {
    # The :no_optimize config is added to v8_add_configs in v8.gni.
    remove_configs = [ "//build/config/compiler:no_optimize" ]
    configs = [ ":always_optimize" ]
  } else {
    # Without this else branch, gn fails to generate build files for non-debug
    # builds (because we try to remove a config that is not present).
    # So we include it, even if this config is not used outside of debug builds.
    configs = [ ":internal_config" ]
  }
}

# The src/compiler files with default optimization behavior.
v8_source_set("v8_compiler") {
  visibility = [ ":*" ]  # Only targets in this file can depend on this.

  sources = v8_compiler_sources

  public_deps = [
    ":generate_bytecode_builtins_list",
    ":run_torque",
    ":v8_internal_headers",
    ":v8_maybe_icu",
    ":v8_tracing",
  ]

  deps = [
    ":v8_base_without_compiler",
    ":v8_libbase",
    ":v8_shared_internal_headers",
  ]

  configs = [ ":internal_config" ]
}

group("v8_compiler_for_mksnapshot") {
  if (is_debug && !v8_optimized_debug && v8_enable_fast_mksnapshot) {
    deps = [ ":v8_compiler_opt" ]
  } else {
    deps = [ ":v8_compiler" ]
  }
}

# Any target using trace events must directly or indirectly depend on
# v8_tracing.
group("v8_tracing") {
  if (v8_use_perfetto) {
    if (build_with_chromium) {
      public_deps = [ "//third_party/perfetto:libperfetto" ]
    } else {
      public_deps = [ ":v8_libperfetto" ]
    }
  }
}

v8_source_set("v8_base_without_compiler") {
  visibility = [ ":*" ]  # Only targets in this file can depend on this.

  # Split static libraries on windows into two.
  split_count = 2

  sources = [
    ### gcmole(all) ###
    "src/api/api-arguments.cc",
    "src/api/api-natives.cc",
    "src/api/api.cc",
    "src/ast/ast-function-literal-id-reindexer.cc",
    "src/ast/ast-value-factory.cc",
    "src/ast/ast.cc",
    "src/ast/modules.cc",
    "src/ast/prettyprinter.cc",
    "src/ast/scopes.cc",
    "src/ast/source-range-ast-visitor.cc",
    "src/ast/variables.cc",
    "src/baseline/baseline-batch-compiler.cc",
    "src/baseline/baseline-compiler.cc",
    "src/baseline/baseline.cc",
    "src/baseline/bytecode-offset-iterator.cc",
    "src/builtins/accessors.cc",
    "src/builtins/builtins-api.cc",
    "src/builtins/builtins-array.cc",
    "src/builtins/builtins-arraybuffer.cc",
    "src/builtins/builtins-async-module.cc",
    "src/builtins/builtins-bigint.cc",
    "src/builtins/builtins-callsite.cc",
    "src/builtins/builtins-collections.cc",
    "src/builtins/builtins-console.cc",
    "src/builtins/builtins-dataview.cc",
    "src/builtins/builtins-date.cc",
    "src/builtins/builtins-error.cc",
    "src/builtins/builtins-function.cc",
    "src/builtins/builtins-global.cc",
    "src/builtins/builtins-internal.cc",
    "src/builtins/builtins-intl.cc",
    "src/builtins/builtins-json.cc",
    "src/builtins/builtins-number.cc",
    "src/builtins/builtins-object.cc",
    "src/builtins/builtins-reflect.cc",
    "src/builtins/builtins-regexp.cc",
    "src/builtins/builtins-shadow-realms.cc",
    "src/builtins/builtins-sharedarraybuffer.cc",
    "src/builtins/builtins-string.cc",
    "src/builtins/builtins-struct.cc",
    "src/builtins/builtins-symbol.cc",
    "src/builtins/builtins-temporal.cc",
    "src/builtins/builtins-trace.cc",
    "src/builtins/builtins-typed-array.cc",
    "src/builtins/builtins-weak-refs.cc",
    "src/builtins/builtins.cc",
    "src/builtins/constants-table-builder.cc",
    "src/codegen/aligned-slot-allocator.cc",
    "src/codegen/assembler.cc",
    "src/codegen/bailout-reason.cc",
    "src/codegen/code-comments.cc",
    "src/codegen/code-desc.cc",
    "src/codegen/code-factory.cc",
    "src/codegen/code-reference.cc",
    "src/codegen/compilation-cache.cc",
    "src/codegen/compiler.cc",
    "src/codegen/constant-pool.cc",
    "src/codegen/external-reference-encoder.cc",
    "src/codegen/external-reference-table.cc",
    "src/codegen/external-reference.cc",
    "src/codegen/flush-instruction-cache.cc",
    "src/codegen/handler-table.cc",
    "src/codegen/interface-descriptors.cc",
    "src/codegen/machine-type.cc",
    "src/codegen/optimized-compilation-info.cc",
    "src/codegen/pending-optimization-table.cc",
    "src/codegen/register-configuration.cc",
    "src/codegen/reloc-info.cc",
    "src/codegen/safepoint-table.cc",
    "src/codegen/source-position-table.cc",
    "src/codegen/source-position.cc",
    "src/codegen/string-constants.cc",
    "src/codegen/tick-counter.cc",
    "src/codegen/tnode.cc",
    "src/codegen/turbo-assembler.cc",
    "src/codegen/unoptimized-compilation-info.cc",
    "src/common/assert-scope.cc",
    "src/compiler-dispatcher/lazy-compile-dispatcher.cc",
    "src/compiler-dispatcher/optimizing-compile-dispatcher.cc",
    "src/date/date.cc",
    "src/date/dateparser.cc",
    "src/debug/debug-coverage.cc",
    "src/debug/debug-evaluate.cc",
    "src/debug/debug-frames.cc",
    "src/debug/debug-interface.cc",
    "src/debug/debug-property-iterator.cc",
    "src/debug/debug-scope-iterator.cc",
    "src/debug/debug-scopes.cc",
    "src/debug/debug-stack-trace-iterator.cc",
    "src/debug/debug-type-profile.cc",
    "src/debug/debug.cc",
    "src/debug/liveedit.cc",
    "src/deoptimizer/deoptimize-reason.cc",
    "src/deoptimizer/deoptimized-frame-info.cc",
    "src/deoptimizer/deoptimizer.cc",
    "src/deoptimizer/materialized-object-store.cc",
    "src/deoptimizer/translated-state.cc",
    "src/deoptimizer/translation-array.cc",
    "src/diagnostics/basic-block-profiler.cc",
    "src/diagnostics/compilation-statistics.cc",
    "src/diagnostics/disassembler.cc",
    "src/diagnostics/eh-frame.cc",
    "src/diagnostics/gdb-jit.cc",
    "src/diagnostics/objects-debug.cc",
    "src/diagnostics/objects-printer.cc",
    "src/diagnostics/perf-jit.cc",
    "src/diagnostics/unwinder.cc",
    "src/execution/arguments.cc",
    "src/execution/clobber-registers.cc",
    "src/execution/embedder-state.cc",
    "src/execution/encoded-c-signature.cc",
    "src/execution/execution.cc",
    "src/execution/frames.cc",
    "src/execution/futex-emulation.cc",
    "src/execution/interrupts-scope.cc",
    "src/execution/isolate.cc",
    "src/execution/local-isolate.cc",
    "src/execution/messages.cc",
    "src/execution/microtask-queue.cc",
    "src/execution/protectors.cc",
    "src/execution/simulator-base.cc",
    "src/execution/stack-guard.cc",
    "src/execution/thread-id.cc",
    "src/execution/thread-local-top.cc",
    "src/execution/tiering-manager.cc",
    "src/execution/v8threads.cc",
    "src/extensions/cputracemark-extension.cc",
    "src/extensions/externalize-string-extension.cc",
    "src/extensions/gc-extension.cc",
    "src/extensions/ignition-statistics-extension.cc",
    "src/extensions/statistics-extension.cc",
    "src/extensions/trigger-failure-extension.cc",
    "src/flags/flags.cc",
    "src/handles/global-handles.cc",
    "src/handles/handles.cc",
    "src/handles/local-handles.cc",
    "src/handles/persistent-handles.cc",
    "src/heap/allocation-observer.cc",
    "src/heap/array-buffer-sweeper.cc",
    "src/heap/base-space.cc",
    "src/heap/basic-memory-chunk.cc",
    "src/heap/code-object-registry.cc",
    "src/heap/code-range.cc",
    "src/heap/code-stats.cc",
    "src/heap/collection-barrier.cc",
    "src/heap/combined-heap.cc",
    "src/heap/concurrent-allocator.cc",
    "src/heap/concurrent-marking.cc",
    "src/heap/cppgc-js/cpp-heap.cc",
    "src/heap/cppgc-js/cpp-snapshot.cc",
    "src/heap/cppgc-js/unified-heap-marking-state.cc",
    "src/heap/cppgc-js/unified-heap-marking-verifier.cc",
    "src/heap/cppgc-js/unified-heap-marking-visitor.cc",
    "src/heap/embedder-tracing.cc",
    "src/heap/factory-base.cc",
    "src/heap/factory.cc",
    "src/heap/finalization-registry-cleanup-task.cc",
    "src/heap/free-list.cc",
    "src/heap/gc-idle-time-handler.cc",
    "src/heap/gc-tracer.cc",
    "src/heap/heap-allocator.cc",
    "src/heap/heap-controller.cc",
    "src/heap/heap-layout-tracer.cc",
    "src/heap/heap-write-barrier.cc",
    "src/heap/heap.cc",
    "src/heap/incremental-marking-job.cc",
    "src/heap/incremental-marking.cc",
    "src/heap/index-generator.cc",
    "src/heap/invalidated-slots.cc",
    "src/heap/large-spaces.cc",
    "src/heap/local-factory.cc",
    "src/heap/local-heap.cc",
    "src/heap/mark-compact.cc",
    "src/heap/marking-barrier.cc",
    "src/heap/marking-worklist.cc",
    "src/heap/marking.cc",
    "src/heap/memory-allocator.cc",
    "src/heap/memory-chunk-layout.cc",
    "src/heap/memory-chunk.cc",
    "src/heap/memory-measurement.cc",
    "src/heap/memory-reducer.cc",
    "src/heap/new-spaces.cc",
    "src/heap/object-stats.cc",
    "src/heap/objects-visiting.cc",
    "src/heap/paged-spaces.cc",
    "src/heap/read-only-heap.cc",
    "src/heap/read-only-spaces.cc",
    "src/heap/safepoint.cc",
    "src/heap/scavenge-job.cc",
    "src/heap/scavenger.cc",
    "src/heap/slot-set.cc",
    "src/heap/spaces.cc",
    "src/heap/stress-marking-observer.cc",
    "src/heap/stress-scavenge-observer.cc",
    "src/heap/sweeper.cc",
    "src/heap/weak-object-worklists.cc",
    "src/ic/call-optimization.cc",
    "src/ic/handler-configuration.cc",
    "src/ic/ic-stats.cc",
    "src/ic/ic.cc",
    "src/ic/stub-cache.cc",
    "src/init/bootstrapper.cc",
    "src/init/icu_util.cc",
    "src/init/isolate-allocator.cc",
    "src/init/startup-data-util.cc",
    "src/init/v8.cc",
    "src/interpreter/bytecode-array-builder.cc",
    "src/interpreter/bytecode-array-iterator.cc",
    "src/interpreter/bytecode-array-random-iterator.cc",
    "src/interpreter/bytecode-array-writer.cc",
    "src/interpreter/bytecode-decoder.cc",
    "src/interpreter/bytecode-flags.cc",
    "src/interpreter/bytecode-generator.cc",
    "src/interpreter/bytecode-label.cc",
    "src/interpreter/bytecode-node.cc",
    "src/interpreter/bytecode-operands.cc",
    "src/interpreter/bytecode-register-optimizer.cc",
    "src/interpreter/bytecode-register.cc",
    "src/interpreter/bytecode-source-info.cc",
    "src/interpreter/bytecodes.cc",
    "src/interpreter/constant-array-builder.cc",
    "src/interpreter/control-flow-builders.cc",
    "src/interpreter/handler-table-builder.cc",
    "src/interpreter/interpreter-intrinsics.cc",
    "src/interpreter/interpreter.cc",
    "src/json/json-parser.cc",
    "src/json/json-stringifier.cc",
    "src/libsampler/sampler.cc",
    "src/logging/counters.cc",
    "src/logging/local-logger.cc",
    "src/logging/log-utils.cc",
    "src/logging/log.cc",
    "src/logging/metrics.cc",
    "src/logging/runtime-call-stats.cc",
    "src/logging/tracing-flags.cc",
    "src/numbers/conversions.cc",
    "src/numbers/math-random.cc",
    "src/objects/backing-store.cc",
    "src/objects/bigint.cc",
    "src/objects/call-site-info.cc",
    "src/objects/code-kind.cc",
    "src/objects/code.cc",
    "src/objects/compilation-cache-table.cc",
    "src/objects/contexts.cc",
    "src/objects/debug-objects.cc",
    "src/objects/elements-kind.cc",
    "src/objects/elements.cc",
    "src/objects/embedder-data-array.cc",
    "src/objects/feedback-vector.cc",
    "src/objects/field-type.cc",
    "src/objects/intl-objects.cc",
    "src/objects/js-array-buffer.cc",
    "src/objects/js-break-iterator.cc",
    "src/objects/js-collator.cc",
    "src/objects/js-date-time-format.cc",
    "src/objects/js-display-names.cc",
    "src/objects/js-function.cc",
    "src/objects/js-list-format.cc",
    "src/objects/js-locale.cc",
    "src/objects/js-number-format.cc",
    "src/objects/js-objects.cc",
    "src/objects/js-plural-rules.cc",
    "src/objects/js-regexp.cc",
    "src/objects/js-relative-time-format.cc",
    "src/objects/js-segment-iterator.cc",
    "src/objects/js-segmenter.cc",
    "src/objects/js-segments.cc",
    "src/objects/js-temporal-objects.cc",
    "src/objects/keys.cc",
    "src/objects/literal-objects.cc",
    "src/objects/lookup-cache.cc",
    "src/objects/lookup.cc",
    "src/objects/managed.cc",
    "src/objects/map-updater.cc",
    "src/objects/map.cc",
    "src/objects/module.cc",
    "src/objects/object-type.cc",
    "src/objects/objects.cc",
    "src/objects/option-utils.cc",
    "src/objects/ordered-hash-table.cc",
    "src/objects/osr-optimized-code-cache.cc",
    "src/objects/property-descriptor.cc",
    "src/objects/property.cc",
    "src/objects/scope-info.cc",
    "src/objects/shared-function-info.cc",
    "src/objects/source-text-module.cc",
    "src/objects/string-comparator.cc",
    "src/objects/string-table.cc",
    "src/objects/string.cc",
    "src/objects/swiss-name-dictionary.cc",
    "src/objects/symbol-table.cc",
    "src/objects/synthetic-module.cc",
    "src/objects/tagged-impl.cc",
    "src/objects/template-objects.cc",
    "src/objects/templates.cc",
    "src/objects/transitions.cc",
    "src/objects/type-hints.cc",
    "src/objects/value-serializer.cc",
    "src/objects/visitors.cc",
    "src/parsing/func-name-inferrer.cc",
    "src/parsing/import-assertions.cc",
    "src/parsing/literal-buffer.cc",
    "src/parsing/parse-info.cc",
    "src/parsing/parser.cc",
    "src/parsing/parsing.cc",
    "src/parsing/pending-compilation-error-handler.cc",
    "src/parsing/preparse-data.cc",
    "src/parsing/preparser.cc",
    "src/parsing/rewriter.cc",
    "src/parsing/scanner-character-streams.cc",
    "src/parsing/scanner.cc",
    "src/parsing/token.cc",
    "src/profiler/allocation-tracker.cc",
    "src/profiler/cpu-profiler.cc",
    "src/profiler/heap-profiler.cc",
    "src/profiler/heap-snapshot-generator.cc",
    "src/profiler/profile-generator.cc",
    "src/profiler/profiler-listener.cc",
    "src/profiler/profiler-stats.cc",
    "src/profiler/sampling-heap-profiler.cc",
    "src/profiler/strings-storage.cc",
    "src/profiler/symbolizer.cc",
    "src/profiler/tick-sample.cc",
    "src/profiler/tracing-cpu-profiler.cc",
    "src/profiler/weak-code-registry.cc",
    "src/regexp/experimental/experimental-bytecode.cc",
    "src/regexp/experimental/experimental-compiler.cc",
    "src/regexp/experimental/experimental-interpreter.cc",
    "src/regexp/experimental/experimental.cc",
    "src/regexp/property-sequences.cc",
    "src/regexp/regexp-ast.cc",
    "src/regexp/regexp-bytecode-generator.cc",
    "src/regexp/regexp-bytecode-peephole.cc",
    "src/regexp/regexp-bytecodes.cc",
    "src/regexp/regexp-compiler-tonode.cc",
    "src/regexp/regexp-compiler.cc",
    "src/regexp/regexp-dotprinter.cc",
    "src/regexp/regexp-error.cc",
    "src/regexp/regexp-interpreter.cc",
    "src/regexp/regexp-macro-assembler-tracer.cc",
    "src/regexp/regexp-macro-assembler.cc",
    "src/regexp/regexp-parser.cc",
    "src/regexp/regexp-stack.cc",
    "src/regexp/regexp-utils.cc",
    "src/regexp/regexp.cc",
    "src/roots/roots.cc",
    "src/runtime/runtime-array.cc",
    "src/runtime/runtime-atomics.cc",
    "src/runtime/runtime-bigint.cc",
    "src/runtime/runtime-classes.cc",
    "src/runtime/runtime-collections.cc",
    "src/runtime/runtime-compiler.cc",
    "src/runtime/runtime-date.cc",
    "src/runtime/runtime-debug.cc",
    "src/runtime/runtime-forin.cc",
    "src/runtime/runtime-function.cc",
    "src/runtime/runtime-futex.cc",
    "src/runtime/runtime-generator.cc",
    "src/runtime/runtime-internal.cc",
    "src/runtime/runtime-intl.cc",
    "src/runtime/runtime-literals.cc",
    "src/runtime/runtime-module.cc",
    "src/runtime/runtime-numbers.cc",
    "src/runtime/runtime-object.cc",
    "src/runtime/runtime-operators.cc",
    "src/runtime/runtime-promise.cc",
    "src/runtime/runtime-proxy.cc",
    "src/runtime/runtime-regexp.cc",
    "src/runtime/runtime-scopes.cc",
    "src/runtime/runtime-shadow-realm.cc",
    "src/runtime/runtime-strings.cc",
    "src/runtime/runtime-symbol.cc",
    "src/runtime/runtime-test.cc",
    "src/runtime/runtime-trace.cc",
    "src/runtime/runtime-typedarray.cc",
    "src/runtime/runtime-weak-refs.cc",
    "src/runtime/runtime.cc",
    "src/sandbox/external-pointer-table.cc",
    "src/sandbox/sandbox.cc",
    "src/snapshot/code-serializer.cc",
    "src/snapshot/context-deserializer.cc",
    "src/snapshot/context-serializer.cc",
    "src/snapshot/deserializer.cc",
    "src/snapshot/embedded/embedded-data.cc",
    "src/snapshot/object-deserializer.cc",
    "src/snapshot/read-only-deserializer.cc",
    "src/snapshot/read-only-serializer.cc",
    "src/snapshot/roots-serializer.cc",
    "src/snapshot/serializer-deserializer.cc",
    "src/snapshot/serializer.cc",
    "src/snapshot/shared-heap-deserializer.cc",
    "src/snapshot/shared-heap-serializer.cc",
    "src/snapshot/snapshot-compression.cc",
    "src/snapshot/snapshot-data.cc",
    "src/snapshot/snapshot-source-sink.cc",
    "src/snapshot/snapshot-utils.cc",
    "src/snapshot/snapshot.cc",
    "src/snapshot/startup-deserializer.cc",
    "src/snapshot/startup-serializer.cc",
    "src/strings/char-predicates.cc",
    "src/strings/string-builder.cc",
    "src/strings/string-case.cc",
    "src/strings/string-stream.cc",
    "src/strings/unicode-decoder.cc",
    "src/strings/unicode.cc",
    "src/strings/uri.cc",
    "src/tasks/cancelable-task.cc",
    "src/tasks/operations-barrier.cc",
    "src/tasks/task-utils.cc",
    "src/temporal/temporal-parser.cc",
    "src/third_party/siphash/halfsiphash.cc",
    "src/tracing/trace-event.cc",
    "src/tracing/traced-value.cc",
    "src/tracing/tracing-category-observer.cc",
    "src/utils/address-map.cc",
    "src/utils/allocation.cc",
    "src/utils/bit-vector.cc",
    "src/utils/detachable-vector.cc",
    "src/utils/identity-map.cc",
    "src/utils/memcopy.cc",
    "src/utils/ostreams.cc",
    "src/utils/utils.cc",
    "src/utils/version.cc",
    "src/web-snapshot/web-snapshot.cc",
    "src/web-snapshot/web-snapshot.h",
    "src/zone/accounting-allocator.cc",
    "src/zone/type-stats.cc",
    "src/zone/zone-segment.cc",
    "src/zone/zone.cc",
  ]

  if (v8_enable_maglev) {
    sources += [
      "src/maglev/maglev-code-generator.cc",
      "src/maglev/maglev-compilation-info.cc",
      "src/maglev/maglev-compilation-unit.cc",
      "src/maglev/maglev-compiler.cc",
      "src/maglev/maglev-concurrent-dispatcher.cc",
      "src/maglev/maglev-graph-builder.cc",
      "src/maglev/maglev-graph-printer.cc",
      "src/maglev/maglev-ir.cc",
      "src/maglev/maglev-regalloc.cc",
      "src/maglev/maglev.cc",
=======
  ]

  if (v8_use_perfetto) {
    sources -= [ "//base/trace_event/common/trace_event_common.h" ]
  }

  if (v8_enable_maglev) {
    sources += [
      "src/maglev/maglev-basic-block.h",
      "src/maglev/maglev-code-gen-state.h",
      "src/maglev/maglev-code-generator.h",
      "src/maglev/maglev-compilation-info.h",
      "src/maglev/maglev-compilation-unit.h",
      "src/maglev/maglev-compiler.h",
      "src/maglev/maglev-concurrent-dispatcher.h",
      "src/maglev/maglev-graph-builder.h",
      "src/maglev/maglev-graph-labeller.h",
      "src/maglev/maglev-graph-printer.h",
      "src/maglev/maglev-graph-processor.h",
      "src/maglev/maglev-graph-verifier.h",
      "src/maglev/maglev-graph.h",
      "src/maglev/maglev-interpreter-frame-state.h",
      "src/maglev/maglev-ir.h",
      "src/maglev/maglev-regalloc-data.h",
      "src/maglev/maglev-regalloc.h",
      "src/maglev/maglev-register-frame-array.h",
      "src/maglev/maglev-vreg-allocator.h",
      "src/maglev/maglev.h",
>>>>>>> 8a2d13a7
    ]
  }

  if (v8_enable_webassembly) {
<<<<<<< HEAD
    sources += [  ### gcmole(all) ###
      "src/asmjs/asm-js.cc",
      "src/asmjs/asm-parser.cc",
      "src/asmjs/asm-scanner.cc",
      "src/asmjs/asm-types.cc",
      "src/debug/debug-wasm-objects.cc",
      "src/runtime/runtime-test-wasm.cc",
      "src/runtime/runtime-wasm.cc",
      "src/trap-handler/handler-inside.cc",
      "src/trap-handler/handler-outside.cc",
      "src/trap-handler/handler-shared.cc",
      "src/wasm/baseline/liftoff-assembler.cc",
      "src/wasm/baseline/liftoff-compiler.cc",
      "src/wasm/canonical-types.cc",
      "src/wasm/code-space-access.cc",
      "src/wasm/function-body-decoder.cc",
      "src/wasm/function-compiler.cc",
      "src/wasm/graph-builder-interface.cc",
      "src/wasm/init-expr-interface.cc",
      "src/wasm/jump-table-assembler.cc",
      "src/wasm/local-decl-encoder.cc",
      "src/wasm/memory-protection-key.cc",
      "src/wasm/memory-tracing.cc",
      "src/wasm/module-compiler.cc",
      "src/wasm/module-decoder.cc",
      "src/wasm/module-instantiate.cc",
      "src/wasm/signature-map.cc",
      "src/wasm/simd-shuffle.cc",
      "src/wasm/streaming-decoder.cc",
      "src/wasm/sync-streaming-decoder.cc",
      "src/wasm/value-type.cc",
      "src/wasm/wasm-code-manager.cc",
      "src/wasm/wasm-debug.cc",
      "src/wasm/wasm-debug.h",
      "src/wasm/wasm-engine.cc",
      "src/wasm/wasm-external-refs.cc",
      "src/wasm/wasm-features.cc",
      "src/wasm/wasm-import-wrapper-cache.cc",
      "src/wasm/wasm-init-expr.cc",
      "src/wasm/wasm-js.cc",
      "src/wasm/wasm-module-builder.cc",
      "src/wasm/wasm-module-sourcemap.cc",
      "src/wasm/wasm-module.cc",
      "src/wasm/wasm-objects.cc",
      "src/wasm/wasm-opcodes.cc",
      "src/wasm/wasm-result.cc",
      "src/wasm/wasm-serialization.cc",
      "src/wasm/wasm-subtyping.cc",
    ]
=======
    sources += [
      "src/asmjs/asm-js.h",
      "src/asmjs/asm-names.h",
      "src/asmjs/asm-parser.h",
      "src/asmjs/asm-scanner.h",
      "src/asmjs/asm-types.h",
      "src/compiler/int64-lowering.h",
      "src/compiler/wasm-compiler.h",
      "src/compiler/wasm-escape-analysis.h",
      "src/compiler/wasm-inlining.h",
      "src/compiler/wasm-loop-peeling.h",
      "src/debug/debug-wasm-objects-inl.h",
      "src/debug/debug-wasm-objects.h",
      "src/trap-handler/trap-handler-internal.h",
      "src/trap-handler/trap-handler.h",
      "src/wasm/baseline/liftoff-assembler-defs.h",
      "src/wasm/baseline/liftoff-assembler.h",
      "src/wasm/baseline/liftoff-compiler.h",
      "src/wasm/baseline/liftoff-register.h",
      "src/wasm/canonical-types.h",
      "src/wasm/code-space-access.h",
      "src/wasm/compilation-environment.h",
      "src/wasm/decoder.h",
      "src/wasm/function-body-decoder-impl.h",
      "src/wasm/function-body-decoder.h",
      "src/wasm/function-compiler.h",
      "src/wasm/graph-builder-interface.h",
      "src/wasm/init-expr-interface.h",
      "src/wasm/jump-table-assembler.h",
      "src/wasm/leb-helper.h",
      "src/wasm/local-decl-encoder.h",
      "src/wasm/memory-protection-key.h",
      "src/wasm/memory-tracing.h",
      "src/wasm/module-compiler.h",
      "src/wasm/module-decoder.h",
      "src/wasm/module-instantiate.h",
      "src/wasm/object-access.h",
      "src/wasm/signature-map.h",
      "src/wasm/simd-shuffle.h",
      "src/wasm/stacks.h",
      "src/wasm/streaming-decoder.h",
      "src/wasm/struct-types.h",
      "src/wasm/value-type.h",
      "src/wasm/wasm-arguments.h",
      "src/wasm/wasm-code-manager.h",
      "src/wasm/wasm-engine.h",
      "src/wasm/wasm-external-refs.h",
      "src/wasm/wasm-feature-flags.h",
      "src/wasm/wasm-features.h",
      "src/wasm/wasm-import-wrapper-cache.h",
      "src/wasm/wasm-init-expr.h",
      "src/wasm/wasm-js.h",
      "src/wasm/wasm-linkage.h",
      "src/wasm/wasm-module-builder.h",
      "src/wasm/wasm-module-sourcemap.h",
      "src/wasm/wasm-module.h",
      "src/wasm/wasm-objects-inl.h",
      "src/wasm/wasm-objects.h",
      "src/wasm/wasm-opcodes-inl.h",
      "src/wasm/wasm-opcodes.h",
      "src/wasm/wasm-result.h",
      "src/wasm/wasm-serialization.h",
      "src/wasm/wasm-subtyping.h",
      "src/wasm/wasm-tier.h",
      "src/wasm/wasm-value.h",
    ]
  }

  if (!v8_enable_third_party_heap) {
    sources += filter_include(v8_third_party_heap_files, [ "*.h" ])
  } else {
    sources += [ "src/heap/third-party/heap-api.h" ]
  }

  if (v8_enable_i18n_support) {
    sources += [
      "src/objects/intl-objects.h",
      "src/objects/js-break-iterator-inl.h",
      "src/objects/js-break-iterator.h",
      "src/objects/js-collator-inl.h",
      "src/objects/js-collator.h",
      "src/objects/js-date-time-format-inl.h",
      "src/objects/js-date-time-format.h",
      "src/objects/js-display-names-inl.h",
      "src/objects/js-display-names.h",
      "src/objects/js-list-format-inl.h",
      "src/objects/js-list-format.h",
      "src/objects/js-locale-inl.h",
      "src/objects/js-locale.h",
      "src/objects/js-number-format-inl.h",
      "src/objects/js-number-format.h",
      "src/objects/js-plural-rules-inl.h",
      "src/objects/js-plural-rules.h",
      "src/objects/js-relative-time-format-inl.h",
      "src/objects/js-relative-time-format.h",
      "src/objects/js-segment-iterator-inl.h",
      "src/objects/js-segment-iterator.h",
      "src/objects/js-segmenter-inl.h",
      "src/objects/js-segmenter.h",
      "src/objects/js-segments-inl.h",
      "src/objects/js-segments.h",
    ]
  }

  if (!v8_control_flow_integrity) {
    sources += [ "src/execution/pointer-authentication-dummy.h" ]
>>>>>>> 8a2d13a7
  }

  if (v8_enable_conservative_stack_scanning) {
    sources += [
      "src/heap/conservative-stack-visitor.h",
      "src/heap/object-start-bitmap.h",
    ]
  }

  if (v8_enable_wasm_gdb_remote_debugging) {
    sources += [
      "src/debug/wasm/gdb-server/gdb-remote-util.h",
      "src/debug/wasm/gdb-server/gdb-server-thread.h",
      "src/debug/wasm/gdb-server/gdb-server.h",
      "src/debug/wasm/gdb-server/packet.h",
      "src/debug/wasm/gdb-server/session.h",
      "src/debug/wasm/gdb-server/target.h",
      "src/debug/wasm/gdb-server/transport.h",
      "src/debug/wasm/gdb-server/wasm-module-debug.h",
    ]
  }

  if (v8_enable_heap_snapshot_verify) {
    sources += [ "src/heap/reference-summarizer.h" ]
  }

  if (v8_current_cpu == "x86") {
    sources += [  ### gcmole(arch:ia32) ###
      "src/baseline/ia32/baseline-assembler-ia32-inl.h",
      "src/baseline/ia32/baseline-compiler-ia32-inl.h",
      "src/codegen/ia32/assembler-ia32-inl.h",
      "src/codegen/ia32/assembler-ia32.h",
      "src/codegen/ia32/constants-ia32.h",
      "src/codegen/ia32/interface-descriptors-ia32-inl.h",
      "src/codegen/ia32/macro-assembler-ia32.h",
      "src/codegen/ia32/register-ia32.h",
      "src/codegen/ia32/reglist-ia32.h",
      "src/codegen/ia32/sse-instr.h",
      "src/codegen/shared-ia32-x64/macro-assembler-shared-ia32-x64.h",
      "src/compiler/backend/ia32/instruction-codes-ia32.h",
      "src/execution/ia32/frame-constants-ia32.h",
      "src/regexp/ia32/regexp-macro-assembler-ia32.h",
      "src/wasm/baseline/ia32/liftoff-assembler-ia32.h",
    ]
  } else if (v8_current_cpu == "x64") {
    sources += [  ### gcmole(arch:x64) ###
      "src/baseline/x64/baseline-assembler-x64-inl.h",
      "src/baseline/x64/baseline-compiler-x64-inl.h",
      "src/codegen/shared-ia32-x64/macro-assembler-shared-ia32-x64.h",
      "src/codegen/x64/assembler-x64-inl.h",
      "src/codegen/x64/assembler-x64.h",
      "src/codegen/x64/constants-x64.h",
      "src/codegen/x64/fma-instr.h",
      "src/codegen/x64/interface-descriptors-x64-inl.h",
      "src/codegen/x64/macro-assembler-x64.h",
      "src/codegen/x64/register-x64.h",
      "src/codegen/x64/reglist-x64.h",
      "src/codegen/x64/sse-instr.h",
      "src/compiler/backend/x64/instruction-codes-x64.h",
      "src/compiler/backend/x64/unwinding-info-writer-x64.h",
      "src/execution/x64/frame-constants-x64.h",
      "src/regexp/x64/regexp-macro-assembler-x64.h",
      "src/third_party/valgrind/valgrind.h",
      "src/wasm/baseline/x64/liftoff-assembler-x64.h",
    ]

    if (is_win) {
      sources += [ "src/diagnostics/unwinding-info-win64.h" ]
    }

    if (v8_enable_webassembly) {
      # iOS Xcode simulator builds run on an x64 target. iOS and macOS are both
      # based on Darwin and thus POSIX-compliant to a similar degree.
      if (is_linux || is_chromeos || is_mac || is_ios ||
          target_os == "freebsd") {
        sources += [ "src/trap-handler/handler-inside-posix.h" ]
      } else if (is_win) {
        sources += [ "src/trap-handler/handler-inside-win.h" ]
      }
    }
  } else if (v8_current_cpu == "arm") {
    sources += [  ### gcmole(arch:arm) ###
      "src/baseline/arm/baseline-assembler-arm-inl.h",
      "src/baseline/arm/baseline-compiler-arm-inl.h",
      "src/codegen/arm/assembler-arm-inl.h",
      "src/codegen/arm/assembler-arm.h",
      "src/codegen/arm/constants-arm.h",
      "src/codegen/arm/interface-descriptors-arm-inl.h",
      "src/codegen/arm/macro-assembler-arm.h",
      "src/codegen/arm/register-arm.h",
      "src/codegen/arm/reglist-arm.h",
      "src/compiler/backend/arm/instruction-codes-arm.h",
      "src/compiler/backend/arm/unwinding-info-writer-arm.h",
      "src/execution/arm/frame-constants-arm.h",
      "src/execution/arm/simulator-arm.h",
      "src/regexp/arm/regexp-macro-assembler-arm.h",
      "src/wasm/baseline/arm/liftoff-assembler-arm.h",
    ]
  } else if (v8_current_cpu == "arm64") {
    sources += [  ### gcmole(arch:arm64) ###
      "src/baseline/arm64/baseline-assembler-arm64-inl.h",
      "src/baseline/arm64/baseline-compiler-arm64-inl.h",
      "src/codegen/arm64/assembler-arm64-inl.h",
      "src/codegen/arm64/assembler-arm64.h",
      "src/codegen/arm64/constants-arm64.h",
      "src/codegen/arm64/decoder-arm64-inl.h",
      "src/codegen/arm64/decoder-arm64.h",
      "src/codegen/arm64/instructions-arm64.h",
      "src/codegen/arm64/interface-descriptors-arm64-inl.h",
      "src/codegen/arm64/macro-assembler-arm64-inl.h",
      "src/codegen/arm64/macro-assembler-arm64.h",
      "src/codegen/arm64/register-arm64.h",
      "src/codegen/arm64/reglist-arm64.h",
      "src/codegen/arm64/utils-arm64.h",
      "src/compiler/backend/arm64/instruction-codes-arm64.h",
      "src/compiler/backend/arm64/unwinding-info-writer-arm64.h",
      "src/diagnostics/arm64/disasm-arm64.h",
      "src/execution/arm64/frame-constants-arm64.h",
      "src/execution/arm64/simulator-arm64.h",
      "src/regexp/arm64/regexp-macro-assembler-arm64.h",
      "src/wasm/baseline/arm64/liftoff-assembler-arm64.h",
    ]
    if (v8_control_flow_integrity) {
      sources += [ "src/execution/arm64/pointer-authentication-arm64.h" ]
    }
    if (v8_enable_webassembly) {
      # Trap handling is enabled on arm64 Mac and in simulators on x64 on Linux
      # and Mac.
      if ((current_cpu == "arm64" && is_mac) ||
          (current_cpu == "x64" && (is_linux || is_chromeos || is_mac))) {
        sources += [ "src/trap-handler/handler-inside-posix.h" ]
      }
      if (current_cpu == "x64" &&
          (is_linux || is_chromeos || is_mac || is_win)) {
        sources += [ "src/trap-handler/trap-handler-simulator.h" ]
      }
    }
    if (is_win) {
      sources += [ "src/diagnostics/unwinding-info-win64.h" ]
    }
  } else if (v8_current_cpu == "mips" || v8_current_cpu == "mipsel") {
    sources += [  ### gcmole(arch:mipsel) ###
      "src/baseline/mips/baseline-assembler-mips-inl.h",
      "src/baseline/mips/baseline-compiler-mips-inl.h",
      "src/codegen/mips/assembler-mips-inl.h",
      "src/codegen/mips/assembler-mips.h",
      "src/codegen/mips/constants-mips.h",
      "src/codegen/mips/macro-assembler-mips.h",
      "src/codegen/mips/register-mips.h",
      "src/codegen/mips/reglist-mips.h",
      "src/compiler/backend/mips/instruction-codes-mips.h",
      "src/execution/mips/frame-constants-mips.h",
      "src/execution/mips/simulator-mips.h",
      "src/regexp/mips/regexp-macro-assembler-mips.h",
      "src/wasm/baseline/mips/liftoff-assembler-mips.h",
    ]
  } else if (v8_current_cpu == "mips64" || v8_current_cpu == "mips64el") {
    sources += [  ### gcmole(arch:mips64el) ###
      "src/baseline/mips64/baseline-assembler-mips64-inl.h",
      "src/baseline/mips64/baseline-compiler-mips64-inl.h",
      "src/codegen/mips64/assembler-mips64-inl.h",
      "src/codegen/mips64/assembler-mips64.h",
      "src/codegen/mips64/constants-mips64.h",
      "src/codegen/mips64/macro-assembler-mips64.h",
      "src/codegen/mips64/register-mips64.h",
      "src/codegen/mips64/reglist-mips64.h",
      "src/compiler/backend/mips64/instruction-codes-mips64.h",
      "src/execution/mips64/frame-constants-mips64.h",
      "src/execution/mips64/simulator-mips64.h",
      "src/regexp/mips64/regexp-macro-assembler-mips64.h",
      "src/wasm/baseline/mips64/liftoff-assembler-mips64.h",
    ]
  } else if (v8_current_cpu == "loong64") {
    sources += [  ### gcmole(arch:loong64) ###
      "src/baseline/loong64/baseline-assembler-loong64-inl.h",
      "src/baseline/loong64/baseline-compiler-loong64-inl.h",
      "src/codegen/loong64/assembler-loong64-inl.h",
      "src/codegen/loong64/assembler-loong64.h",
      "src/codegen/loong64/constants-loong64.h",
      "src/codegen/loong64/macro-assembler-loong64.h",
      "src/codegen/loong64/register-loong64.h",
      "src/codegen/loong64/reglist-loong64.h",
      "src/compiler/backend/loong64/instruction-codes-loong64.h",
      "src/execution/loong64/frame-constants-loong64.h",
      "src/execution/loong64/simulator-loong64.h",
      "src/regexp/loong64/regexp-macro-assembler-loong64.h",
      "src/wasm/baseline/loong64/liftoff-assembler-loong64.h",
    ]
  } else if (v8_current_cpu == "ppc") {
    sources += [  ### gcmole(arch:ppc) ###
      "src/codegen/ppc/assembler-ppc-inl.h",
      "src/codegen/ppc/assembler-ppc.h",
      "src/codegen/ppc/constants-ppc.h",
      "src/codegen/ppc/interface-descriptors-ppc-inl.h",
      "src/codegen/ppc/macro-assembler-ppc.h",
      "src/codegen/ppc/register-ppc.h",
      "src/codegen/ppc/reglist-ppc.h",
      "src/compiler/backend/ppc/instruction-codes-ppc.h",
      "src/compiler/backend/ppc/unwinding-info-writer-ppc.h",
      "src/execution/ppc/frame-constants-ppc.h",
      "src/execution/ppc/simulator-ppc.h",
      "src/regexp/ppc/regexp-macro-assembler-ppc.h",
      "src/wasm/baseline/ppc/liftoff-assembler-ppc.h",
    ]
  } else if (v8_current_cpu == "ppc64") {
    sources += [  ### gcmole(arch:ppc64) ###
      "src/baseline/ppc/baseline-assembler-ppc-inl.h",
      "src/baseline/ppc/baseline-compiler-ppc-inl.h",
      "src/codegen/ppc/assembler-ppc-inl.h",
      "src/codegen/ppc/assembler-ppc.h",
      "src/codegen/ppc/constants-ppc.h",
      "src/codegen/ppc/interface-descriptors-ppc-inl.h",
      "src/codegen/ppc/macro-assembler-ppc.h",
      "src/codegen/ppc/register-ppc.h",
      "src/codegen/ppc/reglist-ppc.h",
      "src/compiler/backend/ppc/instruction-codes-ppc.h",
      "src/compiler/backend/ppc/unwinding-info-writer-ppc.h",
      "src/execution/ppc/frame-constants-ppc.h",
      "src/execution/ppc/simulator-ppc.h",
      "src/regexp/ppc/regexp-macro-assembler-ppc.h",
      "src/wasm/baseline/ppc/liftoff-assembler-ppc.h",
    ]
  } else if (v8_current_cpu == "s390" || v8_current_cpu == "s390x") {
    sources += [  ### gcmole(arch:s390) ###
      "src/baseline/s390/baseline-assembler-s390-inl.h",
      "src/baseline/s390/baseline-compiler-s390-inl.h",
      "src/codegen/s390/assembler-s390-inl.h",
      "src/codegen/s390/assembler-s390.h",
      "src/codegen/s390/constants-s390.h",
      "src/codegen/s390/interface-descriptors-s390-inl.h",
      "src/codegen/s390/macro-assembler-s390.h",
      "src/codegen/s390/register-s390.h",
      "src/codegen/s390/reglist-s390.h",
      "src/compiler/backend/s390/instruction-codes-s390.h",
      "src/compiler/backend/s390/unwinding-info-writer-s390.h",
      "src/execution/s390/frame-constants-s390.h",
      "src/execution/s390/simulator-s390.h",
      "src/regexp/s390/regexp-macro-assembler-s390.h",
      "src/wasm/baseline/s390/liftoff-assembler-s390.h",
    ]
  } else if (v8_current_cpu == "riscv64") {
    sources += [  ### gcmole(arch:riscv64) ###
      "src/baseline/riscv64/baseline-assembler-riscv64-inl.h",
      "src/baseline/riscv64/baseline-compiler-riscv64-inl.h",
      "src/codegen/riscv64/assembler-riscv64-inl.h",
      "src/codegen/riscv64/assembler-riscv64.h",
      "src/codegen/riscv64/constants-riscv64.h",
      "src/codegen/riscv64/macro-assembler-riscv64.h",
      "src/codegen/riscv64/register-riscv64.h",
      "src/codegen/riscv64/reglist-riscv64.h",
      "src/compiler/backend/riscv64/instruction-codes-riscv64.h",
      "src/execution/riscv64/frame-constants-riscv64.h",
      "src/execution/riscv64/simulator-riscv64.h",
      "src/regexp/riscv64/regexp-macro-assembler-riscv64.h",
      "src/wasm/baseline/riscv64/liftoff-assembler-riscv64.h",
    ]
  }

  public_deps = [
    ":torque_runtime_support",
    ":v8_flags",
    ":v8_headers",
    ":v8_maybe_icu",
    ":v8_shared_internal_headers",
  ]

  deps = [
    ":cppgc_headers",
    ":generate_bytecode_builtins_list",
    ":run_torque",
    ":v8_heap_base_headers",
    ":v8_libbase",
  ]
}

v8_compiler_sources = [
  ### gcmole(all) ###
  "src/compiler/access-builder.cc",
  "src/compiler/access-info.cc",
  "src/compiler/add-type-assertions-reducer.cc",
  "src/compiler/all-nodes.cc",
  "src/compiler/backend/code-generator.cc",
  "src/compiler/backend/frame-elider.cc",
  "src/compiler/backend/gap-resolver.cc",
  "src/compiler/backend/instruction-scheduler.cc",
  "src/compiler/backend/instruction-selector.cc",
  "src/compiler/backend/instruction.cc",
  "src/compiler/backend/jump-threading.cc",
  "src/compiler/backend/mid-tier-register-allocator.cc",
  "src/compiler/backend/move-optimizer.cc",
  "src/compiler/backend/register-allocator-verifier.cc",
  "src/compiler/backend/register-allocator.cc",
  "src/compiler/backend/spill-placer.cc",
  "src/compiler/basic-block-instrumentor.cc",
  "src/compiler/branch-condition-duplicator.cc",
  "src/compiler/branch-elimination.cc",
  "src/compiler/bytecode-analysis.cc",
  "src/compiler/bytecode-graph-builder.cc",
  "src/compiler/bytecode-liveness-map.cc",
  "src/compiler/c-linkage.cc",
  "src/compiler/checkpoint-elimination.cc",
  "src/compiler/code-assembler.cc",
  "src/compiler/common-node-cache.cc",
  "src/compiler/common-operator-reducer.cc",
  "src/compiler/common-operator.cc",
  "src/compiler/compilation-dependencies.cc",
  "src/compiler/compiler-source-position-table.cc",
  "src/compiler/constant-folding-reducer.cc",
  "src/compiler/control-equivalence.cc",
  "src/compiler/control-flow-optimizer.cc",
  "src/compiler/csa-load-elimination.cc",
  "src/compiler/dead-code-elimination.cc",
  "src/compiler/decompression-optimizer.cc",
  "src/compiler/effect-control-linearizer.cc",
  "src/compiler/escape-analysis-reducer.cc",
  "src/compiler/escape-analysis.cc",
  "src/compiler/fast-api-calls.cc",
  "src/compiler/feedback-source.cc",
  "src/compiler/frame-states.cc",
  "src/compiler/frame.cc",
  "src/compiler/graph-assembler.cc",
  "src/compiler/graph-reducer.cc",
  "src/compiler/graph-trimmer.cc",
  "src/compiler/graph-visualizer.cc",
  "src/compiler/graph.cc",
  "src/compiler/heap-refs.cc",
  "src/compiler/js-call-reducer.cc",
  "src/compiler/js-context-specialization.cc",
  "src/compiler/js-create-lowering.cc",
  "src/compiler/js-generic-lowering.cc",
  "src/compiler/js-graph.cc",
  "src/compiler/js-heap-broker.cc",
  "src/compiler/js-inlining-heuristic.cc",
  "src/compiler/js-inlining.cc",
  "src/compiler/js-intrinsic-lowering.cc",
  "src/compiler/js-native-context-specialization.cc",
  "src/compiler/js-operator.cc",
  "src/compiler/js-type-hint-lowering.cc",
  "src/compiler/js-typed-lowering.cc",
  "src/compiler/linkage.cc",
  "src/compiler/load-elimination.cc",
  "src/compiler/loop-analysis.cc",
  "src/compiler/loop-peeling.cc",
  "src/compiler/loop-unrolling.cc",
  "src/compiler/loop-variable-optimizer.cc",
  "src/compiler/machine-graph-verifier.cc",
  "src/compiler/machine-graph.cc",
  "src/compiler/machine-operator-reducer.cc",
  "src/compiler/machine-operator.cc",
  "src/compiler/map-inference.cc",
  "src/compiler/memory-lowering.cc",
  "src/compiler/memory-optimizer.cc",
  "src/compiler/node-marker.cc",
  "src/compiler/node-matchers.cc",
  "src/compiler/node-observer.cc",
  "src/compiler/node-origin-table.cc",
  "src/compiler/node-properties.cc",
  "src/compiler/node.cc",
  "src/compiler/opcodes.cc",
  "src/compiler/operation-typer.cc",
  "src/compiler/operator-properties.cc",
  "src/compiler/operator.cc",
  "src/compiler/osr.cc",
  "src/compiler/pipeline-statistics.cc",
  "src/compiler/pipeline.cc",
  "src/compiler/property-access-builder.cc",
  "src/compiler/raw-machine-assembler.cc",
  "src/compiler/redundancy-elimination.cc",
  "src/compiler/refs-map.cc",
  "src/compiler/representation-change.cc",
  "src/compiler/schedule.cc",
  "src/compiler/scheduler.cc",
  "src/compiler/select-lowering.cc",
  "src/compiler/simplified-lowering-verifier.cc",
  "src/compiler/simplified-lowering.cc",
  "src/compiler/simplified-operator-reducer.cc",
  "src/compiler/simplified-operator.cc",
  "src/compiler/state-values-utils.cc",
  "src/compiler/store-store-elimination.cc",
  "src/compiler/type-cache.cc",
  "src/compiler/type-narrowing-reducer.cc",
  "src/compiler/typed-optimization.cc",
  "src/compiler/typer.cc",
  "src/compiler/types.cc",
  "src/compiler/value-numbering-reducer.cc",
  "src/compiler/verifier.cc",
  "src/compiler/zone-stats.cc",
]

if (v8_enable_webassembly) {
  v8_compiler_sources += [
    "src/compiler/int64-lowering.cc",
    "src/compiler/wasm-compiler.cc",
    "src/compiler/wasm-escape-analysis.cc",
    "src/compiler/wasm-inlining.cc",
    "src/compiler/wasm-loop-peeling.cc",
  ]
}

# The src/compiler files with optimizations.
v8_source_set("v8_compiler_opt") {
  visibility = [ ":*" ]  # Only targets in this file can depend on this.

  sources = v8_compiler_sources

  public_deps = [
    ":generate_bytecode_builtins_list",
    ":run_torque",
    ":v8_maybe_icu",
    ":v8_tracing",
  ]

  deps = [
    ":v8_base_without_compiler",
    ":v8_internal_headers",
    ":v8_libbase",
    ":v8_shared_internal_headers",
  ]

  if (is_debug && !v8_optimized_debug && v8_enable_fast_mksnapshot) {
    # The :no_optimize config is added to v8_add_configs in v8.gni.
    remove_configs = [ "//build/config/compiler:no_optimize" ]
    configs = [ ":always_optimize" ]
  } else {
    # Without this else branch, gn fails to generate build files for non-debug
    # builds (because we try to remove a config that is not present).
    # So we include it, even if this config is not used outside of debug builds.
    configs = [ ":internal_config" ]
  }
}

# The src/compiler files with default optimization behavior.
v8_source_set("v8_compiler") {
  visibility = [ ":*" ]  # Only targets in this file can depend on this.

  sources = v8_compiler_sources

  public_deps = [
    ":generate_bytecode_builtins_list",
    ":run_torque",
    ":v8_internal_headers",
    ":v8_maybe_icu",
    ":v8_tracing",
  ]

  deps = [
    ":v8_base_without_compiler",
    ":v8_libbase",
    ":v8_shared_internal_headers",
  ]

  configs = [ ":internal_config" ]
}

group("v8_compiler_for_mksnapshot") {
  if (is_debug && !v8_optimized_debug && v8_enable_fast_mksnapshot) {
    deps = [ ":v8_compiler_opt" ]
  } else {
    deps = [ ":v8_compiler" ]
  }
}

# Any target using trace events must directly or indirectly depend on
# v8_tracing.
group("v8_tracing") {
  if (v8_use_perfetto) {
    if (build_with_chromium) {
      public_deps = [ "//third_party/perfetto:libperfetto" ]
    } else {
      public_deps = [ ":v8_libperfetto" ]
    }
  }
}

v8_source_set("v8_base_without_compiler") {
  visibility = [ ":*" ]  # Only targets in this file can depend on this.

  # Split static libraries on windows into two.
  split_count = 2

  sources = [
    ### gcmole(all) ###
    "src/api/api-arguments.cc",
    "src/api/api-natives.cc",
    "src/api/api.cc",
    "src/ast/ast-function-literal-id-reindexer.cc",
    "src/ast/ast-value-factory.cc",
    "src/ast/ast.cc",
    "src/ast/modules.cc",
    "src/ast/prettyprinter.cc",
    "src/ast/scopes.cc",
    "src/ast/source-range-ast-visitor.cc",
    "src/ast/variables.cc",
    "src/baseline/baseline-batch-compiler.cc",
    "src/baseline/baseline-compiler.cc",
    "src/baseline/baseline.cc",
    "src/baseline/bytecode-offset-iterator.cc",
    "src/builtins/accessors.cc",
    "src/builtins/builtins-api.cc",
    "src/builtins/builtins-array.cc",
    "src/builtins/builtins-arraybuffer.cc",
    "src/builtins/builtins-async-module.cc",
    "src/builtins/builtins-bigint.cc",
    "src/builtins/builtins-callsite.cc",
    "src/builtins/builtins-collections.cc",
    "src/builtins/builtins-console.cc",
    "src/builtins/builtins-dataview.cc",
    "src/builtins/builtins-date.cc",
    "src/builtins/builtins-error.cc",
    "src/builtins/builtins-function.cc",
    "src/builtins/builtins-global.cc",
    "src/builtins/builtins-internal.cc",
    "src/builtins/builtins-intl.cc",
    "src/builtins/builtins-json.cc",
    "src/builtins/builtins-number.cc",
    "src/builtins/builtins-object.cc",
    "src/builtins/builtins-reflect.cc",
    "src/builtins/builtins-regexp.cc",
    "src/builtins/builtins-shadow-realms.cc",
    "src/builtins/builtins-sharedarraybuffer.cc",
    "src/builtins/builtins-string.cc",
    "src/builtins/builtins-struct.cc",
    "src/builtins/builtins-symbol.cc",
    "src/builtins/builtins-temporal.cc",
    "src/builtins/builtins-trace.cc",
    "src/builtins/builtins-typed-array.cc",
    "src/builtins/builtins-weak-refs.cc",
    "src/builtins/builtins.cc",
    "src/builtins/constants-table-builder.cc",
    "src/codegen/aligned-slot-allocator.cc",
    "src/codegen/assembler.cc",
    "src/codegen/bailout-reason.cc",
    "src/codegen/code-comments.cc",
    "src/codegen/code-desc.cc",
    "src/codegen/code-factory.cc",
    "src/codegen/code-reference.cc",
    "src/codegen/compilation-cache.cc",
    "src/codegen/compiler.cc",
    "src/codegen/constant-pool.cc",
    "src/codegen/external-reference-encoder.cc",
    "src/codegen/external-reference-table.cc",
    "src/codegen/external-reference.cc",
    "src/codegen/flush-instruction-cache.cc",
    "src/codegen/handler-table.cc",
    "src/codegen/interface-descriptors.cc",
    "src/codegen/machine-type.cc",
    "src/codegen/optimized-compilation-info.cc",
    "src/codegen/pending-optimization-table.cc",
    "src/codegen/register-configuration.cc",
    "src/codegen/reloc-info.cc",
    "src/codegen/safepoint-table.cc",
    "src/codegen/source-position-table.cc",
    "src/codegen/source-position.cc",
    "src/codegen/string-constants.cc",
    "src/codegen/tick-counter.cc",
    "src/codegen/tnode.cc",
    "src/codegen/turbo-assembler.cc",
    "src/codegen/unoptimized-compilation-info.cc",
    "src/common/assert-scope.cc",
    "src/compiler-dispatcher/lazy-compile-dispatcher.cc",
    "src/compiler-dispatcher/optimizing-compile-dispatcher.cc",
    "src/date/date.cc",
    "src/date/dateparser.cc",
    "src/debug/debug-coverage.cc",
    "src/debug/debug-evaluate.cc",
    "src/debug/debug-frames.cc",
    "src/debug/debug-interface.cc",
    "src/debug/debug-property-iterator.cc",
    "src/debug/debug-scope-iterator.cc",
    "src/debug/debug-scopes.cc",
    "src/debug/debug-stack-trace-iterator.cc",
    "src/debug/debug-type-profile.cc",
    "src/debug/debug.cc",
    "src/debug/liveedit.cc",
    "src/deoptimizer/deoptimize-reason.cc",
    "src/deoptimizer/deoptimized-frame-info.cc",
    "src/deoptimizer/deoptimizer.cc",
    "src/deoptimizer/materialized-object-store.cc",
    "src/deoptimizer/translated-state.cc",
    "src/deoptimizer/translation-array.cc",
    "src/diagnostics/basic-block-profiler.cc",
    "src/diagnostics/compilation-statistics.cc",
    "src/diagnostics/disassembler.cc",
    "src/diagnostics/eh-frame.cc",
    "src/diagnostics/gdb-jit.cc",
    "src/diagnostics/objects-debug.cc",
    "src/diagnostics/objects-printer.cc",
    "src/diagnostics/perf-jit.cc",
    "src/diagnostics/unwinder.cc",
    "src/execution/arguments.cc",
    "src/execution/clobber-registers.cc",
    "src/execution/embedder-state.cc",
    "src/execution/encoded-c-signature.cc",
    "src/execution/execution.cc",
    "src/execution/frames.cc",
    "src/execution/futex-emulation.cc",
    "src/execution/interrupts-scope.cc",
    "src/execution/isolate.cc",
    "src/execution/local-isolate.cc",
    "src/execution/messages.cc",
    "src/execution/microtask-queue.cc",
    "src/execution/protectors.cc",
    "src/execution/simulator-base.cc",
    "src/execution/stack-guard.cc",
    "src/execution/thread-id.cc",
    "src/execution/thread-local-top.cc",
    "src/execution/tiering-manager.cc",
    "src/execution/v8threads.cc",
    "src/extensions/cputracemark-extension.cc",
    "src/extensions/externalize-string-extension.cc",
    "src/extensions/gc-extension.cc",
    "src/extensions/ignition-statistics-extension.cc",
    "src/extensions/statistics-extension.cc",
    "src/extensions/trigger-failure-extension.cc",
    "src/flags/flags.cc",
    "src/handles/global-handles.cc",
    "src/handles/handles.cc",
    "src/handles/local-handles.cc",
    "src/handles/persistent-handles.cc",
    "src/heap/allocation-observer.cc",
    "src/heap/array-buffer-sweeper.cc",
    "src/heap/base-space.cc",
    "src/heap/basic-memory-chunk.cc",
    "src/heap/code-object-registry.cc",
    "src/heap/code-range.cc",
    "src/heap/code-stats.cc",
    "src/heap/collection-barrier.cc",
    "src/heap/combined-heap.cc",
    "src/heap/concurrent-allocator.cc",
    "src/heap/concurrent-marking.cc",
    "src/heap/cppgc-js/cpp-heap.cc",
    "src/heap/cppgc-js/cpp-snapshot.cc",
    "src/heap/cppgc-js/unified-heap-marking-state.cc",
    "src/heap/cppgc-js/unified-heap-marking-verifier.cc",
    "src/heap/cppgc-js/unified-heap-marking-visitor.cc",
    "src/heap/embedder-tracing.cc",
    "src/heap/factory-base.cc",
    "src/heap/factory.cc",
    "src/heap/finalization-registry-cleanup-task.cc",
    "src/heap/free-list.cc",
    "src/heap/gc-idle-time-handler.cc",
    "src/heap/gc-tracer.cc",
    "src/heap/heap-allocator.cc",
    "src/heap/heap-controller.cc",
    "src/heap/heap-layout-tracer.cc",
    "src/heap/heap-write-barrier.cc",
    "src/heap/heap.cc",
    "src/heap/incremental-marking-job.cc",
    "src/heap/incremental-marking.cc",
    "src/heap/index-generator.cc",
    "src/heap/invalidated-slots.cc",
    "src/heap/large-spaces.cc",
    "src/heap/local-factory.cc",
    "src/heap/local-heap.cc",
    "src/heap/mark-compact.cc",
    "src/heap/marking-barrier.cc",
    "src/heap/marking-worklist.cc",
    "src/heap/marking.cc",
    "src/heap/memory-allocator.cc",
    "src/heap/memory-chunk-layout.cc",
    "src/heap/memory-chunk.cc",
    "src/heap/memory-measurement.cc",
    "src/heap/memory-reducer.cc",
    "src/heap/new-spaces.cc",
    "src/heap/object-stats.cc",
    "src/heap/objects-visiting.cc",
    "src/heap/paged-spaces.cc",
    "src/heap/read-only-heap.cc",
    "src/heap/read-only-spaces.cc",
    "src/heap/safepoint.cc",
    "src/heap/scavenge-job.cc",
    "src/heap/scavenger.cc",
    "src/heap/slot-set.cc",
    "src/heap/spaces.cc",
    "src/heap/stress-marking-observer.cc",
    "src/heap/stress-scavenge-observer.cc",
    "src/heap/sweeper.cc",
    "src/heap/weak-object-worklists.cc",
    "src/ic/call-optimization.cc",
    "src/ic/handler-configuration.cc",
    "src/ic/ic-stats.cc",
    "src/ic/ic.cc",
    "src/ic/stub-cache.cc",
    "src/init/bootstrapper.cc",
    "src/init/icu_util.cc",
    "src/init/isolate-allocator.cc",
    "src/init/startup-data-util.cc",
    "src/init/v8.cc",
    "src/interpreter/bytecode-array-builder.cc",
    "src/interpreter/bytecode-array-iterator.cc",
    "src/interpreter/bytecode-array-random-iterator.cc",
    "src/interpreter/bytecode-array-writer.cc",
    "src/interpreter/bytecode-decoder.cc",
    "src/interpreter/bytecode-flags.cc",
    "src/interpreter/bytecode-generator.cc",
    "src/interpreter/bytecode-label.cc",
    "src/interpreter/bytecode-node.cc",
    "src/interpreter/bytecode-operands.cc",
    "src/interpreter/bytecode-register-optimizer.cc",
    "src/interpreter/bytecode-register.cc",
    "src/interpreter/bytecode-source-info.cc",
    "src/interpreter/bytecodes.cc",
    "src/interpreter/constant-array-builder.cc",
    "src/interpreter/control-flow-builders.cc",
    "src/interpreter/handler-table-builder.cc",
    "src/interpreter/interpreter-intrinsics.cc",
    "src/interpreter/interpreter.cc",
    "src/json/json-parser.cc",
    "src/json/json-stringifier.cc",
    "src/libsampler/sampler.cc",
    "src/logging/counters.cc",
    "src/logging/local-logger.cc",
    "src/logging/log-utils.cc",
    "src/logging/log.cc",
    "src/logging/metrics.cc",
    "src/logging/runtime-call-stats.cc",
    "src/logging/tracing-flags.cc",
    "src/numbers/conversions.cc",
    "src/numbers/math-random.cc",
    "src/objects/backing-store.cc",
    "src/objects/bigint.cc",
    "src/objects/call-site-info.cc",
    "src/objects/code-kind.cc",
    "src/objects/code.cc",
    "src/objects/compilation-cache-table.cc",
    "src/objects/contexts.cc",
    "src/objects/debug-objects.cc",
    "src/objects/elements-kind.cc",
    "src/objects/elements.cc",
    "src/objects/embedder-data-array.cc",
    "src/objects/feedback-vector.cc",
    "src/objects/field-type.cc",
    "src/objects/intl-objects.cc",
    "src/objects/js-array-buffer.cc",
    "src/objects/js-break-iterator.cc",
    "src/objects/js-collator.cc",
    "src/objects/js-date-time-format.cc",
    "src/objects/js-display-names.cc",
    "src/objects/js-function.cc",
    "src/objects/js-list-format.cc",
    "src/objects/js-locale.cc",
    "src/objects/js-number-format.cc",
    "src/objects/js-objects.cc",
    "src/objects/js-plural-rules.cc",
    "src/objects/js-regexp.cc",
    "src/objects/js-relative-time-format.cc",
    "src/objects/js-segment-iterator.cc",
    "src/objects/js-segmenter.cc",
    "src/objects/js-segments.cc",
    "src/objects/js-temporal-objects.cc",
    "src/objects/keys.cc",
    "src/objects/literal-objects.cc",
    "src/objects/lookup-cache.cc",
    "src/objects/lookup.cc",
    "src/objects/managed.cc",
    "src/objects/map-updater.cc",
    "src/objects/map.cc",
    "src/objects/module.cc",
    "src/objects/object-type.cc",
    "src/objects/objects.cc",
    "src/objects/option-utils.cc",
    "src/objects/ordered-hash-table.cc",
    "src/objects/osr-optimized-code-cache.cc",
    "src/objects/property-descriptor.cc",
    "src/objects/property.cc",
    "src/objects/scope-info.cc",
    "src/objects/shared-function-info.cc",
    "src/objects/source-text-module.cc",
    "src/objects/string-comparator.cc",
    "src/objects/string-table.cc",
    "src/objects/string.cc",
    "src/objects/swiss-name-dictionary.cc",
    "src/objects/symbol-table.cc",
    "src/objects/synthetic-module.cc",
    "src/objects/tagged-impl.cc",
    "src/objects/template-objects.cc",
    "src/objects/templates.cc",
    "src/objects/transitions.cc",
    "src/objects/type-hints.cc",
    "src/objects/value-serializer.cc",
    "src/objects/visitors.cc",
    "src/parsing/func-name-inferrer.cc",
    "src/parsing/import-assertions.cc",
    "src/parsing/literal-buffer.cc",
    "src/parsing/parse-info.cc",
    "src/parsing/parser.cc",
    "src/parsing/parsing.cc",
    "src/parsing/pending-compilation-error-handler.cc",
    "src/parsing/preparse-data.cc",
    "src/parsing/preparser.cc",
    "src/parsing/rewriter.cc",
    "src/parsing/scanner-character-streams.cc",
    "src/parsing/scanner.cc",
    "src/parsing/token.cc",
    "src/profiler/allocation-tracker.cc",
    "src/profiler/cpu-profiler.cc",
    "src/profiler/heap-profiler.cc",
    "src/profiler/heap-snapshot-generator.cc",
    "src/profiler/profile-generator.cc",
    "src/profiler/profiler-listener.cc",
    "src/profiler/profiler-stats.cc",
    "src/profiler/sampling-heap-profiler.cc",
    "src/profiler/strings-storage.cc",
    "src/profiler/symbolizer.cc",
    "src/profiler/tick-sample.cc",
    "src/profiler/tracing-cpu-profiler.cc",
    "src/profiler/weak-code-registry.cc",
    "src/regexp/experimental/experimental-bytecode.cc",
    "src/regexp/experimental/experimental-compiler.cc",
    "src/regexp/experimental/experimental-interpreter.cc",
    "src/regexp/experimental/experimental.cc",
    "src/regexp/property-sequences.cc",
    "src/regexp/regexp-ast.cc",
    "src/regexp/regexp-bytecode-generator.cc",
    "src/regexp/regexp-bytecode-peephole.cc",
    "src/regexp/regexp-bytecodes.cc",
    "src/regexp/regexp-compiler-tonode.cc",
    "src/regexp/regexp-compiler.cc",
    "src/regexp/regexp-dotprinter.cc",
    "src/regexp/regexp-error.cc",
    "src/regexp/regexp-interpreter.cc",
    "src/regexp/regexp-macro-assembler-tracer.cc",
    "src/regexp/regexp-macro-assembler.cc",
    "src/regexp/regexp-parser.cc",
    "src/regexp/regexp-stack.cc",
    "src/regexp/regexp-utils.cc",
    "src/regexp/regexp.cc",
    "src/roots/roots.cc",
    "src/runtime/runtime-array.cc",
    "src/runtime/runtime-atomics.cc",
    "src/runtime/runtime-bigint.cc",
    "src/runtime/runtime-classes.cc",
    "src/runtime/runtime-collections.cc",
    "src/runtime/runtime-compiler.cc",
    "src/runtime/runtime-date.cc",
    "src/runtime/runtime-debug.cc",
    "src/runtime/runtime-forin.cc",
    "src/runtime/runtime-function.cc",
    "src/runtime/runtime-futex.cc",
    "src/runtime/runtime-generator.cc",
    "src/runtime/runtime-internal.cc",
    "src/runtime/runtime-intl.cc",
    "src/runtime/runtime-literals.cc",
    "src/runtime/runtime-module.cc",
    "src/runtime/runtime-numbers.cc",
    "src/runtime/runtime-object.cc",
    "src/runtime/runtime-operators.cc",
    "src/runtime/runtime-promise.cc",
    "src/runtime/runtime-proxy.cc",
    "src/runtime/runtime-regexp.cc",
    "src/runtime/runtime-scopes.cc",
    "src/runtime/runtime-shadow-realm.cc",
    "src/runtime/runtime-strings.cc",
    "src/runtime/runtime-symbol.cc",
    "src/runtime/runtime-test.cc",
    "src/runtime/runtime-trace.cc",
    "src/runtime/runtime-typedarray.cc",
    "src/runtime/runtime-weak-refs.cc",
    "src/runtime/runtime.cc",
    "src/sandbox/external-pointer-table.cc",
    "src/sandbox/sandbox.cc",
    "src/snapshot/code-serializer.cc",
    "src/snapshot/context-deserializer.cc",
    "src/snapshot/context-serializer.cc",
    "src/snapshot/deserializer.cc",
    "src/snapshot/embedded/embedded-data.cc",
    "src/snapshot/object-deserializer.cc",
    "src/snapshot/read-only-deserializer.cc",
    "src/snapshot/read-only-serializer.cc",
    "src/snapshot/roots-serializer.cc",
    "src/snapshot/serializer-deserializer.cc",
    "src/snapshot/serializer.cc",
    "src/snapshot/shared-heap-deserializer.cc",
    "src/snapshot/shared-heap-serializer.cc",
    "src/snapshot/snapshot-compression.cc",
    "src/snapshot/snapshot-data.cc",
    "src/snapshot/snapshot-source-sink.cc",
    "src/snapshot/snapshot-utils.cc",
    "src/snapshot/snapshot.cc",
    "src/snapshot/startup-deserializer.cc",
    "src/snapshot/startup-serializer.cc",
    "src/strings/char-predicates.cc",
    "src/strings/string-builder.cc",
    "src/strings/string-case.cc",
    "src/strings/string-stream.cc",
    "src/strings/unicode-decoder.cc",
    "src/strings/unicode.cc",
    "src/strings/uri.cc",
    "src/tasks/cancelable-task.cc",
    "src/tasks/operations-barrier.cc",
    "src/tasks/task-utils.cc",
    "src/temporal/temporal-parser.cc",
    "src/third_party/siphash/halfsiphash.cc",
    "src/tracing/trace-event.cc",
    "src/tracing/traced-value.cc",
    "src/tracing/tracing-category-observer.cc",
    "src/utils/address-map.cc",
    "src/utils/allocation.cc",
    "src/utils/bit-vector.cc",
    "src/utils/detachable-vector.cc",
    "src/utils/identity-map.cc",
    "src/utils/memcopy.cc",
    "src/utils/ostreams.cc",
    "src/utils/utils.cc",
    "src/utils/version.cc",
    "src/web-snapshot/web-snapshot.cc",
    "src/web-snapshot/web-snapshot.h",
    "src/zone/accounting-allocator.cc",
    "src/zone/type-stats.cc",
    "src/zone/zone-segment.cc",
    "src/zone/zone.cc",
  ]

  if (v8_enable_maglev) {
    sources += [
      "src/maglev/maglev-code-generator.cc",
      "src/maglev/maglev-compilation-info.cc",
      "src/maglev/maglev-compilation-unit.cc",
      "src/maglev/maglev-compiler.cc",
      "src/maglev/maglev-concurrent-dispatcher.cc",
      "src/maglev/maglev-graph-builder.cc",
      "src/maglev/maglev-graph-printer.cc",
      "src/maglev/maglev-ir.cc",
      "src/maglev/maglev-regalloc.cc",
      "src/maglev/maglev.cc",
    ]
  }

  if (v8_enable_webassembly) {
    sources += [  ### gcmole(all) ###
      "src/asmjs/asm-js.cc",
      "src/asmjs/asm-parser.cc",
      "src/asmjs/asm-scanner.cc",
      "src/asmjs/asm-types.cc",
      "src/debug/debug-wasm-objects.cc",
      "src/runtime/runtime-test-wasm.cc",
      "src/runtime/runtime-wasm.cc",
      "src/trap-handler/handler-inside.cc",
      "src/trap-handler/handler-outside.cc",
      "src/trap-handler/handler-shared.cc",
      "src/wasm/baseline/liftoff-assembler.cc",
      "src/wasm/baseline/liftoff-compiler.cc",
      "src/wasm/canonical-types.cc",
      "src/wasm/code-space-access.cc",
      "src/wasm/function-body-decoder.cc",
      "src/wasm/function-compiler.cc",
      "src/wasm/graph-builder-interface.cc",
      "src/wasm/init-expr-interface.cc",
      "src/wasm/jump-table-assembler.cc",
      "src/wasm/local-decl-encoder.cc",
      "src/wasm/memory-protection-key.cc",
      "src/wasm/memory-tracing.cc",
      "src/wasm/module-compiler.cc",
      "src/wasm/module-decoder.cc",
      "src/wasm/module-instantiate.cc",
      "src/wasm/signature-map.cc",
      "src/wasm/simd-shuffle.cc",
      "src/wasm/streaming-decoder.cc",
      "src/wasm/sync-streaming-decoder.cc",
      "src/wasm/value-type.cc",
      "src/wasm/wasm-code-manager.cc",
      "src/wasm/wasm-debug.cc",
      "src/wasm/wasm-debug.h",
      "src/wasm/wasm-engine.cc",
      "src/wasm/wasm-external-refs.cc",
      "src/wasm/wasm-features.cc",
      "src/wasm/wasm-import-wrapper-cache.cc",
      "src/wasm/wasm-init-expr.cc",
      "src/wasm/wasm-js.cc",
      "src/wasm/wasm-module-builder.cc",
      "src/wasm/wasm-module-sourcemap.cc",
      "src/wasm/wasm-module.cc",
      "src/wasm/wasm-objects.cc",
      "src/wasm/wasm-opcodes.cc",
      "src/wasm/wasm-result.cc",
      "src/wasm/wasm-serialization.cc",
      "src/wasm/wasm-subtyping.cc",
    ]
  }

  if (v8_enable_third_party_heap) {
    sources += filter_exclude(v8_third_party_heap_files, [ "*.h" ])
  } else {
    sources += [ "src/heap/third-party/heap-api-stub.cc" ]
  }

  if (v8_enable_conservative_stack_scanning) {
    sources += [ "src/heap/conservative-stack-visitor.cc" ]
  }

  if (v8_enable_wasm_gdb_remote_debugging) {
    sources += [
      "src/debug/wasm/gdb-server/gdb-remote-util.cc",
      "src/debug/wasm/gdb-server/gdb-server-thread.cc",
      "src/debug/wasm/gdb-server/gdb-server.cc",
      "src/debug/wasm/gdb-server/packet.cc",
      "src/debug/wasm/gdb-server/session.cc",
      "src/debug/wasm/gdb-server/target.cc",
      "src/debug/wasm/gdb-server/transport.cc",
      "src/debug/wasm/gdb-server/wasm-module-debug.cc",
    ]
  }

  if (v8_enable_heap_snapshot_verify) {
    sources += [ "src/heap/reference-summarizer.cc" ]
  }

  if (v8_current_cpu == "x86") {
    sources += [  ### gcmole(arch:ia32) ###
      "src/codegen/ia32/assembler-ia32.cc",
      "src/codegen/ia32/cpu-ia32.cc",
      "src/codegen/ia32/macro-assembler-ia32.cc",
      "src/codegen/shared-ia32-x64/macro-assembler-shared-ia32-x64.cc",
      "src/compiler/backend/ia32/code-generator-ia32.cc",
      "src/compiler/backend/ia32/instruction-scheduler-ia32.cc",
      "src/compiler/backend/ia32/instruction-selector-ia32.cc",
      "src/deoptimizer/ia32/deoptimizer-ia32.cc",
      "src/diagnostics/ia32/disasm-ia32.cc",
      "src/diagnostics/ia32/unwinder-ia32.cc",
      "src/execution/ia32/frame-constants-ia32.cc",
      "src/regexp/ia32/regexp-macro-assembler-ia32.cc",
    ]
  } else if (v8_current_cpu == "x64") {
    sources += [  ### gcmole(arch:x64) ###
      "src/codegen/shared-ia32-x64/macro-assembler-shared-ia32-x64.cc",
      "src/codegen/x64/assembler-x64.cc",
      "src/codegen/x64/cpu-x64.cc",
      "src/codegen/x64/macro-assembler-x64.cc",
      "src/compiler/backend/x64/code-generator-x64.cc",
      "src/compiler/backend/x64/instruction-scheduler-x64.cc",
      "src/compiler/backend/x64/instruction-selector-x64.cc",
      "src/compiler/backend/x64/unwinding-info-writer-x64.cc",
      "src/deoptimizer/x64/deoptimizer-x64.cc",
      "src/diagnostics/x64/disasm-x64.cc",
      "src/diagnostics/x64/eh-frame-x64.cc",
      "src/diagnostics/x64/unwinder-x64.cc",
      "src/execution/x64/frame-constants-x64.cc",
      "src/regexp/x64/regexp-macro-assembler-x64.cc",
    ]

    if (is_win) {
      sources += [ "src/diagnostics/unwinding-info-win64.cc" ]
    }

    if (v8_enable_webassembly) {
      # iOS Xcode simulator builds run on an x64 target. iOS and macOS are both
      # based on Darwin and thus POSIX-compliant to a similar degree.
      if (is_linux || is_chromeos || is_mac || is_ios ||
          target_os == "freebsd") {
        sources += [
          "src/trap-handler/handler-inside-posix.cc",
          "src/trap-handler/handler-outside-posix.cc",
        ]
      } else if (is_win) {
        sources += [
          "src/trap-handler/handler-inside-win.cc",
          "src/trap-handler/handler-outside-win.cc",
        ]
      }
    }
  } else if (v8_current_cpu == "arm") {
    sources += [  ### gcmole(arch:arm) ###
      "src/codegen/arm/assembler-arm.cc",
      "src/codegen/arm/constants-arm.cc",
      "src/codegen/arm/cpu-arm.cc",
      "src/codegen/arm/macro-assembler-arm.cc",
      "src/compiler/backend/arm/code-generator-arm.cc",
      "src/compiler/backend/arm/instruction-scheduler-arm.cc",
      "src/compiler/backend/arm/instruction-selector-arm.cc",
      "src/compiler/backend/arm/unwinding-info-writer-arm.cc",
      "src/deoptimizer/arm/deoptimizer-arm.cc",
      "src/diagnostics/arm/disasm-arm.cc",
      "src/diagnostics/arm/eh-frame-arm.cc",
      "src/diagnostics/arm/unwinder-arm.cc",
      "src/execution/arm/frame-constants-arm.cc",
      "src/execution/arm/simulator-arm.cc",
      "src/regexp/arm/regexp-macro-assembler-arm.cc",
    ]
  } else if (v8_current_cpu == "arm64") {
    sources += [  ### gcmole(arch:arm64) ###
      "src/codegen/arm64/assembler-arm64.cc",
      "src/codegen/arm64/cpu-arm64.cc",
      "src/codegen/arm64/decoder-arm64.cc",
      "src/codegen/arm64/instructions-arm64-constants.cc",
      "src/codegen/arm64/instructions-arm64.cc",
      "src/codegen/arm64/macro-assembler-arm64.cc",
      "src/codegen/arm64/register-arm64.cc",
      "src/codegen/arm64/utils-arm64.cc",
      "src/compiler/backend/arm64/code-generator-arm64.cc",
      "src/compiler/backend/arm64/instruction-scheduler-arm64.cc",
      "src/compiler/backend/arm64/instruction-selector-arm64.cc",
      "src/compiler/backend/arm64/unwinding-info-writer-arm64.cc",
      "src/deoptimizer/arm64/deoptimizer-arm64.cc",
      "src/diagnostics/arm64/disasm-arm64.cc",
      "src/diagnostics/arm64/eh-frame-arm64.cc",
      "src/diagnostics/arm64/unwinder-arm64.cc",
      "src/execution/arm64/frame-constants-arm64.cc",
      "src/execution/arm64/pointer-auth-arm64.cc",
      "src/execution/arm64/simulator-arm64.cc",
      "src/execution/arm64/simulator-logic-arm64.cc",
      "src/regexp/arm64/regexp-macro-assembler-arm64.cc",
    ]
    if (v8_enable_webassembly) {
      # Trap handling is enabled on arm64 Mac and in simulators on x64 on Linux,
      # Mac, and Windows.
      if ((current_cpu == "arm64" && is_mac) ||
          (current_cpu == "x64" && (is_linux || is_chromeos || is_mac))) {
        sources += [
          "src/trap-handler/handler-inside-posix.cc",
          "src/trap-handler/handler-outside-posix.cc",
        ]
      } else if (current_cpu == "x64" && is_win) {
        sources += [
          "src/trap-handler/handler-inside-win.cc",
          "src/trap-handler/handler-outside-win.cc",
        ]
      }
      if (current_cpu == "x64" &&
          (is_linux || is_chromeos || is_mac || is_win)) {
        sources += [ "src/trap-handler/handler-outside-simulator.cc" ]
      }
    }
    if (is_win) {
      sources += [ "src/diagnostics/unwinding-info-win64.cc" ]
    }
  } else if (v8_current_cpu == "mips" || v8_current_cpu == "mipsel") {
    sources += [  ### gcmole(arch:mipsel) ###
      "src/codegen/mips/assembler-mips.cc",
      "src/codegen/mips/constants-mips.cc",
      "src/codegen/mips/cpu-mips.cc",
      "src/codegen/mips/interface-descriptors-mips-inl.h",
      "src/codegen/mips/macro-assembler-mips.cc",
      "src/compiler/backend/mips/code-generator-mips.cc",
      "src/compiler/backend/mips/instruction-scheduler-mips.cc",
      "src/compiler/backend/mips/instruction-selector-mips.cc",
      "src/deoptimizer/mips/deoptimizer-mips.cc",
      "src/diagnostics/mips/disasm-mips.cc",
      "src/diagnostics/mips/unwinder-mips.cc",
      "src/execution/mips/frame-constants-mips.cc",
      "src/execution/mips/simulator-mips.cc",
      "src/regexp/mips/regexp-macro-assembler-mips.cc",
    ]
  } else if (v8_current_cpu == "mips64" || v8_current_cpu == "mips64el") {
    sources += [  ### gcmole(arch:mips64el) ###
      "src/codegen/mips64/assembler-mips64.cc",
      "src/codegen/mips64/constants-mips64.cc",
      "src/codegen/mips64/cpu-mips64.cc",
      "src/codegen/mips64/interface-descriptors-mips64-inl.h",
      "src/codegen/mips64/macro-assembler-mips64.cc",
      "src/compiler/backend/mips64/code-generator-mips64.cc",
      "src/compiler/backend/mips64/instruction-scheduler-mips64.cc",
      "src/compiler/backend/mips64/instruction-selector-mips64.cc",
      "src/deoptimizer/mips64/deoptimizer-mips64.cc",
      "src/diagnostics/mips64/disasm-mips64.cc",
      "src/diagnostics/mips64/unwinder-mips64.cc",
      "src/execution/mips64/frame-constants-mips64.cc",
      "src/execution/mips64/simulator-mips64.cc",
      "src/regexp/mips64/regexp-macro-assembler-mips64.cc",
    ]
  } else if (v8_current_cpu == "loong64") {
    sources += [  ### gcmole(arch:loong64) ###
      "src/codegen/loong64/assembler-loong64.cc",
      "src/codegen/loong64/constants-loong64.cc",
      "src/codegen/loong64/cpu-loong64.cc",
      "src/codegen/loong64/interface-descriptors-loong64-inl.h",
      "src/codegen/loong64/macro-assembler-loong64.cc",
      "src/compiler/backend/loong64/code-generator-loong64.cc",
      "src/compiler/backend/loong64/instruction-scheduler-loong64.cc",
      "src/compiler/backend/loong64/instruction-selector-loong64.cc",
      "src/deoptimizer/loong64/deoptimizer-loong64.cc",
      "src/diagnostics/loong64/disasm-loong64.cc",
      "src/diagnostics/loong64/unwinder-loong64.cc",
      "src/execution/loong64/frame-constants-loong64.cc",
      "src/execution/loong64/simulator-loong64.cc",
      "src/regexp/loong64/regexp-macro-assembler-loong64.cc",
    ]
  } else if (v8_current_cpu == "ppc") {
    sources += [  ### gcmole(arch:ppc) ###
      "src/codegen/ppc/assembler-ppc.cc",
      "src/codegen/ppc/constants-ppc.cc",
      "src/codegen/ppc/cpu-ppc.cc",
      "src/codegen/ppc/macro-assembler-ppc.cc",
      "src/compiler/backend/ppc/code-generator-ppc.cc",
      "src/compiler/backend/ppc/instruction-scheduler-ppc.cc",
      "src/compiler/backend/ppc/instruction-selector-ppc.cc",
      "src/compiler/backend/ppc/unwinding-info-writer-ppc.cc",
      "src/deoptimizer/ppc/deoptimizer-ppc.cc",
      "src/diagnostics/ppc/disasm-ppc.cc",
      "src/diagnostics/ppc/eh-frame-ppc.cc",
      "src/diagnostics/ppc/unwinder-ppc.cc",
      "src/execution/ppc/frame-constants-ppc.cc",
      "src/execution/ppc/simulator-ppc.cc",
      "src/regexp/ppc/regexp-macro-assembler-ppc.cc",
    ]
  } else if (v8_current_cpu == "ppc64") {
    sources += [  ### gcmole(arch:ppc64) ###
      "src/codegen/ppc/assembler-ppc.cc",
      "src/codegen/ppc/constants-ppc.cc",
      "src/codegen/ppc/cpu-ppc.cc",
      "src/codegen/ppc/macro-assembler-ppc.cc",
      "src/compiler/backend/ppc/code-generator-ppc.cc",
      "src/compiler/backend/ppc/instruction-scheduler-ppc.cc",
      "src/compiler/backend/ppc/instruction-selector-ppc.cc",
      "src/compiler/backend/ppc/unwinding-info-writer-ppc.cc",
      "src/deoptimizer/ppc/deoptimizer-ppc.cc",
      "src/diagnostics/ppc/disasm-ppc.cc",
      "src/diagnostics/ppc/eh-frame-ppc.cc",
      "src/diagnostics/ppc/unwinder-ppc.cc",
      "src/execution/ppc/frame-constants-ppc.cc",
      "src/execution/ppc/simulator-ppc.cc",
      "src/regexp/ppc/regexp-macro-assembler-ppc.cc",
    ]
  } else if (v8_current_cpu == "s390" || v8_current_cpu == "s390x") {
    sources += [  ### gcmole(arch:s390) ###
      "src/codegen/s390/assembler-s390.cc",
      "src/codegen/s390/constants-s390.cc",
      "src/codegen/s390/cpu-s390.cc",
      "src/codegen/s390/macro-assembler-s390.cc",
      "src/compiler/backend/s390/code-generator-s390.cc",
      "src/compiler/backend/s390/instruction-scheduler-s390.cc",
      "src/compiler/backend/s390/instruction-selector-s390.cc",
      "src/compiler/backend/s390/unwinding-info-writer-s390.cc",
      "src/deoptimizer/s390/deoptimizer-s390.cc",
      "src/diagnostics/s390/disasm-s390.cc",
      "src/diagnostics/s390/eh-frame-s390.cc",
      "src/diagnostics/s390/unwinder-s390.cc",
      "src/execution/s390/frame-constants-s390.cc",
      "src/execution/s390/simulator-s390.cc",
      "src/regexp/s390/regexp-macro-assembler-s390.cc",
    ]
  } else if (v8_current_cpu == "riscv64") {
    sources += [  ### gcmole(arch:riscv64) ###
      "src/baseline/riscv64/baseline-assembler-riscv64-inl.h",
      "src/baseline/riscv64/baseline-compiler-riscv64-inl.h",
      "src/codegen/riscv64/assembler-riscv64-inl.h",
      "src/codegen/riscv64/assembler-riscv64.cc",
      "src/codegen/riscv64/constants-riscv64.cc",
      "src/codegen/riscv64/cpu-riscv64.cc",
      "src/codegen/riscv64/interface-descriptors-riscv64-inl.h",
      "src/codegen/riscv64/macro-assembler-riscv64.cc",
      "src/compiler/backend/riscv64/code-generator-riscv64.cc",
      "src/compiler/backend/riscv64/instruction-scheduler-riscv64.cc",
      "src/compiler/backend/riscv64/instruction-selector-riscv64.cc",
      "src/deoptimizer/riscv64/deoptimizer-riscv64.cc",
      "src/diagnostics/riscv64/disasm-riscv64.cc",
      "src/diagnostics/riscv64/unwinder-riscv64.cc",
      "src/execution/riscv64/frame-constants-riscv64.cc",
      "src/execution/riscv64/simulator-riscv64.cc",
      "src/regexp/riscv64/regexp-macro-assembler-riscv64.cc",
    ]
  }

  # Architecture independent but platform-specific sources
  if (is_win) {
    if (v8_enable_system_instrumentation) {
      sources += [
        "src/diagnostics/system-jit-metadata-win.h",
        "src/diagnostics/system-jit-win.cc",
        "src/diagnostics/system-jit-win.h",
      ]
    }
  }

  configs = [
    ":internal_config",
    ":cppgc_base_config",
  ]

  deps = [
    ":torque_generated_definitions",
    ":v8_bigint",
    ":v8_headers",
    ":v8_heap_base",
    ":v8_libbase",
    ":v8_shared_internal_headers",
    ":v8_tracing",
    ":v8_version",
    "src/inspector:inspector",
  ]

  public_deps = [
    ":cppgc_base",
    ":generate_bytecode_builtins_list",
    ":run_torque",
    ":v8_headers",
    ":v8_internal_headers",
    ":v8_maybe_icu",
  ]

  if (v8_enable_i18n_support) {
    deps += [ ":run_gen-regexp-special-case" ]
    sources += [ "$target_gen_dir/src/regexp/special-case.cc" ]
    if (is_win) {
      deps += [ "//third_party/icu:icudata" ]
    }
  } else {
    sources -= [
      "src/builtins/builtins-intl.cc",
      "src/objects/intl-objects.cc",
      "src/objects/js-break-iterator.cc",
      "src/objects/js-collator.cc",
      "src/objects/js-date-time-format.cc",
      "src/objects/js-display-names.cc",
      "src/objects/js-list-format.cc",
      "src/objects/js-locale.cc",
      "src/objects/js-number-format.cc",
      "src/objects/js-plural-rules.cc",
      "src/objects/js-relative-time-format.cc",
      "src/objects/js-segment-iterator.cc",
      "src/objects/js-segmenter.cc",
      "src/objects/js-segments.cc",
      "src/runtime/runtime-intl.cc",
      "src/strings/char-predicates.cc",
    ]
  }

  deps += [
    "//third_party/zlib",
    "//third_party/zlib/google:compression_utils_portable",
  ]

  if (v8_postmortem_support) {
    sources += [ "$target_gen_dir/debug-support.cc" ]
    deps += [ ":postmortem-metadata" ]
  }

  libs = []

  if (v8_enable_third_party_heap) {
    libs += v8_third_party_heap_libs
  }

  # Platforms that don't have CAS support need to link atomic library
  # to implement atomic memory access
  if (v8_current_cpu == "mips" || v8_current_cpu == "mipsel" ||
      v8_current_cpu == "mips64" || v8_current_cpu == "mips64el" ||
      v8_current_cpu == "ppc" || v8_current_cpu == "ppc64" ||
      v8_current_cpu == "s390" || v8_current_cpu == "s390x" ||
      v8_current_cpu == "riscv64") {
    libs += [ "atomic" ]
  }

  if (v8_enable_vtunetracemark && (is_linux || is_chromeos || is_win)) {
    sources += [
      "src/extensions/vtunedomain-support-extension.cc",
      "src/extensions/vtunedomain-support-extension.h",
    ]
    deps += [ "src/third_party/vtune:v8_vtune_trace_mark" ]
  }

  if (v8_use_perfetto) {
    sources += [
      "src/tracing/trace-categories.cc",
      "src/tracing/trace-categories.h",
    ]
  }
}

group("v8_base") {
  public_deps = [
    ":v8_base_without_compiler",
    ":v8_compiler",
  ]
}

v8_source_set("torque_base") {
  visibility = [ ":*" ]  # Only targets in this file can depend on this.

  sources = [
    "src/numbers/integer-literal-inl.h",
    "src/numbers/integer-literal.h",
    "src/torque/ast.h",
    "src/torque/cc-generator.cc",
    "src/torque/cc-generator.h",
    "src/torque/cfg.cc",
    "src/torque/cfg.h",
    "src/torque/class-debug-reader-generator.cc",
    "src/torque/constants.h",
    "src/torque/contextual.h",
    "src/torque/cpp-builder.cc",
    "src/torque/cpp-builder.h",
    "src/torque/csa-generator.cc",
    "src/torque/csa-generator.h",
    "src/torque/declarable.cc",
    "src/torque/declarable.h",
    "src/torque/declaration-visitor.cc",
    "src/torque/declaration-visitor.h",
    "src/torque/declarations.cc",
    "src/torque/declarations.h",
    "src/torque/earley-parser.cc",
    "src/torque/earley-parser.h",
    "src/torque/global-context.cc",
    "src/torque/global-context.h",
    "src/torque/implementation-visitor.cc",
    "src/torque/implementation-visitor.h",
    "src/torque/instance-type-generator.cc",
    "src/torque/instructions.cc",
    "src/torque/instructions.h",
    "src/torque/kythe-data.cc",
    "src/torque/kythe-data.h",
    "src/torque/parameter-difference.h",
    "src/torque/server-data.cc",
    "src/torque/server-data.h",
    "src/torque/source-positions.cc",
    "src/torque/source-positions.h",
    "src/torque/torque-code-generator.cc",
    "src/torque/torque-code-generator.h",
    "src/torque/torque-compiler.cc",
    "src/torque/torque-compiler.h",
    "src/torque/torque-parser.cc",
    "src/torque/torque-parser.h",
    "src/torque/type-inference.cc",
    "src/torque/type-inference.h",
    "src/torque/type-oracle.cc",
    "src/torque/type-oracle.h",
    "src/torque/type-visitor.cc",
    "src/torque/type-visitor.h",
    "src/torque/types.cc",
    "src/torque/types.h",
    "src/torque/utils.cc",
    "src/torque/utils.h",
  ]

  deps = [
    ":v8_flags",
    ":v8_shared_internal_headers",
  ]

  public_deps = [ ":v8_libbase" ]

  # The use of exceptions for Torque in violation of the Chromium style-guide
  # is justified by the fact that it is only used from the non-essential
  # language server and can be removed anytime if it causes problems.
  configs = [
    ":internal_config",
    "//build/config/compiler:exceptions",
    "//build/config/compiler:rtti",
  ]

  remove_configs = [
    "//build/config/compiler:no_exceptions",
    "//build/config/compiler:no_rtti",
  ]

  if (is_win && is_asan) {
    # Due to a bug in ASAN on Windows (chromium:893437), we disable ASAN for
    # Torque on Windows.
    remove_configs += [ "//build/config/sanitizers:default_sanitizer_flags" ]
  }

  if (is_debug && !v8_optimized_debug && v8_enable_fast_torque) {
    # The :no_optimize config is added to v8_add_configs in v8.gni.
    remove_configs += [ "//build/config/compiler:no_optimize" ]
    configs += [ ":always_optimize" ]
  }
}

v8_source_set("torque_ls_base") {
  sources = [
    "src/torque/ls/globals.h",
    "src/torque/ls/json-parser.cc",
    "src/torque/ls/json-parser.h",
    "src/torque/ls/json.cc",
    "src/torque/ls/json.h",
    "src/torque/ls/message-handler.cc",
    "src/torque/ls/message-handler.h",
    "src/torque/ls/message-macros.h",
    "src/torque/ls/message-pipe.h",
    "src/torque/ls/message.h",
  ]

  public_deps = [ ":torque_base" ]

  # The use of exceptions for Torque in violation of the Chromium style-guide
  # is justified by the fact that it is only used from the non-essential
  # language server and can be removed anytime if it causes problems.
  configs = [
    ":internal_config",
    "//build/config/compiler:exceptions",
    "//build/config/compiler:rtti",
  ]

  remove_configs = [
    "//build/config/compiler:no_exceptions",
    "//build/config/compiler:no_rtti",
  ]

  if (is_win && is_asan) {
    remove_configs += [ "//build/config/sanitizers:default_sanitizer_flags" ]
  }
}

v8_component("v8_libbase") {
  sources = [
    "src/base/address-region.h",
    "src/base/atomic-utils.h",
    "src/base/atomicops.h",
    "src/base/atomicops_internals_atomicword_compat.h",
    "src/base/base-export.h",
    "src/base/bit-field.h",
    "src/base/bits-iterator.h",
    "src/base/bits.cc",
    "src/base/bits.h",
    "src/base/bounded-page-allocator.cc",
    "src/base/bounded-page-allocator.h",
    "src/base/bounds.h",
    "src/base/build_config.h",
    "src/base/compiler-specific.h",
    "src/base/cpu.cc",
    "src/base/cpu.h",
    "src/base/debug/stack_trace.cc",
    "src/base/debug/stack_trace.h",
    "src/base/division-by-constant.cc",
    "src/base/division-by-constant.h",
    "src/base/emulated-virtual-address-subspace.cc",
    "src/base/emulated-virtual-address-subspace.h",
    "src/base/enum-set.h",
    "src/base/export-template.h",
    "src/base/file-utils.cc",
    "src/base/file-utils.h",
    "src/base/flags.h",
    "src/base/free_deleter.h",
    "src/base/functional.cc",
    "src/base/functional.h",
    "src/base/hashmap-entry.h",
    "src/base/hashmap.h",
    "src/base/ieee754.cc",
    "src/base/ieee754.h",
    "src/base/immediate-crash.h",
    "src/base/iterator.h",
    "src/base/lazy-instance.h",
    "src/base/logging.cc",
    "src/base/logging.h",
    "src/base/macros.h",
    "src/base/memory.h",
    "src/base/numbers/bignum-dtoa.cc",
    "src/base/numbers/bignum-dtoa.h",
    "src/base/numbers/bignum.cc",
    "src/base/numbers/bignum.h",
    "src/base/numbers/cached-powers.cc",
    "src/base/numbers/cached-powers.h",
    "src/base/numbers/diy-fp.cc",
    "src/base/numbers/diy-fp.h",
    "src/base/numbers/double.h",
    "src/base/numbers/dtoa.cc",
    "src/base/numbers/dtoa.h",
    "src/base/numbers/fast-dtoa.cc",
    "src/base/numbers/fast-dtoa.h",
    "src/base/numbers/fixed-dtoa.cc",
    "src/base/numbers/fixed-dtoa.h",
    "src/base/numbers/strtod.cc",
    "src/base/numbers/strtod.h",
    "src/base/once.cc",
    "src/base/once.h",
    "src/base/optional.h",
    "src/base/overflowing-math.h",
    "src/base/page-allocator.cc",
    "src/base/page-allocator.h",
    "src/base/platform/condition-variable.cc",
    "src/base/platform/condition-variable.h",
    "src/base/platform/elapsed-timer.h",
    "src/base/platform/mutex.cc",
    "src/base/platform/mutex.h",
    "src/base/platform/platform.h",
    "src/base/platform/semaphore.cc",
    "src/base/platform/semaphore.h",
    "src/base/platform/time.cc",
    "src/base/platform/time.h",
    "src/base/platform/wrappers.h",
    "src/base/platform/yield-processor.h",
    "src/base/pointer-with-payload.h",
    "src/base/region-allocator.cc",
    "src/base/region-allocator.h",
    "src/base/ring-buffer.h",
    "src/base/safe_conversions.h",
    "src/base/safe_conversions_arm_impl.h",
    "src/base/safe_conversions_impl.h",
    "src/base/sanitizer/asan.h",
    "src/base/sanitizer/lsan-page-allocator.cc",
    "src/base/sanitizer/lsan-page-allocator.h",
    "src/base/sanitizer/lsan-virtual-address-space.cc",
    "src/base/sanitizer/lsan-virtual-address-space.h",
    "src/base/sanitizer/lsan.h",
    "src/base/sanitizer/msan.h",
    "src/base/sanitizer/tsan.h",
    "src/base/small-vector.h",
    "src/base/strings.cc",
    "src/base/strings.h",
    "src/base/sys-info.cc",
    "src/base/sys-info.h",
    "src/base/template-utils.h",
    "src/base/threaded-list.h",
    "src/base/timezone-cache.h",
    "src/base/utils/random-number-generator.cc",
    "src/base/utils/random-number-generator.h",
    "src/base/v8-fallthrough.h",
    "src/base/vector.h",
    "src/base/virtual-address-space-page-allocator.cc",
    "src/base/virtual-address-space-page-allocator.h",
    "src/base/virtual-address-space.cc",
    "src/base/virtual-address-space.h",
    "src/base/vlq-base64.cc",
    "src/base/vlq-base64.h",
    "src/base/vlq.h",
  ]

  configs = [ ":internal_config_base" ]

  public_configs = [ ":libbase_config" ]

  deps = [ ":v8_config_headers" ]

  data = []

  data_deps = []

  defines = []

  if (is_component_build) {
    defines = [ "BUILDING_V8_BASE_SHARED" ]
  }

  if (is_posix || is_fuchsia) {
    sources += [
      "src/base/platform/platform-posix.cc",
      "src/base/platform/platform-posix.h",
    ]
    if (current_os != "aix") {
      sources += [
        "src/base/platform/platform-posix-time.cc",
        "src/base/platform/platform-posix-time.h",
      ]
    }
  }

  if (is_linux || is_chromeos) {
    sources += [
      "src/base/debug/stack_trace_posix.cc",
      "src/base/platform/platform-linux.cc",
    ]

    libs = [
      "dl",
      "rt",
    ]
  } else if (current_os == "aix") {
    sources += [
      "src/base/debug/stack_trace_posix.cc",
      "src/base/platform/platform-aix.cc",
    ]

    libs = [ "dl" ]
  } else if (is_android) {
    if (current_toolchain == host_toolchain) {
      libs = [
        "dl",
        "rt",
      ]
      if (host_os == "mac") {
        sources += [
          "src/base/debug/stack_trace_posix.cc",
          "src/base/platform/platform-darwin.cc",
          "src/base/platform/platform-macos.cc",
        ]
      } else {
        sources += [
          "src/base/debug/stack_trace_posix.cc",
          "src/base/platform/platform-linux.cc",
        ]
      }
    } else {
      sources += [
        "src/base/debug/stack_trace_android.cc",
        "src/base/platform/platform-linux.cc",
      ]
    }
  } else if (is_fuchsia) {
    sources += [
      "src/base/debug/stack_trace_fuchsia.cc",
      "src/base/platform/platform-fuchsia.cc",
    ]
    deps += [
      "//third_party/fuchsia-sdk/sdk/fidl/fuchsia.kernel",
      "//third_party/fuchsia-sdk/sdk/pkg/fdio",
      "//third_party/fuchsia-sdk/sdk/pkg/zx",
    ]
  } else if (is_mac) {
    sources += [
      "src/base/debug/stack_trace_posix.cc",
      "src/base/platform/platform-darwin.cc",
      "src/base/platform/platform-macos.cc",
    ]
  } else if (is_ios) {
    sources += [
      "src/base/debug/stack_trace_posix.cc",
      "src/base/platform/platform-darwin.cc",
    ]
  } else if (is_win) {
    # TODO(infra): Add support for cygwin.
    sources += [
      "src/base/debug/stack_trace_win.cc",
      "src/base/platform/platform-win32.cc",
      "src/base/win32-headers.h",
    ]

    defines += [ "_CRT_RAND_S" ]  # for rand_s()

    libs = [
      "dbghelp.lib",
      "winmm.lib",
      "ws2_32.lib",
    ]

    if (v8_enable_system_instrumentation) {
      libs += [ "advapi32.lib" ]  # Needed for TraceLoggingProvider.h
    }

    data_deps += [ "//build/win:runtime_libs" ]
  }

  if (v8_current_cpu == "mips" || v8_current_cpu == "mips64") {
    # Add runtime libs for mips.
    data += [
      "tools/mips_toolchain/sysroot/usr/lib/",
      "tools/mips_toolchain/mips-mti-linux-gnu/lib",
    ]
  }

  if (is_ubsan && (v8_current_cpu == "x86" || v8_current_cpu == "arm" ||
                   v8_current_cpu == "mips")) {
    # Special UBSan 32-bit requirement.
    sources += [ "src/base/ubsan.cc" ]
  }

  if (v8_current_cpu == "riscv64") {
    libs += [ "atomic" ]
  }

  if (is_tsan && !build_with_chromium) {
    data += [ "tools/sanitizers/tsan_suppressions.txt" ]
  }

  if (using_sanitizer && !build_with_chromium) {
    data_deps +=
        [ "//build/config/clang:llvm-symbolizer_data($host_toolchain)" ]
  }

  # TODO(infra): Add support for qnx, freebsd, openbsd, netbsd, and solaris.
}

v8_component("v8_libplatform") {
  sources = [
    "//base/trace_event/common/trace_event_common.h",
    "include/libplatform/libplatform-export.h",
    "include/libplatform/libplatform.h",
    "include/libplatform/v8-tracing.h",
    "src/libplatform/default-foreground-task-runner.cc",
    "src/libplatform/default-foreground-task-runner.h",
    "src/libplatform/default-job.cc",
    "src/libplatform/default-job.h",
    "src/libplatform/default-platform.cc",
    "src/libplatform/default-platform.h",
    "src/libplatform/default-worker-threads-task-runner.cc",
    "src/libplatform/default-worker-threads-task-runner.h",
    "src/libplatform/delayed-task-queue.cc",
    "src/libplatform/delayed-task-queue.h",
    "src/libplatform/task-queue.cc",
    "src/libplatform/task-queue.h",
    "src/libplatform/tracing/trace-buffer.cc",
    "src/libplatform/tracing/trace-buffer.h",
    "src/libplatform/tracing/trace-config.cc",
    "src/libplatform/tracing/trace-object.cc",
    "src/libplatform/tracing/trace-writer.cc",
    "src/libplatform/tracing/trace-writer.h",
    "src/libplatform/tracing/tracing-controller.cc",
    "src/libplatform/worker-thread.cc",
    "src/libplatform/worker-thread.h",
  ]

  configs = [ ":internal_config_base" ]

  if (is_component_build) {
    defines = [ "BUILDING_V8_PLATFORM_SHARED" ]
  }

  public_configs = [ ":libplatform_config" ]

  public_deps = []

  deps = [
    ":v8_config_headers",
    ":v8_libbase",
    ":v8_tracing",
  ]

  if (v8_use_perfetto) {
    sources -= [
      "//base/trace_event/common/trace_event_common.h",
      "src/libplatform/tracing/trace-buffer.cc",
      "src/libplatform/tracing/trace-buffer.h",
      "src/libplatform/tracing/trace-object.cc",
      "src/libplatform/tracing/trace-writer.cc",
      "src/libplatform/tracing/trace-writer.h",
    ]
    sources += [
      "src/libplatform/tracing/trace-event-listener.cc",
      "src/libplatform/tracing/trace-event-listener.h",
    ]
    deps += [
      # TODO(skyostil): Switch TraceEventListener to protozero.
      "//third_party/perfetto/protos/perfetto/trace:lite",
    ]
  }

  if (v8_enable_system_instrumentation) {
    sources += [ "src/libplatform/tracing/recorder.h" ]
    if (is_mac) {
      sources += [ "src/libplatform/tracing/recorder-mac.cc" ]
    } else if (is_win) {
      sources += [ "src/libplatform/tracing/recorder-win.cc" ]
    }
  }

  if (v8_current_cpu == "riscv64") {
    libs = [ "atomic" ]
  }
}

v8_source_set("fuzzer_support") {
  visibility = [ ":*" ]  # Only targets in this file can depend on this.

  sources = [
    "test/fuzzer/fuzzer-support.cc",
    "test/fuzzer/fuzzer-support.h",
  ]

  configs = [ ":internal_config_base" ]

  public_deps = [
    ":v8",
    ":v8_libbase",
    ":v8_libplatform",
    ":v8_maybe_icu",
  ]
}

v8_source_set("v8_bigint") {
  sources = [
    "src/bigint/bigint-internal.cc",
    "src/bigint/bigint-internal.h",
    "src/bigint/bigint.h",
    "src/bigint/bitwise.cc",
    "src/bigint/digit-arithmetic.h",
    "src/bigint/div-burnikel.cc",
    "src/bigint/div-helpers.cc",
    "src/bigint/div-helpers.h",
    "src/bigint/div-schoolbook.cc",
    "src/bigint/fromstring.cc",
    "src/bigint/mul-karatsuba.cc",
    "src/bigint/mul-schoolbook.cc",
    "src/bigint/tostring.cc",
    "src/bigint/util.h",
    "src/bigint/vector-arithmetic.cc",
    "src/bigint/vector-arithmetic.h",
  ]

  if (v8_advanced_bigint_algorithms) {
    sources += [
      "src/bigint/div-barrett.cc",
      "src/bigint/mul-fft.cc",
      "src/bigint/mul-toom.cc",
    ]
  }

  configs = [ ":internal_config" ]
}

v8_source_set("v8_heap_base_headers") {
  sources = [
    "src/heap/base/active-system-pages.h",
    "src/heap/base/stack.h",
    "src/heap/base/worklist.h",
  ]

  configs = [ ":internal_config" ]

  public_deps = [ ":v8_libbase" ]
}

v8_source_set("v8_heap_base") {
  sources = [
    "src/heap/base/active-system-pages.cc",
    "src/heap/base/stack.cc",
    "src/heap/base/worklist.cc",
  ]

  if (is_clang || !is_win) {
    if (current_cpu == "x64") {
      sources += [ "src/heap/base/asm/x64/push_registers_asm.cc" ]
    } else if (current_cpu == "x86") {
      sources += [ "src/heap/base/asm/ia32/push_registers_asm.cc" ]
    } else if (current_cpu == "arm") {
      sources += [ "src/heap/base/asm/arm/push_registers_asm.cc" ]
    } else if (current_cpu == "arm64") {
      sources += [ "src/heap/base/asm/arm64/push_registers_asm.cc" ]
    } else if (current_cpu == "ppc64") {
      sources += [ "src/heap/base/asm/ppc/push_registers_asm.cc" ]
    } else if (current_cpu == "s390x") {
      sources += [ "src/heap/base/asm/s390/push_registers_asm.cc" ]
    } else if (current_cpu == "mipsel") {
      sources += [ "src/heap/base/asm/mips/push_registers_asm.cc" ]
    } else if (current_cpu == "mips64el") {
      sources += [ "src/heap/base/asm/mips64/push_registers_asm.cc" ]
    } else if (current_cpu == "loong64") {
      sources += [ "src/heap/base/asm/loong64/push_registers_asm.cc" ]
    } else if (current_cpu == "riscv64") {
      sources += [ "src/heap/base/asm/riscv64/push_registers_asm.cc" ]
    }
  } else if (is_win) {
    if (current_cpu == "x64") {
      sources += [ "src/heap/base/asm/x64/push_registers_masm.S" ]
    } else if (current_cpu == "x86") {
      sources += [ "src/heap/base/asm/ia32/push_registers_masm.S" ]
    } else if (current_cpu == "arm64") {
      sources += [ "src/heap/base/asm/arm64/push_registers_masm.S" ]
    }
  }

  configs = [ ":internal_config" ]

  public_deps = [
    ":v8_heap_base_headers",
    ":v8_libbase",
  ]
}

# This is split out to be a non-code containing target that the Chromium browser
# can depend upon to get basic cppgc types.
v8_header_set("cppgc_headers") {
  configs = [ ":internal_config" ]
  public_configs = [
    ":v8_header_features",
    ":cppgc_header_features",
  ]

  sources = [
    "include/cppgc/allocation.h",
    "include/cppgc/common.h",
    "include/cppgc/cross-thread-persistent.h",
    "include/cppgc/custom-space.h",
    "include/cppgc/default-platform.h",
    "include/cppgc/ephemeron-pair.h",
    "include/cppgc/explicit-management.h",
    "include/cppgc/garbage-collected.h",
    "include/cppgc/heap-consistency.h",
    "include/cppgc/heap-state.h",
    "include/cppgc/heap-statistics.h",
    "include/cppgc/heap.h",
    "include/cppgc/internal/api-constants.h",
    "include/cppgc/internal/atomic-entry-flag.h",
    "include/cppgc/internal/compiler-specific.h",
    "include/cppgc/internal/finalizer-trait.h",
    "include/cppgc/internal/gc-info.h",
    "include/cppgc/internal/name-trait.h",
    "include/cppgc/internal/persistent-node.h",
    "include/cppgc/internal/pointer-policies.h",
    "include/cppgc/internal/write-barrier.h",
    "include/cppgc/liveness-broker.h",
    "include/cppgc/macros.h",
    "include/cppgc/member.h",
    "include/cppgc/name-provider.h",
    "include/cppgc/object-size-trait.h",
    "include/cppgc/persistent.h",
    "include/cppgc/platform.h",
    "include/cppgc/prefinalizer.h",
    "include/cppgc/process-heap-statistics.h",
    "include/cppgc/sentinel-pointer.h",
    "include/cppgc/source-location.h",

    # TODO(v8:11952): Remove the testing header here once depending on both,
    # //v8:v8 and //v8:v8_for_testing does not result in ODR violations.
    "include/cppgc/testing.h",
    "include/cppgc/trace-trait.h",
    "include/cppgc/type-traits.h",
    "include/cppgc/visitor.h",
  ]

  if (cppgc_enable_caged_heap) {
    sources += [ "include/cppgc/internal/caged-heap-local-data.h" ]
  }

  deps = [
    ":v8_libbase",
    ":v8_libplatform",
  ]

  public_deps = [ ":v8_config_headers" ]
}

v8_source_set("cppgc_base") {
  visibility = [ ":*" ]

  sources = [
    "src/heap/cppgc/allocation.cc",
    "src/heap/cppgc/compaction-worklists.cc",
    "src/heap/cppgc/compaction-worklists.h",
    "src/heap/cppgc/compactor.cc",
    "src/heap/cppgc/compactor.h",
    "src/heap/cppgc/concurrent-marker.cc",
    "src/heap/cppgc/concurrent-marker.h",
    "src/heap/cppgc/explicit-management.cc",
    "src/heap/cppgc/free-list.cc",
    "src/heap/cppgc/free-list.h",
    "src/heap/cppgc/garbage-collector.h",
    "src/heap/cppgc/gc-info-table.cc",
    "src/heap/cppgc/gc-info-table.h",
    "src/heap/cppgc/gc-info.cc",
    "src/heap/cppgc/gc-invoker.cc",
    "src/heap/cppgc/gc-invoker.h",
    "src/heap/cppgc/globals.h",
    "src/heap/cppgc/heap-base.cc",
    "src/heap/cppgc/heap-base.h",
    "src/heap/cppgc/heap-consistency.cc",
    "src/heap/cppgc/heap-growing.cc",
    "src/heap/cppgc/heap-growing.h",
    "src/heap/cppgc/heap-object-header.cc",
    "src/heap/cppgc/heap-object-header.h",
    "src/heap/cppgc/heap-page.cc",
    "src/heap/cppgc/heap-page.h",
    "src/heap/cppgc/heap-space.cc",
    "src/heap/cppgc/heap-space.h",
    "src/heap/cppgc/heap-state.cc",
    "src/heap/cppgc/heap-statistics-collector.cc",
    "src/heap/cppgc/heap-statistics-collector.h",
    "src/heap/cppgc/heap-visitor.h",
    "src/heap/cppgc/heap.cc",
    "src/heap/cppgc/heap.h",
    "src/heap/cppgc/incremental-marking-schedule.cc",
    "src/heap/cppgc/incremental-marking-schedule.h",
    "src/heap/cppgc/liveness-broker.cc",
    "src/heap/cppgc/liveness-broker.h",
    "src/heap/cppgc/logging.cc",
    "src/heap/cppgc/marker.cc",
    "src/heap/cppgc/marker.h",
    "src/heap/cppgc/marking-state.cc",
    "src/heap/cppgc/marking-state.h",
    "src/heap/cppgc/marking-verifier.cc",
    "src/heap/cppgc/marking-verifier.h",
    "src/heap/cppgc/marking-visitor.cc",
    "src/heap/cppgc/marking-visitor.h",
    "src/heap/cppgc/marking-worklists.cc",
    "src/heap/cppgc/marking-worklists.h",
    "src/heap/cppgc/memory.cc",
    "src/heap/cppgc/memory.h",
    "src/heap/cppgc/metric-recorder.h",
    "src/heap/cppgc/name-trait.cc",
    "src/heap/cppgc/object-allocator.cc",
    "src/heap/cppgc/object-allocator.h",
    "src/heap/cppgc/object-poisoner.h",
    "src/heap/cppgc/object-size-trait.cc",
    "src/heap/cppgc/object-start-bitmap.h",
    "src/heap/cppgc/object-view.h",
    "src/heap/cppgc/page-memory.cc",
    "src/heap/cppgc/page-memory.h",
    "src/heap/cppgc/persistent-node.cc",
    "src/heap/cppgc/platform.cc",
    "src/heap/cppgc/platform.h",
    "src/heap/cppgc/pointer-policies.cc",
    "src/heap/cppgc/prefinalizer-handler.cc",
    "src/heap/cppgc/prefinalizer-handler.h",
    "src/heap/cppgc/process-heap-statistics.cc",
    "src/heap/cppgc/process-heap-statistics.h",
    "src/heap/cppgc/process-heap.cc",
    "src/heap/cppgc/process-heap.h",
    "src/heap/cppgc/raw-heap.cc",
    "src/heap/cppgc/raw-heap.h",
    "src/heap/cppgc/remembered-set.cc",
    "src/heap/cppgc/remembered-set.h",
    "src/heap/cppgc/source-location.cc",
    "src/heap/cppgc/stats-collector.cc",
    "src/heap/cppgc/stats-collector.h",
    "src/heap/cppgc/sweeper.cc",
    "src/heap/cppgc/sweeper.h",
    "src/heap/cppgc/task-handle.h",
    "src/heap/cppgc/unmarker.h",

    # TODO(v8:11952): Remove the testing header here once depending on both,
    # //v8:v8 and //v8:v8_for_testing does not result in ODR violations.
    "src/heap/cppgc/testing.cc",
    "src/heap/cppgc/trace-event.h",
    "src/heap/cppgc/trace-trait.cc",
    "src/heap/cppgc/virtual-memory.cc",
    "src/heap/cppgc/virtual-memory.h",
    "src/heap/cppgc/visitor.cc",
    "src/heap/cppgc/visitor.h",
    "src/heap/cppgc/write-barrier.cc",
    "src/heap/cppgc/write-barrier.h",
  ]

  if (cppgc_enable_caged_heap) {
    sources += [
      "src/heap/cppgc/caged-heap-local-data.cc",
      "src/heap/cppgc/caged-heap.cc",
      "src/heap/cppgc/caged-heap.h",
    ]
  }

  configs = [
    ":internal_config",
    ":cppgc_base_config",
  ]

  public_deps = [
    ":cppgc_headers",
    ":v8_heap_base",
    ":v8_libbase",
    ":v8_libplatform",
  ]

  if (cppgc_is_standalone && !v8_use_perfetto) {
    sources += [ "//base/trace_event/common/trace_event_common.h" ]
  } else {
    public_deps += [ ":v8_tracing" ]
  }
}

if (v8_check_header_includes) {
  # This file will be generated by tools/generate-header-include-checks.py
  # if the "check_v8_header_includes" gclient variable is set.
  import("check-header-includes/sources.gni")
  v8_source_set("check_headers") {
    configs = [ ":internal_config" ]
    sources = check_header_includes_sources

    # Any rules that contain headers files should be added here either directly
    # or indirectly by including something that has it transitively in its
    # public_deps.
    deps = [
      ":d8",
      ":mksnapshot",
      ":torque_base",
      ":torque_ls_base",
      ":v8_base_without_compiler",
      ":v8_bigint",
      ":v8_headers",
      ":v8_initializers",
      ":v8_internal_headers",
      ":v8_libbase",
      ":v8_maybe_icu",
      ":v8_version",
      ":wee8",
      "src/inspector:inspector",
      "src/inspector:inspector_string_conversions",
    ]
  }
}

###############################################################################
# Produce a single static library for embedders
#

if (v8_monolithic) {
  # A component build is not monolithic.
  assert(!is_component_build)

  # Using external startup data would produce separate files.
  assert(!v8_use_external_startup_data)
  v8_static_library("v8_monolith") {
    deps = [
      ":v8",
      ":v8_libbase",
      ":v8_libplatform",
      "//build/win:default_exe_manifest",
    ]

    configs = [ ":internal_config" ]
  }
}

if (v8_enable_webassembly) {
  v8_static_library("wee8") {
    deps = [
      ":v8_base",
      ":v8_libbase",
      ":v8_libplatform",
      ":v8_shared_internal_headers",
      ":v8_snapshot",
      "//build/win:default_exe_manifest",
    ]

    # TODO: v8dll-main.cc equivalent for shared library builds

    configs = [ ":internal_config" ]

    sources = [
      ### gcmole(all) ###
      "src/wasm/c-api.cc",
      "src/wasm/c-api.h",
      "third_party/wasm-api/wasm.h",
      "third_party/wasm-api/wasm.hh",
    ]
  }
}

###############################################################################
# Executables
#

if (current_toolchain == v8_generator_toolchain) {
  v8_executable("bytecode_builtins_list_generator") {
    visibility = [ ":*" ]  # Only targets in this file can depend on this.

    include_dirs = [ "." ]

    sources = [
      "src/builtins/generate-bytecodes-builtins-list.cc",
      "src/interpreter/bytecode-operands.cc",
      "src/interpreter/bytecode-operands.h",
      "src/interpreter/bytecode-traits.h",
      "src/interpreter/bytecodes.cc",
      "src/interpreter/bytecodes.h",
    ]

    configs = [ ":internal_config" ]

    deps = [
      ":v8_libbase",
      ":v8_shared_internal_headers",
      "//build/win:default_exe_manifest",
    ]
  }
}

if (current_toolchain == v8_snapshot_toolchain) {
  v8_executable("mksnapshot") {
    visibility = [ ":*" ]  # Only targets in this file can depend on this.

    sources = [
      "src/snapshot/embedded/embedded-empty.cc",
      "src/snapshot/embedded/embedded-file-writer.cc",
      "src/snapshot/embedded/embedded-file-writer.h",
      "src/snapshot/embedded/platform-embedded-file-writer-aix.cc",
      "src/snapshot/embedded/platform-embedded-file-writer-aix.h",
      "src/snapshot/embedded/platform-embedded-file-writer-base.cc",
      "src/snapshot/embedded/platform-embedded-file-writer-base.h",
      "src/snapshot/embedded/platform-embedded-file-writer-generic.cc",
      "src/snapshot/embedded/platform-embedded-file-writer-generic.h",
      "src/snapshot/embedded/platform-embedded-file-writer-mac.cc",
      "src/snapshot/embedded/platform-embedded-file-writer-mac.h",
      "src/snapshot/embedded/platform-embedded-file-writer-win.cc",
      "src/snapshot/embedded/platform-embedded-file-writer-win.h",
      "src/snapshot/mksnapshot.cc",
      "src/snapshot/snapshot-empty.cc",
    ]

    if (v8_control_flow_integrity) {
      sources += [ "src/deoptimizer/deoptimizer-cfi-empty.cc" ]
    }

    configs = [ ":internal_config" ]

    deps = [
      ":v8_base_without_compiler",
      ":v8_compiler_for_mksnapshot",
      ":v8_init",
      ":v8_libbase",
      ":v8_libplatform",
      ":v8_maybe_icu",
      ":v8_shared_internal_headers",
      ":v8_tracing",
      "//build/win:default_exe_manifest",
    ]
  }
}

if (current_toolchain == v8_snapshot_toolchain) {
  v8_executable("torque") {
    visibility = [ ":*" ]  # Only targets in this file can depend on this.

    sources = [ "src/torque/torque.cc" ]

    deps = [
      ":torque_base",
      "//build/win:default_exe_manifest",
    ]

    # The use of exceptions for Torque in violation of the Chromium style-guide
    # is justified by the fact that it is only used from the non-essential
    # language server and can be removed anytime if it causes problems.
    configs = [
      ":internal_config",
      "//build/config/compiler:exceptions",
      "//build/config/compiler:rtti",
    ]

    remove_configs = [
      "//build/config/compiler:no_exceptions",
      "//build/config/compiler:no_rtti",
    ]

    if (is_win && is_asan) {
      remove_configs += [ "//build/config/sanitizers:default_sanitizer_flags" ]
    }
  }
}

v8_executable("torque-language-server") {
  visibility = [ ":*" ]  # Only targets in this file can depend on this.

  sources = [ "src/torque/ls/torque-language-server.cc" ]

  deps = [
    ":torque_base",
    ":torque_ls_base",
    "//build/win:default_exe_manifest",
  ]

  # The use of exceptions for Torque in violation of the Chromium style-guide
  # is justified by the fact that it is only used from the non-essential
  # language server and can be removed anytime if it causes problems.
  configs = [
    ":internal_config",
    "//build/config/compiler:exceptions",
    "//build/config/compiler:rtti",
  ]

  remove_configs = [
    "//build/config/compiler:no_exceptions",
    "//build/config/compiler:no_rtti",
  ]

  if (is_win && is_asan) {
    remove_configs += [ "//build/config/sanitizers:default_sanitizer_flags" ]
  }
}

if (v8_enable_i18n_support) {
  if (current_toolchain == v8_generator_toolchain) {
    v8_executable("gen-regexp-special-case") {
      visibility = [ ":*" ]  # Only targets in this file can depend on this.

      sources = [
        "src/regexp/gen-regexp-special-case.cc",
        "src/regexp/special-case.h",
      ]

      deps = [
        ":v8_libbase",
        ":v8_shared_internal_headers",
        "//build/win:default_exe_manifest",
        "//third_party/icu",
      ]

      configs = [ ":internal_config" ]
    }
  }

  action("run_gen-regexp-special-case") {
    visibility = [ ":*" ]  # Only targets in this file can depend on this.

    script = "tools/run.py"

    deps = [ ":gen-regexp-special-case($v8_generator_toolchain)" ]

    output_file = "$target_gen_dir/src/regexp/special-case.cc"

    outputs = [ output_file ]

    args = [
      "./" + rebase_path(
              get_label_info(
                      ":gen-regexp-special-case($v8_generator_toolchain)",
                      "root_out_dir") + "/gen-regexp-special-case",
              root_build_dir),
      rebase_path(output_file, root_build_dir),
    ]
  }
}

###############################################################################
# Public targets
#

want_v8_shell =
    (current_toolchain == host_toolchain && v8_toolset_for_shell == "host") ||
    (current_toolchain == v8_snapshot_toolchain &&
     v8_toolset_for_shell == "host") ||
    (current_toolchain != host_toolchain && v8_toolset_for_shell == "target")

group("gn_all") {
  testonly = true

  deps = [
    ":d8",
    ":v8_fuzzers",
    ":v8_hello_world",
    ":v8_sample_process",
    "test:gn_all",
    "tools:gn_all",
  ]

  if (v8_custom_deps != "") {
    # Custom dependency from directory under v8/custom_deps.
    deps += [ v8_custom_deps ]
  }

  if (want_v8_shell) {
    deps += [ ":v8_shell" ]
  }

  if (v8_check_header_includes) {
    deps += [ ":check_headers" ]
  }
}

group("v8_python_base") {
  data = [ ".vpython" ]
}

group("v8_clusterfuzz") {
  testonly = true

  deps = [
    ":d8",
    ":v8_simple_inspector_fuzzer",
    "tools/clusterfuzz/trials:v8_clusterfuzz_resources",
  ]

  if (v8_multi_arch_build) {
    deps += [
      ":d8(//build/toolchain/linux:clang_x64)",
      ":d8(//build/toolchain/linux:clang_x64_v8_arm64)",
      ":d8(//build/toolchain/linux:clang_x86)",
      ":d8(//build/toolchain/linux:clang_x86_v8_arm)",
      ":d8(tools/clusterfuzz/foozzie/toolchain:clang_x64_pointer_compression)",
    ]
  }
}

group("v8_archive") {
  testonly = true

  deps = [ ":d8" ]

  if (!is_win) {
    # On windows, cctest doesn't link with v8_static_library.
    deps += [ "test/cctest:cctest" ]
  }
}

# TODO(dglazkov): Remove the "!build_with_chromium" condition once this clause
# is removed from Chromium.
if (is_fuchsia && !build_with_chromium) {
  import("//build/config/fuchsia/rules.gni")

  cr_fuchsia_package("d8_fuchsia_pkg") {
    testonly = true
    binary = ":d8"
    manifest = "gni/v8.cmx"
    package_name_override = "d8"
  }

  fuchsia_package_runner("d8_fuchsia") {
    testonly = true
    package = ":d8_fuchsia_pkg"
    package_name_override = "d8"
  }
}

group("v8_fuzzers") {
  testonly = true
  data_deps = [
    ":v8_simple_inspector_fuzzer",
    ":v8_simple_json_fuzzer",
    ":v8_simple_parser_fuzzer",
    ":v8_simple_regexp_builtins_fuzzer",
    ":v8_simple_regexp_fuzzer",
  ]

  if (v8_enable_webassembly) {
    data_deps += [
      ":v8_simple_multi_return_fuzzer",
      ":v8_simple_wasm_async_fuzzer",
      ":v8_simple_wasm_code_fuzzer",
      ":v8_simple_wasm_compile_fuzzer",
      ":v8_simple_wasm_fuzzer",
    ]
  }
}

if (is_component_build) {
  v8_component("v8") {
    sources = [ "src/utils/v8dll-main.cc" ]

    public_deps = [
      ":v8_base",
      ":v8_snapshot",
    ]

    configs = [ ":internal_config" ]

    public_configs = [ ":external_config" ]
  }

  v8_component("v8_for_testing") {
    testonly = true

    sources = [ "src/utils/v8dll-main.cc" ]

    public_deps = [
      ":torque_base",
      ":torque_ls_base",
      ":v8_base",
      ":v8_headers",
      ":v8_initializers",
      ":v8_snapshot",
    ]

    configs = [ ":internal_config" ]

    public_configs = [ ":external_config" ]
  }

  v8_component("cppgc") {
    public_deps = [ ":cppgc_base" ]

    if (!cppgc_is_standalone) {
      deps = [ ":v8" ]
    }

    configs = []
    public_configs = [ ":external_config" ]
  }

  if (cppgc_is_standalone) {
    v8_component("cppgc_for_testing") {
      testonly = true

      public_deps = [ ":cppgc_base" ]

      configs = []
      public_configs = [ ":external_config" ]
    }
  }

  v8_component("v8_heap_base_for_testing") {
    testonly = true

    public_deps = [ ":v8_heap_base" ]

    configs = []
    public_configs = [ ":external_config" ]
  }
} else {
  group("v8") {
    public_deps = [
      ":v8_base",
      ":v8_snapshot",
    ]

    public_configs = [ ":external_config" ]
  }

  group("v8_for_testing") {
    testonly = true

    public_deps = [
      ":torque_base",
      ":torque_ls_base",
      ":v8_base",
      ":v8_initializers",
      ":v8_snapshot",
    ]

    public_configs = [ ":external_config" ]
  }

  group("cppgc") {
    public_deps = [ ":cppgc_base" ]

    if (!cppgc_is_standalone) {
      deps = [ ":v8" ]
    }

    public_configs = [ ":external_config" ]
  }

  if (cppgc_is_standalone) {
    group("cppgc_for_testing") {
      testonly = true

      public_deps = [ ":cppgc_base" ]

      public_configs = [ ":external_config" ]
    }
  }

  group("v8_heap_base_for_testing") {
    testonly = true

    public_deps = [ ":v8_heap_base" ]

    public_configs = [ ":external_config" ]
  }
}

v8_executable("d8") {
  sources = [
    "src/d8/async-hooks-wrapper.cc",
    "src/d8/async-hooks-wrapper.h",
    "src/d8/d8-console.cc",
    "src/d8/d8-console.h",
    "src/d8/d8-js.cc",
    "src/d8/d8-platforms.cc",
    "src/d8/d8-platforms.h",
    "src/d8/d8-test.cc",
    "src/d8/d8.cc",
    "src/d8/d8.h",
  ]

  if (v8_fuzzilli) {
    sources += [
      "src/d8/cov.cc",
      "src/d8/cov.h",
    ]
  }

  configs = [
    # Note: don't use :internal_config here because this target will get
    # the :external_config applied to it by virtue of depending on :v8, and
    # you can't have both applied to the same target.
    ":internal_config_base",
    ":v8_tracing_config",
  ]

  deps = [
    ":v8",
    ":v8_libbase",
    ":v8_libplatform",
    ":v8_tracing",
    "//build/win:default_exe_manifest",
  ]

  if (is_posix || is_fuchsia) {
    sources += [ "src/d8/d8-posix.cc" ]
  } else if (is_win) {
    sources += [ "src/d8/d8-windows.cc" ]
  }

  if (v8_correctness_fuzzer) {
    deps += [ "tools/clusterfuzz/foozzie:v8_correctness_fuzzer_resources" ]
  }

  defines = []

  if (v8_enable_vtunejit) {
    deps += [ "src/third_party/vtune:v8_vtune" ]
  }
}

v8_executable("v8_hello_world") {
  sources = [ "samples/hello-world.cc" ]

  configs = [
    # Note: don't use :internal_config here because this target will get
    # the :external_config applied to it by virtue of depending on :v8, and
    # you can't have both applied to the same target.
    ":internal_config_base",
  ]

  deps = [
    ":v8",
    ":v8_libbase",
    ":v8_libplatform",
    "//build/win:default_exe_manifest",
  ]
}

v8_executable("v8_sample_process") {
  sources = [ "samples/process.cc" ]

  configs = [
    # Note: don't use :internal_config here because this target will get
    # the :external_config applied to it by virtue of depending on :v8, and
    # you can't have both applied to the same target.
    ":internal_config_base",
  ]

  deps = [
    ":v8",
    ":v8_libbase",
    ":v8_libplatform",
    "//build/win:default_exe_manifest",
  ]
}

if (want_v8_shell) {
  v8_executable("v8_shell") {
    sources = [ "samples/shell.cc" ]

    configs = [
      # Note: don't use :internal_config here because this target will get
      # the :external_config applied to it by virtue of depending on :v8, and
      # you can't have both applied to the same target.
      ":internal_config_base",
    ]

    deps = [
      ":v8",
      ":v8_libbase",
      ":v8_libplatform",
      "//build/win:default_exe_manifest",
    ]
  }
}

v8_executable("cppgc_hello_world") {
  sources = [ "samples/cppgc/hello-world.cc" ]

  if (v8_current_cpu == "riscv64") {
    libs = [ "atomic" ]
  }

  configs = [
    # Note: don't use :internal_config here because this target will get
    # the :external_config applied to it by virtue of depending on :cppgc, and
    # you can't have both applied to the same target.
    ":internal_config_base",
    ":cppgc_base_config",
  ]

  deps = [ ":cppgc" ]
  if (!cppgc_is_standalone) {
    deps += [
      ":v8",
      "//build/win:default_exe_manifest",
    ]
  }
}

template("v8_fuzzer") {
  name = target_name
  forward_variables_from(invoker, "*")
  v8_executable("v8_simple_" + name) {
    deps = [
      ":" + name,
      "//build/win:default_exe_manifest",
    ]

    sources = [ "test/fuzzer/fuzzer.cc" ]

    configs = [ ":external_config" ]
  }
}

v8_source_set("json_fuzzer") {
  sources = [ "test/fuzzer/json.cc" ]

  deps = [ ":fuzzer_support" ]

  configs = [
    ":external_config",
    ":internal_config_base",
  ]
}

v8_fuzzer("json_fuzzer") {
}

v8_source_set("parser_fuzzer") {
  sources = [ "test/fuzzer/parser.cc" ]

  deps = [ ":fuzzer_support" ]

  configs = [
    ":external_config",
    ":internal_config_base",
  ]
}

v8_fuzzer("parser_fuzzer") {
}

v8_source_set("regexp_builtins_fuzzer") {
  sources = [
    "test/fuzzer/regexp-builtins.cc",
    "test/fuzzer/regexp_builtins/mjsunit.js.h",
  ]

  deps = [ ":fuzzer_support" ]

  configs = [
    ":external_config",
    ":internal_config_base",
  ]
}

v8_fuzzer("regexp_builtins_fuzzer") {
}

v8_source_set("regexp_fuzzer") {
  sources = [ "test/fuzzer/regexp.cc" ]

  deps = [ ":fuzzer_support" ]

  configs = [
    ":external_config",
    ":internal_config_base",
  ]
}

v8_fuzzer("regexp_fuzzer") {
}

if (v8_enable_webassembly) {
  v8_source_set("multi_return_fuzzer") {
    sources = [ "test/fuzzer/multi-return.cc" ]

    deps = [ ":fuzzer_support" ]

    configs = [
      ":external_config",
      ":internal_config_base",
    ]
  }

  v8_fuzzer("multi_return_fuzzer") {
  }

  v8_source_set("wasm_test_common") {
    sources = [
      "test/common/flag-utils.h",
      "test/common/wasm/flag-utils.h",
      "test/common/wasm/wasm-interpreter.cc",
      "test/common/wasm/wasm-interpreter.h",
      "test/common/wasm/wasm-module-runner.cc",
      "test/common/wasm/wasm-module-runner.h",
    ]

    deps = [
      ":generate_bytecode_builtins_list",
      ":run_torque",
      ":v8_internal_headers",
      ":v8_libbase",
      ":v8_shared_internal_headers",
      ":v8_tracing",
    ]

    public_deps = [ ":v8_maybe_icu" ]

    configs = [
      ":external_config",
      ":internal_config_base",
    ]
  }

  v8_source_set("wasm_fuzzer") {
    sources = [ "test/fuzzer/wasm.cc" ]

    deps = [
      ":fuzzer_support",
      ":lib_wasm_fuzzer_common",
      ":wasm_test_common",
    ]

    configs = [
      ":external_config",
      ":internal_config_base",
    ]
  }

  v8_fuzzer("wasm_fuzzer") {
  }

  v8_source_set("wasm_async_fuzzer") {
    sources = [ "test/fuzzer/wasm-async.cc" ]

    deps = [
      ":fuzzer_support",
      ":lib_wasm_fuzzer_common",
      ":wasm_test_common",
    ]

    configs = [
      ":external_config",
      ":internal_config_base",
    ]
  }

  v8_fuzzer("wasm_async_fuzzer") {
  }

  v8_source_set("wasm_code_fuzzer") {
    sources = [
      "test/common/wasm/test-signatures.h",
      "test/fuzzer/wasm-code.cc",
    ]

    deps = [
      ":fuzzer_support",
      ":lib_wasm_fuzzer_common",
      ":wasm_test_common",
    ]

    configs = [
      ":external_config",
      ":internal_config_base",
    ]
  }

  v8_fuzzer("wasm_code_fuzzer") {
  }

  v8_source_set("lib_wasm_fuzzer_common") {
    sources = [
      "test/fuzzer/wasm-fuzzer-common.cc",
      "test/fuzzer/wasm-fuzzer-common.h",
    ]

    deps = [
      ":fuzzer_support",
      ":generate_bytecode_builtins_list",
      ":run_torque",
      ":v8_internal_headers",
      ":v8_tracing",
      ":wasm_test_common",
    ]

    public_deps = [ ":v8_maybe_icu" ]

    configs = [
      ":external_config",
      ":internal_config_base",
    ]
  }

  v8_source_set("wasm_compile_fuzzer") {
    sources = [
      "test/common/wasm/test-signatures.h",
      "test/fuzzer/wasm-compile.cc",
    ]

    deps = [
      ":fuzzer_support",
      ":lib_wasm_fuzzer_common",
      ":wasm_test_common",
    ]

    configs = [
      ":external_config",
      ":internal_config_base",
    ]
  }

  v8_fuzzer("wasm_compile_fuzzer") {
  }
}

v8_source_set("inspector_fuzzer") {
  sources = [ "test/fuzzer/inspector-fuzzer.cc" ]

  deps = [
    ":fuzzer_support",
    "test/inspector:inspector_test",
  ]

  configs = [
    ":external_config",
    ":internal_config_base",
  ]
}

v8_fuzzer("inspector_fuzzer") {
}

# Target to build all generated .cc files.
group("v8_generated_cc_files") {
  testonly = true

  deps = [
    ":generate_bytecode_builtins_list",
    ":run_torque",
    "src/inspector:v8_generated_cc_files",
  ]
}

# Protobuf targets, used only when building outside of chromium.

if (!build_with_chromium && v8_use_perfetto) {
  # This config is applied to the autogenerated .pb.{cc,h} files in
  # proto_library.gni. This config is propagated up to the source sets
  # that depend on generated proto headers.
  config("protobuf_gen_config") {
    defines = [
      "GOOGLE_PROTOBUF_NO_RTTI",
      "GOOGLE_PROTOBUF_NO_STATIC_INITIALIZER",
    ]
    cflags = [
      "-Wno-unknown-warning-option",
      "-Wno-deprecated",
      "-Wno-undef",
      "-Wno-zero-as-null-pointer-constant",
      "-Wno-thread-safety-attributes",
    ]
    include_dirs = [ "third_party/protobuf/src" ]
  }

  # Configuration used to build libprotobuf_* and the protoc compiler.
  config("protobuf_config") {
    # Apply the lighter supressions and macro definitions from above.
    configs = [ ":protobuf_gen_config" ]

    if (!is_win) {
      defines = [ "HAVE_PTHREAD=1" ]
    }
    if (is_clang) {
      cflags = [
        "-Wno-unused-private-field",
        "-Wno-unused-function",
        "-Wno-inconsistent-missing-override",
        "-Wno-unknown-warning-option",
        "-Wno-enum-compare-switch",
        "-Wno-user-defined-warnings",
        "-Wno-tautological-constant-compare",
      ]
    }
    if (is_win && is_clang) {
      cflags += [ "-Wno-microsoft-unqualified-friend" ]
    }
  }

  source_set("protobuf_lite") {
    sources = [
      "third_party/protobuf/src/google/protobuf/any_lite.cc",
      "third_party/protobuf/src/google/protobuf/arena.cc",
      "third_party/protobuf/src/google/protobuf/arena.h",
      "third_party/protobuf/src/google/protobuf/arena_impl.h",
      "third_party/protobuf/src/google/protobuf/arenastring.h",
      "third_party/protobuf/src/google/protobuf/extension_set.cc",
      "third_party/protobuf/src/google/protobuf/extension_set.h",
      "third_party/protobuf/src/google/protobuf/generated_enum_util.cc",
      "third_party/protobuf/src/google/protobuf/generated_enum_util.h",
      "third_party/protobuf/src/google/protobuf/generated_message_table_driven_lite.cc",
      "third_party/protobuf/src/google/protobuf/generated_message_table_driven_lite.h",
      "third_party/protobuf/src/google/protobuf/generated_message_util.cc",
      "third_party/protobuf/src/google/protobuf/generated_message_util.h",
      "third_party/protobuf/src/google/protobuf/has_bits.h",
      "third_party/protobuf/src/google/protobuf/implicit_weak_message.cc",
      "third_party/protobuf/src/google/protobuf/implicit_weak_message.h",
      "third_party/protobuf/src/google/protobuf/inlined_string_field.h",
      "third_party/protobuf/src/google/protobuf/io/coded_stream.cc",
      "third_party/protobuf/src/google/protobuf/io/coded_stream.h",
      "third_party/protobuf/src/google/protobuf/io/coded_stream_inl.h",
      "third_party/protobuf/src/google/protobuf/io/io_win32.cc",
      "third_party/protobuf/src/google/protobuf/io/io_win32.h",
      "third_party/protobuf/src/google/protobuf/io/strtod.cc",
      "third_party/protobuf/src/google/protobuf/io/strtod.h",
      "third_party/protobuf/src/google/protobuf/io/zero_copy_stream.cc",
      "third_party/protobuf/src/google/protobuf/io/zero_copy_stream.h",
      "third_party/protobuf/src/google/protobuf/io/zero_copy_stream_impl.cc",
      "third_party/protobuf/src/google/protobuf/io/zero_copy_stream_impl.h",
      "third_party/protobuf/src/google/protobuf/io/zero_copy_stream_impl_lite.cc",
      "third_party/protobuf/src/google/protobuf/io/zero_copy_stream_impl_lite.h",
      "third_party/protobuf/src/google/protobuf/map.h",
      "third_party/protobuf/src/google/protobuf/map_entry_lite.h",
      "third_party/protobuf/src/google/protobuf/map_field_lite.h",
      "third_party/protobuf/src/google/protobuf/map_type_handler.h",
      "third_party/protobuf/src/google/protobuf/message_lite.cc",
      "third_party/protobuf/src/google/protobuf/message_lite.h",
      "third_party/protobuf/src/google/protobuf/repeated_field.cc",
      "third_party/protobuf/src/google/protobuf/repeated_field.h",
      "third_party/protobuf/src/google/protobuf/stubs/bytestream.cc",
      "third_party/protobuf/src/google/protobuf/stubs/bytestream.h",
      "third_party/protobuf/src/google/protobuf/stubs/callback.h",
      "third_party/protobuf/src/google/protobuf/stubs/casts.h",
      "third_party/protobuf/src/google/protobuf/stubs/common.cc",
      "third_party/protobuf/src/google/protobuf/stubs/common.h",
      "third_party/protobuf/src/google/protobuf/stubs/fastmem.h",
      "third_party/protobuf/src/google/protobuf/stubs/hash.h",
      "third_party/protobuf/src/google/protobuf/stubs/int128.cc",
      "third_party/protobuf/src/google/protobuf/stubs/int128.h",
      "third_party/protobuf/src/google/protobuf/stubs/logging.h",
      "third_party/protobuf/src/google/protobuf/stubs/macros.h",
      "third_party/protobuf/src/google/protobuf/stubs/map_util.h",
      "third_party/protobuf/src/google/protobuf/stubs/mutex.h",
      "third_party/protobuf/src/google/protobuf/stubs/once.h",
      "third_party/protobuf/src/google/protobuf/stubs/platform_macros.h",
      "third_party/protobuf/src/google/protobuf/stubs/port.h",
      "third_party/protobuf/src/google/protobuf/stubs/status.cc",
      "third_party/protobuf/src/google/protobuf/stubs/status.h",
      "third_party/protobuf/src/google/protobuf/stubs/status_macros.h",
      "third_party/protobuf/src/google/protobuf/stubs/statusor.cc",
      "third_party/protobuf/src/google/protobuf/stubs/statusor.h",
      "third_party/protobuf/src/google/protobuf/stubs/stl_util.h",
      "third_party/protobuf/src/google/protobuf/stubs/stringpiece.cc",
      "third_party/protobuf/src/google/protobuf/stubs/stringpiece.h",
      "third_party/protobuf/src/google/protobuf/stubs/stringprintf.cc",
      "third_party/protobuf/src/google/protobuf/stubs/stringprintf.h",
      "third_party/protobuf/src/google/protobuf/stubs/structurally_valid.cc",
      "third_party/protobuf/src/google/protobuf/stubs/strutil.cc",
      "third_party/protobuf/src/google/protobuf/stubs/strutil.h",
      "third_party/protobuf/src/google/protobuf/stubs/template_util.h",
      "third_party/protobuf/src/google/protobuf/stubs/time.cc",
      "third_party/protobuf/src/google/protobuf/stubs/time.h",
      "third_party/protobuf/src/google/protobuf/wire_format_lite.cc",
      "third_party/protobuf/src/google/protobuf/wire_format_lite.h",
    ]
    configs -= [ "//build/config/compiler:chromium_code" ]
    configs += [
      "//build/config/compiler:no_chromium_code",
      ":protobuf_config",
    ]
    if (is_win) {
      configs -= [ "//build/config/win:lean_and_mean" ]
    }
    public_configs = [ ":protobuf_gen_config" ]
  }

  # This target should be used only by the protoc compiler and by test targets.
  source_set("protobuf_full") {
    deps = [ ":protobuf_lite" ]
    sources = [
      "third_party/protobuf/src/google/protobuf/any.cc",
      "third_party/protobuf/src/google/protobuf/any.h",
      "third_party/protobuf/src/google/protobuf/any.pb.cc",
      "third_party/protobuf/src/google/protobuf/any.pb.h",
      "third_party/protobuf/src/google/protobuf/api.pb.cc",
      "third_party/protobuf/src/google/protobuf/api.pb.h",
      "third_party/protobuf/src/google/protobuf/compiler/importer.cc",
      "third_party/protobuf/src/google/protobuf/compiler/importer.h",
      "third_party/protobuf/src/google/protobuf/compiler/parser.cc",
      "third_party/protobuf/src/google/protobuf/compiler/parser.h",
      "third_party/protobuf/src/google/protobuf/descriptor.cc",
      "third_party/protobuf/src/google/protobuf/descriptor.h",
      "third_party/protobuf/src/google/protobuf/descriptor.pb.cc",
      "third_party/protobuf/src/google/protobuf/descriptor.pb.h",
      "third_party/protobuf/src/google/protobuf/descriptor_database.cc",
      "third_party/protobuf/src/google/protobuf/descriptor_database.h",
      "third_party/protobuf/src/google/protobuf/duration.pb.cc",
      "third_party/protobuf/src/google/protobuf/duration.pb.h",
      "third_party/protobuf/src/google/protobuf/dynamic_message.cc",
      "third_party/protobuf/src/google/protobuf/dynamic_message.h",
      "third_party/protobuf/src/google/protobuf/empty.pb.cc",
      "third_party/protobuf/src/google/protobuf/empty.pb.h",
      "third_party/protobuf/src/google/protobuf/extension_set_heavy.cc",
      "third_party/protobuf/src/google/protobuf/field_mask.pb.cc",
      "third_party/protobuf/src/google/protobuf/field_mask.pb.h",
      "third_party/protobuf/src/google/protobuf/generated_enum_reflection.h",
      "third_party/protobuf/src/google/protobuf/generated_message_reflection.cc",
      "third_party/protobuf/src/google/protobuf/generated_message_reflection.h",
      "third_party/protobuf/src/google/protobuf/io/gzip_stream.cc",
      "third_party/protobuf/src/google/protobuf/io/gzip_stream.h",
      "third_party/protobuf/src/google/protobuf/io/printer.cc",
      "third_party/protobuf/src/google/protobuf/io/printer.h",
      "third_party/protobuf/src/google/protobuf/io/tokenizer.cc",
      "third_party/protobuf/src/google/protobuf/io/tokenizer.h",
      "third_party/protobuf/src/google/protobuf/map_entry.h",
      "third_party/protobuf/src/google/protobuf/map_field.cc",
      "third_party/protobuf/src/google/protobuf/map_field.h",
      "third_party/protobuf/src/google/protobuf/map_field_inl.h",
      "third_party/protobuf/src/google/protobuf/message.cc",
      "third_party/protobuf/src/google/protobuf/message.h",
      "third_party/protobuf/src/google/protobuf/metadata.h",
      "third_party/protobuf/src/google/protobuf/reflection.h",
      "third_party/protobuf/src/google/protobuf/reflection_internal.h",
      "third_party/protobuf/src/google/protobuf/reflection_ops.cc",
      "third_party/protobuf/src/google/protobuf/reflection_ops.h",
      "third_party/protobuf/src/google/protobuf/service.cc",
      "third_party/protobuf/src/google/protobuf/service.h",
      "third_party/protobuf/src/google/protobuf/source_context.pb.cc",
      "third_party/protobuf/src/google/protobuf/source_context.pb.h",
      "third_party/protobuf/src/google/protobuf/struct.pb.cc",
      "third_party/protobuf/src/google/protobuf/struct.pb.h",
      "third_party/protobuf/src/google/protobuf/stubs/mathlimits.cc",
      "third_party/protobuf/src/google/protobuf/stubs/mathlimits.h",
      "third_party/protobuf/src/google/protobuf/stubs/mathutil.h",
      "third_party/protobuf/src/google/protobuf/stubs/substitute.cc",
      "third_party/protobuf/src/google/protobuf/stubs/substitute.h",
      "third_party/protobuf/src/google/protobuf/text_format.cc",
      "third_party/protobuf/src/google/protobuf/text_format.h",
      "third_party/protobuf/src/google/protobuf/timestamp.pb.cc",
      "third_party/protobuf/src/google/protobuf/timestamp.pb.h",
      "third_party/protobuf/src/google/protobuf/type.pb.cc",
      "third_party/protobuf/src/google/protobuf/type.pb.h",
      "third_party/protobuf/src/google/protobuf/unknown_field_set.cc",
      "third_party/protobuf/src/google/protobuf/unknown_field_set.h",
      "third_party/protobuf/src/google/protobuf/util/field_comparator.cc",
      "third_party/protobuf/src/google/protobuf/util/field_comparator.h",
      "third_party/protobuf/src/google/protobuf/util/field_mask_util.cc",
      "third_party/protobuf/src/google/protobuf/util/field_mask_util.h",
      "third_party/protobuf/src/google/protobuf/util/internal/constants.h",
      "third_party/protobuf/src/google/protobuf/util/internal/datapiece.cc",
      "third_party/protobuf/src/google/protobuf/util/internal/datapiece.h",
      "third_party/protobuf/src/google/protobuf/util/internal/default_value_objectwriter.cc",
      "third_party/protobuf/src/google/protobuf/util/internal/default_value_objectwriter.h",
      "third_party/protobuf/src/google/protobuf/util/internal/error_listener.cc",
      "third_party/protobuf/src/google/protobuf/util/internal/error_listener.h",
      "third_party/protobuf/src/google/protobuf/util/internal/field_mask_utility.cc",
      "third_party/protobuf/src/google/protobuf/util/internal/field_mask_utility.h",
      "third_party/protobuf/src/google/protobuf/util/internal/json_escaping.cc",
      "third_party/protobuf/src/google/protobuf/util/internal/json_escaping.h",
      "third_party/protobuf/src/google/protobuf/util/internal/json_objectwriter.cc",
      "third_party/protobuf/src/google/protobuf/util/internal/json_objectwriter.h",
      "third_party/protobuf/src/google/protobuf/util/internal/json_stream_parser.cc",
      "third_party/protobuf/src/google/protobuf/util/internal/json_stream_parser.h",
      "third_party/protobuf/src/google/protobuf/util/internal/location_tracker.h",
      "third_party/protobuf/src/google/protobuf/util/internal/object_location_tracker.h",
      "third_party/protobuf/src/google/protobuf/util/internal/object_source.h",
      "third_party/protobuf/src/google/protobuf/util/internal/object_writer.cc",
      "third_party/protobuf/src/google/protobuf/util/internal/object_writer.h",
      "third_party/protobuf/src/google/protobuf/util/internal/proto_writer.cc",
      "third_party/protobuf/src/google/protobuf/util/internal/proto_writer.h",
      "third_party/protobuf/src/google/protobuf/util/internal/protostream_objectsource.cc",
      "third_party/protobuf/src/google/protobuf/util/internal/protostream_objectsource.h",
      "third_party/protobuf/src/google/protobuf/util/internal/protostream_objectwriter.cc",
      "third_party/protobuf/src/google/protobuf/util/internal/protostream_objectwriter.h",
      "third_party/protobuf/src/google/protobuf/util/internal/structured_objectwriter.h",
      "third_party/protobuf/src/google/protobuf/util/internal/type_info.cc",
      "third_party/protobuf/src/google/protobuf/util/internal/type_info.h",
      "third_party/protobuf/src/google/protobuf/util/internal/type_info_test_helper.cc",
      "third_party/protobuf/src/google/protobuf/util/internal/type_info_test_helper.h",
      "third_party/protobuf/src/google/protobuf/util/internal/utility.cc",
      "third_party/protobuf/src/google/protobuf/util/internal/utility.h",
      "third_party/protobuf/src/google/protobuf/util/json_util.cc",
      "third_party/protobuf/src/google/protobuf/util/json_util.h",
      "third_party/protobuf/src/google/protobuf/util/message_differencer.cc",
      "third_party/protobuf/src/google/protobuf/util/message_differencer.h",
      "third_party/protobuf/src/google/protobuf/util/time_util.cc",
      "third_party/protobuf/src/google/protobuf/util/time_util.h",
      "third_party/protobuf/src/google/protobuf/util/type_resolver.h",
      "third_party/protobuf/src/google/protobuf/util/type_resolver_util.cc",
      "third_party/protobuf/src/google/protobuf/util/type_resolver_util.h",
      "third_party/protobuf/src/google/protobuf/wire_format.cc",
      "third_party/protobuf/src/google/protobuf/wire_format.h",
      "third_party/protobuf/src/google/protobuf/wrappers.pb.cc",
      "third_party/protobuf/src/google/protobuf/wrappers.pb.h",
    ]
    configs -= [ "//build/config/compiler:chromium_code" ]
    configs += [
      "//build/config/compiler:no_chromium_code",
      ":protobuf_config",
    ]
    if (is_win) {
      configs -= [ "//build/config/win:lean_and_mean" ]
    }
    public_configs = [ ":protobuf_gen_config" ]
  }

  if (current_toolchain == host_toolchain) {
    source_set("protoc_lib") {
      deps = [ ":protobuf_full" ]
      sources = [
        "third_party/protobuf/src/google/protobuf/compiler/code_generator.cc",
        "third_party/protobuf/src/google/protobuf/compiler/code_generator.h",
        "third_party/protobuf/src/google/protobuf/compiler/command_line_interface.cc",
        "third_party/protobuf/src/google/protobuf/compiler/command_line_interface.h",
        "third_party/protobuf/src/google/protobuf/compiler/cpp/cpp_enum.cc",
        "third_party/protobuf/src/google/protobuf/compiler/cpp/cpp_enum.h",
        "third_party/protobuf/src/google/protobuf/compiler/cpp/cpp_enum_field.cc",
        "third_party/protobuf/src/google/protobuf/compiler/cpp/cpp_enum_field.h",
        "third_party/protobuf/src/google/protobuf/compiler/cpp/cpp_extension.cc",
        "third_party/protobuf/src/google/protobuf/compiler/cpp/cpp_extension.h",
        "third_party/protobuf/src/google/protobuf/compiler/cpp/cpp_field.cc",
        "third_party/protobuf/src/google/protobuf/compiler/cpp/cpp_field.h",
        "third_party/protobuf/src/google/protobuf/compiler/cpp/cpp_file.cc",
        "third_party/protobuf/src/google/protobuf/compiler/cpp/cpp_file.h",
        "third_party/protobuf/src/google/protobuf/compiler/cpp/cpp_generator.cc",
        "third_party/protobuf/src/google/protobuf/compiler/cpp/cpp_generator.h",
        "third_party/protobuf/src/google/protobuf/compiler/cpp/cpp_helpers.cc",
        "third_party/protobuf/src/google/protobuf/compiler/cpp/cpp_helpers.h",
        "third_party/protobuf/src/google/protobuf/compiler/cpp/cpp_map_field.cc",
        "third_party/protobuf/src/google/protobuf/compiler/cpp/cpp_map_field.h",
        "third_party/protobuf/src/google/protobuf/compiler/cpp/cpp_message.cc",
        "third_party/protobuf/src/google/protobuf/compiler/cpp/cpp_message.h",
        "third_party/protobuf/src/google/protobuf/compiler/cpp/cpp_message_field.cc",
        "third_party/protobuf/src/google/protobuf/compiler/cpp/cpp_message_field.h",
        "third_party/protobuf/src/google/protobuf/compiler/cpp/cpp_message_layout_helper.h",
        "third_party/protobuf/src/google/protobuf/compiler/cpp/cpp_options.h",
        "third_party/protobuf/src/google/protobuf/compiler/cpp/cpp_padding_optimizer.cc",
        "third_party/protobuf/src/google/protobuf/compiler/cpp/cpp_padding_optimizer.h",
        "third_party/protobuf/src/google/protobuf/compiler/cpp/cpp_primitive_field.cc",
        "third_party/protobuf/src/google/protobuf/compiler/cpp/cpp_primitive_field.h",
        "third_party/protobuf/src/google/protobuf/compiler/cpp/cpp_service.cc",
        "third_party/protobuf/src/google/protobuf/compiler/cpp/cpp_service.h",
        "third_party/protobuf/src/google/protobuf/compiler/cpp/cpp_string_field.cc",
        "third_party/protobuf/src/google/protobuf/compiler/cpp/cpp_string_field.h",
        "third_party/protobuf/src/google/protobuf/compiler/plugin.cc",
        "third_party/protobuf/src/google/protobuf/compiler/plugin.h",
        "third_party/protobuf/src/google/protobuf/compiler/plugin.pb.cc",
        "third_party/protobuf/src/google/protobuf/compiler/plugin.pb.h",
        "third_party/protobuf/src/google/protobuf/compiler/subprocess.cc",
        "third_party/protobuf/src/google/protobuf/compiler/subprocess.h",
        "third_party/protobuf/src/google/protobuf/compiler/zip_writer.cc",
        "third_party/protobuf/src/google/protobuf/compiler/zip_writer.h",
      ]
      configs -= [ "//build/config/compiler:chromium_code" ]
      configs += [
        "//build/config/compiler:no_chromium_code",
        ":protobuf_config",
      ]
      if (is_win) {
        configs -= [ "//build/config/win:lean_and_mean" ]
      }
      public_configs = [ ":protobuf_gen_config" ]
    }

    executable("protoc") {
      deps = [
        ":protoc_lib",
        "//build/win:default_exe_manifest",
      ]
      sources = [ "src/protobuf/protobuf-compiler-main.cc" ]
      configs -= [ "//build/config/compiler:chromium_code" ]
      configs += [ "//build/config/compiler:no_chromium_code" ]
    }
  }  # host_toolchain

  v8_component("v8_libperfetto") {
    configs = [ ":v8_tracing_config" ]
    public_configs = [ "//third_party/perfetto/gn:public_config" ]
    deps = [
      "//third_party/perfetto/src/trace_processor:storage_minimal",
      "//third_party/perfetto/src/tracing/core",

      # TODO(skyostil): Support non-POSIX platforms.
      "//third_party/perfetto/protos/perfetto/config:cpp",
      "//third_party/perfetto/protos/perfetto/trace/track_event:zero",
      "//third_party/perfetto/src/tracing:in_process_backend",
      "//third_party/perfetto/src/tracing:platform_impl",
    ]

    public_deps = [
      "//third_party/perfetto/include/perfetto/trace_processor",
      "//third_party/perfetto/src/trace_processor:export_json",
      "//third_party/perfetto/src/tracing:client_api",
    ]
  }
}  # if (!build_with_chromium && v8_use_perfetto)<|MERGE_RESOLUTION|>--- conflicted
+++ resolved
@@ -82,8 +82,6 @@
   # Sets -dENABLE_HUGEPAGE
   v8_enable_hugepage = false
 
-<<<<<<< HEAD
-=======
   # Sets -dV8_ENABLE_PRIVATE_MAPPING_FORK_OPTIMIZATION.
   #
   # This flag speeds up the performance of fork/execve on Linux systems for
@@ -95,7 +93,6 @@
   # See v8:7381 for more details.
   v8_enable_private_mapping_fork_optimization = false
 
->>>>>>> 8a2d13a7
   # Sets -dENABLE_HANDLE_ZAPPING.
   v8_enable_handle_zapping = !is_on_release_branch || is_debug
 
@@ -306,7 +303,6 @@
 
   # Enable allocations during prefinalizer invocations.
   cppgc_allow_allocations_in_prefinalizers = false
-<<<<<<< HEAD
 
   # Enable V8 zone compression experimental feature.
   # Sets -DV8_COMPRESS_ZONES.
@@ -316,17 +312,6 @@
   # Sets -DV8_SANDBOX.
   v8_enable_sandbox = ""
 
-=======
-
-  # Enable V8 zone compression experimental feature.
-  # Sets -DV8_COMPRESS_ZONES.
-  v8_enable_zone_compression = ""
-
-  # Enable the experimental V8 sandbox.
-  # Sets -DV8_SANDBOX.
-  v8_enable_sandbox = ""
-
->>>>>>> 8a2d13a7
   # Enable external pointer sandboxing. Requires v8_enable_sandbox.
   # Sets -DV8_SANDBOXED_EXTERNAL_POINRTERS.
   v8_enable_sandboxed_external_pointers = false
@@ -565,38 +550,22 @@
 assert(!v8_enable_sandboxed_external_pointers || v8_enable_sandbox,
        "Sandboxed external pointers require the sandbox")
 
-<<<<<<< HEAD
 assert(
     !v8_enable_pointer_compression_shared_cage || v8_enable_pointer_compression,
     "Can't share a pointer compression cage if pointers aren't compressed")
 
 assert(
-=======
-assert(
-    !v8_enable_pointer_compression_shared_cage || v8_enable_pointer_compression,
-    "Can't share a pointer compression cage if pointers aren't compressed")
-
-assert(
->>>>>>> 8a2d13a7
     !v8_enable_pointer_compression_shared_cage || v8_current_cpu == "x64" ||
         v8_current_cpu == "arm64" || v8_current_cpu == "riscv64",
     "Sharing a pointer compression cage is only supported on x64,arm64 and riscv64")
 
 assert(!v8_enable_unconditional_write_barriers || !v8_disable_write_barriers,
        "Write barriers can't be both enabled and disabled")
-<<<<<<< HEAD
 
 assert(!cppgc_enable_caged_heap || v8_current_cpu == "x64" ||
            v8_current_cpu == "arm64" || v8_current_cpu == "loong64",
        "CppGC caged heap requires 64bit platforms")
 
-=======
-
-assert(!cppgc_enable_caged_heap || v8_current_cpu == "x64" ||
-           v8_current_cpu == "arm64" || v8_current_cpu == "loong64",
-       "CppGC caged heap requires 64bit platforms")
-
->>>>>>> 8a2d13a7
 assert(!cppgc_enable_young_generation || cppgc_enable_caged_heap,
        "Young generation in CppGC requires caged heap")
 
@@ -903,12 +872,9 @@
   }
   if (v8_enable_hugepage) {
     defines += [ "ENABLE_HUGEPAGE" ]
-<<<<<<< HEAD
-=======
   }
   if (v8_enable_private_mapping_fork_optimization) {
     defines += [ "V8_ENABLE_PRIVATE_MAPPING_FORK_OPTIMIZATION" ]
->>>>>>> 8a2d13a7
   }
   if (v8_enable_object_print) {
     defines += [ "OBJECT_PRINT" ]
@@ -3514,7 +3480,6 @@
     "src/zone/zone-type-traits.h",
     "src/zone/zone-utils.h",
     "src/zone/zone.h",
-<<<<<<< HEAD
   ]
 
   if (v8_use_perfetto) {
@@ -4578,1123 +4543,6 @@
       "src/maglev/maglev-ir.cc",
       "src/maglev/maglev-regalloc.cc",
       "src/maglev/maglev.cc",
-=======
-  ]
-
-  if (v8_use_perfetto) {
-    sources -= [ "//base/trace_event/common/trace_event_common.h" ]
-  }
-
-  if (v8_enable_maglev) {
-    sources += [
-      "src/maglev/maglev-basic-block.h",
-      "src/maglev/maglev-code-gen-state.h",
-      "src/maglev/maglev-code-generator.h",
-      "src/maglev/maglev-compilation-info.h",
-      "src/maglev/maglev-compilation-unit.h",
-      "src/maglev/maglev-compiler.h",
-      "src/maglev/maglev-concurrent-dispatcher.h",
-      "src/maglev/maglev-graph-builder.h",
-      "src/maglev/maglev-graph-labeller.h",
-      "src/maglev/maglev-graph-printer.h",
-      "src/maglev/maglev-graph-processor.h",
-      "src/maglev/maglev-graph-verifier.h",
-      "src/maglev/maglev-graph.h",
-      "src/maglev/maglev-interpreter-frame-state.h",
-      "src/maglev/maglev-ir.h",
-      "src/maglev/maglev-regalloc-data.h",
-      "src/maglev/maglev-regalloc.h",
-      "src/maglev/maglev-register-frame-array.h",
-      "src/maglev/maglev-vreg-allocator.h",
-      "src/maglev/maglev.h",
->>>>>>> 8a2d13a7
-    ]
-  }
-
-  if (v8_enable_webassembly) {
-<<<<<<< HEAD
-    sources += [  ### gcmole(all) ###
-      "src/asmjs/asm-js.cc",
-      "src/asmjs/asm-parser.cc",
-      "src/asmjs/asm-scanner.cc",
-      "src/asmjs/asm-types.cc",
-      "src/debug/debug-wasm-objects.cc",
-      "src/runtime/runtime-test-wasm.cc",
-      "src/runtime/runtime-wasm.cc",
-      "src/trap-handler/handler-inside.cc",
-      "src/trap-handler/handler-outside.cc",
-      "src/trap-handler/handler-shared.cc",
-      "src/wasm/baseline/liftoff-assembler.cc",
-      "src/wasm/baseline/liftoff-compiler.cc",
-      "src/wasm/canonical-types.cc",
-      "src/wasm/code-space-access.cc",
-      "src/wasm/function-body-decoder.cc",
-      "src/wasm/function-compiler.cc",
-      "src/wasm/graph-builder-interface.cc",
-      "src/wasm/init-expr-interface.cc",
-      "src/wasm/jump-table-assembler.cc",
-      "src/wasm/local-decl-encoder.cc",
-      "src/wasm/memory-protection-key.cc",
-      "src/wasm/memory-tracing.cc",
-      "src/wasm/module-compiler.cc",
-      "src/wasm/module-decoder.cc",
-      "src/wasm/module-instantiate.cc",
-      "src/wasm/signature-map.cc",
-      "src/wasm/simd-shuffle.cc",
-      "src/wasm/streaming-decoder.cc",
-      "src/wasm/sync-streaming-decoder.cc",
-      "src/wasm/value-type.cc",
-      "src/wasm/wasm-code-manager.cc",
-      "src/wasm/wasm-debug.cc",
-      "src/wasm/wasm-debug.h",
-      "src/wasm/wasm-engine.cc",
-      "src/wasm/wasm-external-refs.cc",
-      "src/wasm/wasm-features.cc",
-      "src/wasm/wasm-import-wrapper-cache.cc",
-      "src/wasm/wasm-init-expr.cc",
-      "src/wasm/wasm-js.cc",
-      "src/wasm/wasm-module-builder.cc",
-      "src/wasm/wasm-module-sourcemap.cc",
-      "src/wasm/wasm-module.cc",
-      "src/wasm/wasm-objects.cc",
-      "src/wasm/wasm-opcodes.cc",
-      "src/wasm/wasm-result.cc",
-      "src/wasm/wasm-serialization.cc",
-      "src/wasm/wasm-subtyping.cc",
-    ]
-=======
-    sources += [
-      "src/asmjs/asm-js.h",
-      "src/asmjs/asm-names.h",
-      "src/asmjs/asm-parser.h",
-      "src/asmjs/asm-scanner.h",
-      "src/asmjs/asm-types.h",
-      "src/compiler/int64-lowering.h",
-      "src/compiler/wasm-compiler.h",
-      "src/compiler/wasm-escape-analysis.h",
-      "src/compiler/wasm-inlining.h",
-      "src/compiler/wasm-loop-peeling.h",
-      "src/debug/debug-wasm-objects-inl.h",
-      "src/debug/debug-wasm-objects.h",
-      "src/trap-handler/trap-handler-internal.h",
-      "src/trap-handler/trap-handler.h",
-      "src/wasm/baseline/liftoff-assembler-defs.h",
-      "src/wasm/baseline/liftoff-assembler.h",
-      "src/wasm/baseline/liftoff-compiler.h",
-      "src/wasm/baseline/liftoff-register.h",
-      "src/wasm/canonical-types.h",
-      "src/wasm/code-space-access.h",
-      "src/wasm/compilation-environment.h",
-      "src/wasm/decoder.h",
-      "src/wasm/function-body-decoder-impl.h",
-      "src/wasm/function-body-decoder.h",
-      "src/wasm/function-compiler.h",
-      "src/wasm/graph-builder-interface.h",
-      "src/wasm/init-expr-interface.h",
-      "src/wasm/jump-table-assembler.h",
-      "src/wasm/leb-helper.h",
-      "src/wasm/local-decl-encoder.h",
-      "src/wasm/memory-protection-key.h",
-      "src/wasm/memory-tracing.h",
-      "src/wasm/module-compiler.h",
-      "src/wasm/module-decoder.h",
-      "src/wasm/module-instantiate.h",
-      "src/wasm/object-access.h",
-      "src/wasm/signature-map.h",
-      "src/wasm/simd-shuffle.h",
-      "src/wasm/stacks.h",
-      "src/wasm/streaming-decoder.h",
-      "src/wasm/struct-types.h",
-      "src/wasm/value-type.h",
-      "src/wasm/wasm-arguments.h",
-      "src/wasm/wasm-code-manager.h",
-      "src/wasm/wasm-engine.h",
-      "src/wasm/wasm-external-refs.h",
-      "src/wasm/wasm-feature-flags.h",
-      "src/wasm/wasm-features.h",
-      "src/wasm/wasm-import-wrapper-cache.h",
-      "src/wasm/wasm-init-expr.h",
-      "src/wasm/wasm-js.h",
-      "src/wasm/wasm-linkage.h",
-      "src/wasm/wasm-module-builder.h",
-      "src/wasm/wasm-module-sourcemap.h",
-      "src/wasm/wasm-module.h",
-      "src/wasm/wasm-objects-inl.h",
-      "src/wasm/wasm-objects.h",
-      "src/wasm/wasm-opcodes-inl.h",
-      "src/wasm/wasm-opcodes.h",
-      "src/wasm/wasm-result.h",
-      "src/wasm/wasm-serialization.h",
-      "src/wasm/wasm-subtyping.h",
-      "src/wasm/wasm-tier.h",
-      "src/wasm/wasm-value.h",
-    ]
-  }
-
-  if (!v8_enable_third_party_heap) {
-    sources += filter_include(v8_third_party_heap_files, [ "*.h" ])
-  } else {
-    sources += [ "src/heap/third-party/heap-api.h" ]
-  }
-
-  if (v8_enable_i18n_support) {
-    sources += [
-      "src/objects/intl-objects.h",
-      "src/objects/js-break-iterator-inl.h",
-      "src/objects/js-break-iterator.h",
-      "src/objects/js-collator-inl.h",
-      "src/objects/js-collator.h",
-      "src/objects/js-date-time-format-inl.h",
-      "src/objects/js-date-time-format.h",
-      "src/objects/js-display-names-inl.h",
-      "src/objects/js-display-names.h",
-      "src/objects/js-list-format-inl.h",
-      "src/objects/js-list-format.h",
-      "src/objects/js-locale-inl.h",
-      "src/objects/js-locale.h",
-      "src/objects/js-number-format-inl.h",
-      "src/objects/js-number-format.h",
-      "src/objects/js-plural-rules-inl.h",
-      "src/objects/js-plural-rules.h",
-      "src/objects/js-relative-time-format-inl.h",
-      "src/objects/js-relative-time-format.h",
-      "src/objects/js-segment-iterator-inl.h",
-      "src/objects/js-segment-iterator.h",
-      "src/objects/js-segmenter-inl.h",
-      "src/objects/js-segmenter.h",
-      "src/objects/js-segments-inl.h",
-      "src/objects/js-segments.h",
-    ]
-  }
-
-  if (!v8_control_flow_integrity) {
-    sources += [ "src/execution/pointer-authentication-dummy.h" ]
->>>>>>> 8a2d13a7
-  }
-
-  if (v8_enable_conservative_stack_scanning) {
-    sources += [
-      "src/heap/conservative-stack-visitor.h",
-      "src/heap/object-start-bitmap.h",
-    ]
-  }
-
-  if (v8_enable_wasm_gdb_remote_debugging) {
-    sources += [
-      "src/debug/wasm/gdb-server/gdb-remote-util.h",
-      "src/debug/wasm/gdb-server/gdb-server-thread.h",
-      "src/debug/wasm/gdb-server/gdb-server.h",
-      "src/debug/wasm/gdb-server/packet.h",
-      "src/debug/wasm/gdb-server/session.h",
-      "src/debug/wasm/gdb-server/target.h",
-      "src/debug/wasm/gdb-server/transport.h",
-      "src/debug/wasm/gdb-server/wasm-module-debug.h",
-    ]
-  }
-
-  if (v8_enable_heap_snapshot_verify) {
-    sources += [ "src/heap/reference-summarizer.h" ]
-  }
-
-  if (v8_current_cpu == "x86") {
-    sources += [  ### gcmole(arch:ia32) ###
-      "src/baseline/ia32/baseline-assembler-ia32-inl.h",
-      "src/baseline/ia32/baseline-compiler-ia32-inl.h",
-      "src/codegen/ia32/assembler-ia32-inl.h",
-      "src/codegen/ia32/assembler-ia32.h",
-      "src/codegen/ia32/constants-ia32.h",
-      "src/codegen/ia32/interface-descriptors-ia32-inl.h",
-      "src/codegen/ia32/macro-assembler-ia32.h",
-      "src/codegen/ia32/register-ia32.h",
-      "src/codegen/ia32/reglist-ia32.h",
-      "src/codegen/ia32/sse-instr.h",
-      "src/codegen/shared-ia32-x64/macro-assembler-shared-ia32-x64.h",
-      "src/compiler/backend/ia32/instruction-codes-ia32.h",
-      "src/execution/ia32/frame-constants-ia32.h",
-      "src/regexp/ia32/regexp-macro-assembler-ia32.h",
-      "src/wasm/baseline/ia32/liftoff-assembler-ia32.h",
-    ]
-  } else if (v8_current_cpu == "x64") {
-    sources += [  ### gcmole(arch:x64) ###
-      "src/baseline/x64/baseline-assembler-x64-inl.h",
-      "src/baseline/x64/baseline-compiler-x64-inl.h",
-      "src/codegen/shared-ia32-x64/macro-assembler-shared-ia32-x64.h",
-      "src/codegen/x64/assembler-x64-inl.h",
-      "src/codegen/x64/assembler-x64.h",
-      "src/codegen/x64/constants-x64.h",
-      "src/codegen/x64/fma-instr.h",
-      "src/codegen/x64/interface-descriptors-x64-inl.h",
-      "src/codegen/x64/macro-assembler-x64.h",
-      "src/codegen/x64/register-x64.h",
-      "src/codegen/x64/reglist-x64.h",
-      "src/codegen/x64/sse-instr.h",
-      "src/compiler/backend/x64/instruction-codes-x64.h",
-      "src/compiler/backend/x64/unwinding-info-writer-x64.h",
-      "src/execution/x64/frame-constants-x64.h",
-      "src/regexp/x64/regexp-macro-assembler-x64.h",
-      "src/third_party/valgrind/valgrind.h",
-      "src/wasm/baseline/x64/liftoff-assembler-x64.h",
-    ]
-
-    if (is_win) {
-      sources += [ "src/diagnostics/unwinding-info-win64.h" ]
-    }
-
-    if (v8_enable_webassembly) {
-      # iOS Xcode simulator builds run on an x64 target. iOS and macOS are both
-      # based on Darwin and thus POSIX-compliant to a similar degree.
-      if (is_linux || is_chromeos || is_mac || is_ios ||
-          target_os == "freebsd") {
-        sources += [ "src/trap-handler/handler-inside-posix.h" ]
-      } else if (is_win) {
-        sources += [ "src/trap-handler/handler-inside-win.h" ]
-      }
-    }
-  } else if (v8_current_cpu == "arm") {
-    sources += [  ### gcmole(arch:arm) ###
-      "src/baseline/arm/baseline-assembler-arm-inl.h",
-      "src/baseline/arm/baseline-compiler-arm-inl.h",
-      "src/codegen/arm/assembler-arm-inl.h",
-      "src/codegen/arm/assembler-arm.h",
-      "src/codegen/arm/constants-arm.h",
-      "src/codegen/arm/interface-descriptors-arm-inl.h",
-      "src/codegen/arm/macro-assembler-arm.h",
-      "src/codegen/arm/register-arm.h",
-      "src/codegen/arm/reglist-arm.h",
-      "src/compiler/backend/arm/instruction-codes-arm.h",
-      "src/compiler/backend/arm/unwinding-info-writer-arm.h",
-      "src/execution/arm/frame-constants-arm.h",
-      "src/execution/arm/simulator-arm.h",
-      "src/regexp/arm/regexp-macro-assembler-arm.h",
-      "src/wasm/baseline/arm/liftoff-assembler-arm.h",
-    ]
-  } else if (v8_current_cpu == "arm64") {
-    sources += [  ### gcmole(arch:arm64) ###
-      "src/baseline/arm64/baseline-assembler-arm64-inl.h",
-      "src/baseline/arm64/baseline-compiler-arm64-inl.h",
-      "src/codegen/arm64/assembler-arm64-inl.h",
-      "src/codegen/arm64/assembler-arm64.h",
-      "src/codegen/arm64/constants-arm64.h",
-      "src/codegen/arm64/decoder-arm64-inl.h",
-      "src/codegen/arm64/decoder-arm64.h",
-      "src/codegen/arm64/instructions-arm64.h",
-      "src/codegen/arm64/interface-descriptors-arm64-inl.h",
-      "src/codegen/arm64/macro-assembler-arm64-inl.h",
-      "src/codegen/arm64/macro-assembler-arm64.h",
-      "src/codegen/arm64/register-arm64.h",
-      "src/codegen/arm64/reglist-arm64.h",
-      "src/codegen/arm64/utils-arm64.h",
-      "src/compiler/backend/arm64/instruction-codes-arm64.h",
-      "src/compiler/backend/arm64/unwinding-info-writer-arm64.h",
-      "src/diagnostics/arm64/disasm-arm64.h",
-      "src/execution/arm64/frame-constants-arm64.h",
-      "src/execution/arm64/simulator-arm64.h",
-      "src/regexp/arm64/regexp-macro-assembler-arm64.h",
-      "src/wasm/baseline/arm64/liftoff-assembler-arm64.h",
-    ]
-    if (v8_control_flow_integrity) {
-      sources += [ "src/execution/arm64/pointer-authentication-arm64.h" ]
-    }
-    if (v8_enable_webassembly) {
-      # Trap handling is enabled on arm64 Mac and in simulators on x64 on Linux
-      # and Mac.
-      if ((current_cpu == "arm64" && is_mac) ||
-          (current_cpu == "x64" && (is_linux || is_chromeos || is_mac))) {
-        sources += [ "src/trap-handler/handler-inside-posix.h" ]
-      }
-      if (current_cpu == "x64" &&
-          (is_linux || is_chromeos || is_mac || is_win)) {
-        sources += [ "src/trap-handler/trap-handler-simulator.h" ]
-      }
-    }
-    if (is_win) {
-      sources += [ "src/diagnostics/unwinding-info-win64.h" ]
-    }
-  } else if (v8_current_cpu == "mips" || v8_current_cpu == "mipsel") {
-    sources += [  ### gcmole(arch:mipsel) ###
-      "src/baseline/mips/baseline-assembler-mips-inl.h",
-      "src/baseline/mips/baseline-compiler-mips-inl.h",
-      "src/codegen/mips/assembler-mips-inl.h",
-      "src/codegen/mips/assembler-mips.h",
-      "src/codegen/mips/constants-mips.h",
-      "src/codegen/mips/macro-assembler-mips.h",
-      "src/codegen/mips/register-mips.h",
-      "src/codegen/mips/reglist-mips.h",
-      "src/compiler/backend/mips/instruction-codes-mips.h",
-      "src/execution/mips/frame-constants-mips.h",
-      "src/execution/mips/simulator-mips.h",
-      "src/regexp/mips/regexp-macro-assembler-mips.h",
-      "src/wasm/baseline/mips/liftoff-assembler-mips.h",
-    ]
-  } else if (v8_current_cpu == "mips64" || v8_current_cpu == "mips64el") {
-    sources += [  ### gcmole(arch:mips64el) ###
-      "src/baseline/mips64/baseline-assembler-mips64-inl.h",
-      "src/baseline/mips64/baseline-compiler-mips64-inl.h",
-      "src/codegen/mips64/assembler-mips64-inl.h",
-      "src/codegen/mips64/assembler-mips64.h",
-      "src/codegen/mips64/constants-mips64.h",
-      "src/codegen/mips64/macro-assembler-mips64.h",
-      "src/codegen/mips64/register-mips64.h",
-      "src/codegen/mips64/reglist-mips64.h",
-      "src/compiler/backend/mips64/instruction-codes-mips64.h",
-      "src/execution/mips64/frame-constants-mips64.h",
-      "src/execution/mips64/simulator-mips64.h",
-      "src/regexp/mips64/regexp-macro-assembler-mips64.h",
-      "src/wasm/baseline/mips64/liftoff-assembler-mips64.h",
-    ]
-  } else if (v8_current_cpu == "loong64") {
-    sources += [  ### gcmole(arch:loong64) ###
-      "src/baseline/loong64/baseline-assembler-loong64-inl.h",
-      "src/baseline/loong64/baseline-compiler-loong64-inl.h",
-      "src/codegen/loong64/assembler-loong64-inl.h",
-      "src/codegen/loong64/assembler-loong64.h",
-      "src/codegen/loong64/constants-loong64.h",
-      "src/codegen/loong64/macro-assembler-loong64.h",
-      "src/codegen/loong64/register-loong64.h",
-      "src/codegen/loong64/reglist-loong64.h",
-      "src/compiler/backend/loong64/instruction-codes-loong64.h",
-      "src/execution/loong64/frame-constants-loong64.h",
-      "src/execution/loong64/simulator-loong64.h",
-      "src/regexp/loong64/regexp-macro-assembler-loong64.h",
-      "src/wasm/baseline/loong64/liftoff-assembler-loong64.h",
-    ]
-  } else if (v8_current_cpu == "ppc") {
-    sources += [  ### gcmole(arch:ppc) ###
-      "src/codegen/ppc/assembler-ppc-inl.h",
-      "src/codegen/ppc/assembler-ppc.h",
-      "src/codegen/ppc/constants-ppc.h",
-      "src/codegen/ppc/interface-descriptors-ppc-inl.h",
-      "src/codegen/ppc/macro-assembler-ppc.h",
-      "src/codegen/ppc/register-ppc.h",
-      "src/codegen/ppc/reglist-ppc.h",
-      "src/compiler/backend/ppc/instruction-codes-ppc.h",
-      "src/compiler/backend/ppc/unwinding-info-writer-ppc.h",
-      "src/execution/ppc/frame-constants-ppc.h",
-      "src/execution/ppc/simulator-ppc.h",
-      "src/regexp/ppc/regexp-macro-assembler-ppc.h",
-      "src/wasm/baseline/ppc/liftoff-assembler-ppc.h",
-    ]
-  } else if (v8_current_cpu == "ppc64") {
-    sources += [  ### gcmole(arch:ppc64) ###
-      "src/baseline/ppc/baseline-assembler-ppc-inl.h",
-      "src/baseline/ppc/baseline-compiler-ppc-inl.h",
-      "src/codegen/ppc/assembler-ppc-inl.h",
-      "src/codegen/ppc/assembler-ppc.h",
-      "src/codegen/ppc/constants-ppc.h",
-      "src/codegen/ppc/interface-descriptors-ppc-inl.h",
-      "src/codegen/ppc/macro-assembler-ppc.h",
-      "src/codegen/ppc/register-ppc.h",
-      "src/codegen/ppc/reglist-ppc.h",
-      "src/compiler/backend/ppc/instruction-codes-ppc.h",
-      "src/compiler/backend/ppc/unwinding-info-writer-ppc.h",
-      "src/execution/ppc/frame-constants-ppc.h",
-      "src/execution/ppc/simulator-ppc.h",
-      "src/regexp/ppc/regexp-macro-assembler-ppc.h",
-      "src/wasm/baseline/ppc/liftoff-assembler-ppc.h",
-    ]
-  } else if (v8_current_cpu == "s390" || v8_current_cpu == "s390x") {
-    sources += [  ### gcmole(arch:s390) ###
-      "src/baseline/s390/baseline-assembler-s390-inl.h",
-      "src/baseline/s390/baseline-compiler-s390-inl.h",
-      "src/codegen/s390/assembler-s390-inl.h",
-      "src/codegen/s390/assembler-s390.h",
-      "src/codegen/s390/constants-s390.h",
-      "src/codegen/s390/interface-descriptors-s390-inl.h",
-      "src/codegen/s390/macro-assembler-s390.h",
-      "src/codegen/s390/register-s390.h",
-      "src/codegen/s390/reglist-s390.h",
-      "src/compiler/backend/s390/instruction-codes-s390.h",
-      "src/compiler/backend/s390/unwinding-info-writer-s390.h",
-      "src/execution/s390/frame-constants-s390.h",
-      "src/execution/s390/simulator-s390.h",
-      "src/regexp/s390/regexp-macro-assembler-s390.h",
-      "src/wasm/baseline/s390/liftoff-assembler-s390.h",
-    ]
-  } else if (v8_current_cpu == "riscv64") {
-    sources += [  ### gcmole(arch:riscv64) ###
-      "src/baseline/riscv64/baseline-assembler-riscv64-inl.h",
-      "src/baseline/riscv64/baseline-compiler-riscv64-inl.h",
-      "src/codegen/riscv64/assembler-riscv64-inl.h",
-      "src/codegen/riscv64/assembler-riscv64.h",
-      "src/codegen/riscv64/constants-riscv64.h",
-      "src/codegen/riscv64/macro-assembler-riscv64.h",
-      "src/codegen/riscv64/register-riscv64.h",
-      "src/codegen/riscv64/reglist-riscv64.h",
-      "src/compiler/backend/riscv64/instruction-codes-riscv64.h",
-      "src/execution/riscv64/frame-constants-riscv64.h",
-      "src/execution/riscv64/simulator-riscv64.h",
-      "src/regexp/riscv64/regexp-macro-assembler-riscv64.h",
-      "src/wasm/baseline/riscv64/liftoff-assembler-riscv64.h",
-    ]
-  }
-
-  public_deps = [
-    ":torque_runtime_support",
-    ":v8_flags",
-    ":v8_headers",
-    ":v8_maybe_icu",
-    ":v8_shared_internal_headers",
-  ]
-
-  deps = [
-    ":cppgc_headers",
-    ":generate_bytecode_builtins_list",
-    ":run_torque",
-    ":v8_heap_base_headers",
-    ":v8_libbase",
-  ]
-}
-
-v8_compiler_sources = [
-  ### gcmole(all) ###
-  "src/compiler/access-builder.cc",
-  "src/compiler/access-info.cc",
-  "src/compiler/add-type-assertions-reducer.cc",
-  "src/compiler/all-nodes.cc",
-  "src/compiler/backend/code-generator.cc",
-  "src/compiler/backend/frame-elider.cc",
-  "src/compiler/backend/gap-resolver.cc",
-  "src/compiler/backend/instruction-scheduler.cc",
-  "src/compiler/backend/instruction-selector.cc",
-  "src/compiler/backend/instruction.cc",
-  "src/compiler/backend/jump-threading.cc",
-  "src/compiler/backend/mid-tier-register-allocator.cc",
-  "src/compiler/backend/move-optimizer.cc",
-  "src/compiler/backend/register-allocator-verifier.cc",
-  "src/compiler/backend/register-allocator.cc",
-  "src/compiler/backend/spill-placer.cc",
-  "src/compiler/basic-block-instrumentor.cc",
-  "src/compiler/branch-condition-duplicator.cc",
-  "src/compiler/branch-elimination.cc",
-  "src/compiler/bytecode-analysis.cc",
-  "src/compiler/bytecode-graph-builder.cc",
-  "src/compiler/bytecode-liveness-map.cc",
-  "src/compiler/c-linkage.cc",
-  "src/compiler/checkpoint-elimination.cc",
-  "src/compiler/code-assembler.cc",
-  "src/compiler/common-node-cache.cc",
-  "src/compiler/common-operator-reducer.cc",
-  "src/compiler/common-operator.cc",
-  "src/compiler/compilation-dependencies.cc",
-  "src/compiler/compiler-source-position-table.cc",
-  "src/compiler/constant-folding-reducer.cc",
-  "src/compiler/control-equivalence.cc",
-  "src/compiler/control-flow-optimizer.cc",
-  "src/compiler/csa-load-elimination.cc",
-  "src/compiler/dead-code-elimination.cc",
-  "src/compiler/decompression-optimizer.cc",
-  "src/compiler/effect-control-linearizer.cc",
-  "src/compiler/escape-analysis-reducer.cc",
-  "src/compiler/escape-analysis.cc",
-  "src/compiler/fast-api-calls.cc",
-  "src/compiler/feedback-source.cc",
-  "src/compiler/frame-states.cc",
-  "src/compiler/frame.cc",
-  "src/compiler/graph-assembler.cc",
-  "src/compiler/graph-reducer.cc",
-  "src/compiler/graph-trimmer.cc",
-  "src/compiler/graph-visualizer.cc",
-  "src/compiler/graph.cc",
-  "src/compiler/heap-refs.cc",
-  "src/compiler/js-call-reducer.cc",
-  "src/compiler/js-context-specialization.cc",
-  "src/compiler/js-create-lowering.cc",
-  "src/compiler/js-generic-lowering.cc",
-  "src/compiler/js-graph.cc",
-  "src/compiler/js-heap-broker.cc",
-  "src/compiler/js-inlining-heuristic.cc",
-  "src/compiler/js-inlining.cc",
-  "src/compiler/js-intrinsic-lowering.cc",
-  "src/compiler/js-native-context-specialization.cc",
-  "src/compiler/js-operator.cc",
-  "src/compiler/js-type-hint-lowering.cc",
-  "src/compiler/js-typed-lowering.cc",
-  "src/compiler/linkage.cc",
-  "src/compiler/load-elimination.cc",
-  "src/compiler/loop-analysis.cc",
-  "src/compiler/loop-peeling.cc",
-  "src/compiler/loop-unrolling.cc",
-  "src/compiler/loop-variable-optimizer.cc",
-  "src/compiler/machine-graph-verifier.cc",
-  "src/compiler/machine-graph.cc",
-  "src/compiler/machine-operator-reducer.cc",
-  "src/compiler/machine-operator.cc",
-  "src/compiler/map-inference.cc",
-  "src/compiler/memory-lowering.cc",
-  "src/compiler/memory-optimizer.cc",
-  "src/compiler/node-marker.cc",
-  "src/compiler/node-matchers.cc",
-  "src/compiler/node-observer.cc",
-  "src/compiler/node-origin-table.cc",
-  "src/compiler/node-properties.cc",
-  "src/compiler/node.cc",
-  "src/compiler/opcodes.cc",
-  "src/compiler/operation-typer.cc",
-  "src/compiler/operator-properties.cc",
-  "src/compiler/operator.cc",
-  "src/compiler/osr.cc",
-  "src/compiler/pipeline-statistics.cc",
-  "src/compiler/pipeline.cc",
-  "src/compiler/property-access-builder.cc",
-  "src/compiler/raw-machine-assembler.cc",
-  "src/compiler/redundancy-elimination.cc",
-  "src/compiler/refs-map.cc",
-  "src/compiler/representation-change.cc",
-  "src/compiler/schedule.cc",
-  "src/compiler/scheduler.cc",
-  "src/compiler/select-lowering.cc",
-  "src/compiler/simplified-lowering-verifier.cc",
-  "src/compiler/simplified-lowering.cc",
-  "src/compiler/simplified-operator-reducer.cc",
-  "src/compiler/simplified-operator.cc",
-  "src/compiler/state-values-utils.cc",
-  "src/compiler/store-store-elimination.cc",
-  "src/compiler/type-cache.cc",
-  "src/compiler/type-narrowing-reducer.cc",
-  "src/compiler/typed-optimization.cc",
-  "src/compiler/typer.cc",
-  "src/compiler/types.cc",
-  "src/compiler/value-numbering-reducer.cc",
-  "src/compiler/verifier.cc",
-  "src/compiler/zone-stats.cc",
-]
-
-if (v8_enable_webassembly) {
-  v8_compiler_sources += [
-    "src/compiler/int64-lowering.cc",
-    "src/compiler/wasm-compiler.cc",
-    "src/compiler/wasm-escape-analysis.cc",
-    "src/compiler/wasm-inlining.cc",
-    "src/compiler/wasm-loop-peeling.cc",
-  ]
-}
-
-# The src/compiler files with optimizations.
-v8_source_set("v8_compiler_opt") {
-  visibility = [ ":*" ]  # Only targets in this file can depend on this.
-
-  sources = v8_compiler_sources
-
-  public_deps = [
-    ":generate_bytecode_builtins_list",
-    ":run_torque",
-    ":v8_maybe_icu",
-    ":v8_tracing",
-  ]
-
-  deps = [
-    ":v8_base_without_compiler",
-    ":v8_internal_headers",
-    ":v8_libbase",
-    ":v8_shared_internal_headers",
-  ]
-
-  if (is_debug && !v8_optimized_debug && v8_enable_fast_mksnapshot) {
-    # The :no_optimize config is added to v8_add_configs in v8.gni.
-    remove_configs = [ "//build/config/compiler:no_optimize" ]
-    configs = [ ":always_optimize" ]
-  } else {
-    # Without this else branch, gn fails to generate build files for non-debug
-    # builds (because we try to remove a config that is not present).
-    # So we include it, even if this config is not used outside of debug builds.
-    configs = [ ":internal_config" ]
-  }
-}
-
-# The src/compiler files with default optimization behavior.
-v8_source_set("v8_compiler") {
-  visibility = [ ":*" ]  # Only targets in this file can depend on this.
-
-  sources = v8_compiler_sources
-
-  public_deps = [
-    ":generate_bytecode_builtins_list",
-    ":run_torque",
-    ":v8_internal_headers",
-    ":v8_maybe_icu",
-    ":v8_tracing",
-  ]
-
-  deps = [
-    ":v8_base_without_compiler",
-    ":v8_libbase",
-    ":v8_shared_internal_headers",
-  ]
-
-  configs = [ ":internal_config" ]
-}
-
-group("v8_compiler_for_mksnapshot") {
-  if (is_debug && !v8_optimized_debug && v8_enable_fast_mksnapshot) {
-    deps = [ ":v8_compiler_opt" ]
-  } else {
-    deps = [ ":v8_compiler" ]
-  }
-}
-
-# Any target using trace events must directly or indirectly depend on
-# v8_tracing.
-group("v8_tracing") {
-  if (v8_use_perfetto) {
-    if (build_with_chromium) {
-      public_deps = [ "//third_party/perfetto:libperfetto" ]
-    } else {
-      public_deps = [ ":v8_libperfetto" ]
-    }
-  }
-}
-
-v8_source_set("v8_base_without_compiler") {
-  visibility = [ ":*" ]  # Only targets in this file can depend on this.
-
-  # Split static libraries on windows into two.
-  split_count = 2
-
-  sources = [
-    ### gcmole(all) ###
-    "src/api/api-arguments.cc",
-    "src/api/api-natives.cc",
-    "src/api/api.cc",
-    "src/ast/ast-function-literal-id-reindexer.cc",
-    "src/ast/ast-value-factory.cc",
-    "src/ast/ast.cc",
-    "src/ast/modules.cc",
-    "src/ast/prettyprinter.cc",
-    "src/ast/scopes.cc",
-    "src/ast/source-range-ast-visitor.cc",
-    "src/ast/variables.cc",
-    "src/baseline/baseline-batch-compiler.cc",
-    "src/baseline/baseline-compiler.cc",
-    "src/baseline/baseline.cc",
-    "src/baseline/bytecode-offset-iterator.cc",
-    "src/builtins/accessors.cc",
-    "src/builtins/builtins-api.cc",
-    "src/builtins/builtins-array.cc",
-    "src/builtins/builtins-arraybuffer.cc",
-    "src/builtins/builtins-async-module.cc",
-    "src/builtins/builtins-bigint.cc",
-    "src/builtins/builtins-callsite.cc",
-    "src/builtins/builtins-collections.cc",
-    "src/builtins/builtins-console.cc",
-    "src/builtins/builtins-dataview.cc",
-    "src/builtins/builtins-date.cc",
-    "src/builtins/builtins-error.cc",
-    "src/builtins/builtins-function.cc",
-    "src/builtins/builtins-global.cc",
-    "src/builtins/builtins-internal.cc",
-    "src/builtins/builtins-intl.cc",
-    "src/builtins/builtins-json.cc",
-    "src/builtins/builtins-number.cc",
-    "src/builtins/builtins-object.cc",
-    "src/builtins/builtins-reflect.cc",
-    "src/builtins/builtins-regexp.cc",
-    "src/builtins/builtins-shadow-realms.cc",
-    "src/builtins/builtins-sharedarraybuffer.cc",
-    "src/builtins/builtins-string.cc",
-    "src/builtins/builtins-struct.cc",
-    "src/builtins/builtins-symbol.cc",
-    "src/builtins/builtins-temporal.cc",
-    "src/builtins/builtins-trace.cc",
-    "src/builtins/builtins-typed-array.cc",
-    "src/builtins/builtins-weak-refs.cc",
-    "src/builtins/builtins.cc",
-    "src/builtins/constants-table-builder.cc",
-    "src/codegen/aligned-slot-allocator.cc",
-    "src/codegen/assembler.cc",
-    "src/codegen/bailout-reason.cc",
-    "src/codegen/code-comments.cc",
-    "src/codegen/code-desc.cc",
-    "src/codegen/code-factory.cc",
-    "src/codegen/code-reference.cc",
-    "src/codegen/compilation-cache.cc",
-    "src/codegen/compiler.cc",
-    "src/codegen/constant-pool.cc",
-    "src/codegen/external-reference-encoder.cc",
-    "src/codegen/external-reference-table.cc",
-    "src/codegen/external-reference.cc",
-    "src/codegen/flush-instruction-cache.cc",
-    "src/codegen/handler-table.cc",
-    "src/codegen/interface-descriptors.cc",
-    "src/codegen/machine-type.cc",
-    "src/codegen/optimized-compilation-info.cc",
-    "src/codegen/pending-optimization-table.cc",
-    "src/codegen/register-configuration.cc",
-    "src/codegen/reloc-info.cc",
-    "src/codegen/safepoint-table.cc",
-    "src/codegen/source-position-table.cc",
-    "src/codegen/source-position.cc",
-    "src/codegen/string-constants.cc",
-    "src/codegen/tick-counter.cc",
-    "src/codegen/tnode.cc",
-    "src/codegen/turbo-assembler.cc",
-    "src/codegen/unoptimized-compilation-info.cc",
-    "src/common/assert-scope.cc",
-    "src/compiler-dispatcher/lazy-compile-dispatcher.cc",
-    "src/compiler-dispatcher/optimizing-compile-dispatcher.cc",
-    "src/date/date.cc",
-    "src/date/dateparser.cc",
-    "src/debug/debug-coverage.cc",
-    "src/debug/debug-evaluate.cc",
-    "src/debug/debug-frames.cc",
-    "src/debug/debug-interface.cc",
-    "src/debug/debug-property-iterator.cc",
-    "src/debug/debug-scope-iterator.cc",
-    "src/debug/debug-scopes.cc",
-    "src/debug/debug-stack-trace-iterator.cc",
-    "src/debug/debug-type-profile.cc",
-    "src/debug/debug.cc",
-    "src/debug/liveedit.cc",
-    "src/deoptimizer/deoptimize-reason.cc",
-    "src/deoptimizer/deoptimized-frame-info.cc",
-    "src/deoptimizer/deoptimizer.cc",
-    "src/deoptimizer/materialized-object-store.cc",
-    "src/deoptimizer/translated-state.cc",
-    "src/deoptimizer/translation-array.cc",
-    "src/diagnostics/basic-block-profiler.cc",
-    "src/diagnostics/compilation-statistics.cc",
-    "src/diagnostics/disassembler.cc",
-    "src/diagnostics/eh-frame.cc",
-    "src/diagnostics/gdb-jit.cc",
-    "src/diagnostics/objects-debug.cc",
-    "src/diagnostics/objects-printer.cc",
-    "src/diagnostics/perf-jit.cc",
-    "src/diagnostics/unwinder.cc",
-    "src/execution/arguments.cc",
-    "src/execution/clobber-registers.cc",
-    "src/execution/embedder-state.cc",
-    "src/execution/encoded-c-signature.cc",
-    "src/execution/execution.cc",
-    "src/execution/frames.cc",
-    "src/execution/futex-emulation.cc",
-    "src/execution/interrupts-scope.cc",
-    "src/execution/isolate.cc",
-    "src/execution/local-isolate.cc",
-    "src/execution/messages.cc",
-    "src/execution/microtask-queue.cc",
-    "src/execution/protectors.cc",
-    "src/execution/simulator-base.cc",
-    "src/execution/stack-guard.cc",
-    "src/execution/thread-id.cc",
-    "src/execution/thread-local-top.cc",
-    "src/execution/tiering-manager.cc",
-    "src/execution/v8threads.cc",
-    "src/extensions/cputracemark-extension.cc",
-    "src/extensions/externalize-string-extension.cc",
-    "src/extensions/gc-extension.cc",
-    "src/extensions/ignition-statistics-extension.cc",
-    "src/extensions/statistics-extension.cc",
-    "src/extensions/trigger-failure-extension.cc",
-    "src/flags/flags.cc",
-    "src/handles/global-handles.cc",
-    "src/handles/handles.cc",
-    "src/handles/local-handles.cc",
-    "src/handles/persistent-handles.cc",
-    "src/heap/allocation-observer.cc",
-    "src/heap/array-buffer-sweeper.cc",
-    "src/heap/base-space.cc",
-    "src/heap/basic-memory-chunk.cc",
-    "src/heap/code-object-registry.cc",
-    "src/heap/code-range.cc",
-    "src/heap/code-stats.cc",
-    "src/heap/collection-barrier.cc",
-    "src/heap/combined-heap.cc",
-    "src/heap/concurrent-allocator.cc",
-    "src/heap/concurrent-marking.cc",
-    "src/heap/cppgc-js/cpp-heap.cc",
-    "src/heap/cppgc-js/cpp-snapshot.cc",
-    "src/heap/cppgc-js/unified-heap-marking-state.cc",
-    "src/heap/cppgc-js/unified-heap-marking-verifier.cc",
-    "src/heap/cppgc-js/unified-heap-marking-visitor.cc",
-    "src/heap/embedder-tracing.cc",
-    "src/heap/factory-base.cc",
-    "src/heap/factory.cc",
-    "src/heap/finalization-registry-cleanup-task.cc",
-    "src/heap/free-list.cc",
-    "src/heap/gc-idle-time-handler.cc",
-    "src/heap/gc-tracer.cc",
-    "src/heap/heap-allocator.cc",
-    "src/heap/heap-controller.cc",
-    "src/heap/heap-layout-tracer.cc",
-    "src/heap/heap-write-barrier.cc",
-    "src/heap/heap.cc",
-    "src/heap/incremental-marking-job.cc",
-    "src/heap/incremental-marking.cc",
-    "src/heap/index-generator.cc",
-    "src/heap/invalidated-slots.cc",
-    "src/heap/large-spaces.cc",
-    "src/heap/local-factory.cc",
-    "src/heap/local-heap.cc",
-    "src/heap/mark-compact.cc",
-    "src/heap/marking-barrier.cc",
-    "src/heap/marking-worklist.cc",
-    "src/heap/marking.cc",
-    "src/heap/memory-allocator.cc",
-    "src/heap/memory-chunk-layout.cc",
-    "src/heap/memory-chunk.cc",
-    "src/heap/memory-measurement.cc",
-    "src/heap/memory-reducer.cc",
-    "src/heap/new-spaces.cc",
-    "src/heap/object-stats.cc",
-    "src/heap/objects-visiting.cc",
-    "src/heap/paged-spaces.cc",
-    "src/heap/read-only-heap.cc",
-    "src/heap/read-only-spaces.cc",
-    "src/heap/safepoint.cc",
-    "src/heap/scavenge-job.cc",
-    "src/heap/scavenger.cc",
-    "src/heap/slot-set.cc",
-    "src/heap/spaces.cc",
-    "src/heap/stress-marking-observer.cc",
-    "src/heap/stress-scavenge-observer.cc",
-    "src/heap/sweeper.cc",
-    "src/heap/weak-object-worklists.cc",
-    "src/ic/call-optimization.cc",
-    "src/ic/handler-configuration.cc",
-    "src/ic/ic-stats.cc",
-    "src/ic/ic.cc",
-    "src/ic/stub-cache.cc",
-    "src/init/bootstrapper.cc",
-    "src/init/icu_util.cc",
-    "src/init/isolate-allocator.cc",
-    "src/init/startup-data-util.cc",
-    "src/init/v8.cc",
-    "src/interpreter/bytecode-array-builder.cc",
-    "src/interpreter/bytecode-array-iterator.cc",
-    "src/interpreter/bytecode-array-random-iterator.cc",
-    "src/interpreter/bytecode-array-writer.cc",
-    "src/interpreter/bytecode-decoder.cc",
-    "src/interpreter/bytecode-flags.cc",
-    "src/interpreter/bytecode-generator.cc",
-    "src/interpreter/bytecode-label.cc",
-    "src/interpreter/bytecode-node.cc",
-    "src/interpreter/bytecode-operands.cc",
-    "src/interpreter/bytecode-register-optimizer.cc",
-    "src/interpreter/bytecode-register.cc",
-    "src/interpreter/bytecode-source-info.cc",
-    "src/interpreter/bytecodes.cc",
-    "src/interpreter/constant-array-builder.cc",
-    "src/interpreter/control-flow-builders.cc",
-    "src/interpreter/handler-table-builder.cc",
-    "src/interpreter/interpreter-intrinsics.cc",
-    "src/interpreter/interpreter.cc",
-    "src/json/json-parser.cc",
-    "src/json/json-stringifier.cc",
-    "src/libsampler/sampler.cc",
-    "src/logging/counters.cc",
-    "src/logging/local-logger.cc",
-    "src/logging/log-utils.cc",
-    "src/logging/log.cc",
-    "src/logging/metrics.cc",
-    "src/logging/runtime-call-stats.cc",
-    "src/logging/tracing-flags.cc",
-    "src/numbers/conversions.cc",
-    "src/numbers/math-random.cc",
-    "src/objects/backing-store.cc",
-    "src/objects/bigint.cc",
-    "src/objects/call-site-info.cc",
-    "src/objects/code-kind.cc",
-    "src/objects/code.cc",
-    "src/objects/compilation-cache-table.cc",
-    "src/objects/contexts.cc",
-    "src/objects/debug-objects.cc",
-    "src/objects/elements-kind.cc",
-    "src/objects/elements.cc",
-    "src/objects/embedder-data-array.cc",
-    "src/objects/feedback-vector.cc",
-    "src/objects/field-type.cc",
-    "src/objects/intl-objects.cc",
-    "src/objects/js-array-buffer.cc",
-    "src/objects/js-break-iterator.cc",
-    "src/objects/js-collator.cc",
-    "src/objects/js-date-time-format.cc",
-    "src/objects/js-display-names.cc",
-    "src/objects/js-function.cc",
-    "src/objects/js-list-format.cc",
-    "src/objects/js-locale.cc",
-    "src/objects/js-number-format.cc",
-    "src/objects/js-objects.cc",
-    "src/objects/js-plural-rules.cc",
-    "src/objects/js-regexp.cc",
-    "src/objects/js-relative-time-format.cc",
-    "src/objects/js-segment-iterator.cc",
-    "src/objects/js-segmenter.cc",
-    "src/objects/js-segments.cc",
-    "src/objects/js-temporal-objects.cc",
-    "src/objects/keys.cc",
-    "src/objects/literal-objects.cc",
-    "src/objects/lookup-cache.cc",
-    "src/objects/lookup.cc",
-    "src/objects/managed.cc",
-    "src/objects/map-updater.cc",
-    "src/objects/map.cc",
-    "src/objects/module.cc",
-    "src/objects/object-type.cc",
-    "src/objects/objects.cc",
-    "src/objects/option-utils.cc",
-    "src/objects/ordered-hash-table.cc",
-    "src/objects/osr-optimized-code-cache.cc",
-    "src/objects/property-descriptor.cc",
-    "src/objects/property.cc",
-    "src/objects/scope-info.cc",
-    "src/objects/shared-function-info.cc",
-    "src/objects/source-text-module.cc",
-    "src/objects/string-comparator.cc",
-    "src/objects/string-table.cc",
-    "src/objects/string.cc",
-    "src/objects/swiss-name-dictionary.cc",
-    "src/objects/symbol-table.cc",
-    "src/objects/synthetic-module.cc",
-    "src/objects/tagged-impl.cc",
-    "src/objects/template-objects.cc",
-    "src/objects/templates.cc",
-    "src/objects/transitions.cc",
-    "src/objects/type-hints.cc",
-    "src/objects/value-serializer.cc",
-    "src/objects/visitors.cc",
-    "src/parsing/func-name-inferrer.cc",
-    "src/parsing/import-assertions.cc",
-    "src/parsing/literal-buffer.cc",
-    "src/parsing/parse-info.cc",
-    "src/parsing/parser.cc",
-    "src/parsing/parsing.cc",
-    "src/parsing/pending-compilation-error-handler.cc",
-    "src/parsing/preparse-data.cc",
-    "src/parsing/preparser.cc",
-    "src/parsing/rewriter.cc",
-    "src/parsing/scanner-character-streams.cc",
-    "src/parsing/scanner.cc",
-    "src/parsing/token.cc",
-    "src/profiler/allocation-tracker.cc",
-    "src/profiler/cpu-profiler.cc",
-    "src/profiler/heap-profiler.cc",
-    "src/profiler/heap-snapshot-generator.cc",
-    "src/profiler/profile-generator.cc",
-    "src/profiler/profiler-listener.cc",
-    "src/profiler/profiler-stats.cc",
-    "src/profiler/sampling-heap-profiler.cc",
-    "src/profiler/strings-storage.cc",
-    "src/profiler/symbolizer.cc",
-    "src/profiler/tick-sample.cc",
-    "src/profiler/tracing-cpu-profiler.cc",
-    "src/profiler/weak-code-registry.cc",
-    "src/regexp/experimental/experimental-bytecode.cc",
-    "src/regexp/experimental/experimental-compiler.cc",
-    "src/regexp/experimental/experimental-interpreter.cc",
-    "src/regexp/experimental/experimental.cc",
-    "src/regexp/property-sequences.cc",
-    "src/regexp/regexp-ast.cc",
-    "src/regexp/regexp-bytecode-generator.cc",
-    "src/regexp/regexp-bytecode-peephole.cc",
-    "src/regexp/regexp-bytecodes.cc",
-    "src/regexp/regexp-compiler-tonode.cc",
-    "src/regexp/regexp-compiler.cc",
-    "src/regexp/regexp-dotprinter.cc",
-    "src/regexp/regexp-error.cc",
-    "src/regexp/regexp-interpreter.cc",
-    "src/regexp/regexp-macro-assembler-tracer.cc",
-    "src/regexp/regexp-macro-assembler.cc",
-    "src/regexp/regexp-parser.cc",
-    "src/regexp/regexp-stack.cc",
-    "src/regexp/regexp-utils.cc",
-    "src/regexp/regexp.cc",
-    "src/roots/roots.cc",
-    "src/runtime/runtime-array.cc",
-    "src/runtime/runtime-atomics.cc",
-    "src/runtime/runtime-bigint.cc",
-    "src/runtime/runtime-classes.cc",
-    "src/runtime/runtime-collections.cc",
-    "src/runtime/runtime-compiler.cc",
-    "src/runtime/runtime-date.cc",
-    "src/runtime/runtime-debug.cc",
-    "src/runtime/runtime-forin.cc",
-    "src/runtime/runtime-function.cc",
-    "src/runtime/runtime-futex.cc",
-    "src/runtime/runtime-generator.cc",
-    "src/runtime/runtime-internal.cc",
-    "src/runtime/runtime-intl.cc",
-    "src/runtime/runtime-literals.cc",
-    "src/runtime/runtime-module.cc",
-    "src/runtime/runtime-numbers.cc",
-    "src/runtime/runtime-object.cc",
-    "src/runtime/runtime-operators.cc",
-    "src/runtime/runtime-promise.cc",
-    "src/runtime/runtime-proxy.cc",
-    "src/runtime/runtime-regexp.cc",
-    "src/runtime/runtime-scopes.cc",
-    "src/runtime/runtime-shadow-realm.cc",
-    "src/runtime/runtime-strings.cc",
-    "src/runtime/runtime-symbol.cc",
-    "src/runtime/runtime-test.cc",
-    "src/runtime/runtime-trace.cc",
-    "src/runtime/runtime-typedarray.cc",
-    "src/runtime/runtime-weak-refs.cc",
-    "src/runtime/runtime.cc",
-    "src/sandbox/external-pointer-table.cc",
-    "src/sandbox/sandbox.cc",
-    "src/snapshot/code-serializer.cc",
-    "src/snapshot/context-deserializer.cc",
-    "src/snapshot/context-serializer.cc",
-    "src/snapshot/deserializer.cc",
-    "src/snapshot/embedded/embedded-data.cc",
-    "src/snapshot/object-deserializer.cc",
-    "src/snapshot/read-only-deserializer.cc",
-    "src/snapshot/read-only-serializer.cc",
-    "src/snapshot/roots-serializer.cc",
-    "src/snapshot/serializer-deserializer.cc",
-    "src/snapshot/serializer.cc",
-    "src/snapshot/shared-heap-deserializer.cc",
-    "src/snapshot/shared-heap-serializer.cc",
-    "src/snapshot/snapshot-compression.cc",
-    "src/snapshot/snapshot-data.cc",
-    "src/snapshot/snapshot-source-sink.cc",
-    "src/snapshot/snapshot-utils.cc",
-    "src/snapshot/snapshot.cc",
-    "src/snapshot/startup-deserializer.cc",
-    "src/snapshot/startup-serializer.cc",
-    "src/strings/char-predicates.cc",
-    "src/strings/string-builder.cc",
-    "src/strings/string-case.cc",
-    "src/strings/string-stream.cc",
-    "src/strings/unicode-decoder.cc",
-    "src/strings/unicode.cc",
-    "src/strings/uri.cc",
-    "src/tasks/cancelable-task.cc",
-    "src/tasks/operations-barrier.cc",
-    "src/tasks/task-utils.cc",
-    "src/temporal/temporal-parser.cc",
-    "src/third_party/siphash/halfsiphash.cc",
-    "src/tracing/trace-event.cc",
-    "src/tracing/traced-value.cc",
-    "src/tracing/tracing-category-observer.cc",
-    "src/utils/address-map.cc",
-    "src/utils/allocation.cc",
-    "src/utils/bit-vector.cc",
-    "src/utils/detachable-vector.cc",
-    "src/utils/identity-map.cc",
-    "src/utils/memcopy.cc",
-    "src/utils/ostreams.cc",
-    "src/utils/utils.cc",
-    "src/utils/version.cc",
-    "src/web-snapshot/web-snapshot.cc",
-    "src/web-snapshot/web-snapshot.h",
-    "src/zone/accounting-allocator.cc",
-    "src/zone/type-stats.cc",
-    "src/zone/zone-segment.cc",
-    "src/zone/zone.cc",
-  ]
-
-  if (v8_enable_maglev) {
-    sources += [
-      "src/maglev/maglev-code-generator.cc",
-      "src/maglev/maglev-compilation-info.cc",
-      "src/maglev/maglev-compilation-unit.cc",
-      "src/maglev/maglev-compiler.cc",
-      "src/maglev/maglev-concurrent-dispatcher.cc",
-      "src/maglev/maglev-graph-builder.cc",
-      "src/maglev/maglev-graph-printer.cc",
-      "src/maglev/maglev-ir.cc",
-      "src/maglev/maglev-regalloc.cc",
-      "src/maglev/maglev.cc",
     ]
   }
 
