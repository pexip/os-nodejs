--- conflicted
+++ resolved
@@ -11,11 +11,7 @@
  */
 
 #define PLATFORM "platform: solaris-x86-gcc"
-<<<<<<< HEAD
-#define DATE "built on: Tue Aug 24 18:26:49 2021 UTC"
-=======
 #define DATE "built on: Sun Aug  6 00:40:07 2023 UTC"
->>>>>>> a8a80be5
 
 /*
  * Generate compiler_flags as an array of individual characters. This is a
