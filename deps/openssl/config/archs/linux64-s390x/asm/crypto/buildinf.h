/*
 * WARNING: do not edit!
 * Generated by util/mkbuildinf.pl
 *
 * Copyright 2014-2017 The OpenSSL Project Authors. All Rights Reserved.
 *
 * Licensed under the Apache License 2.0 (the "License").  You may not use
 * this file except in compliance with the License.  You can obtain a copy
 * in the file LICENSE in the source distribution or at
 * https://www.openssl.org/source/license.html
 */

#define PLATFORM "platform: linux64-s390x"
<<<<<<< HEAD
#define DATE "built on: Thu Nov  3 02:18:40 2022 UTC"
=======
#define DATE "built on: Thu Oct 26 14:59:26 2023 UTC"
>>>>>>> 8a2d13a7

/*
 * Generate compiler_flags as an array of individual characters. This is a
 * workaround for the situation where CFLAGS gets too long for a C90 string
 * literal
 */
static const char compiler_flags[] = {
    'c','o','m','p','i','l','e','r',':',' ','g','c','c',' ','-','f',
    'P','I','C',' ','-','p','t','h','r','e','a','d',' ','-','m','6',
    '4',' ','-','W','a',',','-','-','n','o','e','x','e','c','s','t',
    'a','c','k',' ','-','W','a','l','l',' ','-','O','3',' ','-','D',
    'O','P','E','N','S','S','L','_','U','S','E','_','N','O','D','E',
    'L','E','T','E',' ','-','D','B','_','E','N','D','I','A','N',' ',
    '-','D','O','P','E','N','S','S','L','_','P','I','C',' ','-','D',
    'O','P','E','N','S','S','L','_','B','U','I','L','D','I','N','G',
    '_','O','P','E','N','S','S','L',' ','-','D','N','D','E','B','U',
    'G','\0'
};<|MERGE_RESOLUTION|>--- conflicted
+++ resolved
@@ -11,11 +11,7 @@
  */
 
 #define PLATFORM "platform: linux64-s390x"
-<<<<<<< HEAD
-#define DATE "built on: Thu Nov  3 02:18:40 2022 UTC"
-=======
 #define DATE "built on: Thu Oct 26 14:59:26 2023 UTC"
->>>>>>> 8a2d13a7
 
 /*
  * Generate compiler_flags as an array of individual characters. This is a
