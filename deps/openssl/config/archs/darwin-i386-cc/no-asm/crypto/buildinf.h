--- conflicted
+++ resolved
@@ -11,11 +11,7 @@
  */
 
 #define PLATFORM "platform: darwin-i386-cc"
-<<<<<<< HEAD
-#define DATE "built on: Thu Nov  3 02:15:37 2022 UTC"
-=======
 #define DATE "built on: Thu Oct 26 14:52:23 2023 UTC"
->>>>>>> 8a2d13a7
 
 /*
  * Generate compiler_flags as an array of individual characters. This is a
