--- conflicted
+++ resolved
@@ -18,10 +18,7 @@
       'OPENSSL_IA32_SSE2',
       'PADLOCK_ASM',
       'POLY1305_ASM',
-<<<<<<< HEAD
-=======
       'RC4_ASM',
->>>>>>> 8a2d13a7
       'RMD160_ASM',
       'SHA1_ASM',
       'SHA256_ASM',
