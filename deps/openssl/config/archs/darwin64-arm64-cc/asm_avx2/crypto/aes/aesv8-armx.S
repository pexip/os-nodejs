--- conflicted
+++ resolved
@@ -1111,7 +1111,6 @@
 	aese	v0.16b,v20.16b
 	aesmc	v0.16b,v0.16b
 	eor	v16.16b,v16.16b,v5.16b
-<<<<<<< HEAD
 	aese	v0.16b,v21.16b
 	aesmc	v0.16b,v0.16b
 	ld1	{v17.4s},[x7]		// re-pre-load rndkey[1]
@@ -1511,7 +1510,7 @@
 	ldr	w5,[x3,#240]
 
 	ldr	w8, [x4, #12]
-#ifdef __ARMEB__
+#ifdef __AARCH64EB__
 	ld1	{v0.16b},[x4]
 #else
 	ld1	{v0.4s},[x4]
@@ -1528,7 +1527,7 @@
 	add	x7,x3,#32
 	mov	w6,w5
 	csel	x12,xzr,x12,lo
-#ifndef __ARMEB__
+#ifndef __AARCH64EB__
 	rev	w8, w8
 #endif
 	orr	v1.16b,v0.16b,v0.16b
@@ -1860,10 +1859,10 @@
 	b.ne	Lxts_enc_big_size
 	// Encrypt the iv with key2, as the first XEX iv.
 	ldr	w6,[x4,#240]
-	ld1	{v0.16b},[x4],#16
+	ld1	{v0.4s},[x4],#16
 	ld1	{v6.16b},[x5]
 	sub	w6,w6,#2
-	ld1	{v1.16b},[x4],#16
+	ld1	{v1.4s},[x4],#16
 
 Loop_enc_iv_enc:
 	aese	v6.16b,v0.16b
@@ -2339,1242 +2338,10 @@
 	aesmc	v1.16b,v1.16b
 	aese	v24.16b,v21.16b
 	aesmc	v24.16b,v24.16b
-=======
-	aese	v0.16b,v21.16b
-	aesmc	v0.16b,v0.16b
-	ld1	{v17.4s},[x7]		// re-pre-load rndkey[1]
 	aese	v0.16b,v22.16b
 	aesmc	v0.16b,v0.16b
-	aese	v0.16b,v23.16b
-	eor	v6.16b,v0.16b,v7.16b
-	b.hs	Loop_cbc_enc
-
-	st1	{v6.16b},[x1],#16
-	b	Lcbc_done
-
-.align	5
-Lcbc_enc128:
-	ld1	{v2.4s,v3.4s},[x7]
-	aese	v0.16b,v16.16b
-	aesmc	v0.16b,v0.16b
-	b	Lenter_cbc_enc128
-Loop_cbc_enc128:
-	aese	v0.16b,v16.16b
-	aesmc	v0.16b,v0.16b
-	st1	{v6.16b},[x1],#16
-Lenter_cbc_enc128:
-	aese	v0.16b,v17.16b
-	aesmc	v0.16b,v0.16b
-	subs	x2,x2,#16
-	aese	v0.16b,v2.16b
-	aesmc	v0.16b,v0.16b
-	csel	x8,xzr,x8,eq
-	aese	v0.16b,v3.16b
-	aesmc	v0.16b,v0.16b
-	aese	v0.16b,v18.16b
-	aesmc	v0.16b,v0.16b
-	aese	v0.16b,v19.16b
-	aesmc	v0.16b,v0.16b
-	ld1	{v16.16b},[x0],x8
-	aese	v0.16b,v20.16b
-	aesmc	v0.16b,v0.16b
-	aese	v0.16b,v21.16b
-	aesmc	v0.16b,v0.16b
-	aese	v0.16b,v22.16b
-	aesmc	v0.16b,v0.16b
-	eor	v16.16b,v16.16b,v5.16b
-	aese	v0.16b,v23.16b
-	eor	v6.16b,v0.16b,v7.16b
-	b.hs	Loop_cbc_enc128
-
-	st1	{v6.16b},[x1],#16
-	b	Lcbc_done
-.align	5
-Lcbc_dec:
-	ld1	{v24.16b},[x0],#16
-	subs	x2,x2,#32		// bias
-	add	w6,w5,#2
-	orr	v3.16b,v0.16b,v0.16b
-	orr	v1.16b,v0.16b,v0.16b
-	orr	v27.16b,v24.16b,v24.16b
-	b.lo	Lcbc_dec_tail
-
-	orr	v1.16b,v24.16b,v24.16b
-	ld1	{v24.16b},[x0],#16
-	orr	v2.16b,v0.16b,v0.16b
-	orr	v3.16b,v1.16b,v1.16b
-	orr	v27.16b,v24.16b,v24.16b
-	cmp	x2,#32
-	b.lo	Loop3x_cbc_dec
-
-	ld1	{v25.16b},[x0],#16
-	ld1	{v26.16b},[x0],#16
-	sub	x2,x2,#32		// bias
-	mov	w6,w5
-	orr	v28.16b,v25.16b,v25.16b
-	orr	v29.16b,v26.16b,v26.16b
-
-Loop5x_cbc_dec:
-	aesd	v0.16b,v16.16b
-	aesimc	v0.16b,v0.16b
-	aesd	v1.16b,v16.16b
-	aesimc	v1.16b,v1.16b
-	aesd	v24.16b,v16.16b
-	aesimc	v24.16b,v24.16b
-	aesd	v25.16b,v16.16b
-	aesimc	v25.16b,v25.16b
-	aesd	v26.16b,v16.16b
-	aesimc	v26.16b,v26.16b
-	ld1	{v16.4s},[x7],#16
-	subs	w6,w6,#2
-	aesd	v0.16b,v17.16b
-	aesimc	v0.16b,v0.16b
-	aesd	v1.16b,v17.16b
-	aesimc	v1.16b,v1.16b
-	aesd	v24.16b,v17.16b
-	aesimc	v24.16b,v24.16b
-	aesd	v25.16b,v17.16b
-	aesimc	v25.16b,v25.16b
-	aesd	v26.16b,v17.16b
-	aesimc	v26.16b,v26.16b
-	ld1	{v17.4s},[x7],#16
-	b.gt	Loop5x_cbc_dec
-
-	aesd	v0.16b,v16.16b
-	aesimc	v0.16b,v0.16b
-	aesd	v1.16b,v16.16b
-	aesimc	v1.16b,v1.16b
-	aesd	v24.16b,v16.16b
-	aesimc	v24.16b,v24.16b
-	aesd	v25.16b,v16.16b
-	aesimc	v25.16b,v25.16b
-	aesd	v26.16b,v16.16b
-	aesimc	v26.16b,v26.16b
-	cmp	x2,#0x40		// because Lcbc_tail4x
-	sub	x2,x2,#0x50
-
-	aesd	v0.16b,v17.16b
-	aesimc	v0.16b,v0.16b
-	aesd	v1.16b,v17.16b
-	aesimc	v1.16b,v1.16b
-	aesd	v24.16b,v17.16b
-	aesimc	v24.16b,v24.16b
-	aesd	v25.16b,v17.16b
-	aesimc	v25.16b,v25.16b
-	aesd	v26.16b,v17.16b
-	aesimc	v26.16b,v26.16b
-	csel	x6,xzr,x2,gt		// borrow x6, w6, "gt" is not typo
-	mov	x7,x3
-
-	aesd	v0.16b,v18.16b
-	aesimc	v0.16b,v0.16b
-	aesd	v1.16b,v18.16b
-	aesimc	v1.16b,v1.16b
-	aesd	v24.16b,v18.16b
-	aesimc	v24.16b,v24.16b
-	aesd	v25.16b,v18.16b
-	aesimc	v25.16b,v25.16b
-	aesd	v26.16b,v18.16b
-	aesimc	v26.16b,v26.16b
-	add	x0,x0,x6		// x0 is adjusted in such way that
-					// at exit from the loop v1.16b-v26.16b
-					// are loaded with last "words"
-	add	x6,x2,#0x60		// because Lcbc_tail4x
-
-	aesd	v0.16b,v19.16b
-	aesimc	v0.16b,v0.16b
-	aesd	v1.16b,v19.16b
-	aesimc	v1.16b,v1.16b
-	aesd	v24.16b,v19.16b
-	aesimc	v24.16b,v24.16b
-	aesd	v25.16b,v19.16b
-	aesimc	v25.16b,v25.16b
-	aesd	v26.16b,v19.16b
-	aesimc	v26.16b,v26.16b
-
-	aesd	v0.16b,v20.16b
-	aesimc	v0.16b,v0.16b
-	aesd	v1.16b,v20.16b
-	aesimc	v1.16b,v1.16b
-	aesd	v24.16b,v20.16b
-	aesimc	v24.16b,v24.16b
-	aesd	v25.16b,v20.16b
-	aesimc	v25.16b,v25.16b
-	aesd	v26.16b,v20.16b
-	aesimc	v26.16b,v26.16b
-
-	aesd	v0.16b,v21.16b
-	aesimc	v0.16b,v0.16b
-	aesd	v1.16b,v21.16b
-	aesimc	v1.16b,v1.16b
-	aesd	v24.16b,v21.16b
-	aesimc	v24.16b,v24.16b
-	aesd	v25.16b,v21.16b
-	aesimc	v25.16b,v25.16b
-	aesd	v26.16b,v21.16b
-	aesimc	v26.16b,v26.16b
-
-	aesd	v0.16b,v22.16b
-	aesimc	v0.16b,v0.16b
-	aesd	v1.16b,v22.16b
-	aesimc	v1.16b,v1.16b
-	aesd	v24.16b,v22.16b
-	aesimc	v24.16b,v24.16b
-	aesd	v25.16b,v22.16b
-	aesimc	v25.16b,v25.16b
-	aesd	v26.16b,v22.16b
-	aesimc	v26.16b,v26.16b
-
-	eor	v4.16b,v6.16b,v7.16b
-	aesd	v0.16b,v23.16b
-	eor	v5.16b,v2.16b,v7.16b
-	ld1	{v2.16b},[x0],#16
-	aesd	v1.16b,v23.16b
-	eor	v17.16b,v3.16b,v7.16b
-	ld1	{v3.16b},[x0],#16
-	aesd	v24.16b,v23.16b
-	eor	v30.16b,v27.16b,v7.16b
-	ld1	{v27.16b},[x0],#16
-	aesd	v25.16b,v23.16b
-	eor	v31.16b,v28.16b,v7.16b
-	ld1	{v28.16b},[x0],#16
-	aesd	v26.16b,v23.16b
-	orr	v6.16b,v29.16b,v29.16b
-	ld1	{v29.16b},[x0],#16
-	cbz	x6,Lcbc_tail4x
-	ld1	{v16.4s},[x7],#16	// re-pre-load rndkey[0]
-	eor	v4.16b,v4.16b,v0.16b
-	orr	v0.16b,v2.16b,v2.16b
-	eor	v5.16b,v5.16b,v1.16b
-	orr	v1.16b,v3.16b,v3.16b
-	eor	v17.16b,v17.16b,v24.16b
-	orr	v24.16b,v27.16b,v27.16b
-	eor	v30.16b,v30.16b,v25.16b
-	orr	v25.16b,v28.16b,v28.16b
-	eor	v31.16b,v31.16b,v26.16b
-	st1	{v4.16b},[x1],#16
-	orr	v26.16b,v29.16b,v29.16b
-	st1	{v5.16b},[x1],#16
-	mov	w6,w5
-	st1	{v17.16b},[x1],#16
-	ld1	{v17.4s},[x7],#16	// re-pre-load rndkey[1]
-	st1	{v30.16b},[x1],#16
-	st1	{v31.16b},[x1],#16
-	b.hs	Loop5x_cbc_dec
-
-	add	x2,x2,#0x50
-	cbz	x2,Lcbc_done
-
-	add	w6,w5,#2
-	subs	x2,x2,#0x30
-	orr	v0.16b,v27.16b,v27.16b
-	orr	v2.16b,v27.16b,v27.16b
-	orr	v1.16b,v28.16b,v28.16b
-	orr	v3.16b,v28.16b,v28.16b
-	orr	v24.16b,v29.16b,v29.16b
-	orr	v27.16b,v29.16b,v29.16b
-	b.lo	Lcbc_dec_tail
-
-	b	Loop3x_cbc_dec
-
-.align	4
-Lcbc_tail4x:
-	eor	v5.16b,v4.16b,v1.16b
-	eor	v17.16b,v17.16b,v24.16b
-	eor	v30.16b,v30.16b,v25.16b
-	eor	v31.16b,v31.16b,v26.16b
-	st1	{v5.16b},[x1],#16
-	st1	{v17.16b},[x1],#16
-	st1	{v30.16b},[x1],#16
-	st1	{v31.16b},[x1],#16
-
-	b	Lcbc_done
-.align	4
-Loop3x_cbc_dec:
-	aesd	v0.16b,v16.16b
-	aesimc	v0.16b,v0.16b
-	aesd	v1.16b,v16.16b
-	aesimc	v1.16b,v1.16b
-	aesd	v24.16b,v16.16b
-	aesimc	v24.16b,v24.16b
-	ld1	{v16.4s},[x7],#16
-	subs	w6,w6,#2
-	aesd	v0.16b,v17.16b
-	aesimc	v0.16b,v0.16b
-	aesd	v1.16b,v17.16b
-	aesimc	v1.16b,v1.16b
-	aesd	v24.16b,v17.16b
-	aesimc	v24.16b,v24.16b
-	ld1	{v17.4s},[x7],#16
-	b.gt	Loop3x_cbc_dec
-
-	aesd	v0.16b,v16.16b
-	aesimc	v0.16b,v0.16b
-	aesd	v1.16b,v16.16b
-	aesimc	v1.16b,v1.16b
-	aesd	v24.16b,v16.16b
-	aesimc	v24.16b,v24.16b
-	eor	v4.16b,v6.16b,v7.16b
-	subs	x2,x2,#0x30
-	eor	v5.16b,v2.16b,v7.16b
-	csel	x6,x2,x6,lo			// x6, w6, is zero at this point
-	aesd	v0.16b,v17.16b
-	aesimc	v0.16b,v0.16b
-	aesd	v1.16b,v17.16b
-	aesimc	v1.16b,v1.16b
-	aesd	v24.16b,v17.16b
-	aesimc	v24.16b,v24.16b
-	eor	v17.16b,v3.16b,v7.16b
-	add	x0,x0,x6		// x0 is adjusted in such way that
-					// at exit from the loop v1.16b-v24.16b
-					// are loaded with last "words"
-	orr	v6.16b,v27.16b,v27.16b
-	mov	x7,x3
-	aesd	v0.16b,v20.16b
-	aesimc	v0.16b,v0.16b
-	aesd	v1.16b,v20.16b
-	aesimc	v1.16b,v1.16b
-	aesd	v24.16b,v20.16b
-	aesimc	v24.16b,v24.16b
-	ld1	{v2.16b},[x0],#16
-	aesd	v0.16b,v21.16b
-	aesimc	v0.16b,v0.16b
-	aesd	v1.16b,v21.16b
-	aesimc	v1.16b,v1.16b
-	aesd	v24.16b,v21.16b
-	aesimc	v24.16b,v24.16b
-	ld1	{v3.16b},[x0],#16
-	aesd	v0.16b,v22.16b
-	aesimc	v0.16b,v0.16b
-	aesd	v1.16b,v22.16b
-	aesimc	v1.16b,v1.16b
-	aesd	v24.16b,v22.16b
-	aesimc	v24.16b,v24.16b
-	ld1	{v27.16b},[x0],#16
-	aesd	v0.16b,v23.16b
-	aesd	v1.16b,v23.16b
-	aesd	v24.16b,v23.16b
-	ld1	{v16.4s},[x7],#16	// re-pre-load rndkey[0]
-	add	w6,w5,#2
-	eor	v4.16b,v4.16b,v0.16b
-	eor	v5.16b,v5.16b,v1.16b
-	eor	v24.16b,v24.16b,v17.16b
-	ld1	{v17.4s},[x7],#16	// re-pre-load rndkey[1]
-	st1	{v4.16b},[x1],#16
-	orr	v0.16b,v2.16b,v2.16b
-	st1	{v5.16b},[x1],#16
-	orr	v1.16b,v3.16b,v3.16b
-	st1	{v24.16b},[x1],#16
-	orr	v24.16b,v27.16b,v27.16b
-	b.hs	Loop3x_cbc_dec
-
-	cmn	x2,#0x30
-	b.eq	Lcbc_done
-	nop
-
-Lcbc_dec_tail:
-	aesd	v1.16b,v16.16b
-	aesimc	v1.16b,v1.16b
-	aesd	v24.16b,v16.16b
-	aesimc	v24.16b,v24.16b
-	ld1	{v16.4s},[x7],#16
-	subs	w6,w6,#2
-	aesd	v1.16b,v17.16b
-	aesimc	v1.16b,v1.16b
-	aesd	v24.16b,v17.16b
-	aesimc	v24.16b,v24.16b
-	ld1	{v17.4s},[x7],#16
-	b.gt	Lcbc_dec_tail
-
-	aesd	v1.16b,v16.16b
-	aesimc	v1.16b,v1.16b
-	aesd	v24.16b,v16.16b
-	aesimc	v24.16b,v24.16b
-	aesd	v1.16b,v17.16b
-	aesimc	v1.16b,v1.16b
-	aesd	v24.16b,v17.16b
-	aesimc	v24.16b,v24.16b
-	aesd	v1.16b,v20.16b
-	aesimc	v1.16b,v1.16b
-	aesd	v24.16b,v20.16b
-	aesimc	v24.16b,v24.16b
-	cmn	x2,#0x20
-	aesd	v1.16b,v21.16b
-	aesimc	v1.16b,v1.16b
-	aesd	v24.16b,v21.16b
-	aesimc	v24.16b,v24.16b
-	eor	v5.16b,v6.16b,v7.16b
-	aesd	v1.16b,v22.16b
-	aesimc	v1.16b,v1.16b
-	aesd	v24.16b,v22.16b
-	aesimc	v24.16b,v24.16b
-	eor	v17.16b,v3.16b,v7.16b
-	aesd	v1.16b,v23.16b
-	aesd	v24.16b,v23.16b
-	b.eq	Lcbc_dec_one
-	eor	v5.16b,v5.16b,v1.16b
-	eor	v17.16b,v17.16b,v24.16b
-	orr	v6.16b,v27.16b,v27.16b
-	st1	{v5.16b},[x1],#16
-	st1	{v17.16b},[x1],#16
-	b	Lcbc_done
-
-Lcbc_dec_one:
-	eor	v5.16b,v5.16b,v24.16b
-	orr	v6.16b,v27.16b,v27.16b
-	st1	{v5.16b},[x1],#16
-
-Lcbc_done:
-	st1	{v6.16b},[x4]
-Lcbc_abort:
-	ldr	x29,[sp],#16
-	ret
-
-.globl	_aes_v8_ctr32_encrypt_blocks
-
-.align	5
-_aes_v8_ctr32_encrypt_blocks:
-	stp	x29,x30,[sp,#-16]!
-	add	x29,sp,#0
-	ldr	w5,[x3,#240]
-
-	ldr	w8, [x4, #12]
-#ifdef __AARCH64EB__
-	ld1	{v0.16b},[x4]
-#else
-	ld1	{v0.4s},[x4]
-#endif
-	ld1	{v16.4s,v17.4s},[x3]		// load key schedule...
-	sub	w5,w5,#4
-	mov	x12,#16
-	cmp	x2,#2
-	add	x7,x3,x5,lsl#4	// pointer to last 5 round keys
-	sub	w5,w5,#2
-	ld1	{v20.4s,v21.4s},[x7],#32
-	ld1	{v22.4s,v23.4s},[x7],#32
-	ld1	{v7.4s},[x7]
-	add	x7,x3,#32
-	mov	w6,w5
-	csel	x12,xzr,x12,lo
-#ifndef __AARCH64EB__
-	rev	w8, w8
-#endif
-	orr	v1.16b,v0.16b,v0.16b
-	add	w10, w8, #1
-	orr	v18.16b,v0.16b,v0.16b
-	add	w8, w8, #2
-	orr	v6.16b,v0.16b,v0.16b
-	rev	w10, w10
-	mov	v1.s[3],w10
-	b.ls	Lctr32_tail
-	rev	w12, w8
-	sub	x2,x2,#3		// bias
-	mov	v18.s[3],w12
-	cmp	x2,#32
-	b.lo	Loop3x_ctr32
-
-	add	w13,w8,#1
-	add	w14,w8,#2
-	orr	v24.16b,v0.16b,v0.16b
-	rev	w13,w13
-	orr	v25.16b,v0.16b,v0.16b
-	rev	w14,w14
-	mov	v24.s[3],w13
-	sub	x2,x2,#2		// bias
-	mov	v25.s[3],w14
-	add	w8,w8,#2
-	b	Loop5x_ctr32
-
-.align	4
-Loop5x_ctr32:
-	aese	v0.16b,v16.16b
-	aesmc	v0.16b,v0.16b
-	aese	v1.16b,v16.16b
-	aesmc	v1.16b,v1.16b
-	aese	v18.16b,v16.16b
-	aesmc	v18.16b,v18.16b
-	aese	v24.16b,v16.16b
-	aesmc	v24.16b,v24.16b
-	aese	v25.16b,v16.16b
-	aesmc	v25.16b,v25.16b
-	ld1	{v16.4s},[x7],#16
-	subs	w6,w6,#2
-	aese	v0.16b,v17.16b
-	aesmc	v0.16b,v0.16b
-	aese	v1.16b,v17.16b
-	aesmc	v1.16b,v1.16b
-	aese	v18.16b,v17.16b
-	aesmc	v18.16b,v18.16b
-	aese	v24.16b,v17.16b
-	aesmc	v24.16b,v24.16b
-	aese	v25.16b,v17.16b
-	aesmc	v25.16b,v25.16b
-	ld1	{v17.4s},[x7],#16
-	b.gt	Loop5x_ctr32
-
-	mov	x7,x3
-	aese	v0.16b,v16.16b
-	aesmc	v0.16b,v0.16b
-	aese	v1.16b,v16.16b
-	aesmc	v1.16b,v1.16b
-	aese	v18.16b,v16.16b
-	aesmc	v18.16b,v18.16b
-	aese	v24.16b,v16.16b
-	aesmc	v24.16b,v24.16b
-	aese	v25.16b,v16.16b
-	aesmc	v25.16b,v25.16b
-	ld1	{v16.4s},[x7],#16	// re-pre-load rndkey[0]
-
-	aese	v0.16b,v17.16b
-	aesmc	v0.16b,v0.16b
-	aese	v1.16b,v17.16b
-	aesmc	v1.16b,v1.16b
-	aese	v18.16b,v17.16b
-	aesmc	v18.16b,v18.16b
-	aese	v24.16b,v17.16b
-	aesmc	v24.16b,v24.16b
-	aese	v25.16b,v17.16b
-	aesmc	v25.16b,v25.16b
-	ld1	{v17.4s},[x7],#16	// re-pre-load rndkey[1]
-
-	aese	v0.16b,v20.16b
-	aesmc	v0.16b,v0.16b
-	add	w9,w8,#1
-	add	w10,w8,#2
-	aese	v1.16b,v20.16b
-	aesmc	v1.16b,v1.16b
-	add	w12,w8,#3
-	add	w13,w8,#4
-	aese	v18.16b,v20.16b
-	aesmc	v18.16b,v18.16b
-	add	w14,w8,#5
-	rev	w9,w9
-	aese	v24.16b,v20.16b
-	aesmc	v24.16b,v24.16b
-	rev	w10,w10
-	rev	w12,w12
-	aese	v25.16b,v20.16b
-	aesmc	v25.16b,v25.16b
-	rev	w13,w13
-	rev	w14,w14
-
-	aese	v0.16b,v21.16b
-	aesmc	v0.16b,v0.16b
-	aese	v1.16b,v21.16b
-	aesmc	v1.16b,v1.16b
-	aese	v18.16b,v21.16b
-	aesmc	v18.16b,v18.16b
-	aese	v24.16b,v21.16b
-	aesmc	v24.16b,v24.16b
-	aese	v25.16b,v21.16b
-	aesmc	v25.16b,v25.16b
-
-	aese	v0.16b,v22.16b
-	aesmc	v0.16b,v0.16b
-	ld1	{v2.16b},[x0],#16
 	aese	v1.16b,v22.16b
 	aesmc	v1.16b,v1.16b
-	ld1	{v3.16b},[x0],#16
-	aese	v18.16b,v22.16b
-	aesmc	v18.16b,v18.16b
-	ld1	{v19.16b},[x0],#16
-	aese	v24.16b,v22.16b
-	aesmc	v24.16b,v24.16b
-	ld1	{v26.16b},[x0],#16
-	aese	v25.16b,v22.16b
-	aesmc	v25.16b,v25.16b
-	ld1	{v27.16b},[x0],#16
-
-	aese	v0.16b,v23.16b
-	eor	v2.16b,v2.16b,v7.16b
-	aese	v1.16b,v23.16b
-	eor	v3.16b,v3.16b,v7.16b
-	aese	v18.16b,v23.16b
-	eor	v19.16b,v19.16b,v7.16b
-	aese	v24.16b,v23.16b
-	eor	v26.16b,v26.16b,v7.16b
-	aese	v25.16b,v23.16b
-	eor	v27.16b,v27.16b,v7.16b
-
-	eor	v2.16b,v2.16b,v0.16b
-	orr	v0.16b,v6.16b,v6.16b
-	eor	v3.16b,v3.16b,v1.16b
-	orr	v1.16b,v6.16b,v6.16b
-	eor	v19.16b,v19.16b,v18.16b
-	orr	v18.16b,v6.16b,v6.16b
-	eor	v26.16b,v26.16b,v24.16b
-	orr	v24.16b,v6.16b,v6.16b
-	eor	v27.16b,v27.16b,v25.16b
-	orr	v25.16b,v6.16b,v6.16b
-
-	st1	{v2.16b},[x1],#16
-	mov	v0.s[3],w9
-	st1	{v3.16b},[x1],#16
-	mov	v1.s[3],w10
-	st1	{v19.16b},[x1],#16
-	mov	v18.s[3],w12
-	st1	{v26.16b},[x1],#16
-	mov	v24.s[3],w13
-	st1	{v27.16b},[x1],#16
-	mov	v25.s[3],w14
-
-	mov	w6,w5
-	cbz	x2,Lctr32_done
-
-	add	w8,w8,#5
-	subs	x2,x2,#5
-	b.hs	Loop5x_ctr32
-
-	add	x2,x2,#5
-	sub	w8,w8,#5
-
-	cmp	x2,#2
-	mov	x12,#16
-	csel	x12,xzr,x12,lo
-	b.ls	Lctr32_tail
-
-	sub	x2,x2,#3		// bias
-	add	w8,w8,#3
-	b	Loop3x_ctr32
-
-.align	4
-Loop3x_ctr32:
-	aese	v0.16b,v16.16b
-	aesmc	v0.16b,v0.16b
-	aese	v1.16b,v16.16b
-	aesmc	v1.16b,v1.16b
-	aese	v18.16b,v16.16b
-	aesmc	v18.16b,v18.16b
-	ld1	{v16.4s},[x7],#16
-	subs	w6,w6,#2
-	aese	v0.16b,v17.16b
-	aesmc	v0.16b,v0.16b
-	aese	v1.16b,v17.16b
-	aesmc	v1.16b,v1.16b
-	aese	v18.16b,v17.16b
-	aesmc	v18.16b,v18.16b
-	ld1	{v17.4s},[x7],#16
-	b.gt	Loop3x_ctr32
-
-	aese	v0.16b,v16.16b
-	aesmc	v4.16b,v0.16b
-	aese	v1.16b,v16.16b
-	aesmc	v5.16b,v1.16b
-	ld1	{v2.16b},[x0],#16
-	orr	v0.16b,v6.16b,v6.16b
-	aese	v18.16b,v16.16b
-	aesmc	v18.16b,v18.16b
-	ld1	{v3.16b},[x0],#16
-	orr	v1.16b,v6.16b,v6.16b
-	aese	v4.16b,v17.16b
-	aesmc	v4.16b,v4.16b
-	aese	v5.16b,v17.16b
-	aesmc	v5.16b,v5.16b
-	ld1	{v19.16b},[x0],#16
-	mov	x7,x3
-	aese	v18.16b,v17.16b
-	aesmc	v17.16b,v18.16b
-	orr	v18.16b,v6.16b,v6.16b
-	add	w9,w8,#1
-	aese	v4.16b,v20.16b
-	aesmc	v4.16b,v4.16b
-	aese	v5.16b,v20.16b
-	aesmc	v5.16b,v5.16b
-	eor	v2.16b,v2.16b,v7.16b
-	add	w10,w8,#2
-	aese	v17.16b,v20.16b
-	aesmc	v17.16b,v17.16b
-	eor	v3.16b,v3.16b,v7.16b
-	add	w8,w8,#3
-	aese	v4.16b,v21.16b
-	aesmc	v4.16b,v4.16b
-	aese	v5.16b,v21.16b
-	aesmc	v5.16b,v5.16b
-	eor	v19.16b,v19.16b,v7.16b
-	rev	w9,w9
-	aese	v17.16b,v21.16b
-	aesmc	v17.16b,v17.16b
-	mov	v0.s[3], w9
-	rev	w10,w10
-	aese	v4.16b,v22.16b
-	aesmc	v4.16b,v4.16b
-	aese	v5.16b,v22.16b
-	aesmc	v5.16b,v5.16b
-	mov	v1.s[3], w10
-	rev	w12,w8
-	aese	v17.16b,v22.16b
-	aesmc	v17.16b,v17.16b
-	mov	v18.s[3], w12
-	subs	x2,x2,#3
-	aese	v4.16b,v23.16b
-	aese	v5.16b,v23.16b
-	aese	v17.16b,v23.16b
-
-	eor	v2.16b,v2.16b,v4.16b
-	ld1	{v16.4s},[x7],#16	// re-pre-load rndkey[0]
-	st1	{v2.16b},[x1],#16
-	eor	v3.16b,v3.16b,v5.16b
-	mov	w6,w5
-	st1	{v3.16b},[x1],#16
-	eor	v19.16b,v19.16b,v17.16b
-	ld1	{v17.4s},[x7],#16	// re-pre-load rndkey[1]
-	st1	{v19.16b},[x1],#16
-	b.hs	Loop3x_ctr32
-
-	adds	x2,x2,#3
-	b.eq	Lctr32_done
-	cmp	x2,#1
-	mov	x12,#16
-	csel	x12,xzr,x12,eq
-
-Lctr32_tail:
-	aese	v0.16b,v16.16b
-	aesmc	v0.16b,v0.16b
-	aese	v1.16b,v16.16b
-	aesmc	v1.16b,v1.16b
-	ld1	{v16.4s},[x7],#16
-	subs	w6,w6,#2
-	aese	v0.16b,v17.16b
-	aesmc	v0.16b,v0.16b
-	aese	v1.16b,v17.16b
-	aesmc	v1.16b,v1.16b
-	ld1	{v17.4s},[x7],#16
-	b.gt	Lctr32_tail
-
-	aese	v0.16b,v16.16b
-	aesmc	v0.16b,v0.16b
-	aese	v1.16b,v16.16b
-	aesmc	v1.16b,v1.16b
-	aese	v0.16b,v17.16b
-	aesmc	v0.16b,v0.16b
-	aese	v1.16b,v17.16b
-	aesmc	v1.16b,v1.16b
-	ld1	{v2.16b},[x0],x12
-	aese	v0.16b,v20.16b
-	aesmc	v0.16b,v0.16b
-	aese	v1.16b,v20.16b
-	aesmc	v1.16b,v1.16b
-	ld1	{v3.16b},[x0]
-	aese	v0.16b,v21.16b
-	aesmc	v0.16b,v0.16b
-	aese	v1.16b,v21.16b
-	aesmc	v1.16b,v1.16b
-	eor	v2.16b,v2.16b,v7.16b
->>>>>>> 8a2d13a7
-	aese	v0.16b,v22.16b
-	aesmc	v0.16b,v0.16b
-	aese	v1.16b,v22.16b
-	aesmc	v1.16b,v1.16b
-<<<<<<< HEAD
-=======
-	eor	v3.16b,v3.16b,v7.16b
-	aese	v0.16b,v23.16b
-	aese	v1.16b,v23.16b
-
-	cmp	x2,#1
-	eor	v2.16b,v2.16b,v0.16b
-	eor	v3.16b,v3.16b,v1.16b
-	st1	{v2.16b},[x1],#16
-	b.eq	Lctr32_done
-	st1	{v3.16b},[x1]
-
-Lctr32_done:
-	ldr	x29,[sp],#16
-	ret
-
-.globl	_aes_v8_xts_encrypt
-
-.align	5
-_aes_v8_xts_encrypt:
-	cmp	x2,#16
-	// Original input data size bigger than 16, jump to big size processing.
-	b.ne	Lxts_enc_big_size
-	// Encrypt the iv with key2, as the first XEX iv.
-	ldr	w6,[x4,#240]
-	ld1	{v0.4s},[x4],#16
-	ld1	{v6.16b},[x5]
-	sub	w6,w6,#2
-	ld1	{v1.4s},[x4],#16
-
-Loop_enc_iv_enc:
-	aese	v6.16b,v0.16b
-	aesmc	v6.16b,v6.16b
-	ld1	{v0.4s},[x4],#16
-	subs	w6,w6,#2
-	aese	v6.16b,v1.16b
-	aesmc	v6.16b,v6.16b
-	ld1	{v1.4s},[x4],#16
-	b.gt	Loop_enc_iv_enc
-
-	aese	v6.16b,v0.16b
-	aesmc	v6.16b,v6.16b
-	ld1	{v0.4s},[x4]
-	aese	v6.16b,v1.16b
-	eor	v6.16b,v6.16b,v0.16b
-
-	ld1	{v0.16b},[x0]
-	eor	v0.16b,v6.16b,v0.16b
-
-	ldr	w6,[x3,#240]
-	ld1	{v28.4s,v29.4s},[x3],#32		// load key schedule...
-
-	aese	v0.16b,v28.16b
-	aesmc	v0.16b,v0.16b
-	ld1	{v16.4s,v17.4s},[x3],#32		// load key schedule...
-	aese	v0.16b,v29.16b
-	aesmc	v0.16b,v0.16b
-	subs	w6,w6,#10		// if rounds==10, jump to aes-128-xts processing
-	b.eq	Lxts_128_enc
-Lxts_enc_round_loop:
-	aese	v0.16b,v16.16b
-	aesmc	v0.16b,v0.16b
-	ld1	{v16.4s},[x3],#16		// load key schedule...
-	aese	v0.16b,v17.16b
-	aesmc	v0.16b,v0.16b
-	ld1	{v17.4s},[x3],#16		// load key schedule...
-	subs	w6,w6,#2		// bias
-	b.gt	Lxts_enc_round_loop
-Lxts_128_enc:
-	ld1	{v18.4s,v19.4s},[x3],#32		// load key schedule...
-	aese	v0.16b,v16.16b
-	aesmc	v0.16b,v0.16b
-	aese	v0.16b,v17.16b
-	aesmc	v0.16b,v0.16b
-	ld1	{v20.4s,v21.4s},[x3],#32		// load key schedule...
-	aese	v0.16b,v18.16b
-	aesmc	v0.16b,v0.16b
-	aese	v0.16b,v19.16b
-	aesmc	v0.16b,v0.16b
-	ld1	{v22.4s,v23.4s},[x3],#32		// load key schedule...
-	aese	v0.16b,v20.16b
-	aesmc	v0.16b,v0.16b
-	aese	v0.16b,v21.16b
-	aesmc	v0.16b,v0.16b
-	ld1	{v7.4s},[x3]
-	aese	v0.16b,v22.16b
-	aesmc	v0.16b,v0.16b
-	aese	v0.16b,v23.16b
-	eor	v0.16b,v0.16b,v7.16b
-	eor	v0.16b,v0.16b,v6.16b
-	st1	{v0.16b},[x1]
-	b	Lxts_enc_final_abort
-
-.align	4
-Lxts_enc_big_size:
-	stp	x19,x20,[sp,#-64]!
-	stp	x21,x22,[sp,#48]
-	stp	d8,d9,[sp,#32]
-	stp	d10,d11,[sp,#16]
-
-	// tailcnt store the tail value of length%16.
-	and	x21,x2,#0xf
-	and	x2,x2,#-16
-	subs	x2,x2,#16
-	mov	x8,#16
-	b.lo	Lxts_abort
-	csel	x8,xzr,x8,eq
-
-	// Firstly, encrypt the iv with key2, as the first iv of XEX.
-	ldr	w6,[x4,#240]
-	ld1	{v0.4s},[x4],#16
-	ld1	{v6.16b},[x5]
-	sub	w6,w6,#2
-	ld1	{v1.4s},[x4],#16
-
-Loop_iv_enc:
-	aese	v6.16b,v0.16b
-	aesmc	v6.16b,v6.16b
-	ld1	{v0.4s},[x4],#16
-	subs	w6,w6,#2
-	aese	v6.16b,v1.16b
-	aesmc	v6.16b,v6.16b
-	ld1	{v1.4s},[x4],#16
-	b.gt	Loop_iv_enc
-
-	aese	v6.16b,v0.16b
-	aesmc	v6.16b,v6.16b
-	ld1	{v0.4s},[x4]
-	aese	v6.16b,v1.16b
-	eor	v6.16b,v6.16b,v0.16b
-
-	// The iv for second block
-	// x9- iv(low), x10 - iv(high)
-	// the five ivs stored into, v6.16b,v8.16b,v9.16b,v10.16b,v11.16b
-	fmov	x9,d6
-	fmov	x10,v6.d[1]
-	mov	w19,#0x87
-	extr	x22,x10,x10,#32
-	extr	x10,x10,x9,#63
-	and	w11,w19,w22,asr#31
-	eor	x9,x11,x9,lsl#1
-	fmov	d8,x9
-	fmov	v8.d[1],x10
-
-	ldr	w5,[x3,#240]		// next starting point
-	ld1	{v0.16b},[x0],x8
-
-	ld1	{v16.4s,v17.4s},[x3]			// load key schedule...
-	sub	w5,w5,#6
-	add	x7,x3,x5,lsl#4		// pointer to last 7 round keys
-	sub	w5,w5,#2
-	ld1	{v18.4s,v19.4s},[x7],#32
-	ld1	{v20.4s,v21.4s},[x7],#32
-	ld1	{v22.4s,v23.4s},[x7],#32
-	ld1	{v7.4s},[x7]
-
-	add	x7,x3,#32
-	mov	w6,w5
-
-	// Encryption
-Lxts_enc:
-	ld1	{v24.16b},[x0],#16
-	subs	x2,x2,#32			// bias
-	add	w6,w5,#2
-	orr	v3.16b,v0.16b,v0.16b
-	orr	v1.16b,v0.16b,v0.16b
-	orr	v28.16b,v0.16b,v0.16b
-	orr	v27.16b,v24.16b,v24.16b
-	orr	v29.16b,v24.16b,v24.16b
-	b.lo	Lxts_inner_enc_tail
-	eor	v0.16b,v0.16b,v6.16b			// before encryption, xor with iv
-	eor	v24.16b,v24.16b,v8.16b
-
-	// The iv for third block
-	extr	x22,x10,x10,#32
-	extr	x10,x10,x9,#63
-	and	w11,w19,w22,asr#31
-	eor	x9,x11,x9,lsl#1
-	fmov	d9,x9
-	fmov	v9.d[1],x10
-
-
-	orr	v1.16b,v24.16b,v24.16b
-	ld1	{v24.16b},[x0],#16
-	orr	v2.16b,v0.16b,v0.16b
-	orr	v3.16b,v1.16b,v1.16b
-	eor	v27.16b,v24.16b,v9.16b 		// the third block
-	eor	v24.16b,v24.16b,v9.16b
-	cmp	x2,#32
-	b.lo	Lxts_outer_enc_tail
-
-	// The iv for fourth block
-	extr	x22,x10,x10,#32
-	extr	x10,x10,x9,#63
-	and	w11,w19,w22,asr#31
-	eor	x9,x11,x9,lsl#1
-	fmov	d10,x9
-	fmov	v10.d[1],x10
-
-	ld1	{v25.16b},[x0],#16
-	// The iv for fifth block
-	extr	x22,x10,x10,#32
-	extr	x10,x10,x9,#63
-	and	w11,w19,w22,asr#31
-	eor	x9,x11,x9,lsl#1
-	fmov	d11,x9
-	fmov	v11.d[1],x10
-
-	ld1	{v26.16b},[x0],#16
-	eor	v25.16b,v25.16b,v10.16b		// the fourth block
-	eor	v26.16b,v26.16b,v11.16b
-	sub	x2,x2,#32			// bias
-	mov	w6,w5
-	b	Loop5x_xts_enc
-
-.align	4
-Loop5x_xts_enc:
-	aese	v0.16b,v16.16b
-	aesmc	v0.16b,v0.16b
-	aese	v1.16b,v16.16b
-	aesmc	v1.16b,v1.16b
-	aese	v24.16b,v16.16b
-	aesmc	v24.16b,v24.16b
-	aese	v25.16b,v16.16b
-	aesmc	v25.16b,v25.16b
-	aese	v26.16b,v16.16b
-	aesmc	v26.16b,v26.16b
-	ld1	{v16.4s},[x7],#16
-	subs	w6,w6,#2
-	aese	v0.16b,v17.16b
-	aesmc	v0.16b,v0.16b
-	aese	v1.16b,v17.16b
-	aesmc	v1.16b,v1.16b
-	aese	v24.16b,v17.16b
-	aesmc	v24.16b,v24.16b
-	aese	v25.16b,v17.16b
-	aesmc	v25.16b,v25.16b
-	aese	v26.16b,v17.16b
-	aesmc	v26.16b,v26.16b
-	ld1	{v17.4s},[x7],#16
-	b.gt	Loop5x_xts_enc
-
-	aese	v0.16b,v16.16b
-	aesmc	v0.16b,v0.16b
-	aese	v1.16b,v16.16b
-	aesmc	v1.16b,v1.16b
-	aese	v24.16b,v16.16b
-	aesmc	v24.16b,v24.16b
-	aese	v25.16b,v16.16b
-	aesmc	v25.16b,v25.16b
-	aese	v26.16b,v16.16b
-	aesmc	v26.16b,v26.16b
-	subs	x2,x2,#0x50			// because Lxts_enc_tail4x
-
-	aese	v0.16b,v17.16b
-	aesmc	v0.16b,v0.16b
-	aese	v1.16b,v17.16b
-	aesmc	v1.16b,v1.16b
-	aese	v24.16b,v17.16b
-	aesmc	v24.16b,v24.16b
-	aese	v25.16b,v17.16b
-	aesmc	v25.16b,v25.16b
-	aese	v26.16b,v17.16b
-	aesmc	v26.16b,v26.16b
-	csel	x6,xzr,x2,gt		// borrow x6, w6, "gt" is not typo
-	mov	x7,x3
-
-	aese	v0.16b,v18.16b
-	aesmc	v0.16b,v0.16b
-	aese	v1.16b,v18.16b
-	aesmc	v1.16b,v1.16b
-	aese	v24.16b,v18.16b
-	aesmc	v24.16b,v24.16b
-	aese	v25.16b,v18.16b
-	aesmc	v25.16b,v25.16b
-	aese	v26.16b,v18.16b
-	aesmc	v26.16b,v26.16b
-	add	x0,x0,x6		// x0 is adjusted in such way that
-						// at exit from the loop v1.16b-v26.16b
-						// are loaded with last "words"
-	add	x6,x2,#0x60		// because Lxts_enc_tail4x
-
-	aese	v0.16b,v19.16b
-	aesmc	v0.16b,v0.16b
-	aese	v1.16b,v19.16b
-	aesmc	v1.16b,v1.16b
-	aese	v24.16b,v19.16b
-	aesmc	v24.16b,v24.16b
-	aese	v25.16b,v19.16b
-	aesmc	v25.16b,v25.16b
-	aese	v26.16b,v19.16b
-	aesmc	v26.16b,v26.16b
-
-	aese	v0.16b,v20.16b
-	aesmc	v0.16b,v0.16b
-	aese	v1.16b,v20.16b
-	aesmc	v1.16b,v1.16b
-	aese	v24.16b,v20.16b
-	aesmc	v24.16b,v24.16b
-	aese	v25.16b,v20.16b
-	aesmc	v25.16b,v25.16b
-	aese	v26.16b,v20.16b
-	aesmc	v26.16b,v26.16b
-
-	aese	v0.16b,v21.16b
-	aesmc	v0.16b,v0.16b
-	aese	v1.16b,v21.16b
-	aesmc	v1.16b,v1.16b
-	aese	v24.16b,v21.16b
-	aesmc	v24.16b,v24.16b
-	aese	v25.16b,v21.16b
-	aesmc	v25.16b,v25.16b
-	aese	v26.16b,v21.16b
-	aesmc	v26.16b,v26.16b
-
-	aese	v0.16b,v22.16b
-	aesmc	v0.16b,v0.16b
-	aese	v1.16b,v22.16b
-	aesmc	v1.16b,v1.16b
-	aese	v24.16b,v22.16b
-	aesmc	v24.16b,v24.16b
-	aese	v25.16b,v22.16b
-	aesmc	v25.16b,v25.16b
-	aese	v26.16b,v22.16b
-	aesmc	v26.16b,v26.16b
-
-	eor	v4.16b,v7.16b,v6.16b
-	aese	v0.16b,v23.16b
-	// The iv for first block of one iteration
-	extr	x22,x10,x10,#32
-	extr	x10,x10,x9,#63
-	and	w11,w19,w22,asr#31
-	eor	x9,x11,x9,lsl#1
-	fmov	d6,x9
-	fmov	v6.d[1],x10
-	eor	v5.16b,v7.16b,v8.16b
-	ld1	{v2.16b},[x0],#16
-	aese	v1.16b,v23.16b
-	// The iv for second block
-	extr	x22,x10,x10,#32
-	extr	x10,x10,x9,#63
-	and	w11,w19,w22,asr#31
-	eor	x9,x11,x9,lsl#1
-	fmov	d8,x9
-	fmov	v8.d[1],x10
-	eor	v17.16b,v7.16b,v9.16b
-	ld1	{v3.16b},[x0],#16
-	aese	v24.16b,v23.16b
-	// The iv for third block
-	extr	x22,x10,x10,#32
-	extr	x10,x10,x9,#63
-	and	w11,w19,w22,asr#31
-	eor	x9,x11,x9,lsl#1
-	fmov	d9,x9
-	fmov	v9.d[1],x10
-	eor	v30.16b,v7.16b,v10.16b
-	ld1	{v27.16b},[x0],#16
-	aese	v25.16b,v23.16b
-	// The iv for fourth block
-	extr	x22,x10,x10,#32
-	extr	x10,x10,x9,#63
-	and	w11,w19,w22,asr#31
-	eor	x9,x11,x9,lsl#1
-	fmov	d10,x9
-	fmov	v10.d[1],x10
-	eor	v31.16b,v7.16b,v11.16b
-	ld1	{v28.16b},[x0],#16
-	aese	v26.16b,v23.16b
-
-	// The iv for fifth block
-	extr	x22,x10,x10,#32
-	extr	x10,x10,x9,#63
-	and	w11,w19,w22,asr #31
-	eor	x9,x11,x9,lsl #1
-	fmov	d11,x9
-	fmov	v11.d[1],x10
-
-	ld1	{v29.16b},[x0],#16
-	cbz	x6,Lxts_enc_tail4x
-	ld1	{v16.4s},[x7],#16		// re-pre-load rndkey[0]
-	eor	v4.16b,v4.16b,v0.16b
-	eor	v0.16b,v2.16b,v6.16b
-	eor	v5.16b,v5.16b,v1.16b
-	eor	v1.16b,v3.16b,v8.16b
-	eor	v17.16b,v17.16b,v24.16b
-	eor	v24.16b,v27.16b,v9.16b
-	eor	v30.16b,v30.16b,v25.16b
-	eor	v25.16b,v28.16b,v10.16b
-	eor	v31.16b,v31.16b,v26.16b
-	st1	{v4.16b},[x1],#16
-	eor	v26.16b,v29.16b,v11.16b
-	st1	{v5.16b},[x1],#16
-	mov	w6,w5
-	st1	{v17.16b},[x1],#16
-	ld1	{v17.4s},[x7],#16		// re-pre-load rndkey[1]
-	st1	{v30.16b},[x1],#16
-	st1	{v31.16b},[x1],#16
-	b.hs	Loop5x_xts_enc
-
-
-	// If left 4 blocks, borrow the five block's processing.
-	cmn	x2,#0x10
-	b.ne	Loop5x_enc_after
-	orr	v11.16b,v10.16b,v10.16b
-	orr	v10.16b,v9.16b,v9.16b
-	orr	v9.16b,v8.16b,v8.16b
-	orr	v8.16b,v6.16b,v6.16b
-	fmov	x9,d11
-	fmov	x10,v11.d[1]
-	eor	v0.16b,v6.16b,v2.16b
-	eor	v1.16b,v8.16b,v3.16b
-	eor	v24.16b,v27.16b,v9.16b
-	eor	v25.16b,v28.16b,v10.16b
-	eor	v26.16b,v29.16b,v11.16b
-	b.eq	Loop5x_xts_enc
-
-Loop5x_enc_after:
-	add	x2,x2,#0x50
-	cbz	x2,Lxts_enc_done
-
-	add	w6,w5,#2
-	subs	x2,x2,#0x30
-	b.lo	Lxts_inner_enc_tail
-
-	eor	v0.16b,v6.16b,v27.16b
-	eor	v1.16b,v8.16b,v28.16b
-	eor	v24.16b,v29.16b,v9.16b
-	b	Lxts_outer_enc_tail
-
-.align	4
-Lxts_enc_tail4x:
-	add	x0,x0,#16
-	eor	v5.16b,v1.16b,v5.16b
-	st1	{v5.16b},[x1],#16
-	eor	v17.16b,v24.16b,v17.16b
-	st1	{v17.16b},[x1],#16
-	eor	v30.16b,v25.16b,v30.16b
-	eor	v31.16b,v26.16b,v31.16b
-	st1	{v30.16b,v31.16b},[x1],#32
-
-	b	Lxts_enc_done
-.align	4
-Lxts_outer_enc_tail:
-	aese	v0.16b,v16.16b
-	aesmc	v0.16b,v0.16b
-	aese	v1.16b,v16.16b
-	aesmc	v1.16b,v1.16b
-	aese	v24.16b,v16.16b
-	aesmc	v24.16b,v24.16b
-	ld1	{v16.4s},[x7],#16
-	subs	w6,w6,#2
-	aese	v0.16b,v17.16b
-	aesmc	v0.16b,v0.16b
-	aese	v1.16b,v17.16b
-	aesmc	v1.16b,v1.16b
-	aese	v24.16b,v17.16b
-	aesmc	v24.16b,v24.16b
-	ld1	{v17.4s},[x7],#16
-	b.gt	Lxts_outer_enc_tail
-
-	aese	v0.16b,v16.16b
-	aesmc	v0.16b,v0.16b
-	aese	v1.16b,v16.16b
-	aesmc	v1.16b,v1.16b
-	aese	v24.16b,v16.16b
-	aesmc	v24.16b,v24.16b
-	eor	v4.16b,v6.16b,v7.16b
-	subs	x2,x2,#0x30
-	// The iv for first block
-	fmov	x9,d9
-	fmov	x10,v9.d[1]
-	//mov	w19,#0x87
-	extr	x22,x10,x10,#32
-	extr	x10,x10,x9,#63
-	and	w11,w19,w22,asr#31
-	eor	x9,x11,x9,lsl#1
-	fmov	d6,x9
-	fmov	v6.d[1],x10
-	eor	v5.16b,v8.16b,v7.16b
-	csel	x6,x2,x6,lo       // x6, w6, is zero at this point
-	aese	v0.16b,v17.16b
-	aesmc	v0.16b,v0.16b
-	aese	v1.16b,v17.16b
-	aesmc	v1.16b,v1.16b
-	aese	v24.16b,v17.16b
-	aesmc	v24.16b,v24.16b
-	eor	v17.16b,v9.16b,v7.16b
-
-	add	x6,x6,#0x20
-	add	x0,x0,x6
-	mov	x7,x3
-
-	aese	v0.16b,v20.16b
-	aesmc	v0.16b,v0.16b
-	aese	v1.16b,v20.16b
-	aesmc	v1.16b,v1.16b
-	aese	v24.16b,v20.16b
-	aesmc	v24.16b,v24.16b
-	aese	v0.16b,v21.16b
-	aesmc	v0.16b,v0.16b
-	aese	v1.16b,v21.16b
-	aesmc	v1.16b,v1.16b
-	aese	v24.16b,v21.16b
-	aesmc	v24.16b,v24.16b
-	aese	v0.16b,v22.16b
-	aesmc	v0.16b,v0.16b
-	aese	v1.16b,v22.16b
-	aesmc	v1.16b,v1.16b
->>>>>>> 8a2d13a7
 	aese	v24.16b,v22.16b
 	aesmc	v24.16b,v24.16b
 	aese	v0.16b,v23.16b
@@ -3695,15 +2462,9 @@
 
 	// Encrypt the composite block to get the last second encrypted text block
 	ldr	w6,[x3,#240]		// load key schedule...
-<<<<<<< HEAD
-	ld1	{v0.16b},[x3],#16
-	sub	w6,w6,#2
-	ld1	{v1.16b},[x3],#16		// load key schedule...
-=======
 	ld1	{v0.4s},[x3],#16
 	sub	w6,w6,#2
 	ld1	{v1.4s},[x3],#16		// load key schedule...
->>>>>>> 8a2d13a7
 Loop_final_enc:
 	aese	v26.16b,v0.16b
 	aesmc	v26.16b,v26.16b
@@ -3739,17 +2500,10 @@
 	b.ne	Lxts_dec_big_size
 	// Encrypt the iv with key2, as the first XEX iv.
 	ldr	w6,[x4,#240]
-<<<<<<< HEAD
-	ld1	{v0.16b},[x4],#16
-	ld1	{v6.16b},[x5]
-	sub	w6,w6,#2
-	ld1	{v1.16b},[x4],#16
-=======
 	ld1	{v0.4s},[x4],#16
 	ld1	{v6.16b},[x5]
 	sub	w6,w6,#2
 	ld1	{v1.4s},[x4],#16
->>>>>>> 8a2d13a7
 
 Loop_dec_small_iv_enc:
 	aese	v6.16b,v0.16b
@@ -3827,17 +2581,10 @@
 
 	// Encrypt the iv with key2, as the first XEX iv
 	ldr	w6,[x4,#240]
-<<<<<<< HEAD
-	ld1	{v0.16b},[x4],#16
-	ld1	{v6.16b},[x5]
-	sub	w6,w6,#2
-	ld1	{v1.16b},[x4],#16
-=======
 	ld1	{v0.4s},[x4],#16
 	ld1	{v6.16b},[x5]
 	sub	w6,w6,#2
 	ld1	{v1.4s},[x4],#16
->>>>>>> 8a2d13a7
 
 Loop_dec_iv_enc:
 	aese	v6.16b,v0.16b
@@ -4167,11 +2914,7 @@
 .align	4
 Lxts_dec_tail4x:
 	add	x0,x0,#16
-<<<<<<< HEAD
-	ld1	{v0.4s},[x0],#16
-=======
 	tst	x21,#0xf
->>>>>>> 8a2d13a7
 	eor	v5.16b,v1.16b,v4.16b
 	st1	{v5.16b},[x1],#16
 	eor	v17.16b,v24.16b,v17.16b
@@ -4180,11 +2923,8 @@
 	eor	v31.16b,v26.16b,v31.16b
 	st1	{v30.16b,v31.16b},[x1],#32
 
-<<<<<<< HEAD
-=======
 	b.eq	Lxts_dec_abort
 	ld1	{v0.16b},[x0],#16
->>>>>>> 8a2d13a7
 	b	Lxts_done
 .align	4
 Lxts_outer_dec_tail:
@@ -4362,11 +3102,7 @@
 	// Processing the last two blocks with cipher stealing.
 	mov	x7,x3
 	cbnz	x2,Lxts_dec_1st_done
-<<<<<<< HEAD
-	ld1	{v0.4s},[x0],#16
-=======
 	ld1	{v0.16b},[x0],#16
->>>>>>> 8a2d13a7
 
 	// Decrypt the last secod block to get the last plain text block
 Lxts_dec_1st_done:
@@ -4411,15 +3147,9 @@
 
 	// Decrypt the composite block to get the last second plain text block
 	ldr	w6,[x7,#240]
-<<<<<<< HEAD
-	ld1	{v0.16b},[x7],#16
-	sub	w6,w6,#2
-	ld1	{v1.16b},[x7],#16
-=======
 	ld1	{v0.4s},[x7],#16
 	sub	w6,w6,#2
 	ld1	{v1.4s},[x7],#16
->>>>>>> 8a2d13a7
 Loop_final_dec:
 	aesd	v26.16b,v0.16b
 	aesimc	v26.16b,v26.16b
