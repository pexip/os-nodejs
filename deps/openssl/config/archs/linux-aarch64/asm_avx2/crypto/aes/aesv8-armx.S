#include "arm_arch.h"

#if __ARM_MAX_ARCH__>=7
.arch	armv8-a+crypto
.text
.align	5
.Lrcon:
.long	0x01,0x01,0x01,0x01
.long	0x0c0f0e0d,0x0c0f0e0d,0x0c0f0e0d,0x0c0f0e0d	// rotate-n-splat
.long	0x1b,0x1b,0x1b,0x1b

.globl	aes_v8_set_encrypt_key
.type	aes_v8_set_encrypt_key,%function
.align	5
aes_v8_set_encrypt_key:
.Lenc_key:
	stp	x29,x30,[sp,#-16]!
	add	x29,sp,#0
	mov	x3,#-1
	cmp	x0,#0
	b.eq	.Lenc_key_abort
	cmp	x2,#0
	b.eq	.Lenc_key_abort
	mov	x3,#-2
	cmp	w1,#128
	b.lt	.Lenc_key_abort
	cmp	w1,#256
	b.gt	.Lenc_key_abort
	tst	w1,#0x3f
	b.ne	.Lenc_key_abort

	adr	x3,.Lrcon
	cmp	w1,#192

	eor	v0.16b,v0.16b,v0.16b
	ld1	{v3.16b},[x0],#16
	mov	w1,#8		// reuse w1
	ld1	{v1.4s,v2.4s},[x3],#32

	b.lt	.Loop128
	b.eq	.L192
	b	.L256

.align	4
.Loop128:
	tbl	v6.16b,{v3.16b},v2.16b
	ext	v5.16b,v0.16b,v3.16b,#12
	st1	{v3.4s},[x2],#16
	aese	v6.16b,v0.16b
	subs	w1,w1,#1

	eor	v3.16b,v3.16b,v5.16b
	ext	v5.16b,v0.16b,v5.16b,#12
	eor	v3.16b,v3.16b,v5.16b
	ext	v5.16b,v0.16b,v5.16b,#12
	eor	v6.16b,v6.16b,v1.16b
	eor	v3.16b,v3.16b,v5.16b
	shl	v1.16b,v1.16b,#1
	eor	v3.16b,v3.16b,v6.16b
	b.ne	.Loop128

	ld1	{v1.4s},[x3]

	tbl	v6.16b,{v3.16b},v2.16b
	ext	v5.16b,v0.16b,v3.16b,#12
	st1	{v3.4s},[x2],#16
	aese	v6.16b,v0.16b

	eor	v3.16b,v3.16b,v5.16b
	ext	v5.16b,v0.16b,v5.16b,#12
	eor	v3.16b,v3.16b,v5.16b
	ext	v5.16b,v0.16b,v5.16b,#12
	eor	v6.16b,v6.16b,v1.16b
	eor	v3.16b,v3.16b,v5.16b
	shl	v1.16b,v1.16b,#1
	eor	v3.16b,v3.16b,v6.16b

	tbl	v6.16b,{v3.16b},v2.16b
	ext	v5.16b,v0.16b,v3.16b,#12
	st1	{v3.4s},[x2],#16
	aese	v6.16b,v0.16b

	eor	v3.16b,v3.16b,v5.16b
	ext	v5.16b,v0.16b,v5.16b,#12
	eor	v3.16b,v3.16b,v5.16b
	ext	v5.16b,v0.16b,v5.16b,#12
	eor	v6.16b,v6.16b,v1.16b
	eor	v3.16b,v3.16b,v5.16b
	eor	v3.16b,v3.16b,v6.16b
	st1	{v3.4s},[x2]
	add	x2,x2,#0x50

	mov	w12,#10
	b	.Ldone

.align	4
.L192:
	ld1	{v4.8b},[x0],#8
	movi	v6.16b,#8			// borrow v6.16b
	st1	{v3.4s},[x2],#16
	sub	v2.16b,v2.16b,v6.16b	// adjust the mask

.Loop192:
	tbl	v6.16b,{v4.16b},v2.16b
	ext	v5.16b,v0.16b,v3.16b,#12
#ifdef __AARCH64EB__
	st1	{v4.4s},[x2],#16
	sub	x2,x2,#8
#else
	st1	{v4.8b},[x2],#8
#endif
	aese	v6.16b,v0.16b
	subs	w1,w1,#1

	eor	v3.16b,v3.16b,v5.16b
	ext	v5.16b,v0.16b,v5.16b,#12
	eor	v3.16b,v3.16b,v5.16b
	ext	v5.16b,v0.16b,v5.16b,#12
	eor	v3.16b,v3.16b,v5.16b

	dup	v5.4s,v3.s[3]
	eor	v5.16b,v5.16b,v4.16b
	eor	v6.16b,v6.16b,v1.16b
	ext	v4.16b,v0.16b,v4.16b,#12
	shl	v1.16b,v1.16b,#1
	eor	v4.16b,v4.16b,v5.16b
	eor	v3.16b,v3.16b,v6.16b
	eor	v4.16b,v4.16b,v6.16b
	st1	{v3.4s},[x2],#16
	b.ne	.Loop192

	mov	w12,#12
	add	x2,x2,#0x20
	b	.Ldone

.align	4
.L256:
	ld1	{v4.16b},[x0]
	mov	w1,#7
	mov	w12,#14
	st1	{v3.4s},[x2],#16

.Loop256:
	tbl	v6.16b,{v4.16b},v2.16b
	ext	v5.16b,v0.16b,v3.16b,#12
	st1	{v4.4s},[x2],#16
	aese	v6.16b,v0.16b
	subs	w1,w1,#1

	eor	v3.16b,v3.16b,v5.16b
	ext	v5.16b,v0.16b,v5.16b,#12
	eor	v3.16b,v3.16b,v5.16b
	ext	v5.16b,v0.16b,v5.16b,#12
	eor	v6.16b,v6.16b,v1.16b
	eor	v3.16b,v3.16b,v5.16b
	shl	v1.16b,v1.16b,#1
	eor	v3.16b,v3.16b,v6.16b
	st1	{v3.4s},[x2],#16
	b.eq	.Ldone

	dup	v6.4s,v3.s[3]		// just splat
	ext	v5.16b,v0.16b,v4.16b,#12
	aese	v6.16b,v0.16b

	eor	v4.16b,v4.16b,v5.16b
	ext	v5.16b,v0.16b,v5.16b,#12
	eor	v4.16b,v4.16b,v5.16b
	ext	v5.16b,v0.16b,v5.16b,#12
	eor	v4.16b,v4.16b,v5.16b

	eor	v4.16b,v4.16b,v6.16b
	b	.Loop256

.Ldone:
	str	w12,[x2]
	mov	x3,#0

.Lenc_key_abort:
	mov	x0,x3			// return value
	ldr	x29,[sp],#16
	ret
.size	aes_v8_set_encrypt_key,.-aes_v8_set_encrypt_key

.globl	aes_v8_set_decrypt_key
.type	aes_v8_set_decrypt_key,%function
.align	5
aes_v8_set_decrypt_key:
.inst	0xd503233f		// paciasp
	stp	x29,x30,[sp,#-16]!
	add	x29,sp,#0
	bl	.Lenc_key

	cmp	x0,#0
	b.ne	.Ldec_key_abort

	sub	x2,x2,#240		// restore original x2
	mov	x4,#-16
	add	x0,x2,x12,lsl#4	// end of key schedule

	ld1	{v0.4s},[x2]
	ld1	{v1.4s},[x0]
	st1	{v0.4s},[x0],x4
	st1	{v1.4s},[x2],#16

.Loop_imc:
	ld1	{v0.4s},[x2]
	ld1	{v1.4s},[x0]
	aesimc	v0.16b,v0.16b
	aesimc	v1.16b,v1.16b
	st1	{v0.4s},[x0],x4
	st1	{v1.4s},[x2],#16
	cmp	x0,x2
	b.hi	.Loop_imc

	ld1	{v0.4s},[x2]
	aesimc	v0.16b,v0.16b
	st1	{v0.4s},[x0]

	eor	x0,x0,x0		// return value
.Ldec_key_abort:
	ldp	x29,x30,[sp],#16
.inst	0xd50323bf		// autiasp
	ret
.size	aes_v8_set_decrypt_key,.-aes_v8_set_decrypt_key
.globl	aes_v8_encrypt
.type	aes_v8_encrypt,%function
.align	5
aes_v8_encrypt:
	ldr	w3,[x2,#240]
	ld1	{v0.4s},[x2],#16
	ld1	{v2.16b},[x0]
	sub	w3,w3,#2
	ld1	{v1.4s},[x2],#16

.Loop_enc:
	aese	v2.16b,v0.16b
	aesmc	v2.16b,v2.16b
	ld1	{v0.4s},[x2],#16
	subs	w3,w3,#2
	aese	v2.16b,v1.16b
	aesmc	v2.16b,v2.16b
	ld1	{v1.4s},[x2],#16
	b.gt	.Loop_enc

	aese	v2.16b,v0.16b
	aesmc	v2.16b,v2.16b
	ld1	{v0.4s},[x2]
	aese	v2.16b,v1.16b
	eor	v2.16b,v2.16b,v0.16b

	st1	{v2.16b},[x1]
	ret
.size	aes_v8_encrypt,.-aes_v8_encrypt
.globl	aes_v8_decrypt
.type	aes_v8_decrypt,%function
.align	5
aes_v8_decrypt:
	ldr	w3,[x2,#240]
	ld1	{v0.4s},[x2],#16
	ld1	{v2.16b},[x0]
	sub	w3,w3,#2
	ld1	{v1.4s},[x2],#16

.Loop_dec:
	aesd	v2.16b,v0.16b
	aesimc	v2.16b,v2.16b
	ld1	{v0.4s},[x2],#16
	subs	w3,w3,#2
	aesd	v2.16b,v1.16b
	aesimc	v2.16b,v2.16b
	ld1	{v1.4s},[x2],#16
	b.gt	.Loop_dec

	aesd	v2.16b,v0.16b
	aesimc	v2.16b,v2.16b
	ld1	{v0.4s},[x2]
	aesd	v2.16b,v1.16b
	eor	v2.16b,v2.16b,v0.16b

	st1	{v2.16b},[x1]
	ret
.size	aes_v8_decrypt,.-aes_v8_decrypt
.globl	aes_v8_ecb_encrypt
.type	aes_v8_ecb_encrypt,%function
.align	5
aes_v8_ecb_encrypt:
	subs	x2,x2,#16
	// Original input data size bigger than 16, jump to big size processing.
	b.ne	.Lecb_big_size
	ld1	{v0.16b},[x0]
	cmp	w4,#0					// en- or decrypting?
	ldr	w5,[x3,#240]
	ld1	{v5.4s,v6.4s},[x3],#32			// load key schedule...

	b.eq	.Lecb_small_dec
	aese	v0.16b,v5.16b
	aesmc	v0.16b,v0.16b
	ld1	{v16.4s,v17.4s},[x3],#32			// load key schedule...
	aese	v0.16b,v6.16b
	aesmc	v0.16b,v0.16b
	subs	w5,w5,#10			// if rounds==10, jump to aes-128-ecb processing
	b.eq	.Lecb_128_enc
.Lecb_round_loop:
	aese	v0.16b,v16.16b
	aesmc	v0.16b,v0.16b
	ld1	{v16.4s},[x3],#16				// load key schedule...
	aese	v0.16b,v17.16b
	aesmc	v0.16b,v0.16b
	ld1	{v17.4s},[x3],#16				// load key schedule...
	subs	w5,w5,#2			// bias
	b.gt	.Lecb_round_loop
.Lecb_128_enc:
	ld1	{v18.4s,v19.4s},[x3],#32		// load key schedule...
	aese	v0.16b,v16.16b
	aesmc	v0.16b,v0.16b
	aese	v0.16b,v17.16b
	aesmc	v0.16b,v0.16b
	ld1	{v20.4s,v21.4s},[x3],#32		// load key schedule...
	aese	v0.16b,v18.16b
	aesmc	v0.16b,v0.16b
	aese	v0.16b,v19.16b
	aesmc	v0.16b,v0.16b
	ld1	{v22.4s,v23.4s},[x3],#32		// load key schedule...
	aese	v0.16b,v20.16b
	aesmc	v0.16b,v0.16b
	aese	v0.16b,v21.16b
	aesmc	v0.16b,v0.16b
	ld1	{v7.4s},[x3]
	aese	v0.16b,v22.16b
	aesmc	v0.16b,v0.16b
	aese	v0.16b,v23.16b
	eor	v0.16b,v0.16b,v7.16b
	st1	{v0.16b},[x1]
	b	.Lecb_Final_abort
.Lecb_small_dec:
	aesd	v0.16b,v5.16b
	aesimc	v0.16b,v0.16b
	ld1	{v16.4s,v17.4s},[x3],#32			// load key schedule...
	aesd	v0.16b,v6.16b
	aesimc	v0.16b,v0.16b
	subs	w5,w5,#10			// bias
	b.eq	.Lecb_128_dec
.Lecb_dec_round_loop:
	aesd	v0.16b,v16.16b
	aesimc	v0.16b,v0.16b
	ld1	{v16.4s},[x3],#16				// load key schedule...
	aesd	v0.16b,v17.16b
	aesimc	v0.16b,v0.16b
	ld1	{v17.4s},[x3],#16				// load key schedule...
	subs	w5,w5,#2			// bias
	b.gt	.Lecb_dec_round_loop
.Lecb_128_dec:
	ld1	{v18.4s,v19.4s},[x3],#32		// load key schedule...
	aesd	v0.16b,v16.16b
	aesimc	v0.16b,v0.16b
	aesd	v0.16b,v17.16b
	aesimc	v0.16b,v0.16b
	ld1	{v20.4s,v21.4s},[x3],#32		// load key schedule...
	aesd	v0.16b,v18.16b
	aesimc	v0.16b,v0.16b
	aesd	v0.16b,v19.16b
	aesimc	v0.16b,v0.16b
	ld1	{v22.4s,v23.4s},[x3],#32		// load key schedule...
	aesd	v0.16b,v20.16b
	aesimc	v0.16b,v0.16b
	aesd	v0.16b,v21.16b
	aesimc	v0.16b,v0.16b
	ld1	{v7.4s},[x3]
	aesd	v0.16b,v22.16b
	aesimc	v0.16b,v0.16b
	aesd	v0.16b,v23.16b
	eor	v0.16b,v0.16b,v7.16b
	st1	{v0.16b},[x1]
	b	.Lecb_Final_abort
.Lecb_big_size:
	stp	x29,x30,[sp,#-16]!
	add	x29,sp,#0
	mov	x8,#16
	b.lo	.Lecb_done
	csel	x8,xzr,x8,eq

	cmp	w4,#0					// en- or decrypting?
	ldr	w5,[x3,#240]
	and	x2,x2,#-16
	ld1	{v0.16b},[x0],x8

	ld1	{v16.4s,v17.4s},[x3]				// load key schedule...
	sub	w5,w5,#6
	add	x7,x3,x5,lsl#4				// pointer to last 7 round keys
	sub	w5,w5,#2
	ld1	{v18.4s,v19.4s},[x7],#32
	ld1	{v20.4s,v21.4s},[x7],#32
	ld1	{v22.4s,v23.4s},[x7],#32
	ld1	{v7.4s},[x7]

	add	x7,x3,#32
	mov	w6,w5
	b.eq	.Lecb_dec

	ld1	{v1.16b},[x0],#16
	subs	x2,x2,#32				// bias
	add	w6,w5,#2
	orr	v3.16b,v1.16b,v1.16b
	orr	v24.16b,v1.16b,v1.16b
	orr	v1.16b,v0.16b,v0.16b
	b.lo	.Lecb_enc_tail

	orr	v1.16b,v3.16b,v3.16b
	ld1	{v24.16b},[x0],#16
	cmp	x2,#32
	b.lo	.Loop3x_ecb_enc

	ld1	{v25.16b},[x0],#16
	ld1	{v26.16b},[x0],#16
	sub	x2,x2,#32				// bias
	mov	w6,w5

.Loop5x_ecb_enc:
	aese	v0.16b,v16.16b
	aesmc	v0.16b,v0.16b
	aese	v1.16b,v16.16b
	aesmc	v1.16b,v1.16b
	aese	v24.16b,v16.16b
	aesmc	v24.16b,v24.16b
	aese	v25.16b,v16.16b
	aesmc	v25.16b,v25.16b
	aese	v26.16b,v16.16b
	aesmc	v26.16b,v26.16b
	ld1	{v16.4s},[x7],#16
	subs	w6,w6,#2
	aese	v0.16b,v17.16b
	aesmc	v0.16b,v0.16b
	aese	v1.16b,v17.16b
	aesmc	v1.16b,v1.16b
	aese	v24.16b,v17.16b
	aesmc	v24.16b,v24.16b
	aese	v25.16b,v17.16b
	aesmc	v25.16b,v25.16b
	aese	v26.16b,v17.16b
	aesmc	v26.16b,v26.16b
	ld1	{v17.4s},[x7],#16
	b.gt	.Loop5x_ecb_enc

	aese	v0.16b,v16.16b
	aesmc	v0.16b,v0.16b
	aese	v1.16b,v16.16b
	aesmc	v1.16b,v1.16b
	aese	v24.16b,v16.16b
	aesmc	v24.16b,v24.16b
	aese	v25.16b,v16.16b
	aesmc	v25.16b,v25.16b
	aese	v26.16b,v16.16b
	aesmc	v26.16b,v26.16b
	cmp	x2,#0x40					// because .Lecb_enc_tail4x
	sub	x2,x2,#0x50

	aese	v0.16b,v17.16b
	aesmc	v0.16b,v0.16b
	aese	v1.16b,v17.16b
	aesmc	v1.16b,v1.16b
	aese	v24.16b,v17.16b
	aesmc	v24.16b,v24.16b
	aese	v25.16b,v17.16b
	aesmc	v25.16b,v25.16b
	aese	v26.16b,v17.16b
	aesmc	v26.16b,v26.16b
	csel	x6,xzr,x2,gt			// borrow x6, w6, "gt" is not typo
	mov	x7,x3

	aese	v0.16b,v18.16b
	aesmc	v0.16b,v0.16b
	aese	v1.16b,v18.16b
	aesmc	v1.16b,v1.16b
	aese	v24.16b,v18.16b
	aesmc	v24.16b,v24.16b
	aese	v25.16b,v18.16b
	aesmc	v25.16b,v25.16b
	aese	v26.16b,v18.16b
	aesmc	v26.16b,v26.16b
	add	x0,x0,x6				// x0 is adjusted in such way that
							// at exit from the loop v1.16b-v26.16b
							// are loaded with last "words"
	add	x6,x2,#0x60		    // because .Lecb_enc_tail4x

	aese	v0.16b,v19.16b
	aesmc	v0.16b,v0.16b
	aese	v1.16b,v19.16b
	aesmc	v1.16b,v1.16b
	aese	v24.16b,v19.16b
	aesmc	v24.16b,v24.16b
	aese	v25.16b,v19.16b
	aesmc	v25.16b,v25.16b
	aese	v26.16b,v19.16b
	aesmc	v26.16b,v26.16b

	aese	v0.16b,v20.16b
	aesmc	v0.16b,v0.16b
	aese	v1.16b,v20.16b
	aesmc	v1.16b,v1.16b
	aese	v24.16b,v20.16b
	aesmc	v24.16b,v24.16b
	aese	v25.16b,v20.16b
	aesmc	v25.16b,v25.16b
	aese	v26.16b,v20.16b
	aesmc	v26.16b,v26.16b

	aese	v0.16b,v21.16b
	aesmc	v0.16b,v0.16b
	aese	v1.16b,v21.16b
	aesmc	v1.16b,v1.16b
	aese	v24.16b,v21.16b
	aesmc	v24.16b,v24.16b
	aese	v25.16b,v21.16b
	aesmc	v25.16b,v25.16b
	aese	v26.16b,v21.16b
	aesmc	v26.16b,v26.16b

	aese	v0.16b,v22.16b
	aesmc	v0.16b,v0.16b
	aese	v1.16b,v22.16b
	aesmc	v1.16b,v1.16b
	aese	v24.16b,v22.16b
	aesmc	v24.16b,v24.16b
	aese	v25.16b,v22.16b
	aesmc	v25.16b,v25.16b
	aese	v26.16b,v22.16b
	aesmc	v26.16b,v26.16b

	aese	v0.16b,v23.16b
	ld1	{v2.16b},[x0],#16
	aese	v1.16b,v23.16b
	ld1	{v3.16b},[x0],#16
	aese	v24.16b,v23.16b
	ld1	{v27.16b},[x0],#16
	aese	v25.16b,v23.16b
	ld1	{v28.16b},[x0],#16
	aese	v26.16b,v23.16b
	ld1	{v29.16b},[x0],#16
	cbz	x6,.Lecb_enc_tail4x
	ld1	{v16.4s},[x7],#16			// re-pre-load rndkey[0]
	eor	v4.16b,v7.16b,v0.16b
	orr	v0.16b,v2.16b,v2.16b
	eor	v5.16b,v7.16b,v1.16b
	orr	v1.16b,v3.16b,v3.16b
	eor	v17.16b,v7.16b,v24.16b
	orr	v24.16b,v27.16b,v27.16b
	eor	v30.16b,v7.16b,v25.16b
	orr	v25.16b,v28.16b,v28.16b
	eor	v31.16b,v7.16b,v26.16b
	st1	{v4.16b},[x1],#16
	orr	v26.16b,v29.16b,v29.16b
	st1	{v5.16b},[x1],#16
	mov	w6,w5
	st1	{v17.16b},[x1],#16
	ld1	{v17.4s},[x7],#16			// re-pre-load rndkey[1]
	st1	{v30.16b},[x1],#16
	st1	{v31.16b},[x1],#16
	b.hs	.Loop5x_ecb_enc

	add	x2,x2,#0x50
	cbz	x2,.Lecb_done

	add	w6,w5,#2
	subs	x2,x2,#0x30
	orr	v0.16b,v27.16b,v27.16b
	orr	v1.16b,v28.16b,v28.16b
	orr	v24.16b,v29.16b,v29.16b
	b.lo	.Lecb_enc_tail

	b	.Loop3x_ecb_enc

.align	4
.Lecb_enc_tail4x:
	eor	v5.16b,v7.16b,v1.16b
	eor	v17.16b,v7.16b,v24.16b
	eor	v30.16b,v7.16b,v25.16b
	eor	v31.16b,v7.16b,v26.16b
	st1	{v5.16b},[x1],#16
	st1	{v17.16b},[x1],#16
	st1	{v30.16b},[x1],#16
	st1	{v31.16b},[x1],#16

	b	.Lecb_done
.align	4
.Loop3x_ecb_enc:
	aese	v0.16b,v16.16b
	aesmc	v0.16b,v0.16b
	aese	v1.16b,v16.16b
	aesmc	v1.16b,v1.16b
	aese	v24.16b,v16.16b
	aesmc	v24.16b,v24.16b
	ld1	{v16.4s},[x7],#16
	subs	w6,w6,#2
	aese	v0.16b,v17.16b
	aesmc	v0.16b,v0.16b
	aese	v1.16b,v17.16b
	aesmc	v1.16b,v1.16b
	aese	v24.16b,v17.16b
	aesmc	v24.16b,v24.16b
	ld1	{v17.4s},[x7],#16
	b.gt	.Loop3x_ecb_enc

	aese	v0.16b,v16.16b
	aesmc	v0.16b,v0.16b
	aese	v1.16b,v16.16b
	aesmc	v1.16b,v1.16b
	aese	v24.16b,v16.16b
	aesmc	v24.16b,v24.16b
	subs	x2,x2,#0x30
	csel	x6,x2,x6,lo				// x6, w6, is zero at this point
	aese	v0.16b,v17.16b
	aesmc	v0.16b,v0.16b
	aese	v1.16b,v17.16b
	aesmc	v1.16b,v1.16b
	aese	v24.16b,v17.16b
	aesmc	v24.16b,v24.16b
	add	x0,x0,x6			// x0 is adjusted in such way that
						// at exit from the loop v1.16b-v24.16b
						// are loaded with last "words"
	mov	x7,x3
	aese	v0.16b,v20.16b
	aesmc	v0.16b,v0.16b
	aese	v1.16b,v20.16b
	aesmc	v1.16b,v1.16b
	aese	v24.16b,v20.16b
	aesmc	v24.16b,v24.16b
	ld1	{v2.16b},[x0],#16
	aese	v0.16b,v21.16b
	aesmc	v0.16b,v0.16b
	aese	v1.16b,v21.16b
	aesmc	v1.16b,v1.16b
	aese	v24.16b,v21.16b
	aesmc	v24.16b,v24.16b
	ld1	{v3.16b},[x0],#16
	aese	v0.16b,v22.16b
	aesmc	v0.16b,v0.16b
	aese	v1.16b,v22.16b
	aesmc	v1.16b,v1.16b
	aese	v24.16b,v22.16b
	aesmc	v24.16b,v24.16b
	ld1	{v27.16b},[x0],#16
	aese	v0.16b,v23.16b
	aese	v1.16b,v23.16b
	aese	v24.16b,v23.16b
	ld1	{v16.4s},[x7],#16		// re-pre-load rndkey[0]
	add	w6,w5,#2
	eor	v4.16b,v7.16b,v0.16b
	eor	v5.16b,v7.16b,v1.16b
	eor	v24.16b,v24.16b,v7.16b
	ld1	{v17.4s},[x7],#16		// re-pre-load rndkey[1]
	st1	{v4.16b},[x1],#16
	orr	v0.16b,v2.16b,v2.16b
	st1	{v5.16b},[x1],#16
	orr	v1.16b,v3.16b,v3.16b
	st1	{v24.16b},[x1],#16
	orr	v24.16b,v27.16b,v27.16b
	b.hs	.Loop3x_ecb_enc

	cmn	x2,#0x30
	b.eq	.Lecb_done
	nop

.Lecb_enc_tail:
	aese	v1.16b,v16.16b
	aesmc	v1.16b,v1.16b
	aese	v24.16b,v16.16b
	aesmc	v24.16b,v24.16b
	ld1	{v16.4s},[x7],#16
	subs	w6,w6,#2
	aese	v1.16b,v17.16b
	aesmc	v1.16b,v1.16b
	aese	v24.16b,v17.16b
	aesmc	v24.16b,v24.16b
	ld1	{v17.4s},[x7],#16
	b.gt	.Lecb_enc_tail

	aese	v1.16b,v16.16b
	aesmc	v1.16b,v1.16b
	aese	v24.16b,v16.16b
	aesmc	v24.16b,v24.16b
	aese	v1.16b,v17.16b
	aesmc	v1.16b,v1.16b
	aese	v24.16b,v17.16b
	aesmc	v24.16b,v24.16b
	aese	v1.16b,v20.16b
	aesmc	v1.16b,v1.16b
	aese	v24.16b,v20.16b
	aesmc	v24.16b,v24.16b
	cmn	x2,#0x20
	aese	v1.16b,v21.16b
	aesmc	v1.16b,v1.16b
	aese	v24.16b,v21.16b
	aesmc	v24.16b,v24.16b
	aese	v1.16b,v22.16b
	aesmc	v1.16b,v1.16b
	aese	v24.16b,v22.16b
	aesmc	v24.16b,v24.16b
	aese	v1.16b,v23.16b
	aese	v24.16b,v23.16b
	b.eq	.Lecb_enc_one
	eor	v5.16b,v7.16b,v1.16b
	eor	v17.16b,v7.16b,v24.16b
	st1	{v5.16b},[x1],#16
	st1	{v17.16b},[x1],#16
	b	.Lecb_done

.Lecb_enc_one:
	eor	v5.16b,v7.16b,v24.16b
	st1	{v5.16b},[x1],#16
	b	.Lecb_done
.align	5
.Lecb_dec:
	ld1	{v1.16b},[x0],#16
	subs	x2,x2,#32			// bias
	add	w6,w5,#2
	orr	v3.16b,v1.16b,v1.16b
	orr	v24.16b,v1.16b,v1.16b
	orr	v1.16b,v0.16b,v0.16b
	b.lo	.Lecb_dec_tail

	orr	v1.16b,v3.16b,v3.16b
	ld1	{v24.16b},[x0],#16
	cmp	x2,#32
	b.lo	.Loop3x_ecb_dec

	ld1	{v25.16b},[x0],#16
	ld1	{v26.16b},[x0],#16
	sub	x2,x2,#32				// bias
	mov	w6,w5

.Loop5x_ecb_dec:
	aesd	v0.16b,v16.16b
	aesimc	v0.16b,v0.16b
	aesd	v1.16b,v16.16b
	aesimc	v1.16b,v1.16b
	aesd	v24.16b,v16.16b
	aesimc	v24.16b,v24.16b
	aesd	v25.16b,v16.16b
	aesimc	v25.16b,v25.16b
	aesd	v26.16b,v16.16b
	aesimc	v26.16b,v26.16b
	ld1	{v16.4s},[x7],#16
	subs	w6,w6,#2
	aesd	v0.16b,v17.16b
	aesimc	v0.16b,v0.16b
	aesd	v1.16b,v17.16b
	aesimc	v1.16b,v1.16b
	aesd	v24.16b,v17.16b
	aesimc	v24.16b,v24.16b
	aesd	v25.16b,v17.16b
	aesimc	v25.16b,v25.16b
	aesd	v26.16b,v17.16b
	aesimc	v26.16b,v26.16b
	ld1	{v17.4s},[x7],#16
	b.gt	.Loop5x_ecb_dec

	aesd	v0.16b,v16.16b
	aesimc	v0.16b,v0.16b
	aesd	v1.16b,v16.16b
	aesimc	v1.16b,v1.16b
	aesd	v24.16b,v16.16b
	aesimc	v24.16b,v24.16b
	aesd	v25.16b,v16.16b
	aesimc	v25.16b,v25.16b
	aesd	v26.16b,v16.16b
	aesimc	v26.16b,v26.16b
	cmp	x2,#0x40				// because .Lecb_tail4x
	sub	x2,x2,#0x50

	aesd	v0.16b,v17.16b
	aesimc	v0.16b,v0.16b
	aesd	v1.16b,v17.16b
	aesimc	v1.16b,v1.16b
	aesd	v24.16b,v17.16b
	aesimc	v24.16b,v24.16b
	aesd	v25.16b,v17.16b
	aesimc	v25.16b,v25.16b
	aesd	v26.16b,v17.16b
	aesimc	v26.16b,v26.16b
	csel	x6,xzr,x2,gt		// borrow x6, w6, "gt" is not typo
	mov	x7,x3

	aesd	v0.16b,v18.16b
	aesimc	v0.16b,v0.16b
	aesd	v1.16b,v18.16b
	aesimc	v1.16b,v1.16b
	aesd	v24.16b,v18.16b
	aesimc	v24.16b,v24.16b
	aesd	v25.16b,v18.16b
	aesimc	v25.16b,v25.16b
	aesd	v26.16b,v18.16b
	aesimc	v26.16b,v26.16b
	add	x0,x0,x6				// x0 is adjusted in such way that
							// at exit from the loop v1.16b-v26.16b
							// are loaded with last "words"
	add	x6,x2,#0x60			// because .Lecb_tail4x

	aesd	v0.16b,v19.16b
	aesimc	v0.16b,v0.16b
	aesd	v1.16b,v19.16b
	aesimc	v1.16b,v1.16b
	aesd	v24.16b,v19.16b
	aesimc	v24.16b,v24.16b
	aesd	v25.16b,v19.16b
	aesimc	v25.16b,v25.16b
	aesd	v26.16b,v19.16b
	aesimc	v26.16b,v26.16b

	aesd	v0.16b,v20.16b
	aesimc	v0.16b,v0.16b
	aesd	v1.16b,v20.16b
	aesimc	v1.16b,v1.16b
	aesd	v24.16b,v20.16b
	aesimc	v24.16b,v24.16b
	aesd	v25.16b,v20.16b
	aesimc	v25.16b,v25.16b
	aesd	v26.16b,v20.16b
	aesimc	v26.16b,v26.16b

	aesd	v0.16b,v21.16b
	aesimc	v0.16b,v0.16b
	aesd	v1.16b,v21.16b
	aesimc	v1.16b,v1.16b
	aesd	v24.16b,v21.16b
	aesimc	v24.16b,v24.16b
	aesd	v25.16b,v21.16b
	aesimc	v25.16b,v25.16b
	aesd	v26.16b,v21.16b
	aesimc	v26.16b,v26.16b

	aesd	v0.16b,v22.16b
	aesimc	v0.16b,v0.16b
	aesd	v1.16b,v22.16b
	aesimc	v1.16b,v1.16b
	aesd	v24.16b,v22.16b
	aesimc	v24.16b,v24.16b
	aesd	v25.16b,v22.16b
	aesimc	v25.16b,v25.16b
	aesd	v26.16b,v22.16b
	aesimc	v26.16b,v26.16b

	aesd	v0.16b,v23.16b
	ld1	{v2.16b},[x0],#16
	aesd	v1.16b,v23.16b
	ld1	{v3.16b},[x0],#16
	aesd	v24.16b,v23.16b
	ld1	{v27.16b},[x0],#16
	aesd	v25.16b,v23.16b
	ld1	{v28.16b},[x0],#16
	aesd	v26.16b,v23.16b
	ld1	{v29.16b},[x0],#16
	cbz	x6,.Lecb_tail4x
	ld1	{v16.4s},[x7],#16			// re-pre-load rndkey[0]
	eor	v4.16b,v7.16b,v0.16b
	orr	v0.16b,v2.16b,v2.16b
	eor	v5.16b,v7.16b,v1.16b
	orr	v1.16b,v3.16b,v3.16b
	eor	v17.16b,v7.16b,v24.16b
	orr	v24.16b,v27.16b,v27.16b
	eor	v30.16b,v7.16b,v25.16b
	orr	v25.16b,v28.16b,v28.16b
	eor	v31.16b,v7.16b,v26.16b
	st1	{v4.16b},[x1],#16
	orr	v26.16b,v29.16b,v29.16b
	st1	{v5.16b},[x1],#16
	mov	w6,w5
	st1	{v17.16b},[x1],#16
	ld1	{v17.4s},[x7],#16			// re-pre-load rndkey[1]
	st1	{v30.16b},[x1],#16
	st1	{v31.16b},[x1],#16
	b.hs	.Loop5x_ecb_dec

	add	x2,x2,#0x50
	cbz	x2,.Lecb_done

	add	w6,w5,#2
	subs	x2,x2,#0x30
	orr	v0.16b,v27.16b,v27.16b
	orr	v1.16b,v28.16b,v28.16b
	orr	v24.16b,v29.16b,v29.16b
	b.lo	.Lecb_dec_tail

	b	.Loop3x_ecb_dec

.align	4
.Lecb_tail4x:
	eor	v5.16b,v7.16b,v1.16b
	eor	v17.16b,v7.16b,v24.16b
	eor	v30.16b,v7.16b,v25.16b
	eor	v31.16b,v7.16b,v26.16b
	st1	{v5.16b},[x1],#16
	st1	{v17.16b},[x1],#16
	st1	{v30.16b},[x1],#16
	st1	{v31.16b},[x1],#16

	b	.Lecb_done
.align	4
.Loop3x_ecb_dec:
	aesd	v0.16b,v16.16b
	aesimc	v0.16b,v0.16b
	aesd	v1.16b,v16.16b
	aesimc	v1.16b,v1.16b
	aesd	v24.16b,v16.16b
	aesimc	v24.16b,v24.16b
	ld1	{v16.4s},[x7],#16
	subs	w6,w6,#2
	aesd	v0.16b,v17.16b
	aesimc	v0.16b,v0.16b
	aesd	v1.16b,v17.16b
	aesimc	v1.16b,v1.16b
	aesd	v24.16b,v17.16b
	aesimc	v24.16b,v24.16b
	ld1	{v17.4s},[x7],#16
	b.gt	.Loop3x_ecb_dec

	aesd	v0.16b,v16.16b
	aesimc	v0.16b,v0.16b
	aesd	v1.16b,v16.16b
	aesimc	v1.16b,v1.16b
	aesd	v24.16b,v16.16b
	aesimc	v24.16b,v24.16b
	subs	x2,x2,#0x30
	csel	x6,x2,x6,lo				// x6, w6, is zero at this point
	aesd	v0.16b,v17.16b
	aesimc	v0.16b,v0.16b
	aesd	v1.16b,v17.16b
	aesimc	v1.16b,v1.16b
	aesd	v24.16b,v17.16b
	aesimc	v24.16b,v24.16b
	add	x0,x0,x6 			// x0 is adjusted in such way that
						// at exit from the loop v1.16b-v24.16b
						// are loaded with last "words"
	mov	x7,x3
	aesd	v0.16b,v20.16b
	aesimc	v0.16b,v0.16b
	aesd	v1.16b,v20.16b
	aesimc	v1.16b,v1.16b
	aesd	v24.16b,v20.16b
	aesimc	v24.16b,v24.16b
	ld1	{v2.16b},[x0],#16
	aesd	v0.16b,v21.16b
	aesimc	v0.16b,v0.16b
	aesd	v1.16b,v21.16b
	aesimc	v1.16b,v1.16b
	aesd	v24.16b,v21.16b
	aesimc	v24.16b,v24.16b
	ld1	{v3.16b},[x0],#16
	aesd	v0.16b,v22.16b
	aesimc	v0.16b,v0.16b
	aesd	v1.16b,v22.16b
	aesimc	v1.16b,v1.16b
	aesd	v24.16b,v22.16b
	aesimc	v24.16b,v24.16b
	ld1	{v27.16b},[x0],#16
	aesd	v0.16b,v23.16b
	aesd	v1.16b,v23.16b
	aesd	v24.16b,v23.16b
	ld1	{v16.4s},[x7],#16			// re-pre-load rndkey[0]
	add	w6,w5,#2
	eor	v4.16b,v7.16b,v0.16b
	eor	v5.16b,v7.16b,v1.16b
	eor	v24.16b,v24.16b,v7.16b
	ld1	{v17.4s},[x7],#16			// re-pre-load rndkey[1]
	st1	{v4.16b},[x1],#16
	orr	v0.16b,v2.16b,v2.16b
	st1	{v5.16b},[x1],#16
	orr	v1.16b,v3.16b,v3.16b
	st1	{v24.16b},[x1],#16
	orr	v24.16b,v27.16b,v27.16b
	b.hs	.Loop3x_ecb_dec

	cmn	x2,#0x30
	b.eq	.Lecb_done
	nop

.Lecb_dec_tail:
	aesd	v1.16b,v16.16b
	aesimc	v1.16b,v1.16b
	aesd	v24.16b,v16.16b
	aesimc	v24.16b,v24.16b
	ld1	{v16.4s},[x7],#16
	subs	w6,w6,#2
	aesd	v1.16b,v17.16b
	aesimc	v1.16b,v1.16b
	aesd	v24.16b,v17.16b
	aesimc	v24.16b,v24.16b
	ld1	{v17.4s},[x7],#16
	b.gt	.Lecb_dec_tail

	aesd	v1.16b,v16.16b
	aesimc	v1.16b,v1.16b
	aesd	v24.16b,v16.16b
	aesimc	v24.16b,v24.16b
	aesd	v1.16b,v17.16b
	aesimc	v1.16b,v1.16b
	aesd	v24.16b,v17.16b
	aesimc	v24.16b,v24.16b
	aesd	v1.16b,v20.16b
	aesimc	v1.16b,v1.16b
	aesd	v24.16b,v20.16b
	aesimc	v24.16b,v24.16b
	cmn	x2,#0x20
	aesd	v1.16b,v21.16b
	aesimc	v1.16b,v1.16b
	aesd	v24.16b,v21.16b
	aesimc	v24.16b,v24.16b
	aesd	v1.16b,v22.16b
	aesimc	v1.16b,v1.16b
	aesd	v24.16b,v22.16b
	aesimc	v24.16b,v24.16b
	aesd	v1.16b,v23.16b
	aesd	v24.16b,v23.16b
	b.eq	.Lecb_dec_one
	eor	v5.16b,v7.16b,v1.16b
	eor	v17.16b,v7.16b,v24.16b
	st1	{v5.16b},[x1],#16
	st1	{v17.16b},[x1],#16
	b	.Lecb_done

.Lecb_dec_one:
	eor	v5.16b,v7.16b,v24.16b
	st1	{v5.16b},[x1],#16

.Lecb_done:
	ldr	x29,[sp],#16
.Lecb_Final_abort:
	ret
.size	aes_v8_ecb_encrypt,.-aes_v8_ecb_encrypt
.globl	aes_v8_cbc_encrypt
.type	aes_v8_cbc_encrypt,%function
.align	5
aes_v8_cbc_encrypt:
	stp	x29,x30,[sp,#-16]!
	add	x29,sp,#0
	subs	x2,x2,#16
	mov	x8,#16
	b.lo	.Lcbc_abort
	csel	x8,xzr,x8,eq

	cmp	w5,#0			// en- or decrypting?
	ldr	w5,[x3,#240]
	and	x2,x2,#-16
	ld1	{v6.16b},[x4]
	ld1	{v0.16b},[x0],x8

	ld1	{v16.4s,v17.4s},[x3]		// load key schedule...
	sub	w5,w5,#6
	add	x7,x3,x5,lsl#4	// pointer to last 7 round keys
	sub	w5,w5,#2
	ld1	{v18.4s,v19.4s},[x7],#32
	ld1	{v20.4s,v21.4s},[x7],#32
	ld1	{v22.4s,v23.4s},[x7],#32
	ld1	{v7.4s},[x7]

	add	x7,x3,#32
	mov	w6,w5
	b.eq	.Lcbc_dec

	cmp	w5,#2
	eor	v0.16b,v0.16b,v6.16b
	eor	v5.16b,v16.16b,v7.16b
	b.eq	.Lcbc_enc128

	ld1	{v2.4s,v3.4s},[x7]
	add	x7,x3,#16
	add	x6,x3,#16*4
	add	x12,x3,#16*5
	aese	v0.16b,v16.16b
	aesmc	v0.16b,v0.16b
	add	x14,x3,#16*6
	add	x3,x3,#16*7
	b	.Lenter_cbc_enc

.align	4
.Loop_cbc_enc:
	aese	v0.16b,v16.16b
	aesmc	v0.16b,v0.16b
	st1	{v6.16b},[x1],#16
.Lenter_cbc_enc:
	aese	v0.16b,v17.16b
	aesmc	v0.16b,v0.16b
	aese	v0.16b,v2.16b
	aesmc	v0.16b,v0.16b
	ld1	{v16.4s},[x6]
	cmp	w5,#4
	aese	v0.16b,v3.16b
	aesmc	v0.16b,v0.16b
	ld1	{v17.4s},[x12]
	b.eq	.Lcbc_enc192

	aese	v0.16b,v16.16b
	aesmc	v0.16b,v0.16b
	ld1	{v16.4s},[x14]
	aese	v0.16b,v17.16b
	aesmc	v0.16b,v0.16b
	ld1	{v17.4s},[x3]
	nop

.Lcbc_enc192:
	aese	v0.16b,v16.16b
	aesmc	v0.16b,v0.16b
	subs	x2,x2,#16
	aese	v0.16b,v17.16b
	aesmc	v0.16b,v0.16b
	csel	x8,xzr,x8,eq
	aese	v0.16b,v18.16b
<<<<<<< HEAD
	aesmc	v0.16b,v0.16b
	aese	v0.16b,v19.16b
	aesmc	v0.16b,v0.16b
	ld1	{v16.16b},[x0],x8
	aese	v0.16b,v20.16b
	aesmc	v0.16b,v0.16b
=======
	aesmc	v0.16b,v0.16b
	aese	v0.16b,v19.16b
	aesmc	v0.16b,v0.16b
	ld1	{v16.16b},[x0],x8
	aese	v0.16b,v20.16b
	aesmc	v0.16b,v0.16b
>>>>>>> 8a2d13a7
	eor	v16.16b,v16.16b,v5.16b
	aese	v0.16b,v21.16b
	aesmc	v0.16b,v0.16b
	ld1	{v17.4s},[x7]		// re-pre-load rndkey[1]
	aese	v0.16b,v22.16b
	aesmc	v0.16b,v0.16b
	aese	v0.16b,v23.16b
	eor	v6.16b,v0.16b,v7.16b
	b.hs	.Loop_cbc_enc

	st1	{v6.16b},[x1],#16
	b	.Lcbc_done

.align	5
.Lcbc_enc128:
	ld1	{v2.4s,v3.4s},[x7]
	aese	v0.16b,v16.16b
	aesmc	v0.16b,v0.16b
	b	.Lenter_cbc_enc128
.Loop_cbc_enc128:
	aese	v0.16b,v16.16b
	aesmc	v0.16b,v0.16b
	st1	{v6.16b},[x1],#16
.Lenter_cbc_enc128:
	aese	v0.16b,v17.16b
	aesmc	v0.16b,v0.16b
	subs	x2,x2,#16
	aese	v0.16b,v2.16b
	aesmc	v0.16b,v0.16b
	csel	x8,xzr,x8,eq
	aese	v0.16b,v3.16b
	aesmc	v0.16b,v0.16b
	aese	v0.16b,v18.16b
	aesmc	v0.16b,v0.16b
	aese	v0.16b,v19.16b
	aesmc	v0.16b,v0.16b
	ld1	{v16.16b},[x0],x8
	aese	v0.16b,v20.16b
	aesmc	v0.16b,v0.16b
	aese	v0.16b,v21.16b
	aesmc	v0.16b,v0.16b
	aese	v0.16b,v22.16b
	aesmc	v0.16b,v0.16b
	eor	v16.16b,v16.16b,v5.16b
	aese	v0.16b,v23.16b
	eor	v6.16b,v0.16b,v7.16b
	b.hs	.Loop_cbc_enc128

	st1	{v6.16b},[x1],#16
	b	.Lcbc_done
.align	5
.Lcbc_dec:
	ld1	{v24.16b},[x0],#16
	subs	x2,x2,#32		// bias
	add	w6,w5,#2
	orr	v3.16b,v0.16b,v0.16b
	orr	v1.16b,v0.16b,v0.16b
	orr	v27.16b,v24.16b,v24.16b
	b.lo	.Lcbc_dec_tail

	orr	v1.16b,v24.16b,v24.16b
	ld1	{v24.16b},[x0],#16
	orr	v2.16b,v0.16b,v0.16b
	orr	v3.16b,v1.16b,v1.16b
	orr	v27.16b,v24.16b,v24.16b
	cmp	x2,#32
	b.lo	.Loop3x_cbc_dec

	ld1	{v25.16b},[x0],#16
	ld1	{v26.16b},[x0],#16
	sub	x2,x2,#32		// bias
	mov	w6,w5
	orr	v28.16b,v25.16b,v25.16b
	orr	v29.16b,v26.16b,v26.16b

.Loop5x_cbc_dec:
	aesd	v0.16b,v16.16b
	aesimc	v0.16b,v0.16b
	aesd	v1.16b,v16.16b
	aesimc	v1.16b,v1.16b
	aesd	v24.16b,v16.16b
	aesimc	v24.16b,v24.16b
	aesd	v25.16b,v16.16b
	aesimc	v25.16b,v25.16b
	aesd	v26.16b,v16.16b
	aesimc	v26.16b,v26.16b
	ld1	{v16.4s},[x7],#16
	subs	w6,w6,#2
	aesd	v0.16b,v17.16b
	aesimc	v0.16b,v0.16b
	aesd	v1.16b,v17.16b
	aesimc	v1.16b,v1.16b
	aesd	v24.16b,v17.16b
	aesimc	v24.16b,v24.16b
	aesd	v25.16b,v17.16b
	aesimc	v25.16b,v25.16b
	aesd	v26.16b,v17.16b
	aesimc	v26.16b,v26.16b
	ld1	{v17.4s},[x7],#16
	b.gt	.Loop5x_cbc_dec

	aesd	v0.16b,v16.16b
	aesimc	v0.16b,v0.16b
	aesd	v1.16b,v16.16b
	aesimc	v1.16b,v1.16b
	aesd	v24.16b,v16.16b
	aesimc	v24.16b,v24.16b
	aesd	v25.16b,v16.16b
	aesimc	v25.16b,v25.16b
	aesd	v26.16b,v16.16b
	aesimc	v26.16b,v26.16b
	cmp	x2,#0x40		// because .Lcbc_tail4x
	sub	x2,x2,#0x50

	aesd	v0.16b,v17.16b
	aesimc	v0.16b,v0.16b
	aesd	v1.16b,v17.16b
	aesimc	v1.16b,v1.16b
	aesd	v24.16b,v17.16b
	aesimc	v24.16b,v24.16b
	aesd	v25.16b,v17.16b
	aesimc	v25.16b,v25.16b
	aesd	v26.16b,v17.16b
	aesimc	v26.16b,v26.16b
	csel	x6,xzr,x2,gt		// borrow x6, w6, "gt" is not typo
	mov	x7,x3

	aesd	v0.16b,v18.16b
	aesimc	v0.16b,v0.16b
	aesd	v1.16b,v18.16b
	aesimc	v1.16b,v1.16b
	aesd	v24.16b,v18.16b
	aesimc	v24.16b,v24.16b
	aesd	v25.16b,v18.16b
	aesimc	v25.16b,v25.16b
	aesd	v26.16b,v18.16b
	aesimc	v26.16b,v26.16b
	add	x0,x0,x6		// x0 is adjusted in such way that
					// at exit from the loop v1.16b-v26.16b
					// are loaded with last "words"
	add	x6,x2,#0x60		// because .Lcbc_tail4x

	aesd	v0.16b,v19.16b
	aesimc	v0.16b,v0.16b
	aesd	v1.16b,v19.16b
	aesimc	v1.16b,v1.16b
	aesd	v24.16b,v19.16b
	aesimc	v24.16b,v24.16b
	aesd	v25.16b,v19.16b
	aesimc	v25.16b,v25.16b
	aesd	v26.16b,v19.16b
	aesimc	v26.16b,v26.16b

	aesd	v0.16b,v20.16b
	aesimc	v0.16b,v0.16b
	aesd	v1.16b,v20.16b
	aesimc	v1.16b,v1.16b
	aesd	v24.16b,v20.16b
	aesimc	v24.16b,v24.16b
	aesd	v25.16b,v20.16b
	aesimc	v25.16b,v25.16b
	aesd	v26.16b,v20.16b
	aesimc	v26.16b,v26.16b

	aesd	v0.16b,v21.16b
	aesimc	v0.16b,v0.16b
	aesd	v1.16b,v21.16b
	aesimc	v1.16b,v1.16b
	aesd	v24.16b,v21.16b
	aesimc	v24.16b,v24.16b
	aesd	v25.16b,v21.16b
	aesimc	v25.16b,v25.16b
	aesd	v26.16b,v21.16b
	aesimc	v26.16b,v26.16b

	aesd	v0.16b,v22.16b
	aesimc	v0.16b,v0.16b
	aesd	v1.16b,v22.16b
	aesimc	v1.16b,v1.16b
	aesd	v24.16b,v22.16b
	aesimc	v24.16b,v24.16b
	aesd	v25.16b,v22.16b
	aesimc	v25.16b,v25.16b
	aesd	v26.16b,v22.16b
	aesimc	v26.16b,v26.16b

	eor	v4.16b,v6.16b,v7.16b
	aesd	v0.16b,v23.16b
	eor	v5.16b,v2.16b,v7.16b
	ld1	{v2.16b},[x0],#16
	aesd	v1.16b,v23.16b
	eor	v17.16b,v3.16b,v7.16b
	ld1	{v3.16b},[x0],#16
	aesd	v24.16b,v23.16b
	eor	v30.16b,v27.16b,v7.16b
	ld1	{v27.16b},[x0],#16
	aesd	v25.16b,v23.16b
	eor	v31.16b,v28.16b,v7.16b
	ld1	{v28.16b},[x0],#16
	aesd	v26.16b,v23.16b
	orr	v6.16b,v29.16b,v29.16b
	ld1	{v29.16b},[x0],#16
	cbz	x6,.Lcbc_tail4x
	ld1	{v16.4s},[x7],#16	// re-pre-load rndkey[0]
	eor	v4.16b,v4.16b,v0.16b
	orr	v0.16b,v2.16b,v2.16b
	eor	v5.16b,v5.16b,v1.16b
	orr	v1.16b,v3.16b,v3.16b
	eor	v17.16b,v17.16b,v24.16b
	orr	v24.16b,v27.16b,v27.16b
	eor	v30.16b,v30.16b,v25.16b
	orr	v25.16b,v28.16b,v28.16b
	eor	v31.16b,v31.16b,v26.16b
	st1	{v4.16b},[x1],#16
	orr	v26.16b,v29.16b,v29.16b
	st1	{v5.16b},[x1],#16
	mov	w6,w5
	st1	{v17.16b},[x1],#16
	ld1	{v17.4s},[x7],#16	// re-pre-load rndkey[1]
	st1	{v30.16b},[x1],#16
	st1	{v31.16b},[x1],#16
	b.hs	.Loop5x_cbc_dec

	add	x2,x2,#0x50
	cbz	x2,.Lcbc_done

	add	w6,w5,#2
	subs	x2,x2,#0x30
	orr	v0.16b,v27.16b,v27.16b
	orr	v2.16b,v27.16b,v27.16b
	orr	v1.16b,v28.16b,v28.16b
	orr	v3.16b,v28.16b,v28.16b
	orr	v24.16b,v29.16b,v29.16b
	orr	v27.16b,v29.16b,v29.16b
	b.lo	.Lcbc_dec_tail

	b	.Loop3x_cbc_dec

.align	4
.Lcbc_tail4x:
	eor	v5.16b,v4.16b,v1.16b
	eor	v17.16b,v17.16b,v24.16b
	eor	v30.16b,v30.16b,v25.16b
	eor	v31.16b,v31.16b,v26.16b
	st1	{v5.16b},[x1],#16
	st1	{v17.16b},[x1],#16
	st1	{v30.16b},[x1],#16
	st1	{v31.16b},[x1],#16

	b	.Lcbc_done
.align	4
.Loop3x_cbc_dec:
	aesd	v0.16b,v16.16b
	aesimc	v0.16b,v0.16b
	aesd	v1.16b,v16.16b
	aesimc	v1.16b,v1.16b
	aesd	v24.16b,v16.16b
	aesimc	v24.16b,v24.16b
	ld1	{v16.4s},[x7],#16
	subs	w6,w6,#2
	aesd	v0.16b,v17.16b
	aesimc	v0.16b,v0.16b
	aesd	v1.16b,v17.16b
	aesimc	v1.16b,v1.16b
	aesd	v24.16b,v17.16b
	aesimc	v24.16b,v24.16b
	ld1	{v17.4s},[x7],#16
	b.gt	.Loop3x_cbc_dec

	aesd	v0.16b,v16.16b
	aesimc	v0.16b,v0.16b
	aesd	v1.16b,v16.16b
	aesimc	v1.16b,v1.16b
	aesd	v24.16b,v16.16b
	aesimc	v24.16b,v24.16b
	eor	v4.16b,v6.16b,v7.16b
	subs	x2,x2,#0x30
	eor	v5.16b,v2.16b,v7.16b
	csel	x6,x2,x6,lo			// x6, w6, is zero at this point
	aesd	v0.16b,v17.16b
	aesimc	v0.16b,v0.16b
	aesd	v1.16b,v17.16b
	aesimc	v1.16b,v1.16b
	aesd	v24.16b,v17.16b
	aesimc	v24.16b,v24.16b
	eor	v17.16b,v3.16b,v7.16b
	add	x0,x0,x6		// x0 is adjusted in such way that
					// at exit from the loop v1.16b-v24.16b
					// are loaded with last "words"
	orr	v6.16b,v27.16b,v27.16b
	mov	x7,x3
	aesd	v0.16b,v20.16b
	aesimc	v0.16b,v0.16b
	aesd	v1.16b,v20.16b
	aesimc	v1.16b,v1.16b
	aesd	v24.16b,v20.16b
	aesimc	v24.16b,v24.16b
	ld1	{v2.16b},[x0],#16
	aesd	v0.16b,v21.16b
	aesimc	v0.16b,v0.16b
	aesd	v1.16b,v21.16b
	aesimc	v1.16b,v1.16b
	aesd	v24.16b,v21.16b
	aesimc	v24.16b,v24.16b
	ld1	{v3.16b},[x0],#16
	aesd	v0.16b,v22.16b
	aesimc	v0.16b,v0.16b
	aesd	v1.16b,v22.16b
	aesimc	v1.16b,v1.16b
	aesd	v24.16b,v22.16b
	aesimc	v24.16b,v24.16b
	ld1	{v27.16b},[x0],#16
	aesd	v0.16b,v23.16b
	aesd	v1.16b,v23.16b
	aesd	v24.16b,v23.16b
	ld1	{v16.4s},[x7],#16	// re-pre-load rndkey[0]
	add	w6,w5,#2
	eor	v4.16b,v4.16b,v0.16b
	eor	v5.16b,v5.16b,v1.16b
	eor	v24.16b,v24.16b,v17.16b
	ld1	{v17.4s},[x7],#16	// re-pre-load rndkey[1]
	st1	{v4.16b},[x1],#16
	orr	v0.16b,v2.16b,v2.16b
	st1	{v5.16b},[x1],#16
	orr	v1.16b,v3.16b,v3.16b
	st1	{v24.16b},[x1],#16
	orr	v24.16b,v27.16b,v27.16b
	b.hs	.Loop3x_cbc_dec

	cmn	x2,#0x30
	b.eq	.Lcbc_done
	nop

.Lcbc_dec_tail:
	aesd	v1.16b,v16.16b
	aesimc	v1.16b,v1.16b
	aesd	v24.16b,v16.16b
	aesimc	v24.16b,v24.16b
	ld1	{v16.4s},[x7],#16
	subs	w6,w6,#2
	aesd	v1.16b,v17.16b
	aesimc	v1.16b,v1.16b
	aesd	v24.16b,v17.16b
	aesimc	v24.16b,v24.16b
	ld1	{v17.4s},[x7],#16
	b.gt	.Lcbc_dec_tail

	aesd	v1.16b,v16.16b
	aesimc	v1.16b,v1.16b
	aesd	v24.16b,v16.16b
	aesimc	v24.16b,v24.16b
	aesd	v1.16b,v17.16b
	aesimc	v1.16b,v1.16b
	aesd	v24.16b,v17.16b
	aesimc	v24.16b,v24.16b
	aesd	v1.16b,v20.16b
	aesimc	v1.16b,v1.16b
	aesd	v24.16b,v20.16b
	aesimc	v24.16b,v24.16b
	cmn	x2,#0x20
	aesd	v1.16b,v21.16b
	aesimc	v1.16b,v1.16b
	aesd	v24.16b,v21.16b
	aesimc	v24.16b,v24.16b
	eor	v5.16b,v6.16b,v7.16b
	aesd	v1.16b,v22.16b
	aesimc	v1.16b,v1.16b
	aesd	v24.16b,v22.16b
	aesimc	v24.16b,v24.16b
	eor	v17.16b,v3.16b,v7.16b
	aesd	v1.16b,v23.16b
	aesd	v24.16b,v23.16b
	b.eq	.Lcbc_dec_one
	eor	v5.16b,v5.16b,v1.16b
	eor	v17.16b,v17.16b,v24.16b
	orr	v6.16b,v27.16b,v27.16b
	st1	{v5.16b},[x1],#16
	st1	{v17.16b},[x1],#16
	b	.Lcbc_done

.Lcbc_dec_one:
	eor	v5.16b,v5.16b,v24.16b
	orr	v6.16b,v27.16b,v27.16b
	st1	{v5.16b},[x1],#16

.Lcbc_done:
	st1	{v6.16b},[x4]
.Lcbc_abort:
	ldr	x29,[sp],#16
	ret
.size	aes_v8_cbc_encrypt,.-aes_v8_cbc_encrypt
.globl	aes_v8_ctr32_encrypt_blocks
.type	aes_v8_ctr32_encrypt_blocks,%function
.align	5
aes_v8_ctr32_encrypt_blocks:
	stp	x29,x30,[sp,#-16]!
	add	x29,sp,#0
	ldr	w5,[x3,#240]

	ldr	w8, [x4, #12]
<<<<<<< HEAD
#ifdef __ARMEB__
=======
#ifdef __AARCH64EB__
>>>>>>> 8a2d13a7
	ld1	{v0.16b},[x4]
#else
	ld1	{v0.4s},[x4]
#endif
	ld1	{v16.4s,v17.4s},[x3]		// load key schedule...
	sub	w5,w5,#4
	mov	x12,#16
	cmp	x2,#2
	add	x7,x3,x5,lsl#4	// pointer to last 5 round keys
	sub	w5,w5,#2
	ld1	{v20.4s,v21.4s},[x7],#32
	ld1	{v22.4s,v23.4s},[x7],#32
	ld1	{v7.4s},[x7]
	add	x7,x3,#32
	mov	w6,w5
	csel	x12,xzr,x12,lo
<<<<<<< HEAD
#ifndef __ARMEB__
=======
#ifndef __AARCH64EB__
>>>>>>> 8a2d13a7
	rev	w8, w8
#endif
	orr	v1.16b,v0.16b,v0.16b
	add	w10, w8, #1
	orr	v18.16b,v0.16b,v0.16b
	add	w8, w8, #2
	orr	v6.16b,v0.16b,v0.16b
	rev	w10, w10
	mov	v1.s[3],w10
	b.ls	.Lctr32_tail
	rev	w12, w8
	sub	x2,x2,#3		// bias
	mov	v18.s[3],w12
	cmp	x2,#32
	b.lo	.Loop3x_ctr32

	add	w13,w8,#1
	add	w14,w8,#2
	orr	v24.16b,v0.16b,v0.16b
	rev	w13,w13
	orr	v25.16b,v0.16b,v0.16b
	rev	w14,w14
	mov	v24.s[3],w13
	sub	x2,x2,#2		// bias
	mov	v25.s[3],w14
	add	w8,w8,#2
	b	.Loop5x_ctr32

.align	4
.Loop5x_ctr32:
	aese	v0.16b,v16.16b
	aesmc	v0.16b,v0.16b
	aese	v1.16b,v16.16b
	aesmc	v1.16b,v1.16b
	aese	v18.16b,v16.16b
	aesmc	v18.16b,v18.16b
	aese	v24.16b,v16.16b
	aesmc	v24.16b,v24.16b
	aese	v25.16b,v16.16b
	aesmc	v25.16b,v25.16b
	ld1	{v16.4s},[x7],#16
	subs	w6,w6,#2
	aese	v0.16b,v17.16b
	aesmc	v0.16b,v0.16b
	aese	v1.16b,v17.16b
	aesmc	v1.16b,v1.16b
	aese	v18.16b,v17.16b
	aesmc	v18.16b,v18.16b
	aese	v24.16b,v17.16b
	aesmc	v24.16b,v24.16b
	aese	v25.16b,v17.16b
	aesmc	v25.16b,v25.16b
	ld1	{v17.4s},[x7],#16
	b.gt	.Loop5x_ctr32

	mov	x7,x3
	aese	v0.16b,v16.16b
	aesmc	v0.16b,v0.16b
	aese	v1.16b,v16.16b
	aesmc	v1.16b,v1.16b
	aese	v18.16b,v16.16b
	aesmc	v18.16b,v18.16b
	aese	v24.16b,v16.16b
	aesmc	v24.16b,v24.16b
	aese	v25.16b,v16.16b
	aesmc	v25.16b,v25.16b
	ld1	{v16.4s},[x7],#16	// re-pre-load rndkey[0]

	aese	v0.16b,v17.16b
	aesmc	v0.16b,v0.16b
	aese	v1.16b,v17.16b
	aesmc	v1.16b,v1.16b
	aese	v18.16b,v17.16b
	aesmc	v18.16b,v18.16b
	aese	v24.16b,v17.16b
	aesmc	v24.16b,v24.16b
	aese	v25.16b,v17.16b
	aesmc	v25.16b,v25.16b
	ld1	{v17.4s},[x7],#16	// re-pre-load rndkey[1]

	aese	v0.16b,v20.16b
	aesmc	v0.16b,v0.16b
	add	w9,w8,#1
	add	w10,w8,#2
	aese	v1.16b,v20.16b
	aesmc	v1.16b,v1.16b
	add	w12,w8,#3
	add	w13,w8,#4
	aese	v18.16b,v20.16b
	aesmc	v18.16b,v18.16b
	add	w14,w8,#5
	rev	w9,w9
	aese	v24.16b,v20.16b
	aesmc	v24.16b,v24.16b
	rev	w10,w10
	rev	w12,w12
	aese	v25.16b,v20.16b
	aesmc	v25.16b,v25.16b
	rev	w13,w13
	rev	w14,w14

	aese	v0.16b,v21.16b
	aesmc	v0.16b,v0.16b
	aese	v1.16b,v21.16b
	aesmc	v1.16b,v1.16b
	aese	v18.16b,v21.16b
	aesmc	v18.16b,v18.16b
	aese	v24.16b,v21.16b
	aesmc	v24.16b,v24.16b
	aese	v25.16b,v21.16b
	aesmc	v25.16b,v25.16b

	aese	v0.16b,v22.16b
	aesmc	v0.16b,v0.16b
	ld1	{v2.16b},[x0],#16
	aese	v1.16b,v22.16b
	aesmc	v1.16b,v1.16b
	ld1	{v3.16b},[x0],#16
	aese	v18.16b,v22.16b
	aesmc	v18.16b,v18.16b
	ld1	{v19.16b},[x0],#16
	aese	v24.16b,v22.16b
	aesmc	v24.16b,v24.16b
	ld1	{v26.16b},[x0],#16
	aese	v25.16b,v22.16b
	aesmc	v25.16b,v25.16b
	ld1	{v27.16b},[x0],#16

	aese	v0.16b,v23.16b
	eor	v2.16b,v2.16b,v7.16b
	aese	v1.16b,v23.16b
	eor	v3.16b,v3.16b,v7.16b
	aese	v18.16b,v23.16b
	eor	v19.16b,v19.16b,v7.16b
	aese	v24.16b,v23.16b
	eor	v26.16b,v26.16b,v7.16b
	aese	v25.16b,v23.16b
	eor	v27.16b,v27.16b,v7.16b

	eor	v2.16b,v2.16b,v0.16b
	orr	v0.16b,v6.16b,v6.16b
	eor	v3.16b,v3.16b,v1.16b
	orr	v1.16b,v6.16b,v6.16b
	eor	v19.16b,v19.16b,v18.16b
	orr	v18.16b,v6.16b,v6.16b
	eor	v26.16b,v26.16b,v24.16b
	orr	v24.16b,v6.16b,v6.16b
	eor	v27.16b,v27.16b,v25.16b
	orr	v25.16b,v6.16b,v6.16b

	st1	{v2.16b},[x1],#16
	mov	v0.s[3],w9
	st1	{v3.16b},[x1],#16
	mov	v1.s[3],w10
	st1	{v19.16b},[x1],#16
	mov	v18.s[3],w12
	st1	{v26.16b},[x1],#16
	mov	v24.s[3],w13
	st1	{v27.16b},[x1],#16
	mov	v25.s[3],w14

	mov	w6,w5
	cbz	x2,.Lctr32_done

	add	w8,w8,#5
	subs	x2,x2,#5
	b.hs	.Loop5x_ctr32

	add	x2,x2,#5
	sub	w8,w8,#5

	cmp	x2,#2
	mov	x12,#16
	csel	x12,xzr,x12,lo
	b.ls	.Lctr32_tail

	sub	x2,x2,#3		// bias
	add	w8,w8,#3
	b	.Loop3x_ctr32

.align	4
.Loop3x_ctr32:
	aese	v0.16b,v16.16b
	aesmc	v0.16b,v0.16b
	aese	v1.16b,v16.16b
	aesmc	v1.16b,v1.16b
	aese	v18.16b,v16.16b
	aesmc	v18.16b,v18.16b
	ld1	{v16.4s},[x7],#16
	subs	w6,w6,#2
	aese	v0.16b,v17.16b
	aesmc	v0.16b,v0.16b
	aese	v1.16b,v17.16b
	aesmc	v1.16b,v1.16b
	aese	v18.16b,v17.16b
	aesmc	v18.16b,v18.16b
	ld1	{v17.4s},[x7],#16
	b.gt	.Loop3x_ctr32

	aese	v0.16b,v16.16b
	aesmc	v4.16b,v0.16b
	aese	v1.16b,v16.16b
	aesmc	v5.16b,v1.16b
	ld1	{v2.16b},[x0],#16
	orr	v0.16b,v6.16b,v6.16b
	aese	v18.16b,v16.16b
	aesmc	v18.16b,v18.16b
	ld1	{v3.16b},[x0],#16
	orr	v1.16b,v6.16b,v6.16b
	aese	v4.16b,v17.16b
	aesmc	v4.16b,v4.16b
	aese	v5.16b,v17.16b
	aesmc	v5.16b,v5.16b
	ld1	{v19.16b},[x0],#16
	mov	x7,x3
	aese	v18.16b,v17.16b
	aesmc	v17.16b,v18.16b
	orr	v18.16b,v6.16b,v6.16b
	add	w9,w8,#1
	aese	v4.16b,v20.16b
	aesmc	v4.16b,v4.16b
	aese	v5.16b,v20.16b
	aesmc	v5.16b,v5.16b
	eor	v2.16b,v2.16b,v7.16b
	add	w10,w8,#2
	aese	v17.16b,v20.16b
	aesmc	v17.16b,v17.16b
	eor	v3.16b,v3.16b,v7.16b
	add	w8,w8,#3
	aese	v4.16b,v21.16b
	aesmc	v4.16b,v4.16b
	aese	v5.16b,v21.16b
	aesmc	v5.16b,v5.16b
	eor	v19.16b,v19.16b,v7.16b
	rev	w9,w9
	aese	v17.16b,v21.16b
	aesmc	v17.16b,v17.16b
	mov	v0.s[3], w9
	rev	w10,w10
	aese	v4.16b,v22.16b
	aesmc	v4.16b,v4.16b
	aese	v5.16b,v22.16b
	aesmc	v5.16b,v5.16b
	mov	v1.s[3], w10
	rev	w12,w8
	aese	v17.16b,v22.16b
	aesmc	v17.16b,v17.16b
	mov	v18.s[3], w12
	subs	x2,x2,#3
	aese	v4.16b,v23.16b
	aese	v5.16b,v23.16b
	aese	v17.16b,v23.16b

	eor	v2.16b,v2.16b,v4.16b
	ld1	{v16.4s},[x7],#16	// re-pre-load rndkey[0]
	st1	{v2.16b},[x1],#16
	eor	v3.16b,v3.16b,v5.16b
	mov	w6,w5
	st1	{v3.16b},[x1],#16
	eor	v19.16b,v19.16b,v17.16b
	ld1	{v17.4s},[x7],#16	// re-pre-load rndkey[1]
	st1	{v19.16b},[x1],#16
	b.hs	.Loop3x_ctr32

	adds	x2,x2,#3
	b.eq	.Lctr32_done
	cmp	x2,#1
	mov	x12,#16
	csel	x12,xzr,x12,eq

.Lctr32_tail:
	aese	v0.16b,v16.16b
	aesmc	v0.16b,v0.16b
	aese	v1.16b,v16.16b
	aesmc	v1.16b,v1.16b
	ld1	{v16.4s},[x7],#16
	subs	w6,w6,#2
	aese	v0.16b,v17.16b
	aesmc	v0.16b,v0.16b
	aese	v1.16b,v17.16b
	aesmc	v1.16b,v1.16b
	ld1	{v17.4s},[x7],#16
	b.gt	.Lctr32_tail

	aese	v0.16b,v16.16b
	aesmc	v0.16b,v0.16b
	aese	v1.16b,v16.16b
	aesmc	v1.16b,v1.16b
	aese	v0.16b,v17.16b
	aesmc	v0.16b,v0.16b
	aese	v1.16b,v17.16b
	aesmc	v1.16b,v1.16b
	ld1	{v2.16b},[x0],x12
	aese	v0.16b,v20.16b
	aesmc	v0.16b,v0.16b
	aese	v1.16b,v20.16b
	aesmc	v1.16b,v1.16b
	ld1	{v3.16b},[x0]
	aese	v0.16b,v21.16b
	aesmc	v0.16b,v0.16b
	aese	v1.16b,v21.16b
	aesmc	v1.16b,v1.16b
	eor	v2.16b,v2.16b,v7.16b
	aese	v0.16b,v22.16b
	aesmc	v0.16b,v0.16b
	aese	v1.16b,v22.16b
	aesmc	v1.16b,v1.16b
	eor	v3.16b,v3.16b,v7.16b
	aese	v0.16b,v23.16b
	aese	v1.16b,v23.16b

	cmp	x2,#1
	eor	v2.16b,v2.16b,v0.16b
	eor	v3.16b,v3.16b,v1.16b
	st1	{v2.16b},[x1],#16
	b.eq	.Lctr32_done
	st1	{v3.16b},[x1]

.Lctr32_done:
	ldr	x29,[sp],#16
	ret
.size	aes_v8_ctr32_encrypt_blocks,.-aes_v8_ctr32_encrypt_blocks
.globl	aes_v8_xts_encrypt
.type	aes_v8_xts_encrypt,%function
.align	5
aes_v8_xts_encrypt:
	cmp	x2,#16
	// Original input data size bigger than 16, jump to big size processing.
	b.ne	.Lxts_enc_big_size
	// Encrypt the iv with key2, as the first XEX iv.
	ldr	w6,[x4,#240]
<<<<<<< HEAD
	ld1	{v0.16b},[x4],#16
	ld1	{v6.16b},[x5]
	sub	w6,w6,#2
	ld1	{v1.16b},[x4],#16
=======
	ld1	{v0.4s},[x4],#16
	ld1	{v6.16b},[x5]
	sub	w6,w6,#2
	ld1	{v1.4s},[x4],#16
>>>>>>> 8a2d13a7

.Loop_enc_iv_enc:
	aese	v6.16b,v0.16b
	aesmc	v6.16b,v6.16b
	ld1	{v0.4s},[x4],#16
	subs	w6,w6,#2
	aese	v6.16b,v1.16b
	aesmc	v6.16b,v6.16b
	ld1	{v1.4s},[x4],#16
	b.gt	.Loop_enc_iv_enc

	aese	v6.16b,v0.16b
	aesmc	v6.16b,v6.16b
	ld1	{v0.4s},[x4]
	aese	v6.16b,v1.16b
	eor	v6.16b,v6.16b,v0.16b

	ld1	{v0.16b},[x0]
	eor	v0.16b,v6.16b,v0.16b

	ldr	w6,[x3,#240]
	ld1	{v28.4s,v29.4s},[x3],#32		// load key schedule...

	aese	v0.16b,v28.16b
	aesmc	v0.16b,v0.16b
	ld1	{v16.4s,v17.4s},[x3],#32		// load key schedule...
	aese	v0.16b,v29.16b
	aesmc	v0.16b,v0.16b
	subs	w6,w6,#10		// if rounds==10, jump to aes-128-xts processing
	b.eq	.Lxts_128_enc
.Lxts_enc_round_loop:
	aese	v0.16b,v16.16b
	aesmc	v0.16b,v0.16b
	ld1	{v16.4s},[x3],#16		// load key schedule...
	aese	v0.16b,v17.16b
	aesmc	v0.16b,v0.16b
	ld1	{v17.4s},[x3],#16		// load key schedule...
	subs	w6,w6,#2		// bias
	b.gt	.Lxts_enc_round_loop
.Lxts_128_enc:
	ld1	{v18.4s,v19.4s},[x3],#32		// load key schedule...
	aese	v0.16b,v16.16b
	aesmc	v0.16b,v0.16b
	aese	v0.16b,v17.16b
	aesmc	v0.16b,v0.16b
	ld1	{v20.4s,v21.4s},[x3],#32		// load key schedule...
	aese	v0.16b,v18.16b
	aesmc	v0.16b,v0.16b
	aese	v0.16b,v19.16b
	aesmc	v0.16b,v0.16b
	ld1	{v22.4s,v23.4s},[x3],#32		// load key schedule...
	aese	v0.16b,v20.16b
	aesmc	v0.16b,v0.16b
	aese	v0.16b,v21.16b
	aesmc	v0.16b,v0.16b
	ld1	{v7.4s},[x3]
	aese	v0.16b,v22.16b
	aesmc	v0.16b,v0.16b
	aese	v0.16b,v23.16b
	eor	v0.16b,v0.16b,v7.16b
	eor	v0.16b,v0.16b,v6.16b
	st1	{v0.16b},[x1]
	b	.Lxts_enc_final_abort

.align	4
.Lxts_enc_big_size:
	stp	x19,x20,[sp,#-64]!
	stp	x21,x22,[sp,#48]
	stp	d8,d9,[sp,#32]
	stp	d10,d11,[sp,#16]

	// tailcnt store the tail value of length%16.
	and	x21,x2,#0xf
	and	x2,x2,#-16
	subs	x2,x2,#16
	mov	x8,#16
	b.lo	.Lxts_abort
	csel	x8,xzr,x8,eq

	// Firstly, encrypt the iv with key2, as the first iv of XEX.
	ldr	w6,[x4,#240]
	ld1	{v0.4s},[x4],#16
	ld1	{v6.16b},[x5]
	sub	w6,w6,#2
	ld1	{v1.4s},[x4],#16

.Loop_iv_enc:
	aese	v6.16b,v0.16b
	aesmc	v6.16b,v6.16b
	ld1	{v0.4s},[x4],#16
	subs	w6,w6,#2
	aese	v6.16b,v1.16b
	aesmc	v6.16b,v6.16b
	ld1	{v1.4s},[x4],#16
	b.gt	.Loop_iv_enc

	aese	v6.16b,v0.16b
	aesmc	v6.16b,v6.16b
	ld1	{v0.4s},[x4]
	aese	v6.16b,v1.16b
	eor	v6.16b,v6.16b,v0.16b

	// The iv for second block
	// x9- iv(low), x10 - iv(high)
	// the five ivs stored into, v6.16b,v8.16b,v9.16b,v10.16b,v11.16b
	fmov	x9,d6
	fmov	x10,v6.d[1]
	mov	w19,#0x87
	extr	x22,x10,x10,#32
	extr	x10,x10,x9,#63
	and	w11,w19,w22,asr#31
	eor	x9,x11,x9,lsl#1
	fmov	d8,x9
	fmov	v8.d[1],x10

	ldr	w5,[x3,#240]		// next starting point
	ld1	{v0.16b},[x0],x8

	ld1	{v16.4s,v17.4s},[x3]			// load key schedule...
	sub	w5,w5,#6
	add	x7,x3,x5,lsl#4		// pointer to last 7 round keys
	sub	w5,w5,#2
	ld1	{v18.4s,v19.4s},[x7],#32
	ld1	{v20.4s,v21.4s},[x7],#32
	ld1	{v22.4s,v23.4s},[x7],#32
	ld1	{v7.4s},[x7]

	add	x7,x3,#32
	mov	w6,w5

	// Encryption
.Lxts_enc:
	ld1	{v24.16b},[x0],#16
	subs	x2,x2,#32			// bias
	add	w6,w5,#2
	orr	v3.16b,v0.16b,v0.16b
	orr	v1.16b,v0.16b,v0.16b
	orr	v28.16b,v0.16b,v0.16b
	orr	v27.16b,v24.16b,v24.16b
	orr	v29.16b,v24.16b,v24.16b
	b.lo	.Lxts_inner_enc_tail
	eor	v0.16b,v0.16b,v6.16b			// before encryption, xor with iv
	eor	v24.16b,v24.16b,v8.16b

	// The iv for third block
	extr	x22,x10,x10,#32
	extr	x10,x10,x9,#63
	and	w11,w19,w22,asr#31
	eor	x9,x11,x9,lsl#1
	fmov	d9,x9
	fmov	v9.d[1],x10


	orr	v1.16b,v24.16b,v24.16b
	ld1	{v24.16b},[x0],#16
	orr	v2.16b,v0.16b,v0.16b
	orr	v3.16b,v1.16b,v1.16b
	eor	v27.16b,v24.16b,v9.16b 		// the third block
	eor	v24.16b,v24.16b,v9.16b
	cmp	x2,#32
	b.lo	.Lxts_outer_enc_tail

	// The iv for fourth block
	extr	x22,x10,x10,#32
	extr	x10,x10,x9,#63
	and	w11,w19,w22,asr#31
	eor	x9,x11,x9,lsl#1
	fmov	d10,x9
	fmov	v10.d[1],x10

	ld1	{v25.16b},[x0],#16
	// The iv for fifth block
	extr	x22,x10,x10,#32
	extr	x10,x10,x9,#63
	and	w11,w19,w22,asr#31
	eor	x9,x11,x9,lsl#1
	fmov	d11,x9
	fmov	v11.d[1],x10

	ld1	{v26.16b},[x0],#16
	eor	v25.16b,v25.16b,v10.16b		// the fourth block
	eor	v26.16b,v26.16b,v11.16b
	sub	x2,x2,#32			// bias
	mov	w6,w5
	b	.Loop5x_xts_enc

.align	4
.Loop5x_xts_enc:
	aese	v0.16b,v16.16b
	aesmc	v0.16b,v0.16b
	aese	v1.16b,v16.16b
	aesmc	v1.16b,v1.16b
	aese	v24.16b,v16.16b
	aesmc	v24.16b,v24.16b
	aese	v25.16b,v16.16b
	aesmc	v25.16b,v25.16b
	aese	v26.16b,v16.16b
	aesmc	v26.16b,v26.16b
	ld1	{v16.4s},[x7],#16
	subs	w6,w6,#2
	aese	v0.16b,v17.16b
	aesmc	v0.16b,v0.16b
	aese	v1.16b,v17.16b
	aesmc	v1.16b,v1.16b
	aese	v24.16b,v17.16b
	aesmc	v24.16b,v24.16b
	aese	v25.16b,v17.16b
	aesmc	v25.16b,v25.16b
	aese	v26.16b,v17.16b
	aesmc	v26.16b,v26.16b
	ld1	{v17.4s},[x7],#16
	b.gt	.Loop5x_xts_enc

	aese	v0.16b,v16.16b
	aesmc	v0.16b,v0.16b
	aese	v1.16b,v16.16b
	aesmc	v1.16b,v1.16b
	aese	v24.16b,v16.16b
	aesmc	v24.16b,v24.16b
	aese	v25.16b,v16.16b
	aesmc	v25.16b,v25.16b
	aese	v26.16b,v16.16b
	aesmc	v26.16b,v26.16b
	subs	x2,x2,#0x50			// because .Lxts_enc_tail4x

	aese	v0.16b,v17.16b
	aesmc	v0.16b,v0.16b
	aese	v1.16b,v17.16b
	aesmc	v1.16b,v1.16b
	aese	v24.16b,v17.16b
	aesmc	v24.16b,v24.16b
	aese	v25.16b,v17.16b
	aesmc	v25.16b,v25.16b
	aese	v26.16b,v17.16b
	aesmc	v26.16b,v26.16b
	csel	x6,xzr,x2,gt		// borrow x6, w6, "gt" is not typo
	mov	x7,x3

	aese	v0.16b,v18.16b
	aesmc	v0.16b,v0.16b
	aese	v1.16b,v18.16b
	aesmc	v1.16b,v1.16b
	aese	v24.16b,v18.16b
	aesmc	v24.16b,v24.16b
	aese	v25.16b,v18.16b
	aesmc	v25.16b,v25.16b
	aese	v26.16b,v18.16b
	aesmc	v26.16b,v26.16b
	add	x0,x0,x6		// x0 is adjusted in such way that
						// at exit from the loop v1.16b-v26.16b
						// are loaded with last "words"
	add	x6,x2,#0x60		// because .Lxts_enc_tail4x

	aese	v0.16b,v19.16b
	aesmc	v0.16b,v0.16b
	aese	v1.16b,v19.16b
	aesmc	v1.16b,v1.16b
	aese	v24.16b,v19.16b
	aesmc	v24.16b,v24.16b
	aese	v25.16b,v19.16b
	aesmc	v25.16b,v25.16b
	aese	v26.16b,v19.16b
	aesmc	v26.16b,v26.16b

	aese	v0.16b,v20.16b
	aesmc	v0.16b,v0.16b
	aese	v1.16b,v20.16b
	aesmc	v1.16b,v1.16b
	aese	v24.16b,v20.16b
	aesmc	v24.16b,v24.16b
	aese	v25.16b,v20.16b
	aesmc	v25.16b,v25.16b
	aese	v26.16b,v20.16b
	aesmc	v26.16b,v26.16b

	aese	v0.16b,v21.16b
	aesmc	v0.16b,v0.16b
	aese	v1.16b,v21.16b
	aesmc	v1.16b,v1.16b
	aese	v24.16b,v21.16b
	aesmc	v24.16b,v24.16b
	aese	v25.16b,v21.16b
	aesmc	v25.16b,v25.16b
	aese	v26.16b,v21.16b
	aesmc	v26.16b,v26.16b

	aese	v0.16b,v22.16b
	aesmc	v0.16b,v0.16b
	aese	v1.16b,v22.16b
	aesmc	v1.16b,v1.16b
	aese	v24.16b,v22.16b
	aesmc	v24.16b,v24.16b
	aese	v25.16b,v22.16b
	aesmc	v25.16b,v25.16b
	aese	v26.16b,v22.16b
	aesmc	v26.16b,v26.16b

	eor	v4.16b,v7.16b,v6.16b
	aese	v0.16b,v23.16b
	// The iv for first block of one iteration
	extr	x22,x10,x10,#32
	extr	x10,x10,x9,#63
	and	w11,w19,w22,asr#31
	eor	x9,x11,x9,lsl#1
	fmov	d6,x9
	fmov	v6.d[1],x10
	eor	v5.16b,v7.16b,v8.16b
	ld1	{v2.16b},[x0],#16
	aese	v1.16b,v23.16b
	// The iv for second block
	extr	x22,x10,x10,#32
	extr	x10,x10,x9,#63
	and	w11,w19,w22,asr#31
	eor	x9,x11,x9,lsl#1
	fmov	d8,x9
	fmov	v8.d[1],x10
	eor	v17.16b,v7.16b,v9.16b
	ld1	{v3.16b},[x0],#16
	aese	v24.16b,v23.16b
	// The iv for third block
	extr	x22,x10,x10,#32
	extr	x10,x10,x9,#63
	and	w11,w19,w22,asr#31
	eor	x9,x11,x9,lsl#1
	fmov	d9,x9
	fmov	v9.d[1],x10
	eor	v30.16b,v7.16b,v10.16b
	ld1	{v27.16b},[x0],#16
	aese	v25.16b,v23.16b
	// The iv for fourth block
	extr	x22,x10,x10,#32
	extr	x10,x10,x9,#63
	and	w11,w19,w22,asr#31
	eor	x9,x11,x9,lsl#1
	fmov	d10,x9
	fmov	v10.d[1],x10
	eor	v31.16b,v7.16b,v11.16b
	ld1	{v28.16b},[x0],#16
	aese	v26.16b,v23.16b

	// The iv for fifth block
	extr	x22,x10,x10,#32
	extr	x10,x10,x9,#63
	and	w11,w19,w22,asr #31
	eor	x9,x11,x9,lsl #1
	fmov	d11,x9
	fmov	v11.d[1],x10

	ld1	{v29.16b},[x0],#16
	cbz	x6,.Lxts_enc_tail4x
	ld1	{v16.4s},[x7],#16		// re-pre-load rndkey[0]
	eor	v4.16b,v4.16b,v0.16b
	eor	v0.16b,v2.16b,v6.16b
	eor	v5.16b,v5.16b,v1.16b
	eor	v1.16b,v3.16b,v8.16b
	eor	v17.16b,v17.16b,v24.16b
	eor	v24.16b,v27.16b,v9.16b
	eor	v30.16b,v30.16b,v25.16b
	eor	v25.16b,v28.16b,v10.16b
	eor	v31.16b,v31.16b,v26.16b
	st1	{v4.16b},[x1],#16
	eor	v26.16b,v29.16b,v11.16b
	st1	{v5.16b},[x1],#16
	mov	w6,w5
	st1	{v17.16b},[x1],#16
	ld1	{v17.4s},[x7],#16		// re-pre-load rndkey[1]
	st1	{v30.16b},[x1],#16
	st1	{v31.16b},[x1],#16
	b.hs	.Loop5x_xts_enc


	// If left 4 blocks, borrow the five block's processing.
	cmn	x2,#0x10
	b.ne	.Loop5x_enc_after
	orr	v11.16b,v10.16b,v10.16b
	orr	v10.16b,v9.16b,v9.16b
	orr	v9.16b,v8.16b,v8.16b
	orr	v8.16b,v6.16b,v6.16b
	fmov	x9,d11
	fmov	x10,v11.d[1]
	eor	v0.16b,v6.16b,v2.16b
	eor	v1.16b,v8.16b,v3.16b
	eor	v24.16b,v27.16b,v9.16b
	eor	v25.16b,v28.16b,v10.16b
	eor	v26.16b,v29.16b,v11.16b
	b.eq	.Loop5x_xts_enc

.Loop5x_enc_after:
	add	x2,x2,#0x50
	cbz	x2,.Lxts_enc_done

	add	w6,w5,#2
	subs	x2,x2,#0x30
	b.lo	.Lxts_inner_enc_tail

	eor	v0.16b,v6.16b,v27.16b
	eor	v1.16b,v8.16b,v28.16b
	eor	v24.16b,v29.16b,v9.16b
	b	.Lxts_outer_enc_tail

.align	4
.Lxts_enc_tail4x:
	add	x0,x0,#16
	eor	v5.16b,v1.16b,v5.16b
	st1	{v5.16b},[x1],#16
	eor	v17.16b,v24.16b,v17.16b
	st1	{v17.16b},[x1],#16
	eor	v30.16b,v25.16b,v30.16b
	eor	v31.16b,v26.16b,v31.16b
	st1	{v30.16b,v31.16b},[x1],#32

	b	.Lxts_enc_done
.align	4
.Lxts_outer_enc_tail:
	aese	v0.16b,v16.16b
	aesmc	v0.16b,v0.16b
	aese	v1.16b,v16.16b
	aesmc	v1.16b,v1.16b
	aese	v24.16b,v16.16b
	aesmc	v24.16b,v24.16b
	ld1	{v16.4s},[x7],#16
	subs	w6,w6,#2
	aese	v0.16b,v17.16b
	aesmc	v0.16b,v0.16b
	aese	v1.16b,v17.16b
	aesmc	v1.16b,v1.16b
	aese	v24.16b,v17.16b
	aesmc	v24.16b,v24.16b
	ld1	{v17.4s},[x7],#16
	b.gt	.Lxts_outer_enc_tail

	aese	v0.16b,v16.16b
	aesmc	v0.16b,v0.16b
	aese	v1.16b,v16.16b
	aesmc	v1.16b,v1.16b
	aese	v24.16b,v16.16b
	aesmc	v24.16b,v24.16b
	eor	v4.16b,v6.16b,v7.16b
	subs	x2,x2,#0x30
	// The iv for first block
	fmov	x9,d9
	fmov	x10,v9.d[1]
	//mov	w19,#0x87
	extr	x22,x10,x10,#32
	extr	x10,x10,x9,#63
	and	w11,w19,w22,asr#31
	eor	x9,x11,x9,lsl#1
	fmov	d6,x9
	fmov	v6.d[1],x10
	eor	v5.16b,v8.16b,v7.16b
	csel	x6,x2,x6,lo       // x6, w6, is zero at this point
	aese	v0.16b,v17.16b
	aesmc	v0.16b,v0.16b
	aese	v1.16b,v17.16b
	aesmc	v1.16b,v1.16b
	aese	v24.16b,v17.16b
	aesmc	v24.16b,v24.16b
	eor	v17.16b,v9.16b,v7.16b

	add	x6,x6,#0x20
	add	x0,x0,x6
	mov	x7,x3

	aese	v0.16b,v20.16b
	aesmc	v0.16b,v0.16b
	aese	v1.16b,v20.16b
	aesmc	v1.16b,v1.16b
	aese	v24.16b,v20.16b
	aesmc	v24.16b,v24.16b
	aese	v0.16b,v21.16b
	aesmc	v0.16b,v0.16b
	aese	v1.16b,v21.16b
	aesmc	v1.16b,v1.16b
	aese	v24.16b,v21.16b
	aesmc	v24.16b,v24.16b
	aese	v0.16b,v22.16b
	aesmc	v0.16b,v0.16b
	aese	v1.16b,v22.16b
	aesmc	v1.16b,v1.16b
	aese	v24.16b,v22.16b
	aesmc	v24.16b,v24.16b
	aese	v0.16b,v23.16b
	aese	v1.16b,v23.16b
	aese	v24.16b,v23.16b
	ld1	{v27.16b},[x0],#16
	add	w6,w5,#2
	ld1	{v16.4s},[x7],#16                // re-pre-load rndkey[0]
	eor	v4.16b,v4.16b,v0.16b
	eor	v5.16b,v5.16b,v1.16b
	eor	v24.16b,v24.16b,v17.16b
	ld1	{v17.4s},[x7],#16                // re-pre-load rndkey[1]
	st1	{v4.16b},[x1],#16
	st1	{v5.16b},[x1],#16
	st1	{v24.16b},[x1],#16
	cmn	x2,#0x30
	b.eq	.Lxts_enc_done
.Lxts_encxor_one:
	orr	v28.16b,v3.16b,v3.16b
	orr	v29.16b,v27.16b,v27.16b
	nop

.Lxts_inner_enc_tail:
	cmn	x2,#0x10
	eor	v1.16b,v28.16b,v6.16b
	eor	v24.16b,v29.16b,v8.16b
	b.eq	.Lxts_enc_tail_loop
	eor	v24.16b,v29.16b,v6.16b
.Lxts_enc_tail_loop:
	aese	v1.16b,v16.16b
	aesmc	v1.16b,v1.16b
	aese	v24.16b,v16.16b
	aesmc	v24.16b,v24.16b
	ld1	{v16.4s},[x7],#16
	subs	w6,w6,#2
	aese	v1.16b,v17.16b
	aesmc	v1.16b,v1.16b
	aese	v24.16b,v17.16b
	aesmc	v24.16b,v24.16b
	ld1	{v17.4s},[x7],#16
	b.gt	.Lxts_enc_tail_loop

	aese	v1.16b,v16.16b
	aesmc	v1.16b,v1.16b
	aese	v24.16b,v16.16b
	aesmc	v24.16b,v24.16b
	aese	v1.16b,v17.16b
	aesmc	v1.16b,v1.16b
	aese	v24.16b,v17.16b
	aesmc	v24.16b,v24.16b
	aese	v1.16b,v20.16b
	aesmc	v1.16b,v1.16b
	aese	v24.16b,v20.16b
	aesmc	v24.16b,v24.16b
	cmn	x2,#0x20
	aese	v1.16b,v21.16b
	aesmc	v1.16b,v1.16b
	aese	v24.16b,v21.16b
	aesmc	v24.16b,v24.16b
	eor	v5.16b,v6.16b,v7.16b
	aese	v1.16b,v22.16b
	aesmc	v1.16b,v1.16b
	aese	v24.16b,v22.16b
	aesmc	v24.16b,v24.16b
	eor	v17.16b,v8.16b,v7.16b
	aese	v1.16b,v23.16b
	aese	v24.16b,v23.16b
	b.eq	.Lxts_enc_one
	eor	v5.16b,v5.16b,v1.16b
	st1	{v5.16b},[x1],#16
	eor	v17.16b,v17.16b,v24.16b
	orr	v6.16b,v8.16b,v8.16b
	st1	{v17.16b},[x1],#16
	fmov	x9,d8
	fmov	x10,v8.d[1]
	mov	w19,#0x87
	extr	x22,x10,x10,#32
	extr	x10,x10,x9,#63
	and	w11,w19,w22,asr #31
	eor	x9,x11,x9,lsl #1
	fmov	d6,x9
	fmov	v6.d[1],x10
	b	.Lxts_enc_done

.Lxts_enc_one:
	eor	v5.16b,v5.16b,v24.16b
	orr	v6.16b,v6.16b,v6.16b
	st1	{v5.16b},[x1],#16
	fmov	x9,d6
	fmov	x10,v6.d[1]
	mov	w19,#0x87
	extr	x22,x10,x10,#32
	extr	x10,x10,x9,#63
	and	w11,w19,w22,asr #31
	eor	x9,x11,x9,lsl #1
	fmov	d6,x9
	fmov	v6.d[1],x10
	b	.Lxts_enc_done
.align	5
.Lxts_enc_done:
	// Process the tail block with cipher stealing.
	tst	x21,#0xf
	b.eq	.Lxts_abort

	mov	x20,x0
	mov	x13,x1
	sub	x1,x1,#16
.composite_enc_loop:
	subs	x21,x21,#1
	ldrb	w15,[x1,x21]
	ldrb	w14,[x20,x21]
	strb	w15,[x13,x21]
	strb	w14,[x1,x21]
	b.gt	.composite_enc_loop
.Lxts_enc_load_done:
	ld1	{v26.16b},[x1]
	eor	v26.16b,v26.16b,v6.16b

	// Encrypt the composite block to get the last second encrypted text block
	ldr	w6,[x3,#240]		// load key schedule...
<<<<<<< HEAD
	ld1	{v0.16b},[x3],#16
	sub	w6,w6,#2
	ld1	{v1.16b},[x3],#16		// load key schedule...
=======
	ld1	{v0.4s},[x3],#16
	sub	w6,w6,#2
	ld1	{v1.4s},[x3],#16		// load key schedule...
>>>>>>> 8a2d13a7
.Loop_final_enc:
	aese	v26.16b,v0.16b
	aesmc	v26.16b,v26.16b
	ld1	{v0.4s},[x3],#16
	subs	w6,w6,#2
	aese	v26.16b,v1.16b
	aesmc	v26.16b,v26.16b
	ld1	{v1.4s},[x3],#16
	b.gt	.Loop_final_enc

	aese	v26.16b,v0.16b
	aesmc	v26.16b,v26.16b
	ld1	{v0.4s},[x3]
	aese	v26.16b,v1.16b
	eor	v26.16b,v26.16b,v0.16b
	eor	v26.16b,v26.16b,v6.16b
	st1	{v26.16b},[x1]

.Lxts_abort:
	ldp	x21,x22,[sp,#48]
	ldp	d8,d9,[sp,#32]
	ldp	d10,d11,[sp,#16]
	ldp	x19,x20,[sp],#64
.Lxts_enc_final_abort:
	ret
.size	aes_v8_xts_encrypt,.-aes_v8_xts_encrypt
.globl	aes_v8_xts_decrypt
.type	aes_v8_xts_decrypt,%function
.align	5
aes_v8_xts_decrypt:
	cmp	x2,#16
	// Original input data size bigger than 16, jump to big size processing.
	b.ne	.Lxts_dec_big_size
	// Encrypt the iv with key2, as the first XEX iv.
	ldr	w6,[x4,#240]
<<<<<<< HEAD
	ld1	{v0.16b},[x4],#16
	ld1	{v6.16b},[x5]
	sub	w6,w6,#2
	ld1	{v1.16b},[x4],#16
=======
	ld1	{v0.4s},[x4],#16
	ld1	{v6.16b},[x5]
	sub	w6,w6,#2
	ld1	{v1.4s},[x4],#16
>>>>>>> 8a2d13a7

.Loop_dec_small_iv_enc:
	aese	v6.16b,v0.16b
	aesmc	v6.16b,v6.16b
	ld1	{v0.4s},[x4],#16
	subs	w6,w6,#2
	aese	v6.16b,v1.16b
	aesmc	v6.16b,v6.16b
	ld1	{v1.4s},[x4],#16
	b.gt	.Loop_dec_small_iv_enc

	aese	v6.16b,v0.16b
	aesmc	v6.16b,v6.16b
	ld1	{v0.4s},[x4]
	aese	v6.16b,v1.16b
	eor	v6.16b,v6.16b,v0.16b

	ld1	{v0.16b},[x0]
	eor	v0.16b,v6.16b,v0.16b

	ldr	w6,[x3,#240]
	ld1	{v28.4s,v29.4s},[x3],#32			// load key schedule...

	aesd	v0.16b,v28.16b
	aesimc	v0.16b,v0.16b
	ld1	{v16.4s,v17.4s},[x3],#32			// load key schedule...
	aesd	v0.16b,v29.16b
	aesimc	v0.16b,v0.16b
	subs	w6,w6,#10			// bias
	b.eq	.Lxts_128_dec
.Lxts_dec_round_loop:
	aesd	v0.16b,v16.16b
	aesimc	v0.16b,v0.16b
	ld1	{v16.4s},[x3],#16			// load key schedule...
	aesd	v0.16b,v17.16b
	aesimc	v0.16b,v0.16b
	ld1	{v17.4s},[x3],#16			// load key schedule...
	subs	w6,w6,#2			// bias
	b.gt	.Lxts_dec_round_loop
.Lxts_128_dec:
	ld1	{v18.4s,v19.4s},[x3],#32			// load key schedule...
	aesd	v0.16b,v16.16b
	aesimc	v0.16b,v0.16b
	aesd	v0.16b,v17.16b
	aesimc	v0.16b,v0.16b
	ld1	{v20.4s,v21.4s},[x3],#32			// load key schedule...
	aesd	v0.16b,v18.16b
	aesimc	v0.16b,v0.16b
	aesd	v0.16b,v19.16b
	aesimc	v0.16b,v0.16b
	ld1	{v22.4s,v23.4s},[x3],#32			// load key schedule...
	aesd	v0.16b,v20.16b
	aesimc	v0.16b,v0.16b
	aesd	v0.16b,v21.16b
	aesimc	v0.16b,v0.16b
	ld1	{v7.4s},[x3]
	aesd	v0.16b,v22.16b
	aesimc	v0.16b,v0.16b
	aesd	v0.16b,v23.16b
	eor	v0.16b,v0.16b,v7.16b
	eor	v0.16b,v6.16b,v0.16b
	st1	{v0.16b},[x1]
	b	.Lxts_dec_final_abort
.Lxts_dec_big_size:
	stp	x19,x20,[sp,#-64]!
	stp	x21,x22,[sp,#48]
	stp	d8,d9,[sp,#32]
	stp	d10,d11,[sp,#16]

	and	x21,x2,#0xf
	and	x2,x2,#-16
	subs	x2,x2,#16
	mov	x8,#16
	b.lo	.Lxts_dec_abort

	// Encrypt the iv with key2, as the first XEX iv
	ldr	w6,[x4,#240]
<<<<<<< HEAD
	ld1	{v0.16b},[x4],#16
	ld1	{v6.16b},[x5]
	sub	w6,w6,#2
	ld1	{v1.16b},[x4],#16
=======
	ld1	{v0.4s},[x4],#16
	ld1	{v6.16b},[x5]
	sub	w6,w6,#2
	ld1	{v1.4s},[x4],#16
>>>>>>> 8a2d13a7

.Loop_dec_iv_enc:
	aese	v6.16b,v0.16b
	aesmc	v6.16b,v6.16b
	ld1	{v0.4s},[x4],#16
	subs	w6,w6,#2
	aese	v6.16b,v1.16b
	aesmc	v6.16b,v6.16b
	ld1	{v1.4s},[x4],#16
	b.gt	.Loop_dec_iv_enc

	aese	v6.16b,v0.16b
	aesmc	v6.16b,v6.16b
	ld1	{v0.4s},[x4]
	aese	v6.16b,v1.16b
	eor	v6.16b,v6.16b,v0.16b

	// The iv for second block
	// x9- iv(low), x10 - iv(high)
	// the five ivs stored into, v6.16b,v8.16b,v9.16b,v10.16b,v11.16b
	fmov	x9,d6
	fmov	x10,v6.d[1]
	mov	w19,#0x87
	extr	x22,x10,x10,#32
	extr	x10,x10,x9,#63
	and	w11,w19,w22,asr #31
	eor	x9,x11,x9,lsl #1
	fmov	d8,x9
	fmov	v8.d[1],x10

	ldr	w5,[x3,#240]		// load rounds number

	// The iv for third block
	extr	x22,x10,x10,#32
	extr	x10,x10,x9,#63
	and	w11,w19,w22,asr #31
	eor	x9,x11,x9,lsl #1
	fmov	d9,x9
	fmov	v9.d[1],x10

	ld1	{v16.4s,v17.4s},[x3]			// load key schedule...
	sub	w5,w5,#6
	add	x7,x3,x5,lsl#4		// pointer to last 7 round keys
	sub	w5,w5,#2
	ld1	{v18.4s,v19.4s},[x7],#32		// load key schedule...
	ld1	{v20.4s,v21.4s},[x7],#32
	ld1	{v22.4s,v23.4s},[x7],#32
	ld1	{v7.4s},[x7]

	// The iv for fourth block
	extr	x22,x10,x10,#32
	extr	x10,x10,x9,#63
	and	w11,w19,w22,asr #31
	eor	x9,x11,x9,lsl #1
	fmov	d10,x9
	fmov	v10.d[1],x10

	add	x7,x3,#32
	mov	w6,w5
	b	.Lxts_dec

	// Decryption
.align	5
.Lxts_dec:
	tst	x21,#0xf
	b.eq	.Lxts_dec_begin
	subs	x2,x2,#16
	csel	x8,xzr,x8,eq
	ld1	{v0.16b},[x0],#16
	b.lo	.Lxts_done
	sub	x0,x0,#16
.Lxts_dec_begin:
	ld1	{v0.16b},[x0],x8
	subs	x2,x2,#32			// bias
	add	w6,w5,#2
	orr	v3.16b,v0.16b,v0.16b
	orr	v1.16b,v0.16b,v0.16b
	orr	v28.16b,v0.16b,v0.16b
	ld1	{v24.16b},[x0],#16
	orr	v27.16b,v24.16b,v24.16b
	orr	v29.16b,v24.16b,v24.16b
	b.lo	.Lxts_inner_dec_tail
	eor	v0.16b,v0.16b,v6.16b			// before decryt, xor with iv
	eor	v24.16b,v24.16b,v8.16b

	orr	v1.16b,v24.16b,v24.16b
	ld1	{v24.16b},[x0],#16
	orr	v2.16b,v0.16b,v0.16b
	orr	v3.16b,v1.16b,v1.16b
	eor	v27.16b,v24.16b,v9.16b			// third block xox with third iv
	eor	v24.16b,v24.16b,v9.16b
	cmp	x2,#32
	b.lo	.Lxts_outer_dec_tail

	ld1	{v25.16b},[x0],#16

	// The iv for fifth block
	extr	x22,x10,x10,#32
	extr	x10,x10,x9,#63
	and	w11,w19,w22,asr #31
	eor	x9,x11,x9,lsl #1
	fmov	d11,x9
	fmov	v11.d[1],x10

	ld1	{v26.16b},[x0],#16
	eor	v25.16b,v25.16b,v10.16b		// the fourth block
	eor	v26.16b,v26.16b,v11.16b
	sub	x2,x2,#32			// bias
	mov	w6,w5
	b	.Loop5x_xts_dec

.align	4
.Loop5x_xts_dec:
	aesd	v0.16b,v16.16b
	aesimc	v0.16b,v0.16b
	aesd	v1.16b,v16.16b
	aesimc	v1.16b,v1.16b
	aesd	v24.16b,v16.16b
	aesimc	v24.16b,v24.16b
	aesd	v25.16b,v16.16b
	aesimc	v25.16b,v25.16b
	aesd	v26.16b,v16.16b
	aesimc	v26.16b,v26.16b
	ld1	{v16.4s},[x7],#16		// load key schedule...
	subs	w6,w6,#2
	aesd	v0.16b,v17.16b
	aesimc	v0.16b,v0.16b
	aesd	v1.16b,v17.16b
	aesimc	v1.16b,v1.16b
	aesd	v24.16b,v17.16b
	aesimc	v24.16b,v24.16b
	aesd	v25.16b,v17.16b
	aesimc	v25.16b,v25.16b
	aesd	v26.16b,v17.16b
	aesimc	v26.16b,v26.16b
	ld1	{v17.4s},[x7],#16		// load key schedule...
	b.gt	.Loop5x_xts_dec

	aesd	v0.16b,v16.16b
	aesimc	v0.16b,v0.16b
	aesd	v1.16b,v16.16b
	aesimc	v1.16b,v1.16b
	aesd	v24.16b,v16.16b
	aesimc	v24.16b,v24.16b
	aesd	v25.16b,v16.16b
	aesimc	v25.16b,v25.16b
	aesd	v26.16b,v16.16b
	aesimc	v26.16b,v26.16b
	subs	x2,x2,#0x50			// because .Lxts_dec_tail4x

	aesd	v0.16b,v17.16b
	aesimc	v0.16b,v0.16b
	aesd	v1.16b,v17.16b
	aesimc	v1.16b,v1.16b
	aesd	v24.16b,v17.16b
	aesimc	v24.16b,v24.16b
	aesd	v25.16b,v17.16b
	aesimc	v25.16b,v25.16b
	aesd	v26.16b,v17.16b
	aesimc	v26.16b,v26.16b
	csel	x6,xzr,x2,gt		// borrow x6, w6, "gt" is not typo
	mov	x7,x3

	aesd	v0.16b,v18.16b
	aesimc	v0.16b,v0.16b
	aesd	v1.16b,v18.16b
	aesimc	v1.16b,v1.16b
	aesd	v24.16b,v18.16b
	aesimc	v24.16b,v24.16b
	aesd	v25.16b,v18.16b
	aesimc	v25.16b,v25.16b
	aesd	v26.16b,v18.16b
	aesimc	v26.16b,v26.16b
	add	x0,x0,x6		// x0 is adjusted in such way that
						// at exit from the loop v1.16b-v26.16b
						// are loaded with last "words"
	add	x6,x2,#0x60		// because .Lxts_dec_tail4x

	aesd	v0.16b,v19.16b
	aesimc	v0.16b,v0.16b
	aesd	v1.16b,v19.16b
	aesimc	v1.16b,v1.16b
	aesd	v24.16b,v19.16b
	aesimc	v24.16b,v24.16b
	aesd	v25.16b,v19.16b
	aesimc	v25.16b,v25.16b
	aesd	v26.16b,v19.16b
	aesimc	v26.16b,v26.16b

	aesd	v0.16b,v20.16b
	aesimc	v0.16b,v0.16b
	aesd	v1.16b,v20.16b
	aesimc	v1.16b,v1.16b
	aesd	v24.16b,v20.16b
	aesimc	v24.16b,v24.16b
	aesd	v25.16b,v20.16b
	aesimc	v25.16b,v25.16b
	aesd	v26.16b,v20.16b
	aesimc	v26.16b,v26.16b

	aesd	v0.16b,v21.16b
	aesimc	v0.16b,v0.16b
	aesd	v1.16b,v21.16b
	aesimc	v1.16b,v1.16b
	aesd	v24.16b,v21.16b
	aesimc	v24.16b,v24.16b
	aesd	v25.16b,v21.16b
	aesimc	v25.16b,v25.16b
	aesd	v26.16b,v21.16b
	aesimc	v26.16b,v26.16b

	aesd	v0.16b,v22.16b
	aesimc	v0.16b,v0.16b
	aesd	v1.16b,v22.16b
	aesimc	v1.16b,v1.16b
	aesd	v24.16b,v22.16b
	aesimc	v24.16b,v24.16b
	aesd	v25.16b,v22.16b
	aesimc	v25.16b,v25.16b
	aesd	v26.16b,v22.16b
	aesimc	v26.16b,v26.16b

	eor	v4.16b,v7.16b,v6.16b
	aesd	v0.16b,v23.16b
	// The iv for first block of next iteration.
	extr	x22,x10,x10,#32
	extr	x10,x10,x9,#63
	and	w11,w19,w22,asr #31
	eor	x9,x11,x9,lsl #1
	fmov	d6,x9
	fmov	v6.d[1],x10
	eor	v5.16b,v7.16b,v8.16b
	ld1	{v2.16b},[x0],#16
	aesd	v1.16b,v23.16b
	// The iv for second block
	extr	x22,x10,x10,#32
	extr	x10,x10,x9,#63
	and	w11,w19,w22,asr #31
	eor	x9,x11,x9,lsl #1
	fmov	d8,x9
	fmov	v8.d[1],x10
	eor	v17.16b,v7.16b,v9.16b
	ld1	{v3.16b},[x0],#16
	aesd	v24.16b,v23.16b
	// The iv for third block
	extr	x22,x10,x10,#32
	extr	x10,x10,x9,#63
	and	w11,w19,w22,asr #31
	eor	x9,x11,x9,lsl #1
	fmov	d9,x9
	fmov	v9.d[1],x10
	eor	v30.16b,v7.16b,v10.16b
	ld1	{v27.16b},[x0],#16
	aesd	v25.16b,v23.16b
	// The iv for fourth block
	extr	x22,x10,x10,#32
	extr	x10,x10,x9,#63
	and	w11,w19,w22,asr #31
	eor	x9,x11,x9,lsl #1
	fmov	d10,x9
	fmov	v10.d[1],x10
	eor	v31.16b,v7.16b,v11.16b
	ld1	{v28.16b},[x0],#16
	aesd	v26.16b,v23.16b

	// The iv for fifth block
	extr	x22,x10,x10,#32
	extr	x10,x10,x9,#63
	and	w11,w19,w22,asr #31
	eor	x9,x11,x9,lsl #1
	fmov	d11,x9
	fmov	v11.d[1],x10

	ld1	{v29.16b},[x0],#16
	cbz	x6,.Lxts_dec_tail4x
	ld1	{v16.4s},[x7],#16		// re-pre-load rndkey[0]
	eor	v4.16b,v4.16b,v0.16b
	eor	v0.16b,v2.16b,v6.16b
	eor	v5.16b,v5.16b,v1.16b
	eor	v1.16b,v3.16b,v8.16b
	eor	v17.16b,v17.16b,v24.16b
	eor	v24.16b,v27.16b,v9.16b
	eor	v30.16b,v30.16b,v25.16b
	eor	v25.16b,v28.16b,v10.16b
	eor	v31.16b,v31.16b,v26.16b
	st1	{v4.16b},[x1],#16
	eor	v26.16b,v29.16b,v11.16b
	st1	{v5.16b},[x1],#16
	mov	w6,w5
	st1	{v17.16b},[x1],#16
	ld1	{v17.4s},[x7],#16		// re-pre-load rndkey[1]
	st1	{v30.16b},[x1],#16
	st1	{v31.16b},[x1],#16
	b.hs	.Loop5x_xts_dec

	cmn	x2,#0x10
	b.ne	.Loop5x_dec_after
	// If x2(x2) equal to -0x10, the left blocks is 4.
	// After specially processing, utilize the five blocks processing again.
	// It will use the following IVs: v6.16b,v6.16b,v8.16b,v9.16b,v10.16b.
	orr	v11.16b,v10.16b,v10.16b
	orr	v10.16b,v9.16b,v9.16b
	orr	v9.16b,v8.16b,v8.16b
	orr	v8.16b,v6.16b,v6.16b
	fmov	x9,d11
	fmov	x10,v11.d[1]
	eor	v0.16b,v6.16b,v2.16b
	eor	v1.16b,v8.16b,v3.16b
	eor	v24.16b,v27.16b,v9.16b
	eor	v25.16b,v28.16b,v10.16b
	eor	v26.16b,v29.16b,v11.16b
	b.eq	.Loop5x_xts_dec

.Loop5x_dec_after:
	add	x2,x2,#0x50
	cbz	x2,.Lxts_done

	add	w6,w5,#2
	subs	x2,x2,#0x30
	b.lo	.Lxts_inner_dec_tail

	eor	v0.16b,v6.16b,v27.16b
	eor	v1.16b,v8.16b,v28.16b
	eor	v24.16b,v29.16b,v9.16b
	b	.Lxts_outer_dec_tail

.align	4
.Lxts_dec_tail4x:
	add	x0,x0,#16
<<<<<<< HEAD
	ld1	{v0.4s},[x0],#16
=======
	tst	x21,#0xf
>>>>>>> 8a2d13a7
	eor	v5.16b,v1.16b,v4.16b
	st1	{v5.16b},[x1],#16
	eor	v17.16b,v24.16b,v17.16b
	st1	{v17.16b},[x1],#16
	eor	v30.16b,v25.16b,v30.16b
	eor	v31.16b,v26.16b,v31.16b
	st1	{v30.16b,v31.16b},[x1],#32

<<<<<<< HEAD
=======
	b.eq	.Lxts_dec_abort
	ld1	{v0.16b},[x0],#16
>>>>>>> 8a2d13a7
	b	.Lxts_done
.align	4
.Lxts_outer_dec_tail:
	aesd	v0.16b,v16.16b
	aesimc	v0.16b,v0.16b
	aesd	v1.16b,v16.16b
	aesimc	v1.16b,v1.16b
	aesd	v24.16b,v16.16b
	aesimc	v24.16b,v24.16b
	ld1	{v16.4s},[x7],#16
	subs	w6,w6,#2
	aesd	v0.16b,v17.16b
	aesimc	v0.16b,v0.16b
	aesd	v1.16b,v17.16b
	aesimc	v1.16b,v1.16b
	aesd	v24.16b,v17.16b
	aesimc	v24.16b,v24.16b
	ld1	{v17.4s},[x7],#16
	b.gt	.Lxts_outer_dec_tail

	aesd	v0.16b,v16.16b
	aesimc	v0.16b,v0.16b
	aesd	v1.16b,v16.16b
	aesimc	v1.16b,v1.16b
	aesd	v24.16b,v16.16b
	aesimc	v24.16b,v24.16b
	eor	v4.16b,v6.16b,v7.16b
	subs	x2,x2,#0x30
	// The iv for first block
	fmov	x9,d9
	fmov	x10,v9.d[1]
	mov	w19,#0x87
	extr	x22,x10,x10,#32
	extr	x10,x10,x9,#63
	and	w11,w19,w22,asr #31
	eor	x9,x11,x9,lsl #1
	fmov	d6,x9
	fmov	v6.d[1],x10
	eor	v5.16b,v8.16b,v7.16b
	csel	x6,x2,x6,lo	// x6, w6, is zero at this point
	aesd	v0.16b,v17.16b
	aesimc	v0.16b,v0.16b
	aesd	v1.16b,v17.16b
	aesimc	v1.16b,v1.16b
	aesd	v24.16b,v17.16b
	aesimc	v24.16b,v24.16b
	eor	v17.16b,v9.16b,v7.16b
	// The iv for second block
	extr	x22,x10,x10,#32
	extr	x10,x10,x9,#63
	and	w11,w19,w22,asr #31
	eor	x9,x11,x9,lsl #1
	fmov	d8,x9
	fmov	v8.d[1],x10

	add	x6,x6,#0x20
	add	x0,x0,x6		// x0 is adjusted to the last data

	mov	x7,x3

	// The iv for third block
	extr	x22,x10,x10,#32
	extr	x10,x10,x9,#63
	and	w11,w19,w22,asr #31
	eor	x9,x11,x9,lsl #1
	fmov	d9,x9
	fmov	v9.d[1],x10

	aesd	v0.16b,v20.16b
	aesimc	v0.16b,v0.16b
	aesd	v1.16b,v20.16b
	aesimc	v1.16b,v1.16b
	aesd	v24.16b,v20.16b
	aesimc	v24.16b,v24.16b
	aesd	v0.16b,v21.16b
	aesimc	v0.16b,v0.16b
	aesd	v1.16b,v21.16b
	aesimc	v1.16b,v1.16b
	aesd	v24.16b,v21.16b
	aesimc	v24.16b,v24.16b
	aesd	v0.16b,v22.16b
	aesimc	v0.16b,v0.16b
	aesd	v1.16b,v22.16b
	aesimc	v1.16b,v1.16b
	aesd	v24.16b,v22.16b
	aesimc	v24.16b,v24.16b
	ld1	{v27.16b},[x0],#16
	aesd	v0.16b,v23.16b
	aesd	v1.16b,v23.16b
	aesd	v24.16b,v23.16b
	ld1	{v16.4s},[x7],#16		// re-pre-load rndkey[0]
	add	w6,w5,#2
	eor	v4.16b,v4.16b,v0.16b
	eor	v5.16b,v5.16b,v1.16b
	eor	v24.16b,v24.16b,v17.16b
	ld1	{v17.4s},[x7],#16		// re-pre-load rndkey[1]
	st1	{v4.16b},[x1],#16
	st1	{v5.16b},[x1],#16
	st1	{v24.16b},[x1],#16

	cmn	x2,#0x30
	add	x2,x2,#0x30
	b.eq	.Lxts_done
	sub	x2,x2,#0x30
	orr	v28.16b,v3.16b,v3.16b
	orr	v29.16b,v27.16b,v27.16b
	nop

.Lxts_inner_dec_tail:
	// x2 == -0x10 means two blocks left.
	cmn	x2,#0x10
	eor	v1.16b,v28.16b,v6.16b
	eor	v24.16b,v29.16b,v8.16b
	b.eq	.Lxts_dec_tail_loop
	eor	v24.16b,v29.16b,v6.16b
.Lxts_dec_tail_loop:
	aesd	v1.16b,v16.16b
	aesimc	v1.16b,v1.16b
	aesd	v24.16b,v16.16b
	aesimc	v24.16b,v24.16b
	ld1	{v16.4s},[x7],#16
	subs	w6,w6,#2
	aesd	v1.16b,v17.16b
	aesimc	v1.16b,v1.16b
	aesd	v24.16b,v17.16b
	aesimc	v24.16b,v24.16b
	ld1	{v17.4s},[x7],#16
	b.gt	.Lxts_dec_tail_loop

	aesd	v1.16b,v16.16b
	aesimc	v1.16b,v1.16b
	aesd	v24.16b,v16.16b
	aesimc	v24.16b,v24.16b
	aesd	v1.16b,v17.16b
	aesimc	v1.16b,v1.16b
	aesd	v24.16b,v17.16b
	aesimc	v24.16b,v24.16b
	aesd	v1.16b,v20.16b
	aesimc	v1.16b,v1.16b
	aesd	v24.16b,v20.16b
	aesimc	v24.16b,v24.16b
	cmn	x2,#0x20
	aesd	v1.16b,v21.16b
	aesimc	v1.16b,v1.16b
	aesd	v24.16b,v21.16b
	aesimc	v24.16b,v24.16b
	eor	v5.16b,v6.16b,v7.16b
	aesd	v1.16b,v22.16b
	aesimc	v1.16b,v1.16b
	aesd	v24.16b,v22.16b
	aesimc	v24.16b,v24.16b
	eor	v17.16b,v8.16b,v7.16b
	aesd	v1.16b,v23.16b
	aesd	v24.16b,v23.16b
	b.eq	.Lxts_dec_one
	eor	v5.16b,v5.16b,v1.16b
	eor	v17.16b,v17.16b,v24.16b
	orr	v6.16b,v9.16b,v9.16b
	orr	v8.16b,v10.16b,v10.16b
	st1	{v5.16b},[x1],#16
	st1	{v17.16b},[x1],#16
	add	x2,x2,#16
	b	.Lxts_done

.Lxts_dec_one:
	eor	v5.16b,v5.16b,v24.16b
	orr	v6.16b,v8.16b,v8.16b
	orr	v8.16b,v9.16b,v9.16b
	st1	{v5.16b},[x1],#16
	add	x2,x2,#32

.Lxts_done:
	tst	x21,#0xf
	b.eq	.Lxts_dec_abort
	// Processing the last two blocks with cipher stealing.
	mov	x7,x3
	cbnz	x2,.Lxts_dec_1st_done
<<<<<<< HEAD
	ld1	{v0.4s},[x0],#16
=======
	ld1	{v0.16b},[x0],#16
>>>>>>> 8a2d13a7

	// Decrypt the last secod block to get the last plain text block
.Lxts_dec_1st_done:
	eor	v26.16b,v0.16b,v8.16b
	ldr	w6,[x3,#240]
	ld1	{v0.4s},[x3],#16
	sub	w6,w6,#2
	ld1	{v1.4s},[x3],#16
.Loop_final_2nd_dec:
	aesd	v26.16b,v0.16b
	aesimc	v26.16b,v26.16b
	ld1	{v0.4s},[x3],#16		// load key schedule...
	subs	w6,w6,#2
	aesd	v26.16b,v1.16b
	aesimc	v26.16b,v26.16b
	ld1	{v1.4s},[x3],#16		// load key schedule...
	b.gt	.Loop_final_2nd_dec

	aesd	v26.16b,v0.16b
	aesimc	v26.16b,v26.16b
	ld1	{v0.4s},[x3]
	aesd	v26.16b,v1.16b
	eor	v26.16b,v26.16b,v0.16b
	eor	v26.16b,v26.16b,v8.16b
	st1	{v26.16b},[x1]

	mov	x20,x0
	add	x13,x1,#16

	// Composite the tailcnt "16 byte not aligned block" into the last second plain blocks
	// to get the last encrypted block.
.composite_dec_loop:
	subs	x21,x21,#1
	ldrb	w15,[x1,x21]
	ldrb	w14,[x20,x21]
	strb	w15,[x13,x21]
	strb	w14,[x1,x21]
	b.gt	.composite_dec_loop
.Lxts_dec_load_done:
	ld1	{v26.16b},[x1]
	eor	v26.16b,v26.16b,v6.16b

	// Decrypt the composite block to get the last second plain text block
	ldr	w6,[x7,#240]
<<<<<<< HEAD
	ld1	{v0.16b},[x7],#16
	sub	w6,w6,#2
	ld1	{v1.16b},[x7],#16
=======
	ld1	{v0.4s},[x7],#16
	sub	w6,w6,#2
	ld1	{v1.4s},[x7],#16
>>>>>>> 8a2d13a7
.Loop_final_dec:
	aesd	v26.16b,v0.16b
	aesimc	v26.16b,v26.16b
	ld1	{v0.4s},[x7],#16		// load key schedule...
	subs	w6,w6,#2
	aesd	v26.16b,v1.16b
	aesimc	v26.16b,v26.16b
	ld1	{v1.4s},[x7],#16		// load key schedule...
	b.gt	.Loop_final_dec

	aesd	v26.16b,v0.16b
	aesimc	v26.16b,v26.16b
	ld1	{v0.4s},[x7]
	aesd	v26.16b,v1.16b
	eor	v26.16b,v26.16b,v0.16b
	eor	v26.16b,v26.16b,v6.16b
	st1	{v26.16b},[x1]

.Lxts_dec_abort:
	ldp	x21,x22,[sp,#48]
	ldp	d8,d9,[sp,#32]
	ldp	d10,d11,[sp,#16]
	ldp	x19,x20,[sp],#64

.Lxts_dec_final_abort:
	ret
.size	aes_v8_xts_decrypt,.-aes_v8_xts_decrypt
#endif<|MERGE_RESOLUTION|>--- conflicted
+++ resolved
@@ -1104,21 +1104,12 @@
 	aesmc	v0.16b,v0.16b
 	csel	x8,xzr,x8,eq
 	aese	v0.16b,v18.16b
-<<<<<<< HEAD
 	aesmc	v0.16b,v0.16b
 	aese	v0.16b,v19.16b
 	aesmc	v0.16b,v0.16b
 	ld1	{v16.16b},[x0],x8
 	aese	v0.16b,v20.16b
 	aesmc	v0.16b,v0.16b
-=======
-	aesmc	v0.16b,v0.16b
-	aese	v0.16b,v19.16b
-	aesmc	v0.16b,v0.16b
-	ld1	{v16.16b},[x0],x8
-	aese	v0.16b,v20.16b
-	aesmc	v0.16b,v0.16b
->>>>>>> 8a2d13a7
 	eor	v16.16b,v16.16b,v5.16b
 	aese	v0.16b,v21.16b
 	aesmc	v0.16b,v0.16b
@@ -1519,11 +1510,7 @@
 	ldr	w5,[x3,#240]
 
 	ldr	w8, [x4, #12]
-<<<<<<< HEAD
-#ifdef __ARMEB__
-=======
 #ifdef __AARCH64EB__
->>>>>>> 8a2d13a7
 	ld1	{v0.16b},[x4]
 #else
 	ld1	{v0.4s},[x4]
@@ -1540,11 +1527,7 @@
 	add	x7,x3,#32
 	mov	w6,w5
 	csel	x12,xzr,x12,lo
-<<<<<<< HEAD
-#ifndef __ARMEB__
-=======
 #ifndef __AARCH64EB__
->>>>>>> 8a2d13a7
 	rev	w8, w8
 #endif
 	orr	v1.16b,v0.16b,v0.16b
@@ -1876,17 +1859,10 @@
 	b.ne	.Lxts_enc_big_size
 	// Encrypt the iv with key2, as the first XEX iv.
 	ldr	w6,[x4,#240]
-<<<<<<< HEAD
-	ld1	{v0.16b},[x4],#16
-	ld1	{v6.16b},[x5]
-	sub	w6,w6,#2
-	ld1	{v1.16b},[x4],#16
-=======
 	ld1	{v0.4s},[x4],#16
 	ld1	{v6.16b},[x5]
 	sub	w6,w6,#2
 	ld1	{v1.4s},[x4],#16
->>>>>>> 8a2d13a7
 
 .Loop_enc_iv_enc:
 	aese	v6.16b,v0.16b
@@ -2486,15 +2462,9 @@
 
 	// Encrypt the composite block to get the last second encrypted text block
 	ldr	w6,[x3,#240]		// load key schedule...
-<<<<<<< HEAD
-	ld1	{v0.16b},[x3],#16
-	sub	w6,w6,#2
-	ld1	{v1.16b},[x3],#16		// load key schedule...
-=======
 	ld1	{v0.4s},[x3],#16
 	sub	w6,w6,#2
 	ld1	{v1.4s},[x3],#16		// load key schedule...
->>>>>>> 8a2d13a7
 .Loop_final_enc:
 	aese	v26.16b,v0.16b
 	aesmc	v26.16b,v26.16b
@@ -2530,17 +2500,10 @@
 	b.ne	.Lxts_dec_big_size
 	// Encrypt the iv with key2, as the first XEX iv.
 	ldr	w6,[x4,#240]
-<<<<<<< HEAD
-	ld1	{v0.16b},[x4],#16
-	ld1	{v6.16b},[x5]
-	sub	w6,w6,#2
-	ld1	{v1.16b},[x4],#16
-=======
 	ld1	{v0.4s},[x4],#16
 	ld1	{v6.16b},[x5]
 	sub	w6,w6,#2
 	ld1	{v1.4s},[x4],#16
->>>>>>> 8a2d13a7
 
 .Loop_dec_small_iv_enc:
 	aese	v6.16b,v0.16b
@@ -2618,17 +2581,10 @@
 
 	// Encrypt the iv with key2, as the first XEX iv
 	ldr	w6,[x4,#240]
-<<<<<<< HEAD
-	ld1	{v0.16b},[x4],#16
-	ld1	{v6.16b},[x5]
-	sub	w6,w6,#2
-	ld1	{v1.16b},[x4],#16
-=======
 	ld1	{v0.4s},[x4],#16
 	ld1	{v6.16b},[x5]
 	sub	w6,w6,#2
 	ld1	{v1.4s},[x4],#16
->>>>>>> 8a2d13a7
 
 .Loop_dec_iv_enc:
 	aese	v6.16b,v0.16b
@@ -2958,11 +2914,7 @@
 .align	4
 .Lxts_dec_tail4x:
 	add	x0,x0,#16
-<<<<<<< HEAD
-	ld1	{v0.4s},[x0],#16
-=======
 	tst	x21,#0xf
->>>>>>> 8a2d13a7
 	eor	v5.16b,v1.16b,v4.16b
 	st1	{v5.16b},[x1],#16
 	eor	v17.16b,v24.16b,v17.16b
@@ -2971,11 +2923,8 @@
 	eor	v31.16b,v26.16b,v31.16b
 	st1	{v30.16b,v31.16b},[x1],#32
 
-<<<<<<< HEAD
-=======
 	b.eq	.Lxts_dec_abort
 	ld1	{v0.16b},[x0],#16
->>>>>>> 8a2d13a7
 	b	.Lxts_done
 .align	4
 .Lxts_outer_dec_tail:
@@ -3153,11 +3102,7 @@
 	// Processing the last two blocks with cipher stealing.
 	mov	x7,x3
 	cbnz	x2,.Lxts_dec_1st_done
-<<<<<<< HEAD
-	ld1	{v0.4s},[x0],#16
-=======
 	ld1	{v0.16b},[x0],#16
->>>>>>> 8a2d13a7
 
 	// Decrypt the last secod block to get the last plain text block
 .Lxts_dec_1st_done:
@@ -3202,15 +3147,9 @@
 
 	// Decrypt the composite block to get the last second plain text block
 	ldr	w6,[x7,#240]
-<<<<<<< HEAD
-	ld1	{v0.16b},[x7],#16
-	sub	w6,w6,#2
-	ld1	{v1.16b},[x7],#16
-=======
 	ld1	{v0.4s},[x7],#16
 	sub	w6,w6,#2
 	ld1	{v1.4s},[x7],#16
->>>>>>> 8a2d13a7
 .Loop_final_dec:
 	aesd	v26.16b,v0.16b
 	aesimc	v26.16b,v26.16b
