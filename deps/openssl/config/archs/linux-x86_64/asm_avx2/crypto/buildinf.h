/*
 * WARNING: do not edit!
 * Generated by util/mkbuildinf.pl
 *
 * Copyright 2014-2017 The OpenSSL Project Authors. All Rights Reserved.
 *
 * Licensed under the Apache License 2.0 (the "License").  You may not use
 * this file except in compliance with the License.  You can obtain a copy
 * in the file LICENSE in the source distribution or at
 * https://www.openssl.org/source/license.html
 */

#define PLATFORM "platform: linux-x86_64"
<<<<<<< HEAD
#define DATE "built on: Thu Nov  3 02:17:33 2022 UTC"
=======
#define DATE "built on: Thu Oct 26 14:56:50 2023 UTC"
>>>>>>> 8a2d13a7

/*
 * Generate compiler_flags as an array of individual characters. This is a
 * workaround for the situation where CFLAGS gets too long for a C90 string
 * literal
 */
static const char compiler_flags[] = {
    'c','o','m','p','i','l','e','r',':',' ','.','.','/','c','o','n',
    'f','i','g','/','f','a','k','e','_','g','c','c','.','p','l',' ',
    '-','f','P','I','C',' ','-','p','t','h','r','e','a','d',' ','-',
    'm','6','4',' ','-','W','a',',','-','-','n','o','e','x','e','c',
    's','t','a','c','k',' ','-','W','a','l','l',' ','-','O','3',' ',
    '-','D','O','P','E','N','S','S','L','_','U','S','E','_','N','O',
    'D','E','L','E','T','E',' ','-','D','L','_','E','N','D','I','A',
    'N',' ','-','D','O','P','E','N','S','S','L','_','P','I','C',' ',
    '-','D','O','P','E','N','S','S','L','_','B','U','I','L','D','I',
    'N','G','_','O','P','E','N','S','S','L',' ','-','D','N','D','E',
    'B','U','G','\0'
};<|MERGE_RESOLUTION|>--- conflicted
+++ resolved
@@ -11,11 +11,7 @@
  */
 
 #define PLATFORM "platform: linux-x86_64"
-<<<<<<< HEAD
-#define DATE "built on: Thu Nov  3 02:17:33 2022 UTC"
-=======
 #define DATE "built on: Thu Oct 26 14:56:50 2023 UTC"
->>>>>>> 8a2d13a7
 
 /*
  * Generate compiler_flags as an array of individual characters. This is a
