--- conflicted
+++ resolved
@@ -2600,1032 +2600,6 @@
 	DB	0F3h,0C3h		;repret
 
 $L$SEH_end_poly1305_blocks_avx512:
-<<<<<<< HEAD
-
-ALIGN	32
-poly1305_init_base2_44:
-	mov	QWORD[8+rsp],rdi	;WIN64 prologue
-	mov	QWORD[16+rsp],rsi
-	mov	rax,rsp
-$L$SEH_begin_poly1305_init_base2_44:
-	mov	rdi,rcx
-	mov	rsi,rdx
-	mov	rdx,r8
-
-
-
-	xor	rax,rax
-	mov	QWORD[rdi],rax
-	mov	QWORD[8+rdi],rax
-	mov	QWORD[16+rdi],rax
-
-$L$init_base2_44:
-	lea	r10,[poly1305_blocks_vpmadd52]
-	lea	r11,[poly1305_emit_base2_44]
-
-	mov	rax,0x0ffffffc0fffffff
-	mov	rcx,0x0ffffffc0ffffffc
-	and	rax,QWORD[rsi]
-	mov	r8,0x00000fffffffffff
-	and	rcx,QWORD[8+rsi]
-	mov	r9,0x00000fffffffffff
-	and	r8,rax
-	shrd	rax,rcx,44
-	mov	QWORD[40+rdi],r8
-	and	rax,r9
-	shr	rcx,24
-	mov	QWORD[48+rdi],rax
-	lea	rax,[rax*4+rax]
-	mov	QWORD[56+rdi],rcx
-	shl	rax,2
-	lea	rcx,[rcx*4+rcx]
-	shl	rcx,2
-	mov	QWORD[24+rdi],rax
-	mov	QWORD[32+rdi],rcx
-	mov	QWORD[64+rdi],-1
-	mov	QWORD[rdx],r10
-	mov	QWORD[8+rdx],r11
-	mov	eax,1
-	mov	rdi,QWORD[8+rsp]	;WIN64 epilogue
-	mov	rsi,QWORD[16+rsp]
-	DB	0F3h,0C3h		;repret
-
-$L$SEH_end_poly1305_init_base2_44:
-
-ALIGN	32
-poly1305_blocks_vpmadd52:
-	mov	QWORD[8+rsp],rdi	;WIN64 prologue
-	mov	QWORD[16+rsp],rsi
-	mov	rax,rsp
-$L$SEH_begin_poly1305_blocks_vpmadd52:
-	mov	rdi,rcx
-	mov	rsi,rdx
-	mov	rdx,r8
-	mov	rcx,r9
-
-
-
-DB	243,15,30,250
-	shr	rdx,4
-	jz	NEAR $L$no_data_vpmadd52
-
-	shl	rcx,40
-	mov	r8,QWORD[64+rdi]
-
-
-
-
-
-
-	mov	rax,3
-	mov	r10,1
-	cmp	rdx,4
-	cmovae	rax,r10
-	test	r8,r8
-	cmovns	rax,r10
-
-	and	rax,rdx
-	jz	NEAR $L$blocks_vpmadd52_4x
-
-	sub	rdx,rax
-	mov	r10d,7
-	mov	r11d,1
-	kmovw	k7,r10d
-	lea	r10,[$L$2_44_inp_permd]
-	kmovw	k1,r11d
-
-	vmovq	xmm21,rcx
-	vmovdqa64	ymm19,YMMWORD[r10]
-	vmovdqa64	ymm20,YMMWORD[32+r10]
-	vpermq	ymm21,ymm21,0xcf
-	vmovdqa64	ymm22,YMMWORD[64+r10]
-
-	vmovdqu64	ymm16{k7}{z},[rdi]
-	vmovdqu64	ymm3{k7}{z},[40+rdi]
-	vmovdqu64	ymm4{k7}{z},[32+rdi]
-	vmovdqu64	ymm5{k7}{z},[24+rdi]
-
-	vmovdqa64	ymm23,YMMWORD[96+r10]
-	vmovdqa64	ymm24,YMMWORD[128+r10]
-
-	jmp	NEAR $L$oop_vpmadd52
-
-ALIGN	32
-$L$oop_vpmadd52:
-	vmovdqu32	xmm18,XMMWORD[rsi]
-	lea	rsi,[16+rsi]
-
-	vpermd	ymm18,ymm19,ymm18
-	vpsrlvq	ymm18,ymm18,ymm20
-	vpandq	ymm18,ymm18,ymm22
-	vporq	ymm18,ymm18,ymm21
-
-	vpaddq	ymm16,ymm16,ymm18
-
-	vpermq	ymm0{k7}{z},ymm16,0
-	vpermq	ymm1{k7}{z},ymm16,85
-	vpermq	ymm2{k7}{z},ymm16,170
-
-	vpxord	ymm16,ymm16,ymm16
-	vpxord	ymm17,ymm17,ymm17
-
-	vpmadd52luq	ymm16,ymm0,ymm3
-	vpmadd52huq	ymm17,ymm0,ymm3
-
-	vpmadd52luq	ymm16,ymm1,ymm4
-	vpmadd52huq	ymm17,ymm1,ymm4
-
-	vpmadd52luq	ymm16,ymm2,ymm5
-	vpmadd52huq	ymm17,ymm2,ymm5
-
-	vpsrlvq	ymm18,ymm16,ymm23
-	vpsllvq	ymm17,ymm17,ymm24
-	vpandq	ymm16,ymm16,ymm22
-
-	vpaddq	ymm17,ymm17,ymm18
-
-	vpermq	ymm17,ymm17,147
-
-	vpaddq	ymm16,ymm16,ymm17
-
-	vpsrlvq	ymm18,ymm16,ymm23
-	vpandq	ymm16,ymm16,ymm22
-
-	vpermq	ymm18,ymm18,147
-
-	vpaddq	ymm16,ymm16,ymm18
-
-	vpermq	ymm18{k1}{z},ymm16,147
-
-	vpaddq	ymm16,ymm16,ymm18
-	vpsllq	ymm18,ymm18,2
-
-	vpaddq	ymm16,ymm16,ymm18
-
-	dec	rax
-	jnz	NEAR $L$oop_vpmadd52
-
-	vmovdqu64	YMMWORD[rdi]{k7},ymm16
-
-	test	rdx,rdx
-	jnz	NEAR $L$blocks_vpmadd52_4x
-
-$L$no_data_vpmadd52:
-	mov	rdi,QWORD[8+rsp]	;WIN64 epilogue
-	mov	rsi,QWORD[16+rsp]
-	DB	0F3h,0C3h		;repret
-
-$L$SEH_end_poly1305_blocks_vpmadd52:
-
-ALIGN	32
-poly1305_blocks_vpmadd52_4x:
-	mov	QWORD[8+rsp],rdi	;WIN64 prologue
-	mov	QWORD[16+rsp],rsi
-	mov	rax,rsp
-$L$SEH_begin_poly1305_blocks_vpmadd52_4x:
-	mov	rdi,rcx
-	mov	rsi,rdx
-	mov	rdx,r8
-	mov	rcx,r9
-
-
-
-	shr	rdx,4
-	jz	NEAR $L$no_data_vpmadd52_4x
-
-	shl	rcx,40
-	mov	r8,QWORD[64+rdi]
-
-$L$blocks_vpmadd52_4x:
-	vpbroadcastq	ymm31,rcx
-
-	vmovdqa64	ymm28,YMMWORD[$L$x_mask44]
-	mov	eax,5
-	vmovdqa64	ymm29,YMMWORD[$L$x_mask42]
-	kmovw	k1,eax
-
-	test	r8,r8
-	js	NEAR $L$init_vpmadd52
-
-	vmovq	xmm0,QWORD[rdi]
-	vmovq	xmm1,QWORD[8+rdi]
-	vmovq	xmm2,QWORD[16+rdi]
-
-	test	rdx,3
-	jnz	NEAR $L$blocks_vpmadd52_2x_do
-
-$L$blocks_vpmadd52_4x_do:
-	vpbroadcastq	ymm3,QWORD[64+rdi]
-	vpbroadcastq	ymm4,QWORD[96+rdi]
-	vpbroadcastq	ymm5,QWORD[128+rdi]
-	vpbroadcastq	ymm16,QWORD[160+rdi]
-
-$L$blocks_vpmadd52_4x_key_loaded:
-	vpsllq	ymm17,ymm5,2
-	vpaddq	ymm17,ymm17,ymm5
-	vpsllq	ymm17,ymm17,2
-
-	test	rdx,7
-	jz	NEAR $L$blocks_vpmadd52_8x
-
-	vmovdqu64	ymm26,YMMWORD[rsi]
-	vmovdqu64	ymm27,YMMWORD[32+rsi]
-	lea	rsi,[64+rsi]
-
-	vpunpcklqdq	ymm25,ymm26,ymm27
-	vpunpckhqdq	ymm27,ymm26,ymm27
-
-
-
-	vpsrlq	ymm26,ymm27,24
-	vporq	ymm26,ymm26,ymm31
-	vpaddq	ymm2,ymm2,ymm26
-	vpandq	ymm24,ymm25,ymm28
-	vpsrlq	ymm25,ymm25,44
-	vpsllq	ymm27,ymm27,20
-	vporq	ymm25,ymm25,ymm27
-	vpandq	ymm25,ymm25,ymm28
-
-	sub	rdx,4
-	jz	NEAR $L$tail_vpmadd52_4x
-	jmp	NEAR $L$oop_vpmadd52_4x
-	ud2
-
-ALIGN	32
-$L$init_vpmadd52:
-	vmovq	xmm16,QWORD[24+rdi]
-	vmovq	xmm2,QWORD[56+rdi]
-	vmovq	xmm17,QWORD[32+rdi]
-	vmovq	xmm3,QWORD[40+rdi]
-	vmovq	xmm4,QWORD[48+rdi]
-
-	vmovdqa	ymm0,ymm3
-	vmovdqa	ymm1,ymm4
-	vmovdqa	ymm5,ymm2
-
-	mov	eax,2
-
-$L$mul_init_vpmadd52:
-	vpxorq	ymm18,ymm18,ymm18
-	vpmadd52luq	ymm18,ymm16,ymm2
-	vpxorq	ymm19,ymm19,ymm19
-	vpmadd52huq	ymm19,ymm16,ymm2
-	vpxorq	ymm20,ymm20,ymm20
-	vpmadd52luq	ymm20,ymm17,ymm2
-	vpxorq	ymm21,ymm21,ymm21
-	vpmadd52huq	ymm21,ymm17,ymm2
-	vpxorq	ymm22,ymm22,ymm22
-	vpmadd52luq	ymm22,ymm3,ymm2
-	vpxorq	ymm23,ymm23,ymm23
-	vpmadd52huq	ymm23,ymm3,ymm2
-
-	vpmadd52luq	ymm18,ymm3,ymm0
-	vpmadd52huq	ymm19,ymm3,ymm0
-	vpmadd52luq	ymm20,ymm4,ymm0
-	vpmadd52huq	ymm21,ymm4,ymm0
-	vpmadd52luq	ymm22,ymm5,ymm0
-	vpmadd52huq	ymm23,ymm5,ymm0
-
-	vpmadd52luq	ymm18,ymm17,ymm1
-	vpmadd52huq	ymm19,ymm17,ymm1
-	vpmadd52luq	ymm20,ymm3,ymm1
-	vpmadd52huq	ymm21,ymm3,ymm1
-	vpmadd52luq	ymm22,ymm4,ymm1
-	vpmadd52huq	ymm23,ymm4,ymm1
-
-
-
-	vpsrlq	ymm30,ymm18,44
-	vpsllq	ymm19,ymm19,8
-	vpandq	ymm0,ymm18,ymm28
-	vpaddq	ymm19,ymm19,ymm30
-
-	vpaddq	ymm20,ymm20,ymm19
-
-	vpsrlq	ymm30,ymm20,44
-	vpsllq	ymm21,ymm21,8
-	vpandq	ymm1,ymm20,ymm28
-	vpaddq	ymm21,ymm21,ymm30
-
-	vpaddq	ymm22,ymm22,ymm21
-
-	vpsrlq	ymm30,ymm22,42
-	vpsllq	ymm23,ymm23,10
-	vpandq	ymm2,ymm22,ymm29
-	vpaddq	ymm23,ymm23,ymm30
-
-	vpaddq	ymm0,ymm0,ymm23
-	vpsllq	ymm23,ymm23,2
-
-	vpaddq	ymm0,ymm0,ymm23
-
-	vpsrlq	ymm30,ymm0,44
-	vpandq	ymm0,ymm0,ymm28
-
-	vpaddq	ymm1,ymm1,ymm30
-
-	dec	eax
-	jz	NEAR $L$done_init_vpmadd52
-
-	vpunpcklqdq	ymm4,ymm1,ymm4
-	vpbroadcastq	xmm1,xmm1
-	vpunpcklqdq	ymm5,ymm2,ymm5
-	vpbroadcastq	xmm2,xmm2
-	vpunpcklqdq	ymm3,ymm0,ymm3
-	vpbroadcastq	xmm0,xmm0
-
-	vpsllq	ymm16,ymm4,2
-	vpsllq	ymm17,ymm5,2
-	vpaddq	ymm16,ymm16,ymm4
-	vpaddq	ymm17,ymm17,ymm5
-	vpsllq	ymm16,ymm16,2
-	vpsllq	ymm17,ymm17,2
-
-	jmp	NEAR $L$mul_init_vpmadd52
-	ud2
-
-ALIGN	32
-$L$done_init_vpmadd52:
-	vinserti128	ymm4,ymm1,xmm4,1
-	vinserti128	ymm5,ymm2,xmm5,1
-	vinserti128	ymm3,ymm0,xmm3,1
-
-	vpermq	ymm4,ymm4,216
-	vpermq	ymm5,ymm5,216
-	vpermq	ymm3,ymm3,216
-
-	vpsllq	ymm16,ymm4,2
-	vpaddq	ymm16,ymm16,ymm4
-	vpsllq	ymm16,ymm16,2
-
-	vmovq	xmm0,QWORD[rdi]
-	vmovq	xmm1,QWORD[8+rdi]
-	vmovq	xmm2,QWORD[16+rdi]
-
-	test	rdx,3
-	jnz	NEAR $L$done_init_vpmadd52_2x
-
-	vmovdqu64	YMMWORD[64+rdi],ymm3
-	vpbroadcastq	ymm3,xmm3
-	vmovdqu64	YMMWORD[96+rdi],ymm4
-	vpbroadcastq	ymm4,xmm4
-	vmovdqu64	YMMWORD[128+rdi],ymm5
-	vpbroadcastq	ymm5,xmm5
-	vmovdqu64	YMMWORD[160+rdi],ymm16
-	vpbroadcastq	ymm16,xmm16
-
-	jmp	NEAR $L$blocks_vpmadd52_4x_key_loaded
-	ud2
-
-ALIGN	32
-$L$done_init_vpmadd52_2x:
-	vmovdqu64	YMMWORD[64+rdi],ymm3
-	vpsrldq	ymm3,ymm3,8
-	vmovdqu64	YMMWORD[96+rdi],ymm4
-	vpsrldq	ymm4,ymm4,8
-	vmovdqu64	YMMWORD[128+rdi],ymm5
-	vpsrldq	ymm5,ymm5,8
-	vmovdqu64	YMMWORD[160+rdi],ymm16
-	vpsrldq	ymm16,ymm16,8
-	jmp	NEAR $L$blocks_vpmadd52_2x_key_loaded
-	ud2
-
-ALIGN	32
-$L$blocks_vpmadd52_2x_do:
-	vmovdqu64	ymm5{k1}{z},[((128+8))+rdi]
-	vmovdqu64	ymm16{k1}{z},[((160+8))+rdi]
-	vmovdqu64	ymm3{k1}{z},[((64+8))+rdi]
-	vmovdqu64	ymm4{k1}{z},[((96+8))+rdi]
-
-$L$blocks_vpmadd52_2x_key_loaded:
-	vmovdqu64	ymm26,YMMWORD[rsi]
-	vpxorq	ymm27,ymm27,ymm27
-	lea	rsi,[32+rsi]
-
-	vpunpcklqdq	ymm25,ymm26,ymm27
-	vpunpckhqdq	ymm27,ymm26,ymm27
-
-
-
-	vpsrlq	ymm26,ymm27,24
-	vporq	ymm26,ymm26,ymm31
-	vpaddq	ymm2,ymm2,ymm26
-	vpandq	ymm24,ymm25,ymm28
-	vpsrlq	ymm25,ymm25,44
-	vpsllq	ymm27,ymm27,20
-	vporq	ymm25,ymm25,ymm27
-	vpandq	ymm25,ymm25,ymm28
-
-	jmp	NEAR $L$tail_vpmadd52_2x
-	ud2
-
-ALIGN	32
-$L$oop_vpmadd52_4x:
-
-	vpaddq	ymm0,ymm0,ymm24
-	vpaddq	ymm1,ymm1,ymm25
-
-	vpxorq	ymm18,ymm18,ymm18
-	vpmadd52luq	ymm18,ymm16,ymm2
-	vpxorq	ymm19,ymm19,ymm19
-	vpmadd52huq	ymm19,ymm16,ymm2
-	vpxorq	ymm20,ymm20,ymm20
-	vpmadd52luq	ymm20,ymm17,ymm2
-	vpxorq	ymm21,ymm21,ymm21
-	vpmadd52huq	ymm21,ymm17,ymm2
-	vpxorq	ymm22,ymm22,ymm22
-	vpmadd52luq	ymm22,ymm3,ymm2
-	vpxorq	ymm23,ymm23,ymm23
-	vpmadd52huq	ymm23,ymm3,ymm2
-
-	vmovdqu64	ymm26,YMMWORD[rsi]
-	vmovdqu64	ymm27,YMMWORD[32+rsi]
-	lea	rsi,[64+rsi]
-	vpmadd52luq	ymm18,ymm3,ymm0
-	vpmadd52huq	ymm19,ymm3,ymm0
-	vpmadd52luq	ymm20,ymm4,ymm0
-	vpmadd52huq	ymm21,ymm4,ymm0
-	vpmadd52luq	ymm22,ymm5,ymm0
-	vpmadd52huq	ymm23,ymm5,ymm0
-
-	vpunpcklqdq	ymm25,ymm26,ymm27
-	vpunpckhqdq	ymm27,ymm26,ymm27
-	vpmadd52luq	ymm18,ymm17,ymm1
-	vpmadd52huq	ymm19,ymm17,ymm1
-	vpmadd52luq	ymm20,ymm3,ymm1
-	vpmadd52huq	ymm21,ymm3,ymm1
-	vpmadd52luq	ymm22,ymm4,ymm1
-	vpmadd52huq	ymm23,ymm4,ymm1
-
-
-
-	vpsrlq	ymm30,ymm18,44
-	vpsllq	ymm19,ymm19,8
-	vpandq	ymm0,ymm18,ymm28
-	vpaddq	ymm19,ymm19,ymm30
-
-	vpsrlq	ymm26,ymm27,24
-	vporq	ymm26,ymm26,ymm31
-	vpaddq	ymm20,ymm20,ymm19
-
-	vpsrlq	ymm30,ymm20,44
-	vpsllq	ymm21,ymm21,8
-	vpandq	ymm1,ymm20,ymm28
-	vpaddq	ymm21,ymm21,ymm30
-
-	vpandq	ymm24,ymm25,ymm28
-	vpsrlq	ymm25,ymm25,44
-	vpsllq	ymm27,ymm27,20
-	vpaddq	ymm22,ymm22,ymm21
-
-	vpsrlq	ymm30,ymm22,42
-	vpsllq	ymm23,ymm23,10
-	vpandq	ymm2,ymm22,ymm29
-	vpaddq	ymm23,ymm23,ymm30
-
-	vpaddq	ymm2,ymm2,ymm26
-	vpaddq	ymm0,ymm0,ymm23
-	vpsllq	ymm23,ymm23,2
-
-	vpaddq	ymm0,ymm0,ymm23
-	vporq	ymm25,ymm25,ymm27
-	vpandq	ymm25,ymm25,ymm28
-
-	vpsrlq	ymm30,ymm0,44
-	vpandq	ymm0,ymm0,ymm28
-
-	vpaddq	ymm1,ymm1,ymm30
-
-	sub	rdx,4
-	jnz	NEAR $L$oop_vpmadd52_4x
-
-$L$tail_vpmadd52_4x:
-	vmovdqu64	ymm5,YMMWORD[128+rdi]
-	vmovdqu64	ymm16,YMMWORD[160+rdi]
-	vmovdqu64	ymm3,YMMWORD[64+rdi]
-	vmovdqu64	ymm4,YMMWORD[96+rdi]
-
-$L$tail_vpmadd52_2x:
-	vpsllq	ymm17,ymm5,2
-	vpaddq	ymm17,ymm17,ymm5
-	vpsllq	ymm17,ymm17,2
-
-
-	vpaddq	ymm0,ymm0,ymm24
-	vpaddq	ymm1,ymm1,ymm25
-
-	vpxorq	ymm18,ymm18,ymm18
-	vpmadd52luq	ymm18,ymm16,ymm2
-	vpxorq	ymm19,ymm19,ymm19
-	vpmadd52huq	ymm19,ymm16,ymm2
-	vpxorq	ymm20,ymm20,ymm20
-	vpmadd52luq	ymm20,ymm17,ymm2
-	vpxorq	ymm21,ymm21,ymm21
-	vpmadd52huq	ymm21,ymm17,ymm2
-	vpxorq	ymm22,ymm22,ymm22
-	vpmadd52luq	ymm22,ymm3,ymm2
-	vpxorq	ymm23,ymm23,ymm23
-	vpmadd52huq	ymm23,ymm3,ymm2
-
-	vpmadd52luq	ymm18,ymm3,ymm0
-	vpmadd52huq	ymm19,ymm3,ymm0
-	vpmadd52luq	ymm20,ymm4,ymm0
-	vpmadd52huq	ymm21,ymm4,ymm0
-	vpmadd52luq	ymm22,ymm5,ymm0
-	vpmadd52huq	ymm23,ymm5,ymm0
-
-	vpmadd52luq	ymm18,ymm17,ymm1
-	vpmadd52huq	ymm19,ymm17,ymm1
-	vpmadd52luq	ymm20,ymm3,ymm1
-	vpmadd52huq	ymm21,ymm3,ymm1
-	vpmadd52luq	ymm22,ymm4,ymm1
-	vpmadd52huq	ymm23,ymm4,ymm1
-
-
-
-
-	mov	eax,1
-	kmovw	k1,eax
-	vpsrldq	ymm24,ymm18,8
-	vpsrldq	ymm0,ymm19,8
-	vpsrldq	ymm25,ymm20,8
-	vpsrldq	ymm1,ymm21,8
-	vpaddq	ymm18,ymm18,ymm24
-	vpaddq	ymm19,ymm19,ymm0
-	vpsrldq	ymm26,ymm22,8
-	vpsrldq	ymm2,ymm23,8
-	vpaddq	ymm20,ymm20,ymm25
-	vpaddq	ymm21,ymm21,ymm1
-	vpermq	ymm24,ymm18,0x2
-	vpermq	ymm0,ymm19,0x2
-	vpaddq	ymm22,ymm22,ymm26
-	vpaddq	ymm23,ymm23,ymm2
-
-	vpermq	ymm25,ymm20,0x2
-	vpermq	ymm1,ymm21,0x2
-	vpaddq	ymm18{k1}{z},ymm18,ymm24
-	vpaddq	ymm19{k1}{z},ymm19,ymm0
-	vpermq	ymm26,ymm22,0x2
-	vpermq	ymm2,ymm23,0x2
-	vpaddq	ymm20{k1}{z},ymm20,ymm25
-	vpaddq	ymm21{k1}{z},ymm21,ymm1
-	vpaddq	ymm22{k1}{z},ymm22,ymm26
-	vpaddq	ymm23{k1}{z},ymm23,ymm2
-
-
-
-	vpsrlq	ymm30,ymm18,44
-	vpsllq	ymm19,ymm19,8
-	vpandq	ymm0,ymm18,ymm28
-	vpaddq	ymm19,ymm19,ymm30
-
-	vpaddq	ymm20,ymm20,ymm19
-
-	vpsrlq	ymm30,ymm20,44
-	vpsllq	ymm21,ymm21,8
-	vpandq	ymm1,ymm20,ymm28
-	vpaddq	ymm21,ymm21,ymm30
-
-	vpaddq	ymm22,ymm22,ymm21
-
-	vpsrlq	ymm30,ymm22,42
-	vpsllq	ymm23,ymm23,10
-	vpandq	ymm2,ymm22,ymm29
-	vpaddq	ymm23,ymm23,ymm30
-
-	vpaddq	ymm0,ymm0,ymm23
-	vpsllq	ymm23,ymm23,2
-
-	vpaddq	ymm0,ymm0,ymm23
-
-	vpsrlq	ymm30,ymm0,44
-	vpandq	ymm0,ymm0,ymm28
-
-	vpaddq	ymm1,ymm1,ymm30
-
-
-	sub	rdx,2
-	ja	NEAR $L$blocks_vpmadd52_4x_do
-
-	vmovq	QWORD[rdi],xmm0
-	vmovq	QWORD[8+rdi],xmm1
-	vmovq	QWORD[16+rdi],xmm2
-	vzeroall
-
-$L$no_data_vpmadd52_4x:
-	mov	rdi,QWORD[8+rsp]	;WIN64 epilogue
-	mov	rsi,QWORD[16+rsp]
-	DB	0F3h,0C3h		;repret
-
-$L$SEH_end_poly1305_blocks_vpmadd52_4x:
-
-ALIGN	32
-poly1305_blocks_vpmadd52_8x:
-	mov	QWORD[8+rsp],rdi	;WIN64 prologue
-	mov	QWORD[16+rsp],rsi
-	mov	rax,rsp
-$L$SEH_begin_poly1305_blocks_vpmadd52_8x:
-	mov	rdi,rcx
-	mov	rsi,rdx
-	mov	rdx,r8
-	mov	rcx,r9
-
-
-
-	shr	rdx,4
-	jz	NEAR $L$no_data_vpmadd52_8x
-
-	shl	rcx,40
-	mov	r8,QWORD[64+rdi]
-
-	vmovdqa64	ymm28,YMMWORD[$L$x_mask44]
-	vmovdqa64	ymm29,YMMWORD[$L$x_mask42]
-
-	test	r8,r8
-	js	NEAR $L$init_vpmadd52
-
-	vmovq	xmm0,QWORD[rdi]
-	vmovq	xmm1,QWORD[8+rdi]
-	vmovq	xmm2,QWORD[16+rdi]
-
-$L$blocks_vpmadd52_8x:
-
-
-
-	vmovdqu64	ymm5,YMMWORD[128+rdi]
-	vmovdqu64	ymm16,YMMWORD[160+rdi]
-	vmovdqu64	ymm3,YMMWORD[64+rdi]
-	vmovdqu64	ymm4,YMMWORD[96+rdi]
-
-	vpsllq	ymm17,ymm5,2
-	vpaddq	ymm17,ymm17,ymm5
-	vpsllq	ymm17,ymm17,2
-
-	vpbroadcastq	ymm8,xmm5
-	vpbroadcastq	ymm6,xmm3
-	vpbroadcastq	ymm7,xmm4
-
-	vpxorq	ymm18,ymm18,ymm18
-	vpmadd52luq	ymm18,ymm16,ymm8
-	vpxorq	ymm19,ymm19,ymm19
-	vpmadd52huq	ymm19,ymm16,ymm8
-	vpxorq	ymm20,ymm20,ymm20
-	vpmadd52luq	ymm20,ymm17,ymm8
-	vpxorq	ymm21,ymm21,ymm21
-	vpmadd52huq	ymm21,ymm17,ymm8
-	vpxorq	ymm22,ymm22,ymm22
-	vpmadd52luq	ymm22,ymm3,ymm8
-	vpxorq	ymm23,ymm23,ymm23
-	vpmadd52huq	ymm23,ymm3,ymm8
-
-	vpmadd52luq	ymm18,ymm3,ymm6
-	vpmadd52huq	ymm19,ymm3,ymm6
-	vpmadd52luq	ymm20,ymm4,ymm6
-	vpmadd52huq	ymm21,ymm4,ymm6
-	vpmadd52luq	ymm22,ymm5,ymm6
-	vpmadd52huq	ymm23,ymm5,ymm6
-
-	vpmadd52luq	ymm18,ymm17,ymm7
-	vpmadd52huq	ymm19,ymm17,ymm7
-	vpmadd52luq	ymm20,ymm3,ymm7
-	vpmadd52huq	ymm21,ymm3,ymm7
-	vpmadd52luq	ymm22,ymm4,ymm7
-	vpmadd52huq	ymm23,ymm4,ymm7
-
-
-
-	vpsrlq	ymm30,ymm18,44
-	vpsllq	ymm19,ymm19,8
-	vpandq	ymm6,ymm18,ymm28
-	vpaddq	ymm19,ymm19,ymm30
-
-	vpaddq	ymm20,ymm20,ymm19
-
-	vpsrlq	ymm30,ymm20,44
-	vpsllq	ymm21,ymm21,8
-	vpandq	ymm7,ymm20,ymm28
-	vpaddq	ymm21,ymm21,ymm30
-
-	vpaddq	ymm22,ymm22,ymm21
-
-	vpsrlq	ymm30,ymm22,42
-	vpsllq	ymm23,ymm23,10
-	vpandq	ymm8,ymm22,ymm29
-	vpaddq	ymm23,ymm23,ymm30
-
-	vpaddq	ymm6,ymm6,ymm23
-	vpsllq	ymm23,ymm23,2
-
-	vpaddq	ymm6,ymm6,ymm23
-
-	vpsrlq	ymm30,ymm6,44
-	vpandq	ymm6,ymm6,ymm28
-
-	vpaddq	ymm7,ymm7,ymm30
-
-
-
-
-
-	vpunpcklqdq	ymm26,ymm8,ymm5
-	vpunpckhqdq	ymm5,ymm8,ymm5
-	vpunpcklqdq	ymm24,ymm6,ymm3
-	vpunpckhqdq	ymm3,ymm6,ymm3
-	vpunpcklqdq	ymm25,ymm7,ymm4
-	vpunpckhqdq	ymm4,ymm7,ymm4
-	vshufi64x2	zmm8,zmm26,zmm5,0x44
-	vshufi64x2	zmm6,zmm24,zmm3,0x44
-	vshufi64x2	zmm7,zmm25,zmm4,0x44
-
-	vmovdqu64	zmm26,ZMMWORD[rsi]
-	vmovdqu64	zmm27,ZMMWORD[64+rsi]
-	lea	rsi,[128+rsi]
-
-	vpsllq	zmm10,zmm8,2
-	vpsllq	zmm9,zmm7,2
-	vpaddq	zmm10,zmm10,zmm8
-	vpaddq	zmm9,zmm9,zmm7
-	vpsllq	zmm10,zmm10,2
-	vpsllq	zmm9,zmm9,2
-
-	vpbroadcastq	zmm31,rcx
-	vpbroadcastq	zmm28,xmm28
-	vpbroadcastq	zmm29,xmm29
-
-	vpbroadcastq	zmm16,xmm9
-	vpbroadcastq	zmm17,xmm10
-	vpbroadcastq	zmm3,xmm6
-	vpbroadcastq	zmm4,xmm7
-	vpbroadcastq	zmm5,xmm8
-
-	vpunpcklqdq	zmm25,zmm26,zmm27
-	vpunpckhqdq	zmm27,zmm26,zmm27
-
-
-
-	vpsrlq	zmm26,zmm27,24
-	vporq	zmm26,zmm26,zmm31
-	vpaddq	zmm2,zmm2,zmm26
-	vpandq	zmm24,zmm25,zmm28
-	vpsrlq	zmm25,zmm25,44
-	vpsllq	zmm27,zmm27,20
-	vporq	zmm25,zmm25,zmm27
-	vpandq	zmm25,zmm25,zmm28
-
-	sub	rdx,8
-	jz	NEAR $L$tail_vpmadd52_8x
-	jmp	NEAR $L$oop_vpmadd52_8x
-
-ALIGN	32
-$L$oop_vpmadd52_8x:
-
-	vpaddq	zmm0,zmm0,zmm24
-	vpaddq	zmm1,zmm1,zmm25
-
-	vpxorq	zmm18,zmm18,zmm18
-	vpmadd52luq	zmm18,zmm16,zmm2
-	vpxorq	zmm19,zmm19,zmm19
-	vpmadd52huq	zmm19,zmm16,zmm2
-	vpxorq	zmm20,zmm20,zmm20
-	vpmadd52luq	zmm20,zmm17,zmm2
-	vpxorq	zmm21,zmm21,zmm21
-	vpmadd52huq	zmm21,zmm17,zmm2
-	vpxorq	zmm22,zmm22,zmm22
-	vpmadd52luq	zmm22,zmm3,zmm2
-	vpxorq	zmm23,zmm23,zmm23
-	vpmadd52huq	zmm23,zmm3,zmm2
-
-	vmovdqu64	zmm26,ZMMWORD[rsi]
-	vmovdqu64	zmm27,ZMMWORD[64+rsi]
-	lea	rsi,[128+rsi]
-	vpmadd52luq	zmm18,zmm3,zmm0
-	vpmadd52huq	zmm19,zmm3,zmm0
-	vpmadd52luq	zmm20,zmm4,zmm0
-	vpmadd52huq	zmm21,zmm4,zmm0
-	vpmadd52luq	zmm22,zmm5,zmm0
-	vpmadd52huq	zmm23,zmm5,zmm0
-
-	vpunpcklqdq	zmm25,zmm26,zmm27
-	vpunpckhqdq	zmm27,zmm26,zmm27
-	vpmadd52luq	zmm18,zmm17,zmm1
-	vpmadd52huq	zmm19,zmm17,zmm1
-	vpmadd52luq	zmm20,zmm3,zmm1
-	vpmadd52huq	zmm21,zmm3,zmm1
-	vpmadd52luq	zmm22,zmm4,zmm1
-	vpmadd52huq	zmm23,zmm4,zmm1
-
-
-
-	vpsrlq	zmm30,zmm18,44
-	vpsllq	zmm19,zmm19,8
-	vpandq	zmm0,zmm18,zmm28
-	vpaddq	zmm19,zmm19,zmm30
-
-	vpsrlq	zmm26,zmm27,24
-	vporq	zmm26,zmm26,zmm31
-	vpaddq	zmm20,zmm20,zmm19
-
-	vpsrlq	zmm30,zmm20,44
-	vpsllq	zmm21,zmm21,8
-	vpandq	zmm1,zmm20,zmm28
-	vpaddq	zmm21,zmm21,zmm30
-
-	vpandq	zmm24,zmm25,zmm28
-	vpsrlq	zmm25,zmm25,44
-	vpsllq	zmm27,zmm27,20
-	vpaddq	zmm22,zmm22,zmm21
-
-	vpsrlq	zmm30,zmm22,42
-	vpsllq	zmm23,zmm23,10
-	vpandq	zmm2,zmm22,zmm29
-	vpaddq	zmm23,zmm23,zmm30
-
-	vpaddq	zmm2,zmm2,zmm26
-	vpaddq	zmm0,zmm0,zmm23
-	vpsllq	zmm23,zmm23,2
-
-	vpaddq	zmm0,zmm0,zmm23
-	vporq	zmm25,zmm25,zmm27
-	vpandq	zmm25,zmm25,zmm28
-
-	vpsrlq	zmm30,zmm0,44
-	vpandq	zmm0,zmm0,zmm28
-
-	vpaddq	zmm1,zmm1,zmm30
-
-	sub	rdx,8
-	jnz	NEAR $L$oop_vpmadd52_8x
-
-$L$tail_vpmadd52_8x:
-
-	vpaddq	zmm0,zmm0,zmm24
-	vpaddq	zmm1,zmm1,zmm25
-
-	vpxorq	zmm18,zmm18,zmm18
-	vpmadd52luq	zmm18,zmm9,zmm2
-	vpxorq	zmm19,zmm19,zmm19
-	vpmadd52huq	zmm19,zmm9,zmm2
-	vpxorq	zmm20,zmm20,zmm20
-	vpmadd52luq	zmm20,zmm10,zmm2
-	vpxorq	zmm21,zmm21,zmm21
-	vpmadd52huq	zmm21,zmm10,zmm2
-	vpxorq	zmm22,zmm22,zmm22
-	vpmadd52luq	zmm22,zmm6,zmm2
-	vpxorq	zmm23,zmm23,zmm23
-	vpmadd52huq	zmm23,zmm6,zmm2
-
-	vpmadd52luq	zmm18,zmm6,zmm0
-	vpmadd52huq	zmm19,zmm6,zmm0
-	vpmadd52luq	zmm20,zmm7,zmm0
-	vpmadd52huq	zmm21,zmm7,zmm0
-	vpmadd52luq	zmm22,zmm8,zmm0
-	vpmadd52huq	zmm23,zmm8,zmm0
-
-	vpmadd52luq	zmm18,zmm10,zmm1
-	vpmadd52huq	zmm19,zmm10,zmm1
-	vpmadd52luq	zmm20,zmm6,zmm1
-	vpmadd52huq	zmm21,zmm6,zmm1
-	vpmadd52luq	zmm22,zmm7,zmm1
-	vpmadd52huq	zmm23,zmm7,zmm1
-
-
-
-
-	mov	eax,1
-	kmovw	k1,eax
-	vpsrldq	zmm24,zmm18,8
-	vpsrldq	zmm0,zmm19,8
-	vpsrldq	zmm25,zmm20,8
-	vpsrldq	zmm1,zmm21,8
-	vpaddq	zmm18,zmm18,zmm24
-	vpaddq	zmm19,zmm19,zmm0
-	vpsrldq	zmm26,zmm22,8
-	vpsrldq	zmm2,zmm23,8
-	vpaddq	zmm20,zmm20,zmm25
-	vpaddq	zmm21,zmm21,zmm1
-	vpermq	zmm24,zmm18,0x2
-	vpermq	zmm0,zmm19,0x2
-	vpaddq	zmm22,zmm22,zmm26
-	vpaddq	zmm23,zmm23,zmm2
-
-	vpermq	zmm25,zmm20,0x2
-	vpermq	zmm1,zmm21,0x2
-	vpaddq	zmm18,zmm18,zmm24
-	vpaddq	zmm19,zmm19,zmm0
-	vpermq	zmm26,zmm22,0x2
-	vpermq	zmm2,zmm23,0x2
-	vpaddq	zmm20,zmm20,zmm25
-	vpaddq	zmm21,zmm21,zmm1
-	vextracti64x4	ymm24,zmm18,1
-	vextracti64x4	ymm0,zmm19,1
-	vpaddq	zmm22,zmm22,zmm26
-	vpaddq	zmm23,zmm23,zmm2
-
-	vextracti64x4	ymm25,zmm20,1
-	vextracti64x4	ymm1,zmm21,1
-	vextracti64x4	ymm26,zmm22,1
-	vextracti64x4	ymm2,zmm23,1
-	vpaddq	ymm18{k1}{z},ymm18,ymm24
-	vpaddq	ymm19{k1}{z},ymm19,ymm0
-	vpaddq	ymm20{k1}{z},ymm20,ymm25
-	vpaddq	ymm21{k1}{z},ymm21,ymm1
-	vpaddq	ymm22{k1}{z},ymm22,ymm26
-	vpaddq	ymm23{k1}{z},ymm23,ymm2
-
-
-
-	vpsrlq	ymm30,ymm18,44
-	vpsllq	ymm19,ymm19,8
-	vpandq	ymm0,ymm18,ymm28
-	vpaddq	ymm19,ymm19,ymm30
-
-	vpaddq	ymm20,ymm20,ymm19
-
-	vpsrlq	ymm30,ymm20,44
-	vpsllq	ymm21,ymm21,8
-	vpandq	ymm1,ymm20,ymm28
-	vpaddq	ymm21,ymm21,ymm30
-
-	vpaddq	ymm22,ymm22,ymm21
-
-	vpsrlq	ymm30,ymm22,42
-	vpsllq	ymm23,ymm23,10
-	vpandq	ymm2,ymm22,ymm29
-	vpaddq	ymm23,ymm23,ymm30
-
-	vpaddq	ymm0,ymm0,ymm23
-	vpsllq	ymm23,ymm23,2
-
-	vpaddq	ymm0,ymm0,ymm23
-
-	vpsrlq	ymm30,ymm0,44
-	vpandq	ymm0,ymm0,ymm28
-
-	vpaddq	ymm1,ymm1,ymm30
-
-
-
-	vmovq	QWORD[rdi],xmm0
-	vmovq	QWORD[8+rdi],xmm1
-	vmovq	QWORD[16+rdi],xmm2
-	vzeroall
-
-$L$no_data_vpmadd52_8x:
-	mov	rdi,QWORD[8+rsp]	;WIN64 epilogue
-	mov	rsi,QWORD[16+rsp]
-	DB	0F3h,0C3h		;repret
-
-$L$SEH_end_poly1305_blocks_vpmadd52_8x:
-
-ALIGN	32
-poly1305_emit_base2_44:
-	mov	QWORD[8+rsp],rdi	;WIN64 prologue
-	mov	QWORD[16+rsp],rsi
-	mov	rax,rsp
-$L$SEH_begin_poly1305_emit_base2_44:
-	mov	rdi,rcx
-	mov	rsi,rdx
-	mov	rdx,r8
-
-
-
-DB	243,15,30,250
-	mov	r8,QWORD[rdi]
-	mov	r9,QWORD[8+rdi]
-	mov	r10,QWORD[16+rdi]
-
-	mov	rax,r9
-	shr	r9,20
-	shl	rax,44
-	mov	rcx,r10
-	shr	r10,40
-	shl	rcx,24
-
-	add	r8,rax
-	adc	r9,rcx
-	adc	r10,0
-
-	mov	rax,r8
-	add	r8,5
-	mov	rcx,r9
-	adc	r9,0
-	adc	r10,0
-	shr	r10,2
-	cmovnz	rax,r8
-	cmovnz	rcx,r9
-
-	add	rax,QWORD[rdx]
-	adc	rcx,QWORD[8+rdx]
-	mov	QWORD[rsi],rax
-	mov	QWORD[8+rsi],rcx
-
-	mov	rdi,QWORD[8+rsp]	;WIN64 epilogue
-	mov	rsi,QWORD[16+rsp]
-	DB	0F3h,0C3h		;repret
-
-$L$SEH_end_poly1305_emit_base2_44:
-=======
->>>>>>> 8a2d13a7
 ALIGN	64
 $L$const:
 $L$mask24:
