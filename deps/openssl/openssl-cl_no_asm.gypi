--- conflicted
+++ resolved
@@ -1,10 +1,6 @@
 {
   'conditions': [
-<<<<<<< HEAD
-    ['target_arch=="ppc64" and OS=="aix"', {
-=======
     ['target_arch=="ppc64" and OS in ("aix", "os400")', {
->>>>>>> 8a2d13a7
       'includes': ['config/archs/aix64-gcc-as/no-asm/openssl-cl.gypi'],
     }, 'target_arch=="ppc64" and OS=="linux" and node_byteorder =="little"', {
       'includes': ['config/archs/linux-ppc64le/no-asm/openssl-cl.gypi'],
@@ -45,11 +41,8 @@
       'includes': ['config/archs/linux64-mips64/no-asm/openssl-cl.gypi'],
     }, 'target_arch=="riscv64" and OS=="linux"', {
       'includes': ['config/archs/linux64-riscv64/no-asm/openssl-cl.gypi'],
-<<<<<<< HEAD
-=======
     }, 'target_arch=="loong64" and OS=="linux"', {
       'includes': ['config/archs/linux64-loongarch64/no-asm/openssl-cl.gypi'],
->>>>>>> 8a2d13a7
     }, {
       # Other architectures don't use assembly
       'includes': ['config/archs/linux-x86_64/no-asm/openssl-cl.gypi'],
