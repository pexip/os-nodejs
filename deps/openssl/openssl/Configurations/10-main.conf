--- conflicted
+++ resolved
@@ -1419,11 +1419,7 @@
         sys_id           => "WIN64A",
         uplink_arch      => 'x86_64',
         asm_arch         => 'x86_64',
-<<<<<<< HEAD
-        perlasm_scheme   => "auto",
-=======
         perlasm_scheme   => sub { vc_win64a_info()->{perlasm_scheme} },
->>>>>>> 8a2d13a7
         multilib         => "-x64",
     },
     "VC-WIN32" => {
