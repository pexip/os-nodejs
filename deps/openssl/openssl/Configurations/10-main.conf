## -*- mode: perl; -*-
## Standard openssl configuration targets.

# Helper functions for the Windows configs
my $vc_win64a_info = {};
sub vc_win64a_info {
    unless (%$vc_win64a_info) {
        if (`nasm -v 2>NUL` =~ /NASM version ([0-9]+\.[0-9]+)/ && $1 >= 2.0) {
            $vc_win64a_info = { AS        => "nasm",
                                ASFLAGS   => "-g",
                                asflags   => "-Ox -f win64 -DNEAR",
                                asoutflag => "-o " };
        } elsif ($disabled{asm}) {
            # assembler is still used to compile uplink shim
            $vc_win64a_info = { AS        => "ml64",
                                ASFLAGS   => "/nologo /Zi",
                                asflags   => "/c /Cp /Cx",
                                asoutflag => "/Fo" };
        } else {
            $die->("NASM not found - make sure it's installed and available on %PATH%\n");
            $vc_win64a_info = { AS        => "{unknown}",
                                ASFLAGS   => "",
                                asflags   => "",
                                asoutflag => "" };
        }
    }
    return $vc_win64a_info;
}

my $vc_win32_info = {};
sub vc_win32_info {
    unless (%$vc_win32_info) {
        my $ver=`nasm -v 2>NUL`;
        my $vew=`nasmw -v 2>NUL`;
        if ($ver ne "" || $vew ne "") {
            $vc_win32_info = { AS        => $ver ge $vew ? "nasm" : "nasmw",
                               ASFLAGS   => "",
                               asflags   => "-f win32",
                               asoutflag => "-o ",
                               perlasm_scheme => "win32n" };
        } elsif ($disabled{asm}) {
            # not actually used, uplink shim is inlined into C code
            $vc_win32_info = { AS        => "ml",
                               ASFLAGS   => "/nologo /Zi",
                               asflags   => "/Cp /coff /c /Cx",
                               asoutflag => "/Fo",
                               perlasm_scheme => "win32" };
        } else {
            $die->("NASM not found - make sure it's installed and available on %PATH%\n");
            $vc_win32_info = { AS        => "{unknown}",
                               ASFLAGS   => "",
                               asflags   => "",
                               asoutflag => "",
                               perlasm_scheme => "win32" };
        }
    }
    return $vc_win32_info;
}

my $vc_wince_info = {};
sub vc_wince_info {
    unless (%$vc_wince_info) {
        # sanity check
        $die->('%OSVERSION% is not defined') if (!defined(env('OSVERSION')));
        $die->('%PLATFORM% is not defined')  if (!defined(env('PLATFORM')));
        $die->('%TARGETCPU% is not defined') if (!defined(env('TARGETCPU')));

        #
        # Idea behind this is to mimic flags set by eVC++ IDE...
        #
        my $wcevers = env('OSVERSION');                     # WCENNN
	my $wcevernum;
	my $wceverdotnum;
	if ($wcevers =~ /^WCE([1-9])([0-9]{2})$/) {
	    $wcevernum = "$1$2";
	    $wceverdotnum = "$1.$2";
	} else {
	    $die->('%OSVERSION% value is insane');
	    $wcevernum = "{unknown}";
	    $wceverdotnum = "{unknown}";
	}
        my $wcecdefs = "-D_WIN32_WCE=$wcevernum -DUNDER_CE=$wcevernum"; # -D_WIN32_WCE=NNN
        my $wcelflag = "/subsystem:windowsce,$wceverdotnum";        # ...,N.NN

        my $wceplatf =  env('PLATFORM');

        $wceplatf =~ tr/a-z0-9 /A-Z0-9_/;
        $wcecdefs .= " -DWCE_PLATFORM_$wceplatf";

        my $wcetgt = env('TARGETCPU');                      # just shorter name...
      SWITCH: for($wcetgt) {
          /^X86/        && do { $wcecdefs.=" -Dx86 -D_X86_ -D_i386_ -Di_386_";
                                $wcelflag.=" /machine:X86";     last; };
          /^ARMV4[IT]/  && do { $wcecdefs.=" -DARM -D_ARM_ -D$wcetgt";
                                $wcecdefs.=" -DTHUMB -D_THUMB_" if($wcetgt=~/T$/);
                                $wcecdefs.=" -QRarch4T -QRinterwork-return";
                                $wcelflag.=" /machine:THUMB";   last; };
          /^ARM/        && do { $wcecdefs.=" -DARM -D_ARM_ -D$wcetgt";
                                $wcelflag.=" /machine:ARM";     last; };
          /^MIPSIV/     && do { $wcecdefs.=" -DMIPS -D_MIPS_ -DR4000 -D$wcetgt";
                                $wcecdefs.=" -D_MIPS64 -QMmips4 -QMn32";
                                $wcelflag.=" /machine:MIPSFPU"; last; };
          /^MIPS16/     && do { $wcecdefs.=" -DMIPS -D_MIPS_ -DR4000 -D$wcetgt";
                                $wcecdefs.=" -DMIPSII -QMmips16";
                                $wcelflag.=" /machine:MIPS16";  last; };
          /^MIPSII/     && do { $wcecdefs.=" -DMIPS -D_MIPS_ -DR4000 -D$wcetgt";
                                $wcecdefs.=" -QMmips2";
                                $wcelflag.=" /machine:MIPS";    last; };
          /^R4[0-9]{3}/ && do { $wcecdefs.=" -DMIPS -D_MIPS_ -DR4000";
                                $wcelflag.=" /machine:MIPS";    last; };
          /^SH[0-9]/    && do { $wcecdefs.=" -D$wcetgt -D_${wcetgt}_ -DSHx";
                                $wcecdefs.=" -Qsh4" if ($wcetgt =~ /^SH4/);
                                $wcelflag.=" /machine:$wcetgt"; last; };
          { $wcecdefs.=" -D$wcetgt -D_${wcetgt}_";
            $wcelflag.=" /machine:$wcetgt";                     last; };
      }

        $vc_wince_info = { cppflags => $wcecdefs,
                           lflags => $wcelflag };
    }
    return $vc_wince_info;
}

# Helper functions for the VMS configs
my $vms_info = {};
sub vms_info {
    my $pointer_size_str = $config{target} =~ m|-p(\d+)$| ? $1 : "";

    # For the case where Configure iterate through all config targets, such
    # as when listing them and their details, we reset info if the pointer
    # size changes.
    if (%$vms_info && $vms_info->{pointer_size} ne $pointer_size_str) {
        $vms_info = {};
    }

    unless (%$vms_info) {
        $vms_info->{disable_warns} = [
            "CXXPRAGMANA",      # Shut up about unknown / unsupported pragmas
        ];
        $vms_info->{pointer_size} = $pointer_size_str;
        if ($pointer_size_str eq "64") {
            `PIPE CC /NOCROSS_REFERENCE /NOLIST /NOOBJECT /WARNINGS = DISABLE = ( MAYLOSEDATA3, EMPTYFILE ) NL: 2> NL:`;
            if ($? == 0) {
                push @{$vms_info->{disable_warns}}, "MAYLOSEDATA3";
            }
        }

        unless ($disabled{zlib}) {
            my $default_zlib = 'GNV$LIBZSHR' . $pointer_size_str;
            if (defined($disabled{"zlib-dynamic"})) {
                $vms_info->{zlib} = $withargs{zlib_lib} || "$default_zlib/SHARE";
            } else {
                $vms_info->{def_zlib} = $withargs{zlib_lib} || $default_zlib;
                # In case the --with-zlib-lib value contains something like
                # /SHARE or /LIB or so at the end, remove it.
                $vms_info->{def_zlib} =~ s|/.*$||g;
            }
        }

        if ($config{target} =~ /-ia64/) {
            `PIPE ias -H 2> NL:`;
            if ($? == 0) {
                $vms_info->{AS} = "ias";
                $vms_info->{ASFLAGS} = '-d debug';
                $vms_info->{asflags} = '"-N" vms_upcase';
                $vms_info->{asoutflag} = "-o ";
                $vms_info->{perlasm_scheme} = "ias";
            }
        }
    }
    return $vms_info;
}

my %targets = (

#### Basic configs that should work on any 32-bit box
    "gcc" => {
        inherit_from     => [ "BASE_unix" ],
        CC               => "gcc",
        CFLAGS           => picker(debug   => "-O0 -g",
                                   release => "-O3"),
        thread_scheme    => "(unknown)",
        bn_ops           => "BN_LLONG",
    },
    "cc" => {
        inherit_from     => [ "BASE_unix" ],
        CC               => "cc",
        CFLAGS           => "-O",
        thread_scheme    => "(unknown)",
    },

#### VOS Configurations
    "vos-gcc" => {
        inherit_from     => [ "BASE_unix" ],
        CC               => "gcc",
        CFLAGS           => picker(default => "-Wall",
                                   debug   => "-O0 -g",
                                   release => "-O3"),
        cppflags         => "-D_POSIX_C_SOURCE=200112L -D_BSD -D_VOS_EXTENDED_NAMES",
        lib_cppflags     => "-DB_ENDIAN",
        thread_scheme    => "(unknown)",
        sys_id           => "VOS",
        lflags           => add("-Wl,-map"),
        bn_ops           => "BN_LLONG",
        shared_extension => ".so",
    },

#### Solaris configurations
    "solaris-common" => {
        inherit_from     => [ "BASE_unix" ],
        template         => 1,
        lib_cppflags     => "-DFILIO_H",
        ex_libs          => add("-lsocket -lnsl -ldl"),
        dso_scheme       => "dlfcn",
        thread_scheme    => "pthreads",
    },
#### Solaris common with Sun C setups
    "solaris-common-cc" => {
        inherit_from     => [ "solaris-common" ],
        template         => 1,
        shared_target    => "solaris",
        shared_ldflag    => "-Wl,-Bsymbolic",
        shared_defflag   => "-Wl,-M,",
        shared_sonameflag=> "-Wl,-h,",
    },
#### Solaris common with GNU C setups
    "solaris-common-gcc" => {
        inherit_from     => [ "solaris-common" ],
        template         => 1,
        shared_target    => "solaris-gcc-shared", # The rest is on shared_info.pl
    },
#### Solaris x86 with GNU C setups
    "solaris-x86-gcc" => {
        # NB. GNU C has to be configured to use GNU assembler, and not
        # /usr/ccs/bin/as. Failure to comply will result in compile
        # failures [at least] in 32-bit build.
        inherit_from     => [ "solaris-common-gcc" ],
        CC               => "gcc",
        CFLAGS           => add_before(picker(default => "-Wall",
                                              debug   => "-O0 -g",
                                              release => "-O3 -fomit-frame-pointer")),
        cflags           => add(threads("-pthread")),
        lib_cppflags     => add("-DL_ENDIAN"),
        ex_libs          => add(threads("-pthread")),
        bn_ops           => "BN_LLONG",
        shared_cflag     => "-fPIC",
        shared_ldflag    => add_before("-shared -static-libgcc"),
        asm_arch         => 'x86',
        perlasm_scheme   => 'elf',
    },
    "solaris64-x86_64-gcc" => {
        # -shared -static-libgcc might appear controversial, but modules
        # taken from static libgcc do not have relocations and linking
        # them into our shared objects doesn't have any negative side
        # effects. On the contrary, doing so makes it possible to use
        # gcc shared build with Sun C. Given that gcc generates faster
        # code [thanks to inline assembler], I would actually recommend
        # to consider using gcc shared build even with vendor compiler:-)
        #                        -- <appro@openssl.org>
        inherit_from     => [ "solaris-common-gcc" ],
        CC               => "gcc",
        CFLAGS           => add_before(picker(default => "-Wall",
                                              debug   => "-O0 -g",
                                              release => "-O3")),
        cflags           => add_before("-m64", threads("-pthread")),
        lib_cppflags     => add("-DL_ENDIAN"),
        ex_libs          => add(threads("-pthread")),
        bn_ops           => "SIXTY_FOUR_BIT_LONG",
        asm_arch         => 'x86_64',
        perlasm_scheme   => "elf",
        shared_cflag     => "-fPIC",
        shared_ldflag    => add_before("-shared -static-libgcc"),
        multilib         => "/64",
    },

#### Solaris x86 with Sun C setups
    # There used to be solaris-x86-cc target, but it was removed,
    # primarily because vendor assembler can't assemble our modules
    # with -KPIC flag. As result it, assembly support, was not even
    # available as option. But its lack means lack of side-channel
    # resistant code, which is incompatible with security by today's
    # standards. Fortunately gcc is readily available prepackaged
    # option, which we can firmly point at...
    #
    # On related note, solaris64-x86_64-cc target won't compile code
    # paths utilizing AVX and post-Haswell instruction extensions.
    # Consider switching to solaris64-x86_64-gcc even here...
    #
    "solaris64-x86_64-cc" => {
        inherit_from     => [ "solaris-common-cc" ],
        CC               => "cc",
        CFLAGS           => add_before(picker(debug   => "-g",
                                              release => "-xO5 -xdepend -xbuiltin")),
        cflags           => add_before("-xarch=generic64 -xstrconst -Xa"),
        cppflags         => add(threads("-D_REENTRANT")),
        lib_cppflags     => add("-DL_ENDIAN"),
        thread_scheme    => "pthreads",
        lflags           => add(threads("-mt")),
        ex_libs          => add(threads("-lpthread")),
        bn_ops           => "SIXTY_FOUR_BIT_LONG",
        asm_arch         => 'x86_64',
        perlasm_scheme   => "elf",
        shared_cflag     => "-KPIC",
        shared_ldflag    => add_before("-G -dy -z text"),
        multilib         => "/64",
    },

#### SPARC Solaris with GNU C setups
    "solaris-sparcv7-gcc" => {
        inherit_from     => [ "solaris-common-gcc" ],
        CC               => "gcc",
        CFLAGS           => add_before(picker(default => "-Wall",
                                              debug   => "-O0 -g",
                                              release => "-O3")),
        cflags           => add(threads("-pthread")),
        lib_cppflags     => add("-DB_ENDIAN -DBN_DIV2W"),
        ex_libs          => add(threads("-pthread")),
        bn_ops           => "BN_LLONG RC4_CHAR",
        shared_cflag     => "-fPIC",
        shared_ldflag    => add_before("-shared"),
    },
    "solaris-sparcv8-gcc" => {
        inherit_from     => [ "solaris-sparcv7-gcc" ],
        cflags           => add_before("-mcpu=v8"),
        asm_arch         => 'sparcv8',
        perlasm_scheme   => 'void',
    },
    "solaris-sparcv9-gcc" => {
        # -m32 should be safe to add as long as driver recognizes
        # -mcpu=ultrasparc
        inherit_from     => [ "solaris-sparcv7-gcc" ],
        cflags           => add_before("-m32 -mcpu=ultrasparc"),
        asm_arch         => 'sparcv9',
        perlasm_scheme   => 'void',
    },
    "solaris64-sparcv9-gcc" => {
        inherit_from     => [ "solaris-sparcv9-gcc" ],
        cflags           => sub { my $f=join(" ",@_); $f =~ s/\-m32/-m64/; $f; },
        bn_ops           => "BN_LLONG RC4_CHAR",
        multilib         => "/64",
    },

#### SPARC Solaris with Sun C setups
# SC4.0 doesn't pass 'make test', upgrade to SC5.0 or SC4.2.
# SC4.2 is ok, better than gcc even on bn as long as you tell it -xarch=v8
# SC5.0 note: Compiler common patch 107357-01 or later is required!
    "solaris-sparcv7-cc" => {
        inherit_from     => [ "solaris-common-cc" ],
        CC               => "cc",
        CFLAGS           => add_before(picker(debug   => "-g",
                                              release => "-xO5 -xdepend")),
        cflags           => add_before("-xstrconst -Xa"),
        cppflags         => add(threads("-D_REENTRANT")),
        lib_cppflags     => add("-DB_ENDIAN -DBN_DIV2W"),
        lflags           => add(threads("-mt")),
        ex_libs          => add(threads("-lpthread")),
        bn_ops           => "BN_LLONG RC4_CHAR",
        shared_cflag     => "-KPIC",
        shared_ldflag    => add_before("-G -dy -z text"),
    },
####
    "solaris-sparcv8-cc" => {
        inherit_from     => [ "solaris-sparcv7-cc" ],
        cflags           => add_before("-xarch=v8"),
        asm_arch         => 'sparcv8',
        perlasm_scheme   => 'void',
    },
    "solaris-sparcv9-cc" => {
        inherit_from     => [ "solaris-sparcv7-cc" ],
        cflags           => add_before("-xarch=v8plus"),
        asm_arch         => 'sparcv9',
        perlasm_scheme   => 'void',
    },
    "solaris64-sparcv9-cc" => {
        inherit_from     => [ "solaris-sparcv7-cc" ],
        cflags           => add_before("-m64 -xarch=sparc"),
        bn_ops           => "BN_LLONG RC4_CHAR",
        asm_arch         => 'sparcv9',
        perlasm_scheme   => 'void',
        multilib         => "/64",
    },

#### IRIX 6.x configs
# Only N32 and N64 ABIs are supported.
    "irix-common" => {
        inherit_from     => [ "BASE_unix" ],
        template         => 1,
        cppflags         => threads("-D_SGI_MP_SOURCE"),
        lib_cppflags     => "-DB_ENDIAN",
        ex_libs          => add(threads("-lpthread")),
        thread_scheme    => "pthreads",
        dso_scheme       => "dlfcn",
        shared_target    => "self",
        shared_ldflag    => "-shared -Wl,-Bsymbolic",
        shared_sonameflag=> "-Wl,-soname,",
    },
    "irix-mips3-gcc" => {
        inherit_from     => [ "irix-common" ],
        CC               => "gcc",
        CFLAGS           => picker(debug   => "-g -O0",
                                   release => "-O3"),
        LDFLAGS          => "-static-libgcc",
        cflags           => "-mabi=n32",
        bn_ops           => "RC4_CHAR SIXTY_FOUR_BIT",
        asm_arch         => 'mips64',
        perlasm_scheme   => "n32",
        multilib         => "32",
    },
    "irix-mips3-cc" => {
        inherit_from     => [ "irix-common" ],
        CC               => "cc",
        CFLAGS           => picker(debug   => "-g -O0",
                                   release => "-O2"),
        cflags           => "-n32 -mips3 -use_readonly_const -G0 -rdata_shared",
        bn_ops           => "RC4_CHAR SIXTY_FOUR_BIT",
        asm_arch         => 'mips64',
        perlasm_scheme   => "n32",
        multilib         => "32",
    },
    # N64 ABI builds.
    "irix64-mips4-gcc" => {
        inherit_from     => [ "irix-common" ],
        CC               => "gcc",
        CFLAGS           => picker(debug   => "-g -O0",
                                   release => "-O3"),
        LDFLAGS          => "-static-libgcc",
        cflags           => "-mabi=64 -mips4",
        bn_ops           => "RC4_CHAR SIXTY_FOUR_BIT_LONG",
        asm_arch         => 'mips64',
        perlasm_scheme   => "64",
        multilib         => "64",
    },
    "irix64-mips4-cc" => {
        inherit_from     => [ "irix-common" ],
        CC               => "cc",
        CFLAGS           => picker(debug   => "-g -O0",
                                   release => "-O2"),
        cflags           => "-64 -mips4 -use_readonly_const -G0 -rdata_shared",
        bn_ops           => "RC4_CHAR SIXTY_FOUR_BIT_LONG",
        asm_arch         => 'mips64',
        perlasm_scheme   => "64",
        multilib         => "64",
    },

#### Unified HP-UX ANSI C configs.
# Special notes:
# - Originally we were optimizing at +O4 level. It should be noted
#   that the only difference between +O3 and +O4 is global inter-
#   procedural analysis. As it has to be performed during the link
#   stage the compiler leaves behind certain pseudo-code in lib*.a
#   which might be release or even patch level specific. Generating
#   the machine code for and analyzing the *whole* program appears
#   to be *extremely* memory demanding while the performance gain is
#   actually questionable. The situation is intensified by the default
#   HP-UX data set size limit (infamous 'maxdsiz' tunable) of 64MB
#   which is way too low for +O4. In other words, doesn't +O3 make
#   more sense?
# - Keep in mind that the HP compiler by default generates code
#   suitable for execution on the host you're currently compiling at.
#   If the toolkit is meant to be used on various PA-RISC processors
#   consider './Configure hpux-parisc-[g]cc +DAportable'.
# - -DMD32_XARRAY triggers workaround for compiler bug we ran into in
#   32-bit message digests. (For the moment of this writing) HP C
#   doesn't seem to "digest" too many local variables (they make "him"
#   chew forever:-). For more details look-up MD32_XARRAY comment in
#   crypto/sha/sha_local.h.
# - originally there were 32-bit hpux-parisc2-* targets. They were
#   scrapped, because a) they were not interchangeable with other 32-bit
#   targets; b) performance-critical 32-bit assembly modules implement
#   even PA-RISC 2.0-specific code paths, which are chosen at run-time,
#   thus adequate performance is provided even with PA-RISC 1.1 build.
    "hpux-common" => {
        inherit_from     => [ "BASE_unix" ],
        template         => 1,
        defines          => add("_XOPEN_SOURCE", "_XOPEN_SOURCE_EXTENDED",
                                "_HPUX_ALT_XOPEN_SOCKET_API"),
        lib_cppflags     => "-DB_ENDIAN",
        thread_scheme    => "pthreads",
        dso_scheme       => "dlfcn",    # overridden in 32-bit PA-RISC builds
        shared_target    => "self",
        bin_lflags       => "-Wl,+s,+cdp,../:,+cdp,./:",
        shared_ldflag    => "-Wl,-B,symbolic,+vnocompatwarnings,-z,+s,+cdp,../:,+cdp,./:",
        shared_sonameflag=> "-Wl,+h,",
    },
    "hpux-parisc-gcc" => {
        inherit_from     => [ "hpux-common" ],
        CC               => "gcc",
        CFLAGS           => picker(debug   => "-O0 -g",
                                   release => "-O3"),
        cflags           => add(threads("-pthread")),
        lib_cppflags     => add("-DBN_DIV2W"),
        ex_libs          => add("-ldld", threads("-pthread")),
        bn_ops           => "BN_LLONG RC4_CHAR",
        dso_scheme       => "dl",
        shared_cflag     => "-fPIC",
        shared_ldflag    => add_before("-shared"),
        shared_extension => ".sl.\$(SHLIB_VERSION_NUMBER)",
    },
    "hpux-parisc1_1-gcc" => {
        inherit_from     => [ "hpux-parisc-gcc" ],
        asm_arch         => 'parisc11',
        perlasm_scheme   => "32",
        multilib         => "/pa1.1",
    },
    "hpux64-parisc2-gcc" => {
        inherit_from     => [ "hpux-common" ],
        CC               => "gcc",
        CFLAGS           => combine(picker(debug   => "-O0 -g",
                                           release => "-O3")),
        cflags           => add(threads("-pthread")),
        ex_libs          => add("-ldl", threads("-pthread")),
        bn_ops           => "SIXTY_FOUR_BIT_LONG RC4_CHAR",
        asm_arch         => 'parisc20_64',
        perlasm_scheme   => "64",
        shared_cflag     => "-fpic",
        shared_ldflag    => add_before("-shared"),
        shared_extension => ".sl.\$(SHLIB_VERSION_NUMBER)",
        multilib         => "/pa20_64",
    },

    # More attempts at unified 10.X and 11.X targets for HP C compiler.
    "hpux-parisc-cc" => {
        inherit_from     => [ "hpux-common" ],
        CC               => "cc",
        CFLAGS           => picker(debug   => "+O0 +d -g",
                                   release => "+O3"),
        cflags           => "+Optrs_strongly_typed -Ae +ESlit",
        cppflags         => threads("-D_REENTRANT"),
        lib_cppflags     => add("-DBN_DIV2W -DMD32_XARRAY"),
        ex_libs          => add("-ldld", threads("-lpthread")),
        bn_ops           => "RC4_CHAR",
        dso_scheme       => "dl",
        shared_cflag     => "+Z",
        shared_ldflag    => add_before("-b"),
        shared_extension => ".sl.\$(SHLIB_VERSION_NUMBER)",
    },
    "hpux-parisc1_1-cc" => {
        inherit_from     => [ "hpux-parisc-cc" ],
        cflags           => add_before("+DA1.1"),
        asm_arch         => 'parisc11',
        perlasm_scheme   => "32",
        multilib         => "/pa1.1",
    },
    "hpux64-parisc2-cc" => {
        inherit_from     => [ "hpux-common" ],
        CC               => "cc",
        CFLAGS           => picker(debug   => "+O0 +d -g",
                                   release => "+O3") ,
        cflags           => "+DD64 +Optrs_strongly_typed -Ae +ESlit",
        cppflags         => threads("-D_REENTRANT") ,
        lib_cppflags     => add("-DMD32_XARRAY"),
        ex_libs          => add("-ldl", threads("-lpthread")),
        bn_ops           => "SIXTY_FOUR_BIT_LONG RC4_CHAR",
        asm_arch         => 'parisc20_64',
        perlasm_scheme   => "64",
        shared_cflag     => "+Z",
        shared_ldflag    => add_before("-b"),
        shared_extension => ".sl.\$(SHLIB_VERSION_NUMBER)",
        multilib         => "/pa20_64",
    },

    # HP/UX IA-64 targets
    "hpux-ia64-cc" => {
        inherit_from     => [ "hpux-common" ],
        CC               => "cc",
        CFLAGS           => picker(debug   => "+O0 +d -g",
                                   release => "+O2"),
        cflags           => "-Ae +DD32 +Olit=all -z",
        cppflags         => add(threads("-D_REENTRANT")),
        ex_libs          => add("-ldl", threads("-lpthread")),
        bn_ops           => "SIXTY_FOUR_BIT",
        asm_arch         => 'ia64',
        perlasm_scheme   => 'void',
        shared_cflag     => "+Z",
        shared_ldflag    => add_before("-b"),
        multilib         => "/hpux32",
    },
    "hpux64-ia64-cc" => {
        inherit_from     => [ "hpux-common" ],
        CC               => "cc",
        CFLAGS           => picker(debug   => "+O0 +d -g",
                                   release => "+O3"),
        cflags           => "-Ae +DD64 +Olit=all -z",
        cppflags         => threads("-D_REENTRANT"),
        ex_libs          => add("-ldl", threads("-lpthread")),
        bn_ops           => "SIXTY_FOUR_BIT_LONG",
        asm_arch         => 'ia64',
        perlasm_scheme   => 'void',
        shared_cflag     => "+Z",
        shared_ldflag    => add_before("-b"),
        multilib         => "/hpux64",
    },
    # GCC builds...
    "hpux-ia64-gcc" => {
        inherit_from     => [ "hpux-common" ],
        CC               => "gcc",
        CFLAGS           => picker(debug   => "-O0 -g",
                                   release => "-O3"),
        cflags           => add(threads("-pthread")),
        ex_libs          => add("-ldl", threads("-pthread")),
        bn_ops           => "SIXTY_FOUR_BIT",
        asm_arch         => 'ia64',
        perlasm_scheme   => 'void',
        shared_cflag     => "-fpic",
        shared_ldflag    => add_before("-shared"),
        multilib         => "/hpux32",
    },
    "hpux64-ia64-gcc" => {
        inherit_from     => [ "hpux-common" ],
        CC               => "gcc",
        CFLAGS           => picker(debug   => "-O0 -g",
                                   release => "-O3"),
        cflags           => combine("-mlp64", threads("-pthread")),
        ex_libs          => add("-ldl", threads("-pthread")),
        bn_ops           => "SIXTY_FOUR_BIT_LONG",
        asm_arch         => 'ia64',
        perlasm_scheme   => 'void',
        shared_cflag     => "-fpic",
        shared_ldflag    => add_before("-shared"),
        multilib         => "/hpux64",
    },

#### HP MPE/iX http://jazz.external.hp.com/src/openssl/
    "MPE/iX-gcc" => {
        inherit_from     => [ "BASE_unix" ],
        CC               => "gcc",
        CFLAGS           => "-O3",
        cppflags         => "-D_POSIX_SOURCE -D_SOCKET_SOURCE",
        includes         => [ "/SYSLOG/PUB" ],
        lib_cppflags     => "-DBN_DIV2W",
        sys_id           => "MPE",
        lflags           => add("-L/SYSLOG/PUB"),
        ex_libs          => add("-lsyslog -lsocket -lcurses"),
        thread_scheme    => "(unknown)",
        bn_ops           => "BN_LLONG",
    },

#### DEC Alpha Tru64 targets. Tru64 is marketing name for OSF/1 version 4
#### and forward. In reality 'uname -s' still returns "OSF1". Originally
#### there were even osf1-* configs targeting prior versions provided,
#### but not anymore...
    "tru64-alpha-gcc" => {
        inherit_from     => [ "BASE_unix" ],
        CC               => "gcc",
        CFLAGS           => "-O3",
        cflags           => add("-std=c9x", threads("-pthread")),
        cppflags         => "-D_XOPEN_SOURCE=500 -D_OSF_SOURCE",
        ex_libs          => add("-lrt", threads("-pthread")), # for mlock(2)
        bn_ops           => "SIXTY_FOUR_BIT_LONG",
        asm_arch         => 'alpha',
        perlasm_scheme   => "void",
        thread_scheme    => "pthreads",
        dso_scheme       => "dlfcn",
        shared_target    => "alpha-osf1-shared",
        shared_extension => ".so",
    },
    "tru64-alpha-cc" => {
        inherit_from     => [ "BASE_unix" ],
        CC               => "cc",
        CFLAGS           => "-tune host -fast",
        cflags           => add("-std1 -readonly_strings",
                                threads("-pthread")),
        cppflags         => "-D_XOPEN_SOURCE=500 -D_OSF_SOURCE",
        ex_libs          => add("-lrt", threads("-pthread")), # for mlock(2)
        bn_ops           => "SIXTY_FOUR_BIT_LONG",
        asm_arch         => 'alpha',
        perlasm_scheme   => "void",
        thread_scheme    => "pthreads",
        dso_scheme       => "dlfcn",
        shared_target    => "alpha-osf1-shared",
        shared_ldflag    => "-msym",
        shared_extension => ".so",
    },

####
#### Variety of LINUX:-)
####
# *-generic* is endian-neutral target, but ./config is free to
# throw in -D[BL]_ENDIAN, whichever appropriate...
    "linux-generic32" => {
        inherit_from     => [ "BASE_unix" ],
        CC               => "gcc",
        CXX              => "g++",
        CFLAGS           => picker(default => "-Wall",
                                   debug   => "-O0 -g",
                                   release => "-O3"),
        CXXFLAGS         => picker(default => "-Wall",
                                   debug   => "-O0 -g",
                                   release => "-O3"),
        cflags           => threads("-pthread"),
        cxxflags         => combine("-std=c++11", threads("-pthread")),
        lib_cppflags     => "-DOPENSSL_USE_NODELETE",
        ex_libs          => add("-ldl", threads("-pthread")),
        bn_ops           => "BN_LLONG RC4_CHAR",
        thread_scheme    => "pthreads",
        dso_scheme       => "dlfcn",
        shared_target    => "linux-shared",
        shared_cflag     => "-fPIC",
        shared_ldflag    => sub { $disabled{pinshared} ? () : "-Wl,-znodelete" },
        enable           => [ "afalgeng" ],
    },
    "linux-latomic" => {
        inherit_from     => [ "linux-generic32" ],
        ex_libs          => add(threads("-latomic")),
    },
    "linux-generic64" => {
        inherit_from     => [ "linux-generic32" ],
        bn_ops           => "SIXTY_FOUR_BIT_LONG RC4_CHAR",
    },

    "linux-ppc" => {
        inherit_from     => [ "linux-latomic" ],
        asm_arch         => 'ppc32',
        perlasm_scheme   => "linux32",
        lib_cppflags     => add("-DB_ENDIAN"),
    },
    "linux-ppc64" => {
        inherit_from     => [ "linux-generic64" ],
        cflags           => add("-m64"),
        cxxflags         => add("-m64"),
        lib_cppflags     => add("-DB_ENDIAN"),
        asm_arch         => 'ppc64',
        perlasm_scheme   => "linux64",
        multilib         => "64",
    },
    "linux-ppc64le" => {
        inherit_from     => [ "linux-generic64" ],
        cflags           => add("-m64"),
        cxxflags         => add("-m64"),
        lib_cppflags     => add("-DL_ENDIAN"),
        asm_arch         => 'ppc64',
        perlasm_scheme   => "linux64le",
    },

    "linux-armv4" => {
        ################################################################
        # Note that -march is not among compiler options in linux-armv4
        # target description. Not specifying one is intentional to give
        # you choice to:
        #
        # a) rely on your compiler default by not specifying one;
        # b) specify your target platform explicitly for optimal
        # performance, e.g. -march=armv6 or -march=armv7-a;
        # c) build "universal" binary that targets *range* of platforms
        # by specifying minimum and maximum supported architecture;
        #
        # As for c) option. It actually makes no sense to specify
        # maximum to be less than ARMv7, because it's the least
        # requirement for run-time switch between platform-specific
        # code paths. And without run-time switch performance would be
        # equivalent to one for minimum. Secondly, there are some
        # natural limitations that you'd have to accept and respect.
        # Most notably you can *not* build "universal" binary for
        # big-endian platform. This is because ARMv7 processor always
        # picks instructions in little-endian order. Another similar
        # limitation is that -mthumb can't "cross" -march=armv6t2
        # boundary, because that's where it became Thumb-2. Well, this
        # limitation is a bit artificial, because it's not really
        # impossible, but it's deemed too tricky to support. And of
        # course you have to be sure that your binutils are actually
        # up to the task of handling maximum target platform. With all
        # this in mind here is an example of how to configure
        # "universal" build:
        #
        # ./Configure linux-armv4 -march=armv6 -D__ARM_MAX_ARCH__=8
        #
        inherit_from     => [ "linux-latomic" ],
        asm_arch         => 'armv4',
        perlasm_scheme   => "linux32",
    },
    "linux-aarch64" => {
        inherit_from     => [ "linux-generic64" ],
        asm_arch         => 'aarch64',
        perlasm_scheme   => "linux64",
    },
    "linux-arm64ilp32" => {  # https://wiki.linaro.org/Platform/arm64-ilp32
        inherit_from     => [ "linux-generic32" ],
        cflags           => add("-mabi=ilp32"),
        cxxflags         => add("-mabi=ilp32"),
        bn_ops           => "SIXTY_FOUR_BIT RC4_CHAR",
        asm_arch         => 'aarch64',
        perlasm_scheme   => "linux64",
    },

    "linux-mips32" => {
        # Configure script adds minimally required -march for assembly
        # support, if no -march was specified at command line.
        inherit_from     => [ "linux-latomic" ],
        cflags           => add("-mabi=32"),
        cxxflags         => add("-mabi=32"),
        asm_arch         => 'mips32',
        perlasm_scheme   => "o32",
    },
    # mips32 and mips64 below refer to contemporary MIPS Architecture
    # specifications, MIPS32 and MIPS64, rather than to kernel bitness.
    "linux-mips64" => {
        inherit_from     => [ "linux-latomic" ],
        cflags           => add("-mabi=n32"),
        cxxflags         => add("-mabi=n32"),
        bn_ops           => "RC4_CHAR SIXTY_FOUR_BIT",
        asm_arch         => 'mips64',
        perlasm_scheme   => "n32",
        multilib         => "32",
    },
    "linux64-mips64" => {
        inherit_from     => [ "linux-generic64" ],
        cflags           => add("-mabi=64"),
        cxxflags         => add("-mabi=64"),
        asm_arch         => 'mips64',
        perlasm_scheme   => "64",
        multilib         => "64",
    },

    # riscv64 below refers to contemporary RISCV Architecture
    # specifications,
    "linux64-riscv64" => {
        inherit_from     => [ "linux-generic64"],
        perlasm_scheme   => "linux64",
    },

<<<<<<< HEAD
=======
    # loongarch64 below refers to contemporary LoongArch Architecture
    # specifications,
    "linux64-loongarch64" => {
        inherit_from     => [ "linux-generic64"],
        perlasm_scheme   => "linux64",
    },

>>>>>>> a8a80be5
    #### IA-32 targets...
    #### These two targets are a bit aged and are to be used on older Linux
    #### machines where gcc doesn't understand -m32 and -m64
    "linux-elf" => {
        inherit_from     => [ "linux-generic32" ],
        CFLAGS           => add(picker(release => "-fomit-frame-pointer")),
        lib_cppflags     => add("-DL_ENDIAN"),
        bn_ops           => "BN_LLONG",
        asm_arch         => 'x86',
        perlasm_scheme   => "elf",
    },
    "linux-aout" => {
        inherit_from     => [ "BASE_unix" ],
        CC               => "gcc",
        CFLAGS           => add(picker(default => "-Wall",
                                       debug   => "-O0 -g",
                                       release => "-O3 -fomit-frame-pointer")),
        lib_cppflags     => add("-DL_ENDIAN"),
        bn_ops           => "BN_LLONG",
        thread_scheme    => "(unknown)",
        asm_arch         => 'x86',
        perlasm_scheme   => "a.out",
    },

    #### X86 / X86_64 targets
    "linux-x86" => {
        inherit_from     => [ "linux-generic32" ],
        CFLAGS           => add(picker(release => "-fomit-frame-pointer")),
        cflags           => add("-m32"),
        cxxflags         => add("-m32"),
        lib_cppflags     => add("-DL_ENDIAN"),
        bn_ops           => "BN_LLONG",
        asm_arch         => 'x86',
        perlasm_scheme   => "elf",
    },
    "linux-x86-clang" => {
        inherit_from     => [ "linux-x86" ],
        CC               => "clang",
        CXX              => "clang++",
        ex_libs          => add(threads("-latomic")),
    },
    "linux-x86_64" => {
        inherit_from     => [ "linux-generic64" ],
        cflags           => add("-m64"),
        cxxflags         => add("-m64"),
        lib_cppflags     => add("-DL_ENDIAN"),
        bn_ops           => "SIXTY_FOUR_BIT_LONG",
        asm_arch         => 'x86_64',
        perlasm_scheme   => "elf",
        multilib         => "64",
    },
    "linux-x86_64-clang" => {
        inherit_from     => [ "linux-x86_64" ],
        CC               => "clang",
        CXX              => "clang++",
    },
    "linux-x32" => {
        inherit_from     => [ "linux-generic32" ],
        cflags           => add("-mx32"),
        cxxflags         => add("-mx32"),
        lib_cppflags     => add("-DL_ENDIAN"),
        bn_ops           => "SIXTY_FOUR_BIT",
        asm_arch         => 'x86_64',
        perlasm_scheme   => "elf32",
        multilib         => "x32",
    },

    "linux-ia64" => {
        inherit_from     => [ "linux-generic64" ],
        bn_ops           => "SIXTY_FOUR_BIT_LONG",
        asm_arch         => 'ia64',
        perlasm_scheme   => 'void',
    },

    "linux64-s390x" => {
        inherit_from     => [ "linux-generic64" ],
        cflags           => add("-m64"),
        cxxflags         => add("-m64"),
        lib_cppflags     => add("-DB_ENDIAN"),
        asm_arch         => 's390x',
        perlasm_scheme   => "64",
        multilib         => "64",
    },
    "linux32-s390x" => {
        #### So called "highgprs" target for z/Architecture CPUs
        # "Highgprs" is kernel feature first implemented in Linux
        # 2.6.32, see /proc/cpuinfo. The idea is to preserve most
        # significant bits of general purpose registers not only
        # upon 32-bit process context switch, but even on
        # asynchronous signal delivery to such process. This makes
        # it possible to deploy 64-bit instructions even in legacy
        # application context and achieve better [or should we say
        # adequate] performance. The build is binary compatible with
        # linux-generic32, and the idea is to be able to install the
        # resulting libcrypto.so alongside generic one, e.g. as
        # /lib/highgprs/libcrypto.so.x.y, for ldconfig and run-time
        # linker to autodiscover. Unfortunately it doesn't work just
        # yet, because of couple of bugs in glibc
        # sysdeps/s390/dl-procinfo.c affecting ldconfig and ld.so.1...
        #
        inherit_from     => [ "linux-generic32" ],
        cflags           => add("-m31 -Wa,-mzarch"),
        cxxflags         => add("-m31 -Wa,-mzarch"),
        lib_cppflags     => add("-DB_ENDIAN"),
        asm_arch         => 's390x',
        perlasm_scheme   => "31",
        multilib         => "/highgprs",
    },

    #### SPARC Linux setups
    "linux-sparcv8" => {
        inherit_from     => [ "linux-latomic" ],
        cflags           => add("-mcpu=v8"),
        cxxflags         => add("-mcpu=v8"),
        lib_cppflags     => add("-DB_ENDIAN -DBN_DIV2W"),
        asm_arch         => 'sparcv8',
        perlasm_scheme   => 'void',
    },
    "linux-sparcv9" => {
        # it's a real mess with -mcpu=ultrasparc option under Linux,
        # but -Wa,-Av8plus should do the trick no matter what.
        inherit_from     => [ "linux-latomic" ],
        cflags           => add("-m32 -mcpu=ultrasparc -Wa,-Av8plus"),
        cxxflags         => add("-m32 -mcpu=ultrasparc -Wa,-Av8plus"),
        lib_cppflags     => add("-DB_ENDIAN -DBN_DIV2W"),
        asm_arch         => 'sparcv9',
        perlasm_scheme   => 'void',
    },
    "linux64-sparcv9" => {
        # GCC 3.1 is a requirement
        inherit_from     => [ "linux-generic64" ],
        cflags           => add("-m64 -mcpu=ultrasparc"),
        cxxflags         => add("-m64 -mcpu=ultrasparc"),
        lib_cppflags     => add("-DB_ENDIAN"),
        ex_libs          => add(threads("-latomic")),
        bn_ops           => "BN_LLONG RC4_CHAR",
        asm_arch         => 'sparcv9',
        perlasm_scheme   => 'void',
        multilib         => "64",
    },

    "linux-alpha-gcc" => {
        inherit_from     => [ "linux-generic64" ],
        lib_cppflags     => add("-DL_ENDIAN"),
        bn_ops           => "SIXTY_FOUR_BIT_LONG",
        asm_arch         => 'alpha',
        perlasm_scheme   => "void",
    },
    "linux-c64xplus" => {
        inherit_from     => [ "BASE_unix" ],
        # TI_CGT_C6000_7.3.x is a requirement
        CC               => "cl6x",
        CFLAGS           => "-o2 -ox -ms",
        cflags           => "--linux -ea=.s -eo=.o -mv6400+ -pden",
        cxxflags         => "--linux -ea=.s -eo=.o -mv6400+ -pden",
        cppflags         => combine("-DOPENSSL_SMALL_FOOTPRINT",
                                    threads("-D_REENTRANT")),
        bn_ops           => "BN_LLONG",
        thread_scheme    => "pthreads",
        asm_arch         => 'c64xplus',
        perlasm_scheme   => "void",
        dso_scheme       => "dlfcn",
        shared_target    => "linux-shared",
        shared_cflag     => "--pic",
        shared_ldflag    => add("-z --sysv --shared"),
        ranlib           => "true",
    },

#### *BSD
    "BSD-generic32" => {
        # As for thread cflag. Idea is to maintain "collective" set of
        # flags, which would cover all BSD flavors. -pthread applies
        # to them all, but is treated differently. OpenBSD expands is
        # as -D_POSIX_THREAD -lc_r, which is sufficient. FreeBSD 4.x
        # expands it as -lc_r, which has to be accompanied by explicit
        # -D_THREAD_SAFE and sometimes -D_REENTRANT. FreeBSD 5.x
        # expands it as -lc_r, which seems to be sufficient?
        inherit_from     => [ "BASE_unix" ],
        CC               => "cc",
        CFLAGS           => picker(default => "-Wall",
                                   debug   => "-O0 -g",
                                   release => "-O3"),
        cflags           => threads("-pthread"),
        cppflags         => threads("-D_THREAD_SAFE -D_REENTRANT"),
        ex_libs          => add(threads("-pthread")),
        enable           => add("devcryptoeng"),
        bn_ops           => "BN_LLONG",
        thread_scheme    => "pthreads",
        dso_scheme       => "dlfcn",
        shared_target    => "bsd-gcc-shared",
        shared_cflag     => "-fPIC",
    },
    "BSD-generic64" => {
        inherit_from     => [ "BSD-generic32" ],
        bn_ops           => "SIXTY_FOUR_BIT_LONG",
    },

    "BSD-x86" => {
        inherit_from     => [ "BSD-generic32" ],
        CFLAGS           => add(picker(release => "-fomit-frame-pointer")),
        lib_cppflags     => add("-DL_ENDIAN"),
        bn_ops           => "BN_LLONG",
        asm_arch         => 'x86',
        perlasm_scheme   => "a.out",
    },
    "BSD-x86-elf" => {
        inherit_from     => [ "BSD-x86" ],
        perlasm_scheme   => "elf",
    },

    "BSD-sparcv8" => {
        inherit_from     => [ "BSD-generic32" ],
        cflags           => add("-mcpu=v8"),
        lib_cppflags     => add("-DB_ENDIAN"),
        asm_arch         => 'sparcv8',
        perlasm_scheme   => 'void',
    },
    "BSD-sparc64" => {
        # -DMD32_REG_T=int doesn't actually belong in sparc64 target, it
        # simply *happens* to work around a compiler bug in gcc 3.3.3,
        # triggered by RIPEMD160 code.
        inherit_from     => [ "BSD-generic64" ],
        lib_cppflags     => add("-DB_ENDIAN -DMD32_REG_T=int"),
        bn_ops           => "BN_LLONG",
        asm_arch         => 'sparcv9',
        perlasm_scheme   => 'void',
    },

    "BSD-ia64" => {
        inherit_from     => [ "BSD-generic64" ],
        lib_cppflags     => add("-DL_ENDIAN"),
        bn_ops           => "SIXTY_FOUR_BIT_LONG",
        asm_arch         => 'ia64',
        perlasm_scheme   => 'void',
    },

    "BSD-x86_64" => {
        inherit_from     => [ "BSD-generic64" ],
        lib_cppflags     => add("-DL_ENDIAN"),
        bn_ops           => "SIXTY_FOUR_BIT_LONG",
        asm_arch         => 'x86_64',
        perlasm_scheme   => "elf",
    },

    "BSD-aarch64" => {
        inherit_from     => [ "BSD-generic64" ],
        lib_cppflags     => add("-DL_ENDIAN"),
        bn_ops           => "SIXTY_FOUR_BIT_LONG",
        asm_arch         => 'aarch64',
        perlasm_scheme   => "linux64",
    },

    # riscv64 below refers to contemporary RISCV Architecture
    # specifications,
    "BSD-riscv64" => {
        inherit_from     => [ "BSD-generic64"],
        perlasm_scheme   => "linux64",
    },

    "bsdi-elf-gcc" => {
        inherit_from     => [ "BASE_unix" ],
        CC               => "gcc",
        CFLAGS           => "-fomit-frame-pointer -O3 -Wall",
        lib_cppflags     => "-DPERL5 -DL_ENDIAN",
        ex_libs          => add("-ldl"),
        bn_ops           => "BN_LLONG",
        asm_arch         => 'x86',
        perlasm_scheme   => "elf",
        thread_scheme    => "(unknown)",
        dso_scheme       => "dlfcn",
        shared_target    => "bsd-gcc-shared",
        shared_cflag     => "-fPIC",
    },

#### SCO/Caldera targets.
#
# Originally we had like unixware-*, unixware-*-pentium, unixware-*-p6, etc.
# Now we only have blended unixware-* as it's the only one used by ./config.
# If you want to optimize for particular microarchitecture, bypass ./config
# and './Configure unixware-7 -Kpentium_pro' or whatever appropriate.
# Note that not all targets include assembler support. Mostly because of
# lack of motivation to support out-of-date platforms with out-of-date
# compiler drivers and assemblers.
#
# UnixWare 2.0x fails destest with -O.
    "unixware-2.0" => {
        inherit_from     => [ "BASE_unix" ],
        CC               => "cc",
        cflags           => threads("-Kthread"),
        lib_cppflags     => "-DFILIO_H -DNO_STRINGS_H",
        ex_libs          => add("-lsocket -lnsl -lresolv -lx"),
        thread_scheme    => "uithreads",
    },
    "unixware-2.1" => {
        inherit_from     => [ "BASE_unix" ],
        CC               => "cc",
        CFLAGS           => "-O",
        cflags           => threads("-Kthread"),
        lib_cppflags     => "-DFILIO_H",
        ex_libs          => add("-lsocket -lnsl -lresolv -lx"),
        thread_scheme    => "uithreads",
    },
    "unixware-7" => {
        inherit_from     => [ "BASE_unix" ],
        CC               => "cc",
        CFLAGS           => "-O",
        cflags           => combine("-Kalloca", threads("-Kthread")),
        lib_cppflags     => "-DFILIO_H",
        ex_libs          => add("-lsocket -lnsl"),
        thread_scheme    => "uithreads",
        bn_ops           => "BN_LLONG",
        asm_arch         => 'x86',
        perlasm_scheme   => "elf-1",
        dso_scheme       => "dlfcn",
        shared_target    => "svr5-shared",
        shared_cflag     => "-Kpic",
    },
    "unixware-7-gcc" => {
        inherit_from     => [ "BASE_unix" ],
        CC               => "gcc",
        CFLAGS           => "-O3 -fomit-frame-pointer -Wall",
        cppflags         => add(threads("-D_REENTRANT")),
        lib_cppflags     => add("-DL_ENDIAN -DFILIO_H"),
        ex_libs          => add("-lsocket -lnsl"),
        bn_ops           => "BN_LLONG",
        thread_scheme    => "pthreads",
        asm_arch         => 'x86',
        perlasm_scheme   => "elf-1",
        dso_scheme       => "dlfcn",
        shared_target    => "gnu-shared",
        shared_cflag     => "-fPIC",
    },
# SCO 5 - Ben Laurie says the -O breaks the SCO cc.
    "sco5-cc" => {
        inherit_from     => [ "BASE_unix" ],
        cc               => "cc",
        cflags           => "-belf",
        ex_libs          => add("-lsocket -lnsl"),
        thread_scheme    => "(unknown)",
        asm_arch         => 'x86',
        perlasm_scheme   => "elf-1",
        dso_scheme       => "dlfcn",
        shared_target    => "svr3-shared",
        shared_cflag     => "-Kpic",
    },
    "sco5-gcc" => {
        inherit_from     => [ "BASE_unix" ],
        cc               => "gcc",
        cflags           => "-O3 -fomit-frame-pointer",
        ex_libs          => add("-lsocket -lnsl"),
        bn_ops           => "BN_LLONG",
        thread_scheme    => "(unknown)",
        asm_arch         => 'x86',
        perlasm_scheme   => "elf-1",
        dso_scheme       => "dlfcn",
        shared_target    => "svr3-shared",
        shared_cflag     => "-fPIC",
    },

#### IBM's AIX.
    # Below targets assume AIX >=5. Caveat lector. If you are accustomed
    # to control compilation "bitness" by setting $OBJECT_MODE environment
    # variable, then you should know that in OpenSSL case it's considered
    # only in ./config. Once configured, build procedure remains "deaf" to
    # current value of $OBJECT_MODE.
    "aix-common" => {
        inherit_from     => [ "BASE_unix" ],
        template         => 1,
        sys_id           => "AIX",
        lib_cppflags     => "-DB_ENDIAN",
        lflags           => "-Wl,-bsvr4",
        thread_scheme    => "pthreads",
        dso_scheme       => "dlfcn",
        shared_target    => "aix",
        module_ldflags   => "-Wl,-G,-bsymbolic,-bnoentry",
        shared_ldflag    => "-Wl,-G,-bsymbolic,-bnoentry",
        shared_defflag   => "-Wl,-bE:",
        shared_fipsflag  => "-Wl,-binitfini:_init:_cleanup",
        perl_platform    => 'AIX',
    },
    "aix-gcc" => {
        inherit_from     => [ "aix-common" ],
        CC               => "gcc",
        CFLAGS           => picker(debug   => "-O0 -g",
                                   release => "-O"),
        cflags           => add(threads("-pthread")),
        ex_libs          => add(threads("-pthread")),
        bn_ops           => "BN_LLONG RC4_CHAR",
        asm_arch         => 'ppc32',
        perlasm_scheme   => "aix32",
        shared_ldflag    => add_before("-shared -static-libgcc"),
        AR               => add("-X32"),
        RANLIB           => add("-X32"),
    },
    "aix64-gcc" => {
        inherit_from     => [ "aix-common" ],
        CC               => "gcc",
        CFLAGS           => picker(debug   => "-O0 -g",
                                   release => "-O"),
        cflags           => combine("-maix64", threads("-pthread")),
        ex_libs          => add(threads("-pthread")),
        bn_ops           => "SIXTY_FOUR_BIT_LONG RC4_CHAR",
        asm_arch         => 'ppc64',
        perlasm_scheme   => "aix64",
        shared_ldflag    => add_before("-shared -static-libgcc"),
        shared_extension => "64.so.\$(SHLIB_VERSION_NUMBER)",
        AR               => add("-X64"),
        RANLIB           => add("-X64"),
    },
    "aix64-gcc-as" => {
        inherit_from     => [ "aix64-gcc" ],
        perlasm_scheme   => "aix64-as",
    },
    "aix-cc" => {
        inherit_from     => [ "aix-common" ],
        CC               => "cc",
        CFLAGS           => picker(debug   => "-O0 -g",
                                   release => "-O"),
        cflags           => combine("-q32 -qmaxmem=16384 -qro -qroconst",
                                    threads("-qthreaded")),
        cppflags         => threads("-D_THREAD_SAFE"),
        ex_libs          => add(threads("-lpthreads")),
        bn_ops           => "BN_LLONG RC4_CHAR",
        asm_arch         => 'ppc32',
        perlasm_scheme   => "aix32",
        shared_cflag     => "-qpic",
        AR               => add("-X32"),
        RANLIB           => add("-X32"),
    },
    "aix64-cc" => {
        inherit_from     => [ "aix-common" ],
        CC               => "cc",
        CFLAGS           => picker(debug   => "-O0 -g",
                                   release => "-O"),
        cflags           => combine("-q64 -qmaxmem=16384 -qro -qroconst",
                                    threads("-qthreaded")),
        cppflags         => threads("-D_THREAD_SAFE"),
        ex_libs          => add(threads("-lpthreads")),
        bn_ops           => "SIXTY_FOUR_BIT_LONG RC4_CHAR",
        asm_arch         => 'ppc64',
        perlasm_scheme   => "aix64",
        dso_scheme       => "dlfcn",
        shared_cflag     => "-qpic",
        shared_extension => "64.so.\$(SHLIB_VERSION_NUMBER)",
        AR               => add("-X64"),
        RANLIB           => add("-X64"),
    },

# SIEMENS BS2000/OSD: an EBCDIC-based mainframe
    "BS2000-OSD" => {
        inherit_from     => [ "BASE_unix" ],
        CC               => "c89",
        CFLAGS           => "-O",
        cflags           => "-XLLML -XLLMK -XL",
        cppflags         => "-DCHARSET_EBCDIC",
        lib_cppflags     => "-DB_ENDIAN",
        ex_libs          => add("-lsocket -lnsl"),
        bn_ops           => "THIRTY_TWO_BIT RC4_CHAR",
        thread_scheme    => "(unknown)",
    },

#### Visual C targets
#
# Win64 targets, WIN64I denotes IA-64/Itanium and WIN64A - AMD64
#
# Note about /wd4090, disable warning C4090. This warning returns false
# positives in some situations. Disabling it altogether masks both
# legitimate and false cases, but as we compile on multiple platforms,
# we rely on other compilers to catch legitimate cases.
#
# Also note that we force threads no matter what.  Configuring "no-threads"
# is ignored.
#
# UNICODE is defined in VC-common and applies to all targets. It used to
# be an opt-in option for VC-WIN32, but not anymore. The original reason
# was because ANSI API was *native* system interface for no longer
# supported Windows 9x. Keep in mind that UNICODE only affects how
# OpenSSL libraries interact with underlying OS, it doesn't affect API
# that OpenSSL presents to application.

    "VC-common" => {
        inherit_from     => [ "BASE_Windows" ],
        template         => 1,
        CC               => "cl",
        CPP              => '$(CC) /EP /C',
        CFLAGS           => "/W3 /wd4090 /nologo",
        coutflag         => "/Fo",
        LD               => "link",
        LDFLAGS          => "/nologo /debug",
        ldoutflag        => "/out:",
        ldpostoutflag    => "",
        ld_resp_delim    => "\n",
        bin_lflags       => "setargv.obj",
        makedepcmd       => '$(CC) /Zs /showIncludes',
        makedep_scheme   => 'VC',
        AR               => "lib",
        ARFLAGS          => "/nologo",
        aroutflag        => "/out:",
        ar_resp_delim    => "\n",
        RC               => "rc",
        rcoutflag        => "/fo",
        defines          => add("OPENSSL_SYS_WIN32", "WIN32_LEAN_AND_MEAN",
                                "UNICODE", "_UNICODE",
                                "_CRT_SECURE_NO_DEPRECATE",
                                "_WINSOCK_DEPRECATED_NO_WARNINGS"),
        lib_cflags       => add("/Zi /Fdossl_static.pdb"),
        lib_defines      => add("L_ENDIAN"),
        dso_cflags       => "/Zi /Fddso.pdb",
        bin_cflags       => "/Zi /Fdapp.pdb",
        # def_flag made to empty string so a .def file gets generated
        shared_defflag   => '',
        shared_ldflag    => "/dll",
        shared_target    => "win-shared", # meaningless except it gives Configure a hint
        lddefflag        => "/def:",
        ldresflag        => " ",
        ld_implib_flag   => "/implib:",
        thread_scheme    => "winthreads",
        dso_scheme       => "win32",
        perl_platform    => 'Windows::MSVC',
        # additional parameter to build_scheme denotes install-path "flavour"
        build_scheme     => add("VC-common", { separator => undef }),
    },
    "VC-noCE-common" => {
        inherit_from     => [ "VC-common" ],
        template         => 1,
        CFLAGS           => add(picker(debug   => '/Od',
                                       release => '/O2')),
        cflags           => add(picker(default => '/Gs0 /GF /Gy',
                                       debug   =>
                                       sub {
                                           ($disabled{shared} ? "" : "/MDd");
                                       },
                                       release =>
                                       sub {
                                           ($disabled{shared} ? "" : "/MD");
                                       })),
        defines          => add(picker(default => [], # works as type cast
                                       debug   => [ "DEBUG", "_DEBUG" ])),
        lib_cflags       => add(sub { $disabled{shared} ? "/MT /Zl" : () }),
        # Following might/should appears controversial, i.e. defining
        # /MDd without evaluating $disabled{shared}. It works in
        # non-shared build because static library is compiled with /Zl
        # and bares no reference to specific RTL. And it works in
        # shared build because multiple /MDd options are not prohibited.
        # But why /MDd in static build? Well, basically this is just a
        # reference point, which allows to catch eventual errors that
        # would prevent those who want to wrap OpenSSL into own .DLL.
        # Why not /MD in release build then? Well, some are likely to
        # prefer [non-debug] openssl.exe to be free from Micorosoft RTL
        # redistributable.
        bin_cflags       => add(picker(debug   => "/MDd",
                                       release => sub { $disabled{shared} ? "/MT" : () },
                                      )),
        bin_lflags       => add("/subsystem:console /opt:ref"),
        ex_libs          => add(sub {
            my @ex_libs = ();
            push @ex_libs, 'ws2_32.lib' unless $disabled{sock};
            push @ex_libs, 'gdi32.lib advapi32.lib crypt32.lib user32.lib';
            return join(" ", @ex_libs);
        }),
    },
    "VC-WIN64-common" => {
        inherit_from     => [ "VC-noCE-common" ],
        template         => 1,
        ex_libs          => add(sub {
            my @ex_libs = ();
            push @ex_libs, 'bufferoverflowu.lib' if (`cl 2>&1` =~ /14\.00\.4[0-9]{4}\./);
            return join(" ", @_, @ex_libs);
        }),
        bn_ops           => add("SIXTY_FOUR_BIT"),
    },
    "VC-WIN64I" => {
        inherit_from     => [ "VC-WIN64-common" ],
        AS               => "ias",
        ASFLAGS          => "-d debug",
        asoutflag        => "-o ",
        sys_id           => "WIN64I",
        uplink_arch      => 'ia64',
        asm_arch         => 'ia64',
        perlasm_scheme   => "ias",
        multilib         => "-ia64",
    },
    "VC-WIN64A" => {
        inherit_from     => [ "VC-WIN64-common" ],
        AS               => sub { vc_win64a_info()->{AS} },
        ASFLAGS          => sub { vc_win64a_info()->{ASFLAGS} },
        asoutflag        => sub { vc_win64a_info()->{asoutflag} },
        asflags          => sub { vc_win64a_info()->{asflags} },
        sys_id           => "WIN64A",
        uplink_arch      => 'x86_64',
        asm_arch         => 'x86_64',
        perlasm_scheme   => "auto",
        multilib         => "-x64",
    },
    "VC-WIN32" => {
        inherit_from     => [ "VC-noCE-common" ],
        AS               => sub { vc_win32_info()->{AS} },
        ASFLAGS          => sub { vc_win32_info()->{ASFLAGS} },
        asoutflag        => sub { vc_win32_info()->{asoutflag} },
        asflags          => sub { vc_win32_info()->{asflags} },
        sys_id           => "WIN32",
        bn_ops           => add("BN_LLONG"),
        uplink_arch      => 'common',
        asm_arch         => 'x86',
        perlasm_scheme   => sub { vc_win32_info()->{perlasm_scheme} },
        # "WOW" stands for "Windows on Windows", and "VC-WOW" engages
        # some installation path heuristics in windows-makefile.tmpl...
        build_scheme     => add("VC-WOW", { separator => undef }),
    },
    "VC-CE" => {
        inherit_from     => [ "VC-common" ],
        CFLAGS           => add(picker(debug   => "/Od",
                                       release => "/O1i")),
        CPPDEFINES       => picker(debug   => [ "DEBUG", "_DEBUG" ]),
        LDFLAGS          => add("/nologo /opt:ref"),
        cflags           =>
            combine('/GF /Gy',
                    sub { vc_wince_info()->{cflags}; },
                    sub { `cl 2>&1` =~ /Version ([0-9]+)\./ && $1>=14
                              ? ($disabled{shared} ? " /MT" : " /MD")
                              : " /MC"; }),
        cppflags         => sub { vc_wince_info()->{cppflags}; },
        lib_defines      => add("NO_CHMOD", "OPENSSL_SMALL_FOOTPRINT"),
        lib_cppflags     => sub { vc_wince_info()->{cppflags}; },
        includes         =>
            add(combine(sub { defined(env('WCECOMPAT'))
                              ? '$(WCECOMPAT)/include' : (); },
                        sub { defined(env('PORTSDK_LIBPATH'))
                                  ? '$(PORTSDK_LIBPATH)/../../include'
                                  : (); })),
        lflags           => add(combine(sub { vc_wince_info()->{lflags}; },
                                        sub { defined(env('PORTSDK_LIBPATH'))
                                                  ? "/entry:mainCRTstartup" : (); })),
        sys_id           => "WINCE",
        bn_ops           => add("BN_LLONG"),
        ex_libs          => add(sub {
            my @ex_libs = ();
            push @ex_libs, 'ws2.lib' unless $disabled{sock};
            push @ex_libs, 'crypt32.lib';
            if (defined(env('WCECOMPAT'))) {
                my $x = '$(WCECOMPAT)/lib';
                if (-f "$x/env('TARGETCPU')/wcecompatex.lib") {
                    $x .= '/$(TARGETCPU)/wcecompatex.lib';
                } else {
                    $x .= '/wcecompatex.lib';
                }
                push @ex_libs, $x;
            }
            push @ex_libs, '$(PORTSDK_LIBPATH)/portlib.lib'
                if (defined(env('PORTSDK_LIBPATH')));
            push @ex_libs, '/nodefaultlib coredll.lib corelibc.lib'
                if (env('TARGETCPU') =~ /^X86|^ARMV4[IT]/);
            return join(" ", @ex_libs);
        }),
    },

#### MinGW
    "mingw-common" => {
        inherit_from     => [ 'BASE_unix' ],
        template         => 1,
        CC               => "gcc",
        CFLAGS           => picker(default => "-Wall",
                                   debug   => "-g -O0",
                                   release => "-O3"),
        cppflags         => combine("-DUNICODE -D_UNICODE -DWIN32_LEAN_AND_MEAN",
                                    threads("-D_MT")),
        lib_cppflags     => "-DL_ENDIAN",
        ex_libs          => add("-lws2_32 -lgdi32 -lcrypt32"),
        thread_scheme    => "winthreads",
        dso_scheme       => "win32",
        shared_target    => "mingw-shared",
        shared_cppflags  => add("_WINDLL"),
        shared_ldflag    => "-static-libgcc",

        perl_platform    => 'mingw',
    },
    "mingw" => {
        inherit_from     => [ "mingw-common" ],
        CFLAGS           => add(picker(release => "-fomit-frame-pointer")),
        cflags           => "-m32",
        sys_id           => "MINGW32",
        bn_ops           => add("BN_LLONG"),
        asm_arch         => 'x86',
        uplink_arch      => 'x86',
        perlasm_scheme   => "coff",
        shared_rcflag    => "--target=pe-i386",
        multilib         => "",
    },
    "mingw64" => {
        # As for uplink_arch. Applink makes it possible to use
        # .dll compiled with one compiler with application compiled with
        # another compiler. It's possible to engage Applink support in
        # mingw64 build, but it's not done, because until mingw64
        # supports structured exception handling, one can't seriously
        # consider its binaries for using with non-mingw64 run-time
        # environment. And as mingw64 is always consistent with itself,
        # Applink is never engaged and can as well be omitted.
        inherit_from     => [ "mingw-common" ],
        cflags           => "-m64",
        sys_id           => "MINGW64",
        bn_ops           => add("SIXTY_FOUR_BIT"),
        asm_arch         => 'x86_64',
        uplink_arch      => undef,
        perlasm_scheme   => "mingw64",
        shared_rcflag    => "--target=pe-x86-64",
        multilib         => "64",
    },

#### UEFI
    "UEFI" => {
        inherit_from     => [ "BASE_unix" ],
        CC               => "cc",
        CFLAGS           => "-O",
        lib_cppflags     => "-DL_ENDIAN",
        sys_id           => "UEFI",
    },
    "UEFI-x86" => {
        inherit_from     => [ "UEFI" ],
        asm_arch         => 'x86',
        perlasm_scheme   => "win32n",
    },
    "UEFI-x86_64" => {
        inherit_from     => [ "UEFI" ],
        asm_arch         => 'x86_64',
        perlasm_scheme   => "nasm",
    },

#### UWIN
    "UWIN" => {
        inherit_from     => [ "BASE_unix" ],
        CC               => "cc",
        CFLAGS           => "-O -Wall",
        lib_cppflags     => "-DTERMIOS -DL_ENDIAN",
        sys_id           => "UWIN",
        bn_ops           => "BN_LLONG",
        dso_scheme       => "win32",
    },

#### Cygwin
    "Cygwin-common" => {
        inherit_from     => [ "BASE_unix" ],
        template         => 1,

        CC               => "gcc",
        CFLAGS           => picker(default => "-Wall",
                                   debug   => "-g -O0",
                                   release => "-O3"),
        lib_cppflags     => "-DTERMIOS -DL_ENDIAN",
        sys_id           => "CYGWIN",
        thread_scheme    => "pthread",
        dso_scheme       => "dlfcn",
        shared_target    => "cygwin-shared",
        shared_cppflags  => "-D_WINDLL",

        perl_platform    => 'Cygwin',
    },
    "Cygwin-x86" => {
        inherit_from     => [ "Cygwin-common" ],
        CFLAGS           => add(picker(release => "-O3 -fomit-frame-pointer")),
        bn_ops           => "BN_LLONG",
        asm_arch         => 'x86',
        perlasm_scheme   => "coff",
    },
    "Cygwin-x86_64" => {
        inherit_from     => [ "Cygwin-common" ],
        CC               => "gcc",
        bn_ops           => "SIXTY_FOUR_BIT_LONG",
        asm_arch         => 'x86_64',
        perlasm_scheme   => "mingw64",
    },
    # Backward compatibility for those using this target
    "Cygwin" => {
	inherit_from     => [ "Cygwin-x86" ]
    },
    # In case someone constructs the Cygwin target name themself
    "Cygwin-i386" => {
	inherit_from     => [ "Cygwin-x86" ]
    },
    "Cygwin-i486" => {
	inherit_from     => [ "Cygwin-x86" ]
    },
    "Cygwin-i586" => {
	inherit_from     => [ "Cygwin-x86" ]
    },
    "Cygwin-i686" => {
	inherit_from     => [ "Cygwin-x86" ]
    },

##### MacOS X (a.k.a. Darwin) setup
    "darwin-common" => {
        inherit_from     => [ "BASE_unix" ],
        template         => 1,
        CC               => "cc",
        CFLAGS           => picker(debug   => "-g -O0",
                                   release => "-O3"),
        cppflags         => threads("-D_REENTRANT"),
        lflags           => add("-Wl,-search_paths_first"),
        sys_id           => "MACOSX",
        bn_ops           => "BN_LLONG RC4_CHAR",
        thread_scheme    => "pthreads",
        perlasm_scheme   => "osx32",
        dso_scheme       => "dlfcn",
        ranlib           => "ranlib -c",
        shared_target    => "darwin-shared",
        shared_cflag     => "-fPIC",
        shared_extension => ".\$(SHLIB_VERSION_NUMBER).dylib",
    },
    # Option "freeze" such as -std=gnu9x can't negatively interfere
    # with future defaults for below two targets, because MacOS X
    # for PPC has no future, it was discontinued by vendor in 2009.
    "darwin-ppc-cc" => { inherit_from => [ "darwin-ppc" ] }, # Historic alias
    "darwin-ppc" => {
        inherit_from     => [ "darwin-common" ],
        cflags           => add("-arch ppc -std=gnu9x -Wa,-force_cpusubtype_ALL"),
        lib_cppflags     => add("-DB_ENDIAN"),
        shared_cflag     => add("-fno-common"),
        asm_arch         => 'ppc32',
        perlasm_scheme   => "osx32",
    },
    "darwin64-ppc-cc" => { inherit_from => [ "darwin64-ppc" ] }, # Historic alias
    "darwin64-ppc" => {
        inherit_from     => [ "darwin-common" ],
        cflags           => add("-arch ppc64 -std=gnu9x"),
        lib_cppflags     => add("-DB_ENDIAN"),
        bn_ops           => "SIXTY_FOUR_BIT_LONG RC4_CHAR",
        asm_arch         => 'ppc64',
        perlasm_scheme   => "osx64",
    },
    "darwin-i386-cc" => { inherit_from => [ "darwin-i386" ] }, # Historic alias
    "darwin-i386" => {
        inherit_from     => [ "darwin-common" ],
        CFLAGS           => add(picker(release => "-fomit-frame-pointer")),
        cflags           => add("-arch i386"),
        lib_cppflags     => add("-DL_ENDIAN"),
        bn_ops           => "BN_LLONG RC4_INT",
        asm_arch         => 'x86',
        perlasm_scheme   => "macosx",
    },
    "darwin64-x86_64-cc" => { inherit_from => [ "darwin64-x86_64" ] }, # Historic alias
    "darwin64-x86_64" => {
        inherit_from     => [ "darwin-common" ],
        CFLAGS           => add("-Wall"),
        cflags           => add("-arch x86_64"),
        lib_cppflags     => add("-DL_ENDIAN"),
        bn_ops           => "SIXTY_FOUR_BIT_LONG",
        asm_arch         => 'x86_64',
        perlasm_scheme   => "macosx",
    },
    "darwin64-arm64-cc" => { inherit_from => [ "darwin64-arm64" ] }, # "Historic" alias
    "darwin64-arm64" => {
        inherit_from     => [ "darwin-common" ],
        CFLAGS           => add("-Wall"),
        cflags           => add("-arch arm64"),
        lib_cppflags     => add("-DL_ENDIAN"),
        bn_ops           => "SIXTY_FOUR_BIT_LONG",
        asm_arch         => 'aarch64',
        perlasm_scheme   => "ios64",
    },

##### GNU Hurd
    "hurd-x86" => {
        inherit_from     => [ "BASE_unix" ],
        CC               => "gcc",
        CFLAGS           => "-O3 -fomit-frame-pointer -Wall",
        cflags           => threads("-pthread"),
        lib_cppflags     => "-DL_ENDIAN",
        ex_libs          => add("-ldl", threads("-pthread")),
        bn_ops           => "BN_LLONG",
        asm_arch         => 'x86',
        perlasm_scheme   => 'elf',
        thread_scheme    => "pthreads",
        dso_scheme       => "dlfcn",
        shared_target    => "linux-shared",
        shared_cflag     => "-fPIC",
    },

##### VxWorks for various targets
    "vxworks-ppc60x" => {
        inherit_from     => [ "BASE_unix" ],
        CC               => "ccppc",
        CFLAGS           => "-O2 -Wall -fstrength-reduce",
        cflags           => "-mrtp -mhard-float -mstrict-align -fno-implicit-fp -fno-builtin -fno-strict-aliasing",
        cppflags         => combine("-D_REENTRANT -DPPC32_fp60x -DCPU=PPC32",
                                    "_DTOOL_FAMILY=gnu -DTOOL=gnu",
                                    "-I\$(WIND_BASE)/target/usr/h",
                                    "-I\$(WIND_BASE)/target/usr/h/wrn/coreip"),
        sys_id           => "VXWORKS",
        lflags           => add("-L \$(WIND_BASE)/target/usr/lib/ppc/PPC32/common"),
        ex_libs          => add("-Wl,--defsym,__wrs_rtp_base=0xe0000000"),
    },
    "vxworks-ppcgen" => {
        inherit_from     => [ "BASE_unix" ],
        CC               => "ccppc",
        CFLAGS           => "-O1 -Wall",
        cflags           => "-mrtp -msoft-float -mstrict-align -fno-builtin -fno-strict-aliasing",
        cppflags         => combine("-D_REENTRANT -DPPC32 -DCPU=PPC32",
                                    "-DTOOL_FAMILY=gnu -DTOOL=gnu",
                                    "-I\$(WIND_BASE)/target/usr/h",
                                    "-I\$(WIND_BASE)/target/usr/h/wrn/coreip"),
        sys_id           => "VXWORKS",
        lflags           => add("-L \$(WIND_BASE)/target/usr/lib/ppc/PPC32/sfcommon"),
        ex_libs          => add("-Wl,--defsym,__wrs_rtp_base=0xe0000000"),
    },
    "vxworks-ppc405" => {
        inherit_from     => [ "BASE_unix" ],
        CC               => "ccppc",
        CFLAGS           => "-g",
        cflags           => "-msoft-float -mlongcall",
        cppflags         => combine("-D_REENTRANT -DPPC32 -DCPU=PPC405",
                                    "-DTOOL_FAMILY=gnu -DTOOL=gnu",
                                    "-I\$(WIND_BASE)/target/h"),
        sys_id           => "VXWORKS",
        lflags           => add("-r"),
    },
    "vxworks-ppc750" => {
        inherit_from     => [ "BASE_unix" ],
        CC               => "ccppc",
        CFLAGS           => "-ansi -fvolatile -Wall \$(DEBUG_FLAG)",
        cflags           => "-nostdinc -fno-builtin -fno-for-scope -fsigned-char -msoft-float -mlongcall",
        cppflags         => combine("-DPPC750 -D_REENTRANT -DCPU=PPC604",
                                    "-I\$(WIND_BASE)/target/h"),
        sys_id           => "VXWORKS",
        lflags           => add("-r"),
    },
    "vxworks-ppc750-debug" => {
        inherit_from     => [ "BASE_unix" ],
        CC               => "ccppc",
        CFLAGS           => "-ansi -fvolatile -Wall -g",
        cflags           => "-nostdinc -fno-builtin -fno-for-scope -fsigned-char -msoft-float -mlongcall",
        cppflags         => combine("-DPPC750 -D_REENTRANT -DCPU=PPC604",
                                    "-DPEDANTIC -DDEBUG",
                                    "-I\$(WIND_BASE)/target/h"),
        sys_id           => "VXWORKS",
        lflags           => add("-r"),
    },
    "vxworks-ppc860" => {
        inherit_from     => [ "BASE_unix" ],
        CC               => "ccppc",
        cflags           => "-nostdinc -msoft-float",
        cppflags         => combine("-DCPU=PPC860 -DNO_STRINGS_H",
                                    "-I\$(WIND_BASE)/target/h"),
        sys_id           => "VXWORKS",
        lflags           => add("-r"),
    },
    "vxworks-simlinux" => {
        inherit_from     => [ "BASE_unix" ],
        CC               => "ccpentium",
        cflags           => "-B\$(WIND_BASE)/host/\$(WIND_HOST_TYPE)/lib/gcc-lib/ -fno-builtin -fno-defer-pop",
        cppflags         => combine("-D_VSB_CONFIG_FILE=\"\$(WIND_BASE)/target/lib/h/config/vsbConfig.h\"",
                                    "-DL_ENDIAN -DCPU=SIMLINUX -DNO_STRINGS_H",
                                    "-DTOOL_FAMILY=gnu -DTOOL=gnu",
                                    "-DOPENSSL_NO_HW_PADLOCK",
                                    "-I\$(WIND_BASE)/target/h",
                                    "-I\$(WIND_BASE)/target/h/wrn/coreip"),
        sys_id           => "VXWORKS",
        lflags           => add("-r"),
        ranlib           => "ranlibpentium",
    },
    "vxworks-mips" => {
        inherit_from     => [ "BASE_unix" ],
        CC               => "ccmips",
        CFLAGS           => "-O -G 0",
        cflags           => "-mrtp -mips2 -B\$(WIND_BASE)/host/\$(WIND_HOST_TYPE)/lib/gcc-lib/ -msoft-float -mno-branch-likely -fno-builtin -fno-defer-pop",
        cppflags         => combine("-D_VSB_CONFIG_FILE=\"\$(WIND_BASE)/target/lib/h/config/vsbConfig.h\"",
                                    "-DCPU=MIPS32 -DNO_STRINGS_H",
                                    "-DTOOL_FAMILY=gnu -DTOOL=gnu",
                                    "-DOPENSSL_NO_HW_PADLOCK",
                                    threads("-D_REENTRANT"),
                                    "-I\$(WIND_BASE)/target/h",
                                    "-I\$(WIND_BASE)/target/h/wrn/coreip"),
        sys_id           => "VXWORKS",
        lflags           => add("-L \$(WIND_BASE)/target/usr/lib/mips/MIPSI32/sfcommon"),
        ex_libs          => add("-Wl,--defsym,__wrs_rtp_base=0xe0000000"),
        thread_scheme    => "pthreads",
        asm_arch         => 'mips32',
        perlasm_scheme   => "o32",
        ranlib           => "ranlibmips",
    },

#### uClinux
    "uClinux-dist" => {
        inherit_from     => [ "BASE_unix" ],
        CC               => sub { env('CC') },
        cppflags         => threads("-D_REENTRANT"),
        ex_libs          => add("\$(LDLIBS)"),
        bn_ops           => "BN_LLONG",
        thread_scheme    => "pthreads",
        dso_scheme       => sub { env('LIBSSL_dlfcn') },
        shared_target    => "linux-shared",
        shared_cflag     => "-fPIC",
        ranlib           => sub { env('RANLIB') },
    },
    "uClinux-dist64" => {
        inherit_from     => [ "BASE_unix" ],
        CC               => sub { env('CC') },
        cppflags         => threads("-D_REENTRANT"),
        ex_libs          => add("\$(LDLIBS)"),
        bn_ops           => "SIXTY_FOUR_BIT_LONG",
        thread_scheme    => "pthreads",
        dso_scheme       => sub { env('LIBSSL_dlfcn') },
        shared_target    => "linux-shared",
        shared_cflag     => "-fPIC",
        ranlib           => sub { env('RANLIB') },
    },

    ##### VMS
    # Most things happen in vms-generic.
    # Note that vms_info extracts the pointer size from the end of
    # the target name, and will assume that anything matching /-p\d+$/
    # indicates the pointer size setting for the desired target.
    "vms-generic" => {
        inherit_from     => [ "BASE_VMS" ],
        template         => 1,
        CC               => "CC/DECC",
        CPP              => '$(CC)/PREPROCESS_ONLY=SYS$OUTPUT:',
        CFLAGS           =>
            combine(picker(default => "/STANDARD=(ISOC94,RELAXED)/NOLIST/PREFIX=ALL",
                           debug   => "/NOOPTIMIZE/DEBUG",
                           release => "/OPTIMIZE/NODEBUG"),
                    sub { my @warnings =
                              @{vms_info()->{disable_warns}};
                          @warnings
                              ? "/WARNINGS=DISABLE=(".join(",",@warnings).")" : (); }),
        cflag_incfirst   => '/FIRST_INCLUDE=',
        lib_defines      =>
            add("OPENSSL_USE_NODELETE",
                sub {
                    return vms_info()->{def_zlib}
                        ? "LIBZ=\"\"\"".vms_info()->{def_zlib}."\"\"\"" : ();
                }),
        lflags           => picker(default => "/MAP='F\$PARSE(\".MAP\",\"\$\@\")'",
                                   debug   => "/DEBUG/TRACEBACK",
                                   release => "/NODEBUG/NOTRACEBACK"),
        # Because of dso_cflags below, we can't set the generic |cflags| here,
        # as it can't be overridden, so we set separate C flags for libraries
        # and binaries instead.
        bin_cflags       => add("/NAMES=(AS_IS,SHORTENED)/EXTERN_MODEL=STRICT_REFDEF"),
        lib_cflags       => add("/NAMES=(AS_IS,SHORTENED)/EXTERN_MODEL=STRICT_REFDEF"),
        # Strictly speaking, DSOs should not need to have name shortening,
        # as all their exported symbols should be short enough to fit the
        # linker's 31 character per symbol name limit.  However, providers
        # may be composed of more than one object file, and internal symbols
        # may and do surpass the 31 character limit.
        dso_cflags       => add("/NAMES=(SHORTENED)"),
        ex_libs          => add(sub { return vms_info()->{zlib} || (); }),
        shared_target    => "vms-shared",
        # def_flag made to empty string so a .opt file gets generated
        shared_defflag   => '',
        dso_scheme       => "vms",
        thread_scheme    => "pthreads",

        makedep_scheme   => 'VMS C',
        AS               => sub { vms_info()->{AS} },
        ASFLAGS          => sub { vms_info()->{ASFLAGS} },
        asoutflag        => sub { vms_info()->{asoutflag} },
        asflags          => sub { vms_info()->{asflags} },
        perlasm_scheme   => sub { vms_info()->{perlasm_scheme} },

        disable          => add('pinshared', 'loadereng'),

    },

    # From HELP CC/POINTER_SIZE:
    #
    # ----------
    # LONG[=ARGV] The compiler assumes 64-bit pointers. If the ARGV option to
    #             LONG or 64 is present, the main argument argv will be an
    #             array of long pointers instead of an array of short pointers.
    #
    # 64[=ARGV]   Same as LONG.
    # ----------
    #
    # We don't want the hassle of dealing with 32-bit pointers with argv, so
    # we force it to have 64-bit pointers, see the added cflags in the -p64
    # config targets below.

    "vms-alpha" => {
        inherit_from     => [ "vms-generic" ],
        bn_ops           => "SIXTY_FOUR_BIT RC4_INT",
        pointer_size     => "",
    },
    "vms-alpha-p32" => {
        inherit_from     => [ "vms-alpha" ],
        cflags           => add("/POINTER_SIZE=32"),
        pointer_size     => "32",
    },
    "vms-alpha-p64" => {
        inherit_from     => [ "vms-alpha" ],
        cflags           => add("/POINTER_SIZE=64=ARGV"),
        pointer_size     => "64",
    },
    "vms-ia64" => {
        inherit_from     => [ "vms-generic" ],
        bn_ops           => "SIXTY_FOUR_BIT RC4_INT",
        asm_arch         => sub { vms_info()->{AS} ? 'ia64' : undef },
        perlasm_scheme   => 'ias',
        pointer_size     => "",

    },
    "vms-ia64-p32" => {
        inherit_from     => [ "vms-ia64" ],
        cflags           => add("/POINTER_SIZE=32"),
        pointer_size     => "32",
    },
    "vms-ia64-p64" => {
        inherit_from     => [ "vms-ia64" ],
        cflags           => add("/POINTER_SIZE=64=ARGV"),
        pointer_size     => "64",
    },
    "vms-x86_64" => {
        inherit_from     => [ "vms-generic" ],
        bn_ops           => "SIXTY_FOUR_BIT",
        pointer_size     => "",
    }
);<|MERGE_RESOLUTION|>--- conflicted
+++ resolved
@@ -818,8 +818,6 @@
         perlasm_scheme   => "linux64",
     },
 
-<<<<<<< HEAD
-=======
     # loongarch64 below refers to contemporary LoongArch Architecture
     # specifications,
     "linux64-loongarch64" => {
@@ -827,7 +825,6 @@
         perlasm_scheme   => "linux64",
     },
 
->>>>>>> a8a80be5
     #### IA-32 targets...
     #### These two targets are a bit aged and are to be used on older Linux
     #### machines where gcc doesn't understand -m32 and -m64
