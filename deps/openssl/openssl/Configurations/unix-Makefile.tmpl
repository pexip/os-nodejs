##
## Makefile for OpenSSL
##
## {- join("\n## ", @autowarntext) -}
{-
     use OpenSSL::Util;

     our $makedep_scheme = $config{makedep_scheme};
     our $makedepcmd = platform->makedepcmd();

     sub windowsdll { $config{target} =~ /^(?:Cygwin|mingw)/ }

     # Shared AIX support is special. We put libcrypto[64].so.ver into
     # libcrypto.a and use libcrypto_a.a as static one.
     sub sharedaix  { !$disabled{shared} && $config{target} =~ /^aix/ }

     our $sover_dirname = platform->shlib_version_as_filename();

     # This makes sure things get built in the order they need
     # to. You're welcome.
     sub dependmagic {
         my $target = shift;

         return "$target: build_generated\n\t\$(MAKE) depend && \$(MAKE) _$target\n_$target";
     }

     our $COLUMNS = $ENV{COLUMNS};
     if ($COLUMNS =~ /^\d+$/) {
         $COLUMNS = int($COLUMNS) - 2; # 2 to leave space for ending ' \'
     } else {
         $COLUMNS = 76;
     }

     sub fill_lines {
         my $item_sep = shift;                  # string
         my $line_length = shift;               # number of chars

         my @result = ();
         my $resultpos = 0;

         foreach (@_) {
             my $fill_line = $result[$resultpos] // '';
             my $newline =
                 ($fill_line eq '' ? '' : $fill_line . $item_sep) . $_;

             if (length($newline) > $line_length) {
                 # If this is a single item and the intended result line
                 # is empty, we put it there anyway
                 if ($fill_line eq '') {
                     $result[$resultpos++] = $newline;
                 } else {
                     $result[++$resultpos] = $_;
                 }
             } else {
                 $result[$resultpos] = $newline;
             }
         }
         return @result;
     }
     '';
-}
PLATFORM={- $config{target} -}
OPTIONS={- $config{options} -}
CONFIGURE_ARGS=({- join(", ",quotify_l(@{$config{perlargv}})) -})
SRCDIR={- $config{sourcedir} -}
BLDDIR={- $config{builddir} -}
FIPSKEY={- $config{FIPSKEY} -}

VERSION={- "$config{full_version}" -}
VERSION_NUMBER={- "$config{version}" -}
MAJOR={- $config{major} -}
MINOR={- $config{minor} -}
SHLIB_VERSION_NUMBER={- $config{shlib_version} -}
SHLIB_TARGET={- $target{shared_target} -}

LIBS={- join(" \\\n" . ' ' x 5,
             fill_lines(" ", $COLUMNS - 5,
                        map { platform->staticlib($_) // () }
                        @{$unified_info{libraries}})) -}
SHLIBS={- join(" \\\n" . ' ' x 7,
               fill_lines(" ", $COLUMNS - 7,
                          map { platform->sharedlib($_) // () }
                          @{$unified_info{libraries}})) -}
SHLIB_INFO={- join(" \\\n" . ' ' x 11,
                   fill_lines(" ", $COLUMNS - 11,
                          map { my $x = platform->sharedlib($_);
                                my $y = platform->sharedlib_simple($_) // '';
                                my $z = platform->sharedlib_import($_) // '';
                                $x ? "\"$x;$y;$z\"" : () }
                          @{$unified_info{libraries}})) -}
MODULES={- join(" \\\n" . ' ' x 8,
                fill_lines(" ", $COLUMNS - 8,
                           map { platform->dso($_) }
                           # Drop all modules that are dependencies, they will
                           # be processed through their dependents
                           grep { my $x = $_;
                                  !grep { grep { $_ eq $x } @$_ }
                                        values %{$unified_info{depends}} }
                           @{$unified_info{modules}})) -}
FIPSMODULE={- # We do some extra checking here, as there should be only one
              use File::Basename;
              our @fipsmodules =
                  grep { !$unified_info{attributes}->{modules}->{$_}->{noinst}
                         && $unified_info{attributes}->{modules}->{$_}->{fips} }
                  @{$unified_info{modules}};
              die "More that one FIPS module" if scalar @fipsmodules > 1;
              join(" ", map { platform->dso($_) } @fipsmodules) -}
FIPSMODULENAME={- die "More that one FIPS module" if scalar @fipsmodules > 1;
                  join(" ", map { basename(platform->dso($_)) } @fipsmodules) -}

PROGRAMS={- join(" \\\n" . ' ' x 9,
                 fill_lines(" ", $COLUMNS - 9,
                            map { platform->bin($_) }
                            @{$unified_info{programs}})) -}
SCRIPTS={- join(" \\\n" . ' ' x 8,
                fill_lines(" ", $COLUMNS - 8, @{$unified_info{scripts}})) -}
{- output_off() if $disabled{makedepend}; "" -}
DEPS={- join(" \\\n" . ' ' x 5,
             fill_lines(" ", $COLUMNS - 5,
                        map { platform->isobj($_) ? platform->dep($_) : () }
                        grep { $unified_info{sources}->{$_}->[0] =~ /\.c$/ }
                        keys %{$unified_info{sources}})); -}
{- output_on() if $disabled{makedepend}; "" -}
GENERATED_MANDATORY={- join(" \\\n" . ' ' x 20,
                            fill_lines(" ", $COLUMNS - 20,
                                       @{$unified_info{depends}->{""}})) -}
GENERATED_PODS={- # common0.tmpl provides @generated
                  join(" \\\n" . ' ' x 15,
                       fill_lines(" ", $COLUMNS - 15,
                                  map { my $x = $_;
                                        (
                                          grep { 
                                                 $unified_info{attributes}->{depends}
                                                 ->{$x}->{$_}->{pod} // 0
                                               }
                                              keys %{$unified_info{attributes}->{depends}->{$x}}
                                        ) ? $x : ();
                                      }
                                      @generated)) -}
GENERATED={- # common0.tmpl provides @generated
             join(" \\\n" . ' ' x 5,
                  fill_lines(" ", $COLUMNS - 5,
                             map { platform->convertext($_) } @generated )) -}

INSTALL_LIBS={-
        join(" \\\n" . ' ' x 13,
             fill_lines(" ", $COLUMNS - 13,
                        map { platform->staticlib($_) // () }
                        grep { !$unified_info{attributes}->{libraries}->{$_}->{noinst} }
                        @{$unified_info{libraries}}))
-}
INSTALL_SHLIBS={-
        join(" \\\n" . ' ' x 15,
             fill_lines(" ", $COLUMNS - 15,
                        map { platform->sharedlib($_) // () }
                        grep { !$unified_info{attributes}->{libraries}->{$_}->{noinst} }
                        @{$unified_info{libraries}}))
-}
INSTALL_SHLIB_INFO={-
        join(" \\\n" . ' ' x 19,
             fill_lines(" ", $COLUMNS - 19,
                        map { my $x = platform->sharedlib($_);
                              my $y = platform->sharedlib_simple($_) // '';
                              my $z = platform->sharedlib_import($_) // '';
                              $x ? "\"$x;$y;$z\"" : () }
                        grep { !$unified_info{attributes}->{libraries}->{$_}->{noinst} }
                        @{$unified_info{libraries}}))
-}
INSTALL_ENGINES={-
        join(" \\\n" . ' ' x 16,
             fill_lines(" ", $COLUMNS - 16,
                        map { platform->dso($_) }
                        grep { !$unified_info{attributes}->{modules}->{$_}->{noinst}
                               && $unified_info{attributes}->{modules}->{$_}->{engine} }
                        @{$unified_info{modules}}))
-}
INSTALL_MODULES={-
        join(" \\\n" . ' ' x 16,
             fill_lines(" ", $COLUMNS - 16,
                        map { platform->dso($_) }
                        grep { !$unified_info{attributes}->{modules}->{$_}->{noinst}
                               && !$unified_info{attributes}->{modules}->{$_}->{engine}
                               && !$unified_info{attributes}->{modules}->{$_}->{fips} }
                        @{$unified_info{modules}}))
-}
INSTALL_FIPSMODULE={-
        join(" \\\n" . ' ' x 16,
             fill_lines(" ", $COLUMNS - 16,
                        map { platform->dso($_) }
                        grep { !$unified_info{attributes}->{modules}->{$_}->{noinst}
                               && $unified_info{attributes}->{modules}->{$_}->{fips} }
                        @{$unified_info{modules}}))
-}
INSTALL_FIPSMODULECONF=providers/fipsmodule.cnf
INSTALL_PROGRAMS={-
        join(" \\\n" . ' ' x 16,
             fill_lines(" ", $COLUMNS - 16, map { platform->bin($_) }
                        grep { !$unified_info{attributes}->{programs}->{$_}->{noinst} }
                        @{$unified_info{programs}}))
-}
BIN_SCRIPTS={-
        join(" \\\n" . ' ' x 12,
             fill_lines(" ", $COLUMNS - 12,
                        map { my $x = $unified_info{attributes}->{scripts}->{$_}->{linkname};
                              $x ? "$_:$x" : $_ }
                        grep { !$unified_info{attributes}->{scripts}->{$_}->{noinst}
                               && !$unified_info{attributes}->{scripts}->{$_}->{misc} }
                        @{$unified_info{scripts}}))
-}
MISC_SCRIPTS={-
        join(" \\\n" . ' ' x 13,
             fill_lines(" ", $COLUMNS - 13,
                        map { my $x = $unified_info{attributes}->{scripts}->{$_}->{linkname};
                              $x ? "$_:$x" : $_ }
                        grep { !$unified_info{attributes}->{scripts}->{$_}->{noinst}
                               && $unified_info{attributes}->{scripts}->{$_}->{misc} }
                        @{$unified_info{scripts}}))
-}
IMAGEDOCS1={-
        join(" \\\n" . ' ' x 10,
             fill_lines(" ", $COLUMNS - 10,
                        @{$unified_info{imagedocs}->{man1}})) -}
IMAGEDOCS3={-
        join(" \\\n" . ' ' x 10,
             fill_lines(" ", $COLUMNS - 10,
                        @{$unified_info{imagedocs}->{man3}})) -}
IMAGEDOCS5={-
        join(" \\\n" . ' ' x 10,
             fill_lines(" ", $COLUMNS - 10,
                        @{$unified_info{imagedocs}->{man5}})) -}
IMAGEDOCS7={-
        join(" \\\n" . ' ' x 10,
             fill_lines(" ", $COLUMNS - 10,
                        @{$unified_info{imagedocs}->{man7}})) -}
HTMLDOCS1={-
        join(" \\\n" . ' ' x 10,
             fill_lines(" ", $COLUMNS - 10,
                        @{$unified_info{htmldocs}->{man1}})) -}
HTMLDOCS3={-
        join(" \\\n" . ' ' x 10,
             fill_lines(" ", $COLUMNS - 10,
                        @{$unified_info{htmldocs}->{man3}})) -}
HTMLDOCS5={-
        join(" \\\n" . ' ' x 10,
             fill_lines(" ", $COLUMNS - 10,
                        @{$unified_info{htmldocs}->{man5}})) -}
HTMLDOCS7={-
        join(" \\\n" . ' ' x 10,
             fill_lines(" ", $COLUMNS - 10,
                        @{$unified_info{htmldocs}->{man7}})) -}
MANDOCS1={-
        join(" \\\n" . ' ' x 9,
             fill_lines(" ", $COLUMNS - 9,
                        @{$unified_info{mandocs}->{man1}})) -}
MANDOCS3={-
        join(" \\\n" . ' ' x 9,
             fill_lines(" ", $COLUMNS - 9,
                        @{$unified_info{mandocs}->{man3}})) -}
MANDOCS5={-
        join(" \\\n" . ' ' x 9,
             fill_lines(" ", $COLUMNS - 9,
                        @{$unified_info{mandocs}->{man5}})) -}
MANDOCS7={-
        join(" \\\n" . ' ' x 9,
             fill_lines(" ", $COLUMNS - 9,
                        @{$unified_info{mandocs}->{man7}})) -}

APPS_OPENSSL="{- use File::Spec::Functions;
                 catfile("apps","openssl") -}"

# DESTDIR is for package builders so that they can configure for, say,
# /usr/ and yet have everything installed to /tmp/somedir/usr/.
# Normally it is left empty.
DESTDIR=

# Do not edit these manually. Use Configure with --prefix or --openssldir
# to change this!  Short explanation in the top comment in Configure
INSTALLTOP={- # $prefix is used in the OPENSSLDIR perl snippet
	      #
	      our $prefix = $config{prefix} || "/usr/local";
              $prefix -}
OPENSSLDIR={- #
	      # The logic here is that if no --openssldir was given,
	      # OPENSSLDIR will get the value from $prefix plus "/ssl".
	      # If --openssldir was given and the value is an absolute
	      # path, OPENSSLDIR will get its value without change.
	      # If the value from --openssldir is a relative path,
	      # OPENSSLDIR will get $prefix with the --openssldir
	      # value appended as a subdirectory.
	      #
              use File::Spec::Functions;
              our $openssldir =
                  $config{openssldir} ?
                      (file_name_is_absolute($config{openssldir}) ?
                           $config{openssldir}
                           : catdir($prefix, $config{openssldir}))
                      : catdir($prefix, "ssl");
              $openssldir -}
LIBDIR={- our $libdir = $config{libdir};
          unless ($libdir) {
              $libdir = "lib$target{multilib}";
          }
          file_name_is_absolute($libdir) ? "" : $libdir -}
# $(libdir) is chosen to be compatible with the GNU coding standards
libdir={- file_name_is_absolute($libdir)
          ? $libdir : '$(INSTALLTOP)/$(LIBDIR)' -}
ENGINESDIR=$(libdir)/engines-{- $sover_dirname -}
MODULESDIR=$(libdir)/ossl-modules

# Convenience variable for those who want to set the rpath in shared
# libraries and applications
LIBRPATH=$(libdir)

MANDIR=$(INSTALLTOP)/share/man
DOCDIR=$(INSTALLTOP)/share/doc/$(BASENAME)
HTMLDIR=$(DOCDIR)/html

# MANSUFFIX is for the benefit of anyone who may want to have a suffix
# appended after the manpage file section number.  "ssl" is popular,
# resulting in files such as config.5ssl rather than config.5.
MANSUFFIX=ossl
HTMLSUFFIX=html

# For "optional" echo messages, to get "real" silence
ECHO = echo

##### User defined commands and flags ################################

# We let the C compiler driver to take care of .s files. This is done in
# order to be excused from maintaining a separate set of architecture
# dependent assembler flags. E.g. if you throw -mcpu=ultrasparc at SPARC
# gcc, then the driver will automatically translate it to -xarch=v8plus
# and pass it down to assembler.  In any case, we do not define AS or
# ASFLAGS for this reason.

CROSS_COMPILE={- $config{CROSS_COMPILE} -}
CC=$(CROSS_COMPILE){- $config{CC} -}
CXX={- $config{CXX} ? "\$(CROSS_COMPILE)$config{CXX}" : '' -}
CPPFLAGS={- our $cppflags1 = join(" ",
                                  (map { "-D".$_} @{$config{CPPDEFINES}}),
                                  (map { "-I".$_} @{$config{CPPINCLUDES}}),
                                  @{$config{CPPFLAGS}}) -}
CFLAGS={- join(' ', @{$config{CFLAGS}}) -}
CXXFLAGS={- join(' ', @{$config{CXXFLAGS}}) -}
LDFLAGS= {- join(' ', @{$config{LDFLAGS}}) -}
EX_LIBS= {- join(' ', @{$config{LDLIBS}}) -}

MAKEDEPEND={- $config{makedepcmd} -}

PERL={- $config{PERL} -}

AR=$(CROSS_COMPILE){- $config{AR} -}
ARFLAGS= {- join(' ', @{$config{ARFLAGS}}) -}
RANLIB={- $config{RANLIB} ? "\$(CROSS_COMPILE)$config{RANLIB}" : "true"; -}
RC= $(CROSS_COMPILE){- $config{RC} -}
RCFLAGS={- join(' ', @{$config{RCFLAGS}}) -} {- $target{shared_rcflag} -}

RM= rm -f
RMDIR= rmdir
TAR= {- $target{TAR} || "tar" -}
TARFLAGS= {- $target{TARFLAGS} -}

BASENAME=       openssl
NAME=           $(BASENAME)-$(VERSION)
# Relative to $(SRCDIR)
TARFILE=        ../$(NAME).tar

##### Project flags ##################################################

# Variables starting with CNF_ are common variables for all product types

CNF_CPPFLAGS={- our $cppflags2 =
                    join(' ', $target{cppflags} || (),
                              (map { "-D".$_} @{$target{defines}},
                                              @{$config{defines}}),
                              (map { "-I".$_} @{$target{includes}},
                                              @{$config{includes}}),
                              @{$config{cppflags}}) -}
CNF_CFLAGS={- join(' ', $target{cflags} || (),
                        @{$config{cflags}}) -}
CNF_CXXFLAGS={- join(' ', $target{cxxflags} || (),
                          @{$config{cxxflags}}) -}
CNF_LDFLAGS={- join(' ', $target{lflags} || (),
                         @{$config{lflags}}) -}
CNF_EX_LIBS={- join(' ', $target{ex_libs} || (),
                         @{$config{ex_libs}}) -}

# Variables starting with LIB_ are used to build library object files
# and shared libraries.
# Variables starting with DSO_ are used to build DSOs and their object files.
# Variables starting with BIN_ are used to build programs and their object
# files.

LIB_CPPFLAGS={- our $lib_cppflags =
                join(' ', $target{lib_cppflags} || (),
                          $target{shared_cppflag} || (),
                          (map { '-D'.$_ }
                               @{$target{lib_defines} || ()},
                               @{$target{shared_defines} || ()},
                               @{$config{lib_defines} || ()},
                               @{$config{shared_defines} || ()}),
                          (map { '-I'.quotify1($_) }
                               @{$target{lib_includes}},
                               @{$target{shared_includes}},
                               @{$config{lib_includes}},
                               @{$config{shared_includes}}),
                          @{$config{lib_cppflags}},
                          @{$config{shared_cppflag}});
                join(' ', $lib_cppflags,
                          (map { '-D'.$_ }
                               'OPENSSLDIR="\"$(OPENSSLDIR)\""',
                               'ENGINESDIR="\"$(ENGINESDIR)\""',
                               'MODULESDIR="\"$(MODULESDIR)\""'),
                          '$(CNF_CPPFLAGS)', '$(CPPFLAGS)') -}
LIB_CFLAGS={- join(' ', $target{lib_cflags} || (),
                        $target{shared_cflag} || (),
                        @{$config{lib_cflags}},
                        @{$config{shared_cflag}},
                        '$(CNF_CFLAGS)', '$(CFLAGS)') -}
LIB_CXXFLAGS={- join(' ', $target{lib_cxxflags} || (),
                          $target{shared_cxxflag} || (),
                          @{$config{lib_cxxflags}},
                          @{$config{shared_cxxflag}},
                          '$(CNF_CXXFLAGS)', '$(CXXFLAGS)') -}
LIB_LDFLAGS={- join(' ', $target{shared_ldflag} || (),
                         $config{shared_ldflag} || (),
                         '$(CNF_LDFLAGS)', '$(LDFLAGS)') -}
LIB_EX_LIBS=$(CNF_EX_LIBS) $(EX_LIBS)
DSO_CPPFLAGS={- join(' ', $target{dso_cppflags} || (),
                          $target{module_cppflags} || (),
                          (map { '-D'.$_ }
                               @{$target{dso_defines}},
                               @{$target{module_defines}},
                               @{$config{dso_defines} || ()},
                               @{$config{module_defines} || ()}),
                          (map { '-I'.quotify1($_) }
                               @{$target{dso_includes}},
                               @{$target{module_includes}},
                               @{$config{dso_includes}},
                               @{$config{module_includes}}),
                          @{$config{dso_cppflags}},
                          @{$config{module_cppflags}},
                          '$(CNF_CPPFLAGS)', '$(CPPFLAGS)') -}
DSO_CFLAGS={- join(' ', $target{dso_cflags} || (),
                        $target{module_cflags} || (),
                        @{$config{dso_cflags}},
                        @{$config{module_cflags}},
                        '$(CNF_CFLAGS)', '$(CFLAGS)') -}
DSO_CXXFLAGS={- join(' ', $target{dso_cxxflags} || (),
                          $target{module_cxxflags} || (),
                          @{$config{dso_cxxflags}},
                          @{$config{module_cxxflag}},
                          '$(CNF_CXXFLAGS)', '$(CXXFLAGS)') -}
DSO_LDFLAGS={- join(' ', $target{dso_ldflags} || (),
                         $target{module_ldflags} || (),
                         @{$config{dso_ldflags}},
                         @{$config{module_ldflags}},
                         '$(CNF_LDFLAGS)', '$(LDFLAGS)') -}
DSO_EX_LIBS=$(CNF_EX_LIBS) $(EX_LIBS)
BIN_CPPFLAGS={- join(' ', $target{bin_cppflags} || (),
                          (map { '-D'.$_ } @{$config{bin_defines} || ()}),
                          @{$config{bin_cppflags}},
                          '$(CNF_CPPFLAGS)', '$(CPPFLAGS)') -}
BIN_CFLAGS={- join(' ', $target{bin_cflags} || (),
                        @{$config{bin_cflags}},
                        '$(CNF_CFLAGS)', '$(CFLAGS)') -}
BIN_CXXFLAGS={- join(' ', $target{bin_cxxflags} || (),
                          @{$config{bin_cxxflags}},
                          '$(CNF_CXXFLAGS)', '$(CXXFLAGS)') -}
BIN_LDFLAGS={- join(' ', $target{bin_lflags} || (),
                         @{$config{bin_lflags}},
                         '$(CNF_LDFLAGS)', '$(LDFLAGS)') -}
BIN_EX_LIBS=$(CNF_EX_LIBS) $(EX_LIBS)

# CPPFLAGS_Q is used for one thing only: to build up buildinf.h
CPPFLAGS_Q={- $cppflags1 =~ s|([\\"])|\\$1|g;
              $cppflags2 =~ s|([\\"])|\\$1|g;
              $lib_cppflags =~ s|([\\"])|\\$1|g;
              join(' ', $lib_cppflags || (), $cppflags2 || (),
                        $cppflags1 || ()) -}

PERLASM_SCHEME= {- $target{perlasm_scheme} -}

# For x86 assembler: Set PROCESSOR to 386 if you want to support
# the 80386.
PROCESSOR= {- $config{processor} -}

# We want error [and other] messages in English. Trouble is that make(1)
# doesn't pass macros down as environment variables unless there already
# was corresponding variable originally set. In other words we can only
# reassign environment variables, but not set new ones, not in portable
# manner that is. That's why we reassign several, just to be sure...
LC_ALL=C
LC_MESSAGES=C
LANG=C

# The main targets ###################################################

{- dependmagic('build_sw'); -}: build_libs_nodep build_modules_nodep build_programs_nodep link-utils
{- dependmagic('build_libs'); -}: build_libs_nodep
{- dependmagic('build_modules'); -}: build_modules_nodep
{- dependmagic('build_programs'); -}: build_programs_nodep

build_generated_pods: $(GENERATED_PODS)
build_docs: build_man_docs build_html_docs
build_man_docs: $(MANDOCS1) $(MANDOCS3) $(MANDOCS5) $(MANDOCS7)
build_html_docs: $(HTMLDOCS1) $(HTMLDOCS3) $(HTMLDOCS5) $(HTMLDOCS7)

build_generated: $(GENERATED_MANDATORY)
build_libs_nodep: libcrypto.pc libssl.pc openssl.pc
build_modules_nodep: $(MODULES)
build_programs_nodep: $(PROGRAMS) $(SCRIPTS)

# Kept around for backward compatibility
build_apps build_tests: build_programs

# Convenience target to prebuild all generated files, not just the mandatory
# ones
build_all_generated: $(GENERATED_MANDATORY) $(GENERATED) build_docs
	@ : {- output_off() if $disabled{makedepend}; "" -}
	@echo "Warning: consider configuring with no-makedepend, because if"
	@echo "         target system doesn't have $(PERL),"
	@echo "         then make will fail..."
	@ : {- output_on() if $disabled{makedepend}; "" -}

all: build_sw build_docs

test: tests
{- dependmagic('tests'); -}: build_programs_nodep build_modules_nodep link-utils run_tests
run_tests:
	@ : {- output_off() if $disabled{tests}; "" -}
	( SRCTOP=$(SRCDIR) \
	  BLDTOP=$(BLDDIR) \
	  PERL="$(PERL)" \
	  FIPSKEY="$(FIPSKEY)" \
	  EXE_EXT={- platform->binext() -} \
	  $(PERL) $(SRCDIR)/test/run_tests.pl $(TESTS) )
	@ : {- if ($disabled{tests}) { output_on(); } else { output_off(); } "" -}
	@echo "Tests are not supported with your chosen Configure options"
	@ : {- output_on() if !$disabled{tests}; "" -}

list-tests:
	@ : {- output_off() if $disabled{tests}; "" -}
	$(MAKE) run_tests TESTS=list
	@ : {- if ($disabled{tests}) { output_on(); } else { output_off(); } "" -}
	@echo "Tests are not supported with your chosen Configure options"
	@ : {- output_on() if !$disabled{tests}; "" -}

install: install_sw install_ssldirs install_docs {- $disabled{fips} ? "" : "install_fips" -}

uninstall: uninstall_docs uninstall_sw {- $disabled{fips} ? "" : "uninstall_fips" -}

libclean:
	@set -e; for s in $(SHLIB_INFO); do \
		if [ "$$s" = ";" ]; then continue; fi; \
		s1=`echo "$$s" | cut -f1 -d";"`; \
		s2=`echo "$$s" | cut -f2 -d";"`; \
		s3=`echo "$$s" | cut -f3 -d";"`; \
		$(ECHO) $(RM) $$s1; {- output_off() unless windowsdll(); "" -}\
		$(RM) apps/$$s1; \
		$(RM) test/$$s1; \
		$(RM) fuzz/$$s1; {- output_on() unless windowsdll(); "" -}\
		$(RM) $$s1; \
		if [ "$$s2" != "" ]; then \
			$(ECHO) $(RM) $$s2; \
			$(RM) $$s2; \
		fi; \
		if [ "$$s3" != "" ]; then \
			$(ECHO) $(RM) $$s3; \
			$(RM) $$s3; \
		fi; \
	done
	$(RM) $(LIBS)
	$(RM) *{- platform->defext() -}

clean: libclean
	$(RM) $(HTMLDOCS1)
	$(RM) $(HTMLDOCS3)
	$(RM) $(HTMLDOCS5)
	$(RM) $(HTMLDOCS7)
	$(RM) $(MANDOCS1)
	$(RM) $(MANDOCS3)
	$(RM) $(MANDOCS5)
	$(RM) $(MANDOCS7)
	$(RM) $(PROGRAMS) $(TESTPROGS) $(MODULES) $(FIPSMODULE) $(SCRIPTS)
	$(RM) $(GENERATED_MANDATORY) $(GENERATED)
	-find . -name '*{- platform->depext() -}' \! -name '.*' \! -type d -exec $(RM) {} \;
	-find . -name '*{- platform->objext() -}' \! -name '.*' \! -type d -exec $(RM) {} \;
	$(RM) core
	$(RM) tags TAGS doc-nits md-nits
	$(RM) -r test/test-runs
	$(RM) providers/fips*.new
	$(RM) openssl.pc libcrypto.pc libssl.pc
<<<<<<< HEAD
	-$(RM) `find . -type l \! -name '.*' -print`
=======
	-find . -type l \! -name '.*' -exec $(RM) {} \;
>>>>>>> a8a80be5

distclean: clean
	$(RM) include/openssl/configuration.h
	$(RM) configdata.pm
	$(RM) Makefile

# We check if any depfile is newer than Makefile and decide to
# concatenate only if that is true.
depend: Makefile
	@: {- output_off() if $disabled{makedepend}; "" -}
	@$(PERL) $(SRCDIR)/util/add-depends.pl "{- $makedep_scheme -}"
	@: {- output_on() if $disabled{makedepend}; "" -}

# Install helper targets #############################################

install_sw: install_dev install_engines install_modules install_runtime

uninstall_sw: uninstall_runtime uninstall_modules uninstall_engines uninstall_dev

install_docs: install_man_docs install_html_docs

uninstall_docs: uninstall_man_docs uninstall_html_docs
	$(RM) -r $(DESTDIR)$(DOCDIR)

{- output_off() if $disabled{fips}; "" -}
install_fips: build_sw $(INSTALL_FIPSMODULECONF)
	@[ -n "$(INSTALLTOP)" ] || (echo INSTALLTOP should not be empty; exit 1)
	@$(PERL) $(SRCDIR)/util/mkdir-p.pl $(DESTDIR)$(MODULESDIR)
	@$(PERL) $(SRCDIR)/util/mkdir-p.pl $(DESTDIR)$(OPENSSLDIR)
	@$(ECHO) "*** Installing FIPS module"
	@$(ECHO) "install $(INSTALL_FIPSMODULE) -> $(DESTDIR)$(MODULESDIR)/$(FIPSMODULENAME)"
	@cp "$(INSTALL_FIPSMODULE)" $(DESTDIR)$(MODULESDIR)/$(FIPSMODULENAME).new
	@chmod 755 $(DESTDIR)$(MODULESDIR)/$(FIPSMODULENAME).new
	@mv -f $(DESTDIR)$(MODULESDIR)/$(FIPSMODULENAME).new \
	       $(DESTDIR)$(MODULESDIR)/$(FIPSMODULENAME)
	@$(ECHO) "*** Installing FIPS module configuration"
	@$(ECHO) "install $(INSTALL_FIPSMODULECONF) -> $(DESTDIR)$(OPENSSLDIR)/fipsmodule.cnf"
	@cp $(INSTALL_FIPSMODULECONF) $(DESTDIR)$(OPENSSLDIR)/fipsmodule.cnf

uninstall_fips:
	@$(ECHO) "*** Uninstalling FIPS module configuration"
	$(RM) $(DESTDIR)$(OPENSSLDIR)/fipsmodule.cnf
	@$(ECHO) "*** Uninstalling FIPS module"
	$(RM) $(DESTDIR)$(MODULESDIR)/$(FIPSMODULENAME)
{- if ($disabled{fips}) { output_on(); } else { output_off(); } "" -}
install_fips:
	@$(ECHO) "The 'install_fips' target requires the 'enable-fips' option"

uninstall_fips:
	@$(ECHO) "The 'uninstall_fips' target requires the 'enable-fips' option"
{- output_on() if !$disabled{fips}; "" -}


install_ssldirs:
	@$(PERL) $(SRCDIR)/util/mkdir-p.pl $(DESTDIR)$(OPENSSLDIR)/certs
	@$(PERL) $(SRCDIR)/util/mkdir-p.pl $(DESTDIR)$(OPENSSLDIR)/private
	@$(PERL) $(SRCDIR)/util/mkdir-p.pl $(DESTDIR)$(OPENSSLDIR)/misc
	@set -e; for x in dummy $(MISC_SCRIPTS); do \
		if [ "$$x" = "dummy" ]; then continue; fi; \
		x1=`echo "$$x" | cut -f1 -d:`; \
		x2=`echo "$$x" | cut -f2 -d:`; \
		fn=`basename $$x1`; \
		$(ECHO) "install $$x1 -> $(DESTDIR)$(OPENSSLDIR)/misc/$$fn"; \
		cp $$x1 $(DESTDIR)$(OPENSSLDIR)/misc/$$fn.new; \
		chmod 755 $(DESTDIR)$(OPENSSLDIR)/misc/$$fn.new; \
		mv -f $(DESTDIR)$(OPENSSLDIR)/misc/$$fn.new \
		      $(DESTDIR)$(OPENSSLDIR)/misc/$$fn; \
		if [ "$$x1" != "$$x2" ]; then \
			ln=`basename "$$x2"`; \
			: {- output_off() unless windowsdll(); "" -}; \
			$(ECHO) "copy $(DESTDIR)$(OPENSSLDIR)/misc/$$ln -> $(DESTDIR)$(OPENSSLDIR)/misc/$$fn"; \
			cp $(DESTDIR)$(OPENSSLDIR)/misc/$$fn $(DESTDIR)$(OPENSSLDIR)/misc/$$ln; \
			: {- output_on() unless windowsdll();
			     output_off() if windowsdll(); "" -}; \
			$(ECHO) "link $(DESTDIR)$(OPENSSLDIR)/misc/$$ln -> $(DESTDIR)$(OPENSSLDIR)/misc/$$fn"; \
			ln -sf $$fn $(DESTDIR)$(OPENSSLDIR)/misc/$$ln; \
			: {- output_on() if windowsdll(); "" -}; \
		fi; \
	done
	@$(ECHO) "install $(SRCDIR)/apps/openssl.cnf -> $(DESTDIR)$(OPENSSLDIR)/openssl.cnf.dist"
	@cp $(SRCDIR)/apps/openssl.cnf $(DESTDIR)$(OPENSSLDIR)/openssl.cnf.new
	@chmod 644 $(DESTDIR)$(OPENSSLDIR)/openssl.cnf.new
	@mv -f  $(DESTDIR)$(OPENSSLDIR)/openssl.cnf.new $(DESTDIR)$(OPENSSLDIR)/openssl.cnf.dist
	@if [ ! -f "$(DESTDIR)$(OPENSSLDIR)/openssl.cnf" ]; then \
		$(ECHO) "install $(SRCDIR)/apps/openssl.cnf -> $(DESTDIR)$(OPENSSLDIR)/openssl.cnf"; \
		cp $(SRCDIR)/apps/openssl.cnf $(DESTDIR)$(OPENSSLDIR)/openssl.cnf; \
		chmod 644 $(DESTDIR)$(OPENSSLDIR)/openssl.cnf; \
	fi
	@$(ECHO) "install $(SRCDIR)/apps/ct_log_list.cnf -> $(DESTDIR)$(OPENSSLDIR)/ct_log_list.cnf.dist"
	@cp $(SRCDIR)/apps/ct_log_list.cnf $(DESTDIR)$(OPENSSLDIR)/ct_log_list.cnf.new
	@chmod 644 $(DESTDIR)$(OPENSSLDIR)/ct_log_list.cnf.new
	@mv -f  $(DESTDIR)$(OPENSSLDIR)/ct_log_list.cnf.new $(DESTDIR)$(OPENSSLDIR)/ct_log_list.cnf.dist
	@if [ ! -f "$(DESTDIR)$(OPENSSLDIR)/ct_log_list.cnf" ]; then \
		$(ECHO) "install $(SRCDIR)/apps/ct_log_list.cnf -> $(DESTDIR)$(OPENSSLDIR)/ct_log_list.cnf"; \
		cp $(SRCDIR)/apps/ct_log_list.cnf $(DESTDIR)$(OPENSSLDIR)/ct_log_list.cnf; \
		chmod 644 $(DESTDIR)$(OPENSSLDIR)/ct_log_list.cnf; \
	fi

install_dev: install_runtime_libs
	@[ -n "$(INSTALLTOP)" ] || (echo INSTALLTOP should not be empty; exit 1)
	@$(ECHO) "*** Installing development files"
	@$(PERL) $(SRCDIR)/util/mkdir-p.pl $(DESTDIR)$(INSTALLTOP)/include/openssl
	@ : {- output_off() if $disabled{uplink}; "" -}
	@$(ECHO) "install $(SRCDIR)/ms/applink.c -> $(DESTDIR)$(INSTALLTOP)/include/openssl/applink.c"
	@cp $(SRCDIR)/ms/applink.c $(DESTDIR)$(INSTALLTOP)/include/openssl/applink.c
	@chmod 644 $(DESTDIR)$(INSTALLTOP)/include/openssl/applink.c
	@ : {- output_on() if $disabled{uplink}; "" -}
	@set -e; for i in $(SRCDIR)/include/openssl/*.h \
			  $(BLDDIR)/include/openssl/*.h; do \
		fn=`basename $$i`; \
		$(ECHO) "install $$i -> $(DESTDIR)$(INSTALLTOP)/include/openssl/$$fn"; \
		cp $$i $(DESTDIR)$(INSTALLTOP)/include/openssl/$$fn; \
		chmod 644 $(DESTDIR)$(INSTALLTOP)/include/openssl/$$fn; \
	done
	@$(PERL) $(SRCDIR)/util/mkdir-p.pl $(DESTDIR)$(libdir)
	@set -e; for l in $(INSTALL_LIBS); do \
		fn=`basename $$l`; \
		$(ECHO) "install $$l -> $(DESTDIR)$(libdir)/$$fn"; \
		cp $$l $(DESTDIR)$(libdir)/$$fn.new; \
		$(RANLIB) $(DESTDIR)$(libdir)/$$fn.new; \
		chmod 644 $(DESTDIR)$(libdir)/$$fn.new; \
		mv -f $(DESTDIR)$(libdir)/$$fn.new \
		      $(DESTDIR)$(libdir)/$$fn; \
	done
	@ : {- output_off() if $disabled{shared}; "" -}
	@set -e; for s in $(INSTALL_SHLIB_INFO); do \
		s1=`echo "$$s" | cut -f1 -d";"`; \
		s2=`echo "$$s" | cut -f2 -d";"`; \
		s3=`echo "$$s" | cut -f3 -d";"`; \
		fn1=`basename "$$s1"`; \
		fn2=`basename "$$s2"`; \
		fn3=`basename "$$s3"`; \
		: {- output_off(); output_on() unless windowsdll() or sharedaix(); "" -}; \
		if [ "$$fn2" != "" ]; then \
			$(ECHO) "link $(DESTDIR)$(libdir)/$$fn2 -> $(DESTDIR)$(libdir)/$$fn1"; \
			ln -sf $$fn1 $(DESTDIR)$(libdir)/$$fn2; \
		fi; \
		: {- output_off() unless windowsdll() or sharedaix(); output_on() if windowsdll(); "" -}; \
		if [ "$$fn3" != "" ]; then \
			$(ECHO) "install $$s3 -> $(DESTDIR)$(libdir)/$$fn3"; \
			cp $$s3 $(DESTDIR)$(libdir)/$$fn3.new; \
			chmod 755 $(DESTDIR)$(libdir)/$$fn3.new; \
			mv -f $(DESTDIR)$(libdir)/$$fn3.new \
			      $(DESTDIR)$(libdir)/$$fn3; \
		fi; \
		: {- output_off() if windowsdll(); output_on() if sharedaix(); "" -}; \
		a=$(DESTDIR)$(libdir)/$$fn2; \
		$(ECHO) "install $$s1 -> $$a"; \
		if [ -f $$a ]; then ( trap "rm -rf /tmp/ar.$$$$" INT 0; \
			mkdir /tmp/ar.$$$$; ( cd /tmp/ar.$$$$; \
			cp -f $$a $$a.new; \
			for so in `$(AR) t $$a`; do \
				$(AR) x $$a $$so; \
				chmod u+w $$so; \
				strip -X32_64 -e $$so; \
				$(AR) r $$a.new $$so; \
			done; \
		)); fi; \
		$(AR) r $$a.new $$s1; \
		mv -f $$a.new $$a; \
		: {- output_off() if sharedaix(); output_on(); "" -}; \
	done
	@ : {- output_on() if $disabled{shared}; "" -}
	@$(PERL) $(SRCDIR)/util/mkdir-p.pl $(DESTDIR)$(libdir)/pkgconfig
	@$(ECHO) "install libcrypto.pc -> $(DESTDIR)$(libdir)/pkgconfig/libcrypto.pc"
	@cp libcrypto.pc $(DESTDIR)$(libdir)/pkgconfig
	@chmod 644 $(DESTDIR)$(libdir)/pkgconfig/libcrypto.pc
	@$(ECHO) "install libssl.pc -> $(DESTDIR)$(libdir)/pkgconfig/libssl.pc"
	@cp libssl.pc $(DESTDIR)$(libdir)/pkgconfig
	@chmod 644 $(DESTDIR)$(libdir)/pkgconfig/libssl.pc
	@$(ECHO) "install openssl.pc -> $(DESTDIR)$(libdir)/pkgconfig/openssl.pc"
	@cp openssl.pc $(DESTDIR)$(libdir)/pkgconfig
	@chmod 644 $(DESTDIR)$(libdir)/pkgconfig/openssl.pc

uninstall_dev: uninstall_runtime_libs
	@$(ECHO) "*** Uninstalling development files"
	@ : {- output_off() if $disabled{uplink}; "" -}
	@$(ECHO) "$(RM) $(DESTDIR)$(INSTALLTOP)/include/openssl/applink.c"
	@$(RM) $(DESTDIR)$(INSTALLTOP)/include/openssl/applink.c
	@ : {- output_on() if $disabled{uplink}; "" -}
	@set -e; for i in $(SRCDIR)/include/openssl/*.h \
			  $(BLDDIR)/include/openssl/*.h; do \
		fn=`basename $$i`; \
		$(ECHO) "$(RM) $(DESTDIR)$(INSTALLTOP)/include/openssl/$$fn"; \
		$(RM) $(DESTDIR)$(INSTALLTOP)/include/openssl/$$fn; \
	done
	-$(RMDIR) $(DESTDIR)$(INSTALLTOP)/include/openssl
	-$(RMDIR) $(DESTDIR)$(INSTALLTOP)/include
	@set -e; for l in $(INSTALL_LIBS); do \
		fn=`basename $$l`; \
		$(ECHO) "$(RM) $(DESTDIR)$(libdir)/$$fn"; \
		$(RM) $(DESTDIR)$(libdir)/$$fn; \
	done
	@ : {- output_off() if $disabled{shared}; "" -}
	@set -e; for s in $(INSTALL_SHLIB_INFO); do \
		s1=`echo "$$s" | cut -f1 -d";"`; \
		s2=`echo "$$s" | cut -f2 -d";"`; \
		s3=`echo "$$s" | cut -f3 -d";"`; \
		fn1=`basename "$$s1"`; \
		fn2=`basename "$$s2"`; \
		fn3=`basename "$$s3"`; \
		: {- output_off() if windowsdll(); "" -}; \
		$(ECHO) "$(RM) $(DESTDIR)$(libdir)/$$fn1"; \
		$(RM) $(DESTDIR)$(libdir)/$$fn1; \
		if [ -n "$$fn2" ]; then \
			$(ECHO) "$(RM) $(DESTDIR)$(libdir)/$$fn2"; \
			$(RM) $(DESTDIR)$(libdir)/$$fn2; \
		fi; \
		: {- output_on() if windowsdll(); "" -}{- output_off() unless windowsdll(); "" -}; \
		if [ -n "$$fn3" ]; then \
			$(ECHO) "$(RM) $(DESTDIR)$(libdir)/$$fn3"; \
			$(RM) $(DESTDIR)$(libdir)/$$fn3; \
		fi; \
		: {- output_on() unless windowsdll(); "" -}; \
	done
	@ : {- output_on() if $disabled{shared}; "" -}
	$(RM) $(DESTDIR)$(libdir)/pkgconfig/libcrypto.pc
	$(RM) $(DESTDIR)$(libdir)/pkgconfig/libssl.pc
	$(RM) $(DESTDIR)$(libdir)/pkgconfig/openssl.pc
	-$(RMDIR) $(DESTDIR)$(libdir)/pkgconfig
	-$(RMDIR) $(DESTDIR)$(libdir)

_install_modules_deps: install_runtime_libs build_modules

install_engines: _install_modules_deps
	@[ -n "$(INSTALLTOP)" ] || (echo INSTALLTOP should not be empty; exit 1)
	@$(PERL) $(SRCDIR)/util/mkdir-p.pl $(DESTDIR)$(ENGINESDIR)/
	@$(ECHO) "*** Installing engines"
	@set -e; for e in dummy $(INSTALL_ENGINES); do \
		if [ "$$e" = "dummy" ]; then continue; fi; \
		fn=`basename $$e`; \
		$(ECHO) "install $$e -> $(DESTDIR)$(ENGINESDIR)/$$fn"; \
		cp $$e $(DESTDIR)$(ENGINESDIR)/$$fn.new; \
		chmod 755 $(DESTDIR)$(ENGINESDIR)/$$fn.new; \
		mv -f $(DESTDIR)$(ENGINESDIR)/$$fn.new \
		      $(DESTDIR)$(ENGINESDIR)/$$fn; \
	done

uninstall_engines:
	@$(ECHO) "*** Uninstalling engines"
	@set -e; for e in dummy $(INSTALL_ENGINES); do \
		if [ "$$e" = "dummy" ]; then continue; fi; \
		fn=`basename $$e`; \
		$(ECHO) "$(RM) $(DESTDIR)$(ENGINESDIR)/$$fn"; \
		$(RM) $(DESTDIR)$(ENGINESDIR)/$$fn; \
	done
	-$(RMDIR) $(DESTDIR)$(ENGINESDIR)

install_modules: _install_modules_deps
	@[ -n "$(INSTALLTOP)" ] || (echo INSTALLTOP should not be empty; exit 1)
	@$(PERL) $(SRCDIR)/util/mkdir-p.pl $(DESTDIR)$(MODULESDIR)/
	@$(ECHO) "*** Installing modules"
	@set -e; for e in dummy $(INSTALL_MODULES); do \
		if [ "$$e" = "dummy" ]; then continue; fi; \
		fn=`basename $$e`; \
		$(ECHO) "install $$e -> $(DESTDIR)$(MODULESDIR)/$$fn"; \
		cp $$e $(DESTDIR)$(MODULESDIR)/$$fn.new; \
		chmod 755 $(DESTDIR)$(MODULESDIR)/$$fn.new; \
		mv -f $(DESTDIR)$(MODULESDIR)/$$fn.new \
		      $(DESTDIR)$(MODULESDIR)/$$fn; \
	done

uninstall_modules:
	@$(ECHO) "*** Uninstalling modules"
	@set -e; for e in dummy $(INSTALL_MODULES); do \
		if [ "$$e" = "dummy" ]; then continue; fi; \
		fn=`basename $$e`; \
		$(ECHO) "$(RM) $(DESTDIR)$(MODULESDIR)/$$fn"; \
		$(RM) $(DESTDIR)$(MODULESDIR)/$$fn; \
	done
	-$(RMDIR) $(DESTDIR)$(MODULESDIR)

install_runtime: install_programs

install_runtime_libs: build_libs
	@[ -n "$(INSTALLTOP)" ] || (echo INSTALLTOP should not be empty; exit 1)
	@ : {- output_off() if windowsdll(); "" -}
	@$(PERL) $(SRCDIR)/util/mkdir-p.pl $(DESTDIR)$(libdir)
	@ : {- output_on() if windowsdll(); output_off() unless windowsdll(); "" -}
	@$(PERL) $(SRCDIR)/util/mkdir-p.pl $(DESTDIR)$(INSTALLTOP)/bin
	@ : {- output_on() unless windowsdll(); "" -}
	@$(ECHO) "*** Installing runtime libraries"
	@set -e; for s in dummy $(INSTALL_SHLIBS); do \
		if [ "$$s" = "dummy" ]; then continue; fi; \
		fn=`basename $$s`; \
		: {- output_off() unless windowsdll(); "" -}; \
		$(ECHO) "install $$s -> $(DESTDIR)$(INSTALLTOP)/bin/$$fn"; \
		cp $$s $(DESTDIR)$(INSTALLTOP)/bin/$$fn.new; \
		chmod 755 $(DESTDIR)$(INSTALLTOP)/bin/$$fn.new; \
		mv -f $(DESTDIR)$(INSTALLTOP)/bin/$$fn.new \
		      $(DESTDIR)$(INSTALLTOP)/bin/$$fn; \
		: {- output_on() unless windowsdll(); "" -}{- output_off() if windowsdll(); "" -}; \
		$(ECHO) "install $$s -> $(DESTDIR)$(libdir)/$$fn"; \
		cp $$s $(DESTDIR)$(libdir)/$$fn.new; \
		chmod 755 $(DESTDIR)$(libdir)/$$fn.new; \
		mv -f $(DESTDIR)$(libdir)/$$fn.new \
		      $(DESTDIR)$(libdir)/$$fn; \
		: {- output_on() if windowsdll(); "" -}; \
	done

install_programs: install_runtime_libs build_programs
	@[ -n "$(INSTALLTOP)" ] || (echo INSTALLTOP should not be empty; exit 1)
	@$(PERL) $(SRCDIR)/util/mkdir-p.pl $(DESTDIR)$(INSTALLTOP)/bin
	@$(ECHO) "*** Installing runtime programs"
	@set -e; for x in dummy $(INSTALL_PROGRAMS); do \
		if [ "$$x" = "dummy" ]; then continue; fi; \
		fn=`basename $$x`; \
		$(ECHO) "install $$x -> $(DESTDIR)$(INSTALLTOP)/bin/$$fn"; \
		cp $$x $(DESTDIR)$(INSTALLTOP)/bin/$$fn.new; \
		chmod 755 $(DESTDIR)$(INSTALLTOP)/bin/$$fn.new; \
		mv -f $(DESTDIR)$(INSTALLTOP)/bin/$$fn.new \
		      $(DESTDIR)$(INSTALLTOP)/bin/$$fn; \
	done
	@set -e; for x in dummy $(BIN_SCRIPTS); do \
		if [ "$$x" = "dummy" ]; then continue; fi; \
		fn=`basename $$x`; \
		$(ECHO) "install $$x -> $(DESTDIR)$(INSTALLTOP)/bin/$$fn"; \
		cp $$x $(DESTDIR)$(INSTALLTOP)/bin/$$fn.new; \
		chmod 755 $(DESTDIR)$(INSTALLTOP)/bin/$$fn.new; \
		mv -f $(DESTDIR)$(INSTALLTOP)/bin/$$fn.new \
		      $(DESTDIR)$(INSTALLTOP)/bin/$$fn; \
	done

uninstall_runtime: uninstall_programs uninstall_runtime_libs

uninstall_programs:
	@$(ECHO) "*** Uninstalling runtime programs"
	@set -e; for x in dummy $(INSTALL_PROGRAMS); \
	do  \
		if [ "$$x" = "dummy" ]; then continue; fi; \
		fn=`basename $$x`; \
		$(ECHO) "$(RM) $(DESTDIR)$(INSTALLTOP)/bin/$$fn"; \
		$(RM) $(DESTDIR)$(INSTALLTOP)/bin/$$fn; \
	done;
	@set -e; for x in dummy $(BIN_SCRIPTS); \
	do  \
		if [ "$$x" = "dummy" ]; then continue; fi; \
		fn=`basename $$x`; \
		$(ECHO) "$(RM) $(DESTDIR)$(INSTALLTOP)/bin/$$fn"; \
		$(RM) $(DESTDIR)$(INSTALLTOP)/bin/$$fn; \
	done
	-$(RMDIR) $(DESTDIR)$(INSTALLTOP)/bin

uninstall_runtime_libs:
	@$(ECHO) "*** Uninstalling runtime libraries"
	@ : {- output_off() unless windowsdll(); "" -}
	@set -e; for s in dummy $(INSTALL_SHLIBS); do \
		if [ "$$s" = "dummy" ]; then continue; fi; \
		fn=`basename $$s`; \
		$(ECHO) "$(RM) $(DESTDIR)$(INSTALLTOP)/bin/$$fn"; \
		$(RM) $(DESTDIR)$(INSTALLTOP)/bin/$$fn; \
	done
	@ : {- output_on() unless windowsdll(); "" -}


install_man_docs: build_man_docs
	@[ -n "$(INSTALLTOP)" ] || (echo INSTALLTOP should not be empty; exit 1)
	@$(PERL) $(SRCDIR)/util/mkdir-p.pl $(DESTDIR)$(MANDIR)/man1
	@$(PERL) $(SRCDIR)/util/mkdir-p.pl $(DESTDIR)$(MANDIR)/man3
	@$(PERL) $(SRCDIR)/util/mkdir-p.pl $(DESTDIR)$(MANDIR)/man5
	@$(PERL) $(SRCDIR)/util/mkdir-p.pl $(DESTDIR)$(MANDIR)/man7
	@$(ECHO) "*** Installing manpages"
	@set -e; for x in dummy $(MANDOCS1); do \
		if [ "$$x" = "dummy" ]; then continue; fi; \
		fn=`basename $$x`; \
		$(ECHO) "install $$x -> $(DESTDIR)$(MANDIR)/man1/$${fn}$(MANSUFFIX)"; \
		cp $$x $(DESTDIR)$(MANDIR)/man1/$${fn}$(MANSUFFIX); \
		chmod 644 $(DESTDIR)$(MANDIR)/man1/$${fn}$(MANSUFFIX); \
		$(PERL) $(SRCDIR)/util/write-man-symlinks install $(SRCDIR)/doc/man1 $(BLDDIR)/doc/man1 $${fn}$(MANSUFFIX) $(DESTDIR)$(MANDIR)/man1; \
	done
	@set -e; for x in dummy $(MANDOCS3); do \
		if [ "$$x" = "dummy" ]; then continue; fi; \
		fn=`basename $$x`; \
		$(ECHO) "install $$x -> $(DESTDIR)$(MANDIR)/man3/$${fn}$(MANSUFFIX)"; \
		cp $$x $(DESTDIR)$(MANDIR)/man3/$${fn}$(MANSUFFIX); \
		chmod 644 $(DESTDIR)$(MANDIR)/man3/$${fn}$(MANSUFFIX); \
		$(PERL) $(SRCDIR)/util/write-man-symlinks install $(SRCDIR)/doc/man3 $(BLDDIR)/doc/man3 $${fn}$(MANSUFFIX) $(DESTDIR)$(MANDIR)/man3; \
	done
	@set -e; for x in dummy $(MANDOCS5); do \
		if [ "$$x" = "dummy" ]; then continue; fi; \
		fn=`basename $$x`; \
		$(ECHO) "install $$x -> $(DESTDIR)$(MANDIR)/man5/$${fn}$(MANSUFFIX)"; \
		cp $$x $(DESTDIR)$(MANDIR)/man5/$${fn}$(MANSUFFIX); \
		chmod 644 $(DESTDIR)$(MANDIR)/man5/$${fn}$(MANSUFFIX); \
		$(PERL) $(SRCDIR)/util/write-man-symlinks install $(SRCDIR)/doc/man5 $(BLDDIR)/doc/man5 $${fn}$(MANSUFFIX) $(DESTDIR)$(MANDIR)/man5; \
	done
	@set -e; for x in dummy $(MANDOCS7); do \
		if [ "$$x" = "dummy" ]; then continue; fi; \
		fn=`basename $$x`; \
		$(ECHO) "install $$x -> $(DESTDIR)$(MANDIR)/man7/$${fn}$(MANSUFFIX)"; \
		cp $$x $(DESTDIR)$(MANDIR)/man7/$${fn}$(MANSUFFIX); \
		chmod 644 $(DESTDIR)$(MANDIR)/man7/$${fn}$(MANSUFFIX); \
		$(PERL) $(SRCDIR)/util/write-man-symlinks install $(SRCDIR)/doc/man7 $(BLDDIR)/doc/man7 $${fn}$(MANSUFFIX) $(DESTDIR)$(MANDIR)/man7; \
	done

uninstall_man_docs: build_man_docs
	@$(ECHO) "*** Uninstalling manpages"
	@set -e; for x in dummy $(MANDOCS1); do \
		if [ "$$x" = "dummy" ]; then continue; fi; \
		fn=`basename $$x`; \
		$(ECHO) "$(RM) $(DESTDIR)$(MANDIR)/man1/$${fn}$(MANSUFFIX)"; \
		$(RM) $(DESTDIR)$(MANDIR)/man1/$${fn}$(MANSUFFIX); \
		$(PERL) $(SRCDIR)/util/write-man-symlinks uninstall $(SRCDIR)/doc/man1 $(BLDDIR)/doc/man1 $${fn}$(MANSUFFIX) $(DESTDIR)$(MANDIR)/man1; \
	done
	@set -e; for x in dummy $(MANDOCS3); do \
		if [ "$$x" = "dummy" ]; then continue; fi; \
		fn=`basename $$x`; \
		$(ECHO) "$(RM) $(DESTDIR)$(MANDIR)/man3/$${fn}$(MANSUFFIX)"; \
		$(RM) $(DESTDIR)$(MANDIR)/man3/$${fn}$(MANSUFFIX); \
		$(PERL) $(SRCDIR)/util/write-man-symlinks uninstall $(SRCDIR)/doc/man3 $(BLDDIR)/doc/man3 $${fn}$(MANSUFFIX) $(DESTDIR)$(MANDIR)/man3; \
	done
	@set -e; for x in dummy $(MANDOCS5); do \
		if [ "$$x" = "dummy" ]; then continue; fi; \
		fn=`basename $$x`; \
		$(ECHO) "$(RM) $(DESTDIR)$(MANDIR)/man5/$${fn}$(MANSUFFIX)"; \
		$(RM) $(DESTDIR)$(MANDIR)/man5/$${fn}$(MANSUFFIX); \
		$(PERL) $(SRCDIR)/util/write-man-symlinks uninstall $(SRCDIR)/doc/man5 $(BLDDIR)/doc/man5 $${fn}$(MANSUFFIX) $(DESTDIR)$(MANDIR)/man5; \
	done
	@set -e; for x in dummy $(MANDOCS7); do \
		if [ "$$x" = "dummy" ]; then continue; fi; \
		fn=`basename $$x`; \
		$(ECHO) "$(RM) $(DESTDIR)$(MANDIR)/man7/$${fn}$(MANSUFFIX)"; \
		$(RM) $(DESTDIR)$(MANDIR)/man7/$${fn}$(MANSUFFIX); \
		$(PERL) $(SRCDIR)/util/write-man-symlinks uninstall $(SRCDIR)/doc/man7 $(BLDDIR)/doc/man7 $${fn}$(MANSUFFIX) $(DESTDIR)$(MANDIR)/man7; \
	done

install_html_docs: install_image_docs build_html_docs
	@[ -n "$(INSTALLTOP)" ] || (echo INSTALLTOP should not be empty; exit 1)
	@$(PERL) $(SRCDIR)/util/mkdir-p.pl $(DESTDIR)$(HTMLDIR)/man1
	@$(PERL) $(SRCDIR)/util/mkdir-p.pl $(DESTDIR)$(HTMLDIR)/man3
	@$(PERL) $(SRCDIR)/util/mkdir-p.pl $(DESTDIR)$(HTMLDIR)/man5
	@$(PERL) $(SRCDIR)/util/mkdir-p.pl $(DESTDIR)$(HTMLDIR)/man7
	@$(ECHO) "*** Installing HTML manpages"
	@set -e; for x in dummy $(HTMLDOCS1); do \
		if [ "$$x" = "dummy" ]; then continue; fi; \
		fn=`basename $$x`; \
		$(ECHO) "install $$x -> $(DESTDIR)$(HTMLDIR)/man1/$$fn"; \
		cp $$x $(DESTDIR)$(HTMLDIR)/man1/$$fn; \
		chmod 644 $(DESTDIR)$(HTMLDIR)/man1/$$fn; \
	done
	@set -e; for x in dummy $(HTMLDOCS3); do \
		if [ "$$x" = "dummy" ]; then continue; fi; \
		fn=`basename $$x`; \
		$(ECHO) "install $$x -> $(DESTDIR)$(HTMLDIR)/man3/$$fn"; \
		cp $$x $(DESTDIR)$(HTMLDIR)/man3/$$fn; \
		chmod 644 $(DESTDIR)$(HTMLDIR)/man3/$$fn; \
	done
	@set -e; for x in dummy $(HTMLDOCS5); do \
		if [ "$$x" = "dummy" ]; then continue; fi; \
		fn=`basename $$x`; \
		$(ECHO) "install $$x -> $(DESTDIR)$(HTMLDIR)/man5/$$fn"; \
		cp $$x $(DESTDIR)$(HTMLDIR)/man5/$$fn; \
		chmod 644 $(DESTDIR)$(HTMLDIR)/man5/$$fn; \
	done
	@set -e; for x in dummy $(HTMLDOCS7); do \
		if [ "$$x" = "dummy" ]; then continue; fi; \
		fn=`basename $$x`; \
		$(ECHO) "install $$x -> $(DESTDIR)$(HTMLDIR)/man7/$$fn"; \
		cp $$x $(DESTDIR)$(HTMLDIR)/man7/$$fn; \
		chmod 644 $(DESTDIR)$(HTMLDIR)/man7/$$fn; \
	done

uninstall_html_docs: uninstall_image_docs
	@$(ECHO) "*** Uninstalling HTML manpages"
	@set -e; for x in dummy $(HTMLDOCS1); do \
		if [ "$$x" = "dummy" ]; then continue; fi; \
		fn=`basename $$x`; \
		$(ECHO) "$(RM) $(DESTDIR)$(HTMLDIR)/man1/$$fn"; \
		$(RM) $(DESTDIR)$(HTMLDIR)/man1/$$fn; \
	done
	@set -e; for x in dummy $(HTMLDOCS3); do \
		if [ "$$x" = "dummy" ]; then continue; fi; \
		fn=`basename $$x`; \
		$(ECHO) "$(RM) $(DESTDIR)$(HTMLDIR)/man3/$$fn"; \
		$(RM) $(DESTDIR)$(HTMLDIR)/man3/$$fn; \
	done
	@set -e; for x in dummy $(HTMLDOCS5); do \
		if [ "$$x" = "dummy" ]; then continue; fi; \
		fn=`basename $$x`; \
		$(ECHO) "$(RM) $(DESTDIR)$(HTMLDIR)/man5/$$fn"; \
		$(RM) $(DESTDIR)$(HTMLDIR)/man5/$$fn; \
	done
	@set -e; for x in dummy $(HTMLDOCS7); do \
		if [ "$$x" = "dummy" ]; then continue; fi; \
		fn=`basename $$x`; \
		$(ECHO) "$(RM) $(DESTDIR)$(HTMLDIR)/man7/$$fn"; \
		$(RM) $(DESTDIR)$(HTMLDIR)/man7/$$fn; \
	done

install_image_docs:
	@$(PERL) $(SRCDIR)/util/mkdir-p.pl $(DESTDIR)$(HTMLDIR)/man7/img
	@set -e; for x in dummy $(IMAGEDOCS7); do \
		if [ "$$x" = "dummy" ]; then continue; fi; \
		fn=`basename $$x`; \
		$(ECHO) "install $$x -> $(DESTDIR)$(HTMLDIR)/man7/img/$$fn"; \
		cp $(SRCDIR)/$$x $(DESTDIR)$(HTMLDIR)/man7/img/$$fn; \
		chmod 644 $(DESTDIR)$(HTMLDIR)/man7/img/$$fn; \
	done

uninstall_image_docs:
	@set -e; for x in dummy $(IMAGEDOCS7); do \
		if [ "$$x" = "dummy" ]; then continue; fi; \
		fn=`basename $$x`; \
		$(ECHO) "$(RM) $(DESTDIR)$(HTMLDIR)/man7/img/$$fn"; \
		$(RM) $(DESTDIR)$(HTMLDIR)/man7/img/$$fn; \
	done

# Developer targets (note: these are only available on Unix) #########

# It's important that generate_buildinfo comes after ordinals, as ordinals
# is sensitive to build.info changes.
update: generate errors ordinals generate_buildinfo

generate: generate_apps generate_crypto_bn generate_crypto_objects \
          generate_crypto_conf generate_crypto_asn1 generate_fuzz_oids

generate_buildinfo: generate_doc_buildinfo

.PHONY: doc-nits md-nits
doc-nits: build_generated_pods
	$(PERL) $(SRCDIR)/util/find-doc-nits -c -n -l -e

# This uses "mdl", the markdownlint application, which is written in ruby.
# The source is at https://github.com/markdownlint/markdownlint
# If you have ruby installed, "gem install mdl" should work.
# Another option is at https://snapcraft.io/install/mdl/debian
# Finally, there's a Node.js version, which we haven't tried, that
# can be found at https://github.com/DavidAnson/markdownlint
md-nits:
	mdl -s util/markdownlint.rb .

# Test coverage is a good idea for the future
#coverage: $(PROGRAMS) $(TESTPROGRAMS)
#	...

lint:
	lint -DLINT $(INCLUDES) $(SRCS)

generate_apps:
	( cd $(SRCDIR); $(PERL) VMS/VMSify-conf.pl \
				< apps/openssl.cnf > apps/openssl-vms.cnf )

generate_crypto_bn:
	( cd $(SRCDIR); $(PERL) crypto/bn/bn_prime.pl > crypto/bn/bn_prime.h )

generate_crypto_objects:
	( cd $(SRCDIR); $(PERL) crypto/objects/objects.pl -n \
				crypto/objects/objects.txt \
				crypto/objects/obj_mac.num \
				> crypto/objects/obj_mac.new && \
	    mv crypto/objects/obj_mac.new crypto/objects/obj_mac.num )
	( cd $(SRCDIR); $(PERL) crypto/objects/objects.pl \
				crypto/objects/objects.txt \
				crypto/objects/obj_mac.num \
				> include/openssl/obj_mac.h )
	( cd $(SRCDIR); $(PERL) crypto/objects/obj_dat.pl \
				include/openssl/obj_mac.h \
				> crypto/objects/obj_dat.h )
	( cd $(SRCDIR); $(PERL) crypto/objects/objxref.pl \
				crypto/objects/obj_mac.num \
				crypto/objects/obj_xref.txt \
				> crypto/objects/obj_xref.h )
	( cd $(SRCDIR);	sed -e '1,8d' crypto/objects/obj_compat.h >> include/openssl/obj_mac.h )

generate_crypto_conf:
	( cd $(SRCDIR); $(PERL) crypto/conf/keysets.pl \
			        > crypto/conf/conf_def.h )

generate_crypto_asn1:
	( cd $(SRCDIR); $(PERL) crypto/asn1/charmap.pl \
			        > crypto/asn1/charmap.h )

generate_fuzz_oids:
	( cd $(SRCDIR); $(PERL) fuzz/mkfuzzoids.pl \
				crypto/objects/obj_dat.h \
				> fuzz/oids.txt )

generate_doc_buildinfo:
	( $(PERL) -I$(BLDDIR) -Mconfigdata \
                $(SRCDIR)/util/dofile.pl -o Makefile \
                        $(SRCDIR)/doc/build.info.in \
                        > $(SRCDIR)/doc/build.info.new; \
          if ( test -e $(SRCDIR)/doc/build.info \
               && cmp $(SRCDIR)/doc/build.info.new $(SRCDIR)/doc/build.info \
                  > /dev/null ); \
          then \
                rm $(SRCDIR)/doc/build.info.new; \
          else \
                mv $(SRCDIR)/doc/build.info.new $(SRCDIR)/doc/build.info; \
          fi )

generate_fips_sources: providers/fips.module.sources.new
providers/fips.module.sources.new: configdata.pm
	rm -rf sources-tmp
	mkdir sources-tmp
	( \
	  srcdir=`cd $(SRCDIR); pwd`; \
	  cd sources-tmp \
	  && $$srcdir/Configure --banner=Configured enable-fips -O0 \
	  && ./configdata.pm --query 'get_sources("providers/fips")' > sources1 \
	  && $(MAKE) -sj 4 build_generated providers/fips.so \
	  && find . -name '*.d' | xargs cat > dep1 \
          && $(MAKE) distclean \
	  && $$srcdir/Configure --banner=Configured enable-fips no-asm -O0 \
	  && ./configdata.pm --query 'get_sources("providers/fips")' > sources2 \
	  && $(MAKE) -sj 4 build_generated providers/fips.so \
	  && find . -name '*.d' | xargs cat > dep2 \
	  && cat sources1 sources2 \
	     | grep -v ' : \\$$' | grep -v util/providers.num \
	     | sed -e 's/^ *//' -e 's/ *\\$$//' \
	     | sort | uniq > sources \
	  && cat dep1 dep2 \
	     | $(PERL) -p -e 's/\\\n//' \
	     | sed -e 's/^.*: *//' -e 's/  */ /g' \
	     | fgrep -f sources \
	     | tr ' ' '\n' \
	     | sort | uniq > deps.raw \
	  && cat deps.raw \
	     | xargs ./configdata.pm --query 'get_sources(@ARGV)' \
	     | $(PERL) -p -e 's/\\\n//' \
	     | sed -e 's/\./\\\./g' -e 's/ : */:/' -e 's/^/s:/' -e 's/$$/:/' \
	     > deps.sed \
	  && cat deps.raw | sed -f deps.sed > deps \
	)
	( \
	  cat sources-tmp/sources sources-tmp/deps \
	     | $(PERL) -p -e 's:^ *\Q../\E:: ;' \
			  -e 's:^\Q$(SRCDIR)/\E:: if "$(SRCDIR)" ne "." ;' \
			  -e 'my $$x; do { $$x = $$_; s:(^|/)((?!\Q../\E)[^/]*/)\Q..\E($$|/):$$1: } while ($$x ne $$_) ;' ; \
	  cd $(SRCDIR); \
	  for x in crypto/bn/asm/*.pl crypto/bn/asm/*.S \
		   crypto/aes/asm/*.pl crypto/aes/asm/*.S \
		   crypto/ec/asm/*.pl \
		   crypto/modes/asm/*.pl \
		   crypto/sha/asm/*.pl \
		   crypto/*cpuid.pl crypto/*cpuid.S \
		   crypto/*cap.c; do \
	    echo "$$x"; \
	  done \
	) | sort | uniq > providers/fips.module.sources.new
	rm -rf sources-tmp

# Set to -force to force a rebuild
ERROR_REBUILD=
errors:
	( b=`pwd`; set -e; cd $(SRCDIR); \
          $(PERL) util/ck_errf.pl -strict -internal; \
          $(PERL) -I$$b util/mkerr.pl $(ERROR_REBUILD) -internal )
	( b=`pwd`; set -e; cd $(SRCDIR)/engines; \
          for E in *.ec ; do \
              $(PERL) ../util/ck_errf.pl -strict \
                -conf $$E `basename $$E .ec`.c; \
              $(PERL) -I$$b ../util/mkerr.pl $(ERROR_REBUILD) -static \
                -conf $$E `basename $$E .ec`.c ; \
          done )

<<<<<<< HEAD
ordinals:
	$(PERL) $(SRCDIR)/util/mkdef.pl crypto update
	$(PERL) $(SRCDIR)/util/mkdef.pl ssl update
=======
{- use File::Basename;

   my @sslheaders_tmpl =
       qw( include/openssl/ssl.h
           include/openssl/ssl2.h
           include/openssl/ssl3.h
           include/openssl/sslerr.h
           include/openssl/tls1.h
           include/openssl/dtls1.h
           include/openssl/srtp.h
           include/openssl/sslerr_legacy.h );
   my @cryptoheaders_tmpl =
       qw( include/internal/dso.h
           include/internal/o_dir.h
           include/internal/err.h
           include/internal/evp.h
           include/internal/pem.h
           include/internal/asn1.h
           include/internal/sslconf.h );
   my @cryptoskipheaders = ( @sslheaders_tmpl,
       qw( include/openssl/conf_api.h
           include/openssl/ebcdic.h
           include/openssl/opensslconf.h
           include/openssl/symhacks.h ) );
   our %cryptoheaders = ();
   our %sslheaders = ();
   foreach my $d ( qw( include/openssl include/internal ) ) {
       my @header_patterns =
           map { catfile($config{sourcedir}, $d, $_) } ( '*.h', '*.h.in' );
       foreach my $f ( map { glob($_) } @header_patterns ) {
           my $base = basename($f);
           my $base_in = basename($f, '.in');
           my $dir = catfile($config{sourcedir}, $d);
           if ($base ne $base_in) {
               # We have a .h.in file, which means the header file is in the
               # build tree.
               $base = $base_in;
               $dir = catfile($config{builddir}, $d);
           }
           my $new_f = catfile($dir, $base);
           my $fn = "$d/$base";
           # The logic to add files to @cryptoheaders is a bit complex.  The
           # file to be added must be either in the public header directory
           # or one of the pre-declared internal headers, and must under no
           # circumstances be one of those that must be skipped.
           $cryptoheaders{$new_f} = 1
               if (($d eq 'include/openssl'
                    || ( grep { $_ eq $fn } @cryptoheaders_tmpl ))
                   && !( grep { $_ eq $fn } @cryptoskipheaders ));
           # The logic to add files to @sslheaders is much simpler...
           $sslheaders{$new_f} = 1 if grep { $_ eq $fn } @sslheaders_tmpl;
       }
   }
   "";
-}
CRYPTOHEADERS={- join(" \\\n" . ' ' x 14,
                      fill_lines(" ", $COLUMNS - 14, sort keys %cryptoheaders)) -}
SSLHEADERS={- join(" \\\n" . ' ' x 11,
                   fill_lines(" ", $COLUMNS - 11, sort keys %sslheaders)) -}

renumber: build_generated
	$(PERL) $(SRCDIR)/util/mknum.pl --version $(VERSION_NUMBER) --no-warnings \
                --ordinals $(SRCDIR)/util/libcrypto.num \
                --symhacks $(SRCDIR)/include/openssl/symhacks.h \
                --renumber \
                $(CRYPTOHEADERS)
	$(PERL) $(SRCDIR)/util/mknum.pl --version $(VERSION_NUMBER) --no-warnings \
                --ordinals $(SRCDIR)/util/libssl.num \
                --symhacks $(SRCDIR)/include/openssl/symhacks.h \
                --renumber \
                $(SSLHEADERS)

ordinals: build_generated
	$(PERL) $(SRCDIR)/util/mknum.pl --version $(VERSION_NUMBER) --no-warnings \
                --ordinals $(SRCDIR)/util/libcrypto.num \
                --symhacks $(SRCDIR)/include/openssl/symhacks.h \
                $(CRYPTOHEADERS)
	$(PERL) $(SRCDIR)/util/mknum.pl --version $(VERSION_NUMBER) --no-warnings \
                --ordinals $(SRCDIR)/util/libssl.num \
                --symhacks $(SRCDIR)/include/openssl/symhacks.h \
                $(SSLHEADERS)
>>>>>>> a8a80be5

test_ordinals:
	$(MAKE) run_tests TESTS=test_ordinals

tags TAGS: FORCE
	rm -f TAGS tags
	-ctags -R .
	-etags `find . -name '*.[ch]' -o -name '*.pm'`

providers/fips.checksum.new: providers/fips.module.sources.new
	@which unifdef > /dev/null || \
	( echo >&2 "ERROR: unifdef not in your \$$PATH, FIPS checksums not calculated"; \
	  false )
	( sources=`pwd`/providers/fips.module.sources.new; \
	  cd $(SRCDIR) \
	  && cat $$sources \
	         | xargs ./util/fips-checksums.sh ) \
	         > providers/fips-sources.checksums.new \
	&& sha256sum providers/fips-sources.checksums.new \
	     | sed -e 's|\.new||' > providers/fips.checksum.new

fips-checksums: providers/fips.checksum.new

$(SRCDIR)/providers/fips.checksum: providers/fips.checksum.new
	cp -p providers/fips.module.sources.new $(SRCDIR)/providers/fips.module.sources
	cp -p providers/fips-sources.checksums.new $(SRCDIR)/providers/fips-sources.checksums
	cp -p providers/fips.checksum.new $(SRCDIR)/providers/fips.checksum

update-fips-checksums: $(SRCDIR)/providers/fips.checksum

diff-fips-checksums: fips-checksums
	diff -u $(SRCDIR)/providers/fips.module.sources providers/fips.module.sources.new
	diff -u $(SRCDIR)/providers/fips-sources.checksums providers/fips-sources.checksums.new
	diff -u $(SRCDIR)/providers/fips.checksum providers/fips.checksum.new

# Release targets (note: only available on Unix) #####################

tar:
	(cd $(SRCDIR); ./util/mktar.sh --name='$(NAME)' --tarfile='$(TARFILE)')

# Helper targets #####################################################

link-utils: $(BLDDIR)/util/opensslwrap.sh $(BLDDIR)/apps/openssl.cnf

$(BLDDIR)/util/opensslwrap.sh: Makefile
	@if [ "$(SRCDIR)" != "$(BLDDIR)" ]; then \
	    mkdir -p "$(BLDDIR)/util"; \
	    ln -sf "../$(SRCDIR)/util/`basename "$@"`" "$(BLDDIR)/util"; \
	fi

$(BLDDIR)/apps/openssl.cnf: Makefile
	@if [ "$(SRCDIR)" != "$(BLDDIR)" ]; then \
	    mkdir -p "$(BLDDIR)/apps"; \
	    ln -sf "../$(SRCDIR)/apps/`basename "$@"`" "$(BLDDIR)/apps"; \
	fi

FORCE:

# Building targets ###################################################

libcrypto.pc libssl.pc openssl.pc: Makefile $(LIBS) {- join(" ",map { platform->sharedlib_simple($_) // platform->sharedlib_import($_) // platform->sharedlib($_) // () } @{$unified_info{libraries}}) -}

libcrypto.pc:
	@ ( echo 'prefix=$(INSTALLTOP)'; \
	    echo 'exec_prefix=$${prefix}'; \
	    if [ -n "$(LIBDIR)" ]; then \
	        echo 'libdir=$${exec_prefix}/$(LIBDIR)'; \
	    else \
	        echo 'libdir=$(libdir)'; \
	    fi; \
	    echo 'includedir=$${prefix}/include'; \
	    echo 'enginesdir=$${libdir}/engines-{- $sover_dirname -}'; \
	    echo 'modulesdir=$${libdir}/ossl-modules'; \
	    echo ''; \
	    echo 'Name: OpenSSL-libcrypto'; \
	    echo 'Description: OpenSSL cryptography library'; \
	    echo 'Version: '$(VERSION); \
	    echo 'Libs: -L$${libdir} -lcrypto'; \
	    echo 'Libs.private: $(LIB_EX_LIBS)'; \
	    echo 'Cflags: -I$${includedir}' ) > libcrypto.pc

libssl.pc:
	@ ( echo 'prefix=$(INSTALLTOP)'; \
	    echo 'exec_prefix=$${prefix}'; \
	    if [ -n "$(LIBDIR)" ]; then \
	        echo 'libdir=$${exec_prefix}/$(LIBDIR)'; \
	    else \
	        echo 'libdir=$(libdir)'; \
	    fi; \
	    echo 'includedir=$${prefix}/include'; \
	    echo ''; \
	    echo 'Name: OpenSSL-libssl'; \
	    echo 'Description: Secure Sockets Layer and cryptography libraries'; \
	    echo 'Version: '$(VERSION); \
	    echo 'Requires.private: libcrypto'; \
	    echo 'Libs: -L$${libdir} -lssl'; \
	    echo 'Cflags: -I$${includedir}' ) > libssl.pc

openssl.pc:
	@ ( echo 'prefix=$(INSTALLTOP)'; \
	    echo 'exec_prefix=$${prefix}'; \
	    if [ -n "$(LIBDIR)" ]; then \
	        echo 'libdir=$${exec_prefix}/$(LIBDIR)'; \
	    else \
	        echo 'libdir=$(libdir)'; \
	    fi; \
	    echo 'includedir=$${prefix}/include'; \
	    echo ''; \
	    echo 'Name: OpenSSL'; \
	    echo 'Description: Secure Sockets Layer and cryptography libraries and tools'; \
	    echo 'Version: '$(VERSION); \
	    echo 'Requires: libssl libcrypto' ) > openssl.pc

Makefile: configdata.pm \
          {- join(" \\\n" . ' ' x 10,
                  fill_lines(" ", $COLUMNS - 10,
                             @{$config{build_file_templates}})) -}
	@echo "Detected changed: $?"
	$(PERL) configdata.pm
	@echo "**************************************************"
	@echo "***                                            ***"
	@echo "***   Please run the same make command again   ***"
	@echo "***                                            ***"
	@echo "**************************************************"
	@false

configdata.pm: $(SRCDIR)/Configure $(SRCDIR)/config \
               {- join(" \\\n" . ' ' x 15,
                       fill_lines(" ", $COLUMNS - 15,
                                  @{$config{build_infos}},
                                  @{$config{conf_files}})) -}
	@echo "Detected changed: $?"
	$(PERL) configdata.pm -r
	@echo "**************************************************"
	@echo "***                                            ***"
	@echo "***   Please run the same make command again   ***"
	@echo "***                                            ***"
	@echo "**************************************************"
	@false

reconfigure reconf:
	$(PERL) configdata.pm -r

{-
  use File::Basename;
  use File::Spec::Functions qw/:DEFAULT abs2rel rel2abs/;

  # Helper function to convert dependencies in platform agnostic form to
  # dependencies in platform form.
  sub compute_platform_depends {
      map { my $x = $_;

            grep { $x eq $_ } @{$unified_info{programs}} and platform->bin($x)
            or grep { $x eq $_ } @{$unified_info{modules}} and platform->dso($x)
            or grep { $x eq $_ } @{$unified_info{libraries}} and platform->lib($x)
            or platform->convertext($x); } @_;
  }

  # Helper function to figure out dependencies on libraries
  # It takes a list of library names and outputs a list of dependencies
  sub compute_lib_depends {
      # Depending on shared libraries:
      # On Windows POSIX layers, we depend on {libname}.dll.a
      # On Unix platforms, we depend on {shlibname}.so
      return map { platform->sharedlib_simple($_)
                   // platform->sharedlib_import($_)
                   // platform->sharedlib($_)
                   // platform->staticlib($_)
                 } @_;
  }

  sub generatetarget {
      my %args = @_;
      my $deps = join(" ", compute_platform_depends(@{$args{deps}}));
      return <<"EOF";
$args{target}: $deps
EOF
  }

  sub generatesrc {
      my %args = @_;
      my $gen0 = $args{generator}->[0];
      my $gen_args = join('', map { " $_" }
                              @{$args{generator}}[1..$#{$args{generator}}]);
      my $gen_incs = join("", map { " -I".$_ } @{$args{generator_incs}});
      my $incs = join("", map { " -I".$_ } @{$args{incs}});
      my $defs = join("", map { " -D".$_ } @{$args{defs}});
      my $deps = join(" ", compute_platform_depends(@{$args{generator_deps}},
                                                    @{$args{deps}}));

      if ($args{src} =~ /\.html$/) {
          #
          # HTML generator
          #
          my $title = basename($args{src}, ".html");
          my $pod = $gen0;
          return <<"EOF";
$args{src}: $pod
	\$(PERL) \$(SRCDIR)/util/mkpod2html.pl -i "$pod" -o \$\@ -t "$title" -r "\$(SRCDIR)/doc"
EOF
      } elsif ($args{src} =~ /\.(\d)$/) {
          #
          # Man-page generator
          #
          my $section = $1;
          my $name = uc basename($args{src}, ".$section");
          my $pod = $gen0;
          return <<"EOF";
$args{src}: $pod
	pod2man --name=$name --section=$section\$(MANSUFFIX) --center=OpenSSL \\
		--release=\$(VERSION) $pod >\$\@
EOF
      } elsif (platform->isdef($args{src})) {
          #
          # Linker script-ish generator
          #
          my $target = platform->def($args{src});
          (my $mkdef_os = $target{shared_target}) =~ s|-shared$||;
          my $ord_ver = $args{intent} eq 'lib' ? ' --version $(VERSION_NUMBER)' : '';
          my $ord_name = $args{generator}->[1] || $args{product};
          return <<"EOF";
$target: $gen0 $deps \$(SRCDIR)/util/mkdef.pl
	\$(PERL) \$(SRCDIR)/util/mkdef.pl$ord_ver --type $args{intent} --ordinals $gen0  --name $ord_name --OS $mkdef_os > $target
EOF
      } elsif (platform->isasm($args{src})
               || platform->iscppasm($args{src})) {
          #
          # Assembler generator
          #
          my $cppflags = {
              shlib => '$(LIB_CFLAGS) $(LIB_CPPFLAGS)',
              lib => '$(LIB_CFLAGS) $(LIB_CPPFLAGS)',
              dso => '$(DSO_CFLAGS) $(DSO_CPPFLAGS)',
              bin => '$(BIN_CFLAGS) $(BIN_CPPFLAGS)'
          } -> {$args{intent}};

          my $generator;
          if ($gen0 =~ /\.pl$/) {
              $generator = 'CC="$(CC)" $(PERL)'.$gen_incs.' '.$gen0.$gen_args
                  .' "$(PERLASM_SCHEME)"'.$incs.' '.$cppflags.$defs.' $(PROCESSOR)';
          } elsif ($gen0 =~ /\.m4$/) {
              $generator = 'm4 -B 8192'.$gen_incs.' '.$gen0.$gen_args.' >'
          } elsif ($gen0 =~ /\.S$/) {
              $generator = undef;
          } else {
              die "Generator type for $args{src} unknown: $gen0\n";
          }

          if (defined($generator)) {
              return <<"EOF";
$args{src}: $gen0 $deps
	$generator \$@
EOF
          }
          return <<"EOF";
$args{src}: $gen0 $deps
	\$(CC) $incs $cppflags $defs -E $gen0 | \\
	\$(PERL) -ne '/^#(line)?\\s*[0-9]+/ or print' > \$@
EOF
      } elsif ($gen0 =~ m|^.*\.in$|) {
          #
          # "dofile" generator (file.in -> file)
          #
          my $dofile = abs2rel(rel2abs(catfile($config{sourcedir},
                                               "util", "dofile.pl")),
                               rel2abs($config{builddir}));
          my @perlmodules = ( 'configdata.pm',
                              grep { $_ =~ m|\.pm$| } @{$args{deps}} );
          my %perlmoduleincs = map { '"-I'.dirname($_).'"' => 1 } @perlmodules;
          $deps = join(' ', $deps, compute_platform_depends(@perlmodules));
          @perlmodules = map { "-M".basename($_, '.pm') } @perlmodules;
          my $perlmodules = join(' ', '', sort keys %perlmoduleincs, @perlmodules);
          return <<"EOF";
$args{src}: $gen0 $deps
	\$(PERL)$perlmodules "$dofile" "-o$target{build_file}" $gen0$gen_args > \$@
EOF
      } elsif (grep { $_ eq $gen0 } @{$unified_info{programs}}) {
          #
          # Generic generator using OpenSSL programs
          #

          # Redo $gen0, to ensure that we have the proper extension where
          # necessary.
          $gen0 = platform->bin($gen0);
          # Use $(PERL) to execute wrap.pl directly to avoid calling env
          return <<"EOF";
$args{src}: $gen0 $deps \$(BLDDIR)/util/wrap.pl
	\$(PERL) \$(BLDDIR)/util/wrap.pl $gen0$gen_args > \$@
EOF
      } else {
          #
          # Generic generator using Perl
          #
          return <<"EOF";
$args{src}: $gen0 $deps
	\$(PERL)$gen_incs $gen0$gen_args > \$@
EOF
      }
  }

  # Should one wonder about the end of the Perl snippet, it's because this
  # second regexp eats up line endings as well, if the removed path is the
  # last in the line.  We may therefore need to put back a line ending.
  sub src2obj {
      my %args = @_;
      my $obj = platform->convertext($args{obj});
      my $dep = platform->dep($args{obj});
      my @srcs = @{$args{srcs}};
      my $srcs = join(" ",  @srcs);
      my $deps = join(" ", @srcs, @{$args{deps}});
      my $incs = join("", map { " -I".$_ } @{$args{incs}});
      my $defs = join("", map { " -D".$_ } @{$args{defs}});
      my $cmd;
      my $cmdflags;
      my $cmdcompile;
      if (grep /\.rc$/, @srcs) {
          $cmd = '$(RC)';
          $cmdflags = '$(RCFLAGS)';
          $cmdcompile = '';
      } elsif (grep /\.(cc|cpp)$/, @srcs) {
          $cmd = '$(CXX)';
          $cmdcompile = ' -c';
          $cmdflags = {
              shlib => '$(LIB_CXXFLAGS) $(LIB_CPPFLAGS)',
              lib => '$(LIB_CXXFLAGS) $(LIB_CPPFLAGS)',
              dso => '$(DSO_CXXFLAGS) $(DSO_CPPFLAGS)',
              bin => '$(BIN_CXXFLAGS) $(BIN_CPPFLAGS)'
          } -> {$args{intent}};
      } else {
          $cmd = '$(CC)';
          $cmdcompile = ' -c';
          $cmdflags = {
              shlib => '$(LIB_CFLAGS) $(LIB_CPPFLAGS)',
              lib => '$(LIB_CFLAGS) $(LIB_CPPFLAGS)',
              dso => '$(DSO_CFLAGS) $(DSO_CPPFLAGS)',
              bin => '$(BIN_CFLAGS) $(BIN_CPPFLAGS)'
          } -> {$args{intent}};
      }
      my $recipe;
      # extension-specific rules
      if (grep /\.s$/, @srcs) {
          $recipe .= <<"EOF";
$obj: $deps
	$cmd $cmdflags -c -o \$\@ $srcs
EOF
      } elsif (grep /\.S$/, @srcs) {
          # Originally there was multi-step rule with $(CC) -E file.S
          # followed by $(CC) -c file.s. It compensated for one of
          # legacy platform compiler's inability to handle .S files.
          # The platform is long discontinued by vendor so there is
          # hardly a point to drag it along...
          $recipe .= <<"EOF";
$obj: $deps
	$cmd $incs $defs $cmdflags -c -o \$\@ $srcs
EOF
      } elsif ($makedep_scheme eq 'gcc' && !grep /\.rc$/, @srcs) {
          $recipe .= <<"EOF";
$obj: $deps
	$cmd $incs $defs $cmdflags -MMD -MF $dep.tmp -MT \$\@ -c -o \$\@ $srcs
	\@touch $dep.tmp
	\@if cmp $dep.tmp $dep > /dev/null 2> /dev/null; then \\
		rm -f $dep.tmp; \\
	else \\
		mv $dep.tmp $dep; \\
	fi
EOF
      } else {
          $recipe .= <<"EOF";
$obj: $deps
	$cmd $incs $defs $cmdflags $cmdcompile -o \$\@ $srcs
EOF
          if ($makedep_scheme eq 'makedepend') {
              $recipe .= <<"EOF";
	\$(MAKEDEPEND) -f- -Y -- $incs $cmdflags -- $srcs 2>/dev/null \\
	    > $dep
EOF
          }
      }
      return $recipe;
  }
  # We *know* this routine is only called when we've configure 'shared'.
  sub obj2shlib {
      my %args = @_;
      my @linkdirs = ();
      my @linklibs = ();
      foreach (@{$args{deps}}) {
          if (platform->isstaticlib($_)) {
              push @linklibs, platform->convertext($_);
          } else {
              my $d = "-L" . dirname($_);
              my $l = basename($_);
              $l =~ s/^lib//;
              $l = "-l" . $l;
              push @linklibs, $l;
              push @linkdirs, $d unless grep { $d eq $_ } @linkdirs;
          }
      }
      my $linkflags = join("", map { $_." " } @linkdirs);
      my $linklibs = join("", map { $_." " } @linklibs);
      my @objs = map { platform->convertext($_) }
                 grep { !platform->isdef($_) }
                 @{$args{objs}};
      my @defs = map { platform->def($_) }
                 grep { platform->isdef($_) }
                 @{$args{objs}};
      my @deps = compute_lib_depends(@{$args{deps}});
      die "More than one exported symbol map" if scalar @defs > 1;

      my $full = platform->sharedlib($args{lib});
      # $import is for Windows and subsystems thereof, where static import
      # libraries for DLLs are a thing.  On platforms that have this mechanism,
      # $import has the name of this import library.  On platforms that don't
      # have this mechanism, $import will be |undef|.
      my $import = platform->sharedlib_import($args{lib});
      # $simple is for platforms where full shared library names include the
      # shared library version, and there's a simpler name that doesn't include
      # that version.  On such platforms, $simple has the simpler name.  On
      # other platforms, it will be |undef|.
      my $simple = platform->sharedlib_simple($args{lib});

      my $argfile = defined $target{shared_argfileflag} ? $full.".args" : undef;
      my $shared_soname = "";
      $shared_soname .= ' '.$target{shared_sonameflag}.basename($full)
          if defined $target{shared_sonameflag};
      my $shared_imp = "";
      $shared_imp .= ' '.$target{shared_impflag}.basename($import)
          if defined $target{shared_impflag} && defined $import;
      my $shared_def = join("", map { ' '.$target{shared_defflag}.$_ } @defs);

      # There is at least one platform where the compiler-as-linker needs to
      # have one object file directly on the command line.  That won't hurt
      # any other platform, so we do that for everyone when there's an argfile
      # to be had.  This depends heavily on splice, which removes elements from
      # the given array, and returns them so they can be captured.
      my @argfileobjs = $argfile
          ? splice(@objs, 1)
          : ();
      my $argfilecmds = $argfile
          ? join("\n\t", map { "echo $_ >> $argfile" } @argfileobjs)
          : undef;
      my $argfiledeps = $argfile
          ? join(" \\\n" . ' ' x (length($argfile) + 2),
                 fill_lines(' ', $COLUMNS - length($full) - 2, @argfileobjs))
          : undef;
      my @fulldeps = (@objs, ($argfile ? $argfile : ()), @defs, @deps);
      my @fullobjs = (
          @objs,
          ($argfile ? $target{shared_argfileflag}.$argfile : ())
      );
      my $fulldeps =
          join(" \\\n" . ' ' x (length($full) + 2),
               fill_lines(' ', $COLUMNS - length($full) - 2, @fulldeps));
      my $fullobjs =
          join(" \\\n\t\t", fill_lines(' ', $COLUMNS - 16, @fullobjs));

      my $recipe = '';

      if (defined $simple && $simple ne $full) {
          if (sharedaix()) {
              $recipe .= <<"EOF";
$simple: $full
	rm -f $simple && \\
	\$(AR) r $simple $full
EOF
          } else {
              $recipe .= <<"EOF";
$simple: $full
	rm -f $simple && \\
	ln -s $full $simple
EOF
          }
      }
      if (defined $import) {
      $recipe .= <<"EOF";
$import: $full
EOF
      }
      $recipe .= <<"EOF";
$full: $fulldeps
	\$(CC) \$(LIB_CFLAGS) $linkflags\$(LIB_LDFLAGS)$shared_soname$shared_imp \\
		-o $full$shared_def \\
		$fullobjs \\
		$linklibs \$(LIB_EX_LIBS)
EOF
      if (windowsdll()) {
          $recipe .= <<"EOF";
	rm -f apps/$full
	rm -f fuzz/$full
	cp -p $full apps/
	cp -p $full fuzz/
EOF
          if (!$disabled{tests}) {
            $recipe .= <<"EOF";
	rm -f test/$full
	cp -p $full test/
EOF
          }
      }
      $recipe .= <<"EOF" if defined $argfile;
$argfile: $argfiledeps
	\$(RM) $argfile
	$argfilecmds
EOF
      return $recipe;
  }
  sub obj2dso {
      my %args = @_;
      my $dso = platform->dso($args{module});
      my @linkdirs = ();
      my @linklibs = ();
      foreach (@{$args{deps}}) {
          next unless defined $_;
          if (platform->isstaticlib($_)) {
              push @linklibs, platform->convertext($_);
          } else {
              my $d = "-L" . dirname($_);
              my $l = basename($_);
              $l =~ s/^lib//;
              $l = "-l" . $l;
              push @linklibs, $l;
              push @linkdirs, $d unless grep { $d eq $_ } @linkdirs;
          }
      }
      my $linkflags = join("", map { $_." " } @linkdirs);
      my $linklibs = join("", map { $_." " } @linklibs);
      my @objs = map { platform->convertext($_) }
                 grep { !platform->isdef($_) }
                 @{$args{objs}};
      my @defs = map { platform->def($_) }
                 grep { platform->isdef($_) }
                 @{$args{objs}};
      my @deps = compute_lib_depends(@{$args{deps}});
      my $shared_def = join("", map { ' '.$target{shared_defflag}.$_ } @defs);
      # Next line needs to become "less magic" (see PR #11950)
      $shared_def .= ' '.$target{shared_fipsflag} if (defined $target{shared_fipsflag} && $shared_def =~ m/providers\/fips/);
      my $objs = join(" \\\n\t\t", fill_lines(' ', $COLUMNS - 16, @objs));
      my $deps = join(" \\\n" . ' ' x (length($dso) + 2),
                      fill_lines(' ', $COLUMNS - length($dso) - 2,
                                 @objs, @defs, @deps));

      return <<"EOF";
$dso: $deps
	\$(CC) \$(DSO_CFLAGS) $linkflags\$(DSO_LDFLAGS) \\
		-o $dso$shared_def \\
		$objs \\
		$linklibs\$(DSO_EX_LIBS)
EOF
  }
  sub obj2lib {
      my %args = @_;
      my $lib = platform->staticlib($args{lib});
      my @objs = map { platform->obj($_) } @{$args{objs}};
      my $deps = join(" \\\n" . ' ' x (length($lib) + 2),
                      fill_lines(' ', $COLUMNS - length($lib) - 2, @objs));
      my $max_per_call = 500;
      my @objs_grouped;
      push @objs_grouped, join(" ", splice @objs, 0, $max_per_call) while @objs;
      my $fill_lib =
          join("\n\t", (map { "\$(AR) \$(ARFLAGS) $lib $_" } @objs_grouped));
      return <<"EOF";
$lib: $deps
	\$(RM) $lib
	$fill_lib
	\$(RANLIB) \$\@ || echo Never mind.
EOF
  }
  sub obj2bin {
      my %args = @_;
      my $bin = platform->bin($args{bin});
      my @objs = map { platform->obj($_) } @{$args{objs}};
      my @deps = compute_lib_depends(@{$args{deps}});
      my $objs = join(" \\\n" . ' ' x (length($bin) + 2),
                      fill_lines(' ', $COLUMNS - length($bin) - 2, @objs));
      my @linkdirs = ();
      my @linklibs = ();
      foreach (@{$args{deps}}) {
          next unless defined $_;
          if (platform->isstaticlib($_)) {
              push @linklibs, platform->convertext($_);
          } else {
              my $d = "-L" . dirname($_);
              my $l = basename($_);
              $l =~ s/^lib//;
              $l = "-l" . $l;
              push @linklibs, $l;
              push @linkdirs, $d unless grep { $d eq $_ } @linkdirs;
          }
      }
      my $linkflags = join("", map { $_." " } @linkdirs);
      my $linklibs = join("", map { $_." " } @linklibs);
      my $cmd = '$(CC)';
      my $cmdflags = '$(BIN_CFLAGS)';
      if (grep /_cc\.o$/, @{$args{objs}}) {
          $cmd = '$(CXX)';
          $cmdflags = '$(BIN_CXXFLAGS)';
      }

      my $objs = join(" \\\n\t\t", fill_lines(' ', $COLUMNS - 16, @objs));
      my $deps = join(" \\\n" . ' ' x (length($bin) + 2),
                      fill_lines(' ', $COLUMNS - length($bin) - 2,
                                 @objs, @deps));

      return <<"EOF";
$bin: $deps
	rm -f $bin
	\$\${LDCMD:-$cmd} $cmdflags $linkflags\$(BIN_LDFLAGS) \\
		-o $bin \\
		$objs \\
		$linklibs\$(BIN_EX_LIBS)
EOF
  }
  sub in2script {
      my %args = @_;
      my $script = $args{script};
      my $sources = join(" ", @{$args{sources}});
      my $dofile = abs2rel(rel2abs(catfile($config{sourcedir},
                                           "util", "dofile.pl")),
                           rel2abs($config{builddir}));
      return <<"EOF";
$script: $sources configdata.pm
	\$(RM) "$script"
	\$(PERL) "-I\$(BLDDIR)" -Mconfigdata "$dofile" \\
	    "-o$target{build_file}" $sources > "$script"
	chmod a+x $script
EOF
  }
  sub generatedir {
      my %args = @_;
      my $dir = $args{dir};
      my @deps = compute_platform_depends(@{$args{deps}});
      my @comments = ();

      # We already have a 'test' target, and the top directory is just plain
      # silly
      return if $dir eq "test" || $dir eq ".";

      foreach my $type (("dso", "lib", "bin", "script")) {
          next unless defined($unified_info{dirinfo}->{$dir}->{products}->{$type});
          # For lib object files, we could update the library.  However, it
          # was decided that it's enough to build the directory local object
          # files, so we don't need to add any actions, and the dependencies
          # are already taken care of.
          if ($type ne "lib") {
              foreach my $prod (@{$unified_info{dirinfo}->{$dir}->{products}->{$type}}) {
                  if (dirname($prod) eq $dir) {
                      push @deps, compute_platform_depends($prod);
                  } else {
                      push @comments, "# No support to produce $type ".join(", ", @{$unified_info{dirinfo}->{$dir}->{products}->{$type}});
                  }
              }
          }
      }

      my $target = "$dir $dir/";
      my $deps = join(" \\\n\t",
                      fill_lines(' ', $COLUMNS - 8, @deps));
      my $comments = join("\n", "", @comments);
      return <<"EOF";
$target: \\
	$deps$comments
EOF
  }
  ""    # Important!  This becomes part of the template result.
-}<|MERGE_RESOLUTION|>--- conflicted
+++ resolved
@@ -591,11 +591,7 @@
 	$(RM) -r test/test-runs
 	$(RM) providers/fips*.new
 	$(RM) openssl.pc libcrypto.pc libssl.pc
-<<<<<<< HEAD
-	-$(RM) `find . -type l \! -name '.*' -print`
-=======
 	-find . -type l \! -name '.*' -exec $(RM) {} \;
->>>>>>> a8a80be5
 
 distclean: clean
 	$(RM) include/openssl/configuration.h
@@ -1252,11 +1248,6 @@
                 -conf $$E `basename $$E .ec`.c ; \
           done )
 
-<<<<<<< HEAD
-ordinals:
-	$(PERL) $(SRCDIR)/util/mkdef.pl crypto update
-	$(PERL) $(SRCDIR)/util/mkdef.pl ssl update
-=======
 {- use File::Basename;
 
    my @sslheaders_tmpl =
@@ -1338,7 +1329,6 @@
                 --ordinals $(SRCDIR)/util/libssl.num \
                 --symhacks $(SRCDIR)/include/openssl/symhacks.h \
                 $(SSLHEADERS)
->>>>>>> a8a80be5
 
 test_ordinals:
 	$(MAKE) run_tests TESTS=test_ordinals
