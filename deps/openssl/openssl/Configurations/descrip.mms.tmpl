## descrip.mms to build OpenSSL on OpenVMS
##
## {- join("\n## ", @autowarntext) -}
{-
  use File::Spec::Functions qw/:DEFAULT abs2rel rel2abs/;
  use File::Basename;
  use OpenSSL::Util;

  (our $osslprefix_q = platform->osslprefix()) =~ s/\$/\\\$/;

  our $sover_dirname = platform->shlib_version_as_filename();
  our $osslver = sprintf "%02d", split(/\./, $config{version});

  our $sourcedir = $config{sourcedir};
  our $builddir = $config{builddir};
  sub make_unix_path {
      # Split the native path
      (my $vol, my $dirs, my $file) = File::Spec->splitpath($_[0]);
      my @dirs = File::Spec->splitdir($dirs);

      # Reassemble it as a Unix path
      $vol =~ s|:$||;
      return File::Spec::Unix->catpath(
          '', File::Spec::Unix->catdir('', $vol ? $vol : (), @dirs), $file);
  }
  sub sourcefile {
      catfile($sourcedir, @_);
  }
  sub buildfile {
      catfile($builddir, @_);
  }
  sub sourcedir {
      catdir($sourcedir, @_);
  }
  sub builddir {
      catdir($builddir, @_);
  }
  sub tree {
      (my $x = shift) =~ s|\]$|...]|;
      $x
  }

  # Because we need to make two computations of these data,
  # we store them in arrays for reuse
  our @libs =
      map { platform->staticname($_) }
      @{$unified_info{libraries}};
  our @shlibs =
      map { platform->sharedname($_) // () }
      @{$unified_info{libraries}};
  our @install_libs =
      map { platform->staticname($_) }
      grep { !$unified_info{attributes}->{libraries}->{$_}->{noinst} }
      @{$unified_info{libraries}};
  our @install_shlibs =
      map { platform->sharedname($_) // () }
      grep { !$unified_info{attributes}->{libraries}->{$_}->{noinst} }
      @{$unified_info{libraries}};
  our @install_engines =
      grep { !$unified_info{attributes}->{modules}->{$_}->{noinst}
             && $unified_info{attributes}->{modules}->{$_}->{engine} }
      @{$unified_info{modules}};
  our @install_modules =
      grep { !$unified_info{attributes}->{modules}->{$_}->{noinst}
             && !$unified_info{attributes}->{modules}->{$_}->{engine}
             && !$unified_info{attributes}->{modules}->{$_}->{fips} }
      @{$unified_info{modules}};
  our @install_fipsmodules =
      grep { !$unified_info{attributes}->{modules}->{$_}->{noinst}
             && $unified_info{attributes}->{modules}->{$_}->{fips} }
      @{$unified_info{modules}};
  our @install_programs =
      grep { !$unified_info{attributes}->{programs}->{$_}->{noinst} }
      @{$unified_info{programs}};
  our @install_bin_scripts =
      grep { !$unified_info{attributes}->{scripts}->{$_}->{noinst}
             && !$unified_info{attributes}->{scripts}->{$_}->{misc} }
      @{$unified_info{scripts}};
  our @install_misc_scripts =
      grep { !$unified_info{attributes}->{scripts}->{$_}->{noinst}
             && $unified_info{attributes}->{scripts}->{$_}->{misc} }
      @{$unified_info{scripts}};

  # Configured flags

  our @cnf_asflags = ($target{asflags} || (), @{$config{asflags}});
  our @cnf_defines = (@{$target{defines}}, @{$config{defines}});
  our @cnf_includes = (@{$target{includes}}, @{$config{includes}});
  our @cnf_cppflags = ($target{cppflags} || (), @{$config{cppflags}});
  our @cnf_cflags = ($target{cflags} || (), @{$config{cflags}});
  our @cnf_cxxflags = ($target{cxxflags} || (), @{$config{cxxflags}});
  our @cnf_ldflags = ($target{lflags} || (), @{$config{lflags}});
  our @cnf_ex_libs = (map{ ",$_" } @{$target{ex_libs}}, @{$config{ex_libs}});

  # Variables starting with $lib_ are used to build library object files
  # and shared libraries.
  # Variables starting with $dso_ are used to build DSOs and their object files.
  # Variables starting with $bin_ are used to build programs and their object
  # files.

  # The following array is special and is treated separately from the rest of
  # the lib_ variables.
  our @lib_cppincludes = (@{$target{lib_includes}}, @{$target{shared_includes}},
                          @{$config{lib_includes}}, @{$config{shared_includes}},
                          @cnf_includes);

  our $lib_cppdefines =
      join(',', @{$target{lib_defines}}, @{$target{shared_defines}},
                @{$config{lib_defines}}, @{$config{shared_defines}},
                @cnf_defines,
                'OPENSSLDIR="""$(OPENSSLDIR_C)"""',
                'ENGINESDIR="""$(ENGINESDIR_C)"""',
                'MODULESDIR="""$(MODULESDIR_C)"""'
                )
      . '$(DEFINES)'
      . "'extradefines'";
  our $lib_asflags =
      join(' ', $target{lib_asflags} || (), @{$config{lib_asflags}},
                @cnf_asflags, '$(ASFLAGS)');
  our $lib_cppflags =
      join('', $target{lib_cppflags} || (), $target{shared_cppflags} || (),
               @{$config{lib_cppflags}}, @{$config{shared_cppflag}},
               @cnf_cppflags, '/DEFINE=('.$lib_cppdefines.')', '$(CPPFLAGS)');
  my @lib_cflags = ( $target{lib_cflags} // () );
  my @lib_cflags_no_inst = ( $target{no_inst_lib_cflags} // @lib_cflags );
  my @lib_cflags_cont = ( $target{shared_cflag} || (),
                          @{$config{lib_cflags}}, @{$config{shared_cflag}},
<<<<<<< HEAD
                          $cnf_cflags, '$(CFLAGS)');
=======
                          @cnf_cflags, '$(CFLAGS)');
>>>>>>> 8a2d13a7
  our $lib_cflags = join('', @lib_cflags, @lib_cflags_cont );
  our $lib_cflags_no_inst = join('', @lib_cflags_no_inst, @lib_cflags_cont );
  our $lib_ldflags =
      join('', $target{lib_lflags} || (), $target{shared_ldflag} || (),
               @{$config{lib_lflags}}, @{$config{shared_ldflag}},
               @cnf_ldflags, '$(LDFLAGS)');
  our $lib_ex_libs = join('', @cnf_ex_libs, '$(EX_LIBS)');

  # The following array is special and is treated separately from the rest of
  # the dso_ variables.
  our @dso_cppincludes = (@{$target{dso_includes}}, @{$target{module_includes}},
                          @{$config{dso_includes}}, @{$config{module_includes}},
                          @cnf_includes);

  our $dso_cppdefines =
      join(',', @{$target{dso_defines}}, @{$target{module_defines}},
                @{$config{dso_defines}}, @{$config{module_defines}},
                @cnf_defines,
                )
      . '$(DEFINES)'
      . "'extradefines'";
  our $dso_asflags =
      join(' ', $target{dso_asflags} || (), $target{module_asflags} || (),
                @{$config{dso_asflags}}, @{$config{module_asflags}},
                @cnf_asflags, '$(ASFLAGS)');
  our $dso_cppflags =
      join('', $target{dso_cppflags} || (), $target{module_cppflags} || (),
               @{$config{dso_cppflags}}, @{$config{module_cppflag}},
               @cnf_cppflags,
               '/DEFINE=('.$dso_cppdefines.')',
               '$(CPPFLAGS)');
  my @dso_cflags = ( $target{dso_cflags} // () );
  my @dso_cflags_no_inst = ( $target{no_inst_dso_cflags} // @dso_cflags );
  my @dso_cflags_cont = ( $target{module_cflag} || (),
                          @{$config{dso_cflags}}, @{$config{module_cflag}},
<<<<<<< HEAD
                          $cnf_cflags, '$(CFLAGS)');
=======
                          @cnf_cflags, '$(CFLAGS)');
>>>>>>> 8a2d13a7
  our $dso_cflags = join('', @dso_cflags, @dso_cflags_cont );
  our $dso_cflags_no_inst = join('', @dso_cflags_no_inst, @dso_cflags_cont );
  our $dso_ldflags =
      join('', $target{dso_lflags} || (), $target{module_ldflag} || (),
               @{$config{dso_lflags}}, @{$config{module_ldflag}},
               @cnf_ldflags, '$(LDFLAGS)');
  our $dso_ex_libs = join('', @cnf_ex_libs, '$(EX_LIBS)');

  # The following array is special and is treated separately from the rest of
  # the bin_ variables.
  our @bin_cppincludes = (@{$target{bin_includes}},
                          @{$config{bin_includes}},
                          @cnf_includes);

  our $bin_cppdefines =
      join(',', @{$target{bin_defines}},
                @{$config{bin_defines}},
                @cnf_defines,
                )
      . '$(DEFINES)'
      . "'extradefines'";
  our $bin_asflags =
      join(' ', $target{bin_asflags} || (),
                @{$config{bin_asflags}},
                @cnf_asflags, '$(ASFLAGS)');
  our $bin_cppflags =
      join('', $target{bin_cppflags} || (),
               @{$config{bin_cppflags}},
               @cnf_cppflags,
               '/DEFINE=('.$bin_cppdefines.')',
               '$(CPPFLAGS)');
  my @bin_cflags = ( $target{bin_cflags} // () );
  my @bin_cflags_no_inst = ( $target{no_inst_bin_cflags} // @bin_cflags );
  my @bin_cflags_cont = ( @{$config{bin_cflags}},
<<<<<<< HEAD
                          $cnf_cflags, '$(CFLAGS)');
  our $bin_cflags = join('', @bin_cflags, @bin_cflags_cont );
  our $bin_cflags_no_inst = join('', @bin_cflags_no_inst, @bin_cflags_cont );
  our $bin_cflags =
      join('', $target{bin_cflags} || (),
               @{$config{bin_cflags}},
               @cnf_cflags, '$(CFLAGS)');
=======
                          @cnf_cflags, '$(CFLAGS)');
  our $bin_cflags = join('', @bin_cflags, @bin_cflags_cont );
  our $bin_cflags_no_inst = join('', @bin_cflags_no_inst, @bin_cflags_cont );
>>>>>>> 8a2d13a7
  our $bin_ldflags =
      join('', $target{bin_lflags} || (),
               @{$config{bin_lflags}},
               @cnf_ldflags, '$(LDFLAGS)');
  our $bin_ex_libs = join('', @cnf_ex_libs, '$(EX_LIBS)');

  # This is a horrible hack, but is needed because recursive inclusion of files
  # in different directories does not work well with VMS C.  We try to help by
  # specifying extra relative directories.  They must always be in Unix format,
  # relative to the directory where the .c file is located.  The logic is that
  # any inclusion, merged with one of these relative directories, will find the
  # requested inclusion file.
  foreach (grep /\[\.crypto\.async\.arch\].*\.o$/, keys %{$unified_info{sources}}) {
      my $obj = platform->obj($_);
      push @{$unified_info{includes_extra}->{$obj}}, qw(../);
  }
  foreach (grep /\[\.crypto\.ec\.curve448\].*?\.o$/, keys %{$unified_info{sources}}) {
      my $obj = platform->obj($_);
      push @{$unified_info{includes_extra}->{$obj}}, qw(./arch_32 ./arch64);
  }
  foreach (grep /\[\.crypto\.ec\.curve448.arch_(?:32|64)\].*?\.o$/, keys %{$unified_info{sources}}) {
      my $obj = platform->obj($_);
      push @{$unified_info{includes_extra}->{$obj}}, qw(../);
  }
  foreach (grep /\[\.ssl\.(?:record|statem)\].*?\.o$/, keys %{$unified_info{sources}}) {
      my $obj = platform->obj($_);
      # Most of the files in [.ssl.record] and [.ssl.statem] include
      # "../ssl_local.h", which includes things like "record/record.h".
      # Adding "../" as an inclusion directory helps making this sort of header
      # from these directories.
      push @{$unified_info{includes_extra}->{$obj}}, qw(../);

  }
  foreach (grep /\[\.test\].*?\.o$/, keys %{$unified_info{sources}}) {
      my $obj = platform->obj($_);
      push @{$unified_info{includes_extra}->{$obj}}, qw(../ssl ./helpers);
  }
  foreach (grep /\[\.test\.helpers\].*?\.o$/, keys %{$unified_info{sources}}) {
      my $obj = platform->obj($_);
      push @{$unified_info{includes_extra}->{$obj}}, qw(../../ssl);
  }

  # This makes sure things get built in the order they need
  # to. You're welcome.
  sub dependmagic {
      my $target = shift;

      return "$target : build_generated\n\t\pipe \$(MMS) \$(MMSQUALIFIERS) depend && \$(MMS) \$(MMSQUALIFIERS) _$target\n_$target";
  }
  "";
-}
PLATFORM={- $config{target} -}
OPTIONS={- $config{options} -}
CONFIGURE_ARGS=({- join(", ",quotify_l(@{$config{perlargv}})) -})
SRCDIR={- $config{sourcedir} -}
BLDDIR={- $config{builddir} -}
FIPSKEY={- $config{FIPSKEY} -}

# Allow both V and VERBOSE to indicate verbosity.  This only applies
# to testing.
VERBOSE=$(V)
VERBOSE_FAILURE=$(VF)

VERSION={- "$config{full_version}" -}
VERSION_NUMBER={- "$config{version}" -}
MAJOR={- $config{major} -}
MINOR={- $config{minor} -}
SHLIB_VERSION_NUMBER={- $config{shlib_version} -}
SHLIB_TARGET={- $target{shared_target} -}

LIBS={- join(", ", map { "-\n\t".$_.".OLB" } @libs) -}
SHLIBS={- join(", ", map { "-\n\t".$_.".EXE" } @shlibs) -}
MODULES={- join(", ", map { "-\n\t".$_.".EXE" }
                      # Drop all modules that are dependencies, they will
                      # be processed through their dependents
                      grep { my $x = $_;
                             !grep { grep { $_ eq $x } @$_ }
                                   values %{$unified_info{depends}} }
                      @{$unified_info{modules}}) -}
FIPSMODULE={- # We do some extra checking here, as there should be only one
              use File::Basename;
              our @fipsmodules =
                  grep { !$unified_info{attributes}->{modules}->{$_}->{noinst}
                         && $unified_info{attributes}->{modules}->{$_}->{fips} }
                  @{$unified_info{modules}};
              die "More that one FIPS module" if scalar @fipsmodules > 1;
              join(" ", map { platform->dso($_) } @fipsmodules) -}
FIPSMODULENAME={- die "More that one FIPS module" if scalar @fipsmodules > 1;
                  join(", ", map { basename(platform->dso($_)) } @fipsmodules) -}
PROGRAMS={- join(", ", map { "-\n\t".$_.".EXE" } @{$unified_info{programs}}) -}
SCRIPTS={- join(", ", map { "-\n\t".$_ } @{$unified_info{scripts}}) -}
{- output_off() if $disabled{makedepend}; "" -}
DEPS={- our @deps = map { platform->isobj($_) ? platform->dep($_) : $_ }
                    grep { $unified_info{sources}->{$_}->[0] =~ /\.c$/ }
                    keys %{$unified_info{sources}};
        join(", ", map { "-\n\t".$_ } @deps); -}
{- output_on() if $disabled{makedepend}; "" -}
GENERATED_MANDATORY={- join(", ",
                            map { "-\n\t".$_ } @{$unified_info{depends}->{""}} ) -}
GENERATED_PODS={- # common0.tmpl provides @generated
                  join(", ",
                       map { my $x = $_;
                             (
                               grep { 
                                      $unified_info{attributes}->{depends}
                                      ->{$x}->{$_}->{pod} // 0
                                    }
                                   keys %{$unified_info{attributes}->{depends}->{$x}}
                             ) ? "-\n\t".$x : ();
                           }
                           @generated) -}
GENERATED={- # common0.tmpl provides @generated
             join(", ", map { platform->convertext($_) } @generated) -}

INSTALL_LIBS={- join(", ", map { "-\n\t".$_.".OLB" } @install_libs) -}
INSTALL_SHLIBS={- join(", ", map { "-\n\t".$_.".EXE" } @install_shlibs) -}
INSTALL_ENGINES={- join(", ", map { "-\n\t".$_.".EXE" } @install_engines) -}
INSTALL_MODULES={- join(", ", map { "-\n\t".$_.".EXE" } @install_modules) -}
INSTALL_FIPSMODULE={- join(", ", map { "-\n\t".$_.".EXE" } @install_fipsmodules) -}
INSTALL_FIPSMODULECONF=[.providers]fipsmodule.cnf
INSTALL_PROGRAMS={- join(", ", map { "-\n\t".$_.".EXE" } @install_programs) -}
BIN_SCRIPTS={- join(", ", @install_bin_scripts) -}
MISC_SCRIPTS={- join(", ", @install_misc_scripts) -}
HTMLDOCS1={- join(", ", map { "-\n\t".$_ } @{$unified_info{htmldocs}->{man1}}) -}
HTMLDOCS3={- join(", ", map { "-\n\t".$_ } @{$unified_info{htmldocs}->{man3}}) -}
HTMLDOCS5={- join(", ", map { "-\n\t".$_ } @{$unified_info{htmldocs}->{man5}}) -}
HTMLDOCS7={- join(", ", map { "-\n\t".$_ } @{$unified_info{htmldocs}->{man7}}) -}

APPS_OPENSSL="{- use File::Spec::Functions;
                 catfile("apps","openssl") -}"

# DESTDIR is for package builders so that they can configure for, say,
# SYS$COMMON:[OPENSSL] and yet have everything installed in STAGING:[USER].
# In that case, configure with --prefix=SYS$COMMON:[OPENSSL] and then run
# MMS with /MACROS=(DESTDIR=STAGING:[USER]).  The result will end up in
# STAGING:[USER.OPENSSL].
# Normally it is left empty.
DESTDIR=

# Do not edit this manually. Use Configure --prefix=DIR to change this!
INSTALLTOP={- our $installtop =
                  catdir($config{prefix}) || "SYS\$COMMON:[OPENSSL]";
              $installtop -}
SYSTARTUP={- catdir($installtop, '[.SYS$STARTUP]'); -}
# This is the standard central area to store certificates, private keys...
OPENSSLDIR={- catdir($config{openssldir}) or
              $config{prefix} ? catdir($config{prefix},"COMMON")
                              : "SYS\$COMMON:[OPENSSL-COMMON]" -}
# The same, but for C
OPENSSLDIR_C={- platform->osslprefix() -}DATAROOT:[000000]
# Where installed ENGINE modules reside, for C
ENGINESDIR_C={- platform->osslprefix() -}ENGINES{- $sover_dirname.$target{pointer_size} -}:
# Where modules reside, for C
MODULESDIR_C={- platform->osslprefix() -}MODULES{- $target{pointer_size} -}:

##### User defined commands and flags ################################

CC={- $config{CC} -}
CPP={- $config{CPP} -}
DEFINES={- our $defines = join('', map { ",$_" } @{$config{CPPDEFINES}}) -}
#INCLUDES={- our $includes = join(',', @{$config{CPPINCLUDES}}) -}
CPPFLAGS={- our $cppflags = join('', @{$config{CPPFLAGS}}) -}
CFLAGS={- join('', @{$config{CFLAGS}}) -}
LDFLAGS={- join('', @{$config{LFLAGS}}) -}
EX_LIBS={- join('', map { ",$_" } @{$config{LDLIBS}}) -}

PERL={- $config{PERL} -}

AS={- $config{AS} -}
ASFLAGS={- join(' ', @{$config{ASFLAGS}}) -}

##### Special command flags ##########################################

ASOUTFLAG={- $target{asoutflag} -}$(OSSL_EMPTY)

PERLASM_SCHEME={- $target{perlasm_scheme} -}

# CPPFLAGS_Q is used for one thing only: to build up buildinf.h
CPPFLAGS_Q={- (my $c = $lib_cppflags.$cppflags) =~ s|"|""|g;
              (my $d = $lib_cppdefines) =~ s|"|""|g;
              my $i = join(',', @lib_cppincludes || (), '$(INCLUDES)');
              my $x = $c;
              $x .= "/INCLUDE=($i)" if $i;
              $x .= "/DEFINE=($d)" if $d;
              $x; -}

# .FIRST and .LAST are special targets with MMS and MMK.
NODEBUG=@
.FIRST :
        {- join( "\n        \$(NODEBUG) ", @{ $target{setup_commands} // [] },
                                           '!' ) -}
        $(NODEBUG) sourcetop = F$PARSE("$(SRCDIR)","[]A.;",,,"SYNTAX_ONLY,NO_CONCEAL") - ".][000000" - "[000000." - "][" - "]A.;" + ".]"
        $(NODEBUG) DEFINE ossl_sourceroot 'sourcetop'
        $(NODEBUG) !
        $(NODEBUG) staging_dir = "$(DESTDIR)"
        $(NODEBUG) staging_instdir = ""
        $(NODEBUG) staging_datadir = ""
        $(NODEBUG) IF staging_dir .NES. "" THEN -
                staging_instdir = F$PARSE("A.;",staging_dir,"[]",,"SYNTAX_ONLY")
        $(NODEBUG) IF staging_instdir - "]A.;" .NES. staging_instdir THEN -
                staging_instdir = staging_instdir - "]A.;" + ".OPENSSL-INSTALL]"
        $(NODEBUG) IF staging_instdir - "A.;" .NES. staging_instdir THEN -
                staging_instdir = staging_instdir - "A.;" + "[OPENSSL-INSTALL]"
        $(NODEBUG) IF staging_dir .NES. "" THEN -
                staging_datadir = F$PARSE("A.;",staging_dir,"[]",,"SYNTAX_ONLY")
        $(NODEBUG) IF staging_datadir - "]A.;" .NES. staging_datadir THEN -
                staging_datadir = staging_datadir - "]A.;" + ".OPENSSL-COMMON]"
        $(NODEBUG) IF staging_datadir - "A.;" .NES. staging_datadir THEN -
                staging_datadir = staging_datadir - "A.;" + "[OPENSSL-COMMON]"
        $(NODEBUG) !
        $(NODEBUG) ! Installation logical names
        $(NODEBUG) !
        $(NODEBUG) ! This also creates a few DCL variables that are used for
        $(NODEBUG) ! the "install_msg" target.
        $(NODEBUG) !
        $(NODEBUG) installroot = F$PARSE(staging_instdir,"$(INSTALLTOP)","[]A.;",,"SYNTAX_ONLY,NO_CONCEAL") - ".][000000" - "[000000." - "][" - "]A.;"
        $(NODEBUG) installtop = installroot + ".]"
        $(NODEBUG) dataroot = F$PARSE(staging_datadir,"$(OPENSSLDIR)","[]A.;",,"SYNTAX_ONLY,NO_CONCEAL") - ".][000000" - "[000000." - "][" - "]A.;"
        $(NODEBUG) datatop = dataroot + ".]"
        $(NODEBUG) DEFINE ossl_installroot 'installtop'
        $(NODEBUG) DEFINE ossl_dataroot 'datatop'
        $(NODEBUG) !
        $(NODEBUG) ! Override disturbing system logicals.  We can't deassign
        $(NODEBUG) ! them, so we create it instead.  This is an unfortunate
        $(NODEBUG) ! necessity.
        $(NODEBUG) !
        $(NODEBUG) openssl_inc1 = F$PARSE("[.include.openssl]","A.;",,,"syntax_only") - "A.;"
        $(NODEBUG) openssl_inc2 = F$PARSE("sourcetop:[include.openssl]","A.;",,,"SYNTAX_ONLY") - "A.;"
        $(NODEBUG) DEFINE openssl 'openssl_inc1','openssl_inc2'
        $(NODEBUG) !
        $(NODEBUG) ! Figure out the architecture
        $(NODEBUG) !
        $(NODEBUG) arch = f$edit( f$getsyi( "arch_name"), "upcase")
        $(NODEBUG) !
        $(NODEBUG) ! Set up logical names for the libraries, so LINK and
        $(NODEBUG) ! running programs can use them.
        $(NODEBUG) !
        $(NODEBUG) {- join("\n\t\$(NODEBUG) ", map { "DEFINE ".uc($_)." 'F\$ENV(\"DEFAULT\")'".uc($_)."\$(SHLIB_EXT)" } @shlibs) || "!" -}

.LAST :
        $(NODEBUG) {- join("\n\t\$(NODEBUG) ", map { "DEASSIGN ".uc($_) } @shlibs) || "!" -}
        $(NODEBUG) DEASSIGN openssl
        $(NODEBUG) DEASSIGN ossl_dataroot
        $(NODEBUG) DEASSIGN ossl_installroot
        $(NODEBUG) DEASSIGN ossl_sourceroot
.DEFAULT :
        @ ! MMS cannot handle no actions...

# The main targets ###################################################

{- dependmagic('build_sw'); -} : build_libs_nodep, build_modules_nodep, build_programs_nodep
{- dependmagic('build_libs'); -} : build_libs_nodep
{- dependmagic('build_modules'); -} : build_modules_nodep
{- dependmagic('build_programs'); -} : build_programs_nodep

build_generated_pods : $(GENERATED_PODS)
build_docs : build_html_docs
build_html_docs : $(HTMLDOCS1) $(HTMLDOCS3) $(HTMLDOCS5) $(HTMLDOCS7)

build_generated : $(GENERATED_MANDATORY)
build_libs_nodep : $(LIBS), $(SHLIBS)
build_modules_nodep : $(MODULES)
build_programs_nodep : $(PROGRAMS), $(SCRIPTS)

# Kept around for backward compatibility
build_apps build_tests : build_programs

# Convenience target to prebuild all generated files, not just the mandatory
# ones
build_all_generated : $(GENERATED_MANDATORY) $(GENERATED) build_docs
	@ ! {- output_off() if $disabled{makedepend}; "" -}
	@ WRITE SYS$OUTPUT "Warning: consider configuring with no-makedepend, because if"
	@ WRITE SYS$OUTPUT "         target system doesn't have $(PERL),"
	@ WRITE SYS$OUTPUT "         then make will fail..."
	@ ! {- output_on() if $disabled{makedepend}; "" -}

all : build_sw build_docs

test : tests
{- dependmagic('tests'); -} : build_programs_nodep, build_modules_nodep run_tests
run_tests :
        @ ! {- output_off() if $disabled{tests}; "" -}
        DEFINE SRCTOP "$(SRCDIR)"
        DEFINE BLDTOP "$(BLDDIR)"
        DEFINE FIPSKEY "$(FIPSKEY)"
        IF "$(VERBOSE)" .NES. "" THEN DEFINE VERBOSE "$(VERBOSE)"
        $(PERL) {- sourcefile("test", "run_tests.pl") -} $(TESTS)
        DEASSIGN BLDTOP
        DEASSIGN SRCTOP
        DEASSIGN FIPSKEY
        @ ! {- if ($disabled{tests}) { output_on(); } else { output_off(); } "" -}
        @ WRITE SYS$OUTPUT "Tests are not supported with your chosen Configure options"
        @ ! {- output_on() if !$disabled{tests}; "" -}

list-tests :
        @ ! {- output_off() if $disabled{tests}; "" -}
        @ DEFINE SRCTOP "$(SRCDIR)"
        @ $(PERL) {- sourcefile("test", "run_tests.pl") -} list
        @ DEASSIGN SRCTOP
        @ ! {- if ($disabled{tests}) { output_on(); } else { output_off(); } "" -}
        @ WRITE SYS$OUTPUT "Tests are not supported with your chosen Configure options"
        @ ! {- output_on() if !$disabled{tests}; "" -}

install : install_sw install_ssldirs install_docs {- $disabled{fips} ? "" : "install_fips" -} install_msg

install_msg :
        @ WRITE SYS$OUTPUT ""
        @ WRITE SYS$OUTPUT "######################################################################"
        @ WRITE SYS$OUTPUT ""
        @ IF "$(DESTDIR)" .EQS. "" THEN -
             @{- sourcefile("VMS", "msg_install.com") -} "$(SYSTARTUP)" "{- $osslver -}"
        @ IF "$(DESTDIR)" .NES. "" THEN -
             @{- sourcefile("VMS", "msg_staging.com") -} -
             "''installroot']" "''dataroot']" "$(INSTALLTOP)" "$(OPENSSLDIR)" -
             "$(SYSTARTUP)" "{- $osslver -}"

check_install :
        spawn/nolog @ossl_installroot:[SYSTEST]openssl_ivp{- $osslver -}.com

uninstall : uninstall_docs uninstall_sw {- $disabled{fips} ? "" : "uninstall_fips" -}

# Because VMS wants the generation number (or *) to delete files, we can't
# use $(LIBS), $(PROGRAMS), $(GENERATED) and $(MODULES) directly.
libclean :
        {- join("\n\t", map { "- DELETE $_.OLB;*" } @libs) || "@ !" -}
        {- join("\n\t", map { "- DELETE $_.EXE;*,$_.MAP;*" } @shlibs) || "@ !" -}

clean : libclean
        {- join("\n\t", map { "- DELETE $_;*" } @{$unified_info{htmldocs}->{man1}}) || "@ !" -}
        {- join("\n\t", map { "- DELETE $_;*" } @{$unified_info{htmldocs}->{man3}}) || "@ !" -}
        {- join("\n\t", map { "- DELETE $_;*" } @{$unified_info{htmldocs}->{man5}}) || "@ !" -}
        {- join("\n\t", map { "- DELETE $_;*" } @{$unified_info{htmldocs}->{man7}}) || "@ !" -}
        {- join("\n\t", map { "- DELETE $_.EXE;*,$_.OPT;*" } @{$unified_info{programs}}) || "@ !" -}
        {- join("\n\t", map { "- DELETE $_.EXE;*,$_.OPT;*" } @{$unified_info{modules}}) || "@ !" -}
        {- join("\n\t", map { "- DELETE $_;*" } @{$unified_info{scripts}}) || "@ !" -}
        {- join("\n\t", map { "- DELETE $_;*" } @{$unified_info{depends}->{""}}) || "@ !" -}
        {- join("\n\t", map { "- DELETE $_;*" } @generated) || "@ !" -}
        - DELETE [...]*.MAP;*
        - DELETE [...]*.D;*
        - DELETE [...]*.OBJ;*,*.LIS;*
        - DELETE []CXX$DEMANGLER_DB.;*
        - DELETE [.VMS]openssl_startup.com;*
        - DELETE [.VMS]openssl_shutdown.com;*
        - DELETE []vmsconfig.pm;*

distclean : clean
        - DELETE [.include.openssl]configuration.h;*
        - DELETE configdata.pm;*
        - DELETE descrip.mms;*

depend : descrip.mms
	@ ! {- output_off() if $disabled{makedepend}; "" -}
	@ $(PERL) {- sourcefile("util", "add-depends.pl") -} "{- $config{makedep_scheme} -}"
	@ ! {- output_on() if $disabled{makedepend}; "" -}

# Install helper targets #############################################

install_sw : install_dev install_engines install_modules -
             install_runtime install_startup install_ivp

uninstall_sw : uninstall_dev uninstall_modules uninstall_engines -
               uninstall_runtime uninstall_startup uninstall_ivp

install_docs : install_html_docs

uninstall_docs : uninstall_html_docs

{- output_off() if $disabled{fips}; "" -}
install_fips : build_sw $(INSTALL_FIPSMODULECONF)
	@ WRITE SYS$OUTPUT "*** Installing FIPS module"
	- CREATE/DIR ossl_installroot:[MODULES{- $target{pointer_size} -}.'arch']
	- CREATE/DIR/PROT=(S:RWED,O:RWE,G:RE,W:RE) OSSL_DATAROOT:[000000]
	COPY/PROT=W:RE $(INSTALL_FIPSMODULES) -
                ossl_installroot:[MODULES{- $target{pointer_size} -}.'arch']$(FIPSMODULENAME)
	@ WRITE SYS$OUTPUT "*** Installing FIPS module configuration"
	COPY/PROT=W:RE $(INSTALL_FIPSMODULECONF) OSSL_DATAROOT:[000000]

uninstall_fips :
	@ WRITE SYS$OUTPUT "*** Uninstalling FIPS module configuration"
	DELETE OSSL_DATAROOT:[000000]fipsmodule.cnf;*
	@ WRITE SYS$OUTPUT "*** Uninstalling FIPS module"
	DELETE ossl_installroot:[MODULES{- $target{pointer_size} -}.'arch']$(FIPSMODULENAME);*
{- output_on() if $disabled{fips}; "" -}

install_ssldirs : check_INSTALLTOP
        - CREATE/DIR/PROT=(S:RWED,O:RWE,G:RE,W:RE) OSSL_DATAROOT:[000000]
        IF F$SEARCH("OSSL_DATAROOT:[000000]CERTS.DIR;1") .EQS. "" THEN -
                CREATE/DIR/PROT=(S:RWED,O:RWE,G:RE,W:RE) OSSL_DATAROOT:[CERTS]
        IF F$SEARCH("OSSL_DATAROOT:[000000]PRIVATE.DIR;1") .EQS. "" THEN -
                CREATE/DIR/PROT=(S:RWED,O:RWE,G,W) OSSL_DATAROOT:[PRIVATE]
        IF F$SEARCH("OSSL_DATAROOT:[000000]MISC.DIR;1") .EQS. "" THEN -
                CREATE/DIR/PROT=(S:RWED,O:RWE,G,W) OSSL_DATAROOT:[MISC]
        COPY/PROT=W:RE $(MISC_SCRIPTS) OSSL_DATAROOT:[MISC]
        @ ! Install configuration file
        COPY/PROT=W:R {- sourcefile("apps", "openssl-vms.cnf") -} -
                ossl_dataroot:[000000]openssl.cnf-dist
        IF F$SEARCH("OSSL_DATAROOT:[000000]openssl.cnf") .EQS. "" THEN -
                COPY/PROT=W:R {- sourcefile("apps", "openssl-vms.cnf") -} -
                        ossl_dataroot:[000000]openssl.cnf
        @ ! Install CTLOG configuration file
        COPY/PROT=W:R {- sourcefile("apps", "ct_log_list.cnf") -} -
                ossl_dataroot:[000000]ct_log_list.cnf-dist
        IF F$SEARCH("OSSL_DATAROOT:[000000]ct_log_list.cnf") .EQS. "" THEN -
                COPY/PROT=W:R {- sourcefile("apps", "ct_log_list.cnf") -} -
                        ossl_dataroot:[000000]ct_log_list.cnf

install_dev : check_INSTALLTOP install_runtime_libs
        @ WRITE SYS$OUTPUT "*** Installing development files"
        @ ! Install header files
        - CREATE/DIR ossl_installroot:[include.openssl]
        COPY/PROT=W:R ossl_sourceroot:[include.openssl]*.h -
                ossl_installroot:[include.openssl]
        COPY/PROT=W:R [.include.openssl]*.h ossl_installroot:[include.openssl]
        @ ! Install static (development) libraries
        - CREATE/DIR ossl_installroot:[LIB.'arch']
        {- join("\n        ",
                map { "COPY/PROT=W:R $_.OLB ossl_installroot:[LIB.'arch']" }
                @install_libs) -}

install_engines : check_INSTALLTOP install_runtime_libs build_modules
        @ {- output_off() unless scalar @install_engines; "" -} !
        @ WRITE SYS$OUTPUT "*** Installing engines"
        - CREATE/DIR ossl_installroot:[ENGINES{- $sover_dirname.$target{pointer_size} -}.'arch']
        {- join("\n        ",
                map { "COPY/PROT=W:RE $_.EXE ossl_installroot:[ENGINES$sover_dirname$target{pointer_size}.'arch']" }
                @install_engines) -}
        @ {- output_on() unless scalar @install_engines; "" -} !

install_modules : check_INSTALLTOP install_runtime_libs build_modules
        @ {- output_off() unless scalar @install_modules; "" -} !
        @ WRITE SYS$OUTPUT "*** Installing modules"
        - CREATE/DIR ossl_installroot:[MODULES{- $target{pointer_size} -}.'arch']
        {- join("\n        ",
                map { "COPY/PROT=W:RE $_.EXE ossl_installroot:[MODULES$target{pointer_size}.'arch']" }
                @install_modules) -}
        @ {- output_on() unless scalar @install_modules; "" -} !

install_runtime : install_programs

install_runtime_libs : check_INSTALLTOP build_libs
        @ {- output_off() if $disabled{shared}; "" -} !
        @ WRITE SYS$OUTPUT "*** Installing shareable images"
        @ ! Install shared (runtime) libraries
        - CREATE/DIR ossl_installroot:[LIB.'arch']
        {- join("\n        ",
                map { "COPY/PROT=W:R $_.EXE ossl_installroot:[LIB.'arch']" }
                @install_shlibs) -}
        @ {- output_on() if $disabled{shared}; "" -} !

install_programs : check_INSTALLTOP install_runtime_libs build_programs
        @ {- output_off() if $disabled{apps}; "" -} !
        @ ! Install the main program
        - CREATE/DIR ossl_installroot:[EXE.'arch']
        COPY/PROT=W:RE [.APPS]openssl.EXE -
                ossl_installroot:[EXE.'arch']openssl{- $osslver -}.EXE
        @ ! Install scripts
        COPY/PROT=W:RE $(BIN_SCRIPTS) ossl_installroot:[EXE]
        @ ! {- output_on() if $disabled{apps}; "" -}

install_startup : [.VMS]openssl_startup.com [.VMS]openssl_shutdown.com -
                 [.VMS]openssl_utils.com, check_INSTALLTOP
        - CREATE/DIR ossl_installroot:[SYS$STARTUP]
        COPY/PROT=W:RE [.VMS]openssl_startup.com -
                ossl_installroot:[SYS$STARTUP]openssl_startup{- $osslver -}.com
        COPY/PROT=W:RE [.VMS]openssl_shutdown.com -
                ossl_installroot:[SYS$STARTUP]openssl_shutdown{- $osslver -}.com
        COPY/PROT=W:RE [.VMS]openssl_utils.com -
                ossl_installroot:[SYS$STARTUP]openssl_utils{- $osslver -}.com

install_ivp : [.VMS]openssl_ivp.com check_INSTALLTOP
        - CREATE/DIR ossl_installroot:[SYSTEST]
        COPY/PROT=W:RE [.VMS]openssl_ivp.com -
                ossl_installroot:[SYSTEST]openssl_ivp{- $osslver -}.com

[.VMS]openssl_startup.com : vmsconfig.pm {- sourcefile("VMS", "openssl_startup.com.in") -}
        - CREATE/DIR [.VMS]
        $(PERL) "-I." "-Mvmsconfig" {- sourcefile("util", "dofile.pl") -} -
                {- sourcefile("VMS", "openssl_startup.com.in") -} -
                > [.VMS]openssl_startup.com

[.VMS]openssl_utils.com : vmsconfig.pm {- sourcefile("VMS", "openssl_utils.com.in") -}
        - CREATE/DIR [.VMS]
        $(PERL) "-I." "-Mvmsconfig" {- sourcefile("util", "dofile.pl") -} -
                {- sourcefile("VMS", "openssl_utils.com.in") -} -
                > [.VMS]openssl_utils.com

[.VMS]openssl_shutdown.com : vmsconfig.pm {- sourcefile("VMS", "openssl_shutdown.com.in") -}
        - CREATE/DIR [.VMS]
        $(PERL) "-I." "-Mvmsconfig" {- sourcefile("util", "dofile.pl") -} -
                {- sourcefile("VMS", "openssl_shutdown.com.in") -} -
                > [.VMS]openssl_shutdown.com

[.VMS]openssl_ivp.com : vmsconfig.pm {- sourcefile("VMS", "openssl_ivp.com.in") -}
        - CREATE/DIR [.VMS]
        $(PERL) "-I." "-Mvmsconfig" {- sourcefile("util", "dofile.pl") -} -
                {- sourcefile("VMS", "openssl_ivp.com.in") -} -
                > [.VMS]openssl_ivp.com

vmsconfig.pm : configdata.pm
        OPEN/WRITE/SHARE=READ CONFIG []vmsconfig.pm
        WRITE CONFIG "package vmsconfig;"
        WRITE CONFIG "use strict; use warnings;"
        WRITE CONFIG "use Exporter;"
        WRITE CONFIG "our @ISA = qw(Exporter);"
        WRITE CONFIG "our @EXPORT = qw(%config %target %withargs %unified_info %disabled);"
        WRITE CONFIG "our %config = ("
        WRITE CONFIG "  target => '","{- $config{target} -}","',"
        WRITE CONFIG "  version => '","{- $config{version} -}","',"
        WRITE CONFIG "  shlib_version => '","{- $config{shlib_version} -}","',"
        WRITE CONFIG "  shlib_major => '","{- $config{shlib_major} -}","',"
        WRITE CONFIG "  shlib_minor => '","{- $config{shlib_minor} -}","',"
        WRITE CONFIG "  no_shared => '","{- $disabled{shared} -}","',"
        WRITE CONFIG "  INSTALLTOP => '$(INSTALLTOP)',"
        WRITE CONFIG "  OPENSSLDIR => '$(OPENSSLDIR)',"
        WRITE CONFIG "  pointer_size => '","{- $target{pointer_size} -}","',"
        WRITE CONFIG ");"
        WRITE CONFIG "our %target = ();"
        WRITE CONFIG "our %disabled = ();"
        WRITE CONFIG "our %withargs = ();"
        WRITE CONFIG "our %unified_info = ();"
        WRITE CONFIG "1;"
        CLOSE CONFIG

install_html_docs : check_INSTALLTOP build_html_docs
        @ WRITE SYS$OUTPUT "*** Installing HTML docs"
        - CREATE/DIR ossl_installroot:[HTML.MAN1]
        - CREATE/DIR ossl_installroot:[HTML.MAN3]
        - CREATE/DIR ossl_installroot:[HTML.MAN5]
        - CREATE/DIR ossl_installroot:[HTML.MAN7]
        {- join("\n        ",
                ( map { "COPY/PROT=W:RE $_ ossl_installroot:[HTML.MAN1]" }
                  @{$unified_info{htmldocs}->{man1}} ),
                ( map { "COPY/PROT=W:RE $_ ossl_installroot:[HTML.MAN3]" }
                  @{$unified_info{htmldocs}->{man3}} ),
                ( map { "COPY/PROT=W:RE $_ ossl_installroot:[HTML.MAN5]" }
                  @{$unified_info{htmldocs}->{man5}} ),
                ( map { "COPY/PROT=W:RE $_ ossl_installroot:[HTML.MAN7]" }
                  @{$unified_info{htmldocs}->{man7}} )) -}

check_INSTALLTOP :
        @ IF "$(INSTALLTOP)" .EQS. "" THEN -
                WRITE SYS$ERROR "INSTALLTOP should not be empty"
        @ IF "$(INSTALLTOP)" .EQS. "" THEN -
                EXIT %x10000002

# Developer targets ##################################################

debug_logicals :
        SH LOGICAL/PROC openssl,internal,ossl_installroot,ossl_dataroot

# Building targets ###################################################

descrip.mms : configdata.pm {- join(" ", @{$config{build_file_templates}}) -}
	perl configdata.pm
        @ WRITE SYS$OUTPUT "*************************************************"
        @ WRITE SYS$OUTPUT "***                                           ***"
        @ WRITE SYS$OUTPUT "***   Please run the same mms command again   ***"
        @ WRITE SYS$OUTPUT "***                                           ***"
        @ WRITE SYS$OUTPUT "*************************************************"
        @ PIPE ( EXIT %X10000000 )

configdata.pm : $(SRCDIR)Configure $(SRCDIR)config.com {- join(" ", @{$config{build_infos}}, @{$config{conf_files}}) -}
        perl configdata.pm -r
        @ WRITE SYS$OUTPUT "*************************************************"
        @ WRITE SYS$OUTPUT "***                                           ***"
        @ WRITE SYS$OUTPUT "***   Please run the same mms command again   ***"
        @ WRITE SYS$OUTPUT "***                                           ***"
        @ WRITE SYS$OUTPUT "*************************************************"
        @ PIPE ( EXIT %X10000000 )

reconfigure reconf :
	perl configdata.pm -r

{-
  use File::Basename;
  use File::Spec::Functions qw/abs2rel rel2abs catfile catdir/;
  use File::Spec::Unix;

  # Helper function to convert dependencies in platform agnostic form to
  # dependencies in platform form.
  sub compute_platform_depends {
      map { my $x = $_;

            grep { $x eq $_ } @{$unified_info{programs}} and platform->bin($x)
            or grep { $x eq $_ } @{$unified_info{modules}} and platform->dso($x)
            or grep { $x eq $_ } @{$unified_info{libraries}} and platform->lib($x)
            or platform->convertext($x); } @_;
  }

  # Helper function to figure out dependencies on libraries
  # It takes a list of library names and outputs a list of dependencies
  sub compute_lib_depends {
      # Depending on shared libraries:
      # On Windows POSIX layers, we depend on {libname}.dll.a
      # On Unix platforms, we depend on {shlibname}.so
      return map {
          { lib   => platform->sharedlib($_) // platform->staticlib($_),
            attrs => $unified_info{attributes}->{libraries}->{$_} }
      } @_;
  }

  # Helper function to deal with inclusion directory specs.
  # We're dealing with two issues:
  # 1. A lot of include directory specs take up a lot of command line real
  #    estate, and the DCL command line is very limited (2KiB).
  # 2. For optimal usage, include directory paths must be in Unix form,
  #    that's the only way the C compiler can merge multiple include paths
  #    in a sane way (we can stop worrying about 1.h including foo/2.h
  #    including ../3.h).
<<<<<<< HEAD
  #
  # To resolve 1, we need to create a file with include directory pragmas,
  # and let the compiler use it with /FIRST_INCLUDE=.
  # To resolve 2, we convert all include directory specs we get to Unix,
  # with available File::Spec functions.
  #
  # We use CRC-24 from https://tools.ietf.org/html/rfc4880#section-6,
  # reimplemented in Perl to get a workable and constant file name for each
  # combination of include directory specs.  It is assumed that the order of
  # these directories don't matter.
  #
=======
  #
  # To resolve 1, we need to create a file with include directory pragmas,
  # and let the compiler use it with /FIRST_INCLUDE=.
  # To resolve 2, we convert all include directory specs we get to Unix,
  # with available File::Spec functions.
  #
  # We use CRC-24 from https://tools.ietf.org/html/rfc4880#section-6,
  # reimplemented in Perl to get a workable and constant file name for each
  # combination of include directory specs.  It is assumed that the order of
  # these directories don't matter.
  #
>>>>>>> 8a2d13a7
  # This function takes as input a list of include directories
  # This function returns a list two things:
  # 1. The file name to use with /FIRST_INCLUDE=
  # 2. Text to insert into descrip.mms (may be the empty string)
  sub crc24 {
      my $input = shift;

      my $init_value = 0x00B704CE;
      my $poly_value = 0x01864CFB;

      my $crc = $init_value;

      foreach my $x (unpack ('C*', $input)) {
          $crc ^= $x << 16;

          for (my $i; $i < 8; $i++) {
              $crc <<= 1;
              if ($crc & 0x01000000) {
                  $crc ^= $poly_value;
              }
          }
      }
      $crc &= 0xFFFFFF;

      return $crc;
  }
  my %includefile_cache;
  sub make_includefile {
      my %dirs = map {
          my $udir = make_unix_path(rel2abs($_));

          $udir => 1;
      } @_;
      my @dirs = sort keys %dirs;
      my $filename = sprintf 'incdirs_%x.h', crc24(join(',', @dirs));

      if ($includefile_cache{$filename}) {
          return ($filename, "");
      }

      my $scripture = <<"EOF";
$filename :
	open/write inc_output $filename
EOF
      foreach (@dirs) {
          $scripture .= <<"EOF";
	write inc_output "#pragma include_directory ""$_"""
EOF
      }
      $scripture .= <<"EOF";
	close inc_output
EOF
      $includefile_cache{$filename} = $scripture;

      return ($filename, $scripture);
  }

  # On VMS, (some) header file directories include the files
  # __DECC_INCLUDE_EPILOGUE.H and __DECC_INCLUDE_PROLOGUE.H.
  # When header files are generated, and the build directory
  # isn't the same as the source directory, these files must
  # be copied alongside the generated header file, or their
  # effect will be lost.
  # We use the same include file cache as make_includefile
  # to check if the scripture to copy these files has already
  # been generated.
  sub make_decc_include_files {
      my $outd = shift;
      my $ind = shift;

      # If the build directory and the source directory are the
      # same, there's no need to copy the prologue and epilogue
      # files.
      return ('') if $outd eq $ind;

      my $outprologue = catfile($outd, '__DECC_INCLUDE_PROLOGUE.H');
      my $outepilogue = catfile($outd, '__DECC_INCLUDE_EPILOGUE.H');
      my $inprologue = catfile($ind, '__DECC_INCLUDE_PROLOGUE.H');
      my $inepilogue = catfile($ind, '__DECC_INCLUDE_EPILOGUE.H');
      my @filenames = ();
      my $scripture = '';

      if ($includefile_cache{$outprologue}) {
          push @filenames, $outprologue;
      } elsif (-f $inprologue) {
          my $local_scripture .= <<"EOF";
$outprologue : $inprologue
	COPY $inprologue $outprologue
EOF
          $includefile_cache{$outprologue} = $local_scripture;

          push @filenames, $outprologue;
          $scripture .= $local_scripture;
      }
      if ($includefile_cache{$outepilogue}) {
          push @filenames, $outepilogue;
      } elsif (-f $inepilogue) {
          my $local_scripture .= <<"EOF";
$outepilogue : $inepilogue
	COPY $inepilogue $outepilogue
EOF
          $includefile_cache{$outepilogue} = $local_scripture;

          push @filenames, $outepilogue;
          $scripture .= $local_scripture;
      }

      return (@filenames, $scripture);
  }

  sub generatetarget {
      my %args = @_;
      my $deps = join(" ", compute_platform_depends(@{$args{deps}}));
      return <<"EOF";
$args{target} : $deps
EOF
  }

  sub generatesrc {
      my %args = @_;
      my $gen0 = $args{generator}->[0];
      my $gen_args = join('', map { " $_" }
                              @{$args{generator}}[1..$#{$args{generator}}]);
      my $gen_incs = join("", map { ' "-I'.$_.'"' } @{$args{generator_incs}});
      my $deps = join(", -\n\t\t",
                      compute_platform_depends(@{$args{generator_deps}},
                                               @{$args{deps}}));

      if ($args{src} =~ /\.html$/) {
          #
          # HTML generator
          #
          my $title = basename($args{src}, ".html");
          my $pod = $gen0;
          my $mkpod2html = sourcefile('util', 'mkpod2html.pl');
          my $srcdoc = sourcedir('doc');
          return <<"EOF";
$args{src} : $pod
	\$(PERL) $mkpod2html -i $pod -o \$\@ -t "$title" -r "$srcdoc"
EOF
      } elsif ($args{src} =~ /\.(\d)$/) {
          #
          # Man-page generator, on VMS we simply ignore man-pages
          #
          return "";
      } elsif (platform->isdef($args{src})) {
          #
          # Linker script-ish generator
          #
          my $target = platform->def($args{src});
          my $mkdef = sourcefile('util', 'mkdef.pl');
          my $ord_ver = $args{intent} eq 'lib' ? ' --version $(VERSION_NUMBER)' : '';
          my $ord_name =
              $args{generator}->[1] || basename($args{product}, '.EXE');
          my $case_insensitive =
              $target{$args{intent}.'_cflags'} =~ m|/NAMES=[^/]*AS_IS|i
              ? '' : ' --case-insensitive';
          return <<"EOF";
$target : $gen0 $deps $mkdef
	\$(PERL) $mkdef$ord_ver --type $args{intent} --ordinals $gen0 --name $ord_name "--OS" "VMS"$case_insensitive > $target
EOF
<<<<<<< HEAD
      } elsif (platform->isasm($args{src})) {
=======
      } elsif (platform->isasm($args{src})
               || platform->iscppasm($args{src})) {
>>>>>>> 8a2d13a7
          #
          # Assembler generator
          #
          my $cppflags =
              { shlib => "$lib_cflags $lib_cppflags",
                lib => "$lib_cflags $lib_cppflags",
                dso => "$dso_cflags $dso_cppflags",
                bin => "$bin_cflags $bin_cppflags" } -> {$args{intent}};
          my $defs = join("", map { ",".$_ } @{$args{defs}});
<<<<<<< HEAD
          my $target = platform->asm($args{src});
=======
          my $target = platform->isasm($args{src})
                       ? platform->asm($args{src})
                       : $args{src};
>>>>>>> 8a2d13a7

          my $generator;
          if ($gen0 =~ /\.pl$/) {
              $generator = '$(PERL)'.$gen_incs.' '.$gen0.$gen_args
                  .' '.$cppflags;
          } elsif ($gen0 =~ /\.S$/) {
              $generator = undef;
          } else {
              die "Generator type for $src unknown: $gen0.$gen_args\n";
          }

          if (defined($generator)) {
<<<<<<< HEAD
              # If the target is named foo.S in build.info, we want to
              # end up generating foo.s in two steps.
              if ($args{src} =~ /\.S$/) {
                   return <<"EOF";
$target : $gen0 $deps
	$generator \$\@-S
        \@ extradefines = "$defs"
	PIPE \$(CPP) $cppflags \$\@-S | -
             \$(PERL) -ne "/^#(\\s*line)?\\s*[0-9]+\\s+""/ or print" > \$\@-i
        \@ DELETE/SYMBOL/LOCAL extradefines
        RENAME \$\@-i \$\@
        DELETE \$\@-S;
EOF
              }
              # Otherwise....
=======
>>>>>>> 8a2d13a7
              return <<"EOF";
$target : $gen0 $deps
        \@ extradefines = "$defs"
	$generator \$\@
        \@ DELETE/SYMBOL/LOCAL extradefines
EOF
          }
          return <<"EOF";
$target : $gen0 $deps
        \@ extradefines = "$defs"
        PIPE \$(CPP) $cppflags $gen0 | -
        \$(PERL) "-ne" "/^#(\\s*line)?\\s*[0-9]+\\s+""/ or print" > \$\@
        \@ DELETE/SYMBOL/LOCAL extradefines
EOF
      } elsif ($gen0 =~ m|^.*\.in$|) {
          #
          # "dofile" generator (file.in -> file)
          #
          my $dofile = abs2rel(rel2abs(catfile($config{sourcedir},
                                               "util", "dofile.pl")),
                               rel2abs($config{builddir}));
          my @perlmodules = ( 'configdata.pm',
                              grep { $_ =~ m|\.pm$| } @{$args{deps}} );
          my %perlmoduleincs = map { '"-I'.dirname($_).'"' => 1 } @perlmodules;
          my @decc_include_data
              = make_decc_include_files(dirname($args{src}), dirname($gen0));
          my $decc_include_scripture = pop @decc_include_data;
          $deps = join(' ', $deps, @decc_include_data,
                            compute_platform_depends(@perlmodules));
          @perlmodules = map { '"-M'.basename($_, '.pm').'"' } @perlmodules;
          my $perlmodules = join(' ', '', sort keys %perlmoduleincs, @perlmodules);

          return <<"EOF";
$args{src} : $gen0 $deps
	\$(PERL)$perlmodules $dofile "-o$target{build_file}" $gen0$gen_args > \$\@
$decc_include_scripture
EOF
      } elsif (grep { $_ eq $gen0 } @{$unified_info{programs}}) {
          #
          # Generic generator using OpenSSL programs
          #

          # Redo $gen0, to ensure that we have the proper extension
          $gen0 = platform->bin($gen0);
          return <<"EOF";
$args{src} : $gen0 $deps
	PIPE MCR $gen0$gen_args > \$@
EOF
      } else {
          #
          # Generic generator using Perl
          #
          return <<"EOF";
$args{src} : $gen0 $deps
	\$(PERL)$gen_incs $gen0$gen_args > \$\@
EOF
      }
  }

  sub src2obj {
      my $asmext = platform->asmext();
      my %args = @_;
      my @srcs =
          map { my $x = $_;
                (platform->isasm($x) && grep { $x eq $_ } @generated)
                ? platform->asm($x) : $x }
          ( @{$args{srcs}} );
      my $obj = platform->obj($args{obj});
      my $dep = platform->dep($args{obj});
      my $deps = join(", -\n\t\t", @srcs, @{$args{deps}});

      # Because VMS C isn't very good at combining a /INCLUDE path with
      # #includes having a relative directory (like '#include "../foo.h"),
      # the best choice is to move to the first source file's intended
      # directory before compiling, and make sure to write the object file
      # in the correct position (important when the object tree is other
      # than the source tree).
      my $forward = dirname($args{srcs}->[0]);
      my $backward = abs2rel(rel2abs("."), rel2abs($forward));
      my $objd = abs2rel(rel2abs(dirname($obj)), rel2abs($forward));
      my $objn = basename($obj);
      my $depd = abs2rel(rel2abs(dirname($dep)), rel2abs($forward));
      my $depn = basename($dep);
      my $srcs =
          join(", ", map { abs2rel(rel2abs($_), rel2abs($forward)) } @srcs);
      my $incextra = join(',', map { "\"$_\"" }
                               @{$unified_info{includes_extra}->{$obj}});
      $incextra = "/INCLUDE=($incextra)" if $incextra;

      my $cflags;
      if ($args{attrs}->{noinst}) {
          $cflags .= { shlib => $lib_cflags_no_inst,
                       lib => $lib_cflags_no_inst,
                       dso => $dso_cflags_no_inst,
                       bin => $bin_cflags_no_inst } -> {$args{intent}};
      } else {
          $cflags .= { shlib => $lib_cflags,
                       lib => $lib_cflags,
                       dso => $dso_cflags,
                       bin => $bin_cflags } -> {$args{intent}};
      }
      $cflags .= { shlib => $lib_cppflags,
		   lib => $lib_cppflags,
		   dso => $dso_cppflags,
		   bin => $bin_cppflags } -> {$args{intent}};
      $cflags .= $incextra;
      my $defs = join("", map { ",".$_ } @{$args{defs}});
      my $asflags = { shlib => $lib_asflags,
		      lib => $lib_asflags,
		      dso => $dso_asflags,
		      bin => $bin_asflags } -> {$args{intent}};

      if ($srcs[0] =~ /\Q${asmext}\E$/) {
          return <<"EOF";
$obj : $deps
        SET DEFAULT $forward
        \$(AS) $asflags \$(ASOUTFLAG)${objd}${objn} $srcs
        SET DEFAULT $backward
        - PURGE $obj
EOF
      } elsif ($srcs[0] =~ /.S$/) {
         return <<"EOF";
$obj : $deps
        SET DEFAULT $forward
        \@ $incs_on
        \@ extradefines = "$defs"
        PIPE \$(CPP) ${cflags} $srcs | -
             \$(PERL) -ne "/^#(\\s*line)?\\s*[0-9]+\\s+""/ or print" -
             > ${objd}${objn}-asm
        \@ DELETE/SYMBOL/LOCAL extradefines
        \@ $incs_off
        SET DEFAULT $backward
        \$(AS) $asflags \$(ASOUTFLAG)$obj $obj-asm
        - PURGE $obj
EOF
      }

      my ($incdir_filename, $incdir_scripture) =
          make_includefile(@{ { shlib => [ @lib_cppincludes ],
                                lib => [ @lib_cppincludes ],
                                dso => [ @dso_cppincludes ],
                                bin => [ @bin_cppincludes ] } -> {$args{intent}} },
                           @{$args{incs}});
      $deps .= ", -\n\t\t$incdir_filename";
      $cflags =
          $target{cflag_incfirst}
          . '"'.make_unix_path(rel2abs($incdir_filename)).'"'
          . $cflags;

      my $depbuild = $disabled{makedepend} ? ""
          : " /MMS=(FILE=${depd}${depn},TARGET=$obj)";

      return <<"EOF";
$obj : $deps
        SET DEFAULT $forward
        \@ $incs_on
        \@ extradefines = "$defs"
        \$(CC) ${cflags}${depbuild} /OBJECT=${objd}${objn} /REPOSITORY=$backward $srcs
        \@ DELETE/SYMBOL/LOCAL extradefines
        \@ $incs_off
        SET DEFAULT $backward
        - PURGE $obj
$incdir_scripture
EOF
  }
  sub obj2shlib {
      my %args = @_;
      my $shlibname = platform->sharedname($args{lib});
      my $shlib = platform->sharedlib($args{lib});
      my @objs = map { platform->convertext($_) }
                 grep { platform->isobj($_) }
                 @{$args{objs}};
      my @defs = map { platform->convertext($_) }
                 grep { platform->isdef($_) }
                 @{$args{objs}};
      my @deps = compute_lib_depends(@{$args{deps}});
      die "More than one symbol vector" if scalar @defs > 1;
      my $deps = join(", -\n\t\t", @objs, @defs, map { $_->{lib} } @deps);
      my $shlib_target = $disabled{shared} ? "" : $target{shared_target};
      my $translatesyms_pl = abs2rel(rel2abs(catfile($config{sourcedir},
                                                     "VMS", "translatesyms.pl")),
                                     rel2abs($config{builddir}));
      # The "[]" hack is because in .OPT files, each line inherits the
      # previous line's file spec as default, so if no directory spec
      # is present in the current line and the previous line has one that
      # doesn't apply, you're in for a surprise.
      my $write_opt1 =
          join(",-\"\n\t", map { my $x = $_ =~ /\[/ ? $_ : "[]".$_;
                                 "WRITE OPT_FILE \"$x" } @objs).
          "\"";
      my $write_opt2 =
          join("\n\t", map { my $x = $_->{lib} =~ /\[/
                                 ? $_->{lib} : "[]".$_->{lib};
                             $x =~ s|(\.EXE)|$1/SHARE|;
                             $x =~ s|(\.OLB)|$1/LIB|;
                             "WRITE OPT_FILE \"$x\"" } @deps)
          || "\@ !";
      return <<"EOF"
$shlib : $deps
        \$(PERL) $translatesyms_pl \$(BLDDIR)CXX\$DEMANGLER_DB. < $defs[0] > $defs[0]-translated
        OPEN/WRITE/SHARE=READ OPT_FILE $shlibname-components.OPT
        $write_opt1
        $write_opt2
        CLOSE OPT_FILE
        LINK ${lib_ldflags}/SHARE=\$\@ $defs[0]-translated/OPT,-
                $shlibname-components.OPT/OPT \$(LIB_EX_LIBS)
        DELETE $defs[0]-translated;*,$shlibname-components.OPT;*
        PURGE $shlibname.EXE,$shlibname.MAP
EOF
        . ($config{target} =~ m|alpha| ? "" : <<"EOF"
        SET IMAGE/FLAGS=(NOCALL_DEBUG) \$\@
EOF
        );
  }
  sub obj2dso {
      my %args = @_;
      my $dsoname = platform->dsoname($args{module});
      my $dso = platform->dso($args{module});
      my @objs = map { platform->convertext($_) }
                 grep { platform->isobj($_) }
                 @{$args{objs}};
      my @defs = map { platform->convertext($_) }
                 grep { platform->isdef($_) }
                 @{$args{objs}};
      my @deps = compute_lib_depends(@{$args{deps}});
      my $deps = join(", -\n\t\t", @objs, @defs, map { $_->{lib} } @deps);
      die "More than one symbol vector" if scalar @defs > 1;
      my $shlib_target = $disabled{shared} ? "" : $target{shared_target};
      # The "[]" hack is because in .OPT files, each line inherits the
      # previous line's file spec as default, so if no directory spec
      # is present in the current line and the previous line has one that
      # doesn't apply, you're in for a surprise.
      my $write_opt1 =
          join(",-\"\n\t", map { my $x = $_ =~ /\[/ ? $_ : "[]".$_;
                                 "WRITE OPT_FILE \"$x" } @objs).
          "\"";
      my $write_opt2 =
          join("\n\t", map { my $x = $_->{lib} =~ /\[/
                                 ? $_->{lib} : "[]".$_->{lib};
                             $x =~ s|(\.EXE)|$1/SHARE|;
                             $x =~ s|(\.OLB)|$1/LIB|;
                             "WRITE OPT_FILE \"$x\"" } @deps)
          || "\@ !";
      return <<"EOF"
$dso : $deps
        OPEN/WRITE/SHARE=READ OPT_FILE $dsoname-components.OPT
        $write_opt1
        $write_opt2
        CLOSE OPT_FILE
        LINK ${dso_ldflags}/SHARE=\$\@ $defs[0]/OPT,-
		$dsoname-components.OPT/OPT \$(DSO_EX_LIBS)
        - PURGE $dsoname.EXE,$dsoname.OPT,$dsoname.MAP
EOF
        . ($config{target} =~ m|alpha| ? "" : <<"EOF"
        SET IMAGE/FLAGS=(NOCALL_DEBUG) \$\@
EOF
        );
  }
  sub obj2lib {
      my %args = @_;
      my $lib = platform->staticlib($args{lib});
      my @objs = map { platform->convertext($_) }
                 grep { platform->isobj($_) }
                 @{$args{objs}};
      my $objs = join(", -\n\t\t", @objs);
      my $fill_lib = join("\n\t", (map { "LIBRARY/REPLACE $lib $_" } @objs));
      return <<"EOF";
$lib : $objs
        LIBRARY/CREATE/OBJECT $lib
        $fill_lib
        - PURGE $lib
EOF
  }
  sub obj2bin {
      my %args = @_;
      my $bin = platform->bin($args{bin});
      my $binname = platform->binname($args{bin});
      my @objs = map { platform->convertext($_) }
                 grep { platform->isobj($_) }
                 @{$args{objs}};
      my $objs = join(",", @objs);
      my @deps = compute_lib_depends(@{$args{deps}});
      my $deps = join(", -\n\t\t", @objs, map { $_->{lib} } @deps);

      my $olb_count = scalar grep(m|\.OLB$|, map { $_->{lib} } @deps);
      my $analyse_objs = "@ !";
      if ($olb_count > 0) {
          my $analyse_quals =
              $config{target} =~ m|alpha| ? "/GSD" : "/SECTIONS=SYMTAB";
          $analyse_objs = "- pipe ANALYSE/OBJECT$analyse_quals $objs | SEARCH SYS\$INPUT \"\"\"main\"\"\" ; nomain = \$severity .NE. 1"
      }
      # The "[]" hack is because in .OPT files, each line inherits the
      # previous line's file spec as default, so if no directory spec
      # is present in the current line and the previous line has one that
      # doesn't apply, you're in for a surprise.
      my $write_opt1 =
          join(",-\"\n\t", map { my $x = $_ =~ /\[/ ? $_ : "[]".$_;
                                 "\@ WRITE OPT_FILE \"$x" } @objs).
          "\"";
      my $write_opt2 =
          join("\n\t", "WRITE OPT_FILE \"CASE_SENSITIVE=YES\"",
                       map { my @lines = ();
                             use Data::Dumper;
                             my $x = $_->{lib} =~ /\[/
                                 ? $_->{lib} : "[]".$_->{lib};
                             if ($x =~ m|\.EXE$|) {
                                 push @lines, "\@ WRITE OPT_FILE \"$x/SHARE\"";
                             } elsif ($x =~ m|\.OLB$|) {
                                 # Special hack to include the MAIN object
                                 # module explicitly.  This will only be done
                                 # if there isn't a 'main' in the program's
                                 # object modules already.
                                 my $main = $_->{attrs}->{has_main}
                                     ? '/INCLUDE=main' : '';
                                 push @lines,
                                     "\@ IF nomain THEN WRITE OPT_FILE \"$x/LIB$main\"",
                                     "\@ IF .NOT. nomain THEN WRITE OPT_FILE \"$x/LIB\""
                             }
                             @lines
                           } @deps)
          || "\@ !";
      # The linking commands looks a bit complex, but it's for good reason.
      # When you link, say, foo.obj, bar.obj and libsomething.exe/share, and
      # bar.obj happens to have a symbol that also exists in libsomething.exe,
      # the linker will warn about it, loudly, and will then choose to pick
      # the first copy encountered (the one in bar.obj in this example).
      # On Unix and on Windows, the corresponding maneuver goes through
      # silently with the same effect.
      # With some test programs, made for checking the internals of OpenSSL,
      # we do this kind of linking deliberately, picking a few specific object
      # files from within [.crypto] or [.ssl] so we can reach symbols that are
      # otherwise unreachable (since the shareable images only exports the
      # symbols listed in [.util]*.num), and then with the shared libraries
      # themselves.  So we need to silence the warning about multiply defined
      # symbols, to mimic the way linking work on Unix and Windows, and so
      # the build isn't interrupted (MMS stops when warnings are signaled,
      # by default), and so someone building doesn't have to worry where it
      # isn't necessary.  If there are other warnings, however, we show them
      # and let it break the build.
      return <<"EOF"
$bin : $deps
        $analyse_objs
        @ OPEN/WRITE/SHARE=READ OPT_FILE $binname.OPT
        $write_opt1
        $write_opt2
        @ CLOSE OPT_FILE
        TYPE $binname.OPT ! For debugging
        - pipe SPAWN/WAIT/NOLOG/OUT=$binname.LINKLOG -
                    LINK ${bin_ldflags}/EXEC=\$\@ $binname.OPT/OPT \$(BIN_EX_LIBS) ; -
               link_status = \$status ; link_severity = link_status .AND. 7
        @ search_severity = 1
        -@ IF link_severity .EQ. 0 THEN -
                pipe SEARCH $binname.LINKLOG "%","-"/MATCH=AND | -
                     SPAWN/WAIT/NOLOG/OUT=NLA0: -
                          SEARCH SYS\$INPUT: "-W-MULDEF,"/MATCH=NOR ; -
                     search_severity = \$severity
        @ ! search_severity is 3 when the last search didn't find any matching
        @ ! string: %SEARCH-I-NOMATCHES, no strings matched
        @ ! If that was the result, we pretend linking got through without
        @ ! fault or warning.
        @ IF search_severity .EQ. 3 THEN link_severity = 1
        @ ! At this point, if link_severity shows that there was a fault
        @ ! or warning, make sure to restore the linking status.
        -@ IF .NOT. link_severity THEN TYPE $binname.LINKLOG
        -@ DELETE $binname.LINKLOG;*
        @ IF .NOT. link_severity THEN SPAWN/WAIT/NOLOG EXIT 'link_status'
        - PURGE $bin,$binname.OPT
EOF
      . ($config{target} =~ m|alpha| ? "" : <<"EOF"
        SET IMAGE/FLAGS=(NOCALL_DEBUG) \$\@
EOF
        );
  }
  sub in2script {
      my %args = @_;
      my $script = $args{script};
      return "" if grep { $_ eq $script } @{$args{sources}}; # No overwrite!
      my $sources = join(" ", @{$args{sources}});
      my $dofile = abs2rel(rel2abs(catfile($config{sourcedir},
                                           "util", "dofile.pl")),
                           rel2abs($config{builddir}));
      return <<"EOF";
$script : $sources configdata.pm
        \$(PERL) "-I\$(BLDDIR)" "-Mconfigdata" $dofile -
	    "-o$target{build_file}" $sources > $script
        SET FILE/PROT=(S:RWED,O:RWED,G:RE,W:RE) $script
        PURGE $script
EOF
  }
  ""    # Important!  This becomes part of the template result.
-}<|MERGE_RESOLUTION|>--- conflicted
+++ resolved
@@ -125,11 +125,7 @@
   my @lib_cflags_no_inst = ( $target{no_inst_lib_cflags} // @lib_cflags );
   my @lib_cflags_cont = ( $target{shared_cflag} || (),
                           @{$config{lib_cflags}}, @{$config{shared_cflag}},
-<<<<<<< HEAD
-                          $cnf_cflags, '$(CFLAGS)');
-=======
                           @cnf_cflags, '$(CFLAGS)');
->>>>>>> 8a2d13a7
   our $lib_cflags = join('', @lib_cflags, @lib_cflags_cont );
   our $lib_cflags_no_inst = join('', @lib_cflags_no_inst, @lib_cflags_cont );
   our $lib_ldflags =
@@ -165,11 +161,7 @@
   my @dso_cflags_no_inst = ( $target{no_inst_dso_cflags} // @dso_cflags );
   my @dso_cflags_cont = ( $target{module_cflag} || (),
                           @{$config{dso_cflags}}, @{$config{module_cflag}},
-<<<<<<< HEAD
-                          $cnf_cflags, '$(CFLAGS)');
-=======
                           @cnf_cflags, '$(CFLAGS)');
->>>>>>> 8a2d13a7
   our $dso_cflags = join('', @dso_cflags, @dso_cflags_cont );
   our $dso_cflags_no_inst = join('', @dso_cflags_no_inst, @dso_cflags_cont );
   our $dso_ldflags =
@@ -204,19 +196,9 @@
   my @bin_cflags = ( $target{bin_cflags} // () );
   my @bin_cflags_no_inst = ( $target{no_inst_bin_cflags} // @bin_cflags );
   my @bin_cflags_cont = ( @{$config{bin_cflags}},
-<<<<<<< HEAD
-                          $cnf_cflags, '$(CFLAGS)');
-  our $bin_cflags = join('', @bin_cflags, @bin_cflags_cont );
-  our $bin_cflags_no_inst = join('', @bin_cflags_no_inst, @bin_cflags_cont );
-  our $bin_cflags =
-      join('', $target{bin_cflags} || (),
-               @{$config{bin_cflags}},
-               @cnf_cflags, '$(CFLAGS)');
-=======
                           @cnf_cflags, '$(CFLAGS)');
   our $bin_cflags = join('', @bin_cflags, @bin_cflags_cont );
   our $bin_cflags_no_inst = join('', @bin_cflags_no_inst, @bin_cflags_cont );
->>>>>>> 8a2d13a7
   our $bin_ldflags =
       join('', $target{bin_lflags} || (),
                @{$config{bin_lflags}},
@@ -826,7 +808,6 @@
   #    that's the only way the C compiler can merge multiple include paths
   #    in a sane way (we can stop worrying about 1.h including foo/2.h
   #    including ../3.h).
-<<<<<<< HEAD
   #
   # To resolve 1, we need to create a file with include directory pragmas,
   # and let the compiler use it with /FIRST_INCLUDE=.
@@ -838,19 +819,6 @@
   # combination of include directory specs.  It is assumed that the order of
   # these directories don't matter.
   #
-=======
-  #
-  # To resolve 1, we need to create a file with include directory pragmas,
-  # and let the compiler use it with /FIRST_INCLUDE=.
-  # To resolve 2, we convert all include directory specs we get to Unix,
-  # with available File::Spec functions.
-  #
-  # We use CRC-24 from https://tools.ietf.org/html/rfc4880#section-6,
-  # reimplemented in Perl to get a workable and constant file name for each
-  # combination of include directory specs.  It is assumed that the order of
-  # these directories don't matter.
-  #
->>>>>>> 8a2d13a7
   # This function takes as input a list of include directories
   # This function returns a list two things:
   # 1. The file name to use with /FIRST_INCLUDE=
@@ -1012,12 +980,8 @@
 $target : $gen0 $deps $mkdef
 	\$(PERL) $mkdef$ord_ver --type $args{intent} --ordinals $gen0 --name $ord_name "--OS" "VMS"$case_insensitive > $target
 EOF
-<<<<<<< HEAD
-      } elsif (platform->isasm($args{src})) {
-=======
       } elsif (platform->isasm($args{src})
                || platform->iscppasm($args{src})) {
->>>>>>> 8a2d13a7
           #
           # Assembler generator
           #
@@ -1027,13 +991,9 @@
                 dso => "$dso_cflags $dso_cppflags",
                 bin => "$bin_cflags $bin_cppflags" } -> {$args{intent}};
           my $defs = join("", map { ",".$_ } @{$args{defs}});
-<<<<<<< HEAD
-          my $target = platform->asm($args{src});
-=======
           my $target = platform->isasm($args{src})
                        ? platform->asm($args{src})
                        : $args{src};
->>>>>>> 8a2d13a7
 
           my $generator;
           if ($gen0 =~ /\.pl$/) {
@@ -1046,24 +1006,6 @@
           }
 
           if (defined($generator)) {
-<<<<<<< HEAD
-              # If the target is named foo.S in build.info, we want to
-              # end up generating foo.s in two steps.
-              if ($args{src} =~ /\.S$/) {
-                   return <<"EOF";
-$target : $gen0 $deps
-	$generator \$\@-S
-        \@ extradefines = "$defs"
-	PIPE \$(CPP) $cppflags \$\@-S | -
-             \$(PERL) -ne "/^#(\\s*line)?\\s*[0-9]+\\s+""/ or print" > \$\@-i
-        \@ DELETE/SYMBOL/LOCAL extradefines
-        RENAME \$\@-i \$\@
-        DELETE \$\@-S;
-EOF
-              }
-              # Otherwise....
-=======
->>>>>>> 8a2d13a7
               return <<"EOF";
 $target : $gen0 $deps
         \@ extradefines = "$defs"
