--- conflicted
+++ resolved
@@ -1,9 +1,5 @@
 /*
-<<<<<<< HEAD
- * Copyright 1995-2022 The OpenSSL Project Authors. All Rights Reserved.
-=======
  * Copyright 1995-2023 The OpenSSL Project Authors. All Rights Reserved.
->>>>>>> 8a2d13a7
  *
  * Licensed under the Apache License 2.0 (the "License").  You may not use
  * this file except in compliance with the License.  You can obtain a copy
@@ -791,12 +787,8 @@
         /* We can have sections in the ext file */
         if (extensions == NULL) {
             extensions = NCONF_get_string(extfile_conf, "default", "extensions");
-<<<<<<< HEAD
-            if (extensions == NULL)
-=======
             if (extensions == NULL) {
                 ERR_clear_error();
->>>>>>> 8a2d13a7
                 extensions = "default";
             }
         }
@@ -821,15 +813,6 @@
      * when def_ret == 1: the user MAY leave the digest unspecified
      */
     if (def_ret == 2 && strcmp(def_dgst, "UNDEF") == 0) {
-<<<<<<< HEAD
-        /* The signing algorithm requires there to be no digest */
-        dgst = NULL;
-    } else if (dgst == NULL
-               && (dgst = lookup_conf(conf, section, ENV_DEFAULT_MD)) == NULL) {
-        goto end;
-    } else {
-        if (strcmp(dgst, "default") == 0) {
-=======
         dgst = NULL;
     } else if (dgst == NULL
                && (dgst = lookup_conf(conf, section, ENV_DEFAULT_MD)) == NULL
@@ -837,7 +820,6 @@
         goto end;
     } else {
         if (strcmp(dgst, "default") == 0 || strcmp(def_dgst, "UNDEF") == 0) {
->>>>>>> 8a2d13a7
             if (def_ret <= 0) {
                 BIO_puts(bio_err, "no default digest\n");
                 goto end;
@@ -1193,13 +1175,8 @@
             }
         }
 
-<<<<<<< HEAD
-        if ((crlnumberfile = NCONF_get_string(conf, section, ENV_CRLNUMBER))
-            != NULL)
-=======
         crlnumberfile = NCONF_get_string(conf, section, ENV_CRLNUMBER);
         if (crlnumberfile != NULL) {
->>>>>>> 8a2d13a7
             if ((crlnumber = load_serial(crlnumberfile, NULL, 0, NULL))
                 == NULL) {
                 BIO_printf(bio_err, "error while loading CRL number\n");
