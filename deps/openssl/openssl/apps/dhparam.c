--- conflicted
+++ resolved
@@ -1,9 +1,5 @@
 /*
-<<<<<<< HEAD
- * Copyright 1995-2022 The OpenSSL Project Authors. All Rights Reserved.
-=======
  * Copyright 1995-2023 The OpenSSL Project Authors. All Rights Reserved.
->>>>>>> 8a2d13a7
  *
  * Licensed under the Apache License 2.0 (the "License").  You may not use
  * this file except in compliance with the License.  You can obtain a copy
@@ -184,19 +180,11 @@
 
     if (num) {
         const char *alg = dsaparam ? "DSA" : "DH";
-<<<<<<< HEAD
 
         if (infile != NULL) {
             BIO_printf(bio_err, "Warning, input file %s ignored\n", infile);
         }
 
-=======
-
-        if (infile != NULL) {
-            BIO_printf(bio_err, "Warning, input file %s ignored\n", infile);
-        }
-
->>>>>>> 8a2d13a7
         ctx = EVP_PKEY_CTX_new_from_name(app_get0_libctx(), alg, app_get0_propq());
         if (ctx == NULL) {
             BIO_printf(bio_err,
@@ -234,11 +222,8 @@
         }
 
         tmppkey = app_paramgen(ctx, alg);
-<<<<<<< HEAD
-=======
         if (tmppkey == NULL)
             goto end;
->>>>>>> 8a2d13a7
         EVP_PKEY_CTX_free(ctx);
         ctx = NULL;
         if (dsaparam) {
