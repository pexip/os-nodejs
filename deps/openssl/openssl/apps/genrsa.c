/*
<<<<<<< HEAD
 * Copyright 1995-2022 The OpenSSL Project Authors. All Rights Reserved.
=======
 * Copyright 1995-2023 The OpenSSL Project Authors. All Rights Reserved.
>>>>>>> 8a2d13a7
 *
 * Licensed under the Apache License 2.0 (the "License").  You may not use
 * this file except in compliance with the License.  You can obtain a copy
 * in the file LICENSE in the source distribution or at
 * https://www.openssl.org/source/license.html
 */

#include <openssl/opensslconf.h>

#include <stdio.h>
#include <string.h>
#include <sys/types.h>
#include <sys/stat.h>
#include "apps.h"
#include "progs.h"
#include <openssl/bio.h>
#include <openssl/err.h>
#include <openssl/bn.h>
#include <openssl/rsa.h>
#include <openssl/evp.h>
#include <openssl/x509.h>
#include <openssl/pem.h>
#include <openssl/rand.h>

#define DEFBITS 2048
#define DEFPRIMES 2

static int verbose = 0;

static int genrsa_cb(EVP_PKEY_CTX *ctx);

typedef enum OPTION_choice {
    OPT_COMMON,
#ifndef OPENSSL_NO_DEPRECATED_3_0
    OPT_3,
#endif
    OPT_F4, OPT_ENGINE,
    OPT_OUT, OPT_PASSOUT, OPT_CIPHER, OPT_PRIMES, OPT_VERBOSE,
    OPT_R_ENUM, OPT_PROV_ENUM, OPT_TRADITIONAL
} OPTION_CHOICE;

const OPTIONS genrsa_options[] = {
    {OPT_HELP_STR, 1, '-', "Usage: %s [options] numbits\n"},

    OPT_SECTION("General"),
    {"help", OPT_HELP, '-', "Display this summary"},
#ifndef OPENSSL_NO_ENGINE
    {"engine", OPT_ENGINE, 's', "Use engine, possibly a hardware device"},
#endif

    OPT_SECTION("Input"),
#ifndef OPENSSL_NO_DEPRECATED_3_0
    {"3", OPT_3, '-', "(deprecated) Use 3 for the E value"},
#endif
    {"F4", OPT_F4, '-', "Use the Fermat number F4 (0x10001) for the E value"},
    {"f4", OPT_F4, '-', "Use the Fermat number F4 (0x10001) for the E value"},

    OPT_SECTION("Output"),
    {"out", OPT_OUT, '>', "Output the key to specified file"},
    {"passout", OPT_PASSOUT, 's', "Output file pass phrase source"},
    {"primes", OPT_PRIMES, 'p', "Specify number of primes"},
    {"verbose", OPT_VERBOSE, '-', "Verbose output"},
    {"traditional", OPT_TRADITIONAL, '-',
     "Use traditional format for private keys"},
    {"", OPT_CIPHER, '-', "Encrypt the output with any supported cipher"},

    OPT_R_OPTIONS,
    OPT_PROV_OPTIONS,

    OPT_PARAMETERS(),
    {"numbits", 0, 0, "Size of key in bits"},
    {NULL}
};

int genrsa_main(int argc, char **argv)
{
    BN_GENCB *cb = BN_GENCB_new();
    ENGINE *eng = NULL;
    BIGNUM *bn = BN_new();
    BIO *out = NULL;
    EVP_PKEY *pkey = NULL;
    EVP_PKEY_CTX *ctx = NULL;
    EVP_CIPHER *enc = NULL;
    int ret = 1, num = DEFBITS, private = 0, primes = DEFPRIMES;
    unsigned long f4 = RSA_F4;
    char *outfile = NULL, *passoutarg = NULL, *passout = NULL;
    char *prog, *hexe, *dece, *ciphername = NULL;
    OPTION_CHOICE o;
    int traditional = 0;

    if (bn == NULL || cb == NULL)
        goto end;

    prog = opt_init(argc, argv, genrsa_options);
    while ((o = opt_next()) != OPT_EOF) {
        switch (o) {
        case OPT_EOF:
        case OPT_ERR:
opthelp:
            BIO_printf(bio_err, "%s: Use -help for summary.\n", prog);
            goto end;
        case OPT_HELP:
            ret = 0;
            opt_help(genrsa_options);
            goto end;
#ifndef OPENSSL_NO_DEPRECATED_3_0
        case OPT_3:
            f4 = RSA_3;
            break;
#endif
        case OPT_F4:
            f4 = RSA_F4;
            break;
        case OPT_OUT:
            outfile = opt_arg();
            break;
        case OPT_ENGINE:
            eng = setup_engine(opt_arg(), 0);
            break;
        case OPT_R_CASES:
            if (!opt_rand(o))
                goto end;
            break;
        case OPT_PROV_CASES:
            if (!opt_provider(o))
                goto end;
            break;
        case OPT_PASSOUT:
            passoutarg = opt_arg();
            break;
        case OPT_CIPHER:
            ciphername = opt_unknown();
            break;
        case OPT_PRIMES:
            primes = opt_int_arg();
            break;
        case OPT_VERBOSE:
            verbose = 1;
            break;
        case OPT_TRADITIONAL:
            traditional = 1;
            break;
        }
    }

    /* One optional argument, the bitsize. */
    argc = opt_num_rest();
    argv = opt_rest();

    if (argc == 1) {
        if (!opt_int(argv[0], &num) || num <= 0)
            goto end;
        if (num > OPENSSL_RSA_MAX_MODULUS_BITS)
            BIO_printf(bio_err,
                       "Warning: It is not recommended to use more than %d bit for RSA keys.\n"
                       "         Your key size is %d! Larger key size may behave not as expected.\n",
                       OPENSSL_RSA_MAX_MODULUS_BITS, num);
    } else if (argc > 0) {
        BIO_printf(bio_err, "Extra arguments given.\n");
        goto opthelp;
    }

    if (!app_RAND_load())
        goto end;

    private = 1;
    if (ciphername != NULL) {
        if (!opt_cipher(ciphername, &enc))
            goto end;
    }
    if (!app_passwd(NULL, passoutarg, NULL, &passout)) {
        BIO_printf(bio_err, "Error getting password\n");
        goto end;
    }

    out = bio_open_owner(outfile, FORMAT_PEM, private);
    if (out == NULL)
        goto end;

    if (!init_gen_str(&ctx, "RSA", eng, 0, app_get0_libctx(),
                      app_get0_propq()))
        goto end;

    EVP_PKEY_CTX_set_cb(ctx, genrsa_cb);
    EVP_PKEY_CTX_set_app_data(ctx, bio_err);

    if (EVP_PKEY_CTX_set_rsa_keygen_bits(ctx, num) <= 0) {
        BIO_printf(bio_err, "Error setting RSA length\n");
        goto end;
    }
    if (!BN_set_word(bn, f4)) {
        BIO_printf(bio_err, "Error allocating RSA public exponent\n");
        goto end;
    }
    if (EVP_PKEY_CTX_set1_rsa_keygen_pubexp(ctx, bn) <= 0) {
        BIO_printf(bio_err, "Error setting RSA public exponent\n");
        goto end;
    }
    if (EVP_PKEY_CTX_set_rsa_keygen_primes(ctx, primes) <= 0) {
        BIO_printf(bio_err, "Error setting number of primes\n");
        goto end;
    }
    pkey = app_keygen(ctx, "RSA", num, verbose);
<<<<<<< HEAD
=======
    if (pkey == NULL)
        goto end;
>>>>>>> 8a2d13a7

    if (verbose) {
        BIGNUM *e = NULL;

        /* Every RSA key has an 'e' */
        EVP_PKEY_get_bn_param(pkey, "e", &e);
        if (e == NULL) {
            BIO_printf(bio_err, "Error cannot access RSA e\n");
            goto end;
        }
        hexe = BN_bn2hex(e);
        dece = BN_bn2dec(e);
        if (hexe && dece) {
            BIO_printf(bio_err, "e is %s (0x%s)\n", dece, hexe);
        }
        OPENSSL_free(hexe);
        OPENSSL_free(dece);
        BN_free(e);
    }
    if (traditional) {
        if (!PEM_write_bio_PrivateKey_traditional(out, pkey, enc, NULL, 0,
                                                  NULL, passout))
            goto end;
    } else {
        if (!PEM_write_bio_PrivateKey(out, pkey, enc, NULL, 0, NULL, passout))
            goto end;
    }

    ret = 0;
 end:
    BN_free(bn);
    BN_GENCB_free(cb);
    EVP_PKEY_CTX_free(ctx);
    EVP_PKEY_free(pkey);
    EVP_CIPHER_free(enc);
    BIO_free_all(out);
    release_engine(eng);
    OPENSSL_free(passout);
    if (ret != 0)
        ERR_print_errors(bio_err);
    return ret;
}

static int genrsa_cb(EVP_PKEY_CTX *ctx)
{
    char c = '*';
    BIO *b = EVP_PKEY_CTX_get_app_data(ctx);
    int p = EVP_PKEY_CTX_get_keygen_info(ctx, 0);

    if (!verbose)
        return 1;

    if (p == 0)
        c = '.';
    if (p == 1)
        c = '+';
    if (p == 2)
        c = '*';
    if (p == 3)
        c = '\n';
    BIO_write(b, &c, 1);
    (void)BIO_flush(b);
    return 1;
}<|MERGE_RESOLUTION|>--- conflicted
+++ resolved
@@ -1,9 +1,5 @@
 /*
-<<<<<<< HEAD
- * Copyright 1995-2022 The OpenSSL Project Authors. All Rights Reserved.
-=======
  * Copyright 1995-2023 The OpenSSL Project Authors. All Rights Reserved.
->>>>>>> 8a2d13a7
  *
  * Licensed under the Apache License 2.0 (the "License").  You may not use
  * this file except in compliance with the License.  You can obtain a copy
@@ -207,11 +203,8 @@
         goto end;
     }
     pkey = app_keygen(ctx, "RSA", num, verbose);
-<<<<<<< HEAD
-=======
     if (pkey == NULL)
         goto end;
->>>>>>> 8a2d13a7
 
     if (verbose) {
         BIGNUM *e = NULL;
