--- conflicted
+++ resolved
@@ -1,9 +1,5 @@
 /*
-<<<<<<< HEAD
- * Copyright 2006-2021 The OpenSSL Project Authors. All Rights Reserved.
-=======
  * Copyright 2006-2023 The OpenSSL Project Authors. All Rights Reserved.
->>>>>>> 8a2d13a7
  *
  * Licensed under the Apache License 2.0 (the "License").  You may not use
  * this file except in compliance with the License.  You can obtain a copy
@@ -133,21 +129,12 @@
         case OPT_CONFIG:
             conf = app_load_config_modules(opt_arg());
             if (conf == NULL)
-<<<<<<< HEAD
                 goto end;
             break;
         case OPT_PROV_CASES:
             if (!opt_provider(o))
                 goto end;
             break;
-=======
-                goto end;
-            break;
-        case OPT_PROV_CASES:
-            if (!opt_provider(o))
-                goto end;
-            break;
->>>>>>> 8a2d13a7
         }
     }
 
@@ -196,11 +183,8 @@
 
     pkey = do_param ? app_paramgen(ctx, algname)
                     : app_keygen(ctx, algname, 0, 0 /* not verbose */);
-<<<<<<< HEAD
-=======
     if (pkey == NULL)
         goto end;
->>>>>>> 8a2d13a7
 
     if (do_param) {
         rv = PEM_write_bio_Parameters(out, pkey);
