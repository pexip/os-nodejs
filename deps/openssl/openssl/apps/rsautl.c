/*
 * Copyright 2000-2021 The OpenSSL Project Authors. All Rights Reserved.
 *
 * Licensed under the Apache License 2.0 (the "License").  You may not use
 * this file except in compliance with the License.  You can obtain a copy
 * in the file LICENSE in the source distribution or at
 * https://www.openssl.org/source/license.html
 */

#include <openssl/opensslconf.h>

#include "apps.h"
#include "progs.h"
#include <string.h>
#include <openssl/err.h>
#include <openssl/pem.h>
#include <openssl/rsa.h>

#define RSA_SIGN        1
#define RSA_VERIFY      2
#define RSA_ENCRYPT     3
#define RSA_DECRYPT     4

#define KEY_PRIVKEY     1
#define KEY_PUBKEY      2
#define KEY_CERT        3

typedef enum OPTION_choice {
    OPT_COMMON,
    OPT_ENGINE, OPT_IN, OPT_OUT, OPT_ASN1PARSE, OPT_HEXDUMP,
    OPT_RSA_RAW, OPT_OAEP, OPT_PKCS, OPT_X931,
    OPT_SIGN, OPT_VERIFY, OPT_REV, OPT_ENCRYPT, OPT_DECRYPT,
    OPT_PUBIN, OPT_CERTIN, OPT_INKEY, OPT_PASSIN, OPT_KEYFORM,
    OPT_R_ENUM, OPT_PROV_ENUM
} OPTION_CHOICE;

const OPTIONS rsautl_options[] = {
    OPT_SECTION("General"),
    {"help", OPT_HELP, '-', "Display this summary"},
    {"sign", OPT_SIGN, '-', "Sign with private key"},
    {"verify", OPT_VERIFY, '-', "Verify with public key"},
    {"encrypt", OPT_ENCRYPT, '-', "Encrypt with public key"},
    {"decrypt", OPT_DECRYPT, '-', "Decrypt with private key"},
#ifndef OPENSSL_NO_ENGINE
    {"engine", OPT_ENGINE, 's', "Use engine, possibly a hardware device"},
#endif

    OPT_SECTION("Input"),
    {"in", OPT_IN, '<', "Input file"},
    {"inkey", OPT_INKEY, 's', "Input key"},
    {"keyform", OPT_KEYFORM, 'E', "Private key format (ENGINE, other values ignored)"},
    {"pubin", OPT_PUBIN, '-', "Input is an RSA public"},
    {"certin", OPT_CERTIN, '-', "Input is a cert carrying an RSA public key"},
    {"rev", OPT_REV, '-', "Reverse the order of the input buffer"},
    {"passin", OPT_PASSIN, 's', "Input file pass phrase source"},

    OPT_SECTION("Output"),
    {"out", OPT_OUT, '>', "Output file"},
    {"raw", OPT_RSA_RAW, '-', "Use no padding"},
    {"pkcs", OPT_PKCS, '-', "Use PKCS#1 v1.5 padding (default)"},
    {"x931", OPT_X931, '-', "Use ANSI X9.31 padding"},
    {"oaep", OPT_OAEP, '-', "Use PKCS#1 OAEP"},
    {"asn1parse", OPT_ASN1PARSE, '-',
     "Run output through asn1parse; useful with -verify"},
    {"hexdump", OPT_HEXDUMP, '-', "Hex dump output"},

    OPT_R_OPTIONS,
    OPT_PROV_OPTIONS,
    {NULL}
};

int rsautl_main(int argc, char **argv)
{
    BIO *in = NULL, *out = NULL;
    ENGINE *e = NULL;
    EVP_PKEY *pkey = NULL;
    EVP_PKEY_CTX *ctx = NULL;
    X509 *x;
    char *infile = NULL, *outfile = NULL, *keyfile = NULL;
    char *passinarg = NULL, *passin = NULL, *prog;
    char rsa_mode = RSA_VERIFY, key_type = KEY_PRIVKEY;
    unsigned char *rsa_in = NULL, *rsa_out = NULL, pad = RSA_PKCS1_PADDING;
    size_t rsa_inlen, rsa_outlen = 0;
    int keyformat = FORMAT_UNDEF, keysize, ret = 1, rv;
    int hexdump = 0, asn1parse = 0, need_priv = 0, rev = 0;
    OPTION_CHOICE o;

    prog = opt_init(argc, argv, rsautl_options);
    while ((o = opt_next()) != OPT_EOF) {
        switch (o) {
        case OPT_EOF:
        case OPT_ERR:
 opthelp:
            BIO_printf(bio_err, "%s: Use -help for summary.\n", prog);
            goto end;
        case OPT_HELP:
            opt_help(rsautl_options);
            ret = 0;
            goto end;
        case OPT_KEYFORM:
            if (!opt_format(opt_arg(), OPT_FMT_ANY, &keyformat))
                goto opthelp;
            break;
        case OPT_IN:
            infile = opt_arg();
            break;
        case OPT_OUT:
            outfile = opt_arg();
            break;
        case OPT_ENGINE:
            e = setup_engine(opt_arg(), 0);
            break;
        case OPT_ASN1PARSE:
            asn1parse = 1;
            break;
        case OPT_HEXDUMP:
            hexdump = 1;
            break;
        case OPT_RSA_RAW:
            pad = RSA_NO_PADDING;
            break;
        case OPT_OAEP:
            pad = RSA_PKCS1_OAEP_PADDING;
            break;
        case OPT_PKCS:
            pad = RSA_PKCS1_PADDING;
            break;
        case OPT_X931:
            pad = RSA_X931_PADDING;
            break;
        case OPT_SIGN:
            rsa_mode = RSA_SIGN;
            need_priv = 1;
            break;
        case OPT_VERIFY:
            rsa_mode = RSA_VERIFY;
            break;
        case OPT_REV:
            rev = 1;
            break;
        case OPT_ENCRYPT:
            rsa_mode = RSA_ENCRYPT;
            break;
        case OPT_DECRYPT:
            rsa_mode = RSA_DECRYPT;
            need_priv = 1;
            break;
        case OPT_PUBIN:
            key_type = KEY_PUBKEY;
            break;
        case OPT_CERTIN:
            key_type = KEY_CERT;
            break;
        case OPT_INKEY:
            keyfile = opt_arg();
            break;
        case OPT_PASSIN:
            passinarg = opt_arg();
            break;
        case OPT_R_CASES:
            if (!opt_rand(o))
                goto end;
            break;
        case OPT_PROV_CASES:
            if (!opt_provider(o))
                goto end;
            break;
        }
    }

    /* No extra arguments. */
    argc = opt_num_rest();
    if (argc != 0)
        goto opthelp;

    if (!app_RAND_load())
        goto end;

    if (need_priv && (key_type != KEY_PRIVKEY)) {
        BIO_printf(bio_err, "A private key is needed for this operation\n");
        goto end;
    }

    if (!app_passwd(passinarg, NULL, &passin, NULL)) {
        BIO_printf(bio_err, "Error getting password\n");
        goto end;
    }

    switch (key_type) {
    case KEY_PRIVKEY:
        pkey = load_key(keyfile, keyformat, 0, passin, e, "private key");
        break;

    case KEY_PUBKEY:
        pkey = load_pubkey(keyfile, keyformat, 0, NULL, e, "public key");
        break;

    case KEY_CERT:
        x = load_cert(keyfile, FORMAT_UNDEF, "Certificate");
        if (x) {
            pkey = X509_get_pubkey(x);
            X509_free(x);
        }
        break;
    }

    if (pkey == NULL)
        return 1;

    in = bio_open_default(infile, 'r', FORMAT_BINARY);
    if (in == NULL)
        goto end;
    out = bio_open_default(outfile, 'w', FORMAT_BINARY);
    if (out == NULL)
        goto end;

    keysize = EVP_PKEY_get_size(pkey);

    rsa_in = app_malloc(keysize * 2, "hold rsa key");
    rsa_out = app_malloc(keysize, "output rsa key");
    rsa_outlen = keysize;

    /* Read the input data */
    rv = BIO_read(in, rsa_in, keysize * 2);
    if (rv < 0) {
        BIO_printf(bio_err, "Error reading input Data\n");
        goto end;
    }
    rsa_inlen = rv;
    if (rev) {
        size_t i;
        unsigned char ctmp;

        for (i = 0; i < rsa_inlen / 2; i++) {
            ctmp = rsa_in[i];
            rsa_in[i] = rsa_in[rsa_inlen - 1 - i];
            rsa_in[rsa_inlen - 1 - i] = ctmp;
        }
    }

    if ((ctx = EVP_PKEY_CTX_new_from_pkey(NULL, pkey, NULL)) == NULL)
        goto end;

    switch (rsa_mode) {
    case RSA_VERIFY:
<<<<<<< HEAD
        rv = EVP_PKEY_verify_recover_init(ctx)
            && EVP_PKEY_CTX_set_rsa_padding(ctx, pad)
            && EVP_PKEY_verify_recover(ctx, rsa_out, &rsa_outlen,
                                       rsa_in, rsa_inlen);
        break;
    case RSA_SIGN:
        rv = EVP_PKEY_sign_init(ctx)
            && EVP_PKEY_CTX_set_rsa_padding(ctx, pad)
            && EVP_PKEY_sign(ctx, rsa_out, &rsa_outlen, rsa_in, rsa_inlen);
        break;
    case RSA_ENCRYPT:
        rv = EVP_PKEY_encrypt_init(ctx)
            && EVP_PKEY_CTX_set_rsa_padding(ctx, pad)
            && EVP_PKEY_encrypt(ctx, rsa_out, &rsa_outlen, rsa_in, rsa_inlen);
        break;
    case RSA_DECRYPT:
        rv = EVP_PKEY_decrypt_init(ctx)
            && EVP_PKEY_CTX_set_rsa_padding(ctx, pad)
            && EVP_PKEY_decrypt(ctx, rsa_out, &rsa_outlen, rsa_in, rsa_inlen);
=======
        rv = EVP_PKEY_verify_recover_init(ctx) > 0
            && EVP_PKEY_CTX_set_rsa_padding(ctx, pad) > 0
            && EVP_PKEY_verify_recover(ctx, rsa_out, &rsa_outlen,
                                       rsa_in, rsa_inlen) > 0;
        break;
    case RSA_SIGN:
        rv = EVP_PKEY_sign_init(ctx) > 0
            && EVP_PKEY_CTX_set_rsa_padding(ctx, pad) > 0
            && EVP_PKEY_sign(ctx, rsa_out, &rsa_outlen, rsa_in, rsa_inlen) > 0;
        break;
    case RSA_ENCRYPT:
        rv = EVP_PKEY_encrypt_init(ctx) > 0
            && EVP_PKEY_CTX_set_rsa_padding(ctx, pad) > 0
            && EVP_PKEY_encrypt(ctx, rsa_out, &rsa_outlen, rsa_in, rsa_inlen) > 0;
        break;
    case RSA_DECRYPT:
        rv = EVP_PKEY_decrypt_init(ctx) > 0
            && EVP_PKEY_CTX_set_rsa_padding(ctx, pad) > 0
            && EVP_PKEY_decrypt(ctx, rsa_out, &rsa_outlen, rsa_in, rsa_inlen) > 0;
>>>>>>> 8a2d13a7
        break;
    }

    if (!rv) {
        BIO_printf(bio_err, "RSA operation error\n");
        ERR_print_errors(bio_err);
        goto end;
    }
    ret = 0;
    if (asn1parse) {
        if (!ASN1_parse_dump(out, rsa_out, rsa_outlen, 1, -1)) {
            ERR_print_errors(bio_err);
        }
    } else if (hexdump) {
        BIO_dump(out, (char *)rsa_out, rsa_outlen);
    } else {
        BIO_write(out, rsa_out, rsa_outlen);
    }
 end:
    EVP_PKEY_CTX_free(ctx);
    EVP_PKEY_free(pkey);
    release_engine(e);
    BIO_free(in);
    BIO_free_all(out);
    OPENSSL_free(rsa_in);
    OPENSSL_free(rsa_out);
    OPENSSL_free(passin);
    return ret;
}<|MERGE_RESOLUTION|>--- conflicted
+++ resolved
@@ -243,27 +243,6 @@
 
     switch (rsa_mode) {
     case RSA_VERIFY:
-<<<<<<< HEAD
-        rv = EVP_PKEY_verify_recover_init(ctx)
-            && EVP_PKEY_CTX_set_rsa_padding(ctx, pad)
-            && EVP_PKEY_verify_recover(ctx, rsa_out, &rsa_outlen,
-                                       rsa_in, rsa_inlen);
-        break;
-    case RSA_SIGN:
-        rv = EVP_PKEY_sign_init(ctx)
-            && EVP_PKEY_CTX_set_rsa_padding(ctx, pad)
-            && EVP_PKEY_sign(ctx, rsa_out, &rsa_outlen, rsa_in, rsa_inlen);
-        break;
-    case RSA_ENCRYPT:
-        rv = EVP_PKEY_encrypt_init(ctx)
-            && EVP_PKEY_CTX_set_rsa_padding(ctx, pad)
-            && EVP_PKEY_encrypt(ctx, rsa_out, &rsa_outlen, rsa_in, rsa_inlen);
-        break;
-    case RSA_DECRYPT:
-        rv = EVP_PKEY_decrypt_init(ctx)
-            && EVP_PKEY_CTX_set_rsa_padding(ctx, pad)
-            && EVP_PKEY_decrypt(ctx, rsa_out, &rsa_outlen, rsa_in, rsa_inlen);
-=======
         rv = EVP_PKEY_verify_recover_init(ctx) > 0
             && EVP_PKEY_CTX_set_rsa_padding(ctx, pad) > 0
             && EVP_PKEY_verify_recover(ctx, rsa_out, &rsa_outlen,
@@ -283,7 +262,6 @@
         rv = EVP_PKEY_decrypt_init(ctx) > 0
             && EVP_PKEY_CTX_set_rsa_padding(ctx, pad) > 0
             && EVP_PKEY_decrypt(ctx, rsa_out, &rsa_outlen, rsa_in, rsa_inlen) > 0;
->>>>>>> 8a2d13a7
         break;
     }
 
