/*
<<<<<<< HEAD
 * Copyright 1995-2022 The OpenSSL Project Authors. All Rights Reserved.
=======
 * Copyright 1995-2023 The OpenSSL Project Authors. All Rights Reserved.
>>>>>>> 8a2d13a7
 *
 * Licensed under the Apache License 2.0 (the "License").  You may not use
 * this file except in compliance with the License.  You can obtain a copy
 * in the file LICENSE in the source distribution or at
 * https://www.openssl.org/source/license.html
 */

#include <stdio.h>
#include <string.h>
#include <stdlib.h>
#include "apps.h"
#include "progs.h"
#include <openssl/bio.h>
#include <openssl/err.h>
#include <openssl/evp.h>
#include <openssl/objects.h>
#include <openssl/x509.h>
#include <openssl/pem.h>
#include <openssl/hmac.h>
#include <ctype.h>

#undef BUFSIZE
#define BUFSIZE 1024*8

int do_fp(BIO *out, unsigned char *buf, BIO *bp, int sep, int binout, int xoflen,
          EVP_PKEY *key, unsigned char *sigin, int siglen,
          const char *sig_name, const char *md_name,
          const char *file);
static void show_digests(const OBJ_NAME *name, void *bio_);

struct doall_dgst_digests {
    BIO *bio;
    int n;
};

typedef enum OPTION_choice {
    OPT_COMMON,
    OPT_LIST,
    OPT_C, OPT_R, OPT_OUT, OPT_SIGN, OPT_PASSIN, OPT_VERIFY,
    OPT_PRVERIFY, OPT_SIGNATURE, OPT_KEYFORM, OPT_ENGINE, OPT_ENGINE_IMPL,
    OPT_HEX, OPT_BINARY, OPT_DEBUG, OPT_FIPS_FINGERPRINT,
    OPT_HMAC, OPT_MAC, OPT_SIGOPT, OPT_MACOPT, OPT_XOFLEN,
    OPT_DIGEST,
    OPT_R_ENUM, OPT_PROV_ENUM
} OPTION_CHOICE;

const OPTIONS dgst_options[] = {
    {OPT_HELP_STR, 1, '-', "Usage: %s [options] [file...]\n"},

    OPT_SECTION("General"),
    {"help", OPT_HELP, '-', "Display this summary"},
    {"list", OPT_LIST, '-', "List digests"},
#ifndef OPENSSL_NO_ENGINE
    {"engine", OPT_ENGINE, 's', "Use engine e, possibly a hardware device"},
    {"engine_impl", OPT_ENGINE_IMPL, '-',
     "Also use engine given by -engine for digest operations"},
#endif
    {"passin", OPT_PASSIN, 's', "Input file pass phrase source"},

    OPT_SECTION("Output"),
    {"c", OPT_C, '-', "Print the digest with separating colons"},
    {"r", OPT_R, '-', "Print the digest in coreutils format"},
    {"out", OPT_OUT, '>', "Output to filename rather than stdout"},
    {"keyform", OPT_KEYFORM, 'f', "Key file format (ENGINE, other values ignored)"},
    {"hex", OPT_HEX, '-', "Print as hex dump"},
    {"binary", OPT_BINARY, '-', "Print in binary form"},
    {"xoflen", OPT_XOFLEN, 'p', "Output length for XOF algorithms. To obtain the maximum security strength set this to 32 (or greater) for SHAKE128, and 64 (or greater) for SHAKE256"},
    {"d", OPT_DEBUG, '-', "Print debug info"},
    {"debug", OPT_DEBUG, '-', "Print debug info"},

    OPT_SECTION("Signing"),
    {"sign", OPT_SIGN, 's', "Sign digest using private key"},
    {"verify", OPT_VERIFY, 's', "Verify a signature using public key"},
    {"prverify", OPT_PRVERIFY, 's', "Verify a signature using private key"},
    {"sigopt", OPT_SIGOPT, 's', "Signature parameter in n:v form"},
    {"signature", OPT_SIGNATURE, '<', "File with signature to verify"},
    {"hmac", OPT_HMAC, 's', "Create hashed MAC with key"},
    {"mac", OPT_MAC, 's', "Create MAC (not necessarily HMAC)"},
    {"macopt", OPT_MACOPT, 's', "MAC algorithm parameters in n:v form or key"},
    {"", OPT_DIGEST, '-', "Any supported digest"},
    {"fips-fingerprint", OPT_FIPS_FINGERPRINT, '-',
     "Compute HMAC with the key used in OpenSSL-FIPS fingerprint"},

    OPT_R_OPTIONS,
    OPT_PROV_OPTIONS,

    OPT_PARAMETERS(),
    {"file", 0, 0, "Files to digest (optional; default is stdin)"},
    {NULL}
};

int dgst_main(int argc, char **argv)
{
    BIO *in = NULL, *inp, *bmd = NULL, *out = NULL;
    ENGINE *e = NULL, *impl = NULL;
    EVP_PKEY *sigkey = NULL;
    STACK_OF(OPENSSL_STRING) *sigopts = NULL, *macopts = NULL;
    char *hmac_key = NULL;
    char *mac_name = NULL, *digestname = NULL;
    char *passinarg = NULL, *passin = NULL;
    EVP_MD *md = NULL;
    const char *outfile = NULL, *keyfile = NULL, *prog = NULL;
    const char *sigfile = NULL;
    const char *md_name = NULL;
    OPTION_CHOICE o;
    int separator = 0, debug = 0, keyform = FORMAT_UNDEF, siglen = 0;
    int i, ret = EXIT_FAILURE, out_bin = -1, want_pub = 0, do_verify = 0;
    int xoflen = 0;
    unsigned char *buf = NULL, *sigbuf = NULL;
    int engine_impl = 0;
    struct doall_dgst_digests dec;

    buf = app_malloc(BUFSIZE, "I/O buffer");
    md = (EVP_MD *)EVP_get_digestbyname(argv[0]);
<<<<<<< HEAD
=======
    if (md != NULL)
        digestname = argv[0];
>>>>>>> 8a2d13a7

    prog = opt_init(argc, argv, dgst_options);
    while ((o = opt_next()) != OPT_EOF) {
        switch (o) {
        case OPT_EOF:
        case OPT_ERR:
 opthelp:
            BIO_printf(bio_err, "%s: Use -help for summary.\n", prog);
            goto end;
        case OPT_HELP:
            opt_help(dgst_options);
            ret = EXIT_SUCCESS;
            goto end;
        case OPT_LIST:
            BIO_printf(bio_out, "Supported digests:\n");
            dec.bio = bio_out;
            dec.n = 0;
            OBJ_NAME_do_all_sorted(OBJ_NAME_TYPE_MD_METH,
                                   show_digests, &dec);
            BIO_printf(bio_out, "\n");
            ret = EXIT_SUCCESS;
            goto end;
        case OPT_C:
            separator = 1;
            break;
        case OPT_R:
            separator = 2;
            break;
        case OPT_R_CASES:
            if (!opt_rand(o))
                goto end;
            break;
        case OPT_OUT:
            outfile = opt_arg();
            break;
        case OPT_SIGN:
            keyfile = opt_arg();
            break;
        case OPT_PASSIN:
            passinarg = opt_arg();
            break;
        case OPT_VERIFY:
            keyfile = opt_arg();
            want_pub = do_verify = 1;
            break;
        case OPT_PRVERIFY:
            keyfile = opt_arg();
            do_verify = 1;
            break;
        case OPT_SIGNATURE:
            sigfile = opt_arg();
            break;
        case OPT_KEYFORM:
            if (!opt_format(opt_arg(), OPT_FMT_ANY, &keyform))
                goto opthelp;
            break;
        case OPT_ENGINE:
            e = setup_engine(opt_arg(), 0);
            break;
        case OPT_ENGINE_IMPL:
            engine_impl = 1;
            break;
        case OPT_HEX:
            out_bin = 0;
            break;
        case OPT_BINARY:
            out_bin = 1;
            break;
        case OPT_XOFLEN:
            xoflen = atoi(opt_arg());
            break;
        case OPT_DEBUG:
            debug = 1;
            break;
        case OPT_FIPS_FINGERPRINT:
            hmac_key = "etaonrishdlcupfm";
            break;
        case OPT_HMAC:
            hmac_key = opt_arg();
            break;
        case OPT_MAC:
            mac_name = opt_arg();
            break;
        case OPT_SIGOPT:
            if (!sigopts)
                sigopts = sk_OPENSSL_STRING_new_null();
            if (!sigopts || !sk_OPENSSL_STRING_push(sigopts, opt_arg()))
                goto opthelp;
            break;
        case OPT_MACOPT:
            if (!macopts)
                macopts = sk_OPENSSL_STRING_new_null();
            if (!macopts || !sk_OPENSSL_STRING_push(macopts, opt_arg()))
                goto opthelp;
            break;
        case OPT_DIGEST:
            digestname = opt_unknown();
            break;
        case OPT_PROV_CASES:
            if (!opt_provider(o))
                goto end;
            break;
        }
    }

    /* Remaining args are files to digest. */
    argc = opt_num_rest();
    argv = opt_rest();
    if (keyfile != NULL && argc > 1) {
        BIO_printf(bio_err, "%s: Can only sign or verify one file.\n", prog);
        goto end;
    }
    if (!app_RAND_load())
        goto end;

    if (digestname != NULL) {
        if (!opt_md(digestname, &md))
            goto opthelp;
    }

    if (do_verify && sigfile == NULL) {
        BIO_printf(bio_err,
                   "No signature to verify: use the -signature option\n");
        goto end;
    }
    if (engine_impl)
        impl = e;

    in = BIO_new(BIO_s_file());
    bmd = BIO_new(BIO_f_md());
    if (in == NULL || bmd == NULL)
        goto end;

    if (debug) {
        BIO_set_callback_ex(in, BIO_debug_callback_ex);
        /* needed for windows 3.1 */
        BIO_set_callback_arg(in, (char *)bio_err);
    }

    if (!app_passwd(passinarg, NULL, &passin, NULL)) {
        BIO_printf(bio_err, "Error getting password\n");
        goto end;
    }

    if (out_bin == -1) {
        if (keyfile != NULL)
            out_bin = 1;
        else
            out_bin = 0;
    }

    out = bio_open_default(outfile, 'w', out_bin ? FORMAT_BINARY : FORMAT_TEXT);
    if (out == NULL)
        goto end;

    if ((!(mac_name == NULL) + !(keyfile == NULL) + !(hmac_key == NULL)) > 1) {
        BIO_printf(bio_err, "MAC and signing key cannot both be specified\n");
        goto end;
    }

    if (keyfile != NULL) {
        int type;

        if (want_pub)
            sigkey = load_pubkey(keyfile, keyform, 0, NULL, e, "public key");
        else
            sigkey = load_key(keyfile, keyform, 0, passin, e, "private key");
        if (sigkey == NULL) {
            /*
             * load_[pub]key() has already printed an appropriate message
             */
            goto end;
        }
        type = EVP_PKEY_get_id(sigkey);
        if (type == EVP_PKEY_ED25519 || type == EVP_PKEY_ED448) {
            /*
             * We implement PureEdDSA for these which doesn't have a separate
             * digest, and only supports one shot.
             */
            BIO_printf(bio_err, "Key type not supported for this operation\n");
            goto end;
        }
    }

    if (mac_name != NULL) {
        EVP_PKEY_CTX *mac_ctx = NULL;

        if (!init_gen_str(&mac_ctx, mac_name, impl, 0, NULL, NULL))
            goto end;
        if (macopts != NULL) {
            for (i = 0; i < sk_OPENSSL_STRING_num(macopts); i++) {
                char *macopt = sk_OPENSSL_STRING_value(macopts, i);

                if (pkey_ctrl_string(mac_ctx, macopt) <= 0) {
                    EVP_PKEY_CTX_free(mac_ctx);
                    BIO_printf(bio_err, "MAC parameter error \"%s\"\n", macopt);
                    goto end;
                }
            }
        }

        sigkey = app_keygen(mac_ctx, mac_name, 0, 0 /* not verbose */);
        /* Verbose output would make external-tests gost-engine fail */
        EVP_PKEY_CTX_free(mac_ctx);
<<<<<<< HEAD
=======
        if (sigkey == NULL)
            goto end;
>>>>>>> 8a2d13a7
    }

    if (hmac_key != NULL) {
        if (md == NULL) {
            md = (EVP_MD *)EVP_sha256();
            digestname = SN_sha256;
        }
        sigkey = EVP_PKEY_new_raw_private_key(EVP_PKEY_HMAC, impl,
                                              (unsigned char *)hmac_key,
                                              strlen(hmac_key));
        if (sigkey == NULL)
            goto end;
    }

    if (sigkey != NULL) {
        EVP_MD_CTX *mctx = NULL;
        EVP_PKEY_CTX *pctx = NULL;
        int res;

        if (BIO_get_md_ctx(bmd, &mctx) <= 0) {
            BIO_printf(bio_err, "Error getting context\n");
            goto end;
        }
        if (do_verify)
            if (impl == NULL)
                res = EVP_DigestVerifyInit_ex(mctx, &pctx, digestname,
                                              app_get0_libctx(),
                                              app_get0_propq(), sigkey, NULL);
            else
                res = EVP_DigestVerifyInit(mctx, &pctx, md, impl, sigkey);
        else
            if (impl == NULL)
                res = EVP_DigestSignInit_ex(mctx, &pctx, digestname,
                                            app_get0_libctx(),
                                            app_get0_propq(), sigkey, NULL);
            else
                res = EVP_DigestSignInit(mctx, &pctx, md, impl, sigkey);
        if (res == 0) {
            BIO_printf(bio_err, "Error setting context\n");
            goto end;
        }
        if (sigopts != NULL) {
            for (i = 0; i < sk_OPENSSL_STRING_num(sigopts); i++) {
                char *sigopt = sk_OPENSSL_STRING_value(sigopts, i);

                if (pkey_ctrl_string(pctx, sigopt) <= 0) {
                    BIO_printf(bio_err, "Signature parameter error \"%s\"\n",
                               sigopt);
                    goto end;
                }
            }
        }
    }
    /* we use md as a filter, reading from 'in' */
    else {
        EVP_MD_CTX *mctx = NULL;
        if (BIO_get_md_ctx(bmd, &mctx) <= 0) {
            BIO_printf(bio_err, "Error getting context\n");
            goto end;
        }
        if (md == NULL)
            md = (EVP_MD *)EVP_sha256();
        if (!EVP_DigestInit_ex(mctx, md, impl)) {
            BIO_printf(bio_err, "Error setting digest\n");
            goto end;
        }
    }

    if (sigfile != NULL && sigkey != NULL) {
        BIO *sigbio = BIO_new_file(sigfile, "rb");

        if (sigbio == NULL) {
            BIO_printf(bio_err, "Error opening signature file %s\n", sigfile);
            goto end;
        }
        siglen = EVP_PKEY_get_size(sigkey);
        sigbuf = app_malloc(siglen, "signature buffer");
        siglen = BIO_read(sigbio, sigbuf, siglen);
        BIO_free(sigbio);
        if (siglen <= 0) {
            BIO_printf(bio_err, "Error reading signature file %s\n", sigfile);
            goto end;
        }
    }
    inp = BIO_push(bmd, in);

    if (md == NULL) {
        EVP_MD_CTX *tctx;

        BIO_get_md_ctx(bmd, &tctx);
        md = EVP_MD_CTX_get1_md(tctx);
    }
    if (md != NULL)
        md_name = EVP_MD_get0_name(md);

    if (xoflen > 0) {
        if (!(EVP_MD_get_flags(md) & EVP_MD_FLAG_XOF)) {
            BIO_printf(bio_err, "Length can only be specified for XOF\n");
            goto end;
        }
        /*
         * Signing using XOF is not supported by any algorithms currently since
         * each algorithm only calls EVP_DigestFinal_ex() in their sign_final
         * and verify_final methods.
         */
        if (sigkey != NULL) {
            BIO_printf(bio_err, "Signing key cannot be specified for XOF\n");
            goto end;
        }
    }

    if (argc == 0) {
        BIO_set_fp(in, stdin, BIO_NOCLOSE);
        ret = do_fp(out, buf, inp, separator, out_bin, xoflen, sigkey, sigbuf,
                    siglen, NULL, md_name, "stdin");
    } else {
        const char *sig_name = NULL;

        if (out_bin == 0) {
            if (sigkey != NULL)
                sig_name = EVP_PKEY_get0_type_name(sigkey);
        }
        ret = EXIT_SUCCESS;
        for (i = 0; i < argc; i++) {
            if (BIO_read_filename(in, argv[i]) <= 0) {
                perror(argv[i]);
                ret = EXIT_FAILURE;
                continue;
            } else {
                if (do_fp(out, buf, inp, separator, out_bin, xoflen,
                          sigkey, sigbuf, siglen, sig_name, md_name, argv[i]))
                    ret = EXIT_FAILURE;
            }
            (void)BIO_reset(bmd);
        }
    }
 end:
    if (ret != EXIT_SUCCESS)
        ERR_print_errors(bio_err);
    OPENSSL_clear_free(buf, BUFSIZE);
    BIO_free(in);
    OPENSSL_free(passin);
    BIO_free_all(out);
    EVP_MD_free(md);
    EVP_PKEY_free(sigkey);
    sk_OPENSSL_STRING_free(sigopts);
    sk_OPENSSL_STRING_free(macopts);
    OPENSSL_free(sigbuf);
    BIO_free(bmd);
    release_engine(e);
    return ret;
}

static void show_digests(const OBJ_NAME *name, void *arg)
{
    struct doall_dgst_digests *dec = (struct doall_dgst_digests *)arg;
    const EVP_MD *md = NULL;

    /* Filter out signed digests (a.k.a signature algorithms) */
    if (strstr(name->name, "rsa") != NULL || strstr(name->name, "RSA") != NULL)
        return;

    if (!islower((unsigned char)*name->name))
        return;

    /* Filter out message digests that we cannot use */
    md = EVP_MD_fetch(app_get0_libctx(), name->name, app_get0_propq());
<<<<<<< HEAD
    if (md == NULL)
        return;
=======
    if (md == NULL) {
        md = EVP_get_digestbyname(name->name);
        if (md == NULL)
            return;
    }
>>>>>>> 8a2d13a7

    BIO_printf(dec->bio, "-%-25s", name->name);
    if (++dec->n == 3) {
        BIO_printf(dec->bio, "\n");
        dec->n = 0;
    } else {
        BIO_printf(dec->bio, " ");
    }
}

/*
 * The newline_escape_filename function performs newline escaping for any
 * filename that contains a newline.  This function also takes a pointer
 * to backslash. The backslash pointer is a flag to indicating whether a newline
 * is present in the filename.  If a newline is present, the backslash flag is
 * set and the output format will contain a backslash at the beginning of the
 * digest output. This output format is to replicate the output format found
 * in the '*sum' checksum programs. This aims to preserve backward
 * compatibility.
 */
static const char *newline_escape_filename(const char *file, int * backslash)
{
    size_t i, e = 0, length = strlen(file), newline_count = 0, mem_len = 0;
    char *file_cpy = NULL;

    for (i = 0; i < length; i++)
        if (file[i] == '\n')
            newline_count++;

    mem_len = length + newline_count + 1;
    file_cpy = app_malloc(mem_len, file);
    i = 0;

    while(e < length) {
        const char c = file[e];
        if (c == '\n') {
            file_cpy[i++] = '\\';
            file_cpy[i++] = 'n';
            *backslash = 1;
        } else {
            file_cpy[i++] = c;
        }
        e++;
    }
    file_cpy[i] = '\0';
    return (const char*)file_cpy;
}


int do_fp(BIO *out, unsigned char *buf, BIO *bp, int sep, int binout, int xoflen,
          EVP_PKEY *key, unsigned char *sigin, int siglen,
          const char *sig_name, const char *md_name,
          const char *file)
{
    size_t len = BUFSIZE;
    int i, backslash = 0, ret = EXIT_FAILURE;
    unsigned char *allocated_buf = NULL;

    while (BIO_pending(bp) || !BIO_eof(bp)) {
        i = BIO_read(bp, (char *)buf, BUFSIZE);
        if (i < 0) {
            BIO_printf(bio_err, "Read error in %s\n", file);
            goto end;
        }
        if (i == 0)
            break;
    }
    if (sigin != NULL) {
        EVP_MD_CTX *ctx;
        BIO_get_md_ctx(bp, &ctx);
        i = EVP_DigestVerifyFinal(ctx, sigin, (unsigned int)siglen);
        if (i > 0) {
            BIO_printf(out, "Verified OK\n");
        } else if (i == 0) {
            BIO_printf(out, "Verification failure\n");
            goto end;
        } else {
            BIO_printf(bio_err, "Error verifying data\n");
            goto end;
        }
        ret = EXIT_SUCCESS;
        goto end;
    }
    if (key != NULL) {
        EVP_MD_CTX *ctx;
        size_t tmplen;

        BIO_get_md_ctx(bp, &ctx);
        if (!EVP_DigestSignFinal(ctx, NULL, &tmplen)) {
            BIO_printf(bio_err, "Error getting maximum length of signed data\n");
            goto end;
        }
        if (tmplen > BUFSIZE) {
            len = tmplen;
            allocated_buf = app_malloc(len, "Signature buffer");
            buf = allocated_buf;
        }
        if (!EVP_DigestSignFinal(ctx, buf, &len)) {
            BIO_printf(bio_err, "Error signing data\n");
            goto end;
        }
    } else if (xoflen > 0) {
        EVP_MD_CTX *ctx;

        len = xoflen;
        if (len > BUFSIZE) {
            allocated_buf = app_malloc(len, "Digest buffer");
            buf = allocated_buf;
        }

        BIO_get_md_ctx(bp, &ctx);

        if (!EVP_DigestFinalXOF(ctx, buf, len)) {
            BIO_printf(bio_err, "Error Digesting Data\n");
            goto end;
        }
    } else {
        len = BIO_gets(bp, (char *)buf, BUFSIZE);
        if ((int)len < 0)
            goto end;
    }

    if (binout) {
        BIO_write(out, buf, len);
    } else if (sep == 2) {
        file = newline_escape_filename(file, &backslash);

        if (backslash == 1)
            BIO_puts(out, "\\");

        for (i = 0; i < (int)len; i++)
            BIO_printf(out, "%02x", buf[i]);

        BIO_printf(out, " *%s\n", file);
        OPENSSL_free((char *)file);
    } else {
        if (sig_name != NULL) {
            BIO_puts(out, sig_name);
            if (md_name != NULL)
                BIO_printf(out, "-%s", md_name);
            BIO_printf(out, "(%s)= ", file);
        } else if (md_name != NULL) {
            BIO_printf(out, "%s(%s)= ", md_name, file);
        } else {
            BIO_printf(out, "(%s)= ", file);
        }
        for (i = 0; i < (int)len; i++) {
            if (sep && (i != 0))
                BIO_printf(out, ":");
            BIO_printf(out, "%02x", buf[i]);
        }
        BIO_printf(out, "\n");
    }

    ret = EXIT_SUCCESS;
 end:
    if (allocated_buf != NULL)
        OPENSSL_clear_free(allocated_buf, len);

    return ret;
}<|MERGE_RESOLUTION|>--- conflicted
+++ resolved
@@ -1,9 +1,5 @@
 /*
-<<<<<<< HEAD
- * Copyright 1995-2022 The OpenSSL Project Authors. All Rights Reserved.
-=======
  * Copyright 1995-2023 The OpenSSL Project Authors. All Rights Reserved.
->>>>>>> 8a2d13a7
  *
  * Licensed under the Apache License 2.0 (the "License").  You may not use
  * this file except in compliance with the License.  You can obtain a copy
@@ -118,11 +114,8 @@
 
     buf = app_malloc(BUFSIZE, "I/O buffer");
     md = (EVP_MD *)EVP_get_digestbyname(argv[0]);
-<<<<<<< HEAD
-=======
     if (md != NULL)
         digestname = argv[0];
->>>>>>> 8a2d13a7
 
     prog = opt_init(argc, argv, dgst_options);
     while ((o = opt_next()) != OPT_EOF) {
@@ -327,11 +320,8 @@
         sigkey = app_keygen(mac_ctx, mac_name, 0, 0 /* not verbose */);
         /* Verbose output would make external-tests gost-engine fail */
         EVP_PKEY_CTX_free(mac_ctx);
-<<<<<<< HEAD
-=======
         if (sigkey == NULL)
             goto end;
->>>>>>> 8a2d13a7
     }
 
     if (hmac_key != NULL) {
@@ -499,16 +489,11 @@
 
     /* Filter out message digests that we cannot use */
     md = EVP_MD_fetch(app_get0_libctx(), name->name, app_get0_propq());
-<<<<<<< HEAD
-    if (md == NULL)
-        return;
-=======
     if (md == NULL) {
         md = EVP_get_digestbyname(name->name);
         if (md == NULL)
             return;
     }
->>>>>>> 8a2d13a7
 
     BIO_printf(dec->bio, "-%-25s", name->name);
     if (++dec->n == 3) {
