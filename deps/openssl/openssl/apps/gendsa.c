/*
<<<<<<< HEAD
 * Copyright 1995-2022 The OpenSSL Project Authors. All Rights Reserved.
=======
 * Copyright 1995-2023 The OpenSSL Project Authors. All Rights Reserved.
>>>>>>> 8a2d13a7
 *
 * Licensed under the Apache License 2.0 (the "License").  You may not use
 * this file except in compliance with the License.  You can obtain a copy
 * in the file LICENSE in the source distribution or at
 * https://www.openssl.org/source/license.html
 */

#include <openssl/opensslconf.h>

#include <stdio.h>
#include <string.h>
#include <sys/types.h>
#include <sys/stat.h>
#include "apps.h"
#include "progs.h"
#include <openssl/bio.h>
#include <openssl/err.h>
#include <openssl/bn.h>
#include <openssl/dsa.h>
#include <openssl/x509.h>
#include <openssl/pem.h>

typedef enum OPTION_choice {
    OPT_COMMON,
    OPT_OUT, OPT_PASSOUT, OPT_ENGINE, OPT_CIPHER, OPT_VERBOSE,
    OPT_R_ENUM, OPT_PROV_ENUM
} OPTION_CHOICE;

const OPTIONS gendsa_options[] = {
    {OPT_HELP_STR, 1, '-', "Usage: %s [options] dsaparam-file\n"},

    OPT_SECTION("General"),
    {"help", OPT_HELP, '-', "Display this summary"},
#ifndef OPENSSL_NO_ENGINE
    {"engine", OPT_ENGINE, 's', "Use engine, possibly a hardware device"},
#endif

    OPT_SECTION("Output"),
    {"out", OPT_OUT, '>', "Output the key to the specified file"},
    {"passout", OPT_PASSOUT, 's', "Output file pass phrase source"},
    OPT_R_OPTIONS,
    OPT_PROV_OPTIONS,
    {"", OPT_CIPHER, '-', "Encrypt the output with any supported cipher"},
    {"verbose", OPT_VERBOSE, '-', "Verbose output"},

    OPT_PARAMETERS(),
    {"dsaparam-file", 0, 0, "File containing DSA parameters"},
    {NULL}
};

int gendsa_main(int argc, char **argv)
{
    ENGINE *e = NULL;
    BIO *out = NULL, *in = NULL;
    EVP_PKEY *pkey = NULL;
    EVP_PKEY_CTX *ctx = NULL;
    EVP_CIPHER *enc = NULL;
    char *dsaparams = NULL, *ciphername = NULL;
    char *outfile = NULL, *passoutarg = NULL, *passout = NULL, *prog;
    OPTION_CHOICE o;
    int ret = 1, private = 0, verbose = 0, nbits;

    prog = opt_init(argc, argv, gendsa_options);
    while ((o = opt_next()) != OPT_EOF) {
        switch (o) {
        case OPT_EOF:
        case OPT_ERR:
 opthelp:
            BIO_printf(bio_err, "%s: Use -help for summary.\n", prog);
            goto end;
        case OPT_HELP:
            ret = 0;
            opt_help(gendsa_options);
            goto end;
        case OPT_OUT:
            outfile = opt_arg();
            break;
        case OPT_PASSOUT:
            passoutarg = opt_arg();
            break;
        case OPT_ENGINE:
            e = setup_engine(opt_arg(), 0);
            break;
        case OPT_R_CASES:
            if (!opt_rand(o))
                goto end;
            break;
        case OPT_PROV_CASES:
            if (!opt_provider(o))
                goto end;
            break;
        case OPT_CIPHER:
            ciphername = opt_unknown();
            break;
        case OPT_VERBOSE:
            verbose = 1;
            break;
        }
    }

    /* One argument, the params file. */
    argc = opt_num_rest();
    argv = opt_rest();
    if (argc != 1)
        goto opthelp;
    dsaparams = argv[0];

    if (!app_RAND_load())
        goto end;

    if (ciphername != NULL) {
        if (!opt_cipher(ciphername, &enc))
            goto end;
    }
    private = 1;

    if (!app_passwd(NULL, passoutarg, NULL, &passout)) {
        BIO_printf(bio_err, "Error getting password\n");
        goto end;
    }

    pkey = load_keyparams(dsaparams, FORMAT_UNDEF, 1, "DSA", "DSA parameters");

    out = bio_open_owner(outfile, FORMAT_PEM, private);
    if (out == NULL)
        goto end2;

    nbits = EVP_PKEY_get_bits(pkey);
    if (nbits > OPENSSL_DSA_MAX_MODULUS_BITS)
        BIO_printf(bio_err,
                   "Warning: It is not recommended to use more than %d bit for DSA keys.\n"
                   "         Your key size is %d! Larger key size may behave not as expected.\n",
                   OPENSSL_DSA_MAX_MODULUS_BITS, EVP_PKEY_get_bits(pkey));

    ctx = EVP_PKEY_CTX_new_from_pkey(app_get0_libctx(), pkey, app_get0_propq());
    if (ctx == NULL) {
        BIO_printf(bio_err, "unable to create PKEY context\n");
<<<<<<< HEAD
=======
        goto end;
    }
    EVP_PKEY_free(pkey);
    pkey = NULL;
    if (EVP_PKEY_keygen_init(ctx) <= 0) {
        BIO_printf(bio_err, "unable to set up for key generation\n");
        goto end;
    }
    pkey = app_keygen(ctx, "DSA", nbits, verbose);
    if (pkey == NULL)
>>>>>>> 8a2d13a7
        goto end;
    }
    EVP_PKEY_free(pkey);
    pkey = NULL;
    if (EVP_PKEY_keygen_init(ctx) <= 0) {
        BIO_printf(bio_err, "unable to set up for key generation\n");
        goto end;
    }
    pkey = app_keygen(ctx, "DSA", nbits, verbose);

    assert(private);
    if (!PEM_write_bio_PrivateKey(out, pkey, enc, NULL, 0, NULL, passout)) {
        BIO_printf(bio_err, "unable to output generated key\n");
        goto end;
    }
    ret = 0;
 end:
    if (ret != 0)
        ERR_print_errors(bio_err);
 end2:
    BIO_free(in);
    BIO_free_all(out);
    EVP_PKEY_free(pkey);
    EVP_PKEY_CTX_free(ctx);
    EVP_CIPHER_free(enc);
    release_engine(e);
    OPENSSL_free(passout);
    return ret;
}<|MERGE_RESOLUTION|>--- conflicted
+++ resolved
@@ -1,9 +1,5 @@
 /*
-<<<<<<< HEAD
- * Copyright 1995-2022 The OpenSSL Project Authors. All Rights Reserved.
-=======
  * Copyright 1995-2023 The OpenSSL Project Authors. All Rights Reserved.
->>>>>>> 8a2d13a7
  *
  * Licensed under the Apache License 2.0 (the "License").  You may not use
  * this file except in compliance with the License.  You can obtain a copy
@@ -141,8 +137,6 @@
     ctx = EVP_PKEY_CTX_new_from_pkey(app_get0_libctx(), pkey, app_get0_propq());
     if (ctx == NULL) {
         BIO_printf(bio_err, "unable to create PKEY context\n");
-<<<<<<< HEAD
-=======
         goto end;
     }
     EVP_PKEY_free(pkey);
@@ -153,16 +147,7 @@
     }
     pkey = app_keygen(ctx, "DSA", nbits, verbose);
     if (pkey == NULL)
->>>>>>> 8a2d13a7
         goto end;
-    }
-    EVP_PKEY_free(pkey);
-    pkey = NULL;
-    if (EVP_PKEY_keygen_init(ctx) <= 0) {
-        BIO_printf(bio_err, "unable to set up for key generation\n");
-        goto end;
-    }
-    pkey = app_keygen(ctx, "DSA", nbits, verbose);
 
     assert(private);
     if (!PEM_write_bio_PrivateKey(out, pkey, enc, NULL, 0, NULL, passout)) {
