/*
<<<<<<< HEAD
 * Copyright 1995-2022 The OpenSSL Project Authors. All Rights Reserved.
=======
 * Copyright 1995-2023 The OpenSSL Project Authors. All Rights Reserved.
>>>>>>> 8a2d13a7
 * Copyright (c) 2002, Oracle and/or its affiliates. All rights reserved
 * Copyright 2005 Nokia. All rights reserved.
 *
 * Licensed under the Apache License 2.0 (the "License").  You may not use
 * this file except in compliance with the License.  You can obtain a copy
 * in the file LICENSE in the source distribution or at
 * https://www.openssl.org/source/license.html
 */

#include <ctype.h>
#include <stdio.h>
#include <stdlib.h>
#include <string.h>
#if defined(_WIN32)
/* Included before async.h to avoid some warnings */
# include <windows.h>
#endif

#include <openssl/e_os2.h>
#include <openssl/async.h>
#include <openssl/ssl.h>
#include <openssl/decoder.h>

#ifndef OPENSSL_NO_SOCK

/*
 * With IPv6, it looks like Digital has mixed up the proper order of
 * recursive header file inclusion, resulting in the compiler complaining
 * that u_int isn't defined, but only if _POSIX_C_SOURCE is defined, which is
 * needed to have fileno() declared correctly...  So let's define u_int
 */
#if defined(OPENSSL_SYS_VMS_DECC) && !defined(__U_INT)
# define __U_INT
typedef unsigned int u_int;
#endif

#include <openssl/bn.h>
#include "apps.h"
#include "progs.h"
#include <openssl/err.h>
#include <openssl/pem.h>
#include <openssl/x509.h>
#include <openssl/ssl.h>
#include <openssl/rand.h>
#include <openssl/ocsp.h>
#ifndef OPENSSL_NO_DH
# include <openssl/dh.h>
#endif
#include <openssl/rsa.h>
#include "s_apps.h"
#include "timeouts.h"
#ifdef CHARSET_EBCDIC
#include <openssl/ebcdic.h>
#endif
#include "internal/sockets.h"

static int not_resumable_sess_cb(SSL *s, int is_forward_secure);
static int sv_body(int s, int stype, int prot, unsigned char *context);
static int www_body(int s, int stype, int prot, unsigned char *context);
static int rev_body(int s, int stype, int prot, unsigned char *context);
static void close_accept_socket(void);
static int init_ssl_connection(SSL *s);
static void print_stats(BIO *bp, SSL_CTX *ctx);
static int generate_session_id(SSL *ssl, unsigned char *id,
                               unsigned int *id_len);
static void init_session_cache_ctx(SSL_CTX *sctx);
static void free_sessions(void);
static void print_connection_info(SSL *con);

static const int bufsize = 16 * 1024;
static int accept_socket = -1;

#define TEST_CERT       "server.pem"
#define TEST_CERT2      "server2.pem"

static int s_nbio = 0;
static int s_nbio_test = 0;
static int s_crlf = 0;
static SSL_CTX *ctx = NULL;
static SSL_CTX *ctx2 = NULL;
static int www = 0;

static BIO *bio_s_out = NULL;
static BIO *bio_s_msg = NULL;
static int s_debug = 0;
static int s_tlsextdebug = 0;
static int s_msg = 0;
static int s_quiet = 0;
static int s_ign_eof = 0;
static int s_brief = 0;

static char *keymatexportlabel = NULL;
static int keymatexportlen = 20;

static int async = 0;

static int use_sendfile = 0;

static const char *session_id_prefix = NULL;

#ifndef OPENSSL_NO_DTLS
static int enable_timeouts = 0;
static long socket_mtu;
#endif

/*
 * We define this but make it always be 0 in no-dtls builds to simplify the
 * code.
 */
static int dtlslisten = 0;
static int stateless = 0;

static int early_data = 0;
static SSL_SESSION *psksess = NULL;

static char *psk_identity = "Client_identity";
char *psk_key = NULL;           /* by default PSK is not used */

static char http_server_binmode = 0; /* for now: 0/1 = default/binary */

#ifndef OPENSSL_NO_PSK
static unsigned int psk_server_cb(SSL *ssl, const char *identity,
                                  unsigned char *psk,
                                  unsigned int max_psk_len)
{
    long key_len = 0;
    unsigned char *key;

    if (s_debug)
        BIO_printf(bio_s_out, "psk_server_cb\n");

    if (!SSL_is_dtls(ssl) && SSL_version(ssl) >= TLS1_3_VERSION) {
        /*
         * This callback is designed for use in (D)TLSv1.2 (or below). It is
         * possible to use a single callback for all protocol versions - but it
         * is preferred to use a dedicated callback for TLSv1.3. For TLSv1.3 we
         * have psk_find_session_cb.
         */
        return 0;
    }

    if (identity == NULL) {
        BIO_printf(bio_err, "Error: client did not send PSK identity\n");
        goto out_err;
    }
    if (s_debug)
        BIO_printf(bio_s_out, "identity_len=%d identity=%s\n",
                   (int)strlen(identity), identity);

    /* here we could lookup the given identity e.g. from a database */
    if (strcmp(identity, psk_identity) != 0) {
        BIO_printf(bio_s_out, "PSK warning: client identity not what we expected"
                   " (got '%s' expected '%s')\n", identity, psk_identity);
    } else {
      if (s_debug)
        BIO_printf(bio_s_out, "PSK client identity found\n");
    }

    /* convert the PSK key to binary */
    key = OPENSSL_hexstr2buf(psk_key, &key_len);
    if (key == NULL) {
        BIO_printf(bio_err, "Could not convert PSK key '%s' to buffer\n",
                   psk_key);
        return 0;
    }
    if (key_len > (int)max_psk_len) {
        BIO_printf(bio_err,
                   "psk buffer of callback is too small (%d) for key (%ld)\n",
                   max_psk_len, key_len);
        OPENSSL_free(key);
        return 0;
    }

    memcpy(psk, key, key_len);
    OPENSSL_free(key);

    if (s_debug)
        BIO_printf(bio_s_out, "fetched PSK len=%ld\n", key_len);
    return key_len;
 out_err:
    if (s_debug)
        BIO_printf(bio_err, "Error in PSK server callback\n");
    (void)BIO_flush(bio_err);
    (void)BIO_flush(bio_s_out);
    return 0;
}
#endif

static int psk_find_session_cb(SSL *ssl, const unsigned char *identity,
                               size_t identity_len, SSL_SESSION **sess)
{
    SSL_SESSION *tmpsess = NULL;
    unsigned char *key;
    long key_len;
    const SSL_CIPHER *cipher = NULL;

    if (strlen(psk_identity) != identity_len
            || memcmp(psk_identity, identity, identity_len) != 0) {
        *sess = NULL;
        return 1;
    }

    if (psksess != NULL) {
        SSL_SESSION_up_ref(psksess);
        *sess = psksess;
        return 1;
    }

    key = OPENSSL_hexstr2buf(psk_key, &key_len);
    if (key == NULL) {
        BIO_printf(bio_err, "Could not convert PSK key '%s' to buffer\n",
                   psk_key);
        return 0;
    }

    /* We default to SHA256 */
    cipher = SSL_CIPHER_find(ssl, tls13_aes128gcmsha256_id);
    if (cipher == NULL) {
        BIO_printf(bio_err, "Error finding suitable ciphersuite\n");
        OPENSSL_free(key);
        return 0;
    }

    tmpsess = SSL_SESSION_new();
    if (tmpsess == NULL
            || !SSL_SESSION_set1_master_key(tmpsess, key, key_len)
            || !SSL_SESSION_set_cipher(tmpsess, cipher)
            || !SSL_SESSION_set_protocol_version(tmpsess, SSL_version(ssl))) {
        OPENSSL_free(key);
        SSL_SESSION_free(tmpsess);
        return 0;
    }
    OPENSSL_free(key);
    *sess = tmpsess;

    return 1;
}

#ifndef OPENSSL_NO_SRP
static srpsrvparm srp_callback_parm;
#endif

static int local_argc = 0;
static char **local_argv;

#ifdef CHARSET_EBCDIC
static int ebcdic_new(BIO *bi);
static int ebcdic_free(BIO *a);
static int ebcdic_read(BIO *b, char *out, int outl);
static int ebcdic_write(BIO *b, const char *in, int inl);
static long ebcdic_ctrl(BIO *b, int cmd, long num, void *ptr);
static int ebcdic_gets(BIO *bp, char *buf, int size);
static int ebcdic_puts(BIO *bp, const char *str);

# define BIO_TYPE_EBCDIC_FILTER  (18|0x0200)
static BIO_METHOD *methods_ebcdic = NULL;

/* This struct is "unwarranted chumminess with the compiler." */
typedef struct {
    size_t alloced;
    char buff[1];
} EBCDIC_OUTBUFF;

static const BIO_METHOD *BIO_f_ebcdic_filter()
{
    if (methods_ebcdic == NULL) {
        methods_ebcdic = BIO_meth_new(BIO_TYPE_EBCDIC_FILTER,
                                      "EBCDIC/ASCII filter");
        if (methods_ebcdic == NULL
            || !BIO_meth_set_write(methods_ebcdic, ebcdic_write)
            || !BIO_meth_set_read(methods_ebcdic, ebcdic_read)
            || !BIO_meth_set_puts(methods_ebcdic, ebcdic_puts)
            || !BIO_meth_set_gets(methods_ebcdic, ebcdic_gets)
            || !BIO_meth_set_ctrl(methods_ebcdic, ebcdic_ctrl)
            || !BIO_meth_set_create(methods_ebcdic, ebcdic_new)
            || !BIO_meth_set_destroy(methods_ebcdic, ebcdic_free))
            return NULL;
    }
    return methods_ebcdic;
}

static int ebcdic_new(BIO *bi)
{
    EBCDIC_OUTBUFF *wbuf;

    wbuf = app_malloc(sizeof(*wbuf) + 1024, "ebcdic wbuf");
    wbuf->alloced = 1024;
    wbuf->buff[0] = '\0';

    BIO_set_data(bi, wbuf);
    BIO_set_init(bi, 1);
    return 1;
}

static int ebcdic_free(BIO *a)
{
    EBCDIC_OUTBUFF *wbuf;

    if (a == NULL)
        return 0;
    wbuf = BIO_get_data(a);
    OPENSSL_free(wbuf);
    BIO_set_data(a, NULL);
    BIO_set_init(a, 0);

    return 1;
}

static int ebcdic_read(BIO *b, char *out, int outl)
{
    int ret = 0;
    BIO *next = BIO_next(b);

    if (out == NULL || outl == 0)
        return 0;
    if (next == NULL)
        return 0;

    ret = BIO_read(next, out, outl);
    if (ret > 0)
        ascii2ebcdic(out, out, ret);
    return ret;
}

static int ebcdic_write(BIO *b, const char *in, int inl)
{
    EBCDIC_OUTBUFF *wbuf;
    BIO *next = BIO_next(b);
    int ret = 0;
    int num;

    if ((in == NULL) || (inl <= 0))
        return 0;
    if (next == NULL)
        return 0;

    wbuf = (EBCDIC_OUTBUFF *) BIO_get_data(b);

    if (inl > (num = wbuf->alloced)) {
        num = num + num;        /* double the size */
        if (num < inl)
            num = inl;
        OPENSSL_free(wbuf);
        wbuf = app_malloc(sizeof(*wbuf) + num, "grow ebcdic wbuf");

        wbuf->alloced = num;
        wbuf->buff[0] = '\0';

        BIO_set_data(b, wbuf);
    }

    ebcdic2ascii(wbuf->buff, in, inl);

    ret = BIO_write(next, wbuf->buff, inl);

    return ret;
}

static long ebcdic_ctrl(BIO *b, int cmd, long num, void *ptr)
{
    long ret;
    BIO *next = BIO_next(b);

    if (next == NULL)
        return 0;
    switch (cmd) {
    case BIO_CTRL_DUP:
        ret = 0L;
        break;
    default:
        ret = BIO_ctrl(next, cmd, num, ptr);
        break;
    }
    return ret;
}

static int ebcdic_gets(BIO *bp, char *buf, int size)
{
    int i, ret = 0;
    BIO *next = BIO_next(bp);

    if (next == NULL)
        return 0;
/*      return(BIO_gets(bp->next_bio,buf,size));*/
    for (i = 0; i < size - 1; ++i) {
        ret = ebcdic_read(bp, &buf[i], 1);
        if (ret <= 0)
            break;
        else if (buf[i] == '\n') {
            ++i;
            break;
        }
    }
    if (i < size)
        buf[i] = '\0';
    return (ret < 0 && i == 0) ? ret : i;
}

static int ebcdic_puts(BIO *bp, const char *str)
{
    if (BIO_next(bp) == NULL)
        return 0;
    return ebcdic_write(bp, str, strlen(str));
}
#endif

/* This is a context that we pass to callbacks */
typedef struct tlsextctx_st {
    char *servername;
    BIO *biodebug;
    int extension_error;
} tlsextctx;

static int ssl_servername_cb(SSL *s, int *ad, void *arg)
{
    tlsextctx *p = (tlsextctx *) arg;
    const char *servername = SSL_get_servername(s, TLSEXT_NAMETYPE_host_name);

    if (servername != NULL && p->biodebug != NULL) {
        const char *cp = servername;
        unsigned char uc;

        BIO_printf(p->biodebug, "Hostname in TLS extension: \"");
        while ((uc = *cp++) != 0)
            BIO_printf(p->biodebug,
                       (((uc) & ~127) == 0) && isprint(uc) ? "%c" : "\\x%02x", uc);
        BIO_printf(p->biodebug, "\"\n");
    }

    if (p->servername == NULL)
        return SSL_TLSEXT_ERR_NOACK;

    if (servername != NULL) {
        if (OPENSSL_strcasecmp(servername, p->servername))
            return p->extension_error;
        if (ctx2 != NULL) {
            BIO_printf(p->biodebug, "Switching server context.\n");
            SSL_set_SSL_CTX(s, ctx2);
        }
    }
    return SSL_TLSEXT_ERR_OK;
}

/* Structure passed to cert status callback */
typedef struct tlsextstatusctx_st {
    int timeout;
    /* File to load OCSP Response from (or NULL if no file) */
    char *respin;
    /* Default responder to use */
    char *host, *path, *port;
    char *proxy, *no_proxy;
    int use_ssl;
    int verbose;
} tlsextstatusctx;

static tlsextstatusctx tlscstatp = { -1 };

#ifndef OPENSSL_NO_OCSP

/*
 * Helper function to get an OCSP_RESPONSE from a responder. This is a
 * simplified version. It examines certificates each time and makes one OCSP
 * responder query for each request. A full version would store details such as
 * the OCSP certificate IDs and minimise the number of OCSP responses by caching
 * them until they were considered "expired".
 */
static int get_ocsp_resp_from_responder(SSL *s, tlsextstatusctx *srctx,
                                        OCSP_RESPONSE **resp)
{
    char *host = NULL, *port = NULL, *path = NULL;
    char *proxy = NULL, *no_proxy = NULL;
    int use_ssl;
    STACK_OF(OPENSSL_STRING) *aia = NULL;
    X509 *x = NULL;
    X509_STORE_CTX *inctx = NULL;
    X509_OBJECT *obj;
    OCSP_REQUEST *req = NULL;
    OCSP_CERTID *id = NULL;
    STACK_OF(X509_EXTENSION) *exts;
    int ret = SSL_TLSEXT_ERR_NOACK;
    int i;

    /* Build up OCSP query from server certificate */
    x = SSL_get_certificate(s);
    aia = X509_get1_ocsp(x);
    if (aia != NULL) {
        if (!OSSL_HTTP_parse_url(sk_OPENSSL_STRING_value(aia, 0), &use_ssl,
                                 NULL, &host, &port, NULL, &path, NULL, NULL)) {
            BIO_puts(bio_err, "cert_status: can't parse AIA URL\n");
            goto err;
        }
        if (srctx->verbose)
            BIO_printf(bio_err, "cert_status: AIA URL: %s\n",
                       sk_OPENSSL_STRING_value(aia, 0));
    } else {
        if (srctx->host == NULL) {
            BIO_puts(bio_err,
                     "cert_status: no AIA and no default responder URL\n");
            goto done;
        }
        host = srctx->host;
        path = srctx->path;
        port = srctx->port;
        use_ssl = srctx->use_ssl;
    }
    proxy = srctx->proxy;
    no_proxy = srctx->no_proxy;

    inctx = X509_STORE_CTX_new();
    if (inctx == NULL)
        goto err;
    if (!X509_STORE_CTX_init(inctx,
                             SSL_CTX_get_cert_store(SSL_get_SSL_CTX(s)),
                             NULL, NULL))
        goto err;
    obj = X509_STORE_CTX_get_obj_by_subject(inctx, X509_LU_X509,
                                            X509_get_issuer_name(x));
    if (obj == NULL) {
        BIO_puts(bio_err, "cert_status: Can't retrieve issuer certificate.\n");
        goto done;
    }
    id = OCSP_cert_to_id(NULL, x, X509_OBJECT_get0_X509(obj));
    X509_OBJECT_free(obj);
    if (id == NULL)
        goto err;
    req = OCSP_REQUEST_new();
    if (req == NULL)
        goto err;
    if (!OCSP_request_add0_id(req, id))
        goto err;
    id = NULL;
    /* Add any extensions to the request */
    SSL_get_tlsext_status_exts(s, &exts);
    for (i = 0; i < sk_X509_EXTENSION_num(exts); i++) {
        X509_EXTENSION *ext = sk_X509_EXTENSION_value(exts, i);
        if (!OCSP_REQUEST_add_ext(req, ext, -1))
            goto err;
    }
    *resp = process_responder(req, host, port, path, proxy, no_proxy,
                              use_ssl, NULL /* headers */, srctx->timeout);
    if (*resp == NULL) {
        BIO_puts(bio_err, "cert_status: error querying responder\n");
        goto done;
    }

    ret = SSL_TLSEXT_ERR_OK;
    goto done;

 err:
    ret = SSL_TLSEXT_ERR_ALERT_FATAL;
 done:
    /*
     * If we parsed aia we need to free; otherwise they were copied and we
     * don't
     */
    if (aia != NULL) {
        OPENSSL_free(host);
        OPENSSL_free(path);
        OPENSSL_free(port);
        X509_email_free(aia);
    }
    OCSP_CERTID_free(id);
    OCSP_REQUEST_free(req);
    X509_STORE_CTX_free(inctx);
    return ret;
}

/*
 * Certificate Status callback. This is called when a client includes a
 * certificate status request extension. The response is either obtained from a
 * file, or from an OCSP responder.
 */
static int cert_status_cb(SSL *s, void *arg)
{
    tlsextstatusctx *srctx = arg;
    OCSP_RESPONSE *resp = NULL;
    unsigned char *rspder = NULL;
    int rspderlen;
    int ret = SSL_TLSEXT_ERR_ALERT_FATAL;

    if (srctx->verbose)
        BIO_puts(bio_err, "cert_status: callback called\n");

    if (srctx->respin != NULL) {
        BIO *derbio = bio_open_default(srctx->respin, 'r', FORMAT_ASN1);
        if (derbio == NULL) {
            BIO_puts(bio_err, "cert_status: Cannot open OCSP response file\n");
            goto err;
        }
        resp = d2i_OCSP_RESPONSE_bio(derbio, NULL);
        BIO_free(derbio);
        if (resp == NULL) {
            BIO_puts(bio_err, "cert_status: Error reading OCSP response\n");
            goto err;
        }
    } else {
        ret = get_ocsp_resp_from_responder(s, srctx, &resp);
        if (ret != SSL_TLSEXT_ERR_OK)
            goto err;
    }

    rspderlen = i2d_OCSP_RESPONSE(resp, &rspder);
    if (rspderlen <= 0)
        goto err;

    SSL_set_tlsext_status_ocsp_resp(s, rspder, rspderlen);
    if (srctx->verbose) {
        BIO_puts(bio_err, "cert_status: ocsp response sent:\n");
        OCSP_RESPONSE_print(bio_err, resp, 2);
    }

    ret = SSL_TLSEXT_ERR_OK;

 err:
    if (ret != SSL_TLSEXT_ERR_OK)
        ERR_print_errors(bio_err);

    OCSP_RESPONSE_free(resp);

    return ret;
}
#endif

#ifndef OPENSSL_NO_NEXTPROTONEG
/* This is the context that we pass to next_proto_cb */
typedef struct tlsextnextprotoctx_st {
    unsigned char *data;
    size_t len;
} tlsextnextprotoctx;

static int next_proto_cb(SSL *s, const unsigned char **data,
                         unsigned int *len, void *arg)
{
    tlsextnextprotoctx *next_proto = arg;

    *data = next_proto->data;
    *len = next_proto->len;

    return SSL_TLSEXT_ERR_OK;
}
#endif                         /* ndef OPENSSL_NO_NEXTPROTONEG */

/* This the context that we pass to alpn_cb */
typedef struct tlsextalpnctx_st {
    unsigned char *data;
    size_t len;
} tlsextalpnctx;

static int alpn_cb(SSL *s, const unsigned char **out, unsigned char *outlen,
                   const unsigned char *in, unsigned int inlen, void *arg)
{
    tlsextalpnctx *alpn_ctx = arg;

    if (!s_quiet) {
        /* We can assume that |in| is syntactically valid. */
        unsigned int i;
        BIO_printf(bio_s_out, "ALPN protocols advertised by the client: ");
        for (i = 0; i < inlen;) {
            if (i)
                BIO_write(bio_s_out, ", ", 2);
            BIO_write(bio_s_out, &in[i + 1], in[i]);
            i += in[i] + 1;
        }
        BIO_write(bio_s_out, "\n", 1);
    }

    if (SSL_select_next_proto
        ((unsigned char **)out, outlen, alpn_ctx->data, alpn_ctx->len, in,
         inlen) != OPENSSL_NPN_NEGOTIATED) {
        return SSL_TLSEXT_ERR_ALERT_FATAL;
    }

    if (!s_quiet) {
        BIO_printf(bio_s_out, "ALPN protocols selected: ");
        BIO_write(bio_s_out, *out, *outlen);
        BIO_write(bio_s_out, "\n", 1);
    }

    return SSL_TLSEXT_ERR_OK;
}

static int not_resumable_sess_cb(SSL *s, int is_forward_secure)
{
    /* disable resumption for sessions with forward secure ciphers */
    return is_forward_secure;
}

typedef enum OPTION_choice {
    OPT_COMMON,
    OPT_ENGINE,
    OPT_4, OPT_6, OPT_ACCEPT, OPT_PORT, OPT_UNIX, OPT_UNLINK, OPT_NACCEPT,
    OPT_VERIFY, OPT_NAMEOPT, OPT_UPPER_V_VERIFY, OPT_CONTEXT, OPT_CERT, OPT_CRL,
    OPT_CRL_DOWNLOAD, OPT_SERVERINFO, OPT_CERTFORM, OPT_KEY, OPT_KEYFORM,
    OPT_PASS, OPT_CERT_CHAIN, OPT_DHPARAM, OPT_DCERTFORM, OPT_DCERT,
    OPT_DKEYFORM, OPT_DPASS, OPT_DKEY, OPT_DCERT_CHAIN, OPT_NOCERT,
    OPT_CAPATH, OPT_NOCAPATH, OPT_CHAINCAPATH, OPT_VERIFYCAPATH, OPT_NO_CACHE,
    OPT_EXT_CACHE, OPT_CRLFORM, OPT_VERIFY_RET_ERROR, OPT_VERIFY_QUIET,
    OPT_BUILD_CHAIN, OPT_CAFILE, OPT_NOCAFILE, OPT_CHAINCAFILE,
    OPT_VERIFYCAFILE,
    OPT_CASTORE, OPT_NOCASTORE, OPT_CHAINCASTORE, OPT_VERIFYCASTORE,
    OPT_NBIO, OPT_NBIO_TEST, OPT_IGN_EOF, OPT_NO_IGN_EOF,
    OPT_DEBUG, OPT_TLSEXTDEBUG, OPT_STATUS, OPT_STATUS_VERBOSE,
    OPT_STATUS_TIMEOUT, OPT_PROXY, OPT_NO_PROXY, OPT_STATUS_URL,
    OPT_STATUS_FILE, OPT_MSG, OPT_MSGFILE,
    OPT_TRACE, OPT_SECURITY_DEBUG, OPT_SECURITY_DEBUG_VERBOSE, OPT_STATE,
    OPT_CRLF, OPT_QUIET, OPT_BRIEF, OPT_NO_DHE,
    OPT_NO_RESUME_EPHEMERAL, OPT_PSK_IDENTITY, OPT_PSK_HINT, OPT_PSK,
    OPT_PSK_SESS, OPT_SRPVFILE, OPT_SRPUSERSEED, OPT_REV, OPT_WWW,
    OPT_UPPER_WWW, OPT_HTTP, OPT_ASYNC, OPT_SSL_CONFIG,
    OPT_MAX_SEND_FRAG, OPT_SPLIT_SEND_FRAG, OPT_MAX_PIPELINES, OPT_READ_BUF,
    OPT_SSL3, OPT_TLS1_3, OPT_TLS1_2, OPT_TLS1_1, OPT_TLS1, OPT_DTLS, OPT_DTLS1,
    OPT_DTLS1_2, OPT_SCTP, OPT_TIMEOUT, OPT_MTU, OPT_LISTEN, OPT_STATELESS,
    OPT_ID_PREFIX, OPT_SERVERNAME, OPT_SERVERNAME_FATAL,
    OPT_CERT2, OPT_KEY2, OPT_NEXTPROTONEG, OPT_ALPN, OPT_SENDFILE,
    OPT_SRTP_PROFILES, OPT_KEYMATEXPORT, OPT_KEYMATEXPORTLEN,
    OPT_KEYLOG_FILE, OPT_MAX_EARLY, OPT_RECV_MAX_EARLY, OPT_EARLY_DATA,
    OPT_S_NUM_TICKETS, OPT_ANTI_REPLAY, OPT_NO_ANTI_REPLAY, OPT_SCTP_LABEL_BUG,
    OPT_HTTP_SERVER_BINMODE, OPT_NOCANAMES, OPT_IGNORE_UNEXPECTED_EOF,
    OPT_R_ENUM,
    OPT_S_ENUM,
    OPT_V_ENUM,
    OPT_X_ENUM,
    OPT_PROV_ENUM
} OPTION_CHOICE;

const OPTIONS s_server_options[] = {
    OPT_SECTION("General"),
    {"help", OPT_HELP, '-', "Display this summary"},
    {"ssl_config", OPT_SSL_CONFIG, 's',
     "Configure SSL_CTX using the given configuration value"},
#ifndef OPENSSL_NO_SSL_TRACE
    {"trace", OPT_TRACE, '-', "trace protocol messages"},
#endif
#ifndef OPENSSL_NO_ENGINE
    {"engine", OPT_ENGINE, 's', "Use engine, possibly a hardware device"},
#endif

    OPT_SECTION("Network"),
    {"port", OPT_PORT, 'p',
     "TCP/IP port to listen on for connections (default is " PORT ")"},
    {"accept", OPT_ACCEPT, 's',
     "TCP/IP optional host and port to listen on for connections (default is *:" PORT ")"},
#ifdef AF_UNIX
    {"unix", OPT_UNIX, 's', "Unix domain socket to accept on"},
    {"unlink", OPT_UNLINK, '-', "For -unix, unlink existing socket first"},
#endif
    {"4", OPT_4, '-', "Use IPv4 only"},
    {"6", OPT_6, '-', "Use IPv6 only"},

    OPT_SECTION("Identity"),
    {"context", OPT_CONTEXT, 's', "Set session ID context"},
    {"CAfile", OPT_CAFILE, '<', "PEM format file of CA's"},
    {"CApath", OPT_CAPATH, '/', "PEM format directory of CA's"},
    {"CAstore", OPT_CASTORE, ':', "URI to store of CA's"},
    {"no-CAfile", OPT_NOCAFILE, '-',
     "Do not load the default certificates file"},
    {"no-CApath", OPT_NOCAPATH, '-',
     "Do not load certificates from the default certificates directory"},
    {"no-CAstore", OPT_NOCASTORE, '-',
     "Do not load certificates from the default certificates store URI"},
    {"nocert", OPT_NOCERT, '-', "Don't use any certificates (Anon-DH)"},
    {"verify", OPT_VERIFY, 'n', "Turn on peer certificate verification"},
    {"Verify", OPT_UPPER_V_VERIFY, 'n',
     "Turn on peer certificate verification, must have a cert"},
    {"nameopt", OPT_NAMEOPT, 's', "Certificate subject/issuer name printing options"},
    {"cert", OPT_CERT, '<', "Server certificate file to use; default " TEST_CERT},
    {"cert2", OPT_CERT2, '<',
     "Certificate file to use for servername; default " TEST_CERT2},
    {"certform", OPT_CERTFORM, 'F',
     "Server certificate file format (PEM/DER/P12); has no effect"},
    {"cert_chain", OPT_CERT_CHAIN, '<',
     "Server certificate chain file in PEM format"},
    {"build_chain", OPT_BUILD_CHAIN, '-', "Build server certificate chain"},
    {"serverinfo", OPT_SERVERINFO, 's',
     "PEM serverinfo file for certificate"},
    {"key", OPT_KEY, 's',
     "Private key file to use; default is -cert file or else" TEST_CERT},
    {"key2", OPT_KEY2, '<',
     "-Private Key file to use for servername if not in -cert2"},
    {"keyform", OPT_KEYFORM, 'f', "Key format (ENGINE, other values ignored)"},
    {"pass", OPT_PASS, 's', "Private key and cert file pass phrase source"},
    {"dcert", OPT_DCERT, '<',
     "Second server certificate file to use (usually for DSA)"},
    {"dcertform", OPT_DCERTFORM, 'F',
     "Second server certificate file format (PEM/DER/P12); has no effect"},
    {"dcert_chain", OPT_DCERT_CHAIN, '<',
     "second server certificate chain file in PEM format"},
    {"dkey", OPT_DKEY, '<',
     "Second private key file to use (usually for DSA)"},
<<<<<<< HEAD
    {"dkeyform", OPT_DKEYFORM, 'F',
=======
    {"dkeyform", OPT_DKEYFORM, 'f',
>>>>>>> 8a2d13a7
     "Second key file format (ENGINE, other values ignored)"},
    {"dpass", OPT_DPASS, 's',
     "Second private key and cert file pass phrase source"},
    {"dhparam", OPT_DHPARAM, '<', "DH parameters file to use"},
    {"servername", OPT_SERVERNAME, 's',
     "Servername for HostName TLS extension"},
    {"servername_fatal", OPT_SERVERNAME_FATAL, '-',
     "On servername mismatch send fatal alert (default warning alert)"},
    {"nbio_test", OPT_NBIO_TEST, '-', "Test with the non-blocking test bio"},
    {"crlf", OPT_CRLF, '-', "Convert LF from terminal into CRLF"},
    {"quiet", OPT_QUIET, '-', "No server output"},
    {"no_resume_ephemeral", OPT_NO_RESUME_EPHEMERAL, '-',
     "Disable caching and tickets if ephemeral (EC)DH is used"},
    {"www", OPT_WWW, '-', "Respond to a 'GET /' with a status page"},
    {"WWW", OPT_UPPER_WWW, '-', "Respond to a 'GET with the file ./path"},
    {"ignore_unexpected_eof", OPT_IGNORE_UNEXPECTED_EOF, '-',
     "Do not treat lack of close_notify from a peer as an error"},
    {"tlsextdebug", OPT_TLSEXTDEBUG, '-',
     "Hex dump of all TLS extensions received"},
    {"HTTP", OPT_HTTP, '-', "Like -WWW but ./path includes HTTP headers"},
    {"id_prefix", OPT_ID_PREFIX, 's',
     "Generate SSL/TLS session IDs prefixed by arg"},
    {"keymatexport", OPT_KEYMATEXPORT, 's',
     "Export keying material using label"},
    {"keymatexportlen", OPT_KEYMATEXPORTLEN, 'p',
     "Export len bytes of keying material; default 20"},
    {"CRL", OPT_CRL, '<', "CRL file to use"},
    {"CRLform", OPT_CRLFORM, 'F', "CRL file format (PEM or DER); default PEM"},
    {"crl_download", OPT_CRL_DOWNLOAD, '-',
     "Download CRLs from distribution points in certificate CDP entries"},
    {"chainCAfile", OPT_CHAINCAFILE, '<',
     "CA file for certificate chain (PEM format)"},
    {"chainCApath", OPT_CHAINCAPATH, '/',
     "use dir as certificate store path to build CA certificate chain"},
    {"chainCAstore", OPT_CHAINCASTORE, ':',
     "use URI as certificate store to build CA certificate chain"},
    {"verifyCAfile", OPT_VERIFYCAFILE, '<',
     "CA file for certificate verification (PEM format)"},
    {"verifyCApath", OPT_VERIFYCAPATH, '/',
     "use dir as certificate store path to verify CA certificate"},
    {"verifyCAstore", OPT_VERIFYCASTORE, ':',
     "use URI as certificate store to verify CA certificate"},
    {"no_cache", OPT_NO_CACHE, '-', "Disable session cache"},
    {"ext_cache", OPT_EXT_CACHE, '-',
     "Disable internal cache, set up and use external cache"},
    {"verify_return_error", OPT_VERIFY_RET_ERROR, '-',
     "Close connection on verification error"},
    {"verify_quiet", OPT_VERIFY_QUIET, '-',
     "No verify output except verify errors"},
    {"ign_eof", OPT_IGN_EOF, '-', "Ignore input EOF (default when -quiet)"},
    {"no_ign_eof", OPT_NO_IGN_EOF, '-', "Do not ignore input EOF"},

#ifndef OPENSSL_NO_OCSP
    OPT_SECTION("OCSP"),
    {"status", OPT_STATUS, '-', "Request certificate status from server"},
    {"status_verbose", OPT_STATUS_VERBOSE, '-',
     "Print more output in certificate status callback"},
    {"status_timeout", OPT_STATUS_TIMEOUT, 'n',
     "Status request responder timeout"},
    {"status_url", OPT_STATUS_URL, 's', "Status request fallback URL"},
    {"proxy", OPT_PROXY, 's',
     "[http[s]://]host[:port][/path] of HTTP(S) proxy to use; path is ignored"},
    {"no_proxy", OPT_NO_PROXY, 's',
     "List of addresses of servers not to use HTTP(S) proxy for"},
    {OPT_MORE_STR, 0, 0,
     "Default from environment variable 'no_proxy', else 'NO_PROXY', else none"},
    {"status_file", OPT_STATUS_FILE, '<',
     "File containing DER encoded OCSP Response"},
#endif

    OPT_SECTION("Debug"),
    {"security_debug", OPT_SECURITY_DEBUG, '-',
     "Print output from SSL/TLS security framework"},
    {"security_debug_verbose", OPT_SECURITY_DEBUG_VERBOSE, '-',
     "Print more output from SSL/TLS security framework"},
    {"brief", OPT_BRIEF, '-',
     "Restrict output to brief summary of connection parameters"},
    {"rev", OPT_REV, '-',
     "act as an echo server that sends back received text reversed"},
    {"debug", OPT_DEBUG, '-', "Print more output"},
    {"msg", OPT_MSG, '-', "Show protocol messages"},
    {"msgfile", OPT_MSGFILE, '>',
     "File to send output of -msg or -trace, instead of stdout"},
    {"state", OPT_STATE, '-', "Print the SSL states"},
    {"async", OPT_ASYNC, '-', "Operate in asynchronous mode"},
    {"max_pipelines", OPT_MAX_PIPELINES, 'p',
     "Maximum number of encrypt/decrypt pipelines to be used"},
    {"naccept", OPT_NACCEPT, 'p', "Terminate after #num connections"},
    {"keylogfile", OPT_KEYLOG_FILE, '>', "Write TLS secrets to file"},

    OPT_SECTION("Network"),
    {"nbio", OPT_NBIO, '-', "Use non-blocking IO"},
    {"timeout", OPT_TIMEOUT, '-', "Enable timeouts"},
    {"mtu", OPT_MTU, 'p', "Set link-layer MTU"},
    {"read_buf", OPT_READ_BUF, 'p',
     "Default read buffer size to be used for connections"},
    {"split_send_frag", OPT_SPLIT_SEND_FRAG, 'p',
     "Size used to split data for encrypt pipelines"},
    {"max_send_frag", OPT_MAX_SEND_FRAG, 'p', "Maximum Size of send frames "},

    OPT_SECTION("Server identity"),
    {"psk_identity", OPT_PSK_IDENTITY, 's', "PSK identity to expect"},
#ifndef OPENSSL_NO_PSK
    {"psk_hint", OPT_PSK_HINT, 's', "PSK identity hint to use"},
#endif
    {"psk", OPT_PSK, 's', "PSK in hex (without 0x)"},
    {"psk_session", OPT_PSK_SESS, '<', "File to read PSK SSL session from"},
#ifndef OPENSSL_NO_SRP
    {"srpvfile", OPT_SRPVFILE, '<', "(deprecated) The verifier file for SRP"},
    {"srpuserseed", OPT_SRPUSERSEED, 's',
     "(deprecated) A seed string for a default user salt"},
#endif

    OPT_SECTION("Protocol and version"),
    {"max_early_data", OPT_MAX_EARLY, 'n',
     "The maximum number of bytes of early data as advertised in tickets"},
    {"recv_max_early_data", OPT_RECV_MAX_EARLY, 'n',
     "The maximum number of bytes of early data (hard limit)"},
    {"early_data", OPT_EARLY_DATA, '-', "Attempt to read early data"},
    {"num_tickets", OPT_S_NUM_TICKETS, 'n',
     "The number of TLSv1.3 session tickets that a server will automatically issue" },
    {"anti_replay", OPT_ANTI_REPLAY, '-', "Switch on anti-replay protection (default)"},
    {"no_anti_replay", OPT_NO_ANTI_REPLAY, '-', "Switch off anti-replay protection"},
    {"http_server_binmode", OPT_HTTP_SERVER_BINMODE, '-', "opening files in binary mode when acting as http server (-WWW and -HTTP)"},
    {"no_ca_names", OPT_NOCANAMES, '-',
     "Disable TLS Extension CA Names"},
    {"stateless", OPT_STATELESS, '-', "Require TLSv1.3 cookies"},
#ifndef OPENSSL_NO_SSL3
    {"ssl3", OPT_SSL3, '-', "Just talk SSLv3"},
#endif
#ifndef OPENSSL_NO_TLS1
    {"tls1", OPT_TLS1, '-', "Just talk TLSv1"},
#endif
#ifndef OPENSSL_NO_TLS1_1
    {"tls1_1", OPT_TLS1_1, '-', "Just talk TLSv1.1"},
#endif
#ifndef OPENSSL_NO_TLS1_2
    {"tls1_2", OPT_TLS1_2, '-', "just talk TLSv1.2"},
#endif
#ifndef OPENSSL_NO_TLS1_3
    {"tls1_3", OPT_TLS1_3, '-', "just talk TLSv1.3"},
#endif
#ifndef OPENSSL_NO_DTLS
    {"dtls", OPT_DTLS, '-', "Use any DTLS version"},
    {"listen", OPT_LISTEN, '-',
     "Listen for a DTLS ClientHello with a cookie and then connect"},
#endif
#ifndef OPENSSL_NO_DTLS1
    {"dtls1", OPT_DTLS1, '-', "Just talk DTLSv1"},
#endif
#ifndef OPENSSL_NO_DTLS1_2
    {"dtls1_2", OPT_DTLS1_2, '-', "Just talk DTLSv1.2"},
#endif
#ifndef OPENSSL_NO_SCTP
    {"sctp", OPT_SCTP, '-', "Use SCTP"},
    {"sctp_label_bug", OPT_SCTP_LABEL_BUG, '-', "Enable SCTP label length bug"},
#endif
#ifndef OPENSSL_NO_SRTP
    {"use_srtp", OPT_SRTP_PROFILES, 's',
     "Offer SRTP key management with a colon-separated profile list"},
#endif
    {"no_dhe", OPT_NO_DHE, '-', "Disable ephemeral DH"},
#ifndef OPENSSL_NO_NEXTPROTONEG
    {"nextprotoneg", OPT_NEXTPROTONEG, 's',
     "Set the advertised protocols for the NPN extension (comma-separated list)"},
#endif
    {"alpn", OPT_ALPN, 's',
     "Set the advertised protocols for the ALPN extension (comma-separated list)"},
#ifndef OPENSSL_NO_KTLS
    {"sendfile", OPT_SENDFILE, '-', "Use sendfile to response file with -WWW"},
#endif

    OPT_R_OPTIONS,
    OPT_S_OPTIONS,
    OPT_V_OPTIONS,
    OPT_X_OPTIONS,
    OPT_PROV_OPTIONS,
    {NULL}
};

#define IS_PROT_FLAG(o) \
 (o == OPT_SSL3 || o == OPT_TLS1 || o == OPT_TLS1_1 || o == OPT_TLS1_2 \
  || o == OPT_TLS1_3 || o == OPT_DTLS || o == OPT_DTLS1 || o == OPT_DTLS1_2)

int s_server_main(int argc, char *argv[])
{
    ENGINE *engine = NULL;
    EVP_PKEY *s_key = NULL, *s_dkey = NULL;
    SSL_CONF_CTX *cctx = NULL;
    const SSL_METHOD *meth = TLS_server_method();
    SSL_EXCERT *exc = NULL;
    STACK_OF(OPENSSL_STRING) *ssl_args = NULL;
    STACK_OF(X509) *s_chain = NULL, *s_dchain = NULL;
    STACK_OF(X509_CRL) *crls = NULL;
    X509 *s_cert = NULL, *s_dcert = NULL;
    X509_VERIFY_PARAM *vpm = NULL;
    const char *CApath = NULL, *CAfile = NULL, *CAstore = NULL;
    const char *chCApath = NULL, *chCAfile = NULL, *chCAstore = NULL;
    char *dpassarg = NULL, *dpass = NULL;
    char *passarg = NULL, *pass = NULL;
    char *vfyCApath = NULL, *vfyCAfile = NULL, *vfyCAstore = NULL;
    char *crl_file = NULL, *prog;
#ifdef AF_UNIX
    int unlink_unix_path = 0;
#endif
    do_server_cb server_cb;
    int vpmtouched = 0, build_chain = 0, no_cache = 0, ext_cache = 0;
    char *dhfile = NULL;
    int no_dhe = 0;
    int nocert = 0, ret = 1;
    int noCApath = 0, noCAfile = 0, noCAstore = 0;
    int s_cert_format = FORMAT_UNDEF, s_key_format = FORMAT_UNDEF;
    int s_dcert_format = FORMAT_UNDEF, s_dkey_format = FORMAT_UNDEF;
    int rev = 0, naccept = -1, sdebug = 0;
    int socket_family = AF_UNSPEC, socket_type = SOCK_STREAM, protocol = 0;
    int state = 0, crl_format = FORMAT_UNDEF, crl_download = 0;
    char *host = NULL;
    char *port = NULL;
    unsigned char *context = NULL;
    OPTION_CHOICE o;
    EVP_PKEY *s_key2 = NULL;
    X509 *s_cert2 = NULL;
    tlsextctx tlsextcbp = { NULL, NULL, SSL_TLSEXT_ERR_ALERT_WARNING };
    const char *ssl_config = NULL;
    int read_buf_len = 0;
#ifndef OPENSSL_NO_NEXTPROTONEG
    const char *next_proto_neg_in = NULL;
    tlsextnextprotoctx next_proto = { NULL, 0 };
#endif
    const char *alpn_in = NULL;
    tlsextalpnctx alpn_ctx = { NULL, 0 };
#ifndef OPENSSL_NO_PSK
    /* by default do not send a PSK identity hint */
    char *psk_identity_hint = NULL;
#endif
    char *p;
#ifndef OPENSSL_NO_SRP
    char *srpuserseed = NULL;
    char *srp_verifier_file = NULL;
#endif
#ifndef OPENSSL_NO_SRTP
    char *srtp_profiles = NULL;
#endif
    int min_version = 0, max_version = 0, prot_opt = 0, no_prot_opt = 0;
    int s_server_verify = SSL_VERIFY_NONE;
    int s_server_session_id_context = 1; /* anything will do */
    const char *s_cert_file = TEST_CERT, *s_key_file = NULL, *s_chain_file = NULL;
    const char *s_cert_file2 = TEST_CERT2, *s_key_file2 = NULL;
    char *s_dcert_file = NULL, *s_dkey_file = NULL, *s_dchain_file = NULL;
#ifndef OPENSSL_NO_OCSP
    int s_tlsextstatus = 0;
#endif
    int no_resume_ephemeral = 0;
    unsigned int max_send_fragment = 0;
    unsigned int split_send_fragment = 0, max_pipelines = 0;
    const char *s_serverinfo_file = NULL;
    const char *keylog_file = NULL;
    int max_early_data = -1, recv_max_early_data = -1;
    char *psksessf = NULL;
    int no_ca_names = 0;
#ifndef OPENSSL_NO_SCTP
    int sctp_label_bug = 0;
#endif
    int ignore_unexpected_eof = 0;

    /* Init of few remaining global variables */
    local_argc = argc;
    local_argv = argv;

    ctx = ctx2 = NULL;
    s_nbio = s_nbio_test = 0;
    www = 0;
    bio_s_out = NULL;
    s_debug = 0;
    s_msg = 0;
    s_quiet = 0;
    s_brief = 0;
    async = 0;
    use_sendfile = 0;

    port = OPENSSL_strdup(PORT);
    cctx = SSL_CONF_CTX_new();
    vpm = X509_VERIFY_PARAM_new();
    if (port == NULL || cctx == NULL || vpm == NULL)
        goto end;
    SSL_CONF_CTX_set_flags(cctx,
                           SSL_CONF_FLAG_SERVER | SSL_CONF_FLAG_CMDLINE);

    prog = opt_init(argc, argv, s_server_options);
    while ((o = opt_next()) != OPT_EOF) {
        if (IS_PROT_FLAG(o) && ++prot_opt > 1) {
            BIO_printf(bio_err, "Cannot supply multiple protocol flags\n");
            goto end;
        }
        if (IS_NO_PROT_FLAG(o))
            no_prot_opt++;
        if (prot_opt == 1 && no_prot_opt) {
            BIO_printf(bio_err,
                       "Cannot supply both a protocol flag and '-no_<prot>'\n");
            goto end;
        }
        switch (o) {
        case OPT_EOF:
        case OPT_ERR:
 opthelp:
            BIO_printf(bio_err, "%s: Use -help for summary.\n", prog);
            goto end;
        case OPT_HELP:
            opt_help(s_server_options);
            ret = 0;
            goto end;

        case OPT_4:
#ifdef AF_UNIX
            if (socket_family == AF_UNIX) {
                OPENSSL_free(host); host = NULL;
                OPENSSL_free(port); port = NULL;
            }
#endif
            socket_family = AF_INET;
            break;
        case OPT_6:
            if (1) {
#ifdef AF_INET6
#ifdef AF_UNIX
                if (socket_family == AF_UNIX) {
                    OPENSSL_free(host); host = NULL;
                    OPENSSL_free(port); port = NULL;
                }
#endif
                socket_family = AF_INET6;
            } else {
#endif
                BIO_printf(bio_err, "%s: IPv6 domain sockets unsupported\n", prog);
                goto end;
            }
            break;
        case OPT_PORT:
#ifdef AF_UNIX
            if (socket_family == AF_UNIX) {
                socket_family = AF_UNSPEC;
            }
#endif
            OPENSSL_free(port); port = NULL;
            OPENSSL_free(host); host = NULL;
            if (BIO_parse_hostserv(opt_arg(), NULL, &port, BIO_PARSE_PRIO_SERV) < 1) {
                BIO_printf(bio_err,
                           "%s: -port argument malformed or ambiguous\n",
                           port);
                goto end;
            }
            break;
        case OPT_ACCEPT:
#ifdef AF_UNIX
            if (socket_family == AF_UNIX) {
                socket_family = AF_UNSPEC;
            }
#endif
            OPENSSL_free(port); port = NULL;
            OPENSSL_free(host); host = NULL;
            if (BIO_parse_hostserv(opt_arg(), &host, &port, BIO_PARSE_PRIO_SERV) < 1) {
                BIO_printf(bio_err,
                           "%s: -accept argument malformed or ambiguous\n",
                           port);
                goto end;
            }
            break;
#ifdef AF_UNIX
        case OPT_UNIX:
            socket_family = AF_UNIX;
            OPENSSL_free(host); host = OPENSSL_strdup(opt_arg());
            if (host == NULL)
                goto end;
            OPENSSL_free(port); port = NULL;
            break;
        case OPT_UNLINK:
            unlink_unix_path = 1;
            break;
#endif
        case OPT_NACCEPT:
            naccept = atol(opt_arg());
            break;
        case OPT_VERIFY:
            s_server_verify = SSL_VERIFY_PEER | SSL_VERIFY_CLIENT_ONCE;
            verify_args.depth = atoi(opt_arg());
            if (!s_quiet)
                BIO_printf(bio_err, "verify depth is %d\n", verify_args.depth);
            break;
        case OPT_UPPER_V_VERIFY:
            s_server_verify =
                SSL_VERIFY_PEER | SSL_VERIFY_FAIL_IF_NO_PEER_CERT |
                SSL_VERIFY_CLIENT_ONCE;
            verify_args.depth = atoi(opt_arg());
            if (!s_quiet)
                BIO_printf(bio_err,
                           "verify depth is %d, must return a certificate\n",
                           verify_args.depth);
            break;
        case OPT_CONTEXT:
            context = (unsigned char *)opt_arg();
            break;
        case OPT_CERT:
            s_cert_file = opt_arg();
            break;
        case OPT_NAMEOPT:
            if (!set_nameopt(opt_arg()))
                goto end;
            break;
        case OPT_CRL:
            crl_file = opt_arg();
            break;
        case OPT_CRL_DOWNLOAD:
            crl_download = 1;
            break;
        case OPT_SERVERINFO:
            s_serverinfo_file = opt_arg();
            break;
        case OPT_CERTFORM:
            if (!opt_format(opt_arg(), OPT_FMT_ANY, &s_cert_format))
                goto opthelp;
            break;
        case OPT_KEY:
            s_key_file = opt_arg();
            break;
        case OPT_KEYFORM:
            if (!opt_format(opt_arg(), OPT_FMT_ANY, &s_key_format))
                goto opthelp;
            break;
        case OPT_PASS:
            passarg = opt_arg();
            break;
        case OPT_CERT_CHAIN:
            s_chain_file = opt_arg();
            break;
        case OPT_DHPARAM:
            dhfile = opt_arg();
            break;
        case OPT_DCERTFORM:
            if (!opt_format(opt_arg(), OPT_FMT_ANY, &s_dcert_format))
                goto opthelp;
            break;
        case OPT_DCERT:
            s_dcert_file = opt_arg();
            break;
        case OPT_DKEYFORM:
            if (!opt_format(opt_arg(), OPT_FMT_ANY, &s_dkey_format))
                goto opthelp;
            break;
        case OPT_DPASS:
            dpassarg = opt_arg();
            break;
        case OPT_DKEY:
            s_dkey_file = opt_arg();
            break;
        case OPT_DCERT_CHAIN:
            s_dchain_file = opt_arg();
            break;
        case OPT_NOCERT:
            nocert = 1;
            break;
        case OPT_CAPATH:
            CApath = opt_arg();
            break;
        case OPT_NOCAPATH:
            noCApath = 1;
            break;
        case OPT_CHAINCAPATH:
            chCApath = opt_arg();
            break;
        case OPT_VERIFYCAPATH:
            vfyCApath = opt_arg();
            break;
        case OPT_CASTORE:
            CAstore = opt_arg();
            break;
        case OPT_NOCASTORE:
            noCAstore = 1;
            break;
        case OPT_CHAINCASTORE:
            chCAstore = opt_arg();
            break;
        case OPT_VERIFYCASTORE:
            vfyCAstore = opt_arg();
            break;
        case OPT_NO_CACHE:
            no_cache = 1;
            break;
        case OPT_EXT_CACHE:
            ext_cache = 1;
            break;
        case OPT_CRLFORM:
            if (!opt_format(opt_arg(), OPT_FMT_PEMDER, &crl_format))
                goto opthelp;
            break;
        case OPT_S_CASES:
        case OPT_S_NUM_TICKETS:
        case OPT_ANTI_REPLAY:
        case OPT_NO_ANTI_REPLAY:
            if (ssl_args == NULL)
                ssl_args = sk_OPENSSL_STRING_new_null();
            if (ssl_args == NULL
                || !sk_OPENSSL_STRING_push(ssl_args, opt_flag())
                || !sk_OPENSSL_STRING_push(ssl_args, opt_arg())) {
                BIO_printf(bio_err, "%s: Memory allocation failure\n", prog);
                goto end;
            }
            break;
        case OPT_V_CASES:
            if (!opt_verify(o, vpm))
                goto end;
            vpmtouched++;
            break;
        case OPT_X_CASES:
            if (!args_excert(o, &exc))
                goto end;
            break;
        case OPT_VERIFY_RET_ERROR:
            verify_args.return_error = 1;
            break;
        case OPT_VERIFY_QUIET:
            verify_args.quiet = 1;
            break;
        case OPT_BUILD_CHAIN:
            build_chain = 1;
            break;
        case OPT_CAFILE:
            CAfile = opt_arg();
            break;
        case OPT_NOCAFILE:
            noCAfile = 1;
            break;
        case OPT_CHAINCAFILE:
            chCAfile = opt_arg();
            break;
        case OPT_VERIFYCAFILE:
            vfyCAfile = opt_arg();
            break;
        case OPT_NBIO:
            s_nbio = 1;
            break;
        case OPT_NBIO_TEST:
            s_nbio = s_nbio_test = 1;
            break;
        case OPT_IGN_EOF:
            s_ign_eof = 1;
            break;
        case OPT_NO_IGN_EOF:
            s_ign_eof = 0;
            break;
        case OPT_DEBUG:
            s_debug = 1;
            break;
        case OPT_TLSEXTDEBUG:
            s_tlsextdebug = 1;
            break;
        case OPT_STATUS:
#ifndef OPENSSL_NO_OCSP
            s_tlsextstatus = 1;
#endif
            break;
        case OPT_STATUS_VERBOSE:
#ifndef OPENSSL_NO_OCSP
            s_tlsextstatus = tlscstatp.verbose = 1;
#endif
            break;
        case OPT_STATUS_TIMEOUT:
#ifndef OPENSSL_NO_OCSP
            s_tlsextstatus = 1;
            tlscstatp.timeout = atoi(opt_arg());
#endif
            break;
        case OPT_PROXY:
#ifndef OPENSSL_NO_OCSP
            tlscstatp.proxy = opt_arg();
#endif
            break;
        case OPT_NO_PROXY:
#ifndef OPENSSL_NO_OCSP
            tlscstatp.no_proxy = opt_arg();
#endif
            break;
        case OPT_STATUS_URL:
#ifndef OPENSSL_NO_OCSP
            s_tlsextstatus = 1;
            if (!OSSL_HTTP_parse_url(opt_arg(), &tlscstatp.use_ssl, NULL,
                                     &tlscstatp.host, &tlscstatp.port, NULL,
                                     &tlscstatp.path, NULL, NULL)) {
                BIO_printf(bio_err, "Error parsing -status_url argument\n");
                goto end;
            }
#endif
            break;
        case OPT_STATUS_FILE:
#ifndef OPENSSL_NO_OCSP
            s_tlsextstatus = 1;
            tlscstatp.respin = opt_arg();
#endif
            break;
        case OPT_MSG:
            s_msg = 1;
            break;
        case OPT_MSGFILE:
            bio_s_msg = BIO_new_file(opt_arg(), "w");
            if (bio_s_msg == NULL) {
                BIO_printf(bio_err, "Error writing file %s\n", opt_arg());
                goto end;
            }
            break;
        case OPT_TRACE:
#ifndef OPENSSL_NO_SSL_TRACE
            s_msg = 2;
#endif
            break;
        case OPT_SECURITY_DEBUG:
            sdebug = 1;
            break;
        case OPT_SECURITY_DEBUG_VERBOSE:
            sdebug = 2;
            break;
        case OPT_STATE:
            state = 1;
            break;
        case OPT_CRLF:
            s_crlf = 1;
            break;
        case OPT_QUIET:
            s_quiet = 1;
            break;
        case OPT_BRIEF:
            s_quiet = s_brief = verify_args.quiet = 1;
            break;
        case OPT_NO_DHE:
            no_dhe = 1;
            break;
        case OPT_NO_RESUME_EPHEMERAL:
            no_resume_ephemeral = 1;
            break;
        case OPT_PSK_IDENTITY:
            psk_identity = opt_arg();
            break;
        case OPT_PSK_HINT:
#ifndef OPENSSL_NO_PSK
            psk_identity_hint = opt_arg();
#endif
            break;
        case OPT_PSK:
            for (p = psk_key = opt_arg(); *p; p++) {
                if (isxdigit(_UC(*p)))
                    continue;
                BIO_printf(bio_err, "Not a hex number '%s'\n", psk_key);
                goto end;
            }
            break;
        case OPT_PSK_SESS:
            psksessf = opt_arg();
            break;
        case OPT_SRPVFILE:
#ifndef OPENSSL_NO_SRP
            srp_verifier_file = opt_arg();
            if (min_version < TLS1_VERSION)
                min_version = TLS1_VERSION;
#endif
            break;
        case OPT_SRPUSERSEED:
#ifndef OPENSSL_NO_SRP
            srpuserseed = opt_arg();
            if (min_version < TLS1_VERSION)
                min_version = TLS1_VERSION;
#endif
            break;
        case OPT_REV:
            rev = 1;
            break;
        case OPT_WWW:
            www = 1;
            break;
        case OPT_UPPER_WWW:
            www = 2;
            break;
        case OPT_HTTP:
            www = 3;
            break;
        case OPT_SSL_CONFIG:
            ssl_config = opt_arg();
            break;
        case OPT_SSL3:
            min_version = SSL3_VERSION;
            max_version = SSL3_VERSION;
            break;
        case OPT_TLS1_3:
            min_version = TLS1_3_VERSION;
            max_version = TLS1_3_VERSION;
            break;
        case OPT_TLS1_2:
            min_version = TLS1_2_VERSION;
            max_version = TLS1_2_VERSION;
            break;
        case OPT_TLS1_1:
            min_version = TLS1_1_VERSION;
            max_version = TLS1_1_VERSION;
            break;
        case OPT_TLS1:
            min_version = TLS1_VERSION;
            max_version = TLS1_VERSION;
            break;
        case OPT_DTLS:
#ifndef OPENSSL_NO_DTLS
            meth = DTLS_server_method();
            socket_type = SOCK_DGRAM;
#endif
            break;
        case OPT_DTLS1:
#ifndef OPENSSL_NO_DTLS
            meth = DTLS_server_method();
            min_version = DTLS1_VERSION;
            max_version = DTLS1_VERSION;
            socket_type = SOCK_DGRAM;
#endif
            break;
        case OPT_DTLS1_2:
#ifndef OPENSSL_NO_DTLS
            meth = DTLS_server_method();
            min_version = DTLS1_2_VERSION;
            max_version = DTLS1_2_VERSION;
            socket_type = SOCK_DGRAM;
#endif
            break;
        case OPT_SCTP:
#ifndef OPENSSL_NO_SCTP
            protocol = IPPROTO_SCTP;
#endif
            break;
        case OPT_SCTP_LABEL_BUG:
#ifndef OPENSSL_NO_SCTP
            sctp_label_bug = 1;
#endif
            break;
        case OPT_TIMEOUT:
#ifndef OPENSSL_NO_DTLS
            enable_timeouts = 1;
#endif
            break;
        case OPT_MTU:
#ifndef OPENSSL_NO_DTLS
            socket_mtu = atol(opt_arg());
#endif
            break;
        case OPT_LISTEN:
#ifndef OPENSSL_NO_DTLS
            dtlslisten = 1;
#endif
            break;
        case OPT_STATELESS:
            stateless = 1;
            break;
        case OPT_ID_PREFIX:
            session_id_prefix = opt_arg();
            break;
        case OPT_ENGINE:
#ifndef OPENSSL_NO_ENGINE
            engine = setup_engine(opt_arg(), s_debug);
#endif
            break;
        case OPT_R_CASES:
            if (!opt_rand(o))
                goto end;
            break;
        case OPT_PROV_CASES:
            if (!opt_provider(o))
                goto end;
            break;
        case OPT_SERVERNAME:
            tlsextcbp.servername = opt_arg();
            break;
        case OPT_SERVERNAME_FATAL:
            tlsextcbp.extension_error = SSL_TLSEXT_ERR_ALERT_FATAL;
            break;
        case OPT_CERT2:
            s_cert_file2 = opt_arg();
            break;
        case OPT_KEY2:
            s_key_file2 = opt_arg();
            break;
        case OPT_NEXTPROTONEG:
# ifndef OPENSSL_NO_NEXTPROTONEG
            next_proto_neg_in = opt_arg();
#endif
            break;
        case OPT_ALPN:
            alpn_in = opt_arg();
            break;
        case OPT_SRTP_PROFILES:
#ifndef OPENSSL_NO_SRTP
            srtp_profiles = opt_arg();
#endif
            break;
        case OPT_KEYMATEXPORT:
            keymatexportlabel = opt_arg();
            break;
        case OPT_KEYMATEXPORTLEN:
            keymatexportlen = atoi(opt_arg());
            break;
        case OPT_ASYNC:
            async = 1;
            break;
        case OPT_MAX_SEND_FRAG:
            max_send_fragment = atoi(opt_arg());
            break;
        case OPT_SPLIT_SEND_FRAG:
            split_send_fragment = atoi(opt_arg());
            break;
        case OPT_MAX_PIPELINES:
            max_pipelines = atoi(opt_arg());
            break;
        case OPT_READ_BUF:
            read_buf_len = atoi(opt_arg());
            break;
        case OPT_KEYLOG_FILE:
            keylog_file = opt_arg();
            break;
        case OPT_MAX_EARLY:
            max_early_data = atoi(opt_arg());
            if (max_early_data < 0) {
                BIO_printf(bio_err, "Invalid value for max_early_data\n");
                goto end;
            }
            break;
        case OPT_RECV_MAX_EARLY:
            recv_max_early_data = atoi(opt_arg());
            if (recv_max_early_data < 0) {
                BIO_printf(bio_err, "Invalid value for recv_max_early_data\n");
                goto end;
            }
            break;
        case OPT_EARLY_DATA:
            early_data = 1;
            if (max_early_data == -1)
                max_early_data = SSL3_RT_MAX_PLAIN_LENGTH;
            break;
        case OPT_HTTP_SERVER_BINMODE:
            http_server_binmode = 1;
            break;
        case OPT_NOCANAMES:
            no_ca_names = 1;
            break;
        case OPT_SENDFILE:
#ifndef OPENSSL_NO_KTLS
            use_sendfile = 1;
#endif
            break;
        case OPT_IGNORE_UNEXPECTED_EOF:
            ignore_unexpected_eof = 1;
            break;
        }
    }

    /* No extra arguments. */
    argc = opt_num_rest();
    if (argc != 0)
        goto opthelp;

    if (!app_RAND_load())
        goto end;

#ifndef OPENSSL_NO_NEXTPROTONEG
    if (min_version == TLS1_3_VERSION && next_proto_neg_in != NULL) {
        BIO_printf(bio_err, "Cannot supply -nextprotoneg with TLSv1.3\n");
        goto opthelp;
    }
#endif
#ifndef OPENSSL_NO_DTLS
    if (www && socket_type == SOCK_DGRAM) {
        BIO_printf(bio_err, "Can't use -HTTP, -www or -WWW with DTLS\n");
        goto end;
    }

    if (dtlslisten && socket_type != SOCK_DGRAM) {
        BIO_printf(bio_err, "Can only use -listen with DTLS\n");
        goto end;
    }
#endif

    if (stateless && socket_type != SOCK_STREAM) {
        BIO_printf(bio_err, "Can only use --stateless with TLS\n");
        goto end;
    }

#ifdef AF_UNIX
    if (socket_family == AF_UNIX && socket_type != SOCK_STREAM) {
        BIO_printf(bio_err,
                   "Can't use unix sockets and datagrams together\n");
        goto end;
    }
#endif
    if (early_data && (www > 0 || rev)) {
        BIO_printf(bio_err,
                   "Can't use -early_data in combination with -www, -WWW, -HTTP, or -rev\n");
        goto end;
    }

#ifndef OPENSSL_NO_SCTP
    if (protocol == IPPROTO_SCTP) {
        if (socket_type != SOCK_DGRAM) {
            BIO_printf(bio_err, "Can't use -sctp without DTLS\n");
            goto end;
        }
        /* SCTP is unusual. It uses DTLS over a SOCK_STREAM protocol */
        socket_type = SOCK_STREAM;
    }
#endif

#ifndef OPENSSL_NO_KTLS
    if (use_sendfile && www <= 1) {
        BIO_printf(bio_err, "Can't use -sendfile without -WWW or -HTTP\n");
        goto end;
    }
#endif

    if (!app_passwd(passarg, dpassarg, &pass, &dpass)) {
        BIO_printf(bio_err, "Error getting password\n");
        goto end;
    }

    if (s_key_file == NULL)
        s_key_file = s_cert_file;

    if (s_key_file2 == NULL)
        s_key_file2 = s_cert_file2;

    if (!load_excert(&exc))
        goto end;

    if (nocert == 0) {
        s_key = load_key(s_key_file, s_key_format, 0, pass, engine,
                         "server certificate private key");
        if (s_key == NULL)
            goto end;

        s_cert = load_cert_pass(s_cert_file, s_cert_format, 1, pass,
                                "server certificate");

        if (s_cert == NULL)
            goto end;
        if (s_chain_file != NULL) {
            if (!load_certs(s_chain_file, 0, &s_chain, NULL,
                            "server certificate chain"))
                goto end;
        }

        if (tlsextcbp.servername != NULL) {
            s_key2 = load_key(s_key_file2, s_key_format, 0, pass, engine,
                              "second server certificate private key");
            if (s_key2 == NULL)
                goto end;

            s_cert2 = load_cert_pass(s_cert_file2, s_cert_format, 1, pass,
                                "second server certificate");

            if (s_cert2 == NULL)
                goto end;
        }
    }
#if !defined(OPENSSL_NO_NEXTPROTONEG)
    if (next_proto_neg_in) {
        next_proto.data = next_protos_parse(&next_proto.len, next_proto_neg_in);
        if (next_proto.data == NULL)
            goto end;
    }
#endif
    alpn_ctx.data = NULL;
    if (alpn_in) {
        alpn_ctx.data = next_protos_parse(&alpn_ctx.len, alpn_in);
        if (alpn_ctx.data == NULL)
            goto end;
    }

    if (crl_file != NULL) {
        X509_CRL *crl;
        crl = load_crl(crl_file, crl_format, 0, "CRL");
        if (crl == NULL)
            goto end;
        crls = sk_X509_CRL_new_null();
        if (crls == NULL || !sk_X509_CRL_push(crls, crl)) {
            BIO_puts(bio_err, "Error adding CRL\n");
            ERR_print_errors(bio_err);
            X509_CRL_free(crl);
            goto end;
        }
    }

    if (s_dcert_file != NULL) {

        if (s_dkey_file == NULL)
            s_dkey_file = s_dcert_file;

        s_dkey = load_key(s_dkey_file, s_dkey_format,
                          0, dpass, engine, "second certificate private key");
        if (s_dkey == NULL)
            goto end;

        s_dcert = load_cert_pass(s_dcert_file, s_dcert_format, 1, dpass,
                                 "second server certificate");

        if (s_dcert == NULL) {
            ERR_print_errors(bio_err);
            goto end;
        }
        if (s_dchain_file != NULL) {
            if (!load_certs(s_dchain_file, 0, &s_dchain, NULL,
                            "second server certificate chain"))
                goto end;
        }

    }

    if (bio_s_out == NULL) {
        if (s_quiet && !s_debug) {
            bio_s_out = BIO_new(BIO_s_null());
            if (s_msg && bio_s_msg == NULL) {
                bio_s_msg = dup_bio_out(FORMAT_TEXT);
                if (bio_s_msg == NULL) {
                    BIO_printf(bio_err, "Out of memory\n");
                    goto end;
                }
            }
        } else {
            bio_s_out = dup_bio_out(FORMAT_TEXT);
        }
    }

    if (bio_s_out == NULL)
        goto end;

    if (nocert) {
        s_cert_file = NULL;
        s_key_file = NULL;
        s_dcert_file = NULL;
        s_dkey_file = NULL;
        s_cert_file2 = NULL;
        s_key_file2 = NULL;
    }

    ctx = SSL_CTX_new_ex(app_get0_libctx(), app_get0_propq(), meth);
    if (ctx == NULL) {
        ERR_print_errors(bio_err);
        goto end;
    }

    SSL_CTX_clear_mode(ctx, SSL_MODE_AUTO_RETRY);

    if (sdebug)
        ssl_ctx_security_debug(ctx, sdebug);

    if (!config_ctx(cctx, ssl_args, ctx))
        goto end;

    if (ssl_config) {
        if (SSL_CTX_config(ctx, ssl_config) == 0) {
            BIO_printf(bio_err, "Error using configuration \"%s\"\n",
                       ssl_config);
            ERR_print_errors(bio_err);
            goto end;
        }
    }
#ifndef OPENSSL_NO_SCTP
    if (protocol == IPPROTO_SCTP && sctp_label_bug == 1)
        SSL_CTX_set_mode(ctx, SSL_MODE_DTLS_SCTP_LABEL_LENGTH_BUG);
#endif

    if (min_version != 0
        && SSL_CTX_set_min_proto_version(ctx, min_version) == 0)
        goto end;
    if (max_version != 0
        && SSL_CTX_set_max_proto_version(ctx, max_version) == 0)
        goto end;

    if (session_id_prefix) {
        if (strlen(session_id_prefix) >= 32)
            BIO_printf(bio_err,
                       "warning: id_prefix is too long, only one new session will be possible\n");
        if (!SSL_CTX_set_generate_session_id(ctx, generate_session_id)) {
            BIO_printf(bio_err, "error setting 'id_prefix'\n");
            ERR_print_errors(bio_err);
            goto end;
        }
        BIO_printf(bio_err, "id_prefix '%s' set.\n", session_id_prefix);
    }
    if (exc != NULL)
        ssl_ctx_set_excert(ctx, exc);

    if (state)
        SSL_CTX_set_info_callback(ctx, apps_ssl_info_callback);
    if (no_cache)
        SSL_CTX_set_session_cache_mode(ctx, SSL_SESS_CACHE_OFF);
    else if (ext_cache)
        init_session_cache_ctx(ctx);
    else
        SSL_CTX_sess_set_cache_size(ctx, 128);

    if (async) {
        SSL_CTX_set_mode(ctx, SSL_MODE_ASYNC);
    }

    if (no_ca_names) {
        SSL_CTX_set_options(ctx, SSL_OP_DISABLE_TLSEXT_CA_NAMES);
    }

    if (ignore_unexpected_eof)
        SSL_CTX_set_options(ctx, SSL_OP_IGNORE_UNEXPECTED_EOF);

    if (max_send_fragment > 0
        && !SSL_CTX_set_max_send_fragment(ctx, max_send_fragment)) {
        BIO_printf(bio_err, "%s: Max send fragment size %u is out of permitted range\n",
                   prog, max_send_fragment);
        goto end;
    }

    if (split_send_fragment > 0
        && !SSL_CTX_set_split_send_fragment(ctx, split_send_fragment)) {
        BIO_printf(bio_err, "%s: Split send fragment size %u is out of permitted range\n",
                   prog, split_send_fragment);
        goto end;
    }
    if (max_pipelines > 0
        && !SSL_CTX_set_max_pipelines(ctx, max_pipelines)) {
        BIO_printf(bio_err, "%s: Max pipelines %u is out of permitted range\n",
                   prog, max_pipelines);
        goto end;
    }

    if (read_buf_len > 0) {
        SSL_CTX_set_default_read_buffer_len(ctx, read_buf_len);
    }
#ifndef OPENSSL_NO_SRTP
    if (srtp_profiles != NULL) {
        /* Returns 0 on success! */
        if (SSL_CTX_set_tlsext_use_srtp(ctx, srtp_profiles) != 0) {
            BIO_printf(bio_err, "Error setting SRTP profile\n");
            ERR_print_errors(bio_err);
            goto end;
        }
    }
#endif

    if (!ctx_set_verify_locations(ctx, CAfile, noCAfile, CApath, noCApath,
                                  CAstore, noCAstore)) {
        ERR_print_errors(bio_err);
        goto end;
    }
    if (vpmtouched && !SSL_CTX_set1_param(ctx, vpm)) {
        BIO_printf(bio_err, "Error setting verify params\n");
        ERR_print_errors(bio_err);
        goto end;
    }

    ssl_ctx_add_crls(ctx, crls, 0);

    if (!ssl_load_stores(ctx,
                         vfyCApath, vfyCAfile, vfyCAstore,
                         chCApath, chCAfile, chCAstore,
                         crls, crl_download)) {
        BIO_printf(bio_err, "Error loading store locations\n");
        ERR_print_errors(bio_err);
        goto end;
    }

    if (s_cert2) {
        ctx2 = SSL_CTX_new_ex(app_get0_libctx(), app_get0_propq(), meth);
        if (ctx2 == NULL) {
            ERR_print_errors(bio_err);
            goto end;
        }
    }

    if (ctx2 != NULL) {
        BIO_printf(bio_s_out, "Setting secondary ctx parameters\n");

        if (sdebug)
            ssl_ctx_security_debug(ctx2, sdebug);

        if (session_id_prefix) {
            if (strlen(session_id_prefix) >= 32)
                BIO_printf(bio_err,
                           "warning: id_prefix is too long, only one new session will be possible\n");
            if (!SSL_CTX_set_generate_session_id(ctx2, generate_session_id)) {
                BIO_printf(bio_err, "error setting 'id_prefix'\n");
                ERR_print_errors(bio_err);
                goto end;
            }
            BIO_printf(bio_err, "id_prefix '%s' set.\n", session_id_prefix);
        }
        if (exc != NULL)
            ssl_ctx_set_excert(ctx2, exc);

        if (state)
            SSL_CTX_set_info_callback(ctx2, apps_ssl_info_callback);

        if (no_cache)
            SSL_CTX_set_session_cache_mode(ctx2, SSL_SESS_CACHE_OFF);
        else if (ext_cache)
            init_session_cache_ctx(ctx2);
        else
            SSL_CTX_sess_set_cache_size(ctx2, 128);

        if (async)
            SSL_CTX_set_mode(ctx2, SSL_MODE_ASYNC);

        if (!ctx_set_verify_locations(ctx2, CAfile, noCAfile, CApath,
                                      noCApath, CAstore, noCAstore)) {
            ERR_print_errors(bio_err);
            goto end;
        }
        if (vpmtouched && !SSL_CTX_set1_param(ctx2, vpm)) {
            BIO_printf(bio_err, "Error setting verify params\n");
            ERR_print_errors(bio_err);
            goto end;
        }

        ssl_ctx_add_crls(ctx2, crls, 0);
        if (!config_ctx(cctx, ssl_args, ctx2))
            goto end;
    }
#ifndef OPENSSL_NO_NEXTPROTONEG
    if (next_proto.data)
        SSL_CTX_set_next_protos_advertised_cb(ctx, next_proto_cb,
                                              &next_proto);
#endif
    if (alpn_ctx.data)
        SSL_CTX_set_alpn_select_cb(ctx, alpn_cb, &alpn_ctx);

    if (!no_dhe) {
        EVP_PKEY *dhpkey = NULL;

        if (dhfile != NULL)
            dhpkey = load_keyparams(dhfile, FORMAT_UNDEF, 0, "DH", "DH parameters");
        else if (s_cert_file != NULL)
            dhpkey = load_keyparams_suppress(s_cert_file, FORMAT_UNDEF, 0, "DH",
                                             "DH parameters", 1);

        if (dhpkey != NULL) {
            BIO_printf(bio_s_out, "Setting temp DH parameters\n");
        } else {
            BIO_printf(bio_s_out, "Using default temp DH parameters\n");
        }
        (void)BIO_flush(bio_s_out);

        if (dhpkey == NULL) {
            SSL_CTX_set_dh_auto(ctx, 1);
        } else {
            /*
             * We need 2 references: one for use by ctx and one for use by
             * ctx2
             */
            if (!EVP_PKEY_up_ref(dhpkey)) {
                EVP_PKEY_free(dhpkey);
                goto end;
            }
            if (!SSL_CTX_set0_tmp_dh_pkey(ctx, dhpkey)) {
                BIO_puts(bio_err, "Error setting temp DH parameters\n");
                ERR_print_errors(bio_err);
                /* Free 2 references */
                EVP_PKEY_free(dhpkey);
                EVP_PKEY_free(dhpkey);
                goto end;
            }
        }

        if (ctx2 != NULL) {
            if (dhfile != NULL) {
                EVP_PKEY *dhpkey2 = load_keyparams_suppress(s_cert_file2,
                                                            FORMAT_UNDEF,
                                                            0, "DH",
                                                            "DH parameters", 1);

                if (dhpkey2 != NULL) {
                    BIO_printf(bio_s_out, "Setting temp DH parameters\n");
                    (void)BIO_flush(bio_s_out);

                    EVP_PKEY_free(dhpkey);
                    dhpkey = dhpkey2;
                }
            }
            if (dhpkey == NULL) {
                SSL_CTX_set_dh_auto(ctx2, 1);
            } else if (!SSL_CTX_set0_tmp_dh_pkey(ctx2, dhpkey)) {
                BIO_puts(bio_err, "Error setting temp DH parameters\n");
                ERR_print_errors(bio_err);
                EVP_PKEY_free(dhpkey);
                goto end;
            }
            dhpkey = NULL;
        }
        EVP_PKEY_free(dhpkey);
    }

    if (!set_cert_key_stuff(ctx, s_cert, s_key, s_chain, build_chain))
        goto end;

    if (s_serverinfo_file != NULL
        && !SSL_CTX_use_serverinfo_file(ctx, s_serverinfo_file)) {
        ERR_print_errors(bio_err);
        goto end;
    }

    if (ctx2 != NULL
        && !set_cert_key_stuff(ctx2, s_cert2, s_key2, NULL, build_chain))
        goto end;

    if (s_dcert != NULL) {
        if (!set_cert_key_stuff(ctx, s_dcert, s_dkey, s_dchain, build_chain))
            goto end;
    }

    if (no_resume_ephemeral) {
        SSL_CTX_set_not_resumable_session_callback(ctx,
                                                   not_resumable_sess_cb);

        if (ctx2 != NULL)
            SSL_CTX_set_not_resumable_session_callback(ctx2,
                                                       not_resumable_sess_cb);
    }
#ifndef OPENSSL_NO_PSK
    if (psk_key != NULL) {
        if (s_debug)
            BIO_printf(bio_s_out, "PSK key given, setting server callback\n");
        SSL_CTX_set_psk_server_callback(ctx, psk_server_cb);
    }

    if (psk_identity_hint != NULL) {
        if (min_version == TLS1_3_VERSION) {
            BIO_printf(bio_s_out, "PSK warning: there is NO identity hint in TLSv1.3\n");
        } else {
            if (!SSL_CTX_use_psk_identity_hint(ctx, psk_identity_hint)) {
                BIO_printf(bio_err, "error setting PSK identity hint to context\n");
                ERR_print_errors(bio_err);
                goto end;
            }
        }
    }
#endif
    if (psksessf != NULL) {
        BIO *stmp = BIO_new_file(psksessf, "r");

        if (stmp == NULL) {
            BIO_printf(bio_err, "Can't open PSK session file %s\n", psksessf);
            ERR_print_errors(bio_err);
            goto end;
        }
        psksess = PEM_read_bio_SSL_SESSION(stmp, NULL, 0, NULL);
        BIO_free(stmp);
        if (psksess == NULL) {
            BIO_printf(bio_err, "Can't read PSK session file %s\n", psksessf);
            ERR_print_errors(bio_err);
            goto end;
        }

    }

    if (psk_key != NULL || psksess != NULL)
        SSL_CTX_set_psk_find_session_callback(ctx, psk_find_session_cb);

    SSL_CTX_set_verify(ctx, s_server_verify, verify_callback);
    if (!SSL_CTX_set_session_id_context(ctx,
                                        (void *)&s_server_session_id_context,
                                        sizeof(s_server_session_id_context))) {
        BIO_printf(bio_err, "error setting session id context\n");
        ERR_print_errors(bio_err);
        goto end;
    }

    /* Set DTLS cookie generation and verification callbacks */
    SSL_CTX_set_cookie_generate_cb(ctx, generate_cookie_callback);
    SSL_CTX_set_cookie_verify_cb(ctx, verify_cookie_callback);

    /* Set TLS1.3 cookie generation and verification callbacks */
    SSL_CTX_set_stateless_cookie_generate_cb(ctx, generate_stateless_cookie_callback);
    SSL_CTX_set_stateless_cookie_verify_cb(ctx, verify_stateless_cookie_callback);

    if (ctx2 != NULL) {
        SSL_CTX_set_verify(ctx2, s_server_verify, verify_callback);
        if (!SSL_CTX_set_session_id_context(ctx2,
                    (void *)&s_server_session_id_context,
                    sizeof(s_server_session_id_context))) {
            BIO_printf(bio_err, "error setting session id context\n");
            ERR_print_errors(bio_err);
            goto end;
        }
        tlsextcbp.biodebug = bio_s_out;
        SSL_CTX_set_tlsext_servername_callback(ctx2, ssl_servername_cb);
        SSL_CTX_set_tlsext_servername_arg(ctx2, &tlsextcbp);
        SSL_CTX_set_tlsext_servername_callback(ctx, ssl_servername_cb);
        SSL_CTX_set_tlsext_servername_arg(ctx, &tlsextcbp);
    }

#ifndef OPENSSL_NO_SRP
    if (srp_verifier_file != NULL) {
        if (!set_up_srp_verifier_file(ctx, &srp_callback_parm, srpuserseed,
                                      srp_verifier_file))
            goto end;
    } else
#endif
    if (CAfile != NULL) {
        SSL_CTX_set_client_CA_list(ctx, SSL_load_client_CA_file(CAfile));

        if (ctx2)
            SSL_CTX_set_client_CA_list(ctx2, SSL_load_client_CA_file(CAfile));
    }
#ifndef OPENSSL_NO_OCSP
    if (s_tlsextstatus) {
        SSL_CTX_set_tlsext_status_cb(ctx, cert_status_cb);
        SSL_CTX_set_tlsext_status_arg(ctx, &tlscstatp);
        if (ctx2) {
            SSL_CTX_set_tlsext_status_cb(ctx2, cert_status_cb);
            SSL_CTX_set_tlsext_status_arg(ctx2, &tlscstatp);
        }
    }
#endif
    if (set_keylog_file(ctx, keylog_file))
        goto end;

    if (max_early_data >= 0)
        SSL_CTX_set_max_early_data(ctx, max_early_data);
    if (recv_max_early_data >= 0)
        SSL_CTX_set_recv_max_early_data(ctx, recv_max_early_data);

    if (rev)
        server_cb = rev_body;
    else if (www)
        server_cb = www_body;
    else
        server_cb = sv_body;
#ifdef AF_UNIX
    if (socket_family == AF_UNIX
        && unlink_unix_path)
        unlink(host);
#endif
    do_server(&accept_socket, host, port, socket_family, socket_type, protocol,
              server_cb, context, naccept, bio_s_out);
    print_stats(bio_s_out, ctx);
    ret = 0;
 end:
    SSL_CTX_free(ctx);
    SSL_SESSION_free(psksess);
    set_keylog_file(NULL, NULL);
    X509_free(s_cert);
    sk_X509_CRL_pop_free(crls, X509_CRL_free);
    X509_free(s_dcert);
    EVP_PKEY_free(s_key);
    EVP_PKEY_free(s_dkey);
    sk_X509_pop_free(s_chain, X509_free);
    sk_X509_pop_free(s_dchain, X509_free);
    OPENSSL_free(pass);
    OPENSSL_free(dpass);
    OPENSSL_free(host);
    OPENSSL_free(port);
    X509_VERIFY_PARAM_free(vpm);
    free_sessions();
    OPENSSL_free(tlscstatp.host);
    OPENSSL_free(tlscstatp.port);
    OPENSSL_free(tlscstatp.path);
    SSL_CTX_free(ctx2);
    X509_free(s_cert2);
    EVP_PKEY_free(s_key2);
#ifndef OPENSSL_NO_NEXTPROTONEG
    OPENSSL_free(next_proto.data);
#endif
    OPENSSL_free(alpn_ctx.data);
    ssl_excert_free(exc);
    sk_OPENSSL_STRING_free(ssl_args);
    SSL_CONF_CTX_free(cctx);
    release_engine(engine);
    BIO_free(bio_s_out);
    bio_s_out = NULL;
    BIO_free(bio_s_msg);
    bio_s_msg = NULL;
#ifdef CHARSET_EBCDIC
    BIO_meth_free(methods_ebcdic);
#endif
    return ret;
}

static void print_stats(BIO *bio, SSL_CTX *ssl_ctx)
{
    BIO_printf(bio, "%4ld items in the session cache\n",
               SSL_CTX_sess_number(ssl_ctx));
    BIO_printf(bio, "%4ld client connects (SSL_connect())\n",
               SSL_CTX_sess_connect(ssl_ctx));
    BIO_printf(bio, "%4ld client renegotiates (SSL_connect())\n",
               SSL_CTX_sess_connect_renegotiate(ssl_ctx));
    BIO_printf(bio, "%4ld client connects that finished\n",
               SSL_CTX_sess_connect_good(ssl_ctx));
    BIO_printf(bio, "%4ld server accepts (SSL_accept())\n",
               SSL_CTX_sess_accept(ssl_ctx));
    BIO_printf(bio, "%4ld server renegotiates (SSL_accept())\n",
               SSL_CTX_sess_accept_renegotiate(ssl_ctx));
    BIO_printf(bio, "%4ld server accepts that finished\n",
               SSL_CTX_sess_accept_good(ssl_ctx));
    BIO_printf(bio, "%4ld session cache hits\n", SSL_CTX_sess_hits(ssl_ctx));
    BIO_printf(bio, "%4ld session cache misses\n",
               SSL_CTX_sess_misses(ssl_ctx));
    BIO_printf(bio, "%4ld session cache timeouts\n",
               SSL_CTX_sess_timeouts(ssl_ctx));
    BIO_printf(bio, "%4ld callback cache hits\n",
               SSL_CTX_sess_cb_hits(ssl_ctx));
    BIO_printf(bio, "%4ld cache full overflows (%ld allowed)\n",
               SSL_CTX_sess_cache_full(ssl_ctx),
               SSL_CTX_sess_get_cache_size(ssl_ctx));
}

static long int count_reads_callback(BIO *bio, int cmd, const char *argp, size_t len,
                                 int argi, long argl, int ret, size_t *processed)
{
    unsigned int *p_counter = (unsigned int *)BIO_get_callback_arg(bio);

    switch (cmd) {
    case BIO_CB_READ:  /* No break here */
    case BIO_CB_GETS:
        if (p_counter != NULL)
            ++*p_counter;
        break;
    default:
        break;
    }

    if (s_debug) {
        BIO_set_callback_arg(bio, (char *)bio_s_out);
        ret = (int)bio_dump_callback(bio, cmd, argp, len, argi, argl, ret, processed);
        BIO_set_callback_arg(bio, (char *)p_counter);
    }

    return ret;
}

static int sv_body(int s, int stype, int prot, unsigned char *context)
{
    char *buf = NULL;
    fd_set readfds;
    int ret = 1, width;
    int k, i;
    unsigned long l;
    SSL *con = NULL;
    BIO *sbio;
    struct timeval timeout;
#if !(defined(OPENSSL_SYS_WINDOWS) || defined(OPENSSL_SYS_MSDOS))
    struct timeval *timeoutp;
#endif
#ifndef OPENSSL_NO_DTLS
# ifndef OPENSSL_NO_SCTP
    int isdtls = (stype == SOCK_DGRAM || prot == IPPROTO_SCTP);
# else
    int isdtls = (stype == SOCK_DGRAM);
# endif
#endif

    buf = app_malloc(bufsize, "server buffer");
    if (s_nbio) {
        if (!BIO_socket_nbio(s, 1))
            ERR_print_errors(bio_err);
        else if (!s_quiet)
            BIO_printf(bio_err, "Turned on non blocking io\n");
    }

    con = SSL_new(ctx);
    if (con == NULL) {
        ret = -1;
        goto err;
    }

    if (s_tlsextdebug) {
        SSL_set_tlsext_debug_callback(con, tlsext_cb);
        SSL_set_tlsext_debug_arg(con, bio_s_out);
    }

    if (context != NULL
        && !SSL_set_session_id_context(con, context,
                                       strlen((char *)context))) {
        BIO_printf(bio_err, "Error setting session id context\n");
        ret = -1;
        goto err;
    }

    if (!SSL_clear(con)) {
        BIO_printf(bio_err, "Error clearing SSL connection\n");
        ret = -1;
        goto err;
    }
#ifndef OPENSSL_NO_DTLS
    if (isdtls) {
# ifndef OPENSSL_NO_SCTP
        if (prot == IPPROTO_SCTP)
            sbio = BIO_new_dgram_sctp(s, BIO_NOCLOSE);
        else
# endif
            sbio = BIO_new_dgram(s, BIO_NOCLOSE);
        if (sbio == NULL) {
            BIO_printf(bio_err, "Unable to create BIO\n");
            ERR_print_errors(bio_err);
            goto err;
        }

        if (enable_timeouts) {
            timeout.tv_sec = 0;
            timeout.tv_usec = DGRAM_RCV_TIMEOUT;
            BIO_ctrl(sbio, BIO_CTRL_DGRAM_SET_RECV_TIMEOUT, 0, &timeout);

            timeout.tv_sec = 0;
            timeout.tv_usec = DGRAM_SND_TIMEOUT;
            BIO_ctrl(sbio, BIO_CTRL_DGRAM_SET_SEND_TIMEOUT, 0, &timeout);
        }

        if (socket_mtu) {
            if (socket_mtu < DTLS_get_link_min_mtu(con)) {
                BIO_printf(bio_err, "MTU too small. Must be at least %ld\n",
                           DTLS_get_link_min_mtu(con));
                ret = -1;
                BIO_free(sbio);
                goto err;
            }
            SSL_set_options(con, SSL_OP_NO_QUERY_MTU);
            if (!DTLS_set_link_mtu(con, socket_mtu)) {
                BIO_printf(bio_err, "Failed to set MTU\n");
                ret = -1;
                BIO_free(sbio);
                goto err;
            }
        } else
            /* want to do MTU discovery */
            BIO_ctrl(sbio, BIO_CTRL_DGRAM_MTU_DISCOVER, 0, NULL);

# ifndef OPENSSL_NO_SCTP
        if (prot != IPPROTO_SCTP)
# endif
            /* Turn on cookie exchange. Not necessary for SCTP */
            SSL_set_options(con, SSL_OP_COOKIE_EXCHANGE);
    } else
#endif
        sbio = BIO_new_socket(s, BIO_NOCLOSE);

    if (sbio == NULL) {
        BIO_printf(bio_err, "Unable to create BIO\n");
        ERR_print_errors(bio_err);
        goto err;
    }

    if (s_nbio_test) {
        BIO *test;

        test = BIO_new(BIO_f_nbio_test());
        if (test == NULL) {
            BIO_printf(bio_err, "Unable to create BIO\n");
            ret = -1;
            BIO_free(sbio);
            goto err;
        }

        sbio = BIO_push(test, sbio);
    }

    SSL_set_bio(con, sbio, sbio);
    SSL_set_accept_state(con);
    /* SSL_set_fd(con,s); */

    BIO_set_callback_ex(SSL_get_rbio(con), count_reads_callback);
    if (s_msg) {
#ifndef OPENSSL_NO_SSL_TRACE
        if (s_msg == 2)
            SSL_set_msg_callback(con, SSL_trace);
        else
#endif
            SSL_set_msg_callback(con, msg_cb);
        SSL_set_msg_callback_arg(con, bio_s_msg ? bio_s_msg : bio_s_out);
    }

    if (s_tlsextdebug) {
        SSL_set_tlsext_debug_callback(con, tlsext_cb);
        SSL_set_tlsext_debug_arg(con, bio_s_out);
    }

    if (early_data) {
        int write_header = 1, edret = SSL_READ_EARLY_DATA_ERROR;
        size_t readbytes;

        while (edret != SSL_READ_EARLY_DATA_FINISH) {
            for (;;) {
                edret = SSL_read_early_data(con, buf, bufsize, &readbytes);
                if (edret != SSL_READ_EARLY_DATA_ERROR)
                    break;

                switch (SSL_get_error(con, 0)) {
                case SSL_ERROR_WANT_WRITE:
                case SSL_ERROR_WANT_ASYNC:
                case SSL_ERROR_WANT_READ:
                    /* Just keep trying - busy waiting */
                    continue;
                default:
                    BIO_printf(bio_err, "Error reading early data\n");
                    ERR_print_errors(bio_err);
                    goto err;
                }
            }
            if (readbytes > 0) {
                if (write_header) {
                    BIO_printf(bio_s_out, "Early data received:\n");
                    write_header = 0;
                }
                raw_write_stdout(buf, (unsigned int)readbytes);
                (void)BIO_flush(bio_s_out);
            }
        }
        if (write_header) {
            if (SSL_get_early_data_status(con) == SSL_EARLY_DATA_NOT_SENT)
                BIO_printf(bio_s_out, "No early data received\n");
            else
                BIO_printf(bio_s_out, "Early data was rejected\n");
        } else {
            BIO_printf(bio_s_out, "\nEnd of early data\n");
        }
        if (SSL_is_init_finished(con))
            print_connection_info(con);
    }

    if (fileno_stdin() > s)
        width = fileno_stdin() + 1;
    else
        width = s + 1;
    for (;;) {
        int read_from_terminal;
        int read_from_sslcon;

        read_from_terminal = 0;
        read_from_sslcon = SSL_has_pending(con)
                           || (async && SSL_waiting_for_async(con));

        if (!read_from_sslcon) {
            FD_ZERO(&readfds);
#if !defined(OPENSSL_SYS_WINDOWS) && !defined(OPENSSL_SYS_MSDOS)
            openssl_fdset(fileno_stdin(), &readfds);
#endif
            openssl_fdset(s, &readfds);
            /*
             * Note: under VMS with SOCKETSHR the second parameter is
             * currently of type (int *) whereas under other systems it is
             * (void *) if you don't have a cast it will choke the compiler:
             * if you do have a cast then you can either go for (int *) or
             * (void *).
             */
#if defined(OPENSSL_SYS_WINDOWS) || defined(OPENSSL_SYS_MSDOS)
            /*
             * Under DOS (non-djgpp) and Windows we can't select on stdin:
             * only on sockets. As a workaround we timeout the select every
             * second and check for any keypress. In a proper Windows
             * application we wouldn't do this because it is inefficient.
             */
            timeout.tv_sec = 1;
            timeout.tv_usec = 0;
            i = select(width, (void *)&readfds, NULL, NULL, &timeout);
            if (has_stdin_waiting())
                read_from_terminal = 1;
            if ((i < 0) || (!i && !read_from_terminal))
                continue;
#else
            if (SSL_is_dtls(con) && DTLSv1_get_timeout(con, &timeout))
                timeoutp = &timeout;
            else
                timeoutp = NULL;

            i = select(width, (void *)&readfds, NULL, NULL, timeoutp);

            if ((SSL_is_dtls(con)) && DTLSv1_handle_timeout(con) > 0)
                BIO_printf(bio_err, "TIMEOUT occurred\n");

            if (i <= 0)
                continue;
            if (FD_ISSET(fileno_stdin(), &readfds))
                read_from_terminal = 1;
#endif
            if (FD_ISSET(s, &readfds))
                read_from_sslcon = 1;
        }
        if (read_from_terminal) {
            if (s_crlf) {
                int j, lf_num;

                i = raw_read_stdin(buf, bufsize / 2);
                lf_num = 0;
                /* both loops are skipped when i <= 0 */
                for (j = 0; j < i; j++)
                    if (buf[j] == '\n')
                        lf_num++;
                for (j = i - 1; j >= 0; j--) {
                    buf[j + lf_num] = buf[j];
                    if (buf[j] == '\n') {
                        lf_num--;
                        i++;
                        buf[j + lf_num] = '\r';
                    }
                }
                assert(lf_num == 0);
            } else {
                i = raw_read_stdin(buf, bufsize);
            }

            if (!s_quiet && !s_brief) {
                if ((i <= 0) || (buf[0] == 'Q')) {
                    BIO_printf(bio_s_out, "DONE\n");
                    (void)BIO_flush(bio_s_out);
                    BIO_closesocket(s);
                    close_accept_socket();
                    ret = -11;
                    goto err;
                }
                if ((i <= 0) || (buf[0] == 'q')) {
                    BIO_printf(bio_s_out, "DONE\n");
                    (void)BIO_flush(bio_s_out);
                    if (SSL_version(con) != DTLS1_VERSION)
                        BIO_closesocket(s);
                    /*
                     * close_accept_socket(); ret= -11;
                     */
                    goto err;
                }
                if ((buf[0] == 'r') && ((buf[1] == '\n') || (buf[1] == '\r'))) {
                    SSL_renegotiate(con);
                    i = SSL_do_handshake(con);
                    printf("SSL_do_handshake -> %d\n", i);
                    i = 0;      /* 13; */
                    continue;
                }
                if ((buf[0] == 'R') && ((buf[1] == '\n') || (buf[1] == '\r'))) {
                    SSL_set_verify(con,
                                   SSL_VERIFY_PEER | SSL_VERIFY_CLIENT_ONCE,
                                   NULL);
                    SSL_renegotiate(con);
                    i = SSL_do_handshake(con);
                    printf("SSL_do_handshake -> %d\n", i);
                    i = 0;      /* 13; */
                    continue;
                }
                if ((buf[0] == 'K' || buf[0] == 'k')
                        && ((buf[1] == '\n') || (buf[1] == '\r'))) {
                    SSL_key_update(con, buf[0] == 'K' ?
                                        SSL_KEY_UPDATE_REQUESTED
                                        : SSL_KEY_UPDATE_NOT_REQUESTED);
                    i = SSL_do_handshake(con);
                    printf("SSL_do_handshake -> %d\n", i);
                    i = 0;
                    continue;
                }
                if (buf[0] == 'c' && ((buf[1] == '\n') || (buf[1] == '\r'))) {
                    SSL_set_verify(con, SSL_VERIFY_PEER, NULL);
                    i = SSL_verify_client_post_handshake(con);
                    if (i == 0) {
                        printf("Failed to initiate request\n");
                        ERR_print_errors(bio_err);
                    } else {
                        i = SSL_do_handshake(con);
                        printf("SSL_do_handshake -> %d\n", i);
                        i = 0;
                    }
                    continue;
                }
                if (buf[0] == 'P') {
                    static const char str[] = "Lets print some clear text\n";
                    BIO_write(SSL_get_wbio(con), str, sizeof(str) -1);
                }
                if (buf[0] == 'S') {
                    print_stats(bio_s_out, SSL_get_SSL_CTX(con));
                }
            }
#ifdef CHARSET_EBCDIC
            ebcdic2ascii(buf, buf, i);
#endif
            l = k = 0;
            for (;;) {
                /* should do a select for the write */
#ifdef RENEG
                static count = 0;
                if (++count == 100) {
                    count = 0;
                    SSL_renegotiate(con);
                }
#endif
                k = SSL_write(con, &(buf[l]), (unsigned int)i);
#ifndef OPENSSL_NO_SRP
                while (SSL_get_error(con, k) == SSL_ERROR_WANT_X509_LOOKUP) {
                    BIO_printf(bio_s_out, "LOOKUP renego during write\n");

                    lookup_srp_user(&srp_callback_parm, bio_s_out);

                    k = SSL_write(con, &(buf[l]), (unsigned int)i);
                }
#endif
                switch (SSL_get_error(con, k)) {
                case SSL_ERROR_NONE:
                    break;
                case SSL_ERROR_WANT_ASYNC:
                    BIO_printf(bio_s_out, "Write BLOCK (Async)\n");
                    (void)BIO_flush(bio_s_out);
                    wait_for_async(con);
                    break;
                case SSL_ERROR_WANT_WRITE:
                case SSL_ERROR_WANT_READ:
                case SSL_ERROR_WANT_X509_LOOKUP:
                    BIO_printf(bio_s_out, "Write BLOCK\n");
                    (void)BIO_flush(bio_s_out);
                    break;
                case SSL_ERROR_WANT_ASYNC_JOB:
                    /*
                     * This shouldn't ever happen in s_server. Treat as an error
                     */
                case SSL_ERROR_SYSCALL:
                case SSL_ERROR_SSL:
                    BIO_printf(bio_s_out, "ERROR\n");
                    (void)BIO_flush(bio_s_out);
                    ERR_print_errors(bio_err);
                    ret = 1;
                    goto err;
                    /* break; */
                case SSL_ERROR_ZERO_RETURN:
                    BIO_printf(bio_s_out, "DONE\n");
                    (void)BIO_flush(bio_s_out);
                    ret = 1;
                    goto err;
                }
                if (k > 0) {
                    l += k;
                    i -= k;
                }
                if (i <= 0)
                    break;
            }
        }
        if (read_from_sslcon) {
            /*
             * init_ssl_connection handles all async events itself so if we're
             * waiting for async then we shouldn't go back into
             * init_ssl_connection
             */
            if ((!async || !SSL_waiting_for_async(con))
                    && !SSL_is_init_finished(con)) {
                /*
                 * Count number of reads during init_ssl_connection.
                 * It helps us to distinguish configuration errors from errors
                 * caused by a client.
                 */
                unsigned int read_counter = 0;

                BIO_set_callback_arg(SSL_get_rbio(con), (char *)&read_counter);
                i = init_ssl_connection(con);
                BIO_set_callback_arg(SSL_get_rbio(con), NULL);

                /*
                 * If initialization fails without reads, then
                 * there was a fatal error in configuration.
                 */
                if (i <= 0 && read_counter == 0) {
                    ret = -1;
                    goto err;
                }
                if (i < 0) {
                    ret = 0;
                    goto err;
                } else if (i == 0) {
                    ret = 1;
                    goto err;
                }
            } else {
 again:
                i = SSL_read(con, (char *)buf, bufsize);
#ifndef OPENSSL_NO_SRP
                while (SSL_get_error(con, i) == SSL_ERROR_WANT_X509_LOOKUP) {
                    BIO_printf(bio_s_out, "LOOKUP renego during read\n");

                    lookup_srp_user(&srp_callback_parm, bio_s_out);

                    i = SSL_read(con, (char *)buf, bufsize);
                }
#endif
                switch (SSL_get_error(con, i)) {
                case SSL_ERROR_NONE:
#ifdef CHARSET_EBCDIC
                    ascii2ebcdic(buf, buf, i);
#endif
                    raw_write_stdout(buf, (unsigned int)i);
                    (void)BIO_flush(bio_s_out);
                    if (SSL_has_pending(con))
                        goto again;
                    break;
                case SSL_ERROR_WANT_ASYNC:
                    BIO_printf(bio_s_out, "Read BLOCK (Async)\n");
                    (void)BIO_flush(bio_s_out);
                    wait_for_async(con);
                    break;
                case SSL_ERROR_WANT_WRITE:
                case SSL_ERROR_WANT_READ:
                    BIO_printf(bio_s_out, "Read BLOCK\n");
                    (void)BIO_flush(bio_s_out);
                    break;
                case SSL_ERROR_WANT_ASYNC_JOB:
                    /*
                     * This shouldn't ever happen in s_server. Treat as an error
                     */
                case SSL_ERROR_SYSCALL:
                case SSL_ERROR_SSL:
                    BIO_printf(bio_s_out, "ERROR\n");
                    (void)BIO_flush(bio_s_out);
                    ERR_print_errors(bio_err);
                    ret = 1;
                    goto err;
                case SSL_ERROR_ZERO_RETURN:
                    BIO_printf(bio_s_out, "DONE\n");
                    (void)BIO_flush(bio_s_out);
                    ret = 1;
                    goto err;
                }
            }
        }
    }
 err:
    if (con != NULL) {
        BIO_printf(bio_s_out, "shutting down SSL\n");
        do_ssl_shutdown(con);
        SSL_free(con);
    }
    BIO_printf(bio_s_out, "CONNECTION CLOSED\n");
    OPENSSL_clear_free(buf, bufsize);
    return ret;
}

static void close_accept_socket(void)
{
    BIO_printf(bio_err, "shutdown accept socket\n");
    if (accept_socket >= 0) {
        BIO_closesocket(accept_socket);
    }
}

static int is_retryable(SSL *con, int i)
{
    int err = SSL_get_error(con, i);

    /* If it's not a fatal error, it must be retryable */
    return (err != SSL_ERROR_SSL)
           && (err != SSL_ERROR_SYSCALL)
           && (err != SSL_ERROR_ZERO_RETURN);
}

static int init_ssl_connection(SSL *con)
{
    int i;
    long verify_err;
    int retry = 0;

    if (dtlslisten || stateless) {
        BIO_ADDR *client = NULL;

        if (dtlslisten) {
            if ((client = BIO_ADDR_new()) == NULL) {
                BIO_printf(bio_err, "ERROR - memory\n");
                return 0;
            }
            i = DTLSv1_listen(con, client);
        } else {
            i = SSL_stateless(con);
        }
        if (i > 0) {
            BIO *wbio;
            int fd = -1;

            if (dtlslisten) {
                wbio = SSL_get_wbio(con);
                if (wbio) {
                    BIO_get_fd(wbio, &fd);
                }

                if (!wbio || BIO_connect(fd, client, 0) == 0) {
                    BIO_printf(bio_err, "ERROR - unable to connect\n");
                    BIO_ADDR_free(client);
                    return 0;
                }

                (void)BIO_ctrl_set_connected(wbio, client);
                BIO_ADDR_free(client);
                dtlslisten = 0;
            } else {
                stateless = 0;
            }
            i = SSL_accept(con);
        } else {
            BIO_ADDR_free(client);
        }
    } else {
        do {
            i = SSL_accept(con);

            if (i <= 0)
                retry = is_retryable(con, i);
#ifdef CERT_CB_TEST_RETRY
            {
                while (i <= 0
                        && SSL_get_error(con, i) == SSL_ERROR_WANT_X509_LOOKUP
                        && SSL_get_state(con) == TLS_ST_SR_CLNT_HELLO) {
                    BIO_printf(bio_err,
                               "LOOKUP from certificate callback during accept\n");
                    i = SSL_accept(con);
                    if (i <= 0)
                        retry = is_retryable(con, i);
                }
            }
#endif

#ifndef OPENSSL_NO_SRP
            while (i <= 0
                   && SSL_get_error(con, i) == SSL_ERROR_WANT_X509_LOOKUP) {
                BIO_printf(bio_s_out, "LOOKUP during accept %s\n",
                           srp_callback_parm.login);

                lookup_srp_user(&srp_callback_parm, bio_s_out);

                i = SSL_accept(con);
                if (i <= 0)
                    retry = is_retryable(con, i);
            }
#endif
        } while (i < 0 && SSL_waiting_for_async(con));
    }

    if (i <= 0) {
        if (((dtlslisten || stateless) && i == 0)
                || (!dtlslisten && !stateless && retry)) {
            BIO_printf(bio_s_out, "DELAY\n");
            return 1;
        }

        BIO_printf(bio_err, "ERROR\n");

        verify_err = SSL_get_verify_result(con);
        if (verify_err != X509_V_OK) {
            BIO_printf(bio_err, "verify error:%s\n",
                       X509_verify_cert_error_string(verify_err));
        }
        /* Always print any error messages */
        ERR_print_errors(bio_err);
        return 0;
    }

    print_connection_info(con);
    return 1;
}

static void print_connection_info(SSL *con)
{
    const char *str;
    X509 *peer;
    char buf[BUFSIZ];
#if !defined(OPENSSL_NO_NEXTPROTONEG)
    const unsigned char *next_proto_neg;
    unsigned next_proto_neg_len;
#endif
    unsigned char *exportedkeymat;
    int i;

    if (s_brief)
        print_ssl_summary(con);

    PEM_write_bio_SSL_SESSION(bio_s_out, SSL_get_session(con));

    peer = SSL_get0_peer_certificate(con);
    if (peer != NULL) {
        BIO_printf(bio_s_out, "Client certificate\n");
        PEM_write_bio_X509(bio_s_out, peer);
        dump_cert_text(bio_s_out, peer);
        peer = NULL;
    }

    if (SSL_get_shared_ciphers(con, buf, sizeof(buf)) != NULL)
        BIO_printf(bio_s_out, "Shared ciphers:%s\n", buf);
    str = SSL_CIPHER_get_name(SSL_get_current_cipher(con));
    ssl_print_sigalgs(bio_s_out, con);
#ifndef OPENSSL_NO_EC
    ssl_print_point_formats(bio_s_out, con);
    ssl_print_groups(bio_s_out, con, 0);
#endif
    print_ca_names(bio_s_out, con);
    BIO_printf(bio_s_out, "CIPHER is %s\n", (str != NULL) ? str : "(NONE)");

#if !defined(OPENSSL_NO_NEXTPROTONEG)
    SSL_get0_next_proto_negotiated(con, &next_proto_neg, &next_proto_neg_len);
    if (next_proto_neg) {
        BIO_printf(bio_s_out, "NEXTPROTO is ");
        BIO_write(bio_s_out, next_proto_neg, next_proto_neg_len);
        BIO_printf(bio_s_out, "\n");
    }
#endif
#ifndef OPENSSL_NO_SRTP
    {
        SRTP_PROTECTION_PROFILE *srtp_profile
            = SSL_get_selected_srtp_profile(con);

        if (srtp_profile)
            BIO_printf(bio_s_out, "SRTP Extension negotiated, profile=%s\n",
                       srtp_profile->name);
    }
#endif
    if (SSL_session_reused(con))
        BIO_printf(bio_s_out, "Reused session-id\n");
    BIO_printf(bio_s_out, "Secure Renegotiation IS%s supported\n",
               SSL_get_secure_renegotiation_support(con) ? "" : " NOT");
    if ((SSL_get_options(con) & SSL_OP_NO_RENEGOTIATION))
        BIO_printf(bio_s_out, "Renegotiation is DISABLED\n");

    if (keymatexportlabel != NULL) {
        BIO_printf(bio_s_out, "Keying material exporter:\n");
        BIO_printf(bio_s_out, "    Label: '%s'\n", keymatexportlabel);
        BIO_printf(bio_s_out, "    Length: %i bytes\n", keymatexportlen);
        exportedkeymat = app_malloc(keymatexportlen, "export key");
        if (SSL_export_keying_material(con, exportedkeymat,
                                        keymatexportlen,
                                        keymatexportlabel,
                                        strlen(keymatexportlabel),
                                        NULL, 0, 0) <= 0) {
            BIO_printf(bio_s_out, "    Error\n");
        } else {
            BIO_printf(bio_s_out, "    Keying material: ");
            for (i = 0; i < keymatexportlen; i++)
                BIO_printf(bio_s_out, "%02X", exportedkeymat[i]);
            BIO_printf(bio_s_out, "\n");
        }
        OPENSSL_free(exportedkeymat);
    }
#ifndef OPENSSL_NO_KTLS
    if (BIO_get_ktls_send(SSL_get_wbio(con)))
        BIO_printf(bio_err, "Using Kernel TLS for sending\n");
    if (BIO_get_ktls_recv(SSL_get_rbio(con)))
        BIO_printf(bio_err, "Using Kernel TLS for receiving\n");
#endif

    (void)BIO_flush(bio_s_out);
}

static int www_body(int s, int stype, int prot, unsigned char *context)
{
    char *buf = NULL;
    int ret = 1;
    int i, j, k, dot;
    SSL *con;
    const SSL_CIPHER *c;
    BIO *io, *ssl_bio, *sbio;
#ifdef RENEG
    int total_bytes = 0;
#endif
    int width;
#ifndef OPENSSL_NO_KTLS
    int use_sendfile_for_req = use_sendfile;
#endif
    fd_set readfds;
    const char *opmode;
#ifdef CHARSET_EBCDIC
    BIO *filter;
#endif

    /* Set width for a select call if needed */
    width = s + 1;

    /* as we use BIO_gets(), and it always null terminates data, we need
     * to allocate 1 byte longer buffer to fit the full 2^14 byte record */
    buf = app_malloc(bufsize + 1, "server www buffer");
    io = BIO_new(BIO_f_buffer());
    ssl_bio = BIO_new(BIO_f_ssl());
    if ((io == NULL) || (ssl_bio == NULL))
        goto err;

    if (s_nbio) {
        if (!BIO_socket_nbio(s, 1))
            ERR_print_errors(bio_err);
        else if (!s_quiet)
            BIO_printf(bio_err, "Turned on non blocking io\n");
    }

    /* lets make the output buffer a reasonable size */
    if (BIO_set_write_buffer_size(io, bufsize) <= 0)
        goto err;

    if ((con = SSL_new(ctx)) == NULL)
        goto err;

    if (s_tlsextdebug) {
        SSL_set_tlsext_debug_callback(con, tlsext_cb);
        SSL_set_tlsext_debug_arg(con, bio_s_out);
    }

    if (context != NULL
        && !SSL_set_session_id_context(con, context,
                                       strlen((char *)context))) {
        SSL_free(con);
        goto err;
    }

    sbio = BIO_new_socket(s, BIO_NOCLOSE);
    if (sbio == NULL) {
        SSL_free(con);
        goto err;
    }

    if (s_nbio_test) {
        BIO *test;

        test = BIO_new(BIO_f_nbio_test());
        if (test == NULL) {
            SSL_free(con);
            BIO_free(sbio);
            goto err;
        }

        sbio = BIO_push(test, sbio);
    }
    SSL_set_bio(con, sbio, sbio);
    SSL_set_accept_state(con);

    /* No need to free |con| after this. Done by BIO_free(ssl_bio) */
    BIO_set_ssl(ssl_bio, con, BIO_CLOSE);
    BIO_push(io, ssl_bio);
    ssl_bio = NULL;
#ifdef CHARSET_EBCDIC
    filter = BIO_new(BIO_f_ebcdic_filter());
    if (filter == NULL)
        goto err;

    io = BIO_push(filter, io);
#endif

    if (s_debug) {
        BIO_set_callback_ex(SSL_get_rbio(con), bio_dump_callback);
        BIO_set_callback_arg(SSL_get_rbio(con), (char *)bio_s_out);
    }
    if (s_msg) {
#ifndef OPENSSL_NO_SSL_TRACE
        if (s_msg == 2)
            SSL_set_msg_callback(con, SSL_trace);
        else
#endif
            SSL_set_msg_callback(con, msg_cb);
        SSL_set_msg_callback_arg(con, bio_s_msg ? bio_s_msg : bio_s_out);
    }

    for (;;) {
        i = BIO_gets(io, buf, bufsize + 1);
        if (i < 0) {            /* error */
            if (!BIO_should_retry(io) && !SSL_waiting_for_async(con)) {
                if (!s_quiet)
                    ERR_print_errors(bio_err);
                goto err;
            } else {
                BIO_printf(bio_s_out, "read R BLOCK\n");
#ifndef OPENSSL_NO_SRP
                if (BIO_should_io_special(io)
                    && BIO_get_retry_reason(io) == BIO_RR_SSL_X509_LOOKUP) {
                    BIO_printf(bio_s_out, "LOOKUP renego during read\n");

                    lookup_srp_user(&srp_callback_parm, bio_s_out);

                    continue;
                }
#endif
                ossl_sleep(1000);
                continue;
            }
        } else if (i == 0) {    /* end of input */
            ret = 1;
            goto end;
        }

        /* else we have data */
        if (((www == 1) && (strncmp("GET ", buf, 4) == 0)) ||
            ((www == 2) && (strncmp("GET /stats ", buf, 11) == 0))) {
            char *p;
            X509 *peer = NULL;
            STACK_OF(SSL_CIPHER) *sk;
            static const char *space = "                          ";

            if (www == 1 && strncmp("GET /reneg", buf, 10) == 0) {
                if (strncmp("GET /renegcert", buf, 14) == 0)
                    SSL_set_verify(con,
                                   SSL_VERIFY_PEER | SSL_VERIFY_CLIENT_ONCE,
                                   NULL);
                i = SSL_renegotiate(con);
                BIO_printf(bio_s_out, "SSL_renegotiate -> %d\n", i);
                /* Send the HelloRequest */
                i = SSL_do_handshake(con);
                if (i <= 0) {
                    BIO_printf(bio_s_out, "SSL_do_handshake() Retval %d\n",
                               SSL_get_error(con, i));
                    ERR_print_errors(bio_err);
                    goto err;
                }
                /* Wait for a ClientHello to come back */
                FD_ZERO(&readfds);
                openssl_fdset(s, &readfds);
                i = select(width, (void *)&readfds, NULL, NULL, NULL);
                if (i <= 0 || !FD_ISSET(s, &readfds)) {
                    BIO_printf(bio_s_out,
                               "Error waiting for client response\n");
                    ERR_print_errors(bio_err);
                    goto err;
                }
                /*
                 * We're not actually expecting any data here and we ignore
                 * any that is sent. This is just to force the handshake that
                 * we're expecting to come from the client. If they haven't
                 * sent one there's not much we can do.
                 */
                BIO_gets(io, buf, bufsize + 1);
            }

            BIO_puts(io,
                     "HTTP/1.0 200 ok\r\nContent-type: text/html\r\n\r\n");
            BIO_puts(io, "<HTML><BODY BGCOLOR=\"#ffffff\">\n");
            BIO_puts(io, "<pre>\n");
            /* BIO_puts(io, OpenSSL_version(OPENSSL_VERSION)); */
            BIO_puts(io, "\n");
            for (i = 0; i < local_argc; i++) {
                const char *myp;
                for (myp = local_argv[i]; *myp; myp++)
                    switch (*myp) {
                    case '<':
                        BIO_puts(io, "&lt;");
                        break;
                    case '>':
                        BIO_puts(io, "&gt;");
                        break;
                    case '&':
                        BIO_puts(io, "&amp;");
                        break;
                    default:
                        BIO_write(io, myp, 1);
                        break;
                    }
                BIO_write(io, " ", 1);
            }
            BIO_puts(io, "\n");

            BIO_printf(io,
                       "Secure Renegotiation IS%s supported\n",
                       SSL_get_secure_renegotiation_support(con) ?
                       "" : " NOT");

            /*
             * The following is evil and should not really be done
             */
            BIO_printf(io, "Ciphers supported in s_server binary\n");
            sk = SSL_get_ciphers(con);
            j = sk_SSL_CIPHER_num(sk);
            for (i = 0; i < j; i++) {
                c = sk_SSL_CIPHER_value(sk, i);
                BIO_printf(io, "%-11s:%-25s ",
                           SSL_CIPHER_get_version(c), SSL_CIPHER_get_name(c));
                if ((((i + 1) % 2) == 0) && (i + 1 != j))
                    BIO_puts(io, "\n");
            }
            BIO_puts(io, "\n");
            p = SSL_get_shared_ciphers(con, buf, bufsize);
            if (p != NULL) {
                BIO_printf(io,
                           "---\nCiphers common between both SSL end points:\n");
                j = i = 0;
                while (*p) {
                    if (*p == ':') {
                        BIO_write(io, space, 26 - j);
                        i++;
                        j = 0;
                        BIO_write(io, ((i % 3) ? " " : "\n"), 1);
                    } else {
                        BIO_write(io, p, 1);
                        j++;
                    }
                    p++;
                }
                BIO_puts(io, "\n");
            }
            ssl_print_sigalgs(io, con);
#ifndef OPENSSL_NO_EC
            ssl_print_groups(io, con, 0);
#endif
            print_ca_names(io, con);
            BIO_printf(io, (SSL_session_reused(con)
                            ? "---\nReused, " : "---\nNew, "));
            c = SSL_get_current_cipher(con);
            BIO_printf(io, "%s, Cipher is %s\n",
                       SSL_CIPHER_get_version(c), SSL_CIPHER_get_name(c));
            SSL_SESSION_print(io, SSL_get_session(con));
            BIO_printf(io, "---\n");
            print_stats(io, SSL_get_SSL_CTX(con));
            BIO_printf(io, "---\n");
            peer = SSL_get0_peer_certificate(con);
            if (peer != NULL) {
                BIO_printf(io, "Client certificate\n");
                X509_print(io, peer);
                PEM_write_bio_X509(io, peer);
                peer = NULL;
            } else {
                BIO_puts(io, "no client certificate available\n");
            }
            BIO_puts(io, "</pre></BODY></HTML>\r\n\r\n");
            break;
        } else if ((www == 2 || www == 3)
                   && (strncmp("GET /", buf, 5) == 0)) {
            BIO *file;
            char *p, *e;
            static const char *text =
                "HTTP/1.0 200 ok\r\nContent-type: text/plain\r\n\r\n";

            /* skip the '/' */
            p = &(buf[5]);

            dot = 1;
            for (e = p; *e != '\0'; e++) {
                if (e[0] == ' ')
                    break;

                if (e[0] == ':') {
                    /* Windows drive. We treat this the same way as ".." */
                    dot = -1;
                    break;
                }

                switch (dot) {
                case 1:
                    dot = (e[0] == '.') ? 2 : 0;
                    break;
                case 2:
                    dot = (e[0] == '.') ? 3 : 0;
                    break;
                case 3:
                    dot = (e[0] == '/' || e[0] == '\\') ? -1 : 0;
                    break;
                }
                if (dot == 0)
                    dot = (e[0] == '/' || e[0] == '\\') ? 1 : 0;
            }
            dot = (dot == 3) || (dot == -1); /* filename contains ".."
                                              * component */

            if (*e == '\0') {
                BIO_puts(io, text);
                BIO_printf(io, "'%s' is an invalid file name\r\n", p);
                break;
            }
            *e = '\0';

            if (dot) {
                BIO_puts(io, text);
                BIO_printf(io, "'%s' contains '..' or ':'\r\n", p);
                break;
            }

            if (*p == '/' || *p == '\\') {
                BIO_puts(io, text);
                BIO_printf(io, "'%s' is an invalid path\r\n", p);
                break;
            }

            /* if a directory, do the index thang */
            if (app_isdir(p) > 0) {
                BIO_puts(io, text);
                BIO_printf(io, "'%s' is a directory\r\n", p);
                break;
            }

            opmode = (http_server_binmode == 1) ? "rb" : "r";
            if ((file = BIO_new_file(p, opmode)) == NULL) {
                BIO_puts(io, text);
                BIO_printf(io, "Error opening '%s' mode='%s'\r\n", p, opmode);
                ERR_print_errors(io);
                break;
            }

            if (!s_quiet)
                BIO_printf(bio_err, "FILE:%s\n", p);

            if (www == 2) {
                i = strlen(p);
                if (((i > 5) && (strcmp(&(p[i - 5]), ".html") == 0)) ||
                    ((i > 4) && (strcmp(&(p[i - 4]), ".php") == 0)) ||
                    ((i > 4) && (strcmp(&(p[i - 4]), ".htm") == 0)))
                    BIO_puts(io,
                             "HTTP/1.0 200 ok\r\nContent-type: text/html\r\n\r\n");
                else
                    BIO_puts(io,
                             "HTTP/1.0 200 ok\r\nContent-type: text/plain\r\n\r\n");
            }
            /* send the file */
#ifndef OPENSSL_NO_KTLS
            if (use_sendfile_for_req && !BIO_get_ktls_send(SSL_get_wbio(con))) {
                BIO_printf(bio_err, "Warning: sendfile requested but KTLS is not available\n");
                use_sendfile_for_req = 0;
            }
            if (use_sendfile_for_req) {
                FILE *fp = NULL;
                int fd;
                struct stat st;
                off_t offset = 0;
                size_t filesize;

                BIO_get_fp(file, &fp);
                fd = fileno(fp);
                if (fstat(fd, &st) < 0) {
                    BIO_printf(io, "Error fstat '%s'\r\n", p);
                    ERR_print_errors(io);
                    goto write_error;
                }

                filesize = st.st_size;
                if (((int)BIO_flush(io)) < 0)
                    goto write_error;

                for (;;) {
                    i = SSL_sendfile(con, fd, offset, filesize, 0);
                    if (i < 0) {
                        BIO_printf(io, "Error SSL_sendfile '%s'\r\n", p);
                        ERR_print_errors(io);
                        break;
                    } else {
                        offset += i;
                        filesize -= i;
                    }

                    if (filesize <= 0) {
                        if (!s_quiet)
                            BIO_printf(bio_err, "KTLS SENDFILE '%s' OK\n", p);

                        break;
                    }
                }
            } else
#endif
            {
                for (;;) {
                    i = BIO_read(file, buf, bufsize);
                    if (i <= 0)
                        break;

#ifdef RENEG
                    total_bytes += i;
                    BIO_printf(bio_err, "%d\n", i);
                    if (total_bytes > 3 * 1024) {
                        total_bytes = 0;
                        BIO_printf(bio_err, "RENEGOTIATE\n");
                        SSL_renegotiate(con);
                    }
#endif

                    for (j = 0; j < i;) {
#ifdef RENEG
                        static count = 0;
                        if (++count == 13)
                            SSL_renegotiate(con);
#endif
                        k = BIO_write(io, &(buf[j]), i - j);
                        if (k <= 0) {
                            if (!BIO_should_retry(io)
                                && !SSL_waiting_for_async(con)) {
                                goto write_error;
                            } else {
                                BIO_printf(bio_s_out, "rwrite W BLOCK\n");
                            }
                        } else {
                            j += k;
                        }
                    }
                }
            }
 write_error:
            BIO_free(file);
            break;
        }
    }

    for (;;) {
        i = (int)BIO_flush(io);
        if (i <= 0) {
            if (!BIO_should_retry(io))
                break;
        } else
            break;
    }
 end:
    /* make sure we re-use sessions */
    do_ssl_shutdown(con);

 err:
    OPENSSL_free(buf);
    BIO_free(ssl_bio);
    BIO_free_all(io);
    return ret;
}

static int rev_body(int s, int stype, int prot, unsigned char *context)
{
    char *buf = NULL;
    int i;
    int ret = 1;
    SSL *con;
    BIO *io, *ssl_bio, *sbio;
#ifdef CHARSET_EBCDIC
    BIO *filter;
#endif

    /* as we use BIO_gets(), and it always null terminates data, we need
     * to allocate 1 byte longer buffer to fit the full 2^14 byte record */
    buf = app_malloc(bufsize + 1, "server rev buffer");
    io = BIO_new(BIO_f_buffer());
    ssl_bio = BIO_new(BIO_f_ssl());
    if ((io == NULL) || (ssl_bio == NULL))
        goto err;

    /* lets make the output buffer a reasonable size */
    if (BIO_set_write_buffer_size(io, bufsize) <= 0)
        goto err;

    if ((con = SSL_new(ctx)) == NULL)
        goto err;

    if (s_tlsextdebug) {
        SSL_set_tlsext_debug_callback(con, tlsext_cb);
        SSL_set_tlsext_debug_arg(con, bio_s_out);
    }
    if (context != NULL
        && !SSL_set_session_id_context(con, context,
                                       strlen((char *)context))) {
        SSL_free(con);
        ERR_print_errors(bio_err);
        goto err;
    }

    sbio = BIO_new_socket(s, BIO_NOCLOSE);
    if (sbio == NULL) {
        SSL_free(con);
        ERR_print_errors(bio_err);
        goto err;
    }

    SSL_set_bio(con, sbio, sbio);
    SSL_set_accept_state(con);

    /* No need to free |con| after this. Done by BIO_free(ssl_bio) */
    BIO_set_ssl(ssl_bio, con, BIO_CLOSE);
    BIO_push(io, ssl_bio);
    ssl_bio = NULL;
#ifdef CHARSET_EBCDIC
    filter = BIO_new(BIO_f_ebcdic_filter());
    if (filter == NULL)
        goto err;

    io = BIO_push(filter, io);
#endif

    if (s_debug) {
        BIO_set_callback_ex(SSL_get_rbio(con), bio_dump_callback);
        BIO_set_callback_arg(SSL_get_rbio(con), (char *)bio_s_out);
    }
    if (s_msg) {
#ifndef OPENSSL_NO_SSL_TRACE
        if (s_msg == 2)
            SSL_set_msg_callback(con, SSL_trace);
        else
#endif
            SSL_set_msg_callback(con, msg_cb);
        SSL_set_msg_callback_arg(con, bio_s_msg ? bio_s_msg : bio_s_out);
    }

    for (;;) {
        i = BIO_do_handshake(io);
        if (i > 0)
            break;
        if (!BIO_should_retry(io)) {
            BIO_puts(bio_err, "CONNECTION FAILURE\n");
            ERR_print_errors(bio_err);
            goto end;
        }
#ifndef OPENSSL_NO_SRP
        if (BIO_should_io_special(io)
            && BIO_get_retry_reason(io) == BIO_RR_SSL_X509_LOOKUP) {
            BIO_printf(bio_s_out, "LOOKUP renego during accept\n");

            lookup_srp_user(&srp_callback_parm, bio_s_out);

            continue;
        }
#endif
    }
    BIO_printf(bio_err, "CONNECTION ESTABLISHED\n");
    print_ssl_summary(con);

    for (;;) {
        i = BIO_gets(io, buf, bufsize + 1);
        if (i < 0) {            /* error */
            if (!BIO_should_retry(io)) {
                if (!s_quiet)
                    ERR_print_errors(bio_err);
                goto err;
            } else {
                BIO_printf(bio_s_out, "read R BLOCK\n");
#ifndef OPENSSL_NO_SRP
                if (BIO_should_io_special(io)
                    && BIO_get_retry_reason(io) == BIO_RR_SSL_X509_LOOKUP) {
                    BIO_printf(bio_s_out, "LOOKUP renego during read\n");

                    lookup_srp_user(&srp_callback_parm, bio_s_out);

                    continue;
                }
#endif
                ossl_sleep(1000);
                continue;
            }
        } else if (i == 0) {    /* end of input */
            ret = 1;
            BIO_printf(bio_err, "CONNECTION CLOSED\n");
            goto end;
        } else {
            char *p = buf + i - 1;
            while (i && (*p == '\n' || *p == '\r')) {
                p--;
                i--;
            }
            if (!s_ign_eof && (i == 5) && (strncmp(buf, "CLOSE", 5) == 0)) {
                ret = 1;
                BIO_printf(bio_err, "CONNECTION CLOSED\n");
                goto end;
            }
            BUF_reverse((unsigned char *)buf, NULL, i);
            buf[i] = '\n';
            BIO_write(io, buf, i + 1);
            for (;;) {
                i = BIO_flush(io);
                if (i > 0)
                    break;
                if (!BIO_should_retry(io))
                    goto end;
            }
        }
    }
 end:
    /* make sure we re-use sessions */
    do_ssl_shutdown(con);

 err:

    OPENSSL_free(buf);
    BIO_free(ssl_bio);
    BIO_free_all(io);
    return ret;
}

#define MAX_SESSION_ID_ATTEMPTS 10
static int generate_session_id(SSL *ssl, unsigned char *id,
                               unsigned int *id_len)
{
    unsigned int count = 0;
    unsigned int session_id_prefix_len = strlen(session_id_prefix);

    do {
        if (RAND_bytes(id, *id_len) <= 0)
            return 0;
        /*
         * Prefix the session_id with the required prefix. NB: If our prefix
         * is too long, clip it - but there will be worse effects anyway, eg.
         * the server could only possibly create 1 session ID (ie. the
         * prefix!) so all future session negotiations will fail due to
         * conflicts.
         */
        memcpy(id, session_id_prefix,
               (session_id_prefix_len < *id_len) ?
                session_id_prefix_len : *id_len);
    }
    while (SSL_has_matching_session_id(ssl, id, *id_len) &&
           (++count < MAX_SESSION_ID_ATTEMPTS));
    if (count >= MAX_SESSION_ID_ATTEMPTS)
        return 0;
    return 1;
}

/*
 * By default s_server uses an in-memory cache which caches SSL_SESSION
 * structures without any serialization. This hides some bugs which only
 * become apparent in deployed servers. By implementing a basic external
 * session cache some issues can be debugged using s_server.
 */

typedef struct simple_ssl_session_st {
    unsigned char *id;
    unsigned int idlen;
    unsigned char *der;
    int derlen;
    struct simple_ssl_session_st *next;
} simple_ssl_session;

static simple_ssl_session *first = NULL;

static int add_session(SSL *ssl, SSL_SESSION *session)
{
    simple_ssl_session *sess = app_malloc(sizeof(*sess), "get session");
    unsigned char *p;

    SSL_SESSION_get_id(session, &sess->idlen);
    sess->derlen = i2d_SSL_SESSION(session, NULL);
    if (sess->derlen < 0) {
        BIO_printf(bio_err, "Error encoding session\n");
        OPENSSL_free(sess);
        return 0;
    }

    sess->id = OPENSSL_memdup(SSL_SESSION_get_id(session, NULL), sess->idlen);
    sess->der = app_malloc(sess->derlen, "get session buffer");
    if (!sess->id) {
        BIO_printf(bio_err, "Out of memory adding to external cache\n");
        OPENSSL_free(sess->id);
        OPENSSL_free(sess->der);
        OPENSSL_free(sess);
        return 0;
    }
    p = sess->der;

    /* Assume it still works. */
    if (i2d_SSL_SESSION(session, &p) != sess->derlen) {
        BIO_printf(bio_err, "Unexpected session encoding length\n");
        OPENSSL_free(sess->id);
        OPENSSL_free(sess->der);
        OPENSSL_free(sess);
        return 0;
    }

    sess->next = first;
    first = sess;
    BIO_printf(bio_err, "New session added to external cache\n");
    return 0;
}

static SSL_SESSION *get_session(SSL *ssl, const unsigned char *id, int idlen,
                                int *do_copy)
{
    simple_ssl_session *sess;
    *do_copy = 0;
    for (sess = first; sess; sess = sess->next) {
        if (idlen == (int)sess->idlen && !memcmp(sess->id, id, idlen)) {
            const unsigned char *p = sess->der;
            BIO_printf(bio_err, "Lookup session: cache hit\n");
            return d2i_SSL_SESSION(NULL, &p, sess->derlen);
        }
    }
    BIO_printf(bio_err, "Lookup session: cache miss\n");
    return NULL;
}

static void del_session(SSL_CTX *sctx, SSL_SESSION *session)
{
    simple_ssl_session *sess, *prev = NULL;
    const unsigned char *id;
    unsigned int idlen;
    id = SSL_SESSION_get_id(session, &idlen);
    for (sess = first; sess; sess = sess->next) {
        if (idlen == sess->idlen && !memcmp(sess->id, id, idlen)) {
            if (prev)
                prev->next = sess->next;
            else
                first = sess->next;
            OPENSSL_free(sess->id);
            OPENSSL_free(sess->der);
            OPENSSL_free(sess);
            return;
        }
        prev = sess;
    }
}

static void init_session_cache_ctx(SSL_CTX *sctx)
{
    SSL_CTX_set_session_cache_mode(sctx,
                                   SSL_SESS_CACHE_NO_INTERNAL |
                                   SSL_SESS_CACHE_SERVER);
    SSL_CTX_sess_set_new_cb(sctx, add_session);
    SSL_CTX_sess_set_get_cb(sctx, get_session);
    SSL_CTX_sess_set_remove_cb(sctx, del_session);
}

static void free_sessions(void)
{
    simple_ssl_session *sess, *tsess;
    for (sess = first; sess;) {
        OPENSSL_free(sess->id);
        OPENSSL_free(sess->der);
        tsess = sess;
        sess = sess->next;
        OPENSSL_free(tsess);
    }
    first = NULL;
}

#endif                          /* OPENSSL_NO_SOCK */<|MERGE_RESOLUTION|>--- conflicted
+++ resolved
@@ -1,9 +1,5 @@
 /*
-<<<<<<< HEAD
- * Copyright 1995-2022 The OpenSSL Project Authors. All Rights Reserved.
-=======
  * Copyright 1995-2023 The OpenSSL Project Authors. All Rights Reserved.
->>>>>>> 8a2d13a7
  * Copyright (c) 2002, Oracle and/or its affiliates. All rights reserved
  * Copyright 2005 Nokia. All rights reserved.
  *
@@ -793,11 +789,7 @@
      "second server certificate chain file in PEM format"},
     {"dkey", OPT_DKEY, '<',
      "Second private key file to use (usually for DSA)"},
-<<<<<<< HEAD
-    {"dkeyform", OPT_DKEYFORM, 'F',
-=======
     {"dkeyform", OPT_DKEYFORM, 'f',
->>>>>>> 8a2d13a7
      "Second key file format (ENGINE, other values ignored)"},
     {"dpass", OPT_DPASS, 's',
      "Second private key and cert file pass phrase source"},
