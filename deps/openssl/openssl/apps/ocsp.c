/*
 * Copyright 2001-2022 The OpenSSL Project Authors. All Rights Reserved.
 *
 * Licensed under the Apache License 2.0 (the "License").  You may not use
 * this file except in compliance with the License.  You can obtain a copy
 * in the file LICENSE in the source distribution or at
 * https://www.openssl.org/source/license.html
 */

#include <openssl/opensslconf.h>

#ifdef OPENSSL_SYS_VMS
  /* So fd_set and friends get properly defined on OpenVMS */
# define _XOPEN_SOURCE_EXTENDED
#endif

#include <stdio.h>
#include <stdlib.h>
#include <string.h>
#include <time.h>
#include <ctype.h>

/* Needs to be included before the openssl headers */
#include "apps.h"
#include "http_server.h"
#include "progs.h"
#include "internal/sockets.h"
#include <openssl/e_os2.h>
#include <openssl/crypto.h>
#include <openssl/err.h>
#include <openssl/ssl.h>
#include <openssl/evp.h>
#include <openssl/bn.h>
#include <openssl/x509v3.h>

#if defined(__TANDEM)
# if defined(OPENSSL_TANDEM_FLOSS)
#  include <floss.h(floss_fork)>
# endif
#endif

#if defined(OPENSSL_SYS_VXWORKS)
/* not supported */
int setpgid(pid_t pid, pid_t pgid)
{
    errno = ENOSYS;
    return 0;
}
/* not supported */
pid_t fork(void)
{
    errno = ENOSYS;
    return (pid_t) -1;
}
#endif
/* Maximum leeway in validity period: default 5 minutes */
#define MAX_VALIDITY_PERIOD    (5 * 60)

static int add_ocsp_cert(OCSP_REQUEST **req, X509 *cert,
                         const EVP_MD *cert_id_md, X509 *issuer,
                         STACK_OF(OCSP_CERTID) *ids);
static int add_ocsp_serial(OCSP_REQUEST **req, char *serial,
                           const EVP_MD *cert_id_md, X509 *issuer,
                           STACK_OF(OCSP_CERTID) *ids);
static int print_ocsp_summary(BIO *out, OCSP_BASICRESP *bs, OCSP_REQUEST *req,
                              STACK_OF(OPENSSL_STRING) *names,
                              STACK_OF(OCSP_CERTID) *ids, long nsec,
                              long maxage);
static void make_ocsp_response(BIO *err, OCSP_RESPONSE **resp, OCSP_REQUEST *req,
                              CA_DB *db, STACK_OF(X509) *ca, X509 *rcert,
                              EVP_PKEY *rkey, const EVP_MD *md,
                              STACK_OF(OPENSSL_STRING) *sigopts,
                              STACK_OF(X509) *rother, unsigned long flags,
                              int nmin, int ndays, int badsig,
                              const EVP_MD *resp_md);

static char **lookup_serial(CA_DB *db, ASN1_INTEGER *ser);
static int do_responder(OCSP_REQUEST **preq, BIO **pcbio, BIO *acbio,
                        const char *port, int timeout);
static int send_ocsp_response(BIO *cbio, const OCSP_RESPONSE *resp);
static char *prog;

#ifdef HTTP_DAEMON
static int index_changed(CA_DB *);
#endif

typedef enum OPTION_choice {
    OPT_COMMON,
    OPT_OUTFILE, OPT_TIMEOUT, OPT_URL, OPT_HOST, OPT_PORT,
#ifndef OPENSSL_NO_SOCK
    OPT_PROXY, OPT_NO_PROXY,
#endif
    OPT_IGNORE_ERR, OPT_NOVERIFY, OPT_NONCE, OPT_NO_NONCE,
    OPT_RESP_NO_CERTS, OPT_RESP_KEY_ID, OPT_NO_CERTS,
    OPT_NO_SIGNATURE_VERIFY, OPT_NO_CERT_VERIFY, OPT_NO_CHAIN,
    OPT_NO_CERT_CHECKS, OPT_NO_EXPLICIT, OPT_TRUST_OTHER,
    OPT_NO_INTERN, OPT_BADSIG, OPT_TEXT, OPT_REQ_TEXT, OPT_RESP_TEXT,
    OPT_REQIN, OPT_RESPIN, OPT_SIGNER, OPT_VAFILE, OPT_SIGN_OTHER,
    OPT_VERIFY_OTHER, OPT_CAFILE, OPT_CAPATH, OPT_CASTORE, OPT_NOCAFILE,
    OPT_NOCAPATH, OPT_NOCASTORE,
    OPT_VALIDITY_PERIOD, OPT_STATUS_AGE, OPT_SIGNKEY, OPT_REQOUT,
    OPT_RESPOUT, OPT_PATH, OPT_ISSUER, OPT_CERT, OPT_SERIAL,
    OPT_INDEX, OPT_CA, OPT_NMIN, OPT_REQUEST, OPT_NDAYS, OPT_RSIGNER,
    OPT_RKEY, OPT_ROTHER, OPT_RMD, OPT_RSIGOPT, OPT_HEADER,
    OPT_PASSIN,
    OPT_RCID,
    OPT_V_ENUM,
    OPT_MD,
    OPT_MULTI, OPT_PROV_ENUM
} OPTION_CHOICE;

const OPTIONS ocsp_options[] = {
    OPT_SECTION("General"),
    {"help", OPT_HELP, '-', "Display this summary"},
    {"ignore_err", OPT_IGNORE_ERR, '-',
     "Ignore error on OCSP request or response and continue running"},
    {"CAfile", OPT_CAFILE, '<', "Trusted certificates file"},
    {"CApath", OPT_CAPATH, '<', "Trusted certificates directory"},
    {"CAstore", OPT_CASTORE, ':', "Trusted certificates store URI"},
    {"no-CAfile", OPT_NOCAFILE, '-',
     "Do not load the default certificates file"},
    {"no-CApath", OPT_NOCAPATH, '-',
     "Do not load certificates from the default certificates directory"},
    {"no-CAstore", OPT_NOCASTORE, '-',
     "Do not load certificates from the default certificates store"},

    OPT_SECTION("Responder"),
    {"timeout", OPT_TIMEOUT, 'p',
     "Connection timeout (in seconds) to the OCSP responder"},
    {"resp_no_certs", OPT_RESP_NO_CERTS, '-',
     "Don't include any certificates in response"},
#ifdef HTTP_DAEMON
    {"multi", OPT_MULTI, 'p', "run multiple responder processes"},
#endif
    {"no_certs", OPT_NO_CERTS, '-',
     "Don't include any certificates in signed request"},
    {"badsig", OPT_BADSIG, '-',
        "Corrupt last byte of loaded OCSP response signature (for test)"},
    {"CA", OPT_CA, '<', "CA certificate"},
    {"nmin", OPT_NMIN, 'p', "Number of minutes before next update"},
    {"nrequest", OPT_REQUEST, 'p',
     "Number of requests to accept (default unlimited)"},
    {"reqin", OPT_REQIN, 's', "File with the DER-encoded request"},
    {"signer", OPT_SIGNER, '<', "Certificate to sign OCSP request with"},
    {"sign_other", OPT_SIGN_OTHER, '<',
     "Additional certificates to include in signed request"},
    {"index", OPT_INDEX, '<', "Certificate status index file"},
    {"ndays", OPT_NDAYS, 'p', "Number of days before next update"},
    {"rsigner", OPT_RSIGNER, '<',
     "Responder certificate to sign responses with"},
    {"rkey", OPT_RKEY, '<', "Responder key to sign responses with"},
    {"passin", OPT_PASSIN, 's', "Responder key pass phrase source"},
    {"rother", OPT_ROTHER, '<', "Other certificates to include in response"},
    {"rmd", OPT_RMD, 's', "Digest Algorithm to use in signature of OCSP response"},
    {"rsigopt", OPT_RSIGOPT, 's', "OCSP response signature parameter in n:v form"},
    {"header", OPT_HEADER, 's', "key=value header to add"},
    {"rcid", OPT_RCID, 's', "Use specified algorithm for cert id in response"},
    {"", OPT_MD, '-', "Any supported digest algorithm (sha1,sha256, ... )"},

    OPT_SECTION("Client"),
    {"url", OPT_URL, 's', "Responder URL"},
    {"host", OPT_HOST, 's', "TCP/IP hostname:port to connect to"},
    {"port", OPT_PORT, 'N', "Port to run responder on"},
    {"path", OPT_PATH, 's', "Path to use in OCSP request"},
#ifndef OPENSSL_NO_SOCK
    {"proxy", OPT_PROXY, 's',
     "[http[s]://]host[:port][/path] of HTTP(S) proxy to use; path is ignored"},
    {"no_proxy", OPT_NO_PROXY, 's',
     "List of addresses of servers not to use HTTP(S) proxy for"},
    {OPT_MORE_STR, 0, 0,
     "Default from environment variable 'no_proxy', else 'NO_PROXY', else none"},
#endif
    {"out", OPT_OUTFILE, '>', "Output filename"},
    {"noverify", OPT_NOVERIFY, '-', "Don't verify response at all"},
    {"nonce", OPT_NONCE, '-', "Add OCSP nonce to request"},
    {"no_nonce", OPT_NO_NONCE, '-', "Don't add OCSP nonce to request"},
    {"no_signature_verify", OPT_NO_SIGNATURE_VERIFY, '-',
     "Don't check signature on response"},
    {"resp_key_id", OPT_RESP_KEY_ID, '-',
     "Identify response by signing certificate key ID"},
    {"no_cert_verify", OPT_NO_CERT_VERIFY, '-',
     "Don't check signing certificate"},
    {"text", OPT_TEXT, '-', "Print text form of request and response"},
    {"req_text", OPT_REQ_TEXT, '-', "Print text form of request"},
    {"resp_text", OPT_RESP_TEXT, '-', "Print text form of response"},
    {"no_chain", OPT_NO_CHAIN, '-', "Don't chain verify response"},
    {"no_cert_checks", OPT_NO_CERT_CHECKS, '-',
     "Don't do additional checks on signing certificate"},
    {"no_explicit", OPT_NO_EXPLICIT, '-',
     "Do not explicitly check the chain, just verify the root"},
    {"trust_other", OPT_TRUST_OTHER, '-',
     "Don't verify additional certificates"},
    {"no_intern", OPT_NO_INTERN, '-',
     "Don't search certificates contained in response for signer"},
    {"respin", OPT_RESPIN, 's', "File with the DER-encoded response"},
    {"VAfile", OPT_VAFILE, '<', "Validator certificates file"},
    {"verify_other", OPT_VERIFY_OTHER, '<',
     "Additional certificates to search for signer"},
    {"cert", OPT_CERT, '<', "Certificate to check"},
    {"serial", OPT_SERIAL, 's', "Serial number to check"},
    {"validity_period", OPT_VALIDITY_PERIOD, 'u',
     "Maximum validity discrepancy in seconds"},
    {"signkey", OPT_SIGNKEY, 's', "Private key to sign OCSP request with"},
    {"reqout", OPT_REQOUT, 's', "Output file for the DER-encoded request"},
    {"respout", OPT_RESPOUT, 's', "Output file for the DER-encoded response"},
    {"issuer", OPT_ISSUER, '<', "Issuer certificate"},
    {"status_age", OPT_STATUS_AGE, 'p', "Maximum status age in seconds"},

    OPT_V_OPTIONS,
    OPT_PROV_OPTIONS,
    {NULL}
};

int ocsp_main(int argc, char **argv)
{
    BIO *acbio = NULL, *cbio = NULL, *derbio = NULL, *out = NULL;
    EVP_MD *cert_id_md = NULL, *rsign_md = NULL;
    STACK_OF(OPENSSL_STRING) *rsign_sigopts = NULL;
    int trailing_md = 0;
    CA_DB *rdb = NULL;
    EVP_PKEY *key = NULL, *rkey = NULL;
    OCSP_BASICRESP *bs = NULL;
    OCSP_REQUEST *req = NULL;
    OCSP_RESPONSE *resp = NULL;
    STACK_OF(CONF_VALUE) *headers = NULL;
    STACK_OF(OCSP_CERTID) *ids = NULL;
    STACK_OF(OPENSSL_STRING) *reqnames = NULL;
    STACK_OF(X509) *sign_other = NULL, *verify_other = NULL, *rother = NULL;
    STACK_OF(X509) *issuers = NULL;
    X509 *issuer = NULL, *cert = NULL;
    STACK_OF(X509) *rca_cert = NULL;
    EVP_MD *resp_certid_md = NULL;
    X509 *signer = NULL, *rsigner = NULL;
    X509_STORE *store = NULL;
    X509_VERIFY_PARAM *vpm = NULL;
    const char *CAfile = NULL, *CApath = NULL, *CAstore = NULL;
    char *header, *value, *respdigname = NULL;
    char *host = NULL, *port = NULL, *path = "/", *outfile = NULL;
#ifndef OPENSSL_NO_SOCK
    char *opt_proxy = NULL;
    char *opt_no_proxy = NULL;
#endif
    char *rca_filename = NULL, *reqin = NULL, *respin = NULL;
    char *reqout = NULL, *respout = NULL, *ridx_filename = NULL;
    char *rsignfile = NULL, *rkeyfile = NULL;
    char *passinarg = NULL, *passin = NULL;
    char *sign_certfile = NULL, *verify_certfile = NULL, *rcertfile = NULL;
    char *signfile = NULL, *keyfile = NULL;
    char *thost = NULL, *tport = NULL, *tpath = NULL;
    int noCAfile = 0, noCApath = 0, noCAstore = 0;
    int accept_count = -1, add_nonce = 1, noverify = 0, use_ssl = -1;
    int vpmtouched = 0, badsig = 0, i, ignore_err = 0, nmin = 0, ndays = -1;
    int req_text = 0, resp_text = 0, res, ret = 1;
    int req_timeout = -1;
    long nsec = MAX_VALIDITY_PERIOD, maxage = -1;
    unsigned long sign_flags = 0, verify_flags = 0, rflags = 0;
    OPTION_CHOICE o;

    if ((reqnames = sk_OPENSSL_STRING_new_null()) == NULL
            || (ids = sk_OCSP_CERTID_new_null()) == NULL
            || (vpm = X509_VERIFY_PARAM_new()) == NULL)
        goto end;

    prog = opt_init(argc, argv, ocsp_options);
    while ((o = opt_next()) != OPT_EOF) {
        switch (o) {
        case OPT_EOF:
        case OPT_ERR:
 opthelp:
            BIO_printf(bio_err, "%s: Use -help for summary.\n", prog);
            goto end;
        case OPT_HELP:
            ret = 0;
            opt_help(ocsp_options);
            goto end;
        case OPT_OUTFILE:
            outfile = opt_arg();
            break;
        case OPT_TIMEOUT:
#ifndef OPENSSL_NO_SOCK
            req_timeout = atoi(opt_arg());
#endif
            break;
        case OPT_URL:
            OPENSSL_free(thost);
            OPENSSL_free(tport);
            OPENSSL_free(tpath);
            thost = tport = tpath = NULL;
            if (!OSSL_HTTP_parse_url(opt_arg(), &use_ssl, NULL /* userinfo */,
                                     &host, &port, NULL /* port_num */,
                                     &path, NULL /* qry */, NULL /* frag */)) {
                BIO_printf(bio_err, "%s Error parsing -url argument\n", prog);
                goto end;
            }
            thost = host;
            tport = port;
            tpath = path;
            break;
        case OPT_HOST:
            host = opt_arg();
            break;
        case OPT_PORT:
            port = opt_arg();
            break;
        case OPT_PATH:
            path = opt_arg();
            break;
#ifndef OPENSSL_NO_SOCK
        case OPT_PROXY:
            opt_proxy = opt_arg();
            break;
        case OPT_NO_PROXY:
            opt_no_proxy = opt_arg();
            break;
#endif
        case OPT_IGNORE_ERR:
            ignore_err = 1;
            break;
        case OPT_NOVERIFY:
            noverify = 1;
            break;
        case OPT_NONCE:
            add_nonce = 2;
            break;
        case OPT_NO_NONCE:
            add_nonce = 0;
            break;
        case OPT_RESP_NO_CERTS:
            rflags |= OCSP_NOCERTS;
            break;
        case OPT_RESP_KEY_ID:
            rflags |= OCSP_RESPID_KEY;
            break;
        case OPT_NO_CERTS:
            sign_flags |= OCSP_NOCERTS;
            break;
        case OPT_NO_SIGNATURE_VERIFY:
            verify_flags |= OCSP_NOSIGS;
            break;
        case OPT_NO_CERT_VERIFY:
            verify_flags |= OCSP_NOVERIFY;
            break;
        case OPT_NO_CHAIN:
            verify_flags |= OCSP_NOCHAIN;
            break;
        case OPT_NO_CERT_CHECKS:
            verify_flags |= OCSP_NOCHECKS;
            break;
        case OPT_NO_EXPLICIT:
            verify_flags |= OCSP_NOEXPLICIT;
            break;
        case OPT_TRUST_OTHER:
            verify_flags |= OCSP_TRUSTOTHER;
            break;
        case OPT_NO_INTERN:
            verify_flags |= OCSP_NOINTERN;
            break;
        case OPT_BADSIG:
            badsig = 1;
            break;
        case OPT_TEXT:
            req_text = resp_text = 1;
            break;
        case OPT_REQ_TEXT:
            req_text = 1;
            break;
        case OPT_RESP_TEXT:
            resp_text = 1;
            break;
        case OPT_REQIN:
            reqin = opt_arg();
            break;
        case OPT_RESPIN:
            respin = opt_arg();
            break;
        case OPT_SIGNER:
            signfile = opt_arg();
            break;
        case OPT_VAFILE:
            verify_certfile = opt_arg();
            verify_flags |= OCSP_TRUSTOTHER;
            break;
        case OPT_SIGN_OTHER:
            sign_certfile = opt_arg();
            break;
        case OPT_VERIFY_OTHER:
            verify_certfile = opt_arg();
            break;
        case OPT_CAFILE:
            CAfile = opt_arg();
            break;
        case OPT_CAPATH:
            CApath = opt_arg();
            break;
        case OPT_CASTORE:
            CAstore = opt_arg();
            break;
        case OPT_NOCAFILE:
            noCAfile = 1;
            break;
        case OPT_NOCAPATH:
            noCApath = 1;
            break;
        case OPT_NOCASTORE:
            noCAstore = 1;
            break;
        case OPT_V_CASES:
            if (!opt_verify(o, vpm))
                goto end;
            vpmtouched++;
            break;
        case OPT_VALIDITY_PERIOD:
            opt_long(opt_arg(), &nsec);
            break;
        case OPT_STATUS_AGE:
            opt_long(opt_arg(), &maxage);
            break;
        case OPT_SIGNKEY:
            keyfile = opt_arg();
            break;
        case OPT_REQOUT:
            reqout = opt_arg();
            break;
        case OPT_RESPOUT:
            respout = opt_arg();
            break;
        case OPT_ISSUER:
            issuer = load_cert(opt_arg(), FORMAT_UNDEF, "issuer certificate");
            if (issuer == NULL)
                goto end;
            if (issuers == NULL) {
                if ((issuers = sk_X509_new_null()) == NULL)
                    goto end;
            }
            if (!sk_X509_push(issuers, issuer))
                goto end;
            break;
        case OPT_CERT:
            X509_free(cert);
            cert = load_cert(opt_arg(), FORMAT_UNDEF, "certificate");
            if (cert == NULL)
                goto end;
            if (cert_id_md == NULL)
                cert_id_md = (EVP_MD *)EVP_sha1();
            if (!add_ocsp_cert(&req, cert, cert_id_md, issuer, ids))
                goto end;
            if (!sk_OPENSSL_STRING_push(reqnames, opt_arg()))
                goto end;
            trailing_md = 0;
            break;
        case OPT_SERIAL:
            if (cert_id_md == NULL)
                cert_id_md = (EVP_MD *)EVP_sha1();
            if (!add_ocsp_serial(&req, opt_arg(), cert_id_md, issuer, ids))
                goto end;
            if (!sk_OPENSSL_STRING_push(reqnames, opt_arg()))
                goto end;
            trailing_md = 0;
            break;
        case OPT_INDEX:
            ridx_filename = opt_arg();
            break;
        case OPT_CA:
            rca_filename = opt_arg();
            break;
        case OPT_NMIN:
            nmin = opt_int_arg();
            if (ndays == -1)
                ndays = 0;
            break;
        case OPT_REQUEST:
            accept_count = opt_int_arg();
            break;
        case OPT_NDAYS:
            ndays = atoi(opt_arg());
            break;
        case OPT_RSIGNER:
            rsignfile = opt_arg();
            break;
        case OPT_RKEY:
            rkeyfile = opt_arg();
            break;
        case OPT_PASSIN:
            passinarg = opt_arg();
            break;
        case OPT_ROTHER:
            rcertfile = opt_arg();
            break;
        case OPT_RMD:   /* Response MessageDigest */
            respdigname = opt_arg();
            break;
        case OPT_RSIGOPT:
            if (rsign_sigopts == NULL)
                rsign_sigopts = sk_OPENSSL_STRING_new_null();
            if (rsign_sigopts == NULL
                || !sk_OPENSSL_STRING_push(rsign_sigopts, opt_arg()))
                goto end;
            break;
        case OPT_HEADER:
            header = opt_arg();
            value = strchr(header, '=');
            if (value == NULL) {
                BIO_printf(bio_err, "Missing = in header key=value\n");
                goto opthelp;
            }
            *value++ = '\0';
            if (!X509V3_add_value(header, value, &headers))
                goto end;
            break;
        case OPT_RCID:
            if (!opt_md(opt_arg(), &resp_certid_md))
                goto opthelp;
            break;
        case OPT_MD:
            if (trailing_md) {
                BIO_printf(bio_err,
                           "%s: Digest must be before -cert or -serial\n",
                           prog);
                goto opthelp;
            }
            if (!opt_md(opt_unknown(), &cert_id_md))
                goto opthelp;
            trailing_md = 1;
            break;
        case OPT_MULTI:
#ifdef HTTP_DAEMON
            multi = atoi(opt_arg());
#endif
            break;
        case OPT_PROV_CASES:
            if (!opt_provider(o))
                goto end;
            break;
        }
    }

    /* No extra arguments. */
    argc = opt_num_rest();
    if (argc != 0)
        goto opthelp;

    if (trailing_md) {
        BIO_printf(bio_err, "%s: Digest must be before -cert or -serial\n",
                   prog);
        goto opthelp;
    }

    if (respdigname != NULL) {
        if (!opt_md(respdigname, &rsign_md))
            goto end;
    }

    /* Have we anything to do? */
    if (req == NULL && reqin == NULL
        && respin == NULL && !(port != NULL && ridx_filename != NULL))
        goto opthelp;

    out = bio_open_default(outfile, 'w', FORMAT_TEXT);
    if (out == NULL)
        goto end;

    if (req == NULL && (add_nonce != 2))
        add_nonce = 0;

    if (req == NULL && reqin != NULL) {
        derbio = bio_open_default(reqin, 'r', FORMAT_ASN1);
        if (derbio == NULL)
            goto end;
        req = d2i_OCSP_REQUEST_bio(derbio, NULL);
        BIO_free(derbio);
        if (req == NULL) {
            BIO_printf(bio_err, "Error reading OCSP request\n");
            goto end;
        }
    }

    if (req == NULL && port != NULL) {
#ifndef OPENSSL_NO_SOCK
        acbio = http_server_init_bio(prog, port);
        if (acbio == NULL)
            goto end;
#else
        BIO_printf(bio_err, "Cannot act as server - sockets not supported\n");
        goto end;
#endif
    }

    if (rsignfile != NULL) {
        if (rkeyfile == NULL)
            rkeyfile = rsignfile;
        rsigner = load_cert(rsignfile, FORMAT_UNDEF, "responder certificate");
        if (rsigner == NULL) {
            BIO_printf(bio_err, "Error loading responder certificate\n");
            goto end;
        }
        if (!load_certs(rca_filename, 0, &rca_cert, NULL, "CA certificates"))
            goto end;
        if (rcertfile != NULL) {
            if (!load_certs(rcertfile, 0, &rother, NULL,
                            "responder other certificates"))
                goto end;
        }
        if (!app_passwd(passinarg, NULL, &passin, NULL)) {
            BIO_printf(bio_err, "Error getting password\n");
            goto end;
        }
        rkey = load_key(rkeyfile, FORMAT_UNDEF, 0, passin, NULL,
                        "responder private key");
        if (rkey == NULL)
            goto end;
    }

    if (ridx_filename != NULL
        && (rkey == NULL || rsigner == NULL || rca_cert == NULL)) {
        BIO_printf(bio_err,
                   "Responder mode requires certificate, key, and CA.\n");
        goto end;
    }

    if (ridx_filename != NULL) {
        rdb = load_index(ridx_filename, NULL);
        if (rdb == NULL || index_index(rdb) <= 0) {
            BIO_printf(bio_err,
                "Problem with index file: %s (could not load/parse file)\n",
                ridx_filename);
            ret = 1;
            goto end;
        }
    }

#ifdef HTTP_DAEMON
    if (multi && acbio != NULL)
        spawn_loop(prog);
    if (acbio != NULL && req_timeout > 0)
        signal(SIGALRM, socket_timeout);
#endif

    if (acbio != NULL)
        log_message(prog, LOG_INFO, "waiting for OCSP client connections...");

redo_accept:

    if (acbio != NULL) {
#ifdef HTTP_DAEMON
        if (index_changed(rdb)) {
            CA_DB *newrdb = load_index(ridx_filename, NULL);

            if (newrdb != NULL && index_index(newrdb) > 0) {
                free_index(rdb);
                rdb = newrdb;
            } else {
                free_index(newrdb);
                log_message(prog, LOG_ERR, "error reloading updated index: %s",
                            ridx_filename);
            }
        }
#endif

        req = NULL;
        res = do_responder(&req, &cbio, acbio, port, req_timeout);
        if (res == 0)
            goto redo_accept;

        if (req == NULL) {
            if (res == 1) {
                resp =
                    OCSP_response_create(OCSP_RESPONSE_STATUS_MALFORMEDREQUEST,
                                         NULL);
                send_ocsp_response(cbio, resp);
            }
            goto done_resp;
        }
    }

    if (req == NULL
        && (signfile != NULL || reqout != NULL
            || host != NULL || add_nonce || ridx_filename != NULL)) {
        BIO_printf(bio_err, "Need an OCSP request for this operation!\n");
        goto end;
    }

    if (req != NULL && add_nonce) {
        if (!OCSP_request_add1_nonce(req, NULL, -1))
            goto end;
    }

    if (signfile != NULL) {
        if (keyfile == NULL)
            keyfile = signfile;
        signer = load_cert(signfile, FORMAT_UNDEF, "signer certificate");
        if (signer == NULL) {
            BIO_printf(bio_err, "Error loading signer certificate\n");
            goto end;
        }
        if (sign_certfile != NULL) {
            if (!load_certs(sign_certfile, 0, &sign_other, NULL,
                            "signer certificates"))
                goto end;
        }
        key = load_key(keyfile, FORMAT_UNDEF, 0, NULL, NULL,
                       "signer private key");
        if (key == NULL)
            goto end;

        if (!OCSP_request_sign(req, signer, key, NULL,
                               sign_other, sign_flags)) {
            BIO_printf(bio_err, "Error signing OCSP request\n");
            goto end;
        }
    }

    if (req_text && req != NULL)
        OCSP_REQUEST_print(out, req, 0);

    if (reqout != NULL) {
        derbio = bio_open_default(reqout, 'w', FORMAT_ASN1);
        if (derbio == NULL)
            goto end;
        i2d_OCSP_REQUEST_bio(derbio, req);
        BIO_free(derbio);
    }

    if (rdb != NULL) {
        make_ocsp_response(bio_err, &resp, req, rdb, rca_cert, rsigner, rkey,
                           rsign_md, rsign_sigopts, rother, rflags, nmin, ndays,
                           badsig, resp_certid_md);
<<<<<<< HEAD
=======
        if (resp == NULL)
            goto end;
>>>>>>> 8a2d13a7
        if (cbio != NULL)
            send_ocsp_response(cbio, resp);
    } else if (host != NULL) {
#ifndef OPENSSL_NO_SOCK
        resp = process_responder(req, host, port, path, opt_proxy, opt_no_proxy,
                                 use_ssl, headers, req_timeout);
        if (resp == NULL)
            goto end;
#else
        BIO_printf(bio_err,
                   "Error creating connect BIO - sockets not supported\n");
        goto end;
#endif
    } else if (respin != NULL) {
        derbio = bio_open_default(respin, 'r', FORMAT_ASN1);
        if (derbio == NULL)
            goto end;
        resp = d2i_OCSP_RESPONSE_bio(derbio, NULL);
        BIO_free(derbio);
        if (resp == NULL) {
            BIO_printf(bio_err, "Error reading OCSP response\n");
            goto end;
        }
    } else {
        ret = 0;
        goto end;
    }

 done_resp:

    if (respout != NULL) {
        derbio = bio_open_default(respout, 'w', FORMAT_ASN1);
        if (derbio == NULL)
            goto end;
        i2d_OCSP_RESPONSE_bio(derbio, resp);
        BIO_free(derbio);
    }

    i = OCSP_response_status(resp);
    if (i != OCSP_RESPONSE_STATUS_SUCCESSFUL) {
        BIO_printf(out, "Responder Error: %s (%d)\n",
                   OCSP_response_status_str(i), i);
        if (!ignore_err)
                goto end;
    }

    if (resp_text)
        OCSP_RESPONSE_print(out, resp, 0);

    /* If running as responder don't verify our own response */
    if (cbio != NULL) {
        /* If not unlimited, see if we took all we should. */
        if (accept_count != -1 && --accept_count <= 0) {
            ret = 0;
            goto end;
        }
        BIO_free_all(cbio);
        cbio = NULL;
        OCSP_REQUEST_free(req);
        req = NULL;
        OCSP_RESPONSE_free(resp);
        resp = NULL;
        goto redo_accept;
    }
    if (ridx_filename != NULL) {
        ret = 0;
        goto end;
    }

    if (store == NULL) {
        store = setup_verify(CAfile, noCAfile, CApath, noCApath,
                             CAstore, noCAstore);
        if (!store)
            goto end;
    }
    if (vpmtouched)
        X509_STORE_set1_param(store, vpm);
    if (verify_certfile != NULL) {
        if (!load_certs(verify_certfile, 0, &verify_other, NULL,
                        "validator certificates"))
            goto end;
    }

    bs = OCSP_response_get1_basic(resp);
    if (bs == NULL) {
        BIO_printf(bio_err, "Error parsing response\n");
        goto end;
    }

    ret = 0;

    if (!noverify) {
        if (req != NULL && ((i = OCSP_check_nonce(req, bs)) <= 0)) {
            if (i == -1)
                BIO_printf(bio_err, "WARNING: no nonce in response\n");
            else {
                BIO_printf(bio_err, "Nonce Verify error\n");
                ret = 1;
                goto end;
            }
        }

        i = OCSP_basic_verify(bs, verify_other, store, verify_flags);
        if (i <= 0 && issuers) {
            i = OCSP_basic_verify(bs, issuers, store, OCSP_TRUSTOTHER);
            if (i > 0)
                ERR_clear_error();
        }
        if (i <= 0) {
            BIO_printf(bio_err, "Response Verify Failure\n");
            ERR_print_errors(bio_err);
            ret = 1;
        } else {
            BIO_printf(bio_err, "Response verify OK\n");
        }
    }

    if (!print_ocsp_summary(out, bs, req, reqnames, ids, nsec, maxage))
        ret = 1;

 end:
    ERR_print_errors(bio_err);
    X509_free(signer);
    X509_STORE_free(store);
    X509_VERIFY_PARAM_free(vpm);
    sk_OPENSSL_STRING_free(rsign_sigopts);
    EVP_PKEY_free(key);
    EVP_PKEY_free(rkey);
    EVP_MD_free(cert_id_md);
    EVP_MD_free(rsign_md);
    EVP_MD_free(resp_certid_md);
    X509_free(cert);
    sk_X509_pop_free(issuers, X509_free);
    X509_free(rsigner);
    sk_X509_pop_free(rca_cert, X509_free);
    free_index(rdb);
    BIO_free_all(cbio);
    BIO_free_all(acbio);
    BIO_free_all(out);
    OCSP_REQUEST_free(req);
    OCSP_RESPONSE_free(resp);
    OCSP_BASICRESP_free(bs);
    sk_OPENSSL_STRING_free(reqnames);
    sk_OCSP_CERTID_free(ids);
    sk_X509_pop_free(sign_other, X509_free);
    sk_X509_pop_free(verify_other, X509_free);
    sk_CONF_VALUE_pop_free(headers, X509V3_conf_free);
    OPENSSL_free(thost);
    OPENSSL_free(tport);
    OPENSSL_free(tpath);

    return ret;
}

#ifdef HTTP_DAEMON

static int index_changed(CA_DB *rdb)
{
    struct stat sb;

    if (rdb != NULL && stat(rdb->dbfname, &sb) != -1) {
        if (rdb->dbst.st_mtime != sb.st_mtime
            || rdb->dbst.st_ctime != sb.st_ctime
            || rdb->dbst.st_ino != sb.st_ino
            || rdb->dbst.st_dev != sb.st_dev) {
            syslog(LOG_INFO, "index file changed, reloading");
            return 1;
        }
    }
    return 0;
}

#endif

static int add_ocsp_cert(OCSP_REQUEST **req, X509 *cert,
                         const EVP_MD *cert_id_md, X509 *issuer,
                         STACK_OF(OCSP_CERTID) *ids)
{
    OCSP_CERTID *id;

    if (issuer == NULL) {
        BIO_printf(bio_err, "No issuer certificate specified\n");
        return 0;
    }
    if (*req == NULL)
        *req = OCSP_REQUEST_new();
    if (*req == NULL)
        goto err;
    id = OCSP_cert_to_id(cert_id_md, cert, issuer);
    if (id == NULL || !sk_OCSP_CERTID_push(ids, id))
        goto err;
    if (!OCSP_request_add0_id(*req, id))
        goto err;
    return 1;

 err:
    BIO_printf(bio_err, "Error Creating OCSP request\n");
    return 0;
}

static int add_ocsp_serial(OCSP_REQUEST **req, char *serial,
                           const EVP_MD *cert_id_md, X509 *issuer,
                           STACK_OF(OCSP_CERTID) *ids)
{
    OCSP_CERTID *id;
    const X509_NAME *iname;
    ASN1_BIT_STRING *ikey;
    ASN1_INTEGER *sno;

    if (issuer == NULL) {
        BIO_printf(bio_err, "No issuer certificate specified\n");
        return 0;
    }
    if (*req == NULL)
        *req = OCSP_REQUEST_new();
    if (*req == NULL)
        goto err;
    iname = X509_get_subject_name(issuer);
    ikey = X509_get0_pubkey_bitstr(issuer);
    sno = s2i_ASN1_INTEGER(NULL, serial);
    if (sno == NULL) {
        BIO_printf(bio_err, "Error converting serial number %s\n", serial);
        return 0;
    }
    id = OCSP_cert_id_new(cert_id_md, iname, ikey, sno);
    ASN1_INTEGER_free(sno);
    if (id == NULL || !sk_OCSP_CERTID_push(ids, id))
        goto err;
    if (!OCSP_request_add0_id(*req, id))
        goto err;
    return 1;

 err:
    BIO_printf(bio_err, "Error Creating OCSP request\n");
    return 0;
}

static int print_ocsp_summary(BIO *out, OCSP_BASICRESP *bs, OCSP_REQUEST *req,
                              STACK_OF(OPENSSL_STRING) *names,
                              STACK_OF(OCSP_CERTID) *ids, long nsec,
                              long maxage)
{
    OCSP_CERTID *id;
    const char *name;
    int i, status, reason;
    ASN1_GENERALIZEDTIME *rev, *thisupd, *nextupd;
    int ret = 1;

    if (req == NULL || !sk_OPENSSL_STRING_num(names))
        return 1;

    if (bs == NULL || !sk_OCSP_CERTID_num(ids))
        return 0;

    for (i = 0; i < sk_OCSP_CERTID_num(ids); i++) {
        id = sk_OCSP_CERTID_value(ids, i);
        name = sk_OPENSSL_STRING_value(names, i);
        BIO_printf(out, "%s: ", name);

        if (!OCSP_resp_find_status(bs, id, &status, &reason,
                                   &rev, &thisupd, &nextupd)) {
            BIO_puts(out, "ERROR: No Status found.\n");
            ret = 0;
            continue;
        }

        /*
         * Check validity: if invalid write to output BIO so we know which
         * response this refers to.
         */
        if (!OCSP_check_validity(thisupd, nextupd, nsec, maxage)) {
            BIO_puts(out, "WARNING: Status times invalid.\n");
            ERR_print_errors(out);
        }
        BIO_printf(out, "%s\n", OCSP_cert_status_str(status));

        BIO_puts(out, "\tThis Update: ");
        ASN1_GENERALIZEDTIME_print(out, thisupd);
        BIO_puts(out, "\n");

        if (nextupd) {
            BIO_puts(out, "\tNext Update: ");
            ASN1_GENERALIZEDTIME_print(out, nextupd);
            BIO_puts(out, "\n");
        }

        if (status != V_OCSP_CERTSTATUS_REVOKED)
            continue;

        if (reason != -1)
            BIO_printf(out, "\tReason: %s\n", OCSP_crl_reason_str(reason));

        BIO_puts(out, "\tRevocation Time: ");
        ASN1_GENERALIZEDTIME_print(out, rev);
        BIO_puts(out, "\n");
    }
    return ret;
}

static void make_ocsp_response(BIO *err, OCSP_RESPONSE **resp, OCSP_REQUEST *req,
                              CA_DB *db, STACK_OF(X509) *ca, X509 *rcert,
                              EVP_PKEY *rkey, const EVP_MD *rmd,
                              STACK_OF(OPENSSL_STRING) *sigopts,
                              STACK_OF(X509) *rother, unsigned long flags,
                              int nmin, int ndays, int badsig,
                              const EVP_MD *resp_md)
{
    ASN1_TIME *thisupd = NULL, *nextupd = NULL;
    OCSP_CERTID *cid;
    OCSP_BASICRESP *bs = NULL;
    int i, id_count;
    EVP_MD_CTX *mctx = NULL;
    EVP_PKEY_CTX *pkctx = NULL;

    id_count = OCSP_request_onereq_count(req);

    if (id_count <= 0) {
        *resp =
            OCSP_response_create(OCSP_RESPONSE_STATUS_MALFORMEDREQUEST, NULL);
        goto end;
    }

    bs = OCSP_BASICRESP_new();
    thisupd = X509_gmtime_adj(NULL, 0);
    if (ndays != -1)
        nextupd = X509_time_adj_ex(NULL, ndays, nmin * 60, NULL);

    /* Examine each certificate id in the request */
    for (i = 0; i < id_count; i++) {
        OCSP_ONEREQ *one;
        ASN1_INTEGER *serial;
        char **inf;
        int jj;
        int found = 0;
        ASN1_OBJECT *cert_id_md_oid;
        const EVP_MD *cert_id_md;
        OCSP_CERTID *cid_resp_md = NULL;

        one = OCSP_request_onereq_get0(req, i);
        cid = OCSP_onereq_get0_id(one);

        OCSP_id_get0_info(NULL, &cert_id_md_oid, NULL, NULL, cid);

        cert_id_md = EVP_get_digestbyobj(cert_id_md_oid);
        if (cert_id_md == NULL) {
            *resp = OCSP_response_create(OCSP_RESPONSE_STATUS_INTERNALERROR,
                                         NULL);
            goto end;
        }
        for (jj = 0; jj < sk_X509_num(ca) && !found; jj++) {
            X509 *ca_cert = sk_X509_value(ca, jj);
            OCSP_CERTID *ca_id = OCSP_cert_to_id(cert_id_md, NULL, ca_cert);

            if (OCSP_id_issuer_cmp(ca_id, cid) == 0) {
                found = 1;
                if (resp_md != NULL)
                    cid_resp_md = OCSP_cert_to_id(resp_md, NULL, ca_cert);
            }
            OCSP_CERTID_free(ca_id);
        }
        OCSP_id_get0_info(NULL, NULL, NULL, &serial, cid);
        inf = lookup_serial(db, serial);

        /* at this point, we can have cid be an alias of cid_resp_md */
        cid = (cid_resp_md != NULL) ? cid_resp_md : cid;

        if (!found) {
            OCSP_basic_add1_status(bs, cid,
                                   V_OCSP_CERTSTATUS_UNKNOWN,
                                   0, NULL, thisupd, nextupd);
            continue;
        }
        if (inf == NULL) {
            OCSP_basic_add1_status(bs, cid,
                                   V_OCSP_CERTSTATUS_UNKNOWN,
                                   0, NULL, thisupd, nextupd);
        } else if (inf[DB_type][0] == DB_TYPE_VAL) {
            OCSP_basic_add1_status(bs, cid,
                                   V_OCSP_CERTSTATUS_GOOD,
                                   0, NULL, thisupd, nextupd);
        } else if (inf[DB_type][0] == DB_TYPE_REV) {
            ASN1_OBJECT *inst = NULL;
            ASN1_TIME *revtm = NULL;
            ASN1_GENERALIZEDTIME *invtm = NULL;
            OCSP_SINGLERESP *single;
            int reason = -1;

            unpack_revinfo(&revtm, &reason, &inst, &invtm, inf[DB_rev_date]);
            single = OCSP_basic_add1_status(bs, cid,
                                            V_OCSP_CERTSTATUS_REVOKED,
                                            reason, revtm, thisupd, nextupd);
            if (single == NULL) {
                *resp = OCSP_response_create(OCSP_RESPONSE_STATUS_INTERNALERROR,
                                             NULL);
                goto end;
            }
            if (invtm != NULL)
                OCSP_SINGLERESP_add1_ext_i2d(single, NID_invalidity_date,
                                             invtm, 0, 0);
            else if (inst != NULL)
                OCSP_SINGLERESP_add1_ext_i2d(single,
                                             NID_hold_instruction_code, inst,
                                             0, 0);
            ASN1_OBJECT_free(inst);
            ASN1_TIME_free(revtm);
            ASN1_GENERALIZEDTIME_free(invtm);
        }
        OCSP_CERTID_free(cid_resp_md);
    }

    OCSP_copy_nonce(bs, req);

    mctx = EVP_MD_CTX_new();
    if ( mctx == NULL || !EVP_DigestSignInit(mctx, &pkctx, rmd, NULL, rkey)) {
        *resp = OCSP_response_create(OCSP_RESPONSE_STATUS_INTERNALERROR, NULL);
        goto end;
    }
    for (i = 0; i < sk_OPENSSL_STRING_num(sigopts); i++) {
        char *sigopt = sk_OPENSSL_STRING_value(sigopts, i);

        if (pkey_ctrl_string(pkctx, sigopt) <= 0) {
            BIO_printf(err, "parameter error \"%s\"\n", sigopt);
            ERR_print_errors(bio_err);
            *resp = OCSP_response_create(OCSP_RESPONSE_STATUS_INTERNALERROR,
                                         NULL);
            goto end;
        }
    }
    if (!OCSP_basic_sign_ctx(bs, rcert, mctx, rother, flags)) {
        *resp = OCSP_response_create(OCSP_RESPONSE_STATUS_INTERNALERROR, bs);
        goto end;
    }

    if (badsig) {
        const ASN1_OCTET_STRING *sig = OCSP_resp_get0_signature(bs);
        corrupt_signature(sig);
    }

    *resp = OCSP_response_create(OCSP_RESPONSE_STATUS_SUCCESSFUL, bs);

 end:
    EVP_MD_CTX_free(mctx);
    ASN1_TIME_free(thisupd);
    ASN1_TIME_free(nextupd);
    OCSP_BASICRESP_free(bs);
}

static char **lookup_serial(CA_DB *db, ASN1_INTEGER *ser)
{
    int i;
    BIGNUM *bn = NULL;
    char *itmp, *row[DB_NUMBER], **rrow;
    for (i = 0; i < DB_NUMBER; i++)
        row[i] = NULL;
    bn = ASN1_INTEGER_to_BN(ser, NULL);
    OPENSSL_assert(bn);         /* FIXME: should report an error at this
                                 * point and abort */
    if (BN_is_zero(bn)) {
        itmp = OPENSSL_strdup("00");
        OPENSSL_assert(itmp);
    } else {
        itmp = BN_bn2hex(bn);
    }
    row[DB_serial] = itmp;
    BN_free(bn);
    rrow = TXT_DB_get_by_index(db->db, DB_serial, row);
    OPENSSL_free(itmp);
    return rrow;
}

static int do_responder(OCSP_REQUEST **preq, BIO **pcbio, BIO *acbio,
                        const char *port, int timeout)
{
#ifndef OPENSSL_NO_SOCK
    return http_server_get_asn1_req(ASN1_ITEM_rptr(OCSP_REQUEST),
                                    (ASN1_VALUE **)preq, NULL, pcbio, acbio,
                                    NULL /* found_keep_alive */,
                                    prog, port, 1 /* accept_get */, timeout);
#else
    BIO_printf(bio_err,
               "Error getting OCSP request - sockets not supported\n");
    *preq = NULL;
    return 0;
#endif
}

static int send_ocsp_response(BIO *cbio, const OCSP_RESPONSE *resp)
{
#ifndef OPENSSL_NO_SOCK
    return http_server_send_asn1_resp(cbio,
                                      0 /* no keep-alive */,
                                      "application/ocsp-response",
                                      ASN1_ITEM_rptr(OCSP_RESPONSE),
                                      (const ASN1_VALUE *)resp);
#else
    BIO_printf(bio_err,
               "Error sending OCSP response - sockets not supported\n");
    return 0;
#endif
}

#ifndef OPENSSL_NO_SOCK
OCSP_RESPONSE *process_responder(OCSP_REQUEST *req, const char *host,
                                 const char *port, const char *path,
                                 const char *proxy, const char *no_proxy,
                                 int use_ssl, STACK_OF(CONF_VALUE) *headers,
                                 int req_timeout)
{
    SSL_CTX *ctx = NULL;
    OCSP_RESPONSE *resp = NULL;

    if (use_ssl == 1) {
        ctx = SSL_CTX_new(TLS_client_method());
        if (ctx == NULL) {
            BIO_printf(bio_err, "Error creating SSL context.\n");
            goto end;
        }
    }

    resp = (OCSP_RESPONSE *)
        app_http_post_asn1(host, port, path, proxy, no_proxy,
                           ctx, headers, "application/ocsp-request",
                           (ASN1_VALUE *)req, ASN1_ITEM_rptr(OCSP_REQUEST),
                           "application/ocsp-response",
                           req_timeout, ASN1_ITEM_rptr(OCSP_RESPONSE));

    if (resp == NULL)
        BIO_printf(bio_err, "Error querying OCSP responder\n");

 end:
    SSL_CTX_free(ctx);
    return resp;
}
#endif<|MERGE_RESOLUTION|>--- conflicted
+++ resolved
@@ -724,11 +724,8 @@
         make_ocsp_response(bio_err, &resp, req, rdb, rca_cert, rsigner, rkey,
                            rsign_md, rsign_sigopts, rother, rflags, nmin, ndays,
                            badsig, resp_certid_md);
-<<<<<<< HEAD
-=======
         if (resp == NULL)
             goto end;
->>>>>>> 8a2d13a7
         if (cbio != NULL)
             send_ocsp_response(cbio, resp);
     } else if (host != NULL) {
