/*
<<<<<<< HEAD
 * Copyright 1995-2022 The OpenSSL Project Authors. All Rights Reserved.
=======
 * Copyright 1995-2023 The OpenSSL Project Authors. All Rights Reserved.
>>>>>>> 8a2d13a7
 * Copyright 2005 Nokia. All rights reserved.
 *
 * Licensed under the Apache License 2.0 (the "License").  You may not use
 * this file except in compliance with the License.  You can obtain a copy
 * in the file LICENSE in the source distribution or at
 * https://www.openssl.org/source/license.html
 */

#include "e_os.h"
#include <ctype.h>
#include <stdio.h>
#include <stdlib.h>
#include <string.h>
#include <errno.h>
#include <openssl/e_os2.h>

#ifndef OPENSSL_NO_SOCK

/*
 * With IPv6, it looks like Digital has mixed up the proper order of
 * recursive header file inclusion, resulting in the compiler complaining
 * that u_int isn't defined, but only if _POSIX_C_SOURCE is defined, which is
 * needed to have fileno() declared correctly...  So let's define u_int
 */
#if defined(OPENSSL_SYS_VMS_DECC) && !defined(__U_INT)
# define __U_INT
typedef unsigned int u_int;
#endif

#include "apps.h"
#include "progs.h"
#include <openssl/x509.h>
#include <openssl/ssl.h>
#include <openssl/err.h>
#include <openssl/pem.h>
#include <openssl/rand.h>
#include <openssl/ocsp.h>
#include <openssl/bn.h>
#include <openssl/trace.h>
#include <openssl/async.h>
#ifndef OPENSSL_NO_CT
# include <openssl/ct.h>
#endif
#include "s_apps.h"
#include "timeouts.h"
#include "internal/sockets.h"

#if defined(__has_feature)
# if __has_feature(memory_sanitizer)
#  include <sanitizer/msan_interface.h>
# endif
#endif

#undef BUFSIZZ
#define BUFSIZZ 1024*8
#define S_CLIENT_IRC_READ_TIMEOUT 8

static char *prog;
static int c_debug = 0;
static int c_showcerts = 0;
static char *keymatexportlabel = NULL;
static int keymatexportlen = 20;
static BIO *bio_c_out = NULL;
static int c_quiet = 0;
static char *sess_out = NULL;
static SSL_SESSION *psksess = NULL;

static void print_stuff(BIO *berr, SSL *con, int full);
#ifndef OPENSSL_NO_OCSP
static int ocsp_resp_cb(SSL *s, void *arg);
#endif
static int ldap_ExtendedResponse_parse(const char *buf, long rem);
static int is_dNS_name(const char *host);

static int saved_errno;

static void save_errno(void)
{
    saved_errno = errno;
    errno = 0;
}

static int restore_errno(void)
{
    int ret = errno;
    errno = saved_errno;
    return ret;
}

/* Default PSK identity and key */
static char *psk_identity = "Client_identity";

#ifndef OPENSSL_NO_PSK
static unsigned int psk_client_cb(SSL *ssl, const char *hint, char *identity,
                                  unsigned int max_identity_len,
                                  unsigned char *psk,
                                  unsigned int max_psk_len)
{
    int ret;
    long key_len;
    unsigned char *key;

    if (c_debug)
        BIO_printf(bio_c_out, "psk_client_cb\n");
    if (!hint) {
        /* no ServerKeyExchange message */
        if (c_debug)
            BIO_printf(bio_c_out,
                       "NULL received PSK identity hint, continuing anyway\n");
    } else if (c_debug) {
        BIO_printf(bio_c_out, "Received PSK identity hint '%s'\n", hint);
    }

    /*
     * lookup PSK identity and PSK key based on the given identity hint here
     */
    ret = BIO_snprintf(identity, max_identity_len, "%s", psk_identity);
    if (ret < 0 || (unsigned int)ret > max_identity_len)
        goto out_err;
    if (c_debug)
        BIO_printf(bio_c_out, "created identity '%s' len=%d\n", identity,
                   ret);

    /* convert the PSK key to binary */
    key = OPENSSL_hexstr2buf(psk_key, &key_len);
    if (key == NULL) {
        BIO_printf(bio_err, "Could not convert PSK key '%s' to buffer\n",
                   psk_key);
        return 0;
    }
    if (max_psk_len > INT_MAX || key_len > (long)max_psk_len) {
        BIO_printf(bio_err,
                   "psk buffer of callback is too small (%d) for key (%ld)\n",
                   max_psk_len, key_len);
        OPENSSL_free(key);
        return 0;
    }

    memcpy(psk, key, key_len);
    OPENSSL_free(key);

    if (c_debug)
        BIO_printf(bio_c_out, "created PSK len=%ld\n", key_len);

    return key_len;
 out_err:
    if (c_debug)
        BIO_printf(bio_err, "Error in PSK client callback\n");
    return 0;
}
#endif

const unsigned char tls13_aes128gcmsha256_id[] = { 0x13, 0x01 };
const unsigned char tls13_aes256gcmsha384_id[] = { 0x13, 0x02 };

static int psk_use_session_cb(SSL *s, const EVP_MD *md,
                              const unsigned char **id, size_t *idlen,
                              SSL_SESSION **sess)
{
    SSL_SESSION *usesess = NULL;
    const SSL_CIPHER *cipher = NULL;

    if (psksess != NULL) {
        SSL_SESSION_up_ref(psksess);
        usesess = psksess;
    } else {
        long key_len;
        unsigned char *key = OPENSSL_hexstr2buf(psk_key, &key_len);

        if (key == NULL) {
            BIO_printf(bio_err, "Could not convert PSK key '%s' to buffer\n",
                       psk_key);
            return 0;
        }

        /* We default to SHA-256 */
        cipher = SSL_CIPHER_find(s, tls13_aes128gcmsha256_id);
        if (cipher == NULL) {
            BIO_printf(bio_err, "Error finding suitable ciphersuite\n");
            OPENSSL_free(key);
            return 0;
        }

        usesess = SSL_SESSION_new();
        if (usesess == NULL
                || !SSL_SESSION_set1_master_key(usesess, key, key_len)
                || !SSL_SESSION_set_cipher(usesess, cipher)
                || !SSL_SESSION_set_protocol_version(usesess, TLS1_3_VERSION)) {
            OPENSSL_free(key);
            goto err;
        }
        OPENSSL_free(key);
    }

    cipher = SSL_SESSION_get0_cipher(usesess);
    if (cipher == NULL)
        goto err;

    if (md != NULL && SSL_CIPHER_get_handshake_digest(cipher) != md) {
        /* PSK not usable, ignore it */
        *id = NULL;
        *idlen = 0;
        *sess = NULL;
        SSL_SESSION_free(usesess);
    } else {
        *sess = usesess;
        *id = (unsigned char *)psk_identity;
        *idlen = strlen(psk_identity);
    }

    return 1;

 err:
    SSL_SESSION_free(usesess);
    return 0;
}

/* This is a context that we pass to callbacks */
typedef struct tlsextctx_st {
    BIO *biodebug;
    int ack;
} tlsextctx;

static int ssl_servername_cb(SSL *s, int *ad, void *arg)
{
    tlsextctx *p = (tlsextctx *) arg;
    const char *hn = SSL_get_servername(s, TLSEXT_NAMETYPE_host_name);
    if (SSL_get_servername_type(s) != -1)
        p->ack = !SSL_session_reused(s) && hn != NULL;
    else
        BIO_printf(bio_err, "Can't use SSL_get_servername\n");

    return SSL_TLSEXT_ERR_OK;
}

#ifndef OPENSSL_NO_NEXTPROTONEG
/* This the context that we pass to next_proto_cb */
typedef struct tlsextnextprotoctx_st {
    unsigned char *data;
    size_t len;
    int status;
} tlsextnextprotoctx;

static tlsextnextprotoctx next_proto;

static int next_proto_cb(SSL *s, unsigned char **out, unsigned char *outlen,
                         const unsigned char *in, unsigned int inlen,
                         void *arg)
{
    tlsextnextprotoctx *ctx = arg;

    if (!c_quiet) {
        /* We can assume that |in| is syntactically valid. */
        unsigned i;
        BIO_printf(bio_c_out, "Protocols advertised by server: ");
        for (i = 0; i < inlen;) {
            if (i)
                BIO_write(bio_c_out, ", ", 2);
            BIO_write(bio_c_out, &in[i + 1], in[i]);
            i += in[i] + 1;
        }
        BIO_write(bio_c_out, "\n", 1);
    }

    ctx->status =
        SSL_select_next_proto(out, outlen, in, inlen, ctx->data, ctx->len);
    return SSL_TLSEXT_ERR_OK;
}
#endif                         /* ndef OPENSSL_NO_NEXTPROTONEG */

static int serverinfo_cli_parse_cb(SSL *s, unsigned int ext_type,
                                   const unsigned char *in, size_t inlen,
                                   int *al, void *arg)
{
    char pem_name[100];
    unsigned char ext_buf[4 + 65536];

    /* Reconstruct the type/len fields prior to extension data */
    inlen &= 0xffff; /* for formal memcmpy correctness */
    ext_buf[0] = (unsigned char)(ext_type >> 8);
    ext_buf[1] = (unsigned char)(ext_type);
    ext_buf[2] = (unsigned char)(inlen >> 8);
    ext_buf[3] = (unsigned char)(inlen);
    memcpy(ext_buf + 4, in, inlen);

    BIO_snprintf(pem_name, sizeof(pem_name), "SERVERINFO FOR EXTENSION %d",
                 ext_type);
    PEM_write_bio(bio_c_out, pem_name, "", ext_buf, 4 + inlen);
    return 1;
}

/*
 * Hex decoder that tolerates optional whitespace.  Returns number of bytes
 * produced, advances inptr to end of input string.
 */
static ossl_ssize_t hexdecode(const char **inptr, void *result)
{
    unsigned char **out = (unsigned char **)result;
    const char *in = *inptr;
    unsigned char *ret = app_malloc(strlen(in) / 2, "hexdecode");
    unsigned char *cp = ret;
    uint8_t byte;
    int nibble = 0;

    if (ret == NULL)
        return -1;

    for (byte = 0; *in; ++in) {
        int x;

        if (isspace(_UC(*in)))
            continue;
        x = OPENSSL_hexchar2int(*in);
        if (x < 0) {
            OPENSSL_free(ret);
            return 0;
        }
        byte |= (char)x;
        if ((nibble ^= 1) == 0) {
            *cp++ = byte;
            byte = 0;
        } else {
            byte <<= 4;
        }
    }
    if (nibble != 0) {
        OPENSSL_free(ret);
        return 0;
    }
    *inptr = in;

    return cp - (*out = ret);
}

/*
 * Decode unsigned 0..255, returns 1 on success, <= 0 on failure. Advances
 * inptr to next field skipping leading whitespace.
 */
static ossl_ssize_t checked_uint8(const char **inptr, void *out)
{
    uint8_t *result = (uint8_t *)out;
    const char *in = *inptr;
    char *endp;
    long v;
    int e;

    save_errno();
    v = strtol(in, &endp, 10);
    e = restore_errno();

    if (((v == LONG_MIN || v == LONG_MAX) && e == ERANGE) ||
        endp == in || !isspace(_UC(*endp)) ||
        v != (*result = (uint8_t) v)) {
        return -1;
    }
    for (in = endp; isspace(_UC(*in)); ++in)
        continue;

    *inptr = in;
    return 1;
}

struct tlsa_field {
    void *var;
    const char *name;
    ossl_ssize_t (*parser)(const char **, void *);
};

static int tlsa_import_rr(SSL *con, const char *rrdata)
{
    /* Not necessary to re-init these values; the "parsers" do that. */
    static uint8_t usage;
    static uint8_t selector;
    static uint8_t mtype;
    static unsigned char *data;
    static struct tlsa_field tlsa_fields[] = {
        { &usage, "usage", checked_uint8 },
        { &selector, "selector", checked_uint8 },
        { &mtype, "mtype", checked_uint8 },
        { &data, "data", hexdecode },
        { NULL, }
    };
    struct tlsa_field *f;
    int ret;
    const char *cp = rrdata;
    ossl_ssize_t len = 0;

    for (f = tlsa_fields; f->var; ++f) {
        /* Returns number of bytes produced, advances cp to next field */
        if ((len = f->parser(&cp, f->var)) <= 0) {
            BIO_printf(bio_err, "%s: warning: bad TLSA %s field in: %s\n",
                       prog, f->name, rrdata);
            return 0;
        }
    }
    /* The data field is last, so len is its length */
    ret = SSL_dane_tlsa_add(con, usage, selector, mtype, data, len);
    OPENSSL_free(data);

    if (ret == 0) {
        ERR_print_errors(bio_err);
        BIO_printf(bio_err, "%s: warning: unusable TLSA rrdata: %s\n",
                   prog, rrdata);
        return 0;
    }
    if (ret < 0) {
        ERR_print_errors(bio_err);
        BIO_printf(bio_err, "%s: warning: error loading TLSA rrdata: %s\n",
                   prog, rrdata);
        return 0;
    }
    return ret;
}

static int tlsa_import_rrset(SSL *con, STACK_OF(OPENSSL_STRING) *rrset)
{
    int num = sk_OPENSSL_STRING_num(rrset);
    int count = 0;
    int i;

    for (i = 0; i < num; ++i) {
        char *rrdata = sk_OPENSSL_STRING_value(rrset, i);
        if (tlsa_import_rr(con, rrdata) > 0)
            ++count;
    }
    return count > 0;
}

typedef enum OPTION_choice {
    OPT_COMMON,
    OPT_4, OPT_6, OPT_HOST, OPT_PORT, OPT_CONNECT, OPT_BIND, OPT_UNIX,
    OPT_XMPPHOST, OPT_VERIFY, OPT_NAMEOPT,
    OPT_CERT, OPT_CRL, OPT_CRL_DOWNLOAD, OPT_SESS_OUT, OPT_SESS_IN,
    OPT_CERTFORM, OPT_CRLFORM, OPT_VERIFY_RET_ERROR, OPT_VERIFY_QUIET,
    OPT_BRIEF, OPT_PREXIT, OPT_CRLF, OPT_QUIET, OPT_NBIO,
    OPT_SSL_CLIENT_ENGINE, OPT_IGN_EOF, OPT_NO_IGN_EOF,
    OPT_DEBUG, OPT_TLSEXTDEBUG, OPT_STATUS, OPT_WDEBUG,
    OPT_MSG, OPT_MSGFILE, OPT_ENGINE, OPT_TRACE, OPT_SECURITY_DEBUG,
    OPT_SECURITY_DEBUG_VERBOSE, OPT_SHOWCERTS, OPT_NBIO_TEST, OPT_STATE,
    OPT_PSK_IDENTITY, OPT_PSK, OPT_PSK_SESS,
#ifndef OPENSSL_NO_SRP
    OPT_SRPUSER, OPT_SRPPASS, OPT_SRP_STRENGTH, OPT_SRP_LATEUSER,
    OPT_SRP_MOREGROUPS,
#endif
    OPT_SSL3, OPT_SSL_CONFIG,
    OPT_TLS1_3, OPT_TLS1_2, OPT_TLS1_1, OPT_TLS1, OPT_DTLS, OPT_DTLS1,
    OPT_DTLS1_2, OPT_SCTP, OPT_TIMEOUT, OPT_MTU, OPT_KEYFORM, OPT_PASS,
    OPT_CERT_CHAIN, OPT_KEY, OPT_RECONNECT, OPT_BUILD_CHAIN,
    OPT_NEXTPROTONEG, OPT_ALPN,
    OPT_CAPATH, OPT_NOCAPATH, OPT_CHAINCAPATH, OPT_VERIFYCAPATH,
    OPT_CAFILE, OPT_NOCAFILE, OPT_CHAINCAFILE, OPT_VERIFYCAFILE,
    OPT_CASTORE, OPT_NOCASTORE, OPT_CHAINCASTORE, OPT_VERIFYCASTORE,
    OPT_SERVERINFO, OPT_STARTTLS, OPT_SERVERNAME, OPT_NOSERVERNAME, OPT_ASYNC,
    OPT_USE_SRTP, OPT_KEYMATEXPORT, OPT_KEYMATEXPORTLEN, OPT_PROTOHOST,
    OPT_MAXFRAGLEN, OPT_MAX_SEND_FRAG, OPT_SPLIT_SEND_FRAG, OPT_MAX_PIPELINES,
    OPT_READ_BUF, OPT_KEYLOG_FILE, OPT_EARLY_DATA, OPT_REQCAFILE,
    OPT_V_ENUM,
    OPT_X_ENUM,
    OPT_S_ENUM, OPT_IGNORE_UNEXPECTED_EOF,
    OPT_FALLBACKSCSV, OPT_NOCMDS, OPT_PROXY, OPT_PROXY_USER, OPT_PROXY_PASS,
    OPT_DANE_TLSA_DOMAIN,
#ifndef OPENSSL_NO_CT
    OPT_CT, OPT_NOCT, OPT_CTLOG_FILE,
#endif
    OPT_DANE_TLSA_RRDATA, OPT_DANE_EE_NO_NAME,
    OPT_ENABLE_PHA,
    OPT_SCTP_LABEL_BUG,
    OPT_R_ENUM, OPT_PROV_ENUM
} OPTION_CHOICE;

const OPTIONS s_client_options[] = {
    {OPT_HELP_STR, 1, '-', "Usage: %s [options] [host:port]\n"},

    OPT_SECTION("General"),
    {"help", OPT_HELP, '-', "Display this summary"},
#ifndef OPENSSL_NO_ENGINE
    {"engine", OPT_ENGINE, 's', "Use engine, possibly a hardware device"},
    {"ssl_client_engine", OPT_SSL_CLIENT_ENGINE, 's',
     "Specify engine to be used for client certificate operations"},
#endif
    {"ssl_config", OPT_SSL_CONFIG, 's', "Use specified section for SSL_CTX configuration"},
#ifndef OPENSSL_NO_CT
    {"ct", OPT_CT, '-', "Request and parse SCTs (also enables OCSP stapling)"},
    {"noct", OPT_NOCT, '-', "Do not request or parse SCTs (default)"},
    {"ctlogfile", OPT_CTLOG_FILE, '<', "CT log list CONF file"},
#endif

    OPT_SECTION("Network"),
    {"host", OPT_HOST, 's', "Use -connect instead"},
    {"port", OPT_PORT, 'p', "Use -connect instead"},
    {"connect", OPT_CONNECT, 's',
     "TCP/IP where to connect; default: " PORT ")"},
    {"bind", OPT_BIND, 's', "bind local address for connection"},
    {"proxy", OPT_PROXY, 's',
     "Connect to via specified proxy to the real server"},
    {"proxy_user", OPT_PROXY_USER, 's', "UserID for proxy authentication"},
    {"proxy_pass", OPT_PROXY_PASS, 's', "Proxy authentication password source"},
#ifdef AF_UNIX
    {"unix", OPT_UNIX, 's', "Connect over the specified Unix-domain socket"},
#endif
    {"4", OPT_4, '-', "Use IPv4 only"},
#ifdef AF_INET6
    {"6", OPT_6, '-', "Use IPv6 only"},
#endif
    {"maxfraglen", OPT_MAXFRAGLEN, 'p',
     "Enable Maximum Fragment Length Negotiation (len values: 512, 1024, 2048 and 4096)"},
    {"max_send_frag", OPT_MAX_SEND_FRAG, 'p', "Maximum Size of send frames "},
    {"split_send_frag", OPT_SPLIT_SEND_FRAG, 'p',
     "Size used to split data for encrypt pipelines"},
    {"max_pipelines", OPT_MAX_PIPELINES, 'p',
     "Maximum number of encrypt/decrypt pipelines to be used"},
    {"read_buf", OPT_READ_BUF, 'p',
     "Default read buffer size to be used for connections"},
    {"fallback_scsv", OPT_FALLBACKSCSV, '-', "Send the fallback SCSV"},

    OPT_SECTION("Identity"),
    {"cert", OPT_CERT, '<', "Client certificate file to use"},
    {"certform", OPT_CERTFORM, 'F',
     "Client certificate file format (PEM/DER/P12); has no effect"},
    {"cert_chain", OPT_CERT_CHAIN, '<',
     "Client certificate chain file (in PEM format)"},
    {"build_chain", OPT_BUILD_CHAIN, '-', "Build client certificate chain"},
    {"key", OPT_KEY, 's', "Private key file to use; default: -cert file"},
    {"keyform", OPT_KEYFORM, 'E', "Key format (ENGINE, other values ignored)"},
    {"pass", OPT_PASS, 's', "Private key and cert file pass phrase source"},
    {"verify", OPT_VERIFY, 'p', "Turn on peer certificate verification"},
    {"nameopt", OPT_NAMEOPT, 's', "Certificate subject/issuer name printing options"},
    {"CApath", OPT_CAPATH, '/', "PEM format directory of CA's"},
    {"CAfile", OPT_CAFILE, '<', "PEM format file of CA's"},
    {"CAstore", OPT_CASTORE, ':', "URI to store of CA's"},
    {"no-CAfile", OPT_NOCAFILE, '-',
     "Do not load the default certificates file"},
    {"no-CApath", OPT_NOCAPATH, '-',
     "Do not load certificates from the default certificates directory"},
    {"no-CAstore", OPT_NOCASTORE, '-',
     "Do not load certificates from the default certificates store"},
    {"requestCAfile", OPT_REQCAFILE, '<',
      "PEM format file of CA names to send to the server"},
    {"dane_tlsa_domain", OPT_DANE_TLSA_DOMAIN, 's', "DANE TLSA base domain"},
    {"dane_tlsa_rrdata", OPT_DANE_TLSA_RRDATA, 's',
     "DANE TLSA rrdata presentation form"},
    {"dane_ee_no_namechecks", OPT_DANE_EE_NO_NAME, '-',
     "Disable name checks when matching DANE-EE(3) TLSA records"},
    {"psk_identity", OPT_PSK_IDENTITY, 's', "PSK identity"},
    {"psk", OPT_PSK, 's', "PSK in hex (without 0x)"},
    {"psk_session", OPT_PSK_SESS, '<', "File to read PSK SSL session from"},
    {"name", OPT_PROTOHOST, 's',
     "Hostname to use for \"-starttls lmtp\", \"-starttls smtp\" or \"-starttls xmpp[-server]\""},

    OPT_SECTION("Session"),
    {"reconnect", OPT_RECONNECT, '-',
     "Drop and re-make the connection with the same Session-ID"},
    {"sess_out", OPT_SESS_OUT, '>', "File to write SSL session to"},
    {"sess_in", OPT_SESS_IN, '<', "File to read SSL session from"},

    OPT_SECTION("Input/Output"),
    {"crlf", OPT_CRLF, '-', "Convert LF from terminal into CRLF"},
    {"quiet", OPT_QUIET, '-', "No s_client output"},
    {"ign_eof", OPT_IGN_EOF, '-', "Ignore input eof (default when -quiet)"},
    {"no_ign_eof", OPT_NO_IGN_EOF, '-', "Don't ignore input eof"},
    {"starttls", OPT_STARTTLS, 's',
     "Use the appropriate STARTTLS command before starting TLS"},
    {"xmpphost", OPT_XMPPHOST, 's',
     "Alias of -name option for \"-starttls xmpp[-server]\""},
    {"brief", OPT_BRIEF, '-',
     "Restrict output to brief summary of connection parameters"},
    {"prexit", OPT_PREXIT, '-',
     "Print session information when the program exits"},

    OPT_SECTION("Debug"),
    {"showcerts", OPT_SHOWCERTS, '-',
     "Show all certificates sent by the server"},
    {"debug", OPT_DEBUG, '-', "Extra output"},
    {"msg", OPT_MSG, '-', "Show protocol messages"},
    {"msgfile", OPT_MSGFILE, '>',
     "File to send output of -msg or -trace, instead of stdout"},
    {"nbio_test", OPT_NBIO_TEST, '-', "More ssl protocol testing"},
    {"state", OPT_STATE, '-', "Print the ssl states"},
    {"keymatexport", OPT_KEYMATEXPORT, 's',
     "Export keying material using label"},
    {"keymatexportlen", OPT_KEYMATEXPORTLEN, 'p',
     "Export len bytes of keying material; default 20"},
    {"security_debug", OPT_SECURITY_DEBUG, '-',
     "Enable security debug messages"},
    {"security_debug_verbose", OPT_SECURITY_DEBUG_VERBOSE, '-',
     "Output more security debug output"},
#ifndef OPENSSL_NO_SSL_TRACE
    {"trace", OPT_TRACE, '-', "Show trace output of protocol messages"},
#endif
#ifdef WATT32
    {"wdebug", OPT_WDEBUG, '-', "WATT-32 tcp debugging"},
#endif
    {"keylogfile", OPT_KEYLOG_FILE, '>', "Write TLS secrets to file"},
    {"nocommands", OPT_NOCMDS, '-', "Do not use interactive command letters"},
    {"servername", OPT_SERVERNAME, 's',
     "Set TLS extension servername (SNI) in ClientHello (default)"},
    {"noservername", OPT_NOSERVERNAME, '-',
     "Do not send the server name (SNI) extension in the ClientHello"},
    {"tlsextdebug", OPT_TLSEXTDEBUG, '-',
     "Hex dump of all TLS extensions received"},
    {"ignore_unexpected_eof", OPT_IGNORE_UNEXPECTED_EOF, '-',
     "Do not treat lack of close_notify from a peer as an error"},
#ifndef OPENSSL_NO_OCSP
    {"status", OPT_STATUS, '-', "Request certificate status from server"},
#endif
    {"serverinfo", OPT_SERVERINFO, 's',
     "types  Send empty ClientHello extensions (comma-separated numbers)"},
    {"alpn", OPT_ALPN, 's',
     "Enable ALPN extension, considering named protocols supported (comma-separated list)"},
    {"async", OPT_ASYNC, '-', "Support asynchronous operation"},
    {"nbio", OPT_NBIO, '-', "Use non-blocking IO"},

    OPT_SECTION("Protocol and version"),
#ifndef OPENSSL_NO_SSL3
    {"ssl3", OPT_SSL3, '-', "Just use SSLv3"},
#endif
#ifndef OPENSSL_NO_TLS1
    {"tls1", OPT_TLS1, '-', "Just use TLSv1"},
#endif
#ifndef OPENSSL_NO_TLS1_1
    {"tls1_1", OPT_TLS1_1, '-', "Just use TLSv1.1"},
#endif
#ifndef OPENSSL_NO_TLS1_2
    {"tls1_2", OPT_TLS1_2, '-', "Just use TLSv1.2"},
#endif
#ifndef OPENSSL_NO_TLS1_3
    {"tls1_3", OPT_TLS1_3, '-', "Just use TLSv1.3"},
#endif
#ifndef OPENSSL_NO_DTLS
    {"dtls", OPT_DTLS, '-', "Use any version of DTLS"},
    {"timeout", OPT_TIMEOUT, '-',
     "Enable send/receive timeout on DTLS connections"},
    {"mtu", OPT_MTU, 'p', "Set the link layer MTU"},
#endif
#ifndef OPENSSL_NO_DTLS1
    {"dtls1", OPT_DTLS1, '-', "Just use DTLSv1"},
#endif
#ifndef OPENSSL_NO_DTLS1_2
    {"dtls1_2", OPT_DTLS1_2, '-', "Just use DTLSv1.2"},
#endif
#ifndef OPENSSL_NO_SCTP
    {"sctp", OPT_SCTP, '-', "Use SCTP"},
    {"sctp_label_bug", OPT_SCTP_LABEL_BUG, '-', "Enable SCTP label length bug"},
#endif
#ifndef OPENSSL_NO_NEXTPROTONEG
    {"nextprotoneg", OPT_NEXTPROTONEG, 's',
     "Enable NPN extension, considering named protocols supported (comma-separated list)"},
#endif
    {"early_data", OPT_EARLY_DATA, '<', "File to send as early data"},
    {"enable_pha", OPT_ENABLE_PHA, '-', "Enable post-handshake-authentication"},
#ifndef OPENSSL_NO_SRTP
    {"use_srtp", OPT_USE_SRTP, 's',
     "Offer SRTP key management with a colon-separated profile list"},
#endif
#ifndef OPENSSL_NO_SRP
    {"srpuser", OPT_SRPUSER, 's', "(deprecated) SRP authentication for 'user'"},
    {"srppass", OPT_SRPPASS, 's', "(deprecated) Password for 'user'"},
    {"srp_lateuser", OPT_SRP_LATEUSER, '-',
     "(deprecated) SRP username into second ClientHello message"},
    {"srp_moregroups", OPT_SRP_MOREGROUPS, '-',
     "(deprecated) Tolerate other than the known g N values."},
    {"srp_strength", OPT_SRP_STRENGTH, 'p',
     "(deprecated) Minimal length in bits for N"},
#endif

    OPT_R_OPTIONS,
    OPT_S_OPTIONS,
    OPT_V_OPTIONS,
    {"CRL", OPT_CRL, '<', "CRL file to use"},
    {"crl_download", OPT_CRL_DOWNLOAD, '-', "Download CRL from distribution points"},
    {"CRLform", OPT_CRLFORM, 'F', "CRL format (PEM or DER); default PEM"},
    {"verify_return_error", OPT_VERIFY_RET_ERROR, '-',
     "Close connection on verification error"},
    {"verify_quiet", OPT_VERIFY_QUIET, '-', "Restrict verify output to errors"},
    {"chainCAfile", OPT_CHAINCAFILE, '<',
     "CA file for certificate chain (PEM format)"},
    {"chainCApath", OPT_CHAINCAPATH, '/',
     "Use dir as certificate store path to build CA certificate chain"},
    {"chainCAstore", OPT_CHAINCASTORE, ':',
     "CA store URI for certificate chain"},
    {"verifyCAfile", OPT_VERIFYCAFILE, '<',
     "CA file for certificate verification (PEM format)"},
    {"verifyCApath", OPT_VERIFYCAPATH, '/',
     "Use dir as certificate store path to verify CA certificate"},
    {"verifyCAstore", OPT_VERIFYCASTORE, ':',
     "CA store URI for certificate verification"},
    OPT_X_OPTIONS,
    OPT_PROV_OPTIONS,

    OPT_PARAMETERS(),
    {"host:port", 0, 0, "Where to connect; same as -connect option"},
    {NULL}
};

typedef enum PROTOCOL_choice {
    PROTO_OFF,
    PROTO_SMTP,
    PROTO_POP3,
    PROTO_IMAP,
    PROTO_FTP,
    PROTO_TELNET,
    PROTO_XMPP,
    PROTO_XMPP_SERVER,
    PROTO_IRC,
    PROTO_MYSQL,
    PROTO_POSTGRES,
    PROTO_LMTP,
    PROTO_NNTP,
    PROTO_SIEVE,
    PROTO_LDAP
} PROTOCOL_CHOICE;

static const OPT_PAIR services[] = {
    {"smtp", PROTO_SMTP},
    {"pop3", PROTO_POP3},
    {"imap", PROTO_IMAP},
    {"ftp", PROTO_FTP},
    {"xmpp", PROTO_XMPP},
    {"xmpp-server", PROTO_XMPP_SERVER},
    {"telnet", PROTO_TELNET},
    {"irc", PROTO_IRC},
    {"mysql", PROTO_MYSQL},
    {"postgres", PROTO_POSTGRES},
    {"lmtp", PROTO_LMTP},
    {"nntp", PROTO_NNTP},
    {"sieve", PROTO_SIEVE},
    {"ldap", PROTO_LDAP},
    {NULL, 0}
};

#define IS_INET_FLAG(o) \
 (o == OPT_4 || o == OPT_6 || o == OPT_HOST || o == OPT_PORT || o == OPT_CONNECT)
#define IS_UNIX_FLAG(o) (o == OPT_UNIX)

#define IS_PROT_FLAG(o) \
 (o == OPT_SSL3 || o == OPT_TLS1 || o == OPT_TLS1_1 || o == OPT_TLS1_2 \
  || o == OPT_TLS1_3 || o == OPT_DTLS || o == OPT_DTLS1 || o == OPT_DTLS1_2)

/* Free |*dest| and optionally set it to a copy of |source|. */
static void freeandcopy(char **dest, const char *source)
{
    OPENSSL_free(*dest);
    *dest = NULL;
    if (source != NULL)
        *dest = OPENSSL_strdup(source);
}

static int new_session_cb(SSL *s, SSL_SESSION *sess)
{

    if (sess_out != NULL) {
        BIO *stmp = BIO_new_file(sess_out, "w");

        if (stmp == NULL) {
            BIO_printf(bio_err, "Error writing session file %s\n", sess_out);
        } else {
            PEM_write_bio_SSL_SESSION(stmp, sess);
            BIO_free(stmp);
        }
    }

    /*
     * Session data gets dumped on connection for TLSv1.2 and below, and on
     * arrival of the NewSessionTicket for TLSv1.3.
     */
    if (SSL_version(s) == TLS1_3_VERSION) {
        BIO_printf(bio_c_out,
                   "---\nPost-Handshake New Session Ticket arrived:\n");
        SSL_SESSION_print(bio_c_out, sess);
        BIO_printf(bio_c_out, "---\n");
    }

    /*
     * We always return a "fail" response so that the session gets freed again
     * because we haven't used the reference.
     */
    return 0;
}

int s_client_main(int argc, char **argv)
{
    BIO *sbio;
    EVP_PKEY *key = NULL;
    SSL *con = NULL;
    SSL_CTX *ctx = NULL;
    STACK_OF(X509) *chain = NULL;
    X509 *cert = NULL;
    X509_VERIFY_PARAM *vpm = NULL;
    SSL_EXCERT *exc = NULL;
    SSL_CONF_CTX *cctx = NULL;
    STACK_OF(OPENSSL_STRING) *ssl_args = NULL;
    char *dane_tlsa_domain = NULL;
    STACK_OF(OPENSSL_STRING) *dane_tlsa_rrset = NULL;
    int dane_ee_no_name = 0;
    STACK_OF(X509_CRL) *crls = NULL;
    const SSL_METHOD *meth = TLS_client_method();
    const char *CApath = NULL, *CAfile = NULL, *CAstore = NULL;
    char *cbuf = NULL, *sbuf = NULL, *mbuf = NULL;
    char *proxystr = NULL, *proxyuser = NULL;
    char *proxypassarg = NULL, *proxypass = NULL;
    char *connectstr = NULL, *bindstr = NULL;
    char *cert_file = NULL, *key_file = NULL, *chain_file = NULL;
    char *chCApath = NULL, *chCAfile = NULL, *chCAstore = NULL, *host = NULL;
    char *thost = NULL, *tport = NULL;
    char *port = NULL;
    char *bindhost = NULL, *bindport = NULL;
    char *passarg = NULL, *pass = NULL;
    char *vfyCApath = NULL, *vfyCAfile = NULL, *vfyCAstore = NULL;
    char *ReqCAfile = NULL;
    char *sess_in = NULL, *crl_file = NULL, *p;
    const char *protohost = NULL;
    struct timeval timeout, *timeoutp;
    fd_set readfds, writefds;
    int noCApath = 0, noCAfile = 0, noCAstore = 0;
    int build_chain = 0, cbuf_len, cbuf_off, cert_format = FORMAT_UNDEF;
    int key_format = FORMAT_UNDEF, crlf = 0, full_log = 1, mbuf_len = 0;
    int prexit = 0;
    int sdebug = 0;
    int reconnect = 0, verify = SSL_VERIFY_NONE, vpmtouched = 0;
    int ret = 1, in_init = 1, i, nbio_test = 0, sock = -1, k, width, state = 0;
    int sbuf_len, sbuf_off, cmdletters = 1;
    int socket_family = AF_UNSPEC, socket_type = SOCK_STREAM, protocol = 0;
    int starttls_proto = PROTO_OFF, crl_format = FORMAT_UNDEF, crl_download = 0;
    int write_tty, read_tty, write_ssl, read_ssl, tty_on, ssl_pending;
#if !defined(OPENSSL_SYS_WINDOWS) && !defined(OPENSSL_SYS_MSDOS)
    int at_eof = 0;
#endif
    int read_buf_len = 0;
    int fallback_scsv = 0;
    OPTION_CHOICE o;
#ifndef OPENSSL_NO_DTLS
    int enable_timeouts = 0;
    long socket_mtu = 0;
#endif
#ifndef OPENSSL_NO_ENGINE
    ENGINE *ssl_client_engine = NULL;
#endif
    ENGINE *e = NULL;
#if defined(OPENSSL_SYS_WINDOWS) || defined(OPENSSL_SYS_MSDOS)
    struct timeval tv;
#endif
    const char *servername = NULL;
    char *sname_alloc = NULL;
    int noservername = 0;
    const char *alpn_in = NULL;
    tlsextctx tlsextcbp = { NULL, 0 };
    const char *ssl_config = NULL;
#define MAX_SI_TYPES 100
    unsigned short serverinfo_types[MAX_SI_TYPES];
    int serverinfo_count = 0, start = 0, len;
#ifndef OPENSSL_NO_NEXTPROTONEG
    const char *next_proto_neg_in = NULL;
#endif
#ifndef OPENSSL_NO_SRP
    char *srppass = NULL;
    int srp_lateuser = 0;
    SRP_ARG srp_arg = { NULL, NULL, 0, 0, 0, 1024 };
#endif
#ifndef OPENSSL_NO_SRTP
    char *srtp_profiles = NULL;
#endif
#ifndef OPENSSL_NO_CT
    char *ctlog_file = NULL;
    int ct_validation = 0;
#endif
    int min_version = 0, max_version = 0, prot_opt = 0, no_prot_opt = 0;
    int async = 0;
    unsigned int max_send_fragment = 0;
    unsigned int split_send_fragment = 0, max_pipelines = 0;
    enum { use_inet, use_unix, use_unknown } connect_type = use_unknown;
    int count4or6 = 0;
    uint8_t maxfraglen = 0;
    int c_nbio = 0, c_msg = 0, c_ign_eof = 0, c_brief = 0;
    int c_tlsextdebug = 0;
#ifndef OPENSSL_NO_OCSP
    int c_status_req = 0;
#endif
    BIO *bio_c_msg = NULL;
    const char *keylog_file = NULL, *early_data_file = NULL;
#ifndef OPENSSL_NO_DTLS
    int isdtls = 0;
#endif
    char *psksessf = NULL;
    int enable_pha = 0;
#ifndef OPENSSL_NO_SCTP
    int sctp_label_bug = 0;
#endif
    int ignore_unexpected_eof = 0;

    FD_ZERO(&readfds);
    FD_ZERO(&writefds);
/* Known false-positive of MemorySanitizer. */
#if defined(__has_feature)
# if __has_feature(memory_sanitizer)
    __msan_unpoison(&readfds, sizeof(readfds));
    __msan_unpoison(&writefds, sizeof(writefds));
# endif
#endif

    c_quiet = 0;
    c_debug = 0;
    c_showcerts = 0;
    c_nbio = 0;
    port = OPENSSL_strdup(PORT);
    vpm = X509_VERIFY_PARAM_new();
    cctx = SSL_CONF_CTX_new();

    if (port == NULL || vpm == NULL || cctx == NULL) {
        BIO_printf(bio_err, "%s: out of memory\n", opt_getprog());
        goto end;
    }

    cbuf = app_malloc(BUFSIZZ, "cbuf");
    sbuf = app_malloc(BUFSIZZ, "sbuf");
    mbuf = app_malloc(BUFSIZZ, "mbuf");

    SSL_CONF_CTX_set_flags(cctx, SSL_CONF_FLAG_CLIENT | SSL_CONF_FLAG_CMDLINE);

    prog = opt_init(argc, argv, s_client_options);
    while ((o = opt_next()) != OPT_EOF) {
        /* Check for intermixing flags. */
        if (connect_type == use_unix && IS_INET_FLAG(o)) {
            BIO_printf(bio_err,
                       "%s: Intermixed protocol flags (unix and internet domains)\n",
                       prog);
            goto end;
        }
        if (connect_type == use_inet && IS_UNIX_FLAG(o)) {
            BIO_printf(bio_err,
                       "%s: Intermixed protocol flags (internet and unix domains)\n",
                       prog);
            goto end;
        }

        if (IS_PROT_FLAG(o) && ++prot_opt > 1) {
            BIO_printf(bio_err, "Cannot supply multiple protocol flags\n");
            goto end;
        }
        if (IS_NO_PROT_FLAG(o))
            no_prot_opt++;
        if (prot_opt == 1 && no_prot_opt) {
            BIO_printf(bio_err,
                       "Cannot supply both a protocol flag and '-no_<prot>'\n");
            goto end;
        }

        switch (o) {
        case OPT_EOF:
        case OPT_ERR:
 opthelp:
            BIO_printf(bio_err, "%s: Use -help for summary.\n", prog);
            goto end;
        case OPT_HELP:
            opt_help(s_client_options);
            ret = 0;
            goto end;
        case OPT_4:
            connect_type = use_inet;
            socket_family = AF_INET;
            count4or6++;
            break;
#ifdef AF_INET6
        case OPT_6:
            connect_type = use_inet;
            socket_family = AF_INET6;
            count4or6++;
            break;
#endif
        case OPT_HOST:
            connect_type = use_inet;
            freeandcopy(&host, opt_arg());
            break;
        case OPT_PORT:
            connect_type = use_inet;
            freeandcopy(&port, opt_arg());
            break;
        case OPT_CONNECT:
            connect_type = use_inet;
            freeandcopy(&connectstr, opt_arg());
            break;
        case OPT_BIND:
            freeandcopy(&bindstr, opt_arg());
            break;
        case OPT_PROXY:
            proxystr = opt_arg();
            break;
        case OPT_PROXY_USER:
            proxyuser = opt_arg();
            break;
        case OPT_PROXY_PASS:
            proxypassarg = opt_arg();
            break;
#ifdef AF_UNIX
        case OPT_UNIX:
            connect_type = use_unix;
            socket_family = AF_UNIX;
            freeandcopy(&host, opt_arg());
            break;
#endif
        case OPT_XMPPHOST:
            /* fall through, since this is an alias */
        case OPT_PROTOHOST:
            protohost = opt_arg();
            break;
        case OPT_VERIFY:
            verify = SSL_VERIFY_PEER;
            verify_args.depth = atoi(opt_arg());
            if (!c_quiet)
                BIO_printf(bio_err, "verify depth is %d\n", verify_args.depth);
            break;
        case OPT_CERT:
            cert_file = opt_arg();
            break;
        case OPT_NAMEOPT:
            if (!set_nameopt(opt_arg()))
                goto end;
            break;
        case OPT_CRL:
            crl_file = opt_arg();
            break;
        case OPT_CRL_DOWNLOAD:
            crl_download = 1;
            break;
        case OPT_SESS_OUT:
            sess_out = opt_arg();
            break;
        case OPT_SESS_IN:
            sess_in = opt_arg();
            break;
        case OPT_CERTFORM:
            if (!opt_format(opt_arg(), OPT_FMT_ANY, &cert_format))
                goto opthelp;
            break;
        case OPT_CRLFORM:
            if (!opt_format(opt_arg(), OPT_FMT_PEMDER, &crl_format))
                goto opthelp;
            break;
        case OPT_VERIFY_RET_ERROR:
            verify = SSL_VERIFY_PEER;
            verify_args.return_error = 1;
            break;
        case OPT_VERIFY_QUIET:
            verify_args.quiet = 1;
            break;
        case OPT_BRIEF:
            c_brief = verify_args.quiet = c_quiet = 1;
            break;
        case OPT_S_CASES:
            if (ssl_args == NULL)
                ssl_args = sk_OPENSSL_STRING_new_null();
            if (ssl_args == NULL
                || !sk_OPENSSL_STRING_push(ssl_args, opt_flag())
                || !sk_OPENSSL_STRING_push(ssl_args, opt_arg())) {
                BIO_printf(bio_err, "%s: Memory allocation failure\n", prog);
                goto end;
            }
            break;
        case OPT_V_CASES:
            if (!opt_verify(o, vpm))
                goto end;
            vpmtouched++;
            break;
        case OPT_X_CASES:
            if (!args_excert(o, &exc))
                goto end;
            break;
        case OPT_IGNORE_UNEXPECTED_EOF:
            ignore_unexpected_eof = 1;
            break;
        case OPT_PREXIT:
            prexit = 1;
            break;
        case OPT_CRLF:
            crlf = 1;
            break;
        case OPT_QUIET:
            c_quiet = c_ign_eof = 1;
            break;
        case OPT_NBIO:
            c_nbio = 1;
            break;
        case OPT_NOCMDS:
            cmdletters = 0;
            break;
        case OPT_ENGINE:
            e = setup_engine(opt_arg(), 1);
            break;
        case OPT_SSL_CLIENT_ENGINE:
#ifndef OPENSSL_NO_ENGINE
            ssl_client_engine = setup_engine(opt_arg(), 0);
            if (ssl_client_engine == NULL) {
                BIO_printf(bio_err, "Error getting client auth engine\n");
                goto opthelp;
            }
#endif
            break;
        case OPT_R_CASES:
            if (!opt_rand(o))
                goto end;
            break;
        case OPT_PROV_CASES:
            if (!opt_provider(o))
                goto end;
            break;
        case OPT_IGN_EOF:
            c_ign_eof = 1;
            break;
        case OPT_NO_IGN_EOF:
            c_ign_eof = 0;
            break;
        case OPT_DEBUG:
            c_debug = 1;
            break;
        case OPT_TLSEXTDEBUG:
            c_tlsextdebug = 1;
            break;
        case OPT_STATUS:
#ifndef OPENSSL_NO_OCSP
            c_status_req = 1;
#endif
            break;
        case OPT_WDEBUG:
#ifdef WATT32
            dbug_init();
#endif
            break;
        case OPT_MSG:
            c_msg = 1;
            break;
        case OPT_MSGFILE:
            bio_c_msg = BIO_new_file(opt_arg(), "w");
            if (bio_c_msg == NULL) {
                BIO_printf(bio_err, "Error writing file %s\n", opt_arg());
                goto end;
            }
            break;
        case OPT_TRACE:
#ifndef OPENSSL_NO_SSL_TRACE
            c_msg = 2;
#endif
            break;
        case OPT_SECURITY_DEBUG:
            sdebug = 1;
            break;
        case OPT_SECURITY_DEBUG_VERBOSE:
            sdebug = 2;
            break;
        case OPT_SHOWCERTS:
            c_showcerts = 1;
            break;
        case OPT_NBIO_TEST:
            nbio_test = 1;
            break;
        case OPT_STATE:
            state = 1;
            break;
        case OPT_PSK_IDENTITY:
            psk_identity = opt_arg();
            break;
        case OPT_PSK:
            for (p = psk_key = opt_arg(); *p; p++) {
                if (isxdigit(_UC(*p)))
                    continue;
                BIO_printf(bio_err, "Not a hex number '%s'\n", psk_key);
                goto end;
            }
            break;
        case OPT_PSK_SESS:
            psksessf = opt_arg();
            break;
#ifndef OPENSSL_NO_SRP
        case OPT_SRPUSER:
            srp_arg.srplogin = opt_arg();
            if (min_version < TLS1_VERSION)
                min_version = TLS1_VERSION;
            break;
        case OPT_SRPPASS:
            srppass = opt_arg();
            if (min_version < TLS1_VERSION)
                min_version = TLS1_VERSION;
            break;
        case OPT_SRP_STRENGTH:
            srp_arg.strength = atoi(opt_arg());
            BIO_printf(bio_err, "SRP minimal length for N is %d\n",
                       srp_arg.strength);
            if (min_version < TLS1_VERSION)
                min_version = TLS1_VERSION;
            break;
        case OPT_SRP_LATEUSER:
            srp_lateuser = 1;
            if (min_version < TLS1_VERSION)
                min_version = TLS1_VERSION;
            break;
        case OPT_SRP_MOREGROUPS:
            srp_arg.amp = 1;
            if (min_version < TLS1_VERSION)
                min_version = TLS1_VERSION;
            break;
#endif
        case OPT_SSL_CONFIG:
            ssl_config = opt_arg();
            break;
        case OPT_SSL3:
            min_version = SSL3_VERSION;
            max_version = SSL3_VERSION;
            socket_type = SOCK_STREAM;
#ifndef OPENSSL_NO_DTLS
            isdtls = 0;
#endif
            break;
        case OPT_TLS1_3:
            min_version = TLS1_3_VERSION;
            max_version = TLS1_3_VERSION;
            socket_type = SOCK_STREAM;
#ifndef OPENSSL_NO_DTLS
            isdtls = 0;
#endif
            break;
        case OPT_TLS1_2:
            min_version = TLS1_2_VERSION;
            max_version = TLS1_2_VERSION;
            socket_type = SOCK_STREAM;
#ifndef OPENSSL_NO_DTLS
            isdtls = 0;
#endif
            break;
        case OPT_TLS1_1:
            min_version = TLS1_1_VERSION;
            max_version = TLS1_1_VERSION;
            socket_type = SOCK_STREAM;
#ifndef OPENSSL_NO_DTLS
            isdtls = 0;
#endif
            break;
        case OPT_TLS1:
            min_version = TLS1_VERSION;
            max_version = TLS1_VERSION;
            socket_type = SOCK_STREAM;
#ifndef OPENSSL_NO_DTLS
            isdtls = 0;
#endif
            break;
        case OPT_DTLS:
#ifndef OPENSSL_NO_DTLS
            meth = DTLS_client_method();
            socket_type = SOCK_DGRAM;
            isdtls = 1;
#endif
            break;
        case OPT_DTLS1:
#ifndef OPENSSL_NO_DTLS1
            meth = DTLS_client_method();
            min_version = DTLS1_VERSION;
            max_version = DTLS1_VERSION;
            socket_type = SOCK_DGRAM;
            isdtls = 1;
#endif
            break;
        case OPT_DTLS1_2:
#ifndef OPENSSL_NO_DTLS1_2
            meth = DTLS_client_method();
            min_version = DTLS1_2_VERSION;
            max_version = DTLS1_2_VERSION;
            socket_type = SOCK_DGRAM;
            isdtls = 1;
#endif
            break;
        case OPT_SCTP:
#ifndef OPENSSL_NO_SCTP
            protocol = IPPROTO_SCTP;
#endif
            break;
        case OPT_SCTP_LABEL_BUG:
#ifndef OPENSSL_NO_SCTP
            sctp_label_bug = 1;
#endif
            break;
        case OPT_TIMEOUT:
#ifndef OPENSSL_NO_DTLS
            enable_timeouts = 1;
#endif
            break;
        case OPT_MTU:
#ifndef OPENSSL_NO_DTLS
            socket_mtu = atol(opt_arg());
#endif
            break;
        case OPT_FALLBACKSCSV:
            fallback_scsv = 1;
            break;
        case OPT_KEYFORM:
            if (!opt_format(opt_arg(), OPT_FMT_ANY, &key_format))
                goto opthelp;
            break;
        case OPT_PASS:
            passarg = opt_arg();
            break;
        case OPT_CERT_CHAIN:
            chain_file = opt_arg();
            break;
        case OPT_KEY:
            key_file = opt_arg();
            break;
        case OPT_RECONNECT:
            reconnect = 5;
            break;
        case OPT_CAPATH:
            CApath = opt_arg();
            break;
        case OPT_NOCAPATH:
            noCApath = 1;
            break;
        case OPT_CHAINCAPATH:
            chCApath = opt_arg();
            break;
        case OPT_VERIFYCAPATH:
            vfyCApath = opt_arg();
            break;
        case OPT_BUILD_CHAIN:
            build_chain = 1;
            break;
        case OPT_REQCAFILE:
            ReqCAfile = opt_arg();
            break;
        case OPT_CAFILE:
            CAfile = opt_arg();
            break;
        case OPT_NOCAFILE:
            noCAfile = 1;
            break;
#ifndef OPENSSL_NO_CT
        case OPT_NOCT:
            ct_validation = 0;
            break;
        case OPT_CT:
            ct_validation = 1;
            break;
        case OPT_CTLOG_FILE:
            ctlog_file = opt_arg();
            break;
#endif
        case OPT_CHAINCAFILE:
            chCAfile = opt_arg();
            break;
        case OPT_VERIFYCAFILE:
            vfyCAfile = opt_arg();
            break;
        case OPT_CASTORE:
            CAstore = opt_arg();
            break;
        case OPT_NOCASTORE:
            noCAstore = 1;
            break;
        case OPT_CHAINCASTORE:
            chCAstore = opt_arg();
            break;
        case OPT_VERIFYCASTORE:
            vfyCAstore = opt_arg();
            break;
        case OPT_DANE_TLSA_DOMAIN:
            dane_tlsa_domain = opt_arg();
            break;
        case OPT_DANE_TLSA_RRDATA:
            if (dane_tlsa_rrset == NULL)
                dane_tlsa_rrset = sk_OPENSSL_STRING_new_null();
            if (dane_tlsa_rrset == NULL ||
                !sk_OPENSSL_STRING_push(dane_tlsa_rrset, opt_arg())) {
                BIO_printf(bio_err, "%s: Memory allocation failure\n", prog);
                goto end;
            }
            break;
        case OPT_DANE_EE_NO_NAME:
            dane_ee_no_name = 1;
            break;
        case OPT_NEXTPROTONEG:
#ifndef OPENSSL_NO_NEXTPROTONEG
            next_proto_neg_in = opt_arg();
#endif
            break;
        case OPT_ALPN:
            alpn_in = opt_arg();
            break;
        case OPT_SERVERINFO:
            p = opt_arg();
            len = strlen(p);
            for (start = 0, i = 0; i <= len; ++i) {
                if (i == len || p[i] == ',') {
                    serverinfo_types[serverinfo_count] = atoi(p + start);
                    if (++serverinfo_count == MAX_SI_TYPES)
                        break;
                    start = i + 1;
                }
            }
            break;
        case OPT_STARTTLS:
            if (!opt_pair(opt_arg(), services, &starttls_proto))
                goto end;
            break;
        case OPT_SERVERNAME:
            servername = opt_arg();
            break;
        case OPT_NOSERVERNAME:
            noservername = 1;
            break;
        case OPT_USE_SRTP:
#ifndef OPENSSL_NO_SRTP
            srtp_profiles = opt_arg();
#endif
            break;
        case OPT_KEYMATEXPORT:
            keymatexportlabel = opt_arg();
            break;
        case OPT_KEYMATEXPORTLEN:
            keymatexportlen = atoi(opt_arg());
            break;
        case OPT_ASYNC:
            async = 1;
            break;
        case OPT_MAXFRAGLEN:
            len = atoi(opt_arg());
            switch (len) {
            case 512:
                maxfraglen = TLSEXT_max_fragment_length_512;
                break;
            case 1024:
                maxfraglen = TLSEXT_max_fragment_length_1024;
                break;
            case 2048:
                maxfraglen = TLSEXT_max_fragment_length_2048;
                break;
            case 4096:
                maxfraglen = TLSEXT_max_fragment_length_4096;
                break;
            default:
                BIO_printf(bio_err,
                           "%s: Max Fragment Len %u is out of permitted values",
                           prog, len);
                goto opthelp;
            }
            break;
        case OPT_MAX_SEND_FRAG:
            max_send_fragment = atoi(opt_arg());
            break;
        case OPT_SPLIT_SEND_FRAG:
            split_send_fragment = atoi(opt_arg());
            break;
        case OPT_MAX_PIPELINES:
            max_pipelines = atoi(opt_arg());
            break;
        case OPT_READ_BUF:
            read_buf_len = atoi(opt_arg());
            break;
        case OPT_KEYLOG_FILE:
            keylog_file = opt_arg();
            break;
        case OPT_EARLY_DATA:
            early_data_file = opt_arg();
            break;
        case OPT_ENABLE_PHA:
            enable_pha = 1;
            break;
        }
    }

    /* Optional argument is connect string if -connect not used. */
    argc = opt_num_rest();
    if (argc == 1) {
        /* Don't allow -connect and a separate argument. */
        if (connectstr != NULL) {
            BIO_printf(bio_err,
                       "%s: cannot provide both -connect option and target parameter\n",
                       prog);
            goto opthelp;
        }
        connect_type = use_inet;
        freeandcopy(&connectstr, *opt_rest());
    } else if (argc != 0) {
        goto opthelp;
    }
    if (!app_RAND_load())
        goto end;

    if (count4or6 >= 2) {
        BIO_printf(bio_err, "%s: Can't use both -4 and -6\n", prog);
        goto opthelp;
    }
    if (noservername) {
        if (servername != NULL) {
            BIO_printf(bio_err,
                       "%s: Can't use -servername and -noservername together\n",
                       prog);
            goto opthelp;
        }
        if (dane_tlsa_domain != NULL) {
            BIO_printf(bio_err,
               "%s: Can't use -dane_tlsa_domain and -noservername together\n",
               prog);
            goto opthelp;
        }
    }

#ifndef OPENSSL_NO_NEXTPROTONEG
    if (min_version == TLS1_3_VERSION && next_proto_neg_in != NULL) {
        BIO_printf(bio_err, "Cannot supply -nextprotoneg with TLSv1.3\n");
        goto opthelp;
    }
#endif

    if (connectstr != NULL) {
        int res;
        char *tmp_host = host, *tmp_port = port;

        res = BIO_parse_hostserv(connectstr, &host, &port, BIO_PARSE_PRIO_HOST);
        if (tmp_host != host)
            OPENSSL_free(tmp_host);
        if (tmp_port != port)
            OPENSSL_free(tmp_port);
        if (!res) {
            BIO_printf(bio_err,
                       "%s: -connect argument or target parameter malformed or ambiguous\n",
                       prog);
            goto end;
        }
    }

    if (proxystr != NULL) {
        int res;
        char *tmp_host = host, *tmp_port = port;

        if (host == NULL || port == NULL) {
            BIO_printf(bio_err, "%s: -proxy requires use of -connect or target parameter\n", prog);
            goto opthelp;
        }

        if (servername == NULL && !noservername) {
            servername = sname_alloc = OPENSSL_strdup(host);
            if (sname_alloc == NULL) {
                BIO_printf(bio_err, "%s: out of memory\n", prog);
                goto end;
            }
        }

        /* Retain the original target host:port for use in the HTTP proxy connect string */
        thost = OPENSSL_strdup(host);
        tport = OPENSSL_strdup(port);
        if (thost == NULL || tport == NULL) {
            BIO_printf(bio_err, "%s: out of memory\n", prog);
            goto end;
        }

        res = BIO_parse_hostserv(proxystr, &host, &port, BIO_PARSE_PRIO_HOST);
        if (tmp_host != host)
            OPENSSL_free(tmp_host);
        if (tmp_port != port)
            OPENSSL_free(tmp_port);
        if (!res) {
            BIO_printf(bio_err,
                       "%s: -proxy argument malformed or ambiguous\n", prog);
            goto end;
        }
    }

    if (bindstr != NULL) {
        int res;
        res = BIO_parse_hostserv(bindstr, &bindhost, &bindport,
                                 BIO_PARSE_PRIO_HOST);
        if (!res) {
            BIO_printf(bio_err,
                       "%s: -bind argument parameter malformed or ambiguous\n",
                       prog);
            goto end;
        }
    }

#ifdef AF_UNIX
    if (socket_family == AF_UNIX && socket_type != SOCK_STREAM) {
        BIO_printf(bio_err,
                   "Can't use unix sockets and datagrams together\n");
        goto end;
    }
#endif

#ifndef OPENSSL_NO_SCTP
    if (protocol == IPPROTO_SCTP) {
        if (socket_type != SOCK_DGRAM) {
            BIO_printf(bio_err, "Can't use -sctp without DTLS\n");
            goto end;
        }
        /* SCTP is unusual. It uses DTLS over a SOCK_STREAM protocol */
        socket_type = SOCK_STREAM;
    }
#endif

#if !defined(OPENSSL_NO_NEXTPROTONEG)
    next_proto.status = -1;
    if (next_proto_neg_in) {
        next_proto.data =
            next_protos_parse(&next_proto.len, next_proto_neg_in);
        if (next_proto.data == NULL) {
            BIO_printf(bio_err, "Error parsing -nextprotoneg argument\n");
            goto end;
        }
    } else
        next_proto.data = NULL;
#endif

    if (!app_passwd(passarg, NULL, &pass, NULL)) {
        BIO_printf(bio_err, "Error getting private key password\n");
        goto end;
    }

    if (!app_passwd(proxypassarg, NULL, &proxypass, NULL)) {
        BIO_printf(bio_err, "Error getting proxy password\n");
        goto end;
    }

    if (proxypass != NULL && proxyuser == NULL) {
        BIO_printf(bio_err, "Error: Must specify proxy_user with proxy_pass\n");
        goto end;
    }

    if (key_file == NULL)
        key_file = cert_file;

    if (key_file != NULL) {
        key = load_key(key_file, key_format, 0, pass, e,
                       "client certificate private key");
        if (key == NULL)
            goto end;
    }

    if (cert_file != NULL) {
        cert = load_cert_pass(cert_file, cert_format, 1, pass,
                              "client certificate");
        if (cert == NULL)
            goto end;
    }

    if (chain_file != NULL) {
        if (!load_certs(chain_file, 0, &chain, pass, "client certificate chain"))
            goto end;
    }

    if (crl_file != NULL) {
        X509_CRL *crl;
        crl = load_crl(crl_file, crl_format, 0, "CRL");
        if (crl == NULL)
            goto end;
        crls = sk_X509_CRL_new_null();
        if (crls == NULL || !sk_X509_CRL_push(crls, crl)) {
            BIO_puts(bio_err, "Error adding CRL\n");
            ERR_print_errors(bio_err);
            X509_CRL_free(crl);
            goto end;
        }
    }

    if (!load_excert(&exc))
        goto end;

    if (bio_c_out == NULL) {
        if (c_quiet && !c_debug) {
            bio_c_out = BIO_new(BIO_s_null());
            if (c_msg && bio_c_msg == NULL) {
                bio_c_msg = dup_bio_out(FORMAT_TEXT);
                if (bio_c_msg == NULL) {
                    BIO_printf(bio_err, "Out of memory\n");
                    goto end;
                }
            }
        } else {
            bio_c_out = dup_bio_out(FORMAT_TEXT);
        }

        if (bio_c_out == NULL) {
            BIO_printf(bio_err, "Unable to create BIO\n");
            goto end;
        }
    }
#ifndef OPENSSL_NO_SRP
    if (!app_passwd(srppass, NULL, &srp_arg.srppassin, NULL)) {
        BIO_printf(bio_err, "Error getting password\n");
        goto end;
    }
#endif

    ctx = SSL_CTX_new_ex(app_get0_libctx(), app_get0_propq(), meth);
    if (ctx == NULL) {
        ERR_print_errors(bio_err);
        goto end;
    }

    SSL_CTX_clear_mode(ctx, SSL_MODE_AUTO_RETRY);

    if (sdebug)
        ssl_ctx_security_debug(ctx, sdebug);

    if (!config_ctx(cctx, ssl_args, ctx))
        goto end;

    if (ssl_config != NULL) {
        if (SSL_CTX_config(ctx, ssl_config) == 0) {
            BIO_printf(bio_err, "Error using configuration \"%s\"\n",
                       ssl_config);
            ERR_print_errors(bio_err);
            goto end;
        }
    }

#ifndef OPENSSL_NO_SCTP
    if (protocol == IPPROTO_SCTP && sctp_label_bug == 1)
        SSL_CTX_set_mode(ctx, SSL_MODE_DTLS_SCTP_LABEL_LENGTH_BUG);
#endif

    if (min_version != 0
        && SSL_CTX_set_min_proto_version(ctx, min_version) == 0)
        goto end;
    if (max_version != 0
        && SSL_CTX_set_max_proto_version(ctx, max_version) == 0)
        goto end;

    if (ignore_unexpected_eof)
        SSL_CTX_set_options(ctx, SSL_OP_IGNORE_UNEXPECTED_EOF);

    if (vpmtouched && !SSL_CTX_set1_param(ctx, vpm)) {
        BIO_printf(bio_err, "Error setting verify params\n");
        ERR_print_errors(bio_err);
        goto end;
    }

    if (async) {
        SSL_CTX_set_mode(ctx, SSL_MODE_ASYNC);
    }

    if (max_send_fragment > 0
        && !SSL_CTX_set_max_send_fragment(ctx, max_send_fragment)) {
        BIO_printf(bio_err, "%s: Max send fragment size %u is out of permitted range\n",
                   prog, max_send_fragment);
        goto end;
    }

    if (split_send_fragment > 0
        && !SSL_CTX_set_split_send_fragment(ctx, split_send_fragment)) {
        BIO_printf(bio_err, "%s: Split send fragment size %u is out of permitted range\n",
                   prog, split_send_fragment);
        goto end;
    }

    if (max_pipelines > 0
        && !SSL_CTX_set_max_pipelines(ctx, max_pipelines)) {
        BIO_printf(bio_err, "%s: Max pipelines %u is out of permitted range\n",
                   prog, max_pipelines);
        goto end;
    }

    if (read_buf_len > 0) {
        SSL_CTX_set_default_read_buffer_len(ctx, read_buf_len);
    }

    if (maxfraglen > 0
            && !SSL_CTX_set_tlsext_max_fragment_length(ctx, maxfraglen)) {
        BIO_printf(bio_err,
                   "%s: Max Fragment Length code %u is out of permitted values"
                   "\n", prog, maxfraglen);
        goto end;
    }

    if (!ssl_load_stores(ctx,
                         vfyCApath, vfyCAfile, vfyCAstore,
                         chCApath, chCAfile, chCAstore,
                         crls, crl_download)) {
        BIO_printf(bio_err, "Error loading store locations\n");
        ERR_print_errors(bio_err);
        goto end;
    }
    if (ReqCAfile != NULL) {
        STACK_OF(X509_NAME) *nm = sk_X509_NAME_new_null();

        if (nm == NULL || !SSL_add_file_cert_subjects_to_stack(nm, ReqCAfile)) {
            sk_X509_NAME_pop_free(nm, X509_NAME_free);
            BIO_printf(bio_err, "Error loading CA names\n");
            ERR_print_errors(bio_err);
            goto end;
        }
        SSL_CTX_set0_CA_list(ctx, nm);
    }
#ifndef OPENSSL_NO_ENGINE
    if (ssl_client_engine) {
        if (!SSL_CTX_set_client_cert_engine(ctx, ssl_client_engine)) {
            BIO_puts(bio_err, "Error setting client auth engine\n");
            ERR_print_errors(bio_err);
            release_engine(ssl_client_engine);
            goto end;
        }
        release_engine(ssl_client_engine);
    }
#endif

#ifndef OPENSSL_NO_PSK
    if (psk_key != NULL) {
        if (c_debug)
            BIO_printf(bio_c_out, "PSK key given, setting client callback\n");
        SSL_CTX_set_psk_client_callback(ctx, psk_client_cb);
    }
#endif
    if (psksessf != NULL) {
        BIO *stmp = BIO_new_file(psksessf, "r");

        if (stmp == NULL) {
            BIO_printf(bio_err, "Can't open PSK session file %s\n", psksessf);
            ERR_print_errors(bio_err);
            goto end;
        }
        psksess = PEM_read_bio_SSL_SESSION(stmp, NULL, 0, NULL);
        BIO_free(stmp);
        if (psksess == NULL) {
            BIO_printf(bio_err, "Can't read PSK session file %s\n", psksessf);
            ERR_print_errors(bio_err);
            goto end;
        }
    }
    if (psk_key != NULL || psksess != NULL)
        SSL_CTX_set_psk_use_session_callback(ctx, psk_use_session_cb);

#ifndef OPENSSL_NO_SRTP
    if (srtp_profiles != NULL) {
        /* Returns 0 on success! */
        if (SSL_CTX_set_tlsext_use_srtp(ctx, srtp_profiles) != 0) {
            BIO_printf(bio_err, "Error setting SRTP profile\n");
            ERR_print_errors(bio_err);
            goto end;
        }
    }
#endif

    if (exc != NULL)
        ssl_ctx_set_excert(ctx, exc);

#if !defined(OPENSSL_NO_NEXTPROTONEG)
    if (next_proto.data != NULL)
        SSL_CTX_set_next_proto_select_cb(ctx, next_proto_cb, &next_proto);
#endif
    if (alpn_in) {
        size_t alpn_len;
        unsigned char *alpn = next_protos_parse(&alpn_len, alpn_in);

        if (alpn == NULL) {
            BIO_printf(bio_err, "Error parsing -alpn argument\n");
            goto end;
        }
        /* Returns 0 on success! */
        if (SSL_CTX_set_alpn_protos(ctx, alpn, alpn_len) != 0) {
            BIO_printf(bio_err, "Error setting ALPN\n");
            goto end;
        }
        OPENSSL_free(alpn);
    }

    for (i = 0; i < serverinfo_count; i++) {
        if (!SSL_CTX_add_client_custom_ext(ctx,
                                           serverinfo_types[i],
                                           NULL, NULL, NULL,
                                           serverinfo_cli_parse_cb, NULL)) {
            BIO_printf(bio_err,
                       "Warning: Unable to add custom extension %u, skipping\n",
                       serverinfo_types[i]);
        }
    }

    if (state)
        SSL_CTX_set_info_callback(ctx, apps_ssl_info_callback);

#ifndef OPENSSL_NO_CT
    /* Enable SCT processing, without early connection termination */
    if (ct_validation &&
        !SSL_CTX_enable_ct(ctx, SSL_CT_VALIDATION_PERMISSIVE)) {
        ERR_print_errors(bio_err);
        goto end;
    }

    if (!ctx_set_ctlog_list_file(ctx, ctlog_file)) {
        if (ct_validation) {
            ERR_print_errors(bio_err);
            goto end;
        }

        /*
         * If CT validation is not enabled, the log list isn't needed so don't
         * show errors or abort. We try to load it regardless because then we
         * can show the names of the logs any SCTs came from (SCTs may be seen
         * even with validation disabled).
         */
        ERR_clear_error();
    }
#endif

    SSL_CTX_set_verify(ctx, verify, verify_callback);

    if (!ctx_set_verify_locations(ctx, CAfile, noCAfile, CApath, noCApath,
                                  CAstore, noCAstore)) {
        ERR_print_errors(bio_err);
        goto end;
    }

    ssl_ctx_add_crls(ctx, crls, crl_download);

    if (!set_cert_key_stuff(ctx, cert, key, chain, build_chain))
        goto end;

    if (!noservername) {
        tlsextcbp.biodebug = bio_err;
        SSL_CTX_set_tlsext_servername_callback(ctx, ssl_servername_cb);
        SSL_CTX_set_tlsext_servername_arg(ctx, &tlsextcbp);
    }
#ifndef OPENSSL_NO_SRP
    if (srp_arg.srplogin != NULL
            && !set_up_srp_arg(ctx, &srp_arg, srp_lateuser, c_msg, c_debug))
        goto end;
# endif

    if (dane_tlsa_domain != NULL) {
        if (SSL_CTX_dane_enable(ctx) <= 0) {
            BIO_printf(bio_err,
                       "%s: Error enabling DANE TLSA authentication.\n",
                       prog);
            ERR_print_errors(bio_err);
            goto end;
        }
    }

    /*
     * In TLSv1.3 NewSessionTicket messages arrive after the handshake and can
     * come at any time. Therefore we use a callback to write out the session
     * when we know about it. This approach works for < TLSv1.3 as well.
     */
    SSL_CTX_set_session_cache_mode(ctx, SSL_SESS_CACHE_CLIENT
                                        | SSL_SESS_CACHE_NO_INTERNAL_STORE);
    SSL_CTX_sess_set_new_cb(ctx, new_session_cb);

    if (set_keylog_file(ctx, keylog_file))
        goto end;

    con = SSL_new(ctx);
    if (con == NULL)
        goto end;

    if (enable_pha)
        SSL_set_post_handshake_auth(con, 1);

    if (sess_in != NULL) {
        SSL_SESSION *sess;
        BIO *stmp = BIO_new_file(sess_in, "r");
        if (stmp == NULL) {
            BIO_printf(bio_err, "Can't open session file %s\n", sess_in);
            ERR_print_errors(bio_err);
            goto end;
        }
        sess = PEM_read_bio_SSL_SESSION(stmp, NULL, 0, NULL);
        BIO_free(stmp);
        if (sess == NULL) {
            BIO_printf(bio_err, "Can't open session file %s\n", sess_in);
            ERR_print_errors(bio_err);
            goto end;
        }
        if (!SSL_set_session(con, sess)) {
            BIO_printf(bio_err, "Can't set session\n");
            ERR_print_errors(bio_err);
            goto end;
        }

        SSL_SESSION_free(sess);
    }

    if (fallback_scsv)
        SSL_set_mode(con, SSL_MODE_SEND_FALLBACK_SCSV);

    if (!noservername && (servername != NULL || dane_tlsa_domain == NULL)) {
        if (servername == NULL) {
            if(host == NULL || is_dNS_name(host))
                servername = (host == NULL) ? "localhost" : host;
        }
        if (servername != NULL && !SSL_set_tlsext_host_name(con, servername)) {
            BIO_printf(bio_err, "Unable to set TLS servername extension.\n");
            ERR_print_errors(bio_err);
            goto end;
        }
    }

    if (dane_tlsa_domain != NULL) {
        if (SSL_dane_enable(con, dane_tlsa_domain) <= 0) {
            BIO_printf(bio_err, "%s: Error enabling DANE TLSA "
                       "authentication.\n", prog);
            ERR_print_errors(bio_err);
            goto end;
        }
        if (dane_tlsa_rrset == NULL) {
            BIO_printf(bio_err, "%s: DANE TLSA authentication requires at "
                       "least one -dane_tlsa_rrdata option.\n", prog);
            goto end;
        }
        if (tlsa_import_rrset(con, dane_tlsa_rrset) <= 0) {
            BIO_printf(bio_err, "%s: Failed to import any TLSA "
                       "records.\n", prog);
            goto end;
        }
        if (dane_ee_no_name)
            SSL_dane_set_flags(con, DANE_FLAG_NO_DANE_EE_NAMECHECKS);
    } else if (dane_tlsa_rrset != NULL) {
        BIO_printf(bio_err, "%s: DANE TLSA authentication requires the "
                   "-dane_tlsa_domain option.\n", prog);
        goto end;
    }

 re_start:
    if (init_client(&sock, host, port, bindhost, bindport, socket_family,
                    socket_type, protocol) == 0) {
        BIO_printf(bio_err, "connect:errno=%d\n", get_last_socket_error());
        BIO_closesocket(sock);
        goto end;
    }
    BIO_printf(bio_c_out, "CONNECTED(%08X)\n", sock);

    if (c_nbio) {
        if (!BIO_socket_nbio(sock, 1)) {
            ERR_print_errors(bio_err);
            goto end;
        }
        BIO_printf(bio_c_out, "Turned on non blocking io\n");
    }
#ifndef OPENSSL_NO_DTLS
    if (isdtls) {
        union BIO_sock_info_u peer_info;

#ifndef OPENSSL_NO_SCTP
        if (protocol == IPPROTO_SCTP)
            sbio = BIO_new_dgram_sctp(sock, BIO_NOCLOSE);
        else
#endif
            sbio = BIO_new_dgram(sock, BIO_NOCLOSE);

        if (sbio == NULL || (peer_info.addr = BIO_ADDR_new()) == NULL) {
            BIO_printf(bio_err, "memory allocation failure\n");
            BIO_free(sbio);
            BIO_closesocket(sock);
            goto end;
        }
        if (!BIO_sock_info(sock, BIO_SOCK_INFO_ADDRESS, &peer_info)) {
            BIO_printf(bio_err, "getsockname:errno=%d\n",
                       get_last_socket_error());
            BIO_free(sbio);
            BIO_ADDR_free(peer_info.addr);
            BIO_closesocket(sock);
            goto end;
        }

        (void)BIO_ctrl_set_connected(sbio, peer_info.addr);
        BIO_ADDR_free(peer_info.addr);
        peer_info.addr = NULL;

        if (enable_timeouts) {
            timeout.tv_sec = 0;
            timeout.tv_usec = DGRAM_RCV_TIMEOUT;
            BIO_ctrl(sbio, BIO_CTRL_DGRAM_SET_RECV_TIMEOUT, 0, &timeout);

            timeout.tv_sec = 0;
            timeout.tv_usec = DGRAM_SND_TIMEOUT;
            BIO_ctrl(sbio, BIO_CTRL_DGRAM_SET_SEND_TIMEOUT, 0, &timeout);
        }

        if (socket_mtu) {
            if (socket_mtu < DTLS_get_link_min_mtu(con)) {
                BIO_printf(bio_err, "MTU too small. Must be at least %ld\n",
                           DTLS_get_link_min_mtu(con));
                BIO_free(sbio);
                goto shut;
            }
            SSL_set_options(con, SSL_OP_NO_QUERY_MTU);
            if (!DTLS_set_link_mtu(con, socket_mtu)) {
                BIO_printf(bio_err, "Failed to set MTU\n");
                BIO_free(sbio);
                goto shut;
            }
        } else {
            /* want to do MTU discovery */
            BIO_ctrl(sbio, BIO_CTRL_DGRAM_MTU_DISCOVER, 0, NULL);
        }
    } else
#endif /* OPENSSL_NO_DTLS */
        sbio = BIO_new_socket(sock, BIO_NOCLOSE);

    if (sbio == NULL) {
        BIO_printf(bio_err, "Unable to create BIO\n");
        ERR_print_errors(bio_err);
        BIO_closesocket(sock);
        goto end;
    }

    if (nbio_test) {
        BIO *test;

        test = BIO_new(BIO_f_nbio_test());
        if (test == NULL) {
            BIO_printf(bio_err, "Unable to create BIO\n");
            BIO_free(sbio);
            goto shut;
        }
        sbio = BIO_push(test, sbio);
    }

    if (c_debug) {
        BIO_set_callback_ex(sbio, bio_dump_callback);
        BIO_set_callback_arg(sbio, (char *)bio_c_out);
    }
    if (c_msg) {
#ifndef OPENSSL_NO_SSL_TRACE
        if (c_msg == 2)
            SSL_set_msg_callback(con, SSL_trace);
        else
#endif
            SSL_set_msg_callback(con, msg_cb);
        SSL_set_msg_callback_arg(con, bio_c_msg ? bio_c_msg : bio_c_out);
    }

    if (c_tlsextdebug) {
        SSL_set_tlsext_debug_callback(con, tlsext_cb);
        SSL_set_tlsext_debug_arg(con, bio_c_out);
    }
#ifndef OPENSSL_NO_OCSP
    if (c_status_req) {
        SSL_set_tlsext_status_type(con, TLSEXT_STATUSTYPE_ocsp);
        SSL_CTX_set_tlsext_status_cb(ctx, ocsp_resp_cb);
        SSL_CTX_set_tlsext_status_arg(ctx, bio_c_out);
    }
#endif

    SSL_set_bio(con, sbio, sbio);
    SSL_set_connect_state(con);

    /* ok, lets connect */
    if (fileno_stdin() > SSL_get_fd(con))
        width = fileno_stdin() + 1;
    else
        width = SSL_get_fd(con) + 1;

    read_tty = 1;
    write_tty = 0;
    tty_on = 0;
    read_ssl = 1;
    write_ssl = 1;

    cbuf_len = 0;
    cbuf_off = 0;
    sbuf_len = 0;
    sbuf_off = 0;

    if (proxystr != NULL) {
        /* Here we must use the connect string target host & port */
        if (!OSSL_HTTP_proxy_connect(sbio, thost, tport, proxyuser, proxypass,
                                     0 /* no timeout */, bio_err, prog))
            goto shut;
    }

    switch ((PROTOCOL_CHOICE) starttls_proto) {
    case PROTO_OFF:
        break;
    case PROTO_LMTP:
    case PROTO_SMTP:
        {
            /*
             * This is an ugly hack that does a lot of assumptions. We do
             * have to handle multi-line responses which may come in a single
             * packet or not. We therefore have to use BIO_gets() which does
             * need a buffering BIO. So during the initial chitchat we do
             * push a buffering BIO into the chain that is removed again
             * later on to not disturb the rest of the s_client operation.
             */
            int foundit = 0;
            BIO *fbio = BIO_new(BIO_f_buffer());

            if (fbio == NULL) {
                BIO_printf(bio_err, "Unable to create BIO\n");
                goto shut;
            }
            BIO_push(fbio, sbio);
            /* Wait for multi-line response to end from LMTP or SMTP */
            do {
                mbuf_len = BIO_gets(fbio, mbuf, BUFSIZZ);
            } while (mbuf_len > 3 && mbuf[3] == '-');
            if (protohost == NULL)
                protohost = "mail.example.com";
            if (starttls_proto == (int)PROTO_LMTP)
                BIO_printf(fbio, "LHLO %s\r\n", protohost);
            else
                BIO_printf(fbio, "EHLO %s\r\n", protohost);
            (void)BIO_flush(fbio);
            /*
             * Wait for multi-line response to end LHLO LMTP or EHLO SMTP
             * response.
             */
            do {
                mbuf_len = BIO_gets(fbio, mbuf, BUFSIZZ);
                if (strstr(mbuf, "STARTTLS"))
                    foundit = 1;
            } while (mbuf_len > 3 && mbuf[3] == '-');
            (void)BIO_flush(fbio);
            BIO_pop(fbio);
            BIO_free(fbio);
            if (!foundit)
                BIO_printf(bio_err,
                           "Didn't find STARTTLS in server response,"
                           " trying anyway...\n");
            BIO_printf(sbio, "STARTTLS\r\n");
            BIO_read(sbio, sbuf, BUFSIZZ);
        }
        break;
    case PROTO_POP3:
        {
            BIO_read(sbio, mbuf, BUFSIZZ);
            BIO_printf(sbio, "STLS\r\n");
            mbuf_len = BIO_read(sbio, sbuf, BUFSIZZ);
            if (mbuf_len < 0) {
                BIO_printf(bio_err, "BIO_read failed\n");
                goto end;
            }
        }
        break;
    case PROTO_IMAP:
        {
            int foundit = 0;
            BIO *fbio = BIO_new(BIO_f_buffer());

            if (fbio == NULL) {
                BIO_printf(bio_err, "Unable to create BIO\n");
                goto shut;
            }
            BIO_push(fbio, sbio);
            BIO_gets(fbio, mbuf, BUFSIZZ);
            /* STARTTLS command requires CAPABILITY... */
            BIO_printf(fbio, ". CAPABILITY\r\n");
            (void)BIO_flush(fbio);
            /* wait for multi-line CAPABILITY response */
            do {
                mbuf_len = BIO_gets(fbio, mbuf, BUFSIZZ);
                if (strstr(mbuf, "STARTTLS"))
                    foundit = 1;
            }
            while (mbuf_len > 3 && mbuf[0] != '.');
            (void)BIO_flush(fbio);
            BIO_pop(fbio);
            BIO_free(fbio);
            if (!foundit)
                BIO_printf(bio_err,
                           "Didn't find STARTTLS in server response,"
                           " trying anyway...\n");
            BIO_printf(sbio, ". STARTTLS\r\n");
            BIO_read(sbio, sbuf, BUFSIZZ);
        }
        break;
    case PROTO_FTP:
        {
            BIO *fbio = BIO_new(BIO_f_buffer());

            if (fbio == NULL) {
                BIO_printf(bio_err, "Unable to create BIO\n");
                goto shut;
            }
            BIO_push(fbio, sbio);
            /* wait for multi-line response to end from FTP */
            do {
                mbuf_len = BIO_gets(fbio, mbuf, BUFSIZZ);
            }
            while (mbuf_len > 3 && (!isdigit((unsigned char)mbuf[0]) || !isdigit((unsigned char)mbuf[1]) || !isdigit((unsigned char)mbuf[2]) || mbuf[3] != ' '));
            (void)BIO_flush(fbio);
            BIO_pop(fbio);
            BIO_free(fbio);
            BIO_printf(sbio, "AUTH TLS\r\n");
            BIO_read(sbio, sbuf, BUFSIZZ);
        }
        break;
    case PROTO_XMPP:
    case PROTO_XMPP_SERVER:
        {
            int seen = 0;
            BIO_printf(sbio, "<stream:stream "
                       "xmlns:stream='http://etherx.jabber.org/streams' "
                       "xmlns='jabber:%s' to='%s' version='1.0'>",
                       starttls_proto == PROTO_XMPP ? "client" : "server",
                       protohost ? protohost : host);
            seen = BIO_read(sbio, mbuf, BUFSIZZ);
            if (seen < 0) {
                BIO_printf(bio_err, "BIO_read failed\n");
                goto end;
            }
            mbuf[seen] = '\0';
            while (!strstr
                   (mbuf, "<starttls xmlns='urn:ietf:params:xml:ns:xmpp-tls'")
                   && !strstr(mbuf,
                              "<starttls xmlns=\"urn:ietf:params:xml:ns:xmpp-tls\""))
            {
                seen = BIO_read(sbio, mbuf, BUFSIZZ);

                if (seen <= 0)
                    goto shut;

                mbuf[seen] = '\0';
            }
            BIO_printf(sbio,
                       "<starttls xmlns='urn:ietf:params:xml:ns:xmpp-tls'/>");
            seen = BIO_read(sbio, sbuf, BUFSIZZ);
            if (seen < 0) {
                BIO_printf(bio_err, "BIO_read failed\n");
                goto shut;
            }
            sbuf[seen] = '\0';
            if (!strstr(sbuf, "<proceed"))
                goto shut;
            mbuf[0] = '\0';
        }
        break;
    case PROTO_TELNET:
        {
            static const unsigned char tls_do[] = {
                /* IAC    DO   START_TLS */
                   255,   253, 46
            };
            static const unsigned char tls_will[] = {
                /* IAC  WILL START_TLS */
                   255, 251, 46
            };
            static const unsigned char tls_follows[] = {
                /* IAC  SB   START_TLS FOLLOWS IAC  SE */
                   255, 250, 46,       1,      255, 240
            };
            int bytes;

            /* Telnet server should demand we issue START_TLS */
            bytes = BIO_read(sbio, mbuf, BUFSIZZ);
            if (bytes != 3 || memcmp(mbuf, tls_do, 3) != 0)
                goto shut;
            /* Agree to issue START_TLS and send the FOLLOWS sub-command */
            BIO_write(sbio, tls_will, 3);
            BIO_write(sbio, tls_follows, 6);
            (void)BIO_flush(sbio);
            /* Telnet server also sent the FOLLOWS sub-command */
            bytes = BIO_read(sbio, mbuf, BUFSIZZ);
            if (bytes != 6 || memcmp(mbuf, tls_follows, 6) != 0)
                goto shut;
        }
        break;
    case PROTO_IRC:
        {
            int numeric;
            BIO *fbio = BIO_new(BIO_f_buffer());

            if (fbio == NULL) {
                BIO_printf(bio_err, "Unable to create BIO\n");
                goto end;
            }
            BIO_push(fbio, sbio);
            BIO_printf(fbio, "STARTTLS\r\n");
            (void)BIO_flush(fbio);
            width = SSL_get_fd(con) + 1;

            do {
                numeric = 0;

                FD_ZERO(&readfds);
                openssl_fdset(SSL_get_fd(con), &readfds);
                timeout.tv_sec = S_CLIENT_IRC_READ_TIMEOUT;
                timeout.tv_usec = 0;
                /*
                 * If the IRCd doesn't respond within
                 * S_CLIENT_IRC_READ_TIMEOUT seconds, assume
                 * it doesn't support STARTTLS. Many IRCds
                 * will not give _any_ sort of response to a
                 * STARTTLS command when it's not supported.
                 */
                if (!BIO_get_buffer_num_lines(fbio)
                    && !BIO_pending(fbio)
                    && !BIO_pending(sbio)
                    && select(width, (void *)&readfds, NULL, NULL,
                              &timeout) < 1) {
                    BIO_printf(bio_err,
                               "Timeout waiting for response (%d seconds).\n",
                               S_CLIENT_IRC_READ_TIMEOUT);
                    break;
                }

                mbuf_len = BIO_gets(fbio, mbuf, BUFSIZZ);
                if (mbuf_len < 1 || sscanf(mbuf, "%*s %d", &numeric) != 1)
                    break;
                /* :example.net 451 STARTTLS :You have not registered */
                /* :example.net 421 STARTTLS :Unknown command */
                if ((numeric == 451 || numeric == 421)
                    && strstr(mbuf, "STARTTLS") != NULL) {
                    BIO_printf(bio_err, "STARTTLS not supported: %s", mbuf);
                    break;
                }
                if (numeric == 691) {
                    BIO_printf(bio_err, "STARTTLS negotiation failed: ");
                    ERR_print_errors(bio_err);
                    break;
                }
            } while (numeric != 670);

            (void)BIO_flush(fbio);
            BIO_pop(fbio);
            BIO_free(fbio);
            if (numeric != 670) {
                BIO_printf(bio_err, "Server does not support STARTTLS.\n");
                ret = 1;
                goto shut;
            }
        }
        break;
    case PROTO_MYSQL:
        {
            /* SSL request packet */
            static const unsigned char ssl_req[] = {
                /* payload_length,   sequence_id */
                   0x20, 0x00, 0x00, 0x01,
                /* payload */
                /* capability flags, CLIENT_SSL always set */
                   0x85, 0xae, 0x7f, 0x00,
                /* max-packet size */
                   0x00, 0x00, 0x00, 0x01,
                /* character set */
                   0x21,
                /* string[23] reserved (all [0]) */
                   0x00, 0x00, 0x00, 0x00, 0x00, 0x00, 0x00, 0x00,
                   0x00, 0x00, 0x00, 0x00, 0x00, 0x00, 0x00, 0x00,
                   0x00, 0x00, 0x00, 0x00, 0x00, 0x00, 0x00
            };
            int bytes = 0;
            int ssl_flg = 0x800;
            int pos;
            const unsigned char *packet = (const unsigned char *)sbuf;

            /* Receiving Initial Handshake packet. */
            bytes = BIO_read(sbio, (void *)packet, BUFSIZZ);
            if (bytes < 0) {
                BIO_printf(bio_err, "BIO_read failed\n");
                goto shut;
            /* Packet length[3], Packet number[1] + minimum payload[17] */
            } else if (bytes < 21) {
                BIO_printf(bio_err, "MySQL packet too short.\n");
                goto shut;
            } else if (bytes != (4 + packet[0] +
                                 (packet[1] << 8) +
                                 (packet[2] << 16))) {
                BIO_printf(bio_err, "MySQL packet length does not match.\n");
                goto shut;
            /* protocol version[1] */
            } else if (packet[4] != 0xA) {
                BIO_printf(bio_err,
                           "Only MySQL protocol version 10 is supported.\n");
                goto shut;
            }

            pos = 5;
            /* server version[string+NULL] */
            for (;;) {
                if (pos >= bytes) {
                    BIO_printf(bio_err, "Cannot confirm server version. ");
                    goto shut;
                } else if (packet[pos++] == '\0') {
                    break;
                }
            }

            /* make sure we have at least 15 bytes left in the packet */
            if (pos + 15 > bytes) {
                BIO_printf(bio_err,
                           "MySQL server handshake packet is broken.\n");
                goto shut;
            }

            pos += 12; /* skip over conn id[4] + SALT[8] */
            if (packet[pos++] != '\0') { /* verify filler */
                BIO_printf(bio_err,
                           "MySQL packet is broken.\n");
                goto shut;
            }

            /* capability flags[2] */
            if (!((packet[pos] + (packet[pos + 1] << 8)) & ssl_flg)) {
                BIO_printf(bio_err, "MySQL server does not support SSL.\n");
                goto shut;
            }

            /* Sending SSL Handshake packet. */
            BIO_write(sbio, ssl_req, sizeof(ssl_req));
            (void)BIO_flush(sbio);
        }
        break;
    case PROTO_POSTGRES:
        {
            static const unsigned char ssl_request[] = {
                /* Length        SSLRequest */
                   0, 0, 0, 8,   4, 210, 22, 47
            };
            int bytes;

            /* Send SSLRequest packet */
            BIO_write(sbio, ssl_request, 8);
            (void)BIO_flush(sbio);

            /* Reply will be a single S if SSL is enabled */
            bytes = BIO_read(sbio, sbuf, BUFSIZZ);
            if (bytes != 1 || sbuf[0] != 'S')
                goto shut;
        }
        break;
    case PROTO_NNTP:
        {
            int foundit = 0;
            BIO *fbio = BIO_new(BIO_f_buffer());

            if (fbio == NULL) {
                BIO_printf(bio_err, "Unable to create BIO\n");
                goto end;
            }
            BIO_push(fbio, sbio);
            BIO_gets(fbio, mbuf, BUFSIZZ);
            /* STARTTLS command requires CAPABILITIES... */
            BIO_printf(fbio, "CAPABILITIES\r\n");
            (void)BIO_flush(fbio);
            BIO_gets(fbio, mbuf, BUFSIZZ);
            /* no point in trying to parse the CAPABILITIES response if there is none */
            if (strstr(mbuf, "101") != NULL) {
                /* wait for multi-line CAPABILITIES response */
                do {
                    mbuf_len = BIO_gets(fbio, mbuf, BUFSIZZ);
                    if (strstr(mbuf, "STARTTLS"))
                        foundit = 1;
                } while (mbuf_len > 1 && mbuf[0] != '.');
            }
            (void)BIO_flush(fbio);
            BIO_pop(fbio);
            BIO_free(fbio);
            if (!foundit)
                BIO_printf(bio_err,
                           "Didn't find STARTTLS in server response,"
                           " trying anyway...\n");
            BIO_printf(sbio, "STARTTLS\r\n");
            mbuf_len = BIO_read(sbio, mbuf, BUFSIZZ);
            if (mbuf_len < 0) {
                BIO_printf(bio_err, "BIO_read failed\n");
                goto end;
            }
            mbuf[mbuf_len] = '\0';
            if (strstr(mbuf, "382") == NULL) {
                BIO_printf(bio_err, "STARTTLS failed: %s", mbuf);
                goto shut;
            }
        }
        break;
    case PROTO_SIEVE:
        {
            int foundit = 0;
            BIO *fbio = BIO_new(BIO_f_buffer());

            if (fbio == NULL) {
                BIO_printf(bio_err, "Unable to create BIO\n");
                goto end;
            }
            BIO_push(fbio, sbio);
            /* wait for multi-line response to end from Sieve */
            do {
                mbuf_len = BIO_gets(fbio, mbuf, BUFSIZZ);
                /*
                 * According to RFC 5804 § 1.7, capability
                 * is case-insensitive, make it uppercase
                 */
                if (mbuf_len > 1 && mbuf[0] == '"') {
                    make_uppercase(mbuf);
                    if (strncmp(mbuf, "\"STARTTLS\"", 10) == 0)
                        foundit = 1;
                }
            } while (mbuf_len > 1 && mbuf[0] == '"');
            (void)BIO_flush(fbio);
            BIO_pop(fbio);
            BIO_free(fbio);
            if (!foundit)
                BIO_printf(bio_err,
                           "Didn't find STARTTLS in server response,"
                           " trying anyway...\n");
            BIO_printf(sbio, "STARTTLS\r\n");
            mbuf_len = BIO_read(sbio, mbuf, BUFSIZZ);
            if (mbuf_len < 0) {
                BIO_printf(bio_err, "BIO_read failed\n");
                goto end;
            }
            mbuf[mbuf_len] = '\0';
            if (mbuf_len < 2) {
                BIO_printf(bio_err, "STARTTLS failed: %s", mbuf);
                goto shut;
            }
            /*
             * According to RFC 5804 § 2.2, response codes are case-
             * insensitive, make it uppercase but preserve the response.
             */
            strncpy(sbuf, mbuf, 2);
            make_uppercase(sbuf);
            if (strncmp(sbuf, "OK", 2) != 0) {
                BIO_printf(bio_err, "STARTTLS not supported: %s", mbuf);
                goto shut;
            }
        }
        break;
    case PROTO_LDAP:
        {
            /* StartTLS Operation according to RFC 4511 */
            static char ldap_tls_genconf[] = "asn1=SEQUENCE:LDAPMessage\n"
                "[LDAPMessage]\n"
                "messageID=INTEGER:1\n"
                "extendedReq=EXPLICIT:23A,IMPLICIT:0C,"
                "FORMAT:ASCII,OCT:1.3.6.1.4.1.1466.20037\n";
            long errline = -1;
            char *genstr = NULL;
            int result = -1;
            ASN1_TYPE *atyp = NULL;
            BIO *ldapbio = BIO_new(BIO_s_mem());
            CONF *cnf = NCONF_new(NULL);

            if (ldapbio == NULL || cnf == NULL) {
                BIO_free(ldapbio);
                NCONF_free(cnf);
                goto end;
            }
            BIO_puts(ldapbio, ldap_tls_genconf);
            if (NCONF_load_bio(cnf, ldapbio, &errline) <= 0) {
                BIO_free(ldapbio);
                NCONF_free(cnf);
                if (errline <= 0) {
                    BIO_printf(bio_err, "NCONF_load_bio failed\n");
                    goto end;
                } else {
                    BIO_printf(bio_err, "Error on line %ld\n", errline);
                    goto end;
                }
            }
            BIO_free(ldapbio);
            genstr = NCONF_get_string(cnf, "default", "asn1");
            if (genstr == NULL) {
                NCONF_free(cnf);
                BIO_printf(bio_err, "NCONF_get_string failed\n");
                goto end;
            }
            atyp = ASN1_generate_nconf(genstr, cnf);
            if (atyp == NULL) {
                NCONF_free(cnf);
                BIO_printf(bio_err, "ASN1_generate_nconf failed\n");
                goto end;
            }
            NCONF_free(cnf);

            /* Send SSLRequest packet */
            BIO_write(sbio, atyp->value.sequence->data,
                      atyp->value.sequence->length);
            (void)BIO_flush(sbio);
            ASN1_TYPE_free(atyp);

            mbuf_len = BIO_read(sbio, mbuf, BUFSIZZ);
            if (mbuf_len < 0) {
                BIO_printf(bio_err, "BIO_read failed\n");
                goto end;
            }
            result = ldap_ExtendedResponse_parse(mbuf, mbuf_len);
            if (result < 0) {
                BIO_printf(bio_err, "ldap_ExtendedResponse_parse failed\n");
                goto shut;
            } else if (result > 0) {
                BIO_printf(bio_err, "STARTTLS failed, LDAP Result Code: %i\n",
                           result);
                goto shut;
            }
            mbuf_len = 0;
        }
        break;
    }

    if (early_data_file != NULL
            && ((SSL_get0_session(con) != NULL
                 && SSL_SESSION_get_max_early_data(SSL_get0_session(con)) > 0)
                || (psksess != NULL
                    && SSL_SESSION_get_max_early_data(psksess) > 0))) {
        BIO *edfile = BIO_new_file(early_data_file, "r");
        size_t readbytes, writtenbytes;
        int finish = 0;

        if (edfile == NULL) {
            BIO_printf(bio_err, "Cannot open early data file\n");
            goto shut;
        }

        while (!finish) {
            if (!BIO_read_ex(edfile, cbuf, BUFSIZZ, &readbytes))
                finish = 1;

            while (!SSL_write_early_data(con, cbuf, readbytes, &writtenbytes)) {
                switch (SSL_get_error(con, 0)) {
                case SSL_ERROR_WANT_WRITE:
                case SSL_ERROR_WANT_ASYNC:
                case SSL_ERROR_WANT_READ:
                    /* Just keep trying - busy waiting */
                    continue;
                default:
                    BIO_printf(bio_err, "Error writing early data\n");
                    BIO_free(edfile);
                    ERR_print_errors(bio_err);
                    goto shut;
                }
            }
        }

        BIO_free(edfile);
    }

    for (;;) {
        FD_ZERO(&readfds);
        FD_ZERO(&writefds);

        if (SSL_is_dtls(con) && DTLSv1_get_timeout(con, &timeout))
            timeoutp = &timeout;
        else
            timeoutp = NULL;

        if (!SSL_is_init_finished(con) && SSL_total_renegotiations(con) == 0
                && SSL_get_key_update_type(con) == SSL_KEY_UPDATE_NONE) {
            in_init = 1;
            tty_on = 0;
        } else {
            tty_on = 1;
            if (in_init) {
                in_init = 0;
                if (c_brief) {
                    BIO_puts(bio_err, "CONNECTION ESTABLISHED\n");
                    print_ssl_summary(con);
                }

                print_stuff(bio_c_out, con, full_log);
                if (full_log > 0)
                    full_log--;

                if (starttls_proto) {
                    BIO_write(bio_err, mbuf, mbuf_len);
                    /* We don't need to know any more */
                    if (!reconnect)
                        starttls_proto = PROTO_OFF;
                }

                if (reconnect) {
                    reconnect--;
                    BIO_printf(bio_c_out,
                               "drop connection and then reconnect\n");
                    do_ssl_shutdown(con);
                    SSL_set_connect_state(con);
                    BIO_closesocket(SSL_get_fd(con));
                    goto re_start;
                }
            }
        }

        ssl_pending = read_ssl && SSL_has_pending(con);

        if (!ssl_pending) {
#if !defined(OPENSSL_SYS_WINDOWS) && !defined(OPENSSL_SYS_MSDOS)
            if (tty_on) {
                /*
                 * Note that select() returns when read _would not block_,
                 * and EOF satisfies that.  To avoid a CPU-hogging loop,
                 * set the flag so we exit.
                 */
                if (read_tty && !at_eof)
                    openssl_fdset(fileno_stdin(), &readfds);
#if !defined(OPENSSL_SYS_VMS)
                if (write_tty)
                    openssl_fdset(fileno_stdout(), &writefds);
#endif
            }
            if (read_ssl)
                openssl_fdset(SSL_get_fd(con), &readfds);
            if (write_ssl)
                openssl_fdset(SSL_get_fd(con), &writefds);
#else
            if (!tty_on || !write_tty) {
                if (read_ssl)
                    openssl_fdset(SSL_get_fd(con), &readfds);
                if (write_ssl)
                    openssl_fdset(SSL_get_fd(con), &writefds);
            }
#endif

            /*
             * Note: under VMS with SOCKETSHR the second parameter is
             * currently of type (int *) whereas under other systems it is
             * (void *) if you don't have a cast it will choke the compiler:
             * if you do have a cast then you can either go for (int *) or
             * (void *).
             */
#if defined(OPENSSL_SYS_WINDOWS) || defined(OPENSSL_SYS_MSDOS)
            /*
             * Under Windows/DOS we make the assumption that we can always
             * write to the tty: therefore if we need to write to the tty we
             * just fall through. Otherwise we timeout the select every
             * second and see if there are any keypresses. Note: this is a
             * hack, in a proper Windows application we wouldn't do this.
             */
            i = 0;
            if (!write_tty) {
                if (read_tty) {
                    tv.tv_sec = 1;
                    tv.tv_usec = 0;
                    i = select(width, (void *)&readfds, (void *)&writefds,
                               NULL, &tv);
                    if (!i && (!has_stdin_waiting() || !read_tty))
                        continue;
                } else
                    i = select(width, (void *)&readfds, (void *)&writefds,
                               NULL, timeoutp);
            }
#else
            i = select(width, (void *)&readfds, (void *)&writefds,
                       NULL, timeoutp);
#endif
            if (i < 0) {
                BIO_printf(bio_err, "bad select %d\n",
                           get_last_socket_error());
                goto shut;
            }
        }

        if (SSL_is_dtls(con) && DTLSv1_handle_timeout(con) > 0)
            BIO_printf(bio_err, "TIMEOUT occurred\n");

        if (!ssl_pending && FD_ISSET(SSL_get_fd(con), &writefds)) {
            k = SSL_write(con, &(cbuf[cbuf_off]), (unsigned int)cbuf_len);
            switch (SSL_get_error(con, k)) {
            case SSL_ERROR_NONE:
                cbuf_off += k;
                cbuf_len -= k;
                if (k <= 0)
                    goto end;
                /* we have done a  write(con,NULL,0); */
                if (cbuf_len <= 0) {
                    read_tty = 1;
                    write_ssl = 0;
                } else {        /* if (cbuf_len > 0) */

                    read_tty = 0;
                    write_ssl = 1;
                }
                break;
            case SSL_ERROR_WANT_WRITE:
                BIO_printf(bio_c_out, "write W BLOCK\n");
                write_ssl = 1;
                read_tty = 0;
                break;
            case SSL_ERROR_WANT_ASYNC:
                BIO_printf(bio_c_out, "write A BLOCK\n");
                wait_for_async(con);
                write_ssl = 1;
                read_tty = 0;
                break;
            case SSL_ERROR_WANT_READ:
                BIO_printf(bio_c_out, "write R BLOCK\n");
                write_tty = 0;
                read_ssl = 1;
                write_ssl = 0;
                break;
            case SSL_ERROR_WANT_X509_LOOKUP:
                BIO_printf(bio_c_out, "write X BLOCK\n");
                break;
            case SSL_ERROR_ZERO_RETURN:
                if (cbuf_len != 0) {
                    BIO_printf(bio_c_out, "shutdown\n");
                    ret = 0;
                    goto shut;
                } else {
                    read_tty = 1;
                    write_ssl = 0;
                    break;
                }

            case SSL_ERROR_SYSCALL:
                if ((k != 0) || (cbuf_len != 0)) {
                    BIO_printf(bio_err, "write:errno=%d\n",
                               get_last_socket_error());
                    goto shut;
                } else {
                    read_tty = 1;
                    write_ssl = 0;
                }
                break;
            case SSL_ERROR_WANT_ASYNC_JOB:
                /* This shouldn't ever happen in s_client - treat as an error */
            case SSL_ERROR_SSL:
                ERR_print_errors(bio_err);
                goto shut;
            }
        }
#if defined(OPENSSL_SYS_WINDOWS) || defined(OPENSSL_SYS_MSDOS) || defined(OPENSSL_SYS_VMS)
        /* Assume Windows/DOS/BeOS can always write */
        else if (!ssl_pending && write_tty)
#else
        else if (!ssl_pending && FD_ISSET(fileno_stdout(), &writefds))
#endif
        {
#ifdef CHARSET_EBCDIC
            ascii2ebcdic(&(sbuf[sbuf_off]), &(sbuf[sbuf_off]), sbuf_len);
#endif
            i = raw_write_stdout(&(sbuf[sbuf_off]), sbuf_len);

            if (i <= 0) {
                BIO_printf(bio_c_out, "DONE\n");
                ret = 0;
                goto shut;
            }

            sbuf_len -= i;
            sbuf_off += i;
            if (sbuf_len <= 0) {
                read_ssl = 1;
                write_tty = 0;
            }
        } else if (ssl_pending || FD_ISSET(SSL_get_fd(con), &readfds)) {
#ifdef RENEG
            {
                static int iiii;
                if (++iiii == 52) {
                    SSL_renegotiate(con);
                    iiii = 0;
                }
            }
#endif
            k = SSL_read(con, sbuf, 1024 /* BUFSIZZ */ );

            switch (SSL_get_error(con, k)) {
            case SSL_ERROR_NONE:
                if (k <= 0)
                    goto end;
                sbuf_off = 0;
                sbuf_len = k;

                read_ssl = 0;
                write_tty = 1;
                break;
            case SSL_ERROR_WANT_ASYNC:
                BIO_printf(bio_c_out, "read A BLOCK\n");
                wait_for_async(con);
                write_tty = 0;
                read_ssl = 1;
                if ((read_tty == 0) && (write_ssl == 0))
                    write_ssl = 1;
                break;
            case SSL_ERROR_WANT_WRITE:
                BIO_printf(bio_c_out, "read W BLOCK\n");
                write_ssl = 1;
                read_tty = 0;
                break;
            case SSL_ERROR_WANT_READ:
                BIO_printf(bio_c_out, "read R BLOCK\n");
                write_tty = 0;
                read_ssl = 1;
                if ((read_tty == 0) && (write_ssl == 0))
                    write_ssl = 1;
                break;
            case SSL_ERROR_WANT_X509_LOOKUP:
                BIO_printf(bio_c_out, "read X BLOCK\n");
                break;
            case SSL_ERROR_SYSCALL:
                ret = get_last_socket_error();
                if (c_brief)
                    BIO_puts(bio_err, "CONNECTION CLOSED BY SERVER\n");
                else
                    BIO_printf(bio_err, "read:errno=%d\n", ret);
                goto shut;
            case SSL_ERROR_ZERO_RETURN:
                BIO_printf(bio_c_out, "closed\n");
                ret = 0;
                goto shut;
            case SSL_ERROR_WANT_ASYNC_JOB:
                /* This shouldn't ever happen in s_client. Treat as an error */
            case SSL_ERROR_SSL:
                ERR_print_errors(bio_err);
                goto shut;
            }
        }
/* OPENSSL_SYS_MSDOS includes OPENSSL_SYS_WINDOWS */
#if defined(OPENSSL_SYS_MSDOS)
        else if (has_stdin_waiting())
#else
        else if (FD_ISSET(fileno_stdin(), &readfds))
#endif
        {
            if (crlf) {
                int j, lf_num;

                i = raw_read_stdin(cbuf, BUFSIZZ / 2);
                lf_num = 0;
                /* both loops are skipped when i <= 0 */
                for (j = 0; j < i; j++)
                    if (cbuf[j] == '\n')
                        lf_num++;
                for (j = i - 1; j >= 0; j--) {
                    cbuf[j + lf_num] = cbuf[j];
                    if (cbuf[j] == '\n') {
                        lf_num--;
                        i++;
                        cbuf[j + lf_num] = '\r';
                    }
                }
                assert(lf_num == 0);
            } else
                i = raw_read_stdin(cbuf, BUFSIZZ);
#if !defined(OPENSSL_SYS_WINDOWS) && !defined(OPENSSL_SYS_MSDOS)
            if (i == 0)
                at_eof = 1;
#endif

            if ((!c_ign_eof) && ((i <= 0) || (cbuf[0] == 'Q' && cmdletters))) {
                BIO_printf(bio_err, "DONE\n");
                ret = 0;
                goto shut;
            }

            if ((!c_ign_eof) && (cbuf[0] == 'R' && cmdletters)) {
                BIO_printf(bio_err, "RENEGOTIATING\n");
                SSL_renegotiate(con);
                cbuf_len = 0;
            } else if (!c_ign_eof && (cbuf[0] == 'K' || cbuf[0] == 'k' )
                    && cmdletters) {
                BIO_printf(bio_err, "KEYUPDATE\n");
                SSL_key_update(con,
                               cbuf[0] == 'K' ? SSL_KEY_UPDATE_REQUESTED
                                              : SSL_KEY_UPDATE_NOT_REQUESTED);
                cbuf_len = 0;
            } else {
                cbuf_len = i;
                cbuf_off = 0;
#ifdef CHARSET_EBCDIC
                ebcdic2ascii(cbuf, cbuf, i);
#endif
            }

            write_ssl = 1;
            read_tty = 0;
        }
    }

 shut:
    if (in_init)
        print_stuff(bio_c_out, con, full_log);
    do_ssl_shutdown(con);

    /*
     * If we ended with an alert being sent, but still with data in the
     * network buffer to be read, then calling BIO_closesocket() will
     * result in a TCP-RST being sent. On some platforms (notably
     * Windows) then this will result in the peer immediately abandoning
     * the connection including any buffered alert data before it has
     * had a chance to be read. Shutting down the sending side first,
     * and then closing the socket sends TCP-FIN first followed by
     * TCP-RST. This seems to allow the peer to read the alert data.
     */
    shutdown(SSL_get_fd(con), 1); /* SHUT_WR */
    /*
     * We just said we have nothing else to say, but it doesn't mean that
     * the other side has nothing. It's even recommended to consume incoming
     * data. [In testing context this ensures that alerts are passed on...]
     */
    timeout.tv_sec = 0;
    timeout.tv_usec = 500000;  /* some extreme round-trip */
    do {
        FD_ZERO(&readfds);
        openssl_fdset(sock, &readfds);
    } while (select(sock + 1, &readfds, NULL, NULL, &timeout) > 0
             && BIO_read(sbio, sbuf, BUFSIZZ) > 0);

    BIO_closesocket(SSL_get_fd(con));
 end:
    if (con != NULL) {
        if (prexit != 0)
            print_stuff(bio_c_out, con, 1);
        SSL_free(con);
    }
    SSL_SESSION_free(psksess);
#if !defined(OPENSSL_NO_NEXTPROTONEG)
    OPENSSL_free(next_proto.data);
#endif
    SSL_CTX_free(ctx);
    set_keylog_file(NULL, NULL);
    X509_free(cert);
    sk_X509_CRL_pop_free(crls, X509_CRL_free);
    EVP_PKEY_free(key);
    sk_X509_pop_free(chain, X509_free);
    OPENSSL_free(pass);
#ifndef OPENSSL_NO_SRP
    OPENSSL_free(srp_arg.srppassin);
#endif
    OPENSSL_free(sname_alloc);
    OPENSSL_free(connectstr);
    OPENSSL_free(bindstr);
    OPENSSL_free(bindhost);
    OPENSSL_free(bindport);
    OPENSSL_free(host);
    OPENSSL_free(port);
    OPENSSL_free(thost);
    OPENSSL_free(tport);
    X509_VERIFY_PARAM_free(vpm);
    ssl_excert_free(exc);
    sk_OPENSSL_STRING_free(ssl_args);
    sk_OPENSSL_STRING_free(dane_tlsa_rrset);
    SSL_CONF_CTX_free(cctx);
    OPENSSL_clear_free(cbuf, BUFSIZZ);
    OPENSSL_clear_free(sbuf, BUFSIZZ);
    OPENSSL_clear_free(mbuf, BUFSIZZ);
    clear_free(proxypass);
    release_engine(e);
    BIO_free(bio_c_out);
    bio_c_out = NULL;
    BIO_free(bio_c_msg);
    bio_c_msg = NULL;
    return ret;
}

static void print_stuff(BIO *bio, SSL *s, int full)
{
    X509 *peer = NULL;
    STACK_OF(X509) *sk;
    const SSL_CIPHER *c;
    EVP_PKEY *public_key;
    int i, istls13 = (SSL_version(s) == TLS1_3_VERSION);
    long verify_result;
#ifndef OPENSSL_NO_COMP
    const COMP_METHOD *comp, *expansion;
#endif
    unsigned char *exportedkeymat;
#ifndef OPENSSL_NO_CT
    const SSL_CTX *ctx = SSL_get_SSL_CTX(s);
#endif

    if (full) {
        int got_a_chain = 0;

        sk = SSL_get_peer_cert_chain(s);
        if (sk != NULL) {
            got_a_chain = 1;

            BIO_printf(bio, "---\nCertificate chain\n");
            for (i = 0; i < sk_X509_num(sk); i++) {
                BIO_printf(bio, "%2d s:", i);
                X509_NAME_print_ex(bio, X509_get_subject_name(sk_X509_value(sk, i)), 0, get_nameopt());
                BIO_puts(bio, "\n");
                BIO_printf(bio, "   i:");
                X509_NAME_print_ex(bio, X509_get_issuer_name(sk_X509_value(sk, i)), 0, get_nameopt());
                BIO_puts(bio, "\n");
                public_key = X509_get_pubkey(sk_X509_value(sk, i));
                if (public_key != NULL) {
                    BIO_printf(bio, "   a:PKEY: %s, %d (bit); sigalg: %s\n",
                               OBJ_nid2sn(EVP_PKEY_get_base_id(public_key)),
                               EVP_PKEY_get_bits(public_key),
                               OBJ_nid2sn(X509_get_signature_nid(sk_X509_value(sk, i))));
                    EVP_PKEY_free(public_key);
                }
                BIO_printf(bio, "   v:NotBefore: ");
                ASN1_TIME_print(bio, X509_get0_notBefore(sk_X509_value(sk, i)));
                BIO_printf(bio, "; NotAfter: ");
                ASN1_TIME_print(bio, X509_get0_notAfter(sk_X509_value(sk, i)));
                BIO_puts(bio, "\n");
                if (c_showcerts)
                    PEM_write_bio_X509(bio, sk_X509_value(sk, i));
            }
        }

        BIO_printf(bio, "---\n");
        peer = SSL_get0_peer_certificate(s);
        if (peer != NULL) {
            BIO_printf(bio, "Server certificate\n");

            /* Redundant if we showed the whole chain */
            if (!(c_showcerts && got_a_chain))
                PEM_write_bio_X509(bio, peer);
            dump_cert_text(bio, peer);
        } else {
            BIO_printf(bio, "no peer certificate available\n");
        }
        print_ca_names(bio, s);

        ssl_print_sigalgs(bio, s);
        ssl_print_tmp_key(bio, s);

#ifndef OPENSSL_NO_CT
        /*
         * When the SSL session is anonymous, or resumed via an abbreviated
         * handshake, no SCTs are provided as part of the handshake.  While in
         * a resumed session SCTs may be present in the session's certificate,
         * no callbacks are invoked to revalidate these, and in any case that
         * set of SCTs may be incomplete.  Thus it makes little sense to
         * attempt to display SCTs from a resumed session's certificate, and of
         * course none are associated with an anonymous peer.
         */
        if (peer != NULL && !SSL_session_reused(s) && SSL_ct_is_enabled(s)) {
            const STACK_OF(SCT) *scts = SSL_get0_peer_scts(s);
            int sct_count = scts != NULL ? sk_SCT_num(scts) : 0;

            BIO_printf(bio, "---\nSCTs present (%i)\n", sct_count);
            if (sct_count > 0) {
                const CTLOG_STORE *log_store = SSL_CTX_get0_ctlog_store(ctx);

                BIO_printf(bio, "---\n");
                for (i = 0; i < sct_count; ++i) {
                    SCT *sct = sk_SCT_value(scts, i);

                    BIO_printf(bio, "SCT validation status: %s\n",
                               SCT_validation_status_string(sct));
                    SCT_print(sct, bio, 0, log_store);
                    if (i < sct_count - 1)
                        BIO_printf(bio, "\n---\n");
                }
                BIO_printf(bio, "\n");
            }
        }
#endif

        BIO_printf(bio,
                   "---\nSSL handshake has read %ju bytes "
                   "and written %ju bytes\n",
                   BIO_number_read(SSL_get_rbio(s)),
                   BIO_number_written(SSL_get_wbio(s)));
    }
    print_verify_detail(s, bio);
    BIO_printf(bio, (SSL_session_reused(s) ? "---\nReused, " : "---\nNew, "));
    c = SSL_get_current_cipher(s);
    BIO_printf(bio, "%s, Cipher is %s\n",
               SSL_CIPHER_get_version(c), SSL_CIPHER_get_name(c));
    if (peer != NULL) {
        EVP_PKEY *pktmp;

        pktmp = X509_get0_pubkey(peer);
        BIO_printf(bio, "Server public key is %d bit\n",
                   EVP_PKEY_get_bits(pktmp));
    }
    BIO_printf(bio, "Secure Renegotiation IS%s supported\n",
               SSL_get_secure_renegotiation_support(s) ? "" : " NOT");
#ifndef OPENSSL_NO_COMP
    comp = SSL_get_current_compression(s);
    expansion = SSL_get_current_expansion(s);
    BIO_printf(bio, "Compression: %s\n",
               comp ? SSL_COMP_get_name(comp) : "NONE");
    BIO_printf(bio, "Expansion: %s\n",
               expansion ? SSL_COMP_get_name(expansion) : "NONE");
#endif
#ifndef OPENSSL_NO_KTLS
    if (BIO_get_ktls_send(SSL_get_wbio(s)))
        BIO_printf(bio_err, "Using Kernel TLS for sending\n");
    if (BIO_get_ktls_recv(SSL_get_rbio(s)))
        BIO_printf(bio_err, "Using Kernel TLS for receiving\n");
#endif

    if (OSSL_TRACE_ENABLED(TLS)) {
        /* Print out local port of connection: useful for debugging */
        int sock;
        union BIO_sock_info_u info;

        sock = SSL_get_fd(s);
        if ((info.addr = BIO_ADDR_new()) != NULL
            && BIO_sock_info(sock, BIO_SOCK_INFO_ADDRESS, &info)) {
            BIO_printf(bio_c_out, "LOCAL PORT is %u\n",
                       ntohs(BIO_ADDR_rawport(info.addr)));
        }
        BIO_ADDR_free(info.addr);
    }

#if !defined(OPENSSL_NO_NEXTPROTONEG)
    if (next_proto.status != -1) {
        const unsigned char *proto;
        unsigned int proto_len;
        SSL_get0_next_proto_negotiated(s, &proto, &proto_len);
        BIO_printf(bio, "Next protocol: (%d) ", next_proto.status);
        BIO_write(bio, proto, proto_len);
        BIO_write(bio, "\n", 1);
    }
#endif
    {
        const unsigned char *proto;
        unsigned int proto_len;
        SSL_get0_alpn_selected(s, &proto, &proto_len);
        if (proto_len > 0) {
            BIO_printf(bio, "ALPN protocol: ");
            BIO_write(bio, proto, proto_len);
            BIO_write(bio, "\n", 1);
        } else
            BIO_printf(bio, "No ALPN negotiated\n");
    }

#ifndef OPENSSL_NO_SRTP
    {
        SRTP_PROTECTION_PROFILE *srtp_profile =
            SSL_get_selected_srtp_profile(s);

        if (srtp_profile)
            BIO_printf(bio, "SRTP Extension negotiated, profile=%s\n",
                       srtp_profile->name);
    }
#endif

    if (istls13) {
        switch (SSL_get_early_data_status(s)) {
        case SSL_EARLY_DATA_NOT_SENT:
            BIO_printf(bio, "Early data was not sent\n");
            break;

        case SSL_EARLY_DATA_REJECTED:
            BIO_printf(bio, "Early data was rejected\n");
            break;

        case SSL_EARLY_DATA_ACCEPTED:
            BIO_printf(bio, "Early data was accepted\n");
            break;

        }

        /*
         * We also print the verify results when we dump session information,
         * but in TLSv1.3 we may not get that right away (or at all) depending
         * on when we get a NewSessionTicket. Therefore we print it now as well.
         */
        verify_result = SSL_get_verify_result(s);
        BIO_printf(bio, "Verify return code: %ld (%s)\n", verify_result,
                   X509_verify_cert_error_string(verify_result));
    } else {
        /* In TLSv1.3 we do this on arrival of a NewSessionTicket */
        SSL_SESSION_print(bio, SSL_get_session(s));
    }

    if (SSL_get_session(s) != NULL && keymatexportlabel != NULL) {
        BIO_printf(bio, "Keying material exporter:\n");
        BIO_printf(bio, "    Label: '%s'\n", keymatexportlabel);
        BIO_printf(bio, "    Length: %i bytes\n", keymatexportlen);
        exportedkeymat = app_malloc(keymatexportlen, "export key");
        if (SSL_export_keying_material(s, exportedkeymat,
                                        keymatexportlen,
                                        keymatexportlabel,
                                        strlen(keymatexportlabel),
                                        NULL, 0, 0) <= 0) {
            BIO_printf(bio, "    Error\n");
        } else {
            BIO_printf(bio, "    Keying material: ");
            for (i = 0; i < keymatexportlen; i++)
                BIO_printf(bio, "%02X", exportedkeymat[i]);
            BIO_printf(bio, "\n");
        }
        OPENSSL_free(exportedkeymat);
    }
    BIO_printf(bio, "---\n");
    /* flush, or debugging output gets mixed with http response */
    (void)BIO_flush(bio);
}

# ifndef OPENSSL_NO_OCSP
static int ocsp_resp_cb(SSL *s, void *arg)
{
    const unsigned char *p;
    int len;
    OCSP_RESPONSE *rsp;
    len = SSL_get_tlsext_status_ocsp_resp(s, &p);
    BIO_puts(arg, "OCSP response: ");
    if (p == NULL) {
        BIO_puts(arg, "no response sent\n");
        return 1;
    }
    rsp = d2i_OCSP_RESPONSE(NULL, &p, len);
    if (rsp == NULL) {
        BIO_puts(arg, "response parse error\n");
        BIO_dump_indent(arg, (char *)p, len, 4);
        return 0;
    }
    BIO_puts(arg, "\n======================================\n");
    OCSP_RESPONSE_print(arg, rsp, 0);
    BIO_puts(arg, "======================================\n");
    OCSP_RESPONSE_free(rsp);
    return 1;
}
# endif

static int ldap_ExtendedResponse_parse(const char *buf, long rem)
{
    const unsigned char *cur, *end;
    long len;
    int tag, xclass, inf, ret = -1;

    cur = (const unsigned char *)buf;
    end = cur + rem;

    /*
     * From RFC 4511:
     *
     *    LDAPMessage ::= SEQUENCE {
     *         messageID       MessageID,
     *         protocolOp      CHOICE {
     *              ...
     *              extendedResp          ExtendedResponse,
     *              ... },
     *         controls       [0] Controls OPTIONAL }
     *
     *    ExtendedResponse ::= [APPLICATION 24] SEQUENCE {
     *         COMPONENTS OF LDAPResult,
     *         responseName     [10] LDAPOID OPTIONAL,
     *         responseValue    [11] OCTET STRING OPTIONAL }
     *
     *    LDAPResult ::= SEQUENCE {
     *         resultCode         ENUMERATED {
     *              success                      (0),
     *              ...
     *              other                        (80),
     *              ...  },
     *         matchedDN          LDAPDN,
     *         diagnosticMessage  LDAPString,
     *         referral           [3] Referral OPTIONAL }
     */

    /* pull SEQUENCE */
    inf = ASN1_get_object(&cur, &len, &tag, &xclass, rem);
    if (inf != V_ASN1_CONSTRUCTED || tag != V_ASN1_SEQUENCE ||
        (rem = end - cur, len > rem)) {
        BIO_printf(bio_err, "Unexpected LDAP response\n");
        goto end;
    }

    rem = len;  /* ensure that we don't overstep the SEQUENCE */

    /* pull MessageID */
    inf = ASN1_get_object(&cur, &len, &tag, &xclass, rem);
    if (inf != V_ASN1_UNIVERSAL || tag != V_ASN1_INTEGER ||
        (rem = end - cur, len > rem)) {
        BIO_printf(bio_err, "No MessageID\n");
        goto end;
    }

    cur += len; /* shall we check for MessageId match or just skip? */

    /* pull [APPLICATION 24] */
    rem = end - cur;
    inf = ASN1_get_object(&cur, &len, &tag, &xclass, rem);
    if (inf != V_ASN1_CONSTRUCTED || xclass != V_ASN1_APPLICATION ||
        tag != 24) {
        BIO_printf(bio_err, "Not ExtendedResponse\n");
        goto end;
    }

    /* pull resultCode */
    rem = end - cur;
    inf = ASN1_get_object(&cur, &len, &tag, &xclass, rem);
    if (inf != V_ASN1_UNIVERSAL || tag != V_ASN1_ENUMERATED || len == 0 ||
        (rem = end - cur, len > rem)) {
        BIO_printf(bio_err, "Not LDAPResult\n");
        goto end;
    }

    /* len should always be one, but just in case... */
    for (ret = 0, inf = 0; inf < len; inf++) {
        ret <<= 8;
        ret |= cur[inf];
    }
    /* There is more data, but we don't care... */
 end:
    return ret;
}

/*
 * Host dNS Name verifier: used for checking that the hostname is in dNS format
 * before setting it as SNI
 */
static int is_dNS_name(const char *host)
{
    const size_t MAX_LABEL_LENGTH = 63;
    size_t i;
    int isdnsname = 0;
    size_t length = strlen(host);
    size_t label_length = 0;
    int all_numeric = 1;

    /*
     * Deviation from strict DNS name syntax, also check names with '_'
     * Check DNS name syntax, any '-' or '.' must be internal,
     * and on either side of each '.' we can't have a '-' or '.'.
     *
     * If the name has just one label, we don't consider it a DNS name.
     */
    for (i = 0; i < length && label_length < MAX_LABEL_LENGTH; ++i) {
        char c = host[i];

        if ((c >= 'a' && c <= 'z')
            || (c >= 'A' && c <= 'Z')
            || c == '_') {
            label_length += 1;
            all_numeric = 0;
            continue;
        }

        if (c >= '0' && c <= '9') {
            label_length += 1;
            continue;
        }

        /* Dot and hyphen cannot be first or last. */
        if (i > 0 && i < length - 1) {
            if (c == '-') {
                label_length += 1;
                continue;
            }
            /*
             * Next to a dot the preceding and following characters must not be
             * another dot or a hyphen.  Otherwise, record that the name is
             * plausible, since it has two or more labels.
             */
            if (c == '.'
                && host[i + 1] != '.'
                && host[i - 1] != '-'
                && host[i + 1] != '-') {
                label_length = 0;
                isdnsname = 1;
                continue;
            }
        }
        isdnsname = 0;
        break;
    }

    /* dNS name must not be all numeric and labels must be shorter than 64 characters. */
    isdnsname &= !all_numeric && !(label_length == MAX_LABEL_LENGTH);

    return isdnsname;
}
#endif                          /* OPENSSL_NO_SOCK */<|MERGE_RESOLUTION|>--- conflicted
+++ resolved
@@ -1,9 +1,5 @@
 /*
-<<<<<<< HEAD
- * Copyright 1995-2022 The OpenSSL Project Authors. All Rights Reserved.
-=======
  * Copyright 1995-2023 The OpenSSL Project Authors. All Rights Reserved.
->>>>>>> 8a2d13a7
  * Copyright 2005 Nokia. All rights reserved.
  *
  * Licensed under the Apache License 2.0 (the "License").  You may not use
