--- conflicted
+++ resolved
@@ -1,9 +1,5 @@
 /*
-<<<<<<< HEAD
- * Copyright 1995-2022 The OpenSSL Project Authors. All Rights Reserved.
-=======
  * Copyright 1995-2023 The OpenSSL Project Authors. All Rights Reserved.
->>>>>>> 8a2d13a7
  *
  * Licensed under the Apache License 2.0 (the "License").  You may not use
  * this file except in compliance with the License.  You can obtain a copy
@@ -639,15 +635,10 @@
     if (newreq && pkey == NULL) {
         app_RAND_load_conf(req_conf, section);
 
-<<<<<<< HEAD
-        if (!NCONF_get_number(req_conf, section, BITS, &newkey_len))
-            newkey_len = DEFAULT_KEY_LENGTH;
-=======
         if (!NCONF_get_number(req_conf, section, BITS, &newkey_len)) {
             ERR_clear_error();
             newkey_len = DEFAULT_KEY_LENGTH;
         }
->>>>>>> 8a2d13a7
 
         genctx = set_keygen_ctx(keyalg, &keyalgstr, &newkey_len, gen_eng);
         if (genctx == NULL)
@@ -694,11 +685,8 @@
         EVP_PKEY_CTX_set_app_data(genctx, bio_err);
 
         pkey = app_keygen(genctx, keyalgstr, newkey_len, verbose);
-<<<<<<< HEAD
-=======
         if (pkey == NULL)
             goto end;
->>>>>>> 8a2d13a7
 
         EVP_PKEY_CTX_free(genctx);
         genctx = NULL;
@@ -836,7 +824,6 @@
                 days = DEFAULT_DAYS;
             }
             if (!set_cert_times(new_x509, NULL, NULL, days))
-<<<<<<< HEAD
                 goto end;
             if (!X509_set_subject_name(new_x509, n_subj))
                 goto end;
@@ -848,19 +835,6 @@
             } else if (!copy_extensions(new_x509, req, ext_copy)) {
                 BIO_printf(bio_err, "Error copying extensions from request\n");
                 goto end;
-=======
-                goto end;
-            if (!X509_set_subject_name(new_x509, n_subj))
-                goto end;
-            if (!pub_key || !X509_set_pubkey(new_x509, pub_key))
-                goto end;
-            if (ext_copy == EXT_COPY_UNSET) {
-                if (infile != NULL)
-                    BIO_printf(bio_err, "Warning: No -copy_extensions given; ignoring any extensions in the request\n");
-            } else if (!copy_extensions(new_x509, req, ext_copy)) {
-                BIO_printf(bio_err, "Error copying extensions from request\n");
-                goto end;
->>>>>>> 8a2d13a7
             }
 
             /* Set up V3 context struct */
@@ -1018,17 +992,10 @@
         else
             tpubkey = X509_REQ_get0_pubkey(req);
         if (tpubkey == NULL) {
-<<<<<<< HEAD
-            fprintf(stdout, "Modulus is unavailable\n");
-            goto end;
-        }
-        fprintf(stdout, "Modulus=");
-=======
             BIO_puts(bio_err, "Modulus is unavailable\n");
             goto end;
         }
         BIO_puts(out, "Modulus=");
->>>>>>> 8a2d13a7
         if (EVP_PKEY_is_a(tpubkey, "RSA") || EVP_PKEY_is_a(tpubkey, "RSA-PSS")) {
             BIGNUM *n = NULL;
 
@@ -1037,15 +1004,9 @@
             BN_print(out, n);
             BN_free(n);
         } else {
-<<<<<<< HEAD
-            fprintf(stdout, "Wrong Algorithm type");
-        }
-        fprintf(stdout, "\n");
-=======
             BIO_puts(out, "Wrong Algorithm type");
         }
         BIO_puts(out, "\n");
->>>>>>> 8a2d13a7
     }
 
     if (!noout && !gen_x509) {
