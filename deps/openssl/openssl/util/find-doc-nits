#! /usr/bin/env perl
<<<<<<< HEAD
# Copyright 2002-2021 The OpenSSL Project Authors. All Rights Reserved.
=======
# Copyright 2002-2023 The OpenSSL Project Authors. All Rights Reserved.
>>>>>>> 8a2d13a7
#
# Licensed under the Apache License 2.0 (the "License").  You may not use
# this file except in compliance with the License.  You can obtain a copy
# in the file LICENSE in the source distribution or at
# https://www.openssl.org/source/license.html


require 5.10.0;
use warnings;
use strict;

use Carp qw(:DEFAULT cluck);
use Pod::Checker;
use File::Find;
use File::Basename;
use File::Spec::Functions;
use Getopt::Std;
use FindBin;
use lib "$FindBin::Bin/perl";

use OpenSSL::Util::Pod;

use lib '.';
use configdata;

# Set to 1 for debug output
my $debug = 0;

# Options.
our($opt_d);
our($opt_e);
our($opt_s);
our($opt_o);
our($opt_h);
our($opt_l);
our($opt_m);
our($opt_n);
our($opt_p);
our($opt_u);
our($opt_v);
our($opt_c);

# Print usage message and exit.
sub help {
    print <<EOF;
Find small errors (nits) in documentation.  Options:
    -c List undocumented commands, undocumented options and unimplemented options.
    -d Detailed list of undocumented (implies -u)
    -e Detailed list of new undocumented (implies -v)
    -h Print this help message
    -l Print bogus links
    -m Name(s) of manuals to focus on. Default: man1,man3,man5,man7
    -n Print nits in POD pages
    -o Causes -e/-v to count symbols added since 1.1.1 as new (implies -v)
    -u Count undocumented functions
    -v Count new undocumented functions
EOF
    exit;
}

getopts('cdehlm:nouv');

help() if $opt_h;
$opt_u = 1 if $opt_d;
$opt_v = 1 if $opt_o || $opt_e;
die "Cannot use both -u and -v"
    if $opt_u && $opt_v;
die "Cannot use both -d and -e"
    if $opt_d && $opt_e;

# We only need to check c, l, n, u and v.
# Options d, e, o imply one of the above.
die "Need one of -[cdehlnouv] flags.\n"
    unless $opt_c or $opt_l or $opt_n or $opt_u or $opt_v;


my $temp = '/tmp/docnits.txt';
my $OUT;
my $status = 0;

$opt_m = "man1,man3,man5,man7" unless $opt_m;
die "Argument of -m option may contain only man1, man3, man5, and/or man7"
    unless $opt_m =~ /^(man[1357][, ]?)*$/;
my @sections = ( split /[, ]/, $opt_m );

my %mandatory_sections = (
    '*' => [ 'NAME', 'DESCRIPTION', 'COPYRIGHT' ],
    1   => [ 'SYNOPSIS', 'OPTIONS' ],
    3   => [ 'SYNOPSIS', 'RETURN VALUES' ],
    5   => [ ],
    7   => [ ]
                         );

# Symbols that we ignored.
# They are reserved macros that we currently don't document
my $ignored = qr/(?| ^i2d_
                 |   ^d2i_
                 |   ^DEPRECATEDIN
                 |   ^OSSL_DEPRECATED
                 |   \Q_fnsig(3)\E$
                 |   ^IMPLEMENT_
                 |   ^_?DECLARE_
                 |   ^sk_
                 |   ^SKM_DEFINE_STACK_OF_INTERNAL
                 |   ^lh_
                 |   ^DEFINE_LHASH_OF_INTERNAL
                 )/x;

# A common regexp for C symbol names
my $C_symbol = qr/\b[[:alpha:]][_[:alnum:]]*\b/;

# Collect all POD files, both internal and public, and regardless of location
# We collect them in a hash table with each file being a key, so we can attach
# tags to them.  For example, internal docs will have the word "internal"
# attached to them.
my %files = ();
# We collect files names on the fly, on known tag basis
my %collected_tags = ();
# We cache results based on tags
my %collected_results = ();

# files OPTIONS
#
# Example:
#
#       files(TAGS => 'manual');
#       files(TAGS => [ 'manual', 'man1' ]);
#
# This function returns an array of files corresponding to a set of tags
# given with the options "TAGS".  The value of this option can be a single
# word, or an array of several words, which work as inclusive or exclusive
# selectors.  Inclusive selectors are used to add one more set of files to
# the returned array, while exclusive selectors limit the set of files added
# to the array.  The recognised tag values are:
#
# 'public_manual'       - inclusive selector, adds public manuals to the
#                         returned array of files.
# 'internal_manual'     - inclusive selector, adds internal manuals to the
#                         returned array of files.
# 'manual'              - inclusive selector, adds any manual to the returned
#                         array of files.  This is really a shorthand for
#                         'public_manual' and 'internal_manual' combined.
# 'public_header'       - inclusive selector, adds public headers to the
#                         returned array of files.
# 'header'              - inclusive selector, adds any header file to the
#                         returned array of files.  Since we currently only
#                         care about public headers, this is exactly
#                         equivalent to 'public_header', but is present for
#                         consistency.
#
# 'man1', 'man3', 'man5', 'man7'
#                       - exclusive selectors, only applicable together with
#                         any of the manual selectors.  If any of these are
#                         present, only the manuals from the given sections
#                         will be included.  If none of these are present,
#                         the manuals from all sections will be returned.
#
# All returned manual files come from configdata.pm.
# All returned header files come from looking inside
# "$config{sourcedir}/include/openssl"
#
sub files {
    my %opts = ( @_ );          # Make a copy of the arguments

    $opts{TAGS} = [ $opts{TAGS} ] if ref($opts{TAGS}) eq '';

    croak "No tags given, or not an array"
        unless exists $opts{TAGS} && ref($opts{TAGS}) eq 'ARRAY';

    my %tags = map { $_ => 1 } @{$opts{TAGS}};
    $tags{public_manual} = 1
        if $tags{manual} && ($tags{public} // !$tags{internal});
    $tags{internal_manual} = 1
        if $tags{manual} && ($tags{internal} // !$tags{public});
    $tags{public_header} = 1
        if $tags{header} && ($tags{public} // !$tags{internal});
    delete $tags{manual};
    delete $tags{header};
    delete $tags{public};
    delete $tags{internal};

    my $tags_as_key = join(':', sort keys %tags);

    cluck  "DEBUG[files]: This is how we got here!" if $debug;
    print STDERR "DEBUG[files]: tags: $tags_as_key\n" if $debug;

    my %tags_to_collect = ( map { $_ => 1 }
                            grep { !exists $collected_tags{$_} }
                            keys %tags );

    if ($tags_to_collect{public_manual}) {
        print STDERR "DEBUG[files]: collecting public manuals\n"
            if $debug;

        # The structure in configdata.pm is that $unified_info{mandocs}
        # contains lists of man files, and in turn, $unified_info{depends}
        # contains hash tables showing which POD file each of those man
        # files depend on.  We use that information to find the POD files,
        # and to attach the man section they belong to as tags
        foreach my $mansect ( @sections ) {
            foreach ( map { @{$unified_info{depends}->{$_}} }
                      @{$unified_info{mandocs}->{$mansect}} ) {
                $files{$_} = { $mansect => 1, public_manual => 1 };
            }
        }
        $collected_tags{public_manual} = 1;
    }

    if ($tags_to_collect{internal_manual}) {
        print STDERR "DEBUG[files]: collecting internal manuals\n"
            if $debug;

        # We don't have the internal docs in configdata.pm.  However, they
        # are all in the source tree, so they're easy to find.
        foreach my $mansect ( @sections ) {
            foreach ( glob(catfile($config{sourcedir},
                                   'doc', 'internal', $mansect, '*.pod')) ) {
                $files{$_} = { $mansect => 1, internal_manual => 1 };
            }
        }
        $collected_tags{internal_manual} = 1;
    }

    if ($tags_to_collect{public_header}) {
        print STDERR "DEBUG[files]: collecting public headers\n"
            if $debug;

        foreach ( glob(catfile($config{sourcedir},
                               'include', 'openssl', '*.h')) ) {
            $files{$_} = { public_header => 1 };
        }
    }

    my @result = @{$collected_results{$tags_as_key} // []};

    if (!@result) {
        # Produce a result based on caller tags
        foreach my $type ( ( 'public_manual', 'internal_manual' ) ) {
            next unless $tags{$type};

            # If caller asked for specific sections, we care about sections.
            # Otherwise, we give back all of them.
            my @selected_sections =
                grep { $tags{$_} } @sections;
            @selected_sections = @sections unless @selected_sections;

            foreach my $section ( ( @selected_sections ) ) {
                push @result,
                    ( sort { basename($a) cmp basename($b) }
                      grep { $files{$_}->{$type} && $files{$_}->{$section} }
                      keys %files );
            }
        }
        if ($tags{public_header}) {
            push @result,
                ( sort { basename($a) cmp basename($b) }
                  grep { $files{$_}->{public_header} }
                  keys %files );
        }

        if ($debug) {
            print STDERR "DEBUG[files]: result:\n";
            print STDERR "DEBUG[files]:     $_\n" foreach @result;
        }
        $collected_results{$tags_as_key} = [ @result ];
    }

    return @result;
}

# Print error message, set $status.
sub err {
    print join(" ", @_), "\n";
    $status = 1
}

# Cross-check functions in the NAME and SYNOPSIS section.
sub name_synopsis {
    my $id = shift;
    my $filename = shift;
    my $contents = shift;

    # Get NAME section and all words in it.
    return unless $contents =~ /=head1 NAME(.*)=head1 SYNOPSIS/ms;
    my $tmp = $1;
    $tmp =~ tr/\n/ /;
    err($id, "Trailing comma before - in NAME")
        if $tmp =~ /, *-/;
    $tmp =~ s/ -.*//g;
    err($id, "POD markup among the names in NAME")
        if $tmp =~ /[<>]/;
    $tmp =~ s/  */ /g;
    err($id, "Missing comma in NAME")
        if $tmp =~ /[^,] /;

    my $dirname = dirname($filename);
    my $section = basename($dirname);
    my $simplename = basename($filename, ".pod");
    my $foundfilename = 0;
    my %foundfilenames = ();
    my %names;
    foreach my $n ( split ',', $tmp ) {
        $n =~ s/^\s+//;
        $n =~ s/\s+$//;
        err($id, "The name '$n' contains white-space")
            if $n =~ /\s/;
        $names{$n} = 1;
        $foundfilename++ if $n eq $simplename;
        $foundfilenames{$n} = 1
            if ( ( grep { basename($_) eq "$n.pod" }
                   files(TAGS => [ 'manual', $section ]) )
                 && $n ne $simplename );
    }
    err($id, "The following exist as other .pod files:",
         sort keys %foundfilenames)
        if %foundfilenames;
    err($id, "$simplename (filename) missing from NAME section")
        unless $foundfilename;

    # Find all functions in SYNOPSIS
    return unless $contents =~ /=head1 SYNOPSIS(.*)=head1 DESCRIPTION/ms;
    my $syn = $1;
    my $ignore_until = undef;   # If defined, this is a regexp
    # Remove all non-code lines
    $syn =~ s/^(?:\s*?|\S.*?)$//msg;
    # Remove all comments
    $syn =~ s/\/\*.*?\*\///msg;
    while ( $syn ) {
        # "env" lines end at a newline.
        # Preprocessor lines start with a # and end at a newline.
        # Other lines end with a semicolon, and may cover more than
        # one physical line.
        if ( $syn !~ /^ \s*(env .*?|#.*?|.*?;)\s*$/ms ) {
            err($id, "Can't parse rest of synopsis:\n$syn\n(declarations not ending with a semicolon (;)?)");
            last;
        }
        my $line = $1;
        $syn = $';

        print STDERR "DEBUG[name_synopsis] \$line = '$line'\n" if $debug;

        # Special code to skip over documented structures
        if ( defined $ignore_until) {
            next if $line !~ /$ignore_until/;
            $ignore_until = undef;
            next;
        }
        if ( $line =~ /^\s*(?:typedef\s+)?struct(?:\s+\S+)\s*\{/ ) {
            $ignore_until = qr/\}.*?;/;
            next;
        }

        my $sym;
        my $is_prototype = 1;
        $line =~ s/LHASH_OF\([^)]+\)/int/g;
        $line =~ s/STACK_OF\([^)]+\)/int/g;
        $line =~ s/SPARSE_ARRAY_OF\([^)]+\)/int/g;
        $line =~ s/__declspec\([^)]+\)//;

        ## We don't prohibit that space, to allow typedefs looking like
        ## this:
        ##
        ## typedef int (fantastically_long_name_breaks_80char_limit)
        ##     (fantastically_long_name_breaks_80char_limit *something);
        ##
        #if ( $line =~ /typedef.*\(\*?\S+\)\s+\(/ ) {
        #    # a callback function with whitespace before the argument list:
        #    # typedef ... (*NAME) (...
        #    # typedef ... (NAME) (...
        #    err($id, "Function typedef has space before arg list: $line");
        #}

        if ( $line =~ /env (\S*)=/ ) {
            # environment variable env NAME=...
            $sym = $1;
        } elsif ( $line =~ /typedef.*\(\*?($C_symbol)\)\s*\(/ ) {
            # a callback function pointer: typedef ... (*NAME)(...
            # a callback function signature: typedef ... (NAME)(...
            $sym = $1;
        } elsif ( $line =~ /typedef.*($C_symbol)\s*\(/ ) {
            # a callback function signature: typedef ... NAME(...
            $sym = $1;
        } elsif ( $line =~ /typedef.*($C_symbol);/ ) {
            # a simple typedef: typedef ... NAME;
            $is_prototype = 0;
            $sym = $1;
        } elsif ( $line =~ /enum ($C_symbol) \{/ ) {
            # an enumeration: enum ... {
            $sym = $1;
        } elsif ( $line =~ /#\s*(?:define|undef) ($C_symbol)/ ) {
            $is_prototype = 0;
            $sym = $1;
        } elsif ( $line =~ /^[^\(]*?\(\*($C_symbol)\s*\(/ ) {
            # a function returning a function pointer: TYPE (*NAME(args))(args)
            $sym = $1;
        } elsif ( $line =~ /^[^\(]*?($C_symbol)\s*\(/ ) {
            # a simple function declaration
            $sym = $1;
        }
        else {
            next;
        }

        print STDERR "DEBUG[name_synopsis] \$sym = '$sym'\n" if $debug;

        err($id, "$sym missing from NAME section")
            unless defined $names{$sym};
        $names{$sym} = 2;

        # Do some sanity checks on the prototype.
        err($id, "Prototype missing spaces around commas: $line")
            if $is_prototype && $line =~ /[a-z0-9],[^\s]/;
    }

    foreach my $n ( keys %names ) {
        next if $names{$n} == 2;
        err($id, "$n missing from SYNOPSIS")
    }
}

# Check if SECTION ($3) is located before BEFORE ($4)
sub check_section_location {
    my $id = shift;
    my $contents = shift;
    my $section = shift;
    my $before = shift;

    return unless $contents =~ /=head1 $section/
        and $contents =~ /=head1 $before/;
    err($id, "$section should appear before $before section")
        if $contents =~ /=head1 $before.*=head1 $section/ms;
}

# Check if a =head1 is duplicated, or a =headX is duplicated within a
# =head1.  Treats =head2 =head3 as equivalent -- it doesn't reset the head3
# sets if it finds a =head2 -- but that is good enough for now. Also check
# for proper capitalization, trailing periods, etc.
sub check_head_style {
    my $id = shift;
    my $contents = shift;
    my %head1;
    my %subheads;

    foreach my $line ( split /\n+/, $contents ) {
        next unless $line =~ /^=head/;
        if ( $line =~ /head1/ ) {
            err($id, "Duplicate section $line")
                if defined $head1{$line};
            $head1{$line} = 1;
            %subheads = ();
        } else {
            err($id, "Duplicate subsection $line")
                if defined $subheads{$line};
            $subheads{$line} = 1;
        }
        err($id, "Period in =head")
            if $line =~ /\.[^\w]/ or $line =~ /\.$/;
        err($id, "not all uppercase in =head1")
            if $line =~ /head1.*[a-z]/;
        err($id, "All uppercase in subhead")
            if $line =~ /head[234][ A-Z0-9]+$/;
    }
}

# Because we have options and symbols with extra markup, we need
# to take that into account, so we need a regexp that extracts
# markup chunks, including recursive markup.
# please read up on /(?R)/ in perlre(1)
# (note: order is important, (?R) needs to come before .)
# (note: non-greedy is important, or something like 'B<foo> and B<bar>'
# will be captured as one item)
my $markup_re =
    qr/(                        # Capture group
           [BIL]<               # The start of what we recurse on
           (?:(?-1)|.)*?        # recurse the whole regexp (referring to
                                # the last opened capture group, i.e. the
                                # start of this regexp), or pick next
                                # character.  Do NOT be greedy!
           >                    # The end of what we recurse on
       )/x;                     # (the x allows this sort of split up regexp)

# Options must start with a dash, followed by a letter, possibly
# followed by letters, digits, dashes and underscores, and the last
# character must be a letter or a digit.
# We do also accept the single -? or -n, where n is a digit
my $option_re =
    qr/(?:
            \?                  # Single question mark
            |
            \d                  # Single digit
            |
            -                   # Single dash (--)
            |
            [[:alpha:]](?:[-_[:alnum:]]*?[[:alnum:]])?
       )/x;

# Helper function to check if a given $thing is properly marked up
# option.  It returns one of these values:
#     undef         if it's not an option
#     ""            if it's a malformed option
#     $unwrapped    the option with the outermost B<> wrapping removed.
sub normalise_option {
    my $id = shift;
    my $filename = shift;
    my $thing = shift;
<<<<<<< HEAD

    my $unwrapped = $thing;
    my $unmarked = $thing;

    # $unwrapped is the option with the outer B<> markup removed
    $unwrapped =~ s/^B<//;
    $unwrapped =~ s/>$//;
    # $unmarked is the option with *all* markup removed
    $unmarked =~ s/[BIL]<|>//msg;


    # If we found an option, check it, collect it
    if ( $unwrapped =~ /^\s*-/ ) {
        return $unwrapped       # return option with outer B<> removed
            if $unmarked =~ /^-${option_re}$/;
        return "";              # Malformed option
    }
    return undef;               # Something else
}

# Checks of command option (man1) formatting.  The man1 checks are
# restricted to the SYNOPSIS and OPTIONS sections, the rest is too
# free form, we simply cannot be too strict there.

sub option_check {
    my $id = shift;
    my $filename = shift;
    my $contents = shift;

    my $synopsis = ($contents =~ /=head1\s+SYNOPSIS(.*?)=head1/s, $1);

    # Some pages have more than one OPTIONS section, let's make sure
    # to get them all
    my $options = '';
    while ( $contents =~ /=head1\s+[A-Z ]*?OPTIONS$(.*?)(?==head1)/msg ) {
        $options .= $1;
=======

    my $unwrapped = $thing;
    my $unmarked = $thing;

    # $unwrapped is the option with the outer B<> markup removed
    $unwrapped =~ s/^B<//;
    $unwrapped =~ s/>$//;
    # $unmarked is the option with *all* markup removed
    $unmarked =~ s/[BIL]<|>//msg;


    # If we found an option, check it, collect it
    if ( $unwrapped =~ /^\s*-/ ) {
        return $unwrapped       # return option with outer B<> removed
            if $unmarked =~ /^-${option_re}$/;
        return "";              # Malformed option
    }
    return undef;               # Something else
}

# Checks of command option (man1) formatting.  The man1 checks are
# restricted to the SYNOPSIS and OPTIONS sections, the rest is too
# free form, we simply cannot be too strict there.

sub option_check {
    my $id = shift;
    my $filename = shift;
    my $contents = shift;

    my $synopsis = ($contents =~ /=head1\s+SYNOPSIS(.*?)=head1/s, $1);

    # Some pages have more than one OPTIONS section, let's make sure
    # to get them all
    my $options = '';
    while ( $contents =~ /=head1\s+[A-Z ]*?OPTIONS$(.*?)(?==head1)/msg ) {
        $options .= $1;
    }

    # Look for options with no or incorrect markup
    while ( $synopsis =~
            /(?<![-<[:alnum:]])-(?:$markup_re|.)*(?![->[:alnum:]])/msg ) {
        err($id, "Malformed option [1] in SYNOPSIS: $&");
    }

    my @synopsis;
    while ( $synopsis =~ /$markup_re/msg ) {
        my $found = $&;
        push @synopsis, $found if $found =~ /^B<-/;
        print STDERR "$id:DEBUG[option_check] SYNOPSIS: found $found\n"
            if $debug;
        my $option_uw = normalise_option($id, $filename, $found);
        err($id, "Malformed option [2] in SYNOPSIS: $found")
            if defined $option_uw && $option_uw eq '';
    }

    # In OPTIONS, we look for =item paragraphs.
    # (?=^\s*$) detects an empty line.
    my @options;
    while ( $options =~ /=item\s+(.*?)(?=^\s*$)/msg ) {
        my $item = $&;

        while ( $item =~ /(\[\s*)?($markup_re)/msg ) {
            my $found = $2;
            print STDERR "$id:DEBUG[option_check] OPTIONS: found $&\n"
                if $debug;
            err($id, "Unexpected bracket in OPTIONS =item: $item")
                if ($1 // '') ne '' && $found =~ /^B<\s*-/;

            my $option_uw = normalise_option($id, $filename, $found);
            err($id, "Malformed option in OPTIONS: $found")
                if defined $option_uw && $option_uw eq '';
            if ($found =~ /^B<-/) {
                push @options, $found;
                err($id, "OPTIONS entry $found missing from SYNOPSIS")
                    unless (grep /^\Q$found\E$/, @synopsis)
                         || $id =~ /(openssl|-options)\.pod:1:$/;
            }
        }
    }
    foreach (@synopsis) {
        my $option = $_;
        err($id, "SYNOPSIS entry $option missing from OPTIONS")
            unless (grep /^\Q$option\E$/, @options);
    }
}

# Normal symbol form
my $symbol_re = qr/[[:alpha:]_][_[:alnum:]]*?/;

# Checks of function name (man3) formatting.  The man3 checks are
# easier than the man1 checks, we only check the names followed by (),
# and only the names that have POD markup.
sub functionname_check {
    my $id = shift;
    my $filename = shift;
    my $contents = shift;

    while ( $contents =~ /($markup_re)\(\)/msg ) {
        print STDERR "$id:DEBUG[functionname_check] SYNOPSIS: found $&\n"
            if $debug;

        my $symbol = $1;
        my $unmarked = $symbol;
        $unmarked =~ s/[BIL]<|>//msg;

        err($id, "Malformed symbol: $symbol")
            unless $symbol =~ /^B<.*?>$/ && $unmarked =~ /^${symbol_re}$/
    }

    # We can't do the kind of collecting coolness that option_check()
    # does, because there are too many things that can't be found in
    # name repositories like the NAME sections, such as symbol names
    # with a variable part (typically marked up as B<foo_I<TYPE>_bar>
}

# This is from http://man7.org/linux/man-pages/man7/man-pages.7.html
my %preferred_words = (
    '16bit'         => '16-bit',
    'a.k.a.'        => 'aka',
    'bitmask'       => 'bit mask',
    'builtin'       => 'built-in',
   #'epoch'         => 'Epoch', # handled specially, below
    'fall-back'     => 'fallback',
    'file name'     => 'filename',
    'file system'   => 'filesystem',
    'host name'     => 'hostname',
    'i-node'        => 'inode',
    'lower case'    => 'lowercase',
    'lower-case'    => 'lowercase',
    'manpage'       => 'man page',
    'non-blocking'  => 'nonblocking',
    'non-default'   => 'nondefault',
    'non-empty'     => 'nonempty',
    'non-negative'  => 'nonnegative',
    'non-zero'      => 'nonzero',
    'path name'     => 'pathname',
    'pre-allocated' => 'preallocated',
    'pseudo-terminal' => 'pseudoterminal',
    'real time'     => 'real-time',
    'realtime'      => 'real-time',
    'reserved port' => 'privileged port',
    'runtime'       => 'run time',
    'saved group ID'=> 'saved set-group-ID',
    'saved set-GID' => 'saved set-group-ID',
    'saved set-UID' => 'saved set-user-ID',
    'saved user ID' => 'saved set-user-ID',
    'set-GID'       => 'set-group-ID',
    'set-UID'       => 'set-user-ID',
    'setgid'        => 'set-group-ID',
    'setuid'        => 'set-user-ID',
    'sub-system'    => 'subsystem',
    'super block'   => 'superblock',
    'super-block'   => 'superblock',
    'super user'    => 'superuser',
    'super-user'    => 'superuser',
    'system port'   => 'privileged port',
    'time stamp'    => 'timestamp',
    'time zone'     => 'timezone',
    'upper case'    => 'uppercase',
    'upper-case'    => 'uppercase',
    'useable'       => 'usable',
    'user name'     => 'username',
    'userspace'     => 'user space',
    'zeroes'        => 'zeros'
);

# Search manpage for words that have a different preferred use.
sub wording {
    my $id = shift;
    my $contents = shift;

    foreach my $k ( keys %preferred_words ) {
        # Sigh, trademark
        next if $k eq 'file system'
            and $contents =~ /Microsoft Encrypted File System/;
        err($id, "Found '$k' should use '$preferred_words{$k}'")
            if $contents =~ /\b\Q$k\E\b/i;
    }
    err($id, "Found 'epoch' should use 'Epoch'")
        if $contents =~ /\bepoch\b/;
    if ( $id =~ m@man1/@ ) {
        err($id, "found 'tool' in NAME, should use 'command'")
            if $contents =~ /=head1 NAME.*\btool\b.*=head1 SYNOPSIS/s;
        err($id, "found 'utility' in NAME, should use 'command'")
            if $contents =~ /NAME.*\butility\b.*=head1 SYNOPSIS/s;

>>>>>>> 8a2d13a7
    }
}

# Perform all sorts of nit/error checks on a manpage
sub check {
    my %podinfo = @_;
    my $filename = $podinfo{filename};
    my $dirname = basename(dirname($filename));
    my $contents = $podinfo{contents};

    # Find what section this page is in; presume 3.
    my $mansect = 3;
    $mansect = $1 if $filename =~ /man([1-9])/;

    # Look for options with no or incorrect markup
    while ( $synopsis =~
            /(?<![-<[:alnum:]])-(?:$markup_re|.)*(?![->[:alnum:]])/msg ) {
        err($id, "Malformed option [1] in SYNOPSIS: $&");
    }

    my @synopsis;
    while ( $synopsis =~ /$markup_re/msg ) {
        my $found = $&;
        push @synopsis, $found if $found =~ /^B<-/;
        print STDERR "$id:DEBUG[option_check] SYNOPSIS: found $found\n"
            if $debug;
        my $option_uw = normalise_option($id, $filename, $found);
        err($id, "Malformed option [2] in SYNOPSIS: $found")
            if defined $option_uw && $option_uw eq '';
    }

    # In OPTIONS, we look for =item paragraphs.
    # (?=^\s*$) detects an empty line.
    my @options;
    while ( $options =~ /=item\s+(.*?)(?=^\s*$)/msg ) {
        my $item = $&;

        while ( $item =~ /(\[\s*)?($markup_re)/msg ) {
            my $found = $2;
            print STDERR "$id:DEBUG[option_check] OPTIONS: found $&\n"
                if $debug;
            err($id, "Unexpected bracket in OPTIONS =item: $item")
                if ($1 // '') ne '' && $found =~ /^B<\s*-/;

            my $option_uw = normalise_option($id, $filename, $found);
            err($id, "Malformed option in OPTIONS: $found")
                if defined $option_uw && $option_uw eq '';
            if ($found =~ /^B<-/) {
                push @options, $found;
                err($id, "OPTIONS entry $found missing from SYNOPSIS")
                    unless (grep /^\Q$found\E$/, @synopsis)
                         || $id =~ /(openssl|-options)\.pod:1:$/;
            }
        }
    }
    foreach (@synopsis) {
        my $option = $_;
        err($id, "SYNOPSIS entry $option missing from OPTIONS")
            unless (grep /^\Q$option\E$/, @options);
    }
}

# Normal symbol form
my $symbol_re = qr/[[:alpha:]_][_[:alnum:]]*?/;

# Checks of function name (man3) formatting.  The man3 checks are
# easier than the man1 checks, we only check the names followed by (),
# and only the names that have POD markup.
sub functionname_check {
    my $id = shift;
    my $filename = shift;
    my $contents = shift;

    while ( $contents =~ /($markup_re)\(\)/msg ) {
        print STDERR "$id:DEBUG[functionname_check] SYNOPSIS: found $&\n"
            if $debug;

        my $symbol = $1;
        my $unmarked = $symbol;
        $unmarked =~ s/[BIL]<|>//msg;

        err($id, "Malformed symbol: $symbol")
            unless $symbol =~ /^B<.*?>$/ && $unmarked =~ /^${symbol_re}$/
    }

    # We can't do the kind of collecting coolness that option_check()
    # does, because there are too many things that can't be found in
    # name repositories like the NAME sections, such as symbol names
    # with a variable part (typically marked up as B<foo_I<TYPE>_bar>
}

# This is from http://man7.org/linux/man-pages/man7/man-pages.7.html
my %preferred_words = (
    '16bit'         => '16-bit',
    'a.k.a.'        => 'aka',
    'bitmask'       => 'bit mask',
    'builtin'       => 'built-in',
   #'epoch'         => 'Epoch', # handled specially, below
    'fall-back'     => 'fallback',
    'file name'     => 'filename',
    'file system'   => 'filesystem',
    'host name'     => 'hostname',
    'i-node'        => 'inode',
    'lower case'    => 'lowercase',
    'lower-case'    => 'lowercase',
    'manpage'       => 'man page',
    'non-blocking'  => 'nonblocking',
    'non-default'   => 'nondefault',
    'non-empty'     => 'nonempty',
    'non-negative'  => 'nonnegative',
    'non-zero'      => 'nonzero',
    'path name'     => 'pathname',
    'pre-allocated' => 'preallocated',
    'pseudo-terminal' => 'pseudoterminal',
    'real time'     => 'real-time',
    'realtime'      => 'real-time',
    'reserved port' => 'privileged port',
    'runtime'       => 'run time',
    'saved group ID'=> 'saved set-group-ID',
    'saved set-GID' => 'saved set-group-ID',
    'saved set-UID' => 'saved set-user-ID',
    'saved user ID' => 'saved set-user-ID',
    'set-GID'       => 'set-group-ID',
    'set-UID'       => 'set-user-ID',
    'setgid'        => 'set-group-ID',
    'setuid'        => 'set-user-ID',
    'sub-system'    => 'subsystem',
    'super block'   => 'superblock',
    'super-block'   => 'superblock',
    'super user'    => 'superuser',
    'super-user'    => 'superuser',
    'system port'   => 'privileged port',
    'time stamp'    => 'timestamp',
    'time zone'     => 'timezone',
    'upper case'    => 'uppercase',
    'upper-case'    => 'uppercase',
    'useable'       => 'usable',
    'user name'     => 'username',
    'userspace'     => 'user space',
    'zeroes'        => 'zeros'
);

# Search manpage for words that have a different preferred use.
sub wording {
    my $id = shift;
    my $contents = shift;

    foreach my $k ( keys %preferred_words ) {
        # Sigh, trademark
        next if $k eq 'file system'
            and $contents =~ /Microsoft Encrypted File System/;
        err($id, "Found '$k' should use '$preferred_words{$k}'")
            if $contents =~ /\b\Q$k\E\b/i;
    }
    err($id, "Found 'epoch' should use 'Epoch'")
        if $contents =~ /\bepoch\b/;
    if ( $id =~ m@man1/@ ) {
        err($id, "found 'tool' in NAME, should use 'command'")
            if $contents =~ /=head1 NAME.*\btool\b.*=head1 SYNOPSIS/s;
        err($id, "found 'utility' in NAME, should use 'command'")
            if $contents =~ /NAME.*\butility\b.*=head1 SYNOPSIS/s;

    }
}

# Perform all sorts of nit/error checks on a manpage
sub check {
    my %podinfo = @_;
    my $filename = $podinfo{filename};
    my $dirname = basename(dirname($filename));
    my $contents = $podinfo{contents};

    my $id = "${filename}:1:";
    check_head_style($id, $contents);

    # Check ordering of some sections in man3
<<<<<<< HEAD
    if ( $filename =~ m|man3/| ) {
        check_section_location($id, $contents, "RETURN VALUES", "EXAMPLES");
        check_section_location($id, $contents, "SEE ALSO", "HISTORY");
        check_section_location($id, $contents, "EXAMPLES", "SEE ALSO");
    }

    # Make sure every link has a section.
    while ( $contents =~ /$markup_re/msg ) {
        my $target = $1;
        next unless $target =~ /^L<(.*)>$/;     # Skip if not L<...>
        $target = $1;                           # Peal away L< and >
        $target =~ s/\/[^\/]*$//;               # Peal away possible anchor
        $target =~ s/.*\|//g;                   # Peal away possible link text
        next if $target eq '';                  # Skip if links within page, or
        next if $target =~ /::/;                #   links to a Perl module, or
        next if $target =~ /^https?:/;          #   is a URL link, or
        next if $target =~ /\([1357]\)$/;       #   it has a section
        err($id, "Section missing in $target")
    }
    # Check for proper links to commands.
    while ( $contents =~ /L<([^>]*)\(1\)(?:\/.*)?>/g ) {
        my $target = $1;
        next if $target =~ /openssl-?/;
        next if ( grep { basename($_) eq "$target.pod" }
                  files(TAGS => [ 'manual', 'man1' ]) );
        next if $target =~ /ps|apropos|sha1sum|procmail|perl/;
        err($id, "Bad command link L<$target(1)>") if grep /man1/, @sections;
    }
    # Check for proper in-man-3 API links.
    while ( $contents =~ /L<([^>]*)\(3\)(?:\/.*)?>/g ) {
        my $target = $1;
        err($id, "Bad L<$target>")
            unless $target =~ /^[_[:alpha:]][_[:alnum:]]*$/
    }

    unless ( $contents =~ /^=for openssl generic/ms ) {
        if ( $filename =~ m|man3/| ) {
            name_synopsis($id, $filename, $contents);
            functionname_check($id, $filename, $contents);
        } elsif ( $filename =~ m|man1/| ) {
            option_check($id, $filename, $contents)
        }
    }

=======
    if ( $mansect == 3 ) {
        check_section_location($id, $contents, "RETURN VALUES", "EXAMPLES");
        check_section_location($id, $contents, "SEE ALSO", "HISTORY");
        check_section_location($id, $contents, "EXAMPLES", "SEE ALSO");
    }

    # Make sure every link has a man section number.
    while ( $contents =~ /$markup_re/msg ) {
        my $target = $1;
        next unless $target =~ /^L<(.*)>$/;     # Skip if not L<...>
        $target = $1;                           # Peal away L< and >
        $target =~ s/\/[^\/]*$//;               # Peal away possible anchor
        $target =~ s/.*\|//g;                   # Peal away possible link text
        next if $target eq '';                  # Skip if links within page, or
        next if $target =~ /::/;                #   links to a Perl module, or
        next if $target =~ /^https?:/;          #   is a URL link, or
        next if $target =~ /\([1357]\)$/;       #   it has a section
        err($id, "Missing man section number (likely, $mansect) in L<$target>")
    }
    # Check for proper links to commands.
    while ( $contents =~ /L<([^>]*)\(1\)(?:\/.*)?>/g ) {
        my $target = $1;
        next if $target =~ /openssl-?/;
        next if ( grep { basename($_) eq "$target.pod" }
                  files(TAGS => [ 'manual', 'man1' ]) );
        next if $target =~ /ps|apropos|sha1sum|procmail|perl/;
        err($id, "Bad command link L<$target(1)>") if grep /man1/, @sections;
    }
    # Check for proper in-man-3 API links.
    while ( $contents =~ /L<([^>]*)\(3\)(?:\/.*)?>/g ) {
        my $target = $1;
        err($id, "Bad L<$target>")
            unless $target =~ /^[_[:alpha:]][_[:alnum:]]*$/
    }

    unless ( $contents =~ /^=for openssl generic/ms ) {
        if ( $mansect == 3 ) {
            name_synopsis($id, $filename, $contents);
            functionname_check($id, $filename, $contents);
        } elsif ( $mansect == 1 ) {
            option_check($id, $filename, $contents)
        }
    }

>>>>>>> 8a2d13a7
    wording($id, $contents);

    err($id, "Doesn't start with =pod")
        if $contents !~ /^=pod/;
    err($id, "Doesn't end with =cut")
        if $contents !~ /=cut\n$/;
    err($id, "More than one cut line.")
        if $contents =~ /=cut.*=cut/ms;
    err($id, "EXAMPLE not EXAMPLES section.")
        if $contents =~ /=head1 EXAMPLE[^S]/;
    err($id, "WARNING not WARNINGS section.")
        if $contents =~ /=head1 WARNING[^S]/;
    err($id, "Missing copyright")
        if $contents !~ /Copyright .* The OpenSSL Project Authors/;
    err($id, "Copyright not last")
        if $contents =~ /head1 COPYRIGHT.*=head/ms;
    err($id, "head2 in All uppercase")
        if $contents =~ /head2\s+[A-Z ]+\n/;
    err($id, "Extra space after head")
        if $contents =~ /=head\d\s\s+/;
    err($id, "Period in NAME section")
        if $contents =~ /=head1 NAME.*\.\n.*=head1 SYNOPSIS/ms;
    err($id, "Duplicate $1 in L<>")
        if $contents =~ /L<([^>]*)\|([^>]*)>/ && $1 eq $2;
    err($id, "Bad =over $1")
        if $contents =~ /=over([^ ][^24])/;
    err($id, "Possible version style issue")
        if $contents =~ /OpenSSL version [019]/;

    if ( $contents !~ /=for openssl multiple includes/ ) {
        # Look for multiple consecutive openssl #include lines
        # (non-consecutive lines are okay; see man3/MD5.pod).
        if ( $contents =~ /=head1 SYNOPSIS(.*)=head1 DESCRIPTION/ms ) {
            my $count = 0;
            foreach my $line ( split /\n+/, $1 ) {
                if ( $line =~ m@include <openssl/@ ) {
                    err($id, "Has multiple includes")
                        if ++$count == 2;
                } else {
                    $count = 0;
                }
            }
        }
    }

    open my $OUT, '>', $temp
        or die "Can't open $temp, $!";
    err($id, "POD errors")
        if podchecker($filename, $OUT) != 0;
    close $OUT;
    open $OUT, '<', $temp
        or die "Can't read $temp, $!";
    while ( <$OUT> ) {
        next if /\(section\) in.*deprecated/;
        print;
    }
    close $OUT;
    unlink $temp || warn "Can't remove $temp, $!";

    # Find what section this page is in; presume 3.
    my $section = 3;
    $section = $1 if $dirname =~ /man([1-9])/;

    foreach ( (@{$mandatory_sections{'*'}}, @{$mandatory_sections{$section}}) ) {
        err($id, "Missing $_ head1 section")
            if $contents !~ /^=head1\s+${_}\s*$/m;
    }
}

# Information database ###############################################

# Map of links in each POD file; filename => [ "foo(1)", "bar(3)", ... ]
my %link_map = ();
# Map of names in each POD file or from "missing" files; possible values are:
# If found in a POD files, "name(s)" => filename
# If found in a "missing" file or external, "name(s)" => ''
my %name_map = ();

# State of man-page names.
# %state is affected by loading util/*.num and util/*.syms
# Values may be one of:
# 'crypto' : belongs in libcrypto (loaded from libcrypto.num)
# 'ssl' : belongs in libssl (loaded from libssl.num)
# 'other' : belongs in libcrypto or libssl (loaded from other.syms)
# 'internal' : Internal
# 'public' : Public (generic name or external documentation)
# Any of these values except 'public' may be prefixed with 'missing_'
# to indicate that they are known to be missing.
my %state;
# %missing is affected by loading util/missing*.txt.  Values may be one of:
# 'crypto' : belongs in libcrypto (loaded from libcrypto.num)
# 'ssl' : belongs in libssl (loaded from libssl.num)
# 'other' : belongs in libcrypto or libssl (loaded from other.syms)
# 'internal' : Internal
my %missing;

# Parse libcrypto.num, etc., and return sorted list of what's there.
sub loadnum ($;$) {
    my $file = shift;
    my $type = shift;
    my @symbols;

    open my $IN, '<', catfile($config{sourcedir}, $file)
        or die "Can't open $file, $!, stopped";

    while ( <$IN> ) {
        next if /^#/;
        next if /\bNOEXIST\b/;
        my @fields = split();
        die "Malformed line $. in $file: $_"
            if scalar @fields != 2 && scalar @fields != 4;
        $state{$fields[0].'(3)'} = $type // 'internal';
    }
    close $IN;
}

# Load file of symbol names that we know aren't documented.
sub loadmissing($;$)
{
    my $missingfile = shift;
    my $type = shift;

    open FH, catfile($config{sourcedir}, $missingfile)
        or die "Can't open $missingfile";
    while ( <FH> ) {
        chomp;
        next if /^#/;
        $missing{$_} = $type // 'internal';
    }
    close FH;
}

# Check that we have consistent public / internal documentation and declaration
sub checkstate () {
    # Collect all known names, no matter where they come from
    my %names = map { $_ => 1 } (keys %name_map, keys %state, keys %missing);

    # Check section 3, i.e. functions and macros
    foreach ( grep { $_ =~ /\(3\)$/ } sort keys %names ) {
        next if ( $name_map{$_} // '') eq '' || $_ =~ /$ignored/;

        # If a man-page isn't recorded public or if it's recorded missing
        # and internal, it's declared to be internal.
        my $declared_internal =
            ($state{$_} // 'internal') eq 'internal'
            || ($missing{$_} // '') eq 'internal';
        # If a man-page isn't recorded internal or if it's recorded missing
        # and not internal, it's declared to be public
        my $declared_public =
            ($state{$_} // 'internal') ne 'internal'
            || ($missing{$_} // 'internal') ne 'internal';

        err("$_ is supposedly public but is documented as internal")
            if ( $declared_public && $name_map{$_} =~ /\/internal\// );
        err("$_ is supposedly internal (maybe missing from other.syms) but is documented as public")
            if ( $declared_internal && $name_map{$_} !~ /\/internal\// );
    }
}

# Check for undocumented macros; ignore those in the "missing" file
# and do simple check for #define in our header files.
sub checkmacros {
    my $count = 0;
    my %seen;

    foreach my $f ( files(TAGS => 'public_header') ) {
        # Skip some internals we don't want to document yet.
        my $b = basename($f);
        next if $b eq 'asn1.h';
        next if $b eq 'asn1t.h';
        next if $b eq 'err.h';
        open(IN, $f)
            or die "Can't open $f, $!";
        while ( <IN> ) {
            next unless /^#\s*define\s*(\S+)\(/;
            my $macro = "$1(3)"; # We know they're all in section 3
            next if defined $name_map{$macro}
                || defined $missing{$macro}
                || defined $seen{$macro}
                || $macro =~ /$ignored/;

            err("$f:", "macro $macro undocumented")
                if $opt_d || $opt_e;
            $count++;
            $seen{$macro} = 1;
        }
        close(IN);
    }
    err("# $count macros undocumented (count is approximate)")
        if $count > 0;
}

# Find out what is undocumented (filtering out the known missing ones)
# and display them.
sub printem ($) {
    my $type = shift;
    my $count = 0;
<<<<<<< HEAD

    foreach my $func ( grep { $state{$_} eq $type } sort keys %state ) {
        next if defined $name_map{$func}
            || defined $missing{$func};

=======

    foreach my $func ( grep { $state{$_} eq $type } sort keys %state ) {
        next if defined $name_map{$func}
            || defined $missing{$func};

>>>>>>> 8a2d13a7
        err("$type:", "function $func undocumented")
            if $opt_d || $opt_e;
        $count++;
    }
    err("# $count lib$type names are not documented")
        if $count > 0;
}

# Collect all the names in a manpage.
sub collectnames {
    my %podinfo = @_;
    my $filename = $podinfo{filename};
    $filename =~ m|man(\d)/|;
    my $section = $1;
    my $simplename = basename($filename, ".pod");
    my $id = "${filename}:1:";
    my $is_generic = $podinfo{contents} =~ /^=for openssl generic/ms;

    unless ( grep { $simplename eq $_ } @{$podinfo{names}} ) {
        err($id, "$simplename not in NAME section");
        push @{$podinfo{names}}, $simplename;
    }
    foreach my $name ( @{$podinfo{names}} ) {
        next if $name eq "";
        err($id, "'$name' contains whitespace")
            if $name =~ /\s/;
        my $name_sec = "$name($section)";
        if ( !defined $name_map{$name_sec} ) {
            $name_map{$name_sec} = $filename;
            $state{$name_sec} //=
                ( $filename =~ /\/internal\// ? 'internal' : 'public' )
                if $is_generic;
        } elsif ( $filename eq $name_map{$name_sec} ) {
            err($id, "$name_sec duplicated in NAME section of",
                 $name_map{$name_sec});
        } elsif ( $name_map{$name_sec} ne '' ) {
            err($id, "$name_sec also in NAME section of",
                 $name_map{$name_sec});
        }
    }

    if ( $podinfo{contents} =~ /=for openssl foreign manual (.*)\n/ ) {
        foreach my $f ( split / /, $1 ) {
            $name_map{$f} = ''; # It still exists!
            $state{$f} = 'public'; # We assume!
        }
    }

    my @links = ();
    # Don't use this regexp directly on $podinfo{contents}, as it causes
    # a regexp recursion, which fails on really big PODs.  Instead, use
    # $markup_re to pick up general markup, and use this regexp to check
    # that the markup that was found is indeed a link.
    my $linkre = qr/L<
                    # if the link is of the form L<something|name(s)>,
                    # then remove 'something'.  Note that 'something'
                    # may contain POD codes as well...
                    (?:(?:[^\|]|<[^>]*>)*\|)?
                    # we're only interested in references that have
                    # a one digit section number
                    ([^\/>\(]+\(\d\))
                   /x;
    while ( $podinfo{contents} =~ /$markup_re/msg ) {
        my $x = $1;

        if ($x =~ $linkre) {
            push @links, $1;
        }
    }
    $link_map{$filename} = [ @links ];
}

# Look for L<> ("link") references that point to files that do not exist.
sub checklinks {
    foreach my $filename ( sort keys %link_map ) {
        foreach my $link ( @{$link_map{$filename}} ) {
            err("${filename}:1:", "reference to non-existing $link")
                unless defined $name_map{$link} || defined $missing{$link};
            err("${filename}:1:", "reference of internal $link in public documentation $filename")
                if ( ( ($state{$link} // '') eq 'internal'
                       || ($missing{$link} // '') eq 'internal' )
                     && $filename !~ /\/internal\// );
        }
    }
}

# Cipher/digests to skip if they show up as "not implemented"
# because they are, via the "-*" construct.
my %skips = (
    'aes128' => 1,
    'aes192' => 1,
    'aes256' => 1,
    'aria128' => 1,
    'aria192' => 1,
    'aria256' => 1,
    'camellia128' => 1,
    'camellia192' => 1,
    'camellia256' => 1,
    'des' => 1,
    'des3' => 1,
    'idea' => 1,
    'cipher' => 1,
    'digest' => 1,
);

my %genopts; # generic options parsed from apps/include/opt.h

# Check the flags of a command and see if everything is in the manpage
sub checkflags {
    my $cmd = shift;
    my $doc = shift;
    my @cmdopts;
    my %docopts;

    # Get the list of options in the command source file.
    my $active = 0;
    my $expect_helpstr = "";
    open CFH, "apps/$cmd.c"
        or die "Can't open apps/$cmd.c to list options for $cmd, $!";
    while ( <CFH> ) {
        chop;
        if ($active) {
            last if m/^\s*};/;
            if ($expect_helpstr ne "") {
                next if m/^\s*#\s*if/;
                err("$cmd does not implement help for -$expect_helpstr") unless m/^\s*"/;
                $expect_helpstr = "";
            }
            if (m/\{\s*"([^"]+)"\s*,\s*OPT_[A-Z0-9_]+\s*,\s*('[-\/:<>cEfFlMnNpsuU]'|0)(.*)$/
                    && !($cmd eq "s_client" && $1 eq "wdebug")) {
                push @cmdopts, $1;
                $expect_helpstr = $1;
                $expect_helpstr = "" if $3 =~ m/^\s*,\s*"/;
            } elsif (m/[\s,](OPT_[A-Z]+_OPTIONS?)\s*(,|$)/) {
                push @cmdopts, @{ $genopts{$1} };
            }
        } elsif (m/^const\s+OPTIONS\s*/) {
            $active = 1;
        }
    }
    close CFH;

    # Get the list of flags from the synopsis
    open CFH, "<$doc"
        or die "Can't open $doc, $!";
    while ( <CFH> ) {
        chop;
        last if /DESCRIPTION/;
        my $opt;
        if ( /\[B<-([^ >]+)/ ) {
            $opt = $1;
        } elsif ( /^B<-([^ >]+)/ ) {
            $opt = $1;
        } else {
            next;
        }
        $opt = $1 if $opt =~ /I<(.*)/;
        $docopts{$1} = 1;
    }
    close CFH;

    # See what's in the command not the manpage.
    my @undocced = sort grep { !defined $docopts{$_} } @cmdopts;
    foreach ( @undocced ) {
        err("$doc: undocumented $cmd option -$_");
    }

    # See what's in the command not the manpage.
    my @unimpl = sort grep { my $e = $_; !(grep /^\Q$e\E$/, @cmdopts) } keys %docopts;
    foreach ( @unimpl ) {
        next if $_ eq "-"; # Skip the -- end-of-flags marker
        next if defined $skips{$_};
        err("$doc: $cmd does not implement -$_");
    }
}

##
##  MAIN()
##  Do the work requested by the various getopt flags.
##  The flags are parsed in alphabetical order, just because we have
##  to have *some way* of listing them.
##

if ( $opt_c ) {
    my @commands = ();

    # Get the lists of generic options.
    my $active = "";
    open OFH, catdir($config{sourcedir}, "apps/include/opt.h")
        or die "Can't open apps/include/opt.h to list generic options, $!";
    while ( <OFH> ) {
        chop;
        push @{ $genopts{$active} }, $1 if $active ne "" && m/^\s+\{\s*"([^"]+)"\s*,\s*OPT_/;
        $active = $1 if m/^\s*#\s*define\s+(OPT_[A-Z]+_OPTIONS?)\s*\\\s*$/;
        $active = "" if m/^\s*$/;
    }
    close OFH;

    # Get list of commands.
    opendir(DIR, "apps");
    @commands = grep(/\.c$/, readdir(DIR));
    closedir(DIR);

    # See if each has a manpage.
    foreach my $cmd ( @commands ) {
        $cmd =~ s/\.c$//;
        next if $cmd eq 'progs' || $cmd eq 'vms_decc_init';
        my @doc = ( grep { basename($_) eq "openssl-$cmd.pod"
                           # For "tsget" and "CA.pl" pod pages
                           || basename($_) eq "$cmd.pod" }
                    files(TAGS => [ 'manual', 'man1' ]) );
        my $num = scalar @doc;
        if ($num > 1) {
            err("$num manuals for 'openssl $cmd': ".join(", ", @doc));
        } elsif ($num < 1) {
            err("no manual for 'openssl $cmd'");
        } else {
            checkflags($cmd, @doc);
        }
    }
}

# Populate %state
loadnum('util/libcrypto.num', 'crypto');
loadnum('util/libssl.num', 'ssl');
loadnum('util/other.syms', 'other');
loadnum('util/other-internal.syms');
if ( $opt_o ) {
    loadmissing('util/missingmacro111.txt', 'crypto');
    loadmissing('util/missingcrypto111.txt', 'crypto');
    loadmissing('util/missingssl111.txt', 'ssl');
} elsif ( !$opt_u ) {
    loadmissing('util/missingmacro.txt', 'crypto');
    loadmissing('util/missingcrypto.txt', 'crypto');
    loadmissing('util/missingssl.txt', 'ssl');
    loadmissing('util/missingcrypto-internal.txt');
    loadmissing('util/missingssl-internal.txt');
}

if ( $opt_n || $opt_l || $opt_u || $opt_v ) {
    my @files_to_read = ( $opt_n && @ARGV ) ? @ARGV : files(TAGS => 'manual');

    foreach (@files_to_read) {
        my %podinfo = extract_pod_info($_, { debug => $debug });

        collectnames(%podinfo)
            if ( $opt_l || $opt_u || $opt_v );

        check(%podinfo)
            if ( $opt_n );
    }
}

if ( $opt_l ) {
    checklinks();
}

if ( $opt_n ) {
    # If not given args, check that all man1 commands are named properly.
    if ( scalar @ARGV == 0 && grep /man1/, @sections ) {
        foreach ( files(TAGS => [ 'public_manual', 'man1' ]) ) {
            next if /openssl\.pod/
                || /CA\.pl/ || /tsget\.pod/; # these commands are special cases
            err("$_ doesn't start with openssl-") unless /openssl-/;
        }
    }
}

checkstate();

if ( $opt_u || $opt_v) {
    printem('crypto');
    printem('ssl');
    checkmacros();
}

exit $status;<|MERGE_RESOLUTION|>--- conflicted
+++ resolved
@@ -1,9 +1,5 @@
 #! /usr/bin/env perl
-<<<<<<< HEAD
-# Copyright 2002-2021 The OpenSSL Project Authors. All Rights Reserved.
-=======
 # Copyright 2002-2023 The OpenSSL Project Authors. All Rights Reserved.
->>>>>>> 8a2d13a7
 #
 # Licensed under the Apache License 2.0 (the "License").  You may not use
 # this file except in compliance with the License.  You can obtain a copy
@@ -509,44 +505,6 @@
     my $id = shift;
     my $filename = shift;
     my $thing = shift;
-<<<<<<< HEAD
-
-    my $unwrapped = $thing;
-    my $unmarked = $thing;
-
-    # $unwrapped is the option with the outer B<> markup removed
-    $unwrapped =~ s/^B<//;
-    $unwrapped =~ s/>$//;
-    # $unmarked is the option with *all* markup removed
-    $unmarked =~ s/[BIL]<|>//msg;
-
-
-    # If we found an option, check it, collect it
-    if ( $unwrapped =~ /^\s*-/ ) {
-        return $unwrapped       # return option with outer B<> removed
-            if $unmarked =~ /^-${option_re}$/;
-        return "";              # Malformed option
-    }
-    return undef;               # Something else
-}
-
-# Checks of command option (man1) formatting.  The man1 checks are
-# restricted to the SYNOPSIS and OPTIONS sections, the rest is too
-# free form, we simply cannot be too strict there.
-
-sub option_check {
-    my $id = shift;
-    my $filename = shift;
-    my $contents = shift;
-
-    my $synopsis = ($contents =~ /=head1\s+SYNOPSIS(.*?)=head1/s, $1);
-
-    # Some pages have more than one OPTIONS section, let's make sure
-    # to get them all
-    my $options = '';
-    while ( $contents =~ /=head1\s+[A-Z ]*?OPTIONS$(.*?)(?==head1)/msg ) {
-        $options .= $1;
-=======
 
     my $unwrapped = $thing;
     my $unmarked = $thing;
@@ -733,7 +691,6 @@
         err($id, "found 'utility' in NAME, should use 'command'")
             if $contents =~ /NAME.*\butility\b.*=head1 SYNOPSIS/s;
 
->>>>>>> 8a2d13a7
     }
 }
 
@@ -748,214 +705,10 @@
     my $mansect = 3;
     $mansect = $1 if $filename =~ /man([1-9])/;
 
-    # Look for options with no or incorrect markup
-    while ( $synopsis =~
-            /(?<![-<[:alnum:]])-(?:$markup_re|.)*(?![->[:alnum:]])/msg ) {
-        err($id, "Malformed option [1] in SYNOPSIS: $&");
-    }
-
-    my @synopsis;
-    while ( $synopsis =~ /$markup_re/msg ) {
-        my $found = $&;
-        push @synopsis, $found if $found =~ /^B<-/;
-        print STDERR "$id:DEBUG[option_check] SYNOPSIS: found $found\n"
-            if $debug;
-        my $option_uw = normalise_option($id, $filename, $found);
-        err($id, "Malformed option [2] in SYNOPSIS: $found")
-            if defined $option_uw && $option_uw eq '';
-    }
-
-    # In OPTIONS, we look for =item paragraphs.
-    # (?=^\s*$) detects an empty line.
-    my @options;
-    while ( $options =~ /=item\s+(.*?)(?=^\s*$)/msg ) {
-        my $item = $&;
-
-        while ( $item =~ /(\[\s*)?($markup_re)/msg ) {
-            my $found = $2;
-            print STDERR "$id:DEBUG[option_check] OPTIONS: found $&\n"
-                if $debug;
-            err($id, "Unexpected bracket in OPTIONS =item: $item")
-                if ($1 // '') ne '' && $found =~ /^B<\s*-/;
-
-            my $option_uw = normalise_option($id, $filename, $found);
-            err($id, "Malformed option in OPTIONS: $found")
-                if defined $option_uw && $option_uw eq '';
-            if ($found =~ /^B<-/) {
-                push @options, $found;
-                err($id, "OPTIONS entry $found missing from SYNOPSIS")
-                    unless (grep /^\Q$found\E$/, @synopsis)
-                         || $id =~ /(openssl|-options)\.pod:1:$/;
-            }
-        }
-    }
-    foreach (@synopsis) {
-        my $option = $_;
-        err($id, "SYNOPSIS entry $option missing from OPTIONS")
-            unless (grep /^\Q$option\E$/, @options);
-    }
-}
-
-# Normal symbol form
-my $symbol_re = qr/[[:alpha:]_][_[:alnum:]]*?/;
-
-# Checks of function name (man3) formatting.  The man3 checks are
-# easier than the man1 checks, we only check the names followed by (),
-# and only the names that have POD markup.
-sub functionname_check {
-    my $id = shift;
-    my $filename = shift;
-    my $contents = shift;
-
-    while ( $contents =~ /($markup_re)\(\)/msg ) {
-        print STDERR "$id:DEBUG[functionname_check] SYNOPSIS: found $&\n"
-            if $debug;
-
-        my $symbol = $1;
-        my $unmarked = $symbol;
-        $unmarked =~ s/[BIL]<|>//msg;
-
-        err($id, "Malformed symbol: $symbol")
-            unless $symbol =~ /^B<.*?>$/ && $unmarked =~ /^${symbol_re}$/
-    }
-
-    # We can't do the kind of collecting coolness that option_check()
-    # does, because there are too many things that can't be found in
-    # name repositories like the NAME sections, such as symbol names
-    # with a variable part (typically marked up as B<foo_I<TYPE>_bar>
-}
-
-# This is from http://man7.org/linux/man-pages/man7/man-pages.7.html
-my %preferred_words = (
-    '16bit'         => '16-bit',
-    'a.k.a.'        => 'aka',
-    'bitmask'       => 'bit mask',
-    'builtin'       => 'built-in',
-   #'epoch'         => 'Epoch', # handled specially, below
-    'fall-back'     => 'fallback',
-    'file name'     => 'filename',
-    'file system'   => 'filesystem',
-    'host name'     => 'hostname',
-    'i-node'        => 'inode',
-    'lower case'    => 'lowercase',
-    'lower-case'    => 'lowercase',
-    'manpage'       => 'man page',
-    'non-blocking'  => 'nonblocking',
-    'non-default'   => 'nondefault',
-    'non-empty'     => 'nonempty',
-    'non-negative'  => 'nonnegative',
-    'non-zero'      => 'nonzero',
-    'path name'     => 'pathname',
-    'pre-allocated' => 'preallocated',
-    'pseudo-terminal' => 'pseudoterminal',
-    'real time'     => 'real-time',
-    'realtime'      => 'real-time',
-    'reserved port' => 'privileged port',
-    'runtime'       => 'run time',
-    'saved group ID'=> 'saved set-group-ID',
-    'saved set-GID' => 'saved set-group-ID',
-    'saved set-UID' => 'saved set-user-ID',
-    'saved user ID' => 'saved set-user-ID',
-    'set-GID'       => 'set-group-ID',
-    'set-UID'       => 'set-user-ID',
-    'setgid'        => 'set-group-ID',
-    'setuid'        => 'set-user-ID',
-    'sub-system'    => 'subsystem',
-    'super block'   => 'superblock',
-    'super-block'   => 'superblock',
-    'super user'    => 'superuser',
-    'super-user'    => 'superuser',
-    'system port'   => 'privileged port',
-    'time stamp'    => 'timestamp',
-    'time zone'     => 'timezone',
-    'upper case'    => 'uppercase',
-    'upper-case'    => 'uppercase',
-    'useable'       => 'usable',
-    'user name'     => 'username',
-    'userspace'     => 'user space',
-    'zeroes'        => 'zeros'
-);
-
-# Search manpage for words that have a different preferred use.
-sub wording {
-    my $id = shift;
-    my $contents = shift;
-
-    foreach my $k ( keys %preferred_words ) {
-        # Sigh, trademark
-        next if $k eq 'file system'
-            and $contents =~ /Microsoft Encrypted File System/;
-        err($id, "Found '$k' should use '$preferred_words{$k}'")
-            if $contents =~ /\b\Q$k\E\b/i;
-    }
-    err($id, "Found 'epoch' should use 'Epoch'")
-        if $contents =~ /\bepoch\b/;
-    if ( $id =~ m@man1/@ ) {
-        err($id, "found 'tool' in NAME, should use 'command'")
-            if $contents =~ /=head1 NAME.*\btool\b.*=head1 SYNOPSIS/s;
-        err($id, "found 'utility' in NAME, should use 'command'")
-            if $contents =~ /NAME.*\butility\b.*=head1 SYNOPSIS/s;
-
-    }
-}
-
-# Perform all sorts of nit/error checks on a manpage
-sub check {
-    my %podinfo = @_;
-    my $filename = $podinfo{filename};
-    my $dirname = basename(dirname($filename));
-    my $contents = $podinfo{contents};
-
     my $id = "${filename}:1:";
     check_head_style($id, $contents);
 
     # Check ordering of some sections in man3
-<<<<<<< HEAD
-    if ( $filename =~ m|man3/| ) {
-        check_section_location($id, $contents, "RETURN VALUES", "EXAMPLES");
-        check_section_location($id, $contents, "SEE ALSO", "HISTORY");
-        check_section_location($id, $contents, "EXAMPLES", "SEE ALSO");
-    }
-
-    # Make sure every link has a section.
-    while ( $contents =~ /$markup_re/msg ) {
-        my $target = $1;
-        next unless $target =~ /^L<(.*)>$/;     # Skip if not L<...>
-        $target = $1;                           # Peal away L< and >
-        $target =~ s/\/[^\/]*$//;               # Peal away possible anchor
-        $target =~ s/.*\|//g;                   # Peal away possible link text
-        next if $target eq '';                  # Skip if links within page, or
-        next if $target =~ /::/;                #   links to a Perl module, or
-        next if $target =~ /^https?:/;          #   is a URL link, or
-        next if $target =~ /\([1357]\)$/;       #   it has a section
-        err($id, "Section missing in $target")
-    }
-    # Check for proper links to commands.
-    while ( $contents =~ /L<([^>]*)\(1\)(?:\/.*)?>/g ) {
-        my $target = $1;
-        next if $target =~ /openssl-?/;
-        next if ( grep { basename($_) eq "$target.pod" }
-                  files(TAGS => [ 'manual', 'man1' ]) );
-        next if $target =~ /ps|apropos|sha1sum|procmail|perl/;
-        err($id, "Bad command link L<$target(1)>") if grep /man1/, @sections;
-    }
-    # Check for proper in-man-3 API links.
-    while ( $contents =~ /L<([^>]*)\(3\)(?:\/.*)?>/g ) {
-        my $target = $1;
-        err($id, "Bad L<$target>")
-            unless $target =~ /^[_[:alpha:]][_[:alnum:]]*$/
-    }
-
-    unless ( $contents =~ /^=for openssl generic/ms ) {
-        if ( $filename =~ m|man3/| ) {
-            name_synopsis($id, $filename, $contents);
-            functionname_check($id, $filename, $contents);
-        } elsif ( $filename =~ m|man1/| ) {
-            option_check($id, $filename, $contents)
-        }
-    }
-
-=======
     if ( $mansect == 3 ) {
         check_section_location($id, $contents, "RETURN VALUES", "EXAMPLES");
         check_section_location($id, $contents, "SEE ALSO", "HISTORY");
@@ -1000,7 +753,6 @@
         }
     }
 
->>>>>>> 8a2d13a7
     wording($id, $contents);
 
     err($id, "Doesn't start with =pod")
@@ -1198,19 +950,11 @@
 sub printem ($) {
     my $type = shift;
     my $count = 0;
-<<<<<<< HEAD
 
     foreach my $func ( grep { $state{$_} eq $type } sort keys %state ) {
         next if defined $name_map{$func}
             || defined $missing{$func};
 
-=======
-
-    foreach my $func ( grep { $state{$_} eq $type } sort keys %state ) {
-        next if defined $name_map{$func}
-            || defined $missing{$func};
-
->>>>>>> 8a2d13a7
         err("$type:", "function $func undocumented")
             if $opt_d || $opt_e;
         $count++;
