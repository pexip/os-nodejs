/*
<<<<<<< HEAD
 * Copyright 2004-2021 The OpenSSL Project Authors. All Rights Reserved.
=======
 * Copyright 2004-2023 The OpenSSL Project Authors. All Rights Reserved.
>>>>>>> 8a2d13a7
 *
 * Licensed under the Apache License 2.0 (the "License").  You may not use
 * this file except in compliance with the License.  You can obtain a copy
 * in the file LICENSE in the source distribution or at
 * https://www.openssl.org/source/license.html
 */

/*
 * This file uses the low level AES and engine functions (which are deprecated
 * for non-internal use) in order to implement the padlock engine AES ciphers.
 */
#define OPENSSL_SUPPRESS_DEPRECATED

#include <stdio.h>
#include <string.h>

#include <openssl/opensslconf.h>
#include <openssl/crypto.h>
#include <openssl/engine.h>
#include <openssl/evp.h>
#include <openssl/aes.h>
#include <openssl/rand.h>
#include <openssl/err.h>
#include <openssl/modes.h>

#ifndef OPENSSL_NO_PADLOCKENG

/*
 * VIA PadLock AES is available *ONLY* on some x86 CPUs. Not only that it
 * doesn't exist elsewhere, but it even can't be compiled on other platforms!
 */

# undef COMPILE_PADLOCKENG
# if defined(PADLOCK_ASM)
#  define COMPILE_PADLOCKENG
#  ifdef OPENSSL_NO_DYNAMIC_ENGINE
static ENGINE *ENGINE_padlock(void);
#  endif
# endif

# ifdef OPENSSL_NO_DYNAMIC_ENGINE
void engine_load_padlock_int(void);
void engine_load_padlock_int(void)
{
/* On non-x86 CPUs it just returns. */
#  ifdef COMPILE_PADLOCKENG
    ENGINE *toadd = ENGINE_padlock();
    if (!toadd)
        return;
    ERR_set_mark();
    ENGINE_add(toadd);
    /*
     * If the "add" worked, it gets a structural reference. So either way, we
     * release our just-created reference.
     */
    ENGINE_free(toadd);
    /*
     * If the "add" didn't work, it was probably a conflict because it was
     * already added (eg. someone calling ENGINE_load_blah then calling
     * ENGINE_load_builtin_engines() perhaps).
     */
    ERR_pop_to_mark();
#  endif
}

# endif

# ifdef COMPILE_PADLOCKENG

/* Function for ENGINE detection and control */
static int padlock_available(void);
static int padlock_init(ENGINE *e);

/* RNG Stuff */
static RAND_METHOD padlock_rand;

/* Cipher Stuff */
static int padlock_ciphers(ENGINE *e, const EVP_CIPHER **cipher,
                           const int **nids, int nid);

/* Engine names */
static const char *padlock_id = "padlock";
static char padlock_name[100];

/* Available features */
static int padlock_use_ace = 0; /* Advanced Cryptography Engine */
static int padlock_use_rng = 0; /* Random Number Generator */

/* ===== Engine "management" functions ===== */

/* Prepare the ENGINE structure for registration */
static int padlock_bind_helper(ENGINE *e)
{
    /* Check available features */
    padlock_available();

    /*
     * RNG is currently disabled for reasons discussed in commentary just
     * before padlock_rand_bytes function.
     */
    padlock_use_rng = 0;

    /* Generate a nice engine name with available features */
    BIO_snprintf(padlock_name, sizeof(padlock_name),
                 "VIA PadLock (%s, %s)",
                 padlock_use_rng ? "RNG" : "no-RNG",
                 padlock_use_ace ? "ACE" : "no-ACE");

    /* Register everything or return with an error */
    if (!ENGINE_set_id(e, padlock_id) ||
        !ENGINE_set_name(e, padlock_name) ||
        !ENGINE_set_init_function(e, padlock_init) ||
        (padlock_use_ace && !ENGINE_set_ciphers(e, padlock_ciphers)) ||
        (padlock_use_rng && !ENGINE_set_RAND(e, &padlock_rand))) {
        return 0;
    }

    /* Everything looks good */
    return 1;
}

#  ifdef OPENSSL_NO_DYNAMIC_ENGINE
/* Constructor */
static ENGINE *ENGINE_padlock(void)
{
    ENGINE *eng = ENGINE_new();

    if (eng == NULL) {
        return NULL;
    }

    if (!padlock_bind_helper(eng)) {
        ENGINE_free(eng);
        return NULL;
    }

    return eng;
}
#  endif

/* Check availability of the engine */
static int padlock_init(ENGINE *e)
{
    return (padlock_use_rng || padlock_use_ace);
}

#  ifndef AES_ASM
static int padlock_aes_set_encrypt_key(const unsigned char *userKey,
                                       const int bits,
                                       AES_KEY *key);
static int padlock_aes_set_decrypt_key(const unsigned char *userKey,
                                       const int bits,
                                       AES_KEY *key);
#   define AES_ASM
#   define AES_set_encrypt_key padlock_aes_set_encrypt_key
#   define AES_set_decrypt_key padlock_aes_set_decrypt_key
#   include "../crypto/aes/aes_core.c"
#  endif

/*
 * This stuff is needed if this ENGINE is being compiled into a
 * self-contained shared-library.
 */
#  ifndef OPENSSL_NO_DYNAMIC_ENGINE
static int padlock_bind_fn(ENGINE *e, const char *id)
{
    if (id && (strcmp(id, padlock_id) != 0)) {
        return 0;
    }

    if (!padlock_bind_helper(e)) {
        return 0;
    }

    return 1;
}

IMPLEMENT_DYNAMIC_CHECK_FN()
IMPLEMENT_DYNAMIC_BIND_FN(padlock_bind_fn)
#  endif                       /* !OPENSSL_NO_DYNAMIC_ENGINE */
/* ===== Here comes the "real" engine ===== */

/* Some AES-related constants */
#  define AES_BLOCK_SIZE          16
#  define AES_KEY_SIZE_128        16
#  define AES_KEY_SIZE_192        24
#  define AES_KEY_SIZE_256        32
    /*
     * Here we store the status information relevant to the current context.
     */
    /*
     * BIG FAT WARNING: Inline assembler in PADLOCK_XCRYPT_ASM() depends on
     * the order of items in this structure.  Don't blindly modify, reorder,
     * etc!
     */
struct padlock_cipher_data {
    unsigned char iv[AES_BLOCK_SIZE]; /* Initialization vector */
    union {
        unsigned int pad[4];
        struct {
            int rounds:4;
            int dgst:1;         /* n/a in C3 */
            int align:1;        /* n/a in C3 */
            int ciphr:1;        /* n/a in C3 */
            unsigned int keygen:1;
            int interm:1;
            unsigned int encdec:1;
            int ksize:2;
        } b;
    } cword;                    /* Control word */
    AES_KEY ks;                 /* Encryption key */
};

/* Interface to assembler module */
unsigned int padlock_capability(void);
void padlock_key_bswap(AES_KEY *key);
void padlock_verify_context(struct padlock_cipher_data *ctx);
void padlock_reload_key(void);
void padlock_aes_block(void *out, const void *inp,
                       struct padlock_cipher_data *ctx);
int padlock_ecb_encrypt(void *out, const void *inp,
                        struct padlock_cipher_data *ctx, size_t len);
int padlock_cbc_encrypt(void *out, const void *inp,
                        struct padlock_cipher_data *ctx, size_t len);
int padlock_cfb_encrypt(void *out, const void *inp,
                        struct padlock_cipher_data *ctx, size_t len);
int padlock_ofb_encrypt(void *out, const void *inp,
                        struct padlock_cipher_data *ctx, size_t len);
int padlock_ctr32_encrypt(void *out, const void *inp,
                          struct padlock_cipher_data *ctx, size_t len);
int padlock_xstore(void *out, int edx);
void padlock_sha1_oneshot(void *ctx, const void *inp, size_t len);
void padlock_sha1(void *ctx, const void *inp, size_t len);
void padlock_sha256_oneshot(void *ctx, const void *inp, size_t len);
void padlock_sha256(void *ctx, const void *inp, size_t len);

/*
 * Load supported features of the CPU to see if the PadLock is available.
 */
static int padlock_available(void)
{
    unsigned int edx = padlock_capability();

    /* Fill up some flags */
    padlock_use_ace = ((edx & (0x3 << 6)) == (0x3 << 6));
    padlock_use_rng = ((edx & (0x3 << 2)) == (0x3 << 2));

    return padlock_use_ace + padlock_use_rng;
}

/* ===== AES encryption/decryption ===== */

#  if defined(NID_aes_128_cfb128) && ! defined (NID_aes_128_cfb)
#   define NID_aes_128_cfb NID_aes_128_cfb128
#  endif

#  if defined(NID_aes_128_ofb128) && ! defined (NID_aes_128_ofb)
#   define NID_aes_128_ofb NID_aes_128_ofb128
#  endif

#  if defined(NID_aes_192_cfb128) && ! defined (NID_aes_192_cfb)
#   define NID_aes_192_cfb NID_aes_192_cfb128
#  endif

#  if defined(NID_aes_192_ofb128) && ! defined (NID_aes_192_ofb)
#   define NID_aes_192_ofb NID_aes_192_ofb128
#  endif

#  if defined(NID_aes_256_cfb128) && ! defined (NID_aes_256_cfb)
#   define NID_aes_256_cfb NID_aes_256_cfb128
#  endif

#  if defined(NID_aes_256_ofb128) && ! defined (NID_aes_256_ofb)
#   define NID_aes_256_ofb NID_aes_256_ofb128
#  endif

/* List of supported ciphers. */
static const int padlock_cipher_nids[] = {
    NID_aes_128_ecb,
    NID_aes_128_cbc,
    NID_aes_128_cfb,
    NID_aes_128_ofb,
    NID_aes_128_ctr,

    NID_aes_192_ecb,
    NID_aes_192_cbc,
    NID_aes_192_cfb,
    NID_aes_192_ofb,
    NID_aes_192_ctr,

    NID_aes_256_ecb,
    NID_aes_256_cbc,
    NID_aes_256_cfb,
    NID_aes_256_ofb,
    NID_aes_256_ctr
};

static int padlock_cipher_nids_num = (sizeof(padlock_cipher_nids) /
                                      sizeof(padlock_cipher_nids[0]));

/* Function prototypes ... */
static int padlock_aes_init_key(EVP_CIPHER_CTX *ctx, const unsigned char *key,
                                const unsigned char *iv, int enc);

#  define NEAREST_ALIGNED(ptr) ( (unsigned char *)(ptr) +         \
        ( (0x10 - ((size_t)(ptr) & 0x0F)) & 0x0F )      )
#  define ALIGNED_CIPHER_DATA(ctx) ((struct padlock_cipher_data *)\
        NEAREST_ALIGNED(EVP_CIPHER_CTX_get_cipher_data(ctx)))

static int
padlock_ecb_cipher(EVP_CIPHER_CTX *ctx, unsigned char *out_arg,
                   const unsigned char *in_arg, size_t nbytes)
{
    return padlock_ecb_encrypt(out_arg, in_arg,
                               ALIGNED_CIPHER_DATA(ctx), nbytes);
}

static int
padlock_cbc_cipher(EVP_CIPHER_CTX *ctx, unsigned char *out_arg,
                   const unsigned char *in_arg, size_t nbytes)
{
    struct padlock_cipher_data *cdata = ALIGNED_CIPHER_DATA(ctx);
    int ret;

    memcpy(cdata->iv, EVP_CIPHER_CTX_iv(ctx), AES_BLOCK_SIZE);
    if ((ret = padlock_cbc_encrypt(out_arg, in_arg, cdata, nbytes)))
        memcpy(EVP_CIPHER_CTX_iv_noconst(ctx), cdata->iv, AES_BLOCK_SIZE);
    return ret;
}

static int
padlock_cfb_cipher(EVP_CIPHER_CTX *ctx, unsigned char *out_arg,
                   const unsigned char *in_arg, size_t nbytes)
{
    struct padlock_cipher_data *cdata = ALIGNED_CIPHER_DATA(ctx);
    size_t chunk;

    if ((chunk = EVP_CIPHER_CTX_get_num(ctx))) {   /* borrow chunk variable */
        unsigned char *ivp = EVP_CIPHER_CTX_iv_noconst(ctx);

        if (chunk >= AES_BLOCK_SIZE)
            return 0;           /* bogus value */

        if (EVP_CIPHER_CTX_is_encrypting(ctx))
            while (chunk < AES_BLOCK_SIZE && nbytes != 0) {
                ivp[chunk] = *(out_arg++) = *(in_arg++) ^ ivp[chunk];
                chunk++, nbytes--;
        } else
            while (chunk < AES_BLOCK_SIZE && nbytes != 0) {
                unsigned char c = *(in_arg++);
                *(out_arg++) = c ^ ivp[chunk];
                ivp[chunk++] = c, nbytes--;
            }

        EVP_CIPHER_CTX_set_num(ctx, chunk % AES_BLOCK_SIZE);
    }

    if (nbytes == 0)
        return 1;

    memcpy(cdata->iv, EVP_CIPHER_CTX_iv(ctx), AES_BLOCK_SIZE);

    if ((chunk = nbytes & ~(AES_BLOCK_SIZE - 1))) {
        if (!padlock_cfb_encrypt(out_arg, in_arg, cdata, chunk))
            return 0;
        nbytes -= chunk;
    }

    if (nbytes) {
        unsigned char *ivp = cdata->iv;

        out_arg += chunk;
        in_arg += chunk;
        EVP_CIPHER_CTX_set_num(ctx, nbytes);
        if (cdata->cword.b.encdec) {
            cdata->cword.b.encdec = 0;
            padlock_reload_key();
            padlock_aes_block(ivp, ivp, cdata);
            cdata->cword.b.encdec = 1;
            padlock_reload_key();
            while (nbytes) {
                unsigned char c = *(in_arg++);
                *(out_arg++) = c ^ *ivp;
                *(ivp++) = c, nbytes--;
            }
        } else {
            padlock_reload_key();
            padlock_aes_block(ivp, ivp, cdata);
            padlock_reload_key();
            while (nbytes) {
                *ivp = *(out_arg++) = *(in_arg++) ^ *ivp;
                ivp++, nbytes--;
            }
        }
    }

    memcpy(EVP_CIPHER_CTX_iv_noconst(ctx), cdata->iv, AES_BLOCK_SIZE);

    return 1;
}

static int
padlock_ofb_cipher(EVP_CIPHER_CTX *ctx, unsigned char *out_arg,
                   const unsigned char *in_arg, size_t nbytes)
{
    struct padlock_cipher_data *cdata = ALIGNED_CIPHER_DATA(ctx);
    size_t chunk;

    /*
     * ctx->num is maintained in byte-oriented modes, such as CFB and OFB...
     */
    if ((chunk = EVP_CIPHER_CTX_get_num(ctx))) {   /* borrow chunk variable */
        unsigned char *ivp = EVP_CIPHER_CTX_iv_noconst(ctx);

        if (chunk >= AES_BLOCK_SIZE)
            return 0;           /* bogus value */

        while (chunk < AES_BLOCK_SIZE && nbytes != 0) {
            *(out_arg++) = *(in_arg++) ^ ivp[chunk];
            chunk++, nbytes--;
        }

        EVP_CIPHER_CTX_set_num(ctx, chunk % AES_BLOCK_SIZE);
    }

    if (nbytes == 0)
        return 1;

    memcpy(cdata->iv, EVP_CIPHER_CTX_iv(ctx), AES_BLOCK_SIZE);

    if ((chunk = nbytes & ~(AES_BLOCK_SIZE - 1))) {
        if (!padlock_ofb_encrypt(out_arg, in_arg, cdata, chunk))
            return 0;
        nbytes -= chunk;
    }

    if (nbytes) {
        unsigned char *ivp = cdata->iv;

        out_arg += chunk;
        in_arg += chunk;
        EVP_CIPHER_CTX_set_num(ctx, nbytes);
        padlock_reload_key();   /* empirically found */
        padlock_aes_block(ivp, ivp, cdata);
        padlock_reload_key();   /* empirically found */
        while (nbytes) {
            *(out_arg++) = *(in_arg++) ^ *ivp;
            ivp++, nbytes--;
        }
    }

    memcpy(EVP_CIPHER_CTX_iv_noconst(ctx), cdata->iv, AES_BLOCK_SIZE);

    return 1;
}

static void padlock_ctr32_encrypt_glue(const unsigned char *in,
                                       unsigned char *out, size_t blocks,
                                       struct padlock_cipher_data *ctx,
                                       const unsigned char *ivec)
{
    memcpy(ctx->iv, ivec, AES_BLOCK_SIZE);
    padlock_ctr32_encrypt(out, in, ctx, AES_BLOCK_SIZE * blocks);
}

static int
padlock_ctr_cipher(EVP_CIPHER_CTX *ctx, unsigned char *out_arg,
                   const unsigned char *in_arg, size_t nbytes)
{
    struct padlock_cipher_data *cdata = ALIGNED_CIPHER_DATA(ctx);
    int n = EVP_CIPHER_CTX_get_num(ctx);
    unsigned int num;

    if (n < 0)
        return 0;
    num = (unsigned int)n;

    CRYPTO_ctr128_encrypt_ctr32(in_arg, out_arg, nbytes,
                                cdata, EVP_CIPHER_CTX_iv_noconst(ctx),
                                EVP_CIPHER_CTX_buf_noconst(ctx), &num,
                                (ctr128_f) padlock_ctr32_encrypt_glue);

    EVP_CIPHER_CTX_set_num(ctx, (size_t)num);
    return 1;
}

#  define EVP_CIPHER_block_size_ECB       AES_BLOCK_SIZE
#  define EVP_CIPHER_block_size_CBC       AES_BLOCK_SIZE
#  define EVP_CIPHER_block_size_OFB       1
#  define EVP_CIPHER_block_size_CFB       1
#  define EVP_CIPHER_block_size_CTR       1

/*
 * Declaring so many ciphers by hand would be a pain. Instead introduce a bit
 * of preprocessor magic :-)
 */
#  define DECLARE_AES_EVP(ksize,lmode,umode)      \
static EVP_CIPHER *_hidden_aes_##ksize##_##lmode = NULL; \
static const EVP_CIPHER *padlock_aes_##ksize##_##lmode(void) \
{                                                                       \
    if (_hidden_aes_##ksize##_##lmode == NULL                           \
        && ((_hidden_aes_##ksize##_##lmode =                            \
             EVP_CIPHER_meth_new(NID_aes_##ksize##_##lmode,             \
                                 EVP_CIPHER_block_size_##umode,         \
                                 AES_KEY_SIZE_##ksize)) == NULL         \
            || !EVP_CIPHER_meth_set_iv_length(_hidden_aes_##ksize##_##lmode, \
                                              AES_BLOCK_SIZE)           \
            || !EVP_CIPHER_meth_set_flags(_hidden_aes_##ksize##_##lmode, \
                                          0 | EVP_CIPH_##umode##_MODE)  \
            || !EVP_CIPHER_meth_set_init(_hidden_aes_##ksize##_##lmode, \
                                         padlock_aes_init_key)          \
            || !EVP_CIPHER_meth_set_do_cipher(_hidden_aes_##ksize##_##lmode, \
                                              padlock_##lmode##_cipher) \
            || !EVP_CIPHER_meth_set_impl_ctx_size(_hidden_aes_##ksize##_##lmode, \
                                                  sizeof(struct padlock_cipher_data) + 16) \
            || !EVP_CIPHER_meth_set_set_asn1_params(_hidden_aes_##ksize##_##lmode, \
                                                    EVP_CIPHER_set_asn1_iv) \
            || !EVP_CIPHER_meth_set_get_asn1_params(_hidden_aes_##ksize##_##lmode, \
                                                    EVP_CIPHER_get_asn1_iv))) { \
        EVP_CIPHER_meth_free(_hidden_aes_##ksize##_##lmode);            \
        _hidden_aes_##ksize##_##lmode = NULL;                           \
    }                                                                   \
    return _hidden_aes_##ksize##_##lmode;                               \
}

DECLARE_AES_EVP(128, ecb, ECB)
DECLARE_AES_EVP(128, cbc, CBC)
DECLARE_AES_EVP(128, cfb, CFB)
DECLARE_AES_EVP(128, ofb, OFB)
DECLARE_AES_EVP(128, ctr, CTR)

DECLARE_AES_EVP(192, ecb, ECB)
DECLARE_AES_EVP(192, cbc, CBC)
DECLARE_AES_EVP(192, cfb, CFB)
DECLARE_AES_EVP(192, ofb, OFB)
DECLARE_AES_EVP(192, ctr, CTR)

DECLARE_AES_EVP(256, ecb, ECB)
DECLARE_AES_EVP(256, cbc, CBC)
DECLARE_AES_EVP(256, cfb, CFB)
DECLARE_AES_EVP(256, ofb, OFB)
DECLARE_AES_EVP(256, ctr, CTR)

static int
padlock_ciphers(ENGINE *e, const EVP_CIPHER **cipher, const int **nids,
                int nid)
{
    /* No specific cipher => return a list of supported nids ... */
    if (!cipher) {
        *nids = padlock_cipher_nids;
        return padlock_cipher_nids_num;
    }

    /* ... or the requested "cipher" otherwise */
    switch (nid) {
    case NID_aes_128_ecb:
        *cipher = padlock_aes_128_ecb();
        break;
    case NID_aes_128_cbc:
        *cipher = padlock_aes_128_cbc();
        break;
    case NID_aes_128_cfb:
        *cipher = padlock_aes_128_cfb();
        break;
    case NID_aes_128_ofb:
        *cipher = padlock_aes_128_ofb();
        break;
    case NID_aes_128_ctr:
        *cipher = padlock_aes_128_ctr();
        break;

    case NID_aes_192_ecb:
        *cipher = padlock_aes_192_ecb();
        break;
    case NID_aes_192_cbc:
        *cipher = padlock_aes_192_cbc();
        break;
    case NID_aes_192_cfb:
        *cipher = padlock_aes_192_cfb();
        break;
    case NID_aes_192_ofb:
        *cipher = padlock_aes_192_ofb();
        break;
    case NID_aes_192_ctr:
        *cipher = padlock_aes_192_ctr();
        break;

    case NID_aes_256_ecb:
        *cipher = padlock_aes_256_ecb();
        break;
    case NID_aes_256_cbc:
        *cipher = padlock_aes_256_cbc();
        break;
    case NID_aes_256_cfb:
        *cipher = padlock_aes_256_cfb();
        break;
    case NID_aes_256_ofb:
        *cipher = padlock_aes_256_ofb();
        break;
    case NID_aes_256_ctr:
        *cipher = padlock_aes_256_ctr();
        break;

    default:
        /* Sorry, we don't support this NID */
        *cipher = NULL;
        return 0;
    }

    return 1;
}

/* Prepare the encryption key for PadLock usage */
static int
padlock_aes_init_key(EVP_CIPHER_CTX *ctx, const unsigned char *key,
                     const unsigned char *iv, int enc)
{
    struct padlock_cipher_data *cdata;
    int key_len = EVP_CIPHER_CTX_get_key_length(ctx) * 8;
    unsigned long mode = EVP_CIPHER_CTX_get_mode(ctx);

    if (key == NULL)
        return 0;               /* ERROR */

    cdata = ALIGNED_CIPHER_DATA(ctx);
    memset(cdata, 0, sizeof(*cdata));

    /* Prepare Control word. */
    if (mode == EVP_CIPH_OFB_MODE || mode == EVP_CIPH_CTR_MODE)
        cdata->cword.b.encdec = 0;
    else
        cdata->cword.b.encdec = (EVP_CIPHER_CTX_is_encrypting(ctx) == 0);
    cdata->cword.b.rounds = 10 + (key_len - 128) / 32;
    cdata->cword.b.ksize = (key_len - 128) / 64;

    switch (key_len) {
    case 128:
        /*
         * PadLock can generate an extended key for AES128 in hardware
         */
        memcpy(cdata->ks.rd_key, key, AES_KEY_SIZE_128);
        cdata->cword.b.keygen = 0;
        break;

    case 192:
    case 256:
        /*
         * Generate an extended AES key in software. Needed for AES192/AES256
         */
        /*
         * Well, the above applies to Stepping 8 CPUs and is listed as
         * hardware errata. They most likely will fix it at some point and
         * then a check for stepping would be due here.
         */
        if ((mode == EVP_CIPH_ECB_MODE || mode == EVP_CIPH_CBC_MODE)
            && !enc)
            AES_set_decrypt_key(key, key_len, &cdata->ks);
        else
            AES_set_encrypt_key(key, key_len, &cdata->ks);
<<<<<<< HEAD
#  ifndef AES_ASM
=======
>>>>>>> 8a2d13a7
        /*
         * OpenSSL C functions use byte-swapped extended key.
         */
        padlock_key_bswap(&cdata->ks);
<<<<<<< HEAD
#  endif
=======
>>>>>>> 8a2d13a7
        cdata->cword.b.keygen = 1;
        break;

    default:
        /* ERROR */
        return 0;
    }

    /*
     * This is done to cover for cases when user reuses the
     * context for new key. The catch is that if we don't do
     * this, padlock_eas_cipher might proceed with old key...
     */
    padlock_reload_key();

    return 1;
}

/* ===== Random Number Generator ===== */
/*
 * This code is not engaged. The reason is that it does not comply
 * with recommendations for VIA RNG usage for secure applications
 * (posted at http://www.via.com.tw/en/viac3/c3.jsp) nor does it
 * provide meaningful error control...
 */
/*
 * Wrapper that provides an interface between the API and the raw PadLock
 * RNG
 */
static int padlock_rand_bytes(unsigned char *output, int count)
{
    unsigned int eax, buf;

    while (count >= 8) {
        eax = padlock_xstore(output, 0);
        if (!(eax & (1 << 6)))
            return 0;           /* RNG disabled */
        /* this ---vv--- covers DC bias, Raw Bits and String Filter */
        if (eax & (0x1F << 10))
            return 0;
        if ((eax & 0x1F) == 0)
            continue;           /* no data, retry... */
        if ((eax & 0x1F) != 8)
            return 0;           /* fatal failure...  */
        output += 8;
        count -= 8;
    }
    while (count > 0) {
        eax = padlock_xstore(&buf, 3);
        if (!(eax & (1 << 6)))
            return 0;           /* RNG disabled */
        /* this ---vv--- covers DC bias, Raw Bits and String Filter */
        if (eax & (0x1F << 10))
            return 0;
        if ((eax & 0x1F) == 0)
            continue;           /* no data, retry... */
        if ((eax & 0x1F) != 1)
            return 0;           /* fatal failure...  */
        *output++ = (unsigned char)buf;
        count--;
    }
    OPENSSL_cleanse(&buf, sizeof(buf));

    return 1;
}

/* Dummy but necessary function */
static int padlock_rand_status(void)
{
    return 1;
}

/* Prepare structure for registration */
static RAND_METHOD padlock_rand = {
    NULL,                       /* seed */
    padlock_rand_bytes,         /* bytes */
    NULL,                       /* cleanup */
    NULL,                       /* add */
    padlock_rand_bytes,         /* pseudorand */
    padlock_rand_status,        /* rand status */
};

# endif                        /* COMPILE_PADLOCKENG */
#endif                         /* !OPENSSL_NO_PADLOCKENG */

#if defined(OPENSSL_NO_PADLOCKENG) || !defined(COMPILE_PADLOCKENG)
# ifndef OPENSSL_NO_DYNAMIC_ENGINE
OPENSSL_EXPORT
    int bind_engine(ENGINE *e, const char *id, const dynamic_fns *fns);
OPENSSL_EXPORT
    int bind_engine(ENGINE *e, const char *id, const dynamic_fns *fns)
{
    return 0;
}

IMPLEMENT_DYNAMIC_CHECK_FN()
# endif
#endif<|MERGE_RESOLUTION|>--- conflicted
+++ resolved
@@ -1,9 +1,5 @@
 /*
-<<<<<<< HEAD
- * Copyright 2004-2021 The OpenSSL Project Authors. All Rights Reserved.
-=======
  * Copyright 2004-2023 The OpenSSL Project Authors. All Rights Reserved.
->>>>>>> 8a2d13a7
  *
  * Licensed under the Apache License 2.0 (the "License").  You may not use
  * this file except in compliance with the License.  You can obtain a copy
@@ -663,18 +659,10 @@
             AES_set_decrypt_key(key, key_len, &cdata->ks);
         else
             AES_set_encrypt_key(key, key_len, &cdata->ks);
-<<<<<<< HEAD
-#  ifndef AES_ASM
-=======
->>>>>>> 8a2d13a7
         /*
          * OpenSSL C functions use byte-swapped extended key.
          */
         padlock_key_bswap(&cdata->ks);
-<<<<<<< HEAD
-#  endif
-=======
->>>>>>> 8a2d13a7
         cdata->cword.b.keygen = 1;
         break;
 
