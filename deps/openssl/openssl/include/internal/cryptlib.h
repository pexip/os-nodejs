--- conflicted
+++ resolved
@@ -199,11 +199,8 @@
 int ossl_lib_ctx_onfree(OSSL_LIB_CTX *ctx, ossl_lib_ctx_onfree_fn onfreefn);
 const char *ossl_lib_ctx_get_descriptor(OSSL_LIB_CTX *libctx);
 
-<<<<<<< HEAD
-=======
 void ossl_release_default_drbg_ctx(void);
 
->>>>>>> 8a2d13a7
 OSSL_LIB_CTX *ossl_crypto_ex_data_get_ossl_lib_ctx(const CRYPTO_EX_DATA *ad);
 int ossl_crypto_new_ex_data_ex(OSSL_LIB_CTX *ctx, int class_index, void *obj,
                                CRYPTO_EX_DATA *ad);
