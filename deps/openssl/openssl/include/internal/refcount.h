--- conflicted
+++ resolved
@@ -1,9 +1,5 @@
 /*
-<<<<<<< HEAD
- * Copyright 2016-2021 The OpenSSL Project Authors. All Rights Reserved.
-=======
  * Copyright 2016-2023 The OpenSSL Project Authors. All Rights Reserved.
->>>>>>> 8a2d13a7
  *
  * Licensed under the Apache License 2.0 (the "License").  You may not use
  * this file except in compliance with the License.  You can obtain a copy
@@ -17,11 +13,7 @@
 # include <openssl/e_os2.h>
 # include <openssl/trace.h>
 
-<<<<<<< HEAD
-# ifndef OPENSSL_DEV_NO_ATOMICS
-=======
 # if defined(OPENSSL_THREADS) && !defined(OPENSSL_DEV_NO_ATOMICS)
->>>>>>> 8a2d13a7
 #  if defined(__STDC_VERSION__) && __STDC_VERSION__ >= 201112L \
       && !defined(__STDC_NO_ATOMICS__)
 #   include <stdatomic.h>
