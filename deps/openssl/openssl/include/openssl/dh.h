/*
<<<<<<< HEAD
 * Copyright 1995-2021 The OpenSSL Project Authors. All Rights Reserved.
=======
 * Copyright 1995-2023 The OpenSSL Project Authors. All Rights Reserved.
>>>>>>> 8a2d13a7
 *
 * Licensed under the Apache License 2.0 (the "License").  You may not use
 * this file except in compliance with the License.  You can obtain a copy
 * in the file LICENSE in the source distribution or at
 * https://www.openssl.org/source/license.html
 */

#ifndef OPENSSL_DH_H
# define OPENSSL_DH_H
# pragma once

# include <openssl/macros.h>
# ifndef OPENSSL_NO_DEPRECATED_3_0
#  define HEADER_DH_H
# endif

# include <openssl/opensslconf.h>
# include <openssl/types.h>

# ifdef  __cplusplus
extern "C" {
# endif

#include <stdlib.h>

/* DH parameter generation types used by EVP_PKEY_CTX_set_dh_paramgen_type() */
# define DH_PARAMGEN_TYPE_GENERATOR     0   /* Use a safe prime generator */
# define DH_PARAMGEN_TYPE_FIPS_186_2    1   /* Use FIPS186-2 standard */
# define DH_PARAMGEN_TYPE_FIPS_186_4    2   /* Use FIPS186-4 standard */
# define DH_PARAMGEN_TYPE_GROUP         3   /* Use a named safe prime group */

int EVP_PKEY_CTX_set_dh_paramgen_type(EVP_PKEY_CTX *ctx, int typ);
int EVP_PKEY_CTX_set_dh_paramgen_gindex(EVP_PKEY_CTX *ctx, int gindex);
int EVP_PKEY_CTX_set_dh_paramgen_seed(EVP_PKEY_CTX *ctx,
                                      const unsigned char *seed,
                                      size_t seedlen);
int EVP_PKEY_CTX_set_dh_paramgen_prime_len(EVP_PKEY_CTX *ctx, int pbits);
int EVP_PKEY_CTX_set_dh_paramgen_subprime_len(EVP_PKEY_CTX *ctx, int qlen);
int EVP_PKEY_CTX_set_dh_paramgen_generator(EVP_PKEY_CTX *ctx, int gen);
int EVP_PKEY_CTX_set_dh_nid(EVP_PKEY_CTX *ctx, int nid);
int EVP_PKEY_CTX_set_dh_rfc5114(EVP_PKEY_CTX *ctx, int gen);
int EVP_PKEY_CTX_set_dhx_rfc5114(EVP_PKEY_CTX *ctx, int gen);
int EVP_PKEY_CTX_set_dh_pad(EVP_PKEY_CTX *ctx, int pad);

int EVP_PKEY_CTX_set_dh_kdf_type(EVP_PKEY_CTX *ctx, int kdf);
int EVP_PKEY_CTX_get_dh_kdf_type(EVP_PKEY_CTX *ctx);
int EVP_PKEY_CTX_set0_dh_kdf_oid(EVP_PKEY_CTX *ctx, ASN1_OBJECT *oid);
int EVP_PKEY_CTX_get0_dh_kdf_oid(EVP_PKEY_CTX *ctx, ASN1_OBJECT **oid);
int EVP_PKEY_CTX_set_dh_kdf_md(EVP_PKEY_CTX *ctx, const EVP_MD *md);
int EVP_PKEY_CTX_get_dh_kdf_md(EVP_PKEY_CTX *ctx, const EVP_MD **md);
int EVP_PKEY_CTX_set_dh_kdf_outlen(EVP_PKEY_CTX *ctx, int len);
int EVP_PKEY_CTX_get_dh_kdf_outlen(EVP_PKEY_CTX *ctx, int *len);
int EVP_PKEY_CTX_set0_dh_kdf_ukm(EVP_PKEY_CTX *ctx, unsigned char *ukm, int len);
# ifndef OPENSSL_NO_DEPRECATED_3_0
OSSL_DEPRECATEDIN_3_0
int EVP_PKEY_CTX_get0_dh_kdf_ukm(EVP_PKEY_CTX *ctx, unsigned char **ukm);
#endif

# define EVP_PKEY_CTRL_DH_PARAMGEN_PRIME_LEN     (EVP_PKEY_ALG_CTRL + 1)
# define EVP_PKEY_CTRL_DH_PARAMGEN_GENERATOR     (EVP_PKEY_ALG_CTRL + 2)
# define EVP_PKEY_CTRL_DH_RFC5114                (EVP_PKEY_ALG_CTRL + 3)
# define EVP_PKEY_CTRL_DH_PARAMGEN_SUBPRIME_LEN  (EVP_PKEY_ALG_CTRL + 4)
# define EVP_PKEY_CTRL_DH_PARAMGEN_TYPE          (EVP_PKEY_ALG_CTRL + 5)
# define EVP_PKEY_CTRL_DH_KDF_TYPE               (EVP_PKEY_ALG_CTRL + 6)
# define EVP_PKEY_CTRL_DH_KDF_MD                 (EVP_PKEY_ALG_CTRL + 7)
# define EVP_PKEY_CTRL_GET_DH_KDF_MD             (EVP_PKEY_ALG_CTRL + 8)
# define EVP_PKEY_CTRL_DH_KDF_OUTLEN             (EVP_PKEY_ALG_CTRL + 9)
# define EVP_PKEY_CTRL_GET_DH_KDF_OUTLEN         (EVP_PKEY_ALG_CTRL + 10)
# define EVP_PKEY_CTRL_DH_KDF_UKM                (EVP_PKEY_ALG_CTRL + 11)
# define EVP_PKEY_CTRL_GET_DH_KDF_UKM            (EVP_PKEY_ALG_CTRL + 12)
# define EVP_PKEY_CTRL_DH_KDF_OID                (EVP_PKEY_ALG_CTRL + 13)
# define EVP_PKEY_CTRL_GET_DH_KDF_OID            (EVP_PKEY_ALG_CTRL + 14)
# define EVP_PKEY_CTRL_DH_NID                    (EVP_PKEY_ALG_CTRL + 15)
# define EVP_PKEY_CTRL_DH_PAD                    (EVP_PKEY_ALG_CTRL + 16)
<<<<<<< HEAD

/* KDF types */
# define EVP_PKEY_DH_KDF_NONE                            1
# define EVP_PKEY_DH_KDF_X9_42                           2

# ifndef OPENSSL_NO_DH
#  include <openssl/e_os2.h>
#  include <openssl/bio.h>
#  include <openssl/asn1.h>
#  ifndef OPENSSL_NO_DEPRECATED_1_1_0
#   include <openssl/bn.h>
#  endif
#  include <openssl/dherr.h>

#  ifndef OPENSSL_DH_MAX_MODULUS_BITS
#   define OPENSSL_DH_MAX_MODULUS_BITS    10000
#  endif

#  define OPENSSL_DH_FIPS_MIN_MODULUS_BITS 1024

#  define DH_FLAG_CACHE_MONT_P     0x01

#  define DH_FLAG_TYPE_MASK             0xF000
#  define DH_FLAG_TYPE_DH               0x0000
#  define DH_FLAG_TYPE_DHX              0x1000

=======

/* KDF types */
# define EVP_PKEY_DH_KDF_NONE                            1
# define EVP_PKEY_DH_KDF_X9_42                           2

# ifndef OPENSSL_NO_DH
#  include <openssl/e_os2.h>
#  include <openssl/bio.h>
#  include <openssl/asn1.h>
#  ifndef OPENSSL_NO_DEPRECATED_1_1_0
#   include <openssl/bn.h>
#  endif
#  include <openssl/dherr.h>

#  ifndef OPENSSL_DH_MAX_MODULUS_BITS
#   define OPENSSL_DH_MAX_MODULUS_BITS        10000
#  endif

#  ifndef OPENSSL_DH_CHECK_MAX_MODULUS_BITS
#   define OPENSSL_DH_CHECK_MAX_MODULUS_BITS  32768
#  endif

#  define OPENSSL_DH_FIPS_MIN_MODULUS_BITS 1024

#  define DH_FLAG_CACHE_MONT_P     0x01

#  define DH_FLAG_TYPE_MASK             0xF000
#  define DH_FLAG_TYPE_DH               0x0000
#  define DH_FLAG_TYPE_DHX              0x1000

>>>>>>> 8a2d13a7
#  ifndef OPENSSL_NO_DEPRECATED_1_1_0
/*
 * Does nothing. Previously this switched off constant time behaviour.
 */
#   define DH_FLAG_NO_EXP_CONSTTIME 0x00
#  endif

#  ifndef OPENSSL_NO_DEPRECATED_3_0
/*
 * If this flag is set the DH method is FIPS compliant and can be used in
 * FIPS mode. This is set in the validated module method. If an application
 * sets this flag in its own methods it is its responsibility to ensure the
 * result is compliant.
 */

#   define DH_FLAG_FIPS_METHOD                     0x0400

/*
 * If this flag is set the operations normally disabled in FIPS mode are
 * permitted it is then the applications responsibility to ensure that the
 * usage is compliant.
 */

#   define DH_FLAG_NON_FIPS_ALLOW                  0x0400
#  endif

/* Already defined in ossl_typ.h */
/* typedef struct dh_st DH; */
/* typedef struct dh_method DH_METHOD; */

DECLARE_ASN1_ITEM(DHparams)

#  ifndef OPENSSL_NO_DEPRECATED_3_0
#   define DH_GENERATOR_2          2
#   define DH_GENERATOR_3          3
#   define DH_GENERATOR_5          5

/* DH_check error codes */
/*
 * NB: These values must align with the equivalently named macros in
 * internal/ffc.h.
 */
#   define DH_CHECK_P_NOT_PRIME            0x01
#   define DH_CHECK_P_NOT_SAFE_PRIME       0x02
#   define DH_UNABLE_TO_CHECK_GENERATOR    0x04
#   define DH_NOT_SUITABLE_GENERATOR       0x08
#   define DH_CHECK_Q_NOT_PRIME            0x10
#   define DH_CHECK_INVALID_Q_VALUE        0x20
#   define DH_CHECK_INVALID_J_VALUE        0x40
#   define DH_MODULUS_TOO_SMALL            0x80
#   define DH_MODULUS_TOO_LARGE            0x100

/* DH_check_pub_key error codes */
#   define DH_CHECK_PUBKEY_TOO_SMALL       0x01
#   define DH_CHECK_PUBKEY_TOO_LARGE       0x02
#   define DH_CHECK_PUBKEY_INVALID         0x04

/*
 * primes p where (p-1)/2 is prime too are called "safe"; we define this for
 * backward compatibility:
 */
#   define DH_CHECK_P_NOT_STRONG_PRIME     DH_CHECK_P_NOT_SAFE_PRIME

#   define d2i_DHparams_fp(fp, x) \
        (DH *)ASN1_d2i_fp((char *(*)())DH_new, \
                          (char *(*)())d2i_DHparams, \
                          (fp), \
                          (unsigned char **)(x))
#   define i2d_DHparams_fp(fp, x) \
        ASN1_i2d_fp(i2d_DHparams,(fp), (unsigned char *)(x))
#   define d2i_DHparams_bio(bp, x) \
        ASN1_d2i_bio_of(DH, DH_new, d2i_DHparams, bp, x)
#   define i2d_DHparams_bio(bp, x) \
        ASN1_i2d_bio_of(DH, i2d_DHparams, bp, x)

#   define d2i_DHxparams_fp(fp,x) \
        (DH *)ASN1_d2i_fp((char *(*)())DH_new, \
                          (char *(*)())d2i_DHxparams, \
                          (fp), \
                          (unsigned char **)(x))
#   define i2d_DHxparams_fp(fp, x) \
        ASN1_i2d_fp(i2d_DHxparams,(fp), (unsigned char *)(x))
#   define d2i_DHxparams_bio(bp, x) \
        ASN1_d2i_bio_of(DH, DH_new, d2i_DHxparams, bp, x)
#   define i2d_DHxparams_bio(bp, x) \
        ASN1_i2d_bio_of(DH, i2d_DHxparams, bp, x)

DECLARE_ASN1_DUP_FUNCTION_name_attr(OSSL_DEPRECATEDIN_3_0, DH, DHparams)

OSSL_DEPRECATEDIN_3_0 const DH_METHOD *DH_OpenSSL(void);

OSSL_DEPRECATEDIN_3_0 void DH_set_default_method(const DH_METHOD *meth);
OSSL_DEPRECATEDIN_3_0 const DH_METHOD *DH_get_default_method(void);
OSSL_DEPRECATEDIN_3_0 int DH_set_method(DH *dh, const DH_METHOD *meth);
OSSL_DEPRECATEDIN_3_0 DH *DH_new_method(ENGINE *engine);

OSSL_DEPRECATEDIN_3_0 DH *DH_new(void);
OSSL_DEPRECATEDIN_3_0 void DH_free(DH *dh);
OSSL_DEPRECATEDIN_3_0 int DH_up_ref(DH *dh);
OSSL_DEPRECATEDIN_3_0 int DH_bits(const DH *dh);
OSSL_DEPRECATEDIN_3_0 int DH_size(const DH *dh);
OSSL_DEPRECATEDIN_3_0 int DH_security_bits(const DH *dh);

#   define DH_get_ex_new_index(l, p, newf, dupf, freef) \
        CRYPTO_get_ex_new_index(CRYPTO_EX_INDEX_DH, l, p, newf, dupf, freef)

OSSL_DEPRECATEDIN_3_0 int DH_set_ex_data(DH *d, int idx, void *arg);
OSSL_DEPRECATEDIN_3_0 void *DH_get_ex_data(const DH *d, int idx);

OSSL_DEPRECATEDIN_3_0 int DH_generate_parameters_ex(DH *dh, int prime_len,
                                                    int generator,
                                                    BN_GENCB *cb);

OSSL_DEPRECATEDIN_3_0 int DH_check_params_ex(const DH *dh);
OSSL_DEPRECATEDIN_3_0 int DH_check_ex(const DH *dh);
OSSL_DEPRECATEDIN_3_0 int DH_check_pub_key_ex(const DH *dh, const BIGNUM *pub_key);
OSSL_DEPRECATEDIN_3_0 int DH_check_params(const DH *dh, int *ret);
OSSL_DEPRECATEDIN_3_0 int DH_check(const DH *dh, int *codes);
OSSL_DEPRECATEDIN_3_0 int DH_check_pub_key(const DH *dh, const BIGNUM *pub_key,
                                           int *codes);
OSSL_DEPRECATEDIN_3_0 int DH_generate_key(DH *dh);
OSSL_DEPRECATEDIN_3_0 int DH_compute_key(unsigned char *key,
                                         const BIGNUM *pub_key, DH *dh);
OSSL_DEPRECATEDIN_3_0 int DH_compute_key_padded(unsigned char *key,
                                                const BIGNUM *pub_key, DH *dh);

DECLARE_ASN1_ENCODE_FUNCTIONS_only_attr(OSSL_DEPRECATEDIN_3_0, DH, DHparams)
DECLARE_ASN1_ENCODE_FUNCTIONS_only_attr(OSSL_DEPRECATEDIN_3_0, DH, DHxparams)

#   ifndef OPENSSL_NO_STDIO
OSSL_DEPRECATEDIN_3_0 int DHparams_print_fp(FILE *fp, const DH *x);
#   endif
OSSL_DEPRECATEDIN_3_0 int DHparams_print(BIO *bp, const DH *x);

/* RFC 5114 parameters */
OSSL_DEPRECATEDIN_3_0 DH *DH_get_1024_160(void);
OSSL_DEPRECATEDIN_3_0 DH *DH_get_2048_224(void);
OSSL_DEPRECATEDIN_3_0 DH *DH_get_2048_256(void);

/* Named parameters, currently RFC7919 and RFC3526 */
OSSL_DEPRECATEDIN_3_0 DH *DH_new_by_nid(int nid);
OSSL_DEPRECATEDIN_3_0 int DH_get_nid(const DH *dh);

/* RFC2631 KDF */
OSSL_DEPRECATEDIN_3_0 int DH_KDF_X9_42(unsigned char *out, size_t outlen,
                                       const unsigned char *Z, size_t Zlen,
                                       ASN1_OBJECT *key_oid,
                                       const unsigned char *ukm,
                                       size_t ukmlen, const EVP_MD *md);

OSSL_DEPRECATEDIN_3_0 void DH_get0_pqg(const DH *dh, const BIGNUM **p,
                                       const BIGNUM **q, const BIGNUM **g);
OSSL_DEPRECATEDIN_3_0 int DH_set0_pqg(DH *dh, BIGNUM *p, BIGNUM *q, BIGNUM *g);
OSSL_DEPRECATEDIN_3_0 void DH_get0_key(const DH *dh, const BIGNUM **pub_key,
                                       const BIGNUM **priv_key);
OSSL_DEPRECATEDIN_3_0 int DH_set0_key(DH *dh, BIGNUM *pub_key, BIGNUM *priv_key);
OSSL_DEPRECATEDIN_3_0 const BIGNUM *DH_get0_p(const DH *dh);
OSSL_DEPRECATEDIN_3_0 const BIGNUM *DH_get0_q(const DH *dh);
OSSL_DEPRECATEDIN_3_0 const BIGNUM *DH_get0_g(const DH *dh);
OSSL_DEPRECATEDIN_3_0 const BIGNUM *DH_get0_priv_key(const DH *dh);
OSSL_DEPRECATEDIN_3_0 const BIGNUM *DH_get0_pub_key(const DH *dh);
OSSL_DEPRECATEDIN_3_0 void DH_clear_flags(DH *dh, int flags);
OSSL_DEPRECATEDIN_3_0 int DH_test_flags(const DH *dh, int flags);
OSSL_DEPRECATEDIN_3_0 void DH_set_flags(DH *dh, int flags);
OSSL_DEPRECATEDIN_3_0 ENGINE *DH_get0_engine(DH *d);
OSSL_DEPRECATEDIN_3_0 long DH_get_length(const DH *dh);
OSSL_DEPRECATEDIN_3_0 int DH_set_length(DH *dh, long length);

OSSL_DEPRECATEDIN_3_0 DH_METHOD *DH_meth_new(const char *name, int flags);
OSSL_DEPRECATEDIN_3_0 void DH_meth_free(DH_METHOD *dhm);
OSSL_DEPRECATEDIN_3_0 DH_METHOD *DH_meth_dup(const DH_METHOD *dhm);
OSSL_DEPRECATEDIN_3_0 const char *DH_meth_get0_name(const DH_METHOD *dhm);
OSSL_DEPRECATEDIN_3_0 int DH_meth_set1_name(DH_METHOD *dhm, const char *name);
OSSL_DEPRECATEDIN_3_0 int DH_meth_get_flags(const DH_METHOD *dhm);
OSSL_DEPRECATEDIN_3_0 int DH_meth_set_flags(DH_METHOD *dhm, int flags);
OSSL_DEPRECATEDIN_3_0 void *DH_meth_get0_app_data(const DH_METHOD *dhm);
OSSL_DEPRECATEDIN_3_0 int DH_meth_set0_app_data(DH_METHOD *dhm, void *app_data);
OSSL_DEPRECATEDIN_3_0 int (*DH_meth_get_generate_key(const DH_METHOD *dhm)) (DH *);
OSSL_DEPRECATEDIN_3_0 int DH_meth_set_generate_key(DH_METHOD *dhm,
                                                   int (*generate_key) (DH *));
OSSL_DEPRECATEDIN_3_0 int (*DH_meth_get_compute_key(const DH_METHOD *dhm))
                                                   (unsigned char *key,
                                                    const BIGNUM *pub_key,
                                                    DH *dh);
OSSL_DEPRECATEDIN_3_0 int DH_meth_set_compute_key(DH_METHOD *dhm,
                                                  int (*compute_key)
                                                  (unsigned char *key,
                                                   const BIGNUM *pub_key,
                                                   DH *dh));
OSSL_DEPRECATEDIN_3_0 int (*DH_meth_get_bn_mod_exp(const DH_METHOD *dhm))
                                                   (const DH *, BIGNUM *,
                                                    const BIGNUM *,
                                                    const BIGNUM *,
                                                    const BIGNUM *, BN_CTX *,
                                                    BN_MONT_CTX *);
OSSL_DEPRECATEDIN_3_0 int DH_meth_set_bn_mod_exp(DH_METHOD *dhm,
                                                 int (*bn_mod_exp)
                                                 (const DH *, BIGNUM *,
                                                  const BIGNUM *, const BIGNUM *,
                                                  const BIGNUM *, BN_CTX *,
                                                  BN_MONT_CTX *));
OSSL_DEPRECATEDIN_3_0 int (*DH_meth_get_init(const DH_METHOD *dhm))(DH *);
OSSL_DEPRECATEDIN_3_0 int DH_meth_set_init(DH_METHOD *dhm, int (*init)(DH *));
OSSL_DEPRECATEDIN_3_0 int (*DH_meth_get_finish(const DH_METHOD *dhm)) (DH *);
OSSL_DEPRECATEDIN_3_0 int DH_meth_set_finish(DH_METHOD *dhm, int (*finish) (DH *));
OSSL_DEPRECATEDIN_3_0 int (*DH_meth_get_generate_params(const DH_METHOD *dhm))
                                                        (DH *, int, int,
                                                         BN_GENCB *);
OSSL_DEPRECATEDIN_3_0 int DH_meth_set_generate_params(DH_METHOD *dhm,
                                                      int (*generate_params)
                                                      (DH *, int, int,
                                                       BN_GENCB *));
#  endif /* OPENSSL_NO_DEPRECATED_3_0 */

#  ifndef OPENSSL_NO_DEPRECATED_0_9_8
OSSL_DEPRECATEDIN_0_9_8 DH *DH_generate_parameters(int prime_len, int generator,
                                                   void (*callback) (int, int,
                                                                void *),
                                                   void *cb_arg);
#  endif

# endif
# ifdef  __cplusplus
}
# endif
#endif<|MERGE_RESOLUTION|>--- conflicted
+++ resolved
@@ -1,9 +1,5 @@
 /*
-<<<<<<< HEAD
- * Copyright 1995-2021 The OpenSSL Project Authors. All Rights Reserved.
-=======
  * Copyright 1995-2023 The OpenSSL Project Authors. All Rights Reserved.
->>>>>>> 8a2d13a7
  *
  * Licensed under the Apache License 2.0 (the "License").  You may not use
  * this file except in compliance with the License.  You can obtain a copy
@@ -78,7 +74,6 @@
 # define EVP_PKEY_CTRL_GET_DH_KDF_OID            (EVP_PKEY_ALG_CTRL + 14)
 # define EVP_PKEY_CTRL_DH_NID                    (EVP_PKEY_ALG_CTRL + 15)
 # define EVP_PKEY_CTRL_DH_PAD                    (EVP_PKEY_ALG_CTRL + 16)
-<<<<<<< HEAD
 
 /* KDF types */
 # define EVP_PKEY_DH_KDF_NONE                            1
@@ -94,7 +89,11 @@
 #  include <openssl/dherr.h>
 
 #  ifndef OPENSSL_DH_MAX_MODULUS_BITS
-#   define OPENSSL_DH_MAX_MODULUS_BITS    10000
+#   define OPENSSL_DH_MAX_MODULUS_BITS        10000
+#  endif
+
+#  ifndef OPENSSL_DH_CHECK_MAX_MODULUS_BITS
+#   define OPENSSL_DH_CHECK_MAX_MODULUS_BITS  32768
 #  endif
 
 #  define OPENSSL_DH_FIPS_MIN_MODULUS_BITS 1024
@@ -105,38 +104,6 @@
 #  define DH_FLAG_TYPE_DH               0x0000
 #  define DH_FLAG_TYPE_DHX              0x1000
 
-=======
-
-/* KDF types */
-# define EVP_PKEY_DH_KDF_NONE                            1
-# define EVP_PKEY_DH_KDF_X9_42                           2
-
-# ifndef OPENSSL_NO_DH
-#  include <openssl/e_os2.h>
-#  include <openssl/bio.h>
-#  include <openssl/asn1.h>
-#  ifndef OPENSSL_NO_DEPRECATED_1_1_0
-#   include <openssl/bn.h>
-#  endif
-#  include <openssl/dherr.h>
-
-#  ifndef OPENSSL_DH_MAX_MODULUS_BITS
-#   define OPENSSL_DH_MAX_MODULUS_BITS        10000
-#  endif
-
-#  ifndef OPENSSL_DH_CHECK_MAX_MODULUS_BITS
-#   define OPENSSL_DH_CHECK_MAX_MODULUS_BITS  32768
-#  endif
-
-#  define OPENSSL_DH_FIPS_MIN_MODULUS_BITS 1024
-
-#  define DH_FLAG_CACHE_MONT_P     0x01
-
-#  define DH_FLAG_TYPE_MASK             0xF000
-#  define DH_FLAG_TYPE_DH               0x0000
-#  define DH_FLAG_TYPE_DHX              0x1000
-
->>>>>>> 8a2d13a7
 #  ifndef OPENSSL_NO_DEPRECATED_1_1_0
 /*
  * Does nothing. Previously this switched off constant time behaviour.
