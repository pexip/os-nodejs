--- conflicted
+++ resolved
@@ -67,12 +67,8 @@
 int ossl_sm2_ciphertext_size(const EC_KEY *key, const EVP_MD *digest,
                              size_t msg_len, size_t *ct_size);
 
-<<<<<<< HEAD
-int sm2_plaintext_size(const unsigned char *ct, size_t ct_size, size_t *pt_size);
-=======
 int ossl_sm2_plaintext_size(const unsigned char *ct, size_t ct_size,
                             size_t *pt_size);
->>>>>>> a8a80be5
 
 int ossl_sm2_encrypt(const EC_KEY *key,
                      const EVP_MD *digest,
