--- conflicted
+++ resolved
@@ -1,9 +1,5 @@
 /*
-<<<<<<< HEAD
- * Copyright 2015-2021 The OpenSSL Project Authors. All Rights Reserved.
-=======
  * Copyright 2015-2023 The OpenSSL Project Authors. All Rights Reserved.
->>>>>>> a8a80be5
  *
  * Licensed under the Apache License 2.0 (the "License").  You may not use
  * this file except in compliance with the License.  You can obtain a copy
@@ -11,11 +7,6 @@
  * https://www.openssl.org/source/license.html
  */
 
-<<<<<<< HEAD
-#include "internal/refcount.h"
-#include <openssl/x509.h>
-#include <openssl/conf.h>
-=======
 #ifndef OSSL_CRYPTO_X509_H
 # define OSSL_CRYPTO_X509_H
 # pragma once
@@ -25,7 +16,6 @@
 # include <openssl/x509.h>
 # include <openssl/conf.h>
 # include "crypto/types.h"
->>>>>>> a8a80be5
 
 /* Internal X509 structures and functions: not for application use */
 
@@ -375,13 +365,6 @@
 EVP_PKEY *ossl_d2i_PUBKEY_legacy(EVP_PKEY **a, const unsigned char **pp,
                                  long length);
 
-<<<<<<< HEAD
-void x509_init_sig_info(X509 *x);
-
 int x509v3_add_len_value_uchar(const char *name, const unsigned char *value,
                                size_t vallen, STACK_OF(CONF_VALUE) **extlist);
-=======
-int x509v3_add_len_value_uchar(const char *name, const unsigned char *value,
-                               size_t vallen, STACK_OF(CONF_VALUE) **extlist);
-#endif  /* OSSL_CRYPTO_X509_H */
->>>>>>> a8a80be5
+#endif  /* OSSL_CRYPTO_X509_H */