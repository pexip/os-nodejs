--- conflicted
+++ resolved
@@ -9,11 +9,7 @@
 -}
 
 IF[{- !$disabled{"fuzz-afl"} || !$disabled{"fuzz-libfuzzer"} -}]
-<<<<<<< HEAD
-  PROGRAMS{noinst}=asn1 asn1parse bignum bndiv client conf crl server x509
-=======
   PROGRAMS{noinst}=asn1 asn1parse bignum bndiv client conf crl server
->>>>>>> 8a2d13a7
 
   IF[{- !$disabled{"cmp"} -}]
     PROGRAMS{noinst}=cmp
@@ -27,13 +23,10 @@
     PROGRAMS{noinst}=ct
   ENDIF
 
-<<<<<<< HEAD
-=======
   IF[{- !$disabled{"ocsp"} -}]
     PROGRAMS{noinst}=x509
   ENDIF
 
->>>>>>> 8a2d13a7
   SOURCE[asn1]=asn1.c driver.c fuzz_rand.c
   INCLUDE[asn1]=../include {- $ex_inc -}
   DEPEND[asn1]=../libcrypto ../libssl {- $ex_lib -}
@@ -84,11 +77,7 @@
 ENDIF
 
 IF[{- !$disabled{tests} -}]
-<<<<<<< HEAD
-  PROGRAMS{noinst}=asn1-test asn1parse-test bignum-test bndiv-test client-test conf-test crl-test server-test x509-test
-=======
   PROGRAMS{noinst}=asn1-test asn1parse-test bignum-test bndiv-test client-test conf-test crl-test server-test
->>>>>>> 8a2d13a7
 
   IF[{- !$disabled{"cmp"} -}]
     PROGRAMS{noinst}=cmp-test
@@ -102,13 +91,10 @@
     PROGRAMS{noinst}=ct-test
   ENDIF
 
-<<<<<<< HEAD
-=======
   IF[{- !$disabled{"ocsp"} -}]
     PROGRAMS{noinst}=x509-test
   ENDIF
 
->>>>>>> 8a2d13a7
   SOURCE[asn1-test]=asn1.c test-corpus.c fuzz_rand.c
   INCLUDE[asn1-test]=../include
   DEPEND[asn1-test]=../libcrypto ../libssl
