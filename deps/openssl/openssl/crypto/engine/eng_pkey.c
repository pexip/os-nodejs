--- conflicted
+++ resolved
@@ -1,9 +1,5 @@
 /*
-<<<<<<< HEAD
- * Copyright 2001-2021 The OpenSSL Project Authors. All Rights Reserved.
-=======
  * Copyright 2001-2023 The OpenSSL Project Authors. All Rights Reserved.
->>>>>>> 8a2d13a7
  *
  * Licensed under the Apache License 2.0 (the "License").  You may not use
  * this file except in compliance with the License.  You can obtain a copy
@@ -82,8 +78,6 @@
     if (pkey == NULL) {
         ERR_raise(ERR_LIB_ENGINE, ENGINE_R_FAILED_LOADING_PRIVATE_KEY);
         return NULL;
-<<<<<<< HEAD
-=======
     }
     /* We enforce check for legacy key */
     switch (EVP_PKEY_get_id(pkey)) {
@@ -125,7 +119,6 @@
     default:
         /*Do nothing */
         break;
->>>>>>> 8a2d13a7
     }
 
     return pkey;
