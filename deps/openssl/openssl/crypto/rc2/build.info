LIBS=../../libcrypto

$ALL=rc2_ecb.c rc2_skey.c rc2_cbc.c rc2cfb64.c rc2ofb64.c

SOURCE[../../libcrypto]=$ALL

# When all deprecated symbols are removed, libcrypto doesn't export the
# rc2 functions, so we must include them directly in liblegacy.a
<<<<<<< HEAD
IF[{- $disabled{'deprecated-3.0'} -}]
=======
IF[{- $disabled{'deprecated-3.0'} && !$disabled{module} && !$disabled{shared} -}]
>>>>>>> 8a2d13a7
  SOURCE[../../providers/liblegacy.a]=$ALL
ENDIF<|MERGE_RESOLUTION|>--- conflicted
+++ resolved
@@ -6,10 +6,6 @@
 
 # When all deprecated symbols are removed, libcrypto doesn't export the
 # rc2 functions, so we must include them directly in liblegacy.a
-<<<<<<< HEAD
-IF[{- $disabled{'deprecated-3.0'} -}]
-=======
 IF[{- $disabled{'deprecated-3.0'} && !$disabled{module} && !$disabled{shared} -}]
->>>>>>> 8a2d13a7
   SOURCE[../../providers/liblegacy.a]=$ALL
 ENDIF