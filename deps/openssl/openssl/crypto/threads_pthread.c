--- conflicted
+++ resolved
@@ -1,9 +1,5 @@
 /*
-<<<<<<< HEAD
- * Copyright 2016-2022 The OpenSSL Project Authors. All Rights Reserved.
-=======
  * Copyright 2016-2023 The OpenSSL Project Authors. All Rights Reserved.
->>>>>>> 8a2d13a7
  *
  * Licensed under the Apache License 2.0 (the "License").  You may not use
  * this file except in compliance with the License.  You can obtain a copy
@@ -76,11 +72,6 @@
 #  if !defined (__TANDEM) && !defined (_SPT_MODEL_)
 #   if !defined(NDEBUG) && !defined(OPENSSL_NO_MUTEX_ERRORCHECK)
     pthread_mutexattr_settype(&attr, PTHREAD_MUTEX_ERRORCHECK);
-<<<<<<< HEAD
-#   else
-    pthread_mutexattr_settype(&attr, PTHREAD_MUTEX_NORMAL);
-=======
->>>>>>> 8a2d13a7
 #   endif
 #  else
     /* The SPT Thread Library does not define MUTEX attributes. */
