--- conflicted
+++ resolved
@@ -67,23 +67,15 @@
     return field_size;
 }
 
-<<<<<<< HEAD
-int sm2_plaintext_size(const unsigned char *ct, size_t ct_size, size_t *pt_size)
-=======
 int ossl_sm2_plaintext_size(const unsigned char *ct, size_t ct_size,
                             size_t *pt_size)
->>>>>>> a8a80be5
 {
     struct SM2_Ciphertext_st *sm2_ctext = NULL;
 
     sm2_ctext = d2i_SM2_Ciphertext(NULL, &ct, ct_size);
 
     if (sm2_ctext == NULL) {
-<<<<<<< HEAD
-        SM2err(SM2_F_SM2_PLAINTEXT_SIZE, SM2_R_INVALID_ENCODING);
-=======
         ERR_raise(ERR_LIB_SM2, SM2_R_INVALID_ENCODING);
->>>>>>> a8a80be5
         return 0;
     }
 
@@ -321,11 +313,7 @@
     C3 = sm2_ctext->C3->data;
     msg_len = sm2_ctext->C2->length;
     if (*ptext_len < (size_t)msg_len) {
-<<<<<<< HEAD
-        SM2err(SM2_F_SM2_DECRYPT, SM2_R_BUFFER_TOO_SMALL);
-=======
         ERR_raise(ERR_LIB_SM2, SM2_R_BUFFER_TOO_SMALL);
->>>>>>> a8a80be5
         goto done;
     }
 
