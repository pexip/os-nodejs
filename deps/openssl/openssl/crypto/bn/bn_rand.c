--- conflicted
+++ resolved
@@ -1,9 +1,5 @@
 /*
-<<<<<<< HEAD
- * Copyright 1995-2022 The OpenSSL Project Authors. All Rights Reserved.
-=======
  * Copyright 1995-2023 The OpenSSL Project Authors. All Rights Reserved.
->>>>>>> 8a2d13a7
  *
  * Licensed under the Apache License 2.0 (the "License").  You may not use
  * this file except in compliance with the License.  You can obtain a copy
@@ -324,13 +320,9 @@
  err:
     EVP_MD_CTX_free(mdctx);
     EVP_MD_free(md);
-<<<<<<< HEAD
-    OPENSSL_free(k_bytes);
-=======
     OPENSSL_clear_free(k_bytes, num_k_bytes);
     OPENSSL_cleanse(digest, sizeof(digest));
     OPENSSL_cleanse(random_bytes, sizeof(random_bytes));
->>>>>>> 8a2d13a7
     OPENSSL_cleanse(private_bytes, sizeof(private_bytes));
     return ret;
 }