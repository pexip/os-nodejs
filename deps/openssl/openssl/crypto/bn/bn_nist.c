/*
<<<<<<< HEAD
 * Copyright 2002-2022 The OpenSSL Project Authors. All Rights Reserved.
=======
 * Copyright 2002-2023 The OpenSSL Project Authors. All Rights Reserved.
>>>>>>> 8a2d13a7
 *
 * Licensed under the Apache License 2.0 (the "License").  You may not use
 * this file except in compliance with the License.  You can obtain a copy
 * in the file LICENSE in the source distribution or at
 * https://www.openssl.org/source/license.html
 */

#include "bn_local.h"
#include "internal/cryptlib.h"

#define BN_NIST_192_TOP (192+BN_BITS2-1)/BN_BITS2
#define BN_NIST_224_TOP (224+BN_BITS2-1)/BN_BITS2
#define BN_NIST_256_TOP (256+BN_BITS2-1)/BN_BITS2
#define BN_NIST_384_TOP (384+BN_BITS2-1)/BN_BITS2
#define BN_NIST_521_TOP (521+BN_BITS2-1)/BN_BITS2

/* pre-computed tables are "carry-less" values of modulus*(i+1) */
#if BN_BITS2 == 64
static const BN_ULONG _nist_p_192[][BN_NIST_192_TOP] = {
    {0xFFFFFFFFFFFFFFFFULL, 0xFFFFFFFFFFFFFFFEULL, 0xFFFFFFFFFFFFFFFFULL},
    {0xFFFFFFFFFFFFFFFEULL, 0xFFFFFFFFFFFFFFFDULL, 0xFFFFFFFFFFFFFFFFULL},
    {0xFFFFFFFFFFFFFFFDULL, 0xFFFFFFFFFFFFFFFCULL, 0xFFFFFFFFFFFFFFFFULL}
};

static const BN_ULONG _nist_p_192_sqr[] = {
    0x0000000000000001ULL, 0x0000000000000002ULL, 0x0000000000000001ULL,
    0xFFFFFFFFFFFFFFFEULL, 0xFFFFFFFFFFFFFFFDULL, 0xFFFFFFFFFFFFFFFFULL
};

static const BN_ULONG _nist_p_224[][BN_NIST_224_TOP] = {
    {0x0000000000000001ULL, 0xFFFFFFFF00000000ULL,
     0xFFFFFFFFFFFFFFFFULL, 0x00000000FFFFFFFFULL},
    {0x0000000000000002ULL, 0xFFFFFFFE00000000ULL,
     0xFFFFFFFFFFFFFFFFULL, 0x00000001FFFFFFFFULL} /* this one is
                                                    * "carry-full" */
};

static const BN_ULONG _nist_p_224_sqr[] = {
    0x0000000000000001ULL, 0xFFFFFFFE00000000ULL,
    0xFFFFFFFFFFFFFFFFULL, 0x0000000200000000ULL,
    0x0000000000000000ULL, 0xFFFFFFFFFFFFFFFEULL,
    0xFFFFFFFFFFFFFFFFULL
};

static const BN_ULONG _nist_p_256[][BN_NIST_256_TOP] = {
    {0xFFFFFFFFFFFFFFFFULL, 0x00000000FFFFFFFFULL,
     0x0000000000000000ULL, 0xFFFFFFFF00000001ULL},
    {0xFFFFFFFFFFFFFFFEULL, 0x00000001FFFFFFFFULL,
     0x0000000000000000ULL, 0xFFFFFFFE00000002ULL},
    {0xFFFFFFFFFFFFFFFDULL, 0x00000002FFFFFFFFULL,
     0x0000000000000000ULL, 0xFFFFFFFD00000003ULL},
    {0xFFFFFFFFFFFFFFFCULL, 0x00000003FFFFFFFFULL,
     0x0000000000000000ULL, 0xFFFFFFFC00000004ULL},
    {0xFFFFFFFFFFFFFFFBULL, 0x00000004FFFFFFFFULL,
     0x0000000000000000ULL, 0xFFFFFFFB00000005ULL},
};

static const BN_ULONG _nist_p_256_sqr[] = {
    0x0000000000000001ULL, 0xFFFFFFFE00000000ULL,
    0xFFFFFFFFFFFFFFFFULL, 0x00000001FFFFFFFEULL,
    0x00000001FFFFFFFEULL, 0x00000001FFFFFFFEULL,
    0xFFFFFFFE00000001ULL, 0xFFFFFFFE00000002ULL
};

static const BN_ULONG _nist_p_384[][BN_NIST_384_TOP] = {
    {0x00000000FFFFFFFFULL, 0xFFFFFFFF00000000ULL, 0xFFFFFFFFFFFFFFFEULL,
     0xFFFFFFFFFFFFFFFFULL, 0xFFFFFFFFFFFFFFFFULL, 0xFFFFFFFFFFFFFFFFULL},
    {0x00000001FFFFFFFEULL, 0xFFFFFFFE00000000ULL, 0xFFFFFFFFFFFFFFFDULL,
     0xFFFFFFFFFFFFFFFFULL, 0xFFFFFFFFFFFFFFFFULL, 0xFFFFFFFFFFFFFFFFULL},
    {0x00000002FFFFFFFDULL, 0xFFFFFFFD00000000ULL, 0xFFFFFFFFFFFFFFFCULL,
     0xFFFFFFFFFFFFFFFFULL, 0xFFFFFFFFFFFFFFFFULL, 0xFFFFFFFFFFFFFFFFULL},
    {0x00000003FFFFFFFCULL, 0xFFFFFFFC00000000ULL, 0xFFFFFFFFFFFFFFFBULL,
     0xFFFFFFFFFFFFFFFFULL, 0xFFFFFFFFFFFFFFFFULL, 0xFFFFFFFFFFFFFFFFULL},
    {0x00000004FFFFFFFBULL, 0xFFFFFFFB00000000ULL, 0xFFFFFFFFFFFFFFFAULL,
     0xFFFFFFFFFFFFFFFFULL, 0xFFFFFFFFFFFFFFFFULL, 0xFFFFFFFFFFFFFFFFULL},
};

static const BN_ULONG _nist_p_384_sqr[] = {
    0xFFFFFFFE00000001ULL, 0x0000000200000000ULL, 0xFFFFFFFE00000000ULL,
    0x0000000200000000ULL, 0x0000000000000001ULL, 0x0000000000000000ULL,
    0x00000001FFFFFFFEULL, 0xFFFFFFFE00000000ULL, 0xFFFFFFFFFFFFFFFDULL,
    0xFFFFFFFFFFFFFFFFULL, 0xFFFFFFFFFFFFFFFFULL, 0xFFFFFFFFFFFFFFFFULL
};

static const BN_ULONG _nist_p_521[] =
    { 0xFFFFFFFFFFFFFFFFULL, 0xFFFFFFFFFFFFFFFFULL,
    0xFFFFFFFFFFFFFFFFULL, 0xFFFFFFFFFFFFFFFFULL,
    0xFFFFFFFFFFFFFFFFULL, 0xFFFFFFFFFFFFFFFFULL,
    0xFFFFFFFFFFFFFFFFULL, 0xFFFFFFFFFFFFFFFFULL,
    0x00000000000001FFULL
};

static const BN_ULONG _nist_p_521_sqr[] = {
    0x0000000000000001ULL, 0x0000000000000000ULL, 0x0000000000000000ULL,
    0x0000000000000000ULL, 0x0000000000000000ULL, 0x0000000000000000ULL,
    0x0000000000000000ULL, 0x0000000000000000ULL, 0xFFFFFFFFFFFFFC00ULL,
    0xFFFFFFFFFFFFFFFFULL, 0xFFFFFFFFFFFFFFFFULL, 0xFFFFFFFFFFFFFFFFULL,
    0xFFFFFFFFFFFFFFFFULL, 0xFFFFFFFFFFFFFFFFULL, 0xFFFFFFFFFFFFFFFFULL,
    0xFFFFFFFFFFFFFFFFULL, 0x000000000003FFFFULL
};
#elif BN_BITS2 == 32
static const BN_ULONG _nist_p_192[][BN_NIST_192_TOP] = {
    {0xFFFFFFFF, 0xFFFFFFFF, 0xFFFFFFFE, 0xFFFFFFFF, 0xFFFFFFFF, 0xFFFFFFFF},
    {0xFFFFFFFE, 0xFFFFFFFF, 0xFFFFFFFD, 0xFFFFFFFF, 0xFFFFFFFF, 0xFFFFFFFF},
    {0xFFFFFFFD, 0xFFFFFFFF, 0xFFFFFFFC, 0xFFFFFFFF, 0xFFFFFFFF, 0xFFFFFFFF}
};

static const BN_ULONG _nist_p_192_sqr[] = {
    0x00000001, 0x00000000, 0x00000002, 0x00000000, 0x00000001, 0x00000000,
    0xFFFFFFFE, 0xFFFFFFFF, 0xFFFFFFFD, 0xFFFFFFFF, 0xFFFFFFFF, 0xFFFFFFFF
};

static const BN_ULONG _nist_p_224[][BN_NIST_224_TOP] = {
    {0x00000001, 0x00000000, 0x00000000, 0xFFFFFFFF,
     0xFFFFFFFF, 0xFFFFFFFF, 0xFFFFFFFF},
    {0x00000002, 0x00000000, 0x00000000, 0xFFFFFFFE,
     0xFFFFFFFF, 0xFFFFFFFF, 0xFFFFFFFF}
};

static const BN_ULONG _nist_p_224_sqr[] = {
    0x00000001, 0x00000000, 0x00000000, 0xFFFFFFFE,
    0xFFFFFFFF, 0xFFFFFFFF, 0x00000000, 0x00000002,
    0x00000000, 0x00000000, 0xFFFFFFFE, 0xFFFFFFFF,
    0xFFFFFFFF, 0xFFFFFFFF
};

static const BN_ULONG _nist_p_256[][BN_NIST_256_TOP] = {
    {0xFFFFFFFF, 0xFFFFFFFF, 0xFFFFFFFF, 0x00000000,
     0x00000000, 0x00000000, 0x00000001, 0xFFFFFFFF},
    {0xFFFFFFFE, 0xFFFFFFFF, 0xFFFFFFFF, 0x00000001,
     0x00000000, 0x00000000, 0x00000002, 0xFFFFFFFE},
    {0xFFFFFFFD, 0xFFFFFFFF, 0xFFFFFFFF, 0x00000002,
     0x00000000, 0x00000000, 0x00000003, 0xFFFFFFFD},
    {0xFFFFFFFC, 0xFFFFFFFF, 0xFFFFFFFF, 0x00000003,
     0x00000000, 0x00000000, 0x00000004, 0xFFFFFFFC},
    {0xFFFFFFFB, 0xFFFFFFFF, 0xFFFFFFFF, 0x00000004,
     0x00000000, 0x00000000, 0x00000005, 0xFFFFFFFB},
};

static const BN_ULONG _nist_p_256_sqr[] = {
    0x00000001, 0x00000000, 0x00000000, 0xFFFFFFFE,
    0xFFFFFFFF, 0xFFFFFFFF, 0xFFFFFFFE, 0x00000001,
    0xFFFFFFFE, 0x00000001, 0xFFFFFFFE, 0x00000001,
    0x00000001, 0xFFFFFFFE, 0x00000002, 0xFFFFFFFE
};

static const BN_ULONG _nist_p_384[][BN_NIST_384_TOP] = {
    {0xFFFFFFFF, 0x00000000, 0x00000000, 0xFFFFFFFF, 0xFFFFFFFE, 0xFFFFFFFF,
     0xFFFFFFFF, 0xFFFFFFFF, 0xFFFFFFFF, 0xFFFFFFFF, 0xFFFFFFFF, 0xFFFFFFFF},
    {0xFFFFFFFE, 0x00000001, 0x00000000, 0xFFFFFFFE, 0xFFFFFFFD, 0xFFFFFFFF,
     0xFFFFFFFF, 0xFFFFFFFF, 0xFFFFFFFF, 0xFFFFFFFF, 0xFFFFFFFF, 0xFFFFFFFF},
    {0xFFFFFFFD, 0x00000002, 0x00000000, 0xFFFFFFFD, 0xFFFFFFFC, 0xFFFFFFFF,
     0xFFFFFFFF, 0xFFFFFFFF, 0xFFFFFFFF, 0xFFFFFFFF, 0xFFFFFFFF, 0xFFFFFFFF},
    {0xFFFFFFFC, 0x00000003, 0x00000000, 0xFFFFFFFC, 0xFFFFFFFB, 0xFFFFFFFF,
     0xFFFFFFFF, 0xFFFFFFFF, 0xFFFFFFFF, 0xFFFFFFFF, 0xFFFFFFFF, 0xFFFFFFFF},
    {0xFFFFFFFB, 0x00000004, 0x00000000, 0xFFFFFFFB, 0xFFFFFFFA, 0xFFFFFFFF,
     0xFFFFFFFF, 0xFFFFFFFF, 0xFFFFFFFF, 0xFFFFFFFF, 0xFFFFFFFF, 0xFFFFFFFF},
};

static const BN_ULONG _nist_p_384_sqr[] = {
    0x00000001, 0xFFFFFFFE, 0x00000000, 0x00000002, 0x00000000, 0xFFFFFFFE,
    0x00000000, 0x00000002, 0x00000001, 0x00000000, 0x00000000, 0x00000000,
    0xFFFFFFFE, 0x00000001, 0x00000000, 0xFFFFFFFE, 0xFFFFFFFD, 0xFFFFFFFF,
    0xFFFFFFFF, 0xFFFFFFFF, 0xFFFFFFFF, 0xFFFFFFFF, 0xFFFFFFFF, 0xFFFFFFFF
};

static const BN_ULONG _nist_p_521[] = { 0xFFFFFFFF, 0xFFFFFFFF, 0xFFFFFFFF,
    0xFFFFFFFF, 0xFFFFFFFF, 0xFFFFFFFF, 0xFFFFFFFF, 0xFFFFFFFF, 0xFFFFFFFF,
    0xFFFFFFFF, 0xFFFFFFFF, 0xFFFFFFFF, 0xFFFFFFFF, 0xFFFFFFFF, 0xFFFFFFFF,
    0xFFFFFFFF, 0x000001FF
};

static const BN_ULONG _nist_p_521_sqr[] = {
    0x00000001, 0x00000000, 0x00000000, 0x00000000, 0x00000000, 0x00000000,
    0x00000000, 0x00000000, 0x00000000, 0x00000000, 0x00000000, 0x00000000,
    0x00000000, 0x00000000, 0x00000000, 0x00000000, 0xFFFFFC00, 0xFFFFFFFF,
    0xFFFFFFFF, 0xFFFFFFFF, 0xFFFFFFFF, 0xFFFFFFFF, 0xFFFFFFFF, 0xFFFFFFFF,
    0xFFFFFFFF, 0xFFFFFFFF, 0xFFFFFFFF, 0xFFFFFFFF, 0xFFFFFFFF, 0xFFFFFFFF,
    0xFFFFFFFF, 0xFFFFFFFF, 0x0003FFFF
};
#else
# error "unsupported BN_BITS2"
#endif

static const BIGNUM ossl_bignum_nist_p_192 = {
    (BN_ULONG *)_nist_p_192[0],
    BN_NIST_192_TOP,
    BN_NIST_192_TOP,
    0,
    BN_FLG_STATIC_DATA
};

static const BIGNUM ossl_bignum_nist_p_224 = {
    (BN_ULONG *)_nist_p_224[0],
    BN_NIST_224_TOP,
    BN_NIST_224_TOP,
    0,
    BN_FLG_STATIC_DATA
};

static const BIGNUM ossl_bignum_nist_p_256 = {
    (BN_ULONG *)_nist_p_256[0],
    BN_NIST_256_TOP,
    BN_NIST_256_TOP,
    0,
    BN_FLG_STATIC_DATA
};

static const BIGNUM ossl_bignum_nist_p_384 = {
    (BN_ULONG *)_nist_p_384[0],
    BN_NIST_384_TOP,
    BN_NIST_384_TOP,
    0,
    BN_FLG_STATIC_DATA
};

static const BIGNUM ossl_bignum_nist_p_521 = {
    (BN_ULONG *)_nist_p_521,
    BN_NIST_521_TOP,
    BN_NIST_521_TOP,
    0,
    BN_FLG_STATIC_DATA
};

const BIGNUM *BN_get0_nist_prime_192(void)
{
    return &ossl_bignum_nist_p_192;
}

const BIGNUM *BN_get0_nist_prime_224(void)
{
    return &ossl_bignum_nist_p_224;
}

const BIGNUM *BN_get0_nist_prime_256(void)
{
    return &ossl_bignum_nist_p_256;
}

const BIGNUM *BN_get0_nist_prime_384(void)
{
    return &ossl_bignum_nist_p_384;
}

const BIGNUM *BN_get0_nist_prime_521(void)
{
    return &ossl_bignum_nist_p_521;
}

/*
 * To avoid more recent compilers (specifically clang-14) from treating this
 * code as a violation of the strict aliasing conditions and omiting it, this
 * cannot be declared as a function.  Moreover, the dst parameter cannot be
 * cached in a local since this no longer references the union and again falls
 * foul of the strict aliasing criteria.  Refer to #18225 for the initial
 * diagnostics and llvm/llvm-project#55255 for the later discussions with the
 * LLVM developers.  The problem boils down to if an array in the union is
 * converted to a pointer or if it is used directly.
 *
 * This function was inlined regardless, so there is no space cost to be
 * paid for making it a macro.
 */
#define nist_cp_bn_0(dst, src_in, top, max) \
{                                           \
    int ii;                                 \
    const BN_ULONG *src = src_in;           \
                                            \
    for (ii = 0; ii < top; ii++)            \
        (dst)[ii] = src[ii];                \
    for (; ii < max; ii++)                  \
        (dst)[ii] = 0;                      \
}

static void nist_cp_bn(BN_ULONG *dst, const BN_ULONG *src, int top)
{
    int i;

    for (i = 0; i < top; i++)
        dst[i] = src[i];
}

#if BN_BITS2 == 64
# define bn_cp_64(to, n, from, m)        (to)[n] = (m>=0)?((from)[m]):0;
# define bn_64_set_0(to, n)              (to)[n] = (BN_ULONG)0;
/*
 * two following macros are implemented under assumption that they
 * are called in a sequence with *ascending* n, i.e. as they are...
 */
# define bn_cp_32_naked(to, n, from, m)  (((n)&1)?(to[(n)/2]|=((m)&1)?(from[(m)/2]&BN_MASK2h):(from[(m)/2]<<32))\
                                                :(to[(n)/2] =((m)&1)?(from[(m)/2]>>32):(from[(m)/2]&BN_MASK2l)))
# define bn_32_set_0(to, n)              (((n)&1)?(to[(n)/2]&=BN_MASK2l):(to[(n)/2]=0));
# define bn_cp_32(to,n,from,m)           ((m)>=0)?bn_cp_32_naked(to,n,from,m):bn_32_set_0(to,n)
# if defined(L_ENDIAN)
#  if defined(__arch64__)
#   define NIST_INT64 long
#  else
#   define NIST_INT64 long long
#  endif
# endif
#else
# define bn_cp_64(to, n, from, m) \
        { \
        bn_cp_32(to, (n)*2, from, (m)*2); \
        bn_cp_32(to, (n)*2+1, from, (m)*2+1); \
        }
# define bn_64_set_0(to, n) \
        { \
        bn_32_set_0(to, (n)*2); \
        bn_32_set_0(to, (n)*2+1); \
        }
# define bn_cp_32(to, n, from, m)        (to)[n] = (m>=0)?((from)[m]):0;
# define bn_32_set_0(to, n)              (to)[n] = (BN_ULONG)0;
# if defined(_WIN32) && !defined(__GNUC__)
#  define NIST_INT64 __int64
# elif defined(BN_LLONG)
#  define NIST_INT64 long long
# endif
#endif                          /* BN_BITS2 != 64 */

#define nist_set_192(to, from, a1, a2, a3) \
        { \
        bn_cp_64(to, 0, from, (a3) - 3) \
        bn_cp_64(to, 1, from, (a2) - 3) \
        bn_cp_64(to, 2, from, (a1) - 3) \
        }

int BN_nist_mod_192(BIGNUM *r, const BIGNUM *a, const BIGNUM *field,
                    BN_CTX *ctx)
{
    int top = a->top, i;
    int carry;
    register BN_ULONG *r_d, *a_d = a->d;
    union {
        BN_ULONG bn[BN_NIST_192_TOP];
        unsigned int ui[BN_NIST_192_TOP * sizeof(BN_ULONG) /
                        sizeof(unsigned int)];
    } buf;
    BN_ULONG c_d[BN_NIST_192_TOP], *res;
<<<<<<< HEAD
    PTR_SIZE_INT mask;
=======
>>>>>>> 8a2d13a7
    static const BIGNUM ossl_bignum_nist_p_192_sqr = {
        (BN_ULONG *)_nist_p_192_sqr,
        OSSL_NELEM(_nist_p_192_sqr),
        OSSL_NELEM(_nist_p_192_sqr),
        0, BN_FLG_STATIC_DATA
    };

    field = &ossl_bignum_nist_p_192; /* just to make sure */

    if (BN_is_negative(a) || BN_ucmp(a, &ossl_bignum_nist_p_192_sqr) >= 0)
        return BN_nnmod(r, a, field, ctx);

    i = BN_ucmp(field, a);
    if (i == 0) {
        BN_zero(r);
        return 1;
    } else if (i > 0)
        return (r == a) ? 1 : (BN_copy(r, a) != NULL);

    if (r != a) {
        if (!bn_wexpand(r, BN_NIST_192_TOP))
            return 0;
        r_d = r->d;
        nist_cp_bn(r_d, a_d, BN_NIST_192_TOP);
    } else
        r_d = a_d;

    nist_cp_bn_0(buf.bn, a_d + BN_NIST_192_TOP, top - BN_NIST_192_TOP,
                 BN_NIST_192_TOP);

#if defined(NIST_INT64)
    {
        NIST_INT64 acc;         /* accumulator */
        unsigned int *rp = (unsigned int *)r_d;
        const unsigned int *bp = (const unsigned int *)buf.ui;

        acc = rp[0];
        acc += bp[3 * 2 - 6];
        acc += bp[5 * 2 - 6];
        rp[0] = (unsigned int)acc;
        acc >>= 32;

        acc += rp[1];
        acc += bp[3 * 2 - 5];
        acc += bp[5 * 2 - 5];
        rp[1] = (unsigned int)acc;
        acc >>= 32;

        acc += rp[2];
        acc += bp[3 * 2 - 6];
        acc += bp[4 * 2 - 6];
        acc += bp[5 * 2 - 6];
        rp[2] = (unsigned int)acc;
        acc >>= 32;

        acc += rp[3];
        acc += bp[3 * 2 - 5];
        acc += bp[4 * 2 - 5];
        acc += bp[5 * 2 - 5];
        rp[3] = (unsigned int)acc;
        acc >>= 32;

        acc += rp[4];
        acc += bp[4 * 2 - 6];
        acc += bp[5 * 2 - 6];
        rp[4] = (unsigned int)acc;
        acc >>= 32;

        acc += rp[5];
        acc += bp[4 * 2 - 5];
        acc += bp[5 * 2 - 5];
        rp[5] = (unsigned int)acc;

        carry = (int)(acc >> 32);
    }
#else
    {
        BN_ULONG t_d[BN_NIST_192_TOP];

        nist_set_192(t_d, buf.bn, 0, 3, 3);
        carry = (int)bn_add_words(r_d, r_d, t_d, BN_NIST_192_TOP);
        nist_set_192(t_d, buf.bn, 4, 4, 0);
        carry += (int)bn_add_words(r_d, r_d, t_d, BN_NIST_192_TOP);
        nist_set_192(t_d, buf.bn, 5, 5, 5)
            carry += (int)bn_add_words(r_d, r_d, t_d, BN_NIST_192_TOP);
    }
#endif
    if (carry > 0)
        carry =
            (int)bn_sub_words(r_d, r_d, _nist_p_192[carry - 1],
                              BN_NIST_192_TOP);
    else
        carry = 1;

    /*
     * we need 'if (carry==0 || result>=modulus) result-=modulus;'
     * as comparison implies subtraction, we can write
     * 'tmp=result-modulus; if (!carry || !borrow) result=tmp;'
     * this is what happens below, but without explicit if:-) a.
     */
    res = (bn_sub_words(c_d, r_d, _nist_p_192[0], BN_NIST_192_TOP) && carry)
        ? r_d
        : c_d;
    nist_cp_bn(r_d, res, BN_NIST_192_TOP);
    r->top = BN_NIST_192_TOP;
    bn_correct_top(r);

    return 1;
}

typedef BN_ULONG (*bn_addsub_f) (BN_ULONG *, const BN_ULONG *,
                                 const BN_ULONG *, int);

#define nist_set_224(to, from, a1, a2, a3, a4, a5, a6, a7) \
        { \
        bn_cp_32(to, 0, from, (a7) - 7) \
        bn_cp_32(to, 1, from, (a6) - 7) \
        bn_cp_32(to, 2, from, (a5) - 7) \
        bn_cp_32(to, 3, from, (a4) - 7) \
        bn_cp_32(to, 4, from, (a3) - 7) \
        bn_cp_32(to, 5, from, (a2) - 7) \
        bn_cp_32(to, 6, from, (a1) - 7) \
        }

int BN_nist_mod_224(BIGNUM *r, const BIGNUM *a, const BIGNUM *field,
                    BN_CTX *ctx)
{
    int top = a->top, i;
    int carry;
    BN_ULONG *r_d, *a_d = a->d;
    union {
        BN_ULONG bn[BN_NIST_224_TOP];
        unsigned int ui[BN_NIST_224_TOP * sizeof(BN_ULONG) /
                        sizeof(unsigned int)];
    } buf;
    BN_ULONG c_d[BN_NIST_224_TOP], *res;
<<<<<<< HEAD
    PTR_SIZE_INT mask;
    union {
        bn_addsub_f f;
        PTR_SIZE_INT p;
    } u;
=======
    bn_addsub_f adjust;
>>>>>>> 8a2d13a7
    static const BIGNUM ossl_bignum_nist_p_224_sqr = {
        (BN_ULONG *)_nist_p_224_sqr,
        OSSL_NELEM(_nist_p_224_sqr),
        OSSL_NELEM(_nist_p_224_sqr),
        0, BN_FLG_STATIC_DATA
    };

    field = &ossl_bignum_nist_p_224; /* just to make sure */

    if (BN_is_negative(a) || BN_ucmp(a, &ossl_bignum_nist_p_224_sqr) >= 0)
        return BN_nnmod(r, a, field, ctx);

    i = BN_ucmp(field, a);
    if (i == 0) {
        BN_zero(r);
        return 1;
    } else if (i > 0)
        return (r == a) ? 1 : (BN_copy(r, a) != NULL);

    if (r != a) {
        if (!bn_wexpand(r, BN_NIST_224_TOP))
            return 0;
        r_d = r->d;
        nist_cp_bn(r_d, a_d, BN_NIST_224_TOP);
    } else
        r_d = a_d;

#if BN_BITS2==64
    /* copy upper 256 bits of 448 bit number ... */
    nist_cp_bn_0(c_d, a_d + (BN_NIST_224_TOP - 1),
                 top - (BN_NIST_224_TOP - 1), BN_NIST_224_TOP);
    /* ... and right shift by 32 to obtain upper 224 bits */
    nist_set_224(buf.bn, c_d, 14, 13, 12, 11, 10, 9, 8);
    /* truncate lower part to 224 bits too */
    r_d[BN_NIST_224_TOP - 1] &= BN_MASK2l;
#else
    nist_cp_bn_0(buf.bn, a_d + BN_NIST_224_TOP, top - BN_NIST_224_TOP,
                 BN_NIST_224_TOP);
#endif

#if defined(NIST_INT64) && BN_BITS2!=64
    {
        NIST_INT64 acc;         /* accumulator */
        unsigned int *rp = (unsigned int *)r_d;
        const unsigned int *bp = (const unsigned int *)buf.ui;

        acc = rp[0];
        acc -= bp[7 - 7];
        acc -= bp[11 - 7];
        rp[0] = (unsigned int)acc;
        acc >>= 32;

        acc += rp[1];
        acc -= bp[8 - 7];
        acc -= bp[12 - 7];
        rp[1] = (unsigned int)acc;
        acc >>= 32;

        acc += rp[2];
        acc -= bp[9 - 7];
        acc -= bp[13 - 7];
        rp[2] = (unsigned int)acc;
        acc >>= 32;

        acc += rp[3];
        acc += bp[7 - 7];
        acc += bp[11 - 7];
        acc -= bp[10 - 7];
        rp[3] = (unsigned int)acc;
        acc >>= 32;

        acc += rp[4];
        acc += bp[8 - 7];
        acc += bp[12 - 7];
        acc -= bp[11 - 7];
        rp[4] = (unsigned int)acc;
        acc >>= 32;

        acc += rp[5];
        acc += bp[9 - 7];
        acc += bp[13 - 7];
        acc -= bp[12 - 7];
        rp[5] = (unsigned int)acc;
        acc >>= 32;

        acc += rp[6];
        acc += bp[10 - 7];
        acc -= bp[13 - 7];
        rp[6] = (unsigned int)acc;

        carry = (int)(acc >> 32);
# if BN_BITS2==64
        rp[7] = carry;
# endif
    }
#else
    {
        BN_ULONG t_d[BN_NIST_224_TOP];

        nist_set_224(t_d, buf.bn, 10, 9, 8, 7, 0, 0, 0);
        carry = (int)bn_add_words(r_d, r_d, t_d, BN_NIST_224_TOP);
        nist_set_224(t_d, buf.bn, 0, 13, 12, 11, 0, 0, 0);
        carry += (int)bn_add_words(r_d, r_d, t_d, BN_NIST_224_TOP);
        nist_set_224(t_d, buf.bn, 13, 12, 11, 10, 9, 8, 7);
        carry -= (int)bn_sub_words(r_d, r_d, t_d, BN_NIST_224_TOP);
        nist_set_224(t_d, buf.bn, 0, 0, 0, 0, 13, 12, 11);
        carry -= (int)bn_sub_words(r_d, r_d, t_d, BN_NIST_224_TOP);

# if BN_BITS2==64
        carry = (int)(r_d[BN_NIST_224_TOP - 1] >> 32);
# endif
    }
#endif
    adjust = bn_sub_words;
    if (carry > 0) {
        carry =
            (int)bn_sub_words(r_d, r_d, _nist_p_224[carry - 1],
                              BN_NIST_224_TOP);
#if BN_BITS2==64
        carry = (int)(~(r_d[BN_NIST_224_TOP - 1] >> 32)) & 1;
#endif
    } else if (carry < 0) {
        /*
         * it's a bit more complicated logic in this case. if bn_add_words
         * yields no carry, then result has to be adjusted by unconditionally
         * *adding* the modulus. but if it does, then result has to be
         * compared to the modulus and conditionally adjusted by
         * *subtracting* the latter.
         */
        carry =
            (int)bn_add_words(r_d, r_d, _nist_p_224[-carry - 1],
                              BN_NIST_224_TOP);
        adjust = carry ? bn_sub_words : bn_add_words;
    } else
        carry = 1;

    /* otherwise it's effectively same as in BN_nist_mod_192... */
    res = ((*adjust) (c_d, r_d, _nist_p_224[0], BN_NIST_224_TOP) && carry)
        ? r_d
        : c_d;
    nist_cp_bn(r_d, res, BN_NIST_224_TOP);
    r->top = BN_NIST_224_TOP;
    bn_correct_top(r);

    return 1;
}

#define nist_set_256(to, from, a1, a2, a3, a4, a5, a6, a7, a8) \
        { \
        bn_cp_32(to, 0, from, (a8) - 8) \
        bn_cp_32(to, 1, from, (a7) - 8) \
        bn_cp_32(to, 2, from, (a6) - 8) \
        bn_cp_32(to, 3, from, (a5) - 8) \
        bn_cp_32(to, 4, from, (a4) - 8) \
        bn_cp_32(to, 5, from, (a3) - 8) \
        bn_cp_32(to, 6, from, (a2) - 8) \
        bn_cp_32(to, 7, from, (a1) - 8) \
        }

int BN_nist_mod_256(BIGNUM *r, const BIGNUM *a, const BIGNUM *field,
                    BN_CTX *ctx)
{
    int i, top = a->top;
    int carry = 0;
    register BN_ULONG *a_d = a->d, *r_d;
    union {
        BN_ULONG bn[BN_NIST_256_TOP];
        unsigned int ui[BN_NIST_256_TOP * sizeof(BN_ULONG) /
                        sizeof(unsigned int)];
    } buf;
    BN_ULONG c_d[BN_NIST_256_TOP], *res;
<<<<<<< HEAD
    PTR_SIZE_INT mask;
    union {
        bn_addsub_f f;
        PTR_SIZE_INT p;
    } u;
=======
    bn_addsub_f adjust;
>>>>>>> 8a2d13a7
    static const BIGNUM ossl_bignum_nist_p_256_sqr = {
        (BN_ULONG *)_nist_p_256_sqr,
        OSSL_NELEM(_nist_p_256_sqr),
        OSSL_NELEM(_nist_p_256_sqr),
        0, BN_FLG_STATIC_DATA
    };

    field = &ossl_bignum_nist_p_256; /* just to make sure */

    if (BN_is_negative(a) || BN_ucmp(a, &ossl_bignum_nist_p_256_sqr) >= 0)
        return BN_nnmod(r, a, field, ctx);

    i = BN_ucmp(field, a);
    if (i == 0) {
        BN_zero(r);
        return 1;
    } else if (i > 0)
        return (r == a) ? 1 : (BN_copy(r, a) != NULL);

    if (r != a) {
        if (!bn_wexpand(r, BN_NIST_256_TOP))
            return 0;
        r_d = r->d;
        nist_cp_bn(r_d, a_d, BN_NIST_256_TOP);
    } else
        r_d = a_d;

    nist_cp_bn_0(buf.bn, a_d + BN_NIST_256_TOP, top - BN_NIST_256_TOP,
                 BN_NIST_256_TOP);

#if defined(NIST_INT64)
    {
        NIST_INT64 acc;         /* accumulator */
        unsigned int *rp = (unsigned int *)r_d;
        const unsigned int *bp = (const unsigned int *)buf.ui;

        acc = rp[0];
        acc += bp[8 - 8];
        acc += bp[9 - 8];
        acc -= bp[11 - 8];
        acc -= bp[12 - 8];
        acc -= bp[13 - 8];
        acc -= bp[14 - 8];
        rp[0] = (unsigned int)acc;
        acc >>= 32;

        acc += rp[1];
        acc += bp[9 - 8];
        acc += bp[10 - 8];
        acc -= bp[12 - 8];
        acc -= bp[13 - 8];
        acc -= bp[14 - 8];
        acc -= bp[15 - 8];
        rp[1] = (unsigned int)acc;
        acc >>= 32;

        acc += rp[2];
        acc += bp[10 - 8];
        acc += bp[11 - 8];
        acc -= bp[13 - 8];
        acc -= bp[14 - 8];
        acc -= bp[15 - 8];
        rp[2] = (unsigned int)acc;
        acc >>= 32;

        acc += rp[3];
        acc += bp[11 - 8];
        acc += bp[11 - 8];
        acc += bp[12 - 8];
        acc += bp[12 - 8];
        acc += bp[13 - 8];
        acc -= bp[15 - 8];
        acc -= bp[8 - 8];
        acc -= bp[9 - 8];
        rp[3] = (unsigned int)acc;
        acc >>= 32;

        acc += rp[4];
        acc += bp[12 - 8];
        acc += bp[12 - 8];
        acc += bp[13 - 8];
        acc += bp[13 - 8];
        acc += bp[14 - 8];
        acc -= bp[9 - 8];
        acc -= bp[10 - 8];
        rp[4] = (unsigned int)acc;
        acc >>= 32;

        acc += rp[5];
        acc += bp[13 - 8];
        acc += bp[13 - 8];
        acc += bp[14 - 8];
        acc += bp[14 - 8];
        acc += bp[15 - 8];
        acc -= bp[10 - 8];
        acc -= bp[11 - 8];
        rp[5] = (unsigned int)acc;
        acc >>= 32;

        acc += rp[6];
        acc += bp[14 - 8];
        acc += bp[14 - 8];
        acc += bp[15 - 8];
        acc += bp[15 - 8];
        acc += bp[14 - 8];
        acc += bp[13 - 8];
        acc -= bp[8 - 8];
        acc -= bp[9 - 8];
        rp[6] = (unsigned int)acc;
        acc >>= 32;

        acc += rp[7];
        acc += bp[15 - 8];
        acc += bp[15 - 8];
        acc += bp[15 - 8];
        acc += bp[8 - 8];
        acc -= bp[10 - 8];
        acc -= bp[11 - 8];
        acc -= bp[12 - 8];
        acc -= bp[13 - 8];
        rp[7] = (unsigned int)acc;

        carry = (int)(acc >> 32);
    }
#else
    {
        BN_ULONG t_d[BN_NIST_256_TOP];

        /*
         * S1
         */
        nist_set_256(t_d, buf.bn, 15, 14, 13, 12, 11, 0, 0, 0);
        /*
         * S2
         */
        nist_set_256(c_d, buf.bn, 0, 15, 14, 13, 12, 0, 0, 0);
        carry = (int)bn_add_words(t_d, t_d, c_d, BN_NIST_256_TOP);
        /* left shift */
        {
            register BN_ULONG *ap, t, c;
            ap = t_d;
            c = 0;
            for (i = BN_NIST_256_TOP; i != 0; --i) {
                t = *ap;
                *(ap++) = ((t << 1) | c) & BN_MASK2;
                c = (t & BN_TBIT) ? 1 : 0;
            }
            carry <<= 1;
            carry |= c;
        }
        carry += (int)bn_add_words(r_d, r_d, t_d, BN_NIST_256_TOP);
        /*
         * S3
         */
        nist_set_256(t_d, buf.bn, 15, 14, 0, 0, 0, 10, 9, 8);
        carry += (int)bn_add_words(r_d, r_d, t_d, BN_NIST_256_TOP);
        /*
         * S4
         */
        nist_set_256(t_d, buf.bn, 8, 13, 15, 14, 13, 11, 10, 9);
        carry += (int)bn_add_words(r_d, r_d, t_d, BN_NIST_256_TOP);
        /*
         * D1
         */
        nist_set_256(t_d, buf.bn, 10, 8, 0, 0, 0, 13, 12, 11);
        carry -= (int)bn_sub_words(r_d, r_d, t_d, BN_NIST_256_TOP);
        /*
         * D2
         */
        nist_set_256(t_d, buf.bn, 11, 9, 0, 0, 15, 14, 13, 12);
        carry -= (int)bn_sub_words(r_d, r_d, t_d, BN_NIST_256_TOP);
        /*
         * D3
         */
        nist_set_256(t_d, buf.bn, 12, 0, 10, 9, 8, 15, 14, 13);
        carry -= (int)bn_sub_words(r_d, r_d, t_d, BN_NIST_256_TOP);
        /*
         * D4
         */
        nist_set_256(t_d, buf.bn, 13, 0, 11, 10, 9, 0, 15, 14);
        carry -= (int)bn_sub_words(r_d, r_d, t_d, BN_NIST_256_TOP);

    }
#endif
    /* see BN_nist_mod_224 for explanation */
    adjust = bn_sub_words;
    if (carry > 0)
        carry =
            (int)bn_sub_words(r_d, r_d, _nist_p_256[carry - 1],
                              BN_NIST_256_TOP);
    else if (carry < 0) {
        carry =
            (int)bn_add_words(r_d, r_d, _nist_p_256[-carry - 1],
                              BN_NIST_256_TOP);
        adjust = carry ? bn_sub_words : bn_add_words;
    } else
        carry = 1;

    res = ((*adjust) (c_d, r_d, _nist_p_256[0], BN_NIST_256_TOP) && carry)
        ? r_d
        : c_d;
    nist_cp_bn(r_d, res, BN_NIST_256_TOP);
    r->top = BN_NIST_256_TOP;
    bn_correct_top(r);

    return 1;
}

#define nist_set_384(to,from,a1,a2,a3,a4,a5,a6,a7,a8,a9,a10,a11,a12) \
        { \
        bn_cp_32(to, 0, from,  (a12) - 12) \
        bn_cp_32(to, 1, from,  (a11) - 12) \
        bn_cp_32(to, 2, from,  (a10) - 12) \
        bn_cp_32(to, 3, from,  (a9) - 12)  \
        bn_cp_32(to, 4, from,  (a8) - 12)  \
        bn_cp_32(to, 5, from,  (a7) - 12)  \
        bn_cp_32(to, 6, from,  (a6) - 12)  \
        bn_cp_32(to, 7, from,  (a5) - 12)  \
        bn_cp_32(to, 8, from,  (a4) - 12)  \
        bn_cp_32(to, 9, from,  (a3) - 12)  \
        bn_cp_32(to, 10, from, (a2) - 12)  \
        bn_cp_32(to, 11, from, (a1) - 12)  \
        }

int BN_nist_mod_384(BIGNUM *r, const BIGNUM *a, const BIGNUM *field,
                    BN_CTX *ctx)
{
    int i, top = a->top;
    int carry = 0;
    register BN_ULONG *r_d, *a_d = a->d;
    union {
        BN_ULONG bn[BN_NIST_384_TOP];
        unsigned int ui[BN_NIST_384_TOP * sizeof(BN_ULONG) /
                        sizeof(unsigned int)];
    } buf;
    BN_ULONG c_d[BN_NIST_384_TOP], *res;
<<<<<<< HEAD
    PTR_SIZE_INT mask;
    union {
        bn_addsub_f f;
        PTR_SIZE_INT p;
    } u;
=======
    bn_addsub_f adjust;
>>>>>>> 8a2d13a7
    static const BIGNUM ossl_bignum_nist_p_384_sqr = {
        (BN_ULONG *)_nist_p_384_sqr,
        OSSL_NELEM(_nist_p_384_sqr),
        OSSL_NELEM(_nist_p_384_sqr),
        0, BN_FLG_STATIC_DATA
    };

    field = &ossl_bignum_nist_p_384; /* just to make sure */

    if (BN_is_negative(a) || BN_ucmp(a, &ossl_bignum_nist_p_384_sqr) >= 0)
        return BN_nnmod(r, a, field, ctx);

    i = BN_ucmp(field, a);
    if (i == 0) {
        BN_zero(r);
        return 1;
    } else if (i > 0)
        return (r == a) ? 1 : (BN_copy(r, a) != NULL);

    if (r != a) {
        if (!bn_wexpand(r, BN_NIST_384_TOP))
            return 0;
        r_d = r->d;
        nist_cp_bn(r_d, a_d, BN_NIST_384_TOP);
    } else
        r_d = a_d;

    nist_cp_bn_0(buf.bn, a_d + BN_NIST_384_TOP, top - BN_NIST_384_TOP,
                 BN_NIST_384_TOP);

#if defined(NIST_INT64)
    {
        NIST_INT64 acc;         /* accumulator */
        unsigned int *rp = (unsigned int *)r_d;
        const unsigned int *bp = (const unsigned int *)buf.ui;

        acc = rp[0];
        acc += bp[12 - 12];
        acc += bp[21 - 12];
        acc += bp[20 - 12];
        acc -= bp[23 - 12];
        rp[0] = (unsigned int)acc;
        acc >>= 32;

        acc += rp[1];
        acc += bp[13 - 12];
        acc += bp[22 - 12];
        acc += bp[23 - 12];
        acc -= bp[12 - 12];
        acc -= bp[20 - 12];
        rp[1] = (unsigned int)acc;
        acc >>= 32;

        acc += rp[2];
        acc += bp[14 - 12];
        acc += bp[23 - 12];
        acc -= bp[13 - 12];
        acc -= bp[21 - 12];
        rp[2] = (unsigned int)acc;
        acc >>= 32;

        acc += rp[3];
        acc += bp[15 - 12];
        acc += bp[12 - 12];
        acc += bp[20 - 12];
        acc += bp[21 - 12];
        acc -= bp[14 - 12];
        acc -= bp[22 - 12];
        acc -= bp[23 - 12];
        rp[3] = (unsigned int)acc;
        acc >>= 32;

        acc += rp[4];
        acc += bp[21 - 12];
        acc += bp[21 - 12];
        acc += bp[16 - 12];
        acc += bp[13 - 12];
        acc += bp[12 - 12];
        acc += bp[20 - 12];
        acc += bp[22 - 12];
        acc -= bp[15 - 12];
        acc -= bp[23 - 12];
        acc -= bp[23 - 12];
        rp[4] = (unsigned int)acc;
        acc >>= 32;

        acc += rp[5];
        acc += bp[22 - 12];
        acc += bp[22 - 12];
        acc += bp[17 - 12];
        acc += bp[14 - 12];
        acc += bp[13 - 12];
        acc += bp[21 - 12];
        acc += bp[23 - 12];
        acc -= bp[16 - 12];
        rp[5] = (unsigned int)acc;
        acc >>= 32;

        acc += rp[6];
        acc += bp[23 - 12];
        acc += bp[23 - 12];
        acc += bp[18 - 12];
        acc += bp[15 - 12];
        acc += bp[14 - 12];
        acc += bp[22 - 12];
        acc -= bp[17 - 12];
        rp[6] = (unsigned int)acc;
        acc >>= 32;

        acc += rp[7];
        acc += bp[19 - 12];
        acc += bp[16 - 12];
        acc += bp[15 - 12];
        acc += bp[23 - 12];
        acc -= bp[18 - 12];
        rp[7] = (unsigned int)acc;
        acc >>= 32;

        acc += rp[8];
        acc += bp[20 - 12];
        acc += bp[17 - 12];
        acc += bp[16 - 12];
        acc -= bp[19 - 12];
        rp[8] = (unsigned int)acc;
        acc >>= 32;

        acc += rp[9];
        acc += bp[21 - 12];
        acc += bp[18 - 12];
        acc += bp[17 - 12];
        acc -= bp[20 - 12];
        rp[9] = (unsigned int)acc;
        acc >>= 32;

        acc += rp[10];
        acc += bp[22 - 12];
        acc += bp[19 - 12];
        acc += bp[18 - 12];
        acc -= bp[21 - 12];
        rp[10] = (unsigned int)acc;
        acc >>= 32;

        acc += rp[11];
        acc += bp[23 - 12];
        acc += bp[20 - 12];
        acc += bp[19 - 12];
        acc -= bp[22 - 12];
        rp[11] = (unsigned int)acc;

        carry = (int)(acc >> 32);
    }
#else
    {
        BN_ULONG t_d[BN_NIST_384_TOP];

        /*
         * S1
         */
        nist_set_256(t_d, buf.bn, 0, 0, 0, 0, 0, 23 - 4, 22 - 4, 21 - 4);
        /* left shift */
        {
            register BN_ULONG *ap, t, c;
            ap = t_d;
            c = 0;
            for (i = 3; i != 0; --i) {
                t = *ap;
                *(ap++) = ((t << 1) | c) & BN_MASK2;
                c = (t & BN_TBIT) ? 1 : 0;
            }
            *ap = c;
        }
        carry =
            (int)bn_add_words(r_d + (128 / BN_BITS2), r_d + (128 / BN_BITS2),
                              t_d, BN_NIST_256_TOP);
        /*
         * S2
         */
        carry += (int)bn_add_words(r_d, r_d, buf.bn, BN_NIST_384_TOP);
        /*
         * S3
         */
        nist_set_384(t_d, buf.bn, 20, 19, 18, 17, 16, 15, 14, 13, 12, 23, 22,
                     21);
        carry += (int)bn_add_words(r_d, r_d, t_d, BN_NIST_384_TOP);
        /*
         * S4
         */
        nist_set_384(t_d, buf.bn, 19, 18, 17, 16, 15, 14, 13, 12, 20, 0, 23,
                     0);
        carry += (int)bn_add_words(r_d, r_d, t_d, BN_NIST_384_TOP);
        /*
         * S5
         */
        nist_set_384(t_d, buf.bn, 0, 0, 0, 0, 23, 22, 21, 20, 0, 0, 0, 0);
        carry += (int)bn_add_words(r_d, r_d, t_d, BN_NIST_384_TOP);
        /*
         * S6
         */
        nist_set_384(t_d, buf.bn, 0, 0, 0, 0, 0, 0, 23, 22, 21, 0, 0, 20);
        carry += (int)bn_add_words(r_d, r_d, t_d, BN_NIST_384_TOP);
        /*
         * D1
         */
        nist_set_384(t_d, buf.bn, 22, 21, 20, 19, 18, 17, 16, 15, 14, 13, 12,
                     23);
        carry -= (int)bn_sub_words(r_d, r_d, t_d, BN_NIST_384_TOP);
        /*
         * D2
         */
        nist_set_384(t_d, buf.bn, 0, 0, 0, 0, 0, 0, 0, 23, 22, 21, 20, 0);
        carry -= (int)bn_sub_words(r_d, r_d, t_d, BN_NIST_384_TOP);
        /*
         * D3
         */
        nist_set_384(t_d, buf.bn, 0, 0, 0, 0, 0, 0, 0, 23, 23, 0, 0, 0);
        carry -= (int)bn_sub_words(r_d, r_d, t_d, BN_NIST_384_TOP);

    }
#endif
    /* see BN_nist_mod_224 for explanation */
    adjust = bn_sub_words;
    if (carry > 0)
        carry =
            (int)bn_sub_words(r_d, r_d, _nist_p_384[carry - 1],
                              BN_NIST_384_TOP);
    else if (carry < 0) {
        carry =
            (int)bn_add_words(r_d, r_d, _nist_p_384[-carry - 1],
                              BN_NIST_384_TOP);
        adjust = carry ? bn_sub_words : bn_add_words;
    } else
        carry = 1;

    res = ((*adjust) (c_d, r_d, _nist_p_384[0], BN_NIST_384_TOP) && carry)
        ? r_d
        : c_d;
    nist_cp_bn(r_d, res, BN_NIST_384_TOP);
    r->top = BN_NIST_384_TOP;
    bn_correct_top(r);

    return 1;
}

#define BN_NIST_521_RSHIFT      (521%BN_BITS2)
#define BN_NIST_521_LSHIFT      (BN_BITS2-BN_NIST_521_RSHIFT)
#define BN_NIST_521_TOP_MASK    ((BN_ULONG)BN_MASK2>>BN_NIST_521_LSHIFT)

int BN_nist_mod_521(BIGNUM *r, const BIGNUM *a, const BIGNUM *field,
                    BN_CTX *ctx)
{
    int top = a->top, i;
    BN_ULONG *r_d, *a_d = a->d, t_d[BN_NIST_521_TOP], val, tmp, *res;
<<<<<<< HEAD
    PTR_SIZE_INT mask;
=======
>>>>>>> 8a2d13a7
    static const BIGNUM ossl_bignum_nist_p_521_sqr = {
        (BN_ULONG *)_nist_p_521_sqr,
        OSSL_NELEM(_nist_p_521_sqr),
        OSSL_NELEM(_nist_p_521_sqr),
        0, BN_FLG_STATIC_DATA
    };

    field = &ossl_bignum_nist_p_521; /* just to make sure */

    if (BN_is_negative(a) || BN_ucmp(a, &ossl_bignum_nist_p_521_sqr) >= 0)
        return BN_nnmod(r, a, field, ctx);

    i = BN_ucmp(field, a);
    if (i == 0) {
        BN_zero(r);
        return 1;
    } else if (i > 0)
        return (r == a) ? 1 : (BN_copy(r, a) != NULL);

    if (r != a) {
        if (!bn_wexpand(r, BN_NIST_521_TOP))
            return 0;
        r_d = r->d;
        nist_cp_bn(r_d, a_d, BN_NIST_521_TOP);
    } else
        r_d = a_d;

    /* upper 521 bits, copy ... */
    nist_cp_bn_0(t_d, a_d + (BN_NIST_521_TOP - 1),
                 top - (BN_NIST_521_TOP - 1), BN_NIST_521_TOP);
    /* ... and right shift */
    for (val = t_d[0], i = 0; i < BN_NIST_521_TOP - 1; i++) {
#if 0
        /*
         * MSC ARM compiler [version 2013, presumably even earlier,
         * much earlier] miscompiles this code, but not one in
         * #else section. See RT#3541.
         */
        tmp = val >> BN_NIST_521_RSHIFT;
        val = t_d[i + 1];
        t_d[i] = (tmp | val << BN_NIST_521_LSHIFT) & BN_MASK2;
#else
        t_d[i] = (val >> BN_NIST_521_RSHIFT |
                  (tmp = t_d[i + 1]) << BN_NIST_521_LSHIFT) & BN_MASK2;
        val = tmp;
#endif
    }
    t_d[i] = val >> BN_NIST_521_RSHIFT;
    /* lower 521 bits */
    r_d[i] &= BN_NIST_521_TOP_MASK;

    bn_add_words(r_d, r_d, t_d, BN_NIST_521_TOP);
    res = bn_sub_words(t_d, r_d, _nist_p_521,
                       BN_NIST_521_TOP)
        ? r_d
        : t_d;
    nist_cp_bn(r_d, res, BN_NIST_521_TOP);
    r->top = BN_NIST_521_TOP;
    bn_correct_top(r);

    return 1;
}

int (*BN_nist_mod_func(const BIGNUM *p)) (BIGNUM *r, const BIGNUM *a,
                                          const BIGNUM *field, BN_CTX *ctx) {
    if (BN_ucmp(&ossl_bignum_nist_p_192, p) == 0)
        return BN_nist_mod_192;
    if (BN_ucmp(&ossl_bignum_nist_p_224, p) == 0)
        return BN_nist_mod_224;
    if (BN_ucmp(&ossl_bignum_nist_p_256, p) == 0)
        return BN_nist_mod_256;
    if (BN_ucmp(&ossl_bignum_nist_p_384, p) == 0)
        return BN_nist_mod_384;
    if (BN_ucmp(&ossl_bignum_nist_p_521, p) == 0)
        return BN_nist_mod_521;
    return 0;
}<|MERGE_RESOLUTION|>--- conflicted
+++ resolved
@@ -1,9 +1,5 @@
 /*
-<<<<<<< HEAD
- * Copyright 2002-2022 The OpenSSL Project Authors. All Rights Reserved.
-=======
  * Copyright 2002-2023 The OpenSSL Project Authors. All Rights Reserved.
->>>>>>> 8a2d13a7
  *
  * Licensed under the Apache License 2.0 (the "License").  You may not use
  * this file except in compliance with the License.  You can obtain a copy
@@ -342,10 +338,6 @@
                         sizeof(unsigned int)];
     } buf;
     BN_ULONG c_d[BN_NIST_192_TOP], *res;
-<<<<<<< HEAD
-    PTR_SIZE_INT mask;
-=======
->>>>>>> 8a2d13a7
     static const BIGNUM ossl_bignum_nist_p_192_sqr = {
         (BN_ULONG *)_nist_p_192_sqr,
         OSSL_NELEM(_nist_p_192_sqr),
@@ -482,15 +474,7 @@
                         sizeof(unsigned int)];
     } buf;
     BN_ULONG c_d[BN_NIST_224_TOP], *res;
-<<<<<<< HEAD
-    PTR_SIZE_INT mask;
-    union {
-        bn_addsub_f f;
-        PTR_SIZE_INT p;
-    } u;
-=======
     bn_addsub_f adjust;
->>>>>>> 8a2d13a7
     static const BIGNUM ossl_bignum_nist_p_224_sqr = {
         (BN_ULONG *)_nist_p_224_sqr,
         OSSL_NELEM(_nist_p_224_sqr),
@@ -662,15 +646,7 @@
                         sizeof(unsigned int)];
     } buf;
     BN_ULONG c_d[BN_NIST_256_TOP], *res;
-<<<<<<< HEAD
-    PTR_SIZE_INT mask;
-    union {
-        bn_addsub_f f;
-        PTR_SIZE_INT p;
-    } u;
-=======
     bn_addsub_f adjust;
->>>>>>> 8a2d13a7
     static const BIGNUM ossl_bignum_nist_p_256_sqr = {
         (BN_ULONG *)_nist_p_256_sqr,
         OSSL_NELEM(_nist_p_256_sqr),
@@ -907,15 +883,7 @@
                         sizeof(unsigned int)];
     } buf;
     BN_ULONG c_d[BN_NIST_384_TOP], *res;
-<<<<<<< HEAD
-    PTR_SIZE_INT mask;
-    union {
-        bn_addsub_f f;
-        PTR_SIZE_INT p;
-    } u;
-=======
     bn_addsub_f adjust;
->>>>>>> 8a2d13a7
     static const BIGNUM ossl_bignum_nist_p_384_sqr = {
         (BN_ULONG *)_nist_p_384_sqr,
         OSSL_NELEM(_nist_p_384_sqr),
@@ -1168,10 +1136,6 @@
 {
     int top = a->top, i;
     BN_ULONG *r_d, *a_d = a->d, t_d[BN_NIST_521_TOP], val, tmp, *res;
-<<<<<<< HEAD
-    PTR_SIZE_INT mask;
-=======
->>>>>>> 8a2d13a7
     static const BIGNUM ossl_bignum_nist_p_521_sqr = {
         (BN_ULONG *)_nist_p_521_sqr,
         OSSL_NELEM(_nist_p_521_sqr),
