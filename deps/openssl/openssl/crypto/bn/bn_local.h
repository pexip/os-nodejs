/*
<<<<<<< HEAD
 * Copyright 1995-2021 The OpenSSL Project Authors. All Rights Reserved.
=======
 * Copyright 1995-2023 The OpenSSL Project Authors. All Rights Reserved.
>>>>>>> 8a2d13a7
 *
 * Licensed under the Apache License 2.0 (the "License").  You may not use
 * this file except in compliance with the License.  You can obtain a copy
 * in the file LICENSE in the source distribution or at
 * https://www.openssl.org/source/license.html
 */

#ifndef OSSL_CRYPTO_BN_LOCAL_H
# define OSSL_CRYPTO_BN_LOCAL_H

/*
 * The EDK2 build doesn't use bn_conf.h; it sets THIRTY_TWO_BIT or
 * SIXTY_FOUR_BIT in its own environment since it doesn't re-run our
 * Configure script and needs to support both 32-bit and 64-bit.
 */
# include <openssl/opensslconf.h>

# if !defined(OPENSSL_SYS_UEFI)
#  include "crypto/bn_conf.h"
# endif

# include "crypto/bn.h"
# include "internal/cryptlib.h"
# include "internal/numbers.h"

/*
 * These preprocessor symbols control various aspects of the bignum headers
 * and library code. They're not defined by any "normal" configuration, as
 * they are intended for development and testing purposes. NB: defining
 * them can be useful for debugging application code as well as openssl
 * itself. BN_DEBUG - turn on various debugging alterations to the bignum
 * code BN_RAND_DEBUG - uses random poisoning of unused words to trip up
 * mismanagement of bignum internals. Enable BN_RAND_DEBUG is known to
 * break some of the OpenSSL tests.
 */
# if defined(BN_RAND_DEBUG) && !defined(BN_DEBUG)
#  define BN_DEBUG
# endif
# if defined(BN_RAND_DEBUG)
#  include <openssl/rand.h>
# endif
<<<<<<< HEAD
=======

/*
 * This should limit the stack usage due to alloca to about 4K.
 * BN_SOFT_LIMIT is a soft limit equivalent to 2*OPENSSL_RSA_MAX_MODULUS_BITS.
 * Beyond that size bn_mul_mont is no longer used, and the constant time
 * assembler code is disabled, due to the blatant alloca and bn_mul_mont usage.
 * Note that bn_mul_mont does an alloca that is hidden away in assembly.
 * It is not recommended to do computations with numbers exceeding this limit,
 * since the result will be highly version dependent:
 * While the current OpenSSL version will use non-optimized, but safe code,
 * previous versions will use optimized code, that may crash due to unexpected
 * stack overflow, and future versions may very well turn this into a hard
 * limit.
 * Note however, that it is possible to override the size limit using
 * "./config -DBN_SOFT_LIMIT=<limit>" if necessary, and the O/S specific
 * stack limit is known and taken into consideration.
 */
# ifndef BN_SOFT_LIMIT
#  define BN_SOFT_LIMIT         (4096 / BN_BYTES)
# endif
>>>>>>> 8a2d13a7

# ifndef OPENSSL_SMALL_FOOTPRINT
#  define BN_MUL_COMBA
#  define BN_SQR_COMBA
#  define BN_RECURSION
# endif

/*
 * This next option uses the C libraries (2 word)/(1 word) function. If it is
 * not defined, I use my C version (which is slower). The reason for this
 * flag is that when the particular C compiler library routine is used, and
 * the library is linked with a different compiler, the library is missing.
 * This mostly happens when the library is built with gcc and then linked
 * using normal cc.  This would be a common occurrence because gcc normally
 * produces code that is 2 times faster than system compilers for the big
 * number stuff. For machines with only one compiler (or shared libraries),
 * this should be on.  Again this in only really a problem on machines using
 * "long long's", are 32bit, and are not using my assembler code.
 */
# if defined(OPENSSL_SYS_MSDOS) || defined(OPENSSL_SYS_WINDOWS) || \
    defined(OPENSSL_SYS_WIN32) || defined(linux)
#  define BN_DIV2W
# endif

/*
 * 64-bit processor with LP64 ABI
 */
# ifdef SIXTY_FOUR_BIT_LONG
#  define BN_ULLONG       unsigned long long
#  define BN_BITS4        32
#  define BN_MASK2        (0xffffffffffffffffL)
#  define BN_MASK2l       (0xffffffffL)
#  define BN_MASK2h       (0xffffffff00000000L)
#  define BN_MASK2h1      (0xffffffff80000000L)
#  define BN_DEC_CONV     (10000000000000000000UL)
#  define BN_DEC_NUM      19
#  define BN_DEC_FMT1     "%lu"
#  define BN_DEC_FMT2     "%019lu"
# endif

/*
 * 64-bit processor other than LP64 ABI
 */
# ifdef SIXTY_FOUR_BIT
#  undef BN_LLONG
#  undef BN_ULLONG
#  define BN_BITS4        32
#  define BN_MASK2        (0xffffffffffffffffLL)
#  define BN_MASK2l       (0xffffffffL)
#  define BN_MASK2h       (0xffffffff00000000LL)
#  define BN_MASK2h1      (0xffffffff80000000LL)
#  define BN_DEC_CONV     (10000000000000000000ULL)
#  define BN_DEC_NUM      19
#  define BN_DEC_FMT1     "%llu"
#  define BN_DEC_FMT2     "%019llu"
# endif

# ifdef THIRTY_TWO_BIT
#  ifdef BN_LLONG
#   if defined(_WIN32) && !defined(__GNUC__)
#    define BN_ULLONG     unsigned __int64
#   else
#    define BN_ULLONG     unsigned long long
#   endif
#  endif
#  define BN_BITS4        16
#  define BN_MASK2        (0xffffffffL)
#  define BN_MASK2l       (0xffff)
#  define BN_MASK2h1      (0xffff8000L)
#  define BN_MASK2h       (0xffff0000L)
#  define BN_DEC_CONV     (1000000000L)
#  define BN_DEC_NUM      9
#  define BN_DEC_FMT1     "%u"
#  define BN_DEC_FMT2     "%09u"
# endif


/*-
 * Bignum consistency macros
 * There is one "API" macro, bn_fix_top(), for stripping leading zeroes from
 * bignum data after direct manipulations on the data. There is also an
 * "internal" macro, bn_check_top(), for verifying that there are no leading
 * zeroes. Unfortunately, some auditing is required due to the fact that
 * bn_fix_top() has become an overabused duct-tape because bignum data is
 * occasionally passed around in an inconsistent state. So the following
 * changes have been made to sort this out;
 * - bn_fix_top()s implementation has been moved to bn_correct_top()
 * - if BN_DEBUG isn't defined, bn_fix_top() maps to bn_correct_top(), and
 *   bn_check_top() is as before.
 * - if BN_DEBUG *is* defined;
 *   - bn_check_top() tries to pollute unused words even if the bignum 'top' is
 *     consistent. (ed: only if BN_RAND_DEBUG is defined)
 *   - bn_fix_top() maps to bn_check_top() rather than "fixing" anything.
 * The idea is to have debug builds flag up inconsistent bignums when they
 * occur. If that occurs in a bn_fix_top(), we examine the code in question; if
 * the use of bn_fix_top() was appropriate (ie. it follows directly after code
 * that manipulates the bignum) it is converted to bn_correct_top(), and if it
 * was not appropriate, we convert it permanently to bn_check_top() and track
 * down the cause of the bug. Eventually, no internal code should be using the
 * bn_fix_top() macro. External applications and libraries should try this with
 * their own code too, both in terms of building against the openssl headers
 * with BN_DEBUG defined *and* linking with a version of OpenSSL built with it
 * defined. This not only improves external code, it provides more test
 * coverage for openssl's own code.
 */

# ifdef BN_DEBUG
/*
 * The new BN_FLG_FIXED_TOP flag marks vectors that were not treated with
 * bn_correct_top, in other words such vectors are permitted to have zeros
 * in most significant limbs. Such vectors are used internally to achieve
 * execution time invariance for critical operations with private keys.
 * It's BN_DEBUG-only flag, because user application is not supposed to
 * observe it anyway. Moreover, optimizing compiler would actually remove
 * all operations manipulating the bit in question in non-BN_DEBUG build.
 */
#  define BN_FLG_FIXED_TOP 0x10000
#  ifdef BN_RAND_DEBUG
#   define bn_pollute(a) \
        do { \
            const BIGNUM *_bnum1 = (a); \
            if (_bnum1->top < _bnum1->dmax) { \
                unsigned char _tmp_char; \
                /* We cast away const without the compiler knowing, any \
                 * *genuinely* constant variables that aren't mutable \
                 * wouldn't be constructed with top!=dmax. */ \
                BN_ULONG *_not_const; \
                memcpy(&_not_const, &_bnum1->d, sizeof(_not_const)); \
                (void)RAND_bytes(&_tmp_char, 1); /* Debug only - safe to ignore error return */\
                memset(_not_const + _bnum1->top, _tmp_char, \
                       sizeof(*_not_const) * (_bnum1->dmax - _bnum1->top)); \
            } \
        } while(0)
#  else
#   define bn_pollute(a)
#  endif
#  define bn_check_top(a) \
        do { \
                const BIGNUM *_bnum2 = (a); \
                if (_bnum2 != NULL) { \
                        int _top = _bnum2->top; \
                        (void)ossl_assert((_top == 0 && !_bnum2->neg) || \
                                  (_top && ((_bnum2->flags & BN_FLG_FIXED_TOP) \
                                            || _bnum2->d[_top - 1] != 0))); \
                        bn_pollute(_bnum2); \
                } \
        } while(0)

#  define bn_fix_top(a)           bn_check_top(a)

#  define bn_check_size(bn, bits) bn_wcheck_size(bn, ((bits+BN_BITS2-1))/BN_BITS2)
#  define bn_wcheck_size(bn, words) \
        do { \
                const BIGNUM *_bnum2 = (bn); \
                assert((words) <= (_bnum2)->dmax && \
                       (words) >= (_bnum2)->top); \
                /* avoid unused variable warning with NDEBUG */ \
                (void)(_bnum2); \
        } while(0)

# else                          /* !BN_DEBUG */

#  define BN_FLG_FIXED_TOP 0
#  define bn_pollute(a)
#  define bn_check_top(a)
#  define bn_fix_top(a)           bn_correct_top(a)
#  define bn_check_size(bn, bits)
#  define bn_wcheck_size(bn, words)

# endif

BN_ULONG bn_mul_add_words(BN_ULONG *rp, const BN_ULONG *ap, int num,
                          BN_ULONG w);
BN_ULONG bn_mul_words(BN_ULONG *rp, const BN_ULONG *ap, int num, BN_ULONG w);
void bn_sqr_words(BN_ULONG *rp, const BN_ULONG *ap, int num);
BN_ULONG bn_div_words(BN_ULONG h, BN_ULONG l, BN_ULONG d);
BN_ULONG bn_add_words(BN_ULONG *rp, const BN_ULONG *ap, const BN_ULONG *bp,
                      int num);
BN_ULONG bn_sub_words(BN_ULONG *rp, const BN_ULONG *ap, const BN_ULONG *bp,
                      int num);

struct bignum_st {
    BN_ULONG *d;                /* Pointer to an array of 'BN_BITS2' bit
                                 * chunks. */
    int top;                    /* Index of last used d +1. */
    /* The next are internal book keeping for bn_expand. */
    int dmax;                   /* Size of the d array. */
    int neg;                    /* one if the number is negative */
    int flags;
};

/* Used for montgomery multiplication */
struct bn_mont_ctx_st {
    int ri;                     /* number of bits in R */
    BIGNUM RR;                  /* used to convert to montgomery form,
                                   possibly zero-padded */
    BIGNUM N;                   /* The modulus */
    BIGNUM Ni;                  /* R*(1/R mod N) - N*Ni = 1 (Ni is only
                                 * stored for bignum algorithm) */
    BN_ULONG n0[2];             /* least significant word(s) of Ni; (type
                                 * changed with 0.9.9, was "BN_ULONG n0;"
                                 * before) */
    int flags;
};

/*
 * Used for reciprocal division/mod functions It cannot be shared between
 * threads
 */
struct bn_recp_ctx_st {
    BIGNUM N;                   /* the divisor */
    BIGNUM Nr;                  /* the reciprocal */
    int num_bits;
    int shift;
    int flags;
};

/* Used for slow "generation" functions. */
struct bn_gencb_st {
    unsigned int ver;           /* To handle binary (in)compatibility */
    void *arg;                  /* callback-specific data */
    union {
        /* if (ver==1) - handles old style callbacks */
        void (*cb_1) (int, int, void *);
        /* if (ver==2) - new callback style */
        int (*cb_2) (int, int, BN_GENCB *);
    } cb;
};

/*-
 * BN_window_bits_for_exponent_size -- macro for sliding window mod_exp functions
 *
 *
 * For window size 'w' (w >= 2) and a random 'b' bits exponent,
 * the number of multiplications is a constant plus on average
 *
 *    2^(w-1) + (b-w)/(w+1);
 *
 * here  2^(w-1)  is for precomputing the table (we actually need
 * entries only for windows that have the lowest bit set), and
 * (b-w)/(w+1)  is an approximation for the expected number of
 * w-bit windows, not counting the first one.
 *
 * Thus we should use
 *
 *    w >= 6  if        b > 671
 *     w = 5  if  671 > b > 239
 *     w = 4  if  239 > b >  79
 *     w = 3  if   79 > b >  23
 *    w <= 2  if   23 > b
 *
 * (with draws in between).  Very small exponents are often selected
 * with low Hamming weight, so we use  w = 1  for b <= 23.
 */
# define BN_window_bits_for_exponent_size(b) \
                ((b) > 671 ? 6 : \
                 (b) > 239 ? 5 : \
                 (b) >  79 ? 4 : \
                 (b) >  23 ? 3 : 1)

/*
 * BN_mod_exp_mont_consttime is based on the assumption that the L1 data cache
 * line width of the target processor is at least the following value.
 */
# define MOD_EXP_CTIME_MIN_CACHE_LINE_WIDTH      ( 64 )
# define MOD_EXP_CTIME_MIN_CACHE_LINE_MASK       (MOD_EXP_CTIME_MIN_CACHE_LINE_WIDTH - 1)

/*
 * Window sizes optimized for fixed window size modular exponentiation
 * algorithm (BN_mod_exp_mont_consttime). To achieve the security goals of
 * BN_mode_exp_mont_consttime, the maximum size of the window must not exceed
 * log_2(MOD_EXP_CTIME_MIN_CACHE_LINE_WIDTH). Window size thresholds are
 * defined for cache line sizes of 32 and 64, cache line sizes where
 * log_2(32)=5 and log_2(64)=6 respectively. A window size of 7 should only be
 * used on processors that have a 128 byte or greater cache line size.
 */
# if MOD_EXP_CTIME_MIN_CACHE_LINE_WIDTH == 64

#  define BN_window_bits_for_ctime_exponent_size(b) \
                ((b) > 937 ? 6 : \
                 (b) > 306 ? 5 : \
                 (b) >  89 ? 4 : \
                 (b) >  22 ? 3 : 1)
#  define BN_MAX_WINDOW_BITS_FOR_CTIME_EXPONENT_SIZE    (6)

# elif MOD_EXP_CTIME_MIN_CACHE_LINE_WIDTH == 32

#  define BN_window_bits_for_ctime_exponent_size(b) \
                ((b) > 306 ? 5 : \
                 (b) >  89 ? 4 : \
                 (b) >  22 ? 3 : 1)
#  define BN_MAX_WINDOW_BITS_FOR_CTIME_EXPONENT_SIZE    (5)

# endif

/* Pentium pro 16,16,16,32,64 */
/* Alpha       16,16,16,16.64 */
# define BN_MULL_SIZE_NORMAL                     (16)/* 32 */
# define BN_MUL_RECURSIVE_SIZE_NORMAL            (16)/* 32 less than */
# define BN_SQR_RECURSIVE_SIZE_NORMAL            (16)/* 32 */
# define BN_MUL_LOW_RECURSIVE_SIZE_NORMAL        (32)/* 32 */
# define BN_MONT_CTX_SET_SIZE_WORD               (64)/* 32 */

# if !defined(OPENSSL_NO_ASM) && !defined(OPENSSL_NO_INLINE_ASM) && !defined(PEDANTIC)
/*
 * BN_UMULT_HIGH section.
 * If the compiler doesn't support 2*N integer type, then you have to
 * replace every N*N multiplication with 4 (N/2)*(N/2) accompanied by some
 * shifts and additions which unavoidably results in severe performance
 * penalties. Of course provided that the hardware is capable of producing
 * 2*N result... That's when you normally start considering assembler
 * implementation. However! It should be pointed out that some CPUs (e.g.,
 * PowerPC, Alpha, and IA-64) provide *separate* instruction calculating
 * the upper half of the product placing the result into a general
 * purpose register. Now *if* the compiler supports inline assembler,
 * then it's not impossible to implement the "bignum" routines (and have
 * the compiler optimize 'em) exhibiting "native" performance in C. That's
 * what BN_UMULT_HIGH macro is about:-) Note that more recent compilers do
 * support 2*64 integer type, which is also used here.
 */
#  if defined(__SIZEOF_INT128__) && __SIZEOF_INT128__==16 && \
      (defined(SIXTY_FOUR_BIT) || defined(SIXTY_FOUR_BIT_LONG))
#   define BN_UMULT_HIGH(a,b)          (((uint128_t)(a)*(b))>>64)
#   define BN_UMULT_LOHI(low,high,a,b) ({       \
        uint128_t ret=(uint128_t)(a)*(b);   \
        (high)=ret>>64; (low)=ret;      })
#  elif defined(__alpha) && (defined(SIXTY_FOUR_BIT_LONG) || defined(SIXTY_FOUR_BIT))
#   if defined(__DECC)
#    include <c_asm.h>
#    define BN_UMULT_HIGH(a,b)   (BN_ULONG)asm("umulh %a0,%a1,%v0",(a),(b))
#   elif defined(__GNUC__) && __GNUC__>=2
#    define BN_UMULT_HIGH(a,b)   ({     \
        register BN_ULONG ret;          \
        asm ("umulh     %1,%2,%0"       \
             : "=r"(ret)                \
             : "r"(a), "r"(b));         \
        ret;                      })
#   endif                       /* compiler */
#  elif defined(_ARCH_PPC64) && defined(SIXTY_FOUR_BIT_LONG)
#   if defined(__GNUC__) && __GNUC__>=2
#    define BN_UMULT_HIGH(a,b)   ({     \
        register BN_ULONG ret;          \
        asm ("mulhdu    %0,%1,%2"       \
             : "=r"(ret)                \
             : "r"(a), "r"(b));         \
        ret;                      })
#   endif                       /* compiler */
#  elif (defined(__x86_64) || defined(__x86_64__)) && \
       (defined(SIXTY_FOUR_BIT_LONG) || defined(SIXTY_FOUR_BIT))
#   if defined(__GNUC__) && __GNUC__>=2
#    define BN_UMULT_HIGH(a,b)   ({     \
        register BN_ULONG ret,discard;  \
        asm ("mulq      %3"             \
             : "=a"(discard),"=d"(ret)  \
             : "a"(a), "g"(b)           \
             : "cc");                   \
        ret;                      })
#    define BN_UMULT_LOHI(low,high,a,b) \
        asm ("mulq      %3"             \
                : "=a"(low),"=d"(high)  \
                : "a"(a),"g"(b)         \
                : "cc");
#   endif
#  elif (defined(_M_AMD64) || defined(_M_X64)) && defined(SIXTY_FOUR_BIT)
#   if defined(_MSC_VER) && _MSC_VER>=1400
unsigned __int64 __umulh(unsigned __int64 a, unsigned __int64 b);
unsigned __int64 _umul128(unsigned __int64 a, unsigned __int64 b,
                          unsigned __int64 *h);
#    pragma intrinsic(__umulh,_umul128)
#    define BN_UMULT_HIGH(a,b)           __umulh((a),(b))
#    define BN_UMULT_LOHI(low,high,a,b)  ((low)=_umul128((a),(b),&(high)))
#   endif
#  elif defined(__mips) && (defined(SIXTY_FOUR_BIT) || defined(SIXTY_FOUR_BIT_LONG))
#   if defined(__GNUC__) && __GNUC__>=2
#    define BN_UMULT_HIGH(a,b) ({       \
        register BN_ULONG ret;          \
        asm ("dmultu    %1,%2"          \
             : "=h"(ret)                \
             : "r"(a), "r"(b) : "l");   \
        ret;                    })
#    define BN_UMULT_LOHI(low,high,a,b) \
        asm ("dmultu    %2,%3"          \
             : "=l"(low),"=h"(high)     \
             : "r"(a), "r"(b));
#   endif
#  elif defined(__aarch64__) && defined(SIXTY_FOUR_BIT_LONG)
#   if defined(__GNUC__) && __GNUC__>=2
#    define BN_UMULT_HIGH(a,b)   ({     \
        register BN_ULONG ret;          \
        asm ("umulh     %0,%1,%2"       \
             : "=r"(ret)                \
             : "r"(a), "r"(b));         \
        ret;                      })
#   endif
#  endif                        /* cpu */
# endif                         /* OPENSSL_NO_ASM */

# ifdef BN_RAND_DEBUG
#  define bn_clear_top2max(a) \
        { \
        int      ind = (a)->dmax - (a)->top; \
        BN_ULONG *ftl = &(a)->d[(a)->top-1]; \
        for (; ind != 0; ind--) \
                *(++ftl) = 0x0; \
        }
# else
#  define bn_clear_top2max(a)
# endif

# ifdef BN_LLONG
/*******************************************************************
 * Using the long long type, has to be twice as wide as BN_ULONG...
 */
#  define Lw(t)    (((BN_ULONG)(t))&BN_MASK2)
#  define Hw(t)    (((BN_ULONG)((t)>>BN_BITS2))&BN_MASK2)

#  define mul_add(r,a,w,c) { \
        BN_ULLONG t; \
        t=(BN_ULLONG)w * (a) + (r) + (c); \
        (r)= Lw(t); \
        (c)= Hw(t); \
        }

#  define mul(r,a,w,c) { \
        BN_ULLONG t; \
        t=(BN_ULLONG)w * (a) + (c); \
        (r)= Lw(t); \
        (c)= Hw(t); \
        }

#  define sqr(r0,r1,a) { \
        BN_ULLONG t; \
        t=(BN_ULLONG)(a)*(a); \
        (r0)=Lw(t); \
        (r1)=Hw(t); \
        }

# elif defined(BN_UMULT_LOHI)
#  define mul_add(r,a,w,c) {              \
        BN_ULONG high,low,ret,tmp=(a);  \
        ret =  (r);                     \
        BN_UMULT_LOHI(low,high,w,tmp);  \
        ret += (c);                     \
        (c) =  (ret<(c));               \
        (c) += high;                    \
        ret += low;                     \
        (c) += (ret<low);               \
        (r) =  ret;                     \
        }

#  define mul(r,a,w,c)    {               \
        BN_ULONG high,low,ret,ta=(a);   \
        BN_UMULT_LOHI(low,high,w,ta);   \
        ret =  low + (c);               \
        (c) =  high;                    \
        (c) += (ret<low);               \
        (r) =  ret;                     \
        }

#  define sqr(r0,r1,a)    {               \
        BN_ULONG tmp=(a);               \
        BN_UMULT_LOHI(r0,r1,tmp,tmp);   \
        }

# elif defined(BN_UMULT_HIGH)
#  define mul_add(r,a,w,c) {              \
        BN_ULONG high,low,ret,tmp=(a);  \
        ret =  (r);                     \
        high=  BN_UMULT_HIGH(w,tmp);    \
        ret += (c);                     \
        low =  (w) * tmp;               \
        (c) =  (ret<(c));               \
        (c) += high;                    \
        ret += low;                     \
        (c) += (ret<low);               \
        (r) =  ret;                     \
        }

#  define mul(r,a,w,c)    {               \
        BN_ULONG high,low,ret,ta=(a);   \
        low =  (w) * ta;                \
        high=  BN_UMULT_HIGH(w,ta);     \
        ret =  low + (c);               \
        (c) =  high;                    \
        (c) += (ret<low);               \
        (r) =  ret;                     \
        }

#  define sqr(r0,r1,a)    {               \
        BN_ULONG tmp=(a);               \
        (r0) = tmp * tmp;               \
        (r1) = BN_UMULT_HIGH(tmp,tmp);  \
        }

# else
/*************************************************************
 * No long long type
 */

#  define LBITS(a)        ((a)&BN_MASK2l)
#  define HBITS(a)        (((a)>>BN_BITS4)&BN_MASK2l)
#  define L2HBITS(a)      (((a)<<BN_BITS4)&BN_MASK2)

#  define LLBITS(a)       ((a)&BN_MASKl)
#  define LHBITS(a)       (((a)>>BN_BITS2)&BN_MASKl)
#  define LL2HBITS(a)     ((BN_ULLONG)((a)&BN_MASKl)<<BN_BITS2)

#  define mul64(l,h,bl,bh) \
        { \
        BN_ULONG m,m1,lt,ht; \
 \
        lt=l; \
        ht=h; \
        m =(bh)*(lt); \
        lt=(bl)*(lt); \
        m1=(bl)*(ht); \
        ht =(bh)*(ht); \
        m=(m+m1)&BN_MASK2; ht += L2HBITS((BN_ULONG)(m < m1)); \
        ht+=HBITS(m); \
        m1=L2HBITS(m); \
        lt=(lt+m1)&BN_MASK2; ht += (lt < m1); \
        (l)=lt; \
        (h)=ht; \
        }

#  define sqr64(lo,ho,in) \
        { \
        BN_ULONG l,h,m; \
 \
        h=(in); \
        l=LBITS(h); \
        h=HBITS(h); \
        m =(l)*(h); \
        l*=l; \
        h*=h; \
        h+=(m&BN_MASK2h1)>>(BN_BITS4-1); \
        m =(m&BN_MASK2l)<<(BN_BITS4+1); \
        l=(l+m)&BN_MASK2; h += (l < m); \
        (lo)=l; \
        (ho)=h; \
        }

#  define mul_add(r,a,bl,bh,c) { \
        BN_ULONG l,h; \
 \
        h= (a); \
        l=LBITS(h); \
        h=HBITS(h); \
        mul64(l,h,(bl),(bh)); \
 \
        /* non-multiply part */ \
        l=(l+(c))&BN_MASK2; h += (l < (c)); \
        (c)=(r); \
        l=(l+(c))&BN_MASK2; h += (l < (c)); \
        (c)=h&BN_MASK2; \
        (r)=l; \
        }

#  define mul(r,a,bl,bh,c) { \
        BN_ULONG l,h; \
 \
        h= (a); \
        l=LBITS(h); \
        h=HBITS(h); \
        mul64(l,h,(bl),(bh)); \
 \
        /* non-multiply part */ \
        l+=(c); h += ((l&BN_MASK2) < (c)); \
        (c)=h&BN_MASK2; \
        (r)=l&BN_MASK2; \
        }
# endif                         /* !BN_LLONG */

void BN_RECP_CTX_init(BN_RECP_CTX *recp);
void BN_MONT_CTX_init(BN_MONT_CTX *ctx);

void bn_init(BIGNUM *a);
void bn_mul_normal(BN_ULONG *r, BN_ULONG *a, int na, BN_ULONG *b, int nb);
void bn_mul_comba8(BN_ULONG *r, BN_ULONG *a, BN_ULONG *b);
void bn_mul_comba4(BN_ULONG *r, BN_ULONG *a, BN_ULONG *b);
void bn_sqr_normal(BN_ULONG *r, const BN_ULONG *a, int n, BN_ULONG *tmp);
void bn_sqr_comba8(BN_ULONG *r, const BN_ULONG *a);
void bn_sqr_comba4(BN_ULONG *r, const BN_ULONG *a);
int bn_cmp_words(const BN_ULONG *a, const BN_ULONG *b, int n);
int bn_cmp_part_words(const BN_ULONG *a, const BN_ULONG *b, int cl, int dl);
void bn_mul_recursive(BN_ULONG *r, BN_ULONG *a, BN_ULONG *b, int n2,
                      int dna, int dnb, BN_ULONG *t);
void bn_mul_part_recursive(BN_ULONG *r, BN_ULONG *a, BN_ULONG *b,
                           int n, int tna, int tnb, BN_ULONG *t);
void bn_sqr_recursive(BN_ULONG *r, const BN_ULONG *a, int n2, BN_ULONG *t);
void bn_mul_low_normal(BN_ULONG *r, BN_ULONG *a, BN_ULONG *b, int n);
void bn_mul_low_recursive(BN_ULONG *r, BN_ULONG *a, BN_ULONG *b, int n2,
                          BN_ULONG *t);
BN_ULONG bn_sub_part_words(BN_ULONG *r, const BN_ULONG *a, const BN_ULONG *b,
                           int cl, int dl);
int bn_mul_mont(BN_ULONG *rp, const BN_ULONG *ap, const BN_ULONG *bp,
                const BN_ULONG *np, const BN_ULONG *n0, int num);
void bn_correct_top_consttime(BIGNUM *a);
BIGNUM *int_bn_mod_inverse(BIGNUM *in,
                           const BIGNUM *a, const BIGNUM *n, BN_CTX *ctx,
                           int *noinv);

static ossl_inline BIGNUM *bn_expand(BIGNUM *a, int bits)
{
    if (bits > (INT_MAX - BN_BITS2 + 1))
        return NULL;

    if (((bits+BN_BITS2-1)/BN_BITS2) <= (a)->dmax)
        return a;

    return bn_expand2((a),(bits+BN_BITS2-1)/BN_BITS2);
}

int ossl_bn_check_prime(const BIGNUM *w, int checks, BN_CTX *ctx,
                        int do_trial_division, BN_GENCB *cb);

#endif<|MERGE_RESOLUTION|>--- conflicted
+++ resolved
@@ -1,9 +1,5 @@
 /*
-<<<<<<< HEAD
- * Copyright 1995-2021 The OpenSSL Project Authors. All Rights Reserved.
-=======
  * Copyright 1995-2023 The OpenSSL Project Authors. All Rights Reserved.
->>>>>>> 8a2d13a7
  *
  * Licensed under the Apache License 2.0 (the "License").  You may not use
  * this file except in compliance with the License.  You can obtain a copy
@@ -45,8 +41,6 @@
 # if defined(BN_RAND_DEBUG)
 #  include <openssl/rand.h>
 # endif
-<<<<<<< HEAD
-=======
 
 /*
  * This should limit the stack usage due to alloca to about 4K.
@@ -67,7 +61,6 @@
 # ifndef BN_SOFT_LIMIT
 #  define BN_SOFT_LIMIT         (4096 / BN_BYTES)
 # endif
->>>>>>> 8a2d13a7
 
 # ifndef OPENSSL_SMALL_FOOTPRINT
 #  define BN_MUL_COMBA
