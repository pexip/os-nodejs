LIBS=../../libcrypto

$MD5ASM=
IF[{- !$disabled{asm} -}]
  $MD5ASM_x86=md5-586.S
  $MD5ASM_x86_64=md5-x86_64.s
  $MD5ASM_sparcv9=md5-sparcv9.S

  # Now that we have defined all the arch specific variables, use the
  # appropriate one, and define the appropriate macros
  IF[$MD5ASM_{- $target{asm_arch} -}]
    $MD5ASM=$MD5ASM_{- $target{asm_arch} -}
    $MD5DEF=MD5_ASM
  ENDIF
ENDIF

$COMMON=md5_dgst.c md5_one.c md5_sha1.c $MD5ASM
SOURCE[../../libcrypto]=$COMMON

# A no-deprecated no-shared build ends up with double function definitions
# without conditioning this on dso. The issue is MD5 which is needed in the
# legacy provider for one of the spliced algorithms, however it resides in the
# default provider.  A no-deprecated build removes the external definition from
# libcrypto and this means that the code needs to be in liblegacy.  However,
# when building without 'dso', liblegacy is included in libcrypto.
<<<<<<< HEAD
IF[{- !$disabled{dso} -}]
=======
IF[{- !$disabled{module} && !$disabled{shared} -}]
>>>>>>> 8a2d13a7
  SOURCE[../../providers/liblegacy.a]=$COMMON
ENDIF

# Implementations are now spread across several libraries, so the defines
# need to be applied to all affected libraries and modules.
DEFINE[../../libcrypto]=$MD5DEF
DEFINE[../../providers/liblegacy.a]=$MD5DEF

GENERATE[md5-586.S]=asm/md5-586.pl

GENERATE[md5-x86_64.s]=asm/md5-x86_64.pl

GENERATE[md5-sparcv9.S]=asm/md5-sparcv9.pl
INCLUDE[md5-sparcv9.o]=..<|MERGE_RESOLUTION|>--- conflicted
+++ resolved
@@ -23,11 +23,7 @@
 # default provider.  A no-deprecated build removes the external definition from
 # libcrypto and this means that the code needs to be in liblegacy.  However,
 # when building without 'dso', liblegacy is included in libcrypto.
-<<<<<<< HEAD
-IF[{- !$disabled{dso} -}]
-=======
 IF[{- !$disabled{module} && !$disabled{shared} -}]
->>>>>>> 8a2d13a7
   SOURCE[../../providers/liblegacy.a]=$COMMON
 ENDIF
 
