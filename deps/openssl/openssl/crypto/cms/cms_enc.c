--- conflicted
+++ resolved
@@ -1,9 +1,5 @@
 /*
-<<<<<<< HEAD
- * Copyright 2008-2022 The OpenSSL Project Authors. All Rights Reserved.
-=======
  * Copyright 2008-2023 The OpenSSL Project Authors. All Rights Reserved.
->>>>>>> 8a2d13a7
  *
  * Licensed under the Apache License 2.0 (the "License").  You may not use
  * this file except in compliance with the License.  You can obtain a copy
@@ -19,10 +15,7 @@
 #include <openssl/cms.h>
 #include <openssl/rand.h>
 #include "crypto/evp.h"
-<<<<<<< HEAD
-=======
 #include "crypto/asn1.h"
->>>>>>> 8a2d13a7
 #include "cms_local.h"
 
 /* CMS EncryptedData Utilities */
@@ -89,13 +82,10 @@
 
     if (enc) {
         calg->algorithm = OBJ_nid2obj(EVP_CIPHER_CTX_get_type(ctx));
-<<<<<<< HEAD
-=======
         if (calg->algorithm == NULL || calg->algorithm->nid == NID_undef) {
             ERR_raise(ERR_LIB_CMS, CMS_R_UNSUPPORTED_CONTENT_ENCRYPTION_ALGORITHM);
             goto err;
         }
->>>>>>> 8a2d13a7
         /* Generate a random IV if we need one */
         ivlen = EVP_CIPHER_CTX_get_iv_length(ctx);
         if (ivlen < 0) {
