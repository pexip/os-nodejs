/*
<<<<<<< HEAD
 * Copyright 2008-2022 The OpenSSL Project Authors. All Rights Reserved.
=======
 * Copyright 2008-2023 The OpenSSL Project Authors. All Rights Reserved.
>>>>>>> 8a2d13a7
 *
 * Licensed under the Apache License 2.0 (the "License").  You may not use
 * this file except in compliance with the License.  You can obtain a copy
 * in the file LICENSE in the source distribution or at
 * https://www.openssl.org/source/license.html
 */

#include <openssl/asn1t.h>
#include <openssl/x509v3.h>
#include <openssl/err.h>
#include <openssl/pem.h>
#include <openssl/bio.h>
#include <openssl/asn1.h>
#include <openssl/cms.h>
#include <openssl/cms.h>
#include "internal/sizes.h"
#include "crypto/x509.h"
#include "cms_local.h"

static STACK_OF(CMS_CertificateChoices)
**cms_get0_certificate_choices(CMS_ContentInfo *cms);

IMPLEMENT_ASN1_PRINT_FUNCTION(CMS_ContentInfo)

CMS_ContentInfo *d2i_CMS_ContentInfo(CMS_ContentInfo **a,
                                     const unsigned char **in, long len)
{
    CMS_ContentInfo *ci;
    const CMS_CTX *ctx = ossl_cms_get0_cmsctx(a == NULL ? NULL : *a);

    ci = (CMS_ContentInfo *)ASN1_item_d2i_ex((ASN1_VALUE **)a, in, len,
                                          (CMS_ContentInfo_it()),
                                          ossl_cms_ctx_get0_libctx(ctx),
                                          ossl_cms_ctx_get0_propq(ctx));
    if (ci != NULL) {
        ERR_set_mark();
        ossl_cms_resolve_libctx(ci);
        ERR_pop_to_mark();
    }
    return ci;
}

int i2d_CMS_ContentInfo(const CMS_ContentInfo *a, unsigned char **out)
{
    return ASN1_item_i2d((const ASN1_VALUE *)a, out, (CMS_ContentInfo_it()));
}

CMS_ContentInfo *CMS_ContentInfo_new_ex(OSSL_LIB_CTX *libctx, const char *propq)
{
    CMS_ContentInfo *ci;

    ci = (CMS_ContentInfo *)ASN1_item_new_ex(ASN1_ITEM_rptr(CMS_ContentInfo),
                                             libctx, propq);
    if (ci != NULL) {
        ci->ctx.libctx = libctx;
        ci->ctx.propq = NULL;
        if (propq != NULL) {
            ci->ctx.propq = OPENSSL_strdup(propq);
            if (ci->ctx.propq == NULL) {
                CMS_ContentInfo_free(ci);
                ci = NULL;
                ERR_raise(ERR_LIB_PROV, ERR_R_MALLOC_FAILURE);
            }
        }
    }
    return ci;
}

CMS_ContentInfo *CMS_ContentInfo_new(void)
{
    return CMS_ContentInfo_new_ex(NULL, NULL);
}

void CMS_ContentInfo_free(CMS_ContentInfo *cms)
{
    if (cms != NULL) {
<<<<<<< HEAD
=======
        ossl_cms_env_enc_content_free(cms);
>>>>>>> 8a2d13a7
        OPENSSL_free(cms->ctx.propq);
        ASN1_item_free((ASN1_VALUE *)cms, ASN1_ITEM_rptr(CMS_ContentInfo));
    }
}

const CMS_CTX *ossl_cms_get0_cmsctx(const CMS_ContentInfo *cms)
{
    return cms != NULL ? &cms->ctx : NULL;
}

OSSL_LIB_CTX *ossl_cms_ctx_get0_libctx(const CMS_CTX *ctx)
{
    return ctx != NULL ? ctx->libctx : NULL;
}

const char *ossl_cms_ctx_get0_propq(const CMS_CTX *ctx)
{
    return ctx != NULL ? ctx->propq : NULL;
}

void ossl_cms_resolve_libctx(CMS_ContentInfo *ci)
{
    int i;
    CMS_CertificateChoices *cch;
    STACK_OF(CMS_CertificateChoices) **pcerts;
    const CMS_CTX *ctx = ossl_cms_get0_cmsctx(ci);
    OSSL_LIB_CTX *libctx = ossl_cms_ctx_get0_libctx(ctx);
    const char *propq = ossl_cms_ctx_get0_propq(ctx);

    ossl_cms_SignerInfos_set_cmsctx(ci);
    ossl_cms_RecipientInfos_set_cmsctx(ci);

    pcerts = cms_get0_certificate_choices(ci);
    if (pcerts != NULL) {
        for (i = 0; i < sk_CMS_CertificateChoices_num(*pcerts); i++) {
            cch = sk_CMS_CertificateChoices_value(*pcerts, i);
            if (cch->type == CMS_CERTCHOICE_CERT)
                ossl_x509_set0_libctx(cch->d.certificate, libctx, propq);
        }
    }
}

const ASN1_OBJECT *CMS_get0_type(const CMS_ContentInfo *cms)
{
    return cms->contentType;
}

CMS_ContentInfo *ossl_cms_Data_create(OSSL_LIB_CTX *libctx, const char *propq)
{
    CMS_ContentInfo *cms = CMS_ContentInfo_new_ex(libctx, propq);

    if (cms != NULL) {
        cms->contentType = OBJ_nid2obj(NID_pkcs7_data);
        /* Never detached */
        CMS_set_detached(cms, 0);
    }
    return cms;
}

BIO *ossl_cms_content_bio(CMS_ContentInfo *cms)
{
    ASN1_OCTET_STRING **pos = CMS_get0_content(cms);

    if (pos == NULL)
        return NULL;
    /* If content detached data goes nowhere: create NULL BIO */
    if (*pos == NULL)
        return BIO_new(BIO_s_null());
    /*
     * If content not detached and created return memory BIO
     */
    if (*pos == NULL || ((*pos)->flags == ASN1_STRING_FLAG_CONT))
        return BIO_new(BIO_s_mem());
    /* Else content was read in: return read only BIO for it */
    return BIO_new_mem_buf((*pos)->data, (*pos)->length);
}

BIO *CMS_dataInit(CMS_ContentInfo *cms, BIO *icont)
{
    BIO *cmsbio, *cont;
    if (icont)
        cont = icont;
    else
        cont = ossl_cms_content_bio(cms);
    if (!cont) {
        ERR_raise(ERR_LIB_CMS, CMS_R_NO_CONTENT);
        return NULL;
    }
    switch (OBJ_obj2nid(cms->contentType)) {

    case NID_pkcs7_data:
        return cont;

    case NID_pkcs7_signed:
        cmsbio = ossl_cms_SignedData_init_bio(cms);
        break;

    case NID_pkcs7_digest:
        cmsbio = ossl_cms_DigestedData_init_bio(cms);
        break;
#ifdef ZLIB
    case NID_id_smime_ct_compressedData:
        cmsbio = ossl_cms_CompressedData_init_bio(cms);
        break;
#endif

    case NID_pkcs7_encrypted:
        cmsbio = ossl_cms_EncryptedData_init_bio(cms);
        break;

    case NID_pkcs7_enveloped:
        cmsbio = ossl_cms_EnvelopedData_init_bio(cms);
        break;

    case NID_id_smime_ct_authEnvelopedData:
        cmsbio = ossl_cms_AuthEnvelopedData_init_bio(cms);
        break;

    default:
        ERR_raise(ERR_LIB_CMS, CMS_R_UNSUPPORTED_TYPE);
        goto err;
    }

    if (cmsbio)
        return BIO_push(cmsbio, cont);
err:
    if (!icont)
        BIO_free(cont);
    return NULL;

}

/* unfortunately cannot constify SMIME_write_ASN1() due to this function */
int CMS_dataFinal(CMS_ContentInfo *cms, BIO *cmsbio)
{
    ASN1_OCTET_STRING **pos = CMS_get0_content(cms);

    if (pos == NULL)
        return 0;
    /* If embedded content find memory BIO and set content */
    if (*pos && ((*pos)->flags & ASN1_STRING_FLAG_CONT)) {
        BIO *mbio;
        unsigned char *cont;
        long contlen;
        mbio = BIO_find_type(cmsbio, BIO_TYPE_MEM);
        if (!mbio) {
            ERR_raise(ERR_LIB_CMS, CMS_R_CONTENT_NOT_FOUND);
            return 0;
        }
        contlen = BIO_get_mem_data(mbio, &cont);
        /* Set bio as read only so its content can't be clobbered */
        BIO_set_flags(mbio, BIO_FLAGS_MEM_RDONLY);
        BIO_set_mem_eof_return(mbio, 0);
        ASN1_STRING_set0(*pos, cont, contlen);
        (*pos)->flags &= ~ASN1_STRING_FLAG_CONT;
    }

    switch (OBJ_obj2nid(cms->contentType)) {

    case NID_pkcs7_data:
    case NID_pkcs7_encrypted:
    case NID_id_smime_ct_compressedData:
        /* Nothing to do */
        return 1;

    case NID_pkcs7_enveloped:
        return ossl_cms_EnvelopedData_final(cms, cmsbio);

    case NID_id_smime_ct_authEnvelopedData:
        return ossl_cms_AuthEnvelopedData_final(cms, cmsbio);

    case NID_pkcs7_signed:
        return ossl_cms_SignedData_final(cms, cmsbio);

    case NID_pkcs7_digest:
        return ossl_cms_DigestedData_do_final(cms, cmsbio, 0);

    default:
        ERR_raise(ERR_LIB_CMS, CMS_R_UNSUPPORTED_TYPE);
        return 0;
    }
}

/*
 * Return an OCTET STRING pointer to content. This allows it to be accessed
 * or set later.
 */

ASN1_OCTET_STRING **CMS_get0_content(CMS_ContentInfo *cms)
{
    switch (OBJ_obj2nid(cms->contentType)) {

    case NID_pkcs7_data:
        return &cms->d.data;

    case NID_pkcs7_signed:
        return &cms->d.signedData->encapContentInfo->eContent;

    case NID_pkcs7_enveloped:
        return &cms->d.envelopedData->encryptedContentInfo->encryptedContent;

    case NID_pkcs7_digest:
        return &cms->d.digestedData->encapContentInfo->eContent;

    case NID_pkcs7_encrypted:
        return &cms->d.encryptedData->encryptedContentInfo->encryptedContent;

    case NID_id_smime_ct_authEnvelopedData:
        return &cms->d.authEnvelopedData->authEncryptedContentInfo
                                        ->encryptedContent;

    case NID_id_smime_ct_authData:
        return &cms->d.authenticatedData->encapContentInfo->eContent;

    case NID_id_smime_ct_compressedData:
        return &cms->d.compressedData->encapContentInfo->eContent;

    default:
        if (cms->d.other->type == V_ASN1_OCTET_STRING)
            return &cms->d.other->value.octet_string;
        ERR_raise(ERR_LIB_CMS, CMS_R_UNSUPPORTED_CONTENT_TYPE);
        return NULL;

    }
}

/*
 * Return an ASN1_OBJECT pointer to content type. This allows it to be
 * accessed or set later.
 */

static ASN1_OBJECT **cms_get0_econtent_type(CMS_ContentInfo *cms)
{
    switch (OBJ_obj2nid(cms->contentType)) {

    case NID_pkcs7_signed:
        return &cms->d.signedData->encapContentInfo->eContentType;

    case NID_pkcs7_enveloped:
        return &cms->d.envelopedData->encryptedContentInfo->contentType;

    case NID_pkcs7_digest:
        return &cms->d.digestedData->encapContentInfo->eContentType;

    case NID_pkcs7_encrypted:
        return &cms->d.encryptedData->encryptedContentInfo->contentType;

    case NID_id_smime_ct_authEnvelopedData:
        return &cms->d.authEnvelopedData->authEncryptedContentInfo
                                        ->contentType;
    case NID_id_smime_ct_authData:
        return &cms->d.authenticatedData->encapContentInfo->eContentType;

    case NID_id_smime_ct_compressedData:
        return &cms->d.compressedData->encapContentInfo->eContentType;

    default:
        ERR_raise(ERR_LIB_CMS, CMS_R_UNSUPPORTED_CONTENT_TYPE);
        return NULL;

    }
}

const ASN1_OBJECT *CMS_get0_eContentType(CMS_ContentInfo *cms)
{
    ASN1_OBJECT **petype;
    petype = cms_get0_econtent_type(cms);
    if (petype)
        return *petype;
    return NULL;
}

int CMS_set1_eContentType(CMS_ContentInfo *cms, const ASN1_OBJECT *oid)
{
    ASN1_OBJECT **petype, *etype;

    petype = cms_get0_econtent_type(cms);
    if (petype == NULL)
        return 0;
    if (oid == NULL)
        return 1;
    etype = OBJ_dup(oid);
    if (etype == NULL)
        return 0;
    ASN1_OBJECT_free(*petype);
    *petype = etype;
    return 1;
}

int CMS_is_detached(CMS_ContentInfo *cms)
{
    ASN1_OCTET_STRING **pos;

    pos = CMS_get0_content(cms);
    if (pos == NULL)
        return -1;
    if (*pos != NULL)
        return 0;
    return 1;
}

int CMS_set_detached(CMS_ContentInfo *cms, int detached)
{
    ASN1_OCTET_STRING **pos;

    pos = CMS_get0_content(cms);
    if (pos == NULL)
        return 0;
    if (detached) {
        ASN1_OCTET_STRING_free(*pos);
        *pos = NULL;
        return 1;
    }
    if (*pos == NULL)
        *pos = ASN1_OCTET_STRING_new();
    if (*pos != NULL) {
        /*
         * NB: special flag to show content is created and not read in.
         */
        (*pos)->flags |= ASN1_STRING_FLAG_CONT;
        return 1;
    }
    ERR_raise(ERR_LIB_CMS, ERR_R_MALLOC_FAILURE);
    return 0;
}

/* Create a digest BIO from an X509_ALGOR structure */

BIO *ossl_cms_DigestAlgorithm_init_bio(X509_ALGOR *digestAlgorithm,
                                       const CMS_CTX *ctx)
{
    BIO *mdbio = NULL;
    const ASN1_OBJECT *digestoid;
    const EVP_MD *digest = NULL;
    EVP_MD *fetched_digest = NULL;
    char alg[OSSL_MAX_NAME_SIZE];

    X509_ALGOR_get0(&digestoid, NULL, NULL, digestAlgorithm);
    OBJ_obj2txt(alg, sizeof(alg), digestoid, 0);

    (void)ERR_set_mark();
    fetched_digest = EVP_MD_fetch(ossl_cms_ctx_get0_libctx(ctx), alg,
                                  ossl_cms_ctx_get0_propq(ctx));

    if (fetched_digest != NULL)
        digest = fetched_digest;
    else
        digest = EVP_get_digestbyobj(digestoid);
    if (digest == NULL) {
        (void)ERR_clear_last_mark();
        ERR_raise(ERR_LIB_CMS, CMS_R_UNKNOWN_DIGEST_ALGORITHM);
        goto err;
    }
    (void)ERR_pop_to_mark();

    mdbio = BIO_new(BIO_f_md());
<<<<<<< HEAD
    if (mdbio == NULL || !BIO_set_md(mdbio, digest)) {
=======
    if (mdbio == NULL || BIO_set_md(mdbio, digest) <= 0) {
>>>>>>> 8a2d13a7
        ERR_raise(ERR_LIB_CMS, CMS_R_MD_BIO_INIT_ERROR);
        goto err;
    }
    EVP_MD_free(fetched_digest);
    return mdbio;
 err:
    EVP_MD_free(fetched_digest);
    BIO_free(mdbio);
    return NULL;
}

/* Locate a message digest content from a BIO chain based on SignerInfo */

int ossl_cms_DigestAlgorithm_find_ctx(EVP_MD_CTX *mctx, BIO *chain,
                                      X509_ALGOR *mdalg)
{
    int nid;
    const ASN1_OBJECT *mdoid;
    X509_ALGOR_get0(&mdoid, NULL, NULL, mdalg);
    nid = OBJ_obj2nid(mdoid);
    /* Look for digest type to match signature */
    for (;;) {
        EVP_MD_CTX *mtmp;
        chain = BIO_find_type(chain, BIO_TYPE_MD);
        if (chain == NULL) {
            ERR_raise(ERR_LIB_CMS, CMS_R_NO_MATCHING_DIGEST);
            return 0;
        }
        BIO_get_md_ctx(chain, &mtmp);
        if (EVP_MD_CTX_get_type(mtmp) == nid
            /*
             * Workaround for broken implementations that use signature
             * algorithm OID instead of digest.
             */
            || EVP_MD_get_pkey_type(EVP_MD_CTX_get0_md(mtmp)) == nid)
            return EVP_MD_CTX_copy_ex(mctx, mtmp);
        chain = BIO_next(chain);
    }
}

static STACK_OF(CMS_CertificateChoices)
**cms_get0_certificate_choices(CMS_ContentInfo *cms)
{
    switch (OBJ_obj2nid(cms->contentType)) {

    case NID_pkcs7_signed:
        return &cms->d.signedData->certificates;

    case NID_pkcs7_enveloped:
        if (cms->d.envelopedData->originatorInfo == NULL)
            return NULL;
        return &cms->d.envelopedData->originatorInfo->certificates;

    case NID_id_smime_ct_authEnvelopedData:
        if (cms->d.authEnvelopedData->originatorInfo == NULL)
            return NULL;
        return &cms->d.authEnvelopedData->originatorInfo->certificates;

    default:
        ERR_raise(ERR_LIB_CMS, CMS_R_UNSUPPORTED_CONTENT_TYPE);
        return NULL;

    }
}

CMS_CertificateChoices *CMS_add0_CertificateChoices(CMS_ContentInfo *cms)
{
    STACK_OF(CMS_CertificateChoices) **pcerts;
    CMS_CertificateChoices *cch;

    pcerts = cms_get0_certificate_choices(cms);
    if (pcerts == NULL)
        return NULL;
    if (*pcerts == NULL)
        *pcerts = sk_CMS_CertificateChoices_new_null();
    if (*pcerts == NULL)
        return NULL;
    cch = M_ASN1_new_of(CMS_CertificateChoices);
    if (!cch)
        return NULL;
    if (!sk_CMS_CertificateChoices_push(*pcerts, cch)) {
        M_ASN1_free_of(cch, CMS_CertificateChoices);
        return NULL;
    }
    return cch;
}

int CMS_add0_cert(CMS_ContentInfo *cms, X509 *cert)
{
    CMS_CertificateChoices *cch;
    STACK_OF(CMS_CertificateChoices) **pcerts;
    int i;

    pcerts = cms_get0_certificate_choices(cms);
    if (pcerts == NULL)
        return 0;
    for (i = 0; i < sk_CMS_CertificateChoices_num(*pcerts); i++) {
        cch = sk_CMS_CertificateChoices_value(*pcerts, i);
        if (cch->type == CMS_CERTCHOICE_CERT) {
            if (!X509_cmp(cch->d.certificate, cert)) {
                ERR_raise(ERR_LIB_CMS, CMS_R_CERTIFICATE_ALREADY_PRESENT);
                return 0;
            }
        }
    }
    cch = CMS_add0_CertificateChoices(cms);
    if (!cch)
        return 0;
    cch->type = CMS_CERTCHOICE_CERT;
    cch->d.certificate = cert;
    return 1;
}

int CMS_add1_cert(CMS_ContentInfo *cms, X509 *cert)
{
    int r;
    r = CMS_add0_cert(cms, cert);
    if (r > 0)
        X509_up_ref(cert);
    return r;
}

static STACK_OF(CMS_RevocationInfoChoice)
**cms_get0_revocation_choices(CMS_ContentInfo *cms)
{
    switch (OBJ_obj2nid(cms->contentType)) {

    case NID_pkcs7_signed:
        return &cms->d.signedData->crls;

    case NID_pkcs7_enveloped:
        if (cms->d.envelopedData->originatorInfo == NULL)
            return NULL;
        return &cms->d.envelopedData->originatorInfo->crls;

    case NID_id_smime_ct_authEnvelopedData:
        if (cms->d.authEnvelopedData->originatorInfo == NULL)
            return NULL;
        return &cms->d.authEnvelopedData->originatorInfo->crls;

    default:
        ERR_raise(ERR_LIB_CMS, CMS_R_UNSUPPORTED_CONTENT_TYPE);
        return NULL;

    }
}

CMS_RevocationInfoChoice *CMS_add0_RevocationInfoChoice(CMS_ContentInfo *cms)
{
    STACK_OF(CMS_RevocationInfoChoice) **pcrls;
    CMS_RevocationInfoChoice *rch;

    pcrls = cms_get0_revocation_choices(cms);
    if (pcrls == NULL)
        return NULL;
    if (*pcrls == NULL)
        *pcrls = sk_CMS_RevocationInfoChoice_new_null();
    if (*pcrls == NULL)
        return NULL;
    rch = M_ASN1_new_of(CMS_RevocationInfoChoice);
    if (rch == NULL)
        return NULL;
    if (!sk_CMS_RevocationInfoChoice_push(*pcrls, rch)) {
        M_ASN1_free_of(rch, CMS_RevocationInfoChoice);
        return NULL;
    }
    return rch;
}

int CMS_add0_crl(CMS_ContentInfo *cms, X509_CRL *crl)
{
    CMS_RevocationInfoChoice *rch;
    rch = CMS_add0_RevocationInfoChoice(cms);
    if (!rch)
        return 0;
    rch->type = CMS_REVCHOICE_CRL;
    rch->d.crl = crl;
    return 1;
}

int CMS_add1_crl(CMS_ContentInfo *cms, X509_CRL *crl)
{
    if (!X509_CRL_up_ref(crl))
        return 0;
    if (CMS_add0_crl(cms, crl))
        return 1;
    X509_CRL_free(crl);
    return 0;
}

STACK_OF(X509) *CMS_get1_certs(CMS_ContentInfo *cms)
{
    STACK_OF(X509) *certs = NULL;
    CMS_CertificateChoices *cch;
    STACK_OF(CMS_CertificateChoices) **pcerts;
    int i;

    pcerts = cms_get0_certificate_choices(cms);
    if (pcerts == NULL)
        return NULL;
    for (i = 0; i < sk_CMS_CertificateChoices_num(*pcerts); i++) {
        cch = sk_CMS_CertificateChoices_value(*pcerts, i);
        if (cch->type == 0) {
            if (!ossl_x509_add_cert_new(&certs, cch->d.certificate,
                                        X509_ADD_FLAG_UP_REF)) {
                sk_X509_pop_free(certs, X509_free);
                return NULL;
            }
        }
    }
    return certs;

}

STACK_OF(X509_CRL) *CMS_get1_crls(CMS_ContentInfo *cms)
{
    STACK_OF(X509_CRL) *crls = NULL;
    STACK_OF(CMS_RevocationInfoChoice) **pcrls;
    CMS_RevocationInfoChoice *rch;
    int i;

    pcrls = cms_get0_revocation_choices(cms);
    if (pcrls == NULL)
        return NULL;
    for (i = 0; i < sk_CMS_RevocationInfoChoice_num(*pcrls); i++) {
        rch = sk_CMS_RevocationInfoChoice_value(*pcrls, i);
        if (rch->type == 0) {
            if (!crls) {
                crls = sk_X509_CRL_new_null();
                if (!crls)
                    return NULL;
            }
            if (!sk_X509_CRL_push(crls, rch->d.crl)) {
                sk_X509_CRL_pop_free(crls, X509_CRL_free);
                return NULL;
            }
            X509_CRL_up_ref(rch->d.crl);
        }
    }
    return crls;
}

int ossl_cms_ias_cert_cmp(CMS_IssuerAndSerialNumber *ias, X509 *cert)
{
    int ret;
    ret = X509_NAME_cmp(ias->issuer, X509_get_issuer_name(cert));
    if (ret)
        return ret;
    return ASN1_INTEGER_cmp(ias->serialNumber, X509_get0_serialNumber(cert));
}

int ossl_cms_keyid_cert_cmp(ASN1_OCTET_STRING *keyid, X509 *cert)
{
    const ASN1_OCTET_STRING *cert_keyid = X509_get0_subject_key_id(cert);

    if (cert_keyid == NULL)
        return -1;
    return ASN1_OCTET_STRING_cmp(keyid, cert_keyid);
}

int ossl_cms_set1_ias(CMS_IssuerAndSerialNumber **pias, X509 *cert)
{
    CMS_IssuerAndSerialNumber *ias;
    ias = M_ASN1_new_of(CMS_IssuerAndSerialNumber);
    if (!ias)
        goto err;
    if (!X509_NAME_set(&ias->issuer, X509_get_issuer_name(cert)))
        goto err;
    if (!ASN1_STRING_copy(ias->serialNumber, X509_get0_serialNumber(cert)))
        goto err;
    M_ASN1_free_of(*pias, CMS_IssuerAndSerialNumber);
    *pias = ias;
    return 1;
 err:
    M_ASN1_free_of(ias, CMS_IssuerAndSerialNumber);
    ERR_raise(ERR_LIB_CMS, ERR_R_MALLOC_FAILURE);
    return 0;
}

int ossl_cms_set1_keyid(ASN1_OCTET_STRING **pkeyid, X509 *cert)
{
    ASN1_OCTET_STRING *keyid = NULL;
    const ASN1_OCTET_STRING *cert_keyid;
    cert_keyid = X509_get0_subject_key_id(cert);
    if (cert_keyid == NULL) {
        ERR_raise(ERR_LIB_CMS, CMS_R_CERTIFICATE_HAS_NO_KEYID);
        return 0;
    }
    keyid = ASN1_STRING_dup(cert_keyid);
    if (!keyid) {
        ERR_raise(ERR_LIB_CMS, ERR_R_MALLOC_FAILURE);
        return 0;
    }
    ASN1_OCTET_STRING_free(*pkeyid);
    *pkeyid = keyid;
    return 1;
}<|MERGE_RESOLUTION|>--- conflicted
+++ resolved
@@ -1,9 +1,5 @@
 /*
-<<<<<<< HEAD
- * Copyright 2008-2022 The OpenSSL Project Authors. All Rights Reserved.
-=======
  * Copyright 2008-2023 The OpenSSL Project Authors. All Rights Reserved.
->>>>>>> 8a2d13a7
  *
  * Licensed under the Apache License 2.0 (the "License").  You may not use
  * this file except in compliance with the License.  You can obtain a copy
@@ -80,10 +76,7 @@
 void CMS_ContentInfo_free(CMS_ContentInfo *cms)
 {
     if (cms != NULL) {
-<<<<<<< HEAD
-=======
         ossl_cms_env_enc_content_free(cms);
->>>>>>> 8a2d13a7
         OPENSSL_free(cms->ctx.propq);
         ASN1_item_free((ASN1_VALUE *)cms, ASN1_ITEM_rptr(CMS_ContentInfo));
     }
@@ -440,11 +433,7 @@
     (void)ERR_pop_to_mark();
 
     mdbio = BIO_new(BIO_f_md());
-<<<<<<< HEAD
-    if (mdbio == NULL || !BIO_set_md(mdbio, digest)) {
-=======
     if (mdbio == NULL || BIO_set_md(mdbio, digest) <= 0) {
->>>>>>> 8a2d13a7
         ERR_raise(ERR_LIB_CMS, CMS_R_MD_BIO_INIT_ERROR);
         goto err;
     }
