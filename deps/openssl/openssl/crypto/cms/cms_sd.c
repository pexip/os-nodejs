/*
<<<<<<< HEAD
 * Copyright 2008-2021 The OpenSSL Project Authors. All Rights Reserved.
=======
 * Copyright 2008-2023 The OpenSSL Project Authors. All Rights Reserved.
>>>>>>> 8a2d13a7
 *
 * Licensed under the Apache License 2.0 (the "License").  You may not use
 * this file except in compliance with the License.  You can obtain a copy
 * in the file LICENSE in the source distribution or at
 * https://www.openssl.org/source/license.html
 */

#include "internal/cryptlib.h"
#include <openssl/asn1t.h>
#include <openssl/pem.h>
#include <openssl/x509.h>
#include <openssl/x509v3.h>
#include <openssl/err.h>
#include <openssl/cms.h>
#include <openssl/ess.h>
#include "internal/sizes.h"
#include "crypto/asn1.h"
#include "crypto/evp.h"
#include "crypto/ess.h"
#include "crypto/x509.h" /* for ossl_x509_add_cert_new() */
#include "cms_local.h"

/* CMS SignedData Utilities */

static CMS_SignedData *cms_get0_signed(CMS_ContentInfo *cms)
{
    if (OBJ_obj2nid(cms->contentType) != NID_pkcs7_signed) {
        ERR_raise(ERR_LIB_CMS, CMS_R_CONTENT_TYPE_NOT_SIGNED_DATA);
        return NULL;
    }
    return cms->d.signedData;
}

static CMS_SignedData *cms_signed_data_init(CMS_ContentInfo *cms)
{
    if (cms->d.other == NULL) {
        cms->d.signedData = M_ASN1_new_of(CMS_SignedData);
        if (!cms->d.signedData) {
            ERR_raise(ERR_LIB_CMS, ERR_R_MALLOC_FAILURE);
            return NULL;
        }
        cms->d.signedData->version = 1;
        cms->d.signedData->encapContentInfo->eContentType =
            OBJ_nid2obj(NID_pkcs7_data);
        cms->d.signedData->encapContentInfo->partial = 1;
        ASN1_OBJECT_free(cms->contentType);
        cms->contentType = OBJ_nid2obj(NID_pkcs7_signed);
        return cms->d.signedData;
    }
    return cms_get0_signed(cms);
}

/* Just initialise SignedData e.g. for certs only structure */

int CMS_SignedData_init(CMS_ContentInfo *cms)
{
    if (cms_signed_data_init(cms))
        return 1;
    else
        return 0;
}


/* Check structures and fixup version numbers (if necessary) */

static void cms_sd_set_version(CMS_SignedData *sd)
{
    int i;
    CMS_CertificateChoices *cch;
    CMS_RevocationInfoChoice *rch;
    CMS_SignerInfo *si;

    for (i = 0; i < sk_CMS_CertificateChoices_num(sd->certificates); i++) {
        cch = sk_CMS_CertificateChoices_value(sd->certificates, i);
        if (cch->type == CMS_CERTCHOICE_OTHER) {
            if (sd->version < 5)
                sd->version = 5;
        } else if (cch->type == CMS_CERTCHOICE_V2ACERT) {
            if (sd->version < 4)
                sd->version = 4;
        } else if (cch->type == CMS_CERTCHOICE_V1ACERT) {
            if (sd->version < 3)
                sd->version = 3;
        }
    }

    for (i = 0; i < sk_CMS_RevocationInfoChoice_num(sd->crls); i++) {
        rch = sk_CMS_RevocationInfoChoice_value(sd->crls, i);
        if (rch->type == CMS_REVCHOICE_OTHER) {
            if (sd->version < 5)
                sd->version = 5;
        }
    }

    if ((OBJ_obj2nid(sd->encapContentInfo->eContentType) != NID_pkcs7_data)
        && (sd->version < 3))
        sd->version = 3;

    for (i = 0; i < sk_CMS_SignerInfo_num(sd->signerInfos); i++) {
        si = sk_CMS_SignerInfo_value(sd->signerInfos, i);
        if (si->sid->type == CMS_SIGNERINFO_KEYIDENTIFIER) {
            if (si->version < 3)
                si->version = 3;
            if (sd->version < 3)
                sd->version = 3;
        } else if (si->version < 1)
            si->version = 1;
    }

    if (sd->version < 1)
        sd->version = 1;

}

/*
 * RFC 5652 Section 11.1 Content Type
 * The content-type attribute within signed-data MUST
 *   1) be present if there are signed attributes
 *   2) match the content type in the signed-data,
 *   3) be a signed attribute.
 *   4) not have more than one copy of the attribute.
 *
 * Note that since the CMS_SignerInfo_sign() always adds the "signing time"
 * attribute, the content type attribute MUST be added also.
 * Assumptions: This assumes that the attribute does not already exist.
 */
static int cms_set_si_contentType_attr(CMS_ContentInfo *cms, CMS_SignerInfo *si)
{
    ASN1_OBJECT *ctype = cms->d.signedData->encapContentInfo->eContentType;

    /* Add the contentType attribute */
    return CMS_signed_add1_attr_by_NID(si, NID_pkcs9_contentType,
                                       V_ASN1_OBJECT, ctype, -1) > 0;
}

/* Copy an existing messageDigest value */

static int cms_copy_messageDigest(CMS_ContentInfo *cms, CMS_SignerInfo *si)
{
    STACK_OF(CMS_SignerInfo) *sinfos;
    CMS_SignerInfo *sitmp;
    int i;

    sinfos = CMS_get0_SignerInfos(cms);
    for (i = 0; i < sk_CMS_SignerInfo_num(sinfos); i++) {
        ASN1_OCTET_STRING *messageDigest;

        sitmp = sk_CMS_SignerInfo_value(sinfos, i);
        if (sitmp == si)
            continue;
        if (CMS_signed_get_attr_count(sitmp) < 0)
            continue;
        if (OBJ_cmp(si->digestAlgorithm->algorithm,
                    sitmp->digestAlgorithm->algorithm))
            continue;
        messageDigest = CMS_signed_get0_data_by_OBJ(sitmp,
                                                    OBJ_nid2obj
                                                    (NID_pkcs9_messageDigest),
                                                    -3, V_ASN1_OCTET_STRING);
        if (!messageDigest) {
            ERR_raise(ERR_LIB_CMS, CMS_R_ERROR_READING_MESSAGEDIGEST_ATTRIBUTE);
            return 0;
        }

        if (CMS_signed_add1_attr_by_NID(si, NID_pkcs9_messageDigest,
                                        V_ASN1_OCTET_STRING,
                                        messageDigest, -1))
            return 1;
        else
            return 0;
    }
    ERR_raise(ERR_LIB_CMS, CMS_R_NO_MATCHING_DIGEST);
    return 0;
}

int ossl_cms_set1_SignerIdentifier(CMS_SignerIdentifier *sid, X509 *cert,
                                   int type, const CMS_CTX *ctx)
{
    switch (type) {
    case CMS_SIGNERINFO_ISSUER_SERIAL:
        if (!ossl_cms_set1_ias(&sid->d.issuerAndSerialNumber, cert))
            return 0;
        break;

    case CMS_SIGNERINFO_KEYIDENTIFIER:
        if (!ossl_cms_set1_keyid(&sid->d.subjectKeyIdentifier, cert))
            return 0;
        break;

    default:
        ERR_raise(ERR_LIB_CMS, CMS_R_UNKNOWN_ID);
        return 0;
    }

    sid->type = type;

    return 1;
}

int ossl_cms_SignerIdentifier_get0_signer_id(CMS_SignerIdentifier *sid,
                                             ASN1_OCTET_STRING **keyid,
                                             X509_NAME **issuer,
                                             ASN1_INTEGER **sno)
{
    if (sid->type == CMS_SIGNERINFO_ISSUER_SERIAL) {
        if (issuer)
            *issuer = sid->d.issuerAndSerialNumber->issuer;
        if (sno)
            *sno = sid->d.issuerAndSerialNumber->serialNumber;
    } else if (sid->type == CMS_SIGNERINFO_KEYIDENTIFIER) {
        if (keyid)
            *keyid = sid->d.subjectKeyIdentifier;
    } else
        return 0;
    return 1;
}

int ossl_cms_SignerIdentifier_cert_cmp(CMS_SignerIdentifier *sid, X509 *cert)
{
    if (sid->type == CMS_SIGNERINFO_ISSUER_SERIAL)
        return ossl_cms_ias_cert_cmp(sid->d.issuerAndSerialNumber, cert);
    else if (sid->type == CMS_SIGNERINFO_KEYIDENTIFIER)
        return ossl_cms_keyid_cert_cmp(sid->d.subjectKeyIdentifier, cert);
    else
        return -1;
}

static int cms_sd_asn1_ctrl(CMS_SignerInfo *si, int cmd)
{
    EVP_PKEY *pkey = si->pkey;
    int i;

    if (EVP_PKEY_is_a(pkey, "DSA") || EVP_PKEY_is_a(pkey, "EC"))
<<<<<<< HEAD
        return ossl_cms_ecdsa_dsa_sign(si, cmd);
    else if (EVP_PKEY_is_a(pkey, "RSA") || EVP_PKEY_is_a(pkey, "RSA-PSS"))
        return ossl_cms_rsa_sign(si, cmd);
=======
        return ossl_cms_ecdsa_dsa_sign(si, cmd) > 0;
    else if (EVP_PKEY_is_a(pkey, "RSA") || EVP_PKEY_is_a(pkey, "RSA-PSS"))
        return ossl_cms_rsa_sign(si, cmd) > 0;
>>>>>>> 8a2d13a7

    /* Something else? We'll give engines etc a chance to handle this */
    if (pkey->ameth == NULL || pkey->ameth->pkey_ctrl == NULL)
        return 1;
    i = pkey->ameth->pkey_ctrl(pkey, ASN1_PKEY_CTRL_CMS_SIGN, cmd, si);
    if (i == -2) {
        ERR_raise(ERR_LIB_CMS, CMS_R_NOT_SUPPORTED_FOR_THIS_KEY_TYPE);
        return 0;
    }
    if (i <= 0) {
        ERR_raise(ERR_LIB_CMS, CMS_R_CTRL_FAILURE);
        return 0;
    }
    return 1;
}

/* Add SigningCertificate signed attribute to the signer info. */
static int ossl_cms_add1_signing_cert(CMS_SignerInfo *si,
                                      const ESS_SIGNING_CERT *sc)
{
    ASN1_STRING *seq = NULL;
    unsigned char *p, *pp = NULL;
    int ret, len = i2d_ESS_SIGNING_CERT(sc, NULL);

    if (len <= 0 || (pp = OPENSSL_malloc(len)) == NULL)
        return 0;

    p = pp;
    i2d_ESS_SIGNING_CERT(sc, &p);
    if (!(seq = ASN1_STRING_new()) || !ASN1_STRING_set(seq, pp, len)) {
        ASN1_STRING_free(seq);
        OPENSSL_free(pp);
        return 0;
    }
    OPENSSL_free(pp);
    ret = CMS_signed_add1_attr_by_NID(si, NID_id_smime_aa_signingCertificate,
                                      V_ASN1_SEQUENCE, seq, -1);
    ASN1_STRING_free(seq);
    return ret;
}

/* Add SigningCertificateV2 signed attribute to the signer info. */
static int ossl_cms_add1_signing_cert_v2(CMS_SignerInfo *si,
                                         const ESS_SIGNING_CERT_V2 *sc)
{
    ASN1_STRING *seq = NULL;
    unsigned char *p, *pp = NULL;
    int ret, len = i2d_ESS_SIGNING_CERT_V2(sc, NULL);

    if (len <= 0 || (pp = OPENSSL_malloc(len)) == NULL)
        return 0;

    p = pp;
    i2d_ESS_SIGNING_CERT_V2(sc, &p);
    if (!(seq = ASN1_STRING_new()) || !ASN1_STRING_set(seq, pp, len)) {
        ASN1_STRING_free(seq);
        OPENSSL_free(pp);
        return 0;
    }
    OPENSSL_free(pp);
    ret = CMS_signed_add1_attr_by_NID(si, NID_id_smime_aa_signingCertificateV2,
                                      V_ASN1_SEQUENCE, seq, -1);
    ASN1_STRING_free(seq);
    return ret;
}

CMS_SignerInfo *CMS_add1_signer(CMS_ContentInfo *cms,
                                X509 *signer, EVP_PKEY *pk, const EVP_MD *md,
                                unsigned int flags)
{
    CMS_SignedData *sd;
    CMS_SignerInfo *si = NULL;
    X509_ALGOR *alg;
    int i, type;
    const CMS_CTX *ctx = ossl_cms_get0_cmsctx(cms);

    if (!X509_check_private_key(signer, pk)) {
        ERR_raise(ERR_LIB_CMS, CMS_R_PRIVATE_KEY_DOES_NOT_MATCH_CERTIFICATE);
        return NULL;
    }
    sd = cms_signed_data_init(cms);
    if (!sd)
        goto err;
    si = M_ASN1_new_of(CMS_SignerInfo);
    if (!si)
        goto merr;
    /* Call for side-effect of computing hash and caching extensions */
    X509_check_purpose(signer, -1, -1);

    X509_up_ref(signer);
    EVP_PKEY_up_ref(pk);

    si->cms_ctx = ctx;
    si->pkey = pk;
    si->signer = signer;
    si->mctx = EVP_MD_CTX_new();
    si->pctx = NULL;

    if (si->mctx == NULL) {
        ERR_raise(ERR_LIB_CMS, ERR_R_MALLOC_FAILURE);
        goto err;
    }

    if (flags & CMS_USE_KEYID) {
        si->version = 3;
        if (sd->version < 3)
            sd->version = 3;
        type = CMS_SIGNERINFO_KEYIDENTIFIER;
    } else {
        type = CMS_SIGNERINFO_ISSUER_SERIAL;
        si->version = 1;
    }

    if (!ossl_cms_set1_SignerIdentifier(si->sid, signer, type, ctx))
        goto err;

    if (md == NULL) {
        int def_nid;

        if (EVP_PKEY_get_default_digest_nid(pk, &def_nid) <= 0) {
            ERR_raise_data(ERR_LIB_CMS, CMS_R_NO_DEFAULT_DIGEST,
                           "pkey nid=%d", EVP_PKEY_get_id(pk));
            goto err;
        }
        md = EVP_get_digestbynid(def_nid);
        if (md == NULL) {
<<<<<<< HEAD
            ERR_raise(ERR_LIB_CMS, CMS_R_NO_DEFAULT_DIGEST);
=======
            ERR_raise_data(ERR_LIB_CMS, CMS_R_NO_DEFAULT_DIGEST,
                           "default md nid=%d", def_nid);
>>>>>>> 8a2d13a7
            goto err;
        }
    }

    if (!md) {
        ERR_raise(ERR_LIB_CMS, CMS_R_NO_DIGEST_SET);
        goto err;
    }

    if (md == NULL) {
        ERR_raise(ERR_LIB_CMS, CMS_R_NO_DIGEST_SET);
        goto err;
    }

    X509_ALGOR_set_md(si->digestAlgorithm, md);

    /* See if digest is present in digestAlgorithms */
    for (i = 0; i < sk_X509_ALGOR_num(sd->digestAlgorithms); i++) {
        const ASN1_OBJECT *aoid;
        char name[OSSL_MAX_NAME_SIZE];

        alg = sk_X509_ALGOR_value(sd->digestAlgorithms, i);
        X509_ALGOR_get0(&aoid, NULL, NULL, alg);
        OBJ_obj2txt(name, sizeof(name), aoid, 0);
        if (EVP_MD_is_a(md, name))
            break;
    }

    if (i == sk_X509_ALGOR_num(sd->digestAlgorithms)) {
        alg = X509_ALGOR_new();
        if (alg == NULL)
            goto merr;
        X509_ALGOR_set_md(alg, md);
        if (!sk_X509_ALGOR_push(sd->digestAlgorithms, alg)) {
            X509_ALGOR_free(alg);
            goto merr;
        }
    }

    if (!(flags & CMS_KEY_PARAM) && !cms_sd_asn1_ctrl(si, 0)) {
        ERR_raise_data(ERR_LIB_CMS, CMS_R_UNSUPPORTED_SIGNATURE_ALGORITHM,
                       "pkey nid=%d", EVP_PKEY_get_id(pk));
        goto err;
    }
    if (!(flags & CMS_NOATTR)) {
        /*
         * Initialize signed attributes structure so other attributes
         * such as signing time etc are added later even if we add none here.
         */
        if (!si->signedAttrs) {
            si->signedAttrs = sk_X509_ATTRIBUTE_new_null();
            if (!si->signedAttrs)
                goto merr;
        }

        if (!(flags & CMS_NOSMIMECAP)) {
            STACK_OF(X509_ALGOR) *smcap = NULL;
            i = CMS_add_standard_smimecap(&smcap);
            if (i)
                i = CMS_add_smimecap(si, smcap);
            sk_X509_ALGOR_pop_free(smcap, X509_ALGOR_free);
            if (!i)
                goto merr;
        }
        if (flags & CMS_CADES) {
            ESS_SIGNING_CERT *sc = NULL;
            ESS_SIGNING_CERT_V2 *sc2 = NULL;
            int add_sc;

            if (md == NULL || EVP_MD_is_a(md, SN_sha1)) {
                if ((sc = OSSL_ESS_signing_cert_new_init(signer,
                                                         NULL, 1)) == NULL)
                    goto err;
                add_sc = ossl_cms_add1_signing_cert(si, sc);
                ESS_SIGNING_CERT_free(sc);
            } else {
                if ((sc2 = OSSL_ESS_signing_cert_v2_new_init(md, signer,
                                                             NULL, 1)) == NULL)
                    goto err;
                add_sc = ossl_cms_add1_signing_cert_v2(si, sc2);
                ESS_SIGNING_CERT_V2_free(sc2);
            }
            if (!add_sc)
                goto err;
        }
        if (flags & CMS_REUSE_DIGEST) {
            if (!cms_copy_messageDigest(cms, si))
                goto err;
            if (!cms_set_si_contentType_attr(cms, si))
                goto err;
            if (!(flags & (CMS_PARTIAL | CMS_KEY_PARAM)) &&
                !CMS_SignerInfo_sign(si))
                goto err;
        }
    }

    if (!(flags & CMS_NOCERTS)) {
        /* NB ignore -1 return for duplicate cert */
        if (!CMS_add1_cert(cms, signer))
            goto merr;
    }

    if (flags & CMS_KEY_PARAM) {
        if (flags & CMS_NOATTR) {
            si->pctx = EVP_PKEY_CTX_new_from_pkey(ossl_cms_ctx_get0_libctx(ctx),
                                                  si->pkey,
                                                  ossl_cms_ctx_get0_propq(ctx));
            if (si->pctx == NULL)
                goto err;
            if (EVP_PKEY_sign_init(si->pctx) <= 0)
                goto err;
            if (EVP_PKEY_CTX_set_signature_md(si->pctx, md) <= 0)
                goto err;
        } else if (EVP_DigestSignInit_ex(si->mctx, &si->pctx,
                                         EVP_MD_get0_name(md),
                                         ossl_cms_ctx_get0_libctx(ctx),
                                         ossl_cms_ctx_get0_propq(ctx),
                                         pk, NULL) <= 0) {
            goto err;
        }
    }

    if (!sd->signerInfos)
        sd->signerInfos = sk_CMS_SignerInfo_new_null();
    if (!sd->signerInfos || !sk_CMS_SignerInfo_push(sd->signerInfos, si))
        goto merr;

    return si;

 merr:
    ERR_raise(ERR_LIB_CMS, ERR_R_MALLOC_FAILURE);
 err:
    M_ASN1_free_of(si, CMS_SignerInfo);
    return NULL;

}

void ossl_cms_SignerInfos_set_cmsctx(CMS_ContentInfo *cms)
{
    int i;
    CMS_SignerInfo *si;
    STACK_OF(CMS_SignerInfo) *sinfos;
    const CMS_CTX *ctx = ossl_cms_get0_cmsctx(cms);

    ERR_set_mark();
    sinfos = CMS_get0_SignerInfos(cms);
    ERR_pop_to_mark(); /* removes error in case sinfos == NULL */

    for (i = 0; i < sk_CMS_SignerInfo_num(sinfos); i++) {
        si = sk_CMS_SignerInfo_value(sinfos, i);
        if (si != NULL)
            si->cms_ctx = ctx;
    }
}

static int cms_add1_signingTime(CMS_SignerInfo *si, ASN1_TIME *t)
{
    ASN1_TIME *tt;
    int r = 0;

    if (t != NULL)
        tt = t;
    else
        tt = X509_gmtime_adj(NULL, 0);

    if (tt == NULL)
        goto merr;

    if (CMS_signed_add1_attr_by_NID(si, NID_pkcs9_signingTime,
                                    tt->type, tt, -1) <= 0)
        goto merr;

    r = 1;
 merr:
    if (t == NULL)
        ASN1_TIME_free(tt);

    if (!r)
        ERR_raise(ERR_LIB_CMS, ERR_R_MALLOC_FAILURE);

    return r;

}

EVP_PKEY_CTX *CMS_SignerInfo_get0_pkey_ctx(CMS_SignerInfo *si)
{
    return si->pctx;
}

EVP_MD_CTX *CMS_SignerInfo_get0_md_ctx(CMS_SignerInfo *si)
{
    return si->mctx;
}

STACK_OF(CMS_SignerInfo) *CMS_get0_SignerInfos(CMS_ContentInfo *cms)
{
    CMS_SignedData *sd = cms_get0_signed(cms);

    return sd != NULL ? sd->signerInfos : NULL;
}

STACK_OF(X509) *CMS_get0_signers(CMS_ContentInfo *cms)
{
    STACK_OF(X509) *signers = NULL;
    STACK_OF(CMS_SignerInfo) *sinfos;
    CMS_SignerInfo *si;
    int i;

    sinfos = CMS_get0_SignerInfos(cms);
    for (i = 0; i < sk_CMS_SignerInfo_num(sinfos); i++) {
        si = sk_CMS_SignerInfo_value(sinfos, i);
        if (si->signer != NULL) {
            if (!ossl_x509_add_cert_new(&signers, si->signer,
                                        X509_ADD_FLAG_DEFAULT)) {
                sk_X509_free(signers);
                return NULL;
            }
        }
    }
    return signers;
}

void CMS_SignerInfo_set1_signer_cert(CMS_SignerInfo *si, X509 *signer)
{
    if (signer != NULL) {
        X509_up_ref(signer);
        EVP_PKEY_free(si->pkey);
        si->pkey = X509_get_pubkey(signer);
    }
    X509_free(si->signer);
    si->signer = signer;
}

int CMS_SignerInfo_get0_signer_id(CMS_SignerInfo *si,
                                  ASN1_OCTET_STRING **keyid,
                                  X509_NAME **issuer, ASN1_INTEGER **sno)
{
    return ossl_cms_SignerIdentifier_get0_signer_id(si->sid, keyid, issuer, sno);
}

int CMS_SignerInfo_cert_cmp(CMS_SignerInfo *si, X509 *cert)
{
    return ossl_cms_SignerIdentifier_cert_cmp(si->sid, cert);
}

int CMS_set1_signers_certs(CMS_ContentInfo *cms, STACK_OF(X509) *scerts,
                           unsigned int flags)
{
    CMS_SignedData *sd;
    CMS_SignerInfo *si;
    CMS_CertificateChoices *cch;
    STACK_OF(CMS_CertificateChoices) *certs;
    X509 *x;
    int i, j;
    int ret = 0;

    sd = cms_get0_signed(cms);
    if (sd == NULL)
        return -1;
    certs = sd->certificates;
    for (i = 0; i < sk_CMS_SignerInfo_num(sd->signerInfos); i++) {
        si = sk_CMS_SignerInfo_value(sd->signerInfos, i);
        if (si->signer != NULL)
            continue;

        for (j = 0; j < sk_X509_num(scerts); j++) {
            x = sk_X509_value(scerts, j);
            if (CMS_SignerInfo_cert_cmp(si, x) == 0) {
                CMS_SignerInfo_set1_signer_cert(si, x);
                ret++;
                break;
            }
        }

        if (si->signer != NULL || (flags & CMS_NOINTERN))
            continue;

        for (j = 0; j < sk_CMS_CertificateChoices_num(certs); j++) {
            cch = sk_CMS_CertificateChoices_value(certs, j);
            if (cch->type != 0)
                continue;
            x = cch->d.certificate;
            if (CMS_SignerInfo_cert_cmp(si, x) == 0) {
                CMS_SignerInfo_set1_signer_cert(si, x);
                ret++;
                break;
            }
        }
    }
    return ret;
}

void CMS_SignerInfo_get0_algs(CMS_SignerInfo *si, EVP_PKEY **pk,
                              X509 **signer, X509_ALGOR **pdig,
                              X509_ALGOR **psig)
{
    if (pk != NULL)
        *pk = si->pkey;
    if (signer != NULL)
        *signer = si->signer;
    if (pdig != NULL)
        *pdig = si->digestAlgorithm;
    if (psig != NULL)
        *psig = si->signatureAlgorithm;
}

ASN1_OCTET_STRING *CMS_SignerInfo_get0_signature(CMS_SignerInfo *si)
{
    return si->signature;
}

static int cms_SignerInfo_content_sign(CMS_ContentInfo *cms,
                                       CMS_SignerInfo *si, BIO *chain)
{
    EVP_MD_CTX *mctx = EVP_MD_CTX_new();
    int r = 0;
    EVP_PKEY_CTX *pctx = NULL;
    const CMS_CTX *ctx = ossl_cms_get0_cmsctx(cms);

    if (mctx == NULL) {
        ERR_raise(ERR_LIB_CMS, ERR_R_MALLOC_FAILURE);
        return 0;
    }

    if (si->pkey == NULL) {
        ERR_raise(ERR_LIB_CMS, CMS_R_NO_PRIVATE_KEY);
        goto err;
    }

    if (!ossl_cms_DigestAlgorithm_find_ctx(mctx, chain, si->digestAlgorithm))
        goto err;
    /* Set SignerInfo algorithm details if we used custom parameter */
    if (si->pctx && !cms_sd_asn1_ctrl(si, 0))
        goto err;

    /*
     * If any signed attributes calculate and add messageDigest attribute
     */

    if (CMS_signed_get_attr_count(si) >= 0) {
        unsigned char md[EVP_MAX_MD_SIZE];
        unsigned int mdlen;

        if (!EVP_DigestFinal_ex(mctx, md, &mdlen))
            goto err;
        if (!CMS_signed_add1_attr_by_NID(si, NID_pkcs9_messageDigest,
                                         V_ASN1_OCTET_STRING, md, mdlen))
            goto err;
        /* Copy content type across */
        if (!cms_set_si_contentType_attr(cms, si))
            goto err;

        if (!CMS_SignerInfo_sign(si))
            goto err;
    } else if (si->pctx) {
        unsigned char *sig;
        size_t siglen;
        unsigned char md[EVP_MAX_MD_SIZE];
        unsigned int mdlen;

        pctx = si->pctx;
        if (!EVP_DigestFinal_ex(mctx, md, &mdlen))
            goto err;
        siglen = EVP_PKEY_get_size(si->pkey);
        sig = OPENSSL_malloc(siglen);
        if (sig == NULL) {
            ERR_raise(ERR_LIB_CMS, ERR_R_MALLOC_FAILURE);
            goto err;
        }
        if (EVP_PKEY_sign(pctx, sig, &siglen, md, mdlen) <= 0) {
            OPENSSL_free(sig);
            goto err;
        }
        ASN1_STRING_set0(si->signature, sig, siglen);
    } else {
        unsigned char *sig;
        unsigned int siglen;

        sig = OPENSSL_malloc(EVP_PKEY_get_size(si->pkey));
        if (sig == NULL) {
            ERR_raise(ERR_LIB_CMS, ERR_R_MALLOC_FAILURE);
            goto err;
        }
        if (!EVP_SignFinal_ex(mctx, sig, &siglen, si->pkey,
                              ossl_cms_ctx_get0_libctx(ctx),
                              ossl_cms_ctx_get0_propq(ctx))) {
            ERR_raise(ERR_LIB_CMS, CMS_R_SIGNFINAL_ERROR);
            OPENSSL_free(sig);
            goto err;
        }
        ASN1_STRING_set0(si->signature, sig, siglen);
    }

    r = 1;

 err:
    EVP_MD_CTX_free(mctx);
    EVP_PKEY_CTX_free(pctx);
    return r;

}

int ossl_cms_SignedData_final(CMS_ContentInfo *cms, BIO *chain)
{
    STACK_OF(CMS_SignerInfo) *sinfos;
    CMS_SignerInfo *si;
    int i;

    sinfos = CMS_get0_SignerInfos(cms);
    for (i = 0; i < sk_CMS_SignerInfo_num(sinfos); i++) {
        si = sk_CMS_SignerInfo_value(sinfos, i);
        if (!cms_SignerInfo_content_sign(cms, si, chain))
            return 0;
    }
    cms->d.signedData->encapContentInfo->partial = 0;
    return 1;
}

int CMS_SignerInfo_sign(CMS_SignerInfo *si)
{
    EVP_MD_CTX *mctx = si->mctx;
    EVP_PKEY_CTX *pctx = NULL;
    unsigned char *abuf = NULL;
    int alen;
    size_t siglen;
    const CMS_CTX *ctx = si->cms_ctx;
    char md_name[OSSL_MAX_NAME_SIZE];

    if (OBJ_obj2txt(md_name, sizeof(md_name),
                     si->digestAlgorithm->algorithm, 0) <= 0)
        return 0;

    if (CMS_signed_get_attr_by_NID(si, NID_pkcs9_signingTime, -1) < 0) {
        if (!cms_add1_signingTime(si, NULL))
            goto err;
    }

    if (!ossl_cms_si_check_attributes(si))
        goto err;

    if (si->pctx)
        pctx = si->pctx;
    else {
        EVP_MD_CTX_reset(mctx);
        if (EVP_DigestSignInit_ex(mctx, &pctx, md_name,
                                  ossl_cms_ctx_get0_libctx(ctx),
                                  ossl_cms_ctx_get0_propq(ctx), si->pkey,
                                  NULL) <= 0)
            goto err;
        si->pctx = pctx;
    }

    alen = ASN1_item_i2d((ASN1_VALUE *)si->signedAttrs, &abuf,
                         ASN1_ITEM_rptr(CMS_Attributes_Sign));
    if (!abuf)
        goto err;
    if (EVP_DigestSignUpdate(mctx, abuf, alen) <= 0)
        goto err;
    if (EVP_DigestSignFinal(mctx, NULL, &siglen) <= 0)
        goto err;
    OPENSSL_free(abuf);
    abuf = OPENSSL_malloc(siglen);
    if (abuf == NULL)
        goto err;
    if (EVP_DigestSignFinal(mctx, abuf, &siglen) <= 0)
        goto err;

    EVP_MD_CTX_reset(mctx);

    ASN1_STRING_set0(si->signature, abuf, siglen);

    return 1;

 err:
    OPENSSL_free(abuf);
    EVP_MD_CTX_reset(mctx);
    return 0;
}

int CMS_SignerInfo_verify(CMS_SignerInfo *si)
{
    EVP_MD_CTX *mctx = NULL;
    unsigned char *abuf = NULL;
    int alen, r = -1;
    char name[OSSL_MAX_NAME_SIZE];
    const EVP_MD *md;
    EVP_MD *fetched_md = NULL;
    const CMS_CTX *ctx = si->cms_ctx;
    OSSL_LIB_CTX *libctx = ossl_cms_ctx_get0_libctx(ctx);
    const char *propq = ossl_cms_ctx_get0_propq(ctx);

    if (si->pkey == NULL) {
        ERR_raise(ERR_LIB_CMS, CMS_R_NO_PUBLIC_KEY);
        return -1;
    }

    if (!ossl_cms_si_check_attributes(si))
        return -1;

    OBJ_obj2txt(name, sizeof(name), si->digestAlgorithm->algorithm, 0);

    (void)ERR_set_mark();
    fetched_md = EVP_MD_fetch(libctx, name, propq);

    if (fetched_md != NULL)
        md = fetched_md;
    else
        md = EVP_get_digestbyobj(si->digestAlgorithm->algorithm);
    if (md == NULL) {
        (void)ERR_clear_last_mark();
        ERR_raise(ERR_LIB_CMS, CMS_R_UNKNOWN_DIGEST_ALGORITHM);
        return -1;
    }
    (void)ERR_pop_to_mark();

    if (si->mctx == NULL && (si->mctx = EVP_MD_CTX_new()) == NULL) {
        ERR_raise(ERR_LIB_CMS, ERR_R_MALLOC_FAILURE);
        goto err;
    }
    mctx = si->mctx;
    if (EVP_DigestVerifyInit_ex(mctx, &si->pctx, EVP_MD_get0_name(md), libctx,
                                propq, si->pkey, NULL) <= 0)
        goto err;

    if (!cms_sd_asn1_ctrl(si, 1))
        goto err;

    alen = ASN1_item_i2d((ASN1_VALUE *)si->signedAttrs, &abuf,
                         ASN1_ITEM_rptr(CMS_Attributes_Verify));
    if (abuf == NULL || alen < 0)
        goto err;
    r = EVP_DigestVerifyUpdate(mctx, abuf, alen);
    OPENSSL_free(abuf);
    if (r <= 0) {
        r = -1;
        goto err;
    }
    r = EVP_DigestVerifyFinal(mctx,
                              si->signature->data, si->signature->length);
    if (r <= 0)
        ERR_raise(ERR_LIB_CMS, CMS_R_VERIFICATION_FAILURE);
 err:
    EVP_MD_free(fetched_md);
    EVP_MD_CTX_reset(mctx);
    return r;
}

/* Create a chain of digest BIOs from a CMS ContentInfo */

BIO *ossl_cms_SignedData_init_bio(CMS_ContentInfo *cms)
{
    int i;
    CMS_SignedData *sd;
    BIO *chain = NULL;

    sd = cms_get0_signed(cms);
    if (sd == NULL)
        return NULL;
    if (cms->d.signedData->encapContentInfo->partial)
        cms_sd_set_version(sd);
    for (i = 0; i < sk_X509_ALGOR_num(sd->digestAlgorithms); i++) {
        X509_ALGOR *digestAlgorithm;
        BIO *mdbio;

        digestAlgorithm = sk_X509_ALGOR_value(sd->digestAlgorithms, i);
        mdbio = ossl_cms_DigestAlgorithm_init_bio(digestAlgorithm,
                                                  ossl_cms_get0_cmsctx(cms));
        if (mdbio == NULL)
            goto err;
        if (chain != NULL)
            BIO_push(chain, mdbio);
        else
            chain = mdbio;
    }
    return chain;
 err:
    BIO_free_all(chain);
    return NULL;
}

int CMS_SignerInfo_verify_content(CMS_SignerInfo *si, BIO *chain)
{
    ASN1_OCTET_STRING *os = NULL;
    EVP_MD_CTX *mctx = EVP_MD_CTX_new();
    EVP_PKEY_CTX *pkctx = NULL;
    int r = -1;
    unsigned char mval[EVP_MAX_MD_SIZE];
    unsigned int mlen;

    if (mctx == NULL) {
        ERR_raise(ERR_LIB_CMS, ERR_R_MALLOC_FAILURE);
        goto err;
    }
    /* If we have any signed attributes look for messageDigest value */
    if (CMS_signed_get_attr_count(si) >= 0) {
        os = CMS_signed_get0_data_by_OBJ(si,
                                         OBJ_nid2obj(NID_pkcs9_messageDigest),
                                         -3, V_ASN1_OCTET_STRING);
        if (os == NULL) {
            ERR_raise(ERR_LIB_CMS, CMS_R_ERROR_READING_MESSAGEDIGEST_ATTRIBUTE);
            goto err;
        }
    }

    if (!ossl_cms_DigestAlgorithm_find_ctx(mctx, chain, si->digestAlgorithm))
        goto err;

    if (EVP_DigestFinal_ex(mctx, mval, &mlen) <= 0) {
        ERR_raise(ERR_LIB_CMS, CMS_R_UNABLE_TO_FINALIZE_CONTEXT);
        goto err;
    }

    /* If messageDigest found compare it */

    if (os != NULL) {
        if (mlen != (unsigned int)os->length) {
            ERR_raise(ERR_LIB_CMS, CMS_R_MESSAGEDIGEST_ATTRIBUTE_WRONG_LENGTH);
            goto err;
        }

        if (memcmp(mval, os->data, mlen)) {
            ERR_raise(ERR_LIB_CMS, CMS_R_VERIFICATION_FAILURE);
            r = 0;
        } else
            r = 1;
    } else {
        const EVP_MD *md = EVP_MD_CTX_get0_md(mctx);
        const CMS_CTX *ctx = si->cms_ctx;

        pkctx = EVP_PKEY_CTX_new_from_pkey(ossl_cms_ctx_get0_libctx(ctx),
                                           si->pkey,
                                           ossl_cms_ctx_get0_propq(ctx));
        if (pkctx == NULL)
            goto err;
        if (EVP_PKEY_verify_init(pkctx) <= 0)
            goto err;
        if (EVP_PKEY_CTX_set_signature_md(pkctx, md) <= 0)
            goto err;
        si->pctx = pkctx;
        if (!cms_sd_asn1_ctrl(si, 1))
            goto err;
        r = EVP_PKEY_verify(pkctx, si->signature->data,
                            si->signature->length, mval, mlen);
        if (r <= 0) {
            ERR_raise(ERR_LIB_CMS, CMS_R_VERIFICATION_FAILURE);
            r = 0;
        }
    }

 err:
    EVP_PKEY_CTX_free(pkctx);
    EVP_MD_CTX_free(mctx);
    return r;

}

int CMS_add_smimecap(CMS_SignerInfo *si, STACK_OF(X509_ALGOR) *algs)
{
    unsigned char *smder = NULL;
    int smderlen, r;

    smderlen = i2d_X509_ALGORS(algs, &smder);
    if (smderlen <= 0)
        return 0;
    r = CMS_signed_add1_attr_by_NID(si, NID_SMIMECapabilities,
                                    V_ASN1_SEQUENCE, smder, smderlen);
    OPENSSL_free(smder);
    return r;
}

int CMS_add_simple_smimecap(STACK_OF(X509_ALGOR) **algs,
                            int algnid, int keysize)
{
    X509_ALGOR *alg;
    ASN1_INTEGER *key = NULL;

    if (keysize > 0) {
        key = ASN1_INTEGER_new();
        if (key == NULL || !ASN1_INTEGER_set(key, keysize)) {
            ASN1_INTEGER_free(key);
            return 0;
        }
    }
    alg = X509_ALGOR_new();
    if (alg == NULL) {
        ASN1_INTEGER_free(key);
        return 0;
    }

    X509_ALGOR_set0(alg, OBJ_nid2obj(algnid),
                    key ? V_ASN1_INTEGER : V_ASN1_UNDEF, key);
    if (*algs == NULL)
        *algs = sk_X509_ALGOR_new_null();
    if (*algs == NULL || !sk_X509_ALGOR_push(*algs, alg)) {
        X509_ALGOR_free(alg);
        return 0;
    }
    return 1;
}

/* Check to see if a cipher exists and if so add S/MIME capabilities */

static int cms_add_cipher_smcap(STACK_OF(X509_ALGOR) **sk, int nid, int arg)
{
    if (EVP_get_cipherbynid(nid))
        return CMS_add_simple_smimecap(sk, nid, arg);
    return 1;
}

static int cms_add_digest_smcap(STACK_OF(X509_ALGOR) **sk, int nid, int arg)
{
    if (EVP_get_digestbynid(nid))
        return CMS_add_simple_smimecap(sk, nid, arg);
    return 1;
}

int CMS_add_standard_smimecap(STACK_OF(X509_ALGOR) **smcap)
{
    if (!cms_add_cipher_smcap(smcap, NID_aes_256_cbc, -1)
        || !cms_add_digest_smcap(smcap, NID_id_GostR3411_2012_256, -1)
        || !cms_add_digest_smcap(smcap, NID_id_GostR3411_2012_512, -1)
        || !cms_add_digest_smcap(smcap, NID_id_GostR3411_94, -1)
        || !cms_add_cipher_smcap(smcap, NID_id_Gost28147_89, -1)
        || !cms_add_cipher_smcap(smcap, NID_aes_192_cbc, -1)
        || !cms_add_cipher_smcap(smcap, NID_aes_128_cbc, -1)
        || !cms_add_cipher_smcap(smcap, NID_des_ede3_cbc, -1)
        || !cms_add_cipher_smcap(smcap, NID_rc2_cbc, 128)
        || !cms_add_cipher_smcap(smcap, NID_rc2_cbc, 64)
        || !cms_add_cipher_smcap(smcap, NID_des_cbc, -1)
        || !cms_add_cipher_smcap(smcap, NID_rc2_cbc, 40))
        return 0;
    return 1;
}<|MERGE_RESOLUTION|>--- conflicted
+++ resolved
@@ -1,9 +1,5 @@
 /*
-<<<<<<< HEAD
- * Copyright 2008-2021 The OpenSSL Project Authors. All Rights Reserved.
-=======
  * Copyright 2008-2023 The OpenSSL Project Authors. All Rights Reserved.
->>>>>>> 8a2d13a7
  *
  * Licensed under the Apache License 2.0 (the "License").  You may not use
  * this file except in compliance with the License.  You can obtain a copy
@@ -237,15 +233,9 @@
     int i;
 
     if (EVP_PKEY_is_a(pkey, "DSA") || EVP_PKEY_is_a(pkey, "EC"))
-<<<<<<< HEAD
-        return ossl_cms_ecdsa_dsa_sign(si, cmd);
-    else if (EVP_PKEY_is_a(pkey, "RSA") || EVP_PKEY_is_a(pkey, "RSA-PSS"))
-        return ossl_cms_rsa_sign(si, cmd);
-=======
         return ossl_cms_ecdsa_dsa_sign(si, cmd) > 0;
     else if (EVP_PKEY_is_a(pkey, "RSA") || EVP_PKEY_is_a(pkey, "RSA-PSS"))
         return ossl_cms_rsa_sign(si, cmd) > 0;
->>>>>>> 8a2d13a7
 
     /* Something else? We'll give engines etc a chance to handle this */
     if (pkey->ameth == NULL || pkey->ameth->pkey_ctrl == NULL)
@@ -372,12 +362,8 @@
         }
         md = EVP_get_digestbynid(def_nid);
         if (md == NULL) {
-<<<<<<< HEAD
-            ERR_raise(ERR_LIB_CMS, CMS_R_NO_DEFAULT_DIGEST);
-=======
             ERR_raise_data(ERR_LIB_CMS, CMS_R_NO_DEFAULT_DIGEST,
                            "default md nid=%d", def_nid);
->>>>>>> 8a2d13a7
             goto err;
         }
     }
