--- conflicted
+++ resolved
@@ -1,9 +1,5 @@
 /*
-<<<<<<< HEAD
- * Copyright 2008-2022 The OpenSSL Project Authors. All Rights Reserved.
-=======
  * Copyright 2008-2023 The OpenSSL Project Authors. All Rights Reserved.
->>>>>>> 8a2d13a7
  *
  * Licensed under the Apache License 2.0 (the "License").  You may not use
  * this file except in compliance with the License.  You can obtain a copy
@@ -705,16 +701,6 @@
 int CMS_decrypt_set1_pkey_and_peer(CMS_ContentInfo *cms, EVP_PKEY *pk,
                                    X509 *cert, X509 *peer)
 {
-<<<<<<< HEAD
-    STACK_OF(CMS_RecipientInfo) *ris;
-    CMS_RecipientInfo *ri;
-    int i, r, cms_pkey_ri_type;
-    int debug = 0, match_ri = 0;
-
-    ris = CMS_get0_RecipientInfos(cms);
-    if (ris != NULL)
-        debug = ossl_cms_get0_env_enc_content(cms)->debug;
-=======
     STACK_OF(CMS_RecipientInfo) *ris = CMS_get0_RecipientInfos(cms);
     CMS_RecipientInfo *ri;
     int i, r, cms_pkey_ri_type;
@@ -730,7 +716,6 @@
 
     if (ris != NULL && ec != NULL)
         debug = ec->debug;
->>>>>>> 8a2d13a7
 
     cms_pkey_ri_type = ossl_cms_pkey_get_ri_type(pk);
     if (cms_pkey_ri_type == CMS_RECIPINFO_NONE) {
@@ -753,16 +738,8 @@
             if (r < 0)
                 return 0;
         }
-<<<<<<< HEAD
-        /*
-         * If we have a cert try matching RecipientInfo otherwise try them
-         * all.
-         */
-        else if (cert == NULL|| !CMS_RecipientInfo_ktri_cert_cmp(ri, cert)) {
-=======
         /* If we have a cert, try matching RecipientInfo, else try them all */
         else if (cert == NULL || !CMS_RecipientInfo_ktri_cert_cmp(ri, cert)) {
->>>>>>> 8a2d13a7
             EVP_PKEY_up_ref(pk);
             CMS_RecipientInfo_set0_pkey(ri, pk);
             r = CMS_RecipientInfo_decrypt(cms, ri);
@@ -799,12 +776,8 @@
         return 1;
     }
 
-<<<<<<< HEAD
-    ERR_raise(ERR_LIB_CMS, CMS_R_NO_MATCHING_RECIPIENT);
-=======
     if (!match_ri)
         ERR_raise(ERR_LIB_CMS, CMS_R_NO_MATCHING_RECIPIENT);
->>>>>>> 8a2d13a7
     return 0;
 
 }
@@ -815,11 +788,7 @@
 {
     STACK_OF(CMS_RecipientInfo) *ris;
     CMS_RecipientInfo *ri;
-<<<<<<< HEAD
-    int i, r;
-=======
     int i, r, match_ri = 0;
->>>>>>> 8a2d13a7
 
     ris = CMS_get0_RecipientInfos(cms);
     for (i = 0; i < sk_CMS_RecipientInfo_num(ris); i++) {
@@ -827,18 +796,10 @@
         if (CMS_RecipientInfo_type(ri) != CMS_RECIPINFO_KEK)
             continue;
 
-<<<<<<< HEAD
-        /*
-         * If we have an id try matching RecipientInfo otherwise try them
-         * all.
-         */
-        if (id == NULL || (CMS_RecipientInfo_kekri_id_cmp(ri, id, idlen) == 0)) {
-=======
         /* If we have an id, try matching RecipientInfo, else try them all */
         if (id == NULL
                 || (CMS_RecipientInfo_kekri_id_cmp(ri, id, idlen) == 0)) {
             match_ri = 1;
->>>>>>> 8a2d13a7
             CMS_RecipientInfo_set0_key(ri, key, keylen);
             r = CMS_RecipientInfo_decrypt(cms, ri);
             CMS_RecipientInfo_set0_key(ri, NULL, 0);
@@ -852,12 +813,8 @@
         }
     }
 
-<<<<<<< HEAD
-    ERR_raise(ERR_LIB_CMS, CMS_R_NO_MATCHING_RECIPIENT);
-=======
     if (!match_ri)
         ERR_raise(ERR_LIB_CMS, CMS_R_NO_MATCHING_RECIPIENT);
->>>>>>> 8a2d13a7
     return 0;
 
 }
@@ -867,11 +824,6 @@
 {
     STACK_OF(CMS_RecipientInfo) *ris = CMS_get0_RecipientInfos(cms);
     CMS_RecipientInfo *ri;
-<<<<<<< HEAD
-    int i, r;
-
-    ris = CMS_get0_RecipientInfos(cms);
-=======
     int i, r, match_ri = 0;
     CMS_EncryptedContentInfo *ec = ossl_cms_get0_env_enc_content(cms);
 
@@ -882,7 +834,6 @@
         ec->keylen = 0;
     }
 
->>>>>>> 8a2d13a7
     for (i = 0; i < sk_CMS_RecipientInfo_num(ris); i++) {
         ri = sk_CMS_RecipientInfo_value(ris, i);
         if (CMS_RecipientInfo_type(ri) != CMS_RECIPINFO_PASS)
@@ -897,12 +848,8 @@
             return 1;
     }
 
-<<<<<<< HEAD
-    ERR_raise(ERR_LIB_CMS, CMS_R_NO_MATCHING_RECIPIENT);
-=======
     if (!match_ri)
         ERR_raise(ERR_LIB_CMS, CMS_R_NO_MATCHING_RECIPIENT);
->>>>>>> 8a2d13a7
     return 0;
 
 }
@@ -912,11 +859,7 @@
 {
     int r;
     BIO *cont;
-<<<<<<< HEAD
-
-=======
     CMS_EncryptedContentInfo *ec;
->>>>>>> 8a2d13a7
     int nid = OBJ_obj2nid(CMS_get0_type(cms));
 
     if (nid != NID_pkcs7_enveloped
@@ -926,20 +869,9 @@
     }
     if (dcont == NULL && !check_content(cms))
         return 0;
-<<<<<<< HEAD
-    if (flags & CMS_DEBUG_DECRYPT)
-        ossl_cms_get0_env_enc_content(cms)->debug = 1;
-    else
-        ossl_cms_get0_env_enc_content(cms)->debug = 0;
-    if (cert == NULL)
-        ossl_cms_get0_env_enc_content(cms)->havenocert = 1;
-    else
-        ossl_cms_get0_env_enc_content(cms)->havenocert = 0;
-=======
     ec = ossl_cms_get0_env_enc_content(cms);
     ec->debug = (flags & CMS_DEBUG_DECRYPT) != 0;
     ec->havenocert = cert == NULL;
->>>>>>> 8a2d13a7
     if (pk == NULL && cert == NULL && dcont == NULL && out == NULL)
         return 1;
     if (pk != NULL && !CMS_decrypt_set1_pkey(cms, pk, cert))
