--- conflicted
+++ resolved
@@ -1,9 +1,5 @@
 /*
-<<<<<<< HEAD
- * Copyright 2006-2022 The OpenSSL Project Authors. All Rights Reserved.
-=======
  * Copyright 2006-2023 The OpenSSL Project Authors. All Rights Reserved.
->>>>>>> 8a2d13a7
  *
  * Licensed under the Apache License 2.0 (the "License").  You may not use
  * this file except in compliance with the License.  You can obtain a copy
@@ -255,18 +251,11 @@
      */
     if (e != NULL)
         pmeth = ENGINE_get_pkey_meth(e, id);
-<<<<<<< HEAD
-    else if (pkey != NULL && pkey->foreign)
-        pmeth = EVP_PKEY_meth_find(id);
-    else
-# endif
-=======
     else
 # endif /* OPENSSL_NO_ENGINE */
     if (pkey != NULL && pkey->foreign)
         pmeth = EVP_PKEY_meth_find(id);
     else
->>>>>>> 8a2d13a7
         app_pmeth = pmeth = evp_pkey_meth_find_added_by_application(id);
 
     /* END legacy */
@@ -406,7 +395,6 @@
         EVP_KEM_free(ctx->op.encap.kem);
         ctx->op.encap.algctx = NULL;
         ctx->op.encap.kem = NULL;
-<<<<<<< HEAD
     }
     else if (EVP_PKEY_CTX_IS_ASYM_CIPHER_OP(ctx)) {
         if (ctx->op.ciph.algctx != NULL && ctx->op.ciph.cipher != NULL)
@@ -418,19 +406,6 @@
         if (ctx->op.keymgmt.genctx != NULL && ctx->keymgmt != NULL)
             evp_keymgmt_gen_cleanup(ctx->keymgmt, ctx->op.keymgmt.genctx);
     }
-=======
-    }
-    else if (EVP_PKEY_CTX_IS_ASYM_CIPHER_OP(ctx)) {
-        if (ctx->op.ciph.algctx != NULL && ctx->op.ciph.cipher != NULL)
-            ctx->op.ciph.cipher->freectx(ctx->op.ciph.algctx);
-        EVP_ASYM_CIPHER_free(ctx->op.ciph.cipher);
-        ctx->op.ciph.algctx = NULL;
-        ctx->op.ciph.cipher = NULL;
-    } else if (EVP_PKEY_CTX_IS_GEN_OP(ctx)) {
-        if (ctx->op.keymgmt.genctx != NULL && ctx->keymgmt != NULL)
-            evp_keymgmt_gen_cleanup(ctx->keymgmt, ctx->op.keymgmt.genctx);
-    }
->>>>>>> 8a2d13a7
 }
 
 void EVP_PKEY_CTX_free(EVP_PKEY_CTX *ctx)
@@ -535,16 +510,11 @@
         if (pctx->op.kex.algctx != NULL) {
             if (!ossl_assert(pctx->op.kex.exchange != NULL))
                 goto err;
-<<<<<<< HEAD
-            rctx->op.kex.algctx
-                = pctx->op.kex.exchange->dupctx(pctx->op.kex.algctx);
-=======
 
             if (pctx->op.kex.exchange->dupctx != NULL)
                 rctx->op.kex.algctx
                     = pctx->op.kex.exchange->dupctx(pctx->op.kex.algctx);
 
->>>>>>> 8a2d13a7
             if (rctx->op.kex.algctx == NULL) {
                 EVP_KEYEXCH_free(rctx->op.kex.exchange);
                 rctx->op.kex.exchange = NULL;
@@ -561,16 +531,11 @@
         if (pctx->op.sig.algctx != NULL) {
             if (!ossl_assert(pctx->op.sig.signature != NULL))
                 goto err;
-<<<<<<< HEAD
-            rctx->op.sig.algctx
-                = pctx->op.sig.signature->dupctx(pctx->op.sig.algctx);
-=======
 
             if (pctx->op.sig.signature->dupctx != NULL)
                 rctx->op.sig.algctx
                     = pctx->op.sig.signature->dupctx(pctx->op.sig.algctx);
 
->>>>>>> 8a2d13a7
             if (rctx->op.sig.algctx == NULL) {
                 EVP_SIGNATURE_free(rctx->op.sig.signature);
                 rctx->op.sig.signature = NULL;
@@ -587,16 +552,11 @@
         if (pctx->op.ciph.algctx != NULL) {
             if (!ossl_assert(pctx->op.ciph.cipher != NULL))
                 goto err;
-<<<<<<< HEAD
-            rctx->op.ciph.algctx
-                = pctx->op.ciph.cipher->dupctx(pctx->op.ciph.algctx);
-=======
 
             if (pctx->op.ciph.cipher->dupctx != NULL)
                 rctx->op.ciph.algctx
                     = pctx->op.ciph.cipher->dupctx(pctx->op.ciph.algctx);
 
->>>>>>> 8a2d13a7
             if (rctx->op.ciph.algctx == NULL) {
                 EVP_ASYM_CIPHER_free(rctx->op.ciph.cipher);
                 rctx->op.ciph.cipher = NULL;
@@ -613,16 +573,11 @@
         if (pctx->op.encap.algctx != NULL) {
             if (!ossl_assert(pctx->op.encap.kem != NULL))
                 goto err;
-<<<<<<< HEAD
-            rctx->op.encap.algctx
-                = pctx->op.encap.kem->dupctx(pctx->op.encap.algctx);
-=======
 
             if (pctx->op.encap.kem->dupctx != NULL)
                 rctx->op.encap.algctx
                     = pctx->op.encap.kem->dupctx(pctx->op.encap.algctx);
 
->>>>>>> 8a2d13a7
             if (rctx->op.encap.algctx == NULL) {
                 EVP_KEM_free(rctx->op.encap.kem);
                 rctx->op.encap.kem = NULL;
@@ -817,7 +772,6 @@
 const OSSL_PARAM *EVP_PKEY_CTX_gettable_params(const EVP_PKEY_CTX *ctx)
 {
     void *provctx;
-<<<<<<< HEAD
 
     if (EVP_PKEY_CTX_IS_DERIVE_OP(ctx)
             && ctx->op.kex.exchange != NULL
@@ -958,148 +912,6 @@
     return EVP_PKEY_CTX_get_params(ctx, params);
 }
 
-=======
-
-    if (EVP_PKEY_CTX_IS_DERIVE_OP(ctx)
-            && ctx->op.kex.exchange != NULL
-            && ctx->op.kex.exchange->gettable_ctx_params != NULL) {
-        provctx = ossl_provider_ctx(EVP_KEYEXCH_get0_provider(ctx->op.kex.exchange));
-        return ctx->op.kex.exchange->gettable_ctx_params(ctx->op.kex.algctx,
-                                                         provctx);
-    }
-    if (EVP_PKEY_CTX_IS_SIGNATURE_OP(ctx)
-            && ctx->op.sig.signature != NULL
-            && ctx->op.sig.signature->gettable_ctx_params != NULL) {
-        provctx = ossl_provider_ctx(
-                      EVP_SIGNATURE_get0_provider(ctx->op.sig.signature));
-        return ctx->op.sig.signature->gettable_ctx_params(ctx->op.sig.algctx,
-                                                          provctx);
-    }
-    if (EVP_PKEY_CTX_IS_ASYM_CIPHER_OP(ctx)
-            && ctx->op.ciph.cipher != NULL
-            && ctx->op.ciph.cipher->gettable_ctx_params != NULL) {
-        provctx = ossl_provider_ctx(
-                      EVP_ASYM_CIPHER_get0_provider(ctx->op.ciph.cipher));
-        return ctx->op.ciph.cipher->gettable_ctx_params(ctx->op.ciph.algctx,
-                                                        provctx);
-    }
-    if (EVP_PKEY_CTX_IS_KEM_OP(ctx)
-        && ctx->op.encap.kem != NULL
-        && ctx->op.encap.kem->gettable_ctx_params != NULL) {
-        provctx = ossl_provider_ctx(EVP_KEM_get0_provider(ctx->op.encap.kem));
-        return ctx->op.encap.kem->gettable_ctx_params(ctx->op.encap.algctx,
-                                                      provctx);
-    }
-    return NULL;
-}
-
-const OSSL_PARAM *EVP_PKEY_CTX_settable_params(const EVP_PKEY_CTX *ctx)
-{
-    void *provctx;
-
-    if (EVP_PKEY_CTX_IS_DERIVE_OP(ctx)
-            && ctx->op.kex.exchange != NULL
-            && ctx->op.kex.exchange->settable_ctx_params != NULL) {
-        provctx = ossl_provider_ctx(EVP_KEYEXCH_get0_provider(ctx->op.kex.exchange));
-        return ctx->op.kex.exchange->settable_ctx_params(ctx->op.kex.algctx,
-                                                         provctx);
-    }
-    if (EVP_PKEY_CTX_IS_SIGNATURE_OP(ctx)
-            && ctx->op.sig.signature != NULL
-            && ctx->op.sig.signature->settable_ctx_params != NULL) {
-        provctx = ossl_provider_ctx(
-                      EVP_SIGNATURE_get0_provider(ctx->op.sig.signature));
-        return ctx->op.sig.signature->settable_ctx_params(ctx->op.sig.algctx,
-                                                          provctx);
-    }
-    if (EVP_PKEY_CTX_IS_ASYM_CIPHER_OP(ctx)
-            && ctx->op.ciph.cipher != NULL
-            && ctx->op.ciph.cipher->settable_ctx_params != NULL) {
-        provctx = ossl_provider_ctx(
-                      EVP_ASYM_CIPHER_get0_provider(ctx->op.ciph.cipher));
-        return ctx->op.ciph.cipher->settable_ctx_params(ctx->op.ciph.algctx,
-                                                        provctx);
-    }
-    if (EVP_PKEY_CTX_IS_GEN_OP(ctx)
-            && ctx->keymgmt != NULL
-            && ctx->keymgmt->gen_settable_params != NULL) {
-        provctx = ossl_provider_ctx(EVP_KEYMGMT_get0_provider(ctx->keymgmt));
-        return ctx->keymgmt->gen_settable_params(ctx->op.keymgmt.genctx,
-                                                 provctx);
-    }
-    if (EVP_PKEY_CTX_IS_KEM_OP(ctx)
-        && ctx->op.encap.kem != NULL
-        && ctx->op.encap.kem->settable_ctx_params != NULL) {
-        provctx = ossl_provider_ctx(EVP_KEM_get0_provider(ctx->op.encap.kem));
-        return ctx->op.encap.kem->settable_ctx_params(ctx->op.encap.algctx,
-                                                      provctx);
-    }
-    return NULL;
-}
-
-/*
- * Internal helpers for stricter EVP_PKEY_CTX_{set,get}_params().
- *
- * Return 1 on success, 0 or negative for errors.
- *
- * In particular they return -2 if any of the params is not supported.
- *
- * They are not available in FIPS_MODULE as they depend on
- *      - EVP_PKEY_CTX_{get,set}_params()
- *      - EVP_PKEY_CTX_{gettable,settable}_params()
- *
- */
-int evp_pkey_ctx_set_params_strict(EVP_PKEY_CTX *ctx, OSSL_PARAM *params)
-{
-    if (ctx == NULL || params == NULL)
-        return 0;
-
-    /*
-     * We only check for provider side EVP_PKEY_CTX.  For #legacy, we
-     * depend on the translation that happens in EVP_PKEY_CTX_set_params()
-     * call, and that the resulting ctrl call will return -2 if it doesn't
-     * known the ctrl command number.
-     */
-    if (evp_pkey_ctx_is_provided(ctx)) {
-        const OSSL_PARAM *settable = EVP_PKEY_CTX_settable_params(ctx);
-        const OSSL_PARAM *p;
-
-        for (p = params; p->key != NULL; p++) {
-            /* Check the ctx actually understands this parameter */
-            if (OSSL_PARAM_locate_const(settable, p->key) == NULL )
-                return -2;
-        }
-    }
-
-    return EVP_PKEY_CTX_set_params(ctx, params);
-}
-
-int evp_pkey_ctx_get_params_strict(EVP_PKEY_CTX *ctx, OSSL_PARAM *params)
-{
-    if (ctx == NULL || params == NULL)
-        return 0;
-
-    /*
-     * We only check for provider side EVP_PKEY_CTX.  For #legacy, we
-     * depend on the translation that happens in EVP_PKEY_CTX_get_params()
-     * call, and that the resulting ctrl call will return -2 if it doesn't
-     * known the ctrl command number.
-     */
-    if (evp_pkey_ctx_is_provided(ctx)) {
-        const OSSL_PARAM *gettable = EVP_PKEY_CTX_gettable_params(ctx);
-        const OSSL_PARAM *p;
-
-        for (p = params; p->key != NULL; p++ ) {
-            /* Check the ctx actually understands this parameter */
-            if (OSSL_PARAM_locate_const(gettable, p->key) == NULL )
-                return -2;
-        }
-    }
-
-    return EVP_PKEY_CTX_get_params(ctx, params);
-}
-
->>>>>>> 8a2d13a7
 int EVP_PKEY_CTX_get_signature_md(EVP_PKEY_CTX *ctx, const EVP_MD **md)
 {
     OSSL_PARAM sig_md_params[2], *p = sig_md_params;
@@ -1202,7 +1014,6 @@
     if (datalen < 0) {
         ERR_raise(ERR_LIB_EVP, EVP_R_INVALID_LENGTH);
         return 0;
-<<<<<<< HEAD
     }
 
     *p++ = OSSL_PARAM_construct_octet_string(param,
@@ -1420,225 +1231,6 @@
                                              (void *)id, (size_t)len);
     *p++ = OSSL_PARAM_construct_end();
 
-=======
-    }
-
-    *p++ = OSSL_PARAM_construct_octet_string(param,
-                                            /*
-                                             * Cast away the const. This is read
-                                             * only so should be safe
-                                             */
-                                            (unsigned char *)data,
-                                            (size_t)datalen);
-    *p = OSSL_PARAM_construct_end();
-
-    return EVP_PKEY_CTX_set_params(ctx, octet_string_params);
-}
-
-int EVP_PKEY_CTX_set1_tls1_prf_secret(EVP_PKEY_CTX *ctx,
-                                      const unsigned char *sec, int seclen)
-{
-    return evp_pkey_ctx_set1_octet_string(ctx, ctx->op.kex.algctx == NULL,
-                                          OSSL_KDF_PARAM_SECRET,
-                                          EVP_PKEY_OP_DERIVE,
-                                          EVP_PKEY_CTRL_TLS_SECRET,
-                                          sec, seclen);
-}
-
-int EVP_PKEY_CTX_add1_tls1_prf_seed(EVP_PKEY_CTX *ctx,
-                                    const unsigned char *seed, int seedlen)
-{
-    return evp_pkey_ctx_set1_octet_string(ctx, ctx->op.kex.algctx == NULL,
-                                          OSSL_KDF_PARAM_SEED,
-                                          EVP_PKEY_OP_DERIVE,
-                                          EVP_PKEY_CTRL_TLS_SEED,
-                                          seed, seedlen);
-}
-
-int EVP_PKEY_CTX_set_hkdf_md(EVP_PKEY_CTX *ctx, const EVP_MD *md)
-{
-    return evp_pkey_ctx_set_md(ctx, md, ctx->op.kex.algctx == NULL,
-                               OSSL_KDF_PARAM_DIGEST,
-                               EVP_PKEY_OP_DERIVE, EVP_PKEY_CTRL_HKDF_MD);
-}
-
-int EVP_PKEY_CTX_set1_hkdf_salt(EVP_PKEY_CTX *ctx,
-                                const unsigned char *salt, int saltlen)
-{
-    return evp_pkey_ctx_set1_octet_string(ctx, ctx->op.kex.algctx == NULL,
-                                          OSSL_KDF_PARAM_SALT,
-                                          EVP_PKEY_OP_DERIVE,
-                                          EVP_PKEY_CTRL_HKDF_SALT,
-                                          salt, saltlen);
-}
-
-int EVP_PKEY_CTX_set1_hkdf_key(EVP_PKEY_CTX *ctx,
-                                      const unsigned char *key, int keylen)
-{
-    return evp_pkey_ctx_set1_octet_string(ctx, ctx->op.kex.algctx == NULL,
-                                          OSSL_KDF_PARAM_KEY,
-                                          EVP_PKEY_OP_DERIVE,
-                                          EVP_PKEY_CTRL_HKDF_KEY,
-                                          key, keylen);
-}
-
-int EVP_PKEY_CTX_add1_hkdf_info(EVP_PKEY_CTX *ctx,
-                                      const unsigned char *info, int infolen)
-{
-    return evp_pkey_ctx_set1_octet_string(ctx, ctx->op.kex.algctx == NULL,
-                                          OSSL_KDF_PARAM_INFO,
-                                          EVP_PKEY_OP_DERIVE,
-                                          EVP_PKEY_CTRL_HKDF_INFO,
-                                          info, infolen);
-}
-
-int EVP_PKEY_CTX_set_hkdf_mode(EVP_PKEY_CTX *ctx, int mode)
-{
-    OSSL_PARAM int_params[2], *p = int_params;
-
-    if (ctx == NULL || !EVP_PKEY_CTX_IS_DERIVE_OP(ctx)) {
-        ERR_raise(ERR_LIB_EVP, EVP_R_COMMAND_NOT_SUPPORTED);
-        /* Uses the same return values as EVP_PKEY_CTX_ctrl */
-        return -2;
-    }
-
-    /* Code below to be removed when legacy support is dropped. */
-    if (ctx->op.kex.algctx == NULL)
-        return EVP_PKEY_CTX_ctrl(ctx, -1, EVP_PKEY_OP_DERIVE,
-                                 EVP_PKEY_CTRL_HKDF_MODE, mode, NULL);
-    /* end of legacy support */
-
-    if (mode < 0) {
-        ERR_raise(ERR_LIB_EVP, EVP_R_INVALID_VALUE);
-        return 0;
-    }
-
-    *p++ = OSSL_PARAM_construct_int(OSSL_KDF_PARAM_MODE, &mode);
-    *p = OSSL_PARAM_construct_end();
-
-    return EVP_PKEY_CTX_set_params(ctx, int_params);
-}
-
-int EVP_PKEY_CTX_set1_pbe_pass(EVP_PKEY_CTX *ctx, const char *pass,
-                               int passlen)
-{
-    return evp_pkey_ctx_set1_octet_string(ctx, ctx->op.kex.algctx == NULL,
-                                          OSSL_KDF_PARAM_PASSWORD,
-                                          EVP_PKEY_OP_DERIVE,
-                                          EVP_PKEY_CTRL_PASS,
-                                          (const unsigned char *)pass, passlen);
-}
-
-int EVP_PKEY_CTX_set1_scrypt_salt(EVP_PKEY_CTX *ctx,
-                                  const unsigned char *salt, int saltlen)
-{
-    return evp_pkey_ctx_set1_octet_string(ctx, ctx->op.kex.algctx == NULL,
-                                          OSSL_KDF_PARAM_SALT,
-                                          EVP_PKEY_OP_DERIVE,
-                                          EVP_PKEY_CTRL_SCRYPT_SALT,
-                                          salt, saltlen);
-}
-
-static int evp_pkey_ctx_set_uint64(EVP_PKEY_CTX *ctx, const char *param,
-                                   int op, int ctrl, uint64_t val)
-{
-    OSSL_PARAM uint64_params[2], *p = uint64_params;
-
-    if (ctx == NULL || !EVP_PKEY_CTX_IS_DERIVE_OP(ctx)) {
-        ERR_raise(ERR_LIB_EVP, EVP_R_COMMAND_NOT_SUPPORTED);
-        /* Uses the same return values as EVP_PKEY_CTX_ctrl */
-        return -2;
-    }
-
-    /* Code below to be removed when legacy support is dropped. */
-    if (ctx->op.kex.algctx == NULL)
-        return EVP_PKEY_CTX_ctrl_uint64(ctx, -1, op, ctrl, val);
-    /* end of legacy support */
-
-    *p++ = OSSL_PARAM_construct_uint64(param, &val);
-    *p = OSSL_PARAM_construct_end();
-
-    return EVP_PKEY_CTX_set_params(ctx, uint64_params);
-}
-
-int EVP_PKEY_CTX_set_scrypt_N(EVP_PKEY_CTX *ctx, uint64_t n)
-{
-    return evp_pkey_ctx_set_uint64(ctx, OSSL_KDF_PARAM_SCRYPT_N,
-                                   EVP_PKEY_OP_DERIVE, EVP_PKEY_CTRL_SCRYPT_N,
-                                   n);
-}
-
-int EVP_PKEY_CTX_set_scrypt_r(EVP_PKEY_CTX *ctx, uint64_t r)
-{
-    return evp_pkey_ctx_set_uint64(ctx, OSSL_KDF_PARAM_SCRYPT_R,
-                                   EVP_PKEY_OP_DERIVE, EVP_PKEY_CTRL_SCRYPT_R,
-                                   r);
-}
-
-int EVP_PKEY_CTX_set_scrypt_p(EVP_PKEY_CTX *ctx, uint64_t p)
-{
-    return evp_pkey_ctx_set_uint64(ctx, OSSL_KDF_PARAM_SCRYPT_P,
-                                   EVP_PKEY_OP_DERIVE, EVP_PKEY_CTRL_SCRYPT_P,
-                                   p);
-}
-
-int EVP_PKEY_CTX_set_scrypt_maxmem_bytes(EVP_PKEY_CTX *ctx,
-                                         uint64_t maxmem_bytes)
-{
-    return evp_pkey_ctx_set_uint64(ctx, OSSL_KDF_PARAM_SCRYPT_MAXMEM,
-                                   EVP_PKEY_OP_DERIVE,
-                                   EVP_PKEY_CTRL_SCRYPT_MAXMEM_BYTES,
-                                   maxmem_bytes);
-}
-
-int EVP_PKEY_CTX_set_mac_key(EVP_PKEY_CTX *ctx, const unsigned char *key,
-                             int keylen)
-{
-    return evp_pkey_ctx_set1_octet_string(ctx, ctx->op.keymgmt.genctx == NULL,
-                                          OSSL_PKEY_PARAM_PRIV_KEY,
-                                          EVP_PKEY_OP_KEYGEN,
-                                          EVP_PKEY_CTRL_SET_MAC_KEY,
-                                          key, keylen);
-}
-
-int EVP_PKEY_CTX_set_kem_op(EVP_PKEY_CTX *ctx, const char *op)
-{
-    OSSL_PARAM params[2], *p = params;
-
-    if (ctx == NULL || op == NULL) {
-        ERR_raise(ERR_LIB_EVP, EVP_R_INVALID_VALUE);
-        return 0;
-    }
-    if (!EVP_PKEY_CTX_IS_KEM_OP(ctx)) {
-        ERR_raise(ERR_LIB_EVP, EVP_R_COMMAND_NOT_SUPPORTED);
-        return -2;
-    }
-    *p++ = OSSL_PARAM_construct_utf8_string(OSSL_KEM_PARAM_OPERATION,
-                                            (char *)op, 0);
-    *p = OSSL_PARAM_construct_end();
-    return EVP_PKEY_CTX_set_params(ctx, params);
-}
-
-int evp_pkey_ctx_set1_id_prov(EVP_PKEY_CTX *ctx, const void *id, int len)
-{
-    OSSL_PARAM params[2], *p = params;
-    int ret;
-
-    if (!EVP_PKEY_CTX_IS_SIGNATURE_OP(ctx)) {
-        ERR_raise(ERR_LIB_EVP, EVP_R_COMMAND_NOT_SUPPORTED);
-        /* Uses the same return values as EVP_PKEY_CTX_ctrl */
-        return -2;
-    }
-
-    *p++ = OSSL_PARAM_construct_octet_string(OSSL_PKEY_PARAM_DIST_ID,
-                                             /*
-                                              * Cast away the const. This is
-                                              * read only so should be safe
-                                              */
-                                             (void *)id, (size_t)len);
-    *p++ = OSSL_PARAM_construct_end();
-
->>>>>>> 8a2d13a7
     ret = evp_pkey_ctx_set_params_strict(ctx, params);
     if (ret == -2)
         ERR_raise(ERR_LIB_EVP, EVP_R_COMMAND_NOT_SUPPORTED);
