--- conflicted
+++ resolved
@@ -46,40 +46,7 @@
 #if defined(AES_ASM) && (defined(__sparc) || defined(__sparc__))
 /* ---------^^^ this is not a typo, just a way to detect that
  * assembler support was in general requested... */
-<<<<<<< HEAD
-#  include "sparc_arch.h"
-
-extern unsigned int OPENSSL_sparcv9cap_P[];
-
-#  define SPARC_CMLL_CAPABLE      (OPENSSL_sparcv9cap_P[1] & CFR_CAMELLIA)
-
-void cmll_t4_set_key(const unsigned char *key, int bits, CAMELLIA_KEY *ks);
-void cmll_t4_encrypt(const unsigned char *in, unsigned char *out,
-                     const CAMELLIA_KEY *key);
-void cmll_t4_decrypt(const unsigned char *in, unsigned char *out,
-                     const CAMELLIA_KEY *key);
-
-void cmll128_t4_cbc_encrypt(const unsigned char *in, unsigned char *out,
-                            size_t len, const CAMELLIA_KEY *key,
-                            unsigned char *ivec, int /*unused*/);
-void cmll128_t4_cbc_decrypt(const unsigned char *in, unsigned char *out,
-                            size_t len, const CAMELLIA_KEY *key,
-                            unsigned char *ivec, int /*unused*/);
-void cmll256_t4_cbc_encrypt(const unsigned char *in, unsigned char *out,
-                            size_t len, const CAMELLIA_KEY *key,
-                            unsigned char *ivec, int /*unused*/);
-void cmll256_t4_cbc_decrypt(const unsigned char *in, unsigned char *out,
-                            size_t len, const CAMELLIA_KEY *key,
-                            unsigned char *ivec, int /*unused*/);
-void cmll128_t4_ctr32_encrypt(const unsigned char *in, unsigned char *out,
-                              size_t blocks, const CAMELLIA_KEY *key,
-                              unsigned char *ivec);
-void cmll256_t4_ctr32_encrypt(const unsigned char *in, unsigned char *out,
-                              size_t blocks, const CAMELLIA_KEY *key,
-                              unsigned char *ivec);
-=======
 # include "crypto/sparc_arch.h"
->>>>>>> a8a80be5
 
 static int cmll_t4_init_key(EVP_CIPHER_CTX *ctx, const unsigned char *key,
                             const unsigned char *iv, int enc)
