/*
<<<<<<< HEAD
 * Copyright 1999-2022 The OpenSSL Project Authors. All Rights Reserved.
=======
 * Copyright 1999-2023 The OpenSSL Project Authors. All Rights Reserved.
>>>>>>> 8a2d13a7
 *
 * Licensed under the Apache License 2.0 (the "License").  You may not use
 * this file except in compliance with the License.  You can obtain a copy
 * in the file LICENSE in the source distribution or at
 * https://www.openssl.org/source/license.html
 */

#include <stdio.h>
#include <stdlib.h>
#include "internal/cryptlib.h"
#include <openssl/x509.h>
#include <openssl/evp.h>
#include <openssl/kdf.h>
#include <openssl/hmac.h>
#include <openssl/trace.h>
#include <openssl/core_names.h>
#include "crypto/evp.h"
#include "evp_local.h"

int ossl_pkcs5_pbkdf2_hmac_ex(const char *pass, int passlen,
                              const unsigned char *salt, int saltlen, int iter,
                              const EVP_MD *digest, int keylen, unsigned char *out,
                              OSSL_LIB_CTX *libctx, const char *propq)
{
    const char *empty = "";
    int rv = 1, mode = 1;
    EVP_KDF *kdf;
    EVP_KDF_CTX *kctx;
    const char *mdname = EVP_MD_get0_name(digest);
    OSSL_PARAM params[6], *p = params;

    /* Keep documented behaviour. */
    if (pass == NULL) {
        pass = empty;
        passlen = 0;
    } else if (passlen == -1) {
        passlen = strlen(pass);
    }
    if (salt == NULL && saltlen == 0)
        salt = (unsigned char *)empty;

    kdf = EVP_KDF_fetch(libctx, OSSL_KDF_NAME_PBKDF2, propq);
    if (kdf == NULL)
         return 0;
    kctx = EVP_KDF_CTX_new(kdf);
    EVP_KDF_free(kdf);
    if (kctx == NULL)
        return 0;
    *p++ = OSSL_PARAM_construct_octet_string(OSSL_KDF_PARAM_PASSWORD,
                                             (char *)pass, (size_t)passlen);
    *p++ = OSSL_PARAM_construct_int(OSSL_KDF_PARAM_PKCS5, &mode);
    *p++ = OSSL_PARAM_construct_octet_string(OSSL_KDF_PARAM_SALT,
                                             (unsigned char *)salt, saltlen);
    *p++ = OSSL_PARAM_construct_int(OSSL_KDF_PARAM_ITER, &iter);
    *p++ = OSSL_PARAM_construct_utf8_string(OSSL_KDF_PARAM_DIGEST,
                                            (char *)mdname, 0);
    *p = OSSL_PARAM_construct_end();
    if (EVP_KDF_derive(kctx, out, keylen, params) != 1)
        rv = 0;

    EVP_KDF_CTX_free(kctx);

    OSSL_TRACE_BEGIN(PKCS5V2) {
        BIO_printf(trc_out, "Password:\n");
        BIO_hex_string(trc_out,
                       0, passlen, pass, passlen);
        BIO_printf(trc_out, "\n");
        BIO_printf(trc_out, "Salt:\n");
        BIO_hex_string(trc_out,
                       0, saltlen, salt, saltlen);
        BIO_printf(trc_out, "\n");
        BIO_printf(trc_out, "Iteration count %d\n", iter);
        BIO_printf(trc_out, "Key:\n");
        BIO_hex_string(trc_out,
                       0, keylen, out, keylen);
        BIO_printf(trc_out, "\n");
    } OSSL_TRACE_END(PKCS5V2);
    return rv;
}

int PKCS5_PBKDF2_HMAC(const char *pass, int passlen, const unsigned char *salt,
                      int saltlen, int iter, const EVP_MD *digest, int keylen,
                      unsigned char *out)
{
    return ossl_pkcs5_pbkdf2_hmac_ex(pass, passlen, salt, saltlen, iter, digest,
                                     keylen, out, NULL, NULL);
}


int PKCS5_PBKDF2_HMAC_SHA1(const char *pass, int passlen,
                           const unsigned char *salt, int saltlen, int iter,
                           int keylen, unsigned char *out)
{
    EVP_MD *digest;
    int r = 0;

    if ((digest = EVP_MD_fetch(NULL, SN_sha1, NULL)) != NULL)
        r = ossl_pkcs5_pbkdf2_hmac_ex(pass, passlen, salt, saltlen, iter,
                                      digest, keylen, out, NULL, NULL);
    EVP_MD_free(digest);
    return r;
}

/*
 * Now the key derivation function itself. This is a bit evil because it has
 * to check the ASN1 parameters are valid: and there are quite a few of
 * them...
 */

int PKCS5_v2_PBE_keyivgen_ex(EVP_CIPHER_CTX *ctx, const char *pass, int passlen,
                             ASN1_TYPE *param, const EVP_CIPHER *c,
                             const EVP_MD *md, int en_de,
                             OSSL_LIB_CTX *libctx, const char *propq)
{
    PBE2PARAM *pbe2 = NULL;
    char ciph_name[80];
    const EVP_CIPHER *cipher = NULL;
    EVP_CIPHER *cipher_fetch = NULL;
    EVP_PBE_KEYGEN_EX *kdf;

    int rv = 0;

    pbe2 = ASN1_TYPE_unpack_sequence(ASN1_ITEM_rptr(PBE2PARAM), param);
    if (pbe2 == NULL) {
        ERR_raise(ERR_LIB_EVP, EVP_R_DECODE_ERROR);
        goto err;
    }

    /* See if we recognise the key derivation function */
    if (!EVP_PBE_find_ex(EVP_PBE_TYPE_KDF, OBJ_obj2nid(pbe2->keyfunc->algorithm),
                         NULL, NULL, NULL, &kdf)) {
        ERR_raise(ERR_LIB_EVP, EVP_R_UNSUPPORTED_KEY_DERIVATION_FUNCTION);
        goto err;
    }

    /*
     * lets see if we recognise the encryption algorithm.
     */
    if (OBJ_obj2txt(ciph_name, sizeof(ciph_name), pbe2->encryption->algorithm, 0) <= 0) {
        ERR_raise(ERR_LIB_EVP, EVP_R_UNSUPPORTED_CIPHER);
        goto err;
    }

    (void)ERR_set_mark();
    cipher = cipher_fetch = EVP_CIPHER_fetch(libctx, ciph_name, propq);
    /* Fallback to legacy method */
    if (cipher == NULL)
        cipher = EVP_get_cipherbyname(ciph_name);

    if (cipher == NULL) {
        (void)ERR_clear_last_mark();
        ERR_raise(ERR_LIB_EVP, EVP_R_UNSUPPORTED_CIPHER);
        goto err;
    }
    (void)ERR_pop_to_mark();

    /* Fixup cipher based on AlgorithmIdentifier */
    if (!EVP_CipherInit_ex(ctx, cipher, NULL, NULL, NULL, en_de))
        goto err;
<<<<<<< HEAD
    if (EVP_CIPHER_asn1_to_param(ctx, pbe2->encryption->parameter) < 0) {
=======
    if (EVP_CIPHER_asn1_to_param(ctx, pbe2->encryption->parameter) <= 0) {
>>>>>>> 8a2d13a7
        ERR_raise(ERR_LIB_EVP, EVP_R_CIPHER_PARAMETER_ERROR);
        goto err;
    }
    rv = kdf(ctx, pass, passlen, pbe2->keyfunc->parameter, NULL, NULL, en_de, libctx, propq);
 err:
    EVP_CIPHER_free(cipher_fetch);
    PBE2PARAM_free(pbe2);
    return rv;
}

int PKCS5_v2_PBE_keyivgen(EVP_CIPHER_CTX *ctx, const char *pass, int passlen,
                          ASN1_TYPE *param, const EVP_CIPHER *c,
                          const EVP_MD *md, int en_de)
{
    return PKCS5_v2_PBE_keyivgen_ex(ctx, pass, passlen, param, c, md, en_de, NULL, NULL);
}

int PKCS5_v2_PBKDF2_keyivgen_ex(EVP_CIPHER_CTX *ctx, const char *pass,
                                int passlen, ASN1_TYPE *param,
                                const EVP_CIPHER *c, const EVP_MD *md, int en_de,
                                OSSL_LIB_CTX *libctx, const char *propq)
{
    unsigned char *salt, key[EVP_MAX_KEY_LENGTH];
    int saltlen, iter, t;
    int rv = 0;
    unsigned int keylen = 0;
    int prf_nid, hmac_md_nid;
    PBKDF2PARAM *kdf = NULL;
    const EVP_MD *prfmd = NULL;
    EVP_MD *prfmd_fetch = NULL;

    if (EVP_CIPHER_CTX_get0_cipher(ctx) == NULL) {
        ERR_raise(ERR_LIB_EVP, EVP_R_NO_CIPHER_SET);
        goto err;
    }
    keylen = EVP_CIPHER_CTX_get_key_length(ctx);
    OPENSSL_assert(keylen <= sizeof(key));

    /* Decode parameter */

    kdf = ASN1_TYPE_unpack_sequence(ASN1_ITEM_rptr(PBKDF2PARAM), param);

    if (kdf == NULL) {
        ERR_raise(ERR_LIB_EVP, EVP_R_DECODE_ERROR);
        goto err;
    }

    t = EVP_CIPHER_CTX_get_key_length(ctx);
    if (t < 0) {
        ERR_raise(ERR_LIB_EVP, EVP_R_INVALID_KEY_LENGTH);
        goto err;
    }
    keylen = t;

    /* Now check the parameters of the kdf */

    if (kdf->keylength && (ASN1_INTEGER_get(kdf->keylength) != (int)keylen)) {
        ERR_raise(ERR_LIB_EVP, EVP_R_UNSUPPORTED_KEYLENGTH);
        goto err;
    }

    if (kdf->prf)
        prf_nid = OBJ_obj2nid(kdf->prf->algorithm);
    else
        prf_nid = NID_hmacWithSHA1;

    if (!EVP_PBE_find(EVP_PBE_TYPE_PRF, prf_nid, NULL, &hmac_md_nid, 0)) {
        ERR_raise(ERR_LIB_EVP, EVP_R_UNSUPPORTED_PRF);
        goto err;
    }

<<<<<<< HEAD
=======
    (void)ERR_set_mark();
>>>>>>> 8a2d13a7
    prfmd = prfmd_fetch = EVP_MD_fetch(libctx, OBJ_nid2sn(hmac_md_nid), propq);
    if (prfmd == NULL)
        prfmd = EVP_get_digestbynid(hmac_md_nid);
    if (prfmd == NULL) {
<<<<<<< HEAD
=======
        (void)ERR_clear_last_mark();
>>>>>>> 8a2d13a7
        ERR_raise(ERR_LIB_EVP, EVP_R_UNSUPPORTED_PRF);
        goto err;
    }
    (void)ERR_pop_to_mark();

    if (kdf->salt->type != V_ASN1_OCTET_STRING) {
        ERR_raise(ERR_LIB_EVP, EVP_R_UNSUPPORTED_SALT_TYPE);
        goto err;
    }

    /* it seems that its all OK */
    salt = kdf->salt->value.octet_string->data;
    saltlen = kdf->salt->value.octet_string->length;
    iter = ASN1_INTEGER_get(kdf->iter);
    if (!ossl_pkcs5_pbkdf2_hmac_ex(pass, passlen, salt, saltlen, iter, prfmd,
                                   keylen, key, libctx, propq))
        goto err;
    rv = EVP_CipherInit_ex(ctx, NULL, NULL, key, NULL, en_de);
 err:
    OPENSSL_cleanse(key, keylen);
    PBKDF2PARAM_free(kdf);
    EVP_MD_free(prfmd_fetch);
    return rv;
}

int PKCS5_v2_PBKDF2_keyivgen(EVP_CIPHER_CTX *ctx, const char *pass,
                             int passlen, ASN1_TYPE *param,
                             const EVP_CIPHER *c, const EVP_MD *md, int en_de)
{
    return PKCS5_v2_PBKDF2_keyivgen_ex(ctx, pass, passlen, param, c, md, en_de,
                                       NULL, NULL);
}<|MERGE_RESOLUTION|>--- conflicted
+++ resolved
@@ -1,9 +1,5 @@
 /*
-<<<<<<< HEAD
- * Copyright 1999-2022 The OpenSSL Project Authors. All Rights Reserved.
-=======
  * Copyright 1999-2023 The OpenSSL Project Authors. All Rights Reserved.
->>>>>>> 8a2d13a7
  *
  * Licensed under the Apache License 2.0 (the "License").  You may not use
  * this file except in compliance with the License.  You can obtain a copy
@@ -163,11 +159,7 @@
     /* Fixup cipher based on AlgorithmIdentifier */
     if (!EVP_CipherInit_ex(ctx, cipher, NULL, NULL, NULL, en_de))
         goto err;
-<<<<<<< HEAD
-    if (EVP_CIPHER_asn1_to_param(ctx, pbe2->encryption->parameter) < 0) {
-=======
     if (EVP_CIPHER_asn1_to_param(ctx, pbe2->encryption->parameter) <= 0) {
->>>>>>> 8a2d13a7
         ERR_raise(ERR_LIB_EVP, EVP_R_CIPHER_PARAMETER_ERROR);
         goto err;
     }
@@ -239,18 +231,12 @@
         goto err;
     }
 
-<<<<<<< HEAD
-=======
     (void)ERR_set_mark();
->>>>>>> 8a2d13a7
     prfmd = prfmd_fetch = EVP_MD_fetch(libctx, OBJ_nid2sn(hmac_md_nid), propq);
     if (prfmd == NULL)
         prfmd = EVP_get_digestbynid(hmac_md_nid);
     if (prfmd == NULL) {
-<<<<<<< HEAD
-=======
         (void)ERR_clear_last_mark();
->>>>>>> 8a2d13a7
         ERR_raise(ERR_LIB_EVP, EVP_R_UNSUPPORTED_PRF);
         goto err;
     }
