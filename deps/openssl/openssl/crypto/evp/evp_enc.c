/*
<<<<<<< HEAD
 * Copyright 1995-2022 The OpenSSL Project Authors. All Rights Reserved.
=======
 * Copyright 1995-2023 The OpenSSL Project Authors. All Rights Reserved.
>>>>>>> 8a2d13a7
 *
 * Licensed under the Apache License 2.0 (the "License").  You may not use
 * this file except in compliance with the License.  You can obtain a copy
 * in the file LICENSE in the source distribution or at
 * https://www.openssl.org/source/license.html
 */

/* We need to use some engine deprecated APIs */
#define OPENSSL_SUPPRESS_DEPRECATED

#include <stdio.h>
#include <limits.h>
#include <assert.h>
#include <openssl/evp.h>
#include <openssl/err.h>
#include <openssl/rand.h>
#ifndef FIPS_MODULE
# include <openssl/engine.h>
#endif
#include <openssl/params.h>
#include <openssl/core_names.h>
#include "internal/cryptlib.h"
#include "internal/provider.h"
#include "internal/core.h"
#include "crypto/evp.h"
#include "evp_local.h"

int EVP_CIPHER_CTX_reset(EVP_CIPHER_CTX *ctx)
{
    if (ctx == NULL)
        return 1;

    if (ctx->cipher == NULL || ctx->cipher->prov == NULL)
        goto legacy;

    if (ctx->algctx != NULL) {
        if (ctx->cipher->freectx != NULL)
            ctx->cipher->freectx(ctx->algctx);
        ctx->algctx = NULL;
    }
    if (ctx->fetched_cipher != NULL)
        EVP_CIPHER_free(ctx->fetched_cipher);
    memset(ctx, 0, sizeof(*ctx));
    ctx->iv_len = -1;

    return 1;

    /* Remove legacy code below when legacy support is removed. */
 legacy:

    if (ctx->cipher != NULL) {
        if (ctx->cipher->cleanup && !ctx->cipher->cleanup(ctx))
            return 0;
        /* Cleanse cipher context data */
        if (ctx->cipher_data && ctx->cipher->ctx_size)
            OPENSSL_cleanse(ctx->cipher_data, ctx->cipher->ctx_size);
    }
    OPENSSL_free(ctx->cipher_data);
#if !defined(OPENSSL_NO_ENGINE) && !defined(FIPS_MODULE)
    ENGINE_finish(ctx->engine);
#endif
    memset(ctx, 0, sizeof(*ctx));
    ctx->iv_len = -1;
    return 1;
}

EVP_CIPHER_CTX *EVP_CIPHER_CTX_new(void)
{
    return OPENSSL_zalloc(sizeof(EVP_CIPHER_CTX));
}

void EVP_CIPHER_CTX_free(EVP_CIPHER_CTX *ctx)
{
    if (ctx == NULL)
        return;
    EVP_CIPHER_CTX_reset(ctx);
    OPENSSL_free(ctx);
}

static int evp_cipher_init_internal(EVP_CIPHER_CTX *ctx,
                                    const EVP_CIPHER *cipher,
                                    ENGINE *impl, const unsigned char *key,
                                    const unsigned char *iv, int enc,
                                    const OSSL_PARAM params[])
{
    int n;
#if !defined(OPENSSL_NO_ENGINE) && !defined(FIPS_MODULE)
    ENGINE *tmpimpl = NULL;
#endif

    ctx->iv_len = -1;

    /*
     * enc == 1 means we are encrypting.
     * enc == 0 means we are decrypting.
     * enc == -1 means, use the previously initialised value for encrypt/decrypt
     */
    if (enc == -1) {
        enc = ctx->encrypt;
    } else {
        if (enc)
            enc = 1;
        ctx->encrypt = enc;
    }

    if (cipher == NULL && ctx->cipher == NULL) {
        ERR_raise(ERR_LIB_EVP, EVP_R_NO_CIPHER_SET);
        return 0;
    }

    /* Code below to be removed when legacy support is dropped. */

#if !defined(OPENSSL_NO_ENGINE) && !defined(FIPS_MODULE)
    /*
     * Whether it's nice or not, "Inits" can be used on "Final"'d contexts so
     * this context may already have an ENGINE! Try to avoid releasing the
     * previous handle, re-querying for an ENGINE, and having a
     * reinitialisation, when it may all be unnecessary.
     */
    if (ctx->engine && ctx->cipher
        && (cipher == NULL || cipher->nid == ctx->cipher->nid))
        goto skip_to_init;

    if (cipher != NULL && impl == NULL) {
         /* Ask if an ENGINE is reserved for this job */
        tmpimpl = ENGINE_get_cipher_engine(cipher->nid);
    }
#endif

    /*
     * If there are engines involved then we should use legacy handling for now.
     */
    if (ctx->engine != NULL
#if !defined(OPENSSL_NO_ENGINE) && !defined(FIPS_MODULE)
            || tmpimpl != NULL
#endif
            || impl != NULL
            || (cipher != NULL && cipher->origin == EVP_ORIG_METH)
            || (cipher == NULL && ctx->cipher != NULL
                               && ctx->cipher->origin == EVP_ORIG_METH)) {
        if (ctx->cipher == ctx->fetched_cipher)
            ctx->cipher = NULL;
        EVP_CIPHER_free(ctx->fetched_cipher);
        ctx->fetched_cipher = NULL;
        goto legacy;
    }
    /*
     * Ensure a context left lying around from last time is cleared
     * (legacy code)
     */
    if (cipher != NULL && ctx->cipher != NULL) {
        if (ctx->cipher->cleanup != NULL && !ctx->cipher->cleanup(ctx))
            return 0;
        OPENSSL_clear_free(ctx->cipher_data, ctx->cipher->ctx_size);
        ctx->cipher_data = NULL;
    }

    /* Start of non-legacy code below */

    /* Ensure a context left lying around from last time is cleared */
    if (cipher != NULL && ctx->cipher != NULL) {
        unsigned long flags = ctx->flags;

        EVP_CIPHER_CTX_reset(ctx);
        /* Restore encrypt and flags */
        ctx->encrypt = enc;
        ctx->flags = flags;
    }

    if (cipher == NULL)
        cipher = ctx->cipher;

    if (cipher->prov == NULL) {
#ifdef FIPS_MODULE
        /* We only do explicit fetches inside the FIPS module */
        ERR_raise(ERR_LIB_EVP, EVP_R_INITIALIZATION_ERROR);
        return 0;
#else
        EVP_CIPHER *provciph =
            EVP_CIPHER_fetch(NULL,
                             cipher->nid == NID_undef ? "NULL"
                                                      : OBJ_nid2sn(cipher->nid),
                             "");

        if (provciph == NULL)
            return 0;
        cipher = provciph;
        EVP_CIPHER_free(ctx->fetched_cipher);
        ctx->fetched_cipher = provciph;
#endif
    }

<<<<<<< HEAD
    if (cipher->prov != NULL) {
=======
    if (!ossl_assert(cipher->prov != NULL)) {
        ERR_raise(ERR_LIB_EVP, EVP_R_INITIALIZATION_ERROR);
        return 0;
    }

    if (cipher != ctx->fetched_cipher) {
>>>>>>> 8a2d13a7
        if (!EVP_CIPHER_up_ref((EVP_CIPHER *)cipher)) {
            ERR_raise(ERR_LIB_EVP, EVP_R_INITIALIZATION_ERROR);
            return 0;
        }
        EVP_CIPHER_free(ctx->fetched_cipher);
        ctx->fetched_cipher = (EVP_CIPHER *)cipher;
    }
    ctx->cipher = cipher;
    if (ctx->algctx == NULL) {
        ctx->algctx = ctx->cipher->newctx(ossl_provider_ctx(cipher->prov));
        if (ctx->algctx == NULL) {
            ERR_raise(ERR_LIB_EVP, EVP_R_INITIALIZATION_ERROR);
            return 0;
        }
    }

    if ((ctx->flags & EVP_CIPH_NO_PADDING) != 0) {
        /*
         * If this ctx was already set up for no padding then we need to tell
         * the new cipher about it.
         */
        if (!EVP_CIPHER_CTX_set_padding(ctx, 0))
            return 0;
    }

<<<<<<< HEAD
=======
#ifndef FIPS_MODULE
    /*
     * Fix for CVE-2023-5363
     * Passing in a size as part of the init call takes effect late
     * so, force such to occur before the initialisation.
     *
     * The FIPS provider's internal library context is used in a manner
     * such that this is not an issue.
     */
    if (params != NULL) {
        OSSL_PARAM param_lens[3] = { OSSL_PARAM_END, OSSL_PARAM_END,
                                     OSSL_PARAM_END };
        OSSL_PARAM *q = param_lens;
        const OSSL_PARAM *p;

        p = OSSL_PARAM_locate_const(params, OSSL_CIPHER_PARAM_KEYLEN); 
        if (p != NULL)
            memcpy(q++, p, sizeof(*q));

        /*
         * Note that OSSL_CIPHER_PARAM_AEAD_IVLEN is a synomym for
         * OSSL_CIPHER_PARAM_IVLEN so both are covered here.
         */
        p = OSSL_PARAM_locate_const(params, OSSL_CIPHER_PARAM_IVLEN);
        if (p != NULL)
            memcpy(q++, p, sizeof(*q));

        if (q != param_lens) {
            if (!EVP_CIPHER_CTX_set_params(ctx, param_lens)) {
                ERR_raise(ERR_LIB_EVP, EVP_R_INVALID_LENGTH);
                return 0;
            }
        }
    }
#endif

>>>>>>> 8a2d13a7
    if (enc) {
        if (ctx->cipher->einit == NULL) {
            ERR_raise(ERR_LIB_EVP, EVP_R_INITIALIZATION_ERROR);
            return 0;
        }

        return ctx->cipher->einit(ctx->algctx,
                                  key,
                                  key == NULL ? 0
                                              : EVP_CIPHER_CTX_get_key_length(ctx),
                                  iv,
                                  iv == NULL ? 0
                                             : EVP_CIPHER_CTX_get_iv_length(ctx),
                                  params);
    }

    if (ctx->cipher->dinit == NULL) {
        ERR_raise(ERR_LIB_EVP, EVP_R_INITIALIZATION_ERROR);
        return 0;
    }

    return ctx->cipher->dinit(ctx->algctx,
                              key,
                              key == NULL ? 0
                                          : EVP_CIPHER_CTX_get_key_length(ctx),
                              iv,
                              iv == NULL ? 0
                                         : EVP_CIPHER_CTX_get_iv_length(ctx),
                                  params);

    /* Code below to be removed when legacy support is dropped. */
 legacy:

    if (cipher != NULL) {
        /*
         * Ensure a context left lying around from last time is cleared (we
         * previously attempted to avoid this if the same ENGINE and
         * EVP_CIPHER could be used).
         */
        if (ctx->cipher) {
            unsigned long flags = ctx->flags;
            EVP_CIPHER_CTX_reset(ctx);
            /* Restore encrypt and flags */
            ctx->encrypt = enc;
            ctx->flags = flags;
        }
#if !defined(OPENSSL_NO_ENGINE) && !defined(FIPS_MODULE)
        if (impl != NULL) {
            if (!ENGINE_init(impl)) {
                ERR_raise(ERR_LIB_EVP, EVP_R_INITIALIZATION_ERROR);
                return 0;
            }
        } else {
            impl = tmpimpl;
        }
        if (impl != NULL) {
            /* There's an ENGINE for this job ... (apparently) */
            const EVP_CIPHER *c = ENGINE_get_cipher(impl, cipher->nid);

            if (c == NULL) {
                /*
                 * One positive side-effect of US's export control history,
                 * is that we should at least be able to avoid using US
                 * misspellings of "initialisation"?
                 */
                ERR_raise(ERR_LIB_EVP, EVP_R_INITIALIZATION_ERROR);
                return 0;
            }
            /* We'll use the ENGINE's private cipher definition */
            cipher = c;
            /*
             * Store the ENGINE functional reference so we know 'cipher' came
             * from an ENGINE and we need to release it when done.
             */
            ctx->engine = impl;
        } else {
            ctx->engine = NULL;
        }
#endif

        ctx->cipher = cipher;
        if (ctx->cipher->ctx_size) {
            ctx->cipher_data = OPENSSL_zalloc(ctx->cipher->ctx_size);
            if (ctx->cipher_data == NULL) {
                ctx->cipher = NULL;
                ERR_raise(ERR_LIB_EVP, ERR_R_MALLOC_FAILURE);
                return 0;
            }
        } else {
            ctx->cipher_data = NULL;
        }
        ctx->key_len = cipher->key_len;
        /* Preserve wrap enable flag, zero everything else */
        ctx->flags &= EVP_CIPHER_CTX_FLAG_WRAP_ALLOW;
        if (ctx->cipher->flags & EVP_CIPH_CTRL_INIT) {
            if (EVP_CIPHER_CTX_ctrl(ctx, EVP_CTRL_INIT, 0, NULL) <= 0) {
                ctx->cipher = NULL;
                ERR_raise(ERR_LIB_EVP, EVP_R_INITIALIZATION_ERROR);
                return 0;
            }
        }
    }
#if !defined(OPENSSL_NO_ENGINE) && !defined(FIPS_MODULE)
 skip_to_init:
#endif
    if (ctx->cipher == NULL)
        return 0;

    /* we assume block size is a power of 2 in *cryptUpdate */
    OPENSSL_assert(ctx->cipher->block_size == 1
                   || ctx->cipher->block_size == 8
                   || ctx->cipher->block_size == 16);

    if (!(ctx->flags & EVP_CIPHER_CTX_FLAG_WRAP_ALLOW)
        && EVP_CIPHER_CTX_get_mode(ctx) == EVP_CIPH_WRAP_MODE) {
        ERR_raise(ERR_LIB_EVP, EVP_R_WRAP_MODE_NOT_ALLOWED);
        return 0;
    }

    if ((EVP_CIPHER_get_flags(EVP_CIPHER_CTX_get0_cipher(ctx))
                & EVP_CIPH_CUSTOM_IV) == 0) {
        switch (EVP_CIPHER_CTX_get_mode(ctx)) {

        case EVP_CIPH_STREAM_CIPHER:
        case EVP_CIPH_ECB_MODE:
            break;

        case EVP_CIPH_CFB_MODE:
        case EVP_CIPH_OFB_MODE:

            ctx->num = 0;
            /* fall-through */

        case EVP_CIPH_CBC_MODE:
            n = EVP_CIPHER_CTX_get_iv_length(ctx);
            if (n < 0 || n > (int)sizeof(ctx->iv)) {
                ERR_raise(ERR_LIB_EVP, EVP_R_INVALID_IV_LENGTH);
                return 0;
            }
            if (iv != NULL)
                memcpy(ctx->oiv, iv, n);
            memcpy(ctx->iv, ctx->oiv, n);
            break;

        case EVP_CIPH_CTR_MODE:
            ctx->num = 0;
            /* Don't reuse IV for CTR mode */
            if (iv != NULL) {
                n = EVP_CIPHER_CTX_get_iv_length(ctx);
                if (n <= 0 || n > (int)sizeof(ctx->iv)) {
                    ERR_raise(ERR_LIB_EVP, EVP_R_INVALID_IV_LENGTH);
                    return 0;
                }
                memcpy(ctx->iv, iv, n);
            }
            break;

        default:
            return 0;
        }
    }

    if (key != NULL || (ctx->cipher->flags & EVP_CIPH_ALWAYS_CALL_INIT)) {
        if (!ctx->cipher->init(ctx, key, iv, enc))
            return 0;
    }
    ctx->buf_len = 0;
    ctx->final_used = 0;
    ctx->block_mask = ctx->cipher->block_size - 1;
    return 1;
}

int EVP_CipherInit_ex2(EVP_CIPHER_CTX *ctx, const EVP_CIPHER *cipher,
                       const unsigned char *key, const unsigned char *iv,
                       int enc, const OSSL_PARAM params[])
{
    return evp_cipher_init_internal(ctx, cipher, NULL, key, iv, enc, params);
}

int EVP_CipherInit(EVP_CIPHER_CTX *ctx, const EVP_CIPHER *cipher,
                   const unsigned char *key, const unsigned char *iv, int enc)
{
    if (cipher != NULL)
        EVP_CIPHER_CTX_reset(ctx);
    return evp_cipher_init_internal(ctx, cipher, NULL, key, iv, enc, NULL);
}

int EVP_CipherInit_ex(EVP_CIPHER_CTX *ctx, const EVP_CIPHER *cipher,
                      ENGINE *impl, const unsigned char *key,
                      const unsigned char *iv, int enc)
{
    return evp_cipher_init_internal(ctx, cipher, impl, key, iv, enc, NULL);
}

int EVP_CipherUpdate(EVP_CIPHER_CTX *ctx, unsigned char *out, int *outl,
                     const unsigned char *in, int inl)
{
    if (ctx->encrypt)
        return EVP_EncryptUpdate(ctx, out, outl, in, inl);
    else
        return EVP_DecryptUpdate(ctx, out, outl, in, inl);
}

int EVP_CipherFinal_ex(EVP_CIPHER_CTX *ctx, unsigned char *out, int *outl)
{
    if (ctx->encrypt)
        return EVP_EncryptFinal_ex(ctx, out, outl);
    else
        return EVP_DecryptFinal_ex(ctx, out, outl);
}

int EVP_CipherFinal(EVP_CIPHER_CTX *ctx, unsigned char *out, int *outl)
{
    if (ctx->encrypt)
        return EVP_EncryptFinal(ctx, out, outl);
    else
        return EVP_DecryptFinal(ctx, out, outl);
}

int EVP_EncryptInit(EVP_CIPHER_CTX *ctx, const EVP_CIPHER *cipher,
                    const unsigned char *key, const unsigned char *iv)
{
    return EVP_CipherInit(ctx, cipher, key, iv, 1);
}

int EVP_EncryptInit_ex(EVP_CIPHER_CTX *ctx, const EVP_CIPHER *cipher,
                       ENGINE *impl, const unsigned char *key,
                       const unsigned char *iv)
{
    return EVP_CipherInit_ex(ctx, cipher, impl, key, iv, 1);
}

int EVP_EncryptInit_ex2(EVP_CIPHER_CTX *ctx, const EVP_CIPHER *cipher,
                        const unsigned char *key, const unsigned char *iv,
                        const OSSL_PARAM params[])
{
    return EVP_CipherInit_ex2(ctx, cipher, key, iv, 1, params);
}

int EVP_DecryptInit(EVP_CIPHER_CTX *ctx, const EVP_CIPHER *cipher,
                    const unsigned char *key, const unsigned char *iv)
{
    return EVP_CipherInit(ctx, cipher, key, iv, 0);
}

int EVP_DecryptInit_ex(EVP_CIPHER_CTX *ctx, const EVP_CIPHER *cipher,
                       ENGINE *impl, const unsigned char *key,
                       const unsigned char *iv)
{
    return EVP_CipherInit_ex(ctx, cipher, impl, key, iv, 0);
}

int EVP_DecryptInit_ex2(EVP_CIPHER_CTX *ctx, const EVP_CIPHER *cipher,
                        const unsigned char *key, const unsigned char *iv,
                        const OSSL_PARAM params[])
{
    return EVP_CipherInit_ex2(ctx, cipher, key, iv, 0, params);
}

/*
 * According to the letter of standard difference between pointers
 * is specified to be valid only within same object. This makes
 * it formally challenging to determine if input and output buffers
 * are not partially overlapping with standard pointer arithmetic.
 */
#ifdef PTRDIFF_T
# undef PTRDIFF_T
#endif
#if defined(OPENSSL_SYS_VMS) && __INITIAL_POINTER_SIZE==64
/*
 * Then we have VMS that distinguishes itself by adhering to
 * sizeof(size_t)==4 even in 64-bit builds, which means that
 * difference between two pointers might be truncated to 32 bits.
 * In the context one can even wonder how comparison for
 * equality is implemented. To be on the safe side we adhere to
 * PTRDIFF_T even for comparison for equality.
 */
# define PTRDIFF_T uint64_t
#else
# define PTRDIFF_T size_t
#endif

int ossl_is_partially_overlapping(const void *ptr1, const void *ptr2, int len)
{
    PTRDIFF_T diff = (PTRDIFF_T)ptr1-(PTRDIFF_T)ptr2;
    /*
     * Check for partially overlapping buffers. [Binary logical
     * operations are used instead of boolean to minimize number
     * of conditional branches.]
     */
    int overlapped = (len > 0) & (diff != 0) & ((diff < (PTRDIFF_T)len) |
                                                (diff > (0 - (PTRDIFF_T)len)));

    return overlapped;
}

static int evp_EncryptDecryptUpdate(EVP_CIPHER_CTX *ctx,
                                    unsigned char *out, int *outl,
                                    const unsigned char *in, int inl)
{
    int i, j, bl, cmpl = inl;

    if (EVP_CIPHER_CTX_test_flags(ctx, EVP_CIPH_FLAG_LENGTH_BITS))
        cmpl = (cmpl + 7) / 8;

    bl = ctx->cipher->block_size;

    if (ctx->cipher->flags & EVP_CIPH_FLAG_CUSTOM_CIPHER) {
        /* If block size > 1 then the cipher will have to do this check */
        if (bl == 1 && ossl_is_partially_overlapping(out, in, cmpl)) {
            ERR_raise(ERR_LIB_EVP, EVP_R_PARTIALLY_OVERLAPPING);
            return 0;
        }

        i = ctx->cipher->do_cipher(ctx, out, in, inl);
        if (i < 0)
            return 0;
        else
            *outl = i;
        return 1;
    }

    if (inl <= 0) {
        *outl = 0;
        return inl == 0;
    }
    if (ossl_is_partially_overlapping(out + ctx->buf_len, in, cmpl)) {
        ERR_raise(ERR_LIB_EVP, EVP_R_PARTIALLY_OVERLAPPING);
        return 0;
    }

    if (ctx->buf_len == 0 && (inl & (ctx->block_mask)) == 0) {
        if (ctx->cipher->do_cipher(ctx, out, in, inl)) {
            *outl = inl;
            return 1;
        } else {
            *outl = 0;
            return 0;
        }
    }
    i = ctx->buf_len;
    OPENSSL_assert(bl <= (int)sizeof(ctx->buf));
    if (i != 0) {
        if (bl - i > inl) {
            memcpy(&(ctx->buf[i]), in, inl);
            ctx->buf_len += inl;
            *outl = 0;
            return 1;
        } else {
            j = bl - i;

            /*
             * Once we've processed the first j bytes from in, the amount of
             * data left that is a multiple of the block length is:
             * (inl - j) & ~(bl - 1)
             * We must ensure that this amount of data, plus the one block that
             * we process from ctx->buf does not exceed INT_MAX
             */
            if (((inl - j) & ~(bl - 1)) > INT_MAX - bl) {
                ERR_raise(ERR_LIB_EVP, EVP_R_OUTPUT_WOULD_OVERFLOW);
                return 0;
            }
            memcpy(&(ctx->buf[i]), in, j);
            inl -= j;
            in += j;
            if (!ctx->cipher->do_cipher(ctx, out, ctx->buf, bl))
                return 0;
            out += bl;
            *outl = bl;
        }
    } else
        *outl = 0;
    i = inl & (bl - 1);
    inl -= i;
    if (inl > 0) {
        if (!ctx->cipher->do_cipher(ctx, out, in, inl))
            return 0;
        *outl += inl;
    }

    if (i != 0)
        memcpy(ctx->buf, &(in[inl]), i);
    ctx->buf_len = i;
    return 1;
}


int EVP_EncryptUpdate(EVP_CIPHER_CTX *ctx, unsigned char *out, int *outl,
                      const unsigned char *in, int inl)
{
    int ret;
    size_t soutl, inl_ = (size_t)inl;
    int blocksize;

    if (outl != NULL) {
        *outl = 0;
    } else {
        ERR_raise(ERR_LIB_EVP, ERR_R_PASSED_NULL_PARAMETER);
        return 0;
    }

    /* Prevent accidental use of decryption context when encrypting */
    if (!ctx->encrypt) {
        ERR_raise(ERR_LIB_EVP, EVP_R_INVALID_OPERATION);
<<<<<<< HEAD
        return 0;
    }

    if (ctx->cipher == NULL) {
        ERR_raise(ERR_LIB_EVP, EVP_R_NO_CIPHER_SET);
        return 0;
    }

=======
        return 0;
    }

    if (ctx->cipher == NULL) {
        ERR_raise(ERR_LIB_EVP, EVP_R_NO_CIPHER_SET);
        return 0;
    }

>>>>>>> 8a2d13a7
    if (ctx->cipher->prov == NULL)
        goto legacy;

    blocksize = ctx->cipher->block_size;

    if (ctx->cipher->cupdate == NULL  || blocksize < 1) {
        ERR_raise(ERR_LIB_EVP, EVP_R_UPDATE_ERROR);
        return 0;
    }

    ret = ctx->cipher->cupdate(ctx->algctx, out, &soutl,
                               inl_ + (size_t)(blocksize == 1 ? 0 : blocksize),
                               in, inl_);

    if (ret) {
        if (soutl > INT_MAX) {
            ERR_raise(ERR_LIB_EVP, EVP_R_UPDATE_ERROR);
            return 0;
        }
        *outl = soutl;
    }

    return ret;

    /* Code below to be removed when legacy support is dropped. */
 legacy:

    return evp_EncryptDecryptUpdate(ctx, out, outl, in, inl);
}

int EVP_EncryptFinal(EVP_CIPHER_CTX *ctx, unsigned char *out, int *outl)
{
    int ret;
    ret = EVP_EncryptFinal_ex(ctx, out, outl);
    return ret;
}

int EVP_EncryptFinal_ex(EVP_CIPHER_CTX *ctx, unsigned char *out, int *outl)
{
    int n, ret;
    unsigned int i, b, bl;
    size_t soutl;
    int blocksize;

    if (outl != NULL) {
        *outl = 0;
    } else {
        ERR_raise(ERR_LIB_EVP, ERR_R_PASSED_NULL_PARAMETER);
        return 0;
    }

    /* Prevent accidental use of decryption context when encrypting */
    if (!ctx->encrypt) {
        ERR_raise(ERR_LIB_EVP, EVP_R_INVALID_OPERATION);
<<<<<<< HEAD
        return 0;
    }

    if (ctx->cipher == NULL) {
        ERR_raise(ERR_LIB_EVP, EVP_R_NO_CIPHER_SET);
        return 0;
    }
    if (ctx->cipher->prov == NULL)
        goto legacy;

    blocksize = EVP_CIPHER_CTX_get_block_size(ctx);

    if (blocksize < 1 || ctx->cipher->cfinal == NULL) {
        ERR_raise(ERR_LIB_EVP, EVP_R_FINAL_ERROR);
        return 0;
    }

=======
        return 0;
    }

    if (ctx->cipher == NULL) {
        ERR_raise(ERR_LIB_EVP, EVP_R_NO_CIPHER_SET);
        return 0;
    }
    if (ctx->cipher->prov == NULL)
        goto legacy;

    blocksize = EVP_CIPHER_CTX_get_block_size(ctx);

    if (blocksize < 1 || ctx->cipher->cfinal == NULL) {
        ERR_raise(ERR_LIB_EVP, EVP_R_FINAL_ERROR);
        return 0;
    }

>>>>>>> 8a2d13a7
    ret = ctx->cipher->cfinal(ctx->algctx, out, &soutl,
                              blocksize == 1 ? 0 : blocksize);

    if (ret) {
        if (soutl > INT_MAX) {
            ERR_raise(ERR_LIB_EVP, EVP_R_FINAL_ERROR);
            return 0;
        }
        *outl = soutl;
    }

    return ret;

    /* Code below to be removed when legacy support is dropped. */
 legacy:

    if (ctx->cipher->flags & EVP_CIPH_FLAG_CUSTOM_CIPHER) {
        ret = ctx->cipher->do_cipher(ctx, out, NULL, 0);
        if (ret < 0)
            return 0;
        else
            *outl = ret;
        return 1;
    }

    b = ctx->cipher->block_size;
    OPENSSL_assert(b <= sizeof(ctx->buf));
    if (b == 1) {
        *outl = 0;
        return 1;
    }
    bl = ctx->buf_len;
    if (ctx->flags & EVP_CIPH_NO_PADDING) {
        if (bl) {
            ERR_raise(ERR_LIB_EVP, EVP_R_DATA_NOT_MULTIPLE_OF_BLOCK_LENGTH);
            return 0;
        }
        *outl = 0;
        return 1;
    }

    n = b - bl;
    for (i = bl; i < b; i++)
        ctx->buf[i] = n;
    ret = ctx->cipher->do_cipher(ctx, out, ctx->buf, b);

    if (ret)
        *outl = b;

    return ret;
}

int EVP_DecryptUpdate(EVP_CIPHER_CTX *ctx, unsigned char *out, int *outl,
                      const unsigned char *in, int inl)
{
    int fix_len, cmpl = inl, ret;
    unsigned int b;
    size_t soutl, inl_ = (size_t)inl;
    int blocksize;

    if (outl != NULL) {
        *outl = 0;
    } else {
        ERR_raise(ERR_LIB_EVP, ERR_R_PASSED_NULL_PARAMETER);
        return 0;
    }

    /* Prevent accidental use of encryption context when decrypting */
    if (ctx->encrypt) {
        ERR_raise(ERR_LIB_EVP, EVP_R_INVALID_OPERATION);
<<<<<<< HEAD
        return 0;
    }

    if (ctx->cipher == NULL) {
        ERR_raise(ERR_LIB_EVP, EVP_R_NO_CIPHER_SET);
        return 0;
    }
    if (ctx->cipher->prov == NULL)
        goto legacy;

    blocksize = EVP_CIPHER_CTX_get_block_size(ctx);

    if (ctx->cipher->cupdate == NULL || blocksize < 1) {
        ERR_raise(ERR_LIB_EVP, EVP_R_UPDATE_ERROR);
=======
>>>>>>> 8a2d13a7
        return 0;
    }
    ret = ctx->cipher->cupdate(ctx->algctx, out, &soutl,
                               inl_ + (size_t)(blocksize == 1 ? 0 : blocksize),
                               in, inl_);

    if (ret) {
        if (soutl > INT_MAX) {
            ERR_raise(ERR_LIB_EVP, EVP_R_UPDATE_ERROR);
            return 0;
        }
        *outl = soutl;
    }

    return ret;

    /* Code below to be removed when legacy support is dropped. */
 legacy:

    if (ctx->cipher == NULL) {
        ERR_raise(ERR_LIB_EVP, EVP_R_NO_CIPHER_SET);
        return 0;
    }
    if (ctx->cipher->prov == NULL)
        goto legacy;

    blocksize = EVP_CIPHER_CTX_get_block_size(ctx);

    if (ctx->cipher->cupdate == NULL || blocksize < 1) {
        ERR_raise(ERR_LIB_EVP, EVP_R_UPDATE_ERROR);
        return 0;
    }
    ret = ctx->cipher->cupdate(ctx->algctx, out, &soutl,
                               inl_ + (size_t)(blocksize == 1 ? 0 : blocksize),
                               in, inl_);

    if (ret) {
        if (soutl > INT_MAX) {
            ERR_raise(ERR_LIB_EVP, EVP_R_UPDATE_ERROR);
            return 0;
        }
        *outl = soutl;
    }

    return ret;

    /* Code below to be removed when legacy support is dropped. */
 legacy:

    b = ctx->cipher->block_size;

    if (EVP_CIPHER_CTX_test_flags(ctx, EVP_CIPH_FLAG_LENGTH_BITS))
        cmpl = (cmpl + 7) / 8;

    if (ctx->cipher->flags & EVP_CIPH_FLAG_CUSTOM_CIPHER) {
        if (b == 1 && ossl_is_partially_overlapping(out, in, cmpl)) {
            ERR_raise(ERR_LIB_EVP, EVP_R_PARTIALLY_OVERLAPPING);
            return 0;
        }

        fix_len = ctx->cipher->do_cipher(ctx, out, in, inl);
        if (fix_len < 0) {
            *outl = 0;
            return 0;
        } else
            *outl = fix_len;
        return 1;
    }

    if (inl <= 0) {
        *outl = 0;
        return inl == 0;
    }

    if (ctx->flags & EVP_CIPH_NO_PADDING)
        return evp_EncryptDecryptUpdate(ctx, out, outl, in, inl);

    OPENSSL_assert(b <= sizeof(ctx->final));

    if (ctx->final_used) {
        /* see comment about PTRDIFF_T comparison above */
        if (((PTRDIFF_T)out == (PTRDIFF_T)in)
            || ossl_is_partially_overlapping(out, in, b)) {
            ERR_raise(ERR_LIB_EVP, EVP_R_PARTIALLY_OVERLAPPING);
            return 0;
        }
        /*
         * final_used is only ever set if buf_len is 0. Therefore the maximum
         * length output we will ever see from evp_EncryptDecryptUpdate is
         * the maximum multiple of the block length that is <= inl, or just:
         * inl & ~(b - 1)
         * Since final_used has been set then the final output length is:
         * (inl & ~(b - 1)) + b
         * This must never exceed INT_MAX
         */
        if ((inl & ~(b - 1)) > INT_MAX - b) {
            ERR_raise(ERR_LIB_EVP, EVP_R_OUTPUT_WOULD_OVERFLOW);
            return 0;
        }
        memcpy(out, ctx->final, b);
        out += b;
        fix_len = 1;
    } else
        fix_len = 0;

    if (!evp_EncryptDecryptUpdate(ctx, out, outl, in, inl))
        return 0;

    /*
     * if we have 'decrypted' a multiple of block size, make sure we have a
     * copy of this last block
     */
    if (b > 1 && !ctx->buf_len) {
        *outl -= b;
        ctx->final_used = 1;
        memcpy(ctx->final, &out[*outl], b);
    } else
        ctx->final_used = 0;

    if (fix_len)
        *outl += b;

    return 1;
}

int EVP_DecryptFinal(EVP_CIPHER_CTX *ctx, unsigned char *out, int *outl)
{
    int ret;
    ret = EVP_DecryptFinal_ex(ctx, out, outl);
    return ret;
}

int EVP_DecryptFinal_ex(EVP_CIPHER_CTX *ctx, unsigned char *out, int *outl)
{
    int i, n;
    unsigned int b;
    size_t soutl;
    int ret;
    int blocksize;

    if (outl != NULL) {
        *outl = 0;
    } else {
        ERR_raise(ERR_LIB_EVP, ERR_R_PASSED_NULL_PARAMETER);
        return 0;
    }

    /* Prevent accidental use of encryption context when decrypting */
    if (ctx->encrypt) {
        ERR_raise(ERR_LIB_EVP, EVP_R_INVALID_OPERATION);
        return 0;
    }

    if (ctx->cipher == NULL) {
        ERR_raise(ERR_LIB_EVP, EVP_R_NO_CIPHER_SET);
        return 0;
    }

    if (ctx->cipher->prov == NULL)
        goto legacy;

    blocksize = EVP_CIPHER_CTX_get_block_size(ctx);

    if (blocksize < 1 || ctx->cipher->cfinal == NULL) {
        ERR_raise(ERR_LIB_EVP, EVP_R_FINAL_ERROR);
        return 0;
    }

    ret = ctx->cipher->cfinal(ctx->algctx, out, &soutl,
                              blocksize == 1 ? 0 : blocksize);
<<<<<<< HEAD

    if (ret) {
        if (soutl > INT_MAX) {
            ERR_raise(ERR_LIB_EVP, EVP_R_FINAL_ERROR);
            return 0;
        }
        *outl = soutl;
    }

    return ret;

=======

    if (ret) {
        if (soutl > INT_MAX) {
            ERR_raise(ERR_LIB_EVP, EVP_R_FINAL_ERROR);
            return 0;
        }
        *outl = soutl;
    }

    return ret;

>>>>>>> 8a2d13a7
    /* Code below to be removed when legacy support is dropped. */
 legacy:

    *outl = 0;
    if (ctx->cipher->flags & EVP_CIPH_FLAG_CUSTOM_CIPHER) {
        i = ctx->cipher->do_cipher(ctx, out, NULL, 0);
        if (i < 0)
            return 0;
        else
            *outl = i;
        return 1;
    }

    b = ctx->cipher->block_size;
    if (ctx->flags & EVP_CIPH_NO_PADDING) {
        if (ctx->buf_len) {
            ERR_raise(ERR_LIB_EVP, EVP_R_DATA_NOT_MULTIPLE_OF_BLOCK_LENGTH);
            return 0;
        }
        *outl = 0;
        return 1;
    }
    if (b > 1) {
        if (ctx->buf_len || !ctx->final_used) {
            ERR_raise(ERR_LIB_EVP, EVP_R_WRONG_FINAL_BLOCK_LENGTH);
            return 0;
        }
        OPENSSL_assert(b <= sizeof(ctx->final));

        /*
         * The following assumes that the ciphertext has been authenticated.
         * Otherwise it provides a padding oracle.
         */
        n = ctx->final[b - 1];
        if (n == 0 || n > (int)b) {
            ERR_raise(ERR_LIB_EVP, EVP_R_BAD_DECRYPT);
            return 0;
        }
        for (i = 0; i < n; i++) {
            if (ctx->final[--b] != n) {
                ERR_raise(ERR_LIB_EVP, EVP_R_BAD_DECRYPT);
                return 0;
            }
        }
        n = ctx->cipher->block_size - n;
        for (i = 0; i < n; i++)
            out[i] = ctx->final[i];
        *outl = n;
    } else
        *outl = 0;
    return 1;
}

int EVP_CIPHER_CTX_set_key_length(EVP_CIPHER_CTX *c, int keylen)
{
    if (c->cipher->prov != NULL) {
        int ok;
        OSSL_PARAM params[2] = { OSSL_PARAM_END, OSSL_PARAM_END };
        size_t len = keylen;

        if (EVP_CIPHER_CTX_get_key_length(c) == keylen)
            return 1;

        /* Check the cipher actually understands this parameter */
        if (OSSL_PARAM_locate_const(EVP_CIPHER_settable_ctx_params(c->cipher),
                                    OSSL_CIPHER_PARAM_KEYLEN) == NULL) {
            ERR_raise(ERR_LIB_EVP, EVP_R_INVALID_KEY_LENGTH);
            return 0;
        }

        params[0] = OSSL_PARAM_construct_size_t(OSSL_CIPHER_PARAM_KEYLEN, &len);
        ok = evp_do_ciph_ctx_setparams(c->cipher, c->algctx, params);

        return ok > 0 ? 1 : 0;
    }

    /* Code below to be removed when legacy support is dropped. */

    /*
     * Note there have never been any built-in ciphers that define this flag
     * since it was first introduced.
     */
    if (c->cipher->flags & EVP_CIPH_CUSTOM_KEY_LENGTH)
        return EVP_CIPHER_CTX_ctrl(c, EVP_CTRL_SET_KEY_LENGTH, keylen, NULL);
    if (EVP_CIPHER_CTX_get_key_length(c) == keylen)
        return 1;
    if ((keylen > 0) && (c->cipher->flags & EVP_CIPH_VARIABLE_LENGTH)) {
        c->key_len = keylen;
        return 1;
    }
    ERR_raise(ERR_LIB_EVP, EVP_R_INVALID_KEY_LENGTH);
    return 0;
}

int EVP_CIPHER_CTX_set_padding(EVP_CIPHER_CTX *ctx, int pad)
{
    int ok;
    OSSL_PARAM params[2] = { OSSL_PARAM_END, OSSL_PARAM_END };
    unsigned int pd = pad;

    if (pad)
        ctx->flags &= ~EVP_CIPH_NO_PADDING;
    else
        ctx->flags |= EVP_CIPH_NO_PADDING;

    if (ctx->cipher != NULL && ctx->cipher->prov == NULL)
        return 1;
    params[0] = OSSL_PARAM_construct_uint(OSSL_CIPHER_PARAM_PADDING, &pd);
    ok = evp_do_ciph_ctx_setparams(ctx->cipher, ctx->algctx, params);

    return ok != 0;
}

int EVP_CIPHER_CTX_ctrl(EVP_CIPHER_CTX *ctx, int type, int arg, void *ptr)
{
    int ret = EVP_CTRL_RET_UNSUPPORTED;
    int set_params = 1;
    size_t sz = arg;
    unsigned int i;
    OSSL_PARAM params[4] = {
        OSSL_PARAM_END, OSSL_PARAM_END, OSSL_PARAM_END, OSSL_PARAM_END
    };

    if (ctx == NULL || ctx->cipher == NULL) {
        ERR_raise(ERR_LIB_EVP, EVP_R_NO_CIPHER_SET);
        return 0;
    }

    if (ctx->cipher->prov == NULL)
        goto legacy;

    switch (type) {
    case EVP_CTRL_SET_KEY_LENGTH:
        params[0] = OSSL_PARAM_construct_size_t(OSSL_CIPHER_PARAM_KEYLEN, &sz);
        break;
    case EVP_CTRL_RAND_KEY:      /* Used by DES */
        set_params = 0;
        params[0] =
            OSSL_PARAM_construct_octet_string(OSSL_CIPHER_PARAM_RANDOM_KEY,
                                              ptr, sz);
        break;

    case EVP_CTRL_INIT:
        /*
         * EVP_CTRL_INIT is purely legacy, no provider counterpart.
         * As a matter of fact, this should be dead code, but some caller
         * might still do a direct control call with this command, so...
         * Legacy methods return 1 except for exceptional circumstances, so
         * we do the same here to not be disruptive.
         */
        return 1;
    case EVP_CTRL_SET_PIPELINE_OUTPUT_BUFS: /* Used by DASYNC */
    default:
        goto end;
    case EVP_CTRL_AEAD_SET_IVLEN:
        if (arg < 0)
            return 0;
        params[0] = OSSL_PARAM_construct_size_t(OSSL_CIPHER_PARAM_IVLEN, &sz);
        ctx->iv_len = -1;
        break;
    case EVP_CTRL_CCM_SET_L:
        if (arg < 2 || arg > 8)
            return 0;
        sz = 15 - arg;
        params[0] = OSSL_PARAM_construct_size_t(OSSL_CIPHER_PARAM_IVLEN, &sz);
        ctx->iv_len = -1;
        break;
    case EVP_CTRL_AEAD_SET_IV_FIXED:
        params[0] = OSSL_PARAM_construct_octet_string(
                        OSSL_CIPHER_PARAM_AEAD_TLS1_IV_FIXED, ptr, sz);
        break;
    case EVP_CTRL_GCM_IV_GEN:
        set_params = 0;
        if (arg < 0)
            sz = 0; /* special case that uses the iv length */
        params[0] = OSSL_PARAM_construct_octet_string(
                        OSSL_CIPHER_PARAM_AEAD_TLS1_GET_IV_GEN, ptr, sz);
        break;
    case EVP_CTRL_GCM_SET_IV_INV:
        if (arg < 0)
            return 0;
        params[0] = OSSL_PARAM_construct_octet_string(
                        OSSL_CIPHER_PARAM_AEAD_TLS1_SET_IV_INV, ptr, sz);
        break;
    case EVP_CTRL_GET_RC5_ROUNDS:
        set_params = 0; /* Fall thru */
    case EVP_CTRL_SET_RC5_ROUNDS:
        if (arg < 0)
            return 0;
        i = (unsigned int)arg;
        params[0] = OSSL_PARAM_construct_uint(OSSL_CIPHER_PARAM_ROUNDS, &i);
        break;
    case EVP_CTRL_SET_SPEED:
        if (arg < 0)
            return 0;
        i = (unsigned int)arg;
        params[0] = OSSL_PARAM_construct_uint(OSSL_CIPHER_PARAM_SPEED, &i);
        break;
    case EVP_CTRL_AEAD_GET_TAG:
        set_params = 0; /* Fall thru */
    case EVP_CTRL_AEAD_SET_TAG:
        params[0] = OSSL_PARAM_construct_octet_string(OSSL_CIPHER_PARAM_AEAD_TAG,
                                                      ptr, sz);
        break;
    case EVP_CTRL_AEAD_TLS1_AAD:
        /* This one does a set and a get - since it returns a size */
        params[0] =
            OSSL_PARAM_construct_octet_string(OSSL_CIPHER_PARAM_AEAD_TLS1_AAD,
                                              ptr, sz);
        ret = evp_do_ciph_ctx_setparams(ctx->cipher, ctx->algctx, params);
        if (ret <= 0)
            goto end;
        params[0] =
            OSSL_PARAM_construct_size_t(OSSL_CIPHER_PARAM_AEAD_TLS1_AAD_PAD, &sz);
        ret = evp_do_ciph_ctx_getparams(ctx->cipher, ctx->algctx, params);
        if (ret <= 0)
            goto end;
        return sz;
#ifndef OPENSSL_NO_RC2
    case EVP_CTRL_GET_RC2_KEY_BITS:
        set_params = 0; /* Fall thru */
    case EVP_CTRL_SET_RC2_KEY_BITS:
        params[0] = OSSL_PARAM_construct_size_t(OSSL_CIPHER_PARAM_RC2_KEYBITS, &sz);
        break;
#endif /* OPENSSL_NO_RC2 */
#if !defined(OPENSSL_NO_MULTIBLOCK)
    case EVP_CTRL_TLS1_1_MULTIBLOCK_MAX_BUFSIZE:
        params[0] = OSSL_PARAM_construct_size_t(
                OSSL_CIPHER_PARAM_TLS1_MULTIBLOCK_MAX_SEND_FRAGMENT, &sz);
        ret = evp_do_ciph_ctx_setparams(ctx->cipher, ctx->algctx, params);
        if (ret <= 0)
            return 0;

        params[0] = OSSL_PARAM_construct_size_t(
                OSSL_CIPHER_PARAM_TLS1_MULTIBLOCK_MAX_BUFSIZE, &sz);
        params[1] = OSSL_PARAM_construct_end();
        ret = evp_do_ciph_ctx_getparams(ctx->cipher, ctx->algctx, params);
        if (ret <= 0)
            return 0;
        return sz;
    case EVP_CTRL_TLS1_1_MULTIBLOCK_AAD: {
        EVP_CTRL_TLS1_1_MULTIBLOCK_PARAM *p =
            (EVP_CTRL_TLS1_1_MULTIBLOCK_PARAM *)ptr;

        if (arg < (int)sizeof(EVP_CTRL_TLS1_1_MULTIBLOCK_PARAM))
            return 0;

        params[0] = OSSL_PARAM_construct_octet_string(
                OSSL_CIPHER_PARAM_TLS1_MULTIBLOCK_AAD, (void*)p->inp, p->len);
        params[1] = OSSL_PARAM_construct_uint(
                OSSL_CIPHER_PARAM_TLS1_MULTIBLOCK_INTERLEAVE, &p->interleave);
        ret = evp_do_ciph_ctx_setparams(ctx->cipher, ctx->algctx, params);
        if (ret <= 0)
            return ret;
        /* Retrieve the return values changed by the set */
        params[0] = OSSL_PARAM_construct_size_t(
                OSSL_CIPHER_PARAM_TLS1_MULTIBLOCK_AAD_PACKLEN, &sz);
        params[1] = OSSL_PARAM_construct_uint(
                OSSL_CIPHER_PARAM_TLS1_MULTIBLOCK_INTERLEAVE, &p->interleave);
        params[2] = OSSL_PARAM_construct_end();
        ret = evp_do_ciph_ctx_getparams(ctx->cipher, ctx->algctx, params);
        if (ret <= 0)
            return 0;
        return sz;
    }
    case EVP_CTRL_TLS1_1_MULTIBLOCK_ENCRYPT: {
        EVP_CTRL_TLS1_1_MULTIBLOCK_PARAM *p =
            (EVP_CTRL_TLS1_1_MULTIBLOCK_PARAM *)ptr;

        params[0] = OSSL_PARAM_construct_octet_string(
                        OSSL_CIPHER_PARAM_TLS1_MULTIBLOCK_ENC, p->out, p->len);

        params[1] = OSSL_PARAM_construct_octet_string(
                OSSL_CIPHER_PARAM_TLS1_MULTIBLOCK_ENC_IN, (void*)p->inp,
                p->len);
        params[2] = OSSL_PARAM_construct_uint(
                OSSL_CIPHER_PARAM_TLS1_MULTIBLOCK_INTERLEAVE, &p->interleave);
        ret = evp_do_ciph_ctx_setparams(ctx->cipher, ctx->algctx, params);
        if (ret <= 0)
            return ret;
        params[0] = OSSL_PARAM_construct_size_t(
                        OSSL_CIPHER_PARAM_TLS1_MULTIBLOCK_ENC_LEN, &sz);
        params[1] = OSSL_PARAM_construct_end();
        ret = evp_do_ciph_ctx_getparams(ctx->cipher, ctx->algctx, params);
        if (ret <= 0)
            return 0;
        return sz;
    }
#endif /* OPENSSL_NO_MULTIBLOCK */
    case EVP_CTRL_AEAD_SET_MAC_KEY:
        if (arg < 0)
            return -1;
        params[0] = OSSL_PARAM_construct_octet_string(
                OSSL_CIPHER_PARAM_AEAD_MAC_KEY, ptr, sz);
        break;
    }

    if (set_params)
        ret = evp_do_ciph_ctx_setparams(ctx->cipher, ctx->algctx, params);
    else
        ret = evp_do_ciph_ctx_getparams(ctx->cipher, ctx->algctx, params);
    goto end;

    /* Code below to be removed when legacy support is dropped. */
legacy:
    if (ctx->cipher->ctrl == NULL) {
        ERR_raise(ERR_LIB_EVP, EVP_R_CTRL_NOT_IMPLEMENTED);
        return 0;
    }

    ret = ctx->cipher->ctrl(ctx, type, arg, ptr);

 end:
    if (ret == EVP_CTRL_RET_UNSUPPORTED) {
        ERR_raise(ERR_LIB_EVP, EVP_R_CTRL_OPERATION_NOT_IMPLEMENTED);
        return 0;
    }
    return ret;
}

int EVP_CIPHER_get_params(EVP_CIPHER *cipher, OSSL_PARAM params[])
{
    if (cipher != NULL && cipher->get_params != NULL)
        return cipher->get_params(params);
    return 0;
}

int EVP_CIPHER_CTX_set_params(EVP_CIPHER_CTX *ctx, const OSSL_PARAM params[])
{
    if (ctx->cipher != NULL && ctx->cipher->set_ctx_params != NULL) {
        ctx->iv_len = -1;
        return ctx->cipher->set_ctx_params(ctx->algctx, params);
    }
    return 0;
}

int EVP_CIPHER_CTX_get_params(EVP_CIPHER_CTX *ctx, OSSL_PARAM params[])
{
    if (ctx->cipher != NULL && ctx->cipher->get_ctx_params != NULL)
        return ctx->cipher->get_ctx_params(ctx->algctx, params);
    return 0;
}

const OSSL_PARAM *EVP_CIPHER_gettable_params(const EVP_CIPHER *cipher)
{
    if (cipher != NULL && cipher->gettable_params != NULL)
        return cipher->gettable_params(
                   ossl_provider_ctx(EVP_CIPHER_get0_provider(cipher)));
    return NULL;
}

const OSSL_PARAM *EVP_CIPHER_settable_ctx_params(const EVP_CIPHER *cipher)
{
    void *provctx;

    if (cipher != NULL && cipher->settable_ctx_params != NULL) {
        provctx = ossl_provider_ctx(EVP_CIPHER_get0_provider(cipher));
        return cipher->settable_ctx_params(NULL, provctx);
    }
    return NULL;
}

const OSSL_PARAM *EVP_CIPHER_gettable_ctx_params(const EVP_CIPHER *cipher)
{
    void *provctx;

    if (cipher != NULL && cipher->gettable_ctx_params != NULL) {
        provctx = ossl_provider_ctx(EVP_CIPHER_get0_provider(cipher));
        return cipher->gettable_ctx_params(NULL, provctx);
    }
    return NULL;
}

const OSSL_PARAM *EVP_CIPHER_CTX_settable_params(EVP_CIPHER_CTX *cctx)
{
    void *alg;

    if (cctx != NULL && cctx->cipher->settable_ctx_params != NULL) {
        alg = ossl_provider_ctx(EVP_CIPHER_get0_provider(cctx->cipher));
        return cctx->cipher->settable_ctx_params(cctx->algctx, alg);
    }
    return NULL;
}

const OSSL_PARAM *EVP_CIPHER_CTX_gettable_params(EVP_CIPHER_CTX *cctx)
{
    void *provctx;

    if (cctx != NULL && cctx->cipher->gettable_ctx_params != NULL) {
        provctx = ossl_provider_ctx(EVP_CIPHER_get0_provider(cctx->cipher));
        return cctx->cipher->gettable_ctx_params(cctx->algctx, provctx);
    }
    return NULL;
}

#ifndef FIPS_MODULE
static OSSL_LIB_CTX *EVP_CIPHER_CTX_get_libctx(EVP_CIPHER_CTX *ctx)
{
    const EVP_CIPHER *cipher = ctx->cipher;
    const OSSL_PROVIDER *prov;

    if (cipher == NULL)
        return NULL;

    prov = EVP_CIPHER_get0_provider(cipher);
    return ossl_provider_libctx(prov);
}
#endif

int EVP_CIPHER_CTX_rand_key(EVP_CIPHER_CTX *ctx, unsigned char *key)
{
    if (ctx->cipher->flags & EVP_CIPH_RAND_KEY)
        return EVP_CIPHER_CTX_ctrl(ctx, EVP_CTRL_RAND_KEY, 0, key);

#ifdef FIPS_MODULE
    return 0;
#else
    {
        int kl;
        OSSL_LIB_CTX *libctx = EVP_CIPHER_CTX_get_libctx(ctx);

        kl = EVP_CIPHER_CTX_get_key_length(ctx);
        if (kl <= 0 || RAND_priv_bytes_ex(libctx, key, kl, 0) <= 0)
            return 0;
        return 1;
    }
#endif /* FIPS_MODULE */
}

int EVP_CIPHER_CTX_copy(EVP_CIPHER_CTX *out, const EVP_CIPHER_CTX *in)
{
    if ((in == NULL) || (in->cipher == NULL)) {
        ERR_raise(ERR_LIB_EVP, EVP_R_INPUT_NOT_INITIALIZED);
        return 0;
    }

    if (in->cipher->prov == NULL)
        goto legacy;

    if (in->cipher->dupctx == NULL) {
        ERR_raise(ERR_LIB_EVP, EVP_R_NOT_ABLE_TO_COPY_CTX);
<<<<<<< HEAD
        return 0;
    }

    EVP_CIPHER_CTX_reset(out);

    *out = *in;
    out->algctx = NULL;

    if (in->fetched_cipher != NULL && !EVP_CIPHER_up_ref(in->fetched_cipher)) {
        out->fetched_cipher = NULL;
        return 0;
    }

    out->algctx = in->cipher->dupctx(in->algctx);
    if (out->algctx == NULL) {
        ERR_raise(ERR_LIB_EVP, EVP_R_NOT_ABLE_TO_COPY_CTX);
        return 0;
    }

=======
        return 0;
    }

    EVP_CIPHER_CTX_reset(out);

    *out = *in;
    out->algctx = NULL;

    if (in->fetched_cipher != NULL && !EVP_CIPHER_up_ref(in->fetched_cipher)) {
        out->fetched_cipher = NULL;
        return 0;
    }

    out->algctx = in->cipher->dupctx(in->algctx);
    if (out->algctx == NULL) {
        ERR_raise(ERR_LIB_EVP, EVP_R_NOT_ABLE_TO_COPY_CTX);
        return 0;
    }

>>>>>>> 8a2d13a7
    return 1;

    /* Code below to be removed when legacy support is dropped. */
 legacy:

#if !defined(OPENSSL_NO_ENGINE) && !defined(FIPS_MODULE)
    /* Make sure it's safe to copy a cipher context using an ENGINE */
    if (in->engine && !ENGINE_init(in->engine)) {
        ERR_raise(ERR_LIB_EVP, ERR_R_ENGINE_LIB);
        return 0;
    }
#endif

    EVP_CIPHER_CTX_reset(out);
    memcpy(out, in, sizeof(*out));

    if (in->cipher_data && in->cipher->ctx_size) {
        out->cipher_data = OPENSSL_malloc(in->cipher->ctx_size);
        if (out->cipher_data == NULL) {
            out->cipher = NULL;
            ERR_raise(ERR_LIB_EVP, ERR_R_MALLOC_FAILURE);
            return 0;
        }
        memcpy(out->cipher_data, in->cipher_data, in->cipher->ctx_size);
    }

    if (in->cipher->flags & EVP_CIPH_CUSTOM_COPY)
        if (!in->cipher->ctrl((EVP_CIPHER_CTX *)in, EVP_CTRL_COPY, 0, out)) {
            out->cipher = NULL;
            ERR_raise(ERR_LIB_EVP, EVP_R_INITIALIZATION_ERROR);
            return 0;
        }
    return 1;
}

EVP_CIPHER *evp_cipher_new(void)
{
    EVP_CIPHER *cipher = OPENSSL_zalloc(sizeof(EVP_CIPHER));

    if (cipher != NULL) {
        cipher->lock = CRYPTO_THREAD_lock_new();
        if (cipher->lock == NULL) {
            OPENSSL_free(cipher);
            return NULL;
        }
        cipher->refcnt = 1;
    }
    return cipher;
}

/*
 * FIPS module note: since internal fetches will be entirely
 * provider based, we know that none of its code depends on legacy
 * NIDs or any functionality that use them.
 */
#ifndef FIPS_MODULE
/* After removal of legacy support get rid of the need for legacy NIDs */
static void set_legacy_nid(const char *name, void *vlegacy_nid)
{
    int nid;
    int *legacy_nid = vlegacy_nid;
    /*
     * We use lowest level function to get the associated method, because
     * higher level functions such as EVP_get_cipherbyname() have changed
     * to look at providers too.
     */
    const void *legacy_method = OBJ_NAME_get(name, OBJ_NAME_TYPE_CIPHER_METH);

    if (*legacy_nid == -1)       /* We found a clash already */
        return;
    if (legacy_method == NULL)
        return;
    nid = EVP_CIPHER_get_nid(legacy_method);
    if (*legacy_nid != NID_undef && *legacy_nid != nid) {
        *legacy_nid = -1;
        return;
    }
    *legacy_nid = nid;
}
#endif

static void *evp_cipher_from_algorithm(const int name_id,
                                       const OSSL_ALGORITHM *algodef,
                                       OSSL_PROVIDER *prov)
{
    const OSSL_DISPATCH *fns = algodef->implementation;
    EVP_CIPHER *cipher = NULL;
    int fnciphcnt = 0, fnctxcnt = 0;

    if ((cipher = evp_cipher_new()) == NULL) {
        ERR_raise(ERR_LIB_EVP, ERR_R_MALLOC_FAILURE);
        return NULL;
    }

#ifndef FIPS_MODULE
    cipher->nid = NID_undef;
    if (!evp_names_do_all(prov, name_id, set_legacy_nid, &cipher->nid)
            || cipher->nid == -1) {
        ERR_raise(ERR_LIB_EVP, ERR_R_INTERNAL_ERROR);
        EVP_CIPHER_free(cipher);
        return NULL;
    }
#endif

    cipher->name_id = name_id;
    if ((cipher->type_name = ossl_algorithm_get1_first_name(algodef)) == NULL) {
        EVP_CIPHER_free(cipher);
        return NULL;
    }
    cipher->description = algodef->algorithm_description;

    for (; fns->function_id != 0; fns++) {
        switch (fns->function_id) {
        case OSSL_FUNC_CIPHER_NEWCTX:
            if (cipher->newctx != NULL)
                break;
            cipher->newctx = OSSL_FUNC_cipher_newctx(fns);
            fnctxcnt++;
            break;
        case OSSL_FUNC_CIPHER_ENCRYPT_INIT:
            if (cipher->einit != NULL)
                break;
            cipher->einit = OSSL_FUNC_cipher_encrypt_init(fns);
            fnciphcnt++;
            break;
        case OSSL_FUNC_CIPHER_DECRYPT_INIT:
            if (cipher->dinit != NULL)
                break;
            cipher->dinit = OSSL_FUNC_cipher_decrypt_init(fns);
            fnciphcnt++;
            break;
        case OSSL_FUNC_CIPHER_UPDATE:
            if (cipher->cupdate != NULL)
                break;
            cipher->cupdate = OSSL_FUNC_cipher_update(fns);
            fnciphcnt++;
            break;
        case OSSL_FUNC_CIPHER_FINAL:
            if (cipher->cfinal != NULL)
                break;
            cipher->cfinal = OSSL_FUNC_cipher_final(fns);
            fnciphcnt++;
            break;
        case OSSL_FUNC_CIPHER_CIPHER:
            if (cipher->ccipher != NULL)
                break;
            cipher->ccipher = OSSL_FUNC_cipher_cipher(fns);
            break;
        case OSSL_FUNC_CIPHER_FREECTX:
            if (cipher->freectx != NULL)
                break;
            cipher->freectx = OSSL_FUNC_cipher_freectx(fns);
            fnctxcnt++;
            break;
        case OSSL_FUNC_CIPHER_DUPCTX:
            if (cipher->dupctx != NULL)
                break;
            cipher->dupctx = OSSL_FUNC_cipher_dupctx(fns);
            break;
        case OSSL_FUNC_CIPHER_GET_PARAMS:
            if (cipher->get_params != NULL)
                break;
            cipher->get_params = OSSL_FUNC_cipher_get_params(fns);
            break;
        case OSSL_FUNC_CIPHER_GET_CTX_PARAMS:
            if (cipher->get_ctx_params != NULL)
                break;
            cipher->get_ctx_params = OSSL_FUNC_cipher_get_ctx_params(fns);
            break;
        case OSSL_FUNC_CIPHER_SET_CTX_PARAMS:
            if (cipher->set_ctx_params != NULL)
                break;
            cipher->set_ctx_params = OSSL_FUNC_cipher_set_ctx_params(fns);
            break;
        case OSSL_FUNC_CIPHER_GETTABLE_PARAMS:
            if (cipher->gettable_params != NULL)
                break;
            cipher->gettable_params = OSSL_FUNC_cipher_gettable_params(fns);
            break;
        case OSSL_FUNC_CIPHER_GETTABLE_CTX_PARAMS:
            if (cipher->gettable_ctx_params != NULL)
                break;
            cipher->gettable_ctx_params =
                OSSL_FUNC_cipher_gettable_ctx_params(fns);
            break;
        case OSSL_FUNC_CIPHER_SETTABLE_CTX_PARAMS:
            if (cipher->settable_ctx_params != NULL)
                break;
            cipher->settable_ctx_params =
                OSSL_FUNC_cipher_settable_ctx_params(fns);
            break;
        }
    }
    if ((fnciphcnt != 0 && fnciphcnt != 3 && fnciphcnt != 4)
            || (fnciphcnt == 0 && cipher->ccipher == NULL)
            || fnctxcnt != 2) {
        /*
         * In order to be a consistent set of functions we must have at least
         * a complete set of "encrypt" functions, or a complete set of "decrypt"
         * functions, or a single "cipher" function. In all cases we need both
         * the "newctx" and "freectx" functions.
         */
        EVP_CIPHER_free(cipher);
        ERR_raise(ERR_LIB_EVP, EVP_R_INVALID_PROVIDER_FUNCTIONS);
        return NULL;
    }
    cipher->prov = prov;
    if (prov != NULL)
        ossl_provider_up_ref(prov);

    if (!evp_cipher_cache_constants(cipher)) {
        EVP_CIPHER_free(cipher);
        ERR_raise(ERR_LIB_EVP, EVP_R_CACHE_CONSTANTS_FAILED);
        cipher = NULL;
    }

    return cipher;
}

static int evp_cipher_up_ref(void *cipher)
{
    return EVP_CIPHER_up_ref(cipher);
}

static void evp_cipher_free(void *cipher)
{
    EVP_CIPHER_free(cipher);
}

EVP_CIPHER *EVP_CIPHER_fetch(OSSL_LIB_CTX *ctx, const char *algorithm,
                             const char *properties)
{
    EVP_CIPHER *cipher =
        evp_generic_fetch(ctx, OSSL_OP_CIPHER, algorithm, properties,
                          evp_cipher_from_algorithm, evp_cipher_up_ref,
                          evp_cipher_free);

    return cipher;
}

int EVP_CIPHER_up_ref(EVP_CIPHER *cipher)
{
    int ref = 0;

    if (cipher->origin == EVP_ORIG_DYNAMIC)
        CRYPTO_UP_REF(&cipher->refcnt, &ref, cipher->lock);
    return 1;
}

void evp_cipher_free_int(EVP_CIPHER *cipher)
{
    OPENSSL_free(cipher->type_name);
    ossl_provider_free(cipher->prov);
    CRYPTO_THREAD_lock_free(cipher->lock);
    OPENSSL_free(cipher);
}

void EVP_CIPHER_free(EVP_CIPHER *cipher)
{
    int i;

    if (cipher == NULL || cipher->origin != EVP_ORIG_DYNAMIC)
        return;

    CRYPTO_DOWN_REF(&cipher->refcnt, &i, cipher->lock);
    if (i > 0)
        return;
    evp_cipher_free_int(cipher);
}

void EVP_CIPHER_do_all_provided(OSSL_LIB_CTX *libctx,
                                void (*fn)(EVP_CIPHER *mac, void *arg),
                                void *arg)
{
    evp_generic_do_all(libctx, OSSL_OP_CIPHER,
                       (void (*)(void *, void *))fn, arg,
                       evp_cipher_from_algorithm, evp_cipher_up_ref,
                       evp_cipher_free);
}<|MERGE_RESOLUTION|>--- conflicted
+++ resolved
@@ -1,9 +1,5 @@
 /*
-<<<<<<< HEAD
- * Copyright 1995-2022 The OpenSSL Project Authors. All Rights Reserved.
-=======
  * Copyright 1995-2023 The OpenSSL Project Authors. All Rights Reserved.
->>>>>>> 8a2d13a7
  *
  * Licensed under the Apache License 2.0 (the "License").  You may not use
  * this file except in compliance with the License.  You can obtain a copy
@@ -196,16 +192,12 @@
 #endif
     }
 
-<<<<<<< HEAD
-    if (cipher->prov != NULL) {
-=======
     if (!ossl_assert(cipher->prov != NULL)) {
         ERR_raise(ERR_LIB_EVP, EVP_R_INITIALIZATION_ERROR);
         return 0;
     }
 
     if (cipher != ctx->fetched_cipher) {
->>>>>>> 8a2d13a7
         if (!EVP_CIPHER_up_ref((EVP_CIPHER *)cipher)) {
             ERR_raise(ERR_LIB_EVP, EVP_R_INITIALIZATION_ERROR);
             return 0;
@@ -231,8 +223,6 @@
             return 0;
     }
 
-<<<<<<< HEAD
-=======
 #ifndef FIPS_MODULE
     /*
      * Fix for CVE-2023-5363
@@ -269,7 +259,6 @@
     }
 #endif
 
->>>>>>> 8a2d13a7
     if (enc) {
         if (ctx->cipher->einit == NULL) {
             ERR_raise(ERR_LIB_EVP, EVP_R_INITIALIZATION_ERROR);
@@ -674,7 +663,6 @@
     /* Prevent accidental use of decryption context when encrypting */
     if (!ctx->encrypt) {
         ERR_raise(ERR_LIB_EVP, EVP_R_INVALID_OPERATION);
-<<<<<<< HEAD
         return 0;
     }
 
@@ -683,16 +671,6 @@
         return 0;
     }
 
-=======
-        return 0;
-    }
-
-    if (ctx->cipher == NULL) {
-        ERR_raise(ERR_LIB_EVP, EVP_R_NO_CIPHER_SET);
-        return 0;
-    }
-
->>>>>>> 8a2d13a7
     if (ctx->cipher->prov == NULL)
         goto legacy;
 
@@ -747,7 +725,6 @@
     /* Prevent accidental use of decryption context when encrypting */
     if (!ctx->encrypt) {
         ERR_raise(ERR_LIB_EVP, EVP_R_INVALID_OPERATION);
-<<<<<<< HEAD
         return 0;
     }
 
@@ -765,25 +742,6 @@
         return 0;
     }
 
-=======
-        return 0;
-    }
-
-    if (ctx->cipher == NULL) {
-        ERR_raise(ERR_LIB_EVP, EVP_R_NO_CIPHER_SET);
-        return 0;
-    }
-    if (ctx->cipher->prov == NULL)
-        goto legacy;
-
-    blocksize = EVP_CIPHER_CTX_get_block_size(ctx);
-
-    if (blocksize < 1 || ctx->cipher->cfinal == NULL) {
-        ERR_raise(ERR_LIB_EVP, EVP_R_FINAL_ERROR);
-        return 0;
-    }
-
->>>>>>> 8a2d13a7
     ret = ctx->cipher->cfinal(ctx->algctx, out, &soutl,
                               blocksize == 1 ? 0 : blocksize);
 
@@ -854,41 +812,8 @@
     /* Prevent accidental use of encryption context when decrypting */
     if (ctx->encrypt) {
         ERR_raise(ERR_LIB_EVP, EVP_R_INVALID_OPERATION);
-<<<<<<< HEAD
-        return 0;
-    }
-
-    if (ctx->cipher == NULL) {
-        ERR_raise(ERR_LIB_EVP, EVP_R_NO_CIPHER_SET);
-        return 0;
-    }
-    if (ctx->cipher->prov == NULL)
-        goto legacy;
-
-    blocksize = EVP_CIPHER_CTX_get_block_size(ctx);
-
-    if (ctx->cipher->cupdate == NULL || blocksize < 1) {
-        ERR_raise(ERR_LIB_EVP, EVP_R_UPDATE_ERROR);
-=======
->>>>>>> 8a2d13a7
-        return 0;
-    }
-    ret = ctx->cipher->cupdate(ctx->algctx, out, &soutl,
-                               inl_ + (size_t)(blocksize == 1 ? 0 : blocksize),
-                               in, inl_);
-
-    if (ret) {
-        if (soutl > INT_MAX) {
-            ERR_raise(ERR_LIB_EVP, EVP_R_UPDATE_ERROR);
-            return 0;
-        }
-        *outl = soutl;
-    }
-
-    return ret;
-
-    /* Code below to be removed when legacy support is dropped. */
- legacy:
+        return 0;
+    }
 
     if (ctx->cipher == NULL) {
         ERR_raise(ERR_LIB_EVP, EVP_R_NO_CIPHER_SET);
@@ -1041,7 +966,6 @@
 
     ret = ctx->cipher->cfinal(ctx->algctx, out, &soutl,
                               blocksize == 1 ? 0 : blocksize);
-<<<<<<< HEAD
 
     if (ret) {
         if (soutl > INT_MAX) {
@@ -1053,19 +977,6 @@
 
     return ret;
 
-=======
-
-    if (ret) {
-        if (soutl > INT_MAX) {
-            ERR_raise(ERR_LIB_EVP, EVP_R_FINAL_ERROR);
-            return 0;
-        }
-        *outl = soutl;
-    }
-
-    return ret;
-
->>>>>>> 8a2d13a7
     /* Code below to be removed when legacy support is dropped. */
  legacy:
 
@@ -1507,7 +1418,6 @@
 
     if (in->cipher->dupctx == NULL) {
         ERR_raise(ERR_LIB_EVP, EVP_R_NOT_ABLE_TO_COPY_CTX);
-<<<<<<< HEAD
         return 0;
     }
 
@@ -1527,27 +1437,6 @@
         return 0;
     }
 
-=======
-        return 0;
-    }
-
-    EVP_CIPHER_CTX_reset(out);
-
-    *out = *in;
-    out->algctx = NULL;
-
-    if (in->fetched_cipher != NULL && !EVP_CIPHER_up_ref(in->fetched_cipher)) {
-        out->fetched_cipher = NULL;
-        return 0;
-    }
-
-    out->algctx = in->cipher->dupctx(in->algctx);
-    if (out->algctx == NULL) {
-        ERR_raise(ERR_LIB_EVP, EVP_R_NOT_ABLE_TO_COPY_CTX);
-        return 0;
-    }
-
->>>>>>> 8a2d13a7
     return 1;
 
     /* Code below to be removed when legacy support is dropped. */
