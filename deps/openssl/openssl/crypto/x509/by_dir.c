/*
<<<<<<< HEAD
 * Copyright 1995-2021 The OpenSSL Project Authors. All Rights Reserved.
=======
 * Copyright 1995-2023 The OpenSSL Project Authors. All Rights Reserved.
>>>>>>> 8a2d13a7
 *
 * Licensed under the Apache License 2.0 (the "License").  You may not use
 * this file except in compliance with the License.  You can obtain a copy
 * in the file LICENSE in the source distribution or at
 * https://www.openssl.org/source/license.html
 */

#if defined (__TANDEM) && defined (_SPT_MODEL_)
  /*
   * These definitions have to come first in SPT due to scoping of the
   * declarations in c99 associated with SPT use of stat.
   */
# include <sys/types.h>
# include <sys/stat.h>
#endif

#include "e_os.h"
#include "internal/cryptlib.h"
#include <stdio.h>
#include <time.h>
#include <errno.h>
#include <sys/types.h>

#ifndef OPENSSL_NO_POSIX_IO
# include <sys/stat.h>
#endif

#include <openssl/x509.h>
#include "crypto/x509.h"
#include "x509_local.h"

struct lookup_dir_hashes_st {
    unsigned long hash;
    int suffix;
};

struct lookup_dir_entry_st {
    char *dir;
    int dir_type;
    STACK_OF(BY_DIR_HASH) *hashes;
};

typedef struct lookup_dir_st {
    BUF_MEM *buffer;
    STACK_OF(BY_DIR_ENTRY) *dirs;
    CRYPTO_RWLOCK *lock;
} BY_DIR;

static int dir_ctrl(X509_LOOKUP *ctx, int cmd, const char *argp, long argl,
                    char **retp);

static int new_dir(X509_LOOKUP *lu);
static void free_dir(X509_LOOKUP *lu);
static int add_cert_dir(BY_DIR *ctx, const char *dir, int type);
static int get_cert_by_subject(X509_LOOKUP *xl, X509_LOOKUP_TYPE type,
                               const X509_NAME *name, X509_OBJECT *ret);
static int get_cert_by_subject_ex(X509_LOOKUP *xl, X509_LOOKUP_TYPE type,
                                  const X509_NAME *name, X509_OBJECT *ret,
                                  OSSL_LIB_CTX *libctx, const char *propq);
static X509_LOOKUP_METHOD x509_dir_lookup = {
    "Load certs from files in a directory",
    new_dir,                         /* new_item */
    free_dir,                        /* free */
    NULL,                            /* init */
    NULL,                            /* shutdown */
    dir_ctrl,                        /* ctrl */
    get_cert_by_subject,             /* get_by_subject */
    NULL,                            /* get_by_issuer_serial */
    NULL,                            /* get_by_fingerprint */
    NULL,                            /* get_by_alias */
    get_cert_by_subject_ex,          /* get_by_subject_ex */
    NULL,                            /* ctrl_ex */
};

X509_LOOKUP_METHOD *X509_LOOKUP_hash_dir(void)
{
    return &x509_dir_lookup;
}

static int dir_ctrl(X509_LOOKUP *ctx, int cmd, const char *argp, long argl,
                    char **retp)
{
    int ret = 0;
    BY_DIR *ld = (BY_DIR *)ctx->method_data;

    switch (cmd) {
    case X509_L_ADD_DIR:
        if (argl == X509_FILETYPE_DEFAULT) {
            const char *dir = ossl_safe_getenv(X509_get_default_cert_dir_env());

            if (dir)
                ret = add_cert_dir(ld, dir, X509_FILETYPE_PEM);
            else
                ret = add_cert_dir(ld, X509_get_default_cert_dir(),
                                   X509_FILETYPE_PEM);
            if (!ret) {
                ERR_raise(ERR_LIB_X509, X509_R_LOADING_CERT_DIR);
            }
        } else
            ret = add_cert_dir(ld, argp, (int)argl);
        break;
    }
    return ret;
}

static int new_dir(X509_LOOKUP *lu)
{
    BY_DIR *a = OPENSSL_malloc(sizeof(*a));

    if (a == NULL) {
        ERR_raise(ERR_LIB_X509, ERR_R_MALLOC_FAILURE);
        return 0;
    }

    if ((a->buffer = BUF_MEM_new()) == NULL) {
        ERR_raise(ERR_LIB_X509, ERR_R_MALLOC_FAILURE);
        goto err;
    }
    a->dirs = NULL;
    a->lock = CRYPTO_THREAD_lock_new();
    if (a->lock == NULL) {
        BUF_MEM_free(a->buffer);
        ERR_raise(ERR_LIB_X509, ERR_R_MALLOC_FAILURE);
        goto err;
    }
    lu->method_data = a;
    return 1;

 err:
    OPENSSL_free(a);
    return 0;
}

static void by_dir_hash_free(BY_DIR_HASH *hash)
{
    OPENSSL_free(hash);
}

static int by_dir_hash_cmp(const BY_DIR_HASH *const *a,
                           const BY_DIR_HASH *const *b)
{
    if ((*a)->hash > (*b)->hash)
        return 1;
    if ((*a)->hash < (*b)->hash)
        return -1;
    return 0;
}

static void by_dir_entry_free(BY_DIR_ENTRY *ent)
{
    OPENSSL_free(ent->dir);
    sk_BY_DIR_HASH_pop_free(ent->hashes, by_dir_hash_free);
    OPENSSL_free(ent);
}

static void free_dir(X509_LOOKUP *lu)
{
    BY_DIR *a = (BY_DIR *)lu->method_data;

    sk_BY_DIR_ENTRY_pop_free(a->dirs, by_dir_entry_free);
    BUF_MEM_free(a->buffer);
    CRYPTO_THREAD_lock_free(a->lock);
    OPENSSL_free(a);
}

static int add_cert_dir(BY_DIR *ctx, const char *dir, int type)
{
    int j;
    size_t len;
    const char *s, *ss, *p;

    if (dir == NULL || *dir == '\0') {
        ERR_raise(ERR_LIB_X509, X509_R_INVALID_DIRECTORY);
        return 0;
    }

    s = dir;
    p = s;
    do {
        if ((*p == LIST_SEPARATOR_CHAR) || (*p == '\0')) {
            BY_DIR_ENTRY *ent;

            ss = s;
            s = p + 1;
            len = p - ss;
            if (len == 0)
                continue;
            for (j = 0; j < sk_BY_DIR_ENTRY_num(ctx->dirs); j++) {
                ent = sk_BY_DIR_ENTRY_value(ctx->dirs, j);
                if (strlen(ent->dir) == len && strncmp(ent->dir, ss, len) == 0)
                    break;
            }
            if (j < sk_BY_DIR_ENTRY_num(ctx->dirs))
                continue;
            if (ctx->dirs == NULL) {
                ctx->dirs = sk_BY_DIR_ENTRY_new_null();
                if (!ctx->dirs) {
                    ERR_raise(ERR_LIB_X509, ERR_R_MALLOC_FAILURE);
                    return 0;
                }
            }
            ent = OPENSSL_malloc(sizeof(*ent));
            if (ent == NULL) {
                ERR_raise(ERR_LIB_X509, ERR_R_MALLOC_FAILURE);
                return 0;
            }
            ent->dir_type = type;
            ent->hashes = sk_BY_DIR_HASH_new(by_dir_hash_cmp);
            ent->dir = OPENSSL_strndup(ss, len);
            if (ent->dir == NULL || ent->hashes == NULL) {
                by_dir_entry_free(ent);
                return 0;
            }
            if (!sk_BY_DIR_ENTRY_push(ctx->dirs, ent)) {
                by_dir_entry_free(ent);
                ERR_raise(ERR_LIB_X509, ERR_R_MALLOC_FAILURE);
                return 0;
            }
        }
    } while (*p++ != '\0');
    return 1;
}

static int get_cert_by_subject_ex(X509_LOOKUP *xl, X509_LOOKUP_TYPE type,
                                  const X509_NAME *name, X509_OBJECT *ret,
                                  OSSL_LIB_CTX *libctx, const char *propq)
{
    BY_DIR *ctx;
    union {
        X509 st_x509;
        X509_CRL crl;
    } data;
    int ok = 0;
    int i, j, k;
    unsigned long h;
    BUF_MEM *b = NULL;
    X509_OBJECT stmp, *tmp;
    const char *postfix = "";

    if (name == NULL)
        return 0;

    stmp.type = type;
    if (type == X509_LU_X509) {
        data.st_x509.cert_info.subject = (X509_NAME *)name; /* won't modify it */
        stmp.data.x509 = &data.st_x509;
    } else if (type == X509_LU_CRL) {
        data.crl.crl.issuer = (X509_NAME *)name; /* won't modify it */
        stmp.data.crl = &data.crl;
        postfix = "r";
    } else {
        ERR_raise(ERR_LIB_X509, X509_R_WRONG_LOOKUP_TYPE);
        goto finish;
    }

    if ((b = BUF_MEM_new()) == NULL) {
        ERR_raise(ERR_LIB_X509, ERR_R_BUF_LIB);
        goto finish;
    }

    ctx = (BY_DIR *)xl->method_data;
    h = X509_NAME_hash_ex(name, libctx, propq, &i);
    if (i == 0)
        goto finish;
    for (i = 0; i < sk_BY_DIR_ENTRY_num(ctx->dirs); i++) {
        BY_DIR_ENTRY *ent;
        int idx;
        BY_DIR_HASH htmp, *hent;

        ent = sk_BY_DIR_ENTRY_value(ctx->dirs, i);
        j = strlen(ent->dir) + 1 + 8 + 6 + 1 + 1;
        if (!BUF_MEM_grow(b, j)) {
            ERR_raise(ERR_LIB_X509, ERR_R_MALLOC_FAILURE);
            goto finish;
        }
        if (type == X509_LU_CRL && ent->hashes) {
            htmp.hash = h;
            if (!CRYPTO_THREAD_read_lock(ctx->lock))
                goto finish;
            idx = sk_BY_DIR_HASH_find(ent->hashes, &htmp);
            if (idx >= 0) {
                hent = sk_BY_DIR_HASH_value(ent->hashes, idx);
                k = hent->suffix;
            } else {
                hent = NULL;
                k = 0;
            }
            CRYPTO_THREAD_unlock(ctx->lock);
        } else {
            k = 0;
            hent = NULL;
        }
        for (;;) {
            char c = '/';

#ifdef OPENSSL_SYS_VMS
            c = ent->dir[strlen(ent->dir) - 1];
            if (c != ':' && c != '>' && c != ']') {
                /*
                 * If no separator is present, we assume the directory
                 * specifier is a logical name, and add a colon.  We really
                 * should use better VMS routines for merging things like
                 * this, but this will do for now... -- Richard Levitte
                 */
                c = ':';
            } else {
                c = '\0';
            }

            if (c == '\0') {
                /*
                 * This is special.  When c == '\0', no directory separator
                 * should be added.
                 */
                BIO_snprintf(b->data, b->max,
                             "%s%08lx.%s%d", ent->dir, h, postfix, k);
            } else
#endif
            {
                BIO_snprintf(b->data, b->max,
                             "%s%c%08lx.%s%d", ent->dir, c, h, postfix, k);
            }
#ifndef OPENSSL_NO_POSIX_IO
# ifdef _WIN32
#  define stat _stat
# endif
            {
                struct stat st;
                if (stat(b->data, &st) < 0)
                    break;
            }
#endif
            /* found one. */
            if (type == X509_LU_X509) {
                if ((X509_load_cert_file_ex(xl, b->data, ent->dir_type, libctx,
                                            propq)) == 0)
                    break;
            } else if (type == X509_LU_CRL) {
                if ((X509_load_crl_file(xl, b->data, ent->dir_type)) == 0)
                    break;
            }
            /* else case will caught higher up */
            k++;
        }

        /*
         * we have added it to the cache so now pull it out again
         */
        if (!X509_STORE_lock(xl->store_ctx))
            goto finish;
        j = sk_X509_OBJECT_find(xl->store_ctx->objs, &stmp);
        tmp = sk_X509_OBJECT_value(xl->store_ctx->objs, j);
        X509_STORE_unlock(xl->store_ctx);

<<<<<<< HEAD
        /* If a CRL, update the last file suffix added for this */

        if (type == X509_LU_CRL) {
=======
        /*
         * If a CRL, update the last file suffix added for this.
         * We don't need to add an entry if k is 0 as this is the initial value.
         * This avoids the need for a write lock and sort operation in the
         * simple case where no CRL is present for a hash.
         */
        if (type == X509_LU_CRL && k > 0) {
>>>>>>> 8a2d13a7
            if (!CRYPTO_THREAD_write_lock(ctx->lock))
                goto finish;
            /*
             * Look for entry again in case another thread added an entry
             * first.
             */
            if (hent == NULL) {
                htmp.hash = h;
                idx = sk_BY_DIR_HASH_find(ent->hashes, &htmp);
                hent = sk_BY_DIR_HASH_value(ent->hashes, idx);
            }
            if (hent == NULL) {
                hent = OPENSSL_malloc(sizeof(*hent));
                if (hent == NULL) {
                    CRYPTO_THREAD_unlock(ctx->lock);
                    ERR_raise(ERR_LIB_X509, ERR_R_MALLOC_FAILURE);
                    ok = 0;
                    goto finish;
                }
                hent->hash = h;
                hent->suffix = k;
                if (!sk_BY_DIR_HASH_push(ent->hashes, hent)) {
                    CRYPTO_THREAD_unlock(ctx->lock);
                    OPENSSL_free(hent);
                    ERR_raise(ERR_LIB_X509, ERR_R_MALLOC_FAILURE);
                    ok = 0;
                    goto finish;
                }

                /*
                 * Ensure stack is sorted so that subsequent sk_BY_DIR_HASH_find
                 * will not mutate the stack and therefore require a write lock.
                 */
                sk_BY_DIR_HASH_sort(ent->hashes);
            } else if (hent->suffix < k) {
                hent->suffix = k;
            }

            CRYPTO_THREAD_unlock(ctx->lock);

        }

        if (tmp != NULL) {
            ok = 1;
            ret->type = tmp->type;
            memcpy(&ret->data, &tmp->data, sizeof(ret->data));

            /*
             * Clear any errors that might have been raised processing empty
             * or malformed files.
             */
            ERR_clear_error();

            goto finish;
        }
    }
 finish:
    BUF_MEM_free(b);
    return ok;
}

static int get_cert_by_subject(X509_LOOKUP *xl, X509_LOOKUP_TYPE type,
                               const X509_NAME *name, X509_OBJECT *ret)
{
    return get_cert_by_subject_ex(xl, type, name, ret, NULL, NULL);
}<|MERGE_RESOLUTION|>--- conflicted
+++ resolved
@@ -1,9 +1,5 @@
 /*
-<<<<<<< HEAD
- * Copyright 1995-2021 The OpenSSL Project Authors. All Rights Reserved.
-=======
  * Copyright 1995-2023 The OpenSSL Project Authors. All Rights Reserved.
->>>>>>> 8a2d13a7
  *
  * Licensed under the Apache License 2.0 (the "License").  You may not use
  * this file except in compliance with the License.  You can obtain a copy
@@ -358,11 +354,6 @@
         tmp = sk_X509_OBJECT_value(xl->store_ctx->objs, j);
         X509_STORE_unlock(xl->store_ctx);
 
-<<<<<<< HEAD
-        /* If a CRL, update the last file suffix added for this */
-
-        if (type == X509_LU_CRL) {
-=======
         /*
          * If a CRL, update the last file suffix added for this.
          * We don't need to add an entry if k is 0 as this is the initial value.
@@ -370,7 +361,6 @@
          * simple case where no CRL is present for a hash.
          */
         if (type == X509_LU_CRL && k > 0) {
->>>>>>> 8a2d13a7
             if (!CRYPTO_THREAD_write_lock(ctx->lock))
                 goto finish;
             /*
