--- conflicted
+++ resolved
@@ -1,9 +1,5 @@
 /*
-<<<<<<< HEAD
- * Copyright 1995-2022 The OpenSSL Project Authors. All Rights Reserved.
-=======
  * Copyright 1995-2023 The OpenSSL Project Authors. All Rights Reserved.
->>>>>>> 8a2d13a7
  *
  * Licensed under the Apache License 2.0 (the "License").  You may not use
  * this file except in compliance with the License.  You can obtain a copy
@@ -1664,10 +1660,6 @@
         for (i = 0; i < sk_X509_num(ctx->chain); i++) {
             X509 *x = sk_X509_value(ctx->chain, i);
 
-<<<<<<< HEAD
-            CB_FAIL_IF((x->ex_flags & EXFLAG_INVALID_POLICY) != 0,
-                       ctx, x, i, X509_V_ERR_INVALID_POLICY_EXTENSION);
-=======
             if ((x->ex_flags & EXFLAG_INVALID_POLICY) != 0)
                 cbcalled = 1;
             CB_FAIL_IF((x->ex_flags & EXFLAG_INVALID_POLICY) != 0,
@@ -1677,7 +1669,6 @@
             /* Should not be able to get here */
             ERR_raise(ERR_LIB_X509, ERR_R_INTERNAL_ERROR);
             return 0;
->>>>>>> 8a2d13a7
         }
         /* The callback ignored the error so we return success */
         return 1;
@@ -3345,7 +3336,6 @@
     if (target == NULL) {
         ERR_raise(ERR_LIB_X509, ERR_R_PASSED_NULL_PARAMETER);
         return NULL;
-<<<<<<< HEAD
     }
 
     if ((ctx = X509_STORE_CTX_new_ex(libctx, propq)) == NULL)
@@ -3358,20 +3348,6 @@
         ctx->error = X509_V_ERR_OUT_OF_MEM;
         goto err;
     }
-=======
-    }
-
-    if ((ctx = X509_STORE_CTX_new_ex(libctx, propq)) == NULL)
-        return NULL;
-    if (!X509_STORE_CTX_init(ctx, store, target, finish_chain ? certs : NULL))
-        goto err;
-    if (!finish_chain)
-        X509_STORE_CTX_set0_trusted_stack(ctx, certs);
-    if (!ossl_x509_add_cert_new(&ctx->chain, target, X509_ADD_FLAG_UP_REF)) {
-        ctx->error = X509_V_ERR_OUT_OF_MEM;
-        goto err;
-    }
->>>>>>> 8a2d13a7
     ctx->num_untrusted = 1;
 
     if (!build_chain(ctx) && finish_chain)
@@ -3445,11 +3421,7 @@
         ret = EVP_PKEY_get_int_param(pkey,
                                      OSSL_PKEY_PARAM_EC_DECODED_FROM_EXPLICIT_PARAMS,
                                      &val);
-<<<<<<< HEAD
-        return ret < 0 ? ret : !val;
-=======
         return ret == 1 ? !val : -1;
->>>>>>> 8a2d13a7
     }
 
     return 1;
