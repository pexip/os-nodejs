#! /usr/bin/env perl
<<<<<<< HEAD
# Copyright 2014-2022 The OpenSSL Project Authors. All Rights Reserved.
=======
# Copyright 2014-2023 The OpenSSL Project Authors. All Rights Reserved.
>>>>>>> 8a2d13a7
#
# Licensed under the Apache License 2.0 (the "License").  You may not use
# this file except in compliance with the License.  You can obtain a copy
# in the file LICENSE in the source distribution or at
# https://www.openssl.org/source/license.html

#
# ====================================================================
# Written by Andy Polyakov <appro@openssl.org> for the OpenSSL
# project. The module is, however, dual licensed under OpenSSL and
# CRYPTOGAMS licenses depending on where you obtain it. For further
# details see http://www.openssl.org/~appro/cryptogams/.
# ====================================================================
#
# This module implements support for ARMv8 AES instructions. The
# module is endian-agnostic in sense that it supports both big- and
# little-endian cases. As does it support both 32- and 64-bit modes
# of operation. Latter is achieved by limiting amount of utilized
# registers to 16, which implies additional NEON load and integer
# instructions. This has no effect on mighty Apple A7, where results
# are literally equal to the theoretical estimates based on AES
# instruction latencies and issue rates. On Cortex-A53, an in-order
# execution core, this costs up to 10-15%, which is partially
# compensated by implementing dedicated code path for 128-bit
# CBC encrypt case. On Cortex-A57 parallelizable mode performance
# seems to be limited by sheer amount of NEON instructions...
#
# April 2019
#
# Key to performance of parallelize-able modes is round instruction
# interleaving. But which factor to use? There is optimal one for
# each combination of instruction latency and issue rate, beyond
# which increasing interleave factor doesn't pay off. While on cons
# side we have code size increase and resource waste on platforms for
# which interleave factor is too high. In other words you want it to
# be just right. So far interleave factor of 3x was serving well all
# platforms. But for ThunderX2 optimal interleave factor was measured
# to be 5x...
#
# Performance in cycles per byte processed with 128-bit key:
#
#		CBC enc		CBC dec		CTR
# Apple A7	2.39		1.20		1.20
# Cortex-A53	1.32		1.17/1.29(**)	1.36/1.46
# Cortex-A57(*)	1.95		0.82/0.85	0.89/0.93
# Cortex-A72	1.33		0.85/0.88	0.92/0.96
# Denver	1.96		0.65/0.86	0.76/0.80
# Mongoose	1.33		1.23/1.20	1.30/1.20
# Kryo		1.26		0.87/0.94	1.00/1.00
# ThunderX2	5.95		1.25		1.30
#
# (*)	original 3.64/1.34/1.32 results were for r0p0 revision
#	and are still same even for updated module;
# (**)	numbers after slash are for 32-bit code, which is 3x-
#	interleaved;

# $output is the last argument if it looks like a file (it has an extension)
# $flavour is the first argument if it doesn't look like a file
$output = $#ARGV >= 0 && $ARGV[$#ARGV] =~ m|\.\w+$| ? pop : undef;
$flavour = $#ARGV >= 0 && $ARGV[0] !~ m|\.| ? shift : undef;

$0 =~ m/(.*[\/\\])[^\/\\]+$/; $dir=$1;
( $xlate="${dir}arm-xlate.pl" and -f $xlate ) or
( $xlate="${dir}../../perlasm/arm-xlate.pl" and -f $xlate) or
die "can't locate arm-xlate.pl";

open OUT,"| \"$^X\" $xlate $flavour \"$output\""
    or die "can't call $xlate: $!";
*STDOUT=*OUT;

$prefix="aes_v8";

$_byte = ($flavour =~ /win/ ? "DCB" : ".byte");

$code=<<___;
#include "arm_arch.h"

#if __ARM_MAX_ARCH__>=7
___
$code.=".arch	armv8-a+crypto\n.text\n"		if ($flavour =~ /64/);
$code.=<<___						if ($flavour !~ /64/);
.arch	armv7-a	// don't confuse not-so-latest binutils with argv8 :-)
.fpu	neon
#ifdef	__thumb2__
.syntax	unified
.thumb
# define INST(a,b,c,d)	$_byte	c,d|0xc,a,b
#else
.code	32
# define INST(a,b,c,d)	$_byte	a,b,c,d
#endif

.text
___

# Assembler mnemonics are an eclectic mix of 32- and 64-bit syntax,
# NEON is mostly 32-bit mnemonics, integer - mostly 64. Goal is to
# maintain both 32- and 64-bit codes within single module and
# transliterate common code to either flavour with regex vodoo.
#
{{{
my ($inp,$bits,$out,$ptr,$rounds)=("x0","w1","x2","x3","w12");
my ($zero,$rcon,$mask,$in0,$in1,$tmp,$key)=
	$flavour=~/64/? map("q$_",(0..6)) : map("q$_",(0..3,8..10));


$code.=<<___;
.align	5
.Lrcon:
.long	0x01,0x01,0x01,0x01
.long	0x0c0f0e0d,0x0c0f0e0d,0x0c0f0e0d,0x0c0f0e0d	// rotate-n-splat
.long	0x1b,0x1b,0x1b,0x1b

.globl	${prefix}_set_encrypt_key
.type	${prefix}_set_encrypt_key,%function
.align	5
${prefix}_set_encrypt_key:
.Lenc_key:
___
$code.=<<___	if ($flavour =~ /64/);
	stp	x29,x30,[sp,#-16]!
	add	x29,sp,#0
___
$code.=<<___;
	mov	$ptr,#-1
	cmp	$inp,#0
	b.eq	.Lenc_key_abort
	cmp	$out,#0
	b.eq	.Lenc_key_abort
	mov	$ptr,#-2
	cmp	$bits,#128
	b.lt	.Lenc_key_abort
	cmp	$bits,#256
	b.gt	.Lenc_key_abort
	tst	$bits,#0x3f
	b.ne	.Lenc_key_abort

	adr	$ptr,.Lrcon
	cmp	$bits,#192

	veor	$zero,$zero,$zero
	vld1.8	{$in0},[$inp],#16
	mov	$bits,#8		// reuse $bits
	vld1.32	{$rcon,$mask},[$ptr],#32

	b.lt	.Loop128
	b.eq	.L192
	b	.L256

.align	4
.Loop128:
	vtbl.8	$key,{$in0},$mask
	vext.8	$tmp,$zero,$in0,#12
	vst1.32	{$in0},[$out],#16
	aese	$key,$zero
	subs	$bits,$bits,#1

	veor	$in0,$in0,$tmp
	vext.8	$tmp,$zero,$tmp,#12
	veor	$in0,$in0,$tmp
	vext.8	$tmp,$zero,$tmp,#12
	 veor	$key,$key,$rcon
	veor	$in0,$in0,$tmp
	vshl.u8	$rcon,$rcon,#1
	veor	$in0,$in0,$key
	b.ne	.Loop128

	vld1.32	{$rcon},[$ptr]

	vtbl.8	$key,{$in0},$mask
	vext.8	$tmp,$zero,$in0,#12
	vst1.32	{$in0},[$out],#16
	aese	$key,$zero

	veor	$in0,$in0,$tmp
	vext.8	$tmp,$zero,$tmp,#12
	veor	$in0,$in0,$tmp
	vext.8	$tmp,$zero,$tmp,#12
	 veor	$key,$key,$rcon
	veor	$in0,$in0,$tmp
	vshl.u8	$rcon,$rcon,#1
	veor	$in0,$in0,$key

	vtbl.8	$key,{$in0},$mask
	vext.8	$tmp,$zero,$in0,#12
	vst1.32	{$in0},[$out],#16
	aese	$key,$zero

	veor	$in0,$in0,$tmp
	vext.8	$tmp,$zero,$tmp,#12
	veor	$in0,$in0,$tmp
	vext.8	$tmp,$zero,$tmp,#12
	 veor	$key,$key,$rcon
	veor	$in0,$in0,$tmp
	veor	$in0,$in0,$key
	vst1.32	{$in0},[$out]
	add	$out,$out,#0x50

	mov	$rounds,#10
	b	.Ldone

.align	4
.L192:
	vld1.8	{$in1},[$inp],#8
	vmov.i8	$key,#8			// borrow $key
	vst1.32	{$in0},[$out],#16
	vsub.i8	$mask,$mask,$key	// adjust the mask

.Loop192:
	vtbl.8	$key,{$in1},$mask
	vext.8	$tmp,$zero,$in0,#12
#ifdef __ARMEB__
	vst1.32	{$in1},[$out],#16
	sub	$out,$out,#8
#else
	vst1.32	{$in1},[$out],#8
#endif
	aese	$key,$zero
	subs	$bits,$bits,#1

	veor	$in0,$in0,$tmp
	vext.8	$tmp,$zero,$tmp,#12
	veor	$in0,$in0,$tmp
	vext.8	$tmp,$zero,$tmp,#12
	veor	$in0,$in0,$tmp

	vdup.32	$tmp,${in0}[3]
	veor	$tmp,$tmp,$in1
	 veor	$key,$key,$rcon
	vext.8	$in1,$zero,$in1,#12
	vshl.u8	$rcon,$rcon,#1
	veor	$in1,$in1,$tmp
	veor	$in0,$in0,$key
	veor	$in1,$in1,$key
	vst1.32	{$in0},[$out],#16
	b.ne	.Loop192

	mov	$rounds,#12
	add	$out,$out,#0x20
	b	.Ldone

.align	4
.L256:
	vld1.8	{$in1},[$inp]
	mov	$bits,#7
	mov	$rounds,#14
	vst1.32	{$in0},[$out],#16

.Loop256:
	vtbl.8	$key,{$in1},$mask
	vext.8	$tmp,$zero,$in0,#12
	vst1.32	{$in1},[$out],#16
	aese	$key,$zero
	subs	$bits,$bits,#1

	veor	$in0,$in0,$tmp
	vext.8	$tmp,$zero,$tmp,#12
	veor	$in0,$in0,$tmp
	vext.8	$tmp,$zero,$tmp,#12
	 veor	$key,$key,$rcon
	veor	$in0,$in0,$tmp
	vshl.u8	$rcon,$rcon,#1
	veor	$in0,$in0,$key
	vst1.32	{$in0},[$out],#16
	b.eq	.Ldone

	vdup.32	$key,${in0}[3]		// just splat
	vext.8	$tmp,$zero,$in1,#12
	aese	$key,$zero

	veor	$in1,$in1,$tmp
	vext.8	$tmp,$zero,$tmp,#12
	veor	$in1,$in1,$tmp
	vext.8	$tmp,$zero,$tmp,#12
	veor	$in1,$in1,$tmp

	veor	$in1,$in1,$key
	b	.Loop256

.Ldone:
	str	$rounds,[$out]
	mov	$ptr,#0

.Lenc_key_abort:
	mov	x0,$ptr			// return value
	`"ldr	x29,[sp],#16"		if ($flavour =~ /64/)`
	ret
.size	${prefix}_set_encrypt_key,.-${prefix}_set_encrypt_key

.globl	${prefix}_set_decrypt_key
.type	${prefix}_set_decrypt_key,%function
.align	5
${prefix}_set_decrypt_key:
___
$code.=<<___	if ($flavour =~ /64/);
	.inst	0xd503233f		// paciasp
	stp	x29,x30,[sp,#-16]!
	add	x29,sp,#0
___
$code.=<<___	if ($flavour !~ /64/);
	stmdb	sp!,{r4,lr}
___
$code.=<<___;
	bl	.Lenc_key

	cmp	x0,#0
	b.ne	.Ldec_key_abort

	sub	$out,$out,#240		// restore original $out
	mov	x4,#-16
	add	$inp,$out,x12,lsl#4	// end of key schedule

	vld1.32	{v0.16b},[$out]
	vld1.32	{v1.16b},[$inp]
	vst1.32	{v0.16b},[$inp],x4
	vst1.32	{v1.16b},[$out],#16

.Loop_imc:
	vld1.32	{v0.16b},[$out]
	vld1.32	{v1.16b},[$inp]
	aesimc	v0.16b,v0.16b
	aesimc	v1.16b,v1.16b
	vst1.32	{v0.16b},[$inp],x4
	vst1.32	{v1.16b},[$out],#16
	cmp	$inp,$out
	b.hi	.Loop_imc

	vld1.32	{v0.16b},[$out]
	aesimc	v0.16b,v0.16b
	vst1.32	{v0.16b},[$inp]

	eor	x0,x0,x0		// return value
.Ldec_key_abort:
___
$code.=<<___	if ($flavour !~ /64/);
	ldmia	sp!,{r4,pc}
___
$code.=<<___	if ($flavour =~ /64/);
	ldp	x29,x30,[sp],#16
	.inst	0xd50323bf		// autiasp
	ret
___
$code.=<<___;
.size	${prefix}_set_decrypt_key,.-${prefix}_set_decrypt_key
___
}}}
{{{
sub gen_block () {
my $dir = shift;
my ($e,$mc) = $dir eq "en" ? ("e","mc") : ("d","imc");
my ($inp,$out,$key)=map("x$_",(0..2));
my $rounds="w3";
my ($rndkey0,$rndkey1,$inout)=map("q$_",(0..3));

$code.=<<___;
.globl	${prefix}_${dir}crypt
.type	${prefix}_${dir}crypt,%function
.align	5
${prefix}_${dir}crypt:
	ldr	$rounds,[$key,#240]
	vld1.32	{$rndkey0},[$key],#16
	vld1.8	{$inout},[$inp]
	sub	$rounds,$rounds,#2
	vld1.32	{$rndkey1},[$key],#16

.Loop_${dir}c:
	aes$e	$inout,$rndkey0
	aes$mc	$inout,$inout
	vld1.32	{$rndkey0},[$key],#16
	subs	$rounds,$rounds,#2
	aes$e	$inout,$rndkey1
	aes$mc	$inout,$inout
	vld1.32	{$rndkey1},[$key],#16
	b.gt	.Loop_${dir}c

	aes$e	$inout,$rndkey0
	aes$mc	$inout,$inout
	vld1.32	{$rndkey0},[$key]
	aes$e	$inout,$rndkey1
	veor	$inout,$inout,$rndkey0

	vst1.8	{$inout},[$out]
	ret
.size	${prefix}_${dir}crypt,.-${prefix}_${dir}crypt
___
}
&gen_block("en");
&gen_block("de");
}}}

# Performance in cycles per byte.
# Processed with AES-ECB different key size.
# It shows the value before and after optimization as below:
# (before/after):
#
#		AES-128-ECB		AES-192-ECB		AES-256-ECB
# Cortex-A57	1.85/0.82		2.16/0.96		2.47/1.10
# Cortex-A72	1.64/0.85		1.82/0.99		2.13/1.14

# Optimization is implemented by loop unrolling and interleaving.
# Commonly, we choose the unrolling factor as 5, if the input
# data size smaller than 5 blocks, but not smaller than 3 blocks,
# choose 3 as the unrolling factor.
# If the input data size dsize >= 5*16 bytes, then take 5 blocks
# as one iteration, every loop the left size lsize -= 5*16.
# If 5*16 > lsize >= 3*16 bytes, take 3 blocks as one iteration,
# every loop lsize -=3*16.
# If lsize < 3*16 bytes, treat them as the tail, interleave the
# two blocks AES instructions.
# There is one special case, if the original input data size dsize
# = 16 bytes, we will treat it seperately to improve the
# performance: one independent code block without LR, FP load and
# store, just looks like what the original ECB implementation does.

{{{
my ($inp,$out,$len,$key)=map("x$_",(0..3));
my ($enc,$rounds,$cnt,$key_,$step)=("w4","w5","w6","x7","x8");
my ($dat0,$dat1,$in0,$in1,$tmp0,$tmp1,$tmp2,$rndlast)=map("q$_",(0..7));

my ($dat,$tmp,$rndzero_n_last)=($dat0,$tmp0,$tmp1);

### q7	last round key
### q10-q15	q7 Last 7 round keys
### q8-q9	preloaded round keys except last 7 keys for big size
### q5, q6, q8-q9	preloaded round keys except last 7 keys for only 16 byte

{
my ($dat2,$in2,$tmp2)=map("q$_",(10,11,9));

my ($dat3,$in3,$tmp3);	# used only in 64-bit mode
my ($dat4,$in4,$tmp4);
if ($flavour =~ /64/) {
    ($dat2,$dat3,$dat4,$in2,$in3,$in4,$tmp3,$tmp4)=map("q$_",(16..23));
}

$code.=<<___;
.globl	${prefix}_ecb_encrypt
.type	${prefix}_ecb_encrypt,%function
.align	5
${prefix}_ecb_encrypt:
___
$code.=<<___	if ($flavour =~ /64/);
	subs	$len,$len,#16
	// Original input data size bigger than 16, jump to big size processing.
	b.ne    .Lecb_big_size
	vld1.8	{$dat0},[$inp]
	cmp	$enc,#0					// en- or decrypting?
	ldr	$rounds,[$key,#240]
	vld1.32	{q5-q6},[$key],#32			// load key schedule...

	b.eq .Lecb_small_dec
	aese	$dat0,q5
	aesmc	$dat0,$dat0
	vld1.32	{q8-q9},[$key],#32			// load key schedule...
	aese	$dat0,q6
	aesmc	$dat0,$dat0
	subs	$rounds,$rounds,#10			// if rounds==10, jump to aes-128-ecb processing
	b.eq    .Lecb_128_enc
.Lecb_round_loop:
	aese	$dat0,q8
	aesmc	$dat0,$dat0
	vld1.32	{q8},[$key],#16				// load key schedule...
	aese	$dat0,q9
	aesmc	$dat0,$dat0
	vld1.32	{q9},[$key],#16				// load key schedule...
	subs	$rounds,$rounds,#2			// bias
	b.gt    .Lecb_round_loop
.Lecb_128_enc:
	vld1.32	{q10-q11},[$key],#32		// load key schedule...
	aese	$dat0,q8
	aesmc	$dat0,$dat0
	aese	$dat0,q9
	aesmc	$dat0,$dat0
	vld1.32	{q12-q13},[$key],#32		// load key schedule...
	aese	$dat0,q10
	aesmc	$dat0,$dat0
	aese	$dat0,q11
	aesmc	$dat0,$dat0
	vld1.32	{q14-q15},[$key],#32		// load key schedule...
	aese	$dat0,q12
	aesmc	$dat0,$dat0
	aese	$dat0,q13
	aesmc	$dat0,$dat0
	vld1.32	{$rndlast},[$key]
	aese	$dat0,q14
	aesmc	$dat0,$dat0
	aese	$dat0,q15
	veor	$dat0,$dat0,$rndlast
	vst1.8	{$dat0},[$out]
	b	.Lecb_Final_abort
.Lecb_small_dec:
	aesd	$dat0,q5
	aesimc	$dat0,$dat0
	vld1.32	{q8-q9},[$key],#32			// load key schedule...
	aesd	$dat0,q6
	aesimc	$dat0,$dat0
	subs	$rounds,$rounds,#10			// bias
	b.eq    .Lecb_128_dec
.Lecb_dec_round_loop:
	aesd	$dat0,q8
	aesimc	$dat0,$dat0
	vld1.32	{q8},[$key],#16				// load key schedule...
	aesd	$dat0,q9
	aesimc	$dat0,$dat0
	vld1.32	{q9},[$key],#16				// load key schedule...
	subs	$rounds,$rounds,#2			// bias
	b.gt    .Lecb_dec_round_loop
.Lecb_128_dec:
	vld1.32	{q10-q11},[$key],#32		// load key schedule...
	aesd	$dat0,q8
	aesimc	$dat0,$dat0
	aesd	$dat0,q9
	aesimc	$dat0,$dat0
	vld1.32	{q12-q13},[$key],#32		// load key schedule...
	aesd	$dat0,q10
	aesimc	$dat0,$dat0
	aesd	$dat0,q11
	aesimc	$dat0,$dat0
	vld1.32	{q14-q15},[$key],#32		// load key schedule...
	aesd	$dat0,q12
	aesimc	$dat0,$dat0
	aesd	$dat0,q13
	aesimc	$dat0,$dat0
	vld1.32	{$rndlast},[$key]
	aesd	$dat0,q14
	aesimc	$dat0,$dat0
	aesd	$dat0,q15
	veor	$dat0,$dat0,$rndlast
	vst1.8	{$dat0},[$out]
	b	.Lecb_Final_abort
.Lecb_big_size:
___
$code.=<<___	if ($flavour =~ /64/);
	stp	x29,x30,[sp,#-16]!
	add	x29,sp,#0
___
$code.=<<___	if ($flavour !~ /64/);
	mov	ip,sp
	stmdb	sp!,{r4-r8,lr}
	vstmdb	sp!,{d8-d15}			@ ABI specification says so
	ldmia	ip,{r4-r5}			@ load remaining args
	subs	$len,$len,#16
___
$code.=<<___;
	mov	$step,#16
	b.lo	.Lecb_done
	cclr	$step,eq

	cmp	$enc,#0					// en- or decrypting?
	ldr	$rounds,[$key,#240]
	and	$len,$len,#-16
	vld1.8	{$dat},[$inp],$step

	vld1.32	{q8-q9},[$key]				// load key schedule...
	sub	$rounds,$rounds,#6
	add	$key_,$key,x5,lsl#4				// pointer to last 7 round keys
	sub	$rounds,$rounds,#2
	vld1.32	{q10-q11},[$key_],#32
	vld1.32	{q12-q13},[$key_],#32
	vld1.32	{q14-q15},[$key_],#32
	vld1.32	{$rndlast},[$key_]

	add	$key_,$key,#32
	mov	$cnt,$rounds
	b.eq	.Lecb_dec

	vld1.8	{$dat1},[$inp],#16
	subs	$len,$len,#32				// bias
	add	$cnt,$rounds,#2
	vorr	$in1,$dat1,$dat1
	vorr	$dat2,$dat1,$dat1
	vorr	$dat1,$dat,$dat
	b.lo	.Lecb_enc_tail

	vorr	$dat1,$in1,$in1
	vld1.8	{$dat2},[$inp],#16
___
$code.=<<___	if ($flavour =~ /64/);
	cmp	$len,#32
	b.lo	.Loop3x_ecb_enc

	vld1.8	{$dat3},[$inp],#16
	vld1.8	{$dat4},[$inp],#16
	sub	$len,$len,#32				// bias
	mov	$cnt,$rounds

.Loop5x_ecb_enc:
	aese	$dat0,q8
	aesmc	$dat0,$dat0
	aese	$dat1,q8
	aesmc	$dat1,$dat1
	aese	$dat2,q8
	aesmc	$dat2,$dat2
	aese	$dat3,q8
	aesmc	$dat3,$dat3
	aese	$dat4,q8
	aesmc	$dat4,$dat4
	vld1.32	{q8},[$key_],#16
	subs	$cnt,$cnt,#2
	aese	$dat0,q9
	aesmc	$dat0,$dat0
	aese	$dat1,q9
	aesmc	$dat1,$dat1
	aese	$dat2,q9
	aesmc	$dat2,$dat2
	aese	$dat3,q9
	aesmc	$dat3,$dat3
	aese	$dat4,q9
	aesmc	$dat4,$dat4
	vld1.32	{q9},[$key_],#16
	b.gt	.Loop5x_ecb_enc

	aese	$dat0,q8
	aesmc	$dat0,$dat0
	aese	$dat1,q8
	aesmc	$dat1,$dat1
	aese	$dat2,q8
	aesmc	$dat2,$dat2
	aese	$dat3,q8
	aesmc	$dat3,$dat3
	aese	$dat4,q8
	aesmc	$dat4,$dat4
	cmp	$len,#0x40					// because .Lecb_enc_tail4x
	sub	$len,$len,#0x50

	aese	$dat0,q9
	aesmc	$dat0,$dat0
	aese	$dat1,q9
	aesmc	$dat1,$dat1
	aese	$dat2,q9
	aesmc	$dat2,$dat2
	aese	$dat3,q9
	aesmc	$dat3,$dat3
	aese	$dat4,q9
	aesmc	$dat4,$dat4
	csel	x6,xzr,$len,gt			// borrow x6, $cnt, "gt" is not typo
	mov	$key_,$key

	aese	$dat0,q10
	aesmc	$dat0,$dat0
	aese	$dat1,q10
	aesmc	$dat1,$dat1
	aese	$dat2,q10
	aesmc	$dat2,$dat2
	aese	$dat3,q10
	aesmc	$dat3,$dat3
	aese	$dat4,q10
	aesmc	$dat4,$dat4
	add	$inp,$inp,x6				// $inp is adjusted in such way that
							// at exit from the loop $dat1-$dat4
							// are loaded with last "words"
	add	x6,$len,#0x60		    // because .Lecb_enc_tail4x

	aese	$dat0,q11
	aesmc	$dat0,$dat0
	aese	$dat1,q11
	aesmc	$dat1,$dat1
	aese	$dat2,q11
	aesmc	$dat2,$dat2
	aese	$dat3,q11
	aesmc	$dat3,$dat3
	aese	$dat4,q11
	aesmc	$dat4,$dat4

	aese	$dat0,q12
	aesmc	$dat0,$dat0
	aese	$dat1,q12
	aesmc	$dat1,$dat1
	aese	$dat2,q12
	aesmc	$dat2,$dat2
	aese	$dat3,q12
	aesmc	$dat3,$dat3
	aese	$dat4,q12
	aesmc	$dat4,$dat4

	aese	$dat0,q13
	aesmc	$dat0,$dat0
	aese	$dat1,q13
	aesmc	$dat1,$dat1
	aese	$dat2,q13
	aesmc	$dat2,$dat2
	aese	$dat3,q13
	aesmc	$dat3,$dat3
	aese	$dat4,q13
	aesmc	$dat4,$dat4

	aese	$dat0,q14
	aesmc	$dat0,$dat0
	aese	$dat1,q14
	aesmc	$dat1,$dat1
	aese	$dat2,q14
	aesmc	$dat2,$dat2
	aese	$dat3,q14
	aesmc	$dat3,$dat3
	aese	$dat4,q14
	aesmc	$dat4,$dat4

	aese	$dat0,q15
	vld1.8	{$in0},[$inp],#16
	aese	$dat1,q15
	vld1.8	{$in1},[$inp],#16
	aese	$dat2,q15
	vld1.8	{$in2},[$inp],#16
	aese	$dat3,q15
	vld1.8	{$in3},[$inp],#16
	aese	$dat4,q15
	vld1.8	{$in4},[$inp],#16
	cbz	x6,.Lecb_enc_tail4x
	vld1.32 {q8},[$key_],#16			// re-pre-load rndkey[0]
	veor	$tmp0,$rndlast,$dat0
	vorr	$dat0,$in0,$in0
	veor	$tmp1,$rndlast,$dat1
	vorr	$dat1,$in1,$in1
	veor	$tmp2,$rndlast,$dat2
	vorr	$dat2,$in2,$in2
	veor	$tmp3,$rndlast,$dat3
	vorr	$dat3,$in3,$in3
	veor	$tmp4,$rndlast,$dat4
	vst1.8	{$tmp0},[$out],#16
	vorr	$dat4,$in4,$in4
	vst1.8	{$tmp1},[$out],#16
	mov	$cnt,$rounds
	vst1.8	{$tmp2},[$out],#16
	vld1.32 {q9},[$key_],#16			// re-pre-load rndkey[1]
	vst1.8	{$tmp3},[$out],#16
	vst1.8	{$tmp4},[$out],#16
	b.hs	.Loop5x_ecb_enc

	add	$len,$len,#0x50
	cbz	$len,.Lecb_done

	add	$cnt,$rounds,#2
	subs	$len,$len,#0x30
	vorr	$dat0,$in2,$in2
	vorr	$dat1,$in3,$in3
	vorr	$dat2,$in4,$in4
	b.lo	.Lecb_enc_tail

	b	.Loop3x_ecb_enc

.align	4
.Lecb_enc_tail4x:
	veor	$tmp1,$rndlast,$dat1
	veor	$tmp2,$rndlast,$dat2
	veor	$tmp3,$rndlast,$dat3
	veor	$tmp4,$rndlast,$dat4
	vst1.8	{$tmp1},[$out],#16
	vst1.8	{$tmp2},[$out],#16
	vst1.8	{$tmp3},[$out],#16
	vst1.8	{$tmp4},[$out],#16

	b	.Lecb_done
.align	4
___
$code.=<<___;
.Loop3x_ecb_enc:
	aese	$dat0,q8
	aesmc	$dat0,$dat0
	aese	$dat1,q8
	aesmc	$dat1,$dat1
	aese	$dat2,q8
	aesmc	$dat2,$dat2
	vld1.32	{q8},[$key_],#16
	subs	$cnt,$cnt,#2
	aese	$dat0,q9
	aesmc	$dat0,$dat0
	aese	$dat1,q9
	aesmc	$dat1,$dat1
	aese	$dat2,q9
	aesmc	$dat2,$dat2
	vld1.32	{q9},[$key_],#16
	b.gt	.Loop3x_ecb_enc

	aese	$dat0,q8
	aesmc	$dat0,$dat0
	aese	$dat1,q8
	aesmc	$dat1,$dat1
	aese	$dat2,q8
	aesmc	$dat2,$dat2
	subs	$len,$len,#0x30
	mov.lo	x6,$len				// x6, $cnt, is zero at this point
	aese	$dat0,q9
	aesmc	$dat0,$dat0
	aese	$dat1,q9
	aesmc	$dat1,$dat1
	aese	$dat2,q9
	aesmc	$dat2,$dat2
	add	$inp,$inp,x6			// $inp is adjusted in such way that
						// at exit from the loop $dat1-$dat2
						// are loaded with last "words"
	mov	$key_,$key
	aese	$dat0,q12
	aesmc	$dat0,$dat0
	aese	$dat1,q12
	aesmc	$dat1,$dat1
	aese	$dat2,q12
	aesmc	$dat2,$dat2
	vld1.8	{$in0},[$inp],#16
	aese	$dat0,q13
	aesmc	$dat0,$dat0
	aese	$dat1,q13
	aesmc	$dat1,$dat1
	aese	$dat2,q13
	aesmc	$dat2,$dat2
	vld1.8	{$in1},[$inp],#16
	aese	$dat0,q14
	aesmc	$dat0,$dat0
	aese	$dat1,q14
	aesmc	$dat1,$dat1
	aese	$dat2,q14
	aesmc	$dat2,$dat2
	vld1.8	{$in2},[$inp],#16
	aese	$dat0,q15
	aese	$dat1,q15
	aese	$dat2,q15
	vld1.32 {q8},[$key_],#16		// re-pre-load rndkey[0]
	add	$cnt,$rounds,#2
	veor	$tmp0,$rndlast,$dat0
	veor	$tmp1,$rndlast,$dat1
	veor	$dat2,$dat2,$rndlast
	vld1.32 {q9},[$key_],#16		// re-pre-load rndkey[1]
	vst1.8	{$tmp0},[$out],#16
	vorr	$dat0,$in0,$in0
	vst1.8	{$tmp1},[$out],#16
	vorr	$dat1,$in1,$in1
	vst1.8	{$dat2},[$out],#16
	vorr	$dat2,$in2,$in2
	b.hs	.Loop3x_ecb_enc

	cmn	$len,#0x30
	b.eq	.Lecb_done
	nop

.Lecb_enc_tail:
	aese	$dat1,q8
	aesmc	$dat1,$dat1
	aese	$dat2,q8
	aesmc	$dat2,$dat2
	vld1.32	{q8},[$key_],#16
	subs	$cnt,$cnt,#2
	aese	$dat1,q9
	aesmc	$dat1,$dat1
	aese	$dat2,q9
	aesmc	$dat2,$dat2
	vld1.32	{q9},[$key_],#16
	b.gt	.Lecb_enc_tail

	aese	$dat1,q8
	aesmc	$dat1,$dat1
	aese	$dat2,q8
	aesmc	$dat2,$dat2
	aese	$dat1,q9
	aesmc	$dat1,$dat1
	aese	$dat2,q9
	aesmc	$dat2,$dat2
	aese	$dat1,q12
	aesmc	$dat1,$dat1
	aese	$dat2,q12
	aesmc	$dat2,$dat2
	cmn	$len,#0x20
	aese	$dat1,q13
	aesmc	$dat1,$dat1
	aese	$dat2,q13
	aesmc	$dat2,$dat2
	aese	$dat1,q14
	aesmc	$dat1,$dat1
	aese	$dat2,q14
	aesmc	$dat2,$dat2
	aese	$dat1,q15
	aese	$dat2,q15
	b.eq	.Lecb_enc_one
	veor	$tmp1,$rndlast,$dat1
	veor	$tmp2,$rndlast,$dat2
	vst1.8	{$tmp1},[$out],#16
	vst1.8	{$tmp2},[$out],#16
	b	.Lecb_done

.Lecb_enc_one:
	veor	$tmp1,$rndlast,$dat2
	vst1.8	{$tmp1},[$out],#16
	b	.Lecb_done
___

$code.=<<___;
.align	5
.Lecb_dec:
	vld1.8	{$dat1},[$inp],#16
	subs	$len,$len,#32			// bias
	add	$cnt,$rounds,#2
	vorr	$in1,$dat1,$dat1
	vorr	$dat2,$dat1,$dat1
	vorr	$dat1,$dat,$dat
	b.lo	.Lecb_dec_tail

	vorr	$dat1,$in1,$in1
	vld1.8	{$dat2},[$inp],#16
___
$code.=<<___	if ($flavour =~ /64/);
	cmp	$len,#32
	b.lo	.Loop3x_ecb_dec

	vld1.8	{$dat3},[$inp],#16
	vld1.8	{$dat4},[$inp],#16
	sub	$len,$len,#32				// bias
	mov	$cnt,$rounds

.Loop5x_ecb_dec:
	aesd	$dat0,q8
	aesimc	$dat0,$dat0
	aesd	$dat1,q8
	aesimc	$dat1,$dat1
	aesd	$dat2,q8
	aesimc	$dat2,$dat2
	aesd	$dat3,q8
	aesimc	$dat3,$dat3
	aesd	$dat4,q8
	aesimc	$dat4,$dat4
	vld1.32	{q8},[$key_],#16
	subs	$cnt,$cnt,#2
	aesd	$dat0,q9
	aesimc	$dat0,$dat0
	aesd	$dat1,q9
	aesimc	$dat1,$dat1
	aesd	$dat2,q9
	aesimc	$dat2,$dat2
	aesd	$dat3,q9
	aesimc	$dat3,$dat3
	aesd	$dat4,q9
	aesimc	$dat4,$dat4
	vld1.32	{q9},[$key_],#16
	b.gt	.Loop5x_ecb_dec

	aesd	$dat0,q8
	aesimc	$dat0,$dat0
	aesd	$dat1,q8
	aesimc	$dat1,$dat1
	aesd	$dat2,q8
	aesimc	$dat2,$dat2
	aesd	$dat3,q8
	aesimc	$dat3,$dat3
	aesd	$dat4,q8
	aesimc	$dat4,$dat4
	cmp	$len,#0x40				// because .Lecb_tail4x
	sub	$len,$len,#0x50

	aesd	$dat0,q9
	aesimc	$dat0,$dat0
	aesd	$dat1,q9
	aesimc	$dat1,$dat1
	aesd	$dat2,q9
	aesimc	$dat2,$dat2
	aesd	$dat3,q9
	aesimc	$dat3,$dat3
	aesd	$dat4,q9
	aesimc	$dat4,$dat4
	csel	x6,xzr,$len,gt		// borrow x6, $cnt, "gt" is not typo
	mov	$key_,$key

	aesd	$dat0,q10
	aesimc	$dat0,$dat0
	aesd	$dat1,q10
	aesimc	$dat1,$dat1
	aesd	$dat2,q10
	aesimc	$dat2,$dat2
	aesd	$dat3,q10
	aesimc	$dat3,$dat3
	aesd	$dat4,q10
	aesimc	$dat4,$dat4
	add	$inp,$inp,x6				// $inp is adjusted in such way that
							// at exit from the loop $dat1-$dat4
							// are loaded with last "words"
	add	x6,$len,#0x60			// because .Lecb_tail4x

	aesd	$dat0,q11
	aesimc	$dat0,$dat0
	aesd	$dat1,q11
	aesimc	$dat1,$dat1
	aesd	$dat2,q11
	aesimc	$dat2,$dat2
	aesd	$dat3,q11
	aesimc	$dat3,$dat3
	aesd	$dat4,q11
	aesimc	$dat4,$dat4

	aesd	$dat0,q12
	aesimc	$dat0,$dat0
	aesd	$dat1,q12
	aesimc	$dat1,$dat1
	aesd	$dat2,q12
	aesimc	$dat2,$dat2
	aesd	$dat3,q12
	aesimc	$dat3,$dat3
	aesd	$dat4,q12
	aesimc	$dat4,$dat4

	aesd	$dat0,q13
	aesimc	$dat0,$dat0
	aesd	$dat1,q13
	aesimc	$dat1,$dat1
	aesd	$dat2,q13
	aesimc	$dat2,$dat2
	aesd	$dat3,q13
	aesimc	$dat3,$dat3
	aesd	$dat4,q13
	aesimc	$dat4,$dat4

	aesd	$dat0,q14
	aesimc	$dat0,$dat0
	aesd	$dat1,q14
	aesimc	$dat1,$dat1
	aesd	$dat2,q14
	aesimc	$dat2,$dat2
	aesd	$dat3,q14
	aesimc	$dat3,$dat3
	aesd	$dat4,q14
	aesimc	$dat4,$dat4

	aesd	$dat0,q15
	vld1.8	{$in0},[$inp],#16
	aesd	$dat1,q15
	vld1.8	{$in1},[$inp],#16
	aesd	$dat2,q15
	vld1.8	{$in2},[$inp],#16
	aesd	$dat3,q15
	vld1.8	{$in3},[$inp],#16
	aesd	$dat4,q15
	vld1.8	{$in4},[$inp],#16
	cbz	x6,.Lecb_tail4x
	vld1.32 {q8},[$key_],#16			// re-pre-load rndkey[0]
	veor	$tmp0,$rndlast,$dat0
	vorr	$dat0,$in0,$in0
	veor	$tmp1,$rndlast,$dat1
	vorr	$dat1,$in1,$in1
	veor	$tmp2,$rndlast,$dat2
	vorr	$dat2,$in2,$in2
	veor	$tmp3,$rndlast,$dat3
	vorr	$dat3,$in3,$in3
	veor	$tmp4,$rndlast,$dat4
	vst1.8	{$tmp0},[$out],#16
	vorr	$dat4,$in4,$in4
	vst1.8	{$tmp1},[$out],#16
	mov	$cnt,$rounds
	vst1.8	{$tmp2},[$out],#16
	vld1.32 {q9},[$key_],#16			// re-pre-load rndkey[1]
	vst1.8	{$tmp3},[$out],#16
	vst1.8	{$tmp4},[$out],#16
	b.hs	.Loop5x_ecb_dec

	add	$len,$len,#0x50
	cbz	$len,.Lecb_done

	add	$cnt,$rounds,#2
	subs	$len,$len,#0x30
	vorr	$dat0,$in2,$in2
	vorr	$dat1,$in3,$in3
	vorr	$dat2,$in4,$in4
	b.lo	.Lecb_dec_tail

	b	.Loop3x_ecb_dec

.align	4
.Lecb_tail4x:
	veor	$tmp1,$rndlast,$dat1
	veor	$tmp2,$rndlast,$dat2
	veor	$tmp3,$rndlast,$dat3
	veor	$tmp4,$rndlast,$dat4
	vst1.8	{$tmp1},[$out],#16
	vst1.8	{$tmp2},[$out],#16
	vst1.8	{$tmp3},[$out],#16
	vst1.8	{$tmp4},[$out],#16

	b	.Lecb_done
.align	4
___
$code.=<<___;
.Loop3x_ecb_dec:
	aesd	$dat0,q8
	aesimc	$dat0,$dat0
	aesd	$dat1,q8
	aesimc	$dat1,$dat1
	aesd	$dat2,q8
	aesimc	$dat2,$dat2
	vld1.32	{q8},[$key_],#16
	subs	$cnt,$cnt,#2
	aesd	$dat0,q9
	aesimc	$dat0,$dat0
	aesd	$dat1,q9
	aesimc	$dat1,$dat1
	aesd	$dat2,q9
	aesimc	$dat2,$dat2
	vld1.32	{q9},[$key_],#16
	b.gt	.Loop3x_ecb_dec

	aesd	$dat0,q8
	aesimc	$dat0,$dat0
	aesd	$dat1,q8
	aesimc	$dat1,$dat1
	aesd	$dat2,q8
	aesimc	$dat2,$dat2
	subs	$len,$len,#0x30
	mov.lo	x6,$len				// x6, $cnt, is zero at this point
	aesd	$dat0,q9
	aesimc	$dat0,$dat0
	aesd	$dat1,q9
	aesimc	$dat1,$dat1
	aesd	$dat2,q9
	aesimc	$dat2,$dat2
	add	$inp,$inp,x6 			// $inp is adjusted in such way that
						// at exit from the loop $dat1-$dat2
						// are loaded with last "words"
	mov	$key_,$key
	aesd	$dat0,q12
	aesimc	$dat0,$dat0
	aesd	$dat1,q12
	aesimc	$dat1,$dat1
	aesd	$dat2,q12
	aesimc	$dat2,$dat2
	vld1.8	{$in0},[$inp],#16
	aesd	$dat0,q13
	aesimc	$dat0,$dat0
	aesd	$dat1,q13
	aesimc	$dat1,$dat1
	aesd	$dat2,q13
	aesimc	$dat2,$dat2
	vld1.8	{$in1},[$inp],#16
	aesd	$dat0,q14
	aesimc	$dat0,$dat0
	aesd	$dat1,q14
	aesimc	$dat1,$dat1
	aesd	$dat2,q14
	aesimc	$dat2,$dat2
	vld1.8	{$in2},[$inp],#16
	aesd	$dat0,q15
	aesd	$dat1,q15
	aesd	$dat2,q15
	vld1.32 {q8},[$key_],#16			// re-pre-load rndkey[0]
	add	$cnt,$rounds,#2
	veor	$tmp0,$rndlast,$dat0
	veor	$tmp1,$rndlast,$dat1
	veor	$dat2,$dat2,$rndlast
	vld1.32 {q9},[$key_],#16			// re-pre-load rndkey[1]
	vst1.8	{$tmp0},[$out],#16
	vorr	$dat0,$in0,$in0
	vst1.8	{$tmp1},[$out],#16
	vorr	$dat1,$in1,$in1
	vst1.8	{$dat2},[$out],#16
	vorr	$dat2,$in2,$in2
	b.hs	.Loop3x_ecb_dec

	cmn	$len,#0x30
	b.eq	.Lecb_done
	nop

.Lecb_dec_tail:
	aesd	$dat1,q8
	aesimc	$dat1,$dat1
	aesd	$dat2,q8
	aesimc	$dat2,$dat2
	vld1.32	{q8},[$key_],#16
	subs	$cnt,$cnt,#2
	aesd	$dat1,q9
	aesimc	$dat1,$dat1
	aesd	$dat2,q9
	aesimc	$dat2,$dat2
	vld1.32	{q9},[$key_],#16
	b.gt	.Lecb_dec_tail

	aesd	$dat1,q8
	aesimc	$dat1,$dat1
	aesd	$dat2,q8
	aesimc	$dat2,$dat2
	aesd	$dat1,q9
	aesimc	$dat1,$dat1
	aesd	$dat2,q9
	aesimc	$dat2,$dat2
	aesd	$dat1,q12
	aesimc	$dat1,$dat1
	aesd	$dat2,q12
	aesimc	$dat2,$dat2
	cmn	$len,#0x20
	aesd	$dat1,q13
	aesimc	$dat1,$dat1
	aesd	$dat2,q13
	aesimc	$dat2,$dat2
	aesd	$dat1,q14
	aesimc	$dat1,$dat1
	aesd	$dat2,q14
	aesimc	$dat2,$dat2
	aesd	$dat1,q15
	aesd	$dat2,q15
	b.eq	.Lecb_dec_one
	veor	$tmp1,$rndlast,$dat1
	veor	$tmp2,$rndlast,$dat2
	vst1.8	{$tmp1},[$out],#16
	vst1.8	{$tmp2},[$out],#16
	b	.Lecb_done

.Lecb_dec_one:
	veor	$tmp1,$rndlast,$dat2
	vst1.8	{$tmp1},[$out],#16

.Lecb_done:
___
}
$code.=<<___	if ($flavour !~ /64/);
	vldmia	sp!,{d8-d15}
	ldmia	sp!,{r4-r8,pc}
___
$code.=<<___	if ($flavour =~ /64/);
	ldr	x29,[sp],#16
___
$code.=<<___	if ($flavour =~ /64/);
.Lecb_Final_abort:
	ret
___
$code.=<<___;
.size	${prefix}_ecb_encrypt,.-${prefix}_ecb_encrypt
___
}}}
{{{
my ($inp,$out,$len,$key,$ivp)=map("x$_",(0..4)); my $enc="w5";
my ($rounds,$cnt,$key_,$step,$step1)=($enc,"w6","x7","x8","x12");
my ($dat0,$dat1,$in0,$in1,$tmp0,$tmp1,$ivec,$rndlast)=map("q$_",(0..7));

my ($dat,$tmp,$rndzero_n_last)=($dat0,$tmp0,$tmp1);
my ($key4,$key5,$key6,$key7)=("x6","x12","x14",$key);

### q8-q15	preloaded key schedule

$code.=<<___;
.globl	${prefix}_cbc_encrypt
.type	${prefix}_cbc_encrypt,%function
.align	5
${prefix}_cbc_encrypt:
___
$code.=<<___	if ($flavour =~ /64/);
	stp	x29,x30,[sp,#-16]!
	add	x29,sp,#0
___
$code.=<<___	if ($flavour !~ /64/);
	mov	ip,sp
	stmdb	sp!,{r4-r8,lr}
	vstmdb	sp!,{d8-d15}            @ ABI specification says so
	ldmia	ip,{r4-r5}		@ load remaining args
___
$code.=<<___;
	subs	$len,$len,#16
	mov	$step,#16
	b.lo	.Lcbc_abort
	cclr	$step,eq

	cmp	$enc,#0			// en- or decrypting?
	ldr	$rounds,[$key,#240]
	and	$len,$len,#-16
	vld1.8	{$ivec},[$ivp]
	vld1.8	{$dat},[$inp],$step

	vld1.32	{q8-q9},[$key]		// load key schedule...
	sub	$rounds,$rounds,#6
	add	$key_,$key,x5,lsl#4	// pointer to last 7 round keys
	sub	$rounds,$rounds,#2
	vld1.32	{q10-q11},[$key_],#32
	vld1.32	{q12-q13},[$key_],#32
	vld1.32	{q14-q15},[$key_],#32
	vld1.32	{$rndlast},[$key_]

	add	$key_,$key,#32
	mov	$cnt,$rounds
	b.eq	.Lcbc_dec

	cmp	$rounds,#2
	veor	$dat,$dat,$ivec
	veor	$rndzero_n_last,q8,$rndlast
	b.eq	.Lcbc_enc128

	vld1.32	{$in0-$in1},[$key_]
	add	$key_,$key,#16
	add	$key4,$key,#16*4
	add	$key5,$key,#16*5
	aese	$dat,q8
	aesmc	$dat,$dat
	add	$key6,$key,#16*6
	add	$key7,$key,#16*7
	b	.Lenter_cbc_enc

.align	4
.Loop_cbc_enc:
	aese	$dat,q8
	aesmc	$dat,$dat
	 vst1.8	{$ivec},[$out],#16
.Lenter_cbc_enc:
	aese	$dat,q9
	aesmc	$dat,$dat
	aese	$dat,$in0
	aesmc	$dat,$dat
	vld1.32	{q8},[$key4]
	cmp	$rounds,#4
	aese	$dat,$in1
	aesmc	$dat,$dat
	vld1.32	{q9},[$key5]
	b.eq	.Lcbc_enc192

	aese	$dat,q8
	aesmc	$dat,$dat
	vld1.32	{q8},[$key6]
	aese	$dat,q9
	aesmc	$dat,$dat
	vld1.32	{q9},[$key7]
	nop

.Lcbc_enc192:
	aese	$dat,q8
	aesmc	$dat,$dat
	 subs	$len,$len,#16
	aese	$dat,q9
	aesmc	$dat,$dat
	 cclr	$step,eq
	aese	$dat,q10
	aesmc	$dat,$dat
	aese	$dat,q11
	aesmc	$dat,$dat
	 vld1.8	{q8},[$inp],$step
	aese	$dat,q12
	aesmc	$dat,$dat
	 veor	q8,q8,$rndzero_n_last
	aese	$dat,q13
	aesmc	$dat,$dat
	 vld1.32 {q9},[$key_]		// re-pre-load rndkey[1]
	aese	$dat,q14
	aesmc	$dat,$dat
	aese	$dat,q15
	veor	$ivec,$dat,$rndlast
	b.hs	.Loop_cbc_enc

	vst1.8	{$ivec},[$out],#16
	b	.Lcbc_done

.align	5
.Lcbc_enc128:
	vld1.32	{$in0-$in1},[$key_]
	aese	$dat,q8
	aesmc	$dat,$dat
	b	.Lenter_cbc_enc128
.Loop_cbc_enc128:
	aese	$dat,q8
	aesmc	$dat,$dat
	 vst1.8	{$ivec},[$out],#16
.Lenter_cbc_enc128:
	aese	$dat,q9
	aesmc	$dat,$dat
	 subs	$len,$len,#16
	aese	$dat,$in0
	aesmc	$dat,$dat
	 cclr	$step,eq
	aese	$dat,$in1
	aesmc	$dat,$dat
	aese	$dat,q10
	aesmc	$dat,$dat
	aese	$dat,q11
	aesmc	$dat,$dat
	 vld1.8	{q8},[$inp],$step
	aese	$dat,q12
	aesmc	$dat,$dat
	aese	$dat,q13
	aesmc	$dat,$dat
	aese	$dat,q14
	aesmc	$dat,$dat
	 veor	q8,q8,$rndzero_n_last
	aese	$dat,q15
	veor	$ivec,$dat,$rndlast
	b.hs	.Loop_cbc_enc128

	vst1.8	{$ivec},[$out],#16
	b	.Lcbc_done
___
{
my ($dat2,$in2,$tmp2)=map("q$_",(10,11,9));

my ($dat3,$in3,$tmp3);	# used only in 64-bit mode
my ($dat4,$in4,$tmp4);
if ($flavour =~ /64/) {
    ($dat2,$dat3,$dat4,$in2,$in3,$in4,$tmp3,$tmp4)=map("q$_",(16..23));
}

$code.=<<___;
.align	5
.Lcbc_dec:
	vld1.8	{$dat2},[$inp],#16
	subs	$len,$len,#32		// bias
	add	$cnt,$rounds,#2
	vorr	$in1,$dat,$dat
	vorr	$dat1,$dat,$dat
	vorr	$in2,$dat2,$dat2
	b.lo	.Lcbc_dec_tail

	vorr	$dat1,$dat2,$dat2
	vld1.8	{$dat2},[$inp],#16
	vorr	$in0,$dat,$dat
	vorr	$in1,$dat1,$dat1
	vorr	$in2,$dat2,$dat2
___
$code.=<<___	if ($flavour =~ /64/);
	cmp	$len,#32
	b.lo	.Loop3x_cbc_dec

	vld1.8	{$dat3},[$inp],#16
	vld1.8	{$dat4},[$inp],#16
	sub	$len,$len,#32		// bias
	mov	$cnt,$rounds
	vorr	$in3,$dat3,$dat3
	vorr	$in4,$dat4,$dat4

.Loop5x_cbc_dec:
	aesd	$dat0,q8
	aesimc	$dat0,$dat0
	aesd	$dat1,q8
	aesimc	$dat1,$dat1
	aesd	$dat2,q8
	aesimc	$dat2,$dat2
	aesd	$dat3,q8
	aesimc	$dat3,$dat3
	aesd	$dat4,q8
	aesimc	$dat4,$dat4
	vld1.32	{q8},[$key_],#16
	subs	$cnt,$cnt,#2
	aesd	$dat0,q9
	aesimc	$dat0,$dat0
	aesd	$dat1,q9
	aesimc	$dat1,$dat1
	aesd	$dat2,q9
	aesimc	$dat2,$dat2
	aesd	$dat3,q9
	aesimc	$dat3,$dat3
	aesd	$dat4,q9
	aesimc	$dat4,$dat4
	vld1.32	{q9},[$key_],#16
	b.gt	.Loop5x_cbc_dec

	aesd	$dat0,q8
	aesimc	$dat0,$dat0
	aesd	$dat1,q8
	aesimc	$dat1,$dat1
	aesd	$dat2,q8
	aesimc	$dat2,$dat2
	aesd	$dat3,q8
	aesimc	$dat3,$dat3
	aesd	$dat4,q8
	aesimc	$dat4,$dat4
	 cmp	$len,#0x40		// because .Lcbc_tail4x
	 sub	$len,$len,#0x50

	aesd	$dat0,q9
	aesimc	$dat0,$dat0
	aesd	$dat1,q9
	aesimc	$dat1,$dat1
	aesd	$dat2,q9
	aesimc	$dat2,$dat2
	aesd	$dat3,q9
	aesimc	$dat3,$dat3
	aesd	$dat4,q9
	aesimc	$dat4,$dat4
	 csel	x6,xzr,$len,gt		// borrow x6, $cnt, "gt" is not typo
	 mov	$key_,$key

	aesd	$dat0,q10
	aesimc	$dat0,$dat0
	aesd	$dat1,q10
	aesimc	$dat1,$dat1
	aesd	$dat2,q10
	aesimc	$dat2,$dat2
	aesd	$dat3,q10
	aesimc	$dat3,$dat3
	aesd	$dat4,q10
	aesimc	$dat4,$dat4
	 add	$inp,$inp,x6		// $inp is adjusted in such way that
					// at exit from the loop $dat1-$dat4
					// are loaded with last "words"
	 add	x6,$len,#0x60		// because .Lcbc_tail4x

	aesd	$dat0,q11
	aesimc	$dat0,$dat0
	aesd	$dat1,q11
	aesimc	$dat1,$dat1
	aesd	$dat2,q11
	aesimc	$dat2,$dat2
	aesd	$dat3,q11
	aesimc	$dat3,$dat3
	aesd	$dat4,q11
	aesimc	$dat4,$dat4

	aesd	$dat0,q12
	aesimc	$dat0,$dat0
	aesd	$dat1,q12
	aesimc	$dat1,$dat1
	aesd	$dat2,q12
	aesimc	$dat2,$dat2
	aesd	$dat3,q12
	aesimc	$dat3,$dat3
	aesd	$dat4,q12
	aesimc	$dat4,$dat4

	aesd	$dat0,q13
	aesimc	$dat0,$dat0
	aesd	$dat1,q13
	aesimc	$dat1,$dat1
	aesd	$dat2,q13
	aesimc	$dat2,$dat2
	aesd	$dat3,q13
	aesimc	$dat3,$dat3
	aesd	$dat4,q13
	aesimc	$dat4,$dat4

	aesd	$dat0,q14
	aesimc	$dat0,$dat0
	aesd	$dat1,q14
	aesimc	$dat1,$dat1
	aesd	$dat2,q14
	aesimc	$dat2,$dat2
	aesd	$dat3,q14
	aesimc	$dat3,$dat3
	aesd	$dat4,q14
	aesimc	$dat4,$dat4

	 veor	$tmp0,$ivec,$rndlast
	aesd	$dat0,q15
	 veor	$tmp1,$in0,$rndlast
	 vld1.8	{$in0},[$inp],#16
	aesd	$dat1,q15
	 veor	$tmp2,$in1,$rndlast
	 vld1.8	{$in1},[$inp],#16
	aesd	$dat2,q15
	 veor	$tmp3,$in2,$rndlast
	 vld1.8	{$in2},[$inp],#16
	aesd	$dat3,q15
	 veor	$tmp4,$in3,$rndlast
	 vld1.8	{$in3},[$inp],#16
	aesd	$dat4,q15
	 vorr	$ivec,$in4,$in4
	 vld1.8	{$in4},[$inp],#16
	cbz	x6,.Lcbc_tail4x
	 vld1.32 {q8},[$key_],#16	// re-pre-load rndkey[0]
	veor	$tmp0,$tmp0,$dat0
	 vorr	$dat0,$in0,$in0
	veor	$tmp1,$tmp1,$dat1
	 vorr	$dat1,$in1,$in1
	veor	$tmp2,$tmp2,$dat2
	 vorr	$dat2,$in2,$in2
	veor	$tmp3,$tmp3,$dat3
	 vorr	$dat3,$in3,$in3
	veor	$tmp4,$tmp4,$dat4
	vst1.8	{$tmp0},[$out],#16
	 vorr	$dat4,$in4,$in4
	vst1.8	{$tmp1},[$out],#16
	 mov	$cnt,$rounds
	vst1.8	{$tmp2},[$out],#16
	 vld1.32 {q9},[$key_],#16	// re-pre-load rndkey[1]
	vst1.8	{$tmp3},[$out],#16
	vst1.8	{$tmp4},[$out],#16
	b.hs	.Loop5x_cbc_dec

	add	$len,$len,#0x50
	cbz	$len,.Lcbc_done

	add	$cnt,$rounds,#2
	subs	$len,$len,#0x30
	vorr	$dat0,$in2,$in2
	vorr	$in0,$in2,$in2
	vorr	$dat1,$in3,$in3
	vorr	$in1,$in3,$in3
	vorr	$dat2,$in4,$in4
	vorr	$in2,$in4,$in4
	b.lo	.Lcbc_dec_tail

	b	.Loop3x_cbc_dec

.align	4
.Lcbc_tail4x:
	veor	$tmp1,$tmp0,$dat1
	veor	$tmp2,$tmp2,$dat2
	veor	$tmp3,$tmp3,$dat3
	veor	$tmp4,$tmp4,$dat4
	vst1.8	{$tmp1},[$out],#16
	vst1.8	{$tmp2},[$out],#16
	vst1.8	{$tmp3},[$out],#16
	vst1.8	{$tmp4},[$out],#16

	b	.Lcbc_done
.align	4
___
$code.=<<___;
.Loop3x_cbc_dec:
	aesd	$dat0,q8
	aesimc	$dat0,$dat0
	aesd	$dat1,q8
	aesimc	$dat1,$dat1
	aesd	$dat2,q8
	aesimc	$dat2,$dat2
	vld1.32	{q8},[$key_],#16
	subs	$cnt,$cnt,#2
	aesd	$dat0,q9
	aesimc	$dat0,$dat0
	aesd	$dat1,q9
	aesimc	$dat1,$dat1
	aesd	$dat2,q9
	aesimc	$dat2,$dat2
	vld1.32	{q9},[$key_],#16
	b.gt	.Loop3x_cbc_dec

	aesd	$dat0,q8
	aesimc	$dat0,$dat0
	aesd	$dat1,q8
	aesimc	$dat1,$dat1
	aesd	$dat2,q8
	aesimc	$dat2,$dat2
	 veor	$tmp0,$ivec,$rndlast
	 subs	$len,$len,#0x30
	 veor	$tmp1,$in0,$rndlast
	 mov.lo	x6,$len			// x6, $cnt, is zero at this point
	aesd	$dat0,q9
	aesimc	$dat0,$dat0
	aesd	$dat1,q9
	aesimc	$dat1,$dat1
	aesd	$dat2,q9
	aesimc	$dat2,$dat2
	 veor	$tmp2,$in1,$rndlast
	 add	$inp,$inp,x6		// $inp is adjusted in such way that
					// at exit from the loop $dat1-$dat2
					// are loaded with last "words"
	 vorr	$ivec,$in2,$in2
	 mov	$key_,$key
	aesd	$dat0,q12
	aesimc	$dat0,$dat0
	aesd	$dat1,q12
	aesimc	$dat1,$dat1
	aesd	$dat2,q12
	aesimc	$dat2,$dat2
	 vld1.8	{$in0},[$inp],#16
	aesd	$dat0,q13
	aesimc	$dat0,$dat0
	aesd	$dat1,q13
	aesimc	$dat1,$dat1
	aesd	$dat2,q13
	aesimc	$dat2,$dat2
	 vld1.8	{$in1},[$inp],#16
	aesd	$dat0,q14
	aesimc	$dat0,$dat0
	aesd	$dat1,q14
	aesimc	$dat1,$dat1
	aesd	$dat2,q14
	aesimc	$dat2,$dat2
	 vld1.8	{$in2},[$inp],#16
	aesd	$dat0,q15
	aesd	$dat1,q15
	aesd	$dat2,q15
	 vld1.32 {q8},[$key_],#16	// re-pre-load rndkey[0]
	 add	$cnt,$rounds,#2
	veor	$tmp0,$tmp0,$dat0
	veor	$tmp1,$tmp1,$dat1
	veor	$dat2,$dat2,$tmp2
	 vld1.32 {q9},[$key_],#16	// re-pre-load rndkey[1]
	vst1.8	{$tmp0},[$out],#16
	 vorr	$dat0,$in0,$in0
	vst1.8	{$tmp1},[$out],#16
	 vorr	$dat1,$in1,$in1
	vst1.8	{$dat2},[$out],#16
	 vorr	$dat2,$in2,$in2
	b.hs	.Loop3x_cbc_dec

	cmn	$len,#0x30
	b.eq	.Lcbc_done
	nop

.Lcbc_dec_tail:
	aesd	$dat1,q8
	aesimc	$dat1,$dat1
	aesd	$dat2,q8
	aesimc	$dat2,$dat2
	vld1.32	{q8},[$key_],#16
	subs	$cnt,$cnt,#2
	aesd	$dat1,q9
	aesimc	$dat1,$dat1
	aesd	$dat2,q9
	aesimc	$dat2,$dat2
	vld1.32	{q9},[$key_],#16
	b.gt	.Lcbc_dec_tail

	aesd	$dat1,q8
	aesimc	$dat1,$dat1
	aesd	$dat2,q8
	aesimc	$dat2,$dat2
	aesd	$dat1,q9
	aesimc	$dat1,$dat1
	aesd	$dat2,q9
	aesimc	$dat2,$dat2
	aesd	$dat1,q12
	aesimc	$dat1,$dat1
	aesd	$dat2,q12
	aesimc	$dat2,$dat2
	 cmn	$len,#0x20
	aesd	$dat1,q13
	aesimc	$dat1,$dat1
	aesd	$dat2,q13
	aesimc	$dat2,$dat2
	 veor	$tmp1,$ivec,$rndlast
	aesd	$dat1,q14
	aesimc	$dat1,$dat1
	aesd	$dat2,q14
	aesimc	$dat2,$dat2
	 veor	$tmp2,$in1,$rndlast
	aesd	$dat1,q15
	aesd	$dat2,q15
	b.eq	.Lcbc_dec_one
	veor	$tmp1,$tmp1,$dat1
	veor	$tmp2,$tmp2,$dat2
	 vorr	$ivec,$in2,$in2
	vst1.8	{$tmp1},[$out],#16
	vst1.8	{$tmp2},[$out],#16
	b	.Lcbc_done

.Lcbc_dec_one:
	veor	$tmp1,$tmp1,$dat2
	 vorr	$ivec,$in2,$in2
	vst1.8	{$tmp1},[$out],#16

.Lcbc_done:
	vst1.8	{$ivec},[$ivp]
.Lcbc_abort:
___
}
$code.=<<___	if ($flavour !~ /64/);
	vldmia	sp!,{d8-d15}
	ldmia	sp!,{r4-r8,pc}
___
$code.=<<___	if ($flavour =~ /64/);
	ldr	x29,[sp],#16
	ret
___
$code.=<<___;
.size	${prefix}_cbc_encrypt,.-${prefix}_cbc_encrypt
___
}}}
{{{
my ($inp,$out,$len,$key,$ivp)=map("x$_",(0..4));
my ($rounds,$cnt,$key_)=("w5","w6","x7");
my ($ctr,$tctr0,$tctr1,$tctr2)=map("w$_",(8..10,12));
my $step="x12";		# aliases with $tctr2

my ($dat0,$dat1,$in0,$in1,$tmp0,$tmp1,$ivec,$rndlast)=map("q$_",(0..7));
my ($dat2,$in2,$tmp2)=map("q$_",(10,11,9));

# used only in 64-bit mode...
my ($dat3,$dat4,$in3,$in4)=map("q$_",(16..23));

my ($dat,$tmp)=($dat0,$tmp0);

### q8-q15	preloaded key schedule

$code.=<<___;
.globl	${prefix}_ctr32_encrypt_blocks
.type	${prefix}_ctr32_encrypt_blocks,%function
.align	5
${prefix}_ctr32_encrypt_blocks:
___
$code.=<<___	if ($flavour =~ /64/);
	stp		x29,x30,[sp,#-16]!
	add		x29,sp,#0
___
$code.=<<___	if ($flavour !~ /64/);
	mov		ip,sp
	stmdb		sp!,{r4-r10,lr}
	vstmdb		sp!,{d8-d15}            @ ABI specification says so
	ldr		r4, [ip]		@ load remaining arg
___
$code.=<<___;
	ldr		$rounds,[$key,#240]

	ldr		$ctr, [$ivp, #12]
#ifdef __ARMEB__
	vld1.8		{$dat0},[$ivp]
#else
	vld1.32		{$dat0},[$ivp]
#endif
	vld1.32		{q8-q9},[$key]		// load key schedule...
	sub		$rounds,$rounds,#4
	mov		$step,#16
	cmp		$len,#2
	add		$key_,$key,x5,lsl#4	// pointer to last 5 round keys
	sub		$rounds,$rounds,#2
	vld1.32		{q12-q13},[$key_],#32
	vld1.32		{q14-q15},[$key_],#32
	vld1.32		{$rndlast},[$key_]
	add		$key_,$key,#32
	mov		$cnt,$rounds
	cclr		$step,lo
#ifndef __ARMEB__
	rev		$ctr, $ctr
#endif
___
$code.=<<___	if ($flavour =~ /64/);
	vorr		$dat1,$dat0,$dat0
	add		$tctr1, $ctr, #1
	vorr		$dat2,$dat0,$dat0
	add		$ctr, $ctr, #2
	vorr		$ivec,$dat0,$dat0
	rev		$tctr1, $tctr1
	vmov.32		${dat1}[3],$tctr1
	b.ls		.Lctr32_tail
	rev		$tctr2, $ctr
	sub		$len,$len,#3		// bias
	vmov.32		${dat2}[3],$tctr2
___
$code.=<<___	if ($flavour !~ /64/);
	add		$tctr1, $ctr, #1
	vorr		$ivec,$dat0,$dat0
	rev		$tctr1, $tctr1
	vmov.32		${ivec}[3],$tctr1
	add		$ctr, $ctr, #2
	vorr		$dat1,$ivec,$ivec
	b.ls		.Lctr32_tail
	rev		$tctr2, $ctr
	vmov.32		${ivec}[3],$tctr2
	sub		$len,$len,#3		// bias
	vorr		$dat2,$ivec,$ivec
___
$code.=<<___	if ($flavour =~ /64/);
	cmp		$len,#32
	b.lo		.Loop3x_ctr32

	add		w13,$ctr,#1
	add		w14,$ctr,#2
	vorr		$dat3,$dat0,$dat0
	rev		w13,w13
	vorr		$dat4,$dat0,$dat0
	rev		w14,w14
	vmov.32		${dat3}[3],w13
	sub		$len,$len,#2		// bias
	vmov.32		${dat4}[3],w14
	add		$ctr,$ctr,#2
	b		.Loop5x_ctr32

.align	4
.Loop5x_ctr32:
	aese		$dat0,q8
	aesmc		$dat0,$dat0
	aese		$dat1,q8
	aesmc		$dat1,$dat1
	aese		$dat2,q8
	aesmc		$dat2,$dat2
	aese		$dat3,q8
	aesmc		$dat3,$dat3
	aese		$dat4,q8
	aesmc		$dat4,$dat4
	vld1.32		{q8},[$key_],#16
	subs		$cnt,$cnt,#2
	aese		$dat0,q9
	aesmc		$dat0,$dat0
	aese		$dat1,q9
	aesmc		$dat1,$dat1
	aese		$dat2,q9
	aesmc		$dat2,$dat2
	aese		$dat3,q9
	aesmc		$dat3,$dat3
	aese		$dat4,q9
	aesmc		$dat4,$dat4
	vld1.32		{q9},[$key_],#16
	b.gt		.Loop5x_ctr32

	mov		$key_,$key
	aese		$dat0,q8
	aesmc		$dat0,$dat0
	aese		$dat1,q8
	aesmc		$dat1,$dat1
	aese		$dat2,q8
	aesmc		$dat2,$dat2
	aese		$dat3,q8
	aesmc		$dat3,$dat3
	aese		$dat4,q8
	aesmc		$dat4,$dat4
	vld1.32	 	{q8},[$key_],#16	// re-pre-load rndkey[0]

	aese		$dat0,q9
	aesmc		$dat0,$dat0
	aese		$dat1,q9
	aesmc		$dat1,$dat1
	aese		$dat2,q9
	aesmc		$dat2,$dat2
	aese		$dat3,q9
	aesmc		$dat3,$dat3
	aese		$dat4,q9
	aesmc		$dat4,$dat4
	vld1.32	 	{q9},[$key_],#16	// re-pre-load rndkey[1]

	aese		$dat0,q12
	aesmc		$dat0,$dat0
	 add		$tctr0,$ctr,#1
	 add		$tctr1,$ctr,#2
	aese		$dat1,q12
	aesmc		$dat1,$dat1
	 add		$tctr2,$ctr,#3
	 add		w13,$ctr,#4
	aese		$dat2,q12
	aesmc		$dat2,$dat2
	 add		w14,$ctr,#5
	 rev		$tctr0,$tctr0
	aese		$dat3,q12
	aesmc		$dat3,$dat3
	 rev		$tctr1,$tctr1
	 rev		$tctr2,$tctr2
	aese		$dat4,q12
	aesmc		$dat4,$dat4
	 rev		w13,w13
	 rev		w14,w14

	aese		$dat0,q13
	aesmc		$dat0,$dat0
	aese		$dat1,q13
	aesmc		$dat1,$dat1
	aese		$dat2,q13
	aesmc		$dat2,$dat2
	aese		$dat3,q13
	aesmc		$dat3,$dat3
	aese		$dat4,q13
	aesmc		$dat4,$dat4

	aese		$dat0,q14
	aesmc		$dat0,$dat0
	 vld1.8		{$in0},[$inp],#16
	aese		$dat1,q14
	aesmc		$dat1,$dat1
	 vld1.8		{$in1},[$inp],#16
	aese		$dat2,q14
	aesmc		$dat2,$dat2
	 vld1.8		{$in2},[$inp],#16
	aese		$dat3,q14
	aesmc		$dat3,$dat3
	 vld1.8		{$in3},[$inp],#16
	aese		$dat4,q14
	aesmc		$dat4,$dat4
	 vld1.8		{$in4},[$inp],#16

	aese		$dat0,q15
	 veor		$in0,$in0,$rndlast
	aese		$dat1,q15
	 veor		$in1,$in1,$rndlast
	aese		$dat2,q15
	 veor		$in2,$in2,$rndlast
	aese		$dat3,q15
	 veor		$in3,$in3,$rndlast
	aese		$dat4,q15
	 veor		$in4,$in4,$rndlast

	veor		$in0,$in0,$dat0
	 vorr		$dat0,$ivec,$ivec
	veor		$in1,$in1,$dat1
	 vorr		$dat1,$ivec,$ivec
	veor		$in2,$in2,$dat2
	 vorr		$dat2,$ivec,$ivec
	veor		$in3,$in3,$dat3
	 vorr		$dat3,$ivec,$ivec
	veor		$in4,$in4,$dat4
	 vorr		$dat4,$ivec,$ivec

	vst1.8		{$in0},[$out],#16
	 vmov.32	${dat0}[3],$tctr0
	vst1.8		{$in1},[$out],#16
	 vmov.32	${dat1}[3],$tctr1
	vst1.8		{$in2},[$out],#16
	 vmov.32	${dat2}[3],$tctr2
	vst1.8		{$in3},[$out],#16
	 vmov.32	${dat3}[3],w13
	vst1.8		{$in4},[$out],#16
	 vmov.32	${dat4}[3],w14

	mov		$cnt,$rounds
	cbz		$len,.Lctr32_done

	add		$ctr,$ctr,#5
	subs		$len,$len,#5
	b.hs		.Loop5x_ctr32

	add		$len,$len,#5
	sub		$ctr,$ctr,#5

	cmp		$len,#2
	mov		$step,#16
	cclr		$step,lo
	b.ls		.Lctr32_tail

	sub		$len,$len,#3		// bias
	add		$ctr,$ctr,#3
___
$code.=<<___;
	b		.Loop3x_ctr32

.align	4
.Loop3x_ctr32:
	aese		$dat0,q8
	aesmc		$dat0,$dat0
	aese		$dat1,q8
	aesmc		$dat1,$dat1
	aese		$dat2,q8
	aesmc		$dat2,$dat2
	vld1.32		{q8},[$key_],#16
	subs		$cnt,$cnt,#2
	aese		$dat0,q9
	aesmc		$dat0,$dat0
	aese		$dat1,q9
	aesmc		$dat1,$dat1
	aese		$dat2,q9
	aesmc		$dat2,$dat2
	vld1.32		{q9},[$key_],#16
	b.gt		.Loop3x_ctr32

	aese		$dat0,q8
	aesmc		$tmp0,$dat0
	aese		$dat1,q8
	aesmc		$tmp1,$dat1
	 vld1.8		{$in0},[$inp],#16
___
$code.=<<___	if ($flavour =~ /64/);
	 vorr		$dat0,$ivec,$ivec
___
$code.=<<___	if ($flavour !~ /64/);
	 add		$tctr0,$ctr,#1
___
$code.=<<___;
	aese		$dat2,q8
	aesmc		$dat2,$dat2
	 vld1.8		{$in1},[$inp],#16
___
$code.=<<___	if ($flavour =~ /64/);
	 vorr		$dat1,$ivec,$ivec
___
$code.=<<___	if ($flavour !~ /64/);
	 rev		$tctr0,$tctr0
___
$code.=<<___;
	aese		$tmp0,q9
	aesmc		$tmp0,$tmp0
	aese		$tmp1,q9
	aesmc		$tmp1,$tmp1
	 vld1.8		{$in2},[$inp],#16
	 mov		$key_,$key
	aese		$dat2,q9
	aesmc		$tmp2,$dat2
___
$code.=<<___	if ($flavour =~ /64/);
	 vorr		$dat2,$ivec,$ivec
	 add		$tctr0,$ctr,#1
___
$code.=<<___;
	aese		$tmp0,q12
	aesmc		$tmp0,$tmp0
	aese		$tmp1,q12
	aesmc		$tmp1,$tmp1
	 veor		$in0,$in0,$rndlast
	 add		$tctr1,$ctr,#2
	aese		$tmp2,q12
	aesmc		$tmp2,$tmp2
	 veor		$in1,$in1,$rndlast
	 add		$ctr,$ctr,#3
	aese		$tmp0,q13
	aesmc		$tmp0,$tmp0
	aese		$tmp1,q13
	aesmc		$tmp1,$tmp1
	 veor		$in2,$in2,$rndlast
___
$code.=<<___	if ($flavour =~ /64/);
	 rev		$tctr0,$tctr0
	aese		$tmp2,q13
	aesmc		$tmp2,$tmp2
	 vmov.32	${dat0}[3], $tctr0
___
$code.=<<___	if ($flavour !~ /64/);
	 vmov.32	${ivec}[3], $tctr0
	aese		$tmp2,q13
	aesmc		$tmp2,$tmp2
	 vorr		$dat0,$ivec,$ivec
___
$code.=<<___;
	 rev		$tctr1,$tctr1
	aese		$tmp0,q14
	aesmc		$tmp0,$tmp0
___
$code.=<<___	if ($flavour !~ /64/);
	 vmov.32	${ivec}[3], $tctr1
	 rev		$tctr2,$ctr
___
$code.=<<___;
	aese		$tmp1,q14
	aesmc		$tmp1,$tmp1
___
$code.=<<___	if ($flavour =~ /64/);
	 vmov.32	${dat1}[3], $tctr1
	 rev		$tctr2,$ctr
	aese		$tmp2,q14
	aesmc		$tmp2,$tmp2
	 vmov.32	${dat2}[3], $tctr2
___
$code.=<<___	if ($flavour !~ /64/);
	 vorr		$dat1,$ivec,$ivec
	 vmov.32	${ivec}[3], $tctr2
	aese		$tmp2,q14
	aesmc		$tmp2,$tmp2
	 vorr		$dat2,$ivec,$ivec
___
$code.=<<___;
	 subs		$len,$len,#3
	aese		$tmp0,q15
	aese		$tmp1,q15
	aese		$tmp2,q15

	veor		$in0,$in0,$tmp0
	 vld1.32	 {q8},[$key_],#16	// re-pre-load rndkey[0]
	vst1.8		{$in0},[$out],#16
	veor		$in1,$in1,$tmp1
	 mov		$cnt,$rounds
	vst1.8		{$in1},[$out],#16
	veor		$in2,$in2,$tmp2
	 vld1.32	 {q9},[$key_],#16	// re-pre-load rndkey[1]
	vst1.8		{$in2},[$out],#16
	b.hs		.Loop3x_ctr32

	adds		$len,$len,#3
	b.eq		.Lctr32_done
	cmp		$len,#1
	mov		$step,#16
	cclr		$step,eq

.Lctr32_tail:
	aese		$dat0,q8
	aesmc		$dat0,$dat0
	aese		$dat1,q8
	aesmc		$dat1,$dat1
	vld1.32		{q8},[$key_],#16
	subs		$cnt,$cnt,#2
	aese		$dat0,q9
	aesmc		$dat0,$dat0
	aese		$dat1,q9
	aesmc		$dat1,$dat1
	vld1.32		{q9},[$key_],#16
	b.gt		.Lctr32_tail

	aese		$dat0,q8
	aesmc		$dat0,$dat0
	aese		$dat1,q8
	aesmc		$dat1,$dat1
	aese		$dat0,q9
	aesmc		$dat0,$dat0
	aese		$dat1,q9
	aesmc		$dat1,$dat1
	 vld1.8		{$in0},[$inp],$step
	aese		$dat0,q12
	aesmc		$dat0,$dat0
	aese		$dat1,q12
	aesmc		$dat1,$dat1
	 vld1.8		{$in1},[$inp]
	aese		$dat0,q13
	aesmc		$dat0,$dat0
	aese		$dat1,q13
	aesmc		$dat1,$dat1
	 veor		$in0,$in0,$rndlast
	aese		$dat0,q14
	aesmc		$dat0,$dat0
	aese		$dat1,q14
	aesmc		$dat1,$dat1
	 veor		$in1,$in1,$rndlast
	aese		$dat0,q15
	aese		$dat1,q15

	cmp		$len,#1
	veor		$in0,$in0,$dat0
	veor		$in1,$in1,$dat1
	vst1.8		{$in0},[$out],#16
	b.eq		.Lctr32_done
	vst1.8		{$in1},[$out]

.Lctr32_done:
___
$code.=<<___	if ($flavour !~ /64/);
	vldmia		sp!,{d8-d15}
	ldmia		sp!,{r4-r10,pc}
___
$code.=<<___	if ($flavour =~ /64/);
	ldr		x29,[sp],#16
	ret
___
$code.=<<___;
.size	${prefix}_ctr32_encrypt_blocks,.-${prefix}_ctr32_encrypt_blocks
___
}}}
# Performance in cycles per byte.
# Processed with AES-XTS different key size.
# It shows the value before and after optimization as below:
# (before/after):
#
#		AES-128-XTS		AES-256-XTS
# Cortex-A57	3.36/1.09		4.02/1.37
# Cortex-A72	3.03/1.02		3.28/1.33

# Optimization is implemented by loop unrolling and interleaving.
# Commonly, we choose the unrolling factor as 5, if the input
# data size smaller than 5 blocks, but not smaller than 3 blocks,
# choose 3 as the unrolling factor.
# If the input data size dsize >= 5*16 bytes, then take 5 blocks
# as one iteration, every loop the left size lsize -= 5*16.
# If lsize < 5*16 bytes, treat them as the tail. Note: left 4*16 bytes
# will be processed specially, which be integrated into the 5*16 bytes
# loop to improve the efficiency.
# There is one special case, if the original input data size dsize
# = 16 bytes, we will treat it seperately to improve the
# performance: one independent code block without LR, FP load and
# store.
# Encryption will process the (length -tailcnt) bytes as mentioned
# previously, then encrypt the composite block as last second
# cipher block.
# Decryption will process the (length -tailcnt -1) bytes as mentioned
# previously, then decrypt the last second cipher block to get the
# last plain block(tail), decrypt the composite block as last second
# plain text block.

{{{
my ($inp,$out,$len,$key1,$key2,$ivp)=map("x$_",(0..5));
my ($rounds0,$rounds,$key_,$step,$ivl,$ivh)=("w5","w6","x7","x8","x9","x10");
my ($tmpoutp,$loutp,$l2outp,$tmpinp)=("x13","w14","w15","x20");
my ($tailcnt,$midnum,$midnumx,$constnum,$constnumx)=("x21","w22","x22","w19","x19");
my ($xoffset,$tmpmx,$tmpmw)=("x6","x11","w11");
my ($dat0,$dat1,$in0,$in1,$tmp0,$tmp1,$tmp2,$rndlast)=map("q$_",(0..7));
my ($iv0,$iv1,$iv2,$iv3,$iv4)=("v6.16b","v8.16b","v9.16b","v10.16b","v11.16b");
my ($ivd00,$ivd01,$ivd20,$ivd21)=("d6","v6.d[1]","d9","v9.d[1]");
my ($ivd10,$ivd11,$ivd30,$ivd31,$ivd40,$ivd41)=("d8","v8.d[1]","d10","v10.d[1]","d11","v11.d[1]");

my ($tmpin)=("v26.16b");
my ($dat,$tmp,$rndzero_n_last)=($dat0,$tmp0,$tmp1);

# q7	last round key
# q10-q15, q7	Last 7 round keys
# q8-q9	preloaded round keys except last 7 keys for big size
# q20, q21, q8-q9	preloaded round keys except last 7 keys for only 16 byte


my ($dat2,$in2,$tmp2)=map("q$_",(10,11,9));

my ($dat3,$in3,$tmp3);	# used only in 64-bit mode
my ($dat4,$in4,$tmp4);
if ($flavour =~ /64/) {
    ($dat2,$dat3,$dat4,$in2,$in3,$in4,$tmp3,$tmp4)=map("q$_",(16..23));
}

$code.=<<___	if ($flavour =~ /64/);
.globl	${prefix}_xts_encrypt
.type	${prefix}_xts_encrypt,%function
.align	5
${prefix}_xts_encrypt:
___
$code.=<<___	if ($flavour =~ /64/);
	cmp	$len,#16
	// Original input data size bigger than 16, jump to big size processing.
	b.ne	.Lxts_enc_big_size
	// Encrypt the iv with key2, as the first XEX iv.
	ldr	$rounds,[$key2,#240]
<<<<<<< HEAD
	vld1.8	{$dat},[$key2],#16
	vld1.8	{$iv0},[$ivp]
	sub	$rounds,$rounds,#2
	vld1.8	{$dat1},[$key2],#16
=======
	vld1.32	{$dat},[$key2],#16
	vld1.8	{$iv0},[$ivp]
	sub	$rounds,$rounds,#2
	vld1.32	{$dat1},[$key2],#16
>>>>>>> 8a2d13a7

.Loop_enc_iv_enc:
	aese	$iv0,$dat
	aesmc	$iv0,$iv0
	vld1.32	{$dat},[$key2],#16
	subs	$rounds,$rounds,#2
	aese	$iv0,$dat1
	aesmc	$iv0,$iv0
	vld1.32	{$dat1},[$key2],#16
	b.gt	.Loop_enc_iv_enc

	aese	$iv0,$dat
	aesmc	$iv0,$iv0
	vld1.32	{$dat},[$key2]
	aese	$iv0,$dat1
	veor	$iv0,$iv0,$dat

	vld1.8	{$dat0},[$inp]
	veor	$dat0,$iv0,$dat0

	ldr	$rounds,[$key1,#240]
	vld1.32	{q20-q21},[$key1],#32		// load key schedule...

	aese	$dat0,q20
	aesmc	$dat0,$dat0
	vld1.32	{q8-q9},[$key1],#32		// load key schedule...
	aese	$dat0,q21
	aesmc	$dat0,$dat0
	subs	$rounds,$rounds,#10		// if rounds==10, jump to aes-128-xts processing
	b.eq	.Lxts_128_enc
.Lxts_enc_round_loop:
	aese	$dat0,q8
	aesmc	$dat0,$dat0
	vld1.32	{q8},[$key1],#16		// load key schedule...
	aese	$dat0,q9
	aesmc	$dat0,$dat0
	vld1.32	{q9},[$key1],#16		// load key schedule...
	subs	$rounds,$rounds,#2		// bias
	b.gt	.Lxts_enc_round_loop
.Lxts_128_enc:
	vld1.32	{q10-q11},[$key1],#32		// load key schedule...
	aese	$dat0,q8
	aesmc	$dat0,$dat0
	aese	$dat0,q9
	aesmc	$dat0,$dat0
	vld1.32	{q12-q13},[$key1],#32		// load key schedule...
	aese	$dat0,q10
	aesmc	$dat0,$dat0
	aese	$dat0,q11
	aesmc	$dat0,$dat0
	vld1.32	{q14-q15},[$key1],#32		// load key schedule...
	aese	$dat0,q12
	aesmc	$dat0,$dat0
	aese	$dat0,q13
	aesmc	$dat0,$dat0
	vld1.32	{$rndlast},[$key1]
	aese	$dat0,q14
	aesmc	$dat0,$dat0
	aese	$dat0,q15
	veor	$dat0,$dat0,$rndlast
	veor	$dat0,$dat0,$iv0
	vst1.8	{$dat0},[$out]
	b	.Lxts_enc_final_abort

.align	4
.Lxts_enc_big_size:
___
$code.=<<___	if ($flavour =~ /64/);
	stp	$constnumx,$tmpinp,[sp,#-64]!
	stp	$tailcnt,$midnumx,[sp,#48]
	stp	$ivd10,$ivd20,[sp,#32]
	stp	$ivd30,$ivd40,[sp,#16]

	// tailcnt store the tail value of length%16.
	and	$tailcnt,$len,#0xf
	and	$len,$len,#-16
	subs	$len,$len,#16
	mov	$step,#16
	b.lo	.Lxts_abort
	csel	$step,xzr,$step,eq

	// Firstly, encrypt the iv with key2, as the first iv of XEX.
	ldr	$rounds,[$key2,#240]
	vld1.32	{$dat},[$key2],#16
	vld1.8	{$iv0},[$ivp]
	sub	$rounds,$rounds,#2
	vld1.32	{$dat1},[$key2],#16

.Loop_iv_enc:
	aese	$iv0,$dat
	aesmc	$iv0,$iv0
	vld1.32	{$dat},[$key2],#16
	subs	$rounds,$rounds,#2
	aese	$iv0,$dat1
	aesmc	$iv0,$iv0
	vld1.32	{$dat1},[$key2],#16
	b.gt	.Loop_iv_enc

	aese	$iv0,$dat
	aesmc	$iv0,$iv0
	vld1.32	{$dat},[$key2]
	aese	$iv0,$dat1
	veor	$iv0,$iv0,$dat

	// The iv for second block
	// $ivl- iv(low), $ivh - iv(high)
	// the five ivs stored into, $iv0,$iv1,$iv2,$iv3,$iv4
	fmov	$ivl,$ivd00
	fmov	$ivh,$ivd01
	mov	$constnum,#0x87
	extr	$midnumx,$ivh,$ivh,#32
	extr	$ivh,$ivh,$ivl,#63
	and	$tmpmw,$constnum,$midnum,asr#31
	eor	$ivl,$tmpmx,$ivl,lsl#1
	fmov	$ivd10,$ivl
	fmov	$ivd11,$ivh

	ldr	$rounds0,[$key1,#240]		// next starting point
	vld1.8	{$dat},[$inp],$step

	vld1.32	{q8-q9},[$key1]			// load key schedule...
	sub	$rounds0,$rounds0,#6
	add	$key_,$key1,$ivp,lsl#4		// pointer to last 7 round keys
	sub	$rounds0,$rounds0,#2
	vld1.32	{q10-q11},[$key_],#32
	vld1.32	{q12-q13},[$key_],#32
	vld1.32	{q14-q15},[$key_],#32
	vld1.32	{$rndlast},[$key_]

	add	$key_,$key1,#32
	mov	$rounds,$rounds0

	// Encryption
.Lxts_enc:
	vld1.8	{$dat2},[$inp],#16
	subs	$len,$len,#32			// bias
	add	$rounds,$rounds0,#2
	vorr	$in1,$dat,$dat
	vorr	$dat1,$dat,$dat
	vorr	$in3,$dat,$dat
	vorr	$in2,$dat2,$dat2
	vorr	$in4,$dat2,$dat2
	b.lo	.Lxts_inner_enc_tail
	veor	$dat,$dat,$iv0			// before encryption, xor with iv
	veor	$dat2,$dat2,$iv1

	// The iv for third block
	extr	$midnumx,$ivh,$ivh,#32
	extr	$ivh,$ivh,$ivl,#63
	and	$tmpmw,$constnum,$midnum,asr#31
	eor	$ivl,$tmpmx,$ivl,lsl#1
	fmov	$ivd20,$ivl
	fmov	$ivd21,$ivh


	vorr	$dat1,$dat2,$dat2
	vld1.8	{$dat2},[$inp],#16
	vorr	$in0,$dat,$dat
	vorr	$in1,$dat1,$dat1
	veor	$in2,$dat2,$iv2 		// the third block
	veor	$dat2,$dat2,$iv2
	cmp	$len,#32
	b.lo	.Lxts_outer_enc_tail

	// The iv for fourth block
	extr	$midnumx,$ivh,$ivh,#32
	extr	$ivh,$ivh,$ivl,#63
	and	$tmpmw,$constnum,$midnum,asr#31
	eor	$ivl,$tmpmx,$ivl,lsl#1
	fmov	$ivd30,$ivl
	fmov	$ivd31,$ivh

	vld1.8	{$dat3},[$inp],#16
	// The iv for fifth block
	extr	$midnumx,$ivh,$ivh,#32
	extr	$ivh,$ivh,$ivl,#63
	and	$tmpmw,$constnum,$midnum,asr#31
	eor	$ivl,$tmpmx,$ivl,lsl#1
	fmov	$ivd40,$ivl
	fmov	$ivd41,$ivh

	vld1.8	{$dat4},[$inp],#16
	veor	$dat3,$dat3,$iv3		// the fourth block
	veor	$dat4,$dat4,$iv4
	sub	$len,$len,#32			// bias
	mov	$rounds,$rounds0
	b	.Loop5x_xts_enc

.align	4
.Loop5x_xts_enc:
	aese	$dat0,q8
	aesmc	$dat0,$dat0
	aese	$dat1,q8
	aesmc	$dat1,$dat1
	aese	$dat2,q8
	aesmc	$dat2,$dat2
	aese	$dat3,q8
	aesmc	$dat3,$dat3
	aese	$dat4,q8
	aesmc	$dat4,$dat4
	vld1.32	{q8},[$key_],#16
	subs	$rounds,$rounds,#2
	aese	$dat0,q9
	aesmc	$dat0,$dat0
	aese	$dat1,q9
	aesmc	$dat1,$dat1
	aese	$dat2,q9
	aesmc	$dat2,$dat2
	aese	$dat3,q9
	aesmc	$dat3,$dat3
	aese	$dat4,q9
	aesmc	$dat4,$dat4
	vld1.32	{q9},[$key_],#16
	b.gt	.Loop5x_xts_enc

	aese	$dat0,q8
	aesmc	$dat0,$dat0
	aese	$dat1,q8
	aesmc	$dat1,$dat1
	aese	$dat2,q8
	aesmc	$dat2,$dat2
	aese	$dat3,q8
	aesmc	$dat3,$dat3
	aese	$dat4,q8
	aesmc	$dat4,$dat4
	subs	$len,$len,#0x50			// because .Lxts_enc_tail4x

	aese	$dat0,q9
	aesmc	$dat0,$dat0
	aese	$dat1,q9
	aesmc	$dat1,$dat1
	aese	$dat2,q9
	aesmc	$dat2,$dat2
	aese	$dat3,q9
	aesmc	$dat3,$dat3
	aese	$dat4,q9
	aesmc	$dat4,$dat4
	csel	$xoffset,xzr,$len,gt		// borrow x6, w6, "gt" is not typo
	mov	$key_,$key1

	aese	$dat0,q10
	aesmc	$dat0,$dat0
	aese	$dat1,q10
	aesmc	$dat1,$dat1
	aese	$dat2,q10
	aesmc	$dat2,$dat2
	aese	$dat3,q10
	aesmc	$dat3,$dat3
	aese	$dat4,q10
	aesmc	$dat4,$dat4
	add	$inp,$inp,$xoffset		// x0 is adjusted in such way that
						// at exit from the loop v1.16b-v26.16b
						// are loaded with last "words"
	add	$xoffset,$len,#0x60		// because .Lxts_enc_tail4x

	aese	$dat0,q11
	aesmc	$dat0,$dat0
	aese	$dat1,q11
	aesmc	$dat1,$dat1
	aese	$dat2,q11
	aesmc	$dat2,$dat2
	aese	$dat3,q11
	aesmc	$dat3,$dat3
	aese	$dat4,q11
	aesmc	$dat4,$dat4

	aese	$dat0,q12
	aesmc	$dat0,$dat0
	aese	$dat1,q12
	aesmc	$dat1,$dat1
	aese	$dat2,q12
	aesmc	$dat2,$dat2
	aese	$dat3,q12
	aesmc	$dat3,$dat3
	aese	$dat4,q12
	aesmc	$dat4,$dat4

	aese	$dat0,q13
	aesmc	$dat0,$dat0
	aese	$dat1,q13
	aesmc	$dat1,$dat1
	aese	$dat2,q13
	aesmc	$dat2,$dat2
	aese	$dat3,q13
	aesmc	$dat3,$dat3
	aese	$dat4,q13
	aesmc	$dat4,$dat4

	aese	$dat0,q14
	aesmc	$dat0,$dat0
	aese	$dat1,q14
	aesmc	$dat1,$dat1
	aese	$dat2,q14
	aesmc	$dat2,$dat2
	aese	$dat3,q14
	aesmc	$dat3,$dat3
	aese	$dat4,q14
	aesmc	$dat4,$dat4

	veor	$tmp0,$rndlast,$iv0
	aese	$dat0,q15
	// The iv for first block of one iteration
	extr	$midnumx,$ivh,$ivh,#32
	extr	$ivh,$ivh,$ivl,#63
	and	$tmpmw,$constnum,$midnum,asr#31
	eor	$ivl,$tmpmx,$ivl,lsl#1
	fmov	$ivd00,$ivl
	fmov	$ivd01,$ivh
	veor	$tmp1,$rndlast,$iv1
	vld1.8	{$in0},[$inp],#16
	aese	$dat1,q15
	// The iv for second block
	extr	$midnumx,$ivh,$ivh,#32
	extr	$ivh,$ivh,$ivl,#63
	and	$tmpmw,$constnum,$midnum,asr#31
	eor	$ivl,$tmpmx,$ivl,lsl#1
	fmov	$ivd10,$ivl
	fmov	$ivd11,$ivh
	veor	$tmp2,$rndlast,$iv2
	vld1.8	{$in1},[$inp],#16
	aese	$dat2,q15
	// The iv for third block
	extr	$midnumx,$ivh,$ivh,#32
	extr	$ivh,$ivh,$ivl,#63
	and	$tmpmw,$constnum,$midnum,asr#31
	eor	$ivl,$tmpmx,$ivl,lsl#1
	fmov	$ivd20,$ivl
	fmov	$ivd21,$ivh
	veor	$tmp3,$rndlast,$iv3
	vld1.8	{$in2},[$inp],#16
	aese	$dat3,q15
	// The iv for fourth block
	extr	$midnumx,$ivh,$ivh,#32
	extr	$ivh,$ivh,$ivl,#63
	and	$tmpmw,$constnum,$midnum,asr#31
	eor	$ivl,$tmpmx,$ivl,lsl#1
	fmov	$ivd30,$ivl
	fmov	$ivd31,$ivh
	veor	$tmp4,$rndlast,$iv4
	vld1.8	{$in3},[$inp],#16
	aese	$dat4,q15

	// The iv for fifth block
	extr	$midnumx,$ivh,$ivh,#32
	extr	$ivh,$ivh,$ivl,#63
	and	$tmpmw,$constnum,$midnum,asr #31
	eor	$ivl,$tmpmx,$ivl,lsl #1
	fmov	$ivd40,$ivl
	fmov	$ivd41,$ivh

	vld1.8	{$in4},[$inp],#16
	cbz	$xoffset,.Lxts_enc_tail4x
	vld1.32 {q8},[$key_],#16		// re-pre-load rndkey[0]
	veor	$tmp0,$tmp0,$dat0
	veor	$dat0,$in0,$iv0
	veor	$tmp1,$tmp1,$dat1
	veor	$dat1,$in1,$iv1
	veor	$tmp2,$tmp2,$dat2
	veor	$dat2,$in2,$iv2
	veor	$tmp3,$tmp3,$dat3
	veor	$dat3,$in3,$iv3
	veor	$tmp4,$tmp4,$dat4
	vst1.8	{$tmp0},[$out],#16
	veor	$dat4,$in4,$iv4
	vst1.8	{$tmp1},[$out],#16
	mov	$rounds,$rounds0
	vst1.8	{$tmp2},[$out],#16
	vld1.32	{q9},[$key_],#16		// re-pre-load rndkey[1]
	vst1.8	{$tmp3},[$out],#16
	vst1.8	{$tmp4},[$out],#16
	b.hs	.Loop5x_xts_enc


	// If left 4 blocks, borrow the five block's processing.
	cmn	$len,#0x10
	b.ne	.Loop5x_enc_after
	vorr	$iv4,$iv3,$iv3
	vorr	$iv3,$iv2,$iv2
	vorr	$iv2,$iv1,$iv1
	vorr	$iv1,$iv0,$iv0
	fmov	$ivl,$ivd40
	fmov	$ivh,$ivd41
	veor	$dat0,$iv0,$in0
	veor	$dat1,$iv1,$in1
	veor	$dat2,$in2,$iv2
	veor	$dat3,$in3,$iv3
	veor	$dat4,$in4,$iv4
	b.eq	.Loop5x_xts_enc

.Loop5x_enc_after:
	add	$len,$len,#0x50
	cbz	$len,.Lxts_enc_done

	add	$rounds,$rounds0,#2
	subs	$len,$len,#0x30
	b.lo	.Lxts_inner_enc_tail

	veor	$dat0,$iv0,$in2
	veor	$dat1,$iv1,$in3
	veor	$dat2,$in4,$iv2
	b	.Lxts_outer_enc_tail

.align	4
.Lxts_enc_tail4x:
	add	$inp,$inp,#16
	veor	$tmp1,$dat1,$tmp1
	vst1.8	{$tmp1},[$out],#16
	veor	$tmp2,$dat2,$tmp2
	vst1.8	{$tmp2},[$out],#16
	veor	$tmp3,$dat3,$tmp3
	veor	$tmp4,$dat4,$tmp4
	vst1.8	{$tmp3-$tmp4},[$out],#32

	b	.Lxts_enc_done
.align	4
.Lxts_outer_enc_tail:
	aese	$dat0,q8
	aesmc	$dat0,$dat0
	aese	$dat1,q8
	aesmc	$dat1,$dat1
	aese	$dat2,q8
	aesmc	$dat2,$dat2
	vld1.32	{q8},[$key_],#16
	subs	$rounds,$rounds,#2
	aese	$dat0,q9
	aesmc	$dat0,$dat0
	aese	$dat1,q9
	aesmc	$dat1,$dat1
	aese	$dat2,q9
	aesmc	$dat2,$dat2
	vld1.32	{q9},[$key_],#16
	b.gt	.Lxts_outer_enc_tail

	aese	$dat0,q8
	aesmc	$dat0,$dat0
	aese	$dat1,q8
	aesmc	$dat1,$dat1
	aese	$dat2,q8
	aesmc	$dat2,$dat2
	veor	$tmp0,$iv0,$rndlast
	subs	$len,$len,#0x30
	// The iv for first block
	fmov	$ivl,$ivd20
	fmov	$ivh,$ivd21
	//mov	$constnum,#0x87
	extr	$midnumx,$ivh,$ivh,#32
	extr	$ivh,$ivh,$ivl,#63
	and	$tmpmw,$constnum,$midnum,asr#31
	eor	$ivl,$tmpmx,$ivl,lsl#1
	fmov	$ivd00,$ivl
	fmov	$ivd01,$ivh
	veor	$tmp1,$iv1,$rndlast
	csel	$xoffset,$len,$xoffset,lo       // x6, w6, is zero at this point
	aese	$dat0,q9
	aesmc	$dat0,$dat0
	aese	$dat1,q9
	aesmc	$dat1,$dat1
	aese	$dat2,q9
	aesmc	$dat2,$dat2
	veor	$tmp2,$iv2,$rndlast

	add	$xoffset,$xoffset,#0x20
	add	$inp,$inp,$xoffset
	mov	$key_,$key1

	aese	$dat0,q12
	aesmc	$dat0,$dat0
	aese	$dat1,q12
	aesmc	$dat1,$dat1
	aese	$dat2,q12
	aesmc	$dat2,$dat2
	aese	$dat0,q13
	aesmc	$dat0,$dat0
	aese	$dat1,q13
	aesmc	$dat1,$dat1
	aese	$dat2,q13
	aesmc	$dat2,$dat2
	aese	$dat0,q14
	aesmc	$dat0,$dat0
	aese	$dat1,q14
	aesmc	$dat1,$dat1
	aese	$dat2,q14
	aesmc	$dat2,$dat2
	aese	$dat0,q15
	aese	$dat1,q15
	aese	$dat2,q15
	vld1.8	{$in2},[$inp],#16
	add	$rounds,$rounds0,#2
	vld1.32	{q8},[$key_],#16                // re-pre-load rndkey[0]
	veor	$tmp0,$tmp0,$dat0
	veor	$tmp1,$tmp1,$dat1
	veor	$dat2,$dat2,$tmp2
	vld1.32	{q9},[$key_],#16                // re-pre-load rndkey[1]
	vst1.8	{$tmp0},[$out],#16
	vst1.8	{$tmp1},[$out],#16
	vst1.8	{$dat2},[$out],#16
	cmn	$len,#0x30
	b.eq	.Lxts_enc_done
.Lxts_encxor_one:
	vorr	$in3,$in1,$in1
	vorr	$in4,$in2,$in2
	nop

.Lxts_inner_enc_tail:
	cmn	$len,#0x10
	veor	$dat1,$in3,$iv0
	veor	$dat2,$in4,$iv1
	b.eq	.Lxts_enc_tail_loop
	veor	$dat2,$in4,$iv0
.Lxts_enc_tail_loop:
	aese	$dat1,q8
	aesmc	$dat1,$dat1
	aese	$dat2,q8
	aesmc	$dat2,$dat2
	vld1.32	{q8},[$key_],#16
	subs	$rounds,$rounds,#2
	aese	$dat1,q9
	aesmc	$dat1,$dat1
	aese	$dat2,q9
	aesmc	$dat2,$dat2
	vld1.32	{q9},[$key_],#16
	b.gt	.Lxts_enc_tail_loop

	aese	$dat1,q8
	aesmc	$dat1,$dat1
	aese	$dat2,q8
	aesmc	$dat2,$dat2
	aese	$dat1,q9
	aesmc	$dat1,$dat1
	aese	$dat2,q9
	aesmc	$dat2,$dat2
	aese	$dat1,q12
	aesmc	$dat1,$dat1
	aese	$dat2,q12
	aesmc	$dat2,$dat2
	cmn	$len,#0x20
	aese	$dat1,q13
	aesmc	$dat1,$dat1
	aese	$dat2,q13
	aesmc	$dat2,$dat2
	veor	$tmp1,$iv0,$rndlast
	aese	$dat1,q14
	aesmc	$dat1,$dat1
	aese	$dat2,q14
	aesmc	$dat2,$dat2
	veor	$tmp2,$iv1,$rndlast
	aese	$dat1,q15
	aese	$dat2,q15
	b.eq	.Lxts_enc_one
	veor	$tmp1,$tmp1,$dat1
	vst1.8	{$tmp1},[$out],#16
	veor	$tmp2,$tmp2,$dat2
	vorr	$iv0,$iv1,$iv1
	vst1.8	{$tmp2},[$out],#16
	fmov	$ivl,$ivd10
	fmov	$ivh,$ivd11
	mov	$constnum,#0x87
	extr	$midnumx,$ivh,$ivh,#32
	extr	$ivh,$ivh,$ivl,#63
	and	$tmpmw,$constnum,$midnum,asr #31
	eor	$ivl,$tmpmx,$ivl,lsl #1
	fmov	$ivd00,$ivl
	fmov	$ivd01,$ivh
	b	.Lxts_enc_done

.Lxts_enc_one:
	veor	$tmp1,$tmp1,$dat2
	vorr	$iv0,$iv0,$iv0
	vst1.8	{$tmp1},[$out],#16
	fmov	$ivl,$ivd00
	fmov	$ivh,$ivd01
	mov	$constnum,#0x87
	extr	$midnumx,$ivh,$ivh,#32
	extr	$ivh,$ivh,$ivl,#63
	and	$tmpmw,$constnum,$midnum,asr #31
	eor	$ivl,$tmpmx,$ivl,lsl #1
	fmov	$ivd00,$ivl
	fmov	$ivd01,$ivh
	b	.Lxts_enc_done
.align	5
.Lxts_enc_done:
	// Process the tail block with cipher stealing.
	tst	$tailcnt,#0xf
	b.eq	.Lxts_abort

	mov	$tmpinp,$inp
	mov	$tmpoutp,$out
	sub	$out,$out,#16
.composite_enc_loop:
	subs	$tailcnt,$tailcnt,#1
	ldrb	$l2outp,[$out,$tailcnt]
	ldrb	$loutp,[$tmpinp,$tailcnt]
	strb	$l2outp,[$tmpoutp,$tailcnt]
	strb	$loutp,[$out,$tailcnt]
	b.gt	.composite_enc_loop
.Lxts_enc_load_done:
	vld1.8	{$tmpin},[$out]
	veor	$tmpin,$tmpin,$iv0

	// Encrypt the composite block to get the last second encrypted text block
	ldr	$rounds,[$key1,#240]		// load key schedule...
<<<<<<< HEAD
	vld1.8	{$dat},[$key1],#16
	sub	$rounds,$rounds,#2
	vld1.8	{$dat1},[$key1],#16		// load key schedule...
=======
	vld1.32	{$dat},[$key1],#16
	sub	$rounds,$rounds,#2
	vld1.32	{$dat1},[$key1],#16		// load key schedule...
>>>>>>> 8a2d13a7
.Loop_final_enc:
	aese	$tmpin,$dat0
	aesmc	$tmpin,$tmpin
	vld1.32	{$dat0},[$key1],#16
	subs	$rounds,$rounds,#2
	aese	$tmpin,$dat1
	aesmc	$tmpin,$tmpin
	vld1.32	{$dat1},[$key1],#16
	b.gt	.Loop_final_enc

	aese	$tmpin,$dat0
	aesmc	$tmpin,$tmpin
	vld1.32	{$dat0},[$key1]
	aese	$tmpin,$dat1
	veor	$tmpin,$tmpin,$dat0
	veor	$tmpin,$tmpin,$iv0
	vst1.8	{$tmpin},[$out]

.Lxts_abort:
	ldp	$tailcnt,$midnumx,[sp,#48]
	ldp	$ivd10,$ivd20,[sp,#32]
	ldp	$ivd30,$ivd40,[sp,#16]
	ldp	$constnumx,$tmpinp,[sp],#64
.Lxts_enc_final_abort:
	ret
.size	${prefix}_xts_encrypt,.-${prefix}_xts_encrypt
___

}}}
{{{
my ($inp,$out,$len,$key1,$key2,$ivp)=map("x$_",(0..5));
my ($rounds0,$rounds,$key_,$step,$ivl,$ivh)=("w5","w6","x7","x8","x9","x10");
my ($tmpoutp,$loutp,$l2outp,$tmpinp)=("x13","w14","w15","x20");
my ($tailcnt,$midnum,$midnumx,$constnum,$constnumx)=("x21","w22","x22","w19","x19");
my ($xoffset,$tmpmx,$tmpmw)=("x6","x11","w11");
my ($dat0,$dat1,$in0,$in1,$tmp0,$tmp1,$tmp2,$rndlast)=map("q$_",(0..7));
my ($iv0,$iv1,$iv2,$iv3,$iv4,$tmpin)=("v6.16b","v8.16b","v9.16b","v10.16b","v11.16b","v26.16b");
my ($ivd00,$ivd01,$ivd20,$ivd21)=("d6","v6.d[1]","d9","v9.d[1]");
my ($ivd10,$ivd11,$ivd30,$ivd31,$ivd40,$ivd41)=("d8","v8.d[1]","d10","v10.d[1]","d11","v11.d[1]");

my ($dat,$tmp,$rndzero_n_last)=($dat0,$tmp0,$tmp1);

# q7	last round key
# q10-q15, q7	Last 7 round keys
# q8-q9	preloaded round keys except last 7 keys for big size
# q20, q21, q8-q9	preloaded round keys except last 7 keys for only 16 byte

{
my ($dat2,$in2,$tmp2)=map("q$_",(10,11,9));

my ($dat3,$in3,$tmp3);	# used only in 64-bit mode
my ($dat4,$in4,$tmp4);
if ($flavour =~ /64/) {
    ($dat2,$dat3,$dat4,$in2,$in3,$in4,$tmp3,$tmp4)=map("q$_",(16..23));
}

$code.=<<___	if ($flavour =~ /64/);
.globl	${prefix}_xts_decrypt
.type	${prefix}_xts_decrypt,%function
.align	5
${prefix}_xts_decrypt:
___
$code.=<<___	if ($flavour =~ /64/);
	cmp	$len,#16
	// Original input data size bigger than 16, jump to big size processing.
	b.ne	.Lxts_dec_big_size
	// Encrypt the iv with key2, as the first XEX iv.
	ldr	$rounds,[$key2,#240]
<<<<<<< HEAD
	vld1.8	{$dat},[$key2],#16
	vld1.8	{$iv0},[$ivp]
	sub	$rounds,$rounds,#2
	vld1.8	{$dat1},[$key2],#16
=======
	vld1.32	{$dat},[$key2],#16
	vld1.8	{$iv0},[$ivp]
	sub	$rounds,$rounds,#2
	vld1.32	{$dat1},[$key2],#16
>>>>>>> 8a2d13a7

.Loop_dec_small_iv_enc:
	aese	$iv0,$dat
	aesmc	$iv0,$iv0
	vld1.32	{$dat},[$key2],#16
	subs	$rounds,$rounds,#2
	aese	$iv0,$dat1
	aesmc	$iv0,$iv0
	vld1.32	{$dat1},[$key2],#16
	b.gt	.Loop_dec_small_iv_enc

	aese	$iv0,$dat
	aesmc	$iv0,$iv0
	vld1.32	{$dat},[$key2]
	aese	$iv0,$dat1
	veor	$iv0,$iv0,$dat

	vld1.8	{$dat0},[$inp]
	veor	$dat0,$iv0,$dat0

	ldr	$rounds,[$key1,#240]
	vld1.32	{q20-q21},[$key1],#32			// load key schedule...

	aesd	$dat0,q20
	aesimc	$dat0,$dat0
	vld1.32	{q8-q9},[$key1],#32			// load key schedule...
	aesd	$dat0,q21
	aesimc	$dat0,$dat0
	subs	$rounds,$rounds,#10			// bias
	b.eq	.Lxts_128_dec
.Lxts_dec_round_loop:
	aesd	$dat0,q8
	aesimc	$dat0,$dat0
	vld1.32	{q8},[$key1],#16			// load key schedule...
	aesd	$dat0,q9
	aesimc	$dat0,$dat0
	vld1.32	{q9},[$key1],#16			// load key schedule...
	subs	$rounds,$rounds,#2			// bias
	b.gt	.Lxts_dec_round_loop
.Lxts_128_dec:
	vld1.32	{q10-q11},[$key1],#32			// load key schedule...
	aesd	$dat0,q8
	aesimc	$dat0,$dat0
	aesd	$dat0,q9
	aesimc	$dat0,$dat0
	vld1.32	{q12-q13},[$key1],#32			// load key schedule...
	aesd	$dat0,q10
	aesimc	$dat0,$dat0
	aesd	$dat0,q11
	aesimc	$dat0,$dat0
	vld1.32	{q14-q15},[$key1],#32			// load key schedule...
	aesd	$dat0,q12
	aesimc	$dat0,$dat0
	aesd	$dat0,q13
	aesimc	$dat0,$dat0
	vld1.32	{$rndlast},[$key1]
	aesd	$dat0,q14
	aesimc	$dat0,$dat0
	aesd	$dat0,q15
	veor	$dat0,$dat0,$rndlast
	veor	$dat0,$iv0,$dat0
	vst1.8	{$dat0},[$out]
	b	.Lxts_dec_final_abort
.Lxts_dec_big_size:
___
$code.=<<___	if ($flavour =~ /64/);
	stp	$constnumx,$tmpinp,[sp,#-64]!
	stp	$tailcnt,$midnumx,[sp,#48]
	stp	$ivd10,$ivd20,[sp,#32]
	stp	$ivd30,$ivd40,[sp,#16]

	and	$tailcnt,$len,#0xf
	and	$len,$len,#-16
	subs	$len,$len,#16
	mov	$step,#16
	b.lo	.Lxts_dec_abort

	// Encrypt the iv with key2, as the first XEX iv
	ldr	$rounds,[$key2,#240]
<<<<<<< HEAD
	vld1.8	{$dat},[$key2],#16
	vld1.8	{$iv0},[$ivp]
	sub	$rounds,$rounds,#2
	vld1.8	{$dat1},[$key2],#16
=======
	vld1.32	{$dat},[$key2],#16
	vld1.8	{$iv0},[$ivp]
	sub	$rounds,$rounds,#2
	vld1.32	{$dat1},[$key2],#16
>>>>>>> 8a2d13a7

.Loop_dec_iv_enc:
	aese	$iv0,$dat
	aesmc	$iv0,$iv0
	vld1.32	{$dat},[$key2],#16
	subs	$rounds,$rounds,#2
	aese	$iv0,$dat1
	aesmc	$iv0,$iv0
	vld1.32	{$dat1},[$key2],#16
	b.gt	.Loop_dec_iv_enc

	aese	$iv0,$dat
	aesmc	$iv0,$iv0
	vld1.32	{$dat},[$key2]
	aese	$iv0,$dat1
	veor	$iv0,$iv0,$dat

	// The iv for second block
	// $ivl- iv(low), $ivh - iv(high)
	// the five ivs stored into, $iv0,$iv1,$iv2,$iv3,$iv4
	fmov	$ivl,$ivd00
	fmov	$ivh,$ivd01
	mov	$constnum,#0x87
	extr	$midnumx,$ivh,$ivh,#32
	extr	$ivh,$ivh,$ivl,#63
	and	$tmpmw,$constnum,$midnum,asr #31
	eor	$ivl,$tmpmx,$ivl,lsl #1
	fmov	$ivd10,$ivl
	fmov	$ivd11,$ivh

	ldr	$rounds0,[$key1,#240]		// load rounds number

	// The iv for third block
	extr	$midnumx,$ivh,$ivh,#32
	extr	$ivh,$ivh,$ivl,#63
	and	$tmpmw,$constnum,$midnum,asr #31
	eor	$ivl,$tmpmx,$ivl,lsl #1
	fmov	$ivd20,$ivl
	fmov	$ivd21,$ivh

	vld1.32	{q8-q9},[$key1]			// load key schedule...
	sub	$rounds0,$rounds0,#6
	add	$key_,$key1,$ivp,lsl#4		// pointer to last 7 round keys
	sub	$rounds0,$rounds0,#2
	vld1.32	{q10-q11},[$key_],#32		// load key schedule...
	vld1.32	{q12-q13},[$key_],#32
	vld1.32	{q14-q15},[$key_],#32
	vld1.32	{$rndlast},[$key_]

	// The iv for fourth block
	extr	$midnumx,$ivh,$ivh,#32
	extr	$ivh,$ivh,$ivl,#63
	and	$tmpmw,$constnum,$midnum,asr #31
	eor	$ivl,$tmpmx,$ivl,lsl #1
	fmov	$ivd30,$ivl
	fmov	$ivd31,$ivh

	add	$key_,$key1,#32
	mov	$rounds,$rounds0
	b	.Lxts_dec

	// Decryption
.align	5
.Lxts_dec:
	tst	$tailcnt,#0xf
	b.eq	.Lxts_dec_begin
	subs	$len,$len,#16
	csel	$step,xzr,$step,eq
	vld1.8	{$dat},[$inp],#16
	b.lo	.Lxts_done
	sub	$inp,$inp,#16
.Lxts_dec_begin:
	vld1.8	{$dat},[$inp],$step
	subs	$len,$len,#32			// bias
	add	$rounds,$rounds0,#2
	vorr	$in1,$dat,$dat
	vorr	$dat1,$dat,$dat
	vorr	$in3,$dat,$dat
	vld1.8	{$dat2},[$inp],#16
	vorr	$in2,$dat2,$dat2
	vorr	$in4,$dat2,$dat2
	b.lo	.Lxts_inner_dec_tail
	veor	$dat,$dat,$iv0			// before decryt, xor with iv
	veor	$dat2,$dat2,$iv1

	vorr	$dat1,$dat2,$dat2
	vld1.8	{$dat2},[$inp],#16
	vorr	$in0,$dat,$dat
	vorr	$in1,$dat1,$dat1
	veor	$in2,$dat2,$iv2			// third block xox with third iv
	veor	$dat2,$dat2,$iv2
	cmp	$len,#32
	b.lo	.Lxts_outer_dec_tail

	vld1.8	{$dat3},[$inp],#16

	// The iv for fifth block
	extr	$midnumx,$ivh,$ivh,#32
	extr	$ivh,$ivh,$ivl,#63
	and	$tmpmw,$constnum,$midnum,asr #31
	eor	$ivl,$tmpmx,$ivl,lsl #1
	fmov	$ivd40,$ivl
	fmov	$ivd41,$ivh

	vld1.8	{$dat4},[$inp],#16
	veor	$dat3,$dat3,$iv3		// the fourth block
	veor	$dat4,$dat4,$iv4
	sub $len,$len,#32			// bias
	mov	$rounds,$rounds0
	b	.Loop5x_xts_dec

.align	4
.Loop5x_xts_dec:
	aesd	$dat0,q8
	aesimc	$dat0,$dat0
	aesd	$dat1,q8
	aesimc	$dat1,$dat1
	aesd	$dat2,q8
	aesimc	$dat2,$dat2
	aesd	$dat3,q8
	aesimc	$dat3,$dat3
	aesd	$dat4,q8
	aesimc	$dat4,$dat4
	vld1.32	{q8},[$key_],#16		// load key schedule...
	subs	$rounds,$rounds,#2
	aesd	$dat0,q9
	aesimc	$dat0,$dat0
	aesd	$dat1,q9
	aesimc	$dat1,$dat1
	aesd	$dat2,q9
	aesimc	$dat2,$dat2
	aesd	$dat3,q9
	aesimc	$dat3,$dat3
	aesd	$dat4,q9
	aesimc	$dat4,$dat4
	vld1.32	{q9},[$key_],#16		// load key schedule...
	b.gt	.Loop5x_xts_dec

	aesd	$dat0,q8
	aesimc	$dat0,$dat0
	aesd	$dat1,q8
	aesimc	$dat1,$dat1
	aesd	$dat2,q8
	aesimc	$dat2,$dat2
	aesd	$dat3,q8
	aesimc	$dat3,$dat3
	aesd	$dat4,q8
	aesimc	$dat4,$dat4
	subs	$len,$len,#0x50			// because .Lxts_dec_tail4x

	aesd	$dat0,q9
	aesimc	$dat0,$dat
	aesd	$dat1,q9
	aesimc	$dat1,$dat1
	aesd	$dat2,q9
	aesimc	$dat2,$dat2
	aesd	$dat3,q9
	aesimc	$dat3,$dat3
	aesd	$dat4,q9
	aesimc	$dat4,$dat4
	csel	$xoffset,xzr,$len,gt		// borrow x6, w6, "gt" is not typo
	mov	$key_,$key1

	aesd	$dat0,q10
	aesimc	$dat0,$dat0
	aesd	$dat1,q10
	aesimc	$dat1,$dat1
	aesd	$dat2,q10
	aesimc	$dat2,$dat2
	aesd	$dat3,q10
	aesimc	$dat3,$dat3
	aesd	$dat4,q10
	aesimc	$dat4,$dat4
	add	$inp,$inp,$xoffset		// x0 is adjusted in such way that
						// at exit from the loop v1.16b-v26.16b
						// are loaded with last "words"
	add	$xoffset,$len,#0x60		// because .Lxts_dec_tail4x

	aesd	$dat0,q11
	aesimc	$dat0,$dat0
	aesd	$dat1,q11
	aesimc	$dat1,$dat1
	aesd	$dat2,q11
	aesimc	$dat2,$dat2
	aesd	$dat3,q11
	aesimc	$dat3,$dat3
	aesd	$dat4,q11
	aesimc	$dat4,$dat4

	aesd	$dat0,q12
	aesimc	$dat0,$dat0
	aesd	$dat1,q12
	aesimc	$dat1,$dat1
	aesd	$dat2,q12
	aesimc	$dat2,$dat2
	aesd	$dat3,q12
	aesimc	$dat3,$dat3
	aesd	$dat4,q12
	aesimc	$dat4,$dat4

	aesd	$dat0,q13
	aesimc	$dat0,$dat0
	aesd	$dat1,q13
	aesimc	$dat1,$dat1
	aesd	$dat2,q13
	aesimc	$dat2,$dat2
	aesd	$dat3,q13
	aesimc	$dat3,$dat3
	aesd	$dat4,q13
	aesimc	$dat4,$dat4

	aesd	$dat0,q14
	aesimc	$dat0,$dat0
	aesd	$dat1,q14
	aesimc	$dat1,$dat1
	aesd	$dat2,q14
	aesimc	$dat2,$dat2
	aesd	$dat3,q14
	aesimc	$dat3,$dat3
	aesd	$dat4,q14
	aesimc	$dat4,$dat4

	veor	$tmp0,$rndlast,$iv0
	aesd	$dat0,q15
	// The iv for first block of next iteration.
	extr	$midnumx,$ivh,$ivh,#32
	extr	$ivh,$ivh,$ivl,#63
	and	$tmpmw,$constnum,$midnum,asr #31
	eor	$ivl,$tmpmx,$ivl,lsl #1
	fmov	$ivd00,$ivl
	fmov	$ivd01,$ivh
	veor	$tmp1,$rndlast,$iv1
	vld1.8	{$in0},[$inp],#16
	aesd	$dat1,q15
	// The iv for second block
	extr	$midnumx,$ivh,$ivh,#32
	extr	$ivh,$ivh,$ivl,#63
	and	$tmpmw,$constnum,$midnum,asr #31
	eor	$ivl,$tmpmx,$ivl,lsl #1
	fmov	$ivd10,$ivl
	fmov	$ivd11,$ivh
	veor	$tmp2,$rndlast,$iv2
	vld1.8	{$in1},[$inp],#16
	aesd	$dat2,q15
	// The iv for third block
	extr	$midnumx,$ivh,$ivh,#32
	extr	$ivh,$ivh,$ivl,#63
	and	$tmpmw,$constnum,$midnum,asr #31
	eor	$ivl,$tmpmx,$ivl,lsl #1
	fmov	$ivd20,$ivl
	fmov	$ivd21,$ivh
	veor	$tmp3,$rndlast,$iv3
	vld1.8	{$in2},[$inp],#16
	aesd	$dat3,q15
	// The iv for fourth block
	extr	$midnumx,$ivh,$ivh,#32
	extr	$ivh,$ivh,$ivl,#63
	and	$tmpmw,$constnum,$midnum,asr #31
	eor	$ivl,$tmpmx,$ivl,lsl #1
	fmov	$ivd30,$ivl
	fmov	$ivd31,$ivh
	veor	$tmp4,$rndlast,$iv4
	vld1.8	{$in3},[$inp],#16
	aesd	$dat4,q15

	// The iv for fifth block
	extr	$midnumx,$ivh,$ivh,#32
	extr	$ivh,$ivh,$ivl,#63
	and	$tmpmw,$constnum,$midnum,asr #31
	eor	$ivl,$tmpmx,$ivl,lsl #1
	fmov	$ivd40,$ivl
	fmov	$ivd41,$ivh

	vld1.8	{$in4},[$inp],#16
	cbz	$xoffset,.Lxts_dec_tail4x
	vld1.32	{q8},[$key_],#16		// re-pre-load rndkey[0]
	veor	$tmp0,$tmp0,$dat0
	veor	$dat0,$in0,$iv0
	veor	$tmp1,$tmp1,$dat1
	veor	$dat1,$in1,$iv1
	veor	$tmp2,$tmp2,$dat2
	veor	$dat2,$in2,$iv2
	veor	$tmp3,$tmp3,$dat3
	veor	$dat3,$in3,$iv3
	veor	$tmp4,$tmp4,$dat4
	vst1.8	{$tmp0},[$out],#16
	veor	$dat4,$in4,$iv4
	vst1.8	{$tmp1},[$out],#16
	mov	$rounds,$rounds0
	vst1.8	{$tmp2},[$out],#16
	vld1.32	{q9},[$key_],#16		// re-pre-load rndkey[1]
	vst1.8	{$tmp3},[$out],#16
	vst1.8	{$tmp4},[$out],#16
	b.hs	.Loop5x_xts_dec

	cmn	$len,#0x10
	b.ne	.Loop5x_dec_after
	// If x2($len) equal to -0x10, the left blocks is 4.
	// After specially processing, utilize the five blocks processing again.
	// It will use the following IVs: $iv0,$iv0,$iv1,$iv2,$iv3.
	vorr	$iv4,$iv3,$iv3
	vorr	$iv3,$iv2,$iv2
	vorr	$iv2,$iv1,$iv1
	vorr	$iv1,$iv0,$iv0
	fmov	$ivl,$ivd40
	fmov	$ivh,$ivd41
	veor	$dat0,$iv0,$in0
	veor	$dat1,$iv1,$in1
	veor	$dat2,$in2,$iv2
	veor	$dat3,$in3,$iv3
	veor	$dat4,$in4,$iv4
	b.eq	.Loop5x_xts_dec

.Loop5x_dec_after:
	add	$len,$len,#0x50
	cbz	$len,.Lxts_done

	add	$rounds,$rounds0,#2
	subs	$len,$len,#0x30
	b.lo	.Lxts_inner_dec_tail

	veor	$dat0,$iv0,$in2
	veor	$dat1,$iv1,$in3
	veor	$dat2,$in4,$iv2
	b	.Lxts_outer_dec_tail

.align	4
.Lxts_dec_tail4x:
	add	$inp,$inp,#16
<<<<<<< HEAD
	vld1.32	{$dat0},[$inp],#16
=======
	tst	$tailcnt,#0xf
>>>>>>> 8a2d13a7
	veor	$tmp1,$dat1,$tmp0
	vst1.8	{$tmp1},[$out],#16
	veor	$tmp2,$dat2,$tmp2
	vst1.8	{$tmp2},[$out],#16
	veor	$tmp3,$dat3,$tmp3
	veor	$tmp4,$dat4,$tmp4
	vst1.8	{$tmp3-$tmp4},[$out],#32

<<<<<<< HEAD
=======
	b.eq	.Lxts_dec_abort
	vld1.8	{$dat0},[$inp],#16
>>>>>>> 8a2d13a7
	b	.Lxts_done
.align	4
.Lxts_outer_dec_tail:
	aesd	$dat0,q8
	aesimc	$dat0,$dat0
	aesd	$dat1,q8
	aesimc	$dat1,$dat1
	aesd	$dat2,q8
	aesimc	$dat2,$dat2
	vld1.32	{q8},[$key_],#16
	subs	$rounds,$rounds,#2
	aesd	$dat0,q9
	aesimc	$dat0,$dat0
	aesd	$dat1,q9
	aesimc	$dat1,$dat1
	aesd	$dat2,q9
	aesimc	$dat2,$dat2
	vld1.32	{q9},[$key_],#16
	b.gt	.Lxts_outer_dec_tail

	aesd	$dat0,q8
	aesimc	$dat0,$dat0
	aesd	$dat1,q8
	aesimc	$dat1,$dat1
	aesd	$dat2,q8
	aesimc	$dat2,$dat2
	veor	$tmp0,$iv0,$rndlast
	subs	$len,$len,#0x30
	// The iv for first block
	fmov	$ivl,$ivd20
	fmov	$ivh,$ivd21
	mov	$constnum,#0x87
	extr	$midnumx,$ivh,$ivh,#32
	extr	$ivh,$ivh,$ivl,#63
	and	$tmpmw,$constnum,$midnum,asr #31
	eor	$ivl,$tmpmx,$ivl,lsl #1
	fmov	$ivd00,$ivl
	fmov	$ivd01,$ivh
	veor	$tmp1,$iv1,$rndlast
	csel	$xoffset,$len,$xoffset,lo	// x6, w6, is zero at this point
	aesd	$dat0,q9
	aesimc	$dat0,$dat0
	aesd	$dat1,q9
	aesimc	$dat1,$dat1
	aesd	$dat2,q9
	aesimc	$dat2,$dat2
	veor	$tmp2,$iv2,$rndlast
	// The iv for second block
	extr	$midnumx,$ivh,$ivh,#32
	extr	$ivh,$ivh,$ivl,#63
	and	$tmpmw,$constnum,$midnum,asr #31
	eor	$ivl,$tmpmx,$ivl,lsl #1
	fmov	$ivd10,$ivl
	fmov	$ivd11,$ivh

	add	$xoffset,$xoffset,#0x20
	add	$inp,$inp,$xoffset		// $inp is adjusted to the last data

	mov	$key_,$key1

	// The iv for third block
	extr	$midnumx,$ivh,$ivh,#32
	extr	$ivh,$ivh,$ivl,#63
	and	$tmpmw,$constnum,$midnum,asr #31
	eor	$ivl,$tmpmx,$ivl,lsl #1
	fmov	$ivd20,$ivl
	fmov	$ivd21,$ivh

	aesd	$dat0,q12
	aesimc	$dat0,$dat0
	aesd	$dat1,q12
	aesimc	$dat1,$dat1
	aesd	$dat2,q12
	aesimc	$dat2,$dat2
	aesd	$dat0,q13
	aesimc	$dat0,$dat0
	aesd	$dat1,q13
	aesimc	$dat1,$dat1
	aesd	$dat2,q13
	aesimc	$dat2,$dat2
	aesd	$dat0,q14
	aesimc	$dat0,$dat0
	aesd	$dat1,q14
	aesimc	$dat1,$dat1
	aesd	$dat2,q14
	aesimc	$dat2,$dat2
	vld1.8	{$in2},[$inp],#16
	aesd	$dat0,q15
	aesd	$dat1,q15
	aesd	$dat2,q15
	vld1.32	{q8},[$key_],#16		// re-pre-load rndkey[0]
	add	$rounds,$rounds0,#2
	veor	$tmp0,$tmp0,$dat0
	veor	$tmp1,$tmp1,$dat1
	veor	$dat2,$dat2,$tmp2
	vld1.32	{q9},[$key_],#16		// re-pre-load rndkey[1]
	vst1.8	{$tmp0},[$out],#16
	vst1.8	{$tmp1},[$out],#16
	vst1.8	{$dat2},[$out],#16

	cmn	$len,#0x30
	add	$len,$len,#0x30
	b.eq	.Lxts_done
	sub	$len,$len,#0x30
	vorr	$in3,$in1,$in1
	vorr	$in4,$in2,$in2
	nop

.Lxts_inner_dec_tail:
	// $len == -0x10 means two blocks left.
	cmn	$len,#0x10
	veor	$dat1,$in3,$iv0
	veor	$dat2,$in4,$iv1
	b.eq	.Lxts_dec_tail_loop
	veor	$dat2,$in4,$iv0
.Lxts_dec_tail_loop:
	aesd	$dat1,q8
	aesimc	$dat1,$dat1
	aesd	$dat2,q8
	aesimc	$dat2,$dat2
	vld1.32	{q8},[$key_],#16
	subs	$rounds,$rounds,#2
	aesd	$dat1,q9
	aesimc	$dat1,$dat1
	aesd	$dat2,q9
	aesimc	$dat2,$dat2
	vld1.32	{q9},[$key_],#16
	b.gt	.Lxts_dec_tail_loop

	aesd	$dat1,q8
	aesimc	$dat1,$dat1
	aesd	$dat2,q8
	aesimc	$dat2,$dat2
	aesd	$dat1,q9
	aesimc	$dat1,$dat1
	aesd	$dat2,q9
	aesimc	$dat2,$dat2
	aesd	$dat1,q12
	aesimc	$dat1,$dat1
	aesd	$dat2,q12
	aesimc	$dat2,$dat2
	cmn	$len,#0x20
	aesd	$dat1,q13
	aesimc	$dat1,$dat1
	aesd	$dat2,q13
	aesimc	$dat2,$dat2
	veor	$tmp1,$iv0,$rndlast
	aesd	$dat1,q14
	aesimc	$dat1,$dat1
	aesd	$dat2,q14
	aesimc	$dat2,$dat2
	veor	$tmp2,$iv1,$rndlast
	aesd	$dat1,q15
	aesd	$dat2,q15
	b.eq	.Lxts_dec_one
	veor	$tmp1,$tmp1,$dat1
	veor	$tmp2,$tmp2,$dat2
	vorr	$iv0,$iv2,$iv2
	vorr	$iv1,$iv3,$iv3
	vst1.8	{$tmp1},[$out],#16
	vst1.8	{$tmp2},[$out],#16
	add	$len,$len,#16
	b	.Lxts_done

.Lxts_dec_one:
	veor	$tmp1,$tmp1,$dat2
	vorr	$iv0,$iv1,$iv1
	vorr	$iv1,$iv2,$iv2
	vst1.8	{$tmp1},[$out],#16
	add	$len,$len,#32

.Lxts_done:
	tst	$tailcnt,#0xf
	b.eq	.Lxts_dec_abort
	// Processing the last two blocks with cipher stealing.
	mov	x7,x3
	cbnz	x2,.Lxts_dec_1st_done
<<<<<<< HEAD
	vld1.32	{$dat0},[$inp],#16
=======
	vld1.8	{$dat0},[$inp],#16
>>>>>>> 8a2d13a7

	// Decrypt the last secod block to get the last plain text block
.Lxts_dec_1st_done:
	eor	$tmpin,$dat0,$iv1
	ldr	$rounds,[$key1,#240]
	vld1.32	{$dat0},[$key1],#16
	sub	$rounds,$rounds,#2
	vld1.32	{$dat1},[$key1],#16
.Loop_final_2nd_dec:
	aesd	$tmpin,$dat0
	aesimc	$tmpin,$tmpin
	vld1.32	{$dat0},[$key1],#16		// load key schedule...
	subs	$rounds,$rounds,#2
	aesd	$tmpin,$dat1
	aesimc	$tmpin,$tmpin
	vld1.32	{$dat1},[$key1],#16		// load key schedule...
	b.gt	.Loop_final_2nd_dec

	aesd	$tmpin,$dat0
	aesimc	$tmpin,$tmpin
	vld1.32	{$dat0},[$key1]
	aesd	$tmpin,$dat1
	veor	$tmpin,$tmpin,$dat0
	veor	$tmpin,$tmpin,$iv1
	vst1.8	{$tmpin},[$out]

	mov	$tmpinp,$inp
	add	$tmpoutp,$out,#16

	// Composite the tailcnt "16 byte not aligned block" into the last second plain blocks
	// to get the last encrypted block.
.composite_dec_loop:
	subs	$tailcnt,$tailcnt,#1
	ldrb	$l2outp,[$out,$tailcnt]
	ldrb	$loutp,[$tmpinp,$tailcnt]
	strb	$l2outp,[$tmpoutp,$tailcnt]
	strb	$loutp,[$out,$tailcnt]
	b.gt	.composite_dec_loop
.Lxts_dec_load_done:
	vld1.8	{$tmpin},[$out]
	veor	$tmpin,$tmpin,$iv0

	// Decrypt the composite block to get the last second plain text block
	ldr	$rounds,[$key_,#240]
<<<<<<< HEAD
	vld1.8	{$dat},[$key_],#16
	sub	$rounds,$rounds,#2
	vld1.8	{$dat1},[$key_],#16
=======
	vld1.32	{$dat},[$key_],#16
	sub	$rounds,$rounds,#2
	vld1.32	{$dat1},[$key_],#16
>>>>>>> 8a2d13a7
.Loop_final_dec:
	aesd	$tmpin,$dat0
	aesimc	$tmpin,$tmpin
	vld1.32	{$dat0},[$key_],#16		// load key schedule...
	subs	$rounds,$rounds,#2
	aesd	$tmpin,$dat1
	aesimc	$tmpin,$tmpin
	vld1.32	{$dat1},[$key_],#16		// load key schedule...
	b.gt	.Loop_final_dec

	aesd	$tmpin,$dat0
	aesimc	$tmpin,$tmpin
	vld1.32	{$dat0},[$key_]
	aesd	$tmpin,$dat1
	veor	$tmpin,$tmpin,$dat0
	veor	$tmpin,$tmpin,$iv0
	vst1.8	{$tmpin},[$out]

.Lxts_dec_abort:
	ldp	$tailcnt,$midnumx,[sp,#48]
	ldp	$ivd10,$ivd20,[sp,#32]
	ldp	$ivd30,$ivd40,[sp,#16]
	ldp	$constnumx,$tmpinp,[sp],#64

.Lxts_dec_final_abort:
	ret
.size	${prefix}_xts_decrypt,.-${prefix}_xts_decrypt
___
}
}}}
$code.=<<___;
#endif
___
########################################
if ($flavour =~ /64/) {			######## 64-bit code
    my %opcode = (
	"aesd"	=>	0x4e285800,	"aese"	=>	0x4e284800,
	"aesimc"=>	0x4e287800,	"aesmc"	=>	0x4e286800	);

    local *unaes = sub {
	my ($mnemonic,$arg)=@_;

	$arg =~ m/[qv]([0-9]+)[^,]*,\s*[qv]([0-9]+)/o	&&
	sprintf ".inst\t0x%08x\t//%s %s",
			$opcode{$mnemonic}|$1|($2<<5),
			$mnemonic,$arg;
    };

    foreach(split("\n",$code)) {
	s/\`([^\`]*)\`/eval($1)/geo;

	s/\bq([0-9]+)\b/"v".($1<8?$1:$1+8).".16b"/geo;	# old->new registers
	s/@\s/\/\//o;			# old->new style commentary

	#s/[v]?(aes\w+)\s+([qv].*)/unaes($1,$2)/geo	or
	s/cclr\s+([wx])([^,]+),\s*([a-z]+)/csel	$1$2,$1zr,$1$2,$3/o	or
	s/mov\.([a-z]+)\s+([wx][0-9]+),\s*([wx][0-9]+)/csel	$2,$3,$2,$1/o	or
	s/vmov\.i8/movi/o	or	# fix up legacy mnemonics
	s/vext\.8/ext/o		or
	s/vrev32\.8/rev32/o	or
	s/vtst\.8/cmtst/o	or
	s/vshr/ushr/o		or
	s/^(\s+)v/$1/o		or	# strip off v prefix
	s/\bbx\s+lr\b/ret/o;

	# fix up remaining legacy suffixes
	s/\.[ui]?8//o;
	m/\],#8/o and s/\.16b/\.8b/go;
	s/\.[ui]?32//o and s/\.16b/\.4s/go;
	s/\.[ui]?64//o and s/\.16b/\.2d/go;
	s/\.[42]([sd])\[([0-3])\]/\.$1\[$2\]/o;

	# Switch preprocessor checks to aarch64 versions.
	s/__ARME([BL])__/__AARCH64E$1__/go;

	print $_,"\n";
    }
} else {				######## 32-bit code
    my %opcode = (
	"aesd"	=>	0xf3b00340,	"aese"	=>	0xf3b00300,
	"aesimc"=>	0xf3b003c0,	"aesmc"	=>	0xf3b00380	);

    local *unaes = sub {
	my ($mnemonic,$arg)=@_;

	if ($arg =~ m/[qv]([0-9]+)[^,]*,\s*[qv]([0-9]+)/o) {
	    my $word = $opcode{$mnemonic}|(($1&7)<<13)|(($1&8)<<19)
					 |(($2&7)<<1) |(($2&8)<<2);
	    # since ARMv7 instructions are always encoded little-endian.
	    # correct solution is to use .inst directive, but older
	    # assemblers don't implement it:-(
	    sprintf "INST(0x%02x,0x%02x,0x%02x,0x%02x)\t@ %s %s",
			$word&0xff,($word>>8)&0xff,
			($word>>16)&0xff,($word>>24)&0xff,
			$mnemonic,$arg;
	}
    };

    sub unvtbl {
	my $arg=shift;

	$arg =~ m/q([0-9]+),\s*\{q([0-9]+)\},\s*q([0-9]+)/o &&
	sprintf	"vtbl.8	d%d,{q%d},d%d\n\t".
		"vtbl.8	d%d,{q%d},d%d", 2*$1,$2,2*$3, 2*$1+1,$2,2*$3+1;
    }

    sub unvdup32 {
	my $arg=shift;

	$arg =~ m/q([0-9]+),\s*q([0-9]+)\[([0-3])\]/o &&
	sprintf	"vdup.32	q%d,d%d[%d]",$1,2*$2+($3>>1),$3&1;
    }

    sub unvmov32 {
	my $arg=shift;

	$arg =~ m/q([0-9]+)\[([0-3])\],(.*)/o &&
	sprintf	"vmov.32	d%d[%d],%s",2*$1+($2>>1),$2&1,$3;
    }

    foreach(split("\n",$code)) {
	s/\`([^\`]*)\`/eval($1)/geo;

	s/\b[wx]([0-9]+)\b/r$1/go;		# new->old registers
	s/\bv([0-9])\.[12468]+[bsd]\b/q$1/go;	# new->old registers
	s/\/\/\s?/@ /o;				# new->old style commentary

	# fix up remaining new-style suffixes
	s/\{q([0-9]+)\},\s*\[(.+)\],#8/sprintf "{d%d},[$2]!",2*$1/eo	or
	s/\],#[0-9]+/]!/o;

	s/[v]?(aes\w+)\s+([qv].*)/unaes($1,$2)/geo	or
	s/cclr\s+([^,]+),\s*([a-z]+)/mov.$2	$1,#0/o	or
	s/vtbl\.8\s+(.*)/unvtbl($1)/geo			or
	s/vdup\.32\s+(.*)/unvdup32($1)/geo		or
	s/vmov\.32\s+(.*)/unvmov32($1)/geo		or
	s/^(\s+)b\./$1b/o				or
	s/^(\s+)ret/$1bx\tlr/o;

	if (s/^(\s+)mov\.([a-z]+)/$1mov$2/) {
	    print "	it	$2\n";
	}

	print $_,"\n";
    }
}

close STDOUT or die "error closing STDOUT: $!";<|MERGE_RESOLUTION|>--- conflicted
+++ resolved
@@ -1,9 +1,5 @@
 #! /usr/bin/env perl
-<<<<<<< HEAD
-# Copyright 2014-2022 The OpenSSL Project Authors. All Rights Reserved.
-=======
 # Copyright 2014-2023 The OpenSSL Project Authors. All Rights Reserved.
->>>>>>> 8a2d13a7
 #
 # Licensed under the Apache License 2.0 (the "License").  You may not use
 # this file except in compliance with the License.  You can obtain a copy
@@ -2265,17 +2261,10 @@
 	b.ne	.Lxts_enc_big_size
 	// Encrypt the iv with key2, as the first XEX iv.
 	ldr	$rounds,[$key2,#240]
-<<<<<<< HEAD
-	vld1.8	{$dat},[$key2],#16
-	vld1.8	{$iv0},[$ivp]
-	sub	$rounds,$rounds,#2
-	vld1.8	{$dat1},[$key2],#16
-=======
 	vld1.32	{$dat},[$key2],#16
 	vld1.8	{$iv0},[$ivp]
 	sub	$rounds,$rounds,#2
 	vld1.32	{$dat1},[$key2],#16
->>>>>>> 8a2d13a7
 
 .Loop_enc_iv_enc:
 	aese	$iv0,$dat
@@ -2877,15 +2866,9 @@
 
 	// Encrypt the composite block to get the last second encrypted text block
 	ldr	$rounds,[$key1,#240]		// load key schedule...
-<<<<<<< HEAD
-	vld1.8	{$dat},[$key1],#16
-	sub	$rounds,$rounds,#2
-	vld1.8	{$dat1},[$key1],#16		// load key schedule...
-=======
 	vld1.32	{$dat},[$key1],#16
 	sub	$rounds,$rounds,#2
 	vld1.32	{$dat1},[$key1],#16		// load key schedule...
->>>>>>> 8a2d13a7
 .Loop_final_enc:
 	aese	$tmpin,$dat0
 	aesmc	$tmpin,$tmpin
@@ -2954,17 +2937,10 @@
 	b.ne	.Lxts_dec_big_size
 	// Encrypt the iv with key2, as the first XEX iv.
 	ldr	$rounds,[$key2,#240]
-<<<<<<< HEAD
-	vld1.8	{$dat},[$key2],#16
-	vld1.8	{$iv0},[$ivp]
-	sub	$rounds,$rounds,#2
-	vld1.8	{$dat1},[$key2],#16
-=======
 	vld1.32	{$dat},[$key2],#16
 	vld1.8	{$iv0},[$ivp]
 	sub	$rounds,$rounds,#2
 	vld1.32	{$dat1},[$key2],#16
->>>>>>> 8a2d13a7
 
 .Loop_dec_small_iv_enc:
 	aese	$iv0,$dat
@@ -3044,17 +3020,10 @@
 
 	// Encrypt the iv with key2, as the first XEX iv
 	ldr	$rounds,[$key2,#240]
-<<<<<<< HEAD
-	vld1.8	{$dat},[$key2],#16
-	vld1.8	{$iv0},[$ivp]
-	sub	$rounds,$rounds,#2
-	vld1.8	{$dat1},[$key2],#16
-=======
 	vld1.32	{$dat},[$key2],#16
 	vld1.8	{$iv0},[$ivp]
 	sub	$rounds,$rounds,#2
 	vld1.32	{$dat1},[$key2],#16
->>>>>>> 8a2d13a7
 
 .Loop_dec_iv_enc:
 	aese	$iv0,$dat
@@ -3384,11 +3353,7 @@
 .align	4
 .Lxts_dec_tail4x:
 	add	$inp,$inp,#16
-<<<<<<< HEAD
-	vld1.32	{$dat0},[$inp],#16
-=======
 	tst	$tailcnt,#0xf
->>>>>>> 8a2d13a7
 	veor	$tmp1,$dat1,$tmp0
 	vst1.8	{$tmp1},[$out],#16
 	veor	$tmp2,$dat2,$tmp2
@@ -3397,11 +3362,8 @@
 	veor	$tmp4,$dat4,$tmp4
 	vst1.8	{$tmp3-$tmp4},[$out],#32
 
-<<<<<<< HEAD
-=======
 	b.eq	.Lxts_dec_abort
 	vld1.8	{$dat0},[$inp],#16
->>>>>>> 8a2d13a7
 	b	.Lxts_done
 .align	4
 .Lxts_outer_dec_tail:
@@ -3579,11 +3541,7 @@
 	// Processing the last two blocks with cipher stealing.
 	mov	x7,x3
 	cbnz	x2,.Lxts_dec_1st_done
-<<<<<<< HEAD
-	vld1.32	{$dat0},[$inp],#16
-=======
 	vld1.8	{$dat0},[$inp],#16
->>>>>>> 8a2d13a7
 
 	// Decrypt the last secod block to get the last plain text block
 .Lxts_dec_1st_done:
@@ -3628,15 +3586,9 @@
 
 	// Decrypt the composite block to get the last second plain text block
 	ldr	$rounds,[$key_,#240]
-<<<<<<< HEAD
-	vld1.8	{$dat},[$key_],#16
-	sub	$rounds,$rounds,#2
-	vld1.8	{$dat1},[$key_],#16
-=======
 	vld1.32	{$dat},[$key_],#16
 	sub	$rounds,$rounds,#2
 	vld1.32	{$dat1},[$key_],#16
->>>>>>> 8a2d13a7
 .Loop_final_dec:
 	aesd	$tmpin,$dat0
 	aesimc	$tmpin,$tmpin
