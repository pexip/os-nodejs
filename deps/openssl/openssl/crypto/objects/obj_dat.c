/*
<<<<<<< HEAD
 * Copyright 1995-2022 The OpenSSL Project Authors. All Rights Reserved.
=======
 * Copyright 1995-2023 The OpenSSL Project Authors. All Rights Reserved.
>>>>>>> 8a2d13a7
 *
 * Licensed under the Apache License 2.0 (the "License").  You may not use
 * this file except in compliance with the License.  You can obtain a copy
 * in the file LICENSE in the source distribution or at
 * https://www.openssl.org/source/license.html
 */

#include <stdio.h>
#include "crypto/ctype.h"
#include <limits.h>
#include "internal/cryptlib.h"
#include <openssl/lhash.h>
#include <openssl/asn1.h>
#include "crypto/objects.h"
#include <openssl/bn.h>
#include "crypto/asn1.h"
#include "obj_local.h"

/* obj_dat.h is generated from objects.h by obj_dat.pl */
#include "obj_dat.h"

DECLARE_OBJ_BSEARCH_CMP_FN(const ASN1_OBJECT *, unsigned int, sn);
DECLARE_OBJ_BSEARCH_CMP_FN(const ASN1_OBJECT *, unsigned int, ln);
DECLARE_OBJ_BSEARCH_CMP_FN(const ASN1_OBJECT *, unsigned int, obj);

#define ADDED_DATA      0
#define ADDED_SNAME     1
#define ADDED_LNAME     2
#define ADDED_NID       3

struct added_obj_st {
    int type;
    ASN1_OBJECT *obj;
};

static int new_nid = NUM_NID;
static LHASH_OF(ADDED_OBJ) *added = NULL;

static int sn_cmp(const ASN1_OBJECT *const *a, const unsigned int *b)
{
    return strcmp((*a)->sn, nid_objs[*b].sn);
}

IMPLEMENT_OBJ_BSEARCH_CMP_FN(const ASN1_OBJECT *, unsigned int, sn);

static int ln_cmp(const ASN1_OBJECT *const *a, const unsigned int *b)
{
    return strcmp((*a)->ln, nid_objs[*b].ln);
}

IMPLEMENT_OBJ_BSEARCH_CMP_FN(const ASN1_OBJECT *, unsigned int, ln);

static unsigned long added_obj_hash(const ADDED_OBJ *ca)
{
    const ASN1_OBJECT *a;
    int i;
    unsigned long ret = 0;
    unsigned char *p;

    a = ca->obj;
    switch (ca->type) {
    case ADDED_DATA:
        ret = a->length << 20L;
        p = (unsigned char *)a->data;
        for (i = 0; i < a->length; i++)
            ret ^= p[i] << ((i * 3) % 24);
        break;
    case ADDED_SNAME:
        ret = OPENSSL_LH_strhash(a->sn);
        break;
    case ADDED_LNAME:
        ret = OPENSSL_LH_strhash(a->ln);
        break;
    case ADDED_NID:
        ret = a->nid;
        break;
    default:
        /* abort(); */
        return 0;
    }
    ret &= 0x3fffffffL;
    ret |= ((unsigned long)ca->type) << 30L;
    return ret;
}

static int added_obj_cmp(const ADDED_OBJ *ca, const ADDED_OBJ *cb)
{
    ASN1_OBJECT *a, *b;
    int i;

    i = ca->type - cb->type;
    if (i)
        return i;
    a = ca->obj;
    b = cb->obj;
    switch (ca->type) {
    case ADDED_DATA:
        i = (a->length - b->length);
        if (i)
            return i;
        return memcmp(a->data, b->data, (size_t)a->length);
    case ADDED_SNAME:
        if (a->sn == NULL)
            return -1;
        else if (b->sn == NULL)
            return 1;
        else
            return strcmp(a->sn, b->sn);
    case ADDED_LNAME:
        if (a->ln == NULL)
            return -1;
        else if (b->ln == NULL)
            return 1;
        else
            return strcmp(a->ln, b->ln);
    case ADDED_NID:
        return a->nid - b->nid;
    default:
        /* abort(); */
        return 0;
    }
}

static int init_added(void)
{
    if (added != NULL)
        return 1;
    added = lh_ADDED_OBJ_new(added_obj_hash, added_obj_cmp);
    return added != NULL;
}

static void cleanup1_doall(ADDED_OBJ *a)
{
    a->obj->nid = 0;
    a->obj->flags |= ASN1_OBJECT_FLAG_DYNAMIC |
        ASN1_OBJECT_FLAG_DYNAMIC_STRINGS | ASN1_OBJECT_FLAG_DYNAMIC_DATA;
}

static void cleanup2_doall(ADDED_OBJ *a)
{
    a->obj->nid++;
}

static void cleanup3_doall(ADDED_OBJ *a)
{
    if (--a->obj->nid == 0)
        ASN1_OBJECT_free(a->obj);
    OPENSSL_free(a);
}

void ossl_obj_cleanup_int(void)
{
    if (added == NULL)
        return;
    lh_ADDED_OBJ_set_down_load(added, 0);
    lh_ADDED_OBJ_doall(added, cleanup1_doall); /* zero counters */
    lh_ADDED_OBJ_doall(added, cleanup2_doall); /* set counters */
    lh_ADDED_OBJ_doall(added, cleanup3_doall); /* free objects */
    lh_ADDED_OBJ_free(added);
    added = NULL;
}

int OBJ_new_nid(int num)
{
    int i;

    i = new_nid;
    new_nid += num;
    return i;
}

int OBJ_add_object(const ASN1_OBJECT *obj)
{
    ASN1_OBJECT *o;
    ADDED_OBJ *ao[4] = { NULL, NULL, NULL, NULL }, *aop;
    int i;

    if (added == NULL)
        if (!init_added())
            return 0;
    if ((o = OBJ_dup(obj)) == NULL)
        goto err;
    if ((ao[ADDED_NID] = OPENSSL_malloc(sizeof(*ao[0]))) == NULL)
        goto err2;
    if ((o->length != 0) && (obj->data != NULL))
        if ((ao[ADDED_DATA] = OPENSSL_malloc(sizeof(*ao[0]))) == NULL)
            goto err2;
    if (o->sn != NULL)
        if ((ao[ADDED_SNAME] = OPENSSL_malloc(sizeof(*ao[0]))) == NULL)
            goto err2;
    if (o->ln != NULL)
        if ((ao[ADDED_LNAME] = OPENSSL_malloc(sizeof(*ao[0]))) == NULL)
            goto err2;

    for (i = ADDED_DATA; i <= ADDED_NID; i++) {
        if (ao[i] != NULL) {
            ao[i]->type = i;
            ao[i]->obj = o;
            aop = lh_ADDED_OBJ_insert(added, ao[i]);
            /* memory leak, but should not normally matter */
            OPENSSL_free(aop);
        }
    }
    o->flags &=
        ~(ASN1_OBJECT_FLAG_DYNAMIC | ASN1_OBJECT_FLAG_DYNAMIC_STRINGS |
          ASN1_OBJECT_FLAG_DYNAMIC_DATA);

    return o->nid;
 err2:
    ERR_raise(ERR_LIB_OBJ, ERR_R_MALLOC_FAILURE);
 err:
    for (i = ADDED_DATA; i <= ADDED_NID; i++)
        OPENSSL_free(ao[i]);
    ASN1_OBJECT_free(o);
    return NID_undef;
}

ASN1_OBJECT *OBJ_nid2obj(int n)
{
    ADDED_OBJ ad, *adp;
    ASN1_OBJECT ob;

    if ((n >= 0) && (n < NUM_NID)) {
        if ((n != NID_undef) && (nid_objs[n].nid == NID_undef)) {
            ERR_raise(ERR_LIB_OBJ, OBJ_R_UNKNOWN_NID);
            return NULL;
        }
        return (ASN1_OBJECT *)&(nid_objs[n]);
    }

    /* Make sure we've loaded config before checking for any "added" objects */
    OPENSSL_init_crypto(OPENSSL_INIT_LOAD_CONFIG, NULL);

    if (added == NULL)
        return NULL;

    ad.type = ADDED_NID;
    ad.obj = &ob;
    ob.nid = n;
    adp = lh_ADDED_OBJ_retrieve(added, &ad);
    if (adp != NULL)
        return adp->obj;

    ERR_raise(ERR_LIB_OBJ, OBJ_R_UNKNOWN_NID);
    return NULL;
}

const char *OBJ_nid2sn(int n)
{
    ADDED_OBJ ad, *adp;
    ASN1_OBJECT ob;

    if ((n >= 0) && (n < NUM_NID)) {
        if ((n != NID_undef) && (nid_objs[n].nid == NID_undef)) {
            ERR_raise(ERR_LIB_OBJ, OBJ_R_UNKNOWN_NID);
            return NULL;
        }
        return nid_objs[n].sn;
    }

    /* Make sure we've loaded config before checking for any "added" objects */
    OPENSSL_init_crypto(OPENSSL_INIT_LOAD_CONFIG, NULL);

    if (added == NULL)
        return NULL;

    ad.type = ADDED_NID;
    ad.obj = &ob;
    ob.nid = n;
    adp = lh_ADDED_OBJ_retrieve(added, &ad);
    if (adp != NULL)
        return adp->obj->sn;

    ERR_raise(ERR_LIB_OBJ, OBJ_R_UNKNOWN_NID);
    return NULL;
}

const char *OBJ_nid2ln(int n)
{
    ADDED_OBJ ad, *adp;
    ASN1_OBJECT ob;

    if ((n >= 0) && (n < NUM_NID)) {
        if ((n != NID_undef) && (nid_objs[n].nid == NID_undef)) {
            ERR_raise(ERR_LIB_OBJ, OBJ_R_UNKNOWN_NID);
            return NULL;
        }
        return nid_objs[n].ln;
    }

    /* Make sure we've loaded config before checking for any "added" objects */
    OPENSSL_init_crypto(OPENSSL_INIT_LOAD_CONFIG, NULL);

    if (added == NULL)
        return NULL;

    ad.type = ADDED_NID;
    ad.obj = &ob;
    ob.nid = n;
    adp = lh_ADDED_OBJ_retrieve(added, &ad);
    if (adp != NULL)
        return adp->obj->ln;

    ERR_raise(ERR_LIB_OBJ, OBJ_R_UNKNOWN_NID);
    return NULL;
}

static int obj_cmp(const ASN1_OBJECT *const *ap, const unsigned int *bp)
{
    int j;
    const ASN1_OBJECT *a = *ap;
    const ASN1_OBJECT *b = &nid_objs[*bp];

    j = (a->length - b->length);
    if (j)
        return j;
    if (a->length == 0)
        return 0;
    return memcmp(a->data, b->data, a->length);
}

IMPLEMENT_OBJ_BSEARCH_CMP_FN(const ASN1_OBJECT *, unsigned int, obj);

int OBJ_obj2nid(const ASN1_OBJECT *a)
{
    const unsigned int *op;
    ADDED_OBJ ad, *adp;

    if (a == NULL)
        return NID_undef;
    if (a->nid != 0)
        return a->nid;

    if (a->length == 0)
        return NID_undef;

    /* Make sure we've loaded config before checking for any "added" objects */
    OPENSSL_init_crypto(OPENSSL_INIT_LOAD_CONFIG, NULL);

    if (added != NULL) {
        ad.type = ADDED_DATA;
        ad.obj = (ASN1_OBJECT *)a; /* XXX: ugly but harmless */
        adp = lh_ADDED_OBJ_retrieve(added, &ad);
        if (adp != NULL)
            return adp->obj->nid;
    }
    op = OBJ_bsearch_obj(&a, obj_objs, NUM_OBJ);
    if (op == NULL)
        return NID_undef;
    return nid_objs[*op].nid;
}

/*
 * Convert an object name into an ASN1_OBJECT if "noname" is not set then
 * search for short and long names first. This will convert the "dotted" form
 * into an object: unlike OBJ_txt2nid it can be used with any objects, not
 * just registered ones.
 */

ASN1_OBJECT *OBJ_txt2obj(const char *s, int no_name)
{
    int nid = NID_undef;
    ASN1_OBJECT *op;
    unsigned char *buf;
    unsigned char *p;
    const unsigned char *cp;
    int i, j;

    if (!no_name) {
        if (((nid = OBJ_sn2nid(s)) != NID_undef) ||
            ((nid = OBJ_ln2nid(s)) != NID_undef))
            return OBJ_nid2obj(nid);
        if (!ossl_isdigit(*s)) {
            ERR_raise(ERR_LIB_OBJ, OBJ_R_UNKNOWN_OBJECT_NAME);
            return NULL;
        }
    }

    /* Work out size of content octets */
    i = a2d_ASN1_OBJECT(NULL, 0, s, -1);
    if (i <= 0) {
        /* Don't clear the error */
        /*
         * ERR_clear_error();
         */
        return NULL;
    }
    /* Work out total size */
    j = ASN1_object_size(0, i, V_ASN1_OBJECT);
    if (j < 0)
        return NULL;

    if ((buf = OPENSSL_malloc(j)) == NULL) {
        ERR_raise(ERR_LIB_OBJ, ERR_R_MALLOC_FAILURE);
        return NULL;
    }

    p = buf;
    /* Write out tag+length */
    ASN1_put_object(&p, 0, i, V_ASN1_OBJECT, V_ASN1_UNIVERSAL);
    /* Write out contents */
    a2d_ASN1_OBJECT(p, i, s, -1);

    cp = buf;
    op = d2i_ASN1_OBJECT(NULL, &cp, j);
    OPENSSL_free(buf);
    return op;
}

int OBJ_obj2txt(char *buf, int buf_len, const ASN1_OBJECT *a, int no_name)
{
    int i, n = 0, len, nid, first, use_bn;
    BIGNUM *bl;
    unsigned long l;
    const unsigned char *p;
    char tbuf[DECIMAL_SIZE(i) + DECIMAL_SIZE(l) + 2];

    /* Ensure that, at every state, |buf| is NUL-terminated. */
    if (buf && buf_len > 0)
        buf[0] = '\0';

    if ((a == NULL) || (a->data == NULL))
        return 0;

    if (!no_name && (nid = OBJ_obj2nid(a)) != NID_undef) {
        const char *s;
        s = OBJ_nid2ln(nid);
        if (s == NULL)
            s = OBJ_nid2sn(nid);
        if (s) {
            if (buf)
                OPENSSL_strlcpy(buf, s, buf_len);
            n = strlen(s);
            return n;
        }
    }

    len = a->length;
    p = a->data;

    first = 1;
    bl = NULL;

    /*
     * RFC 2578 (STD 58) says this about OBJECT IDENTIFIERs:
     *
     * > 3.5. OBJECT IDENTIFIER values
     * >
     * > An OBJECT IDENTIFIER value is an ordered list of non-negative
     * > numbers. For the SMIv2, each number in the list is referred to as a
     * > sub-identifier, there are at most 128 sub-identifiers in a value,
     * > and each sub-identifier has a maximum value of 2^32-1 (4294967295
     * > decimal).
     *
     * So a legitimate OID according to this RFC is at most (32 * 128 / 7),
     * i.e. 586 bytes long.
     *
     * Ref: https://datatracker.ietf.org/doc/html/rfc2578#section-3.5
     */
    if (len > 586)
        goto err;

    while (len > 0) {
        l = 0;
        use_bn = 0;
        for (;;) {
            unsigned char c = *p++;
            len--;
            if ((len == 0) && (c & 0x80))
                goto err;
            if (use_bn) {
                if (!BN_add_word(bl, c & 0x7f))
                    goto err;
            } else
                l |= c & 0x7f;
            if (!(c & 0x80))
                break;
            if (!use_bn && (l > (ULONG_MAX >> 7L))) {
                if (bl == NULL && (bl = BN_new()) == NULL)
                    goto err;
                if (!BN_set_word(bl, l))
                    goto err;
                use_bn = 1;
            }
            if (use_bn) {
                if (!BN_lshift(bl, bl, 7))
                    goto err;
            } else
                l <<= 7L;
        }

        if (first) {
            first = 0;
            if (l >= 80) {
                i = 2;
                if (use_bn) {
                    if (!BN_sub_word(bl, 80))
                        goto err;
                } else
                    l -= 80;
            } else {
                i = (int)(l / 40);
                l -= (long)(i * 40);
            }
            if (buf && (buf_len > 1)) {
                *buf++ = i + '0';
                *buf = '\0';
                buf_len--;
            }
            n++;
        }

        if (use_bn) {
            char *bndec;
            bndec = BN_bn2dec(bl);
            if (!bndec)
                goto err;
            i = strlen(bndec);
            if (buf) {
                if (buf_len > 1) {
                    *buf++ = '.';
                    *buf = '\0';
                    buf_len--;
                }
                OPENSSL_strlcpy(buf, bndec, buf_len);
                if (i > buf_len) {
                    buf += buf_len;
                    buf_len = 0;
                } else {
                    buf += i;
                    buf_len -= i;
                }
            }
            n++;
            n += i;
            OPENSSL_free(bndec);
        } else {
            BIO_snprintf(tbuf, sizeof(tbuf), ".%lu", l);
            i = strlen(tbuf);
            if (buf && (buf_len > 0)) {
                OPENSSL_strlcpy(buf, tbuf, buf_len);
                if (i > buf_len) {
                    buf += buf_len;
                    buf_len = 0;
                } else {
                    buf += i;
                    buf_len -= i;
                }
            }
            n += i;
            l = 0;
        }
    }

    BN_free(bl);
    return n;

 err:
    BN_free(bl);
    return -1;
}

int OBJ_txt2nid(const char *s)
{
    ASN1_OBJECT *obj;
    int nid;
    obj = OBJ_txt2obj(s, 0);
    nid = OBJ_obj2nid(obj);
    ASN1_OBJECT_free(obj);
    return nid;
}

int OBJ_ln2nid(const char *s)
{
    ASN1_OBJECT o;
    const ASN1_OBJECT *oo = &o;
    ADDED_OBJ ad, *adp;
    const unsigned int *op;

    /* Make sure we've loaded config before checking for any "added" objects */
    OPENSSL_init_crypto(OPENSSL_INIT_LOAD_CONFIG, NULL);

    o.ln = s;
    if (added != NULL) {
        ad.type = ADDED_LNAME;
        ad.obj = &o;
        adp = lh_ADDED_OBJ_retrieve(added, &ad);
        if (adp != NULL)
            return adp->obj->nid;
    }
    op = OBJ_bsearch_ln(&oo, ln_objs, NUM_LN);
    if (op == NULL)
        return NID_undef;
    return nid_objs[*op].nid;
}

int OBJ_sn2nid(const char *s)
{
    ASN1_OBJECT o;
    const ASN1_OBJECT *oo = &o;
    ADDED_OBJ ad, *adp;
    const unsigned int *op;

    /* Make sure we've loaded config before checking for any "added" objects */
    OPENSSL_init_crypto(OPENSSL_INIT_LOAD_CONFIG, NULL);

    o.sn = s;
    if (added != NULL) {
        ad.type = ADDED_SNAME;
        ad.obj = &o;
        adp = lh_ADDED_OBJ_retrieve(added, &ad);
        if (adp != NULL)
            return adp->obj->nid;
    }
    op = OBJ_bsearch_sn(&oo, sn_objs, NUM_SN);
    if (op == NULL)
        return NID_undef;
    return nid_objs[*op].nid;
}

const void *OBJ_bsearch_(const void *key, const void *base, int num, int size,
                         int (*cmp) (const void *, const void *))
{
    return OBJ_bsearch_ex_(key, base, num, size, cmp, 0);
}

const void *OBJ_bsearch_ex_(const void *key, const void *base, int num,
                            int size,
                            int (*cmp) (const void *, const void *),
                            int flags)
{
    const char *p = ossl_bsearch(key, base, num, size, cmp, flags);

#ifdef CHARSET_EBCDIC
    /*
     * THIS IS A KLUDGE - Because the *_obj is sorted in ASCII order, and I
     * don't have perl (yet), we revert to a *LINEAR* search when the object
     * wasn't found in the binary search.
     */
    if (p == NULL) {
        const char *base_ = base;
        int l, h, i = 0, c = 0;
<<<<<<< HEAD

        for (i = 0; i < num; ++i) {
            p = &(base_[i * size]);
            c = (*cmp) (key, p);
            if (c == 0
                || (c < 0 && (flags & OBJ_BSEARCH_VALUE_ON_NOMATCH)))
                return p;
=======
        char *p1;

        for (i = 0; i < num; ++i) {
            p1 = &(base_[i * size]);
            c = (*cmp) (key, p1);
            if (c == 0
                || (c < 0 && (flags & OBJ_BSEARCH_VALUE_ON_NOMATCH)))
                return p1;
>>>>>>> 8a2d13a7
        }
    }
#endif
    return p;
}

/*
 * Parse a BIO sink to create some extra oid's objects.
 * Line format:<OID:isdigit or '.']><isspace><SN><isspace><LN>
 */
int OBJ_create_objects(BIO *in)
{
    char buf[512];
    int i, num = 0;
    char *o, *s, *l = NULL;

    for (;;) {
        s = o = NULL;
        i = BIO_gets(in, buf, 512);
        if (i <= 0)
            return num;
        buf[i - 1] = '\0';
        if (!ossl_isalnum(buf[0]))
            return num;
        o = s = buf;
        while (ossl_isdigit(*s) || *s == '.')
            s++;
        if (*s != '\0') {
            *(s++) = '\0';
            while (ossl_isspace(*s))
                s++;
            if (*s == '\0') {
                s = NULL;
            } else {
                l = s;
                while (*l != '\0' && !ossl_isspace(*l))
                    l++;
                if (*l != '\0') {
                    *(l++) = '\0';
                    while (ossl_isspace(*l))
                        l++;
                    if (*l == '\0') {
                        l = NULL;
                    }
                } else {
                    l = NULL;
                }
            }
        } else {
            s = NULL;
        }
        if (*o == '\0')
            return num;
        if (!OBJ_create(o, s, l))
            return num;
        num++;
    }
}

int OBJ_create(const char *oid, const char *sn, const char *ln)
{
    ASN1_OBJECT *tmpoid = NULL;
    int ok = 0;

    /* Check to see if short or long name already present */
    if ((sn != NULL && OBJ_sn2nid(sn) != NID_undef)
            || (ln != NULL && OBJ_ln2nid(ln) != NID_undef)) {
        ERR_raise(ERR_LIB_OBJ, OBJ_R_OID_EXISTS);
        return 0;
    }

    /* Convert numerical OID string to an ASN1_OBJECT structure */
    tmpoid = OBJ_txt2obj(oid, 1);
    if (tmpoid == NULL)
        return 0;

    /* If NID is not NID_undef then object already exists */
    if (OBJ_obj2nid(tmpoid) != NID_undef) {
        ERR_raise(ERR_LIB_OBJ, OBJ_R_OID_EXISTS);
        goto err;
    }

    tmpoid->nid = OBJ_new_nid(1);
    if (tmpoid->nid == NID_undef)
        goto err;

    tmpoid->sn = (char *)sn;
    tmpoid->ln = (char *)ln;

    ok = OBJ_add_object(tmpoid);

    tmpoid->sn = NULL;
    tmpoid->ln = NULL;

 err:
    ASN1_OBJECT_free(tmpoid);
    return ok;
}

size_t OBJ_length(const ASN1_OBJECT *obj)
{
    if (obj == NULL)
        return 0;
    return obj->length;
}

const unsigned char *OBJ_get0_data(const ASN1_OBJECT *obj)
{
    if (obj == NULL)
        return NULL;
    return obj->data;
}<|MERGE_RESOLUTION|>--- conflicted
+++ resolved
@@ -1,9 +1,5 @@
 /*
-<<<<<<< HEAD
- * Copyright 1995-2022 The OpenSSL Project Authors. All Rights Reserved.
-=======
  * Copyright 1995-2023 The OpenSSL Project Authors. All Rights Reserved.
->>>>>>> 8a2d13a7
  *
  * Licensed under the Apache License 2.0 (the "License").  You may not use
  * this file except in compliance with the License.  You can obtain a copy
@@ -646,15 +642,6 @@
     if (p == NULL) {
         const char *base_ = base;
         int l, h, i = 0, c = 0;
-<<<<<<< HEAD
-
-        for (i = 0; i < num; ++i) {
-            p = &(base_[i * size]);
-            c = (*cmp) (key, p);
-            if (c == 0
-                || (c < 0 && (flags & OBJ_BSEARCH_VALUE_ON_NOMATCH)))
-                return p;
-=======
         char *p1;
 
         for (i = 0; i < num; ++i) {
@@ -663,7 +650,6 @@
             if (c == 0
                 || (c < 0 && (flags & OBJ_BSEARCH_VALUE_ON_NOMATCH)))
                 return p1;
->>>>>>> 8a2d13a7
         }
     }
 #endif
