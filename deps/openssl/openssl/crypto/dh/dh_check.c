/*
<<<<<<< HEAD
 * Copyright 1995-2022 The OpenSSL Project Authors. All Rights Reserved.
=======
 * Copyright 1995-2023 The OpenSSL Project Authors. All Rights Reserved.
>>>>>>> 8a2d13a7
 *
 * Licensed under the Apache License 2.0 (the "License").  You may not use
 * this file except in compliance with the License.  You can obtain a copy
 * in the file LICENSE in the source distribution or at
 * https://www.openssl.org/source/license.html
 */

/*
 * DH low level APIs are deprecated for public use, but still ok for
 * internal use.
 */
#include "internal/deprecated.h"

#include <stdio.h>
#include "internal/cryptlib.h"
#include <openssl/bn.h>
#include "dh_local.h"
#include "crypto/dh.h"

/*-
 * Check that p and g are suitable enough
 *
 * p is odd
 * 1 < g < p - 1
 */
int DH_check_params_ex(const DH *dh)
{
    int errflags = 0;

    if (!DH_check_params(dh, &errflags))
        return 0;

    if ((errflags & DH_CHECK_P_NOT_PRIME) != 0)
        ERR_raise(ERR_LIB_DH, DH_R_CHECK_P_NOT_PRIME);
    if ((errflags & DH_NOT_SUITABLE_GENERATOR) != 0)
        ERR_raise(ERR_LIB_DH, DH_R_NOT_SUITABLE_GENERATOR);
    if ((errflags & DH_MODULUS_TOO_SMALL) != 0)
        ERR_raise(ERR_LIB_DH, DH_R_MODULUS_TOO_SMALL);
    if ((errflags & DH_MODULUS_TOO_LARGE) != 0)
        ERR_raise(ERR_LIB_DH, DH_R_MODULUS_TOO_LARGE);

    return errflags == 0;
}

#ifdef FIPS_MODULE
int DH_check_params(const DH *dh, int *ret)
{
    int nid;

    *ret = 0;
    /*
     * SP800-56A R3 Section 5.5.2 Assurances of Domain Parameter Validity
     * (1a) The domain parameters correspond to any approved safe prime group.
     */
    nid = DH_get_nid((DH *)dh);
    if (nid != NID_undef)
        return 1;
    /*
     * OR
     * (2b) FFC domain params conform to FIPS-186-4 explicit domain param
     * validity tests.
     */
    return ossl_ffc_params_FIPS186_4_validate(dh->libctx, &dh->params,
                                              FFC_PARAM_TYPE_DH, ret, NULL);
}
#else
int DH_check_params(const DH *dh, int *ret)
{
    int ok = 0;
    BIGNUM *tmp = NULL;
    BN_CTX *ctx = NULL;

    *ret = 0;
    ctx = BN_CTX_new_ex(dh->libctx);
    if (ctx == NULL)
        goto err;
    BN_CTX_start(ctx);
    tmp = BN_CTX_get(ctx);
    if (tmp == NULL)
        goto err;

    if (!BN_is_odd(dh->params.p))
        *ret |= DH_CHECK_P_NOT_PRIME;
    if (BN_is_negative(dh->params.g)
        || BN_is_zero(dh->params.g)
        || BN_is_one(dh->params.g))
        *ret |= DH_NOT_SUITABLE_GENERATOR;
    if (BN_copy(tmp, dh->params.p) == NULL || !BN_sub_word(tmp, 1))
        goto err;
    if (BN_cmp(dh->params.g, tmp) >= 0)
        *ret |= DH_NOT_SUITABLE_GENERATOR;
    if (BN_num_bits(dh->params.p) < DH_MIN_MODULUS_BITS)
        *ret |= DH_MODULUS_TOO_SMALL;
    if (BN_num_bits(dh->params.p) > OPENSSL_DH_MAX_MODULUS_BITS)
        *ret |= DH_MODULUS_TOO_LARGE;

    ok = 1;
 err:
    BN_CTX_end(ctx);
    BN_CTX_free(ctx);
    return ok;
}
#endif /* FIPS_MODULE */

/*-
 * Check that p is a safe prime and
 * g is a suitable generator.
 */
int DH_check_ex(const DH *dh)
{
    int errflags = 0;

    if (!DH_check(dh, &errflags))
        return 0;

    if ((errflags & DH_NOT_SUITABLE_GENERATOR) != 0)
        ERR_raise(ERR_LIB_DH, DH_R_NOT_SUITABLE_GENERATOR);
    if ((errflags & DH_CHECK_Q_NOT_PRIME) != 0)
        ERR_raise(ERR_LIB_DH, DH_R_CHECK_Q_NOT_PRIME);
    if ((errflags & DH_CHECK_INVALID_Q_VALUE) != 0)
        ERR_raise(ERR_LIB_DH, DH_R_CHECK_INVALID_Q_VALUE);
    if ((errflags & DH_CHECK_INVALID_J_VALUE) != 0)
        ERR_raise(ERR_LIB_DH, DH_R_CHECK_INVALID_J_VALUE);
    if ((errflags & DH_UNABLE_TO_CHECK_GENERATOR) != 0)
        ERR_raise(ERR_LIB_DH, DH_R_UNABLE_TO_CHECK_GENERATOR);
    if ((errflags & DH_CHECK_P_NOT_PRIME) != 0)
        ERR_raise(ERR_LIB_DH, DH_R_CHECK_P_NOT_PRIME);
    if ((errflags & DH_CHECK_P_NOT_SAFE_PRIME) != 0)
        ERR_raise(ERR_LIB_DH, DH_R_CHECK_P_NOT_SAFE_PRIME);
    if ((errflags & DH_MODULUS_TOO_SMALL) != 0)
        ERR_raise(ERR_LIB_DH, DH_R_MODULUS_TOO_SMALL);
    if ((errflags & DH_MODULUS_TOO_LARGE) != 0)
        ERR_raise(ERR_LIB_DH, DH_R_MODULUS_TOO_LARGE);

    return errflags == 0;
}

/* Note: according to documentation - this only checks the params */
int DH_check(const DH *dh, int *ret)
{
#ifdef FIPS_MODULE
    return DH_check_params(dh, ret);
#else
<<<<<<< HEAD
    int ok = 0, r;
=======
    int ok = 0, r, q_good = 0;
>>>>>>> 8a2d13a7
    BN_CTX *ctx = NULL;
    BIGNUM *t1 = NULL, *t2 = NULL;
    int nid = DH_get_nid((DH *)dh);

    *ret = 0;
    if (nid != NID_undef)
        return 1;
<<<<<<< HEAD
=======

    /* Don't do any checks at all with an excessively large modulus */
    if (BN_num_bits(dh->params.p) > OPENSSL_DH_CHECK_MAX_MODULUS_BITS) {
        ERR_raise(ERR_LIB_DH, DH_R_MODULUS_TOO_LARGE);
        *ret = DH_MODULUS_TOO_LARGE | DH_CHECK_P_NOT_PRIME;
        return 0;
    }
>>>>>>> 8a2d13a7

    if (!DH_check_params(dh, ret))
        return 0;

    ctx = BN_CTX_new_ex(dh->libctx);
    if (ctx == NULL)
        goto err;
    BN_CTX_start(ctx);
    t1 = BN_CTX_get(ctx);
    t2 = BN_CTX_get(ctx);
    if (t2 == NULL)
        goto err;

    if (dh->params.q != NULL) {
<<<<<<< HEAD
=======
        if (BN_ucmp(dh->params.p, dh->params.q) > 0)
            q_good = 1;
        else
            *ret |= DH_CHECK_INVALID_Q_VALUE;
    }

    if (q_good) {
>>>>>>> 8a2d13a7
        if (BN_cmp(dh->params.g, BN_value_one()) <= 0)
            *ret |= DH_NOT_SUITABLE_GENERATOR;
        else if (BN_cmp(dh->params.g, dh->params.p) >= 0)
            *ret |= DH_NOT_SUITABLE_GENERATOR;
        else {
            /* Check g^q == 1 mod p */
            if (!BN_mod_exp(t1, dh->params.g, dh->params.q, dh->params.p, ctx))
                goto err;
            if (!BN_is_one(t1))
                *ret |= DH_NOT_SUITABLE_GENERATOR;
        }
        r = BN_check_prime(dh->params.q, ctx, NULL);
        if (r < 0)
            goto err;
        if (!r)
            *ret |= DH_CHECK_Q_NOT_PRIME;
        /* Check p == 1 mod q  i.e. q divides p - 1 */
        if (!BN_div(t1, t2, dh->params.p, dh->params.q, ctx))
            goto err;
        if (!BN_is_one(t2))
            *ret |= DH_CHECK_INVALID_Q_VALUE;
        if (dh->params.j != NULL
            && BN_cmp(dh->params.j, t1))
            *ret |= DH_CHECK_INVALID_J_VALUE;
    }

    r = BN_check_prime(dh->params.p, ctx, NULL);
    if (r < 0)
        goto err;
    if (!r)
        *ret |= DH_CHECK_P_NOT_PRIME;
    else if (dh->params.q == NULL) {
        if (!BN_rshift1(t1, dh->params.p))
            goto err;
        r = BN_check_prime(t1, ctx, NULL);
        if (r < 0)
            goto err;
        if (!r)
            *ret |= DH_CHECK_P_NOT_SAFE_PRIME;
    }
    ok = 1;
 err:
    BN_CTX_end(ctx);
    BN_CTX_free(ctx);
    return ok;
#endif /* FIPS_MODULE */
}

int DH_check_pub_key_ex(const DH *dh, const BIGNUM *pub_key)
{
    int errflags = 0;

    if (!DH_check_pub_key(dh, pub_key, &errflags))
        return 0;

    if ((errflags & DH_CHECK_PUBKEY_TOO_SMALL) != 0)
        ERR_raise(ERR_LIB_DH, DH_R_CHECK_PUBKEY_TOO_SMALL);
    if ((errflags & DH_CHECK_PUBKEY_TOO_LARGE) != 0)
        ERR_raise(ERR_LIB_DH, DH_R_CHECK_PUBKEY_TOO_LARGE);
    if ((errflags & DH_CHECK_PUBKEY_INVALID) != 0)
        ERR_raise(ERR_LIB_DH, DH_R_CHECK_PUBKEY_INVALID);

    return errflags == 0;
}

/*
 * See SP800-56Ar3 Section 5.6.2.3.1 : FFC Full public key validation.
 */
int DH_check_pub_key(const DH *dh, const BIGNUM *pub_key, int *ret)
{
    return ossl_ffc_validate_public_key(&dh->params, pub_key, ret);
}

/*
 * See SP800-56Ar3 Section 5.6.2.3.1 : FFC Partial public key validation.
 * To only be used with ephemeral FFC public keys generated using the approved
 * safe-prime groups.
 */
int ossl_dh_check_pub_key_partial(const DH *dh, const BIGNUM *pub_key, int *ret)
{
<<<<<<< HEAD
    return ossl_ffc_validate_public_key_partial(&dh->params, pub_key, ret);
=======
    return ossl_ffc_validate_public_key_partial(&dh->params, pub_key, ret)
           && *ret == 0;
>>>>>>> 8a2d13a7
}

int ossl_dh_check_priv_key(const DH *dh, const BIGNUM *priv_key, int *ret)
{
    int ok = 0;
    BIGNUM *two_powN = NULL, *upper;

    *ret = 0;
    two_powN = BN_new();
    if (two_powN == NULL)
        return 0;

    if (dh->params.q != NULL) {
        upper = dh->params.q;
#ifndef FIPS_MODULE
    } else if (dh->params.p != NULL) {
        /*
         * We do not have q so we just check the key is within some
         * reasonable range, or the number of bits is equal to dh->length.
         */
        int length = dh->length;

        if (length == 0) {
            length = BN_num_bits(dh->params.p) - 1;
            if (BN_num_bits(priv_key) <= length
                && BN_num_bits(priv_key) > 1)
                ok = 1;
        } else if (BN_num_bits(priv_key) == length) {
            ok = 1;
        }
        goto end;
#endif
    } else {
        goto end;
<<<<<<< HEAD
=======
    }

    /* Is it from an approved Safe prime group ?*/
    if (DH_get_nid((DH *)dh) != NID_undef && dh->length != 0) {
        if (!BN_lshift(two_powN, BN_value_one(), dh->length))
            goto end;
        if (BN_cmp(two_powN, dh->params.q) < 0)
            upper = two_powN;
>>>>>>> 8a2d13a7
    }
    if (!ossl_ffc_validate_private_key(upper, priv_key, ret))
        goto end;

    /* Is it from an approved Safe prime group ?*/
    if (DH_get_nid((DH *)dh) != NID_undef && dh->length != 0) {
        if (!BN_lshift(two_powN, BN_value_one(), dh->length))
            goto end;
        if (BN_cmp(two_powN, dh->params.q) < 0)
            upper = two_powN;
    }
    if (!ossl_ffc_validate_private_key(upper, priv_key, ret))
        goto end;

    ok = 1;
end:
    BN_free(two_powN);
    return ok;
}

/*
 * FFC pairwise check from SP800-56A R3.
 *    Section 5.6.2.1.4 Owner Assurance of Pair-wise Consistency
 */
int ossl_dh_check_pairwise(const DH *dh)
{
    int ret = 0;
    BN_CTX *ctx = NULL;
    BIGNUM *pub_key = NULL;

    if (dh->params.p == NULL
        || dh->params.g == NULL
        || dh->priv_key == NULL
        || dh->pub_key == NULL)
        return 0;

    ctx = BN_CTX_new_ex(dh->libctx);
    if (ctx == NULL)
        goto err;
    pub_key = BN_new();
    if (pub_key == NULL)
        goto err;

    /* recalculate the public key = (g ^ priv) mod p */
    if (!ossl_dh_generate_public_key(ctx, dh, dh->priv_key, pub_key))
        goto err;
    /* check it matches the existing pubic_key */
    ret = BN_cmp(pub_key, dh->pub_key) == 0;
err:
    BN_free(pub_key);
    BN_CTX_free(ctx);
    return ret;
}<|MERGE_RESOLUTION|>--- conflicted
+++ resolved
@@ -1,9 +1,5 @@
 /*
-<<<<<<< HEAD
- * Copyright 1995-2022 The OpenSSL Project Authors. All Rights Reserved.
-=======
  * Copyright 1995-2023 The OpenSSL Project Authors. All Rights Reserved.
->>>>>>> 8a2d13a7
  *
  * Licensed under the Apache License 2.0 (the "License").  You may not use
  * this file except in compliance with the License.  You can obtain a copy
@@ -147,11 +143,7 @@
 #ifdef FIPS_MODULE
     return DH_check_params(dh, ret);
 #else
-<<<<<<< HEAD
-    int ok = 0, r;
-=======
     int ok = 0, r, q_good = 0;
->>>>>>> 8a2d13a7
     BN_CTX *ctx = NULL;
     BIGNUM *t1 = NULL, *t2 = NULL;
     int nid = DH_get_nid((DH *)dh);
@@ -159,8 +151,6 @@
     *ret = 0;
     if (nid != NID_undef)
         return 1;
-<<<<<<< HEAD
-=======
 
     /* Don't do any checks at all with an excessively large modulus */
     if (BN_num_bits(dh->params.p) > OPENSSL_DH_CHECK_MAX_MODULUS_BITS) {
@@ -168,7 +158,6 @@
         *ret = DH_MODULUS_TOO_LARGE | DH_CHECK_P_NOT_PRIME;
         return 0;
     }
->>>>>>> 8a2d13a7
 
     if (!DH_check_params(dh, ret))
         return 0;
@@ -183,8 +172,6 @@
         goto err;
 
     if (dh->params.q != NULL) {
-<<<<<<< HEAD
-=======
         if (BN_ucmp(dh->params.p, dh->params.q) > 0)
             q_good = 1;
         else
@@ -192,7 +179,6 @@
     }
 
     if (q_good) {
->>>>>>> 8a2d13a7
         if (BN_cmp(dh->params.g, BN_value_one()) <= 0)
             *ret |= DH_NOT_SUITABLE_GENERATOR;
         else if (BN_cmp(dh->params.g, dh->params.p) >= 0)
@@ -273,12 +259,8 @@
  */
 int ossl_dh_check_pub_key_partial(const DH *dh, const BIGNUM *pub_key, int *ret)
 {
-<<<<<<< HEAD
-    return ossl_ffc_validate_public_key_partial(&dh->params, pub_key, ret);
-=======
     return ossl_ffc_validate_public_key_partial(&dh->params, pub_key, ret)
            && *ret == 0;
->>>>>>> 8a2d13a7
 }
 
 int ossl_dh_check_priv_key(const DH *dh, const BIGNUM *priv_key, int *ret)
@@ -313,20 +295,7 @@
 #endif
     } else {
         goto end;
-<<<<<<< HEAD
-=======
-    }
-
-    /* Is it from an approved Safe prime group ?*/
-    if (DH_get_nid((DH *)dh) != NID_undef && dh->length != 0) {
-        if (!BN_lshift(two_powN, BN_value_one(), dh->length))
-            goto end;
-        if (BN_cmp(two_powN, dh->params.q) < 0)
-            upper = two_powN;
->>>>>>> 8a2d13a7
-    }
-    if (!ossl_ffc_validate_private_key(upper, priv_key, ret))
-        goto end;
+    }
 
     /* Is it from an approved Safe prime group ?*/
     if (DH_get_nid((DH *)dh) != NID_undef && dh->length != 0) {
