/*
 * Copyright 1995-2021 The OpenSSL Project Authors. All Rights Reserved.
 *
 * Licensed under the Apache License 2.0 (the "License").  You may not use
 * this file except in compliance with the License.  You can obtain a copy
 * in the file LICENSE in the source distribution or at
 * https://www.openssl.org/source/license.html
 */

/*
 * NB: These functions have been upgraded - the previous prototypes are in
 * dh_depr.c as wrappers to these ones.  - Geoff
 */

/*
 * DH low level APIs are deprecated for public use, but still ok for
 * internal use.
 *
 * NOTE: When generating keys for key-agreement schemes - FIPS 140-2 IG 9.9
 * states that no additional pairwise tests are required (apart from the tests
 * specified in SP800-56A) when generating keys. Hence DH pairwise tests are
 * omitted here.
 */
#include "internal/deprecated.h"

#include <stdio.h>
#include "internal/cryptlib.h"
#include <openssl/bn.h>
#include <openssl/sha.h>
#include "crypto/dh.h"
#include "dh_local.h"

#ifndef FIPS_MODULE
static int dh_builtin_genparams(DH *ret, int prime_len, int generator,
                                BN_GENCB *cb);
#endif /* FIPS_MODULE */

int ossl_dh_generate_ffc_parameters(DH *dh, int type, int pbits, int qbits,
                                    BN_GENCB *cb)
{
    int ret, res;

#ifndef FIPS_MODULE
    if (type == DH_PARAMGEN_TYPE_FIPS_186_2)
        ret = ossl_ffc_params_FIPS186_2_generate(dh->libctx, &dh->params,
                                                 FFC_PARAM_TYPE_DH,
                                                 pbits, qbits, &res, cb);
    else
#endif
        ret = ossl_ffc_params_FIPS186_4_generate(dh->libctx, &dh->params,
                                                 FFC_PARAM_TYPE_DH,
                                                 pbits, qbits, &res, cb);
    if (ret > 0)
        dh->dirty_cnt++;
    return ret;
}

int ossl_dh_get_named_group_uid_from_size(int pbits)
{
    /*
     * Just choose an approved safe prime group.
     * The alternative to this is to generate FIPS186-4 domain parameters i.e.
     * return dh_generate_ffc_parameters(ret, prime_len, 0, NULL, cb);
     * As the FIPS186-4 generated params are for backwards compatibility,
     * the safe prime group should be used as the default.
     */
    int nid;

    switch (pbits) {
    case 2048:
        nid = NID_ffdhe2048;
        break;
    case 3072:
        nid = NID_ffdhe3072;
        break;
    case 4096:
        nid = NID_ffdhe4096;
        break;
    case 6144:
        nid = NID_ffdhe6144;
        break;
    case 8192:
        nid = NID_ffdhe8192;
        break;
    /* unsupported prime_len */
    default:
        return NID_undef;
    }
    return nid;
}

#ifdef FIPS_MODULE

static int dh_gen_named_group(OSSL_LIB_CTX *libctx, DH *ret, int prime_len)
{
    DH *dh;
    int ok = 0;
    int nid = ossl_dh_get_named_group_uid_from_size(prime_len);

    if (nid == NID_undef)
        return 0;

    dh = ossl_dh_new_by_nid_ex(libctx, nid);
    if (dh != NULL
        && ossl_ffc_params_copy(&ret->params, &dh->params)) {
        ok = 1;
        ret->dirty_cnt++;
    }
    DH_free(dh);
    return ok;
}
#endif /* FIPS_MODULE */

int DH_generate_parameters_ex(DH *ret, int prime_len, int generator,
                              BN_GENCB *cb)
{
#ifdef FIPS_MODULE
    if (generator != 2)
        return 0;
    return dh_gen_named_group(ret->libctx, ret, prime_len);
#else
    if (ret->meth->generate_params)
        return ret->meth->generate_params(ret, prime_len, generator, cb);
    return dh_builtin_genparams(ret, prime_len, generator, cb);
#endif /* FIPS_MODULE */
}

#ifndef FIPS_MODULE
/*-
 * We generate DH parameters as follows
 * find a prime p which is prime_len bits long,
 * where q=(p-1)/2 is also prime.
 * In the following we assume that g is not 0, 1 or p-1, since it
 * would generate only trivial subgroups.
 * For this case, g is a generator of the order-q subgroup if
 * g^q mod p == 1.
 * Or in terms of the Legendre symbol: (g/p) == 1.
 *
 * Having said all that,
 * there is another special case method for the generators 2, 3 and 5.
 * Using the quadratic reciprocity law it is possible to solve
 * (g/p) == 1 for the special values 2, 3, 5:
 * (2/p) == 1 if p mod 8 == 1 or 7.
 * (3/p) == 1 if p mod 12 == 1 or 11.
 * (5/p) == 1 if p mod 5 == 1 or 4.
 * See for instance: https://en.wikipedia.org/wiki/Legendre_symbol
 *
 * Since all safe primes > 7 must satisfy p mod 12 == 11
 * and all safe primes > 11 must satisfy p mod 5 != 1
 * we can further improve the condition for g = 2, 3 and 5:
 * for 2, p mod 24 == 23
 * for 3, p mod 12 == 11
 * for 5, p mod 60 == 59
 */
static int dh_builtin_genparams(DH *ret, int prime_len, int generator,
                                BN_GENCB *cb)
{
    BIGNUM *t1, *t2;
    int g, ok = -1;
    BN_CTX *ctx = NULL;

    if (prime_len > OPENSSL_DH_MAX_MODULUS_BITS) {
        ERR_raise(ERR_LIB_DH, DH_R_MODULUS_TOO_LARGE);
        return 0;
    }

    if (prime_len < DH_MIN_MODULUS_BITS) {
        ERR_raise(ERR_LIB_DH, DH_R_MODULUS_TOO_SMALL);
        return 0;
    }

<<<<<<< HEAD
    ctx = BN_CTX_new();
=======
    ctx = BN_CTX_new_ex(ret->libctx);
>>>>>>> 8a2d13a7
    if (ctx == NULL)
        goto err;
    BN_CTX_start(ctx);
    t1 = BN_CTX_get(ctx);
    t2 = BN_CTX_get(ctx);
    if (t2 == NULL)
        goto err;

    /* Make sure 'ret' has the necessary elements */
    if (ret->params.p == NULL && ((ret->params.p = BN_new()) == NULL))
        goto err;
    if (ret->params.g == NULL && ((ret->params.g = BN_new()) == NULL))
        goto err;

    if (generator <= 1) {
        ERR_raise(ERR_LIB_DH, DH_R_BAD_GENERATOR);
        goto err;
    }
    if (generator == DH_GENERATOR_2) {
        if (!BN_set_word(t1, 24))
            goto err;
        if (!BN_set_word(t2, 23))
            goto err;
        g = 2;
    } else if (generator == DH_GENERATOR_5) {
        if (!BN_set_word(t1, 60))
            goto err;
        if (!BN_set_word(t2, 59))
            goto err;
        g = 5;
    } else {
        /*
         * in the general case, don't worry if 'generator' is a generator or
         * not: since we are using safe primes, it will generate either an
         * order-q or an order-2q group, which both is OK
         */
        if (!BN_set_word(t1, 12))
            goto err;
        if (!BN_set_word(t2, 11))
            goto err;
        g = generator;
    }

<<<<<<< HEAD
    if (!BN_generate_prime_ex(ret->params.p, prime_len, 1, t1, t2, cb))
=======
    if (!BN_generate_prime_ex2(ret->params.p, prime_len, 1, t1, t2, cb, ctx))
>>>>>>> 8a2d13a7
        goto err;
    if (!BN_GENCB_call(cb, 3, 0))
        goto err;
    if (!BN_set_word(ret->params.g, g))
        goto err;
    ret->dirty_cnt++;
    ok = 1;
 err:
    if (ok == -1) {
        ERR_raise(ERR_LIB_DH, ERR_R_BN_LIB);
        ok = 0;
    }

    BN_CTX_end(ctx);
    BN_CTX_free(ctx);
    return ok;
}
#endif /* FIPS_MODULE */<|MERGE_RESOLUTION|>--- conflicted
+++ resolved
@@ -169,11 +169,7 @@
         return 0;
     }
 
-<<<<<<< HEAD
-    ctx = BN_CTX_new();
-=======
     ctx = BN_CTX_new_ex(ret->libctx);
->>>>>>> 8a2d13a7
     if (ctx == NULL)
         goto err;
     BN_CTX_start(ctx);
@@ -217,11 +213,7 @@
         g = generator;
     }
 
-<<<<<<< HEAD
-    if (!BN_generate_prime_ex(ret->params.p, prime_len, 1, t1, t2, cb))
-=======
     if (!BN_generate_prime_ex2(ret->params.p, prime_len, 1, t1, t2, cb, ctx))
->>>>>>> 8a2d13a7
         goto err;
     if (!BN_GENCB_call(cb, 3, 0))
         goto err;
