--- conflicted
+++ resolved
@@ -1,9 +1,5 @@
 /*
-<<<<<<< HEAD
- * Copyright 1995-2021 The OpenSSL Project Authors. All Rights Reserved.
-=======
  * Copyright 1995-2023 The OpenSSL Project Authors. All Rights Reserved.
->>>>>>> 8a2d13a7
  *
  * Licensed under the Apache License 2.0 (the "License").  You may not use
  * this file except in compliance with the License.  You can obtain a copy
@@ -228,14 +224,10 @@
     /* Reject obviously invalid parameters */
     if (BN_is_zero(dsa->params.p)
         || BN_is_zero(dsa->params.q)
-<<<<<<< HEAD
-        || BN_is_zero(dsa->params.g)) {
-=======
         || BN_is_zero(dsa->params.g)
         || BN_is_negative(dsa->params.p)
         || BN_is_negative(dsa->params.q)
         || BN_is_negative(dsa->params.g)) {
->>>>>>> 8a2d13a7
         ERR_raise(ERR_LIB_DSA, DSA_R_INVALID_PARAMETERS);
         return 0;
     }
@@ -258,12 +250,8 @@
     /* Preallocate space */
     q_bits = BN_num_bits(dsa->params.q);
     q_words = bn_get_top(dsa->params.q);
-<<<<<<< HEAD
-    if (!bn_wexpand(k, q_words + 2)
-=======
     if (q_bits < MIN_DSA_SIGN_QBITS
         || !bn_wexpand(k, q_words + 2)
->>>>>>> 8a2d13a7
         || !bn_wexpand(l, q_words + 2))
         goto err;
 
@@ -453,10 +441,6 @@
 static int dsa_init(DSA *dsa)
 {
     dsa->flags |= DSA_FLAG_CACHE_MONT_P;
-<<<<<<< HEAD
-    ossl_ffc_params_init(&dsa->params);
-=======
->>>>>>> 8a2d13a7
     dsa->dirty_cnt++;
     return 1;
 }
