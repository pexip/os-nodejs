/*
<<<<<<< HEAD
 * Copyright 2016-2022 The OpenSSL Project Authors. All Rights Reserved.
=======
 * Copyright 2016-2023 The OpenSSL Project Authors. All Rights Reserved.
>>>>>>> 8a2d13a7
 *
 * Licensed under the Apache License 2.0 (the "License").  You may not use
 * this file except in compliance with the License.  You can obtain a copy
 * in the file LICENSE in the source distribution or at
 * https://www.openssl.org/source/license.html
 */

#if defined(_WIN32)
# include <windows.h>
# if defined(_WIN32_WINNT) && _WIN32_WINNT >= 0x600
#  define USE_RWLOCK
# endif
#endif

/*
 * VC++ 2008 or earlier x86 compilers do not have an inline implementation
 * of InterlockedOr64 for 32bit and will fail to run on Windows XP 32bit.
 * https://docs.microsoft.com/en-us/cpp/intrinsics/interlockedor-intrinsic-functions#requirements
 * To work around this problem, we implement a manual locking mechanism for
 * only VC++ 2008 or earlier x86 compilers.
 */

<<<<<<< HEAD
#if (defined(_MSC_VER) && defined(_M_IX86) && _MSC_VER <= 1500)
=======
#if (defined(_MSC_VER) && defined(_M_IX86) && _MSC_VER <= 1600)
>>>>>>> 8a2d13a7
# define NO_INTERLOCKEDOR64
#endif

#include <openssl/crypto.h>

#if defined(OPENSSL_THREADS) && !defined(CRYPTO_TDEBUG) && defined(OPENSSL_SYS_WINDOWS)

# ifdef USE_RWLOCK
typedef struct {
    SRWLOCK lock;
    int exclusive;
} CRYPTO_win_rwlock;
# endif

CRYPTO_RWLOCK *CRYPTO_THREAD_lock_new(void)
{
    CRYPTO_RWLOCK *lock;
# ifdef USE_RWLOCK
    CRYPTO_win_rwlock *rwlock;

    if ((lock = OPENSSL_zalloc(sizeof(CRYPTO_win_rwlock))) == NULL)
        return NULL;
    rwlock = lock;
    InitializeSRWLock(&rwlock->lock);
# else

    if ((lock = OPENSSL_zalloc(sizeof(CRITICAL_SECTION))) == NULL) {
        /* Don't set error, to avoid recursion blowup. */
        return NULL;
    }

#  if !defined(_WIN32_WCE)
    /* 0x400 is the spin count value suggested in the documentation */
    if (!InitializeCriticalSectionAndSpinCount(lock, 0x400)) {
        OPENSSL_free(lock);
        return NULL;
    }
#  else
    InitializeCriticalSection(lock);
#  endif
# endif

    return lock;
}

__owur int CRYPTO_THREAD_read_lock(CRYPTO_RWLOCK *lock)
{
# ifdef USE_RWLOCK
    CRYPTO_win_rwlock *rwlock = lock;

    AcquireSRWLockShared(&rwlock->lock);
# else
    EnterCriticalSection(lock);
# endif
    return 1;
}

__owur int CRYPTO_THREAD_write_lock(CRYPTO_RWLOCK *lock)
{
# ifdef USE_RWLOCK
    CRYPTO_win_rwlock *rwlock = lock;

    AcquireSRWLockExclusive(&rwlock->lock);
    rwlock->exclusive = 1;
# else
    EnterCriticalSection(lock);
# endif
    return 1;
}

int CRYPTO_THREAD_unlock(CRYPTO_RWLOCK *lock)
{
# ifdef USE_RWLOCK
    CRYPTO_win_rwlock *rwlock = lock;

    if (rwlock->exclusive) {
        rwlock->exclusive = 0;
        ReleaseSRWLockExclusive(&rwlock->lock);
    } else {
        ReleaseSRWLockShared(&rwlock->lock);
    }
# else
    LeaveCriticalSection(lock);
# endif
    return 1;
}

void CRYPTO_THREAD_lock_free(CRYPTO_RWLOCK *lock)
{
    if (lock == NULL)
        return;

# ifndef USE_RWLOCK
    DeleteCriticalSection(lock);
# endif
    OPENSSL_free(lock);

    return;
}

# define ONCE_UNINITED     0
# define ONCE_ININIT       1
# define ONCE_DONE         2

/*
 * We don't use InitOnceExecuteOnce because that isn't available in WinXP which
 * we still have to support.
 */
int CRYPTO_THREAD_run_once(CRYPTO_ONCE *once, void (*init)(void))
{
    LONG volatile *lock = (LONG *)once;
    LONG result;

    if (*lock == ONCE_DONE)
        return 1;

    do {
        result = InterlockedCompareExchange(lock, ONCE_ININIT, ONCE_UNINITED);
        if (result == ONCE_UNINITED) {
            init();
            *lock = ONCE_DONE;
            return 1;
        }
    } while (result == ONCE_ININIT);

    return (*lock == ONCE_DONE);
}

int CRYPTO_THREAD_init_local(CRYPTO_THREAD_LOCAL *key, void (*cleanup)(void *))
{
    *key = TlsAlloc();
    if (*key == TLS_OUT_OF_INDEXES)
        return 0;

    return 1;
}

void *CRYPTO_THREAD_get_local(CRYPTO_THREAD_LOCAL *key)
{
    DWORD last_error;
    void *ret;

    /*
     * TlsGetValue clears the last error even on success, so that callers may
     * distinguish it successfully returning NULL or failing. It is documented
     * to never fail if the argument is a valid index from TlsAlloc, so we do
     * not need to handle this.
     *
     * However, this error-mangling behavior interferes with the caller's use of
     * GetLastError. In particular SSL_get_error queries the error queue to
     * determine whether the caller should look at the OS's errors. To avoid
     * destroying state, save and restore the Windows error.
     *
     * https://msdn.microsoft.com/en-us/library/windows/desktop/ms686812(v=vs.85).aspx
     */
    last_error = GetLastError();
    ret = TlsGetValue(*key);
    SetLastError(last_error);
    return ret;
}

int CRYPTO_THREAD_set_local(CRYPTO_THREAD_LOCAL *key, void *val)
{
    if (TlsSetValue(*key, val) == 0)
        return 0;

    return 1;
}

int CRYPTO_THREAD_cleanup_local(CRYPTO_THREAD_LOCAL *key)
{
    if (TlsFree(*key) == 0)
        return 0;

    return 1;
}

CRYPTO_THREAD_ID CRYPTO_THREAD_get_current_id(void)
{
    return GetCurrentThreadId();
}

int CRYPTO_THREAD_compare_id(CRYPTO_THREAD_ID a, CRYPTO_THREAD_ID b)
{
    return (a == b);
}

int CRYPTO_atomic_add(int *val, int amount, int *ret, CRYPTO_RWLOCK *lock)
{
    *ret = (int)InterlockedExchangeAdd((long volatile *)val, (long)amount) + amount;
    return 1;
}

int CRYPTO_atomic_or(uint64_t *val, uint64_t op, uint64_t *ret,
                     CRYPTO_RWLOCK *lock)
{
#if (defined(NO_INTERLOCKEDOR64))
    if (lock == NULL || !CRYPTO_THREAD_write_lock(lock))
        return 0;
    *val |= op;
    *ret = *val;

    if (!CRYPTO_THREAD_unlock(lock))
        return 0;

    return 1;
#else
    *ret = (uint64_t)InterlockedOr64((LONG64 volatile *)val, (LONG64)op) | op;
    return 1;
#endif
}

int CRYPTO_atomic_load(uint64_t *val, uint64_t *ret, CRYPTO_RWLOCK *lock)
{
#if (defined(NO_INTERLOCKEDOR64))
    if (lock == NULL || !CRYPTO_THREAD_read_lock(lock))
        return 0;
    *ret = *val;
    if (!CRYPTO_THREAD_unlock(lock))
        return 0;

    return 1;
#else
    *ret = (uint64_t)InterlockedOr64((LONG64 volatile *)val, 0);
    return 1;
#endif
}

int openssl_init_fork_handlers(void)
{
    return 0;
}

int openssl_get_fork_id(void)
{
    return 0;
}
#endif<|MERGE_RESOLUTION|>--- conflicted
+++ resolved
@@ -1,9 +1,5 @@
 /*
-<<<<<<< HEAD
- * Copyright 2016-2022 The OpenSSL Project Authors. All Rights Reserved.
-=======
  * Copyright 2016-2023 The OpenSSL Project Authors. All Rights Reserved.
->>>>>>> 8a2d13a7
  *
  * Licensed under the Apache License 2.0 (the "License").  You may not use
  * this file except in compliance with the License.  You can obtain a copy
@@ -26,11 +22,7 @@
  * only VC++ 2008 or earlier x86 compilers.
  */
 
-<<<<<<< HEAD
-#if (defined(_MSC_VER) && defined(_M_IX86) && _MSC_VER <= 1500)
-=======
 #if (defined(_MSC_VER) && defined(_M_IX86) && _MSC_VER <= 1600)
->>>>>>> 8a2d13a7
 # define NO_INTERLOCKEDOR64
 #endif
 
