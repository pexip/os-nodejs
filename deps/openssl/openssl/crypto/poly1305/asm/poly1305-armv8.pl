--- conflicted
+++ resolved
@@ -85,11 +85,7 @@
 	ldp	$r0,$r1,[$inp]		// load key
 	mov	$s1,#0xfffffffc0fffffff
 	movk	$s1,#0x0fff,lsl#48
-<<<<<<< HEAD
-#ifdef	__ARMEB__
-=======
-#ifdef	__AARCH64EB__
->>>>>>> 8a2d13a7
+#ifdef	__AARCH64EB__
 	rev	$r0,$r0			// flip bytes
 	rev	$r1,$r1
 #endif
