--- conflicted
+++ resolved
@@ -1,9 +1,5 @@
 /*
-<<<<<<< HEAD
- * Copyright 2006-2022 The OpenSSL Project Authors. All Rights Reserved.
-=======
  * Copyright 2006-2023 The OpenSSL Project Authors. All Rights Reserved.
->>>>>>> 8a2d13a7
  *
  * Licensed under the Apache License 2.0 (the "License").  You may not use
  * this file except in compliance with the License.  You can obtain a copy
@@ -644,17 +640,6 @@
     if (pad_mode == RSA_PKCS1_PADDING)
         return 2;
     if (pad_mode == RSA_PKCS1_PSS_PADDING) {
-<<<<<<< HEAD
-        ASN1_STRING *os1 = NULL;
-        os1 = ossl_rsa_ctx_to_pss_string(pkctx);
-        if (!os1)
-            return 0;
-        /* Duplicate parameters if we have to */
-        if (alg2) {
-            ASN1_STRING *os2 = ASN1_STRING_dup(os1);
-            if (!os2) {
-                ASN1_STRING_free(os1);
-=======
         unsigned char aid[128];
         size_t aid_len = 0;
         OSSL_PARAM params[2];
@@ -665,7 +650,6 @@
 
             os1 = ossl_rsa_ctx_to_pss_string(pkctx);
             if (os1 == NULL)
->>>>>>> 8a2d13a7
                 return 0;
             /* Duplicate parameters if we have to */
             if (alg2 != NULL) {
@@ -774,7 +758,6 @@
 static int rsa_pkey_check(const EVP_PKEY *pkey)
 {
     return RSA_check_key_ex(pkey->pkey.rsa, NULL);
-<<<<<<< HEAD
 }
 
 static size_t rsa_pkey_dirty_cnt(const EVP_PKEY *pkey)
@@ -797,30 +780,6 @@
     int selection = 0;
     int rv = 0;
 
-=======
-}
-
-static size_t rsa_pkey_dirty_cnt(const EVP_PKEY *pkey)
-{
-    return pkey->pkey.rsa->dirty_cnt;
-}
-
-/*
- * There is no need to do RSA_test_flags(rsa, RSA_FLAG_TYPE_RSASSAPSS)
- * checks in this method since the caller tests EVP_KEYMGMT_is_a() first.
- */
-static int rsa_int_export_to(const EVP_PKEY *from, int rsa_type,
-                             void *to_keydata,
-                             OSSL_FUNC_keymgmt_import_fn *importer,
-                             OSSL_LIB_CTX *libctx, const char *propq)
-{
-    RSA *rsa = from->pkey.rsa;
-    OSSL_PARAM_BLD *tmpl = OSSL_PARAM_BLD_new();
-    OSSL_PARAM *params = NULL;
-    int selection = 0;
-    int rv = 0;
-
->>>>>>> 8a2d13a7
     if (tmpl == NULL)
         return 0;
     /* Public parameters must always be present */
@@ -833,21 +792,12 @@
     selection |= OSSL_KEYMGMT_SELECT_PUBLIC_KEY;
     if (RSA_get0_d(rsa) != NULL)
         selection |= OSSL_KEYMGMT_SELECT_PRIVATE_KEY;
-<<<<<<< HEAD
 
     if (rsa->pss != NULL) {
         const EVP_MD *md = NULL, *mgf1md = NULL;
         int md_nid, mgf1md_nid, saltlen, trailerfield;
         RSA_PSS_PARAMS_30 pss_params;
 
-=======
-
-    if (rsa->pss != NULL) {
-        const EVP_MD *md = NULL, *mgf1md = NULL;
-        int md_nid, mgf1md_nid, saltlen, trailerfield;
-        RSA_PSS_PARAMS_30 pss_params;
-
->>>>>>> 8a2d13a7
         if (!ossl_rsa_pss_get_param_unverified(rsa->pss, &md, &mgf1md,
                                                &saltlen, &trailerfield))
             goto err;
@@ -961,7 +911,6 @@
 {
     return rsa_int_export_to(from, RSA_FLAG_TYPE_RSASSAPSS, to_keydata,
                              importer, libctx, propq);
-<<<<<<< HEAD
 }
 
 static int rsa_pkey_import_from(const OSSL_PARAM params[], void *vpctx)
@@ -969,15 +918,6 @@
     return rsa_int_import_from(params, vpctx, RSA_FLAG_TYPE_RSA);
 }
 
-=======
-}
-
-static int rsa_pkey_import_from(const OSSL_PARAM params[], void *vpctx)
-{
-    return rsa_int_import_from(params, vpctx, RSA_FLAG_TYPE_RSA);
-}
-
->>>>>>> 8a2d13a7
 static int rsa_pss_pkey_import_from(const OSSL_PARAM params[], void *vpctx)
 {
     return rsa_int_import_from(params, vpctx, RSA_FLAG_TYPE_RSASSAPSS);
