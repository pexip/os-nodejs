/*
<<<<<<< HEAD
 * Copyright 1995-2022 The OpenSSL Project Authors. All Rights Reserved.
=======
 * Copyright 1995-2023 The OpenSSL Project Authors. All Rights Reserved.
>>>>>>> 8a2d13a7
 *
 * Licensed under the Apache License 2.0 (the "License").  You may not use
 * this file except in compliance with the License.  You can obtain a copy
 * in the file LICENSE in the source distribution or at
 * https://www.openssl.org/source/license.html
 */

/*
 * RSA low level APIs are deprecated for public use, but still ok for
 * internal use.
 */
#include "internal/deprecated.h"

#include <openssl/crypto.h>
#include <openssl/core_names.h>
#ifndef FIPS_MODULE
# include <openssl/engine.h>
#endif
#include <openssl/evp.h>
#include <openssl/param_build.h>
#include "internal/cryptlib.h"
#include "internal/refcount.h"
#include "crypto/bn.h"
#include "crypto/evp.h"
#include "crypto/rsa.h"
#include "crypto/security_bits.h"
#include "rsa_local.h"

static RSA *rsa_new_intern(ENGINE *engine, OSSL_LIB_CTX *libctx);

#ifndef FIPS_MODULE
RSA *RSA_new(void)
{
    return rsa_new_intern(NULL, NULL);
}

const RSA_METHOD *RSA_get_method(const RSA *rsa)
{
    return rsa->meth;
}

int RSA_set_method(RSA *rsa, const RSA_METHOD *meth)
{
    /*
     * NB: The caller is specifically setting a method, so it's not up to us
     * to deal with which ENGINE it comes from.
     */
    const RSA_METHOD *mtmp;
    mtmp = rsa->meth;
    if (mtmp->finish)
        mtmp->finish(rsa);
#ifndef OPENSSL_NO_ENGINE
    ENGINE_finish(rsa->engine);
    rsa->engine = NULL;
#endif
    rsa->meth = meth;
    if (meth->init)
        meth->init(rsa);
    return 1;
}

RSA *RSA_new_method(ENGINE *engine)
{
    return rsa_new_intern(engine, NULL);
}
#endif

RSA *ossl_rsa_new_with_ctx(OSSL_LIB_CTX *libctx)
{
    return rsa_new_intern(NULL, libctx);
}

static RSA *rsa_new_intern(ENGINE *engine, OSSL_LIB_CTX *libctx)
{
    RSA *ret = OPENSSL_zalloc(sizeof(*ret));

    if (ret == NULL) {
        ERR_raise(ERR_LIB_RSA, ERR_R_MALLOC_FAILURE);
        return NULL;
    }

    ret->references = 1;
    ret->lock = CRYPTO_THREAD_lock_new();
    if (ret->lock == NULL) {
        ERR_raise(ERR_LIB_RSA, ERR_R_MALLOC_FAILURE);
        OPENSSL_free(ret);
        return NULL;
    }

    ret->libctx = libctx;
    ret->meth = RSA_get_default_method();
#if !defined(OPENSSL_NO_ENGINE) && !defined(FIPS_MODULE)
    ret->flags = ret->meth->flags & ~RSA_FLAG_NON_FIPS_ALLOW;
    if (engine) {
        if (!ENGINE_init(engine)) {
            ERR_raise(ERR_LIB_RSA, ERR_R_ENGINE_LIB);
            goto err;
        }
        ret->engine = engine;
    } else {
        ret->engine = ENGINE_get_default_RSA();
    }
    if (ret->engine) {
        ret->meth = ENGINE_get_RSA(ret->engine);
        if (ret->meth == NULL) {
            ERR_raise(ERR_LIB_RSA, ERR_R_ENGINE_LIB);
            goto err;
        }
    }
#endif

    ret->flags = ret->meth->flags & ~RSA_FLAG_NON_FIPS_ALLOW;
#ifndef FIPS_MODULE
    if (!CRYPTO_new_ex_data(CRYPTO_EX_INDEX_RSA, ret, &ret->ex_data)) {
        goto err;
    }
#endif

    if ((ret->meth->init != NULL) && !ret->meth->init(ret)) {
        ERR_raise(ERR_LIB_RSA, ERR_R_INIT_FAIL);
        goto err;
    }

    return ret;

 err:
    RSA_free(ret);
    return NULL;
}

void RSA_free(RSA *r)
{
    int i;

    if (r == NULL)
        return;

    CRYPTO_DOWN_REF(&r->references, &i, r->lock);
    REF_PRINT_COUNT("RSA", r);
    if (i > 0)
        return;
    REF_ASSERT_ISNT(i < 0);

    if (r->meth != NULL && r->meth->finish != NULL)
        r->meth->finish(r);
#if !defined(OPENSSL_NO_ENGINE) && !defined(FIPS_MODULE)
    ENGINE_finish(r->engine);
#endif

#ifndef FIPS_MODULE
    CRYPTO_free_ex_data(CRYPTO_EX_INDEX_RSA, r, &r->ex_data);
#endif

    CRYPTO_THREAD_lock_free(r->lock);

    BN_free(r->n);
    BN_free(r->e);
    BN_clear_free(r->d);
    BN_clear_free(r->p);
    BN_clear_free(r->q);
    BN_clear_free(r->dmp1);
    BN_clear_free(r->dmq1);
    BN_clear_free(r->iqmp);

#if defined(FIPS_MODULE) && !defined(OPENSSL_NO_ACVP_TESTS)
    ossl_rsa_acvp_test_free(r->acvp_test);
#endif

#ifndef FIPS_MODULE
    RSA_PSS_PARAMS_free(r->pss);
    sk_RSA_PRIME_INFO_pop_free(r->prime_infos, ossl_rsa_multip_info_free);
#endif
    BN_BLINDING_free(r->blinding);
    BN_BLINDING_free(r->mt_blinding);
    OPENSSL_free(r);
}

int RSA_up_ref(RSA *r)
{
    int i;

    if (CRYPTO_UP_REF(&r->references, &i, r->lock) <= 0)
        return 0;

    REF_PRINT_COUNT("RSA", r);
    REF_ASSERT_ISNT(i < 2);
    return i > 1 ? 1 : 0;
}

OSSL_LIB_CTX *ossl_rsa_get0_libctx(RSA *r)
{
    return r->libctx;
}

void ossl_rsa_set0_libctx(RSA *r, OSSL_LIB_CTX *libctx)
{
    r->libctx = libctx;
}

#ifndef FIPS_MODULE
int RSA_set_ex_data(RSA *r, int idx, void *arg)
{
    return CRYPTO_set_ex_data(&r->ex_data, idx, arg);
}

void *RSA_get_ex_data(const RSA *r, int idx)
{
    return CRYPTO_get_ex_data(&r->ex_data, idx);
}
#endif

/*
 * Define a scaling constant for our fixed point arithmetic.
 * This value must be a power of two because the base two logarithm code
 * makes this assumption.  The exponent must also be a multiple of three so
 * that the scale factor has an exact cube root.  Finally, the scale factor
 * should not be so large that a multiplication of two scaled numbers
 * overflows a 64 bit unsigned integer.
 */
static const unsigned int scale = 1 << 18;
static const unsigned int cbrt_scale = 1 << (2 * 18 / 3);

/* Define some constants, none exceed 32 bits */
static const unsigned int log_2  = 0x02c5c8;    /* scale * log(2) */
static const unsigned int log_e  = 0x05c551;    /* scale * log2(M_E) */
static const unsigned int c1_923 = 0x07b126;    /* scale * 1.923 */
static const unsigned int c4_690 = 0x12c28f;    /* scale * 4.690 */

/*
 * Multiply two scaled integers together and rescale the result.
 */
static ossl_inline uint64_t mul2(uint64_t a, uint64_t b)
{
    return a * b / scale;
}

/*
 * Calculate the cube root of a 64 bit scaled integer.
 * Although the cube root of a 64 bit number does fit into a 32 bit unsigned
 * integer, this is not guaranteed after scaling, so this function has a
 * 64 bit return.  This uses the shifting nth root algorithm with some
 * algebraic simplifications.
 */
static uint64_t icbrt64(uint64_t x)
{
    uint64_t r = 0;
    uint64_t b;
    int s;

    for (s = 63; s >= 0; s -= 3) {
        r <<= 1;
        b = 3 * r * (r + 1) + 1;
        if ((x >> s) >= b) {
            x -= b << s;
            r++;
        }
    }
    return r * cbrt_scale;
}

/*
 * Calculate the natural logarithm of a 64 bit scaled integer.
 * This is done by calculating a base two logarithm and scaling.
 * The maximum logarithm (base 2) is 64 and this reduces base e, so
 * a 32 bit result should not overflow.  The argument passed must be
 * greater than unity so we don't need to handle negative results.
 */
static uint32_t ilog_e(uint64_t v)
{
    uint32_t i, r = 0;

    /*
     * Scale down the value into the range 1 .. 2.
     *
     * If fractional numbers need to be processed, another loop needs
     * to go here that checks v < scale and if so multiplies it by 2 and
     * reduces r by scale.  This also means making r signed.
     */
    while (v >= 2 * scale) {
        v >>= 1;
        r += scale;
    }
    for (i = scale / 2; i != 0; i /= 2) {
        v = mul2(v, v);
        if (v >= 2 * scale) {
            v >>= 1;
            r += i;
        }
    }
    r = (r * (uint64_t)scale) / log_e;
    return r;
}

/*
 * NIST SP 800-56B rev 2 Appendix D: Maximum Security Strength Estimates for IFC
 * Modulus Lengths.
 *
 * Note that this formula is also referred to in SP800-56A rev3 Appendix D:
 * for FFC safe prime groups for modp and ffdhe.
 * After Table 25 and Table 26 it refers to
 * "The maximum security strength estimates were calculated using the formula in
 * Section 7.5 of the FIPS 140 IG and rounded to the nearest multiple of eight
 * bits".
 *
 * The formula is:
 *
 * E = \frac{1.923 \sqrt[3]{nBits \cdot log_e(2)}
 *           \cdot(log_e(nBits \cdot log_e(2))^{2/3} - 4.69}{log_e(2)}
 * The two cube roots are merged together here.
 */
uint16_t ossl_ifc_ffc_compute_security_bits(int n)
{
    uint64_t x;
    uint32_t lx;
    uint16_t y, cap;

    /*
     * Look for common values as listed in standards.
     * These values are not exactly equal to the results from the formulae in
     * the standards but are defined to be canonical.
     */
    switch (n) {
    case 2048:      /* SP 800-56B rev 2 Appendix D and FIPS 140-2 IG 7.5 */
        return 112;
    case 3072:      /* SP 800-56B rev 2 Appendix D and FIPS 140-2 IG 7.5 */
        return 128;
    case 4096:      /* SP 800-56B rev 2 Appendix D */
        return 152;
    case 6144:      /* SP 800-56B rev 2 Appendix D */
        return 176;
    case 7680:      /* FIPS 140-2 IG 7.5 */
        return 192;
    case 8192:      /* SP 800-56B rev 2 Appendix D */
        return 200;
    case 15360:     /* FIPS 140-2 IG 7.5 */
        return 256;
    }

    /*
     * The first incorrect result (i.e. not accurate or off by one low) occurs
     * for n = 699668.  The true value here is 1200.  Instead of using this n
     * as the check threshold, the smallest n such that the correct result is
     * 1200 is used instead.
     */
    if (n >= 687737)
        return 1200;
    if (n < 8)
        return 0;

    /*
     * To ensure that the output is non-decreasing with respect to n,
     * a cap needs to be applied to the two values where the function over
     * estimates the strength (according to the above fast path).
     */
    if (n <= 7680)
        cap = 192;
    else if (n <= 15360)
        cap = 256;
    else
        cap = 1200;

    x = n * (uint64_t)log_2;
    lx = ilog_e(x);
    y = (uint16_t)((mul2(c1_923, icbrt64(mul2(mul2(x, lx), lx))) - c4_690)
                   / log_2);
    y = (y + 4) & ~7;
    if (y > cap)
        y = cap;
    return y;
}



int RSA_security_bits(const RSA *rsa)
{
    int bits = BN_num_bits(rsa->n);

#ifndef FIPS_MODULE
    if (rsa->version == RSA_ASN1_VERSION_MULTI) {
        /* This ought to mean that we have private key at hand. */
        int ex_primes = sk_RSA_PRIME_INFO_num(rsa->prime_infos);

        if (ex_primes <= 0 || (ex_primes + 2) > ossl_rsa_multip_cap(bits))
            return 0;
    }
#endif
    return ossl_ifc_ffc_compute_security_bits(bits);
}

int RSA_set0_key(RSA *r, BIGNUM *n, BIGNUM *e, BIGNUM *d)
{
    /* If the fields n and e in r are NULL, the corresponding input
     * parameters MUST be non-NULL for n and e.  d may be
     * left NULL (in case only the public key is used).
     */
    if ((r->n == NULL && n == NULL)
        || (r->e == NULL && e == NULL))
        return 0;

    if (n != NULL) {
        BN_free(r->n);
        r->n = n;
    }
    if (e != NULL) {
        BN_free(r->e);
        r->e = e;
    }
    if (d != NULL) {
        BN_clear_free(r->d);
        r->d = d;
        BN_set_flags(r->d, BN_FLG_CONSTTIME);
    }
    r->dirty_cnt++;

    return 1;
}

int RSA_set0_factors(RSA *r, BIGNUM *p, BIGNUM *q)
{
    /* If the fields p and q in r are NULL, the corresponding input
     * parameters MUST be non-NULL.
     */
    if ((r->p == NULL && p == NULL)
        || (r->q == NULL && q == NULL))
        return 0;

    if (p != NULL) {
        BN_clear_free(r->p);
        r->p = p;
        BN_set_flags(r->p, BN_FLG_CONSTTIME);
    }
    if (q != NULL) {
        BN_clear_free(r->q);
        r->q = q;
        BN_set_flags(r->q, BN_FLG_CONSTTIME);
    }
    r->dirty_cnt++;

    return 1;
}

int RSA_set0_crt_params(RSA *r, BIGNUM *dmp1, BIGNUM *dmq1, BIGNUM *iqmp)
{
    /* If the fields dmp1, dmq1 and iqmp in r are NULL, the corresponding input
     * parameters MUST be non-NULL.
     */
    if ((r->dmp1 == NULL && dmp1 == NULL)
        || (r->dmq1 == NULL && dmq1 == NULL)
        || (r->iqmp == NULL && iqmp == NULL))
        return 0;

    if (dmp1 != NULL) {
        BN_clear_free(r->dmp1);
        r->dmp1 = dmp1;
        BN_set_flags(r->dmp1, BN_FLG_CONSTTIME);
    }
    if (dmq1 != NULL) {
        BN_clear_free(r->dmq1);
        r->dmq1 = dmq1;
        BN_set_flags(r->dmq1, BN_FLG_CONSTTIME);
    }
    if (iqmp != NULL) {
        BN_clear_free(r->iqmp);
        r->iqmp = iqmp;
        BN_set_flags(r->iqmp, BN_FLG_CONSTTIME);
    }
    r->dirty_cnt++;

    return 1;
}

#ifndef FIPS_MODULE
/*
 * Is it better to export RSA_PRIME_INFO structure
 * and related functions to let user pass a triplet?
 */
int RSA_set0_multi_prime_params(RSA *r, BIGNUM *primes[], BIGNUM *exps[],
                                BIGNUM *coeffs[], int pnum)
{
    STACK_OF(RSA_PRIME_INFO) *prime_infos, *old = NULL;
    RSA_PRIME_INFO *pinfo;
    int i;

    if (primes == NULL || exps == NULL || coeffs == NULL || pnum == 0)
        return 0;

    prime_infos = sk_RSA_PRIME_INFO_new_reserve(NULL, pnum);
    if (prime_infos == NULL)
        return 0;

    if (r->prime_infos != NULL)
        old = r->prime_infos;

    for (i = 0; i < pnum; i++) {
        pinfo = ossl_rsa_multip_info_new();
        if (pinfo == NULL)
            goto err;
        if (primes[i] != NULL && exps[i] != NULL && coeffs[i] != NULL) {
            BN_clear_free(pinfo->r);
            BN_clear_free(pinfo->d);
            BN_clear_free(pinfo->t);
            pinfo->r = primes[i];
            pinfo->d = exps[i];
            pinfo->t = coeffs[i];
            BN_set_flags(pinfo->r, BN_FLG_CONSTTIME);
            BN_set_flags(pinfo->d, BN_FLG_CONSTTIME);
            BN_set_flags(pinfo->t, BN_FLG_CONSTTIME);
        } else {
            ossl_rsa_multip_info_free(pinfo);
            goto err;
        }
        (void)sk_RSA_PRIME_INFO_push(prime_infos, pinfo);
    }

    r->prime_infos = prime_infos;

    if (!ossl_rsa_multip_calc_product(r)) {
        r->prime_infos = old;
        goto err;
    }

    if (old != NULL) {
        /*
         * This is hard to deal with, since the old infos could
         * also be set by this function and r, d, t should not
         * be freed in that case. So currently, stay consistent
         * with other *set0* functions: just free it...
         */
        sk_RSA_PRIME_INFO_pop_free(old, ossl_rsa_multip_info_free);
    }

    r->version = RSA_ASN1_VERSION_MULTI;
    r->dirty_cnt++;

    return 1;
 err:
    /* r, d, t should not be freed */
    sk_RSA_PRIME_INFO_pop_free(prime_infos, ossl_rsa_multip_info_free_ex);
    return 0;
}
#endif

void RSA_get0_key(const RSA *r,
                  const BIGNUM **n, const BIGNUM **e, const BIGNUM **d)
{
    if (n != NULL)
        *n = r->n;
    if (e != NULL)
        *e = r->e;
    if (d != NULL)
        *d = r->d;
}

void RSA_get0_factors(const RSA *r, const BIGNUM **p, const BIGNUM **q)
{
    if (p != NULL)
        *p = r->p;
    if (q != NULL)
        *q = r->q;
}

#ifndef FIPS_MODULE
int RSA_get_multi_prime_extra_count(const RSA *r)
{
    int pnum;

    pnum = sk_RSA_PRIME_INFO_num(r->prime_infos);
    if (pnum <= 0)
        pnum = 0;
    return pnum;
}

int RSA_get0_multi_prime_factors(const RSA *r, const BIGNUM *primes[])
{
    int pnum, i;
    RSA_PRIME_INFO *pinfo;

    if ((pnum = RSA_get_multi_prime_extra_count(r)) == 0)
        return 0;

    /*
     * return other primes
     * it's caller's responsibility to allocate oth_primes[pnum]
     */
    for (i = 0; i < pnum; i++) {
        pinfo = sk_RSA_PRIME_INFO_value(r->prime_infos, i);
        primes[i] = pinfo->r;
    }

    return 1;
}
#endif

void RSA_get0_crt_params(const RSA *r,
                         const BIGNUM **dmp1, const BIGNUM **dmq1,
                         const BIGNUM **iqmp)
{
    if (dmp1 != NULL)
        *dmp1 = r->dmp1;
    if (dmq1 != NULL)
        *dmq1 = r->dmq1;
    if (iqmp != NULL)
        *iqmp = r->iqmp;
}

#ifndef FIPS_MODULE
int RSA_get0_multi_prime_crt_params(const RSA *r, const BIGNUM *exps[],
                                    const BIGNUM *coeffs[])
{
    int pnum;

    if ((pnum = RSA_get_multi_prime_extra_count(r)) == 0)
        return 0;

    /* return other primes */
    if (exps != NULL || coeffs != NULL) {
        RSA_PRIME_INFO *pinfo;
        int i;

        /* it's the user's job to guarantee the buffer length */
        for (i = 0; i < pnum; i++) {
            pinfo = sk_RSA_PRIME_INFO_value(r->prime_infos, i);
            if (exps != NULL)
                exps[i] = pinfo->d;
            if (coeffs != NULL)
                coeffs[i] = pinfo->t;
        }
    }

    return 1;
}
#endif

const BIGNUM *RSA_get0_n(const RSA *r)
{
    return r->n;
}

const BIGNUM *RSA_get0_e(const RSA *r)
{
    return r->e;
}

const BIGNUM *RSA_get0_d(const RSA *r)
{
    return r->d;
}

const BIGNUM *RSA_get0_p(const RSA *r)
{
    return r->p;
}

const BIGNUM *RSA_get0_q(const RSA *r)
{
    return r->q;
}

const BIGNUM *RSA_get0_dmp1(const RSA *r)
{
    return r->dmp1;
}

const BIGNUM *RSA_get0_dmq1(const RSA *r)
{
    return r->dmq1;
}

const BIGNUM *RSA_get0_iqmp(const RSA *r)
{
    return r->iqmp;
}

const RSA_PSS_PARAMS *RSA_get0_pss_params(const RSA *r)
{
#ifdef FIPS_MODULE
    return NULL;
#else
    return r->pss;
#endif
}

/* Internal */
int ossl_rsa_set0_pss_params(RSA *r, RSA_PSS_PARAMS *pss)
{
#ifdef FIPS_MODULE
    return 0;
#else
    RSA_PSS_PARAMS_free(r->pss);
    r->pss = pss;
    return 1;
#endif
}

/* Internal */
RSA_PSS_PARAMS_30 *ossl_rsa_get0_pss_params_30(RSA *r)
{
    return &r->pss_params;
}

void RSA_clear_flags(RSA *r, int flags)
{
    r->flags &= ~flags;
}

int RSA_test_flags(const RSA *r, int flags)
{
    return r->flags & flags;
}

void RSA_set_flags(RSA *r, int flags)
{
    r->flags |= flags;
}

int RSA_get_version(RSA *r)
{
    /* { two-prime(0), multi(1) } */
    return r->version;
}

#ifndef FIPS_MODULE
ENGINE *RSA_get0_engine(const RSA *r)
{
    return r->engine;
}

int RSA_pkey_ctx_ctrl(EVP_PKEY_CTX *ctx, int optype, int cmd, int p1, void *p2)
{
    /* If key type not RSA or RSA-PSS return error */
    if (ctx != NULL && ctx->pmeth != NULL
        && ctx->pmeth->pkey_id != EVP_PKEY_RSA
        && ctx->pmeth->pkey_id != EVP_PKEY_RSA_PSS)
        return -1;
     return EVP_PKEY_CTX_ctrl(ctx, -1, optype, cmd, p1, p2);
}
#endif

DEFINE_STACK_OF(BIGNUM)

int ossl_rsa_set0_all_params(RSA *r, const STACK_OF(BIGNUM) *primes,
                             const STACK_OF(BIGNUM) *exps,
                             const STACK_OF(BIGNUM) *coeffs)
{
#ifndef FIPS_MODULE
    STACK_OF(RSA_PRIME_INFO) *prime_infos, *old_infos = NULL;
#endif
    int pnum;

    if (primes == NULL || exps == NULL || coeffs == NULL)
        return 0;

    pnum = sk_BIGNUM_num(primes);
<<<<<<< HEAD
    if (pnum < 2
        || pnum != sk_BIGNUM_num(exps)
        || pnum != sk_BIGNUM_num(coeffs) + 1)
        return 0;

    if (!RSA_set0_factors(r, sk_BIGNUM_value(primes, 0),
                          sk_BIGNUM_value(primes, 1))
        || !RSA_set0_crt_params(r, sk_BIGNUM_value(exps, 0),
                                sk_BIGNUM_value(exps, 1),
                                sk_BIGNUM_value(coeffs, 0)))
        return 0;

=======
    if (pnum < 2)
        return 0;

    if (!RSA_set0_factors(r, sk_BIGNUM_value(primes, 0),
                          sk_BIGNUM_value(primes, 1)))
        return 0;

    if (pnum == sk_BIGNUM_num(exps)
        && pnum == sk_BIGNUM_num(coeffs) + 1) {

        if (!RSA_set0_crt_params(r, sk_BIGNUM_value(exps, 0),
                                 sk_BIGNUM_value(exps, 1),
                                 sk_BIGNUM_value(coeffs, 0)))
        return 0;
    }

>>>>>>> 8a2d13a7
#ifndef FIPS_MODULE
    old_infos = r->prime_infos;
#endif

    if (pnum > 2) {
#ifndef FIPS_MODULE
        int i;

        prime_infos = sk_RSA_PRIME_INFO_new_reserve(NULL, pnum);
        if (prime_infos == NULL)
            return 0;

        for (i = 2; i < pnum; i++) {
            BIGNUM *prime = sk_BIGNUM_value(primes, i);
            BIGNUM *exp = sk_BIGNUM_value(exps, i);
            BIGNUM *coeff = sk_BIGNUM_value(coeffs, i - 1);
            RSA_PRIME_INFO *pinfo = NULL;

            if (!ossl_assert(prime != NULL && exp != NULL && coeff != NULL))
                goto err;

            /* Using ossl_rsa_multip_info_new() is wasteful, so allocate directly */
            if ((pinfo = OPENSSL_zalloc(sizeof(*pinfo))) == NULL) {
                ERR_raise(ERR_LIB_RSA, ERR_R_MALLOC_FAILURE);
                goto err;
            }

            pinfo->r = prime;
            pinfo->d = exp;
            pinfo->t = coeff;
            BN_set_flags(pinfo->r, BN_FLG_CONSTTIME);
            BN_set_flags(pinfo->d, BN_FLG_CONSTTIME);
            BN_set_flags(pinfo->t, BN_FLG_CONSTTIME);
            (void)sk_RSA_PRIME_INFO_push(prime_infos, pinfo);
        }

        r->prime_infos = prime_infos;

        if (!ossl_rsa_multip_calc_product(r)) {
            r->prime_infos = old_infos;
            goto err;
        }
#else
        return 0;
#endif
    }

#ifndef FIPS_MODULE
    if (old_infos != NULL) {
        /*
         * This is hard to deal with, since the old infos could
         * also be set by this function and r, d, t should not
         * be freed in that case. So currently, stay consistent
         * with other *set0* functions: just free it...
         */
        sk_RSA_PRIME_INFO_pop_free(old_infos, ossl_rsa_multip_info_free);
    }
#endif

    r->version = pnum > 2 ? RSA_ASN1_VERSION_MULTI : RSA_ASN1_VERSION_DEFAULT;
    r->dirty_cnt++;

    return 1;
#ifndef FIPS_MODULE
 err:
    /* r, d, t should not be freed */
    sk_RSA_PRIME_INFO_pop_free(prime_infos, ossl_rsa_multip_info_free_ex);
    return 0;
#endif
}

DEFINE_SPECIAL_STACK_OF_CONST(BIGNUM_const, BIGNUM)

int ossl_rsa_get0_all_params(RSA *r, STACK_OF(BIGNUM_const) *primes,
                             STACK_OF(BIGNUM_const) *exps,
                             STACK_OF(BIGNUM_const) *coeffs)
{
#ifndef FIPS_MODULE
    RSA_PRIME_INFO *pinfo;
    int i, pnum;
#endif

    if (r == NULL)
        return 0;

    /* If |p| is NULL, there are no CRT parameters */
    if (RSA_get0_p(r) == NULL)
        return 1;

    sk_BIGNUM_const_push(primes, RSA_get0_p(r));
    sk_BIGNUM_const_push(primes, RSA_get0_q(r));
    sk_BIGNUM_const_push(exps, RSA_get0_dmp1(r));
    sk_BIGNUM_const_push(exps, RSA_get0_dmq1(r));
    sk_BIGNUM_const_push(coeffs, RSA_get0_iqmp(r));

#ifndef FIPS_MODULE
    pnum = RSA_get_multi_prime_extra_count(r);
    for (i = 0; i < pnum; i++) {
        pinfo = sk_RSA_PRIME_INFO_value(r->prime_infos, i);
        sk_BIGNUM_const_push(primes, pinfo->r);
        sk_BIGNUM_const_push(exps, pinfo->d);
        sk_BIGNUM_const_push(coeffs, pinfo->t);
    }
#endif

    return 1;
}

#ifndef FIPS_MODULE
/* Helpers to set or get diverse hash algorithm names */
static int int_set_rsa_md_name(EVP_PKEY_CTX *ctx,
                               /* For checks */
                               int keytype, int optype,
                               /* For EVP_PKEY_CTX_set_params() */
                               const char *mdkey, const char *mdname,
                               const char *propkey, const char *mdprops)
{
    OSSL_PARAM params[3], *p = params;

    if (ctx == NULL || mdname == NULL || (ctx->operation & optype) == 0) {
        ERR_raise(ERR_LIB_EVP, EVP_R_COMMAND_NOT_SUPPORTED);
        /* Uses the same return values as EVP_PKEY_CTX_ctrl */
        return -2;
    }

    /* If key type not RSA return error */
    switch (keytype) {
    case -1:
        if (!EVP_PKEY_CTX_is_a(ctx, "RSA")
            && !EVP_PKEY_CTX_is_a(ctx, "RSA-PSS"))
            return -1;
        break;
    default:
        if (!EVP_PKEY_CTX_is_a(ctx, evp_pkey_type2name(keytype)))
            return -1;
        break;
    }

    /* Cast away the const. This is read only so should be safe */
    *p++ = OSSL_PARAM_construct_utf8_string(mdkey, (char *)mdname, 0);
    if (evp_pkey_ctx_is_provided(ctx) && mdprops != NULL) {
        /* Cast away the const. This is read only so should be safe */
        *p++ = OSSL_PARAM_construct_utf8_string(propkey, (char *)mdprops, 0);
    }
    *p++ = OSSL_PARAM_construct_end();

    return evp_pkey_ctx_set_params_strict(ctx, params);
}

/* Helpers to set or get diverse hash algorithm names */
static int int_get_rsa_md_name(EVP_PKEY_CTX *ctx,
                               /* For checks */
                               int keytype, int optype,
                               /* For EVP_PKEY_CTX_get_params() */
                               const char *mdkey,
                               char *mdname, size_t mdnamesize)
{
    OSSL_PARAM params[2], *p = params;

    if (ctx == NULL || mdname == NULL || (ctx->operation & optype) == 0) {
        ERR_raise(ERR_LIB_EVP, EVP_R_COMMAND_NOT_SUPPORTED);
        /* Uses the same return values as EVP_PKEY_CTX_ctrl */
        return -2;
    }

    /* If key type not RSA return error */
    switch (keytype) {
    case -1:
        if (!EVP_PKEY_CTX_is_a(ctx, "RSA")
            && !EVP_PKEY_CTX_is_a(ctx, "RSA-PSS"))
            return -1;
        break;
    default:
        if (!EVP_PKEY_CTX_is_a(ctx, evp_pkey_type2name(keytype)))
            return -1;
        break;
    }

    /* Cast away the const. This is read only so should be safe */
    *p++ = OSSL_PARAM_construct_utf8_string(mdkey, (char *)mdname, mdnamesize);
    *p++ = OSSL_PARAM_construct_end();

    return evp_pkey_ctx_get_params_strict(ctx, params);
}

/*
 * This one is currently implemented as an EVP_PKEY_CTX_ctrl() wrapper,
 * simply because that's easier.
 */
int EVP_PKEY_CTX_set_rsa_padding(EVP_PKEY_CTX *ctx, int pad_mode)
{
    return RSA_pkey_ctx_ctrl(ctx, -1, EVP_PKEY_CTRL_RSA_PADDING,
                             pad_mode, NULL);
}

/*
 * This one is currently implemented as an EVP_PKEY_CTX_ctrl() wrapper,
 * simply because that's easier.
 */
int EVP_PKEY_CTX_get_rsa_padding(EVP_PKEY_CTX *ctx, int *pad_mode)
{
    return RSA_pkey_ctx_ctrl(ctx, -1, EVP_PKEY_CTRL_GET_RSA_PADDING,
                             0, pad_mode);
}

/*
 * This one is currently implemented as an EVP_PKEY_CTX_ctrl() wrapper,
 * simply because that's easier.
 */
int EVP_PKEY_CTX_set_rsa_pss_keygen_md(EVP_PKEY_CTX *ctx, const EVP_MD *md)
{
    return EVP_PKEY_CTX_ctrl(ctx, EVP_PKEY_RSA_PSS, EVP_PKEY_OP_KEYGEN,
                             EVP_PKEY_CTRL_MD, 0, (void *)(md));
}

int EVP_PKEY_CTX_set_rsa_pss_keygen_md_name(EVP_PKEY_CTX *ctx,
                                            const char *mdname,
                                            const char *mdprops)
{
    return int_set_rsa_md_name(ctx, EVP_PKEY_RSA_PSS, EVP_PKEY_OP_KEYGEN,
                               OSSL_PKEY_PARAM_RSA_DIGEST, mdname,
                               OSSL_PKEY_PARAM_RSA_DIGEST_PROPS, mdprops);
}

/*
 * This one is currently implemented as an EVP_PKEY_CTX_ctrl() wrapper,
 * simply because that's easier.
 */
int EVP_PKEY_CTX_set_rsa_oaep_md(EVP_PKEY_CTX *ctx, const EVP_MD *md)
{
    return EVP_PKEY_CTX_ctrl(ctx, EVP_PKEY_RSA, EVP_PKEY_OP_TYPE_CRYPT,
                             EVP_PKEY_CTRL_RSA_OAEP_MD, 0, (void *)(md));
}

int EVP_PKEY_CTX_set_rsa_oaep_md_name(EVP_PKEY_CTX *ctx, const char *mdname,
                                      const char *mdprops)
{
    return
        int_set_rsa_md_name(ctx, EVP_PKEY_RSA, EVP_PKEY_OP_TYPE_CRYPT,
                            OSSL_ASYM_CIPHER_PARAM_OAEP_DIGEST, mdname,
                            OSSL_ASYM_CIPHER_PARAM_OAEP_DIGEST_PROPS, mdprops);
}

int EVP_PKEY_CTX_get_rsa_oaep_md_name(EVP_PKEY_CTX *ctx, char *name,
                                      size_t namesize)
{
    return int_get_rsa_md_name(ctx, EVP_PKEY_RSA, EVP_PKEY_OP_TYPE_CRYPT,
                               OSSL_ASYM_CIPHER_PARAM_OAEP_DIGEST,
                               name, namesize);
}

/*
 * This one is currently implemented as an EVP_PKEY_CTX_ctrl() wrapper,
 * simply because that's easier.
 */
int EVP_PKEY_CTX_get_rsa_oaep_md(EVP_PKEY_CTX *ctx, const EVP_MD **md)
{
    return EVP_PKEY_CTX_ctrl(ctx, EVP_PKEY_RSA, EVP_PKEY_OP_TYPE_CRYPT,
                             EVP_PKEY_CTRL_GET_RSA_OAEP_MD, 0, (void *)md);
}

/*
 * This one is currently implemented as an EVP_PKEY_CTX_ctrl() wrapper,
 * simply because that's easier.
 */
int EVP_PKEY_CTX_set_rsa_mgf1_md(EVP_PKEY_CTX *ctx, const EVP_MD *md)
{
    return RSA_pkey_ctx_ctrl(ctx, EVP_PKEY_OP_TYPE_SIG | EVP_PKEY_OP_TYPE_CRYPT,
                             EVP_PKEY_CTRL_RSA_MGF1_MD, 0, (void *)(md));
}

int EVP_PKEY_CTX_set_rsa_mgf1_md_name(EVP_PKEY_CTX *ctx, const char *mdname,
                                      const char *mdprops)
{
    return int_set_rsa_md_name(ctx, -1,
                               EVP_PKEY_OP_TYPE_CRYPT | EVP_PKEY_OP_TYPE_SIG,
                               OSSL_PKEY_PARAM_MGF1_DIGEST, mdname,
                               OSSL_PKEY_PARAM_MGF1_PROPERTIES, mdprops);
}

int EVP_PKEY_CTX_get_rsa_mgf1_md_name(EVP_PKEY_CTX *ctx, char *name,
                                      size_t namesize)
{
    return int_get_rsa_md_name(ctx, -1,
                               EVP_PKEY_OP_TYPE_CRYPT | EVP_PKEY_OP_TYPE_SIG,
                               OSSL_PKEY_PARAM_MGF1_DIGEST, name, namesize);
}

/*
 * This one is currently implemented as an EVP_PKEY_CTX_ctrl() wrapper,
 * simply because that's easier.
 */
int EVP_PKEY_CTX_set_rsa_pss_keygen_mgf1_md(EVP_PKEY_CTX *ctx, const EVP_MD *md)
{
    return EVP_PKEY_CTX_ctrl(ctx, EVP_PKEY_RSA_PSS, EVP_PKEY_OP_KEYGEN,
                             EVP_PKEY_CTRL_RSA_MGF1_MD, 0, (void *)(md));
}

int EVP_PKEY_CTX_set_rsa_pss_keygen_mgf1_md_name(EVP_PKEY_CTX *ctx,
                                                 const char *mdname)
{
    return int_set_rsa_md_name(ctx, EVP_PKEY_RSA_PSS, EVP_PKEY_OP_KEYGEN,
                               OSSL_PKEY_PARAM_MGF1_DIGEST, mdname,
                               NULL, NULL);
}

/*
 * This one is currently implemented as an EVP_PKEY_CTX_ctrl() wrapper,
 * simply because that's easier.
 */
int EVP_PKEY_CTX_get_rsa_mgf1_md(EVP_PKEY_CTX *ctx, const EVP_MD **md)
{
    return RSA_pkey_ctx_ctrl(ctx, EVP_PKEY_OP_TYPE_SIG | EVP_PKEY_OP_TYPE_CRYPT,
                             EVP_PKEY_CTRL_GET_RSA_MGF1_MD, 0, (void *)(md));
}

int EVP_PKEY_CTX_set0_rsa_oaep_label(EVP_PKEY_CTX *ctx, void *label, int llen)
{
    OSSL_PARAM rsa_params[2], *p = rsa_params;
<<<<<<< HEAD
=======
    const char *empty = "";
    /*
     * Needed as we swap label with empty if it is NULL, and label is
     * freed at the end of this function.
     */
    void *plabel = label;
>>>>>>> 8a2d13a7
    int ret;

    if (ctx == NULL || !EVP_PKEY_CTX_IS_ASYM_CIPHER_OP(ctx)) {
        ERR_raise(ERR_LIB_EVP, EVP_R_COMMAND_NOT_SUPPORTED);
        /* Uses the same return values as EVP_PKEY_CTX_ctrl */
        return -2;
    }

    /* If key type not RSA return error */
    if (!EVP_PKEY_CTX_is_a(ctx, "RSA"))
        return -1;

<<<<<<< HEAD
    /* Cast away the const. This is read only so should be safe */
    *p++ = OSSL_PARAM_construct_octet_string(OSSL_ASYM_CIPHER_PARAM_OAEP_LABEL,
                                             (void *)label, (size_t)llen);
=======
    /* Accept NULL for backward compatibility */
    if (label == NULL && llen == 0)
        plabel = (void *)empty;

    /* Cast away the const. This is read only so should be safe */
    *p++ = OSSL_PARAM_construct_octet_string(OSSL_ASYM_CIPHER_PARAM_OAEP_LABEL,
                                             (void *)plabel, (size_t)llen);
>>>>>>> 8a2d13a7
    *p++ = OSSL_PARAM_construct_end();

    ret = evp_pkey_ctx_set_params_strict(ctx, rsa_params);
    if (ret <= 0)
        return ret;

    /* Ownership is supposed to be transfered to the callee. */
    OPENSSL_free(label);
    return 1;
}

int EVP_PKEY_CTX_get0_rsa_oaep_label(EVP_PKEY_CTX *ctx, unsigned char **label)
{
    OSSL_PARAM rsa_params[2], *p = rsa_params;
    size_t labellen;

    if (ctx == NULL || !EVP_PKEY_CTX_IS_ASYM_CIPHER_OP(ctx)) {
        ERR_raise(ERR_LIB_EVP, EVP_R_COMMAND_NOT_SUPPORTED);
        /* Uses the same return values as EVP_PKEY_CTX_ctrl */
        return -2;
    }

    /* If key type not RSA return error */
    if (!EVP_PKEY_CTX_is_a(ctx, "RSA"))
        return -1;

    *p++ = OSSL_PARAM_construct_octet_ptr(OSSL_ASYM_CIPHER_PARAM_OAEP_LABEL,
                                          (void **)label, 0);
    *p++ = OSSL_PARAM_construct_end();

    if (!EVP_PKEY_CTX_get_params(ctx, rsa_params))
        return -1;

    labellen = rsa_params[0].return_size;
    if (labellen > INT_MAX)
        return -1;

    return (int)labellen;
}

/*
 * This one is currently implemented as an EVP_PKEY_CTX_ctrl() wrapper,
 * simply because that's easier.
 */
int EVP_PKEY_CTX_set_rsa_pss_saltlen(EVP_PKEY_CTX *ctx, int saltlen)
{
    /*
     * For some reason, the optype was set to this:
     *
     * EVP_PKEY_OP_SIGN|EVP_PKEY_OP_VERIFY
     *
     * However, we do use RSA-PSS with the whole gamut of diverse signature
     * and verification operations, so the optype gets upgraded to this:
     *
     * EVP_PKEY_OP_TYPE_SIG
     */
    return RSA_pkey_ctx_ctrl(ctx, EVP_PKEY_OP_TYPE_SIG,
                             EVP_PKEY_CTRL_RSA_PSS_SALTLEN, saltlen, NULL);
}

/*
 * This one is currently implemented as an EVP_PKEY_CTX_ctrl() wrapper,
 * simply because that's easier.
 */
int EVP_PKEY_CTX_get_rsa_pss_saltlen(EVP_PKEY_CTX *ctx, int *saltlen)
{
    /*
     * Because of circumstances, the optype is updated from:
     *
     * EVP_PKEY_OP_SIGN|EVP_PKEY_OP_VERIFY
     *
     * to:
     *
     * EVP_PKEY_OP_TYPE_SIG
     */
    return RSA_pkey_ctx_ctrl(ctx, EVP_PKEY_OP_TYPE_SIG,
                             EVP_PKEY_CTRL_GET_RSA_PSS_SALTLEN, 0, saltlen);
}

int EVP_PKEY_CTX_set_rsa_pss_keygen_saltlen(EVP_PKEY_CTX *ctx, int saltlen)
{
    OSSL_PARAM pad_params[2], *p = pad_params;

    if (ctx == NULL || !EVP_PKEY_CTX_IS_GEN_OP(ctx)) {
        ERR_raise(ERR_LIB_EVP, EVP_R_COMMAND_NOT_SUPPORTED);
        /* Uses the same return values as EVP_PKEY_CTX_ctrl */
        return -2;
    }

    if (!EVP_PKEY_CTX_is_a(ctx, "RSA-PSS"))
        return -1;

    *p++ = OSSL_PARAM_construct_int(OSSL_SIGNATURE_PARAM_PSS_SALTLEN,
                                    &saltlen);
    *p++ = OSSL_PARAM_construct_end();

    return evp_pkey_ctx_set_params_strict(ctx, pad_params);
}

int EVP_PKEY_CTX_set_rsa_keygen_bits(EVP_PKEY_CTX *ctx, int bits)
{
    OSSL_PARAM params[2], *p = params;
    size_t bits2 = bits;

    if (ctx == NULL || !EVP_PKEY_CTX_IS_GEN_OP(ctx)) {
        ERR_raise(ERR_LIB_EVP, EVP_R_COMMAND_NOT_SUPPORTED);
        /* Uses the same return values as EVP_PKEY_CTX_ctrl */
        return -2;
    }

    /* If key type not RSA return error */
    if (!EVP_PKEY_CTX_is_a(ctx, "RSA")
        && !EVP_PKEY_CTX_is_a(ctx, "RSA-PSS"))
        return -1;

    *p++ = OSSL_PARAM_construct_size_t(OSSL_PKEY_PARAM_RSA_BITS, &bits2);
    *p++ = OSSL_PARAM_construct_end();

    return evp_pkey_ctx_set_params_strict(ctx, params);
}

int EVP_PKEY_CTX_set_rsa_keygen_pubexp(EVP_PKEY_CTX *ctx, BIGNUM *pubexp)
{
    int ret = RSA_pkey_ctx_ctrl(ctx, EVP_PKEY_OP_KEYGEN,
                                EVP_PKEY_CTRL_RSA_KEYGEN_PUBEXP, 0, pubexp);

    /*
     * Satisfy memory semantics for pre-3.0 callers of
     * EVP_PKEY_CTX_set_rsa_keygen_pubexp(): their expectation is that input
     * pubexp BIGNUM becomes managed by the EVP_PKEY_CTX on success.
     */
    if (ret > 0 && evp_pkey_ctx_is_provided(ctx)) {
        BN_free(ctx->rsa_pubexp);
        ctx->rsa_pubexp = pubexp;
    }

    return ret;
}

int EVP_PKEY_CTX_set1_rsa_keygen_pubexp(EVP_PKEY_CTX *ctx, BIGNUM *pubexp)
{
    int ret = 0;

    /*
     * When we're dealing with a provider, there's no need to duplicate
     * pubexp, as it gets copied when transforming to an OSSL_PARAM anyway.
     */
    if (evp_pkey_ctx_is_legacy(ctx)) {
        pubexp = BN_dup(pubexp);
        if (pubexp == NULL)
            return 0;
    }
    ret = EVP_PKEY_CTX_ctrl(ctx, EVP_PKEY_RSA, EVP_PKEY_OP_KEYGEN,
                            EVP_PKEY_CTRL_RSA_KEYGEN_PUBEXP, 0, pubexp);
    if (evp_pkey_ctx_is_legacy(ctx) && ret <= 0)
        BN_free(pubexp);
    return ret;
}

int EVP_PKEY_CTX_set_rsa_keygen_primes(EVP_PKEY_CTX *ctx, int primes)
{
    OSSL_PARAM params[2], *p = params;
    size_t primes2 = primes;

    if (ctx == NULL || !EVP_PKEY_CTX_IS_GEN_OP(ctx)) {
        ERR_raise(ERR_LIB_EVP, EVP_R_COMMAND_NOT_SUPPORTED);
        /* Uses the same return values as EVP_PKEY_CTX_ctrl */
        return -2;
    }

    /* If key type not RSA return error */
    if (!EVP_PKEY_CTX_is_a(ctx, "RSA")
        && !EVP_PKEY_CTX_is_a(ctx, "RSA-PSS"))
        return -1;

    *p++ = OSSL_PARAM_construct_size_t(OSSL_PKEY_PARAM_RSA_PRIMES, &primes2);
    *p++ = OSSL_PARAM_construct_end();

    return evp_pkey_ctx_set_params_strict(ctx, params);
}
#endif<|MERGE_RESOLUTION|>--- conflicted
+++ resolved
@@ -1,9 +1,5 @@
 /*
-<<<<<<< HEAD
- * Copyright 1995-2022 The OpenSSL Project Authors. All Rights Reserved.
-=======
  * Copyright 1995-2023 The OpenSSL Project Authors. All Rights Reserved.
->>>>>>> 8a2d13a7
  *
  * Licensed under the Apache License 2.0 (the "License").  You may not use
  * this file except in compliance with the License.  You can obtain a copy
@@ -757,20 +753,6 @@
         return 0;
 
     pnum = sk_BIGNUM_num(primes);
-<<<<<<< HEAD
-    if (pnum < 2
-        || pnum != sk_BIGNUM_num(exps)
-        || pnum != sk_BIGNUM_num(coeffs) + 1)
-        return 0;
-
-    if (!RSA_set0_factors(r, sk_BIGNUM_value(primes, 0),
-                          sk_BIGNUM_value(primes, 1))
-        || !RSA_set0_crt_params(r, sk_BIGNUM_value(exps, 0),
-                                sk_BIGNUM_value(exps, 1),
-                                sk_BIGNUM_value(coeffs, 0)))
-        return 0;
-
-=======
     if (pnum < 2)
         return 0;
 
@@ -787,7 +769,6 @@
         return 0;
     }
 
->>>>>>> 8a2d13a7
 #ifndef FIPS_MODULE
     old_infos = r->prime_infos;
 #endif
@@ -1107,15 +1088,12 @@
 int EVP_PKEY_CTX_set0_rsa_oaep_label(EVP_PKEY_CTX *ctx, void *label, int llen)
 {
     OSSL_PARAM rsa_params[2], *p = rsa_params;
-<<<<<<< HEAD
-=======
     const char *empty = "";
     /*
      * Needed as we swap label with empty if it is NULL, and label is
      * freed at the end of this function.
      */
     void *plabel = label;
->>>>>>> 8a2d13a7
     int ret;
 
     if (ctx == NULL || !EVP_PKEY_CTX_IS_ASYM_CIPHER_OP(ctx)) {
@@ -1128,11 +1106,6 @@
     if (!EVP_PKEY_CTX_is_a(ctx, "RSA"))
         return -1;
 
-<<<<<<< HEAD
-    /* Cast away the const. This is read only so should be safe */
-    *p++ = OSSL_PARAM_construct_octet_string(OSSL_ASYM_CIPHER_PARAM_OAEP_LABEL,
-                                             (void *)label, (size_t)llen);
-=======
     /* Accept NULL for backward compatibility */
     if (label == NULL && llen == 0)
         plabel = (void *)empty;
@@ -1140,7 +1113,6 @@
     /* Cast away the const. This is read only so should be safe */
     *p++ = OSSL_PARAM_construct_octet_string(OSSL_ASYM_CIPHER_PARAM_OAEP_LABEL,
                                              (void *)plabel, (size_t)llen);
->>>>>>> 8a2d13a7
     *p++ = OSSL_PARAM_construct_end();
 
     ret = evp_pkey_ctx_set_params_strict(ctx, rsa_params);
