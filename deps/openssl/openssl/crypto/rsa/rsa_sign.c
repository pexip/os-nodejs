--- conflicted
+++ resolved
@@ -280,11 +280,7 @@
 
 #ifndef FIPS_MODULE
     if (rsa->meth->rsa_sign != NULL)
-<<<<<<< HEAD
-        return rsa->meth->rsa_sign(type, m, m_len, sigret, siglen, rsa);
-=======
         return rsa->meth->rsa_sign(type, m, m_len, sigret, siglen, rsa) > 0;
->>>>>>> 8a2d13a7
 #endif /* FIPS_MODULE */
 
     /* Compute the encoded digest. */
