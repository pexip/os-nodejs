LIBS=../../libcrypto

$RMD160ASM=
IF[{- !$disabled{asm} -}]
  $RMD160ASM_x86=rmd-586.S

  # Now that we have defined all the arch specific variables, use the
  # appropriate one, and define the appropriate macros
  IF[$RMD160ASM_{- $target{asm_arch} -}]
    $RMD160ASM=$RMD160ASM_{- $target{asm_arch} -}
    $RMD160DEF=RMD160_ASM
  ENDIF
ENDIF

# Implementations are now spread across several libraries, so the defines
# need to be applied to all affected libraries and modules

SOURCE[../../libcrypto]=rmd_dgst.c rmd_one.c $RMD160ASM
DEFINE[../../libcrypto]=$RMD160DEF

# When all deprecated symbols are removed, libcrypto doesn't export the
# RIPEMD160 functions, so we must include them directly in liblegacy.a
<<<<<<< HEAD
IF[{- $disabled{'deprecated-3.0'} && !$disabled{'module'} -}]
=======
IF[{- $disabled{'deprecated-3.0'} && !$disabled{module} && !$disabled{shared} -}]
>>>>>>> 8a2d13a7
  SOURCE[../../providers/liblegacy.a]=rmd_dgst.c rmd_one.c $RMD160ASM
  DEFINE[../../providers/liblegacy.a]=$RMD160DEF
ENDIF

GENERATE[rmd-586.S]=asm/rmd-586.pl
DEPEND[rmd-586.S]=../perlasm/x86asm.pl<|MERGE_RESOLUTION|>--- conflicted
+++ resolved
@@ -20,11 +20,7 @@
 
 # When all deprecated symbols are removed, libcrypto doesn't export the
 # RIPEMD160 functions, so we must include them directly in liblegacy.a
-<<<<<<< HEAD
-IF[{- $disabled{'deprecated-3.0'} && !$disabled{'module'} -}]
-=======
 IF[{- $disabled{'deprecated-3.0'} && !$disabled{module} && !$disabled{shared} -}]
->>>>>>> 8a2d13a7
   SOURCE[../../providers/liblegacy.a]=rmd_dgst.c rmd_one.c $RMD160ASM
   DEFINE[../../providers/liblegacy.a]=$RMD160DEF
 ENDIF
