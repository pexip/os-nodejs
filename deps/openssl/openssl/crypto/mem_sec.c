--- conflicted
+++ resolved
@@ -1,9 +1,5 @@
 /*
-<<<<<<< HEAD
- * Copyright 2015-2022 The OpenSSL Project Authors. All Rights Reserved.
-=======
  * Copyright 2015-2023 The OpenSSL Project Authors. All Rights Reserved.
->>>>>>> 8a2d13a7
  * Copyright 2004-2014, Akamai Technologies. All Rights Reserved.
  *
  * Licensed under the Apache License 2.0 (the "License").  You may not use
@@ -27,13 +23,8 @@
 #ifndef OPENSSL_NO_SECURE_MEMORY
 # if defined(_WIN32)
 #  include <windows.h>
-<<<<<<< HEAD
-#  if defined(WINAPI_FAMILY_PARTITION) \
-     && !WINAPI_FAMILY_PARTITION(WINAPI_PARTITION_DESKTOP | WINAPI_PARTITION_SYSTEM)
-=======
 #  if defined(WINAPI_FAMILY_PARTITION)
 #   if !WINAPI_FAMILY_PARTITION(WINAPI_PARTITION_DESKTOP | WINAPI_PARTITION_SYSTEM)
->>>>>>> 8a2d13a7
 /*
  * While VirtualLock is available under the app partition (e.g. UWP),
  * the headers do not define the API. Define it ourselves instead.
@@ -45,10 +36,7 @@
     _In_ LPVOID lpAddress,
     _In_ SIZE_T dwSize
     );
-<<<<<<< HEAD
-=======
 #   endif
->>>>>>> 8a2d13a7
 #  endif
 # endif
 # include <stdlib.h>
