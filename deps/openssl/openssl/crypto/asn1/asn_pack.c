/*
<<<<<<< HEAD
 * Copyright 1999-2020 The OpenSSL Project Authors. All Rights Reserved.
=======
 * Copyright 1999-2023 The OpenSSL Project Authors. All Rights Reserved.
>>>>>>> 8a2d13a7
 *
 * Licensed under the Apache License 2.0 (the "License").  You may not use
 * this file except in compliance with the License.  You can obtain a copy
 * in the file LICENSE in the source distribution or at
 * https://www.openssl.org/source/license.html
 */

#include <stdio.h>
#include "internal/cryptlib.h"
#include <openssl/asn1.h>

/* ASN1 packing and unpacking functions */

ASN1_STRING *ASN1_item_pack(void *obj, const ASN1_ITEM *it, ASN1_STRING **oct)
{
    ASN1_STRING *octmp;

     if (oct == NULL || *oct == NULL) {
        if ((octmp = ASN1_STRING_new()) == NULL) {
            ERR_raise(ERR_LIB_ASN1, ERR_R_MALLOC_FAILURE);
            return NULL;
        }
    } else {
        octmp = *oct;
    }

    OPENSSL_free(octmp->data);
    octmp->data = NULL;

<<<<<<< HEAD
    if ((octmp->length = ASN1_item_i2d(obj, &octmp->data, it)) == 0) {
=======
    if ((octmp->length = ASN1_item_i2d(obj, &octmp->data, it)) <= 0) {
>>>>>>> 8a2d13a7
        ERR_raise(ERR_LIB_ASN1, ASN1_R_ENCODE_ERROR);
        goto err;
    }
    if (octmp->data == NULL) {
        ERR_raise(ERR_LIB_ASN1, ERR_R_MALLOC_FAILURE);
        goto err;
    }

    if (oct != NULL && *oct == NULL)
        *oct = octmp;

    return octmp;
 err:
    if (oct == NULL || *oct == NULL)
        ASN1_STRING_free(octmp);
    return NULL;
}

/* Extract an ASN1 object from an ASN1_STRING */

void *ASN1_item_unpack(const ASN1_STRING *oct, const ASN1_ITEM *it)
{
    const unsigned char *p;
    void *ret;

    p = oct->data;
    if ((ret = ASN1_item_d2i(NULL, &p, oct->length, it)) == NULL)
        ERR_raise(ERR_LIB_ASN1, ASN1_R_DECODE_ERROR);
    return ret;
}<|MERGE_RESOLUTION|>--- conflicted
+++ resolved
@@ -1,9 +1,5 @@
 /*
-<<<<<<< HEAD
- * Copyright 1999-2020 The OpenSSL Project Authors. All Rights Reserved.
-=======
  * Copyright 1999-2023 The OpenSSL Project Authors. All Rights Reserved.
->>>>>>> 8a2d13a7
  *
  * Licensed under the Apache License 2.0 (the "License").  You may not use
  * this file except in compliance with the License.  You can obtain a copy
@@ -33,11 +29,7 @@
     OPENSSL_free(octmp->data);
     octmp->data = NULL;
 
-<<<<<<< HEAD
-    if ((octmp->length = ASN1_item_i2d(obj, &octmp->data, it)) == 0) {
-=======
     if ((octmp->length = ASN1_item_i2d(obj, &octmp->data, it)) <= 0) {
->>>>>>> 8a2d13a7
         ERR_raise(ERR_LIB_ASN1, ASN1_R_ENCODE_ERROR);
         goto err;
     }
