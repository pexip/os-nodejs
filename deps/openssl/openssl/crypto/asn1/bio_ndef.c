/*
 * Copyright 2008-2023 The OpenSSL Project Authors. All Rights Reserved.
 *
 * Licensed under the Apache License 2.0 (the "License").  You may not use
 * this file except in compliance with the License.  You can obtain a copy
 * in the file LICENSE in the source distribution or at
 * https://www.openssl.org/source/license.html
 */

#include <openssl/asn1.h>
#include <openssl/asn1t.h>
#include <openssl/bio.h>
#include <openssl/err.h>

#include <stdio.h>

/* Experimental NDEF ASN1 BIO support routines */

/*
 * The usage is quite simple, initialize an ASN1 structure, get a BIO from it
 * then any data written through the BIO will end up translated to
 * appropriate format on the fly. The data is streamed out and does *not*
 * need to be all held in memory at once. When the BIO is flushed the output
 * is finalized and any signatures etc written out. The BIO is a 'proper'
 * BIO and can handle non blocking I/O correctly. The usage is simple. The
 * implementation is *not*...
 */

/* BIO support data stored in the ASN1 BIO ex_arg */

typedef struct ndef_aux_st {
    /* ASN1 structure this BIO refers to */
    ASN1_VALUE *val;
    const ASN1_ITEM *it;
    /* Top of the BIO chain */
    BIO *ndef_bio;
    /* Output BIO */
    BIO *out;
    /* Boundary where content is inserted */
    unsigned char **boundary;
    /* DER buffer start */
    unsigned char *derbuf;
} NDEF_SUPPORT;

static int ndef_prefix(BIO *b, unsigned char **pbuf, int *plen, void *parg);
static int ndef_prefix_free(BIO *b, unsigned char **pbuf, int *plen,
                            void *parg);
static int ndef_suffix(BIO *b, unsigned char **pbuf, int *plen, void *parg);
static int ndef_suffix_free(BIO *b, unsigned char **pbuf, int *plen,
                            void *parg);

<<<<<<< HEAD
/* unfortunately cannot constify this due to CMS_stream() and PKCS7_stream() */
=======
/*
 * On success, the returned BIO owns the input BIO as part of its BIO chain.
 * On failure, NULL is returned and the input BIO is owned by the caller.
 *
 * Unfortunately cannot constify this due to CMS_stream() and PKCS7_stream()
 */
>>>>>>> 8a2d13a7
BIO *BIO_new_NDEF(BIO *out, ASN1_VALUE *val, const ASN1_ITEM *it)
{
    NDEF_SUPPORT *ndef_aux = NULL;
    BIO *asn_bio = NULL;
    const ASN1_AUX *aux = it->funcs;
    ASN1_STREAM_ARG sarg;
    BIO *pop_bio = NULL;

    if (!aux || !aux->asn1_cb) {
        ERR_raise(ERR_LIB_ASN1, ASN1_R_STREAMING_NOT_SUPPORTED);
        return NULL;
    }
    ndef_aux = OPENSSL_zalloc(sizeof(*ndef_aux));
    asn_bio = BIO_new(BIO_f_asn1());
    if (ndef_aux == NULL || asn_bio == NULL)
        goto err;

    /* ASN1 bio needs to be next to output BIO */
    out = BIO_push(asn_bio, out);
    if (out == NULL)
        goto err;
    pop_bio = asn_bio;

    if (BIO_asn1_set_prefix(asn_bio, ndef_prefix, ndef_prefix_free) <= 0
            || BIO_asn1_set_suffix(asn_bio, ndef_suffix, ndef_suffix_free) <= 0
            || BIO_ctrl(asn_bio, BIO_C_SET_EX_ARG, 0, ndef_aux) <= 0)
        goto err;

    /*
     * Now let the callback prepend any digest, cipher, etc., that the BIO's
     * ASN1 structure needs.
     */

    sarg.out = out;
    sarg.ndef_bio = NULL;
    sarg.boundary = NULL;

    /*
     * The asn1_cb(), must not have mutated asn_bio on error, leaving it in the
     * middle of some partially built, but not returned BIO chain.
     */
    if (aux->asn1_cb(ASN1_OP_STREAM_PRE, &val, it, &sarg) <= 0) {
        /*
         * ndef_aux is now owned by asn_bio so we must not free it in the err
         * clean up block
         */
        ndef_aux = NULL;
        goto err;
    }

    /*
     * We must not fail now because the callback has prepended additional
     * BIOs to the chain
     */

    ndef_aux->val = val;
    ndef_aux->it = it;
    ndef_aux->ndef_bio = sarg.ndef_bio;
    ndef_aux->boundary = sarg.boundary;
    ndef_aux->out = out;

    return sarg.ndef_bio;

 err:
    /* BIO_pop() is NULL safe */
    (void)BIO_pop(pop_bio);
    BIO_free(asn_bio);
    OPENSSL_free(ndef_aux);
    return NULL;
}

static int ndef_prefix(BIO *b, unsigned char **pbuf, int *plen, void *parg)
{
    NDEF_SUPPORT *ndef_aux;
    unsigned char *p;
    int derlen;

    if (parg == NULL)
        return 0;

    ndef_aux = *(NDEF_SUPPORT **)parg;

    derlen = ASN1_item_ndef_i2d(ndef_aux->val, NULL, ndef_aux->it);
    if (derlen < 0)
        return 0;
    if ((p = OPENSSL_malloc(derlen)) == NULL) {
        ERR_raise(ERR_LIB_ASN1, ERR_R_MALLOC_FAILURE);
        return 0;
    }

    ndef_aux->derbuf = p;
    *pbuf = p;
    ASN1_item_ndef_i2d(ndef_aux->val, &p, ndef_aux->it);

    if (*ndef_aux->boundary == NULL)
        return 0;

    *plen = *ndef_aux->boundary - *pbuf;

    return 1;
}

static int ndef_prefix_free(BIO *b, unsigned char **pbuf, int *plen,
                            void *parg)
{
    NDEF_SUPPORT *ndef_aux;

    if (parg == NULL)
        return 0;

    ndef_aux = *(NDEF_SUPPORT **)parg;

    if (ndef_aux == NULL)
        return 0;

    OPENSSL_free(ndef_aux->derbuf);

    ndef_aux->derbuf = NULL;
    *pbuf = NULL;
    *plen = 0;
    return 1;
}

static int ndef_suffix_free(BIO *b, unsigned char **pbuf, int *plen,
                            void *parg)
{
    NDEF_SUPPORT **pndef_aux = (NDEF_SUPPORT **)parg;
    if (!ndef_prefix_free(b, pbuf, plen, parg))
        return 0;
    OPENSSL_free(*pndef_aux);
    *pndef_aux = NULL;
    return 1;
}

static int ndef_suffix(BIO *b, unsigned char **pbuf, int *plen, void *parg)
{
    NDEF_SUPPORT *ndef_aux;
    unsigned char *p;
    int derlen;
    const ASN1_AUX *aux;
    ASN1_STREAM_ARG sarg;

    if (parg == NULL)
        return 0;

    ndef_aux = *(NDEF_SUPPORT **)parg;

    aux = ndef_aux->it->funcs;

    /* Finalize structures */
    sarg.ndef_bio = ndef_aux->ndef_bio;
    sarg.out = ndef_aux->out;
    sarg.boundary = ndef_aux->boundary;
    if (aux->asn1_cb(ASN1_OP_STREAM_POST,
                     &ndef_aux->val, ndef_aux->it, &sarg) <= 0)
        return 0;

    derlen = ASN1_item_ndef_i2d(ndef_aux->val, NULL, ndef_aux->it);
    if (derlen < 0)
        return 0;
    if ((p = OPENSSL_malloc(derlen)) == NULL) {
        ERR_raise(ERR_LIB_ASN1, ERR_R_MALLOC_FAILURE);
        return 0;
    }

    ndef_aux->derbuf = p;
    *pbuf = p;
    derlen = ASN1_item_ndef_i2d(ndef_aux->val, &p, ndef_aux->it);

    if (*ndef_aux->boundary == NULL)
        return 0;
    *pbuf = *ndef_aux->boundary;
    *plen = derlen - (*ndef_aux->boundary - ndef_aux->derbuf);

    return 1;
}<|MERGE_RESOLUTION|>--- conflicted
+++ resolved
@@ -49,16 +49,12 @@
 static int ndef_suffix_free(BIO *b, unsigned char **pbuf, int *plen,
                             void *parg);
 
-<<<<<<< HEAD
-/* unfortunately cannot constify this due to CMS_stream() and PKCS7_stream() */
-=======
 /*
  * On success, the returned BIO owns the input BIO as part of its BIO chain.
  * On failure, NULL is returned and the input BIO is owned by the caller.
  *
  * Unfortunately cannot constify this due to CMS_stream() and PKCS7_stream()
  */
->>>>>>> 8a2d13a7
 BIO *BIO_new_NDEF(BIO *out, ASN1_VALUE *val, const ASN1_ITEM *it)
 {
     NDEF_SUPPORT *ndef_aux = NULL;
