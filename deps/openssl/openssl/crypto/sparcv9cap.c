/*
 * Copyright 2005-2021 The OpenSSL Project Authors. All Rights Reserved.
 *
 * Licensed under the Apache License 2.0 (the "License").  You may not use
 * this file except in compliance with the License.  You can obtain a copy
 * in the file LICENSE in the source distribution or at
 * https://www.openssl.org/source/license.html
 */

#include <stdio.h>
#include <stdlib.h>
#include <string.h>
#include <setjmp.h>
#include <signal.h>
#include <sys/time.h>
#include <unistd.h>
#include <openssl/bn.h>
#include "internal/cryptlib.h"
<<<<<<< HEAD
#include "bn/bn_local.h"    /* for definition of bn_mul_mont */

#include "sparc_arch.h"
=======
#include "crypto/sparc_arch.h"
>>>>>>> a8a80be5

#if defined(__GNUC__) && defined(__linux)
__attribute__ ((visibility("hidden")))
#endif
unsigned int OPENSSL_sparcv9cap_P[2] = { SPARCV9_TICK_PRIVILEGED, 0 };

unsigned long _sparcv9_rdtick(void);
void _sparcv9_vis1_probe(void);
unsigned long _sparcv9_vis1_instrument(void);
void _sparcv9_vis2_probe(void);
void _sparcv9_fmadd_probe(void);
unsigned long _sparcv9_rdcfr(void);
void _sparcv9_vis3_probe(void);
void _sparcv9_fjaesx_probe(void);
unsigned long _sparcv9_random(void);
size_t _sparcv9_vis1_instrument_bus(unsigned int *, size_t);
size_t _sparcv9_vis1_instrument_bus2(unsigned int *, size_t, size_t);

uint32_t OPENSSL_rdtsc(void)
{
    if (OPENSSL_sparcv9cap_P[0] & SPARCV9_TICK_PRIVILEGED)
#if defined(__sun) && defined(__SVR4)
        return gethrtime();
#else
        return 0;
#endif
    else
        return _sparcv9_rdtick();
}

size_t OPENSSL_instrument_bus(unsigned int *out, size_t cnt)
{
    if ((OPENSSL_sparcv9cap_P[0] & (SPARCV9_TICK_PRIVILEGED | SPARCV9_BLK)) ==
        SPARCV9_BLK)
        return _sparcv9_vis1_instrument_bus(out, cnt);
    else
        return 0;
}

size_t OPENSSL_instrument_bus2(unsigned int *out, size_t cnt, size_t max)
{
    if ((OPENSSL_sparcv9cap_P[0] & (SPARCV9_TICK_PRIVILEGED | SPARCV9_BLK)) ==
        SPARCV9_BLK)
        return _sparcv9_vis1_instrument_bus2(out, cnt, max);
    else
        return 0;
}

static sigjmp_buf common_jmp;
static void common_handler(int sig)
{
    siglongjmp(common_jmp, sig);
}

#if defined(__sun) && defined(__SVR4)
# if defined(__GNUC__) && __GNUC__>=2
extern unsigned int getisax(unsigned int vec[], unsigned int sz) __attribute__ ((weak));
# elif defined(__SUNPRO_C)
#pragma weak getisax
extern unsigned int getisax(unsigned int vec[], unsigned int sz);
# else
static unsigned int (*getisax) (unsigned int vec[], unsigned int sz) = NULL;
# endif
#endif

void OPENSSL_cpuid_setup(void)
{
    char *e;
    struct sigaction common_act, ill_oact, bus_oact;
    sigset_t all_masked, oset;
    static int trigger = 0;

    if (trigger)
        return;
    trigger = 1;

    if ((e = getenv("OPENSSL_sparcv9cap"))) {
        OPENSSL_sparcv9cap_P[0] = strtoul(e, NULL, 0);
        if ((e = strchr(e, ':')))
            OPENSSL_sparcv9cap_P[1] = strtoul(e + 1, NULL, 0);
        return;
    }

#if defined(__sun) && defined(__SVR4)
    if (getisax != NULL) {
        unsigned int vec[2] = { 0, 0 };

        if (getisax (vec,2)) {
            if (vec[0]&0x00020) OPENSSL_sparcv9cap_P[0] |= SPARCV9_VIS1;
            if (vec[0]&0x00040) OPENSSL_sparcv9cap_P[0] |= SPARCV9_VIS2;
            if (vec[0]&0x00080) OPENSSL_sparcv9cap_P[0] |= SPARCV9_BLK;
            if (vec[0]&0x00100) OPENSSL_sparcv9cap_P[0] |= SPARCV9_FMADD;
            if (vec[0]&0x00400) OPENSSL_sparcv9cap_P[0] |= SPARCV9_VIS3;
            if (vec[0]&0x01000) OPENSSL_sparcv9cap_P[0] |= SPARCV9_FJHPCACE;
            if (vec[0]&0x02000) OPENSSL_sparcv9cap_P[0] |= SPARCV9_FJDESX;
            if (vec[0]&0x08000) OPENSSL_sparcv9cap_P[0] |= SPARCV9_IMA;
            if (vec[0]&0x10000) OPENSSL_sparcv9cap_P[0] |= SPARCV9_FJAESX;
            if (vec[1]&0x00008) OPENSSL_sparcv9cap_P[0] |= SPARCV9_VIS4;

            /* reconstruct %cfr copy */
            OPENSSL_sparcv9cap_P[1] = (vec[0]>>17)&0x3ff;
            OPENSSL_sparcv9cap_P[1] |= (OPENSSL_sparcv9cap_P[1]&CFR_MONTMUL)<<1;
            if (vec[0]&0x20000000) OPENSSL_sparcv9cap_P[1] |= CFR_CRC32C;
            if (vec[1]&0x00000020) OPENSSL_sparcv9cap_P[1] |= CFR_XMPMUL;
            if (vec[1]&0x00000040)
                OPENSSL_sparcv9cap_P[1] |= CFR_XMONTMUL|CFR_XMONTSQR;

            /* Some heuristics */
            /* all known VIS2-capable CPUs have unprivileged tick counter */
            if (OPENSSL_sparcv9cap_P[0]&SPARCV9_VIS2)
                OPENSSL_sparcv9cap_P[0] &= ~SPARCV9_TICK_PRIVILEGED;

            OPENSSL_sparcv9cap_P[0] |= SPARCV9_PREFER_FPU;

            /* detect UltraSPARC-Tx, see sparccpud.S for details... */
            if ((OPENSSL_sparcv9cap_P[0]&SPARCV9_VIS1) &&
                _sparcv9_vis1_instrument() >= 12)
                OPENSSL_sparcv9cap_P[0] &= ~(SPARCV9_VIS1 | SPARCV9_PREFER_FPU);
        }

        if (sizeof(size_t) == 8)
            OPENSSL_sparcv9cap_P[0] |= SPARCV9_64BIT_STACK;

        return;
    }
#endif

    /* Initial value, fits UltraSPARC-I&II... */
    OPENSSL_sparcv9cap_P[0] = SPARCV9_PREFER_FPU | SPARCV9_TICK_PRIVILEGED;

    sigfillset(&all_masked);
    sigdelset(&all_masked, SIGILL);
    sigdelset(&all_masked, SIGTRAP);
# ifdef SIGEMT
    sigdelset(&all_masked, SIGEMT);
# endif
    sigdelset(&all_masked, SIGFPE);
    sigdelset(&all_masked, SIGBUS);
    sigdelset(&all_masked, SIGSEGV);
    sigprocmask(SIG_SETMASK, &all_masked, &oset);

    memset(&common_act, 0, sizeof(common_act));
    common_act.sa_handler = common_handler;
    common_act.sa_mask = all_masked;

    sigaction(SIGILL, &common_act, &ill_oact);
    sigaction(SIGBUS, &common_act, &bus_oact); /* T1 fails 16-bit ldda [on
                                                * Linux] */

    if (sigsetjmp(common_jmp, 1) == 0) {
        _sparcv9_rdtick();
        OPENSSL_sparcv9cap_P[0] &= ~SPARCV9_TICK_PRIVILEGED;
    }

    if (sigsetjmp(common_jmp, 1) == 0) {
        _sparcv9_vis1_probe();
        OPENSSL_sparcv9cap_P[0] |= SPARCV9_VIS1 | SPARCV9_BLK;
        /* detect UltraSPARC-Tx, see sparccpud.S for details... */
        if (_sparcv9_vis1_instrument() >= 12)
            OPENSSL_sparcv9cap_P[0] &= ~(SPARCV9_VIS1 | SPARCV9_PREFER_FPU);
        else {
            _sparcv9_vis2_probe();
            OPENSSL_sparcv9cap_P[0] |= SPARCV9_VIS2;
        }
    }

    if (sigsetjmp(common_jmp, 1) == 0) {
        _sparcv9_fmadd_probe();
        OPENSSL_sparcv9cap_P[0] |= SPARCV9_FMADD;
    }

    /*
     * VIS3 flag is tested independently from VIS1, unlike VIS2 that is,
     * because VIS3 defines even integer instructions.
     */
    if (sigsetjmp(common_jmp, 1) == 0) {
        _sparcv9_vis3_probe();
        OPENSSL_sparcv9cap_P[0] |= SPARCV9_VIS3;
    }

    if (sigsetjmp(common_jmp, 1) == 0) {
        _sparcv9_fjaesx_probe();
        OPENSSL_sparcv9cap_P[0] |= SPARCV9_FJAESX;
    }

    /*
     * In wait for better solution _sparcv9_rdcfr is masked by
     * VIS3 flag, because it goes to uninterruptible endless
     * loop on UltraSPARC II running Solaris. Things might be
     * different on Linux...
     */
    if ((OPENSSL_sparcv9cap_P[0] & SPARCV9_VIS3) &&
        sigsetjmp(common_jmp, 1) == 0) {
        OPENSSL_sparcv9cap_P[1] = (unsigned int)_sparcv9_rdcfr();
    }

    sigaction(SIGBUS, &bus_oact, NULL);
    sigaction(SIGILL, &ill_oact, NULL);

    sigprocmask(SIG_SETMASK, &oset, NULL);

    if (sizeof(size_t) == 8)
        OPENSSL_sparcv9cap_P[0] |= SPARCV9_64BIT_STACK;
# ifdef __linux
    else {
        int ret = syscall(340);

        if (ret >= 0 && ret & 1)
            OPENSSL_sparcv9cap_P[0] |= SPARCV9_64BIT_STACK;
    }
# endif
}<|MERGE_RESOLUTION|>--- conflicted
+++ resolved
@@ -16,13 +16,7 @@
 #include <unistd.h>
 #include <openssl/bn.h>
 #include "internal/cryptlib.h"
-<<<<<<< HEAD
-#include "bn/bn_local.h"    /* for definition of bn_mul_mont */
-
-#include "sparc_arch.h"
-=======
 #include "crypto/sparc_arch.h"
->>>>>>> a8a80be5
 
 #if defined(__GNUC__) && defined(__linux)
 __attribute__ ((visibility("hidden")))
