/*
<<<<<<< HEAD
 * Copyright 1995-2022 The OpenSSL Project Authors. All Rights Reserved.
=======
 * Copyright 1995-2023 The OpenSSL Project Authors. All Rights Reserved.
>>>>>>> 8a2d13a7
 *
 * Licensed under the Apache License 2.0 (the "License").  You may not use
 * this file except in compliance with the License.  You can obtain a copy
 * in the file LICENSE in the source distribution or at
 * https://www.openssl.org/source/license.html
 */

/* Part of the code in here was originally in conf.c, which is now removed */

#include <stdio.h>
#include <string.h>
#include "e_os.h" /* struct stat */
#ifdef __TANDEM
# include <sys/types.h> /* needed for stat.h */
# include <sys/stat.h> /* struct stat */
#endif
#include "internal/cryptlib.h"
#include "internal/o_dir.h"
#include <openssl/lhash.h>
#include <openssl/conf.h>
#include <openssl/conf_api.h>
#include "conf_local.h"
#include "conf_def.h"
#include <openssl/buffer.h>
#include <openssl/err.h>
#ifndef OPENSSL_NO_POSIX_IO
# include <sys/stat.h>
# ifdef _WIN32
#  define stat    _stat
# endif
#endif

#ifndef S_ISDIR
# define S_ISDIR(a) (((a) & S_IFMT) == S_IFDIR)
#endif

/*
 * The maximum length we can grow a value to after variable expansion. 64k
 * should be more than enough for all reasonable uses.
 */
#define MAX_CONF_VALUE_LENGTH       65536

static int is_keytype(const CONF *conf, char c, unsigned short type);
static char *eat_ws(CONF *conf, char *p);
static void trim_ws(CONF *conf, char *start);
static char *eat_alpha_numeric(CONF *conf, char *p);
static void clear_comments(CONF *conf, char *p);
static int str_copy(CONF *conf, char *section, char **to, char *from);
static char *scan_quote(CONF *conf, char *p);
static char *scan_dquote(CONF *conf, char *p);
#define scan_esc(conf,p)        (((IS_EOF((conf),(p)[1]))?((p)+1):((p)+2)))
#ifndef OPENSSL_NO_POSIX_IO
static BIO *process_include(char *include, OPENSSL_DIR_CTX **dirctx,
                            char **dirpath);
static BIO *get_next_file(const char *path, OPENSSL_DIR_CTX **dirctx);
#endif

static CONF *def_create(CONF_METHOD *meth);
static int def_init_default(CONF *conf);
#ifndef OPENSSL_NO_DEPRECATED_3_0
static int def_init_WIN32(CONF *conf);
#endif
static int def_destroy(CONF *conf);
static int def_destroy_data(CONF *conf);
static int def_load(CONF *conf, const char *name, long *eline);
static int def_load_bio(CONF *conf, BIO *bp, long *eline);
static int def_dump(const CONF *conf, BIO *bp);
static int def_is_number(const CONF *conf, char c);
static int def_to_int(const CONF *conf, char c);

static CONF_METHOD default_method = {
    "OpenSSL default",
    def_create,
    def_init_default,
    def_destroy,
    def_destroy_data,
    def_load_bio,
    def_dump,
    def_is_number,
    def_to_int,
    def_load
};

CONF_METHOD *NCONF_default(void)
{
    return &default_method;
}

#ifndef OPENSSL_NO_DEPRECATED_3_0
static CONF_METHOD WIN32_method = {
    "WIN32",
    def_create,
    def_init_WIN32,
    def_destroy,
    def_destroy_data,
    def_load_bio,
    def_dump,
    def_is_number,
    def_to_int,
    def_load
};

CONF_METHOD *NCONF_WIN32(void)
{
    return &WIN32_method;
}
#endif

static CONF *def_create(CONF_METHOD *meth)
{
    CONF *ret;

    ret = OPENSSL_malloc(sizeof(*ret));
    if (ret != NULL)
        if (meth->init(ret) == 0) {
            OPENSSL_free(ret);
            ret = NULL;
        }
    return ret;
}

static int def_init_default(CONF *conf)
{
    if (conf == NULL)
        return 0;

    memset(conf, 0, sizeof(*conf));
    conf->meth = &default_method;
    conf->meth_data = (void *)CONF_type_default;

    return 1;
}

#ifndef OPENSSL_NO_DEPRECATED_3_0
static int def_init_WIN32(CONF *conf)
{
    if (conf == NULL)
        return 0;

    memset(conf, 0, sizeof(*conf));
    conf->meth = &WIN32_method;
    conf->meth_data = (void *)CONF_type_win32;

    return 1;
}
#endif

static int def_destroy(CONF *conf)
{
    if (def_destroy_data(conf)) {
        OPENSSL_free(conf);
        return 1;
    }
    return 0;
}

static int def_destroy_data(CONF *conf)
{
    if (conf == NULL)
        return 0;
    _CONF_free_data(conf);
    return 1;
}

static int def_load(CONF *conf, const char *name, long *line)
{
    int ret;
    BIO *in = NULL;

#ifdef OPENSSL_SYS_VMS
    in = BIO_new_file(name, "r");
#else
    in = BIO_new_file(name, "rb");
#endif
    if (in == NULL) {
        if (ERR_GET_REASON(ERR_peek_last_error()) == BIO_R_NO_SUCH_FILE)
            ERR_raise(ERR_LIB_CONF, CONF_R_NO_SUCH_FILE);
        else
            ERR_raise(ERR_LIB_CONF, ERR_R_SYS_LIB);
        return 0;
    }

    ret = def_load_bio(conf, in, line);
    BIO_free(in);

    return ret;
}


/* Parse a boolean value and fill in *flag. Return 0 on error. */
static int parsebool(const char *pval, int *flag)
{
    if (OPENSSL_strcasecmp(pval, "on") == 0
            || OPENSSL_strcasecmp(pval, "true") == 0) {
        *flag = 1;
    } else if (OPENSSL_strcasecmp(pval, "off") == 0
            || OPENSSL_strcasecmp(pval, "false") == 0) {
        *flag = 0;
    } else {
        ERR_raise(ERR_LIB_CONF, CONF_R_INVALID_PRAGMA);
        return 0;
    }
    return 1;
}

static int def_load_bio(CONF *conf, BIO *in, long *line)
{
/* The macro BUFSIZE conflicts with a system macro in VxWorks */
#define CONFBUFSIZE     512
    int bufnum = 0, i, ii;
    BUF_MEM *buff = NULL;
    char *s, *p, *end;
    int again;
    int first_call = 1;
    long eline = 0;
    char btmp[DECIMAL_SIZE(eline) + 1];
    CONF_VALUE *v = NULL, *tv;
    CONF_VALUE *sv = NULL;
    char *section = NULL, *buf;
    char *start, *psection, *pname;
    void *h = (void *)(conf->data);
    STACK_OF(BIO) *biosk = NULL;
#ifndef OPENSSL_NO_POSIX_IO
    char *dirpath = NULL;
    OPENSSL_DIR_CTX *dirctx = NULL;
#endif
#ifdef FUZZING_BUILD_MODE_UNSAFE_FOR_PRODUCTION
    int numincludes = 0;
#endif

    if ((buff = BUF_MEM_new()) == NULL) {
        ERR_raise(ERR_LIB_CONF, ERR_R_BUF_LIB);
        goto err;
    }

    section = OPENSSL_strdup("default");
    if (section == NULL) {
        ERR_raise(ERR_LIB_CONF, ERR_R_MALLOC_FAILURE);
        goto err;
    }

    if (_CONF_new_data(conf) == 0) {
        ERR_raise(ERR_LIB_CONF, ERR_R_MALLOC_FAILURE);
        goto err;
    }

    sv = _CONF_new_section(conf, section);
    if (sv == NULL) {
        ERR_raise(ERR_LIB_CONF, CONF_R_UNABLE_TO_CREATE_NEW_SECTION);
        goto err;
    }

    bufnum = 0;
    again = 0;
    for (;;) {
        if (!BUF_MEM_grow(buff, bufnum + CONFBUFSIZE)) {
            ERR_raise(ERR_LIB_CONF, ERR_R_BUF_LIB);
            goto err;
        }
        p = &(buff->data[bufnum]);
        *p = '\0';
 read_retry:
        if (in != NULL && BIO_gets(in, p, CONFBUFSIZE - 1) < 0)
            goto err;
        p[CONFBUFSIZE - 1] = '\0';
        ii = i = strlen(p);
        if (first_call) {
            /* Other BOMs imply unsupported multibyte encoding,
             * so don't strip them and let the error raise */
            const unsigned char utf8_bom[3] = {0xEF, 0xBB, 0xBF};

            if (i >= 3 && memcmp(p, utf8_bom, 3) == 0) {
                memmove(p, p + 3, i - 3);
                p[i - 3] = 0;
                i -= 3;
                ii -= 3;
            }
            first_call = 0;
        }
        if (i == 0 && !again) {
            /* the currently processed BIO is NULL or at EOF */
            BIO *parent;

#ifndef OPENSSL_NO_POSIX_IO
            /* continue processing with the next file from directory */
            if (dirctx != NULL) {
                BIO *next;

                if ((next = get_next_file(dirpath, &dirctx)) != NULL) {
                    BIO_vfree(in);
                    in = next;
                    goto read_retry;
                } else {
                    OPENSSL_free(dirpath);
                    dirpath = NULL;
                }
            }
#endif
            /* no more files in directory, continue with processing parent */
            if ((parent = sk_BIO_pop(biosk)) == NULL) {
                /* everything processed get out of the loop */
                break;
            } else {
                BIO_vfree(in);
                in = parent;
                goto read_retry;
            }
        }
        again = 0;
        while (i > 0) {
            if ((p[i - 1] != '\r') && (p[i - 1] != '\n'))
                break;
            else
                i--;
        }
        /*
         * we removed some trailing stuff so there is a new line on the end.
         */
        if (ii && i == ii)
            again = 1;          /* long line */
        else {
            p[i] = '\0';
            eline++;            /* another input line */
        }

        /* we now have a line with trailing \r\n removed */

        /* i is the number of bytes */
        bufnum += i;

        v = NULL;
        /* check for line continuation */
        if (bufnum >= 1) {
            /*
             * If we have bytes and the last char '\\' and second last char
             * is not '\\'
             */
            p = &(buff->data[bufnum - 1]);
            if (IS_ESC(conf, p[0]) && ((bufnum <= 1) || !IS_ESC(conf, p[-1]))) {
                bufnum--;
                again = 1;
            }
        }
        if (again)
            continue;
        bufnum = 0;
        buf = buff->data;

        clear_comments(conf, buf);
        s = eat_ws(conf, buf);
        if (IS_EOF(conf, *s))
            continue;           /* blank line */
        if (*s == '[') {
            char *ss;

            s++;
            start = eat_ws(conf, s);
            ss = start;
 again:
            end = eat_alpha_numeric(conf, ss);
            p = eat_ws(conf, end);
            if (*p != ']') {
                if (*p != '\0' && ss != p) {
                    ss = p;
                    goto again;
                }
                ERR_raise(ERR_LIB_CONF, CONF_R_MISSING_CLOSE_SQUARE_BRACKET);
                goto err;
            }
            *end = '\0';
            if (!str_copy(conf, NULL, &section, start))
                goto err;
            if ((sv = _CONF_get_section(conf, section)) == NULL)
                sv = _CONF_new_section(conf, section);
            if (sv == NULL) {
                ERR_raise(ERR_LIB_CONF, CONF_R_UNABLE_TO_CREATE_NEW_SECTION);
                goto err;
            }
            continue;
        } else {
            pname = s;
            end = eat_alpha_numeric(conf, s);
            if ((end[0] == ':') && (end[1] == ':')) {
                *end = '\0';
                end += 2;
                psection = pname;
                pname = end;
                end = eat_alpha_numeric(conf, end);
            } else {
                psection = section;
            }
            p = eat_ws(conf, end);
            if (strncmp(pname, ".pragma", 7) == 0
                && (p != pname + 7 || *p == '=')) {
                char *pval;

                if (*p == '=') {
                    p++;
                    p = eat_ws(conf, p);
                }
                trim_ws(conf, p);

                /* Pragma values take the form keyword:value */
                pval = strchr(p, ':');
                if (pval == NULL || pval == p || pval[1] == '\0') {
                    ERR_raise(ERR_LIB_CONF, CONF_R_INVALID_PRAGMA);
                    goto err;
                }

                *pval++ = '\0';
                trim_ws(conf, p);
                pval = eat_ws(conf, pval);

                /*
                 * Known pragmas:
                 *
                 * dollarid     takes "on", "true or "off", "false"
                 * abspath      takes "on", "true or "off", "false"
                 * includedir   directory prefix
                 */
                if (strcmp(p, "dollarid") == 0) {
                    if (!parsebool(pval, &conf->flag_dollarid))
                        goto err;
                } else if (strcmp(p, "abspath") == 0) {
                    if (!parsebool(pval, &conf->flag_abspath))
                        goto err;
                } else if (strcmp(p, "includedir") == 0) {
                    OPENSSL_free(conf->includedir);
                    if ((conf->includedir = OPENSSL_strdup(pval)) == NULL) {
                        ERR_raise(ERR_LIB_CONF, ERR_R_MALLOC_FAILURE);
                        goto err;
                    }
                }

                /*
                 * We *ignore* any unknown pragma.
                 */
                continue;
            } else if (strncmp(pname, ".include", 8) == 0
                && (p != pname + 8 || *p == '=')) {
                char *include = NULL;
                BIO *next;
                const char *include_dir = ossl_safe_getenv("OPENSSL_CONF_INCLUDE");
                char *include_path = NULL;

<<<<<<< HEAD
=======
#ifdef FUZZING_BUILD_MODE_UNSAFE_FOR_PRODUCTION
                /*
                 * The include processing below can cause the "conf" fuzzer to
                 * timeout due to the fuzzer inserting large and complicated
                 * includes - with a large amount of time spent in
                 * OPENSSL_strlcat/OPENSSL_strcpy. This is not a security
                 * concern because config files should never come from untrusted
                 * sources. We just set an arbitrary limit on the allowed
                 * number of includes when fuzzing to prevent this timeout.
                 */
                if (numincludes++ > 10)
                    goto err;
#endif

>>>>>>> 8a2d13a7
                if (include_dir == NULL)
                    include_dir = conf->includedir;

                if (*p == '=') {
                    p++;
                    p = eat_ws(conf, p);
                }
                trim_ws(conf, p);
                if (!str_copy(conf, psection, &include, p))
                    goto err;

                if (include_dir != NULL && !ossl_is_absolute_path(include)) {
                    size_t newlen = strlen(include_dir) + strlen(include) + 2;

                    include_path = OPENSSL_malloc(newlen);
                    if (include_path == NULL) {
                        ERR_raise(ERR_LIB_CONF, ERR_R_MALLOC_FAILURE);
                        OPENSSL_free(include);
                        goto err;
                    }

                    OPENSSL_strlcpy(include_path, include_dir, newlen);
                    if (!ossl_ends_with_dirsep(include_path))
                        OPENSSL_strlcat(include_path, "/", newlen);
                    OPENSSL_strlcat(include_path, include, newlen);
                    OPENSSL_free(include);
                } else {
                    include_path = include;
                }

                if (conf->flag_abspath
                        && !ossl_is_absolute_path(include_path)) {
                    ERR_raise(ERR_LIB_CONF, CONF_R_RELATIVE_PATH);
                    OPENSSL_free(include_path);
                    goto err;
                }

                /* get the BIO of the included file */
#ifndef OPENSSL_NO_POSIX_IO
                next = process_include(include_path, &dirctx, &dirpath);
                if (include_path != dirpath) {
                    /* dirpath will contain include in case of a directory */
                    OPENSSL_free(include_path);
                }
#else
                next = BIO_new_file(include_path, "r");
                OPENSSL_free(include_path);
#endif

                if (next != NULL) {
                    /* push the currently processing BIO onto stack */
                    if (biosk == NULL) {
                        if ((biosk = sk_BIO_new_null()) == NULL) {
                            ERR_raise(ERR_LIB_CONF, ERR_R_MALLOC_FAILURE);
                            BIO_free(next);
                            goto err;
                        }
                    }
                    if (!sk_BIO_push(biosk, in)) {
                        ERR_raise(ERR_LIB_CONF, ERR_R_MALLOC_FAILURE);
                        BIO_free(next);
                        goto err;
                    }
                    /* continue with reading from the included BIO */
                    in = next;
                }
                continue;
            } else if (*p != '=') {
                ERR_raise_data(ERR_LIB_CONF, CONF_R_MISSING_EQUAL_SIGN,
                               "HERE-->%s", p);
                goto err;
            }
            *end = '\0';
            p++;
            start = eat_ws(conf, p);
            trim_ws(conf, start);

            if ((v = OPENSSL_malloc(sizeof(*v))) == NULL) {
                ERR_raise(ERR_LIB_CONF, ERR_R_MALLOC_FAILURE);
                goto err;
            }
            v->name = OPENSSL_strdup(pname);
            v->value = NULL;
            if (v->name == NULL) {
                ERR_raise(ERR_LIB_CONF, ERR_R_MALLOC_FAILURE);
                goto err;
            }
            if (!str_copy(conf, psection, &(v->value), start))
                goto err;

            if (strcmp(psection, section) != 0) {
                if ((tv = _CONF_get_section(conf, psection))
                    == NULL)
                    tv = _CONF_new_section(conf, psection);
                if (tv == NULL) {
                    ERR_raise(ERR_LIB_CONF,
                              CONF_R_UNABLE_TO_CREATE_NEW_SECTION);
                    goto err;
                }
            } else
                tv = sv;
            if (_CONF_add_string(conf, tv, v) == 0) {
                ERR_raise(ERR_LIB_CONF, ERR_R_MALLOC_FAILURE);
                goto err;
            }
            v = NULL;
        }
    }
    BUF_MEM_free(buff);
    OPENSSL_free(section);
    /*
     * No need to pop, since we only get here if the stack is empty.
     * If this causes a BIO leak, THE ISSUE IS SOMEWHERE ELSE!
     */
    sk_BIO_free(biosk);
    return 1;

 err:
    BUF_MEM_free(buff);
    OPENSSL_free(section);
    /*
     * Since |in| is the first element of the stack and should NOT be freed
     * here, we cannot use sk_BIO_pop_free().  Instead, we pop and free one
     * BIO at a time, making sure that the last one popped isn't.
     */
    while (sk_BIO_num(biosk) > 0) {
        BIO *popped = sk_BIO_pop(biosk);
        BIO_vfree(in);
        in = popped;
    }
    sk_BIO_free(biosk);
#ifndef OPENSSL_NO_POSIX_IO
    OPENSSL_free(dirpath);
    if (dirctx != NULL)
        OPENSSL_DIR_end(&dirctx);
#endif
    if (line != NULL)
        *line = eline;
    BIO_snprintf(btmp, sizeof(btmp), "%ld", eline);
    ERR_add_error_data(2, "line ", btmp);
    if (h != conf->data) {
        CONF_free(conf->data);
        conf->data = NULL;
    }
    if (v != NULL) {
        OPENSSL_free(v->name);
        OPENSSL_free(v->value);
        OPENSSL_free(v);
    }
    return 0;
}

static void clear_comments(CONF *conf, char *p)
{
    for (;;) {
        if (IS_FCOMMENT(conf, *p)) {
            *p = '\0';
            return;
        }
        if (!IS_WS(conf, *p)) {
            break;
        }
        p++;
    }

    for (;;) {
        if (IS_COMMENT(conf, *p)) {
            *p = '\0';
            return;
        }
        if (IS_DQUOTE(conf, *p)) {
            p = scan_dquote(conf, p);
            continue;
        }
        if (IS_QUOTE(conf, *p)) {
            p = scan_quote(conf, p);
            continue;
        }
        if (IS_ESC(conf, *p)) {
            p = scan_esc(conf, p);
            continue;
        }
        if (IS_EOF(conf, *p))
            return;
        else
            p++;
    }
}

static int str_copy(CONF *conf, char *section, char **pto, char *from)
{
    int q, r, rr = 0, to = 0, len = 0;
    char *s, *e, *rp, *p, *rrp, *np, *cp, v;
    BUF_MEM *buf;

    if ((buf = BUF_MEM_new()) == NULL)
        return 0;

    len = strlen(from) + 1;
    if (!BUF_MEM_grow(buf, len))
        goto err;

    for (;;) {
        if (IS_QUOTE(conf, *from)) {
            q = *from;
            from++;
            while (!IS_EOF(conf, *from) && (*from != q)) {
                if (IS_ESC(conf, *from)) {
                    from++;
                    if (IS_EOF(conf, *from))
                        break;
                }
                buf->data[to++] = *(from++);
            }
            if (*from == q)
                from++;
        } else if (IS_DQUOTE(conf, *from)) {
            q = *from;
            from++;
            while (!IS_EOF(conf, *from)) {
                if (*from == q) {
                    if (*(from + 1) == q) {
                        from++;
                    } else {
                        break;
                    }
                }
                buf->data[to++] = *(from++);
            }
            if (*from == q)
                from++;
        } else if (IS_ESC(conf, *from)) {
            from++;
            v = *(from++);
            if (IS_EOF(conf, v))
                break;
            else if (v == 'r')
                v = '\r';
            else if (v == 'n')
                v = '\n';
            else if (v == 'b')
                v = '\b';
            else if (v == 't')
                v = '\t';
            buf->data[to++] = v;
        } else if (IS_EOF(conf, *from))
            break;
        else if (*from == '$'
                 && (!conf->flag_dollarid
                     || from[1] == '{'
                     || from[1] == '(')) {
            size_t newsize;

            /* try to expand it */
            rrp = NULL;
            s = &(from[1]);
            if (*s == '{')
                q = '}';
            else if (*s == '(')
                q = ')';
            else
                q = 0;

            if (q)
                s++;
            cp = section;
            e = np = s;
            while (IS_ALNUM(conf, *e)
                   || (conf->flag_dollarid && IS_DOLLAR(conf, *e)))
                e++;
            if ((e[0] == ':') && (e[1] == ':')) {
                cp = np;
                rrp = e;
                rr = *e;
                *rrp = '\0';
                e += 2;
                np = e;
                while (IS_ALNUM(conf, *e)
                       || (conf->flag_dollarid && IS_DOLLAR(conf, *e)))
                    e++;
            }
            r = *e;
            *e = '\0';
            rp = e;
            if (q) {
                if (r != q) {
                    ERR_raise(ERR_LIB_CONF, CONF_R_NO_CLOSE_BRACE);
                    goto err;
                }
                e++;
            }
            /*-
             * So at this point we have
             * np which is the start of the name string which is
             *   '\0' terminated.
             * cp which is the start of the section string which is
             *   '\0' terminated.
             * e is the 'next point after'.
             * r and rr are the chars replaced by the '\0'
             * rp and rrp is where 'r' and 'rr' came from.
             */
            p = _CONF_get_string(conf, cp, np);
            if (rrp != NULL)
                *rrp = rr;
            *rp = r;
            if (p == NULL) {
                ERR_raise(ERR_LIB_CONF, CONF_R_VARIABLE_HAS_NO_VALUE);
                goto err;
            }
            newsize = strlen(p) + buf->length - (e - from);
            if (newsize > MAX_CONF_VALUE_LENGTH) {
                ERR_raise(ERR_LIB_CONF, CONF_R_VARIABLE_EXPANSION_TOO_LONG);
                goto err;
            }
            if (!BUF_MEM_grow_clean(buf, newsize)) {
                ERR_raise(ERR_LIB_CONF, ERR_R_MALLOC_FAILURE);
                goto err;
            }
            while (*p)
                buf->data[to++] = *(p++);

            /*
             * Since we change the pointer 'from', we also have to change the
             * perceived length of the string it points at.  /RL
             */
            len -= e - from;
            from = e;

            /*
             * In case there were no braces or parenthesis around the
             * variable reference, we have to put back the character that was
             * replaced with a '\0'.  /RL
             */
            *rp = r;
        } else
            buf->data[to++] = *(from++);
    }
    buf->data[to] = '\0';
    OPENSSL_free(*pto);
    *pto = buf->data;
    OPENSSL_free(buf);
    return 1;
 err:
    BUF_MEM_free(buf);
    return 0;
}

#ifndef OPENSSL_NO_POSIX_IO
/*
 * Check whether included path is a directory.
 * Returns next BIO to process and in case of a directory
 * also an opened directory context and the include path.
 */
static BIO *process_include(char *include, OPENSSL_DIR_CTX **dirctx,
                            char **dirpath)
{
    struct stat st;
    BIO *next;

    if (stat(include, &st) < 0) {
        ERR_raise_data(ERR_LIB_SYS, errno, "calling stat(%s)", include);
        /* missing include file is not fatal error */
        return NULL;
    }

    if (S_ISDIR(st.st_mode)) {
        if (*dirctx != NULL) {
            ERR_raise_data(ERR_LIB_CONF, CONF_R_RECURSIVE_DIRECTORY_INCLUDE,
                           "%s", include);
            return NULL;
        }
        /* a directory, load its contents */
        if ((next = get_next_file(include, dirctx)) != NULL)
            *dirpath = include;
        return next;
    }

    next = BIO_new_file(include, "r");
    return next;
}

/*
 * Get next file from the directory path.
 * Returns BIO of the next file to read and updates dirctx.
 */
static BIO *get_next_file(const char *path, OPENSSL_DIR_CTX **dirctx)
{
    const char *filename;
    size_t pathlen;

    pathlen = strlen(path);
    while ((filename = OPENSSL_DIR_read(dirctx, path)) != NULL) {
        size_t namelen;

        namelen = strlen(filename);


        if ((namelen > 5
             && OPENSSL_strcasecmp(filename + namelen - 5, ".conf") == 0)
             || (namelen > 4
                 && OPENSSL_strcasecmp(filename + namelen - 4, ".cnf") == 0)) {
            size_t newlen;
            char *newpath;
            BIO *bio;

            newlen = pathlen + namelen + 2;
            newpath = OPENSSL_zalloc(newlen);
            if (newpath == NULL) {
                ERR_raise(ERR_LIB_CONF, ERR_R_MALLOC_FAILURE);
                break;
            }
#ifdef OPENSSL_SYS_VMS
            /*
             * If the given path isn't clear VMS syntax,
             * we treat it as on Unix.
             */
            if (path[pathlen - 1] == ']'
                || path[pathlen - 1] == '>'
                || path[pathlen - 1] == ':') {
                /* Clear VMS directory syntax, just copy as is */
                OPENSSL_strlcpy(newpath, path, newlen);
            }
#endif
            if (newpath[0] == '\0') {
                OPENSSL_strlcpy(newpath, path, newlen);
                OPENSSL_strlcat(newpath, "/", newlen);
            }
            OPENSSL_strlcat(newpath, filename, newlen);

            bio = BIO_new_file(newpath, "r");
            OPENSSL_free(newpath);
            /* Errors when opening files are non-fatal. */
            if (bio != NULL)
                return bio;
        }
    }
    OPENSSL_DIR_end(dirctx);
    *dirctx = NULL;
    return NULL;
}
#endif

static int is_keytype(const CONF *conf, char c, unsigned short type)
{
    const unsigned short * keytypes = (const unsigned short *) conf->meth_data;
    unsigned char key = (unsigned char)c;

#ifdef CHARSET_EBCDIC
# if CHAR_BIT > 8
    if (key > 255) {
        /* key is out of range for os_toascii table */
        return 0;
    }
# endif
    /* convert key from ebcdic to ascii */
    key = os_toascii[key];
#endif

    if (key > 127) {
        /* key is not a seven bit ascii character */
        return 0;
    }

    return (keytypes[key] & type) ? 1 : 0;
}

static char *eat_ws(CONF *conf, char *p)
{
    while (IS_WS(conf, *p) && (!IS_EOF(conf, *p)))
        p++;
    return p;
}

static void trim_ws(CONF *conf, char *start)
{
    char *p = start;

    while (!IS_EOF(conf, *p))
        p++;
    p--;
    while ((p >= start) && IS_WS(conf, *p))
        p--;
    p++;
    *p = '\0';
}

static char *eat_alpha_numeric(CONF *conf, char *p)
{
    for (;;) {
        if (IS_ESC(conf, *p)) {
            p = scan_esc(conf, p);
            continue;
        }
        if (!(IS_ALNUM_PUNCT(conf, *p)
              || (conf->flag_dollarid && IS_DOLLAR(conf, *p))))
            return p;
        p++;
    }
}

static char *scan_quote(CONF *conf, char *p)
{
    int q = *p;

    p++;
    while (!(IS_EOF(conf, *p)) && (*p != q)) {
        if (IS_ESC(conf, *p)) {
            p++;
            if (IS_EOF(conf, *p))
                return p;
        }
        p++;
    }
    if (*p == q)
        p++;
    return p;
}

static char *scan_dquote(CONF *conf, char *p)
{
    int q = *p;

    p++;
    while (!(IS_EOF(conf, *p))) {
        if (*p == q) {
            if (*(p + 1) == q) {
                p++;
            } else {
                break;
            }
        }
        p++;
    }
    if (*p == q)
        p++;
    return p;
}

static void dump_value_doall_arg(const CONF_VALUE *a, BIO *out)
{
    if (a->name)
        BIO_printf(out, "[%s] %s=%s\n", a->section, a->name, a->value);
    else
        BIO_printf(out, "[[%s]]\n", a->section);
}

IMPLEMENT_LHASH_DOALL_ARG_CONST(CONF_VALUE, BIO);

static int def_dump(const CONF *conf, BIO *out)
{
    lh_CONF_VALUE_doall_BIO(conf->data, dump_value_doall_arg, out);
    return 1;
}

static int def_is_number(const CONF *conf, char c)
{
    return IS_NUMBER(conf, c);
}

static int def_to_int(const CONF *conf, char c)
{
    return c - '0';
}<|MERGE_RESOLUTION|>--- conflicted
+++ resolved
@@ -1,9 +1,5 @@
 /*
-<<<<<<< HEAD
- * Copyright 1995-2022 The OpenSSL Project Authors. All Rights Reserved.
-=======
  * Copyright 1995-2023 The OpenSSL Project Authors. All Rights Reserved.
->>>>>>> 8a2d13a7
  *
  * Licensed under the Apache License 2.0 (the "License").  You may not use
  * this file except in compliance with the License.  You can obtain a copy
@@ -449,8 +445,6 @@
                 const char *include_dir = ossl_safe_getenv("OPENSSL_CONF_INCLUDE");
                 char *include_path = NULL;
 
-<<<<<<< HEAD
-=======
 #ifdef FUZZING_BUILD_MODE_UNSAFE_FOR_PRODUCTION
                 /*
                  * The include processing below can cause the "conf" fuzzer to
@@ -465,7 +459,6 @@
                     goto err;
 #endif
 
->>>>>>> 8a2d13a7
                 if (include_dir == NULL)
                     include_dir = conf->includedir;
 
