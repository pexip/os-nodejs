--- conflicted
+++ resolved
@@ -1,9 +1,5 @@
 /*
-<<<<<<< HEAD
- * Copyright 1995-2021 The OpenSSL Project Authors. All Rights Reserved.
-=======
  * Copyright 1995-2023 The OpenSSL Project Authors. All Rights Reserved.
->>>>>>> 8a2d13a7
  *
  * Licensed under the Apache License 2.0 (the "License").  You may not use
  * this file except in compliance with the License.  You can obtain a copy
@@ -167,11 +163,8 @@
          * "app_data" routines use ex_data index zero.  See RT 3710. */
         if (ip->meth == NULL
             || !sk_EX_CALLBACK_push(ip->meth, NULL)) {
-<<<<<<< HEAD
-=======
             sk_EX_CALLBACK_free(ip->meth);
             ip->meth = NULL;
->>>>>>> 8a2d13a7
             ERR_raise(ERR_LIB_CRYPTO, ERR_R_MALLOC_FAILURE);
             goto err;
         }
