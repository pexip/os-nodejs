/*
<<<<<<< HEAD
 * Copyright 1995-2021 The OpenSSL Project Authors. All Rights Reserved.
=======
 * Copyright 1995-2023 The OpenSSL Project Authors. All Rights Reserved.
>>>>>>> a8a80be5
 *
 * Licensed under the Apache License 2.0 (the "License").  You may not use
 * this file except in compliance with the License.  You can obtain a copy
 * in the file LICENSE in the source distribution or at
 * https://www.openssl.org/source/license.html
 */

/* We need to use some engine deprecated APIs */
#define OPENSSL_SUPPRESS_DEPRECATED

#include <openssl/err.h>
#include <openssl/opensslconf.h>
#include <openssl/core_names.h>
#include "internal/cryptlib.h"
#include "internal/thread_once.h"
#include "crypto/rand.h"
#include "crypto/cryptlib.h"
#include "rand_local.h"

#ifndef FIPS_MODULE
# include <stdio.h>
# include <time.h>
# include <limits.h>
# include <openssl/conf.h>
# include <openssl/trace.h>
# include <openssl/engine.h>
# include "crypto/rand_pool.h"
# include "prov/seeding.h"
# include "e_os.h"

# ifndef OPENSSL_NO_ENGINE
/* non-NULL if default_RAND_meth is ENGINE-provided */
static ENGINE *funct_ref;
static CRYPTO_RWLOCK *rand_engine_lock;
# endif
# ifndef OPENSSL_NO_DEPRECATED_3_0
static CRYPTO_RWLOCK *rand_meth_lock;
static const RAND_METHOD *default_RAND_meth;
# endif
static CRYPTO_ONCE rand_init = CRYPTO_ONCE_STATIC_INIT;

static int rand_inited = 0;

DEFINE_RUN_ONCE_STATIC(do_rand_init)
{
# ifndef OPENSSL_NO_ENGINE
    rand_engine_lock = CRYPTO_THREAD_lock_new();
    if (rand_engine_lock == NULL)
        return 0;
# endif

# ifndef OPENSSL_NO_DEPRECATED_3_0
    rand_meth_lock = CRYPTO_THREAD_lock_new();
    if (rand_meth_lock == NULL)
        goto err;
# endif

    if (!ossl_rand_pool_init())
        goto err;

    rand_inited = 1;
    return 1;

 err:
# ifndef OPENSSL_NO_DEPRECATED_3_0
    CRYPTO_THREAD_lock_free(rand_meth_lock);
    rand_meth_lock = NULL;
# endif
# ifndef OPENSSL_NO_ENGINE
    CRYPTO_THREAD_lock_free(rand_engine_lock);
    rand_engine_lock = NULL;
# endif
    return 0;
}

void ossl_rand_cleanup_int(void)
{
# ifndef OPENSSL_NO_DEPRECATED_3_0
    const RAND_METHOD *meth = default_RAND_meth;

    if (!rand_inited)
        return;

    if (meth != NULL && meth->cleanup != NULL)
        meth->cleanup();
    RAND_set_rand_method(NULL);
# endif
    ossl_rand_pool_cleanup();
# ifndef OPENSSL_NO_ENGINE
    CRYPTO_THREAD_lock_free(rand_engine_lock);
    rand_engine_lock = NULL;
# endif
# ifndef OPENSSL_NO_DEPRECATED_3_0
    CRYPTO_THREAD_lock_free(rand_meth_lock);
    rand_meth_lock = NULL;
# endif
    ossl_release_default_drbg_ctx();
    rand_inited = 0;
}

/*
 * RAND_close_seed_files() ensures that any seed file descriptors are
 * closed after use.  This only applies to libcrypto/default provider,
 * it does not apply to other providers.
 */
void RAND_keep_random_devices_open(int keep)
{
    if (RUN_ONCE(&rand_init, do_rand_init))
        ossl_rand_pool_keep_random_devices_open(keep);
}

/*
 * RAND_poll() reseeds the default RNG using random input
 *
 * The random input is obtained from polling various entropy
 * sources which depend on the operating system and are
 * configurable via the --with-rand-seed configure option.
 */
int RAND_poll(void)
{
    static const char salt[] = "polling";

# ifndef OPENSSL_NO_DEPRECATED_3_0
    const RAND_METHOD *meth = RAND_get_rand_method();
    int ret = meth == RAND_OpenSSL();

    if (meth == NULL)
        return 0;

    if (!ret) {
        /* fill random pool and seed the current legacy RNG */
        RAND_POOL *pool = ossl_rand_pool_new(RAND_DRBG_STRENGTH, 1,
                                             (RAND_DRBG_STRENGTH + 7) / 8,
                                             RAND_POOL_MAX_LENGTH);

        if (pool == NULL)
            return 0;

        if (ossl_pool_acquire_entropy(pool) == 0)
            goto err;

        if (meth->add == NULL
            || meth->add(ossl_rand_pool_buffer(pool),
                         ossl_rand_pool_length(pool),
                         (ossl_rand_pool_entropy(pool) / 8.0)) == 0)
            goto err;

        ret = 1;
     err:
        ossl_rand_pool_free(pool);
        return ret;
    }
# endif

    RAND_seed(salt, sizeof(salt));
    return 1;
}

# ifndef OPENSSL_NO_DEPRECATED_3_0
static int rand_set_rand_method_internal(const RAND_METHOD *meth,
                                         ossl_unused ENGINE *e)
{
    if (!RUN_ONCE(&rand_init, do_rand_init))
        return 0;

    if (!CRYPTO_THREAD_write_lock(rand_meth_lock))
        return 0;
#  ifndef OPENSSL_NO_ENGINE
    ENGINE_finish(funct_ref);
    funct_ref = e;
#  endif
    default_RAND_meth = meth;
    CRYPTO_THREAD_unlock(rand_meth_lock);
    return 1;
}

int RAND_set_rand_method(const RAND_METHOD *meth)
{
    return rand_set_rand_method_internal(meth, NULL);
}

const RAND_METHOD *RAND_get_rand_method(void)
{
<<<<<<< HEAD
    RAND_POOL *pool;
    size_t min_alloc_size = RAND_POOL_MIN_ALLOCATION(secure);

    if (!RUN_ONCE(&rand_init, do_rand_init))
        return NULL;

    pool = OPENSSL_zalloc(sizeof(*pool));
    if (pool == NULL) {
        RANDerr(RAND_F_RAND_POOL_NEW, ERR_R_MALLOC_FAILURE);
=======
    const RAND_METHOD *tmp_meth = NULL;

    if (!RUN_ONCE(&rand_init, do_rand_init))
>>>>>>> a8a80be5
        return NULL;

    if (!CRYPTO_THREAD_write_lock(rand_meth_lock))
        return NULL;
    if (default_RAND_meth == NULL) {
#  ifndef OPENSSL_NO_ENGINE
        ENGINE *e;

        /* If we have an engine that can do RAND, use it. */
        if ((e = ENGINE_get_default_RAND()) != NULL
                && (tmp_meth = ENGINE_get_RAND(e)) != NULL) {
            funct_ref = e;
            default_RAND_meth = tmp_meth;
        } else {
            ENGINE_finish(e);
            default_RAND_meth = &ossl_rand_meth;
        }
#  else
        default_RAND_meth = &ossl_rand_meth;
#  endif
    }
    tmp_meth = default_RAND_meth;
    CRYPTO_THREAD_unlock(rand_meth_lock);
    return tmp_meth;
}

#  if !defined(OPENSSL_NO_ENGINE)
int RAND_set_rand_engine(ENGINE *engine)
{
    const RAND_METHOD *tmp_meth = NULL;

    if (!RUN_ONCE(&rand_init, do_rand_init))
        return 0;

    if (engine != NULL) {
        if (!ENGINE_init(engine))
            return 0;
        tmp_meth = ENGINE_get_RAND(engine);
        if (tmp_meth == NULL) {
            ENGINE_finish(engine);
            return 0;
        }
    }
    if (!CRYPTO_THREAD_write_lock(rand_engine_lock)) {
        ENGINE_finish(engine);
        return 0;
    }

    /* This function releases any prior ENGINE so call it first */
    rand_set_rand_method_internal(tmp_meth, engine);
    CRYPTO_THREAD_unlock(rand_engine_lock);
    return 1;
}
#  endif
# endif /* OPENSSL_NO_DEPRECATED_3_0 */

void RAND_seed(const void *buf, int num)
{
    EVP_RAND_CTX *drbg;
# ifndef OPENSSL_NO_DEPRECATED_3_0
    const RAND_METHOD *meth = RAND_get_rand_method();

    if (meth != NULL && meth->seed != NULL) {
        meth->seed(buf, num);
        return;
    }
# endif

    drbg = RAND_get0_primary(NULL);
    if (drbg != NULL && num > 0)
        EVP_RAND_reseed(drbg, 0, NULL, 0, buf, num);
}

void RAND_add(const void *buf, int num, double randomness)
{
    EVP_RAND_CTX *drbg;
# ifndef OPENSSL_NO_DEPRECATED_3_0
    const RAND_METHOD *meth = RAND_get_rand_method();

    if (meth != NULL && meth->add != NULL) {
        meth->add(buf, num, randomness);
        return;
    }
# endif
    drbg = RAND_get0_primary(NULL);
    if (drbg != NULL && num > 0)
# ifdef OPENSSL_RAND_SEED_NONE
        /* Without an entropy source, we have to rely on the user */
        EVP_RAND_reseed(drbg, 0, buf, num, NULL, 0);
# else
        /* With an entropy source, we downgrade this to additional input */
        EVP_RAND_reseed(drbg, 0, NULL, 0, buf, num);
# endif
}

# if !defined(OPENSSL_NO_DEPRECATED_1_1_0)
int RAND_pseudo_bytes(unsigned char *buf, int num)
{
    const RAND_METHOD *meth = RAND_get_rand_method();

    if (meth != NULL && meth->pseudorand != NULL)
        return meth->pseudorand(buf, num);
    ERR_raise(ERR_LIB_RAND, RAND_R_FUNC_NOT_IMPLEMENTED);
    return -1;
}
# endif

int RAND_status(void)
{
    EVP_RAND_CTX *rand;
# ifndef OPENSSL_NO_DEPRECATED_3_0
    const RAND_METHOD *meth = RAND_get_rand_method();

    if (meth != NULL && meth != RAND_OpenSSL())
        return meth->status != NULL ? meth->status() : 0;
# endif

    if ((rand = RAND_get0_primary(NULL)) == NULL)
        return 0;
    return EVP_RAND_get_state(rand) == EVP_RAND_STATE_READY;
}
# else  /* !FIPS_MODULE */

# ifndef OPENSSL_NO_DEPRECATED_3_0
const RAND_METHOD *RAND_get_rand_method(void)
{
    return NULL;
}
# endif
#endif /* !FIPS_MODULE */

/*
 * This function is not part of RAND_METHOD, so if we're not using
 * the default method, then just call RAND_bytes().  Otherwise make
 * sure we're instantiated and use the private DRBG.
 */
int RAND_priv_bytes_ex(OSSL_LIB_CTX *ctx, unsigned char *buf, size_t num,
                       unsigned int strength)
{
    EVP_RAND_CTX *rand;
#if !defined(OPENSSL_NO_DEPRECATED_3_0) && !defined(FIPS_MODULE)
    const RAND_METHOD *meth = RAND_get_rand_method();

    if (meth != NULL && meth != RAND_OpenSSL()) {
        if (meth->bytes != NULL)
            return meth->bytes(buf, num);
        ERR_raise(ERR_LIB_RAND, RAND_R_FUNC_NOT_IMPLEMENTED);
        return -1;
    }
#endif

    rand = RAND_get0_private(ctx);
    if (rand != NULL)
        return EVP_RAND_generate(rand, buf, num, strength, 0, NULL, 0);

    return 0;
}

int RAND_priv_bytes(unsigned char *buf, int num)
{
    if (num < 0)
        return 0;
    return RAND_priv_bytes_ex(NULL, buf, (size_t)num, 0);
}

int RAND_bytes_ex(OSSL_LIB_CTX *ctx, unsigned char *buf, size_t num,
                  unsigned int strength)
{
    EVP_RAND_CTX *rand;
#if !defined(OPENSSL_NO_DEPRECATED_3_0) && !defined(FIPS_MODULE)
    const RAND_METHOD *meth = RAND_get_rand_method();

    if (meth != NULL && meth != RAND_OpenSSL()) {
        if (meth->bytes != NULL)
            return meth->bytes(buf, num);
        ERR_raise(ERR_LIB_RAND, RAND_R_FUNC_NOT_IMPLEMENTED);
        return -1;
    }
#endif

    rand = RAND_get0_public(ctx);
    if (rand != NULL)
        return EVP_RAND_generate(rand, buf, num, strength, 0, NULL, 0);

    return 0;
}

int RAND_bytes(unsigned char *buf, int num)
{
    if (num < 0)
        return 0;
    return RAND_bytes_ex(NULL, buf, (size_t)num, 0);
}

typedef struct rand_global_st {
    /*
     * The three shared DRBG instances
     *
     * There are three shared DRBG instances: <primary>, <public>, and
     * <private>.  The <public> and <private> DRBGs are secondary ones.
     * These are used for non-secret (e.g. nonces) and secret
     * (e.g. private keys) data respectively.
     */
    CRYPTO_RWLOCK *lock;

    EVP_RAND_CTX *seed;

    /*
     * The <primary> DRBG
     *
     * Not used directly by the application, only for reseeding the two other
     * DRBGs. It reseeds itself by pulling either randomness from os entropy
     * sources or by consuming randomness which was added by RAND_add().
     *
     * The <primary> DRBG is a global instance which is accessed concurrently by
     * all threads. The necessary locking is managed automatically by its child
     * DRBG instances during reseeding.
     */
    EVP_RAND_CTX *primary;

    /*
     * The <public> DRBG
     *
     * Used by default for generating random bytes using RAND_bytes().
     *
     * The <public> secondary DRBG is thread-local, i.e., there is one instance
     * per thread.
     */
    CRYPTO_THREAD_LOCAL public;

    /*
     * The <private> DRBG
     *
     * Used by default for generating private keys using RAND_priv_bytes()
     *
     * The <private> secondary DRBG is thread-local, i.e., there is one
     * instance per thread.
     */
    CRYPTO_THREAD_LOCAL private;

    /* Which RNG is being used by default and it's configuration settings */
    char *rng_name;
    char *rng_cipher;
    char *rng_digest;
    char *rng_propq;

    /* Allow the randomness source to be changed */
    char *seed_name;
    char *seed_propq;
} RAND_GLOBAL;

/*
 * Initialize the OSSL_LIB_CTX global DRBGs on first use.
 * Returns the allocated global data on success or NULL on failure.
 */
static void *rand_ossl_ctx_new(OSSL_LIB_CTX *libctx)
{
    RAND_GLOBAL *dgbl = OPENSSL_zalloc(sizeof(*dgbl));

    if (dgbl == NULL)
        return NULL;

#ifndef FIPS_MODULE
    /*
     * We need to ensure that base libcrypto thread handling has been
     * initialised.
     */
     OPENSSL_init_crypto(OPENSSL_INIT_BASE_ONLY, NULL);
#endif

    dgbl->lock = CRYPTO_THREAD_lock_new();
    if (dgbl->lock == NULL)
        goto err1;

    if (!CRYPTO_THREAD_init_local(&dgbl->private, NULL))
        goto err1;

    if (!CRYPTO_THREAD_init_local(&dgbl->public, NULL))
        goto err2;

    return dgbl;

 err2:
    CRYPTO_THREAD_cleanup_local(&dgbl->private);
 err1:
    CRYPTO_THREAD_lock_free(dgbl->lock);
    OPENSSL_free(dgbl);
    return NULL;
}

void ossl_rand_ctx_free(void *vdgbl)
{
    RAND_GLOBAL *dgbl = vdgbl;

    if (dgbl == NULL)
        return;

    CRYPTO_THREAD_lock_free(dgbl->lock);
    CRYPTO_THREAD_cleanup_local(&dgbl->private);
    CRYPTO_THREAD_cleanup_local(&dgbl->public);
    EVP_RAND_CTX_free(dgbl->primary);
    EVP_RAND_CTX_free(dgbl->seed);
    OPENSSL_free(dgbl->rng_name);
    OPENSSL_free(dgbl->rng_cipher);
    OPENSSL_free(dgbl->rng_digest);
    OPENSSL_free(dgbl->rng_propq);
    OPENSSL_free(dgbl->seed_name);
    OPENSSL_free(dgbl->seed_propq);

    OPENSSL_free(dgbl);
}

static const OSSL_LIB_CTX_METHOD rand_drbg_ossl_ctx_method = {
    OSSL_LIB_CTX_METHOD_PRIORITY_2,
    rand_ossl_ctx_new,
    ossl_rand_ctx_free,
};

static RAND_GLOBAL *rand_get_global(OSSL_LIB_CTX *libctx)
{
    return ossl_lib_ctx_get_data(libctx, OSSL_LIB_CTX_DRBG_INDEX,
                                 &rand_drbg_ossl_ctx_method);
}

static void rand_delete_thread_state(void *arg)
{
    OSSL_LIB_CTX *ctx = arg;
    RAND_GLOBAL *dgbl = rand_get_global(ctx);
    EVP_RAND_CTX *rand;

    if (dgbl == NULL)
        return;

    rand = CRYPTO_THREAD_get_local(&dgbl->public);
    CRYPTO_THREAD_set_local(&dgbl->public, NULL);
    EVP_RAND_CTX_free(rand);

    rand = CRYPTO_THREAD_get_local(&dgbl->private);
    CRYPTO_THREAD_set_local(&dgbl->private, NULL);
    EVP_RAND_CTX_free(rand);
}

#ifndef FIPS_MODULE
static EVP_RAND_CTX *rand_new_seed(OSSL_LIB_CTX *libctx)
{
    EVP_RAND *rand;
    RAND_GLOBAL *dgbl = rand_get_global(libctx);
    EVP_RAND_CTX *ctx;
    char *name;

    if (dgbl == NULL)
        return NULL;
    name = dgbl->seed_name != NULL ? dgbl->seed_name : "SEED-SRC";
    rand = EVP_RAND_fetch(libctx, name, dgbl->seed_propq);
    if (rand == NULL) {
        ERR_raise(ERR_LIB_RAND, RAND_R_UNABLE_TO_FETCH_DRBG);
        return NULL;
    }
    ctx = EVP_RAND_CTX_new(rand, NULL);
    EVP_RAND_free(rand);
    if (ctx == NULL) {
        ERR_raise(ERR_LIB_RAND, RAND_R_UNABLE_TO_CREATE_DRBG);
        return NULL;
    }
    if (!EVP_RAND_instantiate(ctx, 0, 0, NULL, 0, NULL)) {
        ERR_raise(ERR_LIB_RAND, RAND_R_ERROR_INSTANTIATING_DRBG);
        EVP_RAND_CTX_free(ctx);
        return NULL;
    }
    return ctx;
}
#endif

static EVP_RAND_CTX *rand_new_drbg(OSSL_LIB_CTX *libctx, EVP_RAND_CTX *parent,
                                   unsigned int reseed_interval,
                                   time_t reseed_time_interval)
{
    EVP_RAND *rand;
    RAND_GLOBAL *dgbl = rand_get_global(libctx);
    EVP_RAND_CTX *ctx;
    OSSL_PARAM params[7], *p = params;
    char *name, *cipher;

    if (dgbl == NULL)
        return NULL;
    name = dgbl->rng_name != NULL ? dgbl->rng_name : "CTR-DRBG";
    rand = EVP_RAND_fetch(libctx, name, dgbl->rng_propq);
    if (rand == NULL) {
        ERR_raise(ERR_LIB_RAND, RAND_R_UNABLE_TO_FETCH_DRBG);
        return NULL;
    }
    ctx = EVP_RAND_CTX_new(rand, parent);
    EVP_RAND_free(rand);
    if (ctx == NULL) {
        ERR_raise(ERR_LIB_RAND, RAND_R_UNABLE_TO_CREATE_DRBG);
        return NULL;
    }

    /*
     * Rather than trying to decode the DRBG settings, just pass them through
     * and rely on the other end to ignore those it doesn't care about.
     */
    cipher = dgbl->rng_cipher != NULL ? dgbl->rng_cipher : "AES-256-CTR";
    *p++ = OSSL_PARAM_construct_utf8_string(OSSL_DRBG_PARAM_CIPHER,
                                            cipher, 0);
    if (dgbl->rng_digest != NULL)
        *p++ = OSSL_PARAM_construct_utf8_string(OSSL_DRBG_PARAM_DIGEST,
                                                dgbl->rng_digest, 0);
    if (dgbl->rng_propq != NULL)
        *p++ = OSSL_PARAM_construct_utf8_string(OSSL_DRBG_PARAM_PROPERTIES,
                                                dgbl->rng_propq, 0);
    *p++ = OSSL_PARAM_construct_utf8_string(OSSL_ALG_PARAM_MAC, "HMAC", 0);
    *p++ = OSSL_PARAM_construct_uint(OSSL_DRBG_PARAM_RESEED_REQUESTS,
                                     &reseed_interval);
    *p++ = OSSL_PARAM_construct_time_t(OSSL_DRBG_PARAM_RESEED_TIME_INTERVAL,
                                       &reseed_time_interval);
    *p = OSSL_PARAM_construct_end();
    if (!EVP_RAND_instantiate(ctx, 0, 0, NULL, 0, params)) {
        ERR_raise(ERR_LIB_RAND, RAND_R_ERROR_INSTANTIATING_DRBG);
        EVP_RAND_CTX_free(ctx);
        return NULL;
    }
    return ctx;
}

/*
 * Get the primary random generator.
 * Returns pointer to its EVP_RAND_CTX on success, NULL on failure.
 *
 */
EVP_RAND_CTX *RAND_get0_primary(OSSL_LIB_CTX *ctx)
{
    RAND_GLOBAL *dgbl = rand_get_global(ctx);
    EVP_RAND_CTX *ret;

    if (dgbl == NULL)
        return NULL;

    if (!CRYPTO_THREAD_read_lock(dgbl->lock))
        return NULL;

    ret = dgbl->primary;
    CRYPTO_THREAD_unlock(dgbl->lock);

    if (ret != NULL)
        return ret;

    if (!CRYPTO_THREAD_write_lock(dgbl->lock))
        return NULL;

    ret = dgbl->primary;
    if (ret != NULL) {
        CRYPTO_THREAD_unlock(dgbl->lock);
        return ret;
    }

#ifndef FIPS_MODULE
    if (dgbl->seed == NULL) {
        ERR_set_mark();
        dgbl->seed = rand_new_seed(ctx);
        ERR_pop_to_mark();
    }
#endif

    ret = dgbl->primary = rand_new_drbg(ctx, dgbl->seed,
                                        PRIMARY_RESEED_INTERVAL,
                                        PRIMARY_RESEED_TIME_INTERVAL);
    /*
    * The primary DRBG may be shared between multiple threads so we must
    * enable locking.
    */
    if (ret != NULL && !EVP_RAND_enable_locking(ret)) {
        ERR_raise(ERR_LIB_EVP, EVP_R_UNABLE_TO_ENABLE_LOCKING);
        EVP_RAND_CTX_free(ret);
        ret = dgbl->primary = NULL;
    }
    CRYPTO_THREAD_unlock(dgbl->lock);

    return ret;
}

/*
 * Get the public random generator.
 * Returns pointer to its EVP_RAND_CTX on success, NULL on failure.
 */
EVP_RAND_CTX *RAND_get0_public(OSSL_LIB_CTX *ctx)
{
    RAND_GLOBAL *dgbl = rand_get_global(ctx);
    EVP_RAND_CTX *rand, *primary;

    if (dgbl == NULL)
        return NULL;

    rand = CRYPTO_THREAD_get_local(&dgbl->public);
    if (rand == NULL) {
        primary = RAND_get0_primary(ctx);
        if (primary == NULL)
            return NULL;

        ctx = ossl_lib_ctx_get_concrete(ctx);
        /*
         * If the private is also NULL then this is the first time we've
         * used this thread.
         */
        if (CRYPTO_THREAD_get_local(&dgbl->private) == NULL
                && !ossl_init_thread_start(NULL, ctx, rand_delete_thread_state))
            return NULL;
        rand = rand_new_drbg(ctx, primary, SECONDARY_RESEED_INTERVAL,
                             SECONDARY_RESEED_TIME_INTERVAL);
        CRYPTO_THREAD_set_local(&dgbl->public, rand);
    }
    return rand;
}

/*
 * Get the private random generator.
 * Returns pointer to its EVP_RAND_CTX on success, NULL on failure.
 */
EVP_RAND_CTX *RAND_get0_private(OSSL_LIB_CTX *ctx)
{
    RAND_GLOBAL *dgbl = rand_get_global(ctx);
    EVP_RAND_CTX *rand, *primary;

    if (dgbl == NULL)
        return NULL;

    rand = CRYPTO_THREAD_get_local(&dgbl->private);
    if (rand == NULL) {
        primary = RAND_get0_primary(ctx);
        if (primary == NULL)
            return NULL;

        ctx = ossl_lib_ctx_get_concrete(ctx);
        /*
         * If the public is also NULL then this is the first time we've
         * used this thread.
         */
        if (CRYPTO_THREAD_get_local(&dgbl->public) == NULL
                && !ossl_init_thread_start(NULL, ctx, rand_delete_thread_state))
            return NULL;
        rand = rand_new_drbg(ctx, primary, SECONDARY_RESEED_INTERVAL,
                             SECONDARY_RESEED_TIME_INTERVAL);
        CRYPTO_THREAD_set_local(&dgbl->private, rand);
    }
    return rand;
}

#ifndef FIPS_MODULE
static int random_set_string(char **p, const char *s)
{
    char *d = NULL;

    if (s != NULL) {
        d = OPENSSL_strdup(s);
        if (d == NULL) {
            ERR_raise(ERR_LIB_CRYPTO, ERR_R_MALLOC_FAILURE);
            return 0;
        }
    }
    OPENSSL_free(*p);
    *p = d;
    return 1;
}

/*
 * Load the DRBG definitions from a configuration file.
 */
static int random_conf_init(CONF_IMODULE *md, const CONF *cnf)
{
    STACK_OF(CONF_VALUE) *elist;
    CONF_VALUE *cval;
    RAND_GLOBAL *dgbl = rand_get_global(NCONF_get0_libctx((CONF *)cnf));
    int i, r = 1;

    OSSL_TRACE1(CONF, "Loading random module: section %s\n",
                CONF_imodule_get_value(md));

    /* Value is a section containing RANDOM configuration */
    elist = NCONF_get_section(cnf, CONF_imodule_get_value(md));
    if (elist == NULL) {
        ERR_raise(ERR_LIB_CRYPTO, CRYPTO_R_RANDOM_SECTION_ERROR);
        return 0;
    }

    if (dgbl == NULL)
        return 0;

    for (i = 0; i < sk_CONF_VALUE_num(elist); i++) {
        cval = sk_CONF_VALUE_value(elist, i);
        if (OPENSSL_strcasecmp(cval->name, "random") == 0) {
            if (!random_set_string(&dgbl->rng_name, cval->value))
                return 0;
        } else if (OPENSSL_strcasecmp(cval->name, "cipher") == 0) {
            if (!random_set_string(&dgbl->rng_cipher, cval->value))
                return 0;
        } else if (OPENSSL_strcasecmp(cval->name, "digest") == 0) {
            if (!random_set_string(&dgbl->rng_digest, cval->value))
                return 0;
        } else if (OPENSSL_strcasecmp(cval->name, "properties") == 0) {
            if (!random_set_string(&dgbl->rng_propq, cval->value))
                return 0;
        } else if (OPENSSL_strcasecmp(cval->name, "seed") == 0) {
            if (!random_set_string(&dgbl->seed_name, cval->value))
                return 0;
        } else if (OPENSSL_strcasecmp(cval->name, "seed_properties") == 0) {
            if (!random_set_string(&dgbl->seed_propq, cval->value))
                return 0;
        } else {
            ERR_raise_data(ERR_LIB_CRYPTO,
                           CRYPTO_R_UNKNOWN_NAME_IN_RANDOM_SECTION,
                           "name=%s, value=%s", cval->name, cval->value);
            r = 0;
        }
    }
    return r;
}


static void random_conf_deinit(CONF_IMODULE *md)
{
    OSSL_TRACE(CONF, "Cleaned up random\n");
}

void ossl_random_add_conf_module(void)
{
    OSSL_TRACE(CONF, "Adding config module 'random'\n");
    CONF_module_add("random", random_conf_init, random_conf_deinit);
}

int RAND_set_DRBG_type(OSSL_LIB_CTX *ctx, const char *drbg, const char *propq,
                       const char *cipher, const char *digest)
{
    RAND_GLOBAL *dgbl = rand_get_global(ctx);

    if (dgbl == NULL)
        return 0;
    if (dgbl->primary != NULL) {
        ERR_raise(ERR_LIB_CRYPTO, RAND_R_ALREADY_INSTANTIATED);
        return 0;
    }
    return random_set_string(&dgbl->rng_name, drbg)
        && random_set_string(&dgbl->rng_propq, propq)
        && random_set_string(&dgbl->rng_cipher, cipher)
        && random_set_string(&dgbl->rng_digest, digest);
}

int RAND_set_seed_source_type(OSSL_LIB_CTX *ctx, const char *seed,
                              const char *propq)
{
    RAND_GLOBAL *dgbl = rand_get_global(ctx);

    if (dgbl == NULL)
        return 0;
    if (dgbl->primary != NULL) {
        ERR_raise(ERR_LIB_CRYPTO, RAND_R_ALREADY_INSTANTIATED);
        return 0;
    }
    return random_set_string(&dgbl->seed_name, seed)
        && random_set_string(&dgbl->seed_propq, propq);
}

#endif<|MERGE_RESOLUTION|>--- conflicted
+++ resolved
@@ -1,9 +1,5 @@
 /*
-<<<<<<< HEAD
- * Copyright 1995-2021 The OpenSSL Project Authors. All Rights Reserved.
-=======
  * Copyright 1995-2023 The OpenSSL Project Authors. All Rights Reserved.
->>>>>>> a8a80be5
  *
  * Licensed under the Apache License 2.0 (the "License").  You may not use
  * this file except in compliance with the License.  You can obtain a copy
@@ -187,21 +183,9 @@
 
 const RAND_METHOD *RAND_get_rand_method(void)
 {
-<<<<<<< HEAD
-    RAND_POOL *pool;
-    size_t min_alloc_size = RAND_POOL_MIN_ALLOCATION(secure);
+    const RAND_METHOD *tmp_meth = NULL;
 
     if (!RUN_ONCE(&rand_init, do_rand_init))
-        return NULL;
-
-    pool = OPENSSL_zalloc(sizeof(*pool));
-    if (pool == NULL) {
-        RANDerr(RAND_F_RAND_POOL_NEW, ERR_R_MALLOC_FAILURE);
-=======
-    const RAND_METHOD *tmp_meth = NULL;
-
-    if (!RUN_ONCE(&rand_init, do_rand_init))
->>>>>>> a8a80be5
         return NULL;
 
     if (!CRYPTO_THREAD_write_lock(rand_meth_lock))
