/*
<<<<<<< HEAD
 * Copyright 2002-2021 The OpenSSL Project Authors. All Rights Reserved.
=======
 * Copyright 2002-2023 The OpenSSL Project Authors. All Rights Reserved.
>>>>>>> 8a2d13a7
 *
 * Licensed under the Apache License 2.0 (the "License").  You may not use
 * this file except in compliance with the License.  You can obtain a copy
 * in the file LICENSE in the source distribution or at
 * https://www.openssl.org/source/license.html
 */

/*
 * ECDSA low level APIs are deprecated for public use, but still ok for
 * internal use.
 */
#include "internal/deprecated.h"

#include <string.h>
#include <openssl/err.h>
#include <openssl/obj_mac.h>
#include <openssl/rand.h>
#include "crypto/bn.h"
#include "ec_local.h"

<<<<<<< HEAD
=======
#define MIN_ECDSA_SIGN_ORDERBITS 64
/*
 * It is highly unlikely that a retry will happen,
 * Multiple retries would indicate that something is wrong
 * with the group parameters (which would normally only happen
 * with a bad custom group).
 */
#define MAX_ECDSA_SIGN_RETRIES 8

>>>>>>> 8a2d13a7
int ossl_ecdsa_sign_setup(EC_KEY *eckey, BN_CTX *ctx_in, BIGNUM **kinvp,
                          BIGNUM **rp)
{
    if (eckey->group->meth->ecdsa_sign_setup == NULL) {
        ERR_raise(ERR_LIB_EC, EC_R_CURVE_DOES_NOT_SUPPORT_ECDSA);
        return 0;
    }

    return eckey->group->meth->ecdsa_sign_setup(eckey, ctx_in, kinvp, rp);
}

ECDSA_SIG *ossl_ecdsa_sign_sig(const unsigned char *dgst, int dgst_len,
                               const BIGNUM *in_kinv, const BIGNUM *in_r,
                               EC_KEY *eckey)
{
    if (eckey->group->meth->ecdsa_sign_sig == NULL) {
        ERR_raise(ERR_LIB_EC, EC_R_CURVE_DOES_NOT_SUPPORT_ECDSA);
        return NULL;
    }

    return eckey->group->meth->ecdsa_sign_sig(dgst, dgst_len,
                                              in_kinv, in_r, eckey);
}

int ossl_ecdsa_verify_sig(const unsigned char *dgst, int dgst_len,
                          const ECDSA_SIG *sig, EC_KEY *eckey)
{
    if (eckey->group->meth->ecdsa_verify_sig == NULL) {
        ERR_raise(ERR_LIB_EC, EC_R_CURVE_DOES_NOT_SUPPORT_ECDSA);
        return 0;
    }

    return eckey->group->meth->ecdsa_verify_sig(dgst, dgst_len, sig, eckey);
}

int ossl_ecdsa_sign(int type, const unsigned char *dgst, int dlen,
                    unsigned char *sig, unsigned int *siglen,
                    const BIGNUM *kinv, const BIGNUM *r, EC_KEY *eckey)
{
    ECDSA_SIG *s;

    s = ECDSA_do_sign_ex(dgst, dlen, kinv, r, eckey);
    if (s == NULL) {
        *siglen = 0;
        return 0;
    }
    *siglen = i2d_ECDSA_SIG(s, sig != NULL ? &sig : NULL);
    ECDSA_SIG_free(s);
    return 1;
}

static int ecdsa_sign_setup(EC_KEY *eckey, BN_CTX *ctx_in,
                            BIGNUM **kinvp, BIGNUM **rp,
                            const unsigned char *dgst, int dlen)
{
    BN_CTX *ctx = NULL;
    BIGNUM *k = NULL, *r = NULL, *X = NULL;
    const BIGNUM *order;
    EC_POINT *tmp_point = NULL;
    const EC_GROUP *group;
    int ret = 0;
    int order_bits;
    const BIGNUM *priv_key;

    if (eckey == NULL || (group = EC_KEY_get0_group(eckey)) == NULL) {
        ERR_raise(ERR_LIB_EC, ERR_R_PASSED_NULL_PARAMETER);
        return 0;
    }
    if ((priv_key = EC_KEY_get0_private_key(eckey)) == NULL) {
        ERR_raise(ERR_LIB_EC, EC_R_MISSING_PRIVATE_KEY);
        return 0;
    }

    if (!EC_KEY_can_sign(eckey)) {
        ERR_raise(ERR_LIB_EC, EC_R_CURVE_DOES_NOT_SUPPORT_SIGNING);
        return 0;
    }

    if ((ctx = ctx_in) == NULL) {
        if ((ctx = BN_CTX_new_ex(eckey->libctx)) == NULL) {
            ERR_raise(ERR_LIB_EC, ERR_R_MALLOC_FAILURE);
            return 0;
        }
    }

    k = BN_secure_new();        /* this value is later returned in *kinvp */
    r = BN_new();               /* this value is later returned in *rp */
    X = BN_new();
    if (k == NULL || r == NULL || X == NULL) {
        ERR_raise(ERR_LIB_EC, ERR_R_MALLOC_FAILURE);
        goto err;
    }
    if ((tmp_point = EC_POINT_new(group)) == NULL) {
        ERR_raise(ERR_LIB_EC, ERR_R_EC_LIB);
        goto err;
    }
    order = EC_GROUP_get0_order(group);

    /* Preallocate space */
    order_bits = BN_num_bits(order);
    /* Check the number of bits here so that an infinite loop is not possible */
    if (order_bits < MIN_ECDSA_SIGN_ORDERBITS
        || !BN_set_bit(k, order_bits)
        || !BN_set_bit(r, order_bits)
        || !BN_set_bit(X, order_bits))
        goto err;

    do {
        /* get random k */
        do {
            if (dgst != NULL) {
                if (!BN_generate_dsa_nonce(k, order, priv_key,
                                           dgst, dlen, ctx)) {
                    ERR_raise(ERR_LIB_EC, EC_R_RANDOM_NUMBER_GENERATION_FAILED);
                    goto err;
                }
            } else {
                if (!BN_priv_rand_range_ex(k, order, 0, ctx)) {
                    ERR_raise(ERR_LIB_EC, EC_R_RANDOM_NUMBER_GENERATION_FAILED);
                    goto err;
                }
            }
        } while (BN_is_zero(k));

        /* compute r the x-coordinate of generator * k */
        if (!EC_POINT_mul(group, tmp_point, k, NULL, NULL, ctx)) {
            ERR_raise(ERR_LIB_EC, ERR_R_EC_LIB);
            goto err;
        }

        if (!EC_POINT_get_affine_coordinates(group, tmp_point, X, NULL, ctx)) {
            ERR_raise(ERR_LIB_EC, ERR_R_EC_LIB);
            goto err;
        }

        if (!BN_nnmod(r, X, order, ctx)) {
            ERR_raise(ERR_LIB_EC, ERR_R_BN_LIB);
            goto err;
        }
    } while (BN_is_zero(r));

    /* compute the inverse of k */
    if (!ossl_ec_group_do_inverse_ord(group, k, k, ctx)) {
        ERR_raise(ERR_LIB_EC, ERR_R_BN_LIB);
        goto err;
    }

    /* clear old values if necessary */
    BN_clear_free(*rp);
    BN_clear_free(*kinvp);
    /* save the pre-computed values  */
    *rp = r;
    *kinvp = k;
    ret = 1;
 err:
    if (!ret) {
        BN_clear_free(k);
        BN_clear_free(r);
    }
    if (ctx != ctx_in)
        BN_CTX_free(ctx);
    EC_POINT_free(tmp_point);
    BN_clear_free(X);
    return ret;
}

int ossl_ecdsa_simple_sign_setup(EC_KEY *eckey, BN_CTX *ctx_in, BIGNUM **kinvp,
                                 BIGNUM **rp)
{
    return ecdsa_sign_setup(eckey, ctx_in, kinvp, rp, NULL, 0);
}

ECDSA_SIG *ossl_ecdsa_simple_sign_sig(const unsigned char *dgst, int dgst_len,
                                      const BIGNUM *in_kinv, const BIGNUM *in_r,
                                      EC_KEY *eckey)
{
    int ok = 0, i;
    int retries = 0;
    BIGNUM *kinv = NULL, *s, *m = NULL;
    const BIGNUM *order, *ckinv;
    BN_CTX *ctx = NULL;
    const EC_GROUP *group;
    ECDSA_SIG *ret;
    const BIGNUM *priv_key;

    group = EC_KEY_get0_group(eckey);
    priv_key = EC_KEY_get0_private_key(eckey);

    if (group == NULL) {
        ERR_raise(ERR_LIB_EC, ERR_R_PASSED_NULL_PARAMETER);
        return NULL;
    }
    if (priv_key == NULL) {
        ERR_raise(ERR_LIB_EC, EC_R_MISSING_PRIVATE_KEY);
        return NULL;
    }

    if (!EC_KEY_can_sign(eckey)) {
        ERR_raise(ERR_LIB_EC, EC_R_CURVE_DOES_NOT_SUPPORT_SIGNING);
        return NULL;
    }

    ret = ECDSA_SIG_new();
    if (ret == NULL) {
        ERR_raise(ERR_LIB_EC, ERR_R_MALLOC_FAILURE);
        return NULL;
    }
    ret->r = BN_new();
    ret->s = BN_new();
    if (ret->r == NULL || ret->s == NULL) {
        ERR_raise(ERR_LIB_EC, ERR_R_MALLOC_FAILURE);
        goto err;
    }
    s = ret->s;

    if ((ctx = BN_CTX_new_ex(eckey->libctx)) == NULL
        || (m = BN_new()) == NULL) {
        ERR_raise(ERR_LIB_EC, ERR_R_MALLOC_FAILURE);
        goto err;
    }

    order = EC_GROUP_get0_order(group);
    i = BN_num_bits(order);
    /*
     * Need to truncate digest if it is too long: first truncate whole bytes.
     */
    if (8 * dgst_len > i)
        dgst_len = (i + 7) / 8;
    if (!BN_bin2bn(dgst, dgst_len, m)) {
        ERR_raise(ERR_LIB_EC, ERR_R_BN_LIB);
        goto err;
    }
    /* If still too long, truncate remaining bits with a shift */
    if ((8 * dgst_len > i) && !BN_rshift(m, m, 8 - (i & 0x7))) {
        ERR_raise(ERR_LIB_EC, ERR_R_BN_LIB);
        goto err;
    }
    do {
        if (in_kinv == NULL || in_r == NULL) {
            if (!ecdsa_sign_setup(eckey, ctx, &kinv, &ret->r, dgst, dgst_len)) {
                ERR_raise(ERR_LIB_EC, ERR_R_ECDSA_LIB);
                goto err;
            }
            ckinv = kinv;
        } else {
            ckinv = in_kinv;
            if (BN_copy(ret->r, in_r) == NULL) {
                ERR_raise(ERR_LIB_EC, ERR_R_MALLOC_FAILURE);
                goto err;
            }
        }

        /*
         * With only one multiplicant being in Montgomery domain
         * multiplication yields real result without post-conversion.
         * Also note that all operations but last are performed with
         * zero-padded vectors. Last operation, BN_mod_mul_montgomery
         * below, returns user-visible value with removed zero padding.
         */
        if (!bn_to_mont_fixed_top(s, ret->r, group->mont_data, ctx)
            || !bn_mul_mont_fixed_top(s, s, priv_key, group->mont_data, ctx)) {
            ERR_raise(ERR_LIB_EC, ERR_R_BN_LIB);
            goto err;
        }
        if (!bn_mod_add_fixed_top(s, s, m, order)) {
            ERR_raise(ERR_LIB_EC, ERR_R_BN_LIB);
            goto err;
        }
        /*
         * |s| can still be larger than modulus, because |m| can be. In
         * such case we count on Montgomery reduction to tie it up.
         */
        if (!bn_to_mont_fixed_top(s, s, group->mont_data, ctx)
            || !BN_mod_mul_montgomery(s, s, ckinv, group->mont_data, ctx)) {
            ERR_raise(ERR_LIB_EC, ERR_R_BN_LIB);
            goto err;
        }

        if (BN_is_zero(s)) {
            /*
             * if kinv and r have been supplied by the caller, don't
             * generate new kinv and r values
             */
            if (in_kinv != NULL && in_r != NULL) {
                ERR_raise(ERR_LIB_EC, EC_R_NEED_NEW_SETUP_VALUES);
<<<<<<< HEAD
=======
                goto err;
            }
            /* Avoid infinite loops cause by invalid group parameters */
            if (retries++ > MAX_ECDSA_SIGN_RETRIES) {
                ERR_raise(ERR_LIB_EC, EC_R_TOO_MANY_RETRIES);
>>>>>>> 8a2d13a7
                goto err;
            }
        } else {
            /* s != 0 => we have a valid signature */
            break;
        }
    } while (1);

    ok = 1;
 err:
    if (!ok) {
        ECDSA_SIG_free(ret);
        ret = NULL;
    }
    BN_CTX_free(ctx);
    BN_clear_free(m);
    BN_clear_free(kinv);
    return ret;
}

/*-
 * returns
 *      1: correct signature
 *      0: incorrect signature
 *     -1: error
 */
int ossl_ecdsa_verify(int type, const unsigned char *dgst, int dgst_len,
                      const unsigned char *sigbuf, int sig_len, EC_KEY *eckey)
{
    ECDSA_SIG *s;
    const unsigned char *p = sigbuf;
    unsigned char *der = NULL;
    int derlen = -1;
    int ret = -1;

    s = ECDSA_SIG_new();
    if (s == NULL)
        return ret;
    if (d2i_ECDSA_SIG(&s, &p, sig_len) == NULL)
        goto err;
    /* Ensure signature uses DER and doesn't have trailing garbage */
    derlen = i2d_ECDSA_SIG(s, &der);
    if (derlen != sig_len || memcmp(sigbuf, der, derlen) != 0)
        goto err;
    ret = ECDSA_do_verify(dgst, dgst_len, s, eckey);
 err:
    OPENSSL_free(der);
    ECDSA_SIG_free(s);
    return ret;
}

int ossl_ecdsa_simple_verify_sig(const unsigned char *dgst, int dgst_len,
                                 const ECDSA_SIG *sig, EC_KEY *eckey)
{
    int ret = -1, i;
    BN_CTX *ctx;
    const BIGNUM *order;
    BIGNUM *u1, *u2, *m, *X;
    EC_POINT *point = NULL;
    const EC_GROUP *group;
    const EC_POINT *pub_key;

    /* check input values */
    if (eckey == NULL || (group = EC_KEY_get0_group(eckey)) == NULL ||
        (pub_key = EC_KEY_get0_public_key(eckey)) == NULL || sig == NULL) {
        ERR_raise(ERR_LIB_EC, EC_R_MISSING_PARAMETERS);
        return -1;
    }

    if (!EC_KEY_can_sign(eckey)) {
        ERR_raise(ERR_LIB_EC, EC_R_CURVE_DOES_NOT_SUPPORT_SIGNING);
        return -1;
    }

    ctx = BN_CTX_new_ex(eckey->libctx);
    if (ctx == NULL) {
        ERR_raise(ERR_LIB_EC, ERR_R_MALLOC_FAILURE);
        return -1;
    }
    BN_CTX_start(ctx);
    u1 = BN_CTX_get(ctx);
    u2 = BN_CTX_get(ctx);
    m = BN_CTX_get(ctx);
    X = BN_CTX_get(ctx);
    if (X == NULL) {
        ERR_raise(ERR_LIB_EC, ERR_R_BN_LIB);
        goto err;
    }

    order = EC_GROUP_get0_order(group);
    if (order == NULL) {
        ERR_raise(ERR_LIB_EC, ERR_R_EC_LIB);
        goto err;
    }

    if (BN_is_zero(sig->r) || BN_is_negative(sig->r) ||
        BN_ucmp(sig->r, order) >= 0 || BN_is_zero(sig->s) ||
        BN_is_negative(sig->s) || BN_ucmp(sig->s, order) >= 0) {
        ERR_raise(ERR_LIB_EC, EC_R_BAD_SIGNATURE);
        ret = 0;                /* signature is invalid */
        goto err;
    }
    /* calculate tmp1 = inv(S) mod order */
    if (!ossl_ec_group_do_inverse_ord(group, u2, sig->s, ctx)) {
        ERR_raise(ERR_LIB_EC, ERR_R_BN_LIB);
        goto err;
    }
    /* digest -> m */
    i = BN_num_bits(order);
    /*
     * Need to truncate digest if it is too long: first truncate whole bytes.
     */
    if (8 * dgst_len > i)
        dgst_len = (i + 7) / 8;
    if (!BN_bin2bn(dgst, dgst_len, m)) {
        ERR_raise(ERR_LIB_EC, ERR_R_BN_LIB);
        goto err;
    }
    /* If still too long truncate remaining bits with a shift */
    if ((8 * dgst_len > i) && !BN_rshift(m, m, 8 - (i & 0x7))) {
        ERR_raise(ERR_LIB_EC, ERR_R_BN_LIB);
        goto err;
    }
    /* u1 = m * tmp mod order */
    if (!BN_mod_mul(u1, m, u2, order, ctx)) {
        ERR_raise(ERR_LIB_EC, ERR_R_BN_LIB);
        goto err;
    }
    /* u2 = r * w mod q */
    if (!BN_mod_mul(u2, sig->r, u2, order, ctx)) {
        ERR_raise(ERR_LIB_EC, ERR_R_BN_LIB);
        goto err;
    }

    if ((point = EC_POINT_new(group)) == NULL) {
        ERR_raise(ERR_LIB_EC, ERR_R_MALLOC_FAILURE);
        goto err;
    }
    if (!EC_POINT_mul(group, point, u1, pub_key, u2, ctx)) {
        ERR_raise(ERR_LIB_EC, ERR_R_EC_LIB);
        goto err;
    }

    if (!EC_POINT_get_affine_coordinates(group, point, X, NULL, ctx)) {
        ERR_raise(ERR_LIB_EC, ERR_R_EC_LIB);
        goto err;
    }

    if (!BN_nnmod(u1, X, order, ctx)) {
        ERR_raise(ERR_LIB_EC, ERR_R_BN_LIB);
        goto err;
    }
    /*  if the signature is correct u1 is equal to sig->r */
    ret = (BN_ucmp(u1, sig->r) == 0);
 err:
    BN_CTX_end(ctx);
    BN_CTX_free(ctx);
    EC_POINT_free(point);
    return ret;
}<|MERGE_RESOLUTION|>--- conflicted
+++ resolved
@@ -1,9 +1,5 @@
 /*
-<<<<<<< HEAD
- * Copyright 2002-2021 The OpenSSL Project Authors. All Rights Reserved.
-=======
  * Copyright 2002-2023 The OpenSSL Project Authors. All Rights Reserved.
->>>>>>> 8a2d13a7
  *
  * Licensed under the Apache License 2.0 (the "License").  You may not use
  * this file except in compliance with the License.  You can obtain a copy
@@ -24,8 +20,6 @@
 #include "crypto/bn.h"
 #include "ec_local.h"
 
-<<<<<<< HEAD
-=======
 #define MIN_ECDSA_SIGN_ORDERBITS 64
 /*
  * It is highly unlikely that a retry will happen,
@@ -35,7 +29,6 @@
  */
 #define MAX_ECDSA_SIGN_RETRIES 8
 
->>>>>>> 8a2d13a7
 int ossl_ecdsa_sign_setup(EC_KEY *eckey, BN_CTX *ctx_in, BIGNUM **kinvp,
                           BIGNUM **rp)
 {
@@ -321,14 +314,11 @@
              */
             if (in_kinv != NULL && in_r != NULL) {
                 ERR_raise(ERR_LIB_EC, EC_R_NEED_NEW_SETUP_VALUES);
-<<<<<<< HEAD
-=======
                 goto err;
             }
             /* Avoid infinite loops cause by invalid group parameters */
             if (retries++ > MAX_ECDSA_SIGN_RETRIES) {
                 ERR_raise(ERR_LIB_EC, EC_R_TOO_MANY_RETRIES);
->>>>>>> 8a2d13a7
                 goto err;
             }
         } else {
