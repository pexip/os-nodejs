/*
 * Copyright 2006-2022 The OpenSSL Project Authors. All Rights Reserved.
 *
 * Licensed under the Apache License 2.0 (the "License").  You may not use
 * this file except in compliance with the License.  You can obtain a copy
 * in the file LICENSE in the source distribution or at
 * https://www.openssl.org/source/license.html
 */

/*
 * ECDH and ECDSA low level APIs are deprecated for public use, but still ok
 * for internal use.
 */
#include "internal/deprecated.h"

#include <stdio.h>
#include "internal/cryptlib.h"
#include <openssl/x509.h>
#include <openssl/ec.h>
#include <openssl/bn.h>
#include <openssl/asn1t.h>
#include "crypto/asn1.h"
#include "crypto/evp.h"
#include "crypto/x509.h"
#include <openssl/core_names.h>
#include <openssl/param_build.h>
#include "ec_local.h"

static int eckey_param2type(int *pptype, void **ppval, const EC_KEY *ec_key)
{
    const EC_GROUP *group;
    int nid;

    if (ec_key == NULL || (group = EC_KEY_get0_group(ec_key)) == NULL) {
        ERR_raise(ERR_LIB_EC, EC_R_MISSING_PARAMETERS);
        return 0;
    }
    if (EC_GROUP_get_asn1_flag(group)
        && (nid = EC_GROUP_get_curve_name(group)))
        /* we have a 'named curve' => just set the OID */
    {
        ASN1_OBJECT *asn1obj = OBJ_nid2obj(nid);

        if (asn1obj == NULL || OBJ_length(asn1obj) == 0) {
            ERR_raise(ERR_LIB_EC, EC_R_MISSING_OID);
            return 0;
        }
        *ppval = asn1obj;
        *pptype = V_ASN1_OBJECT;
    } else {                    /* explicit parameters */

        ASN1_STRING *pstr = NULL;
        pstr = ASN1_STRING_new();
        if (pstr == NULL)
            return 0;
        pstr->length = i2d_ECParameters(ec_key, &pstr->data);
        if (pstr->length <= 0) {
            ASN1_STRING_free(pstr);
            ERR_raise(ERR_LIB_EC, ERR_R_EC_LIB);
            return 0;
        }
        *ppval = pstr;
        *pptype = V_ASN1_SEQUENCE;
    }
    return 1;
}

static int eckey_pub_encode(X509_PUBKEY *pk, const EVP_PKEY *pkey)
{
    const EC_KEY *ec_key = pkey->pkey.ec;
    void *pval = NULL;
    int ptype;
    unsigned char *penc = NULL, *p;
    int penclen;

    if (!eckey_param2type(&ptype, &pval, ec_key)) {
        ERR_raise(ERR_LIB_EC, ERR_R_EC_LIB);
        return 0;
    }
    penclen = i2o_ECPublicKey(ec_key, NULL);
    if (penclen <= 0)
        goto err;
    penc = OPENSSL_malloc(penclen);
    if (penc == NULL)
        goto err;
    p = penc;
    penclen = i2o_ECPublicKey(ec_key, &p);
    if (penclen <= 0)
        goto err;
    if (X509_PUBKEY_set0_param(pk, OBJ_nid2obj(EVP_PKEY_EC),
                               ptype, pval, penc, penclen))
        return 1;
 err:
    if (ptype == V_ASN1_SEQUENCE)
        ASN1_STRING_free(pval);
    OPENSSL_free(penc);
    return 0;
}

static int eckey_pub_decode(EVP_PKEY *pkey, const X509_PUBKEY *pubkey)
{
    const unsigned char *p = NULL;
    int pklen;
    EC_KEY *eckey = NULL;
    X509_ALGOR *palg;
    OSSL_LIB_CTX *libctx = NULL;
    const char *propq = NULL;

    if (!ossl_x509_PUBKEY_get0_libctx(&libctx, &propq, pubkey)
        || !X509_PUBKEY_get0_param(NULL, &p, &pklen, &palg, pubkey))
        return 0;
    eckey = ossl_ec_key_param_from_x509_algor(palg, libctx, propq);

    if (!eckey)
        return 0;

    /* We have parameters now set public key */
    if (!o2i_ECPublicKey(&eckey, &p, pklen)) {
        ERR_raise(ERR_LIB_EC, EC_R_DECODE_ERROR);
        goto ecerr;
    }

    EVP_PKEY_assign_EC_KEY(pkey, eckey);
    return 1;

 ecerr:
    EC_KEY_free(eckey);
    return 0;
}

static int eckey_pub_cmp(const EVP_PKEY *a, const EVP_PKEY *b)
{
    int r;
    const EC_GROUP *group = EC_KEY_get0_group(b->pkey.ec);
    const EC_POINT *pa = EC_KEY_get0_public_key(a->pkey.ec),
        *pb = EC_KEY_get0_public_key(b->pkey.ec);

    if (group == NULL || pa == NULL || pb == NULL)
        return -2;
    r = EC_POINT_cmp(group, pa, pb, NULL);
    if (r == 0)
        return 1;
    if (r == 1)
        return 0;
    return -2;
}

static int eckey_priv_decode_ex(EVP_PKEY *pkey, const PKCS8_PRIV_KEY_INFO *p8,
                                OSSL_LIB_CTX *libctx, const char *propq)
{
    int ret = 0;
    EC_KEY *eckey = ossl_ec_key_from_pkcs8(p8, libctx, propq);

    if (eckey != NULL) {
        ret = 1;
        EVP_PKEY_assign_EC_KEY(pkey, eckey);
    }

    return ret;
}

static int eckey_priv_encode(PKCS8_PRIV_KEY_INFO *p8, const EVP_PKEY *pkey)
{
    EC_KEY ec_key = *(pkey->pkey.ec);
    unsigned char *ep = NULL;
    int eplen, ptype;
    void *pval;
    unsigned int old_flags;

    if (!eckey_param2type(&ptype, &pval, &ec_key)) {
        ERR_raise(ERR_LIB_EC, EC_R_DECODE_ERROR);
        return 0;
    }

    /* set the private key */

    /*
     * do not include the parameters in the SEC1 private key see PKCS#11
     * 12.11
     */
    old_flags = EC_KEY_get_enc_flags(&ec_key);
    EC_KEY_set_enc_flags(&ec_key, old_flags | EC_PKEY_NO_PARAMETERS);

    eplen = i2d_ECPrivateKey(&ec_key, &ep);
    if (eplen <= 0) {
        ERR_raise(ERR_LIB_EC, ERR_R_EC_LIB);
        goto err;
    }

    if (!PKCS8_pkey_set0(p8, OBJ_nid2obj(NID_X9_62_id_ecPublicKey), 0,
                         ptype, pval, ep, eplen)) {
        ERR_raise(ERR_LIB_EC, ERR_R_ASN1_LIB);
        OPENSSL_clear_free(ep, eplen);
        goto err;
    }

    return 1;

 err:
    if (ptype == V_ASN1_SEQUENCE)
        ASN1_STRING_free(pval);
    return 0;
}

static int int_ec_size(const EVP_PKEY *pkey)
{
    return ECDSA_size(pkey->pkey.ec);
}

static int ec_bits(const EVP_PKEY *pkey)
{
    return EC_GROUP_order_bits(EC_KEY_get0_group(pkey->pkey.ec));
}

static int ec_security_bits(const EVP_PKEY *pkey)
{
    int ecbits = ec_bits(pkey);

    if (ecbits >= 512)
        return 256;
    if (ecbits >= 384)
        return 192;
    if (ecbits >= 256)
        return 128;
    if (ecbits >= 224)
        return 112;
    if (ecbits >= 160)
        return 80;
    return ecbits / 2;
}

static int ec_missing_parameters(const EVP_PKEY *pkey)
{
    if (pkey->pkey.ec == NULL || EC_KEY_get0_group(pkey->pkey.ec) == NULL)
        return 1;
    return 0;
}

static int ec_copy_parameters(EVP_PKEY *to, const EVP_PKEY *from)
{
    EC_GROUP *group = EC_GROUP_dup(EC_KEY_get0_group(from->pkey.ec));

    if (group == NULL)
        return 0;
    if (to->pkey.ec == NULL) {
        to->pkey.ec = EC_KEY_new();
        if (to->pkey.ec == NULL)
            goto err;
    }
    if (EC_KEY_set_group(to->pkey.ec, group) == 0)
        goto err;
    EC_GROUP_free(group);
    return 1;
 err:
    EC_GROUP_free(group);
    return 0;
}

static int ec_cmp_parameters(const EVP_PKEY *a, const EVP_PKEY *b)
{
    const EC_GROUP *group_a = EC_KEY_get0_group(a->pkey.ec),
        *group_b = EC_KEY_get0_group(b->pkey.ec);

    if (group_a == NULL || group_b == NULL)
        return -2;
    if (EC_GROUP_cmp(group_a, group_b, NULL))
        return 0;
    else
        return 1;
}

static void int_ec_free(EVP_PKEY *pkey)
{
    EC_KEY_free(pkey->pkey.ec);
}

typedef enum {
    EC_KEY_PRINT_PRIVATE,
    EC_KEY_PRINT_PUBLIC,
    EC_KEY_PRINT_PARAM
} ec_print_t;

static int do_EC_KEY_print(BIO *bp, const EC_KEY *x, int off, ec_print_t ktype)
{
    const char *ecstr;
    unsigned char *priv = NULL, *pub = NULL;
    size_t privlen = 0, publen = 0;
    int ret = 0;
    const EC_GROUP *group;

    if (x == NULL || (group = EC_KEY_get0_group(x)) == NULL) {
        ERR_raise(ERR_LIB_EC, ERR_R_PASSED_NULL_PARAMETER);
        return 0;
    }

    if (ktype != EC_KEY_PRINT_PARAM && EC_KEY_get0_public_key(x) != NULL) {
        publen = EC_KEY_key2buf(x, EC_KEY_get_conv_form(x), &pub, NULL);
        if (publen == 0)
            goto err;
    }

    if (ktype == EC_KEY_PRINT_PRIVATE && EC_KEY_get0_private_key(x) != NULL) {
        privlen = EC_KEY_priv2buf(x, &priv);
        if (privlen == 0)
            goto err;
    }

    if (ktype == EC_KEY_PRINT_PRIVATE)
        ecstr = "Private-Key";
    else if (ktype == EC_KEY_PRINT_PUBLIC)
        ecstr = "Public-Key";
    else
        ecstr = "ECDSA-Parameters";

    if (!BIO_indent(bp, off, 128))
        goto err;
    if (BIO_printf(bp, "%s: (%d bit)\n", ecstr,
                   EC_GROUP_order_bits(group)) <= 0)
        goto err;

    if (privlen != 0) {
        if (BIO_printf(bp, "%*spriv:\n", off, "") <= 0)
            goto err;
        if (ASN1_buf_print(bp, priv, privlen, off + 4) == 0)
            goto err;
    }

    if (publen != 0) {
        if (BIO_printf(bp, "%*spub:\n", off, "") <= 0)
            goto err;
        if (ASN1_buf_print(bp, pub, publen, off + 4) == 0)
            goto err;
    }

    if (!ECPKParameters_print(bp, group, off))
        goto err;
    ret = 1;
 err:
    if (!ret)
        ERR_raise(ERR_LIB_EC, ERR_R_EC_LIB);
    OPENSSL_clear_free(priv, privlen);
    OPENSSL_free(pub);
    return ret;
}

static int eckey_param_decode(EVP_PKEY *pkey,
                              const unsigned char **pder, int derlen)
{
    EC_KEY *eckey;

    if ((eckey = d2i_ECParameters(NULL, pder, derlen)) == NULL)
        return 0;
    EVP_PKEY_assign_EC_KEY(pkey, eckey);
    return 1;
}

static int eckey_param_encode(const EVP_PKEY *pkey, unsigned char **pder)
{
    return i2d_ECParameters(pkey->pkey.ec, pder);
}

static int eckey_param_print(BIO *bp, const EVP_PKEY *pkey, int indent,
                             ASN1_PCTX *ctx)
{
    return do_EC_KEY_print(bp, pkey->pkey.ec, indent, EC_KEY_PRINT_PARAM);
}

static int eckey_pub_print(BIO *bp, const EVP_PKEY *pkey, int indent,
                           ASN1_PCTX *ctx)
{
    return do_EC_KEY_print(bp, pkey->pkey.ec, indent, EC_KEY_PRINT_PUBLIC);
}

static int eckey_priv_print(BIO *bp, const EVP_PKEY *pkey, int indent,
                            ASN1_PCTX *ctx)
{
    return do_EC_KEY_print(bp, pkey->pkey.ec, indent, EC_KEY_PRINT_PRIVATE);
}

static int old_ec_priv_decode(EVP_PKEY *pkey,
                              const unsigned char **pder, int derlen)
{
    EC_KEY *ec;

    if ((ec = d2i_ECPrivateKey(NULL, pder, derlen)) == NULL)
        return 0;
    EVP_PKEY_assign_EC_KEY(pkey, ec);
    return 1;
}

static int old_ec_priv_encode(const EVP_PKEY *pkey, unsigned char **pder)
{
    return i2d_ECPrivateKey(pkey->pkey.ec, pder);
}

static int ec_pkey_ctrl(EVP_PKEY *pkey, int op, long arg1, void *arg2)
{
    switch (op) {
    case ASN1_PKEY_CTRL_DEFAULT_MD_NID:
        if (EVP_PKEY_get_id(pkey) == EVP_PKEY_SM2) {
            /* For SM2, the only valid digest-alg is SM3 */
            *(int *)arg2 = NID_sm3;
            return 2;            /* Make it mandatory */
        }
        *(int *)arg2 = NID_sha256;
        return 1;

    case ASN1_PKEY_CTRL_SET1_TLS_ENCPT:
        /* We should only be here if we have a legacy key */
        if (!ossl_assert(evp_pkey_is_legacy(pkey)))
            return 0;
        return EC_KEY_oct2key(evp_pkey_get0_EC_KEY_int(pkey), arg2, arg1, NULL);

    case ASN1_PKEY_CTRL_GET1_TLS_ENCPT:
        return EC_KEY_key2buf(EVP_PKEY_get0_EC_KEY(pkey),
                              POINT_CONVERSION_UNCOMPRESSED, arg2, NULL);

    default:
        return -2;
    }
}

static int ec_pkey_check(const EVP_PKEY *pkey)
{
    EC_KEY *eckey = pkey->pkey.ec;

    /* stay consistent to what EVP_PKEY_check demands */
    if (eckey->priv_key == NULL) {
        ERR_raise(ERR_LIB_EC, EC_R_MISSING_PRIVATE_KEY);
        return 0;
    }

    return EC_KEY_check_key(eckey);
}

static int ec_pkey_public_check(const EVP_PKEY *pkey)
{
    EC_KEY *eckey = pkey->pkey.ec;

    /*
     * Note: it unnecessary to check eckey->pub_key here since
     * it will be checked in EC_KEY_check_key(). In fact, the
     * EC_KEY_check_key() mainly checks the public key, and checks
     * the private key optionally (only if there is one). So if
     * someone passes a whole EC key (public + private), this
     * will also work...
     */

    return EC_KEY_check_key(eckey);
}

static int ec_pkey_param_check(const EVP_PKEY *pkey)
{
    EC_KEY *eckey = pkey->pkey.ec;

    /* stay consistent to what EVP_PKEY_check demands */
    if (eckey->group == NULL) {
        ERR_raise(ERR_LIB_EC, EC_R_MISSING_PARAMETERS);
        return 0;
    }

    return EC_GROUP_check(eckey->group, NULL);
}

static
size_t ec_pkey_dirty_cnt(const EVP_PKEY *pkey)
{
    return pkey->pkey.ec->dirty_cnt;
}

static
int ec_pkey_export_to(const EVP_PKEY *from, void *to_keydata,
                      OSSL_FUNC_keymgmt_import_fn *importer,
                      OSSL_LIB_CTX *libctx, const char *propq)
{
    const EC_KEY *eckey = NULL;
    const EC_GROUP *ecg = NULL;
    unsigned char *pub_key_buf = NULL, *gen_buf = NULL;
    size_t pub_key_buflen;
    OSSL_PARAM_BLD *tmpl;
    OSSL_PARAM *params = NULL;
    const BIGNUM *priv_key = NULL;
    const EC_POINT *pub_point = NULL;
    int selection = 0;
    int rv = 0;
    BN_CTX *bnctx = NULL;

    if (from == NULL
            || (eckey = from->pkey.ec) == NULL
            || (ecg = EC_KEY_get0_group(eckey)) == NULL)
        return 0;

    tmpl = OSSL_PARAM_BLD_new();
    if (tmpl == NULL)
        return 0;

    /*
     * EC_POINT_point2buf() can generate random numbers in some
     * implementations so we need to ensure we use the correct libctx.
     */
    bnctx = BN_CTX_new_ex(libctx);
    if (bnctx == NULL)
        goto err;
    BN_CTX_start(bnctx);

    /* export the domain parameters */
    if (!ossl_ec_group_todata(ecg, tmpl, NULL, libctx, propq, bnctx, &gen_buf))
        goto err;
    selection |= OSSL_KEYMGMT_SELECT_DOMAIN_PARAMETERS;

    priv_key = EC_KEY_get0_private_key(eckey);
    pub_point = EC_KEY_get0_public_key(eckey);

    if (pub_point != NULL) {
        /* convert pub_point to a octet string according to the SECG standard */
<<<<<<< HEAD
        if ((pub_key_buflen = EC_POINT_point2buf(ecg, pub_point,
                                                 POINT_CONVERSION_COMPRESSED,
=======
        point_conversion_form_t format = EC_KEY_get_conv_form(eckey);

        if ((pub_key_buflen = EC_POINT_point2buf(ecg, pub_point,
                                                 format,
>>>>>>> 8a2d13a7
                                                 &pub_key_buf, bnctx)) == 0
            || !OSSL_PARAM_BLD_push_octet_string(tmpl,
                                                 OSSL_PKEY_PARAM_PUB_KEY,
                                                 pub_key_buf,
                                                 pub_key_buflen))
            goto err;
        selection |= OSSL_KEYMGMT_SELECT_PUBLIC_KEY;
    }

    if (priv_key != NULL) {
        size_t sz;
        int ecbits;
        int ecdh_cofactor_mode;

        /*
         * Key import/export should never leak the bit length of the secret
         * scalar in the key.
         *
         * For this reason, on export we use padded BIGNUMs with fixed length.
         *
         * When importing we also should make sure that, even if short lived,
         * the newly created BIGNUM is marked with the BN_FLG_CONSTTIME flag as
         * soon as possible, so that any processing of this BIGNUM might opt for
         * constant time implementations in the backend.
         *
         * Setting the BN_FLG_CONSTTIME flag alone is never enough, we also have
         * to preallocate the BIGNUM internal buffer to a fixed public size big
         * enough that operations performed during the processing never trigger
         * a realloc which would leak the size of the scalar through memory
         * accesses.
         *
         * Fixed Length
         * ------------
         *
         * The order of the large prime subgroup of the curve is our choice for
         * a fixed public size, as that is generally the upper bound for
         * generating a private key in EC cryptosystems and should fit all valid
         * secret scalars.
         *
         * For padding on export we just use the bit length of the order
         * converted to bytes (rounding up).
         *
         * For preallocating the BIGNUM storage we look at the number of "words"
         * required for the internal representation of the order, and we
         * preallocate 2 extra "words" in case any of the subsequent processing
         * might temporarily overflow the order length.
         */
        ecbits = EC_GROUP_order_bits(ecg);
        if (ecbits <= 0)
            goto err;

        sz = (ecbits + 7 ) / 8;
        if (!OSSL_PARAM_BLD_push_BN_pad(tmpl,
                                        OSSL_PKEY_PARAM_PRIV_KEY,
                                        priv_key, sz))
            goto err;
        selection |= OSSL_KEYMGMT_SELECT_PRIVATE_KEY;

        /*
         * The ECDH Cofactor Mode is defined only if the EC_KEY actually
         * contains a private key, so we check for the flag and export it only
         * in this case.
         */
        ecdh_cofactor_mode =
            (EC_KEY_get_flags(eckey) & EC_FLAG_COFACTOR_ECDH) ? 1 : 0;

        /* Export the ECDH_COFACTOR_MODE parameter */
        if (!OSSL_PARAM_BLD_push_int(tmpl,
                                     OSSL_PKEY_PARAM_USE_COFACTOR_ECDH,
                                     ecdh_cofactor_mode))
            goto err;
        selection |= OSSL_KEYMGMT_SELECT_OTHER_PARAMETERS;
    }

    params = OSSL_PARAM_BLD_to_param(tmpl);

    /* We export, the provider imports */
    rv = importer(to_keydata, selection, params);

 err:
    OSSL_PARAM_BLD_free(tmpl);
    OSSL_PARAM_free(params);
    OPENSSL_free(pub_key_buf);
    OPENSSL_free(gen_buf);
    BN_CTX_end(bnctx);
    BN_CTX_free(bnctx);
    return rv;
}

static int ec_pkey_import_from(const OSSL_PARAM params[], void *vpctx)
{
    EVP_PKEY_CTX *pctx = vpctx;
    EVP_PKEY *pkey = EVP_PKEY_CTX_get0_pkey(pctx);
    EC_KEY *ec = EC_KEY_new_ex(pctx->libctx, pctx->propquery);

    if (ec == NULL) {
        ERR_raise(ERR_LIB_DH, ERR_R_MALLOC_FAILURE);
        return 0;
    }

    if (!ossl_ec_group_fromdata(ec, params)
        || !ossl_ec_key_otherparams_fromdata(ec, params)
        || !ossl_ec_key_fromdata(ec, params, 1)
        || !EVP_PKEY_assign_EC_KEY(pkey, ec)) {
        EC_KEY_free(ec);
        return 0;
    }
    return 1;
}

static int ec_pkey_copy(EVP_PKEY *to, EVP_PKEY *from)
{
    EC_KEY *eckey = from->pkey.ec;
    EC_KEY *dupkey = NULL;
    int ret;

    if (eckey != NULL) {
        dupkey = EC_KEY_dup(eckey);
        if (dupkey == NULL)
            return 0;
    } else {
        /* necessary to properly copy empty SM2 keys */
        return EVP_PKEY_set_type(to, from->type);
    }

    ret = EVP_PKEY_assign_EC_KEY(to, dupkey);
    if (!ret)
        EC_KEY_free(dupkey);
    return ret;
}

const EVP_PKEY_ASN1_METHOD ossl_eckey_asn1_meth = {
    EVP_PKEY_EC,
    EVP_PKEY_EC,
    0,
    "EC",
    "OpenSSL EC algorithm",

    eckey_pub_decode,
    eckey_pub_encode,
    eckey_pub_cmp,
    eckey_pub_print,

    NULL,
    eckey_priv_encode,
    eckey_priv_print,

    int_ec_size,
    ec_bits,
    ec_security_bits,

    eckey_param_decode,
    eckey_param_encode,
    ec_missing_parameters,
    ec_copy_parameters,
    ec_cmp_parameters,
    eckey_param_print,
    0,

    int_ec_free,
    ec_pkey_ctrl,
    old_ec_priv_decode,
    old_ec_priv_encode,

    0, 0, 0,

    ec_pkey_check,
    ec_pkey_public_check,
    ec_pkey_param_check,

    0, /* set_priv_key */
    0, /* set_pub_key */
    0, /* get_priv_key */
    0, /* get_pub_key */

    ec_pkey_dirty_cnt,
    ec_pkey_export_to,
    ec_pkey_import_from,
    ec_pkey_copy,
    eckey_priv_decode_ex
};

#if !defined(OPENSSL_NO_SM2)
const EVP_PKEY_ASN1_METHOD ossl_sm2_asn1_meth = {
   EVP_PKEY_SM2,
   EVP_PKEY_EC,
   ASN1_PKEY_ALIAS
};
#endif

int EC_KEY_print(BIO *bp, const EC_KEY *x, int off)
{
    int private = EC_KEY_get0_private_key(x) != NULL;

    return do_EC_KEY_print(bp, x, off,
                private ? EC_KEY_PRINT_PRIVATE : EC_KEY_PRINT_PUBLIC);
}

int ECParameters_print(BIO *bp, const EC_KEY *x)
{
    return do_EC_KEY_print(bp, x, 4, EC_KEY_PRINT_PARAM);
}<|MERGE_RESOLUTION|>--- conflicted
+++ resolved
@@ -513,15 +513,10 @@
 
     if (pub_point != NULL) {
         /* convert pub_point to a octet string according to the SECG standard */
-<<<<<<< HEAD
-        if ((pub_key_buflen = EC_POINT_point2buf(ecg, pub_point,
-                                                 POINT_CONVERSION_COMPRESSED,
-=======
         point_conversion_form_t format = EC_KEY_get_conv_form(eckey);
 
         if ((pub_key_buflen = EC_POINT_point2buf(ecg, pub_point,
                                                  format,
->>>>>>> 8a2d13a7
                                                  &pub_key_buf, bnctx)) == 0
             || !OSSL_PARAM_BLD_push_octet_string(tmpl,
                                                  OSSL_PKEY_PARAM_PUB_KEY,
