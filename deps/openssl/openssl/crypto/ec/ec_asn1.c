/*
<<<<<<< HEAD
 * Copyright 2002-2021 The OpenSSL Project Authors. All Rights Reserved.
=======
 * Copyright 2002-2022 The OpenSSL Project Authors. All Rights Reserved.
>>>>>>> a8a80be5
 *
 * Licensed under the Apache License 2.0 (the "License").  You may not use
 * this file except in compliance with the License.  You can obtain a copy
 * in the file LICENSE in the source distribution or at
 * https://www.openssl.org/source/license.html
 */

/*
 * ECDSA low level APIs are deprecated for public use, but still ok for
 * internal use.
 */
#include "internal/deprecated.h"

#include <string.h>
#include "ec_local.h"
#include <openssl/err.h>
#include <openssl/asn1t.h>
#include <openssl/objects.h>
#include "internal/nelem.h"
#include "crypto/asn1_dsa.h"

#ifndef FIPS_MODULE

/* some structures needed for the asn1 encoding */
typedef struct x9_62_pentanomial_st {
    int32_t k1;
    int32_t k2;
    int32_t k3;
} X9_62_PENTANOMIAL;

typedef struct x9_62_characteristic_two_st {
    int32_t m;
    ASN1_OBJECT *type;
    union {
        char *ptr;
        /* NID_X9_62_onBasis */
        ASN1_NULL *onBasis;
        /* NID_X9_62_tpBasis */
        ASN1_INTEGER *tpBasis;
        /* NID_X9_62_ppBasis */
        X9_62_PENTANOMIAL *ppBasis;
        /* anything else */
        ASN1_TYPE *other;
    } p;
} X9_62_CHARACTERISTIC_TWO;

typedef struct x9_62_fieldid_st {
    ASN1_OBJECT *fieldType;
    union {
        char *ptr;
        /* NID_X9_62_prime_field */
        ASN1_INTEGER *prime;
        /* NID_X9_62_characteristic_two_field */
        X9_62_CHARACTERISTIC_TWO *char_two;
        /* anything else */
        ASN1_TYPE *other;
    } p;
} X9_62_FIELDID;

typedef struct x9_62_curve_st {
    ASN1_OCTET_STRING *a;
    ASN1_OCTET_STRING *b;
    ASN1_BIT_STRING *seed;
} X9_62_CURVE;

struct ec_parameters_st {
    int32_t version;
    X9_62_FIELDID *fieldID;
    X9_62_CURVE *curve;
    ASN1_OCTET_STRING *base;
    ASN1_INTEGER *order;
    ASN1_INTEGER *cofactor;
} /* ECPARAMETERS */ ;

typedef enum {
    ECPKPARAMETERS_TYPE_NAMED = 0,
    ECPKPARAMETERS_TYPE_EXPLICIT,
    ECPKPARAMETERS_TYPE_IMPLICIT
} ecpk_parameters_type_t;

struct ecpk_parameters_st {
    int type;
    union {
        ASN1_OBJECT *named_curve;
        ECPARAMETERS *parameters;
        ASN1_NULL *implicitlyCA;
    } value;
} /* ECPKPARAMETERS */ ;

/* SEC1 ECPrivateKey */
typedef struct ec_privatekey_st {
    int32_t version;
    ASN1_OCTET_STRING *privateKey;
    ECPKPARAMETERS *parameters;
    ASN1_BIT_STRING *publicKey;
} EC_PRIVATEKEY;

/* the OpenSSL ASN.1 definitions */
ASN1_SEQUENCE(X9_62_PENTANOMIAL) = {
        ASN1_EMBED(X9_62_PENTANOMIAL, k1, INT32),
        ASN1_EMBED(X9_62_PENTANOMIAL, k2, INT32),
        ASN1_EMBED(X9_62_PENTANOMIAL, k3, INT32)
} static_ASN1_SEQUENCE_END(X9_62_PENTANOMIAL)

DECLARE_ASN1_ALLOC_FUNCTIONS(X9_62_PENTANOMIAL)
IMPLEMENT_ASN1_ALLOC_FUNCTIONS(X9_62_PENTANOMIAL)

ASN1_ADB_TEMPLATE(char_two_def) = ASN1_SIMPLE(X9_62_CHARACTERISTIC_TWO, p.other, ASN1_ANY);

ASN1_ADB(X9_62_CHARACTERISTIC_TWO) = {
        ADB_ENTRY(NID_X9_62_onBasis, ASN1_SIMPLE(X9_62_CHARACTERISTIC_TWO, p.onBasis, ASN1_NULL)),
        ADB_ENTRY(NID_X9_62_tpBasis, ASN1_SIMPLE(X9_62_CHARACTERISTIC_TWO, p.tpBasis, ASN1_INTEGER)),
        ADB_ENTRY(NID_X9_62_ppBasis, ASN1_SIMPLE(X9_62_CHARACTERISTIC_TWO, p.ppBasis, X9_62_PENTANOMIAL))
} ASN1_ADB_END(X9_62_CHARACTERISTIC_TWO, 0, type, 0, &char_two_def_tt, NULL);

ASN1_SEQUENCE(X9_62_CHARACTERISTIC_TWO) = {
        ASN1_EMBED(X9_62_CHARACTERISTIC_TWO, m, INT32),
        ASN1_SIMPLE(X9_62_CHARACTERISTIC_TWO, type, ASN1_OBJECT),
        ASN1_ADB_OBJECT(X9_62_CHARACTERISTIC_TWO)
} static_ASN1_SEQUENCE_END(X9_62_CHARACTERISTIC_TWO)

DECLARE_ASN1_ALLOC_FUNCTIONS(X9_62_CHARACTERISTIC_TWO)
IMPLEMENT_ASN1_ALLOC_FUNCTIONS(X9_62_CHARACTERISTIC_TWO)

ASN1_ADB_TEMPLATE(fieldID_def) = ASN1_SIMPLE(X9_62_FIELDID, p.other, ASN1_ANY);

ASN1_ADB(X9_62_FIELDID) = {
        ADB_ENTRY(NID_X9_62_prime_field, ASN1_SIMPLE(X9_62_FIELDID, p.prime, ASN1_INTEGER)),
        ADB_ENTRY(NID_X9_62_characteristic_two_field, ASN1_SIMPLE(X9_62_FIELDID, p.char_two, X9_62_CHARACTERISTIC_TWO))
} ASN1_ADB_END(X9_62_FIELDID, 0, fieldType, 0, &fieldID_def_tt, NULL);

ASN1_SEQUENCE(X9_62_FIELDID) = {
        ASN1_SIMPLE(X9_62_FIELDID, fieldType, ASN1_OBJECT),
        ASN1_ADB_OBJECT(X9_62_FIELDID)
} static_ASN1_SEQUENCE_END(X9_62_FIELDID)

ASN1_SEQUENCE(X9_62_CURVE) = {
        ASN1_SIMPLE(X9_62_CURVE, a, ASN1_OCTET_STRING),
        ASN1_SIMPLE(X9_62_CURVE, b, ASN1_OCTET_STRING),
        ASN1_OPT(X9_62_CURVE, seed, ASN1_BIT_STRING)
} static_ASN1_SEQUENCE_END(X9_62_CURVE)

ASN1_SEQUENCE(ECPARAMETERS) = {
        ASN1_EMBED(ECPARAMETERS, version, INT32),
        ASN1_SIMPLE(ECPARAMETERS, fieldID, X9_62_FIELDID),
        ASN1_SIMPLE(ECPARAMETERS, curve, X9_62_CURVE),
        ASN1_SIMPLE(ECPARAMETERS, base, ASN1_OCTET_STRING),
        ASN1_SIMPLE(ECPARAMETERS, order, ASN1_INTEGER),
        ASN1_OPT(ECPARAMETERS, cofactor, ASN1_INTEGER)
} ASN1_SEQUENCE_END(ECPARAMETERS)

DECLARE_ASN1_ALLOC_FUNCTIONS(ECPARAMETERS)
IMPLEMENT_ASN1_ALLOC_FUNCTIONS(ECPARAMETERS)

ASN1_CHOICE(ECPKPARAMETERS) = {
        ASN1_SIMPLE(ECPKPARAMETERS, value.named_curve, ASN1_OBJECT),
        ASN1_SIMPLE(ECPKPARAMETERS, value.parameters, ECPARAMETERS),
        ASN1_SIMPLE(ECPKPARAMETERS, value.implicitlyCA, ASN1_NULL)
} ASN1_CHOICE_END(ECPKPARAMETERS)

DECLARE_ASN1_FUNCTIONS(ECPKPARAMETERS)
DECLARE_ASN1_ENCODE_FUNCTIONS_name(ECPKPARAMETERS, ECPKPARAMETERS)
IMPLEMENT_ASN1_FUNCTIONS(ECPKPARAMETERS)

ASN1_SEQUENCE(EC_PRIVATEKEY) = {
        ASN1_EMBED(EC_PRIVATEKEY, version, INT32),
        ASN1_SIMPLE(EC_PRIVATEKEY, privateKey, ASN1_OCTET_STRING),
        ASN1_EXP_OPT(EC_PRIVATEKEY, parameters, ECPKPARAMETERS, 0),
        ASN1_EXP_OPT(EC_PRIVATEKEY, publicKey, ASN1_BIT_STRING, 1)
} static_ASN1_SEQUENCE_END(EC_PRIVATEKEY)

DECLARE_ASN1_FUNCTIONS(EC_PRIVATEKEY)
DECLARE_ASN1_ENCODE_FUNCTIONS_name(EC_PRIVATEKEY, EC_PRIVATEKEY)
IMPLEMENT_ASN1_FUNCTIONS(EC_PRIVATEKEY)

/* some declarations of internal function */

/* ec_asn1_group2field() sets the values in a X9_62_FIELDID object */
static int ec_asn1_group2fieldid(const EC_GROUP *, X9_62_FIELDID *);
/* ec_asn1_group2curve() sets the values in a X9_62_CURVE object */
static int ec_asn1_group2curve(const EC_GROUP *, X9_62_CURVE *);

/* the function definitions */

static int ec_asn1_group2fieldid(const EC_GROUP *group, X9_62_FIELDID *field)
{
    int ok = 0, nid;
    BIGNUM *tmp = NULL;

    if (group == NULL || field == NULL)
        return 0;

    /* clear the old values (if necessary) */
    ASN1_OBJECT_free(field->fieldType);
    ASN1_TYPE_free(field->p.other);

    nid = EC_GROUP_get_field_type(group);
    /* set OID for the field */
    if ((field->fieldType = OBJ_nid2obj(nid)) == NULL) {
        ERR_raise(ERR_LIB_EC, ERR_R_OBJ_LIB);
        goto err;
    }

    if (nid == NID_X9_62_prime_field) {
        if ((tmp = BN_new()) == NULL) {
            ERR_raise(ERR_LIB_EC, ERR_R_MALLOC_FAILURE);
            goto err;
        }
        /* the parameters are specified by the prime number p */
        if (!EC_GROUP_get_curve(group, tmp, NULL, NULL, NULL)) {
            ERR_raise(ERR_LIB_EC, ERR_R_EC_LIB);
            goto err;
        }
        /* set the prime number */
        field->p.prime = BN_to_ASN1_INTEGER(tmp, NULL);
        if (field->p.prime == NULL) {
            ERR_raise(ERR_LIB_EC, ERR_R_ASN1_LIB);
            goto err;
        }
    } else if (nid == NID_X9_62_characteristic_two_field)
#ifdef OPENSSL_NO_EC2M
    {
        ERR_raise(ERR_LIB_EC, EC_R_GF2M_NOT_SUPPORTED);
        goto err;
    }
#else
    {
        int field_type;
        X9_62_CHARACTERISTIC_TWO *char_two;

        field->p.char_two = X9_62_CHARACTERISTIC_TWO_new();
        char_two = field->p.char_two;

        if (char_two == NULL) {
            ERR_raise(ERR_LIB_EC, ERR_R_MALLOC_FAILURE);
            goto err;
        }

        char_two->m = (long)EC_GROUP_get_degree(group);

        field_type = EC_GROUP_get_basis_type(group);

        if (field_type == 0) {
            ERR_raise(ERR_LIB_EC, ERR_R_EC_LIB);
            goto err;
        }
        /* set base type OID */
        if ((char_two->type = OBJ_nid2obj(field_type)) == NULL) {
            ERR_raise(ERR_LIB_EC, ERR_R_OBJ_LIB);
            goto err;
        }

        if (field_type == NID_X9_62_tpBasis) {
            unsigned int k;

            if (!EC_GROUP_get_trinomial_basis(group, &k))
                goto err;

            char_two->p.tpBasis = ASN1_INTEGER_new();
            if (char_two->p.tpBasis == NULL) {
                ERR_raise(ERR_LIB_EC, ERR_R_MALLOC_FAILURE);
                goto err;
            }
            if (!ASN1_INTEGER_set(char_two->p.tpBasis, (long)k)) {
                ERR_raise(ERR_LIB_EC, ERR_R_ASN1_LIB);
                goto err;
            }
        } else if (field_type == NID_X9_62_ppBasis) {
            unsigned int k1, k2, k3;

            if (!EC_GROUP_get_pentanomial_basis(group, &k1, &k2, &k3))
                goto err;

            char_two->p.ppBasis = X9_62_PENTANOMIAL_new();
            if (char_two->p.ppBasis == NULL) {
                ERR_raise(ERR_LIB_EC, ERR_R_MALLOC_FAILURE);
                goto err;
            }

            /* set k? values */
            char_two->p.ppBasis->k1 = (long)k1;
            char_two->p.ppBasis->k2 = (long)k2;
            char_two->p.ppBasis->k3 = (long)k3;
        } else {                /* field_type == NID_X9_62_onBasis */

            /* for ONB the parameters are (asn1) NULL */
            char_two->p.onBasis = ASN1_NULL_new();
            if (char_two->p.onBasis == NULL) {
                ERR_raise(ERR_LIB_EC, ERR_R_MALLOC_FAILURE);
                goto err;
            }
        }
    }
#endif
    else {
        ERR_raise(ERR_LIB_EC, EC_R_UNSUPPORTED_FIELD);
        goto err;
    }

    ok = 1;

 err:
    BN_free(tmp);
    return ok;
}

static int ec_asn1_group2curve(const EC_GROUP *group, X9_62_CURVE *curve)
{
    int ok = 0;
    BIGNUM *tmp_1 = NULL, *tmp_2 = NULL;
    unsigned char *a_buf = NULL, *b_buf = NULL;
    size_t len;

    if (!group || !curve || !curve->a || !curve->b)
        return 0;

    if ((tmp_1 = BN_new()) == NULL || (tmp_2 = BN_new()) == NULL) {
        ERR_raise(ERR_LIB_EC, ERR_R_MALLOC_FAILURE);
        goto err;
    }

    /* get a and b */
    if (!EC_GROUP_get_curve(group, NULL, tmp_1, tmp_2, NULL)) {
        ERR_raise(ERR_LIB_EC, ERR_R_EC_LIB);
        goto err;
    }

    /*
     * Per SEC 1, the curve coefficients must be padded up to size. See C.2's
     * definition of Curve, C.1's definition of FieldElement, and 2.3.5's
     * definition of how to encode the field elements.
     */
    len = ((size_t)EC_GROUP_get_degree(group) + 7) / 8;
    if ((a_buf = OPENSSL_malloc(len)) == NULL
        || (b_buf = OPENSSL_malloc(len)) == NULL) {
        ERR_raise(ERR_LIB_EC, ERR_R_MALLOC_FAILURE);
        goto err;
    }
    if (BN_bn2binpad(tmp_1, a_buf, len) < 0
        || BN_bn2binpad(tmp_2, b_buf, len) < 0) {
        ERR_raise(ERR_LIB_EC, ERR_R_BN_LIB);
        goto err;
    }

    /* set a and b */
    if (!ASN1_OCTET_STRING_set(curve->a, a_buf, len)
        || !ASN1_OCTET_STRING_set(curve->b, b_buf, len)) {
        ERR_raise(ERR_LIB_EC, ERR_R_ASN1_LIB);
        goto err;
    }

    /* set the seed (optional) */
    if (group->seed) {
        if (!curve->seed)
            if ((curve->seed = ASN1_BIT_STRING_new()) == NULL) {
                ERR_raise(ERR_LIB_EC, ERR_R_MALLOC_FAILURE);
                goto err;
            }
        curve->seed->flags &= ~(ASN1_STRING_FLAG_BITS_LEFT | 0x07);
        curve->seed->flags |= ASN1_STRING_FLAG_BITS_LEFT;
        if (!ASN1_BIT_STRING_set(curve->seed, group->seed,
                                 (int)group->seed_len)) {
            ERR_raise(ERR_LIB_EC, ERR_R_ASN1_LIB);
            goto err;
        }
    } else {
        ASN1_BIT_STRING_free(curve->seed);
        curve->seed = NULL;
    }

    ok = 1;

 err:
    OPENSSL_free(a_buf);
    OPENSSL_free(b_buf);
    BN_free(tmp_1);
    BN_free(tmp_2);
    return ok;
}

ECPARAMETERS *EC_GROUP_get_ecparameters(const EC_GROUP *group,
                                        ECPARAMETERS *params)
{
    size_t len = 0;
    ECPARAMETERS *ret = NULL;
    const BIGNUM *tmp;
    unsigned char *buffer = NULL;
    const EC_POINT *point = NULL;
    point_conversion_form_t form;
    ASN1_INTEGER *orig;

    if (params == NULL) {
        if ((ret = ECPARAMETERS_new()) == NULL) {
            ERR_raise(ERR_LIB_EC, ERR_R_MALLOC_FAILURE);
            goto err;
        }
    } else
        ret = params;

    /* set the version (always one) */
    ret->version = (long)0x1;

    /* set the fieldID */
    if (!ec_asn1_group2fieldid(group, ret->fieldID)) {
        ERR_raise(ERR_LIB_EC, ERR_R_EC_LIB);
        goto err;
    }

    /* set the curve */
    if (!ec_asn1_group2curve(group, ret->curve)) {
        ERR_raise(ERR_LIB_EC, ERR_R_EC_LIB);
        goto err;
    }

    /* set the base point */
    if ((point = EC_GROUP_get0_generator(group)) == NULL) {
        ERR_raise(ERR_LIB_EC, EC_R_UNDEFINED_GENERATOR);
        goto err;
    }

    form = EC_GROUP_get_point_conversion_form(group);

    len = EC_POINT_point2buf(group, point, form, &buffer, NULL);
    if (len == 0) {
        ERR_raise(ERR_LIB_EC, ERR_R_EC_LIB);
        goto err;
    }
    if (ret->base == NULL && (ret->base = ASN1_OCTET_STRING_new()) == NULL) {
        OPENSSL_free(buffer);
        ERR_raise(ERR_LIB_EC, ERR_R_MALLOC_FAILURE);
        goto err;
    }
    ASN1_STRING_set0(ret->base, buffer, len);

    /* set the order */
    tmp = EC_GROUP_get0_order(group);
    if (tmp == NULL) {
        ERR_raise(ERR_LIB_EC, ERR_R_EC_LIB);
        goto err;
    }
    ret->order = BN_to_ASN1_INTEGER(tmp, orig = ret->order);
    if (ret->order == NULL) {
        ret->order = orig;
        ERR_raise(ERR_LIB_EC, ERR_R_ASN1_LIB);
        goto err;
    }

    /* set the cofactor (optional) */
    tmp = EC_GROUP_get0_cofactor(group);
    if (tmp != NULL) {
        ret->cofactor = BN_to_ASN1_INTEGER(tmp, orig = ret->cofactor);
        if (ret->cofactor == NULL) {
            ret->cofactor = orig;
            ERR_raise(ERR_LIB_EC, ERR_R_ASN1_LIB);
            goto err;
        }
    }

    return ret;

 err:
    if (params == NULL)
        ECPARAMETERS_free(ret);
    return NULL;
}

ECPKPARAMETERS *EC_GROUP_get_ecpkparameters(const EC_GROUP *group,
                                            ECPKPARAMETERS *params)
{
    int ok = 1, tmp;
    ECPKPARAMETERS *ret = params;

    if (ret == NULL) {
        if ((ret = ECPKPARAMETERS_new()) == NULL) {
            ERR_raise(ERR_LIB_EC, ERR_R_MALLOC_FAILURE);
            return NULL;
        }
    } else {
        if (ret->type == ECPKPARAMETERS_TYPE_NAMED)
            ASN1_OBJECT_free(ret->value.named_curve);
        else if (ret->type == ECPKPARAMETERS_TYPE_EXPLICIT
                 && ret->value.parameters != NULL)
            ECPARAMETERS_free(ret->value.parameters);
    }

    if (EC_GROUP_get_asn1_flag(group) == OPENSSL_EC_NAMED_CURVE) {
        /*
         * use the asn1 OID to describe the elliptic curve parameters
         */
        tmp = EC_GROUP_get_curve_name(group);
        if (tmp) {
            ASN1_OBJECT *asn1obj = OBJ_nid2obj(tmp);

            if (asn1obj == NULL || OBJ_length(asn1obj) == 0) {
                ASN1_OBJECT_free(asn1obj);
                ERR_raise(ERR_LIB_EC, EC_R_MISSING_OID);
                ok = 0;
            } else {
                ret->type = ECPKPARAMETERS_TYPE_NAMED;
                ret->value.named_curve = asn1obj;
            }
        } else
            /* we don't know the nid => ERROR */
            ok = 0;
    } else {
        /* use the ECPARAMETERS structure */
        ret->type = ECPKPARAMETERS_TYPE_EXPLICIT;
        if ((ret->value.parameters =
             EC_GROUP_get_ecparameters(group, NULL)) == NULL)
            ok = 0;
    }

    if (!ok) {
        ECPKPARAMETERS_free(ret);
        return NULL;
    }
    return ret;
}

EC_GROUP *EC_GROUP_new_from_ecparameters(const ECPARAMETERS *params)
{
    int ok = 0, tmp;
    EC_GROUP *ret = NULL, *dup = NULL;
    BIGNUM *p = NULL, *a = NULL, *b = NULL;
    EC_POINT *point = NULL;
    long field_bits;
    int curve_name = NID_undef;
    BN_CTX *ctx = NULL;

    if (params->fieldID == NULL
            || params->fieldID->fieldType == NULL
            || params->fieldID->p.ptr == NULL) {
        ERR_raise(ERR_LIB_EC, EC_R_ASN1_ERROR);
        goto err;
    }

    /*
     * Now extract the curve parameters a and b. Note that, although SEC 1
     * specifies the length of their encodings, historical versions of OpenSSL
     * encoded them incorrectly, so we must accept any length for backwards
     * compatibility.
     */
    if (params->curve == NULL
            || params->curve->a == NULL || params->curve->a->data == NULL
            || params->curve->b == NULL || params->curve->b->data == NULL) {
        ERR_raise(ERR_LIB_EC, EC_R_ASN1_ERROR);
        goto err;
    }
    a = BN_bin2bn(params->curve->a->data, params->curve->a->length, NULL);
    if (a == NULL) {
        ERR_raise(ERR_LIB_EC, ERR_R_BN_LIB);
        goto err;
    }
    b = BN_bin2bn(params->curve->b->data, params->curve->b->length, NULL);
    if (b == NULL) {
        ERR_raise(ERR_LIB_EC, ERR_R_BN_LIB);
        goto err;
    }

    /* get the field parameters */
    tmp = OBJ_obj2nid(params->fieldID->fieldType);
    if (tmp == NID_X9_62_characteristic_two_field)
#ifdef OPENSSL_NO_EC2M
    {
        ERR_raise(ERR_LIB_EC, EC_R_GF2M_NOT_SUPPORTED);
        goto err;
    }
#else
    {
        X9_62_CHARACTERISTIC_TWO *char_two;

        char_two = params->fieldID->p.char_two;

        field_bits = char_two->m;
        if (field_bits > OPENSSL_ECC_MAX_FIELD_BITS) {
            ERR_raise(ERR_LIB_EC, EC_R_FIELD_TOO_LARGE);
            goto err;
        }

        if ((p = BN_new()) == NULL) {
            ERR_raise(ERR_LIB_EC, ERR_R_MALLOC_FAILURE);
            goto err;
        }

        /* get the base type */
        tmp = OBJ_obj2nid(char_two->type);

        if (tmp == NID_X9_62_tpBasis) {
            long tmp_long;

            if (!char_two->p.tpBasis) {
                ERR_raise(ERR_LIB_EC, EC_R_ASN1_ERROR);
                goto err;
            }

            tmp_long = ASN1_INTEGER_get(char_two->p.tpBasis);

            if (!(char_two->m > tmp_long && tmp_long > 0)) {
                ERR_raise(ERR_LIB_EC, EC_R_INVALID_TRINOMIAL_BASIS);
                goto err;
            }

            /* create the polynomial */
            if (!BN_set_bit(p, (int)char_two->m))
                goto err;
            if (!BN_set_bit(p, (int)tmp_long))
                goto err;
            if (!BN_set_bit(p, 0))
                goto err;
        } else if (tmp == NID_X9_62_ppBasis) {
            X9_62_PENTANOMIAL *penta;

            penta = char_two->p.ppBasis;
            if (penta == NULL) {
                ERR_raise(ERR_LIB_EC, EC_R_ASN1_ERROR);
                goto err;
            }

            if (!
                (char_two->m > penta->k3 && penta->k3 > penta->k2
                 && penta->k2 > penta->k1 && penta->k1 > 0)) {
                ERR_raise(ERR_LIB_EC, EC_R_INVALID_PENTANOMIAL_BASIS);
                goto err;
            }

            /* create the polynomial */
            if (!BN_set_bit(p, (int)char_two->m))
                goto err;
            if (!BN_set_bit(p, (int)penta->k1))
                goto err;
            if (!BN_set_bit(p, (int)penta->k2))
                goto err;
            if (!BN_set_bit(p, (int)penta->k3))
                goto err;
            if (!BN_set_bit(p, 0))
                goto err;
        } else if (tmp == NID_X9_62_onBasis) {
            ERR_raise(ERR_LIB_EC, EC_R_NOT_IMPLEMENTED);
            goto err;
        } else {                /* error */

            ERR_raise(ERR_LIB_EC, EC_R_ASN1_ERROR);
            goto err;
        }

        /* create the EC_GROUP structure */
        ret = EC_GROUP_new_curve_GF2m(p, a, b, NULL);
    }
#endif
    else if (tmp == NID_X9_62_prime_field) {
        /* we have a curve over a prime field */
        /* extract the prime number */
        if (params->fieldID->p.prime == NULL) {
            ERR_raise(ERR_LIB_EC, EC_R_ASN1_ERROR);
            goto err;
        }
        p = ASN1_INTEGER_to_BN(params->fieldID->p.prime, NULL);
        if (p == NULL) {
            ERR_raise(ERR_LIB_EC, ERR_R_ASN1_LIB);
            goto err;
        }

        if (BN_is_negative(p) || BN_is_zero(p)) {
            ERR_raise(ERR_LIB_EC, EC_R_INVALID_FIELD);
            goto err;
        }

        field_bits = BN_num_bits(p);
        if (field_bits > OPENSSL_ECC_MAX_FIELD_BITS) {
            ERR_raise(ERR_LIB_EC, EC_R_FIELD_TOO_LARGE);
            goto err;
        }

        /* create the EC_GROUP structure */
        ret = EC_GROUP_new_curve_GFp(p, a, b, NULL);
    } else {
        ERR_raise(ERR_LIB_EC, EC_R_INVALID_FIELD);
        goto err;
    }

    if (ret == NULL) {
        ERR_raise(ERR_LIB_EC, ERR_R_EC_LIB);
        goto err;
    }

    /* extract seed (optional) */
    if (params->curve->seed != NULL) {
        /*
         * This happens for instance with
         * fuzz/corpora/asn1/65cf44e85614c62f10cf3b7a7184c26293a19e4a
         * and causes the OPENSSL_malloc below to choke on the
         * zero length allocation request.
         */
        if (params->curve->seed->length == 0) {
            ERR_raise(ERR_LIB_EC, EC_R_ASN1_ERROR);
            goto err;
        }
        OPENSSL_free(ret->seed);
        if ((ret->seed = OPENSSL_malloc(params->curve->seed->length)) == NULL) {
            ERR_raise(ERR_LIB_EC, ERR_R_MALLOC_FAILURE);
            goto err;
        }
        memcpy(ret->seed, params->curve->seed->data,
               params->curve->seed->length);
        ret->seed_len = params->curve->seed->length;
    }

    if (params->order == NULL
            || params->base == NULL
            || params->base->data == NULL
            || params->base->length == 0) {
<<<<<<< HEAD
        ECerr(EC_F_EC_GROUP_NEW_FROM_ECPARAMETERS, EC_R_ASN1_ERROR);
=======
        ERR_raise(ERR_LIB_EC, EC_R_ASN1_ERROR);
>>>>>>> a8a80be5
        goto err;
    }

    if ((point = EC_POINT_new(ret)) == NULL)
        goto err;

    /* set the point conversion form */
    EC_GROUP_set_point_conversion_form(ret, (point_conversion_form_t)
                                       (params->base->data[0] & ~0x01));

    /* extract the ec point */
    if (!EC_POINT_oct2point(ret, point, params->base->data,
                            params->base->length, NULL)) {
        ERR_raise(ERR_LIB_EC, ERR_R_EC_LIB);
        goto err;
    }

    /* extract the order */
    if (ASN1_INTEGER_to_BN(params->order, a) == NULL) {
        ERR_raise(ERR_LIB_EC, ERR_R_ASN1_LIB);
        goto err;
    }
    if (BN_is_negative(a) || BN_is_zero(a)) {
        ERR_raise(ERR_LIB_EC, EC_R_INVALID_GROUP_ORDER);
        goto err;
    }
    if (BN_num_bits(a) > (int)field_bits + 1) { /* Hasse bound */
        ERR_raise(ERR_LIB_EC, EC_R_INVALID_GROUP_ORDER);
        goto err;
    }

    /* extract the cofactor (optional) */
    if (params->cofactor == NULL) {
        BN_free(b);
        b = NULL;
    } else if (ASN1_INTEGER_to_BN(params->cofactor, b) == NULL) {
        ERR_raise(ERR_LIB_EC, ERR_R_ASN1_LIB);
        goto err;
    }
    /* set the generator, order and cofactor (if present) */
    if (!EC_GROUP_set_generator(ret, point, a, b)) {
        ERR_raise(ERR_LIB_EC, ERR_R_EC_LIB);
        goto err;
    }

    /*
     * Check if the explicit parameters group just created matches one of the
     * built-in curves.
     *
     * We create a copy of the group just built, so that we can remove optional
     * fields for the lookup: we do this to avoid the possibility that one of
     * the optional parameters is used to force the library into using a less
     * performant and less secure EC_METHOD instead of the specialized one.
     * In any case, `seed` is not really used in any computation, while a
     * cofactor different from the one in the built-in table is just
     * mathematically wrong anyway and should not be used.
     */
    if ((ctx = BN_CTX_new()) == NULL) {
        ERR_raise(ERR_LIB_EC, ERR_R_BN_LIB);
        goto err;
    }
    if ((dup = EC_GROUP_dup(ret)) == NULL
            || EC_GROUP_set_seed(dup, NULL, 0) != 1
            || !EC_GROUP_set_generator(dup, point, a, NULL)) {
        ERR_raise(ERR_LIB_EC, ERR_R_EC_LIB);
        goto err;
    }
    if ((curve_name = ossl_ec_curve_nid_from_params(dup, ctx)) != NID_undef) {
        /*
         * The input explicit parameters successfully matched one of the
         * built-in curves: often for built-in curves we have specialized
         * methods with better performance and hardening.
         *
         * In this case we replace the `EC_GROUP` created through explicit
         * parameters with one created from a named group.
         */
        EC_GROUP *named_group = NULL;

#ifndef OPENSSL_NO_EC_NISTP_64_GCC_128
        /*
         * NID_wap_wsg_idm_ecid_wtls12 and NID_secp224r1 are both aliases for
         * the same curve, we prefer the SECP nid when matching explicit
         * parameters as that is associated with a specialized EC_METHOD.
         */
        if (curve_name == NID_wap_wsg_idm_ecid_wtls12)
            curve_name = NID_secp224r1;
#endif /* !def(OPENSSL_NO_EC_NISTP_64_GCC_128) */

        if ((named_group = EC_GROUP_new_by_curve_name(curve_name)) == NULL) {
            ERR_raise(ERR_LIB_EC, ERR_R_EC_LIB);
            goto err;
        }
        EC_GROUP_free(ret);
        ret = named_group;

        /*
         * Set the flag so that EC_GROUPs created from explicit parameters are
         * serialized using explicit parameters by default.
         */
        EC_GROUP_set_asn1_flag(ret, OPENSSL_EC_EXPLICIT_CURVE);

        /*
         * If the input params do not contain the optional seed field we make
         * sure it is not added to the returned group.
         *
         * The seed field is not really used inside libcrypto anyway, and
         * adding it to parsed explicit parameter keys would alter their DER
         * encoding output (because of the extra field) which could impact
         * applications fingerprinting keys by their DER encoding.
         */
        if (params->curve->seed == NULL) {
            if (EC_GROUP_set_seed(ret, NULL, 0) != 1)
                goto err;
        }
    }

    ok = 1;

 err:
    if (!ok) {
        EC_GROUP_free(ret);
        ret = NULL;
    }
    EC_GROUP_free(dup);

    BN_free(p);
    BN_free(a);
    BN_free(b);
    EC_POINT_free(point);

    BN_CTX_free(ctx);

    return ret;
}

EC_GROUP *EC_GROUP_new_from_ecpkparameters(const ECPKPARAMETERS *params)
{
    EC_GROUP *ret = NULL;
    int tmp = 0;

    if (params == NULL) {
        ERR_raise(ERR_LIB_EC, EC_R_MISSING_PARAMETERS);
        return NULL;
    }

    if (params->type == ECPKPARAMETERS_TYPE_NAMED) {
        /* the curve is given by an OID */
        tmp = OBJ_obj2nid(params->value.named_curve);
        if ((ret = EC_GROUP_new_by_curve_name(tmp)) == NULL) {
            ERR_raise(ERR_LIB_EC, EC_R_EC_GROUP_NEW_BY_NAME_FAILURE);
            return NULL;
        }
        EC_GROUP_set_asn1_flag(ret, OPENSSL_EC_NAMED_CURVE);
    } else if (params->type == ECPKPARAMETERS_TYPE_EXPLICIT) {
        /* the parameters are given by an ECPARAMETERS structure */
        ret = EC_GROUP_new_from_ecparameters(params->value.parameters);
        if (!ret) {
            ERR_raise(ERR_LIB_EC, ERR_R_EC_LIB);
            return NULL;
        }
        EC_GROUP_set_asn1_flag(ret, OPENSSL_EC_EXPLICIT_CURVE);
    } else if (params->type == ECPKPARAMETERS_TYPE_IMPLICIT) {
        /* implicit parameters inherited from CA - unsupported */
        return NULL;
    } else {
        ERR_raise(ERR_LIB_EC, EC_R_ASN1_ERROR);
        return NULL;
    }

    return ret;
}

/* EC_GROUP <-> DER encoding of ECPKPARAMETERS */

EC_GROUP *d2i_ECPKParameters(EC_GROUP **a, const unsigned char **in, long len)
{
    EC_GROUP *group = NULL;
    ECPKPARAMETERS *params = NULL;
    const unsigned char *p = *in;

    if ((params = d2i_ECPKPARAMETERS(NULL, &p, len)) == NULL) {
        ECPKPARAMETERS_free(params);
        return NULL;
    }

    if ((group = EC_GROUP_new_from_ecpkparameters(params)) == NULL) {
        ECPKPARAMETERS_free(params);
        return NULL;
    }

    if (params->type == ECPKPARAMETERS_TYPE_EXPLICIT)
        group->decoded_from_explicit_params = 1;

    if (a) {
        EC_GROUP_free(*a);
        *a = group;
    }

    ECPKPARAMETERS_free(params);
    *in = p;
    return group;
}

int i2d_ECPKParameters(const EC_GROUP *a, unsigned char **out)
{
    int ret = 0;
    ECPKPARAMETERS *tmp = EC_GROUP_get_ecpkparameters(a, NULL);
    if (tmp == NULL) {
        ERR_raise(ERR_LIB_EC, EC_R_GROUP2PKPARAMETERS_FAILURE);
        return 0;
    }
    if ((ret = i2d_ECPKPARAMETERS(tmp, out)) == 0) {
        ERR_raise(ERR_LIB_EC, EC_R_I2D_ECPKPARAMETERS_FAILURE);
        ECPKPARAMETERS_free(tmp);
        return 0;
    }
    ECPKPARAMETERS_free(tmp);
    return ret;
}

/* some EC_KEY functions */

EC_KEY *d2i_ECPrivateKey(EC_KEY **a, const unsigned char **in, long len)
{
    EC_KEY *ret = NULL;
    EC_PRIVATEKEY *priv_key = NULL;
    const unsigned char *p = *in;

    if ((priv_key = d2i_EC_PRIVATEKEY(NULL, &p, len)) == NULL)
        return NULL;

    if (a == NULL || *a == NULL) {
        if ((ret = EC_KEY_new()) == NULL) {
            ERR_raise(ERR_LIB_EC, ERR_R_MALLOC_FAILURE);
            goto err;
        }
    } else
        ret = *a;

    if (priv_key->parameters) {
        EC_GROUP_free(ret->group);
        ret->group = EC_GROUP_new_from_ecpkparameters(priv_key->parameters);
        if (ret->group != NULL
            && priv_key->parameters->type == ECPKPARAMETERS_TYPE_EXPLICIT)
            ret->group->decoded_from_explicit_params = 1;
    }

    if (ret->group == NULL) {
        ERR_raise(ERR_LIB_EC, ERR_R_EC_LIB);
        goto err;
    }

    ret->version = priv_key->version;

    if (priv_key->privateKey) {
        ASN1_OCTET_STRING *pkey = priv_key->privateKey;
        if (EC_KEY_oct2priv(ret, ASN1_STRING_get0_data(pkey),
                            ASN1_STRING_length(pkey)) == 0)
            goto err;
    } else {
        ERR_raise(ERR_LIB_EC, EC_R_MISSING_PRIVATE_KEY);
        goto err;
    }

    if (EC_GROUP_get_curve_name(ret->group) == NID_sm2)
        EC_KEY_set_flags(ret, EC_FLAG_SM2_RANGE);

    EC_POINT_clear_free(ret->pub_key);
    ret->pub_key = EC_POINT_new(ret->group);
    if (ret->pub_key == NULL) {
        ERR_raise(ERR_LIB_EC, ERR_R_EC_LIB);
        goto err;
    }

    if (priv_key->publicKey) {
        const unsigned char *pub_oct;
        int pub_oct_len;

        pub_oct = ASN1_STRING_get0_data(priv_key->publicKey);
        pub_oct_len = ASN1_STRING_length(priv_key->publicKey);
        if (!EC_KEY_oct2key(ret, pub_oct, pub_oct_len, NULL)) {
            ERR_raise(ERR_LIB_EC, ERR_R_EC_LIB);
            goto err;
        }
    } else {
        if (ret->group->meth->keygenpub == NULL
            || ret->group->meth->keygenpub(ret) == 0)
                goto err;
        /* Remember the original private-key-only encoding. */
        ret->enc_flag |= EC_PKEY_NO_PUBKEY;
    }

    if (a)
        *a = ret;
    EC_PRIVATEKEY_free(priv_key);
    *in = p;
    ret->dirty_cnt++;
    return ret;

 err:
    if (a == NULL || *a != ret)
        EC_KEY_free(ret);
    EC_PRIVATEKEY_free(priv_key);
    return NULL;
}

int i2d_ECPrivateKey(const EC_KEY *a, unsigned char **out)
{
    int ret = 0, ok = 0;
    unsigned char *priv= NULL, *pub= NULL;
    size_t privlen = 0, publen = 0;

    EC_PRIVATEKEY *priv_key = NULL;

    if (a == NULL || a->group == NULL ||
        (!(a->enc_flag & EC_PKEY_NO_PUBKEY) && a->pub_key == NULL)) {
        ERR_raise(ERR_LIB_EC, ERR_R_PASSED_NULL_PARAMETER);
        goto err;
    }

    if ((priv_key = EC_PRIVATEKEY_new()) == NULL) {
        ERR_raise(ERR_LIB_EC, ERR_R_MALLOC_FAILURE);
        goto err;
    }

    priv_key->version = a->version;

    privlen = EC_KEY_priv2buf(a, &priv);

    if (privlen == 0) {
        ERR_raise(ERR_LIB_EC, ERR_R_EC_LIB);
        goto err;
    }

    ASN1_STRING_set0(priv_key->privateKey, priv, privlen);
    priv = NULL;

    if (!(a->enc_flag & EC_PKEY_NO_PARAMETERS)) {
        if ((priv_key->parameters =
             EC_GROUP_get_ecpkparameters(a->group,
                                        priv_key->parameters)) == NULL) {
            ERR_raise(ERR_LIB_EC, ERR_R_EC_LIB);
            goto err;
        }
    }

    if (!(a->enc_flag & EC_PKEY_NO_PUBKEY)) {
        priv_key->publicKey = ASN1_BIT_STRING_new();
        if (priv_key->publicKey == NULL) {
            ERR_raise(ERR_LIB_EC, ERR_R_MALLOC_FAILURE);
            goto err;
        }

        publen = EC_KEY_key2buf(a, a->conv_form, &pub, NULL);

        if (publen == 0) {
            ERR_raise(ERR_LIB_EC, ERR_R_EC_LIB);
            goto err;
        }

        priv_key->publicKey->flags &= ~(ASN1_STRING_FLAG_BITS_LEFT | 0x07);
        priv_key->publicKey->flags |= ASN1_STRING_FLAG_BITS_LEFT;
        ASN1_STRING_set0(priv_key->publicKey, pub, publen);
        pub = NULL;
    }

    if ((ret = i2d_EC_PRIVATEKEY(priv_key, out)) == 0) {
        ERR_raise(ERR_LIB_EC, ERR_R_EC_LIB);
        goto err;
    }
    ok = 1;
 err:
    OPENSSL_clear_free(priv, privlen);
    OPENSSL_free(pub);
    EC_PRIVATEKEY_free(priv_key);
    return (ok ? ret : 0);
}

int i2d_ECParameters(const EC_KEY *a, unsigned char **out)
{
    if (a == NULL) {
        ERR_raise(ERR_LIB_EC, ERR_R_PASSED_NULL_PARAMETER);
        return 0;
    }
    return i2d_ECPKParameters(a->group, out);
}

EC_KEY *d2i_ECParameters(EC_KEY **a, const unsigned char **in, long len)
{
    EC_KEY *ret;

    if (in == NULL || *in == NULL) {
        ERR_raise(ERR_LIB_EC, ERR_R_PASSED_NULL_PARAMETER);
        return NULL;
    }

    if (a == NULL || *a == NULL) {
        if ((ret = EC_KEY_new()) == NULL) {
            ERR_raise(ERR_LIB_EC, ERR_R_MALLOC_FAILURE);
            return NULL;
        }
    } else
        ret = *a;

    if (!d2i_ECPKParameters(&ret->group, in, len)) {
        if (a == NULL || *a != ret)
             EC_KEY_free(ret);
        else
            ret->dirty_cnt++;
        return NULL;
    }

    if (EC_GROUP_get_curve_name(ret->group) == NID_sm2)
        EC_KEY_set_flags(ret, EC_FLAG_SM2_RANGE);

    ret->dirty_cnt++;

    if (a)
        *a = ret;

    return ret;
}

EC_KEY *o2i_ECPublicKey(EC_KEY **a, const unsigned char **in, long len)
{
    EC_KEY *ret = NULL;

    if (a == NULL || (*a) == NULL || (*a)->group == NULL) {
        /*
         * sorry, but a EC_GROUP-structure is necessary to set the public key
         */
        ERR_raise(ERR_LIB_EC, ERR_R_PASSED_NULL_PARAMETER);
        return 0;
    }
    ret = *a;
    /* EC_KEY_opt2key updates dirty_cnt */
    if (!EC_KEY_oct2key(ret, *in, len, NULL)) {
        ERR_raise(ERR_LIB_EC, ERR_R_EC_LIB);
        return 0;
    }
    *in += len;
    return ret;
}

int i2o_ECPublicKey(const EC_KEY *a, unsigned char **out)
{
    size_t buf_len = 0;
    int new_buffer = 0;

    if (a == NULL) {
        ERR_raise(ERR_LIB_EC, ERR_R_PASSED_NULL_PARAMETER);
        return 0;
    }

    buf_len = EC_POINT_point2oct(a->group, a->pub_key,
                                 a->conv_form, NULL, 0, NULL);

    if (out == NULL || buf_len == 0)
        /* out == NULL => just return the length of the octet string */
        return buf_len;

    if (*out == NULL) {
        if ((*out = OPENSSL_malloc(buf_len)) == NULL) {
            ERR_raise(ERR_LIB_EC, ERR_R_MALLOC_FAILURE);
            return 0;
        }
        new_buffer = 1;
    }
    if (!EC_POINT_point2oct(a->group, a->pub_key, a->conv_form,
                            *out, buf_len, NULL)) {
        ERR_raise(ERR_LIB_EC, ERR_R_EC_LIB);
        if (new_buffer) {
            OPENSSL_free(*out);
            *out = NULL;
        }
        return 0;
    }
    if (!new_buffer)
        *out += buf_len;
    return buf_len;
}

DECLARE_ASN1_FUNCTIONS(ECDSA_SIG)
DECLARE_ASN1_ENCODE_FUNCTIONS_name(ECDSA_SIG, ECDSA_SIG)

#endif /* FIPS_MODULE */

ECDSA_SIG *ECDSA_SIG_new(void)
{
    ECDSA_SIG *sig = OPENSSL_zalloc(sizeof(*sig));
    if (sig == NULL)
        ERR_raise(ERR_LIB_EC, ERR_R_MALLOC_FAILURE);
    return sig;
}

void ECDSA_SIG_free(ECDSA_SIG *sig)
{
    if (sig == NULL)
        return;
    BN_clear_free(sig->r);
    BN_clear_free(sig->s);
    OPENSSL_free(sig);
}

ECDSA_SIG *d2i_ECDSA_SIG(ECDSA_SIG **psig, const unsigned char **ppin, long len)
{
    ECDSA_SIG *sig;

    if (len < 0)
        return NULL;
    if (psig != NULL && *psig != NULL) {
        sig = *psig;
    } else {
        sig = ECDSA_SIG_new();
        if (sig == NULL)
            return NULL;
    }
    if (sig->r == NULL)
        sig->r = BN_new();
    if (sig->s == NULL)
        sig->s = BN_new();
    if (sig->r == NULL || sig->s == NULL
        || ossl_decode_der_dsa_sig(sig->r, sig->s, ppin, (size_t)len) == 0) {
        if (psig == NULL || *psig == NULL)
            ECDSA_SIG_free(sig);
        return NULL;
    }
    if (psig != NULL && *psig == NULL)
        *psig = sig;
    return sig;
}

int i2d_ECDSA_SIG(const ECDSA_SIG *sig, unsigned char **ppout)
{
    BUF_MEM *buf = NULL;
    size_t encoded_len;
    WPACKET pkt;

    if (ppout == NULL) {
        if (!WPACKET_init_null(&pkt, 0))
            return -1;
    } else if (*ppout == NULL) {
        if ((buf = BUF_MEM_new()) == NULL
                || !WPACKET_init_len(&pkt, buf, 0)) {
            BUF_MEM_free(buf);
            return -1;
        }
    } else {
        if (!WPACKET_init_static_len(&pkt, *ppout, SIZE_MAX, 0))
            return -1;
    }

    if (!ossl_encode_der_dsa_sig(&pkt, sig->r, sig->s)
            || !WPACKET_get_total_written(&pkt, &encoded_len)
            || !WPACKET_finish(&pkt)) {
        BUF_MEM_free(buf);
        WPACKET_cleanup(&pkt);
        return -1;
    }

    if (ppout != NULL) {
        if (*ppout == NULL) {
            *ppout = (unsigned char *)buf->data;
            buf->data = NULL;
            BUF_MEM_free(buf);
        } else {
            *ppout += encoded_len;
        }
    }

    return (int)encoded_len;
}

void ECDSA_SIG_get0(const ECDSA_SIG *sig, const BIGNUM **pr, const BIGNUM **ps)
{
    if (pr != NULL)
        *pr = sig->r;
    if (ps != NULL)
        *ps = sig->s;
}

const BIGNUM *ECDSA_SIG_get0_r(const ECDSA_SIG *sig)
{
    return sig->r;
}

const BIGNUM *ECDSA_SIG_get0_s(const ECDSA_SIG *sig)
{
    return sig->s;
}

int ECDSA_SIG_set0(ECDSA_SIG *sig, BIGNUM *r, BIGNUM *s)
{
    if (r == NULL || s == NULL)
        return 0;
    BN_clear_free(sig->r);
    BN_clear_free(sig->s);
    sig->r = r;
    sig->s = s;
    return 1;
}

int ECDSA_size(const EC_KEY *ec)
{
    int ret;
    ECDSA_SIG sig;
    const EC_GROUP *group;
    const BIGNUM *bn;

    if (ec == NULL)
        return 0;
    group = EC_KEY_get0_group(ec);
    if (group == NULL)
        return 0;

    bn = EC_GROUP_get0_order(group);
    if (bn == NULL)
        return 0;

    sig.r = sig.s = (BIGNUM *)bn;
    ret = i2d_ECDSA_SIG(&sig, NULL);

    if (ret < 0)
        ret = 0;
    return ret;
}<|MERGE_RESOLUTION|>--- conflicted
+++ resolved
@@ -1,9 +1,5 @@
 /*
-<<<<<<< HEAD
- * Copyright 2002-2021 The OpenSSL Project Authors. All Rights Reserved.
-=======
  * Copyright 2002-2022 The OpenSSL Project Authors. All Rights Reserved.
->>>>>>> a8a80be5
  *
  * Licensed under the Apache License 2.0 (the "License").  You may not use
  * this file except in compliance with the License.  You can obtain a copy
@@ -715,11 +711,7 @@
             || params->base == NULL
             || params->base->data == NULL
             || params->base->length == 0) {
-<<<<<<< HEAD
-        ECerr(EC_F_EC_GROUP_NEW_FROM_ECPARAMETERS, EC_R_ASN1_ERROR);
-=======
         ERR_raise(ERR_LIB_EC, EC_R_ASN1_ERROR);
->>>>>>> a8a80be5
         goto err;
     }
 
