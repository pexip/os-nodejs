/*
 * Copyright 2011-2021 The OpenSSL Project Authors. All Rights Reserved.
 * Copyright (c) 2002, Oracle and/or its affiliates. All rights reserved
 *
 * Licensed under the Apache License 2.0 (the "License").  You may not use
 * this file except in compliance with the License.  You can obtain a copy
 * in the file LICENSE in the source distribution or at
 * https://www.openssl.org/source/license.html
 */

/*
 * ECDSA low level APIs are deprecated for public use, but still ok for
 * internal use.
 */
#include "internal/deprecated.h"

#include <openssl/err.h>

#include "ec_local.h"

#ifndef OPENSSL_NO_EC2M

/*-
 * Calculates and sets the affine coordinates of an EC_POINT from the given
 * compressed coordinates.  Uses algorithm 2.3.4 of SEC 1.
 * Note that the simple implementation only uses affine coordinates.
 *
 * The method is from the following publication:
 *
 *     Harper, Menezes, Vanstone:
 *     "Public-Key Cryptosystems with Very Small Key Lengths",
 *     EUROCRYPT '92, Springer-Verlag LNCS 658,
 *     published February 1993
 *
 * US Patents 6,141,420 and 6,618,483 (Vanstone, Mullin, Agnew) describe
 * the same method, but claim no priority date earlier than July 29, 1994
 * (and additionally fail to cite the EUROCRYPT '92 publication as prior art).
 */
int ossl_ec_GF2m_simple_set_compressed_coordinates(const EC_GROUP *group,
                                                   EC_POINT *point,
                                                   const BIGNUM *x_, int y_bit,
                                                   BN_CTX *ctx)
{
    BIGNUM *tmp, *x, *y, *z;
    int ret = 0, z0;
#ifndef FIPS_MODULE
    BN_CTX *new_ctx = NULL;

    if (ctx == NULL) {
        ctx = new_ctx = BN_CTX_new();
        if (ctx == NULL)
            return 0;
    }
#endif

    y_bit = (y_bit != 0) ? 1 : 0;

    BN_CTX_start(ctx);
    tmp = BN_CTX_get(ctx);
    x = BN_CTX_get(ctx);
    y = BN_CTX_get(ctx);
    z = BN_CTX_get(ctx);
    if (z == NULL)
        goto err;

    if (!BN_GF2m_mod_arr(x, x_, group->poly))
        goto err;
    if (BN_is_zero(x)) {
        if (!BN_GF2m_mod_sqrt_arr(y, group->b, group->poly, ctx))
            goto err;
    } else {
        if (!group->meth->field_sqr(group, tmp, x, ctx))
            goto err;
        if (!group->meth->field_div(group, tmp, group->b, tmp, ctx))
            goto err;
        if (!BN_GF2m_add(tmp, group->a, tmp))
            goto err;
        if (!BN_GF2m_add(tmp, x, tmp))
            goto err;
        ERR_set_mark();
        if (!BN_GF2m_mod_solve_quad_arr(z, tmp, group->poly, ctx)) {
#ifndef FIPS_MODULE
            unsigned long err = ERR_peek_last_error();

            if (ERR_GET_LIB(err) == ERR_LIB_BN
                && ERR_GET_REASON(err) == BN_R_NO_SOLUTION) {
                ERR_pop_to_mark();
                ERR_raise(ERR_LIB_EC, EC_R_INVALID_COMPRESSED_POINT);
            } else
#endif
            {
                ERR_clear_last_mark();
                ERR_raise(ERR_LIB_EC, ERR_R_BN_LIB);
            }
            goto err;
        }
        ERR_clear_last_mark();
        z0 = (BN_is_odd(z)) ? 1 : 0;
        if (!group->meth->field_mul(group, y, x, z, ctx))
            goto err;
        if (z0 != y_bit) {
            if (!BN_GF2m_add(y, y, x))
                goto err;
        }
    }

    if (!EC_POINT_set_affine_coordinates(group, point, x, y, ctx))
        goto err;

    ret = 1;

 err:
    BN_CTX_end(ctx);
#ifndef FIPS_MODULE
    BN_CTX_free(new_ctx);
#endif
    return ret;
}

/*
 * Converts an EC_POINT to an octet string. If buf is NULL, the encoded
 * length will be returned. If the length len of buf is smaller than required
 * an error will be returned.
 */
size_t ossl_ec_GF2m_simple_point2oct(const EC_GROUP *group,
                                     const EC_POINT *point,
                                     point_conversion_form_t form,
                                     unsigned char *buf, size_t len, BN_CTX *ctx)
{
    size_t ret;
    int used_ctx = 0;
    BIGNUM *x, *y, *yxi;
    size_t field_len, i, skip;
#ifndef FIPS_MODULE
    BN_CTX *new_ctx = NULL;
#endif

    if ((form != POINT_CONVERSION_COMPRESSED)
        && (form != POINT_CONVERSION_UNCOMPRESSED)
        && (form != POINT_CONVERSION_HYBRID)) {
        ERR_raise(ERR_LIB_EC, EC_R_INVALID_FORM);
        goto err;
    }

    if (EC_POINT_is_at_infinity(group, point)) {
        /* encodes to a single 0 octet */
        if (buf != NULL) {
            if (len < 1) {
                ERR_raise(ERR_LIB_EC, EC_R_BUFFER_TOO_SMALL);
                return 0;
            }
            buf[0] = 0;
        }
        return 1;
    }

    /* ret := required output buffer length */
    field_len = (EC_GROUP_get_degree(group) + 7) / 8;
    ret =
        (form ==
         POINT_CONVERSION_COMPRESSED) ? 1 + field_len : 1 + 2 * field_len;

    /* if 'buf' is NULL, just return required length */
    if (buf != NULL) {
        if (len < ret) {
            ERR_raise(ERR_LIB_EC, EC_R_BUFFER_TOO_SMALL);
            goto err;
        }

#ifndef FIPS_MODULE
        if (ctx == NULL) {
            ctx = new_ctx = BN_CTX_new();
            if (ctx == NULL)
                return 0;
        }
#endif

        BN_CTX_start(ctx);
        used_ctx = 1;
        x = BN_CTX_get(ctx);
        y = BN_CTX_get(ctx);
        yxi = BN_CTX_get(ctx);
        if (yxi == NULL)
            goto err;

        if (!EC_POINT_get_affine_coordinates(group, point, x, y, ctx))
            goto err;

        buf[0] = form;
        if ((form != POINT_CONVERSION_UNCOMPRESSED) && !BN_is_zero(x)) {
            if (!group->meth->field_div(group, yxi, y, x, ctx))
                goto err;
            if (BN_is_odd(yxi))
                buf[0]++;
        }

        i = 1;

        skip = field_len - BN_num_bytes(x);
        if (skip > field_len) {
            ERR_raise(ERR_LIB_EC, ERR_R_INTERNAL_ERROR);
            goto err;
        }
        while (skip > 0) {
            buf[i++] = 0;
            skip--;
        }
        skip = BN_bn2bin(x, buf + i);
        i += skip;
        if (i != 1 + field_len) {
            ERR_raise(ERR_LIB_EC, ERR_R_INTERNAL_ERROR);
            goto err;
        }

        if (form == POINT_CONVERSION_UNCOMPRESSED
            || form == POINT_CONVERSION_HYBRID) {
            skip = field_len - BN_num_bytes(y);
            if (skip > field_len) {
                ERR_raise(ERR_LIB_EC, ERR_R_INTERNAL_ERROR);
                goto err;
            }
            while (skip > 0) {
                buf[i++] = 0;
                skip--;
            }
            skip = BN_bn2bin(y, buf + i);
            i += skip;
        }

        if (i != ret) {
            ERR_raise(ERR_LIB_EC, ERR_R_INTERNAL_ERROR);
            goto err;
        }
    }

    if (used_ctx)
        BN_CTX_end(ctx);
#ifndef FIPS_MODULE
    BN_CTX_free(new_ctx);
#endif
    return ret;

 err:
    if (used_ctx)
        BN_CTX_end(ctx);
#ifndef FIPS_MODULE
    BN_CTX_free(new_ctx);
#endif
    return 0;
}

/*
 * Converts an octet string representation to an EC_POINT. Note that the
 * simple implementation only uses affine coordinates.
 */
int ossl_ec_GF2m_simple_oct2point(const EC_GROUP *group, EC_POINT *point,
                                  const unsigned char *buf, size_t len,
                                  BN_CTX *ctx)
{
    point_conversion_form_t form;
    int y_bit, m;
    BIGNUM *x, *y, *yxi;
    size_t field_len, enc_len;
    int ret = 0;
#ifndef FIPS_MODULE
    BN_CTX *new_ctx = NULL;
#endif

    if (len == 0) {
        ERR_raise(ERR_LIB_EC, EC_R_BUFFER_TOO_SMALL);
        return 0;
    }

    /*
     * The first octet is the point converison octet PC, see X9.62, page 4
     * and section 4.4.2.  It must be:
     *     0x00          for the point at infinity
     *     0x02 or 0x03  for compressed form
     *     0x04          for uncompressed form
     *     0x06 or 0x07  for hybrid form.
     * For compressed or hybrid forms, we store the last bit of buf[0] as
     * y_bit and clear it from buf[0] so as to obtain a POINT_CONVERSION_*.
     * We error if buf[0] contains any but the above values.
     */
    y_bit = buf[0] & 1;
    form = buf[0] & ~1U;

    if ((form != 0) && (form != POINT_CONVERSION_COMPRESSED)
        && (form != POINT_CONVERSION_UNCOMPRESSED)
        && (form != POINT_CONVERSION_HYBRID)) {
        ERR_raise(ERR_LIB_EC, EC_R_INVALID_ENCODING);
        return 0;
    }
    if ((form == 0 || form == POINT_CONVERSION_UNCOMPRESSED) && y_bit) {
        ERR_raise(ERR_LIB_EC, EC_R_INVALID_ENCODING);
        return 0;
    }

    /* The point at infinity is represented by a single zero octet. */
    if (form == 0) {
        if (len != 1) {
            ERR_raise(ERR_LIB_EC, EC_R_INVALID_ENCODING);
            return 0;
        }

        return EC_POINT_set_to_infinity(group, point);
    }

    m = EC_GROUP_get_degree(group);
    field_len = (m + 7) / 8;
    enc_len =
        (form ==
         POINT_CONVERSION_COMPRESSED) ? 1 + field_len : 1 + 2 * field_len;

    if (len != enc_len) {
        ERR_raise(ERR_LIB_EC, EC_R_INVALID_ENCODING);
        return 0;
    }

#ifndef FIPS_MODULE
    if (ctx == NULL) {
        ctx = new_ctx = BN_CTX_new();
        if (ctx == NULL)
            return 0;
    }
#endif

    BN_CTX_start(ctx);
    x = BN_CTX_get(ctx);
    y = BN_CTX_get(ctx);
    yxi = BN_CTX_get(ctx);
    if (yxi == NULL)
        goto err;

    if (!BN_bin2bn(buf + 1, field_len, x))
        goto err;
    if (BN_num_bits(x) > m) {
        ERR_raise(ERR_LIB_EC, EC_R_INVALID_ENCODING);
        goto err;
    }

    if (form == POINT_CONVERSION_COMPRESSED) {
        if (!EC_POINT_set_compressed_coordinates(group, point, x, y_bit, ctx))
            goto err;
    } else {
        if (!BN_bin2bn(buf + 1 + field_len, field_len, y))
            goto err;
        if (BN_num_bits(y) > m) {
            ERR_raise(ERR_LIB_EC, EC_R_INVALID_ENCODING);
            goto err;
        }
        if (form == POINT_CONVERSION_HYBRID) {
            /*
             * Check that the form in the encoding was set correctly
             * according to X9.62 4.4.2.a, 4(c), see also first paragraph
             * of X9.62, 4.4.1.b.
             */
            if (BN_is_zero(x)) {
                if (y_bit != 0) {
<<<<<<< HEAD
                    ECerr(ERR_LIB_EC, EC_R_INVALID_ENCODING);
=======
                    ERR_raise(ERR_LIB_EC, EC_R_INVALID_ENCODING);
>>>>>>> a8a80be5
                    goto err;
                }
            } else {
                if (!group->meth->field_div(group, yxi, y, x, ctx))
                    goto err;
                if (y_bit != BN_is_odd(yxi)) {
<<<<<<< HEAD
                    ECerr(ERR_LIB_EC, EC_R_INVALID_ENCODING);
=======
                    ERR_raise(ERR_LIB_EC, EC_R_INVALID_ENCODING);
>>>>>>> a8a80be5
                    goto err;
                }
            }
        }

        /*
         * EC_POINT_set_affine_coordinates is responsible for checking that
         * the point is on the curve.
         */
        if (!EC_POINT_set_affine_coordinates(group, point, x, y, ctx))
            goto err;
    }

    ret = 1;

 err:
    BN_CTX_end(ctx);
#ifndef FIPS_MODULE
    BN_CTX_free(new_ctx);
#endif
    return ret;
}
#endif<|MERGE_RESOLUTION|>--- conflicted
+++ resolved
@@ -357,22 +357,14 @@
              */
             if (BN_is_zero(x)) {
                 if (y_bit != 0) {
-<<<<<<< HEAD
-                    ECerr(ERR_LIB_EC, EC_R_INVALID_ENCODING);
-=======
                     ERR_raise(ERR_LIB_EC, EC_R_INVALID_ENCODING);
->>>>>>> a8a80be5
                     goto err;
                 }
             } else {
                 if (!group->meth->field_div(group, yxi, y, x, ctx))
                     goto err;
                 if (y_bit != BN_is_odd(yxi)) {
-<<<<<<< HEAD
-                    ECerr(ERR_LIB_EC, EC_R_INVALID_ENCODING);
-=======
                     ERR_raise(ERR_LIB_EC, EC_R_INVALID_ENCODING);
->>>>>>> a8a80be5
                     goto err;
                 }
             }
