--- conflicted
+++ resolved
@@ -1,9 +1,5 @@
 /*
-<<<<<<< HEAD
- * Copyright 1995-2022 The OpenSSL Project Authors. All Rights Reserved.
-=======
  * Copyright 1995-2023 The OpenSSL Project Authors. All Rights Reserved.
->>>>>>> 8a2d13a7
  *
  * Licensed under the Apache License 2.0 (the "License").  You may not use
  * this file except in compliance with the License.  You can obtain a copy
@@ -993,13 +989,9 @@
 
 out_free:
     pem_free(*header, flags, 0);
-<<<<<<< HEAD
-    pem_free(*data, flags, 0);
-=======
     *header = NULL;
     pem_free(*data, flags, 0);
     *data = NULL;
->>>>>>> 8a2d13a7
 end:
     EVP_ENCODE_CTX_free(ctx);
     pem_free(name, flags, 0);
