--- conflicted
+++ resolved
@@ -1,9 +1,5 @@
 /*
-<<<<<<< HEAD
- * Copyright 1999-2021 The OpenSSL Project Authors. All Rights Reserved.
-=======
  * Copyright 1999-2023 The OpenSSL Project Authors. All Rights Reserved.
->>>>>>> 8a2d13a7
  *
  * Licensed under the Apache License 2.0 (the "License").  You may not use
  * this file except in compliance with the License.  You can obtain a copy
@@ -157,16 +153,12 @@
                             iter, mac_iter, keytype, NULL, NULL);
 }
 
-<<<<<<< HEAD
-PKCS12_SAFEBAG *PKCS12_add_cert(STACK_OF(PKCS12_SAFEBAG) **pbags, X509 *cert)
-=======
 static PKCS12_SAFEBAG *pkcs12_add_cert_bag(STACK_OF(PKCS12_SAFEBAG) **pbags,
                                            X509 *cert,
                                            const char *name,
                                            int namelen,
                                            unsigned char *keyid,
                                            int keyidlen)
->>>>>>> 8a2d13a7
 {
     PKCS12_SAFEBAG *bag = NULL;
 
