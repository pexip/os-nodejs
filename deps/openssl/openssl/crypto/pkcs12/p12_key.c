--- conflicted
+++ resolved
@@ -86,71 +86,8 @@
     EVP_KDF_CTX *ctx;
     OSSL_PARAM params[6], *p = params;
 
-<<<<<<< HEAD
-#ifdef  OPENSSL_DEBUG_KEYGEN
-    fprintf(stderr, "KEYGEN DEBUG\n");
-    fprintf(stderr, "ID %d, ITER %d\n", id, iter);
-    fprintf(stderr, "Password (length %d):\n", passlen);
-    h__dump(pass, passlen);
-    fprintf(stderr, "Salt (length %d):\n", saltlen);
-    h__dump(salt, saltlen);
-#endif
-    v = EVP_MD_block_size(md_type);
-    u = EVP_MD_size(md_type);
-    if (u <= 0 || v <= 0)
-        goto err;
-    D = OPENSSL_malloc(v);
-    Ai = OPENSSL_malloc(u);
-    B = OPENSSL_malloc(v + 1);
-    Slen = v * ((saltlen + v - 1) / v);
-    if (passlen)
-        Plen = v * ((passlen + v - 1) / v);
-    else
-        Plen = 0;
-    Ilen = Slen + Plen;
-    I = OPENSSL_malloc(Ilen);
-    if (D == NULL || Ai == NULL || B == NULL || I == NULL)
-        goto err;
-    for (i = 0; i < v; i++)
-        D[i] = id;
-    p = I;
-    for (i = 0; i < Slen; i++)
-        *p++ = salt[i % saltlen];
-    for (i = 0; i < Plen; i++)
-        *p++ = pass[i % passlen];
-    for (;;) {
-        if (!EVP_DigestInit_ex(ctx, md_type, NULL)
-            || !EVP_DigestUpdate(ctx, D, v)
-            || !EVP_DigestUpdate(ctx, I, Ilen)
-            || !EVP_DigestFinal_ex(ctx, Ai, NULL))
-            goto err;
-        for (j = 1; j < iter; j++) {
-            if (!EVP_DigestInit_ex(ctx, md_type, NULL)
-                || !EVP_DigestUpdate(ctx, Ai, u)
-                || !EVP_DigestFinal_ex(ctx, Ai, NULL))
-                goto err;
-        }
-        memcpy(out, Ai, min(n, u));
-        if (u >= n) {
-#ifdef OPENSSL_DEBUG_KEYGEN
-            fprintf(stderr, "Output KEY (length %d)\n", tmpn);
-            h__dump(tmpout, tmpn);
-#endif
-            ret = 1;
-            goto end;
-        }
-        n -= u;
-        out += u;
-        for (j = 0; j < v; j++)
-            B[j] = Ai[j % u];
-        for (j = 0; j < Ilen; j += v) {
-            int k;
-            unsigned char *Ij = I + j;
-            uint16_t c = 1;
-=======
     if (n <= 0)
         return 0;
->>>>>>> a8a80be5
 
     kdf = EVP_KDF_fetch(libctx, "PKCS12KDF", propq);
     if (kdf == NULL)
