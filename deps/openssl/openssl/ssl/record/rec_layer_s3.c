--- conflicted
+++ resolved
@@ -1,9 +1,5 @@
 /*
-<<<<<<< HEAD
- * Copyright 1995-2022 The OpenSSL Project Authors. All Rights Reserved.
-=======
  * Copyright 1995-2023 The OpenSSL Project Authors. All Rights Reserved.
->>>>>>> 8a2d13a7
  *
  * Licensed under the Apache License 2.0 (the "License").  You may not use
  * this file except in compliance with the License.  You can obtain a copy
@@ -20,10 +16,7 @@
 #include <openssl/rand.h>
 #include "record_local.h"
 #include "internal/packet.h"
-<<<<<<< HEAD
-=======
 #include "internal/cryptlib.h"
->>>>>>> 8a2d13a7
 
 #if     defined(OPENSSL_SMALL_FOOTPRINT) || \
         !(      defined(AES_ASM) &&     ( \
@@ -1004,16 +997,6 @@
         }
 
         /*
-<<<<<<< HEAD
-         * Reserve some bytes for any growth that may occur during encryption.
-         * This will be at most one cipher block or the tag length if using
-         * AEAD. SSL_RT_MAX_CIPHER_BLOCK_SIZE covers either case.
-         */
-        if (!BIO_get_ktls_send(s->wbio)) {
-            if (!WPACKET_reserve_bytes(thispkt,
-                                        SSL_RT_MAX_CIPHER_BLOCK_SIZE,
-                                        NULL)
-=======
         * Reserve some bytes for any growth that may occur during encryption. If
         * we are adding the MAC independently of the cipher algorithm, then the
         * max encrypted overhead does not need to include an allocation for that
@@ -1023,7 +1006,6 @@
             if (!WPACKET_reserve_bytes(thispkt,
                                        SSL3_RT_SEND_MAX_ENCRYPTED_OVERHEAD
                                        - mac_size, NULL)
->>>>>>> 8a2d13a7
                 /*
                  * We also need next the amount of bytes written to this
                  * sub-packet
