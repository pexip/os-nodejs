--- conflicted
+++ resolved
@@ -1,9 +1,5 @@
 /*
-<<<<<<< HEAD
- * Copyright 1995-2021 The OpenSSL Project Authors. All Rights Reserved.
-=======
  * Copyright 1995-2023 The OpenSSL Project Authors. All Rights Reserved.
->>>>>>> a8a80be5
  *
  * Licensed under the Apache License 2.0 (the "License").  You may not use
  * this file except in compliance with the License.  You can obtain a copy
