--- conflicted
+++ resolved
@@ -1,9 +1,5 @@
 /*
-<<<<<<< HEAD
- * Copyright 1995-2022 The OpenSSL Project Authors. All Rights Reserved.
-=======
  * Copyright 1995-2023 The OpenSSL Project Authors. All Rights Reserved.
->>>>>>> 8a2d13a7
  *
  * Licensed under the Apache License 2.0 (the "License").  You may not use
  * this file except in compliance with the License.  You can obtain a copy
@@ -27,10 +23,7 @@
 #include "internal/nelem.h"
 #include "internal/sizes.h"
 #include "internal/tlsgroups.h"
-<<<<<<< HEAD
-=======
 #include "internal/cryptlib.h"
->>>>>>> 8a2d13a7
 #include "ssl_local.h"
 #include <openssl/ct.h>
 
@@ -392,7 +385,6 @@
     pgd.provider = provider;
     return OSSL_PROVIDER_get_capabilities(provider, "TLS-GROUP",
                                           add_provider_groups, &pgd);
-<<<<<<< HEAD
 }
 
 int ssl_load_groups(SSL_CTX *ctx)
@@ -491,106 +483,6 @@
             return nid_to_group[i].group_id;
     }
 
-=======
-}
-
-int ssl_load_groups(SSL_CTX *ctx)
-{
-    size_t i, j, num_deflt_grps = 0;
-    uint16_t tmp_supp_groups[OSSL_NELEM(supported_groups_default)];
-
-    if (!OSSL_PROVIDER_do_all(ctx->libctx, discover_provider_groups, ctx))
-        return 0;
-
-    for (i = 0; i < OSSL_NELEM(supported_groups_default); i++) {
-        for (j = 0; j < ctx->group_list_len; j++) {
-            if (ctx->group_list[j].group_id == supported_groups_default[i]) {
-                tmp_supp_groups[num_deflt_grps++] = ctx->group_list[j].group_id;
-                break;
-            }
-        }
-    }
-
-    if (num_deflt_grps == 0)
-        return 1;
-
-    ctx->ext.supported_groups_default
-        = OPENSSL_malloc(sizeof(uint16_t) * num_deflt_grps);
-
-    if (ctx->ext.supported_groups_default == NULL) {
-        ERR_raise(ERR_LIB_SSL, ERR_R_MALLOC_FAILURE);
-        return 0;
-    }
-
-    memcpy(ctx->ext.supported_groups_default,
-           tmp_supp_groups,
-           num_deflt_grps * sizeof(tmp_supp_groups[0]));
-    ctx->ext.supported_groups_default_len = num_deflt_grps;
-
-    return 1;
-}
-
-static uint16_t tls1_group_name2id(SSL_CTX *ctx, const char *name)
-{
-    size_t i;
-
-    for (i = 0; i < ctx->group_list_len; i++) {
-        if (strcmp(ctx->group_list[i].tlsname, name) == 0
-                || strcmp(ctx->group_list[i].realname, name) == 0)
-            return ctx->group_list[i].group_id;
-    }
-
-    return 0;
-}
-
-const TLS_GROUP_INFO *tls1_group_id_lookup(SSL_CTX *ctx, uint16_t group_id)
-{
-    size_t i;
-
-    for (i = 0; i < ctx->group_list_len; i++) {
-        if (ctx->group_list[i].group_id == group_id)
-            return &ctx->group_list[i];
-    }
-
-    return NULL;
-}
-
-int tls1_group_id2nid(uint16_t group_id, int include_unknown)
-{
-    size_t i;
-
-    if (group_id == 0)
-        return NID_undef;
-
-    /*
-     * Return well known Group NIDs - for backwards compatibility. This won't
-     * work for groups we don't know about.
-     */
-    for (i = 0; i < OSSL_NELEM(nid_to_group); i++)
-    {
-        if (nid_to_group[i].group_id == group_id)
-            return nid_to_group[i].nid;
-    }
-    if (!include_unknown)
-        return NID_undef;
-    return TLSEXT_nid_unknown | (int)group_id;
-}
-
-uint16_t tls1_nid2group_id(int nid)
-{
-    size_t i;
-
-    /*
-     * Return well known Group ids - for backwards compatibility. This won't
-     * work for groups we don't know about.
-     */
-    for (i = 0; i < OSSL_NELEM(nid_to_group); i++)
-    {
-        if (nid_to_group[i].nid == nid)
-            return nid_to_group[i].group_id;
-    }
-
->>>>>>> 8a2d13a7
     return 0;
 }
 
@@ -749,10 +641,6 @@
         const TLS_GROUP_INFO *inf;
 
         if (!tls1_in_list(id, supp, num_supp)
-<<<<<<< HEAD
-            || !tls_group_allowed(s, id, SSL_SECOP_CURVE_SHARED))
-                    continue;
-=======
                 || !tls_group_allowed(s, id, SSL_SECOP_CURVE_SHARED))
             continue;
         inf = tls1_group_id_lookup(ctx, id);
@@ -773,7 +661,6 @@
                 continue;
         }
 
->>>>>>> 8a2d13a7
         if (nmatch == k)
             return id;
          k++;
@@ -899,10 +786,7 @@
     tmparr = OPENSSL_memdup(gcb.gid_arr, gcb.gidcnt * sizeof(*tmparr));
     if (tmparr == NULL)
         goto end;
-<<<<<<< HEAD
-=======
     OPENSSL_free(*pext);
->>>>>>> 8a2d13a7
     *pext = tmparr;
     *pextlen = gcb.gidcnt;
     ret = 1;
