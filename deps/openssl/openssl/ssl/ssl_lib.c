/*
<<<<<<< HEAD
 * Copyright 1995-2021 The OpenSSL Project Authors. All Rights Reserved.
=======
 * Copyright 1995-2022 The OpenSSL Project Authors. All Rights Reserved.
>>>>>>> a8a80be5
 * Copyright (c) 2002, Oracle and/or its affiliates. All rights reserved
 * Copyright 2005 Nokia. All rights reserved.
 *
 * Licensed under the Apache License 2.0 (the "License").  You may not use
 * this file except in compliance with the License.  You can obtain a copy
 * in the file LICENSE in the source distribution or at
 * https://www.openssl.org/source/license.html
 */

#include <stdio.h>
#include "ssl_local.h"
#include "e_os.h"
#include <openssl/objects.h>
#include <openssl/x509v3.h>
#include <openssl/rand.h>
#include <openssl/ocsp.h>
#include <openssl/dh.h>
#include <openssl/engine.h>
#include <openssl/async.h>
#include <openssl/ct.h>
#include <openssl/trace.h>
#include "internal/cryptlib.h"
#include "internal/refcount.h"
#include "internal/ktls.h"

static int ssl_undefined_function_1(SSL *ssl, SSL3_RECORD *r, size_t s, int t,
                                    SSL_MAC_BUF *mac, size_t macsize)
{
    return ssl_undefined_function(ssl);
}

static int ssl_undefined_function_2(SSL *ssl, SSL3_RECORD *r, unsigned char *s,
                                    int t)
{
    return ssl_undefined_function(ssl);
}

static int ssl_undefined_function_3(SSL *ssl, unsigned char *r,
                                    unsigned char *s, size_t t, size_t *u)
{
    return ssl_undefined_function(ssl);
}

static int ssl_undefined_function_4(SSL *ssl, int r)
{
    return ssl_undefined_function(ssl);
}

static size_t ssl_undefined_function_5(SSL *ssl, const char *r, size_t s,
                                       unsigned char *t)
{
    return ssl_undefined_function(ssl);
}

static int ssl_undefined_function_6(int r)
{
    return ssl_undefined_function(NULL);
}

static int ssl_undefined_function_7(SSL *ssl, unsigned char *r, size_t s,
                                    const char *t, size_t u,
                                    const unsigned char *v, size_t w, int x)
{
    return ssl_undefined_function(ssl);
}

SSL3_ENC_METHOD ssl3_undef_enc_method = {
    ssl_undefined_function_1,
    ssl_undefined_function_2,
    ssl_undefined_function,
    ssl_undefined_function_3,
    ssl_undefined_function_4,
    ssl_undefined_function_5,
    NULL,                       /* client_finished_label */
    0,                          /* client_finished_label_len */
    NULL,                       /* server_finished_label */
    0,                          /* server_finished_label_len */
    ssl_undefined_function_6,
    ssl_undefined_function_7,
};

struct ssl_async_args {
    SSL *s;
    void *buf;
    size_t num;
    enum { READFUNC, WRITEFUNC, OTHERFUNC } type;
    union {
        int (*func_read) (SSL *, void *, size_t, size_t *);
        int (*func_write) (SSL *, const void *, size_t, size_t *);
        int (*func_other) (SSL *);
    } f;
};

static const struct {
    uint8_t mtype;
    uint8_t ord;
    int nid;
} dane_mds[] = {
    {
        DANETLS_MATCHING_FULL, 0, NID_undef
    },
    {
        DANETLS_MATCHING_2256, 1, NID_sha256
    },
    {
        DANETLS_MATCHING_2512, 2, NID_sha512
    },
};

static int dane_ctx_enable(struct dane_ctx_st *dctx)
{
    const EVP_MD **mdevp;
    uint8_t *mdord;
    uint8_t mdmax = DANETLS_MATCHING_LAST;
    int n = ((int)mdmax) + 1;   /* int to handle PrivMatch(255) */
    size_t i;

    if (dctx->mdevp != NULL)
        return 1;

    mdevp = OPENSSL_zalloc(n * sizeof(*mdevp));
    mdord = OPENSSL_zalloc(n * sizeof(*mdord));

    if (mdord == NULL || mdevp == NULL) {
        OPENSSL_free(mdord);
        OPENSSL_free(mdevp);
        ERR_raise(ERR_LIB_SSL, ERR_R_MALLOC_FAILURE);
        return 0;
    }

    /* Install default entries */
    for (i = 0; i < OSSL_NELEM(dane_mds); ++i) {
        const EVP_MD *md;

        if (dane_mds[i].nid == NID_undef ||
            (md = EVP_get_digestbynid(dane_mds[i].nid)) == NULL)
            continue;
        mdevp[dane_mds[i].mtype] = md;
        mdord[dane_mds[i].mtype] = dane_mds[i].ord;
    }

    dctx->mdevp = mdevp;
    dctx->mdord = mdord;
    dctx->mdmax = mdmax;

    return 1;
}

static void dane_ctx_final(struct dane_ctx_st *dctx)
{
    OPENSSL_free(dctx->mdevp);
    dctx->mdevp = NULL;

    OPENSSL_free(dctx->mdord);
    dctx->mdord = NULL;
    dctx->mdmax = 0;
}

static void tlsa_free(danetls_record *t)
{
    if (t == NULL)
        return;
    OPENSSL_free(t->data);
    EVP_PKEY_free(t->spki);
    OPENSSL_free(t);
}

static void dane_final(SSL_DANE *dane)
{
    sk_danetls_record_pop_free(dane->trecs, tlsa_free);
    dane->trecs = NULL;

    sk_X509_pop_free(dane->certs, X509_free);
    dane->certs = NULL;

    X509_free(dane->mcert);
    dane->mcert = NULL;
    dane->mtlsa = NULL;
    dane->mdpth = -1;
    dane->pdpth = -1;
}

/*
 * dane_copy - Copy dane configuration, sans verification state.
 */
static int ssl_dane_dup(SSL *to, SSL *from)
{
    int num;
    int i;

    if (!DANETLS_ENABLED(&from->dane))
        return 1;

    num = sk_danetls_record_num(from->dane.trecs);
    dane_final(&to->dane);
    to->dane.flags = from->dane.flags;
    to->dane.dctx = &to->ctx->dane;
    to->dane.trecs = sk_danetls_record_new_reserve(NULL, num);

    if (to->dane.trecs == NULL) {
        ERR_raise(ERR_LIB_SSL, ERR_R_MALLOC_FAILURE);
        return 0;
    }

    for (i = 0; i < num; ++i) {
        danetls_record *t = sk_danetls_record_value(from->dane.trecs, i);

        if (SSL_dane_tlsa_add(to, t->usage, t->selector, t->mtype,
                              t->data, t->dlen) <= 0)
            return 0;
    }
    return 1;
}

static int dane_mtype_set(struct dane_ctx_st *dctx,
                          const EVP_MD *md, uint8_t mtype, uint8_t ord)
{
    int i;

    if (mtype == DANETLS_MATCHING_FULL && md != NULL) {
        ERR_raise(ERR_LIB_SSL, SSL_R_DANE_CANNOT_OVERRIDE_MTYPE_FULL);
        return 0;
    }

    if (mtype > dctx->mdmax) {
        const EVP_MD **mdevp;
        uint8_t *mdord;
        int n = ((int)mtype) + 1;

        mdevp = OPENSSL_realloc(dctx->mdevp, n * sizeof(*mdevp));
        if (mdevp == NULL) {
            ERR_raise(ERR_LIB_SSL, ERR_R_MALLOC_FAILURE);
            return -1;
        }
        dctx->mdevp = mdevp;

        mdord = OPENSSL_realloc(dctx->mdord, n * sizeof(*mdord));
        if (mdord == NULL) {
            ERR_raise(ERR_LIB_SSL, ERR_R_MALLOC_FAILURE);
            return -1;
        }
        dctx->mdord = mdord;

        /* Zero-fill any gaps */
        for (i = dctx->mdmax + 1; i < mtype; ++i) {
            mdevp[i] = NULL;
            mdord[i] = 0;
        }

        dctx->mdmax = mtype;
    }

    dctx->mdevp[mtype] = md;
    /* Coerce ordinal of disabled matching types to 0 */
    dctx->mdord[mtype] = (md == NULL) ? 0 : ord;

    return 1;
}

static const EVP_MD *tlsa_md_get(SSL_DANE *dane, uint8_t mtype)
{
    if (mtype > dane->dctx->mdmax)
        return NULL;
    return dane->dctx->mdevp[mtype];
}

static int dane_tlsa_add(SSL_DANE *dane,
                         uint8_t usage,
                         uint8_t selector,
                         uint8_t mtype, const unsigned char *data, size_t dlen)
{
    danetls_record *t;
    const EVP_MD *md = NULL;
    int ilen = (int)dlen;
    int i;
    int num;

    if (dane->trecs == NULL) {
        ERR_raise(ERR_LIB_SSL, SSL_R_DANE_NOT_ENABLED);
        return -1;
    }

    if (ilen < 0 || dlen != (size_t)ilen) {
        ERR_raise(ERR_LIB_SSL, SSL_R_DANE_TLSA_BAD_DATA_LENGTH);
        return 0;
    }

    if (usage > DANETLS_USAGE_LAST) {
        ERR_raise(ERR_LIB_SSL, SSL_R_DANE_TLSA_BAD_CERTIFICATE_USAGE);
        return 0;
    }

    if (selector > DANETLS_SELECTOR_LAST) {
        ERR_raise(ERR_LIB_SSL, SSL_R_DANE_TLSA_BAD_SELECTOR);
        return 0;
    }

    if (mtype != DANETLS_MATCHING_FULL) {
        md = tlsa_md_get(dane, mtype);
        if (md == NULL) {
            ERR_raise(ERR_LIB_SSL, SSL_R_DANE_TLSA_BAD_MATCHING_TYPE);
            return 0;
        }
    }

    if (md != NULL && dlen != (size_t)EVP_MD_get_size(md)) {
        ERR_raise(ERR_LIB_SSL, SSL_R_DANE_TLSA_BAD_DIGEST_LENGTH);
        return 0;
    }
    if (!data) {
        ERR_raise(ERR_LIB_SSL, SSL_R_DANE_TLSA_NULL_DATA);
        return 0;
    }

    if ((t = OPENSSL_zalloc(sizeof(*t))) == NULL) {
        ERR_raise(ERR_LIB_SSL, ERR_R_MALLOC_FAILURE);
        return -1;
    }

    t->usage = usage;
    t->selector = selector;
    t->mtype = mtype;
    t->data = OPENSSL_malloc(dlen);
    if (t->data == NULL) {
        tlsa_free(t);
        ERR_raise(ERR_LIB_SSL, ERR_R_MALLOC_FAILURE);
        return -1;
    }
    memcpy(t->data, data, dlen);
    t->dlen = dlen;

    /* Validate and cache full certificate or public key */
    if (mtype == DANETLS_MATCHING_FULL) {
        const unsigned char *p = data;
        X509 *cert = NULL;
        EVP_PKEY *pkey = NULL;

        switch (selector) {
        case DANETLS_SELECTOR_CERT:
            if (!d2i_X509(&cert, &p, ilen) || p < data ||
                dlen != (size_t)(p - data)) {
                tlsa_free(t);
                ERR_raise(ERR_LIB_SSL, SSL_R_DANE_TLSA_BAD_CERTIFICATE);
                return 0;
            }
            if (X509_get0_pubkey(cert) == NULL) {
                tlsa_free(t);
                ERR_raise(ERR_LIB_SSL, SSL_R_DANE_TLSA_BAD_CERTIFICATE);
                return 0;
            }

            if ((DANETLS_USAGE_BIT(usage) & DANETLS_TA_MASK) == 0) {
                X509_free(cert);
                break;
            }

            /*
             * For usage DANE-TA(2), we support authentication via "2 0 0" TLSA
             * records that contain full certificates of trust-anchors that are
             * not present in the wire chain.  For usage PKIX-TA(0), we augment
             * the chain with untrusted Full(0) certificates from DNS, in case
             * they are missing from the chain.
             */
            if ((dane->certs == NULL &&
                 (dane->certs = sk_X509_new_null()) == NULL) ||
                !sk_X509_push(dane->certs, cert)) {
                ERR_raise(ERR_LIB_SSL, ERR_R_MALLOC_FAILURE);
                X509_free(cert);
                tlsa_free(t);
                return -1;
            }
            break;

        case DANETLS_SELECTOR_SPKI:
            if (!d2i_PUBKEY(&pkey, &p, ilen) || p < data ||
                dlen != (size_t)(p - data)) {
                tlsa_free(t);
                ERR_raise(ERR_LIB_SSL, SSL_R_DANE_TLSA_BAD_PUBLIC_KEY);
                return 0;
            }

            /*
             * For usage DANE-TA(2), we support authentication via "2 1 0" TLSA
             * records that contain full bare keys of trust-anchors that are
             * not present in the wire chain.
             */
            if (usage == DANETLS_USAGE_DANE_TA)
                t->spki = pkey;
            else
                EVP_PKEY_free(pkey);
            break;
        }
    }

    /*-
     * Find the right insertion point for the new record.
     *
     * See crypto/x509/x509_vfy.c.  We sort DANE-EE(3) records first, so that
     * they can be processed first, as they require no chain building, and no
     * expiration or hostname checks.  Because DANE-EE(3) is numerically
     * largest, this is accomplished via descending sort by "usage".
     *
     * We also sort in descending order by matching ordinal to simplify
     * the implementation of digest agility in the verification code.
     *
     * The choice of order for the selector is not significant, so we
     * use the same descending order for consistency.
     */
    num = sk_danetls_record_num(dane->trecs);
    for (i = 0; i < num; ++i) {
        danetls_record *rec = sk_danetls_record_value(dane->trecs, i);

        if (rec->usage > usage)
            continue;
        if (rec->usage < usage)
            break;
        if (rec->selector > selector)
            continue;
        if (rec->selector < selector)
            break;
        if (dane->dctx->mdord[rec->mtype] > dane->dctx->mdord[mtype])
            continue;
        break;
    }

    if (!sk_danetls_record_insert(dane->trecs, t, i)) {
        tlsa_free(t);
        ERR_raise(ERR_LIB_SSL, ERR_R_MALLOC_FAILURE);
        return -1;
    }
    dane->umask |= DANETLS_USAGE_BIT(usage);

    return 1;
}

/*
 * Return 0 if there is only one version configured and it was disabled
 * at configure time.  Return 1 otherwise.
 */
static int ssl_check_allowed_versions(int min_version, int max_version)
{
    int minisdtls = 0, maxisdtls = 0;

    /* Figure out if we're doing DTLS versions or TLS versions */
    if (min_version == DTLS1_BAD_VER
        || min_version >> 8 == DTLS1_VERSION_MAJOR)
        minisdtls = 1;
    if (max_version == DTLS1_BAD_VER
        || max_version >> 8 == DTLS1_VERSION_MAJOR)
        maxisdtls = 1;
    /* A wildcard version of 0 could be DTLS or TLS. */
    if ((minisdtls && !maxisdtls && max_version != 0)
        || (maxisdtls && !minisdtls && min_version != 0)) {
        /* Mixing DTLS and TLS versions will lead to sadness; deny it. */
        return 0;
    }

    if (minisdtls || maxisdtls) {
        /* Do DTLS version checks. */
        if (min_version == 0)
            /* Ignore DTLS1_BAD_VER */
            min_version = DTLS1_VERSION;
        if (max_version == 0)
            max_version = DTLS1_2_VERSION;
#ifdef OPENSSL_NO_DTLS1_2
        if (max_version == DTLS1_2_VERSION)
            max_version = DTLS1_VERSION;
#endif
#ifdef OPENSSL_NO_DTLS1
        if (min_version == DTLS1_VERSION)
            min_version = DTLS1_2_VERSION;
#endif
        /* Done massaging versions; do the check. */
        if (0
#ifdef OPENSSL_NO_DTLS1
            || (DTLS_VERSION_GE(min_version, DTLS1_VERSION)
                && DTLS_VERSION_GE(DTLS1_VERSION, max_version))
#endif
#ifdef OPENSSL_NO_DTLS1_2
            || (DTLS_VERSION_GE(min_version, DTLS1_2_VERSION)
                && DTLS_VERSION_GE(DTLS1_2_VERSION, max_version))
#endif
            )
            return 0;
    } else {
        /* Regular TLS version checks. */
        if (min_version == 0)
            min_version = SSL3_VERSION;
        if (max_version == 0)
            max_version = TLS1_3_VERSION;
#ifdef OPENSSL_NO_TLS1_3
        if (max_version == TLS1_3_VERSION)
            max_version = TLS1_2_VERSION;
#endif
#ifdef OPENSSL_NO_TLS1_2
        if (max_version == TLS1_2_VERSION)
            max_version = TLS1_1_VERSION;
#endif
#ifdef OPENSSL_NO_TLS1_1
        if (max_version == TLS1_1_VERSION)
            max_version = TLS1_VERSION;
#endif
#ifdef OPENSSL_NO_TLS1
        if (max_version == TLS1_VERSION)
            max_version = SSL3_VERSION;
#endif
#ifdef OPENSSL_NO_SSL3
        if (min_version == SSL3_VERSION)
            min_version = TLS1_VERSION;
#endif
#ifdef OPENSSL_NO_TLS1
        if (min_version == TLS1_VERSION)
            min_version = TLS1_1_VERSION;
#endif
#ifdef OPENSSL_NO_TLS1_1
        if (min_version == TLS1_1_VERSION)
            min_version = TLS1_2_VERSION;
#endif
#ifdef OPENSSL_NO_TLS1_2
        if (min_version == TLS1_2_VERSION)
            min_version = TLS1_3_VERSION;
#endif
        /* Done massaging versions; do the check. */
        if (0
#ifdef OPENSSL_NO_SSL3
            || (min_version <= SSL3_VERSION && SSL3_VERSION <= max_version)
#endif
#ifdef OPENSSL_NO_TLS1
            || (min_version <= TLS1_VERSION && TLS1_VERSION <= max_version)
#endif
#ifdef OPENSSL_NO_TLS1_1
            || (min_version <= TLS1_1_VERSION && TLS1_1_VERSION <= max_version)
#endif
#ifdef OPENSSL_NO_TLS1_2
            || (min_version <= TLS1_2_VERSION && TLS1_2_VERSION <= max_version)
#endif
#ifdef OPENSSL_NO_TLS1_3
            || (min_version <= TLS1_3_VERSION && TLS1_3_VERSION <= max_version)
#endif
            )
            return 0;
    }
    return 1;
}

#if defined(__TANDEM) && defined(OPENSSL_VPROC)
/*
 * Define a VPROC function for HP NonStop build ssl library.
 * This is used by platform version identification tools.
 * Do not inline this procedure or make it static.
 */
# define OPENSSL_VPROC_STRING_(x)    x##_SSL
# define OPENSSL_VPROC_STRING(x)     OPENSSL_VPROC_STRING_(x)
# define OPENSSL_VPROC_FUNC          OPENSSL_VPROC_STRING(OPENSSL_VPROC)
void OPENSSL_VPROC_FUNC(void) {}
#endif


static void clear_ciphers(SSL *s)
{
    /* clear the current cipher */
    ssl_clear_cipher_ctx(s);
    ssl_clear_hash_ctx(&s->read_hash);
    ssl_clear_hash_ctx(&s->write_hash);
}

#ifndef OPENSSL_NO_QUIC
int SSL_clear(SSL *s)
{
    if (!SSL_clear_not_quic(s))
        return 0;
    return SSL_clear_quic(s);
}

int SSL_clear_quic(SSL *s)
{
    OPENSSL_free(s->ext.peer_quic_transport_params_draft);
    s->ext.peer_quic_transport_params_draft = NULL;
    s->ext.peer_quic_transport_params_draft_len = 0;
    OPENSSL_free(s->ext.peer_quic_transport_params);
    s->ext.peer_quic_transport_params = NULL;
    s->ext.peer_quic_transport_params_len = 0;
    s->quic_read_level = ssl_encryption_initial;
    s->quic_write_level = ssl_encryption_initial;
    s->quic_latest_level_received = ssl_encryption_initial;
    while (s->quic_input_data_head != NULL) {
        QUIC_DATA *qd;

        qd = s->quic_input_data_head;
        s->quic_input_data_head = qd->next;
        OPENSSL_free(qd);
    }
    s->quic_input_data_tail = NULL;
    BUF_MEM_free(s->quic_buf);
    s->quic_buf = NULL;
    s->quic_next_record_start = 0;
    memset(s->client_hand_traffic_secret, 0, EVP_MAX_MD_SIZE);
    memset(s->server_hand_traffic_secret, 0, EVP_MAX_MD_SIZE);
    memset(s->client_early_traffic_secret, 0, EVP_MAX_MD_SIZE);
    /*
     * CONFIG - DON'T CLEAR
     * s->ext.quic_transport_params
     * s->ext.quic_transport_params_len
     * s->quic_transport_version
     * s->quic_method = NULL;
     */
    return 1;
}
#endif

/* Keep this conditional very local */
#ifndef OPENSSL_NO_QUIC
int SSL_clear_not_quic(SSL *s)
#else
int SSL_clear(SSL *s)
#endif
{
    if (s->method == NULL) {
        ERR_raise(ERR_LIB_SSL, SSL_R_NO_METHOD_SPECIFIED);
        return 0;
    }

    if (ssl_clear_bad_session(s)) {
        SSL_SESSION_free(s->session);
        s->session = NULL;
    }
    SSL_SESSION_free(s->psksession);
    s->psksession = NULL;
    OPENSSL_free(s->psksession_id);
    s->psksession_id = NULL;
    s->psksession_id_len = 0;
    s->hello_retry_request = 0;
    s->sent_tickets = 0;

    s->error = 0;
    s->hit = 0;
    s->shutdown = 0;

    if (s->renegotiate) {
        ERR_raise(ERR_LIB_SSL, ERR_R_INTERNAL_ERROR);
        return 0;
    }

    ossl_statem_clear(s);

    s->version = s->method->version;
    s->client_version = s->version;
    s->rwstate = SSL_NOTHING;

    BUF_MEM_free(s->init_buf);
    s->init_buf = NULL;
    clear_ciphers(s);
    s->first_packet = 0;

    s->key_update = SSL_KEY_UPDATE_NONE;

    EVP_MD_CTX_free(s->pha_dgst);
    s->pha_dgst = NULL;

    /* Reset DANE verification result state */
    s->dane.mdpth = -1;
    s->dane.pdpth = -1;
    X509_free(s->dane.mcert);
    s->dane.mcert = NULL;
    s->dane.mtlsa = NULL;

    /* Clear the verification result peername */
    X509_VERIFY_PARAM_move_peername(s->param, NULL);

    /* Clear any shared connection state */
    OPENSSL_free(s->shared_sigalgs);
    s->shared_sigalgs = NULL;
    s->shared_sigalgslen = 0;

    /*
     * Check to see if we were changed into a different method, if so, revert
     * back.
     */
    if (s->method != s->ctx->method) {
        s->method->ssl_free(s);
        s->method = s->ctx->method;
        if (!s->method->ssl_new(s))
            return 0;
    } else {
        if (!s->method->ssl_clear(s))
            return 0;
    }

    RECORD_LAYER_clear(&s->rlayer);

    return 1;
}

#ifndef OPENSSL_NO_DEPRECATED_3_0
/** Used to change an SSL_CTXs default SSL method type */
int SSL_CTX_set_ssl_version(SSL_CTX *ctx, const SSL_METHOD *meth)
{
    STACK_OF(SSL_CIPHER) *sk;

    ctx->method = meth;

    if (!SSL_CTX_set_ciphersuites(ctx, OSSL_default_ciphersuites())) {
        ERR_raise(ERR_LIB_SSL, SSL_R_SSL_LIBRARY_HAS_NO_CIPHERS);
        return 0;
    }
    sk = ssl_create_cipher_list(ctx,
                                ctx->tls13_ciphersuites,
                                &(ctx->cipher_list),
                                &(ctx->cipher_list_by_id),
                                OSSL_default_cipher_list(), ctx->cert);
    if ((sk == NULL) || (sk_SSL_CIPHER_num(sk) <= 0)) {
        ERR_raise(ERR_LIB_SSL, SSL_R_SSL_LIBRARY_HAS_NO_CIPHERS);
        return 0;
    }
    return 1;
}
#endif

SSL *SSL_new(SSL_CTX *ctx)
{
    SSL *s;

    if (ctx == NULL) {
        ERR_raise(ERR_LIB_SSL, SSL_R_NULL_SSL_CTX);
        return NULL;
    }
    if (ctx->method == NULL) {
        ERR_raise(ERR_LIB_SSL, SSL_R_SSL_CTX_HAS_NO_DEFAULT_SSL_VERSION);
        return NULL;
    }

    s = OPENSSL_zalloc(sizeof(*s));
    if (s == NULL)
        goto err;

    s->references = 1;
    s->lock = CRYPTO_THREAD_lock_new();
    if (s->lock == NULL) {
        OPENSSL_free(s);
        s = NULL;
        goto err;
    }

    RECORD_LAYER_init(&s->rlayer, s);

    s->options = ctx->options;
    s->dane.flags = ctx->dane.flags;
    s->min_proto_version = ctx->min_proto_version;
    s->max_proto_version = ctx->max_proto_version;
    s->mode = ctx->mode;
    s->max_cert_list = ctx->max_cert_list;
    s->max_early_data = ctx->max_early_data;
    s->recv_max_early_data = ctx->recv_max_early_data;
    s->num_tickets = ctx->num_tickets;
    s->pha_enabled = ctx->pha_enabled;

    /* Shallow copy of the ciphersuites stack */
    s->tls13_ciphersuites = sk_SSL_CIPHER_dup(ctx->tls13_ciphersuites);
    if (s->tls13_ciphersuites == NULL)
        goto err;

    /*
     * Earlier library versions used to copy the pointer to the CERT, not
     * its contents; only when setting new parameters for the per-SSL
     * copy, ssl_cert_new would be called (and the direct reference to
     * the per-SSL_CTX settings would be lost, but those still were
     * indirectly accessed for various purposes, and for that reason they
     * used to be known as s->ctx->default_cert). Now we don't look at the
     * SSL_CTX's CERT after having duplicated it once.
     */
    s->cert = ssl_cert_dup(ctx->cert);
    if (s->cert == NULL)
        goto err;

    RECORD_LAYER_set_read_ahead(&s->rlayer, ctx->read_ahead);
    s->msg_callback = ctx->msg_callback;
    s->msg_callback_arg = ctx->msg_callback_arg;
    s->verify_mode = ctx->verify_mode;
    s->not_resumable_session_cb = ctx->not_resumable_session_cb;
    s->record_padding_cb = ctx->record_padding_cb;
    s->record_padding_arg = ctx->record_padding_arg;
    s->block_padding = ctx->block_padding;
    s->sid_ctx_length = ctx->sid_ctx_length;
    if (!ossl_assert(s->sid_ctx_length <= sizeof(s->sid_ctx)))
        goto err;
    memcpy(&s->sid_ctx, &ctx->sid_ctx, sizeof(s->sid_ctx));
    s->verify_callback = ctx->default_verify_callback;
    s->generate_session_id = ctx->generate_session_id;

    s->param = X509_VERIFY_PARAM_new();
    if (s->param == NULL)
        goto err;
    X509_VERIFY_PARAM_inherit(s->param, ctx->param);
    s->quiet_shutdown = ctx->quiet_shutdown;

    s->ext.max_fragment_len_mode = ctx->ext.max_fragment_len_mode;
    s->max_send_fragment = ctx->max_send_fragment;
    s->split_send_fragment = ctx->split_send_fragment;
    s->max_pipelines = ctx->max_pipelines;
    if (s->max_pipelines > 1)
        RECORD_LAYER_set_read_ahead(&s->rlayer, 1);
    if (ctx->default_read_buf_len > 0)
        SSL_set_default_read_buffer_len(s, ctx->default_read_buf_len);

    SSL_CTX_up_ref(ctx);
    s->ctx = ctx;
    s->ext.debug_cb = 0;
    s->ext.debug_arg = NULL;
    s->ext.ticket_expected = 0;
    s->ext.status_type = ctx->ext.status_type;
    s->ext.status_expected = 0;
    s->ext.ocsp.ids = NULL;
    s->ext.ocsp.exts = NULL;
    s->ext.ocsp.resp = NULL;
    s->ext.ocsp.resp_len = 0;
    SSL_CTX_up_ref(ctx);
    s->session_ctx = ctx;
    if (ctx->ext.ecpointformats) {
        s->ext.ecpointformats =
            OPENSSL_memdup(ctx->ext.ecpointformats,
                           ctx->ext.ecpointformats_len);
        if (!s->ext.ecpointformats) {
            s->ext.ecpointformats_len = 0;
            goto err;
        }
        s->ext.ecpointformats_len =
            ctx->ext.ecpointformats_len;
    }
    if (ctx->ext.supportedgroups) {
        s->ext.supportedgroups =
            OPENSSL_memdup(ctx->ext.supportedgroups,
                           ctx->ext.supportedgroups_len
                                * sizeof(*ctx->ext.supportedgroups));
        if (!s->ext.supportedgroups) {
            s->ext.supportedgroups_len = 0;
            goto err;
        }
        s->ext.supportedgroups_len = ctx->ext.supportedgroups_len;
    }

#ifndef OPENSSL_NO_NEXTPROTONEG
    s->ext.npn = NULL;
#endif

    if (s->ctx->ext.alpn) {
        s->ext.alpn = OPENSSL_malloc(s->ctx->ext.alpn_len);
        if (s->ext.alpn == NULL) {
            s->ext.alpn_len = 0;
            goto err;
        }
        memcpy(s->ext.alpn, s->ctx->ext.alpn, s->ctx->ext.alpn_len);
        s->ext.alpn_len = s->ctx->ext.alpn_len;
    }

    s->verified_chain = NULL;
    s->verify_result = X509_V_OK;

    s->default_passwd_callback = ctx->default_passwd_callback;
    s->default_passwd_callback_userdata = ctx->default_passwd_callback_userdata;

    s->method = ctx->method;

    s->key_update = SSL_KEY_UPDATE_NONE;

    s->allow_early_data_cb = ctx->allow_early_data_cb;
    s->allow_early_data_cb_data = ctx->allow_early_data_cb_data;

    if (!s->method->ssl_new(s))
        goto err;

    s->server = (ctx->method->ssl_accept == ssl_undefined_function) ? 0 : 1;

    if (!SSL_clear(s))
        goto err;

    if (!CRYPTO_new_ex_data(CRYPTO_EX_INDEX_SSL, s, &s->ex_data))
        goto err;

#ifndef OPENSSL_NO_PSK
    s->psk_client_callback = ctx->psk_client_callback;
    s->psk_server_callback = ctx->psk_server_callback;
#endif
    s->psk_find_session_cb = ctx->psk_find_session_cb;
    s->psk_use_session_cb = ctx->psk_use_session_cb;

    s->async_cb = ctx->async_cb;
    s->async_cb_arg = ctx->async_cb_arg;

    s->job = NULL;

#ifndef OPENSSL_NO_QUIC
    s->quic_method = ctx->quic_method;
#endif

#ifndef OPENSSL_NO_CT
    if (!SSL_set_ct_validation_callback(s, ctx->ct_validation_callback,
                                        ctx->ct_validation_callback_arg))
        goto err;
#endif

    return s;
 err:
    SSL_free(s);
    ERR_raise(ERR_LIB_SSL, ERR_R_MALLOC_FAILURE);
    return NULL;
}

int SSL_is_dtls(const SSL *s)
{
    return SSL_IS_DTLS(s) ? 1 : 0;
}

int SSL_up_ref(SSL *s)
{
    int i;

    if (CRYPTO_UP_REF(&s->references, &i, s->lock) <= 0)
        return 0;

    REF_PRINT_COUNT("SSL", s);
    REF_ASSERT_ISNT(i < 2);
    return ((i > 1) ? 1 : 0);
}

int SSL_CTX_set_session_id_context(SSL_CTX *ctx, const unsigned char *sid_ctx,
                                   unsigned int sid_ctx_len)
{
    if (sid_ctx_len > SSL_MAX_SID_CTX_LENGTH) {
        ERR_raise(ERR_LIB_SSL, SSL_R_SSL_SESSION_ID_CONTEXT_TOO_LONG);
        return 0;
    }
    ctx->sid_ctx_length = sid_ctx_len;
    memcpy(ctx->sid_ctx, sid_ctx, sid_ctx_len);

    return 1;
}

int SSL_set_session_id_context(SSL *ssl, const unsigned char *sid_ctx,
                               unsigned int sid_ctx_len)
{
    if (sid_ctx_len > SSL_MAX_SID_CTX_LENGTH) {
        ERR_raise(ERR_LIB_SSL, SSL_R_SSL_SESSION_ID_CONTEXT_TOO_LONG);
        return 0;
    }
    ssl->sid_ctx_length = sid_ctx_len;
    memcpy(ssl->sid_ctx, sid_ctx, sid_ctx_len);

    return 1;
}

int SSL_CTX_set_generate_session_id(SSL_CTX *ctx, GEN_SESSION_CB cb)
{
    if (!CRYPTO_THREAD_write_lock(ctx->lock))
        return 0;
    ctx->generate_session_id = cb;
    CRYPTO_THREAD_unlock(ctx->lock);
    return 1;
}

int SSL_set_generate_session_id(SSL *ssl, GEN_SESSION_CB cb)
{
    if (!CRYPTO_THREAD_write_lock(ssl->lock))
        return 0;
    ssl->generate_session_id = cb;
    CRYPTO_THREAD_unlock(ssl->lock);
    return 1;
}

int SSL_has_matching_session_id(const SSL *ssl, const unsigned char *id,
                                unsigned int id_len)
{
    /*
     * A quick examination of SSL_SESSION_hash and SSL_SESSION_cmp shows how
     * we can "construct" a session to give us the desired check - i.e. to
     * find if there's a session in the hash table that would conflict with
     * any new session built out of this id/id_len and the ssl_version in use
     * by this SSL.
     */
    SSL_SESSION r, *p;

    if (id_len > sizeof(r.session_id))
        return 0;

    r.ssl_version = ssl->version;
    r.session_id_length = id_len;
    memcpy(r.session_id, id, id_len);

    if (!CRYPTO_THREAD_read_lock(ssl->session_ctx->lock))
        return 0;
    p = lh_SSL_SESSION_retrieve(ssl->session_ctx->sessions, &r);
    CRYPTO_THREAD_unlock(ssl->session_ctx->lock);
    return (p != NULL);
}

int SSL_CTX_set_purpose(SSL_CTX *s, int purpose)
{
    return X509_VERIFY_PARAM_set_purpose(s->param, purpose);
}

int SSL_set_purpose(SSL *s, int purpose)
{
    return X509_VERIFY_PARAM_set_purpose(s->param, purpose);
}

int SSL_CTX_set_trust(SSL_CTX *s, int trust)
{
    return X509_VERIFY_PARAM_set_trust(s->param, trust);
}

int SSL_set_trust(SSL *s, int trust)
{
    return X509_VERIFY_PARAM_set_trust(s->param, trust);
}

int SSL_set1_host(SSL *s, const char *hostname)
{
    /* If a hostname is provided and parses as an IP address,
     * treat it as such. */
    if (hostname && X509_VERIFY_PARAM_set1_ip_asc(s->param, hostname) == 1)
        return 1;

    return X509_VERIFY_PARAM_set1_host(s->param, hostname, 0);
}

int SSL_add1_host(SSL *s, const char *hostname)
{
    /* If a hostname is provided and parses as an IP address,
     * treat it as such. */
    if (hostname)
    {
        ASN1_OCTET_STRING *ip;
        char *old_ip;

        ip = a2i_IPADDRESS(hostname);
        if (ip) {
            /* We didn't want it; only to check if it *is* an IP address */
            ASN1_OCTET_STRING_free(ip);

            old_ip = X509_VERIFY_PARAM_get1_ip_asc(s->param);
            if (old_ip)
            {
                OPENSSL_free(old_ip);
                /* There can be only one IP address */
                return 0;
            }

            return X509_VERIFY_PARAM_set1_ip_asc(s->param, hostname);
        }
    }

    return X509_VERIFY_PARAM_add1_host(s->param, hostname, 0);
}

void SSL_set_hostflags(SSL *s, unsigned int flags)
{
    X509_VERIFY_PARAM_set_hostflags(s->param, flags);
}

const char *SSL_get0_peername(SSL *s)
{
    return X509_VERIFY_PARAM_get0_peername(s->param);
}

int SSL_CTX_dane_enable(SSL_CTX *ctx)
{
    return dane_ctx_enable(&ctx->dane);
}

unsigned long SSL_CTX_dane_set_flags(SSL_CTX *ctx, unsigned long flags)
{
    unsigned long orig = ctx->dane.flags;

    ctx->dane.flags |= flags;
    return orig;
}

unsigned long SSL_CTX_dane_clear_flags(SSL_CTX *ctx, unsigned long flags)
{
    unsigned long orig = ctx->dane.flags;

    ctx->dane.flags &= ~flags;
    return orig;
}

int SSL_dane_enable(SSL *s, const char *basedomain)
{
    SSL_DANE *dane = &s->dane;

    if (s->ctx->dane.mdmax == 0) {
        ERR_raise(ERR_LIB_SSL, SSL_R_CONTEXT_NOT_DANE_ENABLED);
        return 0;
    }
    if (dane->trecs != NULL) {
        ERR_raise(ERR_LIB_SSL, SSL_R_DANE_ALREADY_ENABLED);
        return 0;
    }

    /*
     * Default SNI name.  This rejects empty names, while set1_host below
     * accepts them and disables host name checks.  To avoid side-effects with
     * invalid input, set the SNI name first.
     */
    if (s->ext.hostname == NULL) {
        if (!SSL_set_tlsext_host_name(s, basedomain)) {
            ERR_raise(ERR_LIB_SSL, SSL_R_ERROR_SETTING_TLSA_BASE_DOMAIN);
            return -1;
        }
    }

    /* Primary RFC6125 reference identifier */
    if (!X509_VERIFY_PARAM_set1_host(s->param, basedomain, 0)) {
        ERR_raise(ERR_LIB_SSL, SSL_R_ERROR_SETTING_TLSA_BASE_DOMAIN);
        return -1;
    }

    dane->mdpth = -1;
    dane->pdpth = -1;
    dane->dctx = &s->ctx->dane;
    dane->trecs = sk_danetls_record_new_null();

    if (dane->trecs == NULL) {
        ERR_raise(ERR_LIB_SSL, ERR_R_MALLOC_FAILURE);
        return -1;
    }
    return 1;
}

unsigned long SSL_dane_set_flags(SSL *ssl, unsigned long flags)
{
    unsigned long orig = ssl->dane.flags;

    ssl->dane.flags |= flags;
    return orig;
}

unsigned long SSL_dane_clear_flags(SSL *ssl, unsigned long flags)
{
    unsigned long orig = ssl->dane.flags;

    ssl->dane.flags &= ~flags;
    return orig;
}

int SSL_get0_dane_authority(SSL *s, X509 **mcert, EVP_PKEY **mspki)
{
    SSL_DANE *dane = &s->dane;

    if (!DANETLS_ENABLED(dane) || s->verify_result != X509_V_OK)
        return -1;
    if (dane->mtlsa) {
        if (mcert)
            *mcert = dane->mcert;
        if (mspki)
            *mspki = (dane->mcert == NULL) ? dane->mtlsa->spki : NULL;
    }
    return dane->mdpth;
}

int SSL_get0_dane_tlsa(SSL *s, uint8_t *usage, uint8_t *selector,
                       uint8_t *mtype, const unsigned char **data, size_t *dlen)
{
    SSL_DANE *dane = &s->dane;

    if (!DANETLS_ENABLED(dane) || s->verify_result != X509_V_OK)
        return -1;
    if (dane->mtlsa) {
        if (usage)
            *usage = dane->mtlsa->usage;
        if (selector)
            *selector = dane->mtlsa->selector;
        if (mtype)
            *mtype = dane->mtlsa->mtype;
        if (data)
            *data = dane->mtlsa->data;
        if (dlen)
            *dlen = dane->mtlsa->dlen;
    }
    return dane->mdpth;
}

SSL_DANE *SSL_get0_dane(SSL *s)
{
    return &s->dane;
}

int SSL_dane_tlsa_add(SSL *s, uint8_t usage, uint8_t selector,
                      uint8_t mtype, const unsigned char *data, size_t dlen)
{
    return dane_tlsa_add(&s->dane, usage, selector, mtype, data, dlen);
}

int SSL_CTX_dane_mtype_set(SSL_CTX *ctx, const EVP_MD *md, uint8_t mtype,
                           uint8_t ord)
{
    return dane_mtype_set(&ctx->dane, md, mtype, ord);
}

int SSL_CTX_set1_param(SSL_CTX *ctx, X509_VERIFY_PARAM *vpm)
{
    return X509_VERIFY_PARAM_set1(ctx->param, vpm);
}

int SSL_set1_param(SSL *ssl, X509_VERIFY_PARAM *vpm)
{
    return X509_VERIFY_PARAM_set1(ssl->param, vpm);
}

X509_VERIFY_PARAM *SSL_CTX_get0_param(SSL_CTX *ctx)
{
    return ctx->param;
}

X509_VERIFY_PARAM *SSL_get0_param(SSL *ssl)
{
    return ssl->param;
}

void SSL_certs_clear(SSL *s)
{
    ssl_cert_clear_certs(s->cert);
}

void SSL_free(SSL *s)
{
    int i;

    if (s == NULL)
        return;
    CRYPTO_DOWN_REF(&s->references, &i, s->lock);
    REF_PRINT_COUNT("SSL", s);
    if (i > 0)
        return;
    REF_ASSERT_ISNT(i < 0);

    X509_VERIFY_PARAM_free(s->param);
    dane_final(&s->dane);
    CRYPTO_free_ex_data(CRYPTO_EX_INDEX_SSL, s, &s->ex_data);

    RECORD_LAYER_release(&s->rlayer);

    /* Ignore return value */
    ssl_free_wbio_buffer(s);

    BIO_free_all(s->wbio);
    s->wbio = NULL;
    BIO_free_all(s->rbio);
    s->rbio = NULL;

    BUF_MEM_free(s->init_buf);

    /* add extra stuff */
    sk_SSL_CIPHER_free(s->cipher_list);
    sk_SSL_CIPHER_free(s->cipher_list_by_id);
    sk_SSL_CIPHER_free(s->tls13_ciphersuites);
    sk_SSL_CIPHER_free(s->peer_ciphers);

    /* Make the next call work :-) */
    if (s->session != NULL) {
        ssl_clear_bad_session(s);
        SSL_SESSION_free(s->session);
    }
    SSL_SESSION_free(s->psksession);
    OPENSSL_free(s->psksession_id);

    clear_ciphers(s);

    ssl_cert_free(s->cert);
    OPENSSL_free(s->shared_sigalgs);
    /* Free up if allocated */

    OPENSSL_free(s->ext.hostname);
    SSL_CTX_free(s->session_ctx);
    OPENSSL_free(s->ext.ecpointformats);
    OPENSSL_free(s->ext.peer_ecpointformats);
    OPENSSL_free(s->ext.supportedgroups);
    OPENSSL_free(s->ext.peer_supportedgroups);
    sk_X509_EXTENSION_pop_free(s->ext.ocsp.exts, X509_EXTENSION_free);
#ifndef OPENSSL_NO_OCSP
    sk_OCSP_RESPID_pop_free(s->ext.ocsp.ids, OCSP_RESPID_free);
#endif
#ifndef OPENSSL_NO_CT
    SCT_LIST_free(s->scts);
    OPENSSL_free(s->ext.scts);
#endif
    OPENSSL_free(s->ext.ocsp.resp);
    OPENSSL_free(s->ext.alpn);
    OPENSSL_free(s->ext.tls13_cookie);
    if (s->clienthello != NULL)
        OPENSSL_free(s->clienthello->pre_proc_exts);
    OPENSSL_free(s->clienthello);
    OPENSSL_free(s->pha_context);
    EVP_MD_CTX_free(s->pha_dgst);

#ifndef OPENSSL_NO_QUIC
    OPENSSL_free(s->ext.quic_transport_params);
    OPENSSL_free(s->ext.peer_quic_transport_params_draft);
    OPENSSL_free(s->ext.peer_quic_transport_params);
    BUF_MEM_free(s->quic_buf);
    while (s->quic_input_data_head != NULL) {
        QUIC_DATA *qd;

        qd = s->quic_input_data_head;
        s->quic_input_data_head = qd->next;
        OPENSSL_free(qd);
    }
#endif

    sk_X509_NAME_pop_free(s->ca_names, X509_NAME_free);
    sk_X509_NAME_pop_free(s->client_ca_names, X509_NAME_free);

    sk_X509_pop_free(s->verified_chain, X509_free);

    if (s->method != NULL)
        s->method->ssl_free(s);

    SSL_CTX_free(s->ctx);

    ASYNC_WAIT_CTX_free(s->waitctx);

#if !defined(OPENSSL_NO_NEXTPROTONEG)
    OPENSSL_free(s->ext.npn);
#endif

#ifndef OPENSSL_NO_SRTP
    sk_SRTP_PROTECTION_PROFILE_free(s->srtp_profiles);
#endif

    CRYPTO_THREAD_lock_free(s->lock);

    OPENSSL_free(s);
}

void SSL_set0_rbio(SSL *s, BIO *rbio)
{
    BIO_free_all(s->rbio);
    s->rbio = rbio;
}

void SSL_set0_wbio(SSL *s, BIO *wbio)
{
    /*
     * If the output buffering BIO is still in place, remove it
     */
    if (s->bbio != NULL)
        s->wbio = BIO_pop(s->wbio);

    BIO_free_all(s->wbio);
    s->wbio = wbio;

    /* Re-attach |bbio| to the new |wbio|. */
    if (s->bbio != NULL)
        s->wbio = BIO_push(s->bbio, s->wbio);
}

void SSL_set_bio(SSL *s, BIO *rbio, BIO *wbio)
{
    /*
     * For historical reasons, this function has many different cases in
     * ownership handling.
     */

    /* If nothing has changed, do nothing */
    if (rbio == SSL_get_rbio(s) && wbio == SSL_get_wbio(s))
        return;

    /*
     * If the two arguments are equal then one fewer reference is granted by the
     * caller than we want to take
     */
    if (rbio != NULL && rbio == wbio)
        BIO_up_ref(rbio);

    /*
     * If only the wbio is changed only adopt one reference.
     */
    if (rbio == SSL_get_rbio(s)) {
        SSL_set0_wbio(s, wbio);
        return;
    }
    /*
     * There is an asymmetry here for historical reasons. If only the rbio is
     * changed AND the rbio and wbio were originally different, then we only
     * adopt one reference.
     */
    if (wbio == SSL_get_wbio(s) && SSL_get_rbio(s) != SSL_get_wbio(s)) {
        SSL_set0_rbio(s, rbio);
        return;
    }

    /* Otherwise, adopt both references. */
    SSL_set0_rbio(s, rbio);
    SSL_set0_wbio(s, wbio);
}

BIO *SSL_get_rbio(const SSL *s)
{
    return s->rbio;
}

BIO *SSL_get_wbio(const SSL *s)
{
    if (s->bbio != NULL) {
        /*
         * If |bbio| is active, the true caller-configured BIO is its
         * |next_bio|.
         */
        return BIO_next(s->bbio);
    }
    return s->wbio;
}

int SSL_get_fd(const SSL *s)
{
    return SSL_get_rfd(s);
}

int SSL_get_rfd(const SSL *s)
{
    int ret = -1;
    BIO *b, *r;

    b = SSL_get_rbio(s);
    r = BIO_find_type(b, BIO_TYPE_DESCRIPTOR);
    if (r != NULL)
        BIO_get_fd(r, &ret);
    return ret;
}

int SSL_get_wfd(const SSL *s)
{
    int ret = -1;
    BIO *b, *r;

    b = SSL_get_wbio(s);
    r = BIO_find_type(b, BIO_TYPE_DESCRIPTOR);
    if (r != NULL)
        BIO_get_fd(r, &ret);
    return ret;
}

#ifndef OPENSSL_NO_SOCK
int SSL_set_fd(SSL *s, int fd)
{
    int ret = 0;
    BIO *bio = NULL;

    bio = BIO_new(BIO_s_socket());

    if (bio == NULL) {
        ERR_raise(ERR_LIB_SSL, ERR_R_BUF_LIB);
        goto err;
    }
    BIO_set_fd(bio, fd, BIO_NOCLOSE);
    SSL_set_bio(s, bio, bio);
#ifndef OPENSSL_NO_KTLS
    /*
     * The new socket is created successfully regardless of ktls_enable.
     * ktls_enable doesn't change any functionality of the socket, except
     * changing the setsockopt to enable the processing of ktls_start.
     * Thus, it is not a problem to call it for non-TLS sockets.
     */
    ktls_enable(fd);
#endif /* OPENSSL_NO_KTLS */
    ret = 1;
 err:
    return ret;
}

int SSL_set_wfd(SSL *s, int fd)
{
    BIO *rbio = SSL_get_rbio(s);

    if (rbio == NULL || BIO_method_type(rbio) != BIO_TYPE_SOCKET
        || (int)BIO_get_fd(rbio, NULL) != fd) {
        BIO *bio = BIO_new(BIO_s_socket());

        if (bio == NULL) {
            ERR_raise(ERR_LIB_SSL, ERR_R_BUF_LIB);
            return 0;
        }
        BIO_set_fd(bio, fd, BIO_NOCLOSE);
        SSL_set0_wbio(s, bio);
#ifndef OPENSSL_NO_KTLS
        /*
         * The new socket is created successfully regardless of ktls_enable.
         * ktls_enable doesn't change any functionality of the socket, except
         * changing the setsockopt to enable the processing of ktls_start.
         * Thus, it is not a problem to call it for non-TLS sockets.
         */
        ktls_enable(fd);
#endif /* OPENSSL_NO_KTLS */
    } else {
        BIO_up_ref(rbio);
        SSL_set0_wbio(s, rbio);
    }
    return 1;
}

int SSL_set_rfd(SSL *s, int fd)
{
    BIO *wbio = SSL_get_wbio(s);

    if (wbio == NULL || BIO_method_type(wbio) != BIO_TYPE_SOCKET
        || ((int)BIO_get_fd(wbio, NULL) != fd)) {
        BIO *bio = BIO_new(BIO_s_socket());

        if (bio == NULL) {
            ERR_raise(ERR_LIB_SSL, ERR_R_BUF_LIB);
            return 0;
        }
        BIO_set_fd(bio, fd, BIO_NOCLOSE);
        SSL_set0_rbio(s, bio);
    } else {
        BIO_up_ref(wbio);
        SSL_set0_rbio(s, wbio);
    }

    return 1;
}
#endif

/* return length of latest Finished message we sent, copy to 'buf' */
size_t SSL_get_finished(const SSL *s, void *buf, size_t count)
{
    size_t ret = 0;

    ret = s->s3.tmp.finish_md_len;
    if (count > ret)
        count = ret;
    memcpy(buf, s->s3.tmp.finish_md, count);
    return ret;
}

/* return length of latest Finished message we expected, copy to 'buf' */
size_t SSL_get_peer_finished(const SSL *s, void *buf, size_t count)
{
    size_t ret = 0;

    ret = s->s3.tmp.peer_finish_md_len;
    if (count > ret)
        count = ret;
    memcpy(buf, s->s3.tmp.peer_finish_md, count);
    return ret;
}

int SSL_get_verify_mode(const SSL *s)
{
    return s->verify_mode;
}

int SSL_get_verify_depth(const SSL *s)
{
    return X509_VERIFY_PARAM_get_depth(s->param);
}

int (*SSL_get_verify_callback(const SSL *s)) (int, X509_STORE_CTX *) {
    return s->verify_callback;
}

int SSL_CTX_get_verify_mode(const SSL_CTX *ctx)
{
    return ctx->verify_mode;
}

int SSL_CTX_get_verify_depth(const SSL_CTX *ctx)
{
    return X509_VERIFY_PARAM_get_depth(ctx->param);
}

int (*SSL_CTX_get_verify_callback(const SSL_CTX *ctx)) (int, X509_STORE_CTX *) {
    return ctx->default_verify_callback;
}

void SSL_set_verify(SSL *s, int mode,
                    int (*callback) (int ok, X509_STORE_CTX *ctx))
{
    s->verify_mode = mode;
    if (callback != NULL)
        s->verify_callback = callback;
}

void SSL_set_verify_depth(SSL *s, int depth)
{
    X509_VERIFY_PARAM_set_depth(s->param, depth);
}

void SSL_set_read_ahead(SSL *s, int yes)
{
    RECORD_LAYER_set_read_ahead(&s->rlayer, yes);
}

int SSL_get_read_ahead(const SSL *s)
{
    return RECORD_LAYER_get_read_ahead(&s->rlayer);
}

int SSL_pending(const SSL *s)
{
    size_t pending = s->method->ssl_pending(s);

    /*
     * SSL_pending cannot work properly if read-ahead is enabled
     * (SSL_[CTX_]ctrl(..., SSL_CTRL_SET_READ_AHEAD, 1, NULL)), and it is
     * impossible to fix since SSL_pending cannot report errors that may be
     * observed while scanning the new data. (Note that SSL_pending() is
     * often used as a boolean value, so we'd better not return -1.)
     *
     * SSL_pending also cannot work properly if the value >INT_MAX. In that case
     * we just return INT_MAX.
     */
    return pending < INT_MAX ? (int)pending : INT_MAX;
}

int SSL_has_pending(const SSL *s)
{
    /*
     * Similar to SSL_pending() but returns a 1 to indicate that we have
     * processed or unprocessed data available or 0 otherwise (as opposed to the
     * number of bytes available). Unlike SSL_pending() this will take into
     * account read_ahead data. A 1 return simply indicates that we have data.
     * That data may not result in any application data, or we may fail to parse
     * the records for some reason.
     */

    /* Check buffered app data if any first */
    if (SSL_IS_DTLS(s)) {
        DTLS1_RECORD_DATA *rdata;
        pitem *item, *iter;

        iter = pqueue_iterator(s->rlayer.d->buffered_app_data.q);
        while ((item = pqueue_next(&iter)) != NULL) {
            rdata = item->data;
            if (rdata->rrec.length > 0)
                return 1;
        }
    }

    if (RECORD_LAYER_processed_read_pending(&s->rlayer))
        return 1;

    return RECORD_LAYER_read_pending(&s->rlayer);
}

X509 *SSL_get1_peer_certificate(const SSL *s)
{
    X509 *r = SSL_get0_peer_certificate(s);

    if (r != NULL)
        X509_up_ref(r);

    return r;
}

X509 *SSL_get0_peer_certificate(const SSL *s)
{
    if ((s == NULL) || (s->session == NULL))
        return NULL;
    else
        return s->session->peer;
}

STACK_OF(X509) *SSL_get_peer_cert_chain(const SSL *s)
{
    STACK_OF(X509) *r;

    if ((s == NULL) || (s->session == NULL))
        r = NULL;
    else
        r = s->session->peer_chain;

    /*
     * If we are a client, cert_chain includes the peer's own certificate; if
     * we are a server, it does not.
     */

    return r;
}

/*
 * Now in theory, since the calling process own 't' it should be safe to
 * modify.  We need to be able to read f without being hassled
 */
int SSL_copy_session_id(SSL *t, const SSL *f)
{
    int i;
    /* Do we need to do SSL locking? */
    if (!SSL_set_session(t, SSL_get_session(f))) {
        return 0;
    }

    /*
     * what if we are setup for one protocol version but want to talk another
     */
    if (t->method != f->method) {
        t->method->ssl_free(t);
        t->method = f->method;
        if (t->method->ssl_new(t) == 0)
            return 0;
    }

    CRYPTO_UP_REF(&f->cert->references, &i, f->cert->lock);
    ssl_cert_free(t->cert);
    t->cert = f->cert;
    if (!SSL_set_session_id_context(t, f->sid_ctx, (int)f->sid_ctx_length)) {
        return 0;
    }

    return 1;
}

/* Fix this so it checks all the valid key/cert options */
int SSL_CTX_check_private_key(const SSL_CTX *ctx)
{
    if ((ctx == NULL) || (ctx->cert->key->x509 == NULL)) {
        ERR_raise(ERR_LIB_SSL, SSL_R_NO_CERTIFICATE_ASSIGNED);
        return 0;
    }
    if (ctx->cert->key->privatekey == NULL) {
        ERR_raise(ERR_LIB_SSL, SSL_R_NO_PRIVATE_KEY_ASSIGNED);
        return 0;
    }
    return X509_check_private_key
            (ctx->cert->key->x509, ctx->cert->key->privatekey);
}

/* Fix this function so that it takes an optional type parameter */
int SSL_check_private_key(const SSL *ssl)
{
    if (ssl == NULL) {
        ERR_raise(ERR_LIB_SSL, ERR_R_PASSED_NULL_PARAMETER);
        return 0;
    }
    if (ssl->cert->key->x509 == NULL) {
        ERR_raise(ERR_LIB_SSL, SSL_R_NO_CERTIFICATE_ASSIGNED);
        return 0;
    }
    if (ssl->cert->key->privatekey == NULL) {
        ERR_raise(ERR_LIB_SSL, SSL_R_NO_PRIVATE_KEY_ASSIGNED);
        return 0;
    }
    return X509_check_private_key(ssl->cert->key->x509,
                                   ssl->cert->key->privatekey);
}

int SSL_waiting_for_async(SSL *s)
{
    if (s->job)
        return 1;

    return 0;
}

int SSL_get_all_async_fds(SSL *s, OSSL_ASYNC_FD *fds, size_t *numfds)
{
    ASYNC_WAIT_CTX *ctx = s->waitctx;

    if (ctx == NULL)
        return 0;
    return ASYNC_WAIT_CTX_get_all_fds(ctx, fds, numfds);
}

int SSL_get_changed_async_fds(SSL *s, OSSL_ASYNC_FD *addfd, size_t *numaddfds,
                              OSSL_ASYNC_FD *delfd, size_t *numdelfds)
{
    ASYNC_WAIT_CTX *ctx = s->waitctx;

    if (ctx == NULL)
        return 0;
    return ASYNC_WAIT_CTX_get_changed_fds(ctx, addfd, numaddfds, delfd,
                                          numdelfds);
}

int SSL_CTX_set_async_callback(SSL_CTX *ctx, SSL_async_callback_fn callback)
{
    ctx->async_cb = callback;
    return 1;
}

int SSL_CTX_set_async_callback_arg(SSL_CTX *ctx, void *arg)
{
    ctx->async_cb_arg = arg;
    return 1;
}

int SSL_set_async_callback(SSL *s, SSL_async_callback_fn callback)
{
    s->async_cb = callback;
    return 1;
}

int SSL_set_async_callback_arg(SSL *s, void *arg)
{
    s->async_cb_arg = arg;
    return 1;
}

int SSL_get_async_status(SSL *s, int *status)
{
    ASYNC_WAIT_CTX *ctx = s->waitctx;

    if (ctx == NULL)
        return 0;
    *status = ASYNC_WAIT_CTX_get_status(ctx);
    return 1;
}

int SSL_accept(SSL *s)
{
    if (s->handshake_func == NULL) {
        /* Not properly initialized yet */
        SSL_set_accept_state(s);
    }

    return SSL_do_handshake(s);
}

int SSL_connect(SSL *s)
{
    if (s->handshake_func == NULL) {
        /* Not properly initialized yet */
        SSL_set_connect_state(s);
    }

    return SSL_do_handshake(s);
}

long SSL_get_default_timeout(const SSL *s)
{
    return s->method->get_timeout();
}

static int ssl_async_wait_ctx_cb(void *arg)
{
    SSL *s = (SSL *)arg;

    return s->async_cb(s, s->async_cb_arg);
}

static int ssl_start_async_job(SSL *s, struct ssl_async_args *args,
                               int (*func) (void *))
{
    int ret;
    if (s->waitctx == NULL) {
        s->waitctx = ASYNC_WAIT_CTX_new();
        if (s->waitctx == NULL)
            return -1;
        if (s->async_cb != NULL
            && !ASYNC_WAIT_CTX_set_callback
                 (s->waitctx, ssl_async_wait_ctx_cb, s))
            return -1;
    }

    s->rwstate = SSL_NOTHING;
    switch (ASYNC_start_job(&s->job, s->waitctx, &ret, func, args,
                            sizeof(struct ssl_async_args))) {
    case ASYNC_ERR:
        s->rwstate = SSL_NOTHING;
        ERR_raise(ERR_LIB_SSL, SSL_R_FAILED_TO_INIT_ASYNC);
        return -1;
    case ASYNC_PAUSE:
        s->rwstate = SSL_ASYNC_PAUSED;
        return -1;
    case ASYNC_NO_JOBS:
        s->rwstate = SSL_ASYNC_NO_JOBS;
        return -1;
    case ASYNC_FINISH:
        s->job = NULL;
        return ret;
    default:
        s->rwstate = SSL_NOTHING;
        ERR_raise(ERR_LIB_SSL, ERR_R_INTERNAL_ERROR);
        /* Shouldn't happen */
        return -1;
    }
}

static int ssl_io_intern(void *vargs)
{
    struct ssl_async_args *args;
    SSL *s;
    void *buf;
    size_t num;

    args = (struct ssl_async_args *)vargs;
    s = args->s;
    buf = args->buf;
    num = args->num;
    switch (args->type) {
    case READFUNC:
        return args->f.func_read(s, buf, num, &s->asyncrw);
    case WRITEFUNC:
        return args->f.func_write(s, buf, num, &s->asyncrw);
    case OTHERFUNC:
        return args->f.func_other(s);
    }
    return -1;
}

int ssl_read_internal(SSL *s, void *buf, size_t num, size_t *readbytes)
{
#ifndef OPENSSL_NO_QUIC
    if (SSL_IS_QUIC(s)) {
        ERR_raise(ERR_LIB_SSL, ERR_R_SHOULD_NOT_HAVE_BEEN_CALLED);
        return -1;
    }
#endif
    if (s->handshake_func == NULL) {
        ERR_raise(ERR_LIB_SSL, SSL_R_UNINITIALIZED);
        return -1;
    }

    if (s->shutdown & SSL_RECEIVED_SHUTDOWN) {
        s->rwstate = SSL_NOTHING;
        return 0;
    }

    if (s->early_data_state == SSL_EARLY_DATA_CONNECT_RETRY
                || s->early_data_state == SSL_EARLY_DATA_ACCEPT_RETRY) {
        ERR_raise(ERR_LIB_SSL, ERR_R_SHOULD_NOT_HAVE_BEEN_CALLED);
        return 0;
    }
    /*
     * If we are a client and haven't received the ServerHello etc then we
     * better do that
     */
    ossl_statem_check_finish_init(s, 0);

    if ((s->mode & SSL_MODE_ASYNC) && ASYNC_get_current_job() == NULL) {
        struct ssl_async_args args;
        int ret;

        args.s = s;
        args.buf = buf;
        args.num = num;
        args.type = READFUNC;
        args.f.func_read = s->method->ssl_read;

        ret = ssl_start_async_job(s, &args, ssl_io_intern);
        *readbytes = s->asyncrw;
        return ret;
    } else {
        return s->method->ssl_read(s, buf, num, readbytes);
    }
}

int SSL_read(SSL *s, void *buf, int num)
{
    int ret;
    size_t readbytes;

    if (num < 0) {
        ERR_raise(ERR_LIB_SSL, SSL_R_BAD_LENGTH);
        return -1;
    }

    ret = ssl_read_internal(s, buf, (size_t)num, &readbytes);

    /*
     * The cast is safe here because ret should be <= INT_MAX because num is
     * <= INT_MAX
     */
    if (ret > 0)
        ret = (int)readbytes;

    return ret;
}

int SSL_read_ex(SSL *s, void *buf, size_t num, size_t *readbytes)
{
    int ret = ssl_read_internal(s, buf, num, readbytes);

    if (ret < 0)
        ret = 0;
    return ret;
}

int SSL_read_early_data(SSL *s, void *buf, size_t num, size_t *readbytes)
{
    int ret;

    if (!s->server) {
        ERR_raise(ERR_LIB_SSL, ERR_R_SHOULD_NOT_HAVE_BEEN_CALLED);
        return SSL_READ_EARLY_DATA_ERROR;
    }

    switch (s->early_data_state) {
    case SSL_EARLY_DATA_NONE:
        if (!SSL_in_before(s)) {
            ERR_raise(ERR_LIB_SSL, ERR_R_SHOULD_NOT_HAVE_BEEN_CALLED);
            return SSL_READ_EARLY_DATA_ERROR;
        }
        /* fall through */

    case SSL_EARLY_DATA_ACCEPT_RETRY:
        s->early_data_state = SSL_EARLY_DATA_ACCEPTING;
        ret = SSL_accept(s);
        if (ret <= 0) {
            /* NBIO or error */
            s->early_data_state = SSL_EARLY_DATA_ACCEPT_RETRY;
            return SSL_READ_EARLY_DATA_ERROR;
        }
        /* fall through */

    case SSL_EARLY_DATA_READ_RETRY:
        if (s->ext.early_data == SSL_EARLY_DATA_ACCEPTED) {
            s->early_data_state = SSL_EARLY_DATA_READING;
            ret = SSL_read_ex(s, buf, num, readbytes);
            /*
             * State machine will update early_data_state to
             * SSL_EARLY_DATA_FINISHED_READING if we get an EndOfEarlyData
             * message
             */
            if (ret > 0 || (ret <= 0 && s->early_data_state
                                        != SSL_EARLY_DATA_FINISHED_READING)) {
                s->early_data_state = SSL_EARLY_DATA_READ_RETRY;
                return ret > 0 ? SSL_READ_EARLY_DATA_SUCCESS
                               : SSL_READ_EARLY_DATA_ERROR;
            }
        } else {
            s->early_data_state = SSL_EARLY_DATA_FINISHED_READING;
        }
        *readbytes = 0;
        return SSL_READ_EARLY_DATA_FINISH;

    default:
        ERR_raise(ERR_LIB_SSL, ERR_R_SHOULD_NOT_HAVE_BEEN_CALLED);
        return SSL_READ_EARLY_DATA_ERROR;
    }
}

int SSL_get_early_data_status(const SSL *s)
{
    return s->ext.early_data;
}

static int ssl_peek_internal(SSL *s, void *buf, size_t num, size_t *readbytes)
{
#ifndef OPENSSL_NO_QUIC
    if (SSL_IS_QUIC(s)) {
        ERR_raise(ERR_LIB_SSL, ERR_R_SHOULD_NOT_HAVE_BEEN_CALLED);
        return -1;
    }
#endif
    if (s->handshake_func == NULL) {
        ERR_raise(ERR_LIB_SSL, SSL_R_UNINITIALIZED);
        return -1;
    }

    if (s->shutdown & SSL_RECEIVED_SHUTDOWN) {
        return 0;
    }
    if ((s->mode & SSL_MODE_ASYNC) && ASYNC_get_current_job() == NULL) {
        struct ssl_async_args args;
        int ret;

        args.s = s;
        args.buf = buf;
        args.num = num;
        args.type = READFUNC;
        args.f.func_read = s->method->ssl_peek;

        ret = ssl_start_async_job(s, &args, ssl_io_intern);
        *readbytes = s->asyncrw;
        return ret;
    } else {
        return s->method->ssl_peek(s, buf, num, readbytes);
    }
}

int SSL_peek(SSL *s, void *buf, int num)
{
    int ret;
    size_t readbytes;

    if (num < 0) {
        ERR_raise(ERR_LIB_SSL, SSL_R_BAD_LENGTH);
        return -1;
    }

    ret = ssl_peek_internal(s, buf, (size_t)num, &readbytes);

    /*
     * The cast is safe here because ret should be <= INT_MAX because num is
     * <= INT_MAX
     */
    if (ret > 0)
        ret = (int)readbytes;

    return ret;
}


int SSL_peek_ex(SSL *s, void *buf, size_t num, size_t *readbytes)
{
    int ret = ssl_peek_internal(s, buf, num, readbytes);

    if (ret < 0)
        ret = 0;
    return ret;
}

int ssl_write_internal(SSL *s, const void *buf, size_t num, size_t *written)
{
#ifndef OPENSSL_NO_QUIC
    if (SSL_IS_QUIC(s)) {
        ERR_raise(ERR_LIB_SSL, ERR_R_SHOULD_NOT_HAVE_BEEN_CALLED);
        return -1;
    }
#endif
    if (s->handshake_func == NULL) {
        ERR_raise(ERR_LIB_SSL, SSL_R_UNINITIALIZED);
        return -1;
    }

    if (s->shutdown & SSL_SENT_SHUTDOWN) {
        s->rwstate = SSL_NOTHING;
        ERR_raise(ERR_LIB_SSL, SSL_R_PROTOCOL_IS_SHUTDOWN);
        return -1;
    }

    if (s->early_data_state == SSL_EARLY_DATA_CONNECT_RETRY
                || s->early_data_state == SSL_EARLY_DATA_ACCEPT_RETRY
                || s->early_data_state == SSL_EARLY_DATA_READ_RETRY) {
        ERR_raise(ERR_LIB_SSL, ERR_R_SHOULD_NOT_HAVE_BEEN_CALLED);
        return 0;
    }
    /* If we are a client and haven't sent the Finished we better do that */
    ossl_statem_check_finish_init(s, 1);

    if ((s->mode & SSL_MODE_ASYNC) && ASYNC_get_current_job() == NULL) {
        int ret;
        struct ssl_async_args args;

        args.s = s;
        args.buf = (void *)buf;
        args.num = num;
        args.type = WRITEFUNC;
        args.f.func_write = s->method->ssl_write;

        ret = ssl_start_async_job(s, &args, ssl_io_intern);
        *written = s->asyncrw;
        return ret;
    } else {
        return s->method->ssl_write(s, buf, num, written);
    }
}

ossl_ssize_t SSL_sendfile(SSL *s, int fd, off_t offset, size_t size, int flags)
{
    ossl_ssize_t ret;

    if (s->handshake_func == NULL) {
        ERR_raise(ERR_LIB_SSL, SSL_R_UNINITIALIZED);
        return -1;
    }

    if (s->shutdown & SSL_SENT_SHUTDOWN) {
        s->rwstate = SSL_NOTHING;
        ERR_raise(ERR_LIB_SSL, SSL_R_PROTOCOL_IS_SHUTDOWN);
        return -1;
    }

    if (!BIO_get_ktls_send(s->wbio)) {
        ERR_raise(ERR_LIB_SSL, SSL_R_UNINITIALIZED);
        return -1;
    }

    /* If we have an alert to send, lets send it */
    if (s->s3.alert_dispatch) {
        ret = (ossl_ssize_t)s->method->ssl_dispatch_alert(s);
        if (ret <= 0) {
            /* SSLfatal() already called if appropriate */
            return ret;
        }
        /* if it went, fall through and send more stuff */
    }

    s->rwstate = SSL_WRITING;
    if (BIO_flush(s->wbio) <= 0) {
        if (!BIO_should_retry(s->wbio)) {
            s->rwstate = SSL_NOTHING;
        } else {
#ifdef EAGAIN
            set_sys_error(EAGAIN);
#endif
        }
        return -1;
    }

#ifdef OPENSSL_NO_KTLS
    ERR_raise_data(ERR_LIB_SSL, ERR_R_INTERNAL_ERROR,
                   "can't call ktls_sendfile(), ktls disabled");
    return -1;
#else
    ret = ktls_sendfile(SSL_get_wfd(s), fd, offset, size, flags);
    if (ret < 0) {
#if defined(EAGAIN) && defined(EINTR) && defined(EBUSY)
        if ((get_last_sys_error() == EAGAIN) ||
            (get_last_sys_error() == EINTR) ||
            (get_last_sys_error() == EBUSY))
            BIO_set_retry_write(s->wbio);
        else
#endif
            ERR_raise(ERR_LIB_SSL, SSL_R_UNINITIALIZED);
        return ret;
    }
    s->rwstate = SSL_NOTHING;
    return ret;
#endif
}

int SSL_write(SSL *s, const void *buf, int num)
{
    int ret;
    size_t written;

    if (num < 0) {
        ERR_raise(ERR_LIB_SSL, SSL_R_BAD_LENGTH);
        return -1;
    }

    ret = ssl_write_internal(s, buf, (size_t)num, &written);

    /*
     * The cast is safe here because ret should be <= INT_MAX because num is
     * <= INT_MAX
     */
    if (ret > 0)
        ret = (int)written;

    return ret;
}

int SSL_write_ex(SSL *s, const void *buf, size_t num, size_t *written)
{
    int ret = ssl_write_internal(s, buf, num, written);

    if (ret < 0)
        ret = 0;
    return ret;
}

int SSL_write_early_data(SSL *s, const void *buf, size_t num, size_t *written)
{
    int ret, early_data_state;
    size_t writtmp;
    uint32_t partialwrite;

    switch (s->early_data_state) {
    case SSL_EARLY_DATA_NONE:
        if (s->server
                || !SSL_in_before(s)
                || ((s->session == NULL || s->session->ext.max_early_data == 0)
                     && (s->psk_use_session_cb == NULL))) {
            ERR_raise(ERR_LIB_SSL, ERR_R_SHOULD_NOT_HAVE_BEEN_CALLED);
            return 0;
        }
        /* fall through */

    case SSL_EARLY_DATA_CONNECT_RETRY:
        s->early_data_state = SSL_EARLY_DATA_CONNECTING;
        ret = SSL_connect(s);
        if (ret <= 0) {
            /* NBIO or error */
            s->early_data_state = SSL_EARLY_DATA_CONNECT_RETRY;
            return 0;
        }
        /* fall through */

    case SSL_EARLY_DATA_WRITE_RETRY:
        s->early_data_state = SSL_EARLY_DATA_WRITING;
        /*
         * We disable partial write for early data because we don't keep track
         * of how many bytes we've written between the SSL_write_ex() call and
         * the flush if the flush needs to be retried)
         */
        partialwrite = s->mode & SSL_MODE_ENABLE_PARTIAL_WRITE;
        s->mode &= ~SSL_MODE_ENABLE_PARTIAL_WRITE;
        ret = SSL_write_ex(s, buf, num, &writtmp);
        s->mode |= partialwrite;
        if (!ret) {
            s->early_data_state = SSL_EARLY_DATA_WRITE_RETRY;
            return ret;
        }
        s->early_data_state = SSL_EARLY_DATA_WRITE_FLUSH;
        /* fall through */

    case SSL_EARLY_DATA_WRITE_FLUSH:
        /* The buffering BIO is still in place so we need to flush it */
        if (statem_flush(s) != 1)
            return 0;
        *written = num;
        s->early_data_state = SSL_EARLY_DATA_WRITE_RETRY;
        return 1;

    case SSL_EARLY_DATA_FINISHED_READING:
    case SSL_EARLY_DATA_READ_RETRY:
        early_data_state = s->early_data_state;
        /* We are a server writing to an unauthenticated client */
        s->early_data_state = SSL_EARLY_DATA_UNAUTH_WRITING;
        ret = SSL_write_ex(s, buf, num, written);
        /* The buffering BIO is still in place */
        if (ret)
            (void)BIO_flush(s->wbio);
        s->early_data_state = early_data_state;
        return ret;

    default:
        ERR_raise(ERR_LIB_SSL, ERR_R_SHOULD_NOT_HAVE_BEEN_CALLED);
        return 0;
    }
}

int SSL_shutdown(SSL *s)
{
    /*
     * Note that this function behaves differently from what one might
     * expect.  Return values are 0 for no success (yet), 1 for success; but
     * calling it once is usually not enough, even if blocking I/O is used
     * (see ssl3_shutdown).
     */

    if (s->handshake_func == NULL) {
        ERR_raise(ERR_LIB_SSL, SSL_R_UNINITIALIZED);
        return -1;
    }

    if (!SSL_in_init(s)) {
        if ((s->mode & SSL_MODE_ASYNC) && ASYNC_get_current_job() == NULL) {
            struct ssl_async_args args;

            memset(&args, 0, sizeof(args));
            args.s = s;
            args.type = OTHERFUNC;
            args.f.func_other = s->method->ssl_shutdown;

            return ssl_start_async_job(s, &args, ssl_io_intern);
        } else {
            return s->method->ssl_shutdown(s);
        }
    } else {
        ERR_raise(ERR_LIB_SSL, SSL_R_SHUTDOWN_WHILE_IN_INIT);
        return -1;
    }
}

int SSL_key_update(SSL *s, int updatetype)
{
    if (!SSL_IS_TLS13(s)) {
        ERR_raise(ERR_LIB_SSL, SSL_R_WRONG_SSL_VERSION);
        return 0;
    }

    if (updatetype != SSL_KEY_UPDATE_NOT_REQUESTED
            && updatetype != SSL_KEY_UPDATE_REQUESTED) {
        ERR_raise(ERR_LIB_SSL, SSL_R_INVALID_KEY_UPDATE_TYPE);
        return 0;
    }

    if (!SSL_is_init_finished(s)) {
        ERR_raise(ERR_LIB_SSL, SSL_R_STILL_IN_INIT);
        return 0;
    }

    if (RECORD_LAYER_write_pending(&s->rlayer)) {
        ERR_raise(ERR_LIB_SSL, SSL_R_BAD_WRITE_RETRY);
        return 0;
    }

    if (RECORD_LAYER_write_pending(&s->rlayer)) {
        SSLerr(SSL_F_SSL_KEY_UPDATE, SSL_R_BAD_WRITE_RETRY);
        return 0;
    }

    ossl_statem_set_in_init(s, 1);
    s->key_update = updatetype;
    return 1;
}

int SSL_get_key_update_type(const SSL *s)
{
    return s->key_update;
}

/*
 * Can we accept a renegotiation request?  If yes, set the flag and
 * return 1 if yes. If not, raise error and return 0.
 */
static int can_renegotiate(const SSL *s)
{
    if (SSL_IS_TLS13(s)) {
        ERR_raise(ERR_LIB_SSL, SSL_R_WRONG_SSL_VERSION);
        return 0;
    }

    if ((s->options & SSL_OP_NO_RENEGOTIATION) != 0) {
        ERR_raise(ERR_LIB_SSL, SSL_R_NO_RENEGOTIATION);
        return 0;
    }

    return 1;
}

int SSL_renegotiate(SSL *s)
{
    if (!can_renegotiate(s))
        return 0;

    s->renegotiate = 1;
    s->new_session = 1;
    return s->method->ssl_renegotiate(s);
}

int SSL_renegotiate_abbreviated(SSL *s)
{
    if (!can_renegotiate(s))
        return 0;

    s->renegotiate = 1;
    s->new_session = 0;
    return s->method->ssl_renegotiate(s);
}

int SSL_renegotiate_pending(const SSL *s)
{
    /*
     * becomes true when negotiation is requested; false again once a
     * handshake has finished
     */
    return (s->renegotiate != 0);
}

int SSL_new_session_ticket(SSL *s)
{
    /* If we are in init because we're sending tickets, okay to send more. */
    if ((SSL_in_init(s) && s->ext.extra_tickets_expected == 0)
            || SSL_IS_FIRST_HANDSHAKE(s) || !s->server
            || !SSL_IS_TLS13(s))
        return 0;
    s->ext.extra_tickets_expected++;
    if (!RECORD_LAYER_write_pending(&s->rlayer) && !SSL_in_init(s))
        ossl_statem_set_in_init(s, 1);
    return 1;
}

long SSL_ctrl(SSL *s, int cmd, long larg, void *parg)
{
    long l;

    switch (cmd) {
    case SSL_CTRL_GET_READ_AHEAD:
        return RECORD_LAYER_get_read_ahead(&s->rlayer);
    case SSL_CTRL_SET_READ_AHEAD:
        l = RECORD_LAYER_get_read_ahead(&s->rlayer);
        RECORD_LAYER_set_read_ahead(&s->rlayer, larg);
        return l;

    case SSL_CTRL_SET_MSG_CALLBACK_ARG:
        s->msg_callback_arg = parg;
        return 1;

    case SSL_CTRL_MODE:
        return (s->mode |= larg);
    case SSL_CTRL_CLEAR_MODE:
        return (s->mode &= ~larg);
    case SSL_CTRL_GET_MAX_CERT_LIST:
        return (long)s->max_cert_list;
    case SSL_CTRL_SET_MAX_CERT_LIST:
        if (larg < 0)
            return 0;
        l = (long)s->max_cert_list;
        s->max_cert_list = (size_t)larg;
        return l;
    case SSL_CTRL_SET_MAX_SEND_FRAGMENT:
        if (larg < 512 || larg > SSL3_RT_MAX_PLAIN_LENGTH)
            return 0;
#ifndef OPENSSL_NO_KTLS
        if (s->wbio != NULL && BIO_get_ktls_send(s->wbio))
            return 0;
#endif /* OPENSSL_NO_KTLS */
        s->max_send_fragment = larg;
        if (s->max_send_fragment < s->split_send_fragment)
            s->split_send_fragment = s->max_send_fragment;
        return 1;
    case SSL_CTRL_SET_SPLIT_SEND_FRAGMENT:
        if ((size_t)larg > s->max_send_fragment || larg == 0)
            return 0;
        s->split_send_fragment = larg;
        return 1;
    case SSL_CTRL_SET_MAX_PIPELINES:
        if (larg < 1 || larg > SSL_MAX_PIPELINES)
            return 0;
        s->max_pipelines = larg;
        if (larg > 1)
            RECORD_LAYER_set_read_ahead(&s->rlayer, 1);
        return 1;
    case SSL_CTRL_GET_RI_SUPPORT:
        return s->s3.send_connection_binding;
    case SSL_CTRL_SET_RETRY_VERIFY:
        s->rwstate = SSL_RETRY_VERIFY;
        return 1;
    case SSL_CTRL_CERT_FLAGS:
        return (s->cert->cert_flags |= larg);
    case SSL_CTRL_CLEAR_CERT_FLAGS:
        return (s->cert->cert_flags &= ~larg);

    case SSL_CTRL_GET_RAW_CIPHERLIST:
        if (parg) {
            if (s->s3.tmp.ciphers_raw == NULL)
                return 0;
            *(unsigned char **)parg = s->s3.tmp.ciphers_raw;
            return (int)s->s3.tmp.ciphers_rawlen;
        } else {
            return TLS_CIPHER_LEN;
        }
    case SSL_CTRL_GET_EXTMS_SUPPORT:
        if (!s->session || SSL_in_init(s) || ossl_statem_get_in_handshake(s))
            return -1;
        if (s->session->flags & SSL_SESS_FLAG_EXTMS)
            return 1;
        else
            return 0;
    case SSL_CTRL_SET_MIN_PROTO_VERSION:
        return ssl_check_allowed_versions(larg, s->max_proto_version)
               && ssl_set_version_bound(s->ctx->method->version, (int)larg,
                                        &s->min_proto_version);
    case SSL_CTRL_GET_MIN_PROTO_VERSION:
        return s->min_proto_version;
    case SSL_CTRL_SET_MAX_PROTO_VERSION:
        return ssl_check_allowed_versions(s->min_proto_version, larg)
               && ssl_set_version_bound(s->ctx->method->version, (int)larg,
                                        &s->max_proto_version);
    case SSL_CTRL_GET_MAX_PROTO_VERSION:
        return s->max_proto_version;
    default:
        return s->method->ssl_ctrl(s, cmd, larg, parg);
    }
}

long SSL_callback_ctrl(SSL *s, int cmd, void (*fp) (void))
{
    switch (cmd) {
    case SSL_CTRL_SET_MSG_CALLBACK:
        s->msg_callback = (void (*)
                           (int write_p, int version, int content_type,
                            const void *buf, size_t len, SSL *ssl,
                            void *arg))(fp);
        return 1;

    default:
        return s->method->ssl_callback_ctrl(s, cmd, fp);
    }
}

LHASH_OF(SSL_SESSION) *SSL_CTX_sessions(SSL_CTX *ctx)
{
    return ctx->sessions;
}

static int ssl_tsan_load(SSL_CTX *ctx, TSAN_QUALIFIER int *stat)
{
    int res = 0;

    if (ssl_tsan_lock(ctx)) {
        res = tsan_load(stat);
        ssl_tsan_unlock(ctx);
    }
    return res;
}

long SSL_CTX_ctrl(SSL_CTX *ctx, int cmd, long larg, void *parg)
{
    long l;
    /* For some cases with ctx == NULL perform syntax checks */
    if (ctx == NULL) {
        switch (cmd) {
        case SSL_CTRL_SET_GROUPS_LIST:
            return tls1_set_groups_list(ctx, NULL, NULL, parg);
        case SSL_CTRL_SET_SIGALGS_LIST:
        case SSL_CTRL_SET_CLIENT_SIGALGS_LIST:
            return tls1_set_sigalgs_list(NULL, parg, 0);
        default:
            return 0;
        }
    }

    switch (cmd) {
    case SSL_CTRL_GET_READ_AHEAD:
        return ctx->read_ahead;
    case SSL_CTRL_SET_READ_AHEAD:
        l = ctx->read_ahead;
        ctx->read_ahead = larg;
        return l;

    case SSL_CTRL_SET_MSG_CALLBACK_ARG:
        ctx->msg_callback_arg = parg;
        return 1;

    case SSL_CTRL_GET_MAX_CERT_LIST:
        return (long)ctx->max_cert_list;
    case SSL_CTRL_SET_MAX_CERT_LIST:
        if (larg < 0)
            return 0;
        l = (long)ctx->max_cert_list;
        ctx->max_cert_list = (size_t)larg;
        return l;

    case SSL_CTRL_SET_SESS_CACHE_SIZE:
        if (larg < 0)
            return 0;
        l = (long)ctx->session_cache_size;
        ctx->session_cache_size = (size_t)larg;
        return l;
    case SSL_CTRL_GET_SESS_CACHE_SIZE:
        return (long)ctx->session_cache_size;
    case SSL_CTRL_SET_SESS_CACHE_MODE:
        l = ctx->session_cache_mode;
        ctx->session_cache_mode = larg;
        return l;
    case SSL_CTRL_GET_SESS_CACHE_MODE:
        return ctx->session_cache_mode;

    case SSL_CTRL_SESS_NUMBER:
        return lh_SSL_SESSION_num_items(ctx->sessions);
    case SSL_CTRL_SESS_CONNECT:
        return ssl_tsan_load(ctx, &ctx->stats.sess_connect);
    case SSL_CTRL_SESS_CONNECT_GOOD:
        return ssl_tsan_load(ctx, &ctx->stats.sess_connect_good);
    case SSL_CTRL_SESS_CONNECT_RENEGOTIATE:
        return ssl_tsan_load(ctx, &ctx->stats.sess_connect_renegotiate);
    case SSL_CTRL_SESS_ACCEPT:
        return ssl_tsan_load(ctx, &ctx->stats.sess_accept);
    case SSL_CTRL_SESS_ACCEPT_GOOD:
        return ssl_tsan_load(ctx, &ctx->stats.sess_accept_good);
    case SSL_CTRL_SESS_ACCEPT_RENEGOTIATE:
        return ssl_tsan_load(ctx, &ctx->stats.sess_accept_renegotiate);
    case SSL_CTRL_SESS_HIT:
        return ssl_tsan_load(ctx, &ctx->stats.sess_hit);
    case SSL_CTRL_SESS_CB_HIT:
        return ssl_tsan_load(ctx, &ctx->stats.sess_cb_hit);
    case SSL_CTRL_SESS_MISSES:
        return ssl_tsan_load(ctx, &ctx->stats.sess_miss);
    case SSL_CTRL_SESS_TIMEOUTS:
        return ssl_tsan_load(ctx, &ctx->stats.sess_timeout);
    case SSL_CTRL_SESS_CACHE_FULL:
        return ssl_tsan_load(ctx, &ctx->stats.sess_cache_full);
    case SSL_CTRL_MODE:
        return (ctx->mode |= larg);
    case SSL_CTRL_CLEAR_MODE:
        return (ctx->mode &= ~larg);
    case SSL_CTRL_SET_MAX_SEND_FRAGMENT:
        if (larg < 512 || larg > SSL3_RT_MAX_PLAIN_LENGTH)
            return 0;
        ctx->max_send_fragment = larg;
        if (ctx->max_send_fragment < ctx->split_send_fragment)
            ctx->split_send_fragment = ctx->max_send_fragment;
        return 1;
    case SSL_CTRL_SET_SPLIT_SEND_FRAGMENT:
        if ((size_t)larg > ctx->max_send_fragment || larg == 0)
            return 0;
        ctx->split_send_fragment = larg;
        return 1;
    case SSL_CTRL_SET_MAX_PIPELINES:
        if (larg < 1 || larg > SSL_MAX_PIPELINES)
            return 0;
        ctx->max_pipelines = larg;
        return 1;
    case SSL_CTRL_CERT_FLAGS:
        return (ctx->cert->cert_flags |= larg);
    case SSL_CTRL_CLEAR_CERT_FLAGS:
        return (ctx->cert->cert_flags &= ~larg);
    case SSL_CTRL_SET_MIN_PROTO_VERSION:
        return ssl_check_allowed_versions(larg, ctx->max_proto_version)
               && ssl_set_version_bound(ctx->method->version, (int)larg,
                                        &ctx->min_proto_version);
    case SSL_CTRL_GET_MIN_PROTO_VERSION:
        return ctx->min_proto_version;
    case SSL_CTRL_SET_MAX_PROTO_VERSION:
        return ssl_check_allowed_versions(ctx->min_proto_version, larg)
               && ssl_set_version_bound(ctx->method->version, (int)larg,
                                        &ctx->max_proto_version);
    case SSL_CTRL_GET_MAX_PROTO_VERSION:
        return ctx->max_proto_version;
    default:
        return ctx->method->ssl_ctx_ctrl(ctx, cmd, larg, parg);
    }
}

long SSL_CTX_callback_ctrl(SSL_CTX *ctx, int cmd, void (*fp) (void))
{
    switch (cmd) {
    case SSL_CTRL_SET_MSG_CALLBACK:
        ctx->msg_callback = (void (*)
                             (int write_p, int version, int content_type,
                              const void *buf, size_t len, SSL *ssl,
                              void *arg))(fp);
        return 1;

    default:
        return ctx->method->ssl_ctx_callback_ctrl(ctx, cmd, fp);
    }
}

int ssl_cipher_id_cmp(const SSL_CIPHER *a, const SSL_CIPHER *b)
{
    if (a->id > b->id)
        return 1;
    if (a->id < b->id)
        return -1;
    return 0;
}

int ssl_cipher_ptr_id_cmp(const SSL_CIPHER *const *ap,
                          const SSL_CIPHER *const *bp)
{
    if ((*ap)->id > (*bp)->id)
        return 1;
    if ((*ap)->id < (*bp)->id)
        return -1;
    return 0;
}

/** return a STACK of the ciphers available for the SSL and in order of
 * preference */
STACK_OF(SSL_CIPHER) *SSL_get_ciphers(const SSL *s)
{
    if (s != NULL) {
        if (s->cipher_list != NULL) {
            return s->cipher_list;
        } else if ((s->ctx != NULL) && (s->ctx->cipher_list != NULL)) {
            return s->ctx->cipher_list;
        }
    }
    return NULL;
}

STACK_OF(SSL_CIPHER) *SSL_get_client_ciphers(const SSL *s)
{
    if ((s == NULL) || !s->server)
        return NULL;
    return s->peer_ciphers;
}

STACK_OF(SSL_CIPHER) *SSL_get1_supported_ciphers(SSL *s)
{
    STACK_OF(SSL_CIPHER) *sk = NULL, *ciphers;
    int i;

    ciphers = SSL_get_ciphers(s);
    if (!ciphers)
        return NULL;
    if (!ssl_set_client_disabled(s))
        return NULL;
    for (i = 0; i < sk_SSL_CIPHER_num(ciphers); i++) {
        const SSL_CIPHER *c = sk_SSL_CIPHER_value(ciphers, i);
        if (!ssl_cipher_disabled(s, c, SSL_SECOP_CIPHER_SUPPORTED, 0)) {
            if (!sk)
                sk = sk_SSL_CIPHER_new_null();
            if (!sk)
                return NULL;
            if (!sk_SSL_CIPHER_push(sk, c)) {
                sk_SSL_CIPHER_free(sk);
                return NULL;
            }
        }
    }
    return sk;
}

/** return a STACK of the ciphers available for the SSL and in order of
 * algorithm id */
STACK_OF(SSL_CIPHER) *ssl_get_ciphers_by_id(SSL *s)
{
    if (s != NULL) {
        if (s->cipher_list_by_id != NULL) {
            return s->cipher_list_by_id;
        } else if ((s->ctx != NULL) && (s->ctx->cipher_list_by_id != NULL)) {
            return s->ctx->cipher_list_by_id;
        }
    }
    return NULL;
}

/** The old interface to get the same thing as SSL_get_ciphers() */
const char *SSL_get_cipher_list(const SSL *s, int n)
{
    const SSL_CIPHER *c;
    STACK_OF(SSL_CIPHER) *sk;

    if (s == NULL)
        return NULL;
    sk = SSL_get_ciphers(s);
    if ((sk == NULL) || (sk_SSL_CIPHER_num(sk) <= n))
        return NULL;
    c = sk_SSL_CIPHER_value(sk, n);
    if (c == NULL)
        return NULL;
    return c->name;
}

/** return a STACK of the ciphers available for the SSL_CTX and in order of
 * preference */
STACK_OF(SSL_CIPHER) *SSL_CTX_get_ciphers(const SSL_CTX *ctx)
{
    if (ctx != NULL)
        return ctx->cipher_list;
    return NULL;
}

/*
 * Distinguish between ciphers controlled by set_ciphersuite() and
 * set_cipher_list() when counting.
 */
static int cipher_list_tls12_num(STACK_OF(SSL_CIPHER) *sk)
{
    int i, num = 0;
    const SSL_CIPHER *c;

    if (sk == NULL)
        return 0;
    for (i = 0; i < sk_SSL_CIPHER_num(sk); ++i) {
        c = sk_SSL_CIPHER_value(sk, i);
        if (c->min_tls >= TLS1_3_VERSION)
            continue;
        num++;
    }
    return num;
}

/** specify the ciphers to be used by default by the SSL_CTX */
int SSL_CTX_set_cipher_list(SSL_CTX *ctx, const char *str)
{
    STACK_OF(SSL_CIPHER) *sk;

    sk = ssl_create_cipher_list(ctx, ctx->tls13_ciphersuites,
                                &ctx->cipher_list, &ctx->cipher_list_by_id, str,
                                ctx->cert);
    /*
     * ssl_create_cipher_list may return an empty stack if it was unable to
     * find a cipher matching the given rule string (for example if the rule
     * string specifies a cipher which has been disabled). This is not an
     * error as far as ssl_create_cipher_list is concerned, and hence
     * ctx->cipher_list and ctx->cipher_list_by_id has been updated.
     */
    if (sk == NULL)
        return 0;
    else if (cipher_list_tls12_num(sk) == 0) {
        ERR_raise(ERR_LIB_SSL, SSL_R_NO_CIPHER_MATCH);
        return 0;
    }
    return 1;
}

/** specify the ciphers to be used by the SSL */
int SSL_set_cipher_list(SSL *s, const char *str)
{
    STACK_OF(SSL_CIPHER) *sk;

    sk = ssl_create_cipher_list(s->ctx, s->tls13_ciphersuites,
                                &s->cipher_list, &s->cipher_list_by_id, str,
                                s->cert);
    /* see comment in SSL_CTX_set_cipher_list */
    if (sk == NULL)
        return 0;
    else if (cipher_list_tls12_num(sk) == 0) {
        ERR_raise(ERR_LIB_SSL, SSL_R_NO_CIPHER_MATCH);
        return 0;
    }
    return 1;
}

char *SSL_get_shared_ciphers(const SSL *s, char *buf, int size)
{
    char *p;
    STACK_OF(SSL_CIPHER) *clntsk, *srvrsk;
    const SSL_CIPHER *c;
    int i;

    if (!s->server
            || s->peer_ciphers == NULL
            || size < 2)
        return NULL;

    p = buf;
    clntsk = s->peer_ciphers;
    srvrsk = SSL_get_ciphers(s);
    if (clntsk == NULL || srvrsk == NULL)
        return NULL;

    if (sk_SSL_CIPHER_num(clntsk) == 0 || sk_SSL_CIPHER_num(srvrsk) == 0)
        return NULL;

    for (i = 0; i < sk_SSL_CIPHER_num(clntsk); i++) {
        int n;

        c = sk_SSL_CIPHER_value(clntsk, i);
        if (sk_SSL_CIPHER_find(srvrsk, c) < 0)
            continue;

        n = strlen(c->name);
        if (n + 1 > size) {
            if (p != buf)
                --p;
            *p = '\0';
            return buf;
        }
        strcpy(p, c->name);
        p += n;
        *(p++) = ':';
        size -= n + 1;
    }
    p[-1] = '\0';
    return buf;
}

/**
 * Return the requested servername (SNI) value. Note that the behaviour varies
 * depending on:
 * - whether this is called by the client or the server,
 * - if we are before or during/after the handshake,
 * - if a resumption or normal handshake is being attempted/has occurred
 * - whether we have negotiated TLSv1.2 (or below) or TLSv1.3
 * 
 * Note that only the host_name type is defined (RFC 3546).
 */
const char *SSL_get_servername(const SSL *s, const int type)
{
    /*
     * If we don't know if we are the client or the server yet then we assume
     * client.
     */
    int server = s->handshake_func == NULL ? 0 : s->server;
    if (type != TLSEXT_NAMETYPE_host_name)
        return NULL;

    if (server) {
        /**
         * Server side
         * In TLSv1.3 on the server SNI is not associated with the session
         * but in TLSv1.2 or below it is.
         *
         * Before the handshake:
         *  - return NULL
         *
         * During/after the handshake (TLSv1.2 or below resumption occurred):
         * - If a servername was accepted by the server in the original
         *   handshake then it will return that servername, or NULL otherwise.
         *
         * During/after the handshake (TLSv1.2 or below resumption did not occur):
         * - The function will return the servername requested by the client in
         *   this handshake or NULL if none was requested.
         */
         if (s->hit && !SSL_IS_TLS13(s))
            return s->session->ext.hostname;
    } else {
        /**
         * Client side
         *
         * Before the handshake:
         *  - If a servername has been set via a call to
         *    SSL_set_tlsext_host_name() then it will return that servername
         *  - If one has not been set, but a TLSv1.2 resumption is being
         *    attempted and the session from the original handshake had a
         *    servername accepted by the server then it will return that
         *    servername
         *  - Otherwise it returns NULL
         *
         * During/after the handshake (TLSv1.2 or below resumption occurred):
         * - If the session from the original handshake had a servername accepted
         *   by the server then it will return that servername.
         * - Otherwise it returns the servername set via
         *   SSL_set_tlsext_host_name() (or NULL if it was not called).
         *
         * During/after the handshake (TLSv1.2 or below resumption did not occur):
         * - It will return the servername set via SSL_set_tlsext_host_name()
         *   (or NULL if it was not called).
         */
        if (SSL_in_before(s)) {
            if (s->ext.hostname == NULL
                    && s->session != NULL
                    && s->session->ssl_version != TLS1_3_VERSION)
                return s->session->ext.hostname;
        } else {
            if (!SSL_IS_TLS13(s) && s->hit && s->session->ext.hostname != NULL)
                return s->session->ext.hostname;
        }
    }

    return s->ext.hostname;
}

int SSL_get_servername_type(const SSL *s)
{
    if (SSL_get_servername(s, TLSEXT_NAMETYPE_host_name) != NULL)
        return TLSEXT_NAMETYPE_host_name;
    return -1;
}

/*
 * SSL_select_next_proto implements the standard protocol selection. It is
 * expected that this function is called from the callback set by
 * SSL_CTX_set_next_proto_select_cb. The protocol data is assumed to be a
 * vector of 8-bit, length prefixed byte strings. The length byte itself is
 * not included in the length. A byte string of length 0 is invalid. No byte
 * string may be truncated. The current, but experimental algorithm for
 * selecting the protocol is: 1) If the server doesn't support NPN then this
 * is indicated to the callback. In this case, the client application has to
 * abort the connection or have a default application level protocol. 2) If
 * the server supports NPN, but advertises an empty list then the client
 * selects the first protocol in its list, but indicates via the API that this
 * fallback case was enacted. 3) Otherwise, the client finds the first
 * protocol in the server's list that it supports and selects this protocol.
 * This is because it's assumed that the server has better information about
 * which protocol a client should use. 4) If the client doesn't support any
 * of the server's advertised protocols, then this is treated the same as
 * case 2. It returns either OPENSSL_NPN_NEGOTIATED if a common protocol was
 * found, or OPENSSL_NPN_NO_OVERLAP if the fallback case was reached.
 */
int SSL_select_next_proto(unsigned char **out, unsigned char *outlen,
                          const unsigned char *server,
                          unsigned int server_len,
                          const unsigned char *client, unsigned int client_len)
{
    unsigned int i, j;
    const unsigned char *result;
    int status = OPENSSL_NPN_UNSUPPORTED;

    /*
     * For each protocol in server preference order, see if we support it.
     */
    for (i = 0; i < server_len;) {
        for (j = 0; j < client_len;) {
            if (server[i] == client[j] &&
                memcmp(&server[i + 1], &client[j + 1], server[i]) == 0) {
                /* We found a match */
                result = &server[i];
                status = OPENSSL_NPN_NEGOTIATED;
                goto found;
            }
            j += client[j];
            j++;
        }
        i += server[i];
        i++;
    }

    /* There's no overlap between our protocols and the server's list. */
    result = client;
    status = OPENSSL_NPN_NO_OVERLAP;

 found:
    *out = (unsigned char *)result + 1;
    *outlen = result[0];
    return status;
}

#ifndef OPENSSL_NO_NEXTPROTONEG
/*
 * SSL_get0_next_proto_negotiated sets *data and *len to point to the
 * client's requested protocol for this connection and returns 0. If the
 * client didn't request any protocol, then *data is set to NULL. Note that
 * the client can request any protocol it chooses. The value returned from
 * this function need not be a member of the list of supported protocols
 * provided by the callback.
 */
void SSL_get0_next_proto_negotiated(const SSL *s, const unsigned char **data,
                                    unsigned *len)
{
    *data = s->ext.npn;
    if (*data == NULL) {
        *len = 0;
    } else {
        *len = (unsigned int)s->ext.npn_len;
    }
}

/*
 * SSL_CTX_set_npn_advertised_cb sets a callback that is called when
 * a TLS server needs a list of supported protocols for Next Protocol
 * Negotiation. The returned list must be in wire format.  The list is
 * returned by setting |out| to point to it and |outlen| to its length. This
 * memory will not be modified, but one should assume that the SSL* keeps a
 * reference to it. The callback should return SSL_TLSEXT_ERR_OK if it
 * wishes to advertise. Otherwise, no such extension will be included in the
 * ServerHello.
 */
void SSL_CTX_set_npn_advertised_cb(SSL_CTX *ctx,
                                   SSL_CTX_npn_advertised_cb_func cb,
                                   void *arg)
{
    ctx->ext.npn_advertised_cb = cb;
    ctx->ext.npn_advertised_cb_arg = arg;
}

/*
 * SSL_CTX_set_next_proto_select_cb sets a callback that is called when a
 * client needs to select a protocol from the server's provided list. |out|
 * must be set to point to the selected protocol (which may be within |in|).
 * The length of the protocol name must be written into |outlen|. The
 * server's advertised protocols are provided in |in| and |inlen|. The
 * callback can assume that |in| is syntactically valid. The client must
 * select a protocol. It is fatal to the connection if this callback returns
 * a value other than SSL_TLSEXT_ERR_OK.
 */
void SSL_CTX_set_npn_select_cb(SSL_CTX *ctx,
                               SSL_CTX_npn_select_cb_func cb,
                               void *arg)
{
    ctx->ext.npn_select_cb = cb;
    ctx->ext.npn_select_cb_arg = arg;
}
#endif

static int alpn_value_ok(const unsigned char *protos, unsigned int protos_len)
{
    unsigned int idx;

    if (protos_len < 2 || protos == NULL)
        return 0;

    for (idx = 0; idx < protos_len; idx += protos[idx] + 1) {
        if (protos[idx] == 0)
            return 0;
    }
    return idx == protos_len;
}
/*
 * SSL_CTX_set_alpn_protos sets the ALPN protocol list on |ctx| to |protos|.
 * |protos| must be in wire-format (i.e. a series of non-empty, 8-bit
 * length-prefixed strings). Returns 0 on success.
 */
int SSL_CTX_set_alpn_protos(SSL_CTX *ctx, const unsigned char *protos,
                            unsigned int protos_len)
{
    unsigned char *alpn;

    if (protos_len == 0 || protos == NULL) {
        OPENSSL_free(ctx->ext.alpn);
        ctx->ext.alpn = NULL;
        ctx->ext.alpn_len = 0;
        return 0;
    }
    /* Not valid per RFC */
    if (!alpn_value_ok(protos, protos_len))
        return 1;

    alpn = OPENSSL_memdup(protos, protos_len);
    if (alpn == NULL) {
<<<<<<< HEAD
        SSLerr(SSL_F_SSL_CTX_SET_ALPN_PROTOS, ERR_R_MALLOC_FAILURE);
=======
        ERR_raise(ERR_LIB_SSL, ERR_R_MALLOC_FAILURE);
>>>>>>> a8a80be5
        return 1;
    }
    OPENSSL_free(ctx->ext.alpn);
    ctx->ext.alpn = alpn;
    ctx->ext.alpn_len = protos_len;

    return 0;
}

/*
 * SSL_set_alpn_protos sets the ALPN protocol list on |ssl| to |protos|.
 * |protos| must be in wire-format (i.e. a series of non-empty, 8-bit
 * length-prefixed strings). Returns 0 on success.
 */
int SSL_set_alpn_protos(SSL *ssl, const unsigned char *protos,
                        unsigned int protos_len)
{
    unsigned char *alpn;

    if (protos_len == 0 || protos == NULL) {
        OPENSSL_free(ssl->ext.alpn);
        ssl->ext.alpn = NULL;
        ssl->ext.alpn_len = 0;
        return 0;
    }
    /* Not valid per RFC */
    if (!alpn_value_ok(protos, protos_len))
        return 1;

    alpn = OPENSSL_memdup(protos, protos_len);
    if (alpn == NULL) {
<<<<<<< HEAD
        SSLerr(SSL_F_SSL_SET_ALPN_PROTOS, ERR_R_MALLOC_FAILURE);
=======
        ERR_raise(ERR_LIB_SSL, ERR_R_MALLOC_FAILURE);
>>>>>>> a8a80be5
        return 1;
    }
    OPENSSL_free(ssl->ext.alpn);
    ssl->ext.alpn = alpn;
    ssl->ext.alpn_len = protos_len;

    return 0;
}

/*
 * SSL_CTX_set_alpn_select_cb sets a callback function on |ctx| that is
 * called during ClientHello processing in order to select an ALPN protocol
 * from the client's list of offered protocols.
 */
void SSL_CTX_set_alpn_select_cb(SSL_CTX *ctx,
                                SSL_CTX_alpn_select_cb_func cb,
                                void *arg)
{
    ctx->ext.alpn_select_cb = cb;
    ctx->ext.alpn_select_cb_arg = arg;
}

/*
 * SSL_get0_alpn_selected gets the selected ALPN protocol (if any) from |ssl|.
 * On return it sets |*data| to point to |*len| bytes of protocol name
 * (not including the leading length-prefix byte). If the server didn't
 * respond with a negotiated protocol then |*len| will be zero.
 */
void SSL_get0_alpn_selected(const SSL *ssl, const unsigned char **data,
                            unsigned int *len)
{
    *data = ssl->s3.alpn_selected;
    if (*data == NULL)
        *len = 0;
    else
        *len = (unsigned int)ssl->s3.alpn_selected_len;
}

int SSL_export_keying_material(SSL *s, unsigned char *out, size_t olen,
                               const char *label, size_t llen,
                               const unsigned char *context, size_t contextlen,
                               int use_context)
{
    if (s->session == NULL
        || (s->version < TLS1_VERSION && s->version != DTLS1_BAD_VER))
        return -1;

    return s->method->ssl3_enc->export_keying_material(s, out, olen, label,
                                                       llen, context,
                                                       contextlen, use_context);
}

int SSL_export_keying_material_early(SSL *s, unsigned char *out, size_t olen,
                                     const char *label, size_t llen,
                                     const unsigned char *context,
                                     size_t contextlen)
{
    if (s->version != TLS1_3_VERSION)
        return 0;

    return tls13_export_keying_material_early(s, out, olen, label, llen,
                                              context, contextlen);
}

static unsigned long ssl_session_hash(const SSL_SESSION *a)
{
    const unsigned char *session_id = a->session_id;
    unsigned long l;
    unsigned char tmp_storage[4];

    if (a->session_id_length < sizeof(tmp_storage)) {
        memset(tmp_storage, 0, sizeof(tmp_storage));
        memcpy(tmp_storage, a->session_id, a->session_id_length);
        session_id = tmp_storage;
    }

    l = (unsigned long)
        ((unsigned long)session_id[0]) |
        ((unsigned long)session_id[1] << 8L) |
        ((unsigned long)session_id[2] << 16L) |
        ((unsigned long)session_id[3] << 24L);
    return l;
}

/*
 * NB: If this function (or indeed the hash function which uses a sort of
 * coarser function than this one) is changed, ensure
 * SSL_CTX_has_matching_session_id() is checked accordingly. It relies on
 * being able to construct an SSL_SESSION that will collide with any existing
 * session with a matching session ID.
 */
static int ssl_session_cmp(const SSL_SESSION *a, const SSL_SESSION *b)
{
    if (a->ssl_version != b->ssl_version)
        return 1;
    if (a->session_id_length != b->session_id_length)
        return 1;
    return memcmp(a->session_id, b->session_id, a->session_id_length);
}

/*
 * These wrapper functions should remain rather than redeclaring
 * SSL_SESSION_hash and SSL_SESSION_cmp for void* types and casting each
 * variable. The reason is that the functions aren't static, they're exposed
 * via ssl.h.
 */

SSL_CTX *SSL_CTX_new_ex(OSSL_LIB_CTX *libctx, const char *propq,
                        const SSL_METHOD *meth)
{
    SSL_CTX *ret = NULL;

    if (meth == NULL) {
        ERR_raise(ERR_LIB_SSL, SSL_R_NULL_SSL_METHOD_PASSED);
        return NULL;
    }

    if (!OPENSSL_init_ssl(OPENSSL_INIT_LOAD_SSL_STRINGS, NULL))
        return NULL;

    if (SSL_get_ex_data_X509_STORE_CTX_idx() < 0) {
        ERR_raise(ERR_LIB_SSL, SSL_R_X509_VERIFICATION_SETUP_PROBLEMS);
        goto err;
    }
    ret = OPENSSL_zalloc(sizeof(*ret));
    if (ret == NULL)
        goto err;

    /* Init the reference counting before any call to SSL_CTX_free */
    ret->references = 1;
    ret->lock = CRYPTO_THREAD_lock_new();
    if (ret->lock == NULL) {
        ERR_raise(ERR_LIB_SSL, ERR_R_MALLOC_FAILURE);
        OPENSSL_free(ret);
        return NULL;
    }

#ifdef TSAN_REQUIRES_LOCKING
    ret->tsan_lock = CRYPTO_THREAD_lock_new();
    if (ret->tsan_lock == NULL) {
        ERR_raise(ERR_LIB_SSL, ERR_R_MALLOC_FAILURE);
        goto err;
    }
#endif

    ret->libctx = libctx;
    if (propq != NULL) {
        ret->propq = OPENSSL_strdup(propq);
        if (ret->propq == NULL)
            goto err;
    }

    ret->method = meth;
    ret->min_proto_version = 0;
    ret->max_proto_version = 0;
    ret->mode = SSL_MODE_AUTO_RETRY;
    ret->session_cache_mode = SSL_SESS_CACHE_SERVER;
    ret->session_cache_size = SSL_SESSION_CACHE_MAX_SIZE_DEFAULT;
    /* We take the system default. */
    ret->session_timeout = meth->get_timeout();
    ret->max_cert_list = SSL_MAX_CERT_LIST_DEFAULT;
    ret->verify_mode = SSL_VERIFY_NONE;
    if ((ret->cert = ssl_cert_new()) == NULL)
        goto err;

    ret->sessions = lh_SSL_SESSION_new(ssl_session_hash, ssl_session_cmp);
    if (ret->sessions == NULL)
        goto err;
    ret->cert_store = X509_STORE_new();
    if (ret->cert_store == NULL)
        goto err;
#ifndef OPENSSL_NO_CT
    ret->ctlog_store = CTLOG_STORE_new_ex(libctx, propq);
    if (ret->ctlog_store == NULL)
        goto err;
#endif

    /* initialize cipher/digest methods table */
    if (!ssl_load_ciphers(ret))
        goto err2;
    /* initialise sig algs */
    if (!ssl_setup_sig_algs(ret))
        goto err2;


    if (!ssl_load_groups(ret))
        goto err2;

    if (!SSL_CTX_set_ciphersuites(ret, OSSL_default_ciphersuites()))
        goto err;

    if (!ssl_create_cipher_list(ret,
                                ret->tls13_ciphersuites,
                                &ret->cipher_list, &ret->cipher_list_by_id,
                                OSSL_default_cipher_list(), ret->cert)
        || sk_SSL_CIPHER_num(ret->cipher_list) <= 0) {
        ERR_raise(ERR_LIB_SSL, SSL_R_LIBRARY_HAS_NO_CIPHERS);
        goto err2;
    }

    ret->param = X509_VERIFY_PARAM_new();
    if (ret->param == NULL)
        goto err;

    /*
     * If these aren't available from the provider we'll get NULL returns.
     * That's fine but will cause errors later if SSLv3 is negotiated
     */
    ret->md5 = ssl_evp_md_fetch(libctx, NID_md5, propq);
    ret->sha1 = ssl_evp_md_fetch(libctx, NID_sha1, propq);

    if ((ret->ca_names = sk_X509_NAME_new_null()) == NULL)
        goto err;

    if ((ret->client_ca_names = sk_X509_NAME_new_null()) == NULL)
        goto err;

    if (!CRYPTO_new_ex_data(CRYPTO_EX_INDEX_SSL_CTX, ret, &ret->ex_data))
        goto err;

    if ((ret->ext.secure = OPENSSL_secure_zalloc(sizeof(*ret->ext.secure))) == NULL)
        goto err;

    /* No compression for DTLS */
    if (!(meth->ssl3_enc->enc_flags & SSL_ENC_FLAG_DTLS))
        ret->comp_methods = SSL_COMP_get_compression_methods();

    ret->max_send_fragment = SSL3_RT_MAX_PLAIN_LENGTH;
    ret->split_send_fragment = SSL3_RT_MAX_PLAIN_LENGTH;

    /* Setup RFC5077 ticket keys */
    if ((RAND_bytes_ex(libctx, ret->ext.tick_key_name,
                       sizeof(ret->ext.tick_key_name), 0) <= 0)
        || (RAND_priv_bytes_ex(libctx, ret->ext.secure->tick_hmac_key,
                               sizeof(ret->ext.secure->tick_hmac_key), 0) <= 0)
        || (RAND_priv_bytes_ex(libctx, ret->ext.secure->tick_aes_key,
                               sizeof(ret->ext.secure->tick_aes_key), 0) <= 0))
        ret->options |= SSL_OP_NO_TICKET;

    if (RAND_priv_bytes_ex(libctx, ret->ext.cookie_hmac_key,
                           sizeof(ret->ext.cookie_hmac_key), 0) <= 0)
        goto err;

#ifndef OPENSSL_NO_SRP
    if (!ssl_ctx_srp_ctx_init_intern(ret))
        goto err;
#endif
#ifndef OPENSSL_NO_ENGINE
# ifdef OPENSSL_SSL_CLIENT_ENGINE_AUTO
#  define eng_strx(x)     #x
#  define eng_str(x)      eng_strx(x)
    /* Use specific client engine automatically... ignore errors */
    {
        ENGINE *eng;
        eng = ENGINE_by_id(eng_str(OPENSSL_SSL_CLIENT_ENGINE_AUTO));
        if (!eng) {
            ERR_clear_error();
            ENGINE_load_builtin_engines();
            eng = ENGINE_by_id(eng_str(OPENSSL_SSL_CLIENT_ENGINE_AUTO));
        }
        if (!eng || !SSL_CTX_set_client_cert_engine(ret, eng))
            ERR_clear_error();
    }
# endif
#endif
    /*
     * Disable compression by default to prevent CRIME. Applications can
     * re-enable compression by configuring
     * SSL_CTX_clear_options(ctx, SSL_OP_NO_COMPRESSION);
     * or by using the SSL_CONF library. Similarly we also enable TLSv1.3
     * middlebox compatibility by default. This may be disabled by default in
     * a later OpenSSL version.
     */
    ret->options |= SSL_OP_NO_COMPRESSION | SSL_OP_ENABLE_MIDDLEBOX_COMPAT;

    ret->ext.status_type = TLSEXT_STATUSTYPE_nothing;

    /*
     * We cannot usefully set a default max_early_data here (which gets
     * propagated in SSL_new(), for the following reason: setting the
     * SSL field causes tls_construct_stoc_early_data() to tell the
     * client that early data will be accepted when constructing a TLS 1.3
     * session ticket, and the client will accordingly send us early data
     * when using that ticket (if the client has early data to send).
     * However, in order for the early data to actually be consumed by
     * the application, the application must also have calls to
     * SSL_read_early_data(); otherwise we'll just skip past the early data
     * and ignore it.  So, since the application must add calls to
     * SSL_read_early_data(), we also require them to add
     * calls to SSL_CTX_set_max_early_data() in order to use early data,
     * eliminating the bandwidth-wasting early data in the case described
     * above.
     */
    ret->max_early_data = 0;

    /*
     * Default recv_max_early_data is a fully loaded single record. Could be
     * split across multiple records in practice. We set this differently to
     * max_early_data so that, in the default case, we do not advertise any
     * support for early_data, but if a client were to send us some (e.g.
     * because of an old, stale ticket) then we will tolerate it and skip over
     * it.
     */
    ret->recv_max_early_data = SSL3_RT_MAX_PLAIN_LENGTH;

    /* By default we send two session tickets automatically in TLSv1.3 */
    ret->num_tickets = 2;

    ssl_ctx_system_config(ret);

    return ret;
 err:
    ERR_raise(ERR_LIB_SSL, ERR_R_MALLOC_FAILURE);
 err2:
    SSL_CTX_free(ret);
    return NULL;
}

SSL_CTX *SSL_CTX_new(const SSL_METHOD *meth)
{
    return SSL_CTX_new_ex(NULL, NULL, meth);
}

int SSL_CTX_up_ref(SSL_CTX *ctx)
{
    int i;

    if (CRYPTO_UP_REF(&ctx->references, &i, ctx->lock) <= 0)
        return 0;

    REF_PRINT_COUNT("SSL_CTX", ctx);
    REF_ASSERT_ISNT(i < 2);
    return ((i > 1) ? 1 : 0);
}

void SSL_CTX_free(SSL_CTX *a)
{
    int i;
    size_t j;

    if (a == NULL)
        return;

    CRYPTO_DOWN_REF(&a->references, &i, a->lock);
    REF_PRINT_COUNT("SSL_CTX", a);
    if (i > 0)
        return;
    REF_ASSERT_ISNT(i < 0);

    X509_VERIFY_PARAM_free(a->param);
    dane_ctx_final(&a->dane);

    /*
     * Free internal session cache. However: the remove_cb() may reference
     * the ex_data of SSL_CTX, thus the ex_data store can only be removed
     * after the sessions were flushed.
     * As the ex_data handling routines might also touch the session cache,
     * the most secure solution seems to be: empty (flush) the cache, then
     * free ex_data, then finally free the cache.
     * (See ticket [openssl.org #212].)
     */
    if (a->sessions != NULL)
        SSL_CTX_flush_sessions(a, 0);

    CRYPTO_free_ex_data(CRYPTO_EX_INDEX_SSL_CTX, a, &a->ex_data);
    lh_SSL_SESSION_free(a->sessions);
    X509_STORE_free(a->cert_store);
#ifndef OPENSSL_NO_CT
    CTLOG_STORE_free(a->ctlog_store);
#endif
    sk_SSL_CIPHER_free(a->cipher_list);
    sk_SSL_CIPHER_free(a->cipher_list_by_id);
    sk_SSL_CIPHER_free(a->tls13_ciphersuites);
    ssl_cert_free(a->cert);
    sk_X509_NAME_pop_free(a->ca_names, X509_NAME_free);
    sk_X509_NAME_pop_free(a->client_ca_names, X509_NAME_free);
    sk_X509_pop_free(a->extra_certs, X509_free);
    a->comp_methods = NULL;
#ifndef OPENSSL_NO_SRTP
    sk_SRTP_PROTECTION_PROFILE_free(a->srtp_profiles);
#endif
#ifndef OPENSSL_NO_SRP
    ssl_ctx_srp_ctx_free_intern(a);
#endif
#ifndef OPENSSL_NO_ENGINE
    tls_engine_finish(a->client_cert_engine);
#endif

    OPENSSL_free(a->ext.ecpointformats);
    OPENSSL_free(a->ext.supportedgroups);
    OPENSSL_free(a->ext.supported_groups_default);
    OPENSSL_free(a->ext.alpn);
    OPENSSL_secure_free(a->ext.secure);

    ssl_evp_md_free(a->md5);
    ssl_evp_md_free(a->sha1);

    for (j = 0; j < SSL_ENC_NUM_IDX; j++)
        ssl_evp_cipher_free(a->ssl_cipher_methods[j]);
    for (j = 0; j < SSL_MD_NUM_IDX; j++)
        ssl_evp_md_free(a->ssl_digest_methods[j]);
    for (j = 0; j < a->group_list_len; j++) {
        OPENSSL_free(a->group_list[j].tlsname);
        OPENSSL_free(a->group_list[j].realname);
        OPENSSL_free(a->group_list[j].algorithm);
    }
    OPENSSL_free(a->group_list);

    OPENSSL_free(a->sigalg_lookup_cache);

    CRYPTO_THREAD_lock_free(a->lock);
#ifdef TSAN_REQUIRES_LOCKING
    CRYPTO_THREAD_lock_free(a->tsan_lock);
#endif

    OPENSSL_free(a->propq);

    OPENSSL_free(a);
}

void SSL_CTX_set_default_passwd_cb(SSL_CTX *ctx, pem_password_cb *cb)
{
    ctx->default_passwd_callback = cb;
}

void SSL_CTX_set_default_passwd_cb_userdata(SSL_CTX *ctx, void *u)
{
    ctx->default_passwd_callback_userdata = u;
}

pem_password_cb *SSL_CTX_get_default_passwd_cb(SSL_CTX *ctx)
{
    return ctx->default_passwd_callback;
}

void *SSL_CTX_get_default_passwd_cb_userdata(SSL_CTX *ctx)
{
    return ctx->default_passwd_callback_userdata;
}

void SSL_set_default_passwd_cb(SSL *s, pem_password_cb *cb)
{
    s->default_passwd_callback = cb;
}

void SSL_set_default_passwd_cb_userdata(SSL *s, void *u)
{
    s->default_passwd_callback_userdata = u;
}

pem_password_cb *SSL_get_default_passwd_cb(SSL *s)
{
    return s->default_passwd_callback;
}

void *SSL_get_default_passwd_cb_userdata(SSL *s)
{
    return s->default_passwd_callback_userdata;
}

void SSL_CTX_set_cert_verify_callback(SSL_CTX *ctx,
                                      int (*cb) (X509_STORE_CTX *, void *),
                                      void *arg)
{
    ctx->app_verify_callback = cb;
    ctx->app_verify_arg = arg;
}

void SSL_CTX_set_verify(SSL_CTX *ctx, int mode,
                        int (*cb) (int, X509_STORE_CTX *))
{
    ctx->verify_mode = mode;
    ctx->default_verify_callback = cb;
}

void SSL_CTX_set_verify_depth(SSL_CTX *ctx, int depth)
{
    X509_VERIFY_PARAM_set_depth(ctx->param, depth);
}

void SSL_CTX_set_cert_cb(SSL_CTX *c, int (*cb) (SSL *ssl, void *arg), void *arg)
{
    ssl_cert_set_cert_cb(c->cert, cb, arg);
}

void SSL_set_cert_cb(SSL *s, int (*cb) (SSL *ssl, void *arg), void *arg)
{
    ssl_cert_set_cert_cb(s->cert, cb, arg);
}

void ssl_set_masks(SSL *s)
{
    CERT *c = s->cert;
    uint32_t *pvalid = s->s3.tmp.valid_flags;
    int rsa_enc, rsa_sign, dh_tmp, dsa_sign;
    unsigned long mask_k, mask_a;
    int have_ecc_cert, ecdsa_ok;

    if (c == NULL)
        return;

    dh_tmp = (c->dh_tmp != NULL
              || c->dh_tmp_cb != NULL
              || c->dh_tmp_auto);

    rsa_enc = pvalid[SSL_PKEY_RSA] & CERT_PKEY_VALID;
    rsa_sign = pvalid[SSL_PKEY_RSA] & CERT_PKEY_VALID;
    dsa_sign = pvalid[SSL_PKEY_DSA_SIGN] & CERT_PKEY_VALID;
    have_ecc_cert = pvalid[SSL_PKEY_ECC] & CERT_PKEY_VALID;
    mask_k = 0;
    mask_a = 0;

    OSSL_TRACE4(TLS_CIPHER, "dh_tmp=%d rsa_enc=%d rsa_sign=%d dsa_sign=%d\n",
               dh_tmp, rsa_enc, rsa_sign, dsa_sign);

#ifndef OPENSSL_NO_GOST
    if (ssl_has_cert(s, SSL_PKEY_GOST12_512)) {
        mask_k |= SSL_kGOST | SSL_kGOST18;
        mask_a |= SSL_aGOST12;
    }
    if (ssl_has_cert(s, SSL_PKEY_GOST12_256)) {
        mask_k |= SSL_kGOST | SSL_kGOST18;
        mask_a |= SSL_aGOST12;
    }
    if (ssl_has_cert(s, SSL_PKEY_GOST01)) {
        mask_k |= SSL_kGOST;
        mask_a |= SSL_aGOST01;
    }
#endif

    if (rsa_enc)
        mask_k |= SSL_kRSA;

    if (dh_tmp)
        mask_k |= SSL_kDHE;

    /*
     * If we only have an RSA-PSS certificate allow RSA authentication
     * if TLS 1.2 and peer supports it.
     */

    if (rsa_enc || rsa_sign || (ssl_has_cert(s, SSL_PKEY_RSA_PSS_SIGN)
                && pvalid[SSL_PKEY_RSA_PSS_SIGN] & CERT_PKEY_EXPLICIT_SIGN
                && TLS1_get_version(s) == TLS1_2_VERSION))
        mask_a |= SSL_aRSA;

    if (dsa_sign) {
        mask_a |= SSL_aDSS;
    }

    mask_a |= SSL_aNULL;

    /*
     * An ECC certificate may be usable for ECDH and/or ECDSA cipher suites
     * depending on the key usage extension.
     */
    if (have_ecc_cert) {
        uint32_t ex_kusage;
        ex_kusage = X509_get_key_usage(c->pkeys[SSL_PKEY_ECC].x509);
        ecdsa_ok = ex_kusage & X509v3_KU_DIGITAL_SIGNATURE;
        if (!(pvalid[SSL_PKEY_ECC] & CERT_PKEY_SIGN))
            ecdsa_ok = 0;
        if (ecdsa_ok)
            mask_a |= SSL_aECDSA;
    }
    /* Allow Ed25519 for TLS 1.2 if peer supports it */
    if (!(mask_a & SSL_aECDSA) && ssl_has_cert(s, SSL_PKEY_ED25519)
            && pvalid[SSL_PKEY_ED25519] & CERT_PKEY_EXPLICIT_SIGN
            && TLS1_get_version(s) == TLS1_2_VERSION)
            mask_a |= SSL_aECDSA;

    /* Allow Ed448 for TLS 1.2 if peer supports it */
    if (!(mask_a & SSL_aECDSA) && ssl_has_cert(s, SSL_PKEY_ED448)
            && pvalid[SSL_PKEY_ED448] & CERT_PKEY_EXPLICIT_SIGN
            && TLS1_get_version(s) == TLS1_2_VERSION)
            mask_a |= SSL_aECDSA;

    mask_k |= SSL_kECDHE;

#ifndef OPENSSL_NO_PSK
    mask_k |= SSL_kPSK;
    mask_a |= SSL_aPSK;
    if (mask_k & SSL_kRSA)
        mask_k |= SSL_kRSAPSK;
    if (mask_k & SSL_kDHE)
        mask_k |= SSL_kDHEPSK;
    if (mask_k & SSL_kECDHE)
        mask_k |= SSL_kECDHEPSK;
#endif

    s->s3.tmp.mask_k = mask_k;
    s->s3.tmp.mask_a = mask_a;
}

int ssl_check_srvr_ecc_cert_and_alg(X509 *x, SSL *s)
{
    if (s->s3.tmp.new_cipher->algorithm_auth & SSL_aECDSA) {
        /* key usage, if present, must allow signing */
        if (!(X509_get_key_usage(x) & X509v3_KU_DIGITAL_SIGNATURE)) {
            ERR_raise(ERR_LIB_SSL, SSL_R_ECC_CERT_NOT_FOR_SIGNING);
            return 0;
        }
    }
    return 1;                   /* all checks are ok */
}

int ssl_get_server_cert_serverinfo(SSL *s, const unsigned char **serverinfo,
                                   size_t *serverinfo_length)
{
    CERT_PKEY *cpk = s->s3.tmp.cert;
    *serverinfo_length = 0;

    if (cpk == NULL || cpk->serverinfo == NULL)
        return 0;

    *serverinfo = cpk->serverinfo;
    *serverinfo_length = cpk->serverinfo_length;
    return 1;
}

void ssl_update_cache(SSL *s, int mode)
{
    int i;

    /*
     * If the session_id_length is 0, we are not supposed to cache it, and it
     * would be rather hard to do anyway :-)
     */
    if (s->session->session_id_length == 0)
        return;

    /*
     * If sid_ctx_length is 0 there is no specific application context
     * associated with this session, so when we try to resume it and
     * SSL_VERIFY_PEER is requested to verify the client identity, we have no
     * indication that this is actually a session for the proper application
     * context, and the *handshake* will fail, not just the resumption attempt.
     * Do not cache (on the server) these sessions that are not resumable
     * (clients can set SSL_VERIFY_PEER without needing a sid_ctx set).
     */
    if (s->server && s->session->sid_ctx_length == 0
            && (s->verify_mode & SSL_VERIFY_PEER) != 0)
        return;

    i = s->session_ctx->session_cache_mode;
    if ((i & mode) != 0
        && (!s->hit || SSL_IS_TLS13(s))) {
        /*
         * Add the session to the internal cache. In server side TLSv1.3 we
         * normally don't do this because by default it's a full stateless ticket
         * with only a dummy session id so there is no reason to cache it,
         * unless:
         * - we are doing early_data, in which case we cache so that we can
         *   detect replays
         * - the application has set a remove_session_cb so needs to know about
         *   session timeout events
         * - SSL_OP_NO_TICKET is set in which case it is a stateful ticket
         */
        if ((i & SSL_SESS_CACHE_NO_INTERNAL_STORE) == 0
                && (!SSL_IS_TLS13(s)
                    || !s->server
                    || (s->max_early_data > 0
                        && (s->options & SSL_OP_NO_ANTI_REPLAY) == 0)
                    || s->session_ctx->remove_session_cb != NULL
                    || (s->options & SSL_OP_NO_TICKET) != 0))
            SSL_CTX_add_session(s->session_ctx, s->session);

        /*
         * Add the session to the external cache. We do this even in server side
         * TLSv1.3 without early data because some applications just want to
         * know about the creation of a session and aren't doing a full cache.
         */
        if (s->session_ctx->new_session_cb != NULL) {
            SSL_SESSION_up_ref(s->session);
            if (!s->session_ctx->new_session_cb(s, s->session))
                SSL_SESSION_free(s->session);
        }
    }

    /* auto flush every 255 connections */
    if ((!(i & SSL_SESS_CACHE_NO_AUTO_CLEAR)) && ((i & mode) == mode)) {
        TSAN_QUALIFIER int *stat;

        if (mode & SSL_SESS_CACHE_CLIENT)
            stat = &s->session_ctx->stats.sess_connect_good;
        else
            stat = &s->session_ctx->stats.sess_accept_good;
        if ((ssl_tsan_load(s->session_ctx, stat) & 0xff) == 0xff)
            SSL_CTX_flush_sessions(s->session_ctx, (unsigned long)time(NULL));
    }
}

const SSL_METHOD *SSL_CTX_get_ssl_method(const SSL_CTX *ctx)
{
    return ctx->method;
}

const SSL_METHOD *SSL_get_ssl_method(const SSL *s)
{
    return s->method;
}

int SSL_set_ssl_method(SSL *s, const SSL_METHOD *meth)
{
    int ret = 1;

    if (s->method != meth) {
        const SSL_METHOD *sm = s->method;
        int (*hf) (SSL *) = s->handshake_func;

        if (sm->version == meth->version)
            s->method = meth;
        else {
            sm->ssl_free(s);
            s->method = meth;
            ret = s->method->ssl_new(s);
        }

        if (hf == sm->ssl_connect)
            s->handshake_func = meth->ssl_connect;
        else if (hf == sm->ssl_accept)
            s->handshake_func = meth->ssl_accept;
    }
    return ret;
}

int SSL_get_error(const SSL *s, int i)
{
    int reason;
    unsigned long l;
    BIO *bio;

    if (i > 0)
        return SSL_ERROR_NONE;

    /*
     * Make things return SSL_ERROR_SYSCALL when doing SSL_do_handshake etc,
     * where we do encode the error
     */
    if ((l = ERR_peek_error()) != 0) {
        if (ERR_GET_LIB(l) == ERR_LIB_SYS)
            return SSL_ERROR_SYSCALL;
        else
            return SSL_ERROR_SSL;
    }

    if (SSL_want_read(s)) {
#ifndef OPENSSL_NO_QUIC
        if (SSL_IS_QUIC(s)) {
            return SSL_ERROR_WANT_READ;
        }
#endif
        bio = SSL_get_rbio(s);
        if (BIO_should_read(bio))
            return SSL_ERROR_WANT_READ;
        else if (BIO_should_write(bio))
            /*
             * This one doesn't make too much sense ... We never try to write
             * to the rbio, and an application program where rbio and wbio
             * are separate couldn't even know what it should wait for.
             * However if we ever set s->rwstate incorrectly (so that we have
             * SSL_want_read(s) instead of SSL_want_write(s)) and rbio and
             * wbio *are* the same, this test works around that bug; so it
             * might be safer to keep it.
             */
            return SSL_ERROR_WANT_WRITE;
        else if (BIO_should_io_special(bio)) {
            reason = BIO_get_retry_reason(bio);
            if (reason == BIO_RR_CONNECT)
                return SSL_ERROR_WANT_CONNECT;
            else if (reason == BIO_RR_ACCEPT)
                return SSL_ERROR_WANT_ACCEPT;
            else
                return SSL_ERROR_SYSCALL; /* unknown */
        }
    }

    if (SSL_want_write(s)) {
        /* Access wbio directly - in order to use the buffered bio if present */
        bio = s->wbio;
        if (BIO_should_write(bio))
            return SSL_ERROR_WANT_WRITE;
        else if (BIO_should_read(bio))
            /*
             * See above (SSL_want_read(s) with BIO_should_write(bio))
             */
            return SSL_ERROR_WANT_READ;
        else if (BIO_should_io_special(bio)) {
            reason = BIO_get_retry_reason(bio);
            if (reason == BIO_RR_CONNECT)
                return SSL_ERROR_WANT_CONNECT;
            else if (reason == BIO_RR_ACCEPT)
                return SSL_ERROR_WANT_ACCEPT;
            else
                return SSL_ERROR_SYSCALL;
        }
    }
    if (SSL_want_x509_lookup(s))
        return SSL_ERROR_WANT_X509_LOOKUP;
    if (SSL_want_retry_verify(s))
        return SSL_ERROR_WANT_RETRY_VERIFY;
    if (SSL_want_async(s))
        return SSL_ERROR_WANT_ASYNC;
    if (SSL_want_async_job(s))
        return SSL_ERROR_WANT_ASYNC_JOB;
    if (SSL_want_client_hello_cb(s))
        return SSL_ERROR_WANT_CLIENT_HELLO_CB;

    if ((s->shutdown & SSL_RECEIVED_SHUTDOWN) &&
        (s->s3.warn_alert == SSL_AD_CLOSE_NOTIFY))
        return SSL_ERROR_ZERO_RETURN;

    return SSL_ERROR_SYSCALL;
}

static int ssl_do_handshake_intern(void *vargs)
{
    struct ssl_async_args *args;
    SSL *s;

    args = (struct ssl_async_args *)vargs;
    s = args->s;

    return s->handshake_func(s);
}

int SSL_do_handshake(SSL *s)
{
    int ret = 1;

    if (s->handshake_func == NULL) {
        ERR_raise(ERR_LIB_SSL, SSL_R_CONNECTION_TYPE_NOT_SET);
        return -1;
    }

    ossl_statem_check_finish_init(s, -1);

    s->method->ssl_renegotiate_check(s, 0);

    if (SSL_in_init(s) || SSL_in_before(s)) {
        if ((s->mode & SSL_MODE_ASYNC) && ASYNC_get_current_job() == NULL) {
            struct ssl_async_args args;

            memset(&args, 0, sizeof(args));
            args.s = s;

            ret = ssl_start_async_job(s, &args, ssl_do_handshake_intern);
        } else {
            ret = s->handshake_func(s);
        }
    }
#ifndef OPENSSL_NO_QUIC
    if (SSL_IS_QUIC(s) && ret == 1) {
        if (s->server) {
            if (s->early_data_state == SSL_EARLY_DATA_ACCEPTING) {
                s->early_data_state = SSL_EARLY_DATA_FINISHED_READING;
                s->rwstate = SSL_READING;
                ret = 0;
            }
        } else if (s->early_data_state == SSL_EARLY_DATA_CONNECTING) {
            s->early_data_state = SSL_EARLY_DATA_WRITE_RETRY;
            s->rwstate = SSL_READING;
            ret = 0;
        }
    }
#endif
    return ret;
}

void SSL_set_accept_state(SSL *s)
{
    s->server = 1;
    s->shutdown = 0;
    ossl_statem_clear(s);
    s->handshake_func = s->method->ssl_accept;
    clear_ciphers(s);
}

void SSL_set_connect_state(SSL *s)
{
    s->server = 0;
    s->shutdown = 0;
    ossl_statem_clear(s);
    s->handshake_func = s->method->ssl_connect;
    clear_ciphers(s);
}

int ssl_undefined_function(SSL *s)
{
    ERR_raise(ERR_LIB_SSL, ERR_R_SHOULD_NOT_HAVE_BEEN_CALLED);
    return 0;
}

int ssl_undefined_void_function(void)
{
    ERR_raise(ERR_LIB_SSL, ERR_R_SHOULD_NOT_HAVE_BEEN_CALLED);
    return 0;
}

int ssl_undefined_const_function(const SSL *s)
{
    return 0;
}

const SSL_METHOD *ssl_bad_method(int ver)
{
    ERR_raise(ERR_LIB_SSL, ERR_R_SHOULD_NOT_HAVE_BEEN_CALLED);
    return NULL;
}

const char *ssl_protocol_to_string(int version)
{
    switch(version)
    {
    case TLS1_3_VERSION:
        return "TLSv1.3";

    case TLS1_2_VERSION:
        return "TLSv1.2";

    case TLS1_1_VERSION:
        return "TLSv1.1";

    case TLS1_VERSION:
        return "TLSv1";

    case SSL3_VERSION:
        return "SSLv3";

    case DTLS1_BAD_VER:
        return "DTLSv0.9";

    case DTLS1_VERSION:
        return "DTLSv1";

    case DTLS1_2_VERSION:
        return "DTLSv1.2";

    default:
        return "unknown";
    }
}

const char *SSL_get_version(const SSL *s)
{
    return ssl_protocol_to_string(s->version);
}

static int dup_ca_names(STACK_OF(X509_NAME) **dst, STACK_OF(X509_NAME) *src)
{
    STACK_OF(X509_NAME) *sk;
    X509_NAME *xn;
    int i;

    if (src == NULL) {
        *dst = NULL;
        return 1;
    }

    if ((sk = sk_X509_NAME_new_null()) == NULL)
        return 0;
    for (i = 0; i < sk_X509_NAME_num(src); i++) {
        xn = X509_NAME_dup(sk_X509_NAME_value(src, i));
        if (xn == NULL) {
            sk_X509_NAME_pop_free(sk, X509_NAME_free);
            return 0;
        }
        if (sk_X509_NAME_insert(sk, xn, i) == 0) {
            X509_NAME_free(xn);
            sk_X509_NAME_pop_free(sk, X509_NAME_free);
            return 0;
        }
    }
    *dst = sk;

    return 1;
}

SSL *SSL_dup(SSL *s)
{
    SSL *ret;
    int i;

    /* If we're not quiescent, just up_ref! */
    if (!SSL_in_init(s) || !SSL_in_before(s)) {
        CRYPTO_UP_REF(&s->references, &i, s->lock);
        return s;
    }

    /*
     * Otherwise, copy configuration state, and session if set.
     */
    if ((ret = SSL_new(SSL_get_SSL_CTX(s))) == NULL)
        return NULL;

    if (s->session != NULL) {
        /*
         * Arranges to share the same session via up_ref.  This "copies"
         * session-id, SSL_METHOD, sid_ctx, and 'cert'
         */
        if (!SSL_copy_session_id(ret, s))
            goto err;
    } else {
        /*
         * No session has been established yet, so we have to expect that
         * s->cert or ret->cert will be changed later -- they should not both
         * point to the same object, and thus we can't use
         * SSL_copy_session_id.
         */
        if (!SSL_set_ssl_method(ret, s->method))
            goto err;

        if (s->cert != NULL) {
            ssl_cert_free(ret->cert);
            ret->cert = ssl_cert_dup(s->cert);
            if (ret->cert == NULL)
                goto err;
        }

        if (!SSL_set_session_id_context(ret, s->sid_ctx,
                                        (int)s->sid_ctx_length))
            goto err;
    }

    if (!ssl_dane_dup(ret, s))
        goto err;
    ret->version = s->version;
    ret->options = s->options;
    ret->min_proto_version = s->min_proto_version;
    ret->max_proto_version = s->max_proto_version;
    ret->mode = s->mode;
    SSL_set_max_cert_list(ret, SSL_get_max_cert_list(s));
    SSL_set_read_ahead(ret, SSL_get_read_ahead(s));
    ret->msg_callback = s->msg_callback;
    ret->msg_callback_arg = s->msg_callback_arg;
    SSL_set_verify(ret, SSL_get_verify_mode(s), SSL_get_verify_callback(s));
    SSL_set_verify_depth(ret, SSL_get_verify_depth(s));
    ret->generate_session_id = s->generate_session_id;

    SSL_set_info_callback(ret, SSL_get_info_callback(s));

    /* copy app data, a little dangerous perhaps */
    if (!CRYPTO_dup_ex_data(CRYPTO_EX_INDEX_SSL, &ret->ex_data, &s->ex_data))
        goto err;

    ret->server = s->server;
    if (s->handshake_func) {
        if (s->server)
            SSL_set_accept_state(ret);
        else
            SSL_set_connect_state(ret);
    }
    ret->shutdown = s->shutdown;
    ret->hit = s->hit;

    ret->default_passwd_callback = s->default_passwd_callback;
    ret->default_passwd_callback_userdata = s->default_passwd_callback_userdata;

    X509_VERIFY_PARAM_inherit(ret->param, s->param);

    /* dup the cipher_list and cipher_list_by_id stacks */
    if (s->cipher_list != NULL) {
        if ((ret->cipher_list = sk_SSL_CIPHER_dup(s->cipher_list)) == NULL)
            goto err;
    }
    if (s->cipher_list_by_id != NULL)
        if ((ret->cipher_list_by_id = sk_SSL_CIPHER_dup(s->cipher_list_by_id))
            == NULL)
            goto err;

    /* Dup the client_CA list */
    if (!dup_ca_names(&ret->ca_names, s->ca_names)
            || !dup_ca_names(&ret->client_ca_names, s->client_ca_names))
        goto err;

    return ret;

 err:
    SSL_free(ret);
    return NULL;
}

void ssl_clear_cipher_ctx(SSL *s)
{
    if (s->enc_read_ctx != NULL) {
        EVP_CIPHER_CTX_free(s->enc_read_ctx);
        s->enc_read_ctx = NULL;
    }
    if (s->enc_write_ctx != NULL) {
        EVP_CIPHER_CTX_free(s->enc_write_ctx);
        s->enc_write_ctx = NULL;
    }
#ifndef OPENSSL_NO_COMP
    COMP_CTX_free(s->expand);
    s->expand = NULL;
    COMP_CTX_free(s->compress);
    s->compress = NULL;
#endif
}

X509 *SSL_get_certificate(const SSL *s)
{
    if (s->cert != NULL)
        return s->cert->key->x509;
    else
        return NULL;
}

EVP_PKEY *SSL_get_privatekey(const SSL *s)
{
    if (s->cert != NULL)
        return s->cert->key->privatekey;
    else
        return NULL;
}

X509 *SSL_CTX_get0_certificate(const SSL_CTX *ctx)
{
    if (ctx->cert != NULL)
        return ctx->cert->key->x509;
    else
        return NULL;
}

EVP_PKEY *SSL_CTX_get0_privatekey(const SSL_CTX *ctx)
{
    if (ctx->cert != NULL)
        return ctx->cert->key->privatekey;
    else
        return NULL;
}

const SSL_CIPHER *SSL_get_current_cipher(const SSL *s)
{
    if ((s->session != NULL) && (s->session->cipher != NULL))
        return s->session->cipher;
    return NULL;
}

const SSL_CIPHER *SSL_get_pending_cipher(const SSL *s)
{
    return s->s3.tmp.new_cipher;
}

const COMP_METHOD *SSL_get_current_compression(const SSL *s)
{
#ifndef OPENSSL_NO_COMP
    return s->compress ? COMP_CTX_get_method(s->compress) : NULL;
#else
    return NULL;
#endif
}

const COMP_METHOD *SSL_get_current_expansion(const SSL *s)
{
#ifndef OPENSSL_NO_COMP
    return s->expand ? COMP_CTX_get_method(s->expand) : NULL;
#else
    return NULL;
#endif
}

int ssl_init_wbio_buffer(SSL *s)
{
    BIO *bbio;

    if (s->bbio != NULL) {
        /* Already buffered. */
        return 1;
    }

    bbio = BIO_new(BIO_f_buffer());
    if (bbio == NULL || BIO_set_read_buffer_size(bbio, 1) <= 0) {
        BIO_free(bbio);
        ERR_raise(ERR_LIB_SSL, ERR_R_BUF_LIB);
        return 0;
    }
    s->bbio = bbio;
    s->wbio = BIO_push(bbio, s->wbio);

    return 1;
}

int ssl_free_wbio_buffer(SSL *s)
{
    /* callers ensure s is never null */
    if (s->bbio == NULL)
        return 1;

    s->wbio = BIO_pop(s->wbio);
    BIO_free(s->bbio);
    s->bbio = NULL;

    return 1;
}

void SSL_CTX_set_quiet_shutdown(SSL_CTX *ctx, int mode)
{
    ctx->quiet_shutdown = mode;
}

int SSL_CTX_get_quiet_shutdown(const SSL_CTX *ctx)
{
    return ctx->quiet_shutdown;
}

void SSL_set_quiet_shutdown(SSL *s, int mode)
{
    s->quiet_shutdown = mode;
}

int SSL_get_quiet_shutdown(const SSL *s)
{
    return s->quiet_shutdown;
}

void SSL_set_shutdown(SSL *s, int mode)
{
    s->shutdown = mode;
}

int SSL_get_shutdown(const SSL *s)
{
    return s->shutdown;
}

int SSL_version(const SSL *s)
{
    return s->version;
}

int SSL_client_version(const SSL *s)
{
    return s->client_version;
}

SSL_CTX *SSL_get_SSL_CTX(const SSL *ssl)
{
    return ssl->ctx;
}

SSL_CTX *SSL_set_SSL_CTX(SSL *ssl, SSL_CTX *ctx)
{
    CERT *new_cert;
    if (ssl->ctx == ctx)
        return ssl->ctx;
    if (ctx == NULL)
        ctx = ssl->session_ctx;
    new_cert = ssl_cert_dup(ctx->cert);
    if (new_cert == NULL) {
        return NULL;
    }

    if (!custom_exts_copy_flags(&new_cert->custext, &ssl->cert->custext)) {
        ssl_cert_free(new_cert);
        return NULL;
    }

    ssl_cert_free(ssl->cert);
    ssl->cert = new_cert;

    /*
     * Program invariant: |sid_ctx| has fixed size (SSL_MAX_SID_CTX_LENGTH),
     * so setter APIs must prevent invalid lengths from entering the system.
     */
    if (!ossl_assert(ssl->sid_ctx_length <= sizeof(ssl->sid_ctx)))
        return NULL;

    /*
     * If the session ID context matches that of the parent SSL_CTX,
     * inherit it from the new SSL_CTX as well. If however the context does
     * not match (i.e., it was set per-ssl with SSL_set_session_id_context),
     * leave it unchanged.
     */
    if ((ssl->ctx != NULL) &&
        (ssl->sid_ctx_length == ssl->ctx->sid_ctx_length) &&
        (memcmp(ssl->sid_ctx, ssl->ctx->sid_ctx, ssl->sid_ctx_length) == 0)) {
        ssl->sid_ctx_length = ctx->sid_ctx_length;
        memcpy(&ssl->sid_ctx, &ctx->sid_ctx, sizeof(ssl->sid_ctx));
    }

    SSL_CTX_up_ref(ctx);
    SSL_CTX_free(ssl->ctx);     /* decrement reference count */
    ssl->ctx = ctx;

    return ssl->ctx;
}

int SSL_CTX_set_default_verify_paths(SSL_CTX *ctx)
{
    return X509_STORE_set_default_paths_ex(ctx->cert_store, ctx->libctx,
                                           ctx->propq);
}

int SSL_CTX_set_default_verify_dir(SSL_CTX *ctx)
{
    X509_LOOKUP *lookup;

    lookup = X509_STORE_add_lookup(ctx->cert_store, X509_LOOKUP_hash_dir());
    if (lookup == NULL)
        return 0;

    /* We ignore errors, in case the directory doesn't exist */
    ERR_set_mark();

    X509_LOOKUP_add_dir(lookup, NULL, X509_FILETYPE_DEFAULT);

    ERR_pop_to_mark();

    return 1;
}

int SSL_CTX_set_default_verify_file(SSL_CTX *ctx)
{
    X509_LOOKUP *lookup;

    lookup = X509_STORE_add_lookup(ctx->cert_store, X509_LOOKUP_file());
    if (lookup == NULL)
        return 0;

    /* We ignore errors, in case the file doesn't exist */
    ERR_set_mark();

    X509_LOOKUP_load_file_ex(lookup, NULL, X509_FILETYPE_DEFAULT, ctx->libctx,
                             ctx->propq);

    ERR_pop_to_mark();

    return 1;
}

int SSL_CTX_set_default_verify_store(SSL_CTX *ctx)
{
    X509_LOOKUP *lookup;

    lookup = X509_STORE_add_lookup(ctx->cert_store, X509_LOOKUP_store());
    if (lookup == NULL)
        return 0;

    /* We ignore errors, in case the directory doesn't exist */
    ERR_set_mark();

    X509_LOOKUP_add_store_ex(lookup, NULL, ctx->libctx, ctx->propq);

    ERR_pop_to_mark();

    return 1;
}

int SSL_CTX_load_verify_file(SSL_CTX *ctx, const char *CAfile)
{
    return X509_STORE_load_file_ex(ctx->cert_store, CAfile, ctx->libctx,
                                   ctx->propq);
}

int SSL_CTX_load_verify_dir(SSL_CTX *ctx, const char *CApath)
{
    return X509_STORE_load_path(ctx->cert_store, CApath);
}

int SSL_CTX_load_verify_store(SSL_CTX *ctx, const char *CAstore)
{
    return X509_STORE_load_store_ex(ctx->cert_store, CAstore, ctx->libctx,
                                    ctx->propq);
}

int SSL_CTX_load_verify_locations(SSL_CTX *ctx, const char *CAfile,
                                  const char *CApath)
{
    if (CAfile == NULL && CApath == NULL)
        return 0;
    if (CAfile != NULL && !SSL_CTX_load_verify_file(ctx, CAfile))
        return 0;
    if (CApath != NULL && !SSL_CTX_load_verify_dir(ctx, CApath))
        return 0;
    return 1;
}

void SSL_set_info_callback(SSL *ssl,
                           void (*cb) (const SSL *ssl, int type, int val))
{
    ssl->info_callback = cb;
}

/*
 * One compiler (Diab DCC) doesn't like argument names in returned function
 * pointer.
 */
void (*SSL_get_info_callback(const SSL *ssl)) (const SSL * /* ssl */ ,
                                               int /* type */ ,
                                               int /* val */ ) {
    return ssl->info_callback;
}

void SSL_set_verify_result(SSL *ssl, long arg)
{
    ssl->verify_result = arg;
}

long SSL_get_verify_result(const SSL *ssl)
{
    return ssl->verify_result;
}

size_t SSL_get_client_random(const SSL *ssl, unsigned char *out, size_t outlen)
{
    if (outlen == 0)
        return sizeof(ssl->s3.client_random);
    if (outlen > sizeof(ssl->s3.client_random))
        outlen = sizeof(ssl->s3.client_random);
    memcpy(out, ssl->s3.client_random, outlen);
    return outlen;
}

size_t SSL_get_server_random(const SSL *ssl, unsigned char *out, size_t outlen)
{
    if (outlen == 0)
        return sizeof(ssl->s3.server_random);
    if (outlen > sizeof(ssl->s3.server_random))
        outlen = sizeof(ssl->s3.server_random);
    memcpy(out, ssl->s3.server_random, outlen);
    return outlen;
}

size_t SSL_SESSION_get_master_key(const SSL_SESSION *session,
                                  unsigned char *out, size_t outlen)
{
    if (outlen == 0)
        return session->master_key_length;
    if (outlen > session->master_key_length)
        outlen = session->master_key_length;
    memcpy(out, session->master_key, outlen);
    return outlen;
}

int SSL_SESSION_set1_master_key(SSL_SESSION *sess, const unsigned char *in,
                                size_t len)
{
    if (len > sizeof(sess->master_key))
        return 0;

    memcpy(sess->master_key, in, len);
    sess->master_key_length = len;
    return 1;
}


int SSL_set_ex_data(SSL *s, int idx, void *arg)
{
    return CRYPTO_set_ex_data(&s->ex_data, idx, arg);
}

void *SSL_get_ex_data(const SSL *s, int idx)
{
    return CRYPTO_get_ex_data(&s->ex_data, idx);
}

int SSL_CTX_set_ex_data(SSL_CTX *s, int idx, void *arg)
{
    return CRYPTO_set_ex_data(&s->ex_data, idx, arg);
}

void *SSL_CTX_get_ex_data(const SSL_CTX *s, int idx)
{
    return CRYPTO_get_ex_data(&s->ex_data, idx);
}

X509_STORE *SSL_CTX_get_cert_store(const SSL_CTX *ctx)
{
    return ctx->cert_store;
}

void SSL_CTX_set_cert_store(SSL_CTX *ctx, X509_STORE *store)
{
    X509_STORE_free(ctx->cert_store);
    ctx->cert_store = store;
}

void SSL_CTX_set1_cert_store(SSL_CTX *ctx, X509_STORE *store)
{
    if (store != NULL)
        X509_STORE_up_ref(store);
    SSL_CTX_set_cert_store(ctx, store);
}

int SSL_want(const SSL *s)
{
    return s->rwstate;
}

#ifndef OPENSSL_NO_PSK
int SSL_CTX_use_psk_identity_hint(SSL_CTX *ctx, const char *identity_hint)
{
    if (identity_hint != NULL && strlen(identity_hint) > PSK_MAX_IDENTITY_LEN) {
        ERR_raise(ERR_LIB_SSL, SSL_R_DATA_LENGTH_TOO_LONG);
        return 0;
    }
    OPENSSL_free(ctx->cert->psk_identity_hint);
    if (identity_hint != NULL) {
        ctx->cert->psk_identity_hint = OPENSSL_strdup(identity_hint);
        if (ctx->cert->psk_identity_hint == NULL)
            return 0;
    } else
        ctx->cert->psk_identity_hint = NULL;
    return 1;
}

int SSL_use_psk_identity_hint(SSL *s, const char *identity_hint)
{
    if (s == NULL)
        return 0;

    if (identity_hint != NULL && strlen(identity_hint) > PSK_MAX_IDENTITY_LEN) {
        ERR_raise(ERR_LIB_SSL, SSL_R_DATA_LENGTH_TOO_LONG);
        return 0;
    }
    OPENSSL_free(s->cert->psk_identity_hint);
    if (identity_hint != NULL) {
        s->cert->psk_identity_hint = OPENSSL_strdup(identity_hint);
        if (s->cert->psk_identity_hint == NULL)
            return 0;
    } else
        s->cert->psk_identity_hint = NULL;
    return 1;
}

const char *SSL_get_psk_identity_hint(const SSL *s)
{
    if (s == NULL || s->session == NULL)
        return NULL;
    return s->session->psk_identity_hint;
}

const char *SSL_get_psk_identity(const SSL *s)
{
    if (s == NULL || s->session == NULL)
        return NULL;
    return s->session->psk_identity;
}

void SSL_set_psk_client_callback(SSL *s, SSL_psk_client_cb_func cb)
{
    s->psk_client_callback = cb;
}

void SSL_CTX_set_psk_client_callback(SSL_CTX *ctx, SSL_psk_client_cb_func cb)
{
    ctx->psk_client_callback = cb;
}

void SSL_set_psk_server_callback(SSL *s, SSL_psk_server_cb_func cb)
{
    s->psk_server_callback = cb;
}

void SSL_CTX_set_psk_server_callback(SSL_CTX *ctx, SSL_psk_server_cb_func cb)
{
    ctx->psk_server_callback = cb;
}
#endif

void SSL_set_psk_find_session_callback(SSL *s, SSL_psk_find_session_cb_func cb)
{
    s->psk_find_session_cb = cb;
}

void SSL_CTX_set_psk_find_session_callback(SSL_CTX *ctx,
                                           SSL_psk_find_session_cb_func cb)
{
    ctx->psk_find_session_cb = cb;
}

void SSL_set_psk_use_session_callback(SSL *s, SSL_psk_use_session_cb_func cb)
{
    s->psk_use_session_cb = cb;
}

void SSL_CTX_set_psk_use_session_callback(SSL_CTX *ctx,
                                           SSL_psk_use_session_cb_func cb)
{
    ctx->psk_use_session_cb = cb;
}

void SSL_CTX_set_msg_callback(SSL_CTX *ctx,
                              void (*cb) (int write_p, int version,
                                          int content_type, const void *buf,
                                          size_t len, SSL *ssl, void *arg))
{
    SSL_CTX_callback_ctrl(ctx, SSL_CTRL_SET_MSG_CALLBACK, (void (*)(void))cb);
}

void SSL_set_msg_callback(SSL *ssl,
                          void (*cb) (int write_p, int version,
                                      int content_type, const void *buf,
                                      size_t len, SSL *ssl, void *arg))
{
    SSL_callback_ctrl(ssl, SSL_CTRL_SET_MSG_CALLBACK, (void (*)(void))cb);
}

void SSL_CTX_set_not_resumable_session_callback(SSL_CTX *ctx,
                                                int (*cb) (SSL *ssl,
                                                           int
                                                           is_forward_secure))
{
    SSL_CTX_callback_ctrl(ctx, SSL_CTRL_SET_NOT_RESUMABLE_SESS_CB,
                          (void (*)(void))cb);
}

void SSL_set_not_resumable_session_callback(SSL *ssl,
                                            int (*cb) (SSL *ssl,
                                                       int is_forward_secure))
{
    SSL_callback_ctrl(ssl, SSL_CTRL_SET_NOT_RESUMABLE_SESS_CB,
                      (void (*)(void))cb);
}

void SSL_CTX_set_record_padding_callback(SSL_CTX *ctx,
                                         size_t (*cb) (SSL *ssl, int type,
                                                       size_t len, void *arg))
{
    ctx->record_padding_cb = cb;
}

void SSL_CTX_set_record_padding_callback_arg(SSL_CTX *ctx, void *arg)
{
    ctx->record_padding_arg = arg;
}

void *SSL_CTX_get_record_padding_callback_arg(const SSL_CTX *ctx)
{
    return ctx->record_padding_arg;
}

int SSL_CTX_set_block_padding(SSL_CTX *ctx, size_t block_size)
{
    /* block size of 0 or 1 is basically no padding */
    if (block_size == 1)
        ctx->block_padding = 0;
    else if (block_size <= SSL3_RT_MAX_PLAIN_LENGTH)
        ctx->block_padding = block_size;
    else
        return 0;
    return 1;
}

int SSL_set_record_padding_callback(SSL *ssl,
                                     size_t (*cb) (SSL *ssl, int type,
                                                   size_t len, void *arg))
{
    BIO *b;

    b = SSL_get_wbio(ssl);
    if (b == NULL || !BIO_get_ktls_send(b)) {
        ssl->record_padding_cb = cb;
        return 1;
    }
    return 0;
}

void SSL_set_record_padding_callback_arg(SSL *ssl, void *arg)
{
    ssl->record_padding_arg = arg;
}

void *SSL_get_record_padding_callback_arg(const SSL *ssl)
{
    return ssl->record_padding_arg;
}

int SSL_set_block_padding(SSL *ssl, size_t block_size)
{
    /* block size of 0 or 1 is basically no padding */
    if (block_size == 1)
        ssl->block_padding = 0;
    else if (block_size <= SSL3_RT_MAX_PLAIN_LENGTH)
        ssl->block_padding = block_size;
    else
        return 0;
    return 1;
}

int SSL_set_num_tickets(SSL *s, size_t num_tickets)
{
    s->num_tickets = num_tickets;

    return 1;
}

size_t SSL_get_num_tickets(const SSL *s)
{
    return s->num_tickets;
}

int SSL_CTX_set_num_tickets(SSL_CTX *ctx, size_t num_tickets)
{
    ctx->num_tickets = num_tickets;

    return 1;
}

size_t SSL_CTX_get_num_tickets(const SSL_CTX *ctx)
{
    return ctx->num_tickets;
}

/*
 * Allocates new EVP_MD_CTX and sets pointer to it into given pointer
 * variable, freeing EVP_MD_CTX previously stored in that variable, if any.
 * If EVP_MD pointer is passed, initializes ctx with this |md|.
 * Returns the newly allocated ctx;
 */

EVP_MD_CTX *ssl_replace_hash(EVP_MD_CTX **hash, const EVP_MD *md)
{
    ssl_clear_hash_ctx(hash);
    *hash = EVP_MD_CTX_new();
    if (*hash == NULL || (md && EVP_DigestInit_ex(*hash, md, NULL) <= 0)) {
        EVP_MD_CTX_free(*hash);
        *hash = NULL;
        return NULL;
    }
    return *hash;
}

void ssl_clear_hash_ctx(EVP_MD_CTX **hash)
{

    EVP_MD_CTX_free(*hash);
    *hash = NULL;
}

/* Retrieve handshake hashes */
int ssl_handshake_hash(SSL *s, unsigned char *out, size_t outlen,
                       size_t *hashlen)
{
    EVP_MD_CTX *ctx = NULL;
    EVP_MD_CTX *hdgst = s->s3.handshake_dgst;
    int hashleni = EVP_MD_CTX_get_size(hdgst);
    int ret = 0;

    if (hashleni < 0 || (size_t)hashleni > outlen) {
        SSLfatal(s, SSL_AD_INTERNAL_ERROR, ERR_R_INTERNAL_ERROR);
        goto err;
    }

    ctx = EVP_MD_CTX_new();
    if (ctx == NULL) {
<<<<<<< HEAD
        SSLfatal(s, SSL_AD_INTERNAL_ERROR, SSL_F_SSL_HANDSHAKE_HASH,
                 ERR_R_INTERNAL_ERROR);
=======
        SSLfatal(s, SSL_AD_INTERNAL_ERROR, ERR_R_INTERNAL_ERROR);
>>>>>>> a8a80be5
        goto err;
    }

    if (!EVP_MD_CTX_copy_ex(ctx, hdgst)
        || EVP_DigestFinal_ex(ctx, out, NULL) <= 0) {
        SSLfatal(s, SSL_AD_INTERNAL_ERROR, ERR_R_INTERNAL_ERROR);
        goto err;
    }

    *hashlen = hashleni;

    ret = 1;
 err:
    EVP_MD_CTX_free(ctx);
    return ret;
}

int SSL_session_reused(const SSL *s)
{
    return s->hit;
}

int SSL_is_server(const SSL *s)
{
    return s->server;
}

#ifndef OPENSSL_NO_DEPRECATED_1_1_0
void SSL_set_debug(SSL *s, int debug)
{
    /* Old function was do-nothing anyway... */
    (void)s;
    (void)debug;
}
#endif

void SSL_set_security_level(SSL *s, int level)
{
    s->cert->sec_level = level;
}

int SSL_get_security_level(const SSL *s)
{
    return s->cert->sec_level;
}

void SSL_set_security_callback(SSL *s,
                               int (*cb) (const SSL *s, const SSL_CTX *ctx,
                                          int op, int bits, int nid,
                                          void *other, void *ex))
{
    s->cert->sec_cb = cb;
}

int (*SSL_get_security_callback(const SSL *s)) (const SSL *s,
                                                const SSL_CTX *ctx, int op,
                                                int bits, int nid, void *other,
                                                void *ex) {
    return s->cert->sec_cb;
}

void SSL_set0_security_ex_data(SSL *s, void *ex)
{
    s->cert->sec_ex = ex;
}

void *SSL_get0_security_ex_data(const SSL *s)
{
    return s->cert->sec_ex;
}

void SSL_CTX_set_security_level(SSL_CTX *ctx, int level)
{
    ctx->cert->sec_level = level;
}

int SSL_CTX_get_security_level(const SSL_CTX *ctx)
{
    return ctx->cert->sec_level;
}

void SSL_CTX_set_security_callback(SSL_CTX *ctx,
                                   int (*cb) (const SSL *s, const SSL_CTX *ctx,
                                              int op, int bits, int nid,
                                              void *other, void *ex))
{
    ctx->cert->sec_cb = cb;
}

int (*SSL_CTX_get_security_callback(const SSL_CTX *ctx)) (const SSL *s,
                                                          const SSL_CTX *ctx,
                                                          int op, int bits,
                                                          int nid,
                                                          void *other,
                                                          void *ex) {
    return ctx->cert->sec_cb;
}

void SSL_CTX_set0_security_ex_data(SSL_CTX *ctx, void *ex)
{
    ctx->cert->sec_ex = ex;
}

void *SSL_CTX_get0_security_ex_data(const SSL_CTX *ctx)
{
    return ctx->cert->sec_ex;
}

uint64_t SSL_CTX_get_options(const SSL_CTX *ctx)
{
    return ctx->options;
}

uint64_t SSL_get_options(const SSL *s)
{
    return s->options;
}

uint64_t SSL_CTX_set_options(SSL_CTX *ctx, uint64_t op)
{
    return ctx->options |= op;
}

uint64_t SSL_set_options(SSL *s, uint64_t op)
{
    return s->options |= op;
}

uint64_t SSL_CTX_clear_options(SSL_CTX *ctx, uint64_t op)
{
    return ctx->options &= ~op;
}

uint64_t SSL_clear_options(SSL *s, uint64_t op)
{
    return s->options &= ~op;
}

STACK_OF(X509) *SSL_get0_verified_chain(const SSL *s)
{
    return s->verified_chain;
}

IMPLEMENT_OBJ_BSEARCH_GLOBAL_CMP_FN(SSL_CIPHER, SSL_CIPHER, ssl_cipher_id);

#ifndef OPENSSL_NO_CT

/*
 * Moves SCTs from the |src| stack to the |dst| stack.
 * The source of each SCT will be set to |origin|.
 * If |dst| points to a NULL pointer, a new stack will be created and owned by
 * the caller.
 * Returns the number of SCTs moved, or a negative integer if an error occurs.
 */
static int ct_move_scts(STACK_OF(SCT) **dst, STACK_OF(SCT) *src,
                        sct_source_t origin)
{
    int scts_moved = 0;
    SCT *sct = NULL;

    if (*dst == NULL) {
        *dst = sk_SCT_new_null();
        if (*dst == NULL) {
            ERR_raise(ERR_LIB_SSL, ERR_R_MALLOC_FAILURE);
            goto err;
        }
    }

    while ((sct = sk_SCT_pop(src)) != NULL) {
        if (SCT_set_source(sct, origin) != 1)
            goto err;

        if (sk_SCT_push(*dst, sct) <= 0)
            goto err;
        scts_moved += 1;
    }

    return scts_moved;
 err:
    if (sct != NULL)
        sk_SCT_push(src, sct);  /* Put the SCT back */
    return -1;
}

/*
 * Look for data collected during ServerHello and parse if found.
 * Returns the number of SCTs extracted.
 */
static int ct_extract_tls_extension_scts(SSL *s)
{
    int scts_extracted = 0;

    if (s->ext.scts != NULL) {
        const unsigned char *p = s->ext.scts;
        STACK_OF(SCT) *scts = o2i_SCT_LIST(NULL, &p, s->ext.scts_len);

        scts_extracted = ct_move_scts(&s->scts, scts, SCT_SOURCE_TLS_EXTENSION);

        SCT_LIST_free(scts);
    }

    return scts_extracted;
}

/*
 * Checks for an OCSP response and then attempts to extract any SCTs found if it
 * contains an SCT X509 extension. They will be stored in |s->scts|.
 * Returns:
 * - The number of SCTs extracted, assuming an OCSP response exists.
 * - 0 if no OCSP response exists or it contains no SCTs.
 * - A negative integer if an error occurs.
 */
static int ct_extract_ocsp_response_scts(SSL *s)
{
# ifndef OPENSSL_NO_OCSP
    int scts_extracted = 0;
    const unsigned char *p;
    OCSP_BASICRESP *br = NULL;
    OCSP_RESPONSE *rsp = NULL;
    STACK_OF(SCT) *scts = NULL;
    int i;

    if (s->ext.ocsp.resp == NULL || s->ext.ocsp.resp_len == 0)
        goto err;

    p = s->ext.ocsp.resp;
    rsp = d2i_OCSP_RESPONSE(NULL, &p, (int)s->ext.ocsp.resp_len);
    if (rsp == NULL)
        goto err;

    br = OCSP_response_get1_basic(rsp);
    if (br == NULL)
        goto err;

    for (i = 0; i < OCSP_resp_count(br); ++i) {
        OCSP_SINGLERESP *single = OCSP_resp_get0(br, i);

        if (single == NULL)
            continue;

        scts =
            OCSP_SINGLERESP_get1_ext_d2i(single, NID_ct_cert_scts, NULL, NULL);
        scts_extracted =
            ct_move_scts(&s->scts, scts, SCT_SOURCE_OCSP_STAPLED_RESPONSE);
        if (scts_extracted < 0)
            goto err;
    }
 err:
    SCT_LIST_free(scts);
    OCSP_BASICRESP_free(br);
    OCSP_RESPONSE_free(rsp);
    return scts_extracted;
# else
    /* Behave as if no OCSP response exists */
    return 0;
# endif
}

/*
 * Attempts to extract SCTs from the peer certificate.
 * Return the number of SCTs extracted, or a negative integer if an error
 * occurs.
 */
static int ct_extract_x509v3_extension_scts(SSL *s)
{
    int scts_extracted = 0;
    X509 *cert = s->session != NULL ? s->session->peer : NULL;

    if (cert != NULL) {
        STACK_OF(SCT) *scts =
            X509_get_ext_d2i(cert, NID_ct_precert_scts, NULL, NULL);

        scts_extracted =
            ct_move_scts(&s->scts, scts, SCT_SOURCE_X509V3_EXTENSION);

        SCT_LIST_free(scts);
    }

    return scts_extracted;
}

/*
 * Attempts to find all received SCTs by checking TLS extensions, the OCSP
 * response (if it exists) and X509v3 extensions in the certificate.
 * Returns NULL if an error occurs.
 */
const STACK_OF(SCT) *SSL_get0_peer_scts(SSL *s)
{
    if (!s->scts_parsed) {
        if (ct_extract_tls_extension_scts(s) < 0 ||
            ct_extract_ocsp_response_scts(s) < 0 ||
            ct_extract_x509v3_extension_scts(s) < 0)
            goto err;

        s->scts_parsed = 1;
    }
    return s->scts;
 err:
    return NULL;
}

static int ct_permissive(const CT_POLICY_EVAL_CTX * ctx,
                         const STACK_OF(SCT) *scts, void *unused_arg)
{
    return 1;
}

static int ct_strict(const CT_POLICY_EVAL_CTX * ctx,
                     const STACK_OF(SCT) *scts, void *unused_arg)
{
    int count = scts != NULL ? sk_SCT_num(scts) : 0;
    int i;

    for (i = 0; i < count; ++i) {
        SCT *sct = sk_SCT_value(scts, i);
        int status = SCT_get_validation_status(sct);

        if (status == SCT_VALIDATION_STATUS_VALID)
            return 1;
    }
    ERR_raise(ERR_LIB_SSL, SSL_R_NO_VALID_SCTS);
    return 0;
}

int SSL_set_ct_validation_callback(SSL *s, ssl_ct_validation_cb callback,
                                   void *arg)
{
    /*
     * Since code exists that uses the custom extension handler for CT, look
     * for this and throw an error if they have already registered to use CT.
     */
    if (callback != NULL && SSL_CTX_has_client_custom_ext(s->ctx,
                                                          TLSEXT_TYPE_signed_certificate_timestamp))
    {
        ERR_raise(ERR_LIB_SSL, SSL_R_CUSTOM_EXT_HANDLER_ALREADY_INSTALLED);
        return 0;
    }

    if (callback != NULL) {
        /*
         * If we are validating CT, then we MUST accept SCTs served via OCSP
         */
        if (!SSL_set_tlsext_status_type(s, TLSEXT_STATUSTYPE_ocsp))
            return 0;
    }

    s->ct_validation_callback = callback;
    s->ct_validation_callback_arg = arg;

    return 1;
}

int SSL_CTX_set_ct_validation_callback(SSL_CTX *ctx,
                                       ssl_ct_validation_cb callback, void *arg)
{
    /*
     * Since code exists that uses the custom extension handler for CT, look for
     * this and throw an error if they have already registered to use CT.
     */
    if (callback != NULL && SSL_CTX_has_client_custom_ext(ctx,
                                                          TLSEXT_TYPE_signed_certificate_timestamp))
    {
        ERR_raise(ERR_LIB_SSL, SSL_R_CUSTOM_EXT_HANDLER_ALREADY_INSTALLED);
        return 0;
    }

    ctx->ct_validation_callback = callback;
    ctx->ct_validation_callback_arg = arg;
    return 1;
}

int SSL_ct_is_enabled(const SSL *s)
{
    return s->ct_validation_callback != NULL;
}

int SSL_CTX_ct_is_enabled(const SSL_CTX *ctx)
{
    return ctx->ct_validation_callback != NULL;
}

int ssl_validate_ct(SSL *s)
{
    int ret = 0;
    X509 *cert = s->session != NULL ? s->session->peer : NULL;
    X509 *issuer;
    SSL_DANE *dane = &s->dane;
    CT_POLICY_EVAL_CTX *ctx = NULL;
    const STACK_OF(SCT) *scts;

    /*
     * If no callback is set, the peer is anonymous, or its chain is invalid,
     * skip SCT validation - just return success.  Applications that continue
     * handshakes without certificates, with unverified chains, or pinned leaf
     * certificates are outside the scope of the WebPKI and CT.
     *
     * The above exclusions notwithstanding the vast majority of peers will
     * have rather ordinary certificate chains validated by typical
     * applications that perform certificate verification and therefore will
     * process SCTs when enabled.
     */
    if (s->ct_validation_callback == NULL || cert == NULL ||
        s->verify_result != X509_V_OK ||
        s->verified_chain == NULL || sk_X509_num(s->verified_chain) <= 1)
        return 1;

    /*
     * CT not applicable for chains validated via DANE-TA(2) or DANE-EE(3)
     * trust-anchors.  See https://tools.ietf.org/html/rfc7671#section-4.2
     */
    if (DANETLS_ENABLED(dane) && dane->mtlsa != NULL) {
        switch (dane->mtlsa->usage) {
        case DANETLS_USAGE_DANE_TA:
        case DANETLS_USAGE_DANE_EE:
            return 1;
        }
    }

    ctx = CT_POLICY_EVAL_CTX_new_ex(s->ctx->libctx, s->ctx->propq);
    if (ctx == NULL) {
        SSLfatal(s, SSL_AD_INTERNAL_ERROR, ERR_R_MALLOC_FAILURE);
        goto end;
    }

    issuer = sk_X509_value(s->verified_chain, 1);
    CT_POLICY_EVAL_CTX_set1_cert(ctx, cert);
    CT_POLICY_EVAL_CTX_set1_issuer(ctx, issuer);
    CT_POLICY_EVAL_CTX_set_shared_CTLOG_STORE(ctx, s->ctx->ctlog_store);
    CT_POLICY_EVAL_CTX_set_time(
            ctx, (uint64_t)SSL_SESSION_get_time(SSL_get0_session(s)) * 1000);

    scts = SSL_get0_peer_scts(s);

    /*
     * This function returns success (> 0) only when all the SCTs are valid, 0
     * when some are invalid, and < 0 on various internal errors (out of
     * memory, etc.).  Having some, or even all, invalid SCTs is not sufficient
     * reason to abort the handshake, that decision is up to the callback.
     * Therefore, we error out only in the unexpected case that the return
     * value is negative.
     *
     * XXX: One might well argue that the return value of this function is an
     * unfortunate design choice.  Its job is only to determine the validation
     * status of each of the provided SCTs.  So long as it correctly separates
     * the wheat from the chaff it should return success.  Failure in this case
     * ought to correspond to an inability to carry out its duties.
     */
    if (SCT_LIST_validate(scts, ctx) < 0) {
        SSLfatal(s, SSL_AD_HANDSHAKE_FAILURE, SSL_R_SCT_VERIFICATION_FAILED);
        goto end;
    }

    ret = s->ct_validation_callback(ctx, scts, s->ct_validation_callback_arg);
    if (ret < 0)
        ret = 0;                /* This function returns 0 on failure */
    if (!ret)
        SSLfatal(s, SSL_AD_HANDSHAKE_FAILURE, SSL_R_CALLBACK_FAILED);

 end:
    CT_POLICY_EVAL_CTX_free(ctx);
    /*
     * With SSL_VERIFY_NONE the session may be cached and re-used despite a
     * failure return code here.  Also the application may wish the complete
     * the handshake, and then disconnect cleanly at a higher layer, after
     * checking the verification status of the completed connection.
     *
     * We therefore force a certificate verification failure which will be
     * visible via SSL_get_verify_result() and cached as part of any resumed
     * session.
     *
     * Note: the permissive callback is for information gathering only, always
     * returns success, and does not affect verification status.  Only the
     * strict callback or a custom application-specified callback can trigger
     * connection failure or record a verification error.
     */
    if (ret <= 0)
        s->verify_result = X509_V_ERR_NO_VALID_SCTS;
    return ret;
}

int SSL_CTX_enable_ct(SSL_CTX *ctx, int validation_mode)
{
    switch (validation_mode) {
    default:
        ERR_raise(ERR_LIB_SSL, SSL_R_INVALID_CT_VALIDATION_TYPE);
        return 0;
    case SSL_CT_VALIDATION_PERMISSIVE:
        return SSL_CTX_set_ct_validation_callback(ctx, ct_permissive, NULL);
    case SSL_CT_VALIDATION_STRICT:
        return SSL_CTX_set_ct_validation_callback(ctx, ct_strict, NULL);
    }
}

int SSL_enable_ct(SSL *s, int validation_mode)
{
    switch (validation_mode) {
    default:
        ERR_raise(ERR_LIB_SSL, SSL_R_INVALID_CT_VALIDATION_TYPE);
        return 0;
    case SSL_CT_VALIDATION_PERMISSIVE:
        return SSL_set_ct_validation_callback(s, ct_permissive, NULL);
    case SSL_CT_VALIDATION_STRICT:
        return SSL_set_ct_validation_callback(s, ct_strict, NULL);
    }
}

int SSL_CTX_set_default_ctlog_list_file(SSL_CTX *ctx)
{
    return CTLOG_STORE_load_default_file(ctx->ctlog_store);
}

int SSL_CTX_set_ctlog_list_file(SSL_CTX *ctx, const char *path)
{
    return CTLOG_STORE_load_file(ctx->ctlog_store, path);
}

void SSL_CTX_set0_ctlog_store(SSL_CTX *ctx, CTLOG_STORE * logs)
{
    CTLOG_STORE_free(ctx->ctlog_store);
    ctx->ctlog_store = logs;
}

const CTLOG_STORE *SSL_CTX_get0_ctlog_store(const SSL_CTX *ctx)
{
    return ctx->ctlog_store;
}

#endif  /* OPENSSL_NO_CT */

void SSL_CTX_set_client_hello_cb(SSL_CTX *c, SSL_client_hello_cb_fn cb,
                                 void *arg)
{
    c->client_hello_cb = cb;
    c->client_hello_cb_arg = arg;
}

int SSL_client_hello_isv2(SSL *s)
{
    if (s->clienthello == NULL)
        return 0;
    return s->clienthello->isv2;
}

unsigned int SSL_client_hello_get0_legacy_version(SSL *s)
{
    if (s->clienthello == NULL)
        return 0;
    return s->clienthello->legacy_version;
}

size_t SSL_client_hello_get0_random(SSL *s, const unsigned char **out)
{
    if (s->clienthello == NULL)
        return 0;
    if (out != NULL)
        *out = s->clienthello->random;
    return SSL3_RANDOM_SIZE;
}

size_t SSL_client_hello_get0_session_id(SSL *s, const unsigned char **out)
{
    if (s->clienthello == NULL)
        return 0;
    if (out != NULL)
        *out = s->clienthello->session_id;
    return s->clienthello->session_id_len;
}

size_t SSL_client_hello_get0_ciphers(SSL *s, const unsigned char **out)
{
    if (s->clienthello == NULL)
        return 0;
    if (out != NULL)
        *out = PACKET_data(&s->clienthello->ciphersuites);
    return PACKET_remaining(&s->clienthello->ciphersuites);
}

size_t SSL_client_hello_get0_compression_methods(SSL *s, const unsigned char **out)
{
    if (s->clienthello == NULL)
        return 0;
    if (out != NULL)
        *out = s->clienthello->compressions;
    return s->clienthello->compressions_len;
}

int SSL_client_hello_get1_extensions_present(SSL *s, int **out, size_t *outlen)
{
    RAW_EXTENSION *ext;
    int *present;
    size_t num = 0, i;

    if (s->clienthello == NULL || out == NULL || outlen == NULL)
        return 0;
    for (i = 0; i < s->clienthello->pre_proc_exts_len; i++) {
        ext = s->clienthello->pre_proc_exts + i;
        if (ext->present)
            num++;
    }
    if (num == 0) {
        *out = NULL;
        *outlen = 0;
        return 1;
    }
    if ((present = OPENSSL_malloc(sizeof(*present) * num)) == NULL) {
        ERR_raise(ERR_LIB_SSL, ERR_R_MALLOC_FAILURE);
        return 0;
    }
    for (i = 0; i < s->clienthello->pre_proc_exts_len; i++) {
        ext = s->clienthello->pre_proc_exts + i;
        if (ext->present) {
            if (ext->received_order >= num)
                goto err;
            present[ext->received_order] = ext->type;
        }
    }
    *out = present;
    *outlen = num;
    return 1;
 err:
    OPENSSL_free(present);
    return 0;
}

int SSL_client_hello_get0_ext(SSL *s, unsigned int type, const unsigned char **out,
                       size_t *outlen)
{
    size_t i;
    RAW_EXTENSION *r;

    if (s->clienthello == NULL)
        return 0;
    for (i = 0; i < s->clienthello->pre_proc_exts_len; ++i) {
        r = s->clienthello->pre_proc_exts + i;
        if (r->present && r->type == type) {
            if (out != NULL)
                *out = PACKET_data(&r->data);
            if (outlen != NULL)
                *outlen = PACKET_remaining(&r->data);
            return 1;
        }
    }
    return 0;
}

int SSL_free_buffers(SSL *ssl)
{
    RECORD_LAYER *rl = &ssl->rlayer;

    if (RECORD_LAYER_read_pending(rl) || RECORD_LAYER_write_pending(rl))
        return 0;

    RECORD_LAYER_release(rl);
    return 1;
}

int SSL_alloc_buffers(SSL *ssl)
{
    return ssl3_setup_buffers(ssl);
}

void SSL_CTX_set_keylog_callback(SSL_CTX *ctx, SSL_CTX_keylog_cb_func cb)
{
    ctx->keylog_callback = cb;
}

SSL_CTX_keylog_cb_func SSL_CTX_get_keylog_callback(const SSL_CTX *ctx)
{
    return ctx->keylog_callback;
}

static int nss_keylog_int(const char *prefix,
                          SSL *ssl,
                          const uint8_t *parameter_1,
                          size_t parameter_1_len,
                          const uint8_t *parameter_2,
                          size_t parameter_2_len)
{
    char *out = NULL;
    char *cursor = NULL;
    size_t out_len = 0;
    size_t i;
    size_t prefix_len;

    if (ssl->ctx->keylog_callback == NULL)
        return 1;

    /*
     * Our output buffer will contain the following strings, rendered with
     * space characters in between, terminated by a NULL character: first the
     * prefix, then the first parameter, then the second parameter. The
     * meaning of each parameter depends on the specific key material being
     * logged. Note that the first and second parameters are encoded in
     * hexadecimal, so we need a buffer that is twice their lengths.
     */
    prefix_len = strlen(prefix);
    out_len = prefix_len + (2 * parameter_1_len) + (2 * parameter_2_len) + 3;
    if ((out = cursor = OPENSSL_malloc(out_len)) == NULL) {
        SSLfatal(ssl, SSL_AD_INTERNAL_ERROR, ERR_R_MALLOC_FAILURE);
        return 0;
    }

    strcpy(cursor, prefix);
    cursor += prefix_len;
    *cursor++ = ' ';

    for (i = 0; i < parameter_1_len; i++) {
        sprintf(cursor, "%02x", parameter_1[i]);
        cursor += 2;
    }
    *cursor++ = ' ';

    for (i = 0; i < parameter_2_len; i++) {
        sprintf(cursor, "%02x", parameter_2[i]);
        cursor += 2;
    }
    *cursor = '\0';

    ssl->ctx->keylog_callback(ssl, (const char *)out);
    OPENSSL_clear_free(out, out_len);
    return 1;

}

int ssl_log_rsa_client_key_exchange(SSL *ssl,
                                    const uint8_t *encrypted_premaster,
                                    size_t encrypted_premaster_len,
                                    const uint8_t *premaster,
                                    size_t premaster_len)
{
    if (encrypted_premaster_len < 8) {
        SSLfatal(ssl, SSL_AD_INTERNAL_ERROR, ERR_R_INTERNAL_ERROR);
        return 0;
    }

    /* We only want the first 8 bytes of the encrypted premaster as a tag. */
    return nss_keylog_int("RSA",
                          ssl,
                          encrypted_premaster,
                          8,
                          premaster,
                          premaster_len);
}

int ssl_log_secret(SSL *ssl,
                   const char *label,
                   const uint8_t *secret,
                   size_t secret_len)
{
    return nss_keylog_int(label,
                          ssl,
                          ssl->s3.client_random,
                          SSL3_RANDOM_SIZE,
                          secret,
                          secret_len);
}

#define SSLV2_CIPHER_LEN    3

int ssl_cache_cipherlist(SSL *s, PACKET *cipher_suites, int sslv2format)
{
    int n;

    n = sslv2format ? SSLV2_CIPHER_LEN : TLS_CIPHER_LEN;

    if (PACKET_remaining(cipher_suites) == 0) {
        SSLfatal(s, SSL_AD_ILLEGAL_PARAMETER, SSL_R_NO_CIPHERS_SPECIFIED);
        return 0;
    }

    if (PACKET_remaining(cipher_suites) % n != 0) {
        SSLfatal(s, SSL_AD_DECODE_ERROR, SSL_R_ERROR_IN_RECEIVED_CIPHER_LIST);
        return 0;
    }

    OPENSSL_free(s->s3.tmp.ciphers_raw);
    s->s3.tmp.ciphers_raw = NULL;
    s->s3.tmp.ciphers_rawlen = 0;

    if (sslv2format) {
        size_t numciphers = PACKET_remaining(cipher_suites) / n;
        PACKET sslv2ciphers = *cipher_suites;
        unsigned int leadbyte;
        unsigned char *raw;

        /*
         * We store the raw ciphers list in SSLv3+ format so we need to do some
         * preprocessing to convert the list first. If there are any SSLv2 only
         * ciphersuites with a non-zero leading byte then we are going to
         * slightly over allocate because we won't store those. But that isn't a
         * problem.
         */
        raw = OPENSSL_malloc(numciphers * TLS_CIPHER_LEN);
        s->s3.tmp.ciphers_raw = raw;
        if (raw == NULL) {
            SSLfatal(s, SSL_AD_INTERNAL_ERROR, ERR_R_MALLOC_FAILURE);
            return 0;
        }
        for (s->s3.tmp.ciphers_rawlen = 0;
             PACKET_remaining(&sslv2ciphers) > 0;
             raw += TLS_CIPHER_LEN) {
            if (!PACKET_get_1(&sslv2ciphers, &leadbyte)
                    || (leadbyte == 0
                        && !PACKET_copy_bytes(&sslv2ciphers, raw,
                                              TLS_CIPHER_LEN))
                    || (leadbyte != 0
                        && !PACKET_forward(&sslv2ciphers, TLS_CIPHER_LEN))) {
                SSLfatal(s, SSL_AD_DECODE_ERROR, SSL_R_BAD_PACKET);
                OPENSSL_free(s->s3.tmp.ciphers_raw);
                s->s3.tmp.ciphers_raw = NULL;
                s->s3.tmp.ciphers_rawlen = 0;
                return 0;
            }
            if (leadbyte == 0)
                s->s3.tmp.ciphers_rawlen += TLS_CIPHER_LEN;
        }
    } else if (!PACKET_memdup(cipher_suites, &s->s3.tmp.ciphers_raw,
                           &s->s3.tmp.ciphers_rawlen)) {
        SSLfatal(s, SSL_AD_INTERNAL_ERROR, ERR_R_INTERNAL_ERROR);
        return 0;
    }
    return 1;
}

int SSL_bytes_to_cipher_list(SSL *s, const unsigned char *bytes, size_t len,
                             int isv2format, STACK_OF(SSL_CIPHER) **sk,
                             STACK_OF(SSL_CIPHER) **scsvs)
{
    PACKET pkt;

    if (!PACKET_buf_init(&pkt, bytes, len))
        return 0;
    return bytes_to_cipher_list(s, &pkt, sk, scsvs, isv2format, 0);
}

int bytes_to_cipher_list(SSL *s, PACKET *cipher_suites,
                         STACK_OF(SSL_CIPHER) **skp,
                         STACK_OF(SSL_CIPHER) **scsvs_out,
                         int sslv2format, int fatal)
{
    const SSL_CIPHER *c;
    STACK_OF(SSL_CIPHER) *sk = NULL;
    STACK_OF(SSL_CIPHER) *scsvs = NULL;
    int n;
    /* 3 = SSLV2_CIPHER_LEN > TLS_CIPHER_LEN = 2. */
    unsigned char cipher[SSLV2_CIPHER_LEN];

    n = sslv2format ? SSLV2_CIPHER_LEN : TLS_CIPHER_LEN;

    if (PACKET_remaining(cipher_suites) == 0) {
        if (fatal)
            SSLfatal(s, SSL_AD_ILLEGAL_PARAMETER, SSL_R_NO_CIPHERS_SPECIFIED);
        else
            ERR_raise(ERR_LIB_SSL, SSL_R_NO_CIPHERS_SPECIFIED);
        return 0;
    }

    if (PACKET_remaining(cipher_suites) % n != 0) {
        if (fatal)
            SSLfatal(s, SSL_AD_DECODE_ERROR,
                     SSL_R_ERROR_IN_RECEIVED_CIPHER_LIST);
        else
            ERR_raise(ERR_LIB_SSL, SSL_R_ERROR_IN_RECEIVED_CIPHER_LIST);
        return 0;
    }

    sk = sk_SSL_CIPHER_new_null();
    scsvs = sk_SSL_CIPHER_new_null();
    if (sk == NULL || scsvs == NULL) {
        if (fatal)
            SSLfatal(s, SSL_AD_INTERNAL_ERROR, ERR_R_MALLOC_FAILURE);
        else
            ERR_raise(ERR_LIB_SSL, ERR_R_MALLOC_FAILURE);
        goto err;
    }

    while (PACKET_copy_bytes(cipher_suites, cipher, n)) {
        /*
         * SSLv3 ciphers wrapped in an SSLv2-compatible ClientHello have the
         * first byte set to zero, while true SSLv2 ciphers have a non-zero
         * first byte. We don't support any true SSLv2 ciphers, so skip them.
         */
        if (sslv2format && cipher[0] != '\0')
            continue;

        /* For SSLv2-compat, ignore leading 0-byte. */
        c = ssl_get_cipher_by_char(s, sslv2format ? &cipher[1] : cipher, 1);
        if (c != NULL) {
            if ((c->valid && !sk_SSL_CIPHER_push(sk, c)) ||
                (!c->valid && !sk_SSL_CIPHER_push(scsvs, c))) {
                if (fatal)
                    SSLfatal(s, SSL_AD_INTERNAL_ERROR, ERR_R_MALLOC_FAILURE);
                else
                    ERR_raise(ERR_LIB_SSL, ERR_R_MALLOC_FAILURE);
                goto err;
            }
        }
    }
    if (PACKET_remaining(cipher_suites) > 0) {
        if (fatal)
            SSLfatal(s, SSL_AD_DECODE_ERROR, SSL_R_BAD_LENGTH);
        else
            ERR_raise(ERR_LIB_SSL, SSL_R_BAD_LENGTH);
        goto err;
    }

    if (skp != NULL)
        *skp = sk;
    else
        sk_SSL_CIPHER_free(sk);
    if (scsvs_out != NULL)
        *scsvs_out = scsvs;
    else
        sk_SSL_CIPHER_free(scsvs);
    return 1;
 err:
    sk_SSL_CIPHER_free(sk);
    sk_SSL_CIPHER_free(scsvs);
    return 0;
}

int SSL_CTX_set_max_early_data(SSL_CTX *ctx, uint32_t max_early_data)
{
    ctx->max_early_data = max_early_data;

    return 1;
}

uint32_t SSL_CTX_get_max_early_data(const SSL_CTX *ctx)
{
    return ctx->max_early_data;
}

int SSL_set_max_early_data(SSL *s, uint32_t max_early_data)
{
    s->max_early_data = max_early_data;

    return 1;
}

uint32_t SSL_get_max_early_data(const SSL *s)
{
    return s->max_early_data;
}

int SSL_CTX_set_recv_max_early_data(SSL_CTX *ctx, uint32_t recv_max_early_data)
{
    ctx->recv_max_early_data = recv_max_early_data;

    return 1;
}

uint32_t SSL_CTX_get_recv_max_early_data(const SSL_CTX *ctx)
{
    return ctx->recv_max_early_data;
}

int SSL_set_recv_max_early_data(SSL *s, uint32_t recv_max_early_data)
{
    s->recv_max_early_data = recv_max_early_data;

    return 1;
}

uint32_t SSL_get_recv_max_early_data(const SSL *s)
{
    return s->recv_max_early_data;
}

__owur unsigned int ssl_get_max_send_fragment(const SSL *ssl)
{
    /* Return any active Max Fragment Len extension */
    if (ssl->session != NULL && USE_MAX_FRAGMENT_LENGTH_EXT(ssl->session))
        return GET_MAX_FRAGMENT_LENGTH(ssl->session);

    /* return current SSL connection setting */
    return ssl->max_send_fragment;
}

__owur unsigned int ssl_get_split_send_fragment(const SSL *ssl)
{
    /* Return a value regarding an active Max Fragment Len extension */
    if (ssl->session != NULL && USE_MAX_FRAGMENT_LENGTH_EXT(ssl->session)
        && ssl->split_send_fragment > GET_MAX_FRAGMENT_LENGTH(ssl->session))
        return GET_MAX_FRAGMENT_LENGTH(ssl->session);

    /* else limit |split_send_fragment| to current |max_send_fragment| */
    if (ssl->split_send_fragment > ssl->max_send_fragment)
        return ssl->max_send_fragment;

    /* return current SSL connection setting */
    return ssl->split_send_fragment;
}

int SSL_stateless(SSL *s)
{
    int ret;

    /* Ensure there is no state left over from a previous invocation */
    if (!SSL_clear(s))
        return 0;

    ERR_clear_error();

    s->s3.flags |= TLS1_FLAGS_STATELESS;
    ret = SSL_accept(s);
    s->s3.flags &= ~TLS1_FLAGS_STATELESS;

    if (ret > 0 && s->ext.cookieok)
        return 1;

    if (s->hello_retry_request == SSL_HRR_PENDING && !ossl_statem_in_error(s))
        return 0;

    return -1;
}

void SSL_CTX_set_post_handshake_auth(SSL_CTX *ctx, int val)
{
    ctx->pha_enabled = val;
}

void SSL_set_post_handshake_auth(SSL *ssl, int val)
{
    ssl->pha_enabled = val;
}

int SSL_verify_client_post_handshake(SSL *ssl)
{
    if (!SSL_IS_TLS13(ssl)) {
        ERR_raise(ERR_LIB_SSL, SSL_R_WRONG_SSL_VERSION);
        return 0;
    }
    if (!ssl->server) {
        ERR_raise(ERR_LIB_SSL, SSL_R_NOT_SERVER);
        return 0;
    }

    if (!SSL_is_init_finished(ssl)) {
        ERR_raise(ERR_LIB_SSL, SSL_R_STILL_IN_INIT);
        return 0;
    }

    switch (ssl->post_handshake_auth) {
    case SSL_PHA_NONE:
        ERR_raise(ERR_LIB_SSL, SSL_R_EXTENSION_NOT_RECEIVED);
        return 0;
    default:
    case SSL_PHA_EXT_SENT:
        ERR_raise(ERR_LIB_SSL, ERR_R_INTERNAL_ERROR);
        return 0;
    case SSL_PHA_EXT_RECEIVED:
        break;
    case SSL_PHA_REQUEST_PENDING:
        ERR_raise(ERR_LIB_SSL, SSL_R_REQUEST_PENDING);
        return 0;
    case SSL_PHA_REQUESTED:
        ERR_raise(ERR_LIB_SSL, SSL_R_REQUEST_SENT);
        return 0;
    }

    ssl->post_handshake_auth = SSL_PHA_REQUEST_PENDING;

    /* checks verify_mode and algorithm_auth */
    if (!send_certificate_request(ssl)) {
        ssl->post_handshake_auth = SSL_PHA_EXT_RECEIVED; /* restore on error */
        ERR_raise(ERR_LIB_SSL, SSL_R_INVALID_CONFIG);
        return 0;
    }

    ossl_statem_set_in_init(ssl, 1);
    return 1;
}

int SSL_CTX_set_session_ticket_cb(SSL_CTX *ctx,
                                  SSL_CTX_generate_session_ticket_fn gen_cb,
                                  SSL_CTX_decrypt_session_ticket_fn dec_cb,
                                  void *arg)
{
    ctx->generate_ticket_cb = gen_cb;
    ctx->decrypt_ticket_cb = dec_cb;
    ctx->ticket_cb_data = arg;
    return 1;
}

void SSL_CTX_set_allow_early_data_cb(SSL_CTX *ctx,
                                     SSL_allow_early_data_cb_fn cb,
                                     void *arg)
{
    ctx->allow_early_data_cb = cb;
    ctx->allow_early_data_cb_data = arg;
}

void SSL_set_allow_early_data_cb(SSL *s,
                                 SSL_allow_early_data_cb_fn cb,
                                 void *arg)
{
    s->allow_early_data_cb = cb;
    s->allow_early_data_cb_data = arg;
}

const EVP_CIPHER *ssl_evp_cipher_fetch(OSSL_LIB_CTX *libctx,
                                       int nid,
                                       const char *properties)
{
    const EVP_CIPHER *ciph;

    ciph = tls_get_cipher_from_engine(nid);
    if (ciph != NULL)
        return ciph;

    /*
     * If there is no engine cipher then we do an explicit fetch. This may fail
     * and that could be ok
     */
    ERR_set_mark();
    ciph = EVP_CIPHER_fetch(libctx, OBJ_nid2sn(nid), properties);
    ERR_pop_to_mark();
    return ciph;
}


int ssl_evp_cipher_up_ref(const EVP_CIPHER *cipher)
{
    /* Don't up-ref an implicit EVP_CIPHER */
    if (EVP_CIPHER_get0_provider(cipher) == NULL)
        return 1;

    /*
     * The cipher was explicitly fetched and therefore it is safe to cast
     * away the const
     */
    return EVP_CIPHER_up_ref((EVP_CIPHER *)cipher);
}

void ssl_evp_cipher_free(const EVP_CIPHER *cipher)
{
    if (cipher == NULL)
        return;

    if (EVP_CIPHER_get0_provider(cipher) != NULL) {
        /*
         * The cipher was explicitly fetched and therefore it is safe to cast
         * away the const
         */
        EVP_CIPHER_free((EVP_CIPHER *)cipher);
    }
}

const EVP_MD *ssl_evp_md_fetch(OSSL_LIB_CTX *libctx,
                               int nid,
                               const char *properties)
{
    const EVP_MD *md;

    md = tls_get_digest_from_engine(nid);
    if (md != NULL)
        return md;

    /* Otherwise we do an explicit fetch */
    ERR_set_mark();
    md = EVP_MD_fetch(libctx, OBJ_nid2sn(nid), properties);
    ERR_pop_to_mark();
    return md;
}

int ssl_evp_md_up_ref(const EVP_MD *md)
{
    /* Don't up-ref an implicit EVP_MD */
    if (EVP_MD_get0_provider(md) == NULL)
        return 1;

    /*
     * The digest was explicitly fetched and therefore it is safe to cast
     * away the const
     */
    return EVP_MD_up_ref((EVP_MD *)md);
}

void ssl_evp_md_free(const EVP_MD *md)
{
    if (md == NULL)
        return;

    if (EVP_MD_get0_provider(md) != NULL) {
        /*
         * The digest was explicitly fetched and therefore it is safe to cast
         * away the const
         */
        EVP_MD_free((EVP_MD *)md);
    }
}

int SSL_set0_tmp_dh_pkey(SSL *s, EVP_PKEY *dhpkey)
{
    if (!ssl_security(s, SSL_SECOP_TMP_DH,
                      EVP_PKEY_get_security_bits(dhpkey), 0, dhpkey)) {
        ERR_raise(ERR_LIB_SSL, SSL_R_DH_KEY_TOO_SMALL);
        return 0;
    }
    EVP_PKEY_free(s->cert->dh_tmp);
    s->cert->dh_tmp = dhpkey;
    return 1;
}

int SSL_CTX_set0_tmp_dh_pkey(SSL_CTX *ctx, EVP_PKEY *dhpkey)
{
    if (!ssl_ctx_security(ctx, SSL_SECOP_TMP_DH,
                          EVP_PKEY_get_security_bits(dhpkey), 0, dhpkey)) {
        ERR_raise(ERR_LIB_SSL, SSL_R_DH_KEY_TOO_SMALL);
        return 0;
    }
    EVP_PKEY_free(ctx->cert->dh_tmp);
    ctx->cert->dh_tmp = dhpkey;
    return 1;
}<|MERGE_RESOLUTION|>--- conflicted
+++ resolved
@@ -1,9 +1,5 @@
 /*
-<<<<<<< HEAD
- * Copyright 1995-2021 The OpenSSL Project Authors. All Rights Reserved.
-=======
  * Copyright 1995-2022 The OpenSSL Project Authors. All Rights Reserved.
->>>>>>> a8a80be5
  * Copyright (c) 2002, Oracle and/or its affiliates. All rights reserved
  * Copyright 2005 Nokia. All rights reserved.
  *
@@ -2373,11 +2369,6 @@
         return 0;
     }
 
-    if (RECORD_LAYER_write_pending(&s->rlayer)) {
-        SSLerr(SSL_F_SSL_KEY_UPDATE, SSL_R_BAD_WRITE_RETRY);
-        return 0;
-    }
-
     ossl_statem_set_in_init(s, 1);
     s->key_update = updatetype;
     return 1;
@@ -3152,11 +3143,7 @@
 
     alpn = OPENSSL_memdup(protos, protos_len);
     if (alpn == NULL) {
-<<<<<<< HEAD
-        SSLerr(SSL_F_SSL_CTX_SET_ALPN_PROTOS, ERR_R_MALLOC_FAILURE);
-=======
         ERR_raise(ERR_LIB_SSL, ERR_R_MALLOC_FAILURE);
->>>>>>> a8a80be5
         return 1;
     }
     OPENSSL_free(ctx->ext.alpn);
@@ -3188,11 +3175,7 @@
 
     alpn = OPENSSL_memdup(protos, protos_len);
     if (alpn == NULL) {
-<<<<<<< HEAD
-        SSLerr(SSL_F_SSL_SET_ALPN_PROTOS, ERR_R_MALLOC_FAILURE);
-=======
         ERR_raise(ERR_LIB_SSL, ERR_R_MALLOC_FAILURE);
->>>>>>> a8a80be5
         return 1;
     }
     OPENSSL_free(ssl->ext.alpn);
@@ -4940,12 +4923,7 @@
 
     ctx = EVP_MD_CTX_new();
     if (ctx == NULL) {
-<<<<<<< HEAD
-        SSLfatal(s, SSL_AD_INTERNAL_ERROR, SSL_F_SSL_HANDSHAKE_HASH,
-                 ERR_R_INTERNAL_ERROR);
-=======
         SSLfatal(s, SSL_AD_INTERNAL_ERROR, ERR_R_INTERNAL_ERROR);
->>>>>>> a8a80be5
         goto err;
     }
 
