/*
<<<<<<< HEAD
 * Copyright 1995-2021 The OpenSSL Project Authors. All Rights Reserved.
=======
 * Copyright 1995-2022 The OpenSSL Project Authors. All Rights Reserved.
>>>>>>> a8a80be5
 * Copyright (c) 2002, Oracle and/or its affiliates. All rights reserved
 * Copyright 2005 Nokia. All rights reserved.
 *
 * Licensed under the Apache License 2.0 (the "License").  You may not use
 * this file except in compliance with the License.  You can obtain a copy
 * in the file LICENSE in the source distribution or at
 * https://www.openssl.org/source/license.html
 */

#include <stdio.h>
#include "../ssl_local.h"
#include "statem_local.h"
#include "internal/constant_time.h"
#include "internal/cryptlib.h"
#include <openssl/buffer.h>
#include <openssl/rand.h>
#include <openssl/objects.h>
#include <openssl/evp.h>
#include <openssl/x509.h>
#include <openssl/dh.h>
#include <openssl/rsa.h>
#include <openssl/bn.h>
#include <openssl/md5.h>
#include <openssl/trace.h>
#include <openssl/core_names.h>
#include <openssl/asn1t.h>

#define TICKET_NONCE_SIZE       8

typedef struct {
  ASN1_TYPE *kxBlob;
  ASN1_TYPE *opaqueBlob;
} GOST_KX_MESSAGE;

DECLARE_ASN1_FUNCTIONS(GOST_KX_MESSAGE)

ASN1_SEQUENCE(GOST_KX_MESSAGE) = {
  ASN1_SIMPLE(GOST_KX_MESSAGE,  kxBlob, ASN1_ANY),
  ASN1_OPT(GOST_KX_MESSAGE, opaqueBlob, ASN1_ANY),
} ASN1_SEQUENCE_END(GOST_KX_MESSAGE)

IMPLEMENT_ASN1_FUNCTIONS(GOST_KX_MESSAGE)

static int tls_construct_encrypted_extensions(SSL *s, WPACKET *pkt);

/*
 * ossl_statem_server13_read_transition() encapsulates the logic for the allowed
 * handshake state transitions when a TLSv1.3 server is reading messages from
 * the client. The message type that the client has sent is provided in |mt|.
 * The current state is in |s->statem.hand_state|.
 *
 * Return values are 1 for success (transition allowed) and  0 on error
 * (transition not allowed)
 */
static int ossl_statem_server13_read_transition(SSL *s, int mt)
{
    OSSL_STATEM *st = &s->statem;

    /*
     * Note: There is no case for TLS_ST_BEFORE because at that stage we have
     * not negotiated TLSv1.3 yet, so that case is handled by
     * ossl_statem_server_read_transition()
     */
    switch (st->hand_state) {
    default:
        break;

    case TLS_ST_EARLY_DATA:
        if (s->hello_retry_request == SSL_HRR_PENDING) {
            if (mt == SSL3_MT_CLIENT_HELLO) {
                st->hand_state = TLS_ST_SR_CLNT_HELLO;
                return 1;
            }
            break;
        } else if (s->ext.early_data == SSL_EARLY_DATA_ACCEPTED
                   && !SSL_IS_QUIC(s)) {
            if (mt == SSL3_MT_END_OF_EARLY_DATA) {
                st->hand_state = TLS_ST_SR_END_OF_EARLY_DATA;
                return 1;
            }
            break;
        }
        /* Fall through */

    case TLS_ST_SR_END_OF_EARLY_DATA:
    case TLS_ST_SW_FINISHED:
        if (s->s3.tmp.cert_request) {
            if (mt == SSL3_MT_CERTIFICATE) {
                st->hand_state = TLS_ST_SR_CERT;
                return 1;
            }
        } else {
            if (mt == SSL3_MT_FINISHED) {
                st->hand_state = TLS_ST_SR_FINISHED;
                return 1;
            }
        }
        break;

    case TLS_ST_SR_CERT:
        if (s->session->peer == NULL) {
            if (mt == SSL3_MT_FINISHED) {
                st->hand_state = TLS_ST_SR_FINISHED;
                return 1;
            }
        } else {
            if (mt == SSL3_MT_CERTIFICATE_VERIFY) {
                st->hand_state = TLS_ST_SR_CERT_VRFY;
                return 1;
            }
        }
        break;

    case TLS_ST_SR_CERT_VRFY:
        if (mt == SSL3_MT_FINISHED) {
            st->hand_state = TLS_ST_SR_FINISHED;
            return 1;
        }
        break;

    case TLS_ST_OK:
        /*
         * Its never ok to start processing handshake messages in the middle of
         * early data (i.e. before we've received the end of early data alert)
         */
        if (s->early_data_state == SSL_EARLY_DATA_READING)
            break;

        if (mt == SSL3_MT_CERTIFICATE
                && s->post_handshake_auth == SSL_PHA_REQUESTED) {
            st->hand_state = TLS_ST_SR_CERT;
            return 1;
        }

        if (mt == SSL3_MT_KEY_UPDATE) {
            st->hand_state = TLS_ST_SR_KEY_UPDATE;
            return 1;
        }
        break;
    }

    /* No valid transition found */
    return 0;
}

/*
 * ossl_statem_server_read_transition() encapsulates the logic for the allowed
 * handshake state transitions when the server is reading messages from the
 * client. The message type that the client has sent is provided in |mt|. The
 * current state is in |s->statem.hand_state|.
 *
 * Return values are 1 for success (transition allowed) and  0 on error
 * (transition not allowed)
 */
int ossl_statem_server_read_transition(SSL *s, int mt)
{
    OSSL_STATEM *st = &s->statem;

    if (SSL_IS_TLS13(s)) {
        if (!ossl_statem_server13_read_transition(s, mt))
            goto err;
        return 1;
    }

    switch (st->hand_state) {
    default:
        break;

    case TLS_ST_BEFORE:
    case TLS_ST_OK:
    case DTLS_ST_SW_HELLO_VERIFY_REQUEST:
        if (mt == SSL3_MT_CLIENT_HELLO) {
            st->hand_state = TLS_ST_SR_CLNT_HELLO;
            return 1;
        }
        break;

    case TLS_ST_SW_SRVR_DONE:
        /*
         * If we get a CKE message after a ServerDone then either
         * 1) We didn't request a Certificate
         * OR
         * 2) If we did request one then
         *      a) We allow no Certificate to be returned
         *      AND
         *      b) We are running SSL3 (in TLS1.0+ the client must return a 0
         *         list if we requested a certificate)
         */
        if (mt == SSL3_MT_CLIENT_KEY_EXCHANGE) {
            if (s->s3.tmp.cert_request) {
                if (s->version == SSL3_VERSION) {
                    if ((s->verify_mode & SSL_VERIFY_PEER)
                        && (s->verify_mode & SSL_VERIFY_FAIL_IF_NO_PEER_CERT)) {
                        /*
                         * This isn't an unexpected message as such - we're just
                         * not going to accept it because we require a client
                         * cert.
                         */
                        SSLfatal(s, SSL_AD_HANDSHAKE_FAILURE,
                                 SSL_R_PEER_DID_NOT_RETURN_A_CERTIFICATE);
                        return 0;
                    }
                    st->hand_state = TLS_ST_SR_KEY_EXCH;
                    return 1;
                }
            } else {
                st->hand_state = TLS_ST_SR_KEY_EXCH;
                return 1;
            }
        } else if (s->s3.tmp.cert_request) {
            if (mt == SSL3_MT_CERTIFICATE) {
                st->hand_state = TLS_ST_SR_CERT;
                return 1;
            }
        }
        break;

    case TLS_ST_SR_CERT:
        if (mt == SSL3_MT_CLIENT_KEY_EXCHANGE) {
            st->hand_state = TLS_ST_SR_KEY_EXCH;
            return 1;
        }
        break;

    case TLS_ST_SR_KEY_EXCH:
        /*
         * We should only process a CertificateVerify message if we have
         * received a Certificate from the client. If so then |s->session->peer|
         * will be non NULL. In some instances a CertificateVerify message is
         * not required even if the peer has sent a Certificate (e.g. such as in
         * the case of static DH). In that case |st->no_cert_verify| should be
         * set.
         */
        if (s->session->peer == NULL || st->no_cert_verify) {
            if (mt == SSL3_MT_CHANGE_CIPHER_SPEC) {
                /*
                 * For the ECDH ciphersuites when the client sends its ECDH
                 * pub key in a certificate, the CertificateVerify message is
                 * not sent. Also for GOST ciphersuites when the client uses
                 * its key from the certificate for key exchange.
                 */
                st->hand_state = TLS_ST_SR_CHANGE;
                return 1;
            }
        } else {
            if (mt == SSL3_MT_CERTIFICATE_VERIFY) {
                st->hand_state = TLS_ST_SR_CERT_VRFY;
                return 1;
            }
        }
        break;

    case TLS_ST_SR_CERT_VRFY:
        if (mt == SSL3_MT_CHANGE_CIPHER_SPEC) {
            st->hand_state = TLS_ST_SR_CHANGE;
            return 1;
        }
        break;

    case TLS_ST_SR_CHANGE:
#ifndef OPENSSL_NO_NEXTPROTONEG
        if (s->s3.npn_seen) {
            if (mt == SSL3_MT_NEXT_PROTO) {
                st->hand_state = TLS_ST_SR_NEXT_PROTO;
                return 1;
            }
        } else {
#endif
            if (mt == SSL3_MT_FINISHED) {
                st->hand_state = TLS_ST_SR_FINISHED;
                return 1;
            }
#ifndef OPENSSL_NO_NEXTPROTONEG
        }
#endif
        break;

#ifndef OPENSSL_NO_NEXTPROTONEG
    case TLS_ST_SR_NEXT_PROTO:
        if (mt == SSL3_MT_FINISHED) {
            st->hand_state = TLS_ST_SR_FINISHED;
            return 1;
        }
        break;
#endif

    case TLS_ST_SW_FINISHED:
        if (mt == SSL3_MT_CHANGE_CIPHER_SPEC) {
            st->hand_state = TLS_ST_SR_CHANGE;
            return 1;
        }
        break;
    }

 err:
    /* No valid transition found */
    if (SSL_IS_DTLS(s) && mt == SSL3_MT_CHANGE_CIPHER_SPEC) {
        BIO *rbio;

        /*
         * CCS messages don't have a message sequence number so this is probably
         * because of an out-of-order CCS. We'll just drop it.
         */
        s->init_num = 0;
        s->rwstate = SSL_READING;
        rbio = SSL_get_rbio(s);
        BIO_clear_retry_flags(rbio);
        BIO_set_retry_read(rbio);
        return 0;
    }
    SSLfatal(s, SSL3_AD_UNEXPECTED_MESSAGE, SSL_R_UNEXPECTED_MESSAGE);
    return 0;
}

/*
 * Should we send a ServerKeyExchange message?
 *
 * Valid return values are:
 *   1: Yes
 *   0: No
 */
static int send_server_key_exchange(SSL *s)
{
    unsigned long alg_k = s->s3.tmp.new_cipher->algorithm_mkey;

    /*
     * only send a ServerKeyExchange if DH or fortezza but we have a
     * sign only certificate PSK: may send PSK identity hints For
     * ECC ciphersuites, we send a serverKeyExchange message only if
     * the cipher suite is either ECDH-anon or ECDHE. In other cases,
     * the server certificate contains the server's public key for
     * key exchange.
     */
    if (alg_k & (SSL_kDHE | SSL_kECDHE)
        /*
         * PSK: send ServerKeyExchange if PSK identity hint if
         * provided
         */
#ifndef OPENSSL_NO_PSK
        /* Only send SKE if we have identity hint for plain PSK */
        || ((alg_k & (SSL_kPSK | SSL_kRSAPSK))
            && s->cert->psk_identity_hint)
        /* For other PSK always send SKE */
        || (alg_k & (SSL_PSK & (SSL_kDHEPSK | SSL_kECDHEPSK)))
#endif
#ifndef OPENSSL_NO_SRP
        /* SRP: send ServerKeyExchange */
        || (alg_k & SSL_kSRP)
#endif
        ) {
        return 1;
    }

    return 0;
}

/*
 * Should we send a CertificateRequest message?
 *
 * Valid return values are:
 *   1: Yes
 *   0: No
 */
int send_certificate_request(SSL *s)
{
    if (
           /* don't request cert unless asked for it: */
           s->verify_mode & SSL_VERIFY_PEER
           /*
            * don't request if post-handshake-only unless doing
            * post-handshake in TLSv1.3:
            */
           && (!SSL_IS_TLS13(s) || !(s->verify_mode & SSL_VERIFY_POST_HANDSHAKE)
               || s->post_handshake_auth == SSL_PHA_REQUEST_PENDING)
           /*
            * if SSL_VERIFY_CLIENT_ONCE is set, don't request cert
            * a second time:
            */
           && (s->certreqs_sent < 1 ||
               !(s->verify_mode & SSL_VERIFY_CLIENT_ONCE))
           /*
            * never request cert in anonymous ciphersuites (see
            * section "Certificate request" in SSL 3 drafts and in
            * RFC 2246):
            */
           && (!(s->s3.tmp.new_cipher->algorithm_auth & SSL_aNULL)
               /*
                * ... except when the application insists on
                * verification (against the specs, but statem_clnt.c accepts
                * this for SSL 3)
                */
               || (s->verify_mode & SSL_VERIFY_FAIL_IF_NO_PEER_CERT))
           /* don't request certificate for SRP auth */
           && !(s->s3.tmp.new_cipher->algorithm_auth & SSL_aSRP)
           /*
            * With normal PSK Certificates and Certificate Requests
            * are omitted
            */
           && !(s->s3.tmp.new_cipher->algorithm_auth & SSL_aPSK)) {
        return 1;
    }

    return 0;
}

/*
 * ossl_statem_server13_write_transition() works out what handshake state to
 * move to next when a TLSv1.3 server is writing messages to be sent to the
 * client.
 */
static WRITE_TRAN ossl_statem_server13_write_transition(SSL *s)
{
    OSSL_STATEM *st = &s->statem;

    /*
     * No case for TLS_ST_BEFORE, because at that stage we have not negotiated
     * TLSv1.3 yet, so that is handled by ossl_statem_server_write_transition()
     */

    switch (st->hand_state) {
    default:
        /* Shouldn't happen */
        SSLfatal(s, SSL_AD_INTERNAL_ERROR, ERR_R_INTERNAL_ERROR);
        return WRITE_TRAN_ERROR;

    case TLS_ST_OK:
        if (s->key_update != SSL_KEY_UPDATE_NONE) {
            st->hand_state = TLS_ST_SW_KEY_UPDATE;
            return WRITE_TRAN_CONTINUE;
        }
        if (s->post_handshake_auth == SSL_PHA_REQUEST_PENDING) {
            st->hand_state = TLS_ST_SW_CERT_REQ;
            return WRITE_TRAN_CONTINUE;
        }
        if (s->ext.extra_tickets_expected > 0) {
            st->hand_state = TLS_ST_SW_SESSION_TICKET;
            return WRITE_TRAN_CONTINUE;
        }
        /* Try to read from the client instead */
        return WRITE_TRAN_FINISHED;

    case TLS_ST_SR_CLNT_HELLO:
        st->hand_state = TLS_ST_SW_SRVR_HELLO;
        return WRITE_TRAN_CONTINUE;

    case TLS_ST_SW_SRVR_HELLO:
        if ((s->options & SSL_OP_ENABLE_MIDDLEBOX_COMPAT) != 0
                && s->hello_retry_request != SSL_HRR_COMPLETE)
            st->hand_state = TLS_ST_SW_CHANGE;
        else if (s->hello_retry_request == SSL_HRR_PENDING)
            st->hand_state = TLS_ST_EARLY_DATA;
        else
            st->hand_state = TLS_ST_SW_ENCRYPTED_EXTENSIONS;
        return WRITE_TRAN_CONTINUE;

    case TLS_ST_SW_CHANGE:
        if (s->hello_retry_request == SSL_HRR_PENDING)
            st->hand_state = TLS_ST_EARLY_DATA;
        else
            st->hand_state = TLS_ST_SW_ENCRYPTED_EXTENSIONS;
        return WRITE_TRAN_CONTINUE;

    case TLS_ST_SW_ENCRYPTED_EXTENSIONS:
        if (s->hit)
            st->hand_state = TLS_ST_SW_FINISHED;
        else if (send_certificate_request(s))
            st->hand_state = TLS_ST_SW_CERT_REQ;
        else
            st->hand_state = TLS_ST_SW_CERT;

        return WRITE_TRAN_CONTINUE;

    case TLS_ST_SW_CERT_REQ:
        if (s->post_handshake_auth == SSL_PHA_REQUEST_PENDING) {
            s->post_handshake_auth = SSL_PHA_REQUESTED;
            st->hand_state = TLS_ST_OK;
        } else {
            st->hand_state = TLS_ST_SW_CERT;
        }
        return WRITE_TRAN_CONTINUE;

    case TLS_ST_SW_CERT:
        st->hand_state = TLS_ST_SW_CERT_VRFY;
        return WRITE_TRAN_CONTINUE;

    case TLS_ST_SW_CERT_VRFY:
        st->hand_state = TLS_ST_SW_FINISHED;
        return WRITE_TRAN_CONTINUE;

    case TLS_ST_SW_FINISHED:
        st->hand_state = TLS_ST_EARLY_DATA;
        return WRITE_TRAN_CONTINUE;

    case TLS_ST_EARLY_DATA:
        return WRITE_TRAN_FINISHED;

    case TLS_ST_SR_FINISHED:
        /*
         * Technically we have finished the handshake at this point, but we're
         * going to remain "in_init" for now and write out any session tickets
         * immediately.
         */
        if (s->post_handshake_auth == SSL_PHA_REQUESTED) {
            s->post_handshake_auth = SSL_PHA_EXT_RECEIVED;
        } else if (!s->ext.ticket_expected) {
            /*
             * If we're not going to renew the ticket then we just finish the
             * handshake at this point.
             */
            st->hand_state = TLS_ST_OK;
            return WRITE_TRAN_CONTINUE;
        }
        if (s->num_tickets > s->sent_tickets)
            st->hand_state = TLS_ST_SW_SESSION_TICKET;
        else
            st->hand_state = TLS_ST_OK;
        return WRITE_TRAN_CONTINUE;

    case TLS_ST_SR_KEY_UPDATE:
    case TLS_ST_SW_KEY_UPDATE:
        st->hand_state = TLS_ST_OK;
        return WRITE_TRAN_CONTINUE;

    case TLS_ST_SW_SESSION_TICKET:
        /* In a resumption we only ever send a maximum of one new ticket.
         * Following an initial handshake we send the number of tickets we have
         * been configured for.
         */
        if (!SSL_IS_FIRST_HANDSHAKE(s) && s->ext.extra_tickets_expected > 0) {
            return WRITE_TRAN_CONTINUE;
        } else if (s->hit || s->num_tickets <= s->sent_tickets) {
            /* We've written enough tickets out. */
            st->hand_state = TLS_ST_OK;
        }
        return WRITE_TRAN_CONTINUE;
    }
}

/*
 * ossl_statem_server_write_transition() works out what handshake state to move
 * to next when the server is writing messages to be sent to the client.
 */
WRITE_TRAN ossl_statem_server_write_transition(SSL *s)
{
    OSSL_STATEM *st = &s->statem;

    /*
     * Note that before the ClientHello we don't know what version we are going
     * to negotiate yet, so we don't take this branch until later
     */

    if (SSL_IS_TLS13(s))
        return ossl_statem_server13_write_transition(s);

    switch (st->hand_state) {
    default:
        /* Shouldn't happen */
        SSLfatal(s, SSL_AD_INTERNAL_ERROR, ERR_R_INTERNAL_ERROR);
        return WRITE_TRAN_ERROR;

    case TLS_ST_OK:
        if (st->request_state == TLS_ST_SW_HELLO_REQ) {
            /* We must be trying to renegotiate */
            st->hand_state = TLS_ST_SW_HELLO_REQ;
            st->request_state = TLS_ST_BEFORE;
            return WRITE_TRAN_CONTINUE;
        }
        /* Must be an incoming ClientHello */
        if (!tls_setup_handshake(s)) {
            /* SSLfatal() already called */
            return WRITE_TRAN_ERROR;
        }
        /* Fall through */

    case TLS_ST_BEFORE:
        /* Just go straight to trying to read from the client */
        return WRITE_TRAN_FINISHED;

    case TLS_ST_SW_HELLO_REQ:
        st->hand_state = TLS_ST_OK;
        return WRITE_TRAN_CONTINUE;

    case TLS_ST_SR_CLNT_HELLO:
        if (SSL_IS_DTLS(s) && !s->d1->cookie_verified
            && (SSL_get_options(s) & SSL_OP_COOKIE_EXCHANGE)) {
            st->hand_state = DTLS_ST_SW_HELLO_VERIFY_REQUEST;
        } else if (s->renegotiate == 0 && !SSL_IS_FIRST_HANDSHAKE(s)) {
            /* We must have rejected the renegotiation */
            st->hand_state = TLS_ST_OK;
            return WRITE_TRAN_CONTINUE;
        } else {
            st->hand_state = TLS_ST_SW_SRVR_HELLO;
        }
        return WRITE_TRAN_CONTINUE;

    case DTLS_ST_SW_HELLO_VERIFY_REQUEST:
        return WRITE_TRAN_FINISHED;

    case TLS_ST_SW_SRVR_HELLO:
        if (s->hit) {
            if (s->ext.ticket_expected)
                st->hand_state = TLS_ST_SW_SESSION_TICKET;
            else
                st->hand_state = TLS_ST_SW_CHANGE;
        } else {
            /* Check if it is anon DH or anon ECDH, */
            /* normal PSK or SRP */
            if (!(s->s3.tmp.new_cipher->algorithm_auth &
                  (SSL_aNULL | SSL_aSRP | SSL_aPSK))) {
                st->hand_state = TLS_ST_SW_CERT;
            } else if (send_server_key_exchange(s)) {
                st->hand_state = TLS_ST_SW_KEY_EXCH;
            } else if (send_certificate_request(s)) {
                st->hand_state = TLS_ST_SW_CERT_REQ;
            } else {
                st->hand_state = TLS_ST_SW_SRVR_DONE;
            }
        }
        return WRITE_TRAN_CONTINUE;

    case TLS_ST_SW_CERT:
        if (s->ext.status_expected) {
            st->hand_state = TLS_ST_SW_CERT_STATUS;
            return WRITE_TRAN_CONTINUE;
        }
        /* Fall through */

    case TLS_ST_SW_CERT_STATUS:
        if (send_server_key_exchange(s)) {
            st->hand_state = TLS_ST_SW_KEY_EXCH;
            return WRITE_TRAN_CONTINUE;
        }
        /* Fall through */

    case TLS_ST_SW_KEY_EXCH:
        if (send_certificate_request(s)) {
            st->hand_state = TLS_ST_SW_CERT_REQ;
            return WRITE_TRAN_CONTINUE;
        }
        /* Fall through */

    case TLS_ST_SW_CERT_REQ:
        st->hand_state = TLS_ST_SW_SRVR_DONE;
        return WRITE_TRAN_CONTINUE;

    case TLS_ST_SW_SRVR_DONE:
        return WRITE_TRAN_FINISHED;

    case TLS_ST_SR_FINISHED:
        if (s->hit) {
            st->hand_state = TLS_ST_OK;
            return WRITE_TRAN_CONTINUE;
        } else if (s->ext.ticket_expected) {
            st->hand_state = TLS_ST_SW_SESSION_TICKET;
        } else {
            st->hand_state = TLS_ST_SW_CHANGE;
        }
        return WRITE_TRAN_CONTINUE;

    case TLS_ST_SW_SESSION_TICKET:
        st->hand_state = TLS_ST_SW_CHANGE;
        return WRITE_TRAN_CONTINUE;

    case TLS_ST_SW_CHANGE:
        st->hand_state = TLS_ST_SW_FINISHED;
        return WRITE_TRAN_CONTINUE;

    case TLS_ST_SW_FINISHED:
        if (s->hit) {
            return WRITE_TRAN_FINISHED;
        }
        st->hand_state = TLS_ST_OK;
        return WRITE_TRAN_CONTINUE;
    }
}

/*
 * Perform any pre work that needs to be done prior to sending a message from
 * the server to the client.
 */
WORK_STATE ossl_statem_server_pre_work(SSL *s, WORK_STATE wst)
{
    OSSL_STATEM *st = &s->statem;

    switch (st->hand_state) {
    default:
        /* No pre work to be done */
        break;

    case TLS_ST_SW_HELLO_REQ:
        s->shutdown = 0;
        if (SSL_IS_DTLS(s))
            dtls1_clear_sent_buffer(s);
        break;

    case DTLS_ST_SW_HELLO_VERIFY_REQUEST:
        s->shutdown = 0;
        if (SSL_IS_DTLS(s)) {
            dtls1_clear_sent_buffer(s);
            /* We don't buffer this message so don't use the timer */
            st->use_timer = 0;
        }
        break;

    case TLS_ST_SW_SRVR_HELLO:
        if (SSL_IS_DTLS(s)) {
            /*
             * Messages we write from now on should be buffered and
             * retransmitted if necessary, so we need to use the timer now
             */
            st->use_timer = 1;
        }
        break;

    case TLS_ST_SW_SRVR_DONE:
#ifndef OPENSSL_NO_SCTP
        if (SSL_IS_DTLS(s) && BIO_dgram_is_sctp(SSL_get_wbio(s))) {
            /* Calls SSLfatal() as required */
            return dtls_wait_for_dry(s);
        }
#endif
        return WORK_FINISHED_CONTINUE;

    case TLS_ST_SW_SESSION_TICKET:
        if (SSL_IS_TLS13(s) && s->sent_tickets == 0
                && s->ext.extra_tickets_expected == 0) {
            /*
             * Actually this is the end of the handshake, but we're going
             * straight into writing the session ticket out. So we finish off
             * the handshake, but keep the various buffers active.
             *
             * Calls SSLfatal as required.
             */
            return tls_finish_handshake(s, wst, 0, 0);
        }
        if (SSL_IS_DTLS(s)) {
            /*
             * We're into the last flight. We don't retransmit the last flight
             * unless we need to, so we don't use the timer
             */
            st->use_timer = 0;
        }
        break;

    case TLS_ST_SW_CHANGE:
        if (SSL_IS_TLS13(s))
            break;
        /* Writes to s->session are only safe for initial handshakes */
        if (s->session->cipher == NULL) {
            s->session->cipher = s->s3.tmp.new_cipher;
        } else if (s->session->cipher != s->s3.tmp.new_cipher) {
            SSLfatal(s, SSL_AD_INTERNAL_ERROR, ERR_R_INTERNAL_ERROR);
            return WORK_ERROR;
        }
        if (!s->method->ssl3_enc->setup_key_block(s)) {
            /* SSLfatal() already called */
            return WORK_ERROR;
        }
        if (SSL_IS_DTLS(s)) {
            /*
             * We're into the last flight. We don't retransmit the last flight
             * unless we need to, so we don't use the timer. This might have
             * already been set to 0 if we sent a NewSessionTicket message,
             * but we'll set it again here in case we didn't.
             */
            st->use_timer = 0;
        }
        return WORK_FINISHED_CONTINUE;

    case TLS_ST_EARLY_DATA:
        if (s->early_data_state != SSL_EARLY_DATA_ACCEPTING
                && (s->s3.flags & TLS1_FLAGS_STATELESS) == 0)
            return WORK_FINISHED_CONTINUE;
        /* Fall through */

    case TLS_ST_OK:
        /* Calls SSLfatal() as required */
        return tls_finish_handshake(s, wst, 1, 1);
    }

    return WORK_FINISHED_CONTINUE;
}

static ossl_inline int conn_is_closed(void)
{
    switch (get_last_sys_error()) {
#if defined(EPIPE)
    case EPIPE:
        return 1;
#endif
#if defined(ECONNRESET)
    case ECONNRESET:
        return 1;
#endif
#if defined(WSAECONNRESET)
    case WSAECONNRESET:
        return 1;
#endif
    default:
        return 0;
    }
}

/*
 * Perform any work that needs to be done after sending a message from the
 * server to the client.
 */
WORK_STATE ossl_statem_server_post_work(SSL *s, WORK_STATE wst)
{
    OSSL_STATEM *st = &s->statem;

    s->init_num = 0;

    switch (st->hand_state) {
    default:
        /* No post work to be done */
        break;

    case TLS_ST_SW_HELLO_REQ:
        if (statem_flush(s) != 1)
            return WORK_MORE_A;
        if (!ssl3_init_finished_mac(s)) {
            /* SSLfatal() already called */
            return WORK_ERROR;
        }
        break;

    case DTLS_ST_SW_HELLO_VERIFY_REQUEST:
        if (statem_flush(s) != 1)
            return WORK_MORE_A;
        /* HelloVerifyRequest resets Finished MAC */
        if (s->version != DTLS1_BAD_VER && !ssl3_init_finished_mac(s)) {
            /* SSLfatal() already called */
            return WORK_ERROR;
        }
        /*
         * The next message should be another ClientHello which we need to
         * treat like it was the first packet
         */
        s->first_packet = 1;
        break;

    case TLS_ST_SW_SRVR_HELLO:
        if (SSL_IS_TLS13(s) && s->hello_retry_request == SSL_HRR_PENDING) {
            if ((s->options & SSL_OP_ENABLE_MIDDLEBOX_COMPAT) == 0
                    && statem_flush(s) != 1)
                return WORK_MORE_A;
            break;
        }
#ifndef OPENSSL_NO_SCTP
        if (SSL_IS_DTLS(s) && s->hit) {
            unsigned char sctpauthkey[64];
            char labelbuffer[sizeof(DTLS1_SCTP_AUTH_LABEL)];
            size_t labellen;

            /*
             * Add new shared key for SCTP-Auth, will be ignored if no
             * SCTP used.
             */
            memcpy(labelbuffer, DTLS1_SCTP_AUTH_LABEL,
                   sizeof(DTLS1_SCTP_AUTH_LABEL));

            /* Don't include the terminating zero. */
            labellen = sizeof(labelbuffer) - 1;
            if (s->mode & SSL_MODE_DTLS_SCTP_LABEL_LENGTH_BUG)
                labellen += 1;

            if (SSL_export_keying_material(s, sctpauthkey,
                                           sizeof(sctpauthkey), labelbuffer,
                                           labellen, NULL, 0,
                                           0) <= 0) {
                SSLfatal(s, SSL_AD_INTERNAL_ERROR, ERR_R_INTERNAL_ERROR);
                return WORK_ERROR;
            }

            BIO_ctrl(SSL_get_wbio(s), BIO_CTRL_DGRAM_SCTP_ADD_AUTH_KEY,
                     sizeof(sctpauthkey), sctpauthkey);
        }
#endif
        if (!SSL_IS_TLS13(s)
                || ((s->options & SSL_OP_ENABLE_MIDDLEBOX_COMPAT) != 0
                    && s->hello_retry_request != SSL_HRR_COMPLETE))
            break;
        /* Fall through */

    case TLS_ST_SW_CHANGE:
        if (s->hello_retry_request == SSL_HRR_PENDING) {
            if (!statem_flush(s))
                return WORK_MORE_A;
            break;
        }

        if (SSL_IS_TLS13(s)) {
            if (!s->method->ssl3_enc->setup_key_block(s)
                || !s->method->ssl3_enc->change_cipher_state(s,
                        SSL3_CC_HANDSHAKE | SSL3_CHANGE_CIPHER_SERVER_WRITE)) {
                /* SSLfatal() already called */
                return WORK_ERROR;
            }

            if (s->ext.early_data != SSL_EARLY_DATA_ACCEPTED
                && !s->method->ssl3_enc->change_cipher_state(s,
                        SSL3_CC_HANDSHAKE |SSL3_CHANGE_CIPHER_SERVER_READ)) {
                /* SSLfatal() already called */
                return WORK_ERROR;
            }
            /*
             * We don't yet know whether the next record we are going to receive
             * is an unencrypted alert, an encrypted alert, or an encrypted
             * handshake message. We temporarily tolerate unencrypted alerts.
             */
            s->statem.enc_read_state = ENC_READ_STATE_ALLOW_PLAIN_ALERTS;
            break;
        }

#ifndef OPENSSL_NO_SCTP
        if (SSL_IS_DTLS(s) && !s->hit) {
            /*
             * Change to new shared key of SCTP-Auth, will be ignored if
             * no SCTP used.
             */
            BIO_ctrl(SSL_get_wbio(s), BIO_CTRL_DGRAM_SCTP_NEXT_AUTH_KEY,
                     0, NULL);
        }
#endif
        if (!s->method->ssl3_enc->change_cipher_state(s,
                                                      SSL3_CHANGE_CIPHER_SERVER_WRITE))
        {
            /* SSLfatal() already called */
            return WORK_ERROR;
        }

        if (SSL_IS_DTLS(s))
            dtls1_reset_seq_numbers(s, SSL3_CC_WRITE);
        break;

    case TLS_ST_SW_SRVR_DONE:
        if (statem_flush(s) != 1)
            return WORK_MORE_A;
        break;

    case TLS_ST_SW_FINISHED:
        if (statem_flush(s) != 1)
            return WORK_MORE_A;
#ifndef OPENSSL_NO_SCTP
        if (SSL_IS_DTLS(s) && s->hit) {
            /*
             * Change to new shared key of SCTP-Auth, will be ignored if
             * no SCTP used.
             */
            BIO_ctrl(SSL_get_wbio(s), BIO_CTRL_DGRAM_SCTP_NEXT_AUTH_KEY,
                     0, NULL);
        }
#endif
        if (SSL_IS_TLS13(s)) {
            /* TLS 1.3 gets the secret size from the handshake md */
            size_t dummy;
            if (!s->method->ssl3_enc->generate_master_secret(s,
                        s->master_secret, s->handshake_secret, 0,
                        &dummy)
                || !s->method->ssl3_enc->change_cipher_state(s,
                        SSL3_CC_APPLICATION | SSL3_CHANGE_CIPHER_SERVER_WRITE))
            /* SSLfatal() already called */
            return WORK_ERROR;

#ifndef OPENSSL_NO_QUIC
            if (SSL_IS_QUIC(s) && s->ext.early_data == SSL_EARLY_DATA_ACCEPTED) {
                s->early_data_state = SSL_EARLY_DATA_FINISHED_READING;
                if (!s->method->ssl3_enc->change_cipher_state(
                        s, SSL3_CC_HANDSHAKE | SSL3_CHANGE_CIPHER_SERVER_READ))
                    /* SSLfatal() already called */
                    return WORK_ERROR;
            }
#endif
        }
        break;

    case TLS_ST_SW_CERT_REQ:
        if (s->post_handshake_auth == SSL_PHA_REQUEST_PENDING) {
            if (statem_flush(s) != 1)
                return WORK_MORE_A;
        }
        break;

    case TLS_ST_SW_KEY_UPDATE:
        if (statem_flush(s) != 1)
            return WORK_MORE_A;
        if (!tls13_update_key(s, 1)) {
            /* SSLfatal() already called */
            return WORK_ERROR;
        }
        break;

    case TLS_ST_SW_SESSION_TICKET:
        clear_sys_error();
        if (SSL_IS_TLS13(s) && statem_flush(s) != 1) {
            if (SSL_get_error(s, 0) == SSL_ERROR_SYSCALL
                    && conn_is_closed()) {
                /*
                 * We ignore connection closed errors in TLSv1.3 when sending a
                 * NewSessionTicket and behave as if we were successful. This is
                 * so that we are still able to read data sent to us by a client
                 * that closes soon after the end of the handshake without
                 * waiting to read our post-handshake NewSessionTickets.
                 */
                s->rwstate = SSL_NOTHING;
                break;
            }

            return WORK_MORE_A;
        }
        break;
    }

    return WORK_FINISHED_CONTINUE;
}

/*
 * Get the message construction function and message type for sending from the
 * server
 *
 * Valid return values are:
 *   1: Success
 *   0: Error
 */
int ossl_statem_server_construct_message(SSL *s, WPACKET *pkt,
                                         confunc_f *confunc, int *mt)
{
    OSSL_STATEM *st = &s->statem;

    switch (st->hand_state) {
    default:
        /* Shouldn't happen */
        SSLfatal(s, SSL_AD_INTERNAL_ERROR, SSL_R_BAD_HANDSHAKE_STATE);
        return 0;

    case TLS_ST_SW_CHANGE:
        if (SSL_IS_DTLS(s))
            *confunc = dtls_construct_change_cipher_spec;
        else
            *confunc = tls_construct_change_cipher_spec;
        *mt = SSL3_MT_CHANGE_CIPHER_SPEC;
        break;

    case DTLS_ST_SW_HELLO_VERIFY_REQUEST:
        *confunc = dtls_construct_hello_verify_request;
        *mt = DTLS1_MT_HELLO_VERIFY_REQUEST;
        break;

    case TLS_ST_SW_HELLO_REQ:
        /* No construction function needed */
        *confunc = NULL;
        *mt = SSL3_MT_HELLO_REQUEST;
        break;

    case TLS_ST_SW_SRVR_HELLO:
        *confunc = tls_construct_server_hello;
        *mt = SSL3_MT_SERVER_HELLO;
        break;

    case TLS_ST_SW_CERT:
        *confunc = tls_construct_server_certificate;
        *mt = SSL3_MT_CERTIFICATE;
        break;

    case TLS_ST_SW_CERT_VRFY:
        *confunc = tls_construct_cert_verify;
        *mt = SSL3_MT_CERTIFICATE_VERIFY;
        break;


    case TLS_ST_SW_KEY_EXCH:
        *confunc = tls_construct_server_key_exchange;
        *mt = SSL3_MT_SERVER_KEY_EXCHANGE;
        break;

    case TLS_ST_SW_CERT_REQ:
        *confunc = tls_construct_certificate_request;
        *mt = SSL3_MT_CERTIFICATE_REQUEST;
        break;

    case TLS_ST_SW_SRVR_DONE:
        *confunc = tls_construct_server_done;
        *mt = SSL3_MT_SERVER_DONE;
        break;

    case TLS_ST_SW_SESSION_TICKET:
        *confunc = tls_construct_new_session_ticket;
        *mt = SSL3_MT_NEWSESSION_TICKET;
        break;

    case TLS_ST_SW_CERT_STATUS:
        *confunc = tls_construct_cert_status;
        *mt = SSL3_MT_CERTIFICATE_STATUS;
        break;

    case TLS_ST_SW_FINISHED:
        *confunc = tls_construct_finished;
        *mt = SSL3_MT_FINISHED;
        break;

    case TLS_ST_EARLY_DATA:
        *confunc = NULL;
        *mt = SSL3_MT_DUMMY;
        break;

    case TLS_ST_SW_ENCRYPTED_EXTENSIONS:
        *confunc = tls_construct_encrypted_extensions;
        *mt = SSL3_MT_ENCRYPTED_EXTENSIONS;
        break;

    case TLS_ST_SW_KEY_UPDATE:
        *confunc = tls_construct_key_update;
        *mt = SSL3_MT_KEY_UPDATE;
        break;
    }

    return 1;
}

/*
 * Maximum size (excluding the Handshake header) of a ClientHello message,
 * calculated as follows:
 *
 *  2 + # client_version
 *  32 + # only valid length for random
 *  1 + # length of session_id
 *  32 + # maximum size for session_id
 *  2 + # length of cipher suites
 *  2^16-2 + # maximum length of cipher suites array
 *  1 + # length of compression_methods
 *  2^8-1 + # maximum length of compression methods
 *  2 + # length of extensions
 *  2^16-1 # maximum length of extensions
 */
#define CLIENT_HELLO_MAX_LENGTH         131396

#define CLIENT_KEY_EXCH_MAX_LENGTH      2048
#define NEXT_PROTO_MAX_LENGTH           514

/*
 * Returns the maximum allowed length for the current message that we are
 * reading. Excludes the message header.
 */
size_t ossl_statem_server_max_message_size(SSL *s)
{
    OSSL_STATEM *st = &s->statem;

    switch (st->hand_state) {
    default:
        /* Shouldn't happen */
        return 0;

    case TLS_ST_SR_CLNT_HELLO:
        return CLIENT_HELLO_MAX_LENGTH;

    case TLS_ST_SR_END_OF_EARLY_DATA:
        return END_OF_EARLY_DATA_MAX_LENGTH;

    case TLS_ST_SR_CERT:
        return s->max_cert_list;

    case TLS_ST_SR_KEY_EXCH:
        return CLIENT_KEY_EXCH_MAX_LENGTH;

    case TLS_ST_SR_CERT_VRFY:
        return SSL3_RT_MAX_PLAIN_LENGTH;

#ifndef OPENSSL_NO_NEXTPROTONEG
    case TLS_ST_SR_NEXT_PROTO:
        return NEXT_PROTO_MAX_LENGTH;
#endif

    case TLS_ST_SR_CHANGE:
        return CCS_MAX_LENGTH;

    case TLS_ST_SR_FINISHED:
        return FINISHED_MAX_LENGTH;

    case TLS_ST_SR_KEY_UPDATE:
        return KEY_UPDATE_MAX_LENGTH;
    }
}

/*
 * Process a message that the server has received from the client.
 */
MSG_PROCESS_RETURN ossl_statem_server_process_message(SSL *s, PACKET *pkt)
{
    OSSL_STATEM *st = &s->statem;

    switch (st->hand_state) {
    default:
        /* Shouldn't happen */
        SSLfatal(s, SSL_AD_INTERNAL_ERROR, ERR_R_INTERNAL_ERROR);
        return MSG_PROCESS_ERROR;

    case TLS_ST_SR_CLNT_HELLO:
        return tls_process_client_hello(s, pkt);

    case TLS_ST_SR_END_OF_EARLY_DATA:
        return tls_process_end_of_early_data(s, pkt);

    case TLS_ST_SR_CERT:
        return tls_process_client_certificate(s, pkt);

    case TLS_ST_SR_KEY_EXCH:
        return tls_process_client_key_exchange(s, pkt);

    case TLS_ST_SR_CERT_VRFY:
        return tls_process_cert_verify(s, pkt);

#ifndef OPENSSL_NO_NEXTPROTONEG
    case TLS_ST_SR_NEXT_PROTO:
        return tls_process_next_proto(s, pkt);
#endif

    case TLS_ST_SR_CHANGE:
        return tls_process_change_cipher_spec(s, pkt);

    case TLS_ST_SR_FINISHED:
        return tls_process_finished(s, pkt);

    case TLS_ST_SR_KEY_UPDATE:
        return tls_process_key_update(s, pkt);

    }
}

/*
 * Perform any further processing required following the receipt of a message
 * from the client
 */
WORK_STATE ossl_statem_server_post_process_message(SSL *s, WORK_STATE wst)
{
    OSSL_STATEM *st = &s->statem;

    switch (st->hand_state) {
    default:
        /* Shouldn't happen */
        SSLfatal(s, SSL_AD_INTERNAL_ERROR, ERR_R_INTERNAL_ERROR);
        return WORK_ERROR;

    case TLS_ST_SR_CLNT_HELLO:
        return tls_post_process_client_hello(s, wst);

    case TLS_ST_SR_KEY_EXCH:
        return tls_post_process_client_key_exchange(s, wst);
    }
}

#ifndef OPENSSL_NO_SRP
/* Returns 1 on success, 0 for retryable error, -1 for fatal error */
static int ssl_check_srp_ext_ClientHello(SSL *s)
{
    int ret;
    int al = SSL_AD_UNRECOGNIZED_NAME;

    if ((s->s3.tmp.new_cipher->algorithm_mkey & SSL_kSRP) &&
        (s->srp_ctx.TLS_ext_srp_username_callback != NULL)) {
        if (s->srp_ctx.login == NULL) {
            /*
             * RFC 5054 says SHOULD reject, we do so if There is no srp
             * login name
             */
            SSLfatal(s, SSL_AD_UNKNOWN_PSK_IDENTITY,
                     SSL_R_PSK_IDENTITY_NOT_FOUND);
            return -1;
        } else {
            ret = ssl_srp_server_param_with_username_intern(s, &al);
            if (ret < 0)
                return 0;
            if (ret == SSL3_AL_FATAL) {
                SSLfatal(s, al,
                         al == SSL_AD_UNKNOWN_PSK_IDENTITY
                         ? SSL_R_PSK_IDENTITY_NOT_FOUND
                         : SSL_R_CLIENTHELLO_TLSEXT);
                return -1;
            }
        }
    }
    return 1;
}
#endif

int dtls_raw_hello_verify_request(WPACKET *pkt, unsigned char *cookie,
                                  size_t cookie_len)
{
    /* Always use DTLS 1.0 version: see RFC 6347 */
    if (!WPACKET_put_bytes_u16(pkt, DTLS1_VERSION)
            || !WPACKET_sub_memcpy_u8(pkt, cookie, cookie_len))
        return 0;

    return 1;
}

int dtls_construct_hello_verify_request(SSL *s, WPACKET *pkt)
{
    unsigned int cookie_leni;
    if (s->ctx->app_gen_cookie_cb == NULL ||
        s->ctx->app_gen_cookie_cb(s, s->d1->cookie,
                                  &cookie_leni) == 0 ||
        cookie_leni > DTLS1_COOKIE_LENGTH) {
        SSLfatal(s, SSL_AD_NO_ALERT, SSL_R_COOKIE_GEN_CALLBACK_FAILURE);
        return 0;
    }
    s->d1->cookie_len = cookie_leni;

    if (!dtls_raw_hello_verify_request(pkt, s->d1->cookie,
                                              s->d1->cookie_len)) {
        SSLfatal(s, SSL_AD_NO_ALERT, ERR_R_INTERNAL_ERROR);
        return 0;
    }

    return 1;
}

/*-
 * ssl_check_for_safari attempts to fingerprint Safari using OS X
 * SecureTransport using the TLS extension block in |hello|.
 * Safari, since 10.6, sends exactly these extensions, in this order:
 *   SNI,
 *   elliptic_curves
 *   ec_point_formats
 *   signature_algorithms (for TLSv1.2 only)
 *
 * We wish to fingerprint Safari because they broke ECDHE-ECDSA support in 10.8,
 * but they advertise support. So enabling ECDHE-ECDSA ciphers breaks them.
 * Sadly we cannot differentiate 10.6, 10.7 and 10.8.4 (which work), from
 * 10.8..10.8.3 (which don't work).
 */
static void ssl_check_for_safari(SSL *s, const CLIENTHELLO_MSG *hello)
{
    static const unsigned char kSafariExtensionsBlock[] = {
        0x00, 0x0a,             /* elliptic_curves extension */
        0x00, 0x08,             /* 8 bytes */
        0x00, 0x06,             /* 6 bytes of curve ids */
        0x00, 0x17,             /* P-256 */
        0x00, 0x18,             /* P-384 */
        0x00, 0x19,             /* P-521 */

        0x00, 0x0b,             /* ec_point_formats */
        0x00, 0x02,             /* 2 bytes */
        0x01,                   /* 1 point format */
        0x00,                   /* uncompressed */
        /* The following is only present in TLS 1.2 */
        0x00, 0x0d,             /* signature_algorithms */
        0x00, 0x0c,             /* 12 bytes */
        0x00, 0x0a,             /* 10 bytes */
        0x05, 0x01,             /* SHA-384/RSA */
        0x04, 0x01,             /* SHA-256/RSA */
        0x02, 0x01,             /* SHA-1/RSA */
        0x04, 0x03,             /* SHA-256/ECDSA */
        0x02, 0x03,             /* SHA-1/ECDSA */
    };
    /* Length of the common prefix (first two extensions). */
    static const size_t kSafariCommonExtensionsLength = 18;
    unsigned int type;
    PACKET sni, tmppkt;
    size_t ext_len;

    tmppkt = hello->extensions;

    if (!PACKET_forward(&tmppkt, 2)
        || !PACKET_get_net_2(&tmppkt, &type)
        || !PACKET_get_length_prefixed_2(&tmppkt, &sni)) {
        return;
    }

    if (type != TLSEXT_TYPE_server_name)
        return;

    ext_len = TLS1_get_client_version(s) >= TLS1_2_VERSION ?
        sizeof(kSafariExtensionsBlock) : kSafariCommonExtensionsLength;

    s->s3.is_probably_safari = PACKET_equal(&tmppkt, kSafariExtensionsBlock,
                                             ext_len);
}

#define RENEG_OPTIONS_OK(options) \
    ((options & SSL_OP_NO_RENEGOTIATION) == 0 \
     && (options & SSL_OP_ALLOW_CLIENT_RENEGOTIATION) != 0)

MSG_PROCESS_RETURN tls_process_client_hello(SSL *s, PACKET *pkt)
{
    /* |cookie| will only be initialized for DTLS. */
    PACKET session_id, compression, extensions, cookie;
    static const unsigned char null_compression = 0;
    CLIENTHELLO_MSG *clienthello = NULL;

    /* Check if this is actually an unexpected renegotiation ClientHello */
    if (s->renegotiate == 0 && !SSL_IS_FIRST_HANDSHAKE(s)) {
        if (!ossl_assert(!SSL_IS_TLS13(s))) {
            SSLfatal(s, SSL_AD_INTERNAL_ERROR, ERR_R_INTERNAL_ERROR);
            goto err;
        }
        if (!RENEG_OPTIONS_OK(s->options)
                || (!s->s3.send_connection_binding
                    && (s->options
                        & SSL_OP_ALLOW_UNSAFE_LEGACY_RENEGOTIATION) == 0)) {
            ssl3_send_alert(s, SSL3_AL_WARNING, SSL_AD_NO_RENEGOTIATION);
            return MSG_PROCESS_FINISHED_READING;
        }
        s->renegotiate = 1;
        s->new_session = 1;
    }

    clienthello = OPENSSL_zalloc(sizeof(*clienthello));
    if (clienthello == NULL) {
        SSLfatal(s, SSL_AD_INTERNAL_ERROR, ERR_R_INTERNAL_ERROR);
        goto err;
    }

    /*
     * First, parse the raw ClientHello data into the CLIENTHELLO_MSG structure.
     */
    clienthello->isv2 = RECORD_LAYER_is_sslv2_record(&s->rlayer);
    PACKET_null_init(&cookie);

    if (clienthello->isv2) {
        unsigned int mt;

        if (!SSL_IS_FIRST_HANDSHAKE(s)
                || s->hello_retry_request != SSL_HRR_NONE) {
            SSLfatal(s, SSL_AD_UNEXPECTED_MESSAGE, SSL_R_UNEXPECTED_MESSAGE);
            goto err;
        }

        /*-
         * An SSLv3/TLSv1 backwards-compatible CLIENT-HELLO in an SSLv2
         * header is sent directly on the wire, not wrapped as a TLS
         * record. Our record layer just processes the message length and passes
         * the rest right through. Its format is:
         * Byte  Content
         * 0-1   msg_length - decoded by the record layer
         * 2     msg_type - s->init_msg points here
         * 3-4   version
         * 5-6   cipher_spec_length
         * 7-8   session_id_length
         * 9-10  challenge_length
         * ...   ...
         */

        if (!PACKET_get_1(pkt, &mt)
            || mt != SSL2_MT_CLIENT_HELLO) {
            /*
             * Should never happen. We should have tested this in the record
             * layer in order to have determined that this is a SSLv2 record
             * in the first place
             */
            SSLfatal(s, SSL_AD_INTERNAL_ERROR, ERR_R_INTERNAL_ERROR);
            goto err;
        }
    }

    if (!PACKET_get_net_2(pkt, &clienthello->legacy_version)) {
        SSLfatal(s, SSL_AD_DECODE_ERROR, SSL_R_LENGTH_TOO_SHORT);
        goto err;
    }

    /* Parse the message and load client random. */
    if (clienthello->isv2) {
        /*
         * Handle an SSLv2 backwards compatible ClientHello
         * Note, this is only for SSLv3+ using the backward compatible format.
         * Real SSLv2 is not supported, and is rejected below.
         */
        unsigned int ciphersuite_len, session_id_len, challenge_len;
        PACKET challenge;

        if (!PACKET_get_net_2(pkt, &ciphersuite_len)
            || !PACKET_get_net_2(pkt, &session_id_len)
            || !PACKET_get_net_2(pkt, &challenge_len)) {
            SSLfatal(s, SSL_AD_DECODE_ERROR, SSL_R_RECORD_LENGTH_MISMATCH);
            goto err;
        }

        if (session_id_len > SSL_MAX_SSL_SESSION_ID_LENGTH) {
            SSLfatal(s, SSL_AD_ILLEGAL_PARAMETER, SSL_R_LENGTH_MISMATCH);
            goto err;
        }

        if (!PACKET_get_sub_packet(pkt, &clienthello->ciphersuites,
                                   ciphersuite_len)
            || !PACKET_copy_bytes(pkt, clienthello->session_id, session_id_len)
            || !PACKET_get_sub_packet(pkt, &challenge, challenge_len)
            /* No extensions. */
            || PACKET_remaining(pkt) != 0) {
            SSLfatal(s, SSL_AD_DECODE_ERROR, SSL_R_RECORD_LENGTH_MISMATCH);
            goto err;
        }
        clienthello->session_id_len = session_id_len;

        /* Load the client random and compression list. We use SSL3_RANDOM_SIZE
         * here rather than sizeof(clienthello->random) because that is the limit
         * for SSLv3 and it is fixed. It won't change even if
         * sizeof(clienthello->random) does.
         */
        challenge_len = challenge_len > SSL3_RANDOM_SIZE
                        ? SSL3_RANDOM_SIZE : challenge_len;
        memset(clienthello->random, 0, SSL3_RANDOM_SIZE);
        if (!PACKET_copy_bytes(&challenge,
                               clienthello->random + SSL3_RANDOM_SIZE -
                               challenge_len, challenge_len)
            /* Advertise only null compression. */
            || !PACKET_buf_init(&compression, &null_compression, 1)) {
            SSLfatal(s, SSL_AD_INTERNAL_ERROR, ERR_R_INTERNAL_ERROR);
            goto err;
        }

        PACKET_null_init(&clienthello->extensions);
    } else {
        /* Regular ClientHello. */
        if (!PACKET_copy_bytes(pkt, clienthello->random, SSL3_RANDOM_SIZE)
            || !PACKET_get_length_prefixed_1(pkt, &session_id)
            || !PACKET_copy_all(&session_id, clienthello->session_id,
                    SSL_MAX_SSL_SESSION_ID_LENGTH,
                    &clienthello->session_id_len)) {
            SSLfatal(s, SSL_AD_DECODE_ERROR, SSL_R_LENGTH_MISMATCH);
            goto err;
        }

        if (SSL_IS_DTLS(s)) {
            if (!PACKET_get_length_prefixed_1(pkt, &cookie)) {
                SSLfatal(s, SSL_AD_DECODE_ERROR, SSL_R_LENGTH_MISMATCH);
                goto err;
            }
            if (!PACKET_copy_all(&cookie, clienthello->dtls_cookie,
                                 DTLS1_COOKIE_LENGTH,
                                 &clienthello->dtls_cookie_len)) {
                SSLfatal(s, SSL_AD_INTERNAL_ERROR, ERR_R_INTERNAL_ERROR);
                goto err;
            }
            /*
             * If we require cookies and this ClientHello doesn't contain one,
             * just return since we do not want to allocate any memory yet.
             * So check cookie length...
             */
            if (SSL_get_options(s) & SSL_OP_COOKIE_EXCHANGE) {
                if (clienthello->dtls_cookie_len == 0) {
                    OPENSSL_free(clienthello);
                    return MSG_PROCESS_FINISHED_READING;
                }
            }
        }

        if (!PACKET_get_length_prefixed_2(pkt, &clienthello->ciphersuites)) {
            SSLfatal(s, SSL_AD_DECODE_ERROR, SSL_R_LENGTH_MISMATCH);
            goto err;
        }

        if (!PACKET_get_length_prefixed_1(pkt, &compression)) {
            SSLfatal(s, SSL_AD_DECODE_ERROR, SSL_R_LENGTH_MISMATCH);
            goto err;
        }

        /* Could be empty. */
        if (PACKET_remaining(pkt) == 0) {
            PACKET_null_init(&clienthello->extensions);
        } else {
            if (!PACKET_get_length_prefixed_2(pkt, &clienthello->extensions)
                    || PACKET_remaining(pkt) != 0) {
                SSLfatal(s, SSL_AD_DECODE_ERROR, SSL_R_LENGTH_MISMATCH);
                goto err;
            }
        }
#ifndef OPENSSL_NO_QUIC
        if (SSL_IS_QUIC(s)) {
            /* Any other QUIC checks on ClientHello here */
            if (clienthello->session_id_len > 0) {
                SSLfatal(s, SSL_AD_ILLEGAL_PARAMETER, SSL_R_LENGTH_MISMATCH);
                goto err;
            }
        }
#endif
    }

    if (!PACKET_copy_all(&compression, clienthello->compressions,
                         MAX_COMPRESSIONS_SIZE,
                         &clienthello->compressions_len)) {
        SSLfatal(s, SSL_AD_INTERNAL_ERROR, ERR_R_INTERNAL_ERROR);
        goto err;
    }

    /* Preserve the raw extensions PACKET for later use */
    extensions = clienthello->extensions;
    if (!tls_collect_extensions(s, &extensions, SSL_EXT_CLIENT_HELLO,
                                &clienthello->pre_proc_exts,
                                &clienthello->pre_proc_exts_len, 1)) {
        /* SSLfatal already been called */
        goto err;
    }
    s->clienthello = clienthello;

    return MSG_PROCESS_CONTINUE_PROCESSING;

 err:
    if (clienthello != NULL)
        OPENSSL_free(clienthello->pre_proc_exts);
    OPENSSL_free(clienthello);

    return MSG_PROCESS_ERROR;
}

static int tls_early_post_process_client_hello(SSL *s)
{
    unsigned int j;
    int i, al = SSL_AD_INTERNAL_ERROR;
    int protverr;
    size_t loop;
    unsigned long id;
#ifndef OPENSSL_NO_COMP
    SSL_COMP *comp = NULL;
#endif
    const SSL_CIPHER *c;
    STACK_OF(SSL_CIPHER) *ciphers = NULL;
    STACK_OF(SSL_CIPHER) *scsvs = NULL;
    CLIENTHELLO_MSG *clienthello = s->clienthello;
    DOWNGRADE dgrd = DOWNGRADE_NONE;

    /* Finished parsing the ClientHello, now we can start processing it */
    /* Give the ClientHello callback a crack at things */
    if (s->ctx->client_hello_cb != NULL) {
        /* A failure in the ClientHello callback terminates the connection. */
        switch (s->ctx->client_hello_cb(s, &al, s->ctx->client_hello_cb_arg)) {
        case SSL_CLIENT_HELLO_SUCCESS:
            break;
        case SSL_CLIENT_HELLO_RETRY:
            s->rwstate = SSL_CLIENT_HELLO_CB;
            return -1;
        case SSL_CLIENT_HELLO_ERROR:
        default:
            SSLfatal(s, al, SSL_R_CALLBACK_FAILED);
            goto err;
        }
    }

    /* Set up the client_random */
    memcpy(s->s3.client_random, clienthello->random, SSL3_RANDOM_SIZE);

    /* Choose the version */

    if (clienthello->isv2) {
        if (clienthello->legacy_version == SSL2_VERSION
                || (clienthello->legacy_version & 0xff00)
                   != (SSL3_VERSION_MAJOR << 8)) {
            /*
             * This is real SSLv2 or something completely unknown. We don't
             * support it.
             */
            SSLfatal(s, SSL_AD_PROTOCOL_VERSION, SSL_R_UNKNOWN_PROTOCOL);
            goto err;
        }
        /* SSLv3/TLS */
        s->client_version = clienthello->legacy_version;
    }
    /*
     * Do SSL/TLS version negotiation if applicable. For DTLS we just check
     * versions are potentially compatible. Version negotiation comes later.
     */
    if (!SSL_IS_DTLS(s)) {
        protverr = ssl_choose_server_version(s, clienthello, &dgrd);
    } else if (s->method->version != DTLS_ANY_VERSION &&
               DTLS_VERSION_LT((int)clienthello->legacy_version, s->version)) {
        protverr = SSL_R_VERSION_TOO_LOW;
    } else {
        protverr = 0;
    }

    if (protverr) {
        if (SSL_IS_FIRST_HANDSHAKE(s)) {
            /* like ssl3_get_record, send alert using remote version number */
            s->version = s->client_version = clienthello->legacy_version;
        }
        SSLfatal(s, SSL_AD_PROTOCOL_VERSION, protverr);
        goto err;
    }

    /* TLSv1.3 specifies that a ClientHello must end on a record boundary */
    if (SSL_IS_TLS13(s) && RECORD_LAYER_processed_read_pending(&s->rlayer)) {
        SSLfatal(s, SSL_AD_UNEXPECTED_MESSAGE, SSL_R_NOT_ON_RECORD_BOUNDARY);
        goto err;
    }

    if (SSL_IS_DTLS(s)) {
        /* Empty cookie was already handled above by returning early. */
        if (SSL_get_options(s) & SSL_OP_COOKIE_EXCHANGE) {
            if (s->ctx->app_verify_cookie_cb != NULL) {
                if (s->ctx->app_verify_cookie_cb(s, clienthello->dtls_cookie,
                        clienthello->dtls_cookie_len) == 0) {
                    SSLfatal(s, SSL_AD_HANDSHAKE_FAILURE,
                             SSL_R_COOKIE_MISMATCH);
                    goto err;
                    /* else cookie verification succeeded */
                }
                /* default verification */
            } else if (s->d1->cookie_len != clienthello->dtls_cookie_len
                    || memcmp(clienthello->dtls_cookie, s->d1->cookie,
                              s->d1->cookie_len) != 0) {
                SSLfatal(s, SSL_AD_HANDSHAKE_FAILURE, SSL_R_COOKIE_MISMATCH);
                goto err;
            }
            s->d1->cookie_verified = 1;
        }
        if (s->method->version == DTLS_ANY_VERSION) {
            protverr = ssl_choose_server_version(s, clienthello, &dgrd);
            if (protverr != 0) {
                s->version = s->client_version;
                SSLfatal(s, SSL_AD_PROTOCOL_VERSION, protverr);
                goto err;
            }
        }
    }

    s->hit = 0;

    if (!ssl_cache_cipherlist(s, &clienthello->ciphersuites,
                              clienthello->isv2) ||
        !bytes_to_cipher_list(s, &clienthello->ciphersuites, &ciphers, &scsvs,
                              clienthello->isv2, 1)) {
        /* SSLfatal() already called */
        goto err;
    }

    s->s3.send_connection_binding = 0;
    /* Check what signalling cipher-suite values were received. */
    if (scsvs != NULL) {
        for(i = 0; i < sk_SSL_CIPHER_num(scsvs); i++) {
            c = sk_SSL_CIPHER_value(scsvs, i);
            if (SSL_CIPHER_get_id(c) == SSL3_CK_SCSV) {
                if (s->renegotiate) {
                    /* SCSV is fatal if renegotiating */
                    SSLfatal(s, SSL_AD_HANDSHAKE_FAILURE,
                             SSL_R_SCSV_RECEIVED_WHEN_RENEGOTIATING);
                    goto err;
                }
                s->s3.send_connection_binding = 1;
            } else if (SSL_CIPHER_get_id(c) == SSL3_CK_FALLBACK_SCSV &&
                       !ssl_check_version_downgrade(s)) {
                /*
                 * This SCSV indicates that the client previously tried
                 * a higher version.  We should fail if the current version
                 * is an unexpected downgrade, as that indicates that the first
                 * connection may have been tampered with in order to trigger
                 * an insecure downgrade.
                 */
                SSLfatal(s, SSL_AD_INAPPROPRIATE_FALLBACK,
                         SSL_R_INAPPROPRIATE_FALLBACK);
                goto err;
            }
        }
    }

    /* For TLSv1.3 we must select the ciphersuite *before* session resumption */
    if (SSL_IS_TLS13(s)) {
        const SSL_CIPHER *cipher =
            ssl3_choose_cipher(s, ciphers, SSL_get_ciphers(s));

        if (cipher == NULL) {
            SSLfatal(s, SSL_AD_HANDSHAKE_FAILURE, SSL_R_NO_SHARED_CIPHER);
            goto err;
        }
        if (s->hello_retry_request == SSL_HRR_PENDING
                && (s->s3.tmp.new_cipher == NULL
                    || s->s3.tmp.new_cipher->id != cipher->id)) {
            /*
             * A previous HRR picked a different ciphersuite to the one we
             * just selected. Something must have changed.
             */
            SSLfatal(s, SSL_AD_ILLEGAL_PARAMETER, SSL_R_BAD_CIPHER);
            goto err;
        }
        s->s3.tmp.new_cipher = cipher;
    }

    /* We need to do this before getting the session */
    if (!tls_parse_extension(s, TLSEXT_IDX_extended_master_secret,
                             SSL_EXT_CLIENT_HELLO,
                             clienthello->pre_proc_exts, NULL, 0)) {
        /* SSLfatal() already called */
        goto err;
    }

    /*
     * We don't allow resumption in a backwards compatible ClientHello.
     * In TLS1.1+, session_id MUST be empty.
     *
     * Versions before 0.9.7 always allow clients to resume sessions in
     * renegotiation. 0.9.7 and later allow this by default, but optionally
     * ignore resumption requests with flag
     * SSL_OP_NO_SESSION_RESUMPTION_ON_RENEGOTIATION (it's a new flag rather
     * than a change to default behavior so that applications relying on
     * this for security won't even compile against older library versions).
     * 1.0.1 and later also have a function SSL_renegotiate_abbreviated() to
     * request renegotiation but not a new session (s->new_session remains
     * unset): for servers, this essentially just means that the
     * SSL_OP_NO_SESSION_RESUMPTION_ON_RENEGOTIATION setting will be
     * ignored.
     */
    if (clienthello->isv2 ||
        (s->new_session &&
         (s->options & SSL_OP_NO_SESSION_RESUMPTION_ON_RENEGOTIATION))) {
        if (!ssl_get_new_session(s, 1)) {
            /* SSLfatal() already called */
            goto err;
        }
    } else {
        i = ssl_get_prev_session(s, clienthello);
        if (i == 1) {
            /* previous session */
            s->hit = 1;
        } else if (i == -1) {
            /* SSLfatal() already called */
            goto err;
        } else {
            /* i == 0 */
            if (!ssl_get_new_session(s, 1)) {
                /* SSLfatal() already called */
                goto err;
            }
        }
    }

    if (SSL_IS_TLS13(s)) {
        memcpy(s->tmp_session_id, s->clienthello->session_id,
               s->clienthello->session_id_len);
        s->tmp_session_id_len = s->clienthello->session_id_len;
    }

    /*
     * If it is a hit, check that the cipher is in the list. In TLSv1.3 we check
     * ciphersuite compatibility with the session as part of resumption.
     */
    if (!SSL_IS_TLS13(s) && s->hit) {
        j = 0;
        id = s->session->cipher->id;

        OSSL_TRACE_BEGIN(TLS_CIPHER) {
            BIO_printf(trc_out, "client sent %d ciphers\n",
                       sk_SSL_CIPHER_num(ciphers));
        }
        for (i = 0; i < sk_SSL_CIPHER_num(ciphers); i++) {
            c = sk_SSL_CIPHER_value(ciphers, i);
            if (trc_out != NULL)
                BIO_printf(trc_out, "client [%2d of %2d]:%s\n", i,
                           sk_SSL_CIPHER_num(ciphers), SSL_CIPHER_get_name(c));
            if (c->id == id) {
                j = 1;
                break;
            }
        }
        if (j == 0) {
            /*
             * we need to have the cipher in the cipher list if we are asked
             * to reuse it
             */
            SSLfatal(s, SSL_AD_ILLEGAL_PARAMETER,
                     SSL_R_REQUIRED_CIPHER_MISSING);
            OSSL_TRACE_CANCEL(TLS_CIPHER);
            goto err;
        }
        OSSL_TRACE_END(TLS_CIPHER);
    }

    for (loop = 0; loop < clienthello->compressions_len; loop++) {
        if (clienthello->compressions[loop] == 0)
            break;
    }

    if (loop >= clienthello->compressions_len) {
        /* no compress */
        SSLfatal(s, SSL_AD_DECODE_ERROR, SSL_R_NO_COMPRESSION_SPECIFIED);
        goto err;
    }

    if (s->options & SSL_OP_SAFARI_ECDHE_ECDSA_BUG)
        ssl_check_for_safari(s, clienthello);

    /* TLS extensions */
    if (!tls_parse_all_extensions(s, SSL_EXT_CLIENT_HELLO,
                                  clienthello->pre_proc_exts, NULL, 0, 1)) {
        /* SSLfatal() already called */
        goto err;
    }

    /*
     * Check if we want to use external pre-shared secret for this handshake
     * for not reused session only. We need to generate server_random before
     * calling tls_session_secret_cb in order to allow SessionTicket
     * processing to use it in key derivation.
     */
    {
        unsigned char *pos;
        pos = s->s3.server_random;
        if (ssl_fill_hello_random(s, 1, pos, SSL3_RANDOM_SIZE, dgrd) <= 0) {
            SSLfatal(s, SSL_AD_INTERNAL_ERROR, ERR_R_INTERNAL_ERROR);
            goto err;
        }
    }

    if (!s->hit
            && s->version >= TLS1_VERSION
            && !SSL_IS_TLS13(s)
            && !SSL_IS_DTLS(s)
            && s->ext.session_secret_cb) {
        const SSL_CIPHER *pref_cipher = NULL;
        /*
         * s->session->master_key_length is a size_t, but this is an int for
         * backwards compat reasons
         */
        int master_key_length;

        master_key_length = sizeof(s->session->master_key);
        if (s->ext.session_secret_cb(s, s->session->master_key,
                                     &master_key_length, ciphers,
                                     &pref_cipher,
                                     s->ext.session_secret_cb_arg)
                && master_key_length > 0) {
            s->session->master_key_length = master_key_length;
            s->hit = 1;
            s->peer_ciphers = ciphers;
            s->session->verify_result = X509_V_OK;

            ciphers = NULL;

            /* check if some cipher was preferred by call back */
            if (pref_cipher == NULL)
                pref_cipher = ssl3_choose_cipher(s, s->peer_ciphers,
                                                 SSL_get_ciphers(s));
            if (pref_cipher == NULL) {
                SSLfatal(s, SSL_AD_HANDSHAKE_FAILURE, SSL_R_NO_SHARED_CIPHER);
                goto err;
            }

            s->session->cipher = pref_cipher;
            sk_SSL_CIPHER_free(s->cipher_list);
            s->cipher_list = sk_SSL_CIPHER_dup(s->peer_ciphers);
            sk_SSL_CIPHER_free(s->cipher_list_by_id);
            s->cipher_list_by_id = sk_SSL_CIPHER_dup(s->peer_ciphers);
        }
    }

    /*
     * Worst case, we will use the NULL compression, but if we have other
     * options, we will now look for them.  We have complen-1 compression
     * algorithms from the client, starting at q.
     */
    s->s3.tmp.new_compression = NULL;
    if (SSL_IS_TLS13(s)) {
        /*
         * We already checked above that the NULL compression method appears in
         * the list. Now we check there aren't any others (which is illegal in
         * a TLSv1.3 ClientHello.
         */
        if (clienthello->compressions_len != 1) {
            SSLfatal(s, SSL_AD_ILLEGAL_PARAMETER,
                     SSL_R_INVALID_COMPRESSION_ALGORITHM);
            goto err;
        }
    }
#ifndef OPENSSL_NO_COMP
    /* This only happens if we have a cache hit */
    else if (s->session->compress_meth != 0) {
        int m, comp_id = s->session->compress_meth;
        unsigned int k;
        /* Perform sanity checks on resumed compression algorithm */
        /* Can't disable compression */
        if (!ssl_allow_compression(s)) {
            SSLfatal(s, SSL_AD_HANDSHAKE_FAILURE,
                     SSL_R_INCONSISTENT_COMPRESSION);
            goto err;
        }
        /* Look for resumed compression method */
        for (m = 0; m < sk_SSL_COMP_num(s->ctx->comp_methods); m++) {
            comp = sk_SSL_COMP_value(s->ctx->comp_methods, m);
            if (comp_id == comp->id) {
                s->s3.tmp.new_compression = comp;
                break;
            }
        }
        if (s->s3.tmp.new_compression == NULL) {
            SSLfatal(s, SSL_AD_HANDSHAKE_FAILURE,
                     SSL_R_INVALID_COMPRESSION_ALGORITHM);
            goto err;
        }
        /* Look for resumed method in compression list */
        for (k = 0; k < clienthello->compressions_len; k++) {
            if (clienthello->compressions[k] == comp_id)
                break;
        }
        if (k >= clienthello->compressions_len) {
            SSLfatal(s, SSL_AD_ILLEGAL_PARAMETER,
                     SSL_R_REQUIRED_COMPRESSION_ALGORITHM_MISSING);
            goto err;
        }
    } else if (s->hit) {
        comp = NULL;
    } else if (ssl_allow_compression(s) && s->ctx->comp_methods) {
        /* See if we have a match */
        int m, nn, v, done = 0;
        unsigned int o;

        nn = sk_SSL_COMP_num(s->ctx->comp_methods);
        for (m = 0; m < nn; m++) {
            comp = sk_SSL_COMP_value(s->ctx->comp_methods, m);
            v = comp->id;
            for (o = 0; o < clienthello->compressions_len; o++) {
                if (v == clienthello->compressions[o]) {
                    done = 1;
                    break;
                }
            }
            if (done)
                break;
        }
        if (done)
            s->s3.tmp.new_compression = comp;
        else
            comp = NULL;
    }
#else
    /*
     * If compression is disabled we'd better not try to resume a session
     * using compression.
     */
    if (s->session->compress_meth != 0) {
        SSLfatal(s, SSL_AD_HANDSHAKE_FAILURE, SSL_R_INCONSISTENT_COMPRESSION);
        goto err;
    }
#endif

    /*
     * Given s->peer_ciphers and SSL_get_ciphers, we must pick a cipher
     */

    if (!s->hit || SSL_IS_TLS13(s)) {
        sk_SSL_CIPHER_free(s->peer_ciphers);
        s->peer_ciphers = ciphers;
        if (ciphers == NULL) {
            SSLfatal(s, SSL_AD_INTERNAL_ERROR, ERR_R_INTERNAL_ERROR);
            goto err;
        }
        ciphers = NULL;
    }

    if (!s->hit) {
#ifdef OPENSSL_NO_COMP
        s->session->compress_meth = 0;
#else
        s->session->compress_meth = (comp == NULL) ? 0 : comp->id;
#endif
        if (!tls1_set_server_sigalgs(s)) {
            /* SSLfatal() already called */
            goto err;
        }
    }

    sk_SSL_CIPHER_free(ciphers);
    sk_SSL_CIPHER_free(scsvs);
    OPENSSL_free(clienthello->pre_proc_exts);
    OPENSSL_free(s->clienthello);
    s->clienthello = NULL;
    return 1;
 err:
    sk_SSL_CIPHER_free(ciphers);
    sk_SSL_CIPHER_free(scsvs);
    OPENSSL_free(clienthello->pre_proc_exts);
    OPENSSL_free(s->clienthello);
    s->clienthello = NULL;

    return 0;
}

/*
 * Call the status request callback if needed. Upon success, returns 1.
 * Upon failure, returns 0.
 */
static int tls_handle_status_request(SSL *s)
{
    s->ext.status_expected = 0;

    /*
     * If status request then ask callback what to do. Note: this must be
     * called after servername callbacks in case the certificate has changed,
     * and must be called after the cipher has been chosen because this may
     * influence which certificate is sent
     */
    if (s->ext.status_type != TLSEXT_STATUSTYPE_nothing && s->ctx != NULL
            && s->ctx->ext.status_cb != NULL) {
        int ret;

        /* If no certificate can't return certificate status */
        if (s->s3.tmp.cert != NULL) {
            /*
             * Set current certificate to one we will use so SSL_get_certificate
             * et al can pick it up.
             */
            s->cert->key = s->s3.tmp.cert;
            ret = s->ctx->ext.status_cb(s, s->ctx->ext.status_arg);
            switch (ret) {
                /* We don't want to send a status request response */
            case SSL_TLSEXT_ERR_NOACK:
                s->ext.status_expected = 0;
                break;
                /* status request response should be sent */
            case SSL_TLSEXT_ERR_OK:
                if (s->ext.ocsp.resp)
                    s->ext.status_expected = 1;
                break;
                /* something bad happened */
            case SSL_TLSEXT_ERR_ALERT_FATAL:
            default:
                SSLfatal(s, SSL_AD_INTERNAL_ERROR, SSL_R_CLIENTHELLO_TLSEXT);
                return 0;
            }
        }
    }

    return 1;
}

/*
 * Call the alpn_select callback if needed. Upon success, returns 1.
 * Upon failure, returns 0.
 */
int tls_handle_alpn(SSL *s)
{
    const unsigned char *selected = NULL;
    unsigned char selected_len = 0;

    if (s->ctx->ext.alpn_select_cb != NULL && s->s3.alpn_proposed != NULL) {
        int r = s->ctx->ext.alpn_select_cb(s, &selected, &selected_len,
                                           s->s3.alpn_proposed,
                                           (unsigned int)s->s3.alpn_proposed_len,
                                           s->ctx->ext.alpn_select_cb_arg);

        if (r == SSL_TLSEXT_ERR_OK) {
<<<<<<< HEAD
            OPENSSL_free(s->s3->alpn_selected);
            s->s3->alpn_selected = OPENSSL_memdup(selected, selected_len);
            if (s->s3->alpn_selected == NULL) {
                s->s3->alpn_selected_len = 0;
                SSLfatal(s, SSL_AD_INTERNAL_ERROR, SSL_F_TLS_HANDLE_ALPN,
                         ERR_R_INTERNAL_ERROR);
=======
            OPENSSL_free(s->s3.alpn_selected);
            s->s3.alpn_selected = OPENSSL_memdup(selected, selected_len);
            if (s->s3.alpn_selected == NULL) {
                s->s3.alpn_selected_len = 0;
                SSLfatal(s, SSL_AD_INTERNAL_ERROR, ERR_R_INTERNAL_ERROR);
>>>>>>> a8a80be5
                return 0;
            }
            s->s3.alpn_selected_len = selected_len;
#ifndef OPENSSL_NO_NEXTPROTONEG
            /* ALPN takes precedence over NPN. */
            s->s3.npn_seen = 0;
#endif

            /* Check ALPN is consistent with session */
            if (s->session->ext.alpn_selected == NULL
                        || selected_len != s->session->ext.alpn_selected_len
                        || memcmp(selected, s->session->ext.alpn_selected,
                                  selected_len) != 0) {
                /* Not consistent so can't be used for early_data */
                s->ext.early_data_ok = 0;

                if (!s->hit) {
                    /*
                     * This is a new session and so alpn_selected should have
                     * been initialised to NULL. We should update it with the
                     * selected ALPN.
                     */
                    if (!ossl_assert(s->session->ext.alpn_selected == NULL)) {
                        SSLfatal(s, SSL_AD_INTERNAL_ERROR,
                                 ERR_R_INTERNAL_ERROR);
                        return 0;
                    }
                    s->session->ext.alpn_selected = OPENSSL_memdup(selected,
                                                                   selected_len);
                    if (s->session->ext.alpn_selected == NULL) {
                        SSLfatal(s, SSL_AD_INTERNAL_ERROR,
                                 ERR_R_INTERNAL_ERROR);
                        return 0;
                    }
                    s->session->ext.alpn_selected_len = selected_len;
                }
            }

            return 1;
        } else if (r != SSL_TLSEXT_ERR_NOACK) {
            SSLfatal(s, SSL_AD_NO_APPLICATION_PROTOCOL,
                     SSL_R_NO_APPLICATION_PROTOCOL);
            return 0;
        }
        /*
         * If r == SSL_TLSEXT_ERR_NOACK then behave as if no callback was
         * present.
         */
    }

    /* Check ALPN is consistent with session */
    if (s->session->ext.alpn_selected != NULL) {
        /* Not consistent so can't be used for early_data */
        s->ext.early_data_ok = 0;
    }

    return 1;
}

WORK_STATE tls_post_process_client_hello(SSL *s, WORK_STATE wst)
{
    const SSL_CIPHER *cipher;

    if (wst == WORK_MORE_A) {
        int rv = tls_early_post_process_client_hello(s);
        if (rv == 0) {
            /* SSLfatal() was already called */
            goto err;
        }
        if (rv < 0)
            return WORK_MORE_A;
        wst = WORK_MORE_B;
    }
    if (wst == WORK_MORE_B) {
        if (!s->hit || SSL_IS_TLS13(s)) {
            /* Let cert callback update server certificates if required */
            if (!s->hit && s->cert->cert_cb != NULL) {
                int rv = s->cert->cert_cb(s, s->cert->cert_cb_arg);
                if (rv == 0) {
                    SSLfatal(s, SSL_AD_INTERNAL_ERROR, SSL_R_CERT_CB_ERROR);
                    goto err;
                }
                if (rv < 0) {
                    s->rwstate = SSL_X509_LOOKUP;
                    return WORK_MORE_B;
                }
                s->rwstate = SSL_NOTHING;
            }

            /* In TLSv1.3 we selected the ciphersuite before resumption */
            if (!SSL_IS_TLS13(s)) {
                cipher =
                    ssl3_choose_cipher(s, s->peer_ciphers, SSL_get_ciphers(s));

                if (cipher == NULL) {
                    SSLfatal(s, SSL_AD_HANDSHAKE_FAILURE,
                             SSL_R_NO_SHARED_CIPHER);
                    goto err;
                }
                s->s3.tmp.new_cipher = cipher;
            }
            if (!s->hit) {
                if (!tls_choose_sigalg(s, 1)) {
                    /* SSLfatal already called */
                    goto err;
                }
                /* check whether we should disable session resumption */
                if (s->not_resumable_session_cb != NULL)
                    s->session->not_resumable =
                        s->not_resumable_session_cb(s,
                            ((s->s3.tmp.new_cipher->algorithm_mkey
                              & (SSL_kDHE | SSL_kECDHE)) != 0));
                if (s->session->not_resumable)
                    /* do not send a session ticket */
                    s->ext.ticket_expected = 0;
            }
        } else {
            /* Session-id reuse */
            s->s3.tmp.new_cipher = s->session->cipher;
        }

        /*-
         * we now have the following setup.
         * client_random
         * cipher_list          - our preferred list of ciphers
         * ciphers              - the clients preferred list of ciphers
         * compression          - basically ignored right now
         * ssl version is set   - sslv3
         * s->session           - The ssl session has been setup.
         * s->hit               - session reuse flag
         * s->s3.tmp.new_cipher - the new cipher to use.
         */

        /*
         * Call status_request callback if needed. Has to be done after the
         * certificate callbacks etc above.
         */
        if (!tls_handle_status_request(s)) {
            /* SSLfatal() already called */
            goto err;
        }
        /*
         * Call alpn_select callback if needed.  Has to be done after SNI and
         * cipher negotiation (HTTP/2 restricts permitted ciphers). In TLSv1.3
         * we already did this because cipher negotiation happens earlier, and
         * we must handle ALPN before we decide whether to accept early_data.
         */
        if (!SSL_IS_TLS13(s) && !tls_handle_alpn(s)) {
            /* SSLfatal() already called */
            goto err;
        }

        wst = WORK_MORE_C;
    }
#ifndef OPENSSL_NO_SRP
    if (wst == WORK_MORE_C) {
        int ret;
        if ((ret = ssl_check_srp_ext_ClientHello(s)) == 0) {
            /*
             * callback indicates further work to be done
             */
            s->rwstate = SSL_X509_LOOKUP;
            return WORK_MORE_C;
        }
        if (ret < 0) {
            /* SSLfatal() already called */
            goto err;
        }
    }
#endif

    return WORK_FINISHED_STOP;
 err:
    return WORK_ERROR;
}

int tls_construct_server_hello(SSL *s, WPACKET *pkt)
{
    int compm;
    size_t sl, len;
    int version;
    unsigned char *session_id;
    int usetls13 = SSL_IS_TLS13(s) || s->hello_retry_request == SSL_HRR_PENDING;

    version = usetls13 ? TLS1_2_VERSION : s->version;
    if (!WPACKET_put_bytes_u16(pkt, version)
               /*
                * Random stuff. Filling of the server_random takes place in
                * tls_process_client_hello()
                */
            || !WPACKET_memcpy(pkt,
                               s->hello_retry_request == SSL_HRR_PENDING
                                   ? hrrrandom : s->s3.server_random,
                               SSL3_RANDOM_SIZE)) {
        SSLfatal(s, SSL_AD_INTERNAL_ERROR, ERR_R_INTERNAL_ERROR);
        return 0;
    }

    /*-
     * There are several cases for the session ID to send
     * back in the server hello:
     * - For session reuse from the session cache,
     *   we send back the old session ID.
     * - If stateless session reuse (using a session ticket)
     *   is successful, we send back the client's "session ID"
     *   (which doesn't actually identify the session).
     * - If it is a new session, we send back the new
     *   session ID.
     * - However, if we want the new session to be single-use,
     *   we send back a 0-length session ID.
     * - In TLSv1.3 we echo back the session id sent to us by the client
     *   regardless
     * s->hit is non-zero in either case of session reuse,
     * so the following won't overwrite an ID that we're supposed
     * to send back.
     */
    if (s->session->not_resumable ||
        (!(s->ctx->session_cache_mode & SSL_SESS_CACHE_SERVER)
         && !s->hit))
        s->session->session_id_length = 0;

    if (usetls13) {
        sl = s->tmp_session_id_len;
        session_id = s->tmp_session_id;
    } else {
        sl = s->session->session_id_length;
        session_id = s->session->session_id;
    }

    if (sl > sizeof(s->session->session_id)) {
        SSLfatal(s, SSL_AD_INTERNAL_ERROR, ERR_R_INTERNAL_ERROR);
        return 0;
    }

    /* set up the compression method */
#ifdef OPENSSL_NO_COMP
    compm = 0;
#else
    if (usetls13 || s->s3.tmp.new_compression == NULL)
        compm = 0;
    else
        compm = s->s3.tmp.new_compression->id;
#endif

    if (!WPACKET_sub_memcpy_u8(pkt, session_id, sl)
            || !s->method->put_cipher_by_char(s->s3.tmp.new_cipher, pkt, &len)
            || !WPACKET_put_bytes_u8(pkt, compm)) {
        SSLfatal(s, SSL_AD_INTERNAL_ERROR, ERR_R_INTERNAL_ERROR);
        return 0;
    }

    if (!tls_construct_extensions(s, pkt,
                                  s->hello_retry_request == SSL_HRR_PENDING
                                      ? SSL_EXT_TLS1_3_HELLO_RETRY_REQUEST
                                      : (SSL_IS_TLS13(s)
                                          ? SSL_EXT_TLS1_3_SERVER_HELLO
                                          : SSL_EXT_TLS1_2_SERVER_HELLO),
                                  NULL, 0)) {
        /* SSLfatal() already called */
        return 0;
    }

    if (s->hello_retry_request == SSL_HRR_PENDING) {
        /* Ditch the session. We'll create a new one next time around */
        SSL_SESSION_free(s->session);
        s->session = NULL;
        s->hit = 0;

        /*
         * Re-initialise the Transcript Hash. We're going to prepopulate it with
         * a synthetic message_hash in place of ClientHello1.
         */
        if (!create_synthetic_message_hash(s, NULL, 0, NULL, 0)) {
            /* SSLfatal() already called */
            return 0;
        }
    } else if (!(s->verify_mode & SSL_VERIFY_PEER)
                && !ssl3_digest_cached_records(s, 0)) {
        /* SSLfatal() already called */;
        return 0;
    }

    return 1;
}

int tls_construct_server_done(SSL *s, WPACKET *pkt)
{
    if (!s->s3.tmp.cert_request) {
        if (!ssl3_digest_cached_records(s, 0)) {
            /* SSLfatal() already called */
            return 0;
        }
    }
    return 1;
}

int tls_construct_server_key_exchange(SSL *s, WPACKET *pkt)
{
    EVP_PKEY *pkdh = NULL;
    unsigned char *encodedPoint = NULL;
    size_t encodedlen = 0;
    int curve_id = 0;
    const SIGALG_LOOKUP *lu = s->s3.tmp.sigalg;
    int i;
    unsigned long type;
    BIGNUM *r[4];
    EVP_MD_CTX *md_ctx = EVP_MD_CTX_new();
    EVP_PKEY_CTX *pctx = NULL;
    size_t paramlen, paramoffset;
    int freer = 0, ret = 0;

    if (!WPACKET_get_total_written(pkt, &paramoffset)) {
        SSLfatal(s, SSL_AD_INTERNAL_ERROR, ERR_R_INTERNAL_ERROR);
        goto err;
    }

    if (md_ctx == NULL) {
        SSLfatal(s, SSL_AD_INTERNAL_ERROR, ERR_R_MALLOC_FAILURE);
        goto err;
    }

    type = s->s3.tmp.new_cipher->algorithm_mkey;

    r[0] = r[1] = r[2] = r[3] = NULL;
#ifndef OPENSSL_NO_PSK
    /* Plain PSK or RSAPSK nothing to do */
    if (type & (SSL_kPSK | SSL_kRSAPSK)) {
    } else
#endif                          /* !OPENSSL_NO_PSK */
    if (type & (SSL_kDHE | SSL_kDHEPSK)) {
        CERT *cert = s->cert;
        EVP_PKEY *pkdhp = NULL;

        if (s->cert->dh_tmp_auto) {
            pkdh = ssl_get_auto_dh(s);
            if (pkdh == NULL) {
                SSLfatal(s, SSL_AD_INTERNAL_ERROR, ERR_R_INTERNAL_ERROR);
                goto err;
            }
            pkdhp = pkdh;
        } else {
            pkdhp = cert->dh_tmp;
        }
#if !defined(OPENSSL_NO_DEPRECATED_3_0)
        if ((pkdhp == NULL) && (s->cert->dh_tmp_cb != NULL)) {
            pkdh = ssl_dh_to_pkey(s->cert->dh_tmp_cb(s, 0, 1024));
            if (pkdh == NULL) {
                SSLfatal(s, SSL_AD_INTERNAL_ERROR, ERR_R_INTERNAL_ERROR);
                goto err;
            }
            pkdhp = pkdh;
        }
#endif
        if (pkdhp == NULL) {
            SSLfatal(s, SSL_AD_INTERNAL_ERROR, SSL_R_MISSING_TMP_DH_KEY);
            goto err;
        }
        if (!ssl_security(s, SSL_SECOP_TMP_DH,
                          EVP_PKEY_get_security_bits(pkdhp), 0, pkdhp)) {
            SSLfatal(s, SSL_AD_HANDSHAKE_FAILURE, SSL_R_DH_KEY_TOO_SMALL);
            goto err;
        }
        if (s->s3.tmp.pkey != NULL) {
            SSLfatal(s, SSL_AD_INTERNAL_ERROR, ERR_R_INTERNAL_ERROR);
            goto err;
        }

        s->s3.tmp.pkey = ssl_generate_pkey(s, pkdhp);
        if (s->s3.tmp.pkey == NULL) {
            SSLfatal(s, SSL_AD_INTERNAL_ERROR, ERR_R_INTERNAL_ERROR);
            goto err;
        }

        EVP_PKEY_free(pkdh);
        pkdh = NULL;

        /* These BIGNUMs need to be freed when we're finished */
        freer = 1;
        if (!EVP_PKEY_get_bn_param(s->s3.tmp.pkey, OSSL_PKEY_PARAM_FFC_P,
                                   &r[0])
                || !EVP_PKEY_get_bn_param(s->s3.tmp.pkey, OSSL_PKEY_PARAM_FFC_G,
                                          &r[1])
                || !EVP_PKEY_get_bn_param(s->s3.tmp.pkey,
                                          OSSL_PKEY_PARAM_PUB_KEY, &r[2])) {
            SSLfatal(s, SSL_AD_INTERNAL_ERROR, ERR_R_INTERNAL_ERROR);
            goto err;
        }
    } else if (type & (SSL_kECDHE | SSL_kECDHEPSK)) {

        if (s->s3.tmp.pkey != NULL) {
            SSLfatal(s, SSL_AD_INTERNAL_ERROR, ERR_R_INTERNAL_ERROR);
            goto err;
        }

        /* Get NID of appropriate shared curve */
        curve_id = tls1_shared_group(s, -2);
        if (curve_id == 0) {
            SSLfatal(s, SSL_AD_HANDSHAKE_FAILURE,
                     SSL_R_UNSUPPORTED_ELLIPTIC_CURVE);
            goto err;
        }
        /* Cache the group used in the SSL_SESSION */
        s->session->kex_group = curve_id;
        /* Generate a new key for this curve */
        s->s3.tmp.pkey = ssl_generate_pkey_group(s, curve_id);
        if (s->s3.tmp.pkey == NULL) {
            /* SSLfatal() already called */
            goto err;
        }

        /* Encode the public key. */
        encodedlen = EVP_PKEY_get1_encoded_public_key(s->s3.tmp.pkey,
                                                      &encodedPoint);
        if (encodedlen == 0) {
            SSLfatal(s, SSL_AD_INTERNAL_ERROR, ERR_R_EC_LIB);
            goto err;
        }

        /*
         * We'll generate the serverKeyExchange message explicitly so we
         * can set these to NULLs
         */
        r[0] = NULL;
        r[1] = NULL;
        r[2] = NULL;
        r[3] = NULL;
    } else
#ifndef OPENSSL_NO_SRP
    if (type & SSL_kSRP) {
        if ((s->srp_ctx.N == NULL) ||
            (s->srp_ctx.g == NULL) ||
            (s->srp_ctx.s == NULL) || (s->srp_ctx.B == NULL)) {
            SSLfatal(s, SSL_AD_INTERNAL_ERROR, SSL_R_MISSING_SRP_PARAM);
            goto err;
        }
        r[0] = s->srp_ctx.N;
        r[1] = s->srp_ctx.g;
        r[2] = s->srp_ctx.s;
        r[3] = s->srp_ctx.B;
    } else
#endif
    {
        SSLfatal(s, SSL_AD_INTERNAL_ERROR, SSL_R_UNKNOWN_KEY_EXCHANGE_TYPE);
        goto err;
    }

    if (((s->s3.tmp.new_cipher->algorithm_auth & (SSL_aNULL | SSL_aSRP)) != 0)
        || ((s->s3.tmp.new_cipher->algorithm_mkey & SSL_PSK)) != 0) {
        lu = NULL;
    } else if (lu == NULL) {
        SSLfatal(s, SSL_AD_DECODE_ERROR, ERR_R_INTERNAL_ERROR);
        goto err;
    }

#ifndef OPENSSL_NO_PSK
    if (type & SSL_PSK) {
        size_t len = (s->cert->psk_identity_hint == NULL)
                        ? 0 : strlen(s->cert->psk_identity_hint);

        /*
         * It should not happen that len > PSK_MAX_IDENTITY_LEN - we already
         * checked this when we set the identity hint - but just in case
         */
        if (len > PSK_MAX_IDENTITY_LEN
                || !WPACKET_sub_memcpy_u16(pkt, s->cert->psk_identity_hint,
                                           len)) {
            SSLfatal(s, SSL_AD_INTERNAL_ERROR, ERR_R_INTERNAL_ERROR);
            goto err;
        }
    }
#endif

    for (i = 0; i < 4 && r[i] != NULL; i++) {
        unsigned char *binval;
        int res;

#ifndef OPENSSL_NO_SRP
        if ((i == 2) && (type & SSL_kSRP)) {
            res = WPACKET_start_sub_packet_u8(pkt);
        } else
#endif
            res = WPACKET_start_sub_packet_u16(pkt);

        if (!res) {
            SSLfatal(s, SSL_AD_INTERNAL_ERROR, ERR_R_INTERNAL_ERROR);
            goto err;
        }

        /*-
         * for interoperability with some versions of the Microsoft TLS
         * stack, we need to zero pad the DHE pub key to the same length
         * as the prime
         */
        if ((i == 2) && (type & (SSL_kDHE | SSL_kDHEPSK))) {
            size_t len = BN_num_bytes(r[0]) - BN_num_bytes(r[2]);

            if (len > 0) {
                if (!WPACKET_allocate_bytes(pkt, len, &binval)) {
                    SSLfatal(s, SSL_AD_INTERNAL_ERROR, ERR_R_INTERNAL_ERROR);
                    goto err;
                }
                memset(binval, 0, len);
            }
        }

        if (!WPACKET_allocate_bytes(pkt, BN_num_bytes(r[i]), &binval)
                || !WPACKET_close(pkt)) {
            SSLfatal(s, SSL_AD_INTERNAL_ERROR, ERR_R_INTERNAL_ERROR);
            goto err;
        }

        BN_bn2bin(r[i], binval);
    }

    if (type & (SSL_kECDHE | SSL_kECDHEPSK)) {
        /*
         * We only support named (not generic) curves. In this situation, the
         * ServerKeyExchange message has: [1 byte CurveType], [2 byte CurveName]
         * [1 byte length of encoded point], followed by the actual encoded
         * point itself
         */
        if (!WPACKET_put_bytes_u8(pkt, NAMED_CURVE_TYPE)
                || !WPACKET_put_bytes_u8(pkt, 0)
                || !WPACKET_put_bytes_u8(pkt, curve_id)
                || !WPACKET_sub_memcpy_u8(pkt, encodedPoint, encodedlen)) {
            SSLfatal(s, SSL_AD_INTERNAL_ERROR, ERR_R_INTERNAL_ERROR);
            goto err;
        }
        OPENSSL_free(encodedPoint);
        encodedPoint = NULL;
    }

    /* not anonymous */
    if (lu != NULL) {
        EVP_PKEY *pkey = s->s3.tmp.cert->privatekey;
        const EVP_MD *md;
        unsigned char *sigbytes1, *sigbytes2, *tbs;
        size_t siglen = 0, tbslen;

        if (pkey == NULL || !tls1_lookup_md(s->ctx, lu, &md)) {
            /* Should never happen */
            SSLfatal(s, SSL_AD_INTERNAL_ERROR, ERR_R_INTERNAL_ERROR);
            goto err;
        }
        /* Get length of the parameters we have written above */
        if (!WPACKET_get_length(pkt, &paramlen)) {
            SSLfatal(s, SSL_AD_INTERNAL_ERROR, ERR_R_INTERNAL_ERROR);
            goto err;
        }
        /* send signature algorithm */
        if (SSL_USE_SIGALGS(s) && !WPACKET_put_bytes_u16(pkt, lu->sigalg)) {
            SSLfatal(s, SSL_AD_INTERNAL_ERROR, ERR_R_INTERNAL_ERROR);
            goto err;
        }

        if (EVP_DigestSignInit_ex(md_ctx, &pctx,
                                  md == NULL ? NULL : EVP_MD_get0_name(md),
                                  s->ctx->libctx, s->ctx->propq, pkey,
                                  NULL) <= 0) {
            SSLfatal(s, SSL_AD_INTERNAL_ERROR, ERR_R_INTERNAL_ERROR);
            goto err;
        }
        if (lu->sig == EVP_PKEY_RSA_PSS) {
            if (EVP_PKEY_CTX_set_rsa_padding(pctx, RSA_PKCS1_PSS_PADDING) <= 0
                || EVP_PKEY_CTX_set_rsa_pss_saltlen(pctx, RSA_PSS_SALTLEN_DIGEST) <= 0) {
                SSLfatal(s, SSL_AD_INTERNAL_ERROR, ERR_R_EVP_LIB);
                goto err;
            }
        }
        tbslen = construct_key_exchange_tbs(s, &tbs,
                                            s->init_buf->data + paramoffset,
                                            paramlen);
        if (tbslen == 0) {
            /* SSLfatal() already called */
            goto err;
        }

        if (EVP_DigestSign(md_ctx, NULL, &siglen, tbs, tbslen) <=0
                || !WPACKET_sub_reserve_bytes_u16(pkt, siglen, &sigbytes1)
                || EVP_DigestSign(md_ctx, sigbytes1, &siglen, tbs, tbslen) <= 0
                || !WPACKET_sub_allocate_bytes_u16(pkt, siglen, &sigbytes2)
                || sigbytes1 != sigbytes2) {
            OPENSSL_free(tbs);
            SSLfatal(s, SSL_AD_INTERNAL_ERROR, ERR_R_INTERNAL_ERROR);
            goto err;
        }
        OPENSSL_free(tbs);
    }

    ret = 1;
 err:
    EVP_PKEY_free(pkdh);
    OPENSSL_free(encodedPoint);
    EVP_MD_CTX_free(md_ctx);
    if (freer) {
        BN_free(r[0]);
        BN_free(r[1]);
        BN_free(r[2]);
        BN_free(r[3]);
    }
    return ret;
}

int tls_construct_certificate_request(SSL *s, WPACKET *pkt)
{
    if (SSL_IS_TLS13(s)) {
        /* Send random context when doing post-handshake auth */
        if (s->post_handshake_auth == SSL_PHA_REQUEST_PENDING) {
            OPENSSL_free(s->pha_context);
            s->pha_context_len = 32;
            if ((s->pha_context = OPENSSL_malloc(s->pha_context_len)) == NULL) {
                s->pha_context_len = 0;
<<<<<<< HEAD
                SSLfatal(s, SSL_AD_INTERNAL_ERROR,
                         SSL_F_TLS_CONSTRUCT_CERTIFICATE_REQUEST,
                         ERR_R_INTERNAL_ERROR);
                return 0;
            }
            if (RAND_bytes(s->pha_context, s->pha_context_len) <= 0
                    || !WPACKET_sub_memcpy_u8(pkt, s->pha_context,
                                              s->pha_context_len)) {
                SSLfatal(s, SSL_AD_INTERNAL_ERROR,
                         SSL_F_TLS_CONSTRUCT_CERTIFICATE_REQUEST,
                         ERR_R_INTERNAL_ERROR);
=======
                SSLfatal(s, SSL_AD_INTERNAL_ERROR, ERR_R_INTERNAL_ERROR);
                return 0;
            }
            if (RAND_bytes_ex(s->ctx->libctx, s->pha_context,
                                     s->pha_context_len, 0) <= 0
                    || !WPACKET_sub_memcpy_u8(pkt, s->pha_context,
                                              s->pha_context_len)) {
                SSLfatal(s, SSL_AD_INTERNAL_ERROR, ERR_R_INTERNAL_ERROR);
>>>>>>> a8a80be5
                return 0;
            }
            /* reset the handshake hash back to just after the ClientFinished */
            if (!tls13_restore_handshake_digest_for_pha(s)) {
                /* SSLfatal() already called */
                return 0;
            }
        } else {
            if (!WPACKET_put_bytes_u8(pkt, 0)) {
                SSLfatal(s, SSL_AD_INTERNAL_ERROR, ERR_R_INTERNAL_ERROR);
                return 0;
            }
        }

        if (!tls_construct_extensions(s, pkt,
                                      SSL_EXT_TLS1_3_CERTIFICATE_REQUEST, NULL,
                                      0)) {
            /* SSLfatal() already called */
            return 0;
        }
        goto done;
    }

    /* get the list of acceptable cert types */
    if (!WPACKET_start_sub_packet_u8(pkt)
        || !ssl3_get_req_cert_type(s, pkt) || !WPACKET_close(pkt)) {
        SSLfatal(s, SSL_AD_INTERNAL_ERROR, ERR_R_INTERNAL_ERROR);
        return 0;
    }

    if (SSL_USE_SIGALGS(s)) {
        const uint16_t *psigs;
        size_t nl = tls12_get_psigalgs(s, 1, &psigs);

        if (!WPACKET_start_sub_packet_u16(pkt)
                || !WPACKET_set_flags(pkt, WPACKET_FLAGS_NON_ZERO_LENGTH)
                || !tls12_copy_sigalgs(s, pkt, psigs, nl)
                || !WPACKET_close(pkt)) {
            SSLfatal(s, SSL_AD_INTERNAL_ERROR, ERR_R_INTERNAL_ERROR);
            return 0;
        }
    }

    if (!construct_ca_names(s, get_ca_names(s), pkt)) {
        /* SSLfatal() already called */
        return 0;
    }

 done:
    s->certreqs_sent++;
    s->s3.tmp.cert_request = 1;
    return 1;
}

static int tls_process_cke_psk_preamble(SSL *s, PACKET *pkt)
{
#ifndef OPENSSL_NO_PSK
    unsigned char psk[PSK_MAX_PSK_LEN];
    size_t psklen;
    PACKET psk_identity;

    if (!PACKET_get_length_prefixed_2(pkt, &psk_identity)) {
        SSLfatal(s, SSL_AD_DECODE_ERROR, SSL_R_LENGTH_MISMATCH);
        return 0;
    }
    if (PACKET_remaining(&psk_identity) > PSK_MAX_IDENTITY_LEN) {
        SSLfatal(s, SSL_AD_DECODE_ERROR, SSL_R_DATA_LENGTH_TOO_LONG);
        return 0;
    }
    if (s->psk_server_callback == NULL) {
        SSLfatal(s, SSL_AD_INTERNAL_ERROR, SSL_R_PSK_NO_SERVER_CB);
        return 0;
    }

    if (!PACKET_strndup(&psk_identity, &s->session->psk_identity)) {
        SSLfatal(s, SSL_AD_INTERNAL_ERROR, ERR_R_INTERNAL_ERROR);
        return 0;
    }

    psklen = s->psk_server_callback(s, s->session->psk_identity,
                                    psk, sizeof(psk));

    if (psklen > PSK_MAX_PSK_LEN) {
        SSLfatal(s, SSL_AD_INTERNAL_ERROR, ERR_R_INTERNAL_ERROR);
        return 0;
    } else if (psklen == 0) {
        /*
         * PSK related to the given identity not found
         */
        SSLfatal(s, SSL_AD_UNKNOWN_PSK_IDENTITY, SSL_R_PSK_IDENTITY_NOT_FOUND);
        return 0;
    }

    OPENSSL_free(s->s3.tmp.psk);
    s->s3.tmp.psk = OPENSSL_memdup(psk, psklen);
    OPENSSL_cleanse(psk, psklen);

<<<<<<< HEAD
    if (s->s3->tmp.psk == NULL) {
        s->s3->tmp.psklen = 0;
        SSLfatal(s, SSL_AD_INTERNAL_ERROR,
                 SSL_F_TLS_PROCESS_CKE_PSK_PREAMBLE, ERR_R_MALLOC_FAILURE);
=======
    if (s->s3.tmp.psk == NULL) {
        s->s3.tmp.psklen = 0;
        SSLfatal(s, SSL_AD_INTERNAL_ERROR, ERR_R_MALLOC_FAILURE);
>>>>>>> a8a80be5
        return 0;
    }

    s->s3.tmp.psklen = psklen;

    return 1;
#else
    /* Should never happen */
    SSLfatal(s, SSL_AD_INTERNAL_ERROR, ERR_R_INTERNAL_ERROR);
    return 0;
#endif
}

static int tls_process_cke_rsa(SSL *s, PACKET *pkt)
{
    size_t outlen;
    PACKET enc_premaster;
    EVP_PKEY *rsa = NULL;
    unsigned char *rsa_decrypt = NULL;
    int ret = 0;
    EVP_PKEY_CTX *ctx = NULL;
    OSSL_PARAM params[3], *p = params;

    rsa = s->cert->pkeys[SSL_PKEY_RSA].privatekey;
    if (rsa == NULL) {
        SSLfatal(s, SSL_AD_INTERNAL_ERROR, SSL_R_MISSING_RSA_CERTIFICATE);
        return 0;
    }

    /* SSLv3 and pre-standard DTLS omit the length bytes. */
    if (s->version == SSL3_VERSION || s->version == DTLS1_BAD_VER) {
        enc_premaster = *pkt;
    } else {
        if (!PACKET_get_length_prefixed_2(pkt, &enc_premaster)
            || PACKET_remaining(pkt) != 0) {
            SSLfatal(s, SSL_AD_DECODE_ERROR, SSL_R_LENGTH_MISMATCH);
            return 0;
        }
    }

    outlen = SSL_MAX_MASTER_KEY_LENGTH;
    rsa_decrypt = OPENSSL_malloc(outlen);
    if (rsa_decrypt == NULL) {
        SSLfatal(s, SSL_AD_INTERNAL_ERROR, ERR_R_MALLOC_FAILURE);
        return 0;
    }

    ctx = EVP_PKEY_CTX_new_from_pkey(s->ctx->libctx, rsa, s->ctx->propq);
    if (ctx == NULL) {
        SSLfatal(s, SSL_AD_INTERNAL_ERROR, ERR_R_MALLOC_FAILURE);
        goto err;
    }

    /*
     * We must not leak whether a decryption failure occurs because of
     * Bleichenbacher's attack on PKCS #1 v1.5 RSA padding (see RFC 2246,
     * section 7.4.7.1). We use the special padding type
     * RSA_PKCS1_WITH_TLS_PADDING to do that. It will automaticaly decrypt the
     * RSA, check the padding and check that the client version is as expected
     * in the premaster secret. If any of that fails then the function appears
     * to return successfully but with a random result. The call below could
     * still fail if the input is publicly invalid.
     * See https://tools.ietf.org/html/rfc5246#section-7.4.7.1
     */
    if (EVP_PKEY_decrypt_init(ctx) <= 0
            || EVP_PKEY_CTX_set_rsa_padding(ctx, RSA_PKCS1_WITH_TLS_PADDING) <= 0) {
        SSLfatal(s, SSL_AD_DECRYPT_ERROR, SSL_R_DECRYPTION_FAILED);
        goto err;
    }

    *p++ = OSSL_PARAM_construct_uint(OSSL_ASYM_CIPHER_PARAM_TLS_CLIENT_VERSION,
                                     (unsigned int *)&s->client_version);
   if ((s->options & SSL_OP_TLS_ROLLBACK_BUG) != 0)
        *p++ = OSSL_PARAM_construct_uint(
            OSSL_ASYM_CIPHER_PARAM_TLS_NEGOTIATED_VERSION,
            (unsigned int *)&s->version);
    *p++ = OSSL_PARAM_construct_end();

    if (!EVP_PKEY_CTX_set_params(ctx, params)
            || EVP_PKEY_decrypt(ctx, rsa_decrypt, &outlen,
                                PACKET_data(&enc_premaster),
                                PACKET_remaining(&enc_premaster)) <= 0) {
        SSLfatal(s, SSL_AD_DECRYPT_ERROR, SSL_R_DECRYPTION_FAILED);
        goto err;
    }

    /*
     * This test should never fail (otherwise we should have failed above) but
     * we double check anyway.
     */
    if (outlen != SSL_MAX_MASTER_KEY_LENGTH) {
        OPENSSL_cleanse(rsa_decrypt, SSL_MAX_MASTER_KEY_LENGTH);
        SSLfatal(s, SSL_AD_DECRYPT_ERROR, SSL_R_DECRYPTION_FAILED);
        goto err;
    }

    /* Also cleanses rsa_decrypt (on success or failure) */
    if (!ssl_generate_master_secret(s, rsa_decrypt,
                                    SSL_MAX_MASTER_KEY_LENGTH, 0)) {
        /* SSLfatal() already called */
        goto err;
    }

    ret = 1;
 err:
    OPENSSL_free(rsa_decrypt);
    EVP_PKEY_CTX_free(ctx);
    return ret;
}

static int tls_process_cke_dhe(SSL *s, PACKET *pkt)
{
    EVP_PKEY *skey = NULL;
    unsigned int i;
    const unsigned char *data;
    EVP_PKEY *ckey = NULL;
    int ret = 0;

    if (!PACKET_get_net_2(pkt, &i) || PACKET_remaining(pkt) != i) {
        SSLfatal(s, SSL_AD_DECODE_ERROR, SSL_R_DH_PUBLIC_VALUE_LENGTH_IS_WRONG);
        goto err;
    }
    skey = s->s3.tmp.pkey;
    if (skey == NULL) {
        SSLfatal(s, SSL_AD_INTERNAL_ERROR, SSL_R_MISSING_TMP_DH_KEY);
        goto err;
    }

    if (PACKET_remaining(pkt) == 0L) {
        SSLfatal(s, SSL_AD_DECODE_ERROR, SSL_R_MISSING_TMP_DH_KEY);
        goto err;
    }
    if (!PACKET_get_bytes(pkt, &data, i)) {
        /* We already checked we have enough data */
        SSLfatal(s, SSL_AD_INTERNAL_ERROR, ERR_R_INTERNAL_ERROR);
        goto err;
    }
    ckey = EVP_PKEY_new();
    if (ckey == NULL || EVP_PKEY_copy_parameters(ckey, skey) == 0) {
        SSLfatal(s, SSL_AD_INTERNAL_ERROR, SSL_R_COPY_PARAMETERS_FAILED);
        goto err;
    }

    if (!EVP_PKEY_set1_encoded_public_key(ckey, data, i)) {
        SSLfatal(s, SSL_AD_INTERNAL_ERROR, ERR_R_INTERNAL_ERROR);
        goto err;
    }

    if (ssl_derive(s, skey, ckey, 1) == 0) {
        /* SSLfatal() already called */
        goto err;
    }

    ret = 1;
    EVP_PKEY_free(s->s3.tmp.pkey);
    s->s3.tmp.pkey = NULL;
 err:
    EVP_PKEY_free(ckey);
    return ret;
}

static int tls_process_cke_ecdhe(SSL *s, PACKET *pkt)
{
    EVP_PKEY *skey = s->s3.tmp.pkey;
    EVP_PKEY *ckey = NULL;
    int ret = 0;

    if (PACKET_remaining(pkt) == 0L) {
        /* We don't support ECDH client auth */
        SSLfatal(s, SSL_AD_HANDSHAKE_FAILURE, SSL_R_MISSING_TMP_ECDH_KEY);
        goto err;
    } else {
        unsigned int i;
        const unsigned char *data;

        /*
         * Get client's public key from encoded point in the
         * ClientKeyExchange message.
         */

        /* Get encoded point length */
        if (!PACKET_get_1(pkt, &i) || !PACKET_get_bytes(pkt, &data, i)
            || PACKET_remaining(pkt) != 0) {
            SSLfatal(s, SSL_AD_DECODE_ERROR, SSL_R_LENGTH_MISMATCH);
            goto err;
        }
        if (skey == NULL) {
            SSLfatal(s, SSL_AD_INTERNAL_ERROR, SSL_R_MISSING_TMP_ECDH_KEY);
            goto err;
        }

        ckey = EVP_PKEY_new();
        if (ckey == NULL || EVP_PKEY_copy_parameters(ckey, skey) <= 0) {
            SSLfatal(s, SSL_AD_INTERNAL_ERROR, SSL_R_COPY_PARAMETERS_FAILED);
            goto err;
        }

        if (EVP_PKEY_set1_encoded_public_key(ckey, data, i) <= 0) {
            SSLfatal(s, SSL_AD_INTERNAL_ERROR, ERR_R_EC_LIB);
            goto err;
        }
    }

    if (ssl_derive(s, skey, ckey, 1) == 0) {
        /* SSLfatal() already called */
        goto err;
    }

    ret = 1;
    EVP_PKEY_free(s->s3.tmp.pkey);
    s->s3.tmp.pkey = NULL;
 err:
    EVP_PKEY_free(ckey);

    return ret;
}

static int tls_process_cke_srp(SSL *s, PACKET *pkt)
{
#ifndef OPENSSL_NO_SRP
    unsigned int i;
    const unsigned char *data;

    if (!PACKET_get_net_2(pkt, &i)
        || !PACKET_get_bytes(pkt, &data, i)) {
        SSLfatal(s, SSL_AD_DECODE_ERROR, SSL_R_BAD_SRP_A_LENGTH);
        return 0;
    }
    if ((s->srp_ctx.A = BN_bin2bn(data, i, NULL)) == NULL) {
        SSLfatal(s, SSL_AD_INTERNAL_ERROR, ERR_R_BN_LIB);
        return 0;
    }
    if (BN_ucmp(s->srp_ctx.A, s->srp_ctx.N) >= 0 || BN_is_zero(s->srp_ctx.A)) {
        SSLfatal(s, SSL_AD_ILLEGAL_PARAMETER, SSL_R_BAD_SRP_PARAMETERS);
        return 0;
    }
    OPENSSL_free(s->session->srp_username);
    s->session->srp_username = OPENSSL_strdup(s->srp_ctx.login);
    if (s->session->srp_username == NULL) {
        SSLfatal(s, SSL_AD_INTERNAL_ERROR, ERR_R_MALLOC_FAILURE);
        return 0;
    }

    if (!srp_generate_server_master_secret(s)) {
        /* SSLfatal() already called */
        return 0;
    }

    return 1;
#else
    /* Should never happen */
    SSLfatal(s, SSL_AD_INTERNAL_ERROR, ERR_R_INTERNAL_ERROR);
    return 0;
#endif
}

static int tls_process_cke_gost(SSL *s, PACKET *pkt)
{
#ifndef OPENSSL_NO_GOST
    EVP_PKEY_CTX *pkey_ctx;
    EVP_PKEY *client_pub_pkey = NULL, *pk = NULL;
    unsigned char premaster_secret[32];
    const unsigned char *start;
    size_t outlen = 32, inlen;
    unsigned long alg_a;
    GOST_KX_MESSAGE *pKX = NULL;
    const unsigned char *ptr;
    int ret = 0;

    /* Get our certificate private key */
    alg_a = s->s3.tmp.new_cipher->algorithm_auth;
    if (alg_a & SSL_aGOST12) {
        /*
         * New GOST ciphersuites have SSL_aGOST01 bit too
         */
        pk = s->cert->pkeys[SSL_PKEY_GOST12_512].privatekey;
        if (pk == NULL) {
            pk = s->cert->pkeys[SSL_PKEY_GOST12_256].privatekey;
        }
        if (pk == NULL) {
            pk = s->cert->pkeys[SSL_PKEY_GOST01].privatekey;
        }
    } else if (alg_a & SSL_aGOST01) {
        pk = s->cert->pkeys[SSL_PKEY_GOST01].privatekey;
    }

    pkey_ctx = EVP_PKEY_CTX_new_from_pkey(s->ctx->libctx, pk, s->ctx->propq);
    if (pkey_ctx == NULL) {
        SSLfatal(s, SSL_AD_INTERNAL_ERROR, ERR_R_MALLOC_FAILURE);
        return 0;
    }
    if (EVP_PKEY_decrypt_init(pkey_ctx) <= 0) {
        SSLfatal(s, SSL_AD_INTERNAL_ERROR, ERR_R_INTERNAL_ERROR);
        return 0;
    }
    /*
     * If client certificate is present and is of the same type, maybe
     * use it for key exchange.  Don't mind errors from
     * EVP_PKEY_derive_set_peer, because it is completely valid to use a
     * client certificate for authorization only.
     */
    client_pub_pkey = X509_get0_pubkey(s->session->peer);
    if (client_pub_pkey) {
        if (EVP_PKEY_derive_set_peer(pkey_ctx, client_pub_pkey) <= 0)
            ERR_clear_error();
    }

    ptr = PACKET_data(pkt);
    /* Some implementations provide extra data in the opaqueBlob
     * We have nothing to do with this blob so we just skip it */
    pKX = d2i_GOST_KX_MESSAGE(NULL, &ptr, PACKET_remaining(pkt));
    if (pKX == NULL
       || pKX->kxBlob == NULL
       || ASN1_TYPE_get(pKX->kxBlob) != V_ASN1_SEQUENCE) {
         SSLfatal(s, SSL_AD_DECODE_ERROR, SSL_R_DECRYPTION_FAILED);
         goto err;
    }

    if (!PACKET_forward(pkt, ptr - PACKET_data(pkt))) {
        SSLfatal(s, SSL_AD_INTERNAL_ERROR, SSL_R_DECRYPTION_FAILED);
        goto err;
    }

    if (PACKET_remaining(pkt) != 0) {
        SSLfatal(s, SSL_AD_INTERNAL_ERROR, SSL_R_DECRYPTION_FAILED);
        goto err;
    }

    inlen = pKX->kxBlob->value.sequence->length;
    start = pKX->kxBlob->value.sequence->data;

    if (EVP_PKEY_decrypt(pkey_ctx, premaster_secret, &outlen, start,
                         inlen) <= 0) {
        SSLfatal(s, SSL_AD_DECODE_ERROR, SSL_R_DECRYPTION_FAILED);
        goto err;
    }
    /* Generate master secret */
    if (!ssl_generate_master_secret(s, premaster_secret,
                                    sizeof(premaster_secret), 0)) {
        /* SSLfatal() already called */
        goto err;
    }
    /* Check if pubkey from client certificate was used */
    if (EVP_PKEY_CTX_ctrl(pkey_ctx, -1, -1, EVP_PKEY_CTRL_PEER_KEY, 2,
                          NULL) > 0)
        s->statem.no_cert_verify = 1;

    ret = 1;
 err:
    EVP_PKEY_CTX_free(pkey_ctx);
    GOST_KX_MESSAGE_free(pKX);
    return ret;
#else
    /* Should never happen */
    SSLfatal(s, SSL_AD_INTERNAL_ERROR, ERR_R_INTERNAL_ERROR);
    return 0;
#endif
}

static int tls_process_cke_gost18(SSL *s, PACKET *pkt)
{
#ifndef OPENSSL_NO_GOST
    unsigned char rnd_dgst[32];
    EVP_PKEY_CTX *pkey_ctx = NULL;
    EVP_PKEY *pk = NULL;
    unsigned char premaster_secret[32];
    const unsigned char *start = NULL;
    size_t outlen = 32, inlen = 0;
    int ret = 0;
    int cipher_nid = ossl_gost18_cke_cipher_nid(s);

    if (cipher_nid == NID_undef) {
        SSLfatal(s, SSL_AD_INTERNAL_ERROR, ERR_R_INTERNAL_ERROR);
        return 0;
    }

    if (ossl_gost_ukm(s, rnd_dgst) <= 0) {
        SSLfatal(s, SSL_AD_INTERNAL_ERROR, ERR_R_INTERNAL_ERROR);
        goto err;
    }

    /* Get our certificate private key */
    pk = s->cert->pkeys[SSL_PKEY_GOST12_512].privatekey != NULL ?
         s->cert->pkeys[SSL_PKEY_GOST12_512].privatekey :
         s->cert->pkeys[SSL_PKEY_GOST12_256].privatekey;
    if (pk == NULL) {
        SSLfatal(s, SSL_AD_INTERNAL_ERROR, SSL_R_BAD_HANDSHAKE_STATE);
        goto err;
    }

    pkey_ctx = EVP_PKEY_CTX_new_from_pkey(s->ctx->libctx, pk, s->ctx->propq);
    if (pkey_ctx == NULL) {
        SSLfatal(s, SSL_AD_INTERNAL_ERROR, ERR_R_MALLOC_FAILURE);
        goto err;
    }
    if (EVP_PKEY_decrypt_init(pkey_ctx) <= 0) {
        SSLfatal(s, SSL_AD_INTERNAL_ERROR, ERR_R_INTERNAL_ERROR);
        goto err;
    }

    /* Reuse EVP_PKEY_CTRL_SET_IV, make choice in engine code depending on size */
    if (EVP_PKEY_CTX_ctrl(pkey_ctx, -1, EVP_PKEY_OP_DECRYPT,
                          EVP_PKEY_CTRL_SET_IV, 32, rnd_dgst) <= 0) {
        SSLfatal(s, SSL_AD_INTERNAL_ERROR, SSL_R_LIBRARY_BUG);
        goto err;
    }

    if (EVP_PKEY_CTX_ctrl(pkey_ctx, -1, EVP_PKEY_OP_DECRYPT,
                          EVP_PKEY_CTRL_CIPHER, cipher_nid, NULL) <= 0) {
        SSLfatal(s, SSL_AD_INTERNAL_ERROR, SSL_R_LIBRARY_BUG);
        goto err;
    }
    inlen = PACKET_remaining(pkt);
    start = PACKET_data(pkt);

    if (EVP_PKEY_decrypt(pkey_ctx, premaster_secret, &outlen, start, inlen) <= 0) {
        SSLfatal(s, SSL_AD_DECODE_ERROR, SSL_R_DECRYPTION_FAILED);
        goto err;
    }
    /* Generate master secret */
    if (!ssl_generate_master_secret(s, premaster_secret,
         sizeof(premaster_secret), 0)) {
         /* SSLfatal() already called */
         goto err;
    }
    ret = 1;

 err:
    EVP_PKEY_CTX_free(pkey_ctx);
    return ret;
#else
    /* Should never happen */
    SSLfatal(s, SSL_AD_INTERNAL_ERROR, ERR_R_INTERNAL_ERROR);
    return 0;
#endif
}

MSG_PROCESS_RETURN tls_process_client_key_exchange(SSL *s, PACKET *pkt)
{
    unsigned long alg_k;

    alg_k = s->s3.tmp.new_cipher->algorithm_mkey;

    /* For PSK parse and retrieve identity, obtain PSK key */
    if ((alg_k & SSL_PSK) && !tls_process_cke_psk_preamble(s, pkt)) {
        /* SSLfatal() already called */
        goto err;
    }

    if (alg_k & SSL_kPSK) {
        /* Identity extracted earlier: should be nothing left */
        if (PACKET_remaining(pkt) != 0) {
            SSLfatal(s, SSL_AD_DECODE_ERROR, SSL_R_LENGTH_MISMATCH);
            goto err;
        }
        /* PSK handled by ssl_generate_master_secret */
        if (!ssl_generate_master_secret(s, NULL, 0, 0)) {
            /* SSLfatal() already called */
            goto err;
        }
    } else if (alg_k & (SSL_kRSA | SSL_kRSAPSK)) {
        if (!tls_process_cke_rsa(s, pkt)) {
            /* SSLfatal() already called */
            goto err;
        }
    } else if (alg_k & (SSL_kDHE | SSL_kDHEPSK)) {
        if (!tls_process_cke_dhe(s, pkt)) {
            /* SSLfatal() already called */
            goto err;
        }
    } else if (alg_k & (SSL_kECDHE | SSL_kECDHEPSK)) {
        if (!tls_process_cke_ecdhe(s, pkt)) {
            /* SSLfatal() already called */
            goto err;
        }
    } else if (alg_k & SSL_kSRP) {
        if (!tls_process_cke_srp(s, pkt)) {
            /* SSLfatal() already called */
            goto err;
        }
    } else if (alg_k & SSL_kGOST) {
        if (!tls_process_cke_gost(s, pkt)) {
            /* SSLfatal() already called */
            goto err;
        }
    } else if (alg_k & SSL_kGOST18) {
        if (!tls_process_cke_gost18(s, pkt)) {
            /* SSLfatal() already called */
            goto err;
        }
    } else {
        SSLfatal(s, SSL_AD_INTERNAL_ERROR, SSL_R_UNKNOWN_CIPHER_TYPE);
        goto err;
    }

    return MSG_PROCESS_CONTINUE_PROCESSING;
 err:
#ifndef OPENSSL_NO_PSK
<<<<<<< HEAD
    OPENSSL_clear_free(s->s3->tmp.psk, s->s3->tmp.psklen);
    s->s3->tmp.psk = NULL;
    s->s3->tmp.psklen = 0;
=======
    OPENSSL_clear_free(s->s3.tmp.psk, s->s3.tmp.psklen);
    s->s3.tmp.psk = NULL;
    s->s3.tmp.psklen = 0;
>>>>>>> a8a80be5
#endif
    return MSG_PROCESS_ERROR;
}

WORK_STATE tls_post_process_client_key_exchange(SSL *s, WORK_STATE wst)
{
#ifndef OPENSSL_NO_SCTP
    if (wst == WORK_MORE_A) {
        if (SSL_IS_DTLS(s)) {
            unsigned char sctpauthkey[64];
            char labelbuffer[sizeof(DTLS1_SCTP_AUTH_LABEL)];
            size_t labellen;
            /*
             * Add new shared key for SCTP-Auth, will be ignored if no SCTP
             * used.
             */
            memcpy(labelbuffer, DTLS1_SCTP_AUTH_LABEL,
                   sizeof(DTLS1_SCTP_AUTH_LABEL));

            /* Don't include the terminating zero. */
            labellen = sizeof(labelbuffer) - 1;
            if (s->mode & SSL_MODE_DTLS_SCTP_LABEL_LENGTH_BUG)
                labellen += 1;

            if (SSL_export_keying_material(s, sctpauthkey,
                                           sizeof(sctpauthkey), labelbuffer,
                                           labellen, NULL, 0,
                                           0) <= 0) {
                SSLfatal(s, SSL_AD_INTERNAL_ERROR, ERR_R_INTERNAL_ERROR);
                return WORK_ERROR;
            }

            BIO_ctrl(SSL_get_wbio(s), BIO_CTRL_DGRAM_SCTP_ADD_AUTH_KEY,
                     sizeof(sctpauthkey), sctpauthkey);
        }
    }
#endif

    if (s->statem.no_cert_verify || !s->session->peer) {
        /*
         * No certificate verify or no peer certificate so we no longer need
         * the handshake_buffer
         */
        if (!ssl3_digest_cached_records(s, 0)) {
            /* SSLfatal() already called */
            return WORK_ERROR;
        }
        return WORK_FINISHED_CONTINUE;
    } else {
        if (!s->s3.handshake_buffer) {
            SSLfatal(s, SSL_AD_INTERNAL_ERROR, ERR_R_INTERNAL_ERROR);
            return WORK_ERROR;
        }
        /*
         * For sigalgs freeze the handshake buffer. If we support
         * extms we've done this already so this is a no-op
         */
        if (!ssl3_digest_cached_records(s, 1)) {
            /* SSLfatal() already called */
            return WORK_ERROR;
        }
    }

    return WORK_FINISHED_CONTINUE;
}

MSG_PROCESS_RETURN tls_process_client_certificate(SSL *s, PACKET *pkt)
{
    int i;
    MSG_PROCESS_RETURN ret = MSG_PROCESS_ERROR;
    X509 *x = NULL;
    unsigned long l;
    const unsigned char *certstart, *certbytes;
    STACK_OF(X509) *sk = NULL;
    PACKET spkt, context;
    size_t chainidx;
    SSL_SESSION *new_sess = NULL;

    /*
     * To get this far we must have read encrypted data from the client. We no
     * longer tolerate unencrypted alerts. This value is ignored if less than
     * TLSv1.3
     */
    s->statem.enc_read_state = ENC_READ_STATE_VALID;

    if ((sk = sk_X509_new_null()) == NULL) {
        SSLfatal(s, SSL_AD_INTERNAL_ERROR, ERR_R_MALLOC_FAILURE);
        goto err;
    }

    if (SSL_IS_TLS13(s) && (!PACKET_get_length_prefixed_1(pkt, &context)
                            || (s->pha_context == NULL && PACKET_remaining(&context) != 0)
                            || (s->pha_context != NULL &&
                                !PACKET_equal(&context, s->pha_context, s->pha_context_len)))) {
        SSLfatal(s, SSL_AD_DECODE_ERROR, SSL_R_INVALID_CONTEXT);
        goto err;
    }

    if (!PACKET_get_length_prefixed_3(pkt, &spkt)
            || PACKET_remaining(pkt) != 0) {
        SSLfatal(s, SSL_AD_DECODE_ERROR, SSL_R_LENGTH_MISMATCH);
        goto err;
    }

    for (chainidx = 0; PACKET_remaining(&spkt) > 0; chainidx++) {
        if (!PACKET_get_net_3(&spkt, &l)
            || !PACKET_get_bytes(&spkt, &certbytes, l)) {
            SSLfatal(s, SSL_AD_DECODE_ERROR, SSL_R_CERT_LENGTH_MISMATCH);
            goto err;
        }

        certstart = certbytes;
        x = X509_new_ex(s->ctx->libctx, s->ctx->propq);
        if (x == NULL) {
            SSLfatal(s, SSL_AD_DECODE_ERROR, ERR_R_MALLOC_FAILURE);
            goto err;
        }
        if (d2i_X509(&x, (const unsigned char **)&certbytes, l) == NULL) {
            SSLfatal(s, SSL_AD_DECODE_ERROR, ERR_R_ASN1_LIB);
            goto err;
        }

        if (certbytes != (certstart + l)) {
            SSLfatal(s, SSL_AD_DECODE_ERROR, SSL_R_CERT_LENGTH_MISMATCH);
            goto err;
        }

        if (SSL_IS_TLS13(s)) {
            RAW_EXTENSION *rawexts = NULL;
            PACKET extensions;

            if (!PACKET_get_length_prefixed_2(&spkt, &extensions)) {
                SSLfatal(s, SSL_AD_DECODE_ERROR, SSL_R_BAD_LENGTH);
                goto err;
            }
            if (!tls_collect_extensions(s, &extensions,
                                        SSL_EXT_TLS1_3_CERTIFICATE, &rawexts,
                                        NULL, chainidx == 0)
                || !tls_parse_all_extensions(s, SSL_EXT_TLS1_3_CERTIFICATE,
                                             rawexts, x, chainidx,
                                             PACKET_remaining(&spkt) == 0)) {
                OPENSSL_free(rawexts);
                goto err;
            }
            OPENSSL_free(rawexts);
        }

        if (!sk_X509_push(sk, x)) {
            SSLfatal(s, SSL_AD_INTERNAL_ERROR, ERR_R_MALLOC_FAILURE);
            goto err;
        }
        x = NULL;
    }

    if (sk_X509_num(sk) <= 0) {
        /* TLS does not mind 0 certs returned */
        if (s->version == SSL3_VERSION) {
            SSLfatal(s, SSL_AD_HANDSHAKE_FAILURE,
                     SSL_R_NO_CERTIFICATES_RETURNED);
            goto err;
        }
        /* Fail for TLS only if we required a certificate */
        else if ((s->verify_mode & SSL_VERIFY_PEER) &&
                 (s->verify_mode & SSL_VERIFY_FAIL_IF_NO_PEER_CERT)) {
            SSLfatal(s, SSL_AD_CERTIFICATE_REQUIRED,
                     SSL_R_PEER_DID_NOT_RETURN_A_CERTIFICATE);
            goto err;
        }
        /* No client certificate so digest cached records */
        if (s->s3.handshake_buffer && !ssl3_digest_cached_records(s, 0)) {
            /* SSLfatal() already called */
            goto err;
        }
    } else {
        EVP_PKEY *pkey;
        i = ssl_verify_cert_chain(s, sk);
        if (i <= 0) {
            SSLfatal(s, ssl_x509err2alert(s->verify_result),
                     SSL_R_CERTIFICATE_VERIFY_FAILED);
            goto err;
        }
        pkey = X509_get0_pubkey(sk_X509_value(sk, 0));
        if (pkey == NULL) {
            SSLfatal(s, SSL_AD_HANDSHAKE_FAILURE,
                     SSL_R_UNKNOWN_CERTIFICATE_TYPE);
            goto err;
        }
    }

    /*
     * Sessions must be immutable once they go into the session cache. Otherwise
     * we can get multi-thread problems. Therefore we don't "update" sessions,
     * we replace them with a duplicate. Here, we need to do this every time
     * a new certificate is received via post-handshake authentication, as the
     * session may have already gone into the session cache.
     */

    if (s->post_handshake_auth == SSL_PHA_REQUESTED) {
        if ((new_sess = ssl_session_dup(s->session, 0)) == 0) {
            SSLfatal(s, SSL_AD_INTERNAL_ERROR, ERR_R_MALLOC_FAILURE);
            goto err;
        }

        SSL_SESSION_free(s->session);
        s->session = new_sess;
    }

    X509_free(s->session->peer);
    s->session->peer = sk_X509_shift(sk);
    s->session->verify_result = s->verify_result;

    sk_X509_pop_free(s->session->peer_chain, X509_free);
    s->session->peer_chain = sk;
    sk = NULL;

    /*
     * Freeze the handshake buffer. For <TLS1.3 we do this after the CKE
     * message
     */
    if (SSL_IS_TLS13(s) && !ssl3_digest_cached_records(s, 1)) {
        /* SSLfatal() already called */
        goto err;
    }

    /*
     * Inconsistency alert: cert_chain does *not* include the peer's own
     * certificate, while we do include it in statem_clnt.c
     */

    /* Save the current hash state for when we receive the CertificateVerify */
    if (SSL_IS_TLS13(s)) {
        if (!ssl_handshake_hash(s, s->cert_verify_hash,
                                sizeof(s->cert_verify_hash),
                                &s->cert_verify_hash_len)) {
            /* SSLfatal() already called */
            goto err;
        }

        /* Resend session tickets */
        s->sent_tickets = 0;
    }

    ret = MSG_PROCESS_CONTINUE_READING;

 err:
    X509_free(x);
    sk_X509_pop_free(sk, X509_free);
    return ret;
}

int tls_construct_server_certificate(SSL *s, WPACKET *pkt)
{
    CERT_PKEY *cpk = s->s3.tmp.cert;

    if (cpk == NULL) {
        SSLfatal(s, SSL_AD_INTERNAL_ERROR, ERR_R_INTERNAL_ERROR);
        return 0;
    }

    /*
     * In TLSv1.3 the certificate chain is always preceded by a 0 length context
     * for the server Certificate message
     */
    if (SSL_IS_TLS13(s) && !WPACKET_put_bytes_u8(pkt, 0)) {
        SSLfatal(s, SSL_AD_INTERNAL_ERROR, ERR_R_INTERNAL_ERROR);
        return 0;
    }
    if (!ssl3_output_cert_chain(s, pkt, cpk)) {
        /* SSLfatal() already called */
        return 0;
    }

    return 1;
}

static int create_ticket_prequel(SSL *s, WPACKET *pkt, uint32_t age_add,
                                 unsigned char *tick_nonce)
{
    uint32_t timeout = (uint32_t)s->session->timeout;

    /*
     * Ticket lifetime hint:
     * In TLSv1.3 we reset the "time" field above, and always specify the
     * timeout, limited to a 1 week period per RFC8446.
     * For TLSv1.2 this is advisory only and we leave this unspecified for
     * resumed session (for simplicity).
     */
#define ONE_WEEK_SEC (7 * 24 * 60 * 60)

    if (SSL_IS_TLS13(s)) {
        if (s->session->timeout > ONE_WEEK_SEC)
            timeout = ONE_WEEK_SEC;
    } else if (s->hit)
        timeout = 0;

    if (!WPACKET_put_bytes_u32(pkt, timeout)) {
        SSLfatal(s, SSL_AD_INTERNAL_ERROR, ERR_R_INTERNAL_ERROR);
        return 0;
    }

    if (SSL_IS_TLS13(s)) {
        if (!WPACKET_put_bytes_u32(pkt, age_add)
                || !WPACKET_sub_memcpy_u8(pkt, tick_nonce, TICKET_NONCE_SIZE)) {
            SSLfatal(s, SSL_AD_INTERNAL_ERROR, ERR_R_INTERNAL_ERROR);
            return 0;
        }
    }

    /* Start the sub-packet for the actual ticket data */
    if (!WPACKET_start_sub_packet_u16(pkt)) {
        SSLfatal(s, SSL_AD_INTERNAL_ERROR, ERR_R_INTERNAL_ERROR);
        return 0;
    }

    return 1;
}

/*
 * Returns 1 on success, 0 to abort construction of the ticket (non-fatal), or
 * -1 on fatal error
 */
static int construct_stateless_ticket(SSL *s, WPACKET *pkt, uint32_t age_add,
                                      unsigned char *tick_nonce)
{
    unsigned char *senc = NULL;
    EVP_CIPHER_CTX *ctx = NULL;
    SSL_HMAC *hctx = NULL;
    unsigned char *p, *encdata1, *encdata2, *macdata1, *macdata2;
    const unsigned char *const_p;
    int len, slen_full, slen, lenfinal;
    SSL_SESSION *sess;
    size_t hlen;
    SSL_CTX *tctx = s->session_ctx;
    unsigned char iv[EVP_MAX_IV_LENGTH];
    unsigned char key_name[TLSEXT_KEYNAME_LENGTH];
    int iv_len, ok = -1;
    size_t macoffset, macendoffset;

    /* get session encoding length */
    slen_full = i2d_SSL_SESSION(s->session, NULL);
    /*
     * Some length values are 16 bits, so forget it if session is too
     * long
     */
    if (slen_full == 0 || slen_full > 0xFF00) {
        SSLfatal(s, SSL_AD_INTERNAL_ERROR, ERR_R_INTERNAL_ERROR);
        goto err;
    }
    senc = OPENSSL_malloc(slen_full);
    if (senc == NULL) {
        SSLfatal(s, SSL_AD_INTERNAL_ERROR, ERR_R_MALLOC_FAILURE);
        goto err;
    }

    ctx = EVP_CIPHER_CTX_new();
    hctx = ssl_hmac_new(tctx);
    if (ctx == NULL || hctx == NULL) {
        SSLfatal(s, SSL_AD_INTERNAL_ERROR, ERR_R_MALLOC_FAILURE);
        goto err;
    }

    p = senc;
    if (!i2d_SSL_SESSION(s->session, &p)) {
        SSLfatal(s, SSL_AD_INTERNAL_ERROR, ERR_R_INTERNAL_ERROR);
        goto err;
    }

    /*
     * create a fresh copy (not shared with other threads) to clean up
     */
    const_p = senc;
    sess = d2i_SSL_SESSION(NULL, &const_p, slen_full);
    if (sess == NULL) {
        SSLfatal(s, SSL_AD_INTERNAL_ERROR, ERR_R_INTERNAL_ERROR);
        goto err;
    }

    slen = i2d_SSL_SESSION(sess, NULL);
    if (slen == 0 || slen > slen_full) {
        /* shouldn't ever happen */
        SSLfatal(s, SSL_AD_INTERNAL_ERROR, ERR_R_INTERNAL_ERROR);
        SSL_SESSION_free(sess);
        goto err;
    }
    p = senc;
    if (!i2d_SSL_SESSION(sess, &p)) {
        SSLfatal(s, SSL_AD_INTERNAL_ERROR, ERR_R_INTERNAL_ERROR);
        SSL_SESSION_free(sess);
        goto err;
    }
    SSL_SESSION_free(sess);

    /*
     * Initialize HMAC and cipher contexts. If callback present it does
     * all the work otherwise use generated values from parent ctx.
     */
#ifndef OPENSSL_NO_DEPRECATED_3_0
    if (tctx->ext.ticket_key_evp_cb != NULL || tctx->ext.ticket_key_cb != NULL)
#else
    if (tctx->ext.ticket_key_evp_cb != NULL)
#endif
    {
        int ret = 0;

        if (tctx->ext.ticket_key_evp_cb != NULL)
            ret = tctx->ext.ticket_key_evp_cb(s, key_name, iv, ctx,
                                              ssl_hmac_get0_EVP_MAC_CTX(hctx),
                                              1);
#ifndef OPENSSL_NO_DEPRECATED_3_0
        else if (tctx->ext.ticket_key_cb != NULL)
            /* if 0 is returned, write an empty ticket */
            ret = tctx->ext.ticket_key_cb(s, key_name, iv, ctx,
                                          ssl_hmac_get0_HMAC_CTX(hctx), 1);
#endif

        if (ret == 0) {
            /*
             * In TLSv1.2 we construct a 0 length ticket. In TLSv1.3 a 0
             * length ticket is not allowed so we abort construction of the
             * ticket
             */
            if (SSL_IS_TLS13(s)) {
                ok = 0;
                goto err;
            }
            /* Put timeout and length */
            if (!WPACKET_put_bytes_u32(pkt, 0)
                    || !WPACKET_put_bytes_u16(pkt, 0)) {
                SSLfatal(s, SSL_AD_INTERNAL_ERROR, ERR_R_INTERNAL_ERROR);
                goto err;
            }
            OPENSSL_free(senc);
            EVP_CIPHER_CTX_free(ctx);
            ssl_hmac_free(hctx);
            return 1;
        }
        if (ret < 0) {
            SSLfatal(s, SSL_AD_INTERNAL_ERROR, SSL_R_CALLBACK_FAILED);
            goto err;
        }
        iv_len = EVP_CIPHER_CTX_get_iv_length(ctx);
        if (iv_len < 0) {
            SSLfatal(s, SSL_AD_INTERNAL_ERROR, ERR_R_INTERNAL_ERROR);
            goto err;
        }
    } else {
        EVP_CIPHER *cipher = EVP_CIPHER_fetch(s->ctx->libctx, "AES-256-CBC",
                                              s->ctx->propq);

        if (cipher == NULL) {
            /* Error is already recorded */
            SSLfatal_alert(s, SSL_AD_INTERNAL_ERROR);
            goto err;
        }

        iv_len = EVP_CIPHER_get_iv_length(cipher);
        if (iv_len < 0
                || RAND_bytes_ex(s->ctx->libctx, iv, iv_len, 0) <= 0
                || !EVP_EncryptInit_ex(ctx, cipher, NULL,
                                       tctx->ext.secure->tick_aes_key, iv)
                || !ssl_hmac_init(hctx, tctx->ext.secure->tick_hmac_key,
                                  sizeof(tctx->ext.secure->tick_hmac_key),
                                  "SHA256")) {
            EVP_CIPHER_free(cipher);
            SSLfatal(s, SSL_AD_INTERNAL_ERROR, ERR_R_INTERNAL_ERROR);
            goto err;
        }
        EVP_CIPHER_free(cipher);
        memcpy(key_name, tctx->ext.tick_key_name,
               sizeof(tctx->ext.tick_key_name));
    }

    if (!create_ticket_prequel(s, pkt, age_add, tick_nonce)) {
        /* SSLfatal() already called */
        goto err;
    }

    if (!WPACKET_get_total_written(pkt, &macoffset)
               /* Output key name */
            || !WPACKET_memcpy(pkt, key_name, sizeof(key_name))
               /* output IV */
            || !WPACKET_memcpy(pkt, iv, iv_len)
            || !WPACKET_reserve_bytes(pkt, slen + EVP_MAX_BLOCK_LENGTH,
                                      &encdata1)
               /* Encrypt session data */
            || !EVP_EncryptUpdate(ctx, encdata1, &len, senc, slen)
            || !WPACKET_allocate_bytes(pkt, len, &encdata2)
            || encdata1 != encdata2
            || !EVP_EncryptFinal(ctx, encdata1 + len, &lenfinal)
            || !WPACKET_allocate_bytes(pkt, lenfinal, &encdata2)
            || encdata1 + len != encdata2
            || len + lenfinal > slen + EVP_MAX_BLOCK_LENGTH
            || !WPACKET_get_total_written(pkt, &macendoffset)
            || !ssl_hmac_update(hctx,
                                (unsigned char *)s->init_buf->data + macoffset,
                                macendoffset - macoffset)
            || !WPACKET_reserve_bytes(pkt, EVP_MAX_MD_SIZE, &macdata1)
            || !ssl_hmac_final(hctx, macdata1, &hlen, EVP_MAX_MD_SIZE)
            || hlen > EVP_MAX_MD_SIZE
            || !WPACKET_allocate_bytes(pkt, hlen, &macdata2)
            || macdata1 != macdata2) {
        SSLfatal(s, SSL_AD_INTERNAL_ERROR, ERR_R_INTERNAL_ERROR);
        goto err;
    }

    /* Close the sub-packet created by create_ticket_prequel() */
    if (!WPACKET_close(pkt)) {
        SSLfatal(s, SSL_AD_INTERNAL_ERROR, ERR_R_INTERNAL_ERROR);
        goto err;
    }

    ok = 1;
 err:
    OPENSSL_free(senc);
    EVP_CIPHER_CTX_free(ctx);
    ssl_hmac_free(hctx);
    return ok;
}

static int construct_stateful_ticket(SSL *s, WPACKET *pkt, uint32_t age_add,
                                     unsigned char *tick_nonce)
{
    if (!create_ticket_prequel(s, pkt, age_add, tick_nonce)) {
        /* SSLfatal() already called */
        return 0;
    }

    if (!WPACKET_memcpy(pkt, s->session->session_id,
                        s->session->session_id_length)
            || !WPACKET_close(pkt)) {
        SSLfatal(s, SSL_AD_INTERNAL_ERROR, ERR_R_INTERNAL_ERROR);
        return 0;
    }

    return 1;
}

static void tls_update_ticket_counts(SSL *s)
{
    /*
     * Increment both |sent_tickets| and |next_ticket_nonce|. |sent_tickets|
     * gets reset to 0 if we send more tickets following a post-handshake
     * auth, but |next_ticket_nonce| does not.  If we're sending extra
     * tickets, decrement the count of pending extra tickets.
     */
    s->sent_tickets++;
    s->next_ticket_nonce++;
    if (s->ext.extra_tickets_expected > 0)
        s->ext.extra_tickets_expected--;
}

int tls_construct_new_session_ticket(SSL *s, WPACKET *pkt)
{
    SSL_CTX *tctx = s->session_ctx;
    unsigned char tick_nonce[TICKET_NONCE_SIZE];
    union {
        unsigned char age_add_c[sizeof(uint32_t)];
        uint32_t age_add;
    } age_add_u;
    int ret = 0;

    age_add_u.age_add = 0;

    if (SSL_IS_TLS13(s)) {
        size_t i, hashlen;
        uint64_t nonce;
        static const unsigned char nonce_label[] = "resumption";
        const EVP_MD *md = ssl_handshake_md(s);
        int hashleni = EVP_MD_get_size(md);

        /* Ensure cast to size_t is safe */
        if (!ossl_assert(hashleni >= 0)) {
            SSLfatal(s, SSL_AD_INTERNAL_ERROR, ERR_R_INTERNAL_ERROR);
            goto err;
        }
        hashlen = (size_t)hashleni;

        /*
         * If we already sent one NewSessionTicket, or we resumed then
         * s->session may already be in a cache and so we must not modify it.
         * Instead we need to take a copy of it and modify that.
         */
        if (s->sent_tickets != 0 || s->hit) {
            SSL_SESSION *new_sess = ssl_session_dup(s->session, 0);

            if (new_sess == NULL) {
                /* SSLfatal already called */
                goto err;
            }

            SSL_SESSION_free(s->session);
            s->session = new_sess;
        }

        if (!ssl_generate_session_id(s, s->session)) {
            /* SSLfatal() already called */
            goto err;
        }
        if (RAND_bytes_ex(s->ctx->libctx, age_add_u.age_add_c,
                          sizeof(age_add_u), 0) <= 0) {
            SSLfatal(s, SSL_AD_INTERNAL_ERROR, ERR_R_INTERNAL_ERROR);
            goto err;
        }
        s->session->ext.tick_age_add = age_add_u.age_add;

        nonce = s->next_ticket_nonce;
        for (i = TICKET_NONCE_SIZE; i > 0; i--) {
            tick_nonce[i - 1] = (unsigned char)(nonce & 0xff);
            nonce >>= 8;
        }

        if (!tls13_hkdf_expand(s, md, s->resumption_master_secret,
                               nonce_label,
                               sizeof(nonce_label) - 1,
                               tick_nonce,
                               TICKET_NONCE_SIZE,
                               s->session->master_key,
                               hashlen, 1)) {
            /* SSLfatal() already called */
            goto err;
        }
        s->session->master_key_length = hashlen;

        s->session->time = time(NULL);
        ssl_session_calculate_timeout(s->session);
        if (s->s3.alpn_selected != NULL) {
            OPENSSL_free(s->session->ext.alpn_selected);
            s->session->ext.alpn_selected =
                OPENSSL_memdup(s->s3.alpn_selected, s->s3.alpn_selected_len);
            if (s->session->ext.alpn_selected == NULL) {
                s->session->ext.alpn_selected_len = 0;
<<<<<<< HEAD
                SSLfatal(s, SSL_AD_INTERNAL_ERROR,
                         SSL_F_TLS_CONSTRUCT_NEW_SESSION_TICKET,
                         ERR_R_MALLOC_FAILURE);
=======
                SSLfatal(s, SSL_AD_INTERNAL_ERROR, ERR_R_MALLOC_FAILURE);
>>>>>>> a8a80be5
                goto err;
            }
            s->session->ext.alpn_selected_len = s->s3.alpn_selected_len;
        }
        s->session->ext.max_early_data = s->max_early_data;
    }

    if (tctx->generate_ticket_cb != NULL &&
        tctx->generate_ticket_cb(s, tctx->ticket_cb_data) == 0) {
<<<<<<< HEAD
        SSLfatal(s, SSL_AD_INTERNAL_ERROR,
                 SSL_F_TLS_CONSTRUCT_NEW_SESSION_TICKET,
                 ERR_R_INTERNAL_ERROR);
=======
        SSLfatal(s, SSL_AD_INTERNAL_ERROR, ERR_R_INTERNAL_ERROR);
>>>>>>> a8a80be5
        goto err;
    }
    /*
     * If we are using anti-replay protection then we behave as if
     * SSL_OP_NO_TICKET is set - we are caching tickets anyway so there
     * is no point in using full stateless tickets.
     */
    if (SSL_IS_TLS13(s)
            && ((s->options & SSL_OP_NO_TICKET) != 0
                || (s->max_early_data > 0
                    && (s->options & SSL_OP_NO_ANTI_REPLAY) == 0))) {
        if (!construct_stateful_ticket(s, pkt, age_add_u.age_add, tick_nonce)) {
            /* SSLfatal() already called */
            goto err;
        }
    } else {
        int tmpret;

        tmpret = construct_stateless_ticket(s, pkt, age_add_u.age_add,
                                            tick_nonce);
        if (tmpret != 1) {
            if (tmpret == 0) {
                ret = 2; /* Non-fatal. Abort construction but continue */
                /* We count this as a success so update the counts anwyay */
                tls_update_ticket_counts(s);
            }
            /* else SSLfatal() already called */
            goto err;
        }
    }

    if (SSL_IS_TLS13(s)) {
        if (!tls_construct_extensions(s, pkt,
                                      SSL_EXT_TLS1_3_NEW_SESSION_TICKET,
                                      NULL, 0)) {
            /* SSLfatal() already called */
            goto err;
        }
        tls_update_ticket_counts(s);
        ssl_update_cache(s, SSL_SESS_CACHE_SERVER);
    }

    ret = 1;
 err:
    return ret;
}

/*
 * In TLSv1.3 this is called from the extensions code, otherwise it is used to
 * create a separate message. Returns 1 on success or 0 on failure.
 */
int tls_construct_cert_status_body(SSL *s, WPACKET *pkt)
{
    if (!WPACKET_put_bytes_u8(pkt, s->ext.status_type)
            || !WPACKET_sub_memcpy_u24(pkt, s->ext.ocsp.resp,
                                       s->ext.ocsp.resp_len)) {
        SSLfatal(s, SSL_AD_INTERNAL_ERROR, ERR_R_INTERNAL_ERROR);
        return 0;
    }

    return 1;
}

int tls_construct_cert_status(SSL *s, WPACKET *pkt)
{
    if (!tls_construct_cert_status_body(s, pkt)) {
        /* SSLfatal() already called */
        return 0;
    }

    return 1;
}

#ifndef OPENSSL_NO_NEXTPROTONEG
/*
 * tls_process_next_proto reads a Next Protocol Negotiation handshake message.
 * It sets the next_proto member in s if found
 */
MSG_PROCESS_RETURN tls_process_next_proto(SSL *s, PACKET *pkt)
{
    PACKET next_proto, padding;
    size_t next_proto_len;

    /*-
     * The payload looks like:
     *   uint8 proto_len;
     *   uint8 proto[proto_len];
     *   uint8 padding_len;
     *   uint8 padding[padding_len];
     */
    if (!PACKET_get_length_prefixed_1(pkt, &next_proto)
        || !PACKET_get_length_prefixed_1(pkt, &padding)
        || PACKET_remaining(pkt) > 0) {
        SSLfatal(s, SSL_AD_DECODE_ERROR, SSL_R_LENGTH_MISMATCH);
        return MSG_PROCESS_ERROR;
    }

    if (!PACKET_memdup(&next_proto, &s->ext.npn, &next_proto_len)) {
        s->ext.npn_len = 0;
        SSLfatal(s, SSL_AD_INTERNAL_ERROR, ERR_R_INTERNAL_ERROR);
        return MSG_PROCESS_ERROR;
    }

    s->ext.npn_len = (unsigned char)next_proto_len;

    return MSG_PROCESS_CONTINUE_READING;
}
#endif

static int tls_construct_encrypted_extensions(SSL *s, WPACKET *pkt)
{
    if (!tls_construct_extensions(s, pkt, SSL_EXT_TLS1_3_ENCRYPTED_EXTENSIONS,
                                  NULL, 0)) {
        /* SSLfatal() already called */
        return 0;
    }

    return 1;
}

MSG_PROCESS_RETURN tls_process_end_of_early_data(SSL *s, PACKET *pkt)
{
    if (PACKET_remaining(pkt) != 0) {
        SSLfatal(s, SSL_AD_DECODE_ERROR, SSL_R_LENGTH_MISMATCH);
        return MSG_PROCESS_ERROR;
    }

    if (s->early_data_state != SSL_EARLY_DATA_READING
            && s->early_data_state != SSL_EARLY_DATA_READ_RETRY) {
        SSLfatal(s, SSL_AD_INTERNAL_ERROR, ERR_R_INTERNAL_ERROR);
        return MSG_PROCESS_ERROR;
    }

    /*
     * EndOfEarlyData signals a key change so the end of the message must be on
     * a record boundary.
     */
    if (RECORD_LAYER_processed_read_pending(&s->rlayer)) {
        SSLfatal(s, SSL_AD_UNEXPECTED_MESSAGE, SSL_R_NOT_ON_RECORD_BOUNDARY);
        return MSG_PROCESS_ERROR;
    }

    s->early_data_state = SSL_EARLY_DATA_FINISHED_READING;
    if (!s->method->ssl3_enc->change_cipher_state(s,
                SSL3_CC_HANDSHAKE | SSL3_CHANGE_CIPHER_SERVER_READ)) {
        /* SSLfatal() already called */
        return MSG_PROCESS_ERROR;
    }

    return MSG_PROCESS_CONTINUE_READING;
}<|MERGE_RESOLUTION|>--- conflicted
+++ resolved
@@ -1,9 +1,5 @@
 /*
-<<<<<<< HEAD
- * Copyright 1995-2021 The OpenSSL Project Authors. All Rights Reserved.
-=======
  * Copyright 1995-2022 The OpenSSL Project Authors. All Rights Reserved.
->>>>>>> a8a80be5
  * Copyright (c) 2002, Oracle and/or its affiliates. All rights reserved
  * Copyright 2005 Nokia. All rights reserved.
  *
@@ -2141,20 +2137,11 @@
                                            s->ctx->ext.alpn_select_cb_arg);
 
         if (r == SSL_TLSEXT_ERR_OK) {
-<<<<<<< HEAD
-            OPENSSL_free(s->s3->alpn_selected);
-            s->s3->alpn_selected = OPENSSL_memdup(selected, selected_len);
-            if (s->s3->alpn_selected == NULL) {
-                s->s3->alpn_selected_len = 0;
-                SSLfatal(s, SSL_AD_INTERNAL_ERROR, SSL_F_TLS_HANDLE_ALPN,
-                         ERR_R_INTERNAL_ERROR);
-=======
             OPENSSL_free(s->s3.alpn_selected);
             s->s3.alpn_selected = OPENSSL_memdup(selected, selected_len);
             if (s->s3.alpn_selected == NULL) {
                 s->s3.alpn_selected_len = 0;
                 SSLfatal(s, SSL_AD_INTERNAL_ERROR, ERR_R_INTERNAL_ERROR);
->>>>>>> a8a80be5
                 return 0;
             }
             s->s3.alpn_selected_len = selected_len;
@@ -2767,19 +2754,6 @@
             s->pha_context_len = 32;
             if ((s->pha_context = OPENSSL_malloc(s->pha_context_len)) == NULL) {
                 s->pha_context_len = 0;
-<<<<<<< HEAD
-                SSLfatal(s, SSL_AD_INTERNAL_ERROR,
-                         SSL_F_TLS_CONSTRUCT_CERTIFICATE_REQUEST,
-                         ERR_R_INTERNAL_ERROR);
-                return 0;
-            }
-            if (RAND_bytes(s->pha_context, s->pha_context_len) <= 0
-                    || !WPACKET_sub_memcpy_u8(pkt, s->pha_context,
-                                              s->pha_context_len)) {
-                SSLfatal(s, SSL_AD_INTERNAL_ERROR,
-                         SSL_F_TLS_CONSTRUCT_CERTIFICATE_REQUEST,
-                         ERR_R_INTERNAL_ERROR);
-=======
                 SSLfatal(s, SSL_AD_INTERNAL_ERROR, ERR_R_INTERNAL_ERROR);
                 return 0;
             }
@@ -2788,7 +2762,6 @@
                     || !WPACKET_sub_memcpy_u8(pkt, s->pha_context,
                                               s->pha_context_len)) {
                 SSLfatal(s, SSL_AD_INTERNAL_ERROR, ERR_R_INTERNAL_ERROR);
->>>>>>> a8a80be5
                 return 0;
             }
             /* reset the handshake hash back to just after the ClientFinished */
@@ -2886,16 +2859,9 @@
     s->s3.tmp.psk = OPENSSL_memdup(psk, psklen);
     OPENSSL_cleanse(psk, psklen);
 
-<<<<<<< HEAD
-    if (s->s3->tmp.psk == NULL) {
-        s->s3->tmp.psklen = 0;
-        SSLfatal(s, SSL_AD_INTERNAL_ERROR,
-                 SSL_F_TLS_PROCESS_CKE_PSK_PREAMBLE, ERR_R_MALLOC_FAILURE);
-=======
     if (s->s3.tmp.psk == NULL) {
         s->s3.tmp.psklen = 0;
         SSLfatal(s, SSL_AD_INTERNAL_ERROR, ERR_R_MALLOC_FAILURE);
->>>>>>> a8a80be5
         return 0;
     }
 
@@ -3394,15 +3360,9 @@
     return MSG_PROCESS_CONTINUE_PROCESSING;
  err:
 #ifndef OPENSSL_NO_PSK
-<<<<<<< HEAD
-    OPENSSL_clear_free(s->s3->tmp.psk, s->s3->tmp.psklen);
-    s->s3->tmp.psk = NULL;
-    s->s3->tmp.psklen = 0;
-=======
     OPENSSL_clear_free(s->s3.tmp.psk, s->s3.tmp.psklen);
     s->s3.tmp.psk = NULL;
     s->s3.tmp.psklen = 0;
->>>>>>> a8a80be5
 #endif
     return MSG_PROCESS_ERROR;
 }
@@ -4034,13 +3994,7 @@
                 OPENSSL_memdup(s->s3.alpn_selected, s->s3.alpn_selected_len);
             if (s->session->ext.alpn_selected == NULL) {
                 s->session->ext.alpn_selected_len = 0;
-<<<<<<< HEAD
-                SSLfatal(s, SSL_AD_INTERNAL_ERROR,
-                         SSL_F_TLS_CONSTRUCT_NEW_SESSION_TICKET,
-                         ERR_R_MALLOC_FAILURE);
-=======
                 SSLfatal(s, SSL_AD_INTERNAL_ERROR, ERR_R_MALLOC_FAILURE);
->>>>>>> a8a80be5
                 goto err;
             }
             s->session->ext.alpn_selected_len = s->s3.alpn_selected_len;
@@ -4050,13 +4004,7 @@
 
     if (tctx->generate_ticket_cb != NULL &&
         tctx->generate_ticket_cb(s, tctx->ticket_cb_data) == 0) {
-<<<<<<< HEAD
-        SSLfatal(s, SSL_AD_INTERNAL_ERROR,
-                 SSL_F_TLS_CONSTRUCT_NEW_SESSION_TICKET,
-                 ERR_R_INTERNAL_ERROR);
-=======
         SSLfatal(s, SSL_AD_INTERNAL_ERROR, ERR_R_INTERNAL_ERROR);
->>>>>>> a8a80be5
         goto err;
     }
     /*
