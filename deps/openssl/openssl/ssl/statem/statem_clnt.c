/*
 * Copyright 1995-2022 The OpenSSL Project Authors. All Rights Reserved.
 * Copyright (c) 2002, Oracle and/or its affiliates. All rights reserved
 * Copyright 2005 Nokia. All rights reserved.
 *
 * Licensed under the Apache License 2.0 (the "License").  You may not use
 * this file except in compliance with the License.  You can obtain a copy
 * in the file LICENSE in the source distribution or at
 * https://www.openssl.org/source/license.html
 */

#include <stdio.h>
#include <time.h>
#include <assert.h>
#include "../ssl_local.h"
#include "statem_local.h"
#include <openssl/buffer.h>
#include <openssl/rand.h>
#include <openssl/objects.h>
#include <openssl/evp.h>
#include <openssl/md5.h>
#include <openssl/dh.h>
#include <openssl/rsa.h>
#include <openssl/bn.h>
#include <openssl/engine.h>
#include <openssl/trace.h>
#include <openssl/core_names.h>
#include <openssl/param_build.h>
#include "internal/cryptlib.h"

static MSG_PROCESS_RETURN tls_process_as_hello_retry_request(SSL *s, PACKET *pkt);
static MSG_PROCESS_RETURN tls_process_encrypted_extensions(SSL *s, PACKET *pkt);

static ossl_inline int cert_req_allowed(SSL *s);
static int key_exchange_expected(SSL *s);
static int ssl_cipher_list_to_bytes(SSL *s, STACK_OF(SSL_CIPHER) *sk,
                                    WPACKET *pkt);

/*
 * Is a CertificateRequest message allowed at the moment or not?
 *
 *  Return values are:
 *  1: Yes
 *  0: No
 */
static ossl_inline int cert_req_allowed(SSL *s)
{
    /* TLS does not like anon-DH with client cert */
    if ((s->version > SSL3_VERSION
         && (s->s3.tmp.new_cipher->algorithm_auth & SSL_aNULL))
        || (s->s3.tmp.new_cipher->algorithm_auth & (SSL_aSRP | SSL_aPSK)))
        return 0;

    return 1;
}

/*
 * Should we expect the ServerKeyExchange message or not?
 *
 *  Return values are:
 *  1: Yes
 *  0: No
 */
static int key_exchange_expected(SSL *s)
{
    long alg_k = s->s3.tmp.new_cipher->algorithm_mkey;

    /*
     * Can't skip server key exchange if this is an ephemeral
     * ciphersuite or for SRP
     */
    if (alg_k & (SSL_kDHE | SSL_kECDHE | SSL_kDHEPSK | SSL_kECDHEPSK
                 | SSL_kSRP)) {
        return 1;
    }

    return 0;
}

/*
 * ossl_statem_client_read_transition() encapsulates the logic for the allowed
 * handshake state transitions when a TLS1.3 client is reading messages from the
 * server. The message type that the server has sent is provided in |mt|. The
 * current state is in |s->statem.hand_state|.
 *
 * Return values are 1 for success (transition allowed) and  0 on error
 * (transition not allowed)
 */
static int ossl_statem_client13_read_transition(SSL *s, int mt)
{
    OSSL_STATEM *st = &s->statem;

    /*
     * Note: There is no case for TLS_ST_CW_CLNT_HELLO, because we haven't
     * yet negotiated TLSv1.3 at that point so that is handled by
     * ossl_statem_client_read_transition()
     */

    switch (st->hand_state) {
    default:
        break;

    case TLS_ST_CW_CLNT_HELLO:
        /*
         * This must a ClientHello following a HelloRetryRequest, so the only
         * thing we can get now is a ServerHello.
         */
        if (mt == SSL3_MT_SERVER_HELLO) {
            st->hand_state = TLS_ST_CR_SRVR_HELLO;
            return 1;
        }
        break;

    case TLS_ST_CR_SRVR_HELLO:
        if (mt == SSL3_MT_ENCRYPTED_EXTENSIONS) {
            st->hand_state = TLS_ST_CR_ENCRYPTED_EXTENSIONS;
            return 1;
        }
        break;

    case TLS_ST_CR_ENCRYPTED_EXTENSIONS:
        if (s->hit) {
            if (mt == SSL3_MT_FINISHED) {
                st->hand_state = TLS_ST_CR_FINISHED;
                return 1;
            }
        } else {
            if (mt == SSL3_MT_CERTIFICATE_REQUEST) {
                st->hand_state = TLS_ST_CR_CERT_REQ;
                return 1;
            }
            if (mt == SSL3_MT_CERTIFICATE) {
                st->hand_state = TLS_ST_CR_CERT;
                return 1;
            }
        }
        break;

    case TLS_ST_CR_CERT_REQ:
        if (mt == SSL3_MT_CERTIFICATE) {
            st->hand_state = TLS_ST_CR_CERT;
            return 1;
        }
        break;

    case TLS_ST_CR_CERT:
        if (mt == SSL3_MT_CERTIFICATE_VERIFY) {
            st->hand_state = TLS_ST_CR_CERT_VRFY;
            return 1;
        }
        break;

    case TLS_ST_CR_CERT_VRFY:
        if (mt == SSL3_MT_FINISHED) {
            st->hand_state = TLS_ST_CR_FINISHED;
            return 1;
        }
        break;

    case TLS_ST_OK:
        if (mt == SSL3_MT_NEWSESSION_TICKET) {
            st->hand_state = TLS_ST_CR_SESSION_TICKET;
            return 1;
        }
        if (mt == SSL3_MT_KEY_UPDATE) {
            st->hand_state = TLS_ST_CR_KEY_UPDATE;
            return 1;
        }
        if (mt == SSL3_MT_CERTIFICATE_REQUEST) {
#if DTLS_MAX_VERSION_INTERNAL != DTLS1_2_VERSION
            /* Restore digest for PHA before adding message.*/
# error Internal DTLS version error
#endif
            if (!SSL_IS_DTLS(s) && s->post_handshake_auth == SSL_PHA_EXT_SENT) {
                s->post_handshake_auth = SSL_PHA_REQUESTED;
                /*
                 * In TLS, this is called before the message is added to the
                 * digest. In DTLS, this is expected to be called after adding
                 * to the digest. Either move the digest restore, or add the
                 * message here after the swap, or do it after the clientFinished?
                 */
                if (!tls13_restore_handshake_digest_for_pha(s)) {
                    /* SSLfatal() already called */
                    return 0;
                }
                st->hand_state = TLS_ST_CR_CERT_REQ;
                return 1;
            }
        }
        break;
    }

    /* No valid transition found */
    return 0;
}

/*
 * ossl_statem_client_read_transition() encapsulates the logic for the allowed
 * handshake state transitions when the client is reading messages from the
 * server. The message type that the server has sent is provided in |mt|. The
 * current state is in |s->statem.hand_state|.
 *
 * Return values are 1 for success (transition allowed) and  0 on error
 * (transition not allowed)
 */
int ossl_statem_client_read_transition(SSL *s, int mt)
{
    OSSL_STATEM *st = &s->statem;
    int ske_expected;

    /*
     * Note that after writing the first ClientHello we don't know what version
     * we are going to negotiate yet, so we don't take this branch until later.
     */
    if (SSL_IS_TLS13(s)) {
        if (!ossl_statem_client13_read_transition(s, mt))
            goto err;
        return 1;
    }

    switch (st->hand_state) {
    default:
        break;

    case TLS_ST_CW_CLNT_HELLO:
        if (mt == SSL3_MT_SERVER_HELLO) {
            st->hand_state = TLS_ST_CR_SRVR_HELLO;
            return 1;
        }

        if (SSL_IS_DTLS(s)) {
            if (mt == DTLS1_MT_HELLO_VERIFY_REQUEST) {
                st->hand_state = DTLS_ST_CR_HELLO_VERIFY_REQUEST;
                return 1;
            }
        }
        break;

    case TLS_ST_EARLY_DATA:
        /*
         * We've not actually selected TLSv1.3 yet, but we have sent early
         * data. The only thing allowed now is a ServerHello or a
         * HelloRetryRequest.
         */
        if (mt == SSL3_MT_SERVER_HELLO) {
            st->hand_state = TLS_ST_CR_SRVR_HELLO;
            return 1;
        }
        break;

    case TLS_ST_CR_SRVR_HELLO:
        if (s->hit) {
            if (s->ext.ticket_expected) {
                if (mt == SSL3_MT_NEWSESSION_TICKET) {
                    st->hand_state = TLS_ST_CR_SESSION_TICKET;
                    return 1;
                }
            } else if (mt == SSL3_MT_CHANGE_CIPHER_SPEC) {
                st->hand_state = TLS_ST_CR_CHANGE;
                return 1;
            }
        } else {
            if (SSL_IS_DTLS(s) && mt == DTLS1_MT_HELLO_VERIFY_REQUEST) {
                st->hand_state = DTLS_ST_CR_HELLO_VERIFY_REQUEST;
                return 1;
            } else if (s->version >= TLS1_VERSION
                       && s->ext.session_secret_cb != NULL
                       && s->session->ext.tick != NULL
                       && mt == SSL3_MT_CHANGE_CIPHER_SPEC) {
                /*
                 * Normally, we can tell if the server is resuming the session
                 * from the session ID. EAP-FAST (RFC 4851), however, relies on
                 * the next server message after the ServerHello to determine if
                 * the server is resuming.
                 */
                s->hit = 1;
                st->hand_state = TLS_ST_CR_CHANGE;
                return 1;
            } else if (!(s->s3.tmp.new_cipher->algorithm_auth
                         & (SSL_aNULL | SSL_aSRP | SSL_aPSK))) {
                if (mt == SSL3_MT_CERTIFICATE) {
                    st->hand_state = TLS_ST_CR_CERT;
                    return 1;
                }
            } else {
                ske_expected = key_exchange_expected(s);
                /* SKE is optional for some PSK ciphersuites */
                if (ske_expected
                    || ((s->s3.tmp.new_cipher->algorithm_mkey & SSL_PSK)
                        && mt == SSL3_MT_SERVER_KEY_EXCHANGE)) {
                    if (mt == SSL3_MT_SERVER_KEY_EXCHANGE) {
                        st->hand_state = TLS_ST_CR_KEY_EXCH;
                        return 1;
                    }
                } else if (mt == SSL3_MT_CERTIFICATE_REQUEST
                           && cert_req_allowed(s)) {
                    st->hand_state = TLS_ST_CR_CERT_REQ;
                    return 1;
                } else if (mt == SSL3_MT_SERVER_DONE) {
                    st->hand_state = TLS_ST_CR_SRVR_DONE;
                    return 1;
                }
            }
        }
        break;

    case TLS_ST_CR_CERT:
        /*
         * The CertificateStatus message is optional even if
         * |ext.status_expected| is set
         */
        if (s->ext.status_expected && mt == SSL3_MT_CERTIFICATE_STATUS) {
            st->hand_state = TLS_ST_CR_CERT_STATUS;
            return 1;
        }
        /* Fall through */

    case TLS_ST_CR_CERT_STATUS:
        ske_expected = key_exchange_expected(s);
        /* SKE is optional for some PSK ciphersuites */
        if (ske_expected || ((s->s3.tmp.new_cipher->algorithm_mkey & SSL_PSK)
                             && mt == SSL3_MT_SERVER_KEY_EXCHANGE)) {
            if (mt == SSL3_MT_SERVER_KEY_EXCHANGE) {
                st->hand_state = TLS_ST_CR_KEY_EXCH;
                return 1;
            }
            goto err;
        }
        /* Fall through */

    case TLS_ST_CR_KEY_EXCH:
        if (mt == SSL3_MT_CERTIFICATE_REQUEST) {
            if (cert_req_allowed(s)) {
                st->hand_state = TLS_ST_CR_CERT_REQ;
                return 1;
            }
            goto err;
        }
        /* Fall through */

    case TLS_ST_CR_CERT_REQ:
        if (mt == SSL3_MT_SERVER_DONE) {
            st->hand_state = TLS_ST_CR_SRVR_DONE;
            return 1;
        }
        break;

    case TLS_ST_CW_FINISHED:
        if (s->ext.ticket_expected) {
            if (mt == SSL3_MT_NEWSESSION_TICKET) {
                st->hand_state = TLS_ST_CR_SESSION_TICKET;
                return 1;
            }
        } else if (mt == SSL3_MT_CHANGE_CIPHER_SPEC) {
            st->hand_state = TLS_ST_CR_CHANGE;
            return 1;
        }
        break;

    case TLS_ST_CR_SESSION_TICKET:
        if (mt == SSL3_MT_CHANGE_CIPHER_SPEC) {
            st->hand_state = TLS_ST_CR_CHANGE;
            return 1;
        }
        break;

    case TLS_ST_CR_CHANGE:
        if (mt == SSL3_MT_FINISHED) {
            st->hand_state = TLS_ST_CR_FINISHED;
            return 1;
        }
        break;

    case TLS_ST_OK:
        if (mt == SSL3_MT_HELLO_REQUEST) {
            st->hand_state = TLS_ST_CR_HELLO_REQ;
            return 1;
        }
        break;
    }

 err:
    /* No valid transition found */
    if (SSL_IS_DTLS(s) && mt == SSL3_MT_CHANGE_CIPHER_SPEC) {
        BIO *rbio;

        /*
         * CCS messages don't have a message sequence number so this is probably
         * because of an out-of-order CCS. We'll just drop it.
         */
        s->init_num = 0;
        s->rwstate = SSL_READING;
        rbio = SSL_get_rbio(s);
        BIO_clear_retry_flags(rbio);
        BIO_set_retry_read(rbio);
        return 0;
    }
    SSLfatal(s, SSL3_AD_UNEXPECTED_MESSAGE, SSL_R_UNEXPECTED_MESSAGE);
    return 0;
}

/*
 * ossl_statem_client13_write_transition() works out what handshake state to
 * move to next when the TLSv1.3 client is writing messages to be sent to the
 * server.
 */
static WRITE_TRAN ossl_statem_client13_write_transition(SSL *s)
{
    OSSL_STATEM *st = &s->statem;

    /*
     * Note: There are no cases for TLS_ST_BEFORE because we haven't negotiated
     * TLSv1.3 yet at that point. They are handled by
     * ossl_statem_client_write_transition().
     */
    switch (st->hand_state) {
    default:
        /* Shouldn't happen */
        SSLfatal(s, SSL_AD_INTERNAL_ERROR, ERR_R_INTERNAL_ERROR);
        return WRITE_TRAN_ERROR;

    case TLS_ST_CR_CERT_REQ:
        if (s->post_handshake_auth == SSL_PHA_REQUESTED) {
            st->hand_state = TLS_ST_CW_CERT;
            return WRITE_TRAN_CONTINUE;
        }
        /*
         * We should only get here if we received a CertificateRequest after
         * we already sent close_notify
         */
        if (!ossl_assert((s->shutdown & SSL_SENT_SHUTDOWN) != 0)) {
            /* Shouldn't happen - same as default case */
            SSLfatal(s, SSL_AD_INTERNAL_ERROR, ERR_R_INTERNAL_ERROR);
            return WRITE_TRAN_ERROR;
        }
        st->hand_state = TLS_ST_OK;
        return WRITE_TRAN_CONTINUE;

    case TLS_ST_CR_FINISHED:
        if (s->early_data_state == SSL_EARLY_DATA_WRITE_RETRY
                || s->early_data_state == SSL_EARLY_DATA_FINISHED_WRITING)
            st->hand_state = TLS_ST_PENDING_EARLY_DATA_END;
        else if ((s->options & SSL_OP_ENABLE_MIDDLEBOX_COMPAT) != 0
                 && s->hello_retry_request == SSL_HRR_NONE)
            st->hand_state = TLS_ST_CW_CHANGE;
        else
            st->hand_state = (s->s3.tmp.cert_req != 0) ? TLS_ST_CW_CERT
                                                        : TLS_ST_CW_FINISHED;
        return WRITE_TRAN_CONTINUE;

    case TLS_ST_PENDING_EARLY_DATA_END:
        if (s->ext.early_data == SSL_EARLY_DATA_ACCEPTED) {
            st->hand_state = TLS_ST_CW_END_OF_EARLY_DATA;
            return WRITE_TRAN_CONTINUE;
        }
        /* Fall through */

    case TLS_ST_CW_END_OF_EARLY_DATA:
    case TLS_ST_CW_CHANGE:
        st->hand_state = (s->s3.tmp.cert_req != 0) ? TLS_ST_CW_CERT
                                                    : TLS_ST_CW_FINISHED;
        return WRITE_TRAN_CONTINUE;

    case TLS_ST_CW_CERT:
        /* If a non-empty Certificate we also send CertificateVerify */
        st->hand_state = (s->s3.tmp.cert_req == 1) ? TLS_ST_CW_CERT_VRFY
                                                    : TLS_ST_CW_FINISHED;
        return WRITE_TRAN_CONTINUE;

    case TLS_ST_CW_CERT_VRFY:
        st->hand_state = TLS_ST_CW_FINISHED;
        return WRITE_TRAN_CONTINUE;

    case TLS_ST_CR_KEY_UPDATE:
    case TLS_ST_CW_KEY_UPDATE:
    case TLS_ST_CR_SESSION_TICKET:
    case TLS_ST_CW_FINISHED:
        st->hand_state = TLS_ST_OK;
        return WRITE_TRAN_CONTINUE;

    case TLS_ST_OK:
        if (s->key_update != SSL_KEY_UPDATE_NONE) {
            st->hand_state = TLS_ST_CW_KEY_UPDATE;
            return WRITE_TRAN_CONTINUE;
        }

        /* Try to read from the server instead */
        return WRITE_TRAN_FINISHED;
    }
}

/*
 * ossl_statem_client_write_transition() works out what handshake state to
 * move to next when the client is writing messages to be sent to the server.
 */
WRITE_TRAN ossl_statem_client_write_transition(SSL *s)
{
    OSSL_STATEM *st = &s->statem;

    /*
     * Note that immediately before/after a ClientHello we don't know what
     * version we are going to negotiate yet, so we don't take this branch until
     * later
     */
    if (SSL_IS_TLS13(s))
        return ossl_statem_client13_write_transition(s);

    switch (st->hand_state) {
    default:
        /* Shouldn't happen */
        SSLfatal(s, SSL_AD_INTERNAL_ERROR, ERR_R_INTERNAL_ERROR);
        return WRITE_TRAN_ERROR;

    case TLS_ST_OK:
        if (!s->renegotiate) {
            /*
             * We haven't requested a renegotiation ourselves so we must have
             * received a message from the server. Better read it.
             */
            return WRITE_TRAN_FINISHED;
        }
        /* Renegotiation */
        /* fall thru */
    case TLS_ST_BEFORE:
        st->hand_state = TLS_ST_CW_CLNT_HELLO;
        return WRITE_TRAN_CONTINUE;

    case TLS_ST_CW_CLNT_HELLO:
        if (s->early_data_state == SSL_EARLY_DATA_CONNECTING) {
            /*
             * We are assuming this is a TLSv1.3 connection, although we haven't
             * actually selected a version yet.
             */
            if ((s->options & SSL_OP_ENABLE_MIDDLEBOX_COMPAT) != 0)
                st->hand_state = TLS_ST_CW_CHANGE;
            else
                st->hand_state = TLS_ST_EARLY_DATA;
            return WRITE_TRAN_CONTINUE;
        }
        /*
         * No transition at the end of writing because we don't know what
         * we will be sent
         */
        return WRITE_TRAN_FINISHED;

    case TLS_ST_CR_SRVR_HELLO:
        /*
         * We only get here in TLSv1.3. We just received an HRR, so issue a
         * CCS unless middlebox compat mode is off, or we already issued one
         * because we did early data.
         */
        if ((s->options & SSL_OP_ENABLE_MIDDLEBOX_COMPAT) != 0
                && s->early_data_state != SSL_EARLY_DATA_FINISHED_WRITING)
            st->hand_state = TLS_ST_CW_CHANGE;
        else
            st->hand_state = TLS_ST_CW_CLNT_HELLO;
        return WRITE_TRAN_CONTINUE;

    case TLS_ST_EARLY_DATA:
        return WRITE_TRAN_FINISHED;

    case DTLS_ST_CR_HELLO_VERIFY_REQUEST:
        st->hand_state = TLS_ST_CW_CLNT_HELLO;
        return WRITE_TRAN_CONTINUE;

    case TLS_ST_CR_SRVR_DONE:
        if (s->s3.tmp.cert_req)
            st->hand_state = TLS_ST_CW_CERT;
        else
            st->hand_state = TLS_ST_CW_KEY_EXCH;
        return WRITE_TRAN_CONTINUE;

    case TLS_ST_CW_CERT:
        st->hand_state = TLS_ST_CW_KEY_EXCH;
        return WRITE_TRAN_CONTINUE;

    case TLS_ST_CW_KEY_EXCH:
        /*
         * For TLS, cert_req is set to 2, so a cert chain of nothing is
         * sent, but no verify packet is sent
         */
        /*
         * XXX: For now, we do not support client authentication in ECDH
         * cipher suites with ECDH (rather than ECDSA) certificates. We
         * need to skip the certificate verify message when client's
         * ECDH public key is sent inside the client certificate.
         */
        if (s->s3.tmp.cert_req == 1) {
            st->hand_state = TLS_ST_CW_CERT_VRFY;
        } else {
            st->hand_state = TLS_ST_CW_CHANGE;
        }
        if (s->s3.flags & TLS1_FLAGS_SKIP_CERT_VERIFY) {
            st->hand_state = TLS_ST_CW_CHANGE;
        }
        return WRITE_TRAN_CONTINUE;

    case TLS_ST_CW_CERT_VRFY:
        st->hand_state = TLS_ST_CW_CHANGE;
        return WRITE_TRAN_CONTINUE;

    case TLS_ST_CW_CHANGE:
        if (s->hello_retry_request == SSL_HRR_PENDING) {
            st->hand_state = TLS_ST_CW_CLNT_HELLO;
        } else if (s->early_data_state == SSL_EARLY_DATA_CONNECTING) {
            st->hand_state = TLS_ST_EARLY_DATA;
        } else {
#if defined(OPENSSL_NO_NEXTPROTONEG)
            st->hand_state = TLS_ST_CW_FINISHED;
#else
            if (!SSL_IS_DTLS(s) && s->s3.npn_seen)
                st->hand_state = TLS_ST_CW_NEXT_PROTO;
            else
                st->hand_state = TLS_ST_CW_FINISHED;
#endif
        }
        return WRITE_TRAN_CONTINUE;

#if !defined(OPENSSL_NO_NEXTPROTONEG)
    case TLS_ST_CW_NEXT_PROTO:
        st->hand_state = TLS_ST_CW_FINISHED;
        return WRITE_TRAN_CONTINUE;
#endif

    case TLS_ST_CW_FINISHED:
        if (s->hit) {
            st->hand_state = TLS_ST_OK;
            return WRITE_TRAN_CONTINUE;
        } else {
            return WRITE_TRAN_FINISHED;
        }

    case TLS_ST_CR_FINISHED:
        if (s->hit) {
            st->hand_state = TLS_ST_CW_CHANGE;
            return WRITE_TRAN_CONTINUE;
        } else {
            st->hand_state = TLS_ST_OK;
            return WRITE_TRAN_CONTINUE;
        }

    case TLS_ST_CR_HELLO_REQ:
        /*
         * If we can renegotiate now then do so, otherwise wait for a more
         * convenient time.
         */
        if (ssl3_renegotiate_check(s, 1)) {
            if (!tls_setup_handshake(s)) {
                /* SSLfatal() already called */
                return WRITE_TRAN_ERROR;
            }
            st->hand_state = TLS_ST_CW_CLNT_HELLO;
            return WRITE_TRAN_CONTINUE;
        }
        st->hand_state = TLS_ST_OK;
        return WRITE_TRAN_CONTINUE;
    }
}

/*
 * Perform any pre work that needs to be done prior to sending a message from
 * the client to the server.
 */
WORK_STATE ossl_statem_client_pre_work(SSL *s, WORK_STATE wst)
{
    OSSL_STATEM *st = &s->statem;

    switch (st->hand_state) {
    default:
        /* No pre work to be done */
        break;

    case TLS_ST_CW_CLNT_HELLO:
        s->shutdown = 0;
        if (SSL_IS_DTLS(s)) {
            /* every DTLS ClientHello resets Finished MAC */
            if (!ssl3_init_finished_mac(s)) {
                /* SSLfatal() already called */
                return WORK_ERROR;
            }
        }
        break;

    case TLS_ST_CW_CHANGE:
        if (SSL_IS_DTLS(s)) {
            if (s->hit) {
                /*
                 * We're into the last flight so we don't retransmit these
                 * messages unless we need to.
                 */
                st->use_timer = 0;
            }
#ifndef OPENSSL_NO_SCTP
            if (BIO_dgram_is_sctp(SSL_get_wbio(s))) {
                /* Calls SSLfatal() as required */
                return dtls_wait_for_dry(s);
            }
#endif
        }
        break;

    case TLS_ST_PENDING_EARLY_DATA_END:
        /*
         * If we've been called by SSL_do_handshake()/SSL_write(), or we did not
         * attempt to write early data before calling SSL_read() then we press
         * on with the handshake. Otherwise we pause here.
         */
        if (s->early_data_state == SSL_EARLY_DATA_FINISHED_WRITING
                || s->early_data_state == SSL_EARLY_DATA_NONE)
            return WORK_FINISHED_CONTINUE;
        /* Fall through */

    case TLS_ST_EARLY_DATA:
        return tls_finish_handshake(s, wst, 0, 1);

    case TLS_ST_OK:
        /* Calls SSLfatal() as required */
        return tls_finish_handshake(s, wst, 1, 1);
    }

    return WORK_FINISHED_CONTINUE;
}

/*
 * Perform any work that needs to be done after sending a message from the
 * client to the server.
 */
WORK_STATE ossl_statem_client_post_work(SSL *s, WORK_STATE wst)
{
    OSSL_STATEM *st = &s->statem;

    s->init_num = 0;

    switch (st->hand_state) {
    default:
        /* No post work to be done */
        break;

    case TLS_ST_CW_CLNT_HELLO:
        if (s->early_data_state == SSL_EARLY_DATA_CONNECTING
                && s->max_early_data > 0) {
            /*
             * We haven't selected TLSv1.3 yet so we don't call the change
             * cipher state function associated with the SSL_METHOD. Instead
             * we call tls13_change_cipher_state() directly.
             */
            if ((s->options & SSL_OP_ENABLE_MIDDLEBOX_COMPAT) == 0) {
                if (!tls13_change_cipher_state(s,
                            SSL3_CC_EARLY | SSL3_CHANGE_CIPHER_CLIENT_WRITE)) {
                    /* SSLfatal() already called */
                    return WORK_ERROR;
                }
            }
            /* else we're in compat mode so we delay flushing until after CCS */
        } else if (!statem_flush(s)) {
            return WORK_MORE_A;
        }

        if (SSL_IS_DTLS(s)) {
            /* Treat the next message as the first packet */
            s->first_packet = 1;
        }
        break;

    case TLS_ST_CW_END_OF_EARLY_DATA:
        /*
         * We set the enc_write_ctx back to NULL because we may end up writing
         * in cleartext again if we get a HelloRetryRequest from the server.
         */
        EVP_CIPHER_CTX_free(s->enc_write_ctx);
        s->enc_write_ctx = NULL;
        break;

    case TLS_ST_CW_KEY_EXCH:
        if (tls_client_key_exchange_post_work(s) == 0) {
            /* SSLfatal() already called */
            return WORK_ERROR;
        }
        break;

    case TLS_ST_CW_CHANGE:
        if (SSL_IS_TLS13(s) || s->hello_retry_request == SSL_HRR_PENDING)
            break;
        if (s->early_data_state == SSL_EARLY_DATA_CONNECTING
                    && s->max_early_data > 0) {
            /*
             * We haven't selected TLSv1.3 yet so we don't call the change
             * cipher state function associated with the SSL_METHOD. Instead
             * we call tls13_change_cipher_state() directly.
             */
            if (!tls13_change_cipher_state(s,
                        SSL3_CC_EARLY | SSL3_CHANGE_CIPHER_CLIENT_WRITE))
                return WORK_ERROR;
            break;
        }
        s->session->cipher = s->s3.tmp.new_cipher;
#ifdef OPENSSL_NO_COMP
        s->session->compress_meth = 0;
#else
        if (s->s3.tmp.new_compression == NULL)
            s->session->compress_meth = 0;
        else
            s->session->compress_meth = s->s3.tmp.new_compression->id;
#endif
        if (!s->method->ssl3_enc->setup_key_block(s)) {
            /* SSLfatal() already called */
            return WORK_ERROR;
        }

        if (!s->method->ssl3_enc->change_cipher_state(s,
                                          SSL3_CHANGE_CIPHER_CLIENT_WRITE)) {
            /* SSLfatal() already called */
            return WORK_ERROR;
        }

        if (SSL_IS_DTLS(s)) {
#ifndef OPENSSL_NO_SCTP
            if (s->hit) {
                /*
                 * Change to new shared key of SCTP-Auth, will be ignored if
                 * no SCTP used.
                 */
                BIO_ctrl(SSL_get_wbio(s), BIO_CTRL_DGRAM_SCTP_NEXT_AUTH_KEY,
                         0, NULL);
            }
#endif

            dtls1_reset_seq_numbers(s, SSL3_CC_WRITE);
        }
        break;

    case TLS_ST_CW_FINISHED:
#ifndef OPENSSL_NO_SCTP
        if (wst == WORK_MORE_A && SSL_IS_DTLS(s) && s->hit == 0) {
            /*
             * Change to new shared key of SCTP-Auth, will be ignored if
             * no SCTP used.
             */
            BIO_ctrl(SSL_get_wbio(s), BIO_CTRL_DGRAM_SCTP_NEXT_AUTH_KEY,
                     0, NULL);
        }
#endif
        if (statem_flush(s) != 1)
            return WORK_MORE_B;

        if (SSL_IS_TLS13(s)) {
            if (!tls13_save_handshake_digest_for_pha(s)) {
                /* SSLfatal() already called */
                return WORK_ERROR;
            }
            if (s->post_handshake_auth != SSL_PHA_REQUESTED) {
                if (!s->method->ssl3_enc->change_cipher_state(s,
                        SSL3_CC_APPLICATION | SSL3_CHANGE_CIPHER_CLIENT_WRITE)) {
                    /* SSLfatal() already called */
                    return WORK_ERROR;
                }
            }
        }
        break;

    case TLS_ST_CW_KEY_UPDATE:
        if (statem_flush(s) != 1)
            return WORK_MORE_A;
        if (!tls13_update_key(s, 1)) {
            /* SSLfatal() already called */
            return WORK_ERROR;
        }
        break;
    }

    return WORK_FINISHED_CONTINUE;
}

/*
 * Get the message construction function and message type for sending from the
 * client
 *
 * Valid return values are:
 *   1: Success
 *   0: Error
 */
int ossl_statem_client_construct_message(SSL *s, WPACKET *pkt,
                                         confunc_f *confunc, int *mt)
{
    OSSL_STATEM *st = &s->statem;

    switch (st->hand_state) {
    default:
        /* Shouldn't happen */
        SSLfatal(s, SSL_AD_INTERNAL_ERROR, SSL_R_BAD_HANDSHAKE_STATE);
        return 0;

    case TLS_ST_CW_CHANGE:
        if (SSL_IS_DTLS(s))
            *confunc = dtls_construct_change_cipher_spec;
        else
            *confunc = tls_construct_change_cipher_spec;
        *mt = SSL3_MT_CHANGE_CIPHER_SPEC;
        break;

    case TLS_ST_CW_CLNT_HELLO:
        *confunc = tls_construct_client_hello;
        *mt = SSL3_MT_CLIENT_HELLO;
        break;

    case TLS_ST_CW_END_OF_EARLY_DATA:
#ifndef OPENSSL_NO_QUIC
        /* QUIC does not send EndOfEarlyData, RFC9001 S8.3 */
        if (SSL_IS_QUIC(s)) {
            *confunc = NULL;
            *mt = SSL3_MT_DUMMY;
            break;
        }
#endif
        *confunc = tls_construct_end_of_early_data;
        *mt = SSL3_MT_END_OF_EARLY_DATA;
        break;

    case TLS_ST_PENDING_EARLY_DATA_END:
        *confunc = NULL;
        *mt = SSL3_MT_DUMMY;
        break;

    case TLS_ST_CW_CERT:
        *confunc = tls_construct_client_certificate;
        *mt = SSL3_MT_CERTIFICATE;
        break;

    case TLS_ST_CW_KEY_EXCH:
        *confunc = tls_construct_client_key_exchange;
        *mt = SSL3_MT_CLIENT_KEY_EXCHANGE;
        break;

    case TLS_ST_CW_CERT_VRFY:
        *confunc = tls_construct_cert_verify;
        *mt = SSL3_MT_CERTIFICATE_VERIFY;
        break;

#if !defined(OPENSSL_NO_NEXTPROTONEG)
    case TLS_ST_CW_NEXT_PROTO:
        *confunc = tls_construct_next_proto;
        *mt = SSL3_MT_NEXT_PROTO;
        break;
#endif
    case TLS_ST_CW_FINISHED:
        *confunc = tls_construct_finished;
        *mt = SSL3_MT_FINISHED;
        break;

    case TLS_ST_CW_KEY_UPDATE:
        *confunc = tls_construct_key_update;
        *mt = SSL3_MT_KEY_UPDATE;
        break;
    }

    return 1;
}

/*
 * Returns the maximum allowed length for the current message that we are
 * reading. Excludes the message header.
 */
size_t ossl_statem_client_max_message_size(SSL *s)
{
    OSSL_STATEM *st = &s->statem;

    switch (st->hand_state) {
    default:
        /* Shouldn't happen */
        return 0;

    case TLS_ST_CR_SRVR_HELLO:
        return SERVER_HELLO_MAX_LENGTH;

    case DTLS_ST_CR_HELLO_VERIFY_REQUEST:
        return HELLO_VERIFY_REQUEST_MAX_LENGTH;

    case TLS_ST_CR_CERT:
        return s->max_cert_list;

    case TLS_ST_CR_CERT_VRFY:
        return SSL3_RT_MAX_PLAIN_LENGTH;

    case TLS_ST_CR_CERT_STATUS:
        return SSL3_RT_MAX_PLAIN_LENGTH;

    case TLS_ST_CR_KEY_EXCH:
        return SERVER_KEY_EXCH_MAX_LENGTH;

    case TLS_ST_CR_CERT_REQ:
        /*
         * Set to s->max_cert_list for compatibility with previous releases. In
         * practice these messages can get quite long if servers are configured
         * to provide a long list of acceptable CAs
         */
        return s->max_cert_list;

    case TLS_ST_CR_SRVR_DONE:
        return SERVER_HELLO_DONE_MAX_LENGTH;

    case TLS_ST_CR_CHANGE:
        if (s->version == DTLS1_BAD_VER)
            return 3;
        return CCS_MAX_LENGTH;

    case TLS_ST_CR_SESSION_TICKET:
        return (SSL_IS_TLS13(s)) ? SESSION_TICKET_MAX_LENGTH_TLS13
                                 : SESSION_TICKET_MAX_LENGTH_TLS12;

    case TLS_ST_CR_FINISHED:
        return FINISHED_MAX_LENGTH;

    case TLS_ST_CR_ENCRYPTED_EXTENSIONS:
        return ENCRYPTED_EXTENSIONS_MAX_LENGTH;

    case TLS_ST_CR_KEY_UPDATE:
        return KEY_UPDATE_MAX_LENGTH;
    }
}

/*
 * Process a message that the client has received from the server.
 */
MSG_PROCESS_RETURN ossl_statem_client_process_message(SSL *s, PACKET *pkt)
{
    OSSL_STATEM *st = &s->statem;

    switch (st->hand_state) {
    default:
        /* Shouldn't happen */
        SSLfatal(s, SSL_AD_INTERNAL_ERROR, ERR_R_INTERNAL_ERROR);
        return MSG_PROCESS_ERROR;

    case TLS_ST_CR_SRVR_HELLO:
        return tls_process_server_hello(s, pkt);

    case DTLS_ST_CR_HELLO_VERIFY_REQUEST:
        return dtls_process_hello_verify(s, pkt);

    case TLS_ST_CR_CERT:
        return tls_process_server_certificate(s, pkt);

    case TLS_ST_CR_CERT_VRFY:
        return tls_process_cert_verify(s, pkt);

    case TLS_ST_CR_CERT_STATUS:
        return tls_process_cert_status(s, pkt);

    case TLS_ST_CR_KEY_EXCH:
        return tls_process_key_exchange(s, pkt);

    case TLS_ST_CR_CERT_REQ:
        return tls_process_certificate_request(s, pkt);

    case TLS_ST_CR_SRVR_DONE:
        return tls_process_server_done(s, pkt);

    case TLS_ST_CR_CHANGE:
        return tls_process_change_cipher_spec(s, pkt);

    case TLS_ST_CR_SESSION_TICKET:
        return tls_process_new_session_ticket(s, pkt);

    case TLS_ST_CR_FINISHED:
        return tls_process_finished(s, pkt);

    case TLS_ST_CR_HELLO_REQ:
        return tls_process_hello_req(s, pkt);

    case TLS_ST_CR_ENCRYPTED_EXTENSIONS:
        return tls_process_encrypted_extensions(s, pkt);

    case TLS_ST_CR_KEY_UPDATE:
        return tls_process_key_update(s, pkt);
    }
}

/*
 * Perform any further processing required following the receipt of a message
 * from the server
 */
WORK_STATE ossl_statem_client_post_process_message(SSL *s, WORK_STATE wst)
{
    OSSL_STATEM *st = &s->statem;

    switch (st->hand_state) {
    default:
        /* Shouldn't happen */
        SSLfatal(s, SSL_AD_INTERNAL_ERROR, ERR_R_INTERNAL_ERROR);
        return WORK_ERROR;

    case TLS_ST_CR_CERT:
        return tls_post_process_server_certificate(s, wst);

    case TLS_ST_CR_CERT_VRFY:
    case TLS_ST_CR_CERT_REQ:
        return tls_prepare_client_certificate(s, wst);
    }
}

int tls_construct_client_hello(SSL *s, WPACKET *pkt)
{
    unsigned char *p;
    size_t sess_id_len;
    int i, protverr;
#ifndef OPENSSL_NO_COMP
    SSL_COMP *comp;
#endif
    SSL_SESSION *sess = s->session;
    unsigned char *session_id;

    /* Work out what SSL/TLS/DTLS version to use */
    protverr = ssl_set_client_hello_version(s);
    if (protverr != 0) {
        SSLfatal(s, SSL_AD_INTERNAL_ERROR, protverr);
        return 0;
    }

    if (sess == NULL
            || !ssl_version_supported(s, sess->ssl_version, NULL)
            || !SSL_SESSION_is_resumable(sess)) {
        if (s->hello_retry_request == SSL_HRR_NONE
                && !ssl_get_new_session(s, 0)) {
            /* SSLfatal() already called */
            return 0;
        }
    }
    /* else use the pre-loaded session */

    p = s->s3.client_random;

    /*
     * for DTLS if client_random is initialized, reuse it, we are
     * required to use same upon reply to HelloVerify
     */
    if (SSL_IS_DTLS(s)) {
        size_t idx;
        i = 1;
        for (idx = 0; idx < sizeof(s->s3.client_random); idx++) {
            if (p[idx]) {
                i = 0;
                break;
            }
        }
    } else {
        i = (s->hello_retry_request == SSL_HRR_NONE);
    }

    if (i && ssl_fill_hello_random(s, 0, p, sizeof(s->s3.client_random),
                                   DOWNGRADE_NONE) <= 0) {
        SSLfatal(s, SSL_AD_INTERNAL_ERROR, ERR_R_INTERNAL_ERROR);
        return 0;
    }

    /*-
     * version indicates the negotiated version: for example from
     * an SSLv2/v3 compatible client hello). The client_version
     * field is the maximum version we permit and it is also
     * used in RSA encrypted premaster secrets. Some servers can
     * choke if we initially report a higher version then
     * renegotiate to a lower one in the premaster secret. This
     * didn't happen with TLS 1.0 as most servers supported it
     * but it can with TLS 1.1 or later if the server only supports
     * 1.0.
     *
     * Possible scenario with previous logic:
     *      1. Client hello indicates TLS 1.2
     *      2. Server hello says TLS 1.0
     *      3. RSA encrypted premaster secret uses 1.2.
     *      4. Handshake proceeds using TLS 1.0.
     *      5. Server sends hello request to renegotiate.
     *      6. Client hello indicates TLS v1.0 as we now
     *         know that is maximum server supports.
     *      7. Server chokes on RSA encrypted premaster secret
     *         containing version 1.0.
     *
     * For interoperability it should be OK to always use the
     * maximum version we support in client hello and then rely
     * on the checking of version to ensure the servers isn't
     * being inconsistent: for example initially negotiating with
     * TLS 1.0 and renegotiating with TLS 1.2. We do this by using
     * client_version in client hello and not resetting it to
     * the negotiated version.
     *
     * For TLS 1.3 we always set the ClientHello version to 1.2 and rely on the
     * supported_versions extension for the real supported versions.
     */
    if (!WPACKET_put_bytes_u16(pkt, s->client_version)
            || !WPACKET_memcpy(pkt, s->s3.client_random, SSL3_RANDOM_SIZE)) {
        SSLfatal(s, SSL_AD_INTERNAL_ERROR, ERR_R_INTERNAL_ERROR);
        return 0;
    }

    /* Session ID */
    session_id = s->session->session_id;
    if (s->new_session || s->session->ssl_version == TLS1_3_VERSION) {
        if (s->version == TLS1_3_VERSION
                && (s->options & SSL_OP_ENABLE_MIDDLEBOX_COMPAT) != 0) {
            sess_id_len = sizeof(s->tmp_session_id);
            s->tmp_session_id_len = sess_id_len;
            session_id = s->tmp_session_id;
            if (s->hello_retry_request == SSL_HRR_NONE
                    && RAND_bytes_ex(s->ctx->libctx, s->tmp_session_id,
                                     sess_id_len, 0) <= 0) {
                SSLfatal(s, SSL_AD_INTERNAL_ERROR, ERR_R_INTERNAL_ERROR);
                return 0;
            }
        } else {
            sess_id_len = 0;
        }
    } else {
        assert(s->session->session_id_length <= sizeof(s->session->session_id));
        sess_id_len = s->session->session_id_length;
        if (s->version == TLS1_3_VERSION) {
            s->tmp_session_id_len = sess_id_len;
            memcpy(s->tmp_session_id, s->session->session_id, sess_id_len);
        }
    }
    if (!WPACKET_start_sub_packet_u8(pkt)
            || (sess_id_len != 0 && !WPACKET_memcpy(pkt, session_id,
                                                    sess_id_len))
            || !WPACKET_close(pkt)) {
        SSLfatal(s, SSL_AD_INTERNAL_ERROR, ERR_R_INTERNAL_ERROR);
        return 0;
    }

    /* cookie stuff for DTLS */
    if (SSL_IS_DTLS(s)) {
        if (s->d1->cookie_len > sizeof(s->d1->cookie)
                || !WPACKET_sub_memcpy_u8(pkt, s->d1->cookie,
                                          s->d1->cookie_len)) {
            SSLfatal(s, SSL_AD_INTERNAL_ERROR, ERR_R_INTERNAL_ERROR);
            return 0;
        }
    }

    /* Ciphers supported */
    if (!WPACKET_start_sub_packet_u16(pkt)) {
        SSLfatal(s, SSL_AD_INTERNAL_ERROR, ERR_R_INTERNAL_ERROR);
        return 0;
    }

    if (!ssl_cipher_list_to_bytes(s, SSL_get_ciphers(s), pkt)) {
        /* SSLfatal() already called */
        return 0;
    }
    if (!WPACKET_close(pkt)) {
        SSLfatal(s, SSL_AD_INTERNAL_ERROR, ERR_R_INTERNAL_ERROR);
        return 0;
    }

    /* COMPRESSION */
    if (!WPACKET_start_sub_packet_u8(pkt)) {
        SSLfatal(s, SSL_AD_INTERNAL_ERROR, ERR_R_INTERNAL_ERROR);
        return 0;
    }
#ifndef OPENSSL_NO_COMP
    if (ssl_allow_compression(s)
            && s->ctx->comp_methods
            && (SSL_IS_DTLS(s) || s->s3.tmp.max_ver < TLS1_3_VERSION)) {
        int compnum = sk_SSL_COMP_num(s->ctx->comp_methods);
        for (i = 0; i < compnum; i++) {
            comp = sk_SSL_COMP_value(s->ctx->comp_methods, i);
            if (!WPACKET_put_bytes_u8(pkt, comp->id)) {
                SSLfatal(s, SSL_AD_INTERNAL_ERROR, ERR_R_INTERNAL_ERROR);
                return 0;
            }
        }
    }
#endif
    /* Add the NULL method */
    if (!WPACKET_put_bytes_u8(pkt, 0) || !WPACKET_close(pkt)) {
        SSLfatal(s, SSL_AD_INTERNAL_ERROR, ERR_R_INTERNAL_ERROR);
        return 0;
    }

    /* TLS extensions */
    if (!tls_construct_extensions(s, pkt, SSL_EXT_CLIENT_HELLO, NULL, 0)) {
        /* SSLfatal() already called */
        return 0;
    }

    return 1;
}

MSG_PROCESS_RETURN dtls_process_hello_verify(SSL *s, PACKET *pkt)
{
    size_t cookie_len;
    PACKET cookiepkt;

    if (!PACKET_forward(pkt, 2)
        || !PACKET_get_length_prefixed_1(pkt, &cookiepkt)) {
        SSLfatal(s, SSL_AD_DECODE_ERROR, SSL_R_LENGTH_MISMATCH);
        return MSG_PROCESS_ERROR;
    }

    cookie_len = PACKET_remaining(&cookiepkt);
    if (cookie_len > sizeof(s->d1->cookie)) {
        SSLfatal(s, SSL_AD_ILLEGAL_PARAMETER, SSL_R_LENGTH_TOO_LONG);
        return MSG_PROCESS_ERROR;
    }

    if (!PACKET_copy_bytes(&cookiepkt, s->d1->cookie, cookie_len)) {
        SSLfatal(s, SSL_AD_DECODE_ERROR, SSL_R_LENGTH_MISMATCH);
        return MSG_PROCESS_ERROR;
    }
    s->d1->cookie_len = cookie_len;

    return MSG_PROCESS_FINISHED_READING;
}

static int set_client_ciphersuite(SSL *s, const unsigned char *cipherchars)
{
    STACK_OF(SSL_CIPHER) *sk;
    const SSL_CIPHER *c;
    int i;

    c = ssl_get_cipher_by_char(s, cipherchars, 0);
    if (c == NULL) {
        /* unknown cipher */
        SSLfatal(s, SSL_AD_ILLEGAL_PARAMETER, SSL_R_UNKNOWN_CIPHER_RETURNED);
        return 0;
    }
    /*
     * If it is a disabled cipher we either didn't send it in client hello,
     * or it's not allowed for the selected protocol. So we return an error.
     */
    if (ssl_cipher_disabled(s, c, SSL_SECOP_CIPHER_CHECK, 1)) {
        SSLfatal(s, SSL_AD_ILLEGAL_PARAMETER, SSL_R_WRONG_CIPHER_RETURNED);
        return 0;
    }

    sk = ssl_get_ciphers_by_id(s);
    i = sk_SSL_CIPHER_find(sk, c);
    if (i < 0) {
        /* we did not say we would use this cipher */
        SSLfatal(s, SSL_AD_ILLEGAL_PARAMETER, SSL_R_WRONG_CIPHER_RETURNED);
        return 0;
    }

    if (SSL_IS_TLS13(s) && s->s3.tmp.new_cipher != NULL
            && s->s3.tmp.new_cipher->id != c->id) {
        /* ServerHello selected a different ciphersuite to that in the HRR */
        SSLfatal(s, SSL_AD_ILLEGAL_PARAMETER, SSL_R_WRONG_CIPHER_RETURNED);
        return 0;
    }

    /*
     * Depending on the session caching (internal/external), the cipher
     * and/or cipher_id values may not be set. Make sure that cipher_id is
     * set and use it for comparison.
     */
    if (s->session->cipher != NULL)
        s->session->cipher_id = s->session->cipher->id;
    if (s->hit && (s->session->cipher_id != c->id)) {
        if (SSL_IS_TLS13(s)) {
            const EVP_MD *md = ssl_md(s->ctx, c->algorithm2);

            /*
             * In TLSv1.3 it is valid for the server to select a different
             * ciphersuite as long as the hash is the same.
             */
            if (md == NULL
                    || md != ssl_md(s->ctx, s->session->cipher->algorithm2)) {
                SSLfatal(s, SSL_AD_ILLEGAL_PARAMETER,
                         SSL_R_CIPHERSUITE_DIGEST_HAS_CHANGED);
                return 0;
            }
        } else {
            /*
             * Prior to TLSv1.3 resuming a session always meant using the same
             * ciphersuite.
             */
            SSLfatal(s, SSL_AD_ILLEGAL_PARAMETER,
                     SSL_R_OLD_SESSION_CIPHER_NOT_RETURNED);
            return 0;
        }
    }
    s->s3.tmp.new_cipher = c;

    return 1;
}

MSG_PROCESS_RETURN tls_process_server_hello(SSL *s, PACKET *pkt)
{
    PACKET session_id, extpkt;
    size_t session_id_len;
    const unsigned char *cipherchars;
    int hrr = 0;
    unsigned int compression;
    unsigned int sversion;
    unsigned int context;
    RAW_EXTENSION *extensions = NULL;
#ifndef OPENSSL_NO_COMP
    SSL_COMP *comp;
#endif

    if (!PACKET_get_net_2(pkt, &sversion)) {
        SSLfatal(s, SSL_AD_DECODE_ERROR, SSL_R_LENGTH_MISMATCH);
        goto err;
    }

    /* load the server random */
    if (s->version == TLS1_3_VERSION
            && sversion == TLS1_2_VERSION
            && PACKET_remaining(pkt) >= SSL3_RANDOM_SIZE
            && memcmp(hrrrandom, PACKET_data(pkt), SSL3_RANDOM_SIZE) == 0) {
        if (s->hello_retry_request != SSL_HRR_NONE) {
            SSLfatal(s, SSL_AD_UNEXPECTED_MESSAGE, SSL_R_UNEXPECTED_MESSAGE);
            goto err;
        }
        s->hello_retry_request = SSL_HRR_PENDING;
        hrr = 1;
        if (!PACKET_forward(pkt, SSL3_RANDOM_SIZE)) {
            SSLfatal(s, SSL_AD_DECODE_ERROR, SSL_R_LENGTH_MISMATCH);
            goto err;
        }
    } else {
        if (!PACKET_copy_bytes(pkt, s->s3.server_random, SSL3_RANDOM_SIZE)) {
            SSLfatal(s, SSL_AD_DECODE_ERROR, SSL_R_LENGTH_MISMATCH);
            goto err;
        }
    }

    /* Get the session-id. */
    if (!PACKET_get_length_prefixed_1(pkt, &session_id)) {
        SSLfatal(s, SSL_AD_DECODE_ERROR, SSL_R_LENGTH_MISMATCH);
        goto err;
    }
    session_id_len = PACKET_remaining(&session_id);
    if (session_id_len > sizeof(s->session->session_id)
        || session_id_len > SSL3_SESSION_ID_SIZE) {
        SSLfatal(s, SSL_AD_ILLEGAL_PARAMETER, SSL_R_SSL3_SESSION_ID_TOO_LONG);
        goto err;
    }

    if (!PACKET_get_bytes(pkt, &cipherchars, TLS_CIPHER_LEN)) {
        SSLfatal(s, SSL_AD_DECODE_ERROR, SSL_R_LENGTH_MISMATCH);
        goto err;
    }

    if (!PACKET_get_1(pkt, &compression)) {
        SSLfatal(s, SSL_AD_DECODE_ERROR, SSL_R_LENGTH_MISMATCH);
        goto err;
    }

    /* TLS extensions */
    if (PACKET_remaining(pkt) == 0 && !hrr) {
        PACKET_null_init(&extpkt);
    } else if (!PACKET_as_length_prefixed_2(pkt, &extpkt)
               || PACKET_remaining(pkt) != 0) {
        SSLfatal(s, SSL_AD_DECODE_ERROR, SSL_R_BAD_LENGTH);
        goto err;
    }

    if (!hrr) {
        if (!tls_collect_extensions(s, &extpkt,
                                    SSL_EXT_TLS1_2_SERVER_HELLO
                                    | SSL_EXT_TLS1_3_SERVER_HELLO,
                                    &extensions, NULL, 1)) {
            /* SSLfatal() already called */
            goto err;
        }

        if (!ssl_choose_client_version(s, sversion, extensions)) {
            /* SSLfatal() already called */
            goto err;
        }
    }

    if (SSL_IS_TLS13(s) || hrr) {
        if (compression != 0) {
            SSLfatal(s, SSL_AD_ILLEGAL_PARAMETER,
                     SSL_R_INVALID_COMPRESSION_ALGORITHM);
            goto err;
        }

        if (session_id_len != s->tmp_session_id_len
                || memcmp(PACKET_data(&session_id), s->tmp_session_id,
                          session_id_len) != 0) {
            SSLfatal(s, SSL_AD_ILLEGAL_PARAMETER, SSL_R_INVALID_SESSION_ID);
            goto err;
        }
    }

    if (hrr) {
        if (!set_client_ciphersuite(s, cipherchars)) {
            /* SSLfatal() already called */
            goto err;
        }

        return tls_process_as_hello_retry_request(s, &extpkt);
    }

    /*
     * Now we have chosen the version we need to check again that the extensions
     * are appropriate for this version.
     */
    context = SSL_IS_TLS13(s) ? SSL_EXT_TLS1_3_SERVER_HELLO
                              : SSL_EXT_TLS1_2_SERVER_HELLO;
    if (!tls_validate_all_contexts(s, context, extensions)) {
        SSLfatal(s, SSL_AD_ILLEGAL_PARAMETER, SSL_R_BAD_EXTENSION);
        goto err;
    }

    s->hit = 0;

    if (SSL_IS_TLS13(s)) {
        /*
         * In TLSv1.3 a ServerHello message signals a key change so the end of
         * the message must be on a record boundary.
         */
        if (RECORD_LAYER_processed_read_pending(&s->rlayer)) {
            SSLfatal(s, SSL_AD_UNEXPECTED_MESSAGE,
                     SSL_R_NOT_ON_RECORD_BOUNDARY);
            goto err;
        }

        /* This will set s->hit if we are resuming */
        if (!tls_parse_extension(s, TLSEXT_IDX_psk,
                                 SSL_EXT_TLS1_3_SERVER_HELLO,
                                 extensions, NULL, 0)) {
            /* SSLfatal() already called */
            goto err;
        }
    } else {
        /*
         * Check if we can resume the session based on external pre-shared
         * secret. EAP-FAST (RFC 4851) supports two types of session resumption.
         * Resumption based on server-side state works with session IDs.
         * Resumption based on pre-shared Protected Access Credentials (PACs)
         * works by overriding the SessionTicket extension at the application
         * layer, and does not send a session ID. (We do not know whether
         * EAP-FAST servers would honour the session ID.) Therefore, the session
         * ID alone is not a reliable indicator of session resumption, so we
         * first check if we can resume, and later peek at the next handshake
         * message to see if the server wants to resume.
         */
        if (s->version >= TLS1_VERSION
                && s->ext.session_secret_cb != NULL && s->session->ext.tick) {
            const SSL_CIPHER *pref_cipher = NULL;
            /*
             * s->session->master_key_length is a size_t, but this is an int for
             * backwards compat reasons
             */
            int master_key_length;
            master_key_length = sizeof(s->session->master_key);
            if (s->ext.session_secret_cb(s, s->session->master_key,
                                         &master_key_length,
                                         NULL, &pref_cipher,
                                         s->ext.session_secret_cb_arg)
                     && master_key_length > 0) {
                s->session->master_key_length = master_key_length;
                s->session->cipher = pref_cipher ?
                    pref_cipher : ssl_get_cipher_by_char(s, cipherchars, 0);
            } else {
                SSLfatal(s, SSL_AD_INTERNAL_ERROR, ERR_R_INTERNAL_ERROR);
                goto err;
            }
        }

        if (session_id_len != 0
                && session_id_len == s->session->session_id_length
                && memcmp(PACKET_data(&session_id), s->session->session_id,
                          session_id_len) == 0)
            s->hit = 1;
    }

    if (s->hit) {
        if (s->sid_ctx_length != s->session->sid_ctx_length
                || memcmp(s->session->sid_ctx, s->sid_ctx, s->sid_ctx_length)) {
            /* actually a client application bug */
            SSLfatal(s, SSL_AD_ILLEGAL_PARAMETER,
                     SSL_R_ATTEMPT_TO_REUSE_SESSION_IN_DIFFERENT_CONTEXT);
            goto err;
        }
    } else {
        /*
         * If we were trying for session-id reuse but the server
         * didn't resume, make a new SSL_SESSION.
         * In the case of EAP-FAST and PAC, we do not send a session ID,
         * so the PAC-based session secret is always preserved. It'll be
         * overwritten if the server refuses resumption.
         */
        if (s->session->session_id_length > 0) {
            ssl_tsan_counter(s->session_ctx, &s->session_ctx->stats.sess_miss);
            if (!ssl_get_new_session(s, 0)) {
                /* SSLfatal() already called */
                goto err;
            }
        }

        s->session->ssl_version = s->version;
        /*
         * In TLSv1.2 and below we save the session id we were sent so we can
         * resume it later. In TLSv1.3 the session id we were sent is just an
         * echo of what we originally sent in the ClientHello and should not be
         * used for resumption.
         */
        if (!SSL_IS_TLS13(s)) {
            s->session->session_id_length = session_id_len;
            /* session_id_len could be 0 */
            if (session_id_len > 0)
                memcpy(s->session->session_id, PACKET_data(&session_id),
                       session_id_len);
        }
    }

    /* Session version and negotiated protocol version should match */
    if (s->version != s->session->ssl_version) {
        SSLfatal(s, SSL_AD_PROTOCOL_VERSION,
                 SSL_R_SSL_SESSION_VERSION_MISMATCH);
        goto err;
    }
    /*
     * Now that we know the version, update the check to see if it's an allowed
     * version.
     */
    s->s3.tmp.min_ver = s->version;
    s->s3.tmp.max_ver = s->version;

    if (!set_client_ciphersuite(s, cipherchars)) {
        /* SSLfatal() already called */
        goto err;
    }

#ifdef OPENSSL_NO_COMP
    if (compression != 0) {
        SSLfatal(s, SSL_AD_ILLEGAL_PARAMETER,
                 SSL_R_UNSUPPORTED_COMPRESSION_ALGORITHM);
        goto err;
    }
    /*
     * If compression is disabled we'd better not try to resume a session
     * using compression.
     */
    if (s->session->compress_meth != 0) {
        SSLfatal(s, SSL_AD_HANDSHAKE_FAILURE, SSL_R_INCONSISTENT_COMPRESSION);
        goto err;
    }
#else
    if (s->hit && compression != s->session->compress_meth) {
        SSLfatal(s, SSL_AD_ILLEGAL_PARAMETER,
                 SSL_R_OLD_SESSION_COMPRESSION_ALGORITHM_NOT_RETURNED);
        goto err;
    }
    if (compression == 0)
        comp = NULL;
    else if (!ssl_allow_compression(s)) {
        SSLfatal(s, SSL_AD_ILLEGAL_PARAMETER, SSL_R_COMPRESSION_DISABLED);
        goto err;
    } else {
        comp = ssl3_comp_find(s->ctx->comp_methods, compression);
    }

    if (compression != 0 && comp == NULL) {
        SSLfatal(s, SSL_AD_ILLEGAL_PARAMETER,
                 SSL_R_UNSUPPORTED_COMPRESSION_ALGORITHM);
        goto err;
    } else {
        s->s3.tmp.new_compression = comp;
    }
#endif

    if (!tls_parse_all_extensions(s, context, extensions, NULL, 0, 1)) {
        /* SSLfatal() already called */
        goto err;
    }

#ifndef OPENSSL_NO_SCTP
    if (SSL_IS_DTLS(s) && s->hit) {
        unsigned char sctpauthkey[64];
        char labelbuffer[sizeof(DTLS1_SCTP_AUTH_LABEL)];
        size_t labellen;

        /*
         * Add new shared key for SCTP-Auth, will be ignored if
         * no SCTP used.
         */
        memcpy(labelbuffer, DTLS1_SCTP_AUTH_LABEL,
               sizeof(DTLS1_SCTP_AUTH_LABEL));

        /* Don't include the terminating zero. */
        labellen = sizeof(labelbuffer) - 1;
        if (s->mode & SSL_MODE_DTLS_SCTP_LABEL_LENGTH_BUG)
            labellen += 1;

        if (SSL_export_keying_material(s, sctpauthkey,
                                       sizeof(sctpauthkey),
                                       labelbuffer,
                                       labellen, NULL, 0, 0) <= 0) {
            SSLfatal(s, SSL_AD_INTERNAL_ERROR, ERR_R_INTERNAL_ERROR);
            goto err;
        }

        BIO_ctrl(SSL_get_wbio(s),
                 BIO_CTRL_DGRAM_SCTP_ADD_AUTH_KEY,
                 sizeof(sctpauthkey), sctpauthkey);
    }
#endif

    /*
     * In TLSv1.3 we have some post-processing to change cipher state, otherwise
     * we're done with this message
     */
    if (SSL_IS_TLS13(s)
            && (!s->method->ssl3_enc->setup_key_block(s)
                || !s->method->ssl3_enc->change_cipher_state(s,
                    SSL3_CC_HANDSHAKE | SSL3_CHANGE_CIPHER_CLIENT_READ))) {
        /* SSLfatal() already called */
        goto err;
    }

    OPENSSL_free(extensions);
    return MSG_PROCESS_CONTINUE_READING;
 err:
    OPENSSL_free(extensions);
    return MSG_PROCESS_ERROR;
}

static MSG_PROCESS_RETURN tls_process_as_hello_retry_request(SSL *s,
                                                             PACKET *extpkt)
{
    RAW_EXTENSION *extensions = NULL;

    /*
     * If we were sending early_data then the enc_write_ctx is now invalid and
     * should not be used.
     */
    EVP_CIPHER_CTX_free(s->enc_write_ctx);
    s->enc_write_ctx = NULL;

    if (!tls_collect_extensions(s, extpkt, SSL_EXT_TLS1_3_HELLO_RETRY_REQUEST,
                                &extensions, NULL, 1)
            || !tls_parse_all_extensions(s, SSL_EXT_TLS1_3_HELLO_RETRY_REQUEST,
                                         extensions, NULL, 0, 1)) {
        /* SSLfatal() already called */
        goto err;
    }

    OPENSSL_free(extensions);
    extensions = NULL;

    if (s->ext.tls13_cookie_len == 0 && s->s3.tmp.pkey != NULL) {
        /*
         * We didn't receive a cookie or a new key_share so the next
         * ClientHello will not change
         */
        SSLfatal(s, SSL_AD_ILLEGAL_PARAMETER, SSL_R_NO_CHANGE_FOLLOWING_HRR);
        goto err;
    }

    /*
     * Re-initialise the Transcript Hash. We're going to prepopulate it with
     * a synthetic message_hash in place of ClientHello1.
     */
    if (!create_synthetic_message_hash(s, NULL, 0, NULL, 0)) {
        /* SSLfatal() already called */
        goto err;
    }

    /*
     * Add this message to the Transcript Hash. Normally this is done
     * automatically prior to the message processing stage. However due to the
     * need to create the synthetic message hash, we defer that step until now
     * for HRR messages.
     */
    if (!ssl3_finish_mac(s, (unsigned char *)s->init_buf->data,
                                s->init_num + SSL3_HM_HEADER_LENGTH)) {
        /* SSLfatal() already called */
        goto err;
    }

    return MSG_PROCESS_FINISHED_READING;
 err:
    OPENSSL_free(extensions);
    return MSG_PROCESS_ERROR;
}

/* prepare server cert verification by setting s->session->peer_chain from pkt */
MSG_PROCESS_RETURN tls_process_server_certificate(SSL *s, PACKET *pkt)
{
    unsigned long cert_list_len, cert_len;
    X509 *x = NULL;
    const unsigned char *certstart, *certbytes;
    size_t chainidx;
    unsigned int context = 0;

    if ((s->session->peer_chain = sk_X509_new_null()) == NULL) {
        SSLfatal(s, SSL_AD_INTERNAL_ERROR, ERR_R_MALLOC_FAILURE);
        goto err;
    }

    if ((SSL_IS_TLS13(s) && !PACKET_get_1(pkt, &context))
            || context != 0
            || !PACKET_get_net_3(pkt, &cert_list_len)
            || PACKET_remaining(pkt) != cert_list_len
            || PACKET_remaining(pkt) == 0) {
        SSLfatal(s, SSL_AD_DECODE_ERROR, SSL_R_LENGTH_MISMATCH);
        goto err;
    }
    for (chainidx = 0; PACKET_remaining(pkt); chainidx++) {
        if (!PACKET_get_net_3(pkt, &cert_len)
            || !PACKET_get_bytes(pkt, &certbytes, cert_len)) {
            SSLfatal(s, SSL_AD_DECODE_ERROR, SSL_R_CERT_LENGTH_MISMATCH);
            goto err;
        }

        certstart = certbytes;
        x = X509_new_ex(s->ctx->libctx, s->ctx->propq);
        if (x == NULL) {
            SSLfatal(s, SSL_AD_DECODE_ERROR, ERR_R_MALLOC_FAILURE);
            ERR_raise(ERR_LIB_SSL, ERR_R_MALLOC_FAILURE);
            goto err;
        }
        if (d2i_X509(&x, (const unsigned char **)&certbytes,
                     cert_len) == NULL) {
            SSLfatal(s, SSL_AD_BAD_CERTIFICATE, ERR_R_ASN1_LIB);
            goto err;
        }

        if (certbytes != (certstart + cert_len)) {
            SSLfatal(s, SSL_AD_DECODE_ERROR, SSL_R_CERT_LENGTH_MISMATCH);
            goto err;
        }

        if (SSL_IS_TLS13(s)) {
            RAW_EXTENSION *rawexts = NULL;
            PACKET extensions;

            if (!PACKET_get_length_prefixed_2(pkt, &extensions)) {
                SSLfatal(s, SSL_AD_DECODE_ERROR, SSL_R_BAD_LENGTH);
                goto err;
            }
            if (!tls_collect_extensions(s, &extensions,
                                        SSL_EXT_TLS1_3_CERTIFICATE, &rawexts,
                                        NULL, chainidx == 0)
                || !tls_parse_all_extensions(s, SSL_EXT_TLS1_3_CERTIFICATE,
                                             rawexts, x, chainidx,
                                             PACKET_remaining(pkt) == 0)) {
                OPENSSL_free(rawexts);
                /* SSLfatal already called */
                goto err;
            }
            OPENSSL_free(rawexts);
        }

        if (!sk_X509_push(s->session->peer_chain, x)) {
            SSLfatal(s, SSL_AD_INTERNAL_ERROR, ERR_R_MALLOC_FAILURE);
            goto err;
        }
        x = NULL;
    }
    return MSG_PROCESS_CONTINUE_PROCESSING;

 err:
    X509_free(x);
    sk_X509_pop_free(s->session->peer_chain, X509_free);
    s->session->peer_chain = NULL;
    return MSG_PROCESS_ERROR;
}

/*
 * Verify the s->session->peer_chain and check server cert type.
 * On success set s->session->peer and s->session->verify_result.
 * Else the peer certificate verification callback may request retry.
 */
WORK_STATE tls_post_process_server_certificate(SSL *s, WORK_STATE wst)
{
    X509 *x;
    EVP_PKEY *pkey = NULL;
    const SSL_CERT_LOOKUP *clu;
    size_t certidx;
    int i;

    if (s->rwstate == SSL_RETRY_VERIFY)
        s->rwstate = SSL_NOTHING;
    i = ssl_verify_cert_chain(s, s->session->peer_chain);
    if (i > 0 && s->rwstate == SSL_RETRY_VERIFY) {
        return WORK_MORE_A;
    }
    /*
     * The documented interface is that SSL_VERIFY_PEER should be set in order
     * for client side verification of the server certificate to take place.
     * However, historically the code has only checked that *any* flag is set
     * to cause server verification to take place. Use of the other flags makes
     * no sense in client mode. An attempt to clean up the semantics was
     * reverted because at least one application *only* set
     * SSL_VERIFY_FAIL_IF_NO_PEER_CERT. Prior to the clean up this still caused
     * server verification to take place, after the clean up it silently did
     * nothing. SSL_CTX_set_verify()/SSL_set_verify() cannot validate the flags
     * sent to them because they are void functions. Therefore, we now use the
     * (less clean) historic behaviour of performing validation if any flag is
     * set. The *documented* interface remains the same.
     */
    if (s->verify_mode != SSL_VERIFY_NONE && i <= 0) {
        SSLfatal(s, ssl_x509err2alert(s->verify_result),
                 SSL_R_CERTIFICATE_VERIFY_FAILED);
        return WORK_ERROR;
    }
    ERR_clear_error();          /* but we keep s->verify_result */

    /*
     * Inconsistency alert: cert_chain does include the peer's certificate,
     * which we don't include in statem_srvr.c
     */
    x = sk_X509_value(s->session->peer_chain, 0);

    pkey = X509_get0_pubkey(x);

    if (pkey == NULL || EVP_PKEY_missing_parameters(pkey)) {
        SSLfatal(s, SSL_AD_INTERNAL_ERROR,
                 SSL_R_UNABLE_TO_FIND_PUBLIC_KEY_PARAMETERS);
        return WORK_ERROR;
    }

    if ((clu = ssl_cert_lookup_by_pkey(pkey, &certidx)) == NULL) {
        SSLfatal(s, SSL_AD_ILLEGAL_PARAMETER, SSL_R_UNKNOWN_CERTIFICATE_TYPE);
        return WORK_ERROR;
    }
    /*
     * Check certificate type is consistent with ciphersuite. For TLS 1.3
     * skip check since TLS 1.3 ciphersuites can be used with any certificate
     * type.
     */
    if (!SSL_IS_TLS13(s)) {
        if ((clu->amask & s->s3.tmp.new_cipher->algorithm_auth) == 0) {
            SSLfatal(s, SSL_AD_ILLEGAL_PARAMETER, SSL_R_WRONG_CERTIFICATE_TYPE);
            return WORK_ERROR;
        }
    }

    X509_free(s->session->peer);
    X509_up_ref(x);
    s->session->peer = x;
    s->session->verify_result = s->verify_result;

    /* Save the current hash state for when we receive the CertificateVerify */
    if (SSL_IS_TLS13(s)
            && !ssl_handshake_hash(s, s->cert_verify_hash,
                                   sizeof(s->cert_verify_hash),
                                   &s->cert_verify_hash_len)) {
        /* SSLfatal() already called */;
        return WORK_ERROR;
    }
    return WORK_FINISHED_CONTINUE;
}

static int tls_process_ske_psk_preamble(SSL *s, PACKET *pkt)
{
#ifndef OPENSSL_NO_PSK
    PACKET psk_identity_hint;

    /* PSK ciphersuites are preceded by an identity hint */

    if (!PACKET_get_length_prefixed_2(pkt, &psk_identity_hint)) {
        SSLfatal(s, SSL_AD_DECODE_ERROR, SSL_R_LENGTH_MISMATCH);
        return 0;
    }

    /*
     * Store PSK identity hint for later use, hint is used in
     * tls_construct_client_key_exchange.  Assume that the maximum length of
     * a PSK identity hint can be as long as the maximum length of a PSK
     * identity.
     */
    if (PACKET_remaining(&psk_identity_hint) > PSK_MAX_IDENTITY_LEN) {
        SSLfatal(s, SSL_AD_HANDSHAKE_FAILURE, SSL_R_DATA_LENGTH_TOO_LONG);
        return 0;
    }

    if (PACKET_remaining(&psk_identity_hint) == 0) {
        OPENSSL_free(s->session->psk_identity_hint);
        s->session->psk_identity_hint = NULL;
    } else if (!PACKET_strndup(&psk_identity_hint,
                               &s->session->psk_identity_hint)) {
        SSLfatal(s, SSL_AD_INTERNAL_ERROR, ERR_R_INTERNAL_ERROR);
        return 0;
    }

    return 1;
#else
    SSLfatal(s, SSL_AD_INTERNAL_ERROR, ERR_R_INTERNAL_ERROR);
    return 0;
#endif
}

static int tls_process_ske_srp(SSL *s, PACKET *pkt, EVP_PKEY **pkey)
{
#ifndef OPENSSL_NO_SRP
    PACKET prime, generator, salt, server_pub;

    if (!PACKET_get_length_prefixed_2(pkt, &prime)
        || !PACKET_get_length_prefixed_2(pkt, &generator)
        || !PACKET_get_length_prefixed_1(pkt, &salt)
        || !PACKET_get_length_prefixed_2(pkt, &server_pub)) {
        SSLfatal(s, SSL_AD_DECODE_ERROR, SSL_R_LENGTH_MISMATCH);
        return 0;
    }

    if ((s->srp_ctx.N =
         BN_bin2bn(PACKET_data(&prime),
                   (int)PACKET_remaining(&prime), NULL)) == NULL
        || (s->srp_ctx.g =
            BN_bin2bn(PACKET_data(&generator),
                      (int)PACKET_remaining(&generator), NULL)) == NULL
        || (s->srp_ctx.s =
            BN_bin2bn(PACKET_data(&salt),
                      (int)PACKET_remaining(&salt), NULL)) == NULL
        || (s->srp_ctx.B =
            BN_bin2bn(PACKET_data(&server_pub),
                      (int)PACKET_remaining(&server_pub), NULL)) == NULL) {
        SSLfatal(s, SSL_AD_INTERNAL_ERROR, ERR_R_BN_LIB);
        return 0;
    }

    if (!srp_verify_server_param(s)) {
        /* SSLfatal() already called */
        return 0;
    }

    /* We must check if there is a certificate */
    if (s->s3.tmp.new_cipher->algorithm_auth & (SSL_aRSA | SSL_aDSS))
        *pkey = X509_get0_pubkey(s->session->peer);

    return 1;
#else
    SSLfatal(s, SSL_AD_INTERNAL_ERROR, ERR_R_INTERNAL_ERROR);
    return 0;
#endif
}

static int tls_process_ske_dhe(SSL *s, PACKET *pkt, EVP_PKEY **pkey)
{
    PACKET prime, generator, pub_key;
    EVP_PKEY *peer_tmp = NULL;
    BIGNUM *p = NULL, *g = NULL, *bnpub_key = NULL;
    EVP_PKEY_CTX *pctx = NULL;
    OSSL_PARAM *params = NULL;
    OSSL_PARAM_BLD *tmpl = NULL;
    int ret = 0;

    if (!PACKET_get_length_prefixed_2(pkt, &prime)
        || !PACKET_get_length_prefixed_2(pkt, &generator)
        || !PACKET_get_length_prefixed_2(pkt, &pub_key)) {
        SSLfatal(s, SSL_AD_DECODE_ERROR, SSL_R_LENGTH_MISMATCH);
        return 0;
    }

    p = BN_bin2bn(PACKET_data(&prime), (int)PACKET_remaining(&prime), NULL);
    g = BN_bin2bn(PACKET_data(&generator), (int)PACKET_remaining(&generator),
                  NULL);
    bnpub_key = BN_bin2bn(PACKET_data(&pub_key),
                          (int)PACKET_remaining(&pub_key), NULL);
    if (p == NULL || g == NULL || bnpub_key == NULL) {
        SSLfatal(s, SSL_AD_INTERNAL_ERROR, ERR_R_BN_LIB);
        goto err;
    }

    tmpl = OSSL_PARAM_BLD_new();
    if (tmpl == NULL
            || !OSSL_PARAM_BLD_push_BN(tmpl, OSSL_PKEY_PARAM_FFC_P, p)
            || !OSSL_PARAM_BLD_push_BN(tmpl, OSSL_PKEY_PARAM_FFC_G, g)
            || !OSSL_PARAM_BLD_push_BN(tmpl, OSSL_PKEY_PARAM_PUB_KEY,
                                       bnpub_key)
            || (params = OSSL_PARAM_BLD_to_param(tmpl)) == NULL) {
        SSLfatal(s, SSL_AD_INTERNAL_ERROR, ERR_R_INTERNAL_ERROR);
        goto err;
    }

    pctx = EVP_PKEY_CTX_new_from_name(s->ctx->libctx, "DH", s->ctx->propq);
    if (pctx == NULL) {
        SSLfatal(s, SSL_AD_INTERNAL_ERROR, ERR_R_INTERNAL_ERROR);
        goto err;
    }
    if (EVP_PKEY_fromdata_init(pctx) <= 0
            || EVP_PKEY_fromdata(pctx, &peer_tmp, EVP_PKEY_KEYPAIR, params) <= 0) {
        SSLfatal(s, SSL_AD_INTERNAL_ERROR, SSL_R_BAD_DH_VALUE);
        goto err;
    }

    EVP_PKEY_CTX_free(pctx);
    pctx = EVP_PKEY_CTX_new_from_pkey(s->ctx->libctx, peer_tmp, s->ctx->propq);
    if (pctx == NULL
            /*
             * EVP_PKEY_param_check() will verify that the DH params are using
             * a safe prime. In this context, because we're using ephemeral DH,
             * we're ok with it not being a safe prime.
             * EVP_PKEY_param_check_quick() skips the safe prime check.
             */
            || EVP_PKEY_param_check_quick(pctx) != 1
            || EVP_PKEY_public_check(pctx) != 1) {
        SSLfatal(s, SSL_AD_ILLEGAL_PARAMETER, SSL_R_BAD_DH_VALUE);
        goto err;
    }

    if (!ssl_security(s, SSL_SECOP_TMP_DH,
                      EVP_PKEY_get_security_bits(peer_tmp),
                      0, peer_tmp)) {
        SSLfatal(s, SSL_AD_HANDSHAKE_FAILURE, SSL_R_DH_KEY_TOO_SMALL);
        goto err;
    }

    s->s3.peer_tmp = peer_tmp;
    peer_tmp = NULL;

    /*
     * FIXME: This makes assumptions about which ciphersuites come with
     * public keys. We should have a less ad-hoc way of doing this
     */
    if (s->s3.tmp.new_cipher->algorithm_auth & (SSL_aRSA | SSL_aDSS))
        *pkey = X509_get0_pubkey(s->session->peer);
    /* else anonymous DH, so no certificate or pkey. */

    ret = 1;

 err:
    OSSL_PARAM_BLD_free(tmpl);
    OSSL_PARAM_free(params);
    EVP_PKEY_free(peer_tmp);
    EVP_PKEY_CTX_free(pctx);
    BN_free(p);
    BN_free(g);
    BN_free(bnpub_key);

    return ret;
}

static int tls_process_ske_ecdhe(SSL *s, PACKET *pkt, EVP_PKEY **pkey)
{
    PACKET encoded_pt;
    unsigned int curve_type, curve_id;

    /*
     * Extract elliptic curve parameters and the server's ephemeral ECDH
     * public key. We only support named (not generic) curves and
     * ECParameters in this case is just three bytes.
     */
    if (!PACKET_get_1(pkt, &curve_type) || !PACKET_get_net_2(pkt, &curve_id)) {
        SSLfatal(s, SSL_AD_DECODE_ERROR, SSL_R_LENGTH_TOO_SHORT);
        return 0;
    }
    /*
     * Check curve is named curve type and one of our preferences, if not
     * server has sent an invalid curve.
     */
    if (curve_type != NAMED_CURVE_TYPE
            || !tls1_check_group_id(s, curve_id, 1)) {
        SSLfatal(s, SSL_AD_ILLEGAL_PARAMETER, SSL_R_WRONG_CURVE);
        return 0;
    }

    if ((s->s3.peer_tmp = ssl_generate_param_group(s, curve_id)) == NULL) {
        SSLfatal(s, SSL_AD_INTERNAL_ERROR,
                 SSL_R_UNABLE_TO_FIND_ECDH_PARAMETERS);
        return 0;
    }

    if (!PACKET_get_length_prefixed_1(pkt, &encoded_pt)) {
        SSLfatal(s, SSL_AD_DECODE_ERROR, SSL_R_LENGTH_MISMATCH);
        return 0;
    }

    if (EVP_PKEY_set1_encoded_public_key(s->s3.peer_tmp,
                                         PACKET_data(&encoded_pt),
                                         PACKET_remaining(&encoded_pt)) <= 0) {
        SSLfatal(s, SSL_AD_ILLEGAL_PARAMETER, SSL_R_BAD_ECPOINT);
        return 0;
    }

    /*
     * The ECC/TLS specification does not mention the use of DSA to sign
     * ECParameters in the server key exchange message. We do support RSA
     * and ECDSA.
     */
    if (s->s3.tmp.new_cipher->algorithm_auth & SSL_aECDSA)
        *pkey = X509_get0_pubkey(s->session->peer);
    else if (s->s3.tmp.new_cipher->algorithm_auth & SSL_aRSA)
        *pkey = X509_get0_pubkey(s->session->peer);
    /* else anonymous ECDH, so no certificate or pkey. */

    /* Cache the agreed upon group in the SSL_SESSION */
    s->session->kex_group = curve_id;
    return 1;
}

MSG_PROCESS_RETURN tls_process_key_exchange(SSL *s, PACKET *pkt)
{
    long alg_k;
    EVP_PKEY *pkey = NULL;
    EVP_MD_CTX *md_ctx = NULL;
    EVP_PKEY_CTX *pctx = NULL;
    PACKET save_param_start, signature;

    alg_k = s->s3.tmp.new_cipher->algorithm_mkey;

    save_param_start = *pkt;

    EVP_PKEY_free(s->s3.peer_tmp);
    s->s3.peer_tmp = NULL;

    if (alg_k & SSL_PSK) {
        if (!tls_process_ske_psk_preamble(s, pkt)) {
            /* SSLfatal() already called */
            goto err;
        }
    }

    /* Nothing else to do for plain PSK or RSAPSK */
    if (alg_k & (SSL_kPSK | SSL_kRSAPSK)) {
    } else if (alg_k & SSL_kSRP) {
        if (!tls_process_ske_srp(s, pkt, &pkey)) {
            /* SSLfatal() already called */
            goto err;
        }
    } else if (alg_k & (SSL_kDHE | SSL_kDHEPSK)) {
        if (!tls_process_ske_dhe(s, pkt, &pkey)) {
            /* SSLfatal() already called */
            goto err;
        }
    } else if (alg_k & (SSL_kECDHE | SSL_kECDHEPSK)) {
        if (!tls_process_ske_ecdhe(s, pkt, &pkey)) {
            /* SSLfatal() already called */
            goto err;
        }
    } else if (alg_k) {
        SSLfatal(s, SSL_AD_UNEXPECTED_MESSAGE, SSL_R_UNEXPECTED_MESSAGE);
        goto err;
    }

    /* if it was signed, check the signature */
    if (pkey != NULL) {
        PACKET params;
        const EVP_MD *md = NULL;
        unsigned char *tbs;
        size_t tbslen;
        int rv;

        /*
         * |pkt| now points to the beginning of the signature, so the difference
         * equals the length of the parameters.
         */
        if (!PACKET_get_sub_packet(&save_param_start, &params,
                                   PACKET_remaining(&save_param_start) -
                                   PACKET_remaining(pkt))) {
            SSLfatal(s, SSL_AD_DECODE_ERROR, ERR_R_INTERNAL_ERROR);
            goto err;
        }

        if (SSL_USE_SIGALGS(s)) {
            unsigned int sigalg;

            if (!PACKET_get_net_2(pkt, &sigalg)) {
                SSLfatal(s, SSL_AD_DECODE_ERROR, SSL_R_LENGTH_TOO_SHORT);
                goto err;
            }
            if (tls12_check_peer_sigalg(s, sigalg, pkey) <=0) {
                /* SSLfatal() already called */
                goto err;
            }
        } else if (!tls1_set_peer_legacy_sigalg(s, pkey)) {
<<<<<<< HEAD
            SSLfatal(s, SSL_AD_INTERNAL_ERROR, ERR_R_INTERNAL_ERROR);
=======
            SSLfatal(s, SSL_AD_INTERNAL_ERROR,
                     SSL_R_LEGACY_SIGALG_DISALLOWED_OR_UNSUPPORTED);
>>>>>>> 8a2d13a7
            goto err;
        }

        if (!tls1_lookup_md(s->ctx, s->s3.tmp.peer_sigalg, &md)) {
            SSLfatal(s, SSL_AD_INTERNAL_ERROR,
                     SSL_R_NO_SUITABLE_DIGEST_ALGORITHM);
            goto err;
        }
        if (SSL_USE_SIGALGS(s))
            OSSL_TRACE1(TLS, "USING TLSv1.2 HASH %s\n",
                        md == NULL ? "n/a" : EVP_MD_get0_name(md));

        if (!PACKET_get_length_prefixed_2(pkt, &signature)
            || PACKET_remaining(pkt) != 0) {
            SSLfatal(s, SSL_AD_DECODE_ERROR, SSL_R_LENGTH_MISMATCH);
            goto err;
        }

        md_ctx = EVP_MD_CTX_new();
        if (md_ctx == NULL) {
            SSLfatal(s, SSL_AD_INTERNAL_ERROR, ERR_R_MALLOC_FAILURE);
            goto err;
        }

        if (EVP_DigestVerifyInit_ex(md_ctx, &pctx,
                                    md == NULL ? NULL : EVP_MD_get0_name(md),
                                    s->ctx->libctx, s->ctx->propq, pkey,
                                    NULL) <= 0) {
            SSLfatal(s, SSL_AD_INTERNAL_ERROR, ERR_R_EVP_LIB);
            goto err;
        }
        if (SSL_USE_PSS(s)) {
            if (EVP_PKEY_CTX_set_rsa_padding(pctx, RSA_PKCS1_PSS_PADDING) <= 0
                || EVP_PKEY_CTX_set_rsa_pss_saltlen(pctx,
                                                RSA_PSS_SALTLEN_DIGEST) <= 0) {
                SSLfatal(s, SSL_AD_INTERNAL_ERROR, ERR_R_EVP_LIB);
                goto err;
            }
        }
        tbslen = construct_key_exchange_tbs(s, &tbs, PACKET_data(&params),
                                            PACKET_remaining(&params));
        if (tbslen == 0) {
            /* SSLfatal() already called */
            goto err;
        }

        rv = EVP_DigestVerify(md_ctx, PACKET_data(&signature),
                              PACKET_remaining(&signature), tbs, tbslen);
        OPENSSL_free(tbs);
        if (rv <= 0) {
            SSLfatal(s, SSL_AD_DECRYPT_ERROR, SSL_R_BAD_SIGNATURE);
            goto err;
        }
        EVP_MD_CTX_free(md_ctx);
        md_ctx = NULL;
    } else {
        /* aNULL, aSRP or PSK do not need public keys */
        if (!(s->s3.tmp.new_cipher->algorithm_auth & (SSL_aNULL | SSL_aSRP))
            && !(alg_k & SSL_PSK)) {
            /* Might be wrong key type, check it */
            if (ssl3_check_cert_and_algorithm(s)) {
                SSLfatal(s, SSL_AD_DECODE_ERROR, SSL_R_BAD_DATA);
            }
            /* else this shouldn't happen, SSLfatal() already called */
            goto err;
        }
        /* still data left over */
        if (PACKET_remaining(pkt) != 0) {
            SSLfatal(s, SSL_AD_DECODE_ERROR, SSL_R_EXTRA_DATA_IN_MESSAGE);
            goto err;
        }
    }

    return MSG_PROCESS_CONTINUE_READING;
 err:
    EVP_MD_CTX_free(md_ctx);
    return MSG_PROCESS_ERROR;
}

MSG_PROCESS_RETURN tls_process_certificate_request(SSL *s, PACKET *pkt)
{
    size_t i;

    /* Clear certificate validity flags */
    for (i = 0; i < SSL_PKEY_NUM; i++)
        s->s3.tmp.valid_flags[i] = 0;

    if (SSL_IS_TLS13(s)) {
        PACKET reqctx, extensions;
        RAW_EXTENSION *rawexts = NULL;

        if ((s->shutdown & SSL_SENT_SHUTDOWN) != 0) {
            /*
             * We already sent close_notify. This can only happen in TLSv1.3
             * post-handshake messages. We can't reasonably respond to this, so
             * we just ignore it
             */
            return MSG_PROCESS_FINISHED_READING;
        }

        /* Free and zero certificate types: it is not present in TLS 1.3 */
        OPENSSL_free(s->s3.tmp.ctype);
        s->s3.tmp.ctype = NULL;
        s->s3.tmp.ctype_len = 0;
        OPENSSL_free(s->pha_context);
        s->pha_context = NULL;
        s->pha_context_len = 0;

        if (!PACKET_get_length_prefixed_1(pkt, &reqctx) ||
            !PACKET_memdup(&reqctx, &s->pha_context, &s->pha_context_len)) {
            SSLfatal(s, SSL_AD_DECODE_ERROR, SSL_R_LENGTH_MISMATCH);
            return MSG_PROCESS_ERROR;
        }

        if (!PACKET_get_length_prefixed_2(pkt, &extensions)) {
            SSLfatal(s, SSL_AD_DECODE_ERROR, SSL_R_BAD_LENGTH);
            return MSG_PROCESS_ERROR;
        }
        if (!tls_collect_extensions(s, &extensions,
                                    SSL_EXT_TLS1_3_CERTIFICATE_REQUEST,
                                    &rawexts, NULL, 1)
            || !tls_parse_all_extensions(s, SSL_EXT_TLS1_3_CERTIFICATE_REQUEST,
                                         rawexts, NULL, 0, 1)) {
            /* SSLfatal() already called */
            OPENSSL_free(rawexts);
            return MSG_PROCESS_ERROR;
        }
        OPENSSL_free(rawexts);
        if (!tls1_process_sigalgs(s)) {
            SSLfatal(s, SSL_AD_INTERNAL_ERROR, SSL_R_BAD_LENGTH);
            return MSG_PROCESS_ERROR;
        }
    } else {
        PACKET ctypes;

        /* get the certificate types */
        if (!PACKET_get_length_prefixed_1(pkt, &ctypes)) {
            SSLfatal(s, SSL_AD_DECODE_ERROR, SSL_R_LENGTH_MISMATCH);
            return MSG_PROCESS_ERROR;
        }

        if (!PACKET_memdup(&ctypes, &s->s3.tmp.ctype, &s->s3.tmp.ctype_len)) {
            SSLfatal(s, SSL_AD_INTERNAL_ERROR, ERR_R_INTERNAL_ERROR);
            return MSG_PROCESS_ERROR;
        }

        if (SSL_USE_SIGALGS(s)) {
            PACKET sigalgs;

            if (!PACKET_get_length_prefixed_2(pkt, &sigalgs)) {
                SSLfatal(s, SSL_AD_DECODE_ERROR, SSL_R_LENGTH_MISMATCH);
                return MSG_PROCESS_ERROR;
            }

            /*
             * Despite this being for certificates, preserve compatibility
             * with pre-TLS 1.3 and use the regular sigalgs field.
             */
            if (!tls1_save_sigalgs(s, &sigalgs, 0)) {
                SSLfatal(s, SSL_AD_INTERNAL_ERROR,
                         SSL_R_SIGNATURE_ALGORITHMS_ERROR);
                return MSG_PROCESS_ERROR;
            }
            if (!tls1_process_sigalgs(s)) {
                SSLfatal(s, SSL_AD_INTERNAL_ERROR, ERR_R_MALLOC_FAILURE);
                return MSG_PROCESS_ERROR;
            }
        }

        /* get the CA RDNs */
        if (!parse_ca_names(s, pkt)) {
            /* SSLfatal() already called */
            return MSG_PROCESS_ERROR;
        }
    }

    if (PACKET_remaining(pkt) != 0) {
        SSLfatal(s, SSL_AD_DECODE_ERROR, SSL_R_LENGTH_MISMATCH);
        return MSG_PROCESS_ERROR;
    }

    /* we should setup a certificate to return.... */
    s->s3.tmp.cert_req = 1;

    /*
     * In TLSv1.3 we don't prepare the client certificate yet. We wait until
     * after the CertificateVerify message has been received. This is because
     * in TLSv1.3 the CertificateRequest arrives before the Certificate message
     * but in TLSv1.2 it is the other way around. We want to make sure that
     * SSL_get1_peer_certificate() returns something sensible in
     * client_cert_cb.
     */
    if (SSL_IS_TLS13(s) && s->post_handshake_auth != SSL_PHA_REQUESTED)
        return MSG_PROCESS_CONTINUE_READING;

    return MSG_PROCESS_CONTINUE_PROCESSING;
}

MSG_PROCESS_RETURN tls_process_new_session_ticket(SSL *s, PACKET *pkt)
{
    unsigned int ticklen;
    unsigned long ticket_lifetime_hint, age_add = 0;
    unsigned int sess_len;
    RAW_EXTENSION *exts = NULL;
    PACKET nonce;
    EVP_MD *sha256 = NULL;

    PACKET_null_init(&nonce);

    if (!PACKET_get_net_4(pkt, &ticket_lifetime_hint)
        || (SSL_IS_TLS13(s)
            && (!PACKET_get_net_4(pkt, &age_add)
                || !PACKET_get_length_prefixed_1(pkt, &nonce)))
        || !PACKET_get_net_2(pkt, &ticklen)
        || (SSL_IS_TLS13(s) ? (ticklen == 0 || PACKET_remaining(pkt) < ticklen)
                            : PACKET_remaining(pkt) != ticklen)) {
        SSLfatal(s, SSL_AD_DECODE_ERROR, SSL_R_LENGTH_MISMATCH);
        goto err;
    }

    /*
     * Server is allowed to change its mind (in <=TLSv1.2) and send an empty
     * ticket. We already checked this TLSv1.3 case above, so it should never
     * be 0 here in that instance
     */
    if (ticklen == 0)
        return MSG_PROCESS_CONTINUE_READING;

    /*
     * Sessions must be immutable once they go into the session cache. Otherwise
     * we can get multi-thread problems. Therefore we don't "update" sessions,
     * we replace them with a duplicate. In TLSv1.3 we need to do this every
     * time a NewSessionTicket arrives because those messages arrive
     * post-handshake and the session may have already gone into the session
     * cache.
     */
    if (SSL_IS_TLS13(s) || s->session->session_id_length > 0) {
        SSL_SESSION *new_sess;

        /*
         * We reused an existing session, so we need to replace it with a new
         * one
         */
        if ((new_sess = ssl_session_dup(s->session, 0)) == 0) {
            SSLfatal(s, SSL_AD_INTERNAL_ERROR, ERR_R_MALLOC_FAILURE);
            goto err;
        }

        if ((s->session_ctx->session_cache_mode & SSL_SESS_CACHE_CLIENT) != 0
                && !SSL_IS_TLS13(s)) {
            /*
             * In TLSv1.2 and below the arrival of a new tickets signals that
             * any old ticket we were using is now out of date, so we remove the
             * old session from the cache. We carry on if this fails
             */
            SSL_CTX_remove_session(s->session_ctx, s->session);
        }

        SSL_SESSION_free(s->session);
        s->session = new_sess;
    }

    s->session->time = time(NULL);
    ssl_session_calculate_timeout(s->session);

    OPENSSL_free(s->session->ext.tick);
    s->session->ext.tick = NULL;
    s->session->ext.ticklen = 0;

    s->session->ext.tick = OPENSSL_malloc(ticklen);
    if (s->session->ext.tick == NULL) {
        SSLfatal(s, SSL_AD_INTERNAL_ERROR, ERR_R_MALLOC_FAILURE);
        goto err;
    }
    if (!PACKET_copy_bytes(pkt, s->session->ext.tick, ticklen)) {
        SSLfatal(s, SSL_AD_DECODE_ERROR, SSL_R_LENGTH_MISMATCH);
        goto err;
    }

    s->session->ext.tick_lifetime_hint = ticket_lifetime_hint;
    s->session->ext.tick_age_add = age_add;
    s->session->ext.ticklen = ticklen;

    if (SSL_IS_TLS13(s)) {
        PACKET extpkt;

        if (!PACKET_as_length_prefixed_2(pkt, &extpkt)
                || PACKET_remaining(pkt) != 0) {
            SSLfatal(s, SSL_AD_DECODE_ERROR, SSL_R_LENGTH_MISMATCH);
            goto err;
        }

        if (!tls_collect_extensions(s, &extpkt,
                                    SSL_EXT_TLS1_3_NEW_SESSION_TICKET, &exts,
                                    NULL, 1)
                || !tls_parse_all_extensions(s,
                                             SSL_EXT_TLS1_3_NEW_SESSION_TICKET,
                                             exts, NULL, 0, 1)) {
            /* SSLfatal() already called */
            goto err;
        }
    }

    /*
     * There are two ways to detect a resumed ticket session. One is to set
     * an appropriate session ID and then the server must return a match in
     * ServerHello. This allows the normal client session ID matching to work
     * and we know much earlier that the ticket has been accepted. The
     * other way is to set zero length session ID when the ticket is
     * presented and rely on the handshake to determine session resumption.
     * We choose the former approach because this fits in with assumptions
     * elsewhere in OpenSSL. The session ID is set to the SHA256 hash of the
     * ticket.
     */
    sha256 = EVP_MD_fetch(s->ctx->libctx, "SHA2-256", s->ctx->propq);
    if (sha256 == NULL) {
        /* Error is already recorded */
        SSLfatal_alert(s, SSL_AD_INTERNAL_ERROR);
        goto err;
    }
    /*
     * We use sess_len here because EVP_Digest expects an int
     * but s->session->session_id_length is a size_t
     */
    if (!EVP_Digest(s->session->ext.tick, ticklen,
                    s->session->session_id, &sess_len,
                    sha256, NULL)) {
        SSLfatal(s, SSL_AD_INTERNAL_ERROR, ERR_R_EVP_LIB);
        goto err;
    }
    EVP_MD_free(sha256);
    sha256 = NULL;
    s->session->session_id_length = sess_len;
    s->session->not_resumable = 0;

    /* This is a standalone message in TLSv1.3, so there is no more to read */
    if (SSL_IS_TLS13(s)) {
        const EVP_MD *md = ssl_handshake_md(s);
        int hashleni = EVP_MD_get_size(md);
        size_t hashlen;
        static const unsigned char nonce_label[] = "resumption";

        /* Ensure cast to size_t is safe */
        if (!ossl_assert(hashleni >= 0)) {
            SSLfatal(s, SSL_AD_INTERNAL_ERROR, ERR_R_INTERNAL_ERROR);
            goto err;
        }
        hashlen = (size_t)hashleni;

        if (!tls13_hkdf_expand(s, md, s->resumption_master_secret,
                               nonce_label,
                               sizeof(nonce_label) - 1,
                               PACKET_data(&nonce),
                               PACKET_remaining(&nonce),
                               s->session->master_key,
                               hashlen, 1)) {
            /* SSLfatal() already called */
            goto err;
        }
        s->session->master_key_length = hashlen;

        OPENSSL_free(exts);
        ssl_update_cache(s, SSL_SESS_CACHE_CLIENT);
        return MSG_PROCESS_FINISHED_READING;
    }

    return MSG_PROCESS_CONTINUE_READING;
 err:
    EVP_MD_free(sha256);
    OPENSSL_free(exts);
    return MSG_PROCESS_ERROR;
}

/*
 * In TLSv1.3 this is called from the extensions code, otherwise it is used to
 * parse a separate message. Returns 1 on success or 0 on failure
 */
int tls_process_cert_status_body(SSL *s, PACKET *pkt)
{
    size_t resplen;
    unsigned int type;

    if (!PACKET_get_1(pkt, &type)
        || type != TLSEXT_STATUSTYPE_ocsp) {
        SSLfatal(s, SSL_AD_DECODE_ERROR, SSL_R_UNSUPPORTED_STATUS_TYPE);
        return 0;
    }
    if (!PACKET_get_net_3_len(pkt, &resplen)
        || PACKET_remaining(pkt) != resplen) {
        SSLfatal(s, SSL_AD_DECODE_ERROR, SSL_R_LENGTH_MISMATCH);
        return 0;
    }
    s->ext.ocsp.resp = OPENSSL_malloc(resplen);
    if (s->ext.ocsp.resp == NULL) {
        s->ext.ocsp.resp_len = 0;
        SSLfatal(s, SSL_AD_INTERNAL_ERROR, ERR_R_MALLOC_FAILURE);
        return 0;
    }
    s->ext.ocsp.resp_len = resplen;
    if (!PACKET_copy_bytes(pkt, s->ext.ocsp.resp, resplen)) {
        SSLfatal(s, SSL_AD_DECODE_ERROR, SSL_R_LENGTH_MISMATCH);
        return 0;
    }

    return 1;
}


MSG_PROCESS_RETURN tls_process_cert_status(SSL *s, PACKET *pkt)
{
    if (!tls_process_cert_status_body(s, pkt)) {
        /* SSLfatal() already called */
        return MSG_PROCESS_ERROR;
    }

    return MSG_PROCESS_CONTINUE_READING;
}

/*
 * Perform miscellaneous checks and processing after we have received the
 * server's initial flight. In TLS1.3 this is after the Server Finished message.
 * In <=TLS1.2 this is after the ServerDone message. Returns 1 on success or 0
 * on failure.
 */
int tls_process_initial_server_flight(SSL *s)
{
    /*
     * at this point we check that we have the required stuff from
     * the server
     */
    if (!ssl3_check_cert_and_algorithm(s)) {
        /* SSLfatal() already called */
        return 0;
    }

    /*
     * Call the ocsp status callback if needed. The |ext.ocsp.resp| and
     * |ext.ocsp.resp_len| values will be set if we actually received a status
     * message, or NULL and -1 otherwise
     */
    if (s->ext.status_type != TLSEXT_STATUSTYPE_nothing
            && s->ctx->ext.status_cb != NULL) {
        int ret = s->ctx->ext.status_cb(s, s->ctx->ext.status_arg);

        if (ret == 0) {
            SSLfatal(s, SSL_AD_BAD_CERTIFICATE_STATUS_RESPONSE,
                     SSL_R_INVALID_STATUS_RESPONSE);
            return 0;
        }
        if (ret < 0) {
            SSLfatal(s, SSL_AD_INTERNAL_ERROR,
                     SSL_R_OCSP_CALLBACK_FAILURE);
            return 0;
        }
    }
#ifndef OPENSSL_NO_CT
    if (s->ct_validation_callback != NULL) {
        /* Note we validate the SCTs whether or not we abort on error */
        if (!ssl_validate_ct(s) && (s->verify_mode & SSL_VERIFY_PEER)) {
            /* SSLfatal() already called */
            return 0;
        }
    }
#endif

    return 1;
}

MSG_PROCESS_RETURN tls_process_server_done(SSL *s, PACKET *pkt)
{
    if (PACKET_remaining(pkt) > 0) {
        /* should contain no data */
        SSLfatal(s, SSL_AD_DECODE_ERROR, SSL_R_LENGTH_MISMATCH);
        return MSG_PROCESS_ERROR;
    }
#ifndef OPENSSL_NO_SRP
    if (s->s3.tmp.new_cipher->algorithm_mkey & SSL_kSRP) {
        if (ssl_srp_calc_a_param_intern(s) <= 0) {
            SSLfatal(s, SSL_AD_INTERNAL_ERROR, SSL_R_SRP_A_CALC);
            return MSG_PROCESS_ERROR;
        }
    }
#endif

    if (!tls_process_initial_server_flight(s)) {
        /* SSLfatal() already called */
        return MSG_PROCESS_ERROR;
    }

    return MSG_PROCESS_FINISHED_READING;
}

static int tls_construct_cke_psk_preamble(SSL *s, WPACKET *pkt)
{
#ifndef OPENSSL_NO_PSK
    int ret = 0;
    /*
     * The callback needs PSK_MAX_IDENTITY_LEN + 1 bytes to return a
     * \0-terminated identity. The last byte is for us for simulating
     * strnlen.
     */
    char identity[PSK_MAX_IDENTITY_LEN + 1];
    size_t identitylen = 0;
    unsigned char psk[PSK_MAX_PSK_LEN];
    unsigned char *tmppsk = NULL;
    char *tmpidentity = NULL;
    size_t psklen = 0;

    if (s->psk_client_callback == NULL) {
        SSLfatal(s, SSL_AD_INTERNAL_ERROR, SSL_R_PSK_NO_CLIENT_CB);
        goto err;
    }

    memset(identity, 0, sizeof(identity));

    psklen = s->psk_client_callback(s, s->session->psk_identity_hint,
                                    identity, sizeof(identity) - 1,
                                    psk, sizeof(psk));

    if (psklen > PSK_MAX_PSK_LEN) {
        SSLfatal(s, SSL_AD_HANDSHAKE_FAILURE, ERR_R_INTERNAL_ERROR);
        psklen = PSK_MAX_PSK_LEN;   /* Avoid overrunning the array on cleanse */
        goto err;
    } else if (psklen == 0) {
        SSLfatal(s, SSL_AD_HANDSHAKE_FAILURE, SSL_R_PSK_IDENTITY_NOT_FOUND);
        goto err;
    }

    identitylen = strlen(identity);
    if (identitylen > PSK_MAX_IDENTITY_LEN) {
        SSLfatal(s, SSL_AD_INTERNAL_ERROR, ERR_R_INTERNAL_ERROR);
        goto err;
    }

    tmppsk = OPENSSL_memdup(psk, psklen);
    tmpidentity = OPENSSL_strdup(identity);
    if (tmppsk == NULL || tmpidentity == NULL) {
        SSLfatal(s, SSL_AD_INTERNAL_ERROR, ERR_R_MALLOC_FAILURE);
        goto err;
    }

    OPENSSL_free(s->s3.tmp.psk);
    s->s3.tmp.psk = tmppsk;
    s->s3.tmp.psklen = psklen;
    tmppsk = NULL;
    OPENSSL_free(s->session->psk_identity);
    s->session->psk_identity = tmpidentity;
    tmpidentity = NULL;

    if (!WPACKET_sub_memcpy_u16(pkt, identity, identitylen))  {
        SSLfatal(s, SSL_AD_INTERNAL_ERROR, ERR_R_INTERNAL_ERROR);
        goto err;
    }

    ret = 1;

 err:
    OPENSSL_cleanse(psk, psklen);
    OPENSSL_cleanse(identity, sizeof(identity));
    OPENSSL_clear_free(tmppsk, psklen);
    OPENSSL_clear_free(tmpidentity, identitylen);

    return ret;
#else
    SSLfatal(s, SSL_AD_INTERNAL_ERROR, ERR_R_INTERNAL_ERROR);
    return 0;
#endif
}

static int tls_construct_cke_rsa(SSL *s, WPACKET *pkt)
{
    unsigned char *encdata = NULL;
    EVP_PKEY *pkey = NULL;
    EVP_PKEY_CTX *pctx = NULL;
    size_t enclen;
    unsigned char *pms = NULL;
    size_t pmslen = 0;

    if (s->session->peer == NULL) {
        /*
         * We should always have a server certificate with SSL_kRSA.
         */
        SSLfatal(s, SSL_AD_INTERNAL_ERROR, ERR_R_INTERNAL_ERROR);
        return 0;
    }

    pkey = X509_get0_pubkey(s->session->peer);
    if (!EVP_PKEY_is_a(pkey, "RSA")) {
        SSLfatal(s, SSL_AD_INTERNAL_ERROR, ERR_R_INTERNAL_ERROR);
        return 0;
    }

    pmslen = SSL_MAX_MASTER_KEY_LENGTH;
    pms = OPENSSL_malloc(pmslen);
    if (pms == NULL) {
        SSLfatal(s, SSL_AD_INTERNAL_ERROR, ERR_R_MALLOC_FAILURE);
        return 0;
    }

    pms[0] = s->client_version >> 8;
    pms[1] = s->client_version & 0xff;
    if (RAND_bytes_ex(s->ctx->libctx, pms + 2, pmslen - 2, 0) <= 0) {
        SSLfatal(s, SSL_AD_INTERNAL_ERROR, ERR_R_MALLOC_FAILURE);
        goto err;
    }

    /* Fix buf for TLS and beyond */
    if (s->version > SSL3_VERSION && !WPACKET_start_sub_packet_u16(pkt)) {
        SSLfatal(s, SSL_AD_INTERNAL_ERROR, ERR_R_INTERNAL_ERROR);
        goto err;
    }

    pctx = EVP_PKEY_CTX_new_from_pkey(s->ctx->libctx, pkey, s->ctx->propq);
    if (pctx == NULL || EVP_PKEY_encrypt_init(pctx) <= 0
        || EVP_PKEY_encrypt(pctx, NULL, &enclen, pms, pmslen) <= 0) {
        SSLfatal(s, SSL_AD_INTERNAL_ERROR, ERR_R_EVP_LIB);
        goto err;
    }
    if (!WPACKET_allocate_bytes(pkt, enclen, &encdata)
            || EVP_PKEY_encrypt(pctx, encdata, &enclen, pms, pmslen) <= 0) {
        SSLfatal(s, SSL_AD_INTERNAL_ERROR, SSL_R_BAD_RSA_ENCRYPT);
        goto err;
    }
    EVP_PKEY_CTX_free(pctx);
    pctx = NULL;

    /* Fix buf for TLS and beyond */
    if (s->version > SSL3_VERSION && !WPACKET_close(pkt)) {
        SSLfatal(s, SSL_AD_INTERNAL_ERROR, ERR_R_INTERNAL_ERROR);
        goto err;
    }

    /* Log the premaster secret, if logging is enabled. */
    if (!ssl_log_rsa_client_key_exchange(s, encdata, enclen, pms, pmslen)) {
        /* SSLfatal() already called */
        goto err;
    }

    s->s3.tmp.pms = pms;
    s->s3.tmp.pmslen = pmslen;

    return 1;
 err:
    OPENSSL_clear_free(pms, pmslen);
    EVP_PKEY_CTX_free(pctx);

    return 0;
}

static int tls_construct_cke_dhe(SSL *s, WPACKET *pkt)
{
    EVP_PKEY *ckey = NULL, *skey = NULL;
    unsigned char *keybytes = NULL;
    int prime_len;
    unsigned char *encoded_pub = NULL;
    size_t encoded_pub_len, pad_len;
    int ret = 0;

    skey = s->s3.peer_tmp;
    if (skey == NULL) {
        SSLfatal(s, SSL_AD_INTERNAL_ERROR, ERR_R_INTERNAL_ERROR);
        goto err;
    }

    ckey = ssl_generate_pkey(s, skey);
    if (ckey == NULL) {
        SSLfatal(s, SSL_AD_INTERNAL_ERROR, ERR_R_INTERNAL_ERROR);
        goto err;
    }

    if (ssl_derive(s, ckey, skey, 0) == 0) {
        /* SSLfatal() already called */
        goto err;
    }

    /* send off the data */

    /* Generate encoding of server key */
    encoded_pub_len = EVP_PKEY_get1_encoded_public_key(ckey, &encoded_pub);
    if (encoded_pub_len == 0) {
        SSLfatal(s, SSL_AD_INTERNAL_ERROR, ERR_R_INTERNAL_ERROR);
        EVP_PKEY_free(ckey);
        return EXT_RETURN_FAIL;
    }

    /*
     * For interoperability with some versions of the Microsoft TLS
     * stack, we need to zero pad the DHE pub key to the same length
     * as the prime.
     */
    prime_len = EVP_PKEY_get_size(ckey);
    pad_len = prime_len - encoded_pub_len;
    if (pad_len > 0) {
        if (!WPACKET_sub_allocate_bytes_u16(pkt, pad_len, &keybytes)) {
            SSLfatal(s, SSL_AD_INTERNAL_ERROR, ERR_R_INTERNAL_ERROR);
            goto err;
        }
        memset(keybytes, 0, pad_len);
    }

    if (!WPACKET_sub_memcpy_u16(pkt, encoded_pub, encoded_pub_len)) {
        SSLfatal(s, SSL_AD_INTERNAL_ERROR, ERR_R_INTERNAL_ERROR);
        goto err;
    }

    ret = 1;
 err:
    OPENSSL_free(encoded_pub);
    EVP_PKEY_free(ckey);
    return ret;
}

static int tls_construct_cke_ecdhe(SSL *s, WPACKET *pkt)
{
    unsigned char *encodedPoint = NULL;
    size_t encoded_pt_len = 0;
    EVP_PKEY *ckey = NULL, *skey = NULL;
    int ret = 0;

    skey = s->s3.peer_tmp;
    if (skey == NULL) {
        SSLfatal(s, SSL_AD_INTERNAL_ERROR, ERR_R_INTERNAL_ERROR);
        return 0;
    }

    ckey = ssl_generate_pkey(s, skey);
    if (ckey == NULL) {
        SSLfatal(s, SSL_AD_INTERNAL_ERROR, ERR_R_MALLOC_FAILURE);
        goto err;
    }

    if (ssl_derive(s, ckey, skey, 0) == 0) {
        /* SSLfatal() already called */
        goto err;
    }

    /* Generate encoding of client key */
    encoded_pt_len = EVP_PKEY_get1_encoded_public_key(ckey, &encodedPoint);

    if (encoded_pt_len == 0) {
        SSLfatal(s, SSL_AD_INTERNAL_ERROR, ERR_R_EC_LIB);
        goto err;
    }

    if (!WPACKET_sub_memcpy_u8(pkt, encodedPoint, encoded_pt_len)) {
        SSLfatal(s, SSL_AD_INTERNAL_ERROR, ERR_R_INTERNAL_ERROR);
        goto err;
    }

    ret = 1;
 err:
    OPENSSL_free(encodedPoint);
    EVP_PKEY_free(ckey);
    return ret;
}

static int tls_construct_cke_gost(SSL *s, WPACKET *pkt)
{
#ifndef OPENSSL_NO_GOST
    /* GOST key exchange message creation */
    EVP_PKEY_CTX *pkey_ctx = NULL;
    X509 *peer_cert;
    size_t msglen;
    unsigned int md_len;
    unsigned char shared_ukm[32], tmp[256];
    EVP_MD_CTX *ukm_hash = NULL;
    int dgst_nid = NID_id_GostR3411_94;
    unsigned char *pms = NULL;
    size_t pmslen = 0;

    if ((s->s3.tmp.new_cipher->algorithm_auth & SSL_aGOST12) != 0)
        dgst_nid = NID_id_GostR3411_2012_256;

    /*
     * Get server certificate PKEY and create ctx from it
     */
    peer_cert = s->session->peer;
    if (peer_cert == NULL) {
        SSLfatal(s, SSL_AD_HANDSHAKE_FAILURE,
                 SSL_R_NO_GOST_CERTIFICATE_SENT_BY_PEER);
        return 0;
    }

    pkey_ctx = EVP_PKEY_CTX_new_from_pkey(s->ctx->libctx,
                                          X509_get0_pubkey(peer_cert),
                                          s->ctx->propq);
    if (pkey_ctx == NULL) {
        SSLfatal(s, SSL_AD_INTERNAL_ERROR, ERR_R_MALLOC_FAILURE);
        return 0;
    }
    /*
     * If we have send a certificate, and certificate key
     * parameters match those of server certificate, use
     * certificate key for key exchange
     */

    /* Otherwise, generate ephemeral key pair */
    pmslen = 32;
    pms = OPENSSL_malloc(pmslen);
    if (pms == NULL) {
        SSLfatal(s, SSL_AD_INTERNAL_ERROR, ERR_R_MALLOC_FAILURE);
        goto err;
    }

    if (EVP_PKEY_encrypt_init(pkey_ctx) <= 0
        /* Generate session key
         */
        || RAND_bytes_ex(s->ctx->libctx, pms, pmslen, 0) <= 0) {
        SSLfatal(s, SSL_AD_INTERNAL_ERROR, ERR_R_INTERNAL_ERROR);
        goto err;
    };
    /*
     * Compute shared IV and store it in algorithm-specific context
     * data
     */
    ukm_hash = EVP_MD_CTX_new();
    if (ukm_hash == NULL
        || EVP_DigestInit(ukm_hash, EVP_get_digestbynid(dgst_nid)) <= 0
        || EVP_DigestUpdate(ukm_hash, s->s3.client_random,
                            SSL3_RANDOM_SIZE) <= 0
        || EVP_DigestUpdate(ukm_hash, s->s3.server_random,
                            SSL3_RANDOM_SIZE) <= 0
        || EVP_DigestFinal_ex(ukm_hash, shared_ukm, &md_len) <= 0) {
        SSLfatal(s, SSL_AD_INTERNAL_ERROR, ERR_R_INTERNAL_ERROR);
        goto err;
    }
    EVP_MD_CTX_free(ukm_hash);
    ukm_hash = NULL;
    if (EVP_PKEY_CTX_ctrl(pkey_ctx, -1, EVP_PKEY_OP_ENCRYPT,
                          EVP_PKEY_CTRL_SET_IV, 8, shared_ukm) <= 0) {
        SSLfatal(s, SSL_AD_INTERNAL_ERROR, SSL_R_LIBRARY_BUG);
        goto err;
    }
    /* Make GOST keytransport blob message */
    /*
     * Encapsulate it into sequence
     */
    msglen = 255;
    if (EVP_PKEY_encrypt(pkey_ctx, tmp, &msglen, pms, pmslen) <= 0) {
        SSLfatal(s, SSL_AD_INTERNAL_ERROR, SSL_R_LIBRARY_BUG);
        goto err;
    }

    if (!WPACKET_put_bytes_u8(pkt, V_ASN1_SEQUENCE | V_ASN1_CONSTRUCTED)
            || (msglen >= 0x80 && !WPACKET_put_bytes_u8(pkt, 0x81))
            || !WPACKET_sub_memcpy_u8(pkt, tmp, msglen)) {
        SSLfatal(s, SSL_AD_INTERNAL_ERROR, ERR_R_INTERNAL_ERROR);
        goto err;
    }

    EVP_PKEY_CTX_free(pkey_ctx);
    s->s3.tmp.pms = pms;
    s->s3.tmp.pmslen = pmslen;

    return 1;
 err:
    EVP_PKEY_CTX_free(pkey_ctx);
    OPENSSL_clear_free(pms, pmslen);
    EVP_MD_CTX_free(ukm_hash);
    return 0;
#else
    SSLfatal(s, SSL_AD_INTERNAL_ERROR, ERR_R_INTERNAL_ERROR);
    return 0;
#endif
}

#ifndef OPENSSL_NO_GOST
int ossl_gost18_cke_cipher_nid(const SSL *s)
{
    if ((s->s3.tmp.new_cipher->algorithm_enc & SSL_MAGMA) != 0)
        return NID_magma_ctr;
    else if ((s->s3.tmp.new_cipher->algorithm_enc & SSL_KUZNYECHIK) != 0)
        return NID_kuznyechik_ctr;

    return NID_undef;
}

int ossl_gost_ukm(const SSL *s, unsigned char *dgst_buf)
{
    EVP_MD_CTX * hash = NULL;
    unsigned int md_len;
    const EVP_MD *md = ssl_evp_md_fetch(s->ctx->libctx, NID_id_GostR3411_2012_256, s->ctx->propq);

    if (md == NULL)
        return 0;

    if ((hash = EVP_MD_CTX_new()) == NULL
        || EVP_DigestInit(hash, md) <= 0
        || EVP_DigestUpdate(hash, s->s3.client_random, SSL3_RANDOM_SIZE) <= 0
        || EVP_DigestUpdate(hash, s->s3.server_random, SSL3_RANDOM_SIZE) <= 0
        || EVP_DigestFinal_ex(hash, dgst_buf, &md_len) <= 0) {
        EVP_MD_CTX_free(hash);
        ssl_evp_md_free(md);
        return 0;
    }

    EVP_MD_CTX_free(hash);
    ssl_evp_md_free(md);
    return 1;
}
#endif

static int tls_construct_cke_gost18(SSL *s, WPACKET *pkt)
{
#ifndef OPENSSL_NO_GOST
    /* GOST 2018 key exchange message creation */
    unsigned char rnd_dgst[32];
    unsigned char *encdata = NULL;
    EVP_PKEY_CTX *pkey_ctx = NULL;
    X509 *peer_cert;
    unsigned char *pms = NULL;
    size_t pmslen = 0;
    size_t msglen;
    int cipher_nid = ossl_gost18_cke_cipher_nid(s);

    if (cipher_nid == NID_undef) {
        SSLfatal(s, SSL_AD_INTERNAL_ERROR, ERR_R_INTERNAL_ERROR);
        return 0;
    }

    if (ossl_gost_ukm(s, rnd_dgst) <= 0) {
        SSLfatal(s, SSL_AD_INTERNAL_ERROR, ERR_R_INTERNAL_ERROR);
        goto err;
    }

    /* Pre-master secret - random bytes */
    pmslen = 32;
    pms = OPENSSL_malloc(pmslen);
    if (pms == NULL) {
        SSLfatal(s, SSL_AD_INTERNAL_ERROR, ERR_R_MALLOC_FAILURE);
        goto err;
    }

    if (RAND_bytes_ex(s->ctx->libctx, pms, pmslen, 0) <= 0) {
        SSLfatal(s, SSL_AD_INTERNAL_ERROR, ERR_R_INTERNAL_ERROR);
        goto err;
    }

     /* Get server certificate PKEY and create ctx from it */
    peer_cert = s->session->peer;
    if (peer_cert == NULL) {
        SSLfatal(s, SSL_AD_HANDSHAKE_FAILURE,
                 SSL_R_NO_GOST_CERTIFICATE_SENT_BY_PEER);
        goto err;
    }

    pkey_ctx = EVP_PKEY_CTX_new_from_pkey(s->ctx->libctx,
                                          X509_get0_pubkey(peer_cert),
                                          s->ctx->propq);
    if (pkey_ctx == NULL) {
        SSLfatal(s, SSL_AD_INTERNAL_ERROR, ERR_R_MALLOC_FAILURE);
        goto err;
    }

    if (EVP_PKEY_encrypt_init(pkey_ctx) <= 0 ) {
        SSLfatal(s, SSL_AD_INTERNAL_ERROR, ERR_R_INTERNAL_ERROR);
        goto err;
    };

    /* Reuse EVP_PKEY_CTRL_SET_IV, make choice in engine code */
    if (EVP_PKEY_CTX_ctrl(pkey_ctx, -1, EVP_PKEY_OP_ENCRYPT,
                          EVP_PKEY_CTRL_SET_IV, 32, rnd_dgst) <= 0) {
        SSLfatal(s, SSL_AD_INTERNAL_ERROR, SSL_R_LIBRARY_BUG);
        goto err;
    }

    if (EVP_PKEY_CTX_ctrl(pkey_ctx, -1, EVP_PKEY_OP_ENCRYPT,
                          EVP_PKEY_CTRL_CIPHER, cipher_nid, NULL) <= 0) {
        SSLfatal(s, SSL_AD_INTERNAL_ERROR, SSL_R_LIBRARY_BUG);
        goto err;
    }

    if (EVP_PKEY_encrypt(pkey_ctx, NULL, &msglen, pms, pmslen) <= 0) {
        SSLfatal(s, SSL_AD_INTERNAL_ERROR, ERR_R_EVP_LIB);
        goto err;
    }

    if (!WPACKET_allocate_bytes(pkt, msglen, &encdata)
            || EVP_PKEY_encrypt(pkey_ctx, encdata, &msglen, pms, pmslen) <= 0) {
        SSLfatal(s, SSL_AD_INTERNAL_ERROR, ERR_R_EVP_LIB);
        goto err;
    }

    EVP_PKEY_CTX_free(pkey_ctx);
    pkey_ctx = NULL;
    s->s3.tmp.pms = pms;
    s->s3.tmp.pmslen = pmslen;

    return 1;
 err:
    EVP_PKEY_CTX_free(pkey_ctx);
    OPENSSL_clear_free(pms, pmslen);
    return 0;
#else
    SSLfatal(s, SSL_AD_INTERNAL_ERROR, ERR_R_INTERNAL_ERROR);
    return 0;
#endif
}

static int tls_construct_cke_srp(SSL *s, WPACKET *pkt)
{
#ifndef OPENSSL_NO_SRP
    unsigned char *abytes = NULL;

    if (s->srp_ctx.A == NULL
            || !WPACKET_sub_allocate_bytes_u16(pkt, BN_num_bytes(s->srp_ctx.A),
                                               &abytes)) {
        SSLfatal(s, SSL_AD_INTERNAL_ERROR, ERR_R_INTERNAL_ERROR);
        return 0;
    }
    BN_bn2bin(s->srp_ctx.A, abytes);

    OPENSSL_free(s->session->srp_username);
    s->session->srp_username = OPENSSL_strdup(s->srp_ctx.login);
    if (s->session->srp_username == NULL) {
        SSLfatal(s, SSL_AD_INTERNAL_ERROR, ERR_R_MALLOC_FAILURE);
        return 0;
    }

    return 1;
#else
    SSLfatal(s, SSL_AD_INTERNAL_ERROR, ERR_R_INTERNAL_ERROR);
    return 0;
#endif
}

int tls_construct_client_key_exchange(SSL *s, WPACKET *pkt)
{
    unsigned long alg_k;

    alg_k = s->s3.tmp.new_cipher->algorithm_mkey;

    /*
     * All of the construct functions below call SSLfatal() if necessary so
     * no need to do so here.
     */
    if ((alg_k & SSL_PSK)
        && !tls_construct_cke_psk_preamble(s, pkt))
        goto err;

    if (alg_k & (SSL_kRSA | SSL_kRSAPSK)) {
        if (!tls_construct_cke_rsa(s, pkt))
            goto err;
    } else if (alg_k & (SSL_kDHE | SSL_kDHEPSK)) {
        if (!tls_construct_cke_dhe(s, pkt))
            goto err;
    } else if (alg_k & (SSL_kECDHE | SSL_kECDHEPSK)) {
        if (!tls_construct_cke_ecdhe(s, pkt))
            goto err;
    } else if (alg_k & SSL_kGOST) {
        if (!tls_construct_cke_gost(s, pkt))
            goto err;
    } else if (alg_k & SSL_kGOST18) {
        if (!tls_construct_cke_gost18(s, pkt))
            goto err;
    } else if (alg_k & SSL_kSRP) {
        if (!tls_construct_cke_srp(s, pkt))
            goto err;
    } else if (!(alg_k & SSL_kPSK)) {
        SSLfatal(s, SSL_AD_INTERNAL_ERROR, ERR_R_INTERNAL_ERROR);
        goto err;
    }

    return 1;
 err:
    OPENSSL_clear_free(s->s3.tmp.pms, s->s3.tmp.pmslen);
    s->s3.tmp.pms = NULL;
    s->s3.tmp.pmslen = 0;
#ifndef OPENSSL_NO_PSK
    OPENSSL_clear_free(s->s3.tmp.psk, s->s3.tmp.psklen);
    s->s3.tmp.psk = NULL;
    s->s3.tmp.psklen = 0;
#endif
    return 0;
}

int tls_client_key_exchange_post_work(SSL *s)
{
    unsigned char *pms = NULL;
    size_t pmslen = 0;

    pms = s->s3.tmp.pms;
    pmslen = s->s3.tmp.pmslen;

#ifndef OPENSSL_NO_SRP
    /* Check for SRP */
    if (s->s3.tmp.new_cipher->algorithm_mkey & SSL_kSRP) {
        if (!srp_generate_client_master_secret(s)) {
            /* SSLfatal() already called */
            goto err;
        }
        return 1;
    }
#endif

    if (pms == NULL && !(s->s3.tmp.new_cipher->algorithm_mkey & SSL_kPSK)) {
        SSLfatal(s, SSL_AD_INTERNAL_ERROR, ERR_R_MALLOC_FAILURE);
        goto err;
    }
    if (!ssl_generate_master_secret(s, pms, pmslen, 1)) {
        /* SSLfatal() already called */
        /* ssl_generate_master_secret frees the pms even on error */
        pms = NULL;
        pmslen = 0;
        goto err;
    }
    pms = NULL;
    pmslen = 0;

#ifndef OPENSSL_NO_SCTP
    if (SSL_IS_DTLS(s)) {
        unsigned char sctpauthkey[64];
        char labelbuffer[sizeof(DTLS1_SCTP_AUTH_LABEL)];
        size_t labellen;

        /*
         * Add new shared key for SCTP-Auth, will be ignored if no SCTP
         * used.
         */
        memcpy(labelbuffer, DTLS1_SCTP_AUTH_LABEL,
               sizeof(DTLS1_SCTP_AUTH_LABEL));

        /* Don't include the terminating zero. */
        labellen = sizeof(labelbuffer) - 1;
        if (s->mode & SSL_MODE_DTLS_SCTP_LABEL_LENGTH_BUG)
            labellen += 1;

        if (SSL_export_keying_material(s, sctpauthkey,
                                       sizeof(sctpauthkey), labelbuffer,
                                       labellen, NULL, 0, 0) <= 0) {
            SSLfatal(s, SSL_AD_INTERNAL_ERROR, ERR_R_INTERNAL_ERROR);
            goto err;
        }

        BIO_ctrl(SSL_get_wbio(s), BIO_CTRL_DGRAM_SCTP_ADD_AUTH_KEY,
                 sizeof(sctpauthkey), sctpauthkey);
    }
#endif

    return 1;
 err:
    OPENSSL_clear_free(pms, pmslen);
    s->s3.tmp.pms = NULL;
    s->s3.tmp.pmslen = 0;
    return 0;
}

/*
 * Check a certificate can be used for client authentication. Currently check
 * cert exists, if we have a suitable digest for TLS 1.2 if static DH client
 * certificates can be used and optionally checks suitability for Suite B.
 */
static int ssl3_check_client_certificate(SSL *s)
{
    /* If no suitable signature algorithm can't use certificate */
    if (!tls_choose_sigalg(s, 0) || s->s3.tmp.sigalg == NULL)
        return 0;
    /*
     * If strict mode check suitability of chain before using it. This also
     * adjusts suite B digest if necessary.
     */
    if (s->cert->cert_flags & SSL_CERT_FLAGS_CHECK_TLS_STRICT &&
        !tls1_check_chain(s, NULL, NULL, NULL, -2))
        return 0;
    return 1;
}

WORK_STATE tls_prepare_client_certificate(SSL *s, WORK_STATE wst)
{
    X509 *x509 = NULL;
    EVP_PKEY *pkey = NULL;
    int i;

    if (wst == WORK_MORE_A) {
        /* Let cert callback update client certificates if required */
        if (s->cert->cert_cb) {
            i = s->cert->cert_cb(s, s->cert->cert_cb_arg);
            if (i < 0) {
                s->rwstate = SSL_X509_LOOKUP;
                return WORK_MORE_A;
            }
            if (i == 0) {
                SSLfatal(s, SSL_AD_INTERNAL_ERROR, SSL_R_CALLBACK_FAILED);
                return WORK_ERROR;
            }
            s->rwstate = SSL_NOTHING;
        }
        if (ssl3_check_client_certificate(s)) {
            if (s->post_handshake_auth == SSL_PHA_REQUESTED) {
                return WORK_FINISHED_STOP;
            }
            return WORK_FINISHED_CONTINUE;
        }

        /* Fall through to WORK_MORE_B */
        wst = WORK_MORE_B;
    }

    /* We need to get a client cert */
    if (wst == WORK_MORE_B) {
        /*
         * If we get an error, we need to ssl->rwstate=SSL_X509_LOOKUP;
         * return(-1); We then get retied later
         */
        i = ssl_do_client_cert_cb(s, &x509, &pkey);
        if (i < 0) {
            s->rwstate = SSL_X509_LOOKUP;
            return WORK_MORE_B;
        }
        s->rwstate = SSL_NOTHING;
        if ((i == 1) && (pkey != NULL) && (x509 != NULL)) {
            if (!SSL_use_certificate(s, x509) || !SSL_use_PrivateKey(s, pkey))
                i = 0;
        } else if (i == 1) {
            i = 0;
            ERR_raise(ERR_LIB_SSL, SSL_R_BAD_DATA_RETURNED_BY_CALLBACK);
        }

        X509_free(x509);
        EVP_PKEY_free(pkey);
        if (i && !ssl3_check_client_certificate(s))
            i = 0;
        if (i == 0) {
            if (s->version == SSL3_VERSION) {
                s->s3.tmp.cert_req = 0;
                ssl3_send_alert(s, SSL3_AL_WARNING, SSL_AD_NO_CERTIFICATE);
                return WORK_FINISHED_CONTINUE;
            } else {
                s->s3.tmp.cert_req = 2;
                if (!ssl3_digest_cached_records(s, 0)) {
                    /* SSLfatal() already called */
                    return WORK_ERROR;
                }
            }
        }

        if (s->post_handshake_auth == SSL_PHA_REQUESTED)
            return WORK_FINISHED_STOP;
        return WORK_FINISHED_CONTINUE;
    }

    /* Shouldn't ever get here */
    SSLfatal(s, SSL_AD_INTERNAL_ERROR, ERR_R_INTERNAL_ERROR);
    return WORK_ERROR;
}

int tls_construct_client_certificate(SSL *s, WPACKET *pkt)
{
    if (SSL_IS_TLS13(s)) {
        if (s->pha_context == NULL) {
            /* no context available, add 0-length context */
            if (!WPACKET_put_bytes_u8(pkt, 0)) {
                SSLfatal(s, SSL_AD_INTERNAL_ERROR, ERR_R_INTERNAL_ERROR);
                return 0;
            }
        } else if (!WPACKET_sub_memcpy_u8(pkt, s->pha_context, s->pha_context_len)) {
            SSLfatal(s, SSL_AD_INTERNAL_ERROR, ERR_R_INTERNAL_ERROR);
            return 0;
        }
    }
    if (!ssl3_output_cert_chain(s, pkt,
                                (s->s3.tmp.cert_req == 2) ? NULL
                                                           : s->cert->key)) {
        /* SSLfatal() already called */
        return 0;
    }

    if (SSL_IS_TLS13(s)
            && SSL_IS_FIRST_HANDSHAKE(s)
            && (!s->method->ssl3_enc->change_cipher_state(s,
                    SSL3_CC_HANDSHAKE | SSL3_CHANGE_CIPHER_CLIENT_WRITE))) {
        /*
         * This is a fatal error, which leaves enc_write_ctx in an inconsistent
         * state and thus ssl3_send_alert may crash.
         */
        SSLfatal(s, SSL_AD_NO_ALERT, SSL_R_CANNOT_CHANGE_CIPHER);
        return 0;
    }

    return 1;
}

int ssl3_check_cert_and_algorithm(SSL *s)
{
    const SSL_CERT_LOOKUP *clu;
    size_t idx;
    long alg_k, alg_a;

    alg_k = s->s3.tmp.new_cipher->algorithm_mkey;
    alg_a = s->s3.tmp.new_cipher->algorithm_auth;

    /* we don't have a certificate */
    if (!(alg_a & SSL_aCERT))
        return 1;

    /* This is the passed certificate */
    clu = ssl_cert_lookup_by_pkey(X509_get0_pubkey(s->session->peer), &idx);

    /* Check certificate is recognised and suitable for cipher */
    if (clu == NULL || (alg_a & clu->amask) == 0) {
        SSLfatal(s, SSL_AD_HANDSHAKE_FAILURE, SSL_R_MISSING_SIGNING_CERT);
        return 0;
    }

    if (clu->amask & SSL_aECDSA) {
        if (ssl_check_srvr_ecc_cert_and_alg(s->session->peer, s))
            return 1;
        SSLfatal(s, SSL_AD_HANDSHAKE_FAILURE, SSL_R_BAD_ECC_CERT);
        return 0;
    }

    if (alg_k & (SSL_kRSA | SSL_kRSAPSK) && idx != SSL_PKEY_RSA) {
        SSLfatal(s, SSL_AD_HANDSHAKE_FAILURE,
                 SSL_R_MISSING_RSA_ENCRYPTING_CERT);
        return 0;
    }

    if ((alg_k & SSL_kDHE) && (s->s3.peer_tmp == NULL)) {
        SSLfatal(s, SSL_AD_INTERNAL_ERROR, ERR_R_INTERNAL_ERROR);
        return 0;
    }

    return 1;
}

#ifndef OPENSSL_NO_NEXTPROTONEG
int tls_construct_next_proto(SSL *s, WPACKET *pkt)
{
    size_t len, padding_len;
    unsigned char *padding = NULL;

    len = s->ext.npn_len;
    padding_len = 32 - ((len + 2) % 32);

    if (!WPACKET_sub_memcpy_u8(pkt, s->ext.npn, len)
            || !WPACKET_sub_allocate_bytes_u8(pkt, padding_len, &padding)) {
        SSLfatal(s, SSL_AD_INTERNAL_ERROR, ERR_R_INTERNAL_ERROR);
        return 0;
    }

    memset(padding, 0, padding_len);

    return 1;
}
#endif

MSG_PROCESS_RETURN tls_process_hello_req(SSL *s, PACKET *pkt)
{
    if (PACKET_remaining(pkt) > 0) {
        /* should contain no data */
        SSLfatal(s, SSL_AD_DECODE_ERROR, SSL_R_LENGTH_MISMATCH);
        return MSG_PROCESS_ERROR;
    }

    if ((s->options & SSL_OP_NO_RENEGOTIATION)) {
        ssl3_send_alert(s, SSL3_AL_WARNING, SSL_AD_NO_RENEGOTIATION);
        return MSG_PROCESS_FINISHED_READING;
    }

    /*
     * This is a historical discrepancy (not in the RFC) maintained for
     * compatibility reasons. If a TLS client receives a HelloRequest it will
     * attempt an abbreviated handshake. However if a DTLS client receives a
     * HelloRequest it will do a full handshake. Either behaviour is reasonable
     * but doing one for TLS and another for DTLS is odd.
     */
    if (SSL_IS_DTLS(s))
        SSL_renegotiate(s);
    else
        SSL_renegotiate_abbreviated(s);

    return MSG_PROCESS_FINISHED_READING;
}

static MSG_PROCESS_RETURN tls_process_encrypted_extensions(SSL *s, PACKET *pkt)
{
    PACKET extensions;
    RAW_EXTENSION *rawexts = NULL;

    if (!PACKET_as_length_prefixed_2(pkt, &extensions)
            || PACKET_remaining(pkt) != 0) {
        SSLfatal(s, SSL_AD_DECODE_ERROR, SSL_R_LENGTH_MISMATCH);
        goto err;
    }

    if (!tls_collect_extensions(s, &extensions,
                                SSL_EXT_TLS1_3_ENCRYPTED_EXTENSIONS, &rawexts,
                                NULL, 1)
            || !tls_parse_all_extensions(s, SSL_EXT_TLS1_3_ENCRYPTED_EXTENSIONS,
                                         rawexts, NULL, 0, 1)) {
        /* SSLfatal() already called */
        goto err;
    }

    OPENSSL_free(rawexts);
    return MSG_PROCESS_CONTINUE_READING;

 err:
    OPENSSL_free(rawexts);
    return MSG_PROCESS_ERROR;
}

int ssl_do_client_cert_cb(SSL *s, X509 **px509, EVP_PKEY **ppkey)
{
    int i = 0;
#ifndef OPENSSL_NO_ENGINE
    if (s->ctx->client_cert_engine) {
        i = tls_engine_load_ssl_client_cert(s, px509, ppkey);
        if (i != 0)
            return i;
    }
#endif
    if (s->ctx->client_cert_cb)
        i = s->ctx->client_cert_cb(s, px509, ppkey);
    return i;
}

int ssl_cipher_list_to_bytes(SSL *s, STACK_OF(SSL_CIPHER) *sk, WPACKET *pkt)
{
    int i;
    size_t totlen = 0, len, maxlen, maxverok = 0;
    int empty_reneg_info_scsv = !s->renegotiate;

    /* Set disabled masks for this session */
    if (!ssl_set_client_disabled(s)) {
        SSLfatal(s, SSL_AD_INTERNAL_ERROR, SSL_R_NO_PROTOCOLS_AVAILABLE);
        return 0;
    }

    if (sk == NULL) {
        SSLfatal(s, SSL_AD_INTERNAL_ERROR, ERR_R_INTERNAL_ERROR);
        return 0;
    }

#ifdef OPENSSL_MAX_TLS1_2_CIPHER_LENGTH
# if OPENSSL_MAX_TLS1_2_CIPHER_LENGTH < 6
#  error Max cipher length too short
# endif
    /*
     * Some servers hang if client hello > 256 bytes as hack workaround
     * chop number of supported ciphers to keep it well below this if we
     * use TLS v1.2
     */
    if (TLS1_get_version(s) >= TLS1_2_VERSION)
        maxlen = OPENSSL_MAX_TLS1_2_CIPHER_LENGTH & ~1;
    else
#endif
        /* Maximum length that can be stored in 2 bytes. Length must be even */
        maxlen = 0xfffe;

    if (empty_reneg_info_scsv)
        maxlen -= 2;
    if (s->mode & SSL_MODE_SEND_FALLBACK_SCSV)
        maxlen -= 2;

    for (i = 0; i < sk_SSL_CIPHER_num(sk) && totlen < maxlen; i++) {
        const SSL_CIPHER *c;

        c = sk_SSL_CIPHER_value(sk, i);
        /* Skip disabled ciphers */
        if (ssl_cipher_disabled(s, c, SSL_SECOP_CIPHER_SUPPORTED, 0))
            continue;

        if (!s->method->put_cipher_by_char(c, pkt, &len)) {
            SSLfatal(s, SSL_AD_INTERNAL_ERROR, ERR_R_INTERNAL_ERROR);
            return 0;
        }

        /* Sanity check that the maximum version we offer has ciphers enabled */
        if (!maxverok) {
            if (SSL_IS_DTLS(s)) {
                if (DTLS_VERSION_GE(c->max_dtls, s->s3.tmp.max_ver)
                        && DTLS_VERSION_LE(c->min_dtls, s->s3.tmp.max_ver))
                    maxverok = 1;
            } else {
                if (c->max_tls >= s->s3.tmp.max_ver
                        && c->min_tls <= s->s3.tmp.max_ver)
                    maxverok = 1;
            }
        }

        totlen += len;
    }

    if (totlen == 0 || !maxverok) {
        const char *maxvertext =
            !maxverok
            ? "No ciphers enabled for max supported SSL/TLS version"
            : NULL;

        SSLfatal_data(s, SSL_AD_INTERNAL_ERROR, SSL_R_NO_CIPHERS_AVAILABLE,
                      maxvertext);
        return 0;
    }

    if (totlen != 0) {
        if (empty_reneg_info_scsv) {
            static SSL_CIPHER scsv = {
                0, NULL, NULL, SSL3_CK_SCSV, 0, 0, 0, 0, 0, 0, 0, 0, 0
            };
            if (!s->method->put_cipher_by_char(&scsv, pkt, &len)) {
                SSLfatal(s, SSL_AD_INTERNAL_ERROR, ERR_R_INTERNAL_ERROR);
                return 0;
            }
        }
        if (s->mode & SSL_MODE_SEND_FALLBACK_SCSV) {
            static SSL_CIPHER scsv = {
                0, NULL, NULL, SSL3_CK_FALLBACK_SCSV, 0, 0, 0, 0, 0, 0, 0, 0, 0
            };
            if (!s->method->put_cipher_by_char(&scsv, pkt, &len)) {
                SSLfatal(s, SSL_AD_INTERNAL_ERROR, ERR_R_INTERNAL_ERROR);
                return 0;
            }
        }
    }

    return 1;
}

int tls_construct_end_of_early_data(SSL *s, WPACKET *pkt)
{
    if (s->early_data_state != SSL_EARLY_DATA_WRITE_RETRY
            && s->early_data_state != SSL_EARLY_DATA_FINISHED_WRITING) {
        SSLfatal(s, SSL_AD_INTERNAL_ERROR, ERR_R_SHOULD_NOT_HAVE_BEEN_CALLED);
        return 0;
    }

    s->early_data_state = SSL_EARLY_DATA_FINISHED_WRITING;
    return 1;
}<|MERGE_RESOLUTION|>--- conflicted
+++ resolved
@@ -2259,12 +2259,8 @@
                 goto err;
             }
         } else if (!tls1_set_peer_legacy_sigalg(s, pkey)) {
-<<<<<<< HEAD
-            SSLfatal(s, SSL_AD_INTERNAL_ERROR, ERR_R_INTERNAL_ERROR);
-=======
             SSLfatal(s, SSL_AD_INTERNAL_ERROR,
                      SSL_R_LEGACY_SIGALG_DISALLOWED_OR_UNSUPPORTED);
->>>>>>> 8a2d13a7
             goto err;
         }
 
