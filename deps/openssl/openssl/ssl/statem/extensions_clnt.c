--- conflicted
+++ resolved
@@ -1,9 +1,5 @@
 /*
-<<<<<<< HEAD
- * Copyright 2016-2021 The OpenSSL Project Authors. All Rights Reserved.
-=======
  * Copyright 2016-2022 The OpenSSL Project Authors. All Rights Reserved.
->>>>>>> a8a80be5
  *
  * Licensed under the Apache License 2.0 (the "License").  You may not use
  * this file except in compliance with the License.  You can obtain a copy
@@ -819,12 +815,7 @@
         s->psksession_id = OPENSSL_memdup(id, idlen);
         if (s->psksession_id == NULL) {
             s->psksession_id_len = 0;
-<<<<<<< HEAD
-            SSLfatal(s, SSL_AD_INTERNAL_ERROR,
-                     SSL_F_TLS_CONSTRUCT_CTOS_EARLY_DATA, ERR_R_INTERNAL_ERROR);
-=======
             SSLfatal(s, SSL_AD_INTERNAL_ERROR, ERR_R_INTERNAL_ERROR);
->>>>>>> a8a80be5
             return EXT_RETURN_FAIL;
         }
         s->psksession_id_len = idlen;
@@ -1391,12 +1382,7 @@
         s->ext.peer_ecpointformats = OPENSSL_malloc(ecpointformats_len);
         if (s->ext.peer_ecpointformats == NULL) {
             s->ext.peer_ecpointformats_len = 0;
-<<<<<<< HEAD
-            SSLfatal(s, SSL_AD_INTERNAL_ERROR,
-                     SSL_F_TLS_PARSE_STOC_EC_PT_FORMATS, ERR_R_INTERNAL_ERROR);
-=======
             SSLfatal(s, SSL_AD_INTERNAL_ERROR, ERR_R_INTERNAL_ERROR);
->>>>>>> a8a80be5
             return 0;
         }
 
@@ -1505,21 +1491,11 @@
             s->ext.scts = OPENSSL_malloc(size);
             if (s->ext.scts == NULL) {
                 s->ext.scts_len = 0;
-<<<<<<< HEAD
-                SSLfatal(s, SSL_AD_INTERNAL_ERROR, SSL_F_TLS_PARSE_STOC_SCT,
-                         ERR_R_MALLOC_FAILURE);
-                return 0;
-            }
-            if (!PACKET_copy_bytes(pkt, s->ext.scts, size)) {
-                SSLfatal(s, SSL_AD_INTERNAL_ERROR, SSL_F_TLS_PARSE_STOC_SCT,
-                         ERR_R_INTERNAL_ERROR);
-=======
                 SSLfatal(s, SSL_AD_INTERNAL_ERROR, ERR_R_MALLOC_FAILURE);
                 return 0;
             }
             if (!PACKET_copy_bytes(pkt, s->ext.scts, size)) {
                 SSLfatal(s, SSL_AD_INTERNAL_ERROR, ERR_R_INTERNAL_ERROR);
->>>>>>> a8a80be5
                 return 0;
             }
         }
@@ -1613,12 +1589,7 @@
     s->ext.npn = OPENSSL_malloc(selected_len);
     if (s->ext.npn == NULL) {
         s->ext.npn_len = 0;
-<<<<<<< HEAD
-        SSLfatal(s, SSL_AD_INTERNAL_ERROR, SSL_F_TLS_PARSE_STOC_NPN,
-                 ERR_R_INTERNAL_ERROR);
-=======
-        SSLfatal(s, SSL_AD_INTERNAL_ERROR, ERR_R_INTERNAL_ERROR);
->>>>>>> a8a80be5
+        SSLfatal(s, SSL_AD_INTERNAL_ERROR, ERR_R_INTERNAL_ERROR);
         return 0;
     }
 
@@ -1652,20 +1623,11 @@
         SSLfatal(s, SSL_AD_DECODE_ERROR, SSL_R_BAD_EXTENSION);
         return 0;
     }
-<<<<<<< HEAD
-    OPENSSL_free(s->s3->alpn_selected);
-    s->s3->alpn_selected = OPENSSL_malloc(len);
-    if (s->s3->alpn_selected == NULL) {
-        s->s3->alpn_selected_len = 0;
-        SSLfatal(s, SSL_AD_INTERNAL_ERROR, SSL_F_TLS_PARSE_STOC_ALPN,
-                 ERR_R_INTERNAL_ERROR);
-=======
     OPENSSL_free(s->s3.alpn_selected);
     s->s3.alpn_selected = OPENSSL_malloc(len);
     if (s->s3.alpn_selected == NULL) {
         s->s3.alpn_selected_len = 0;
         SSLfatal(s, SSL_AD_INTERNAL_ERROR, ERR_R_INTERNAL_ERROR);
->>>>>>> a8a80be5
         return 0;
     }
     if (!PACKET_copy_bytes(pkt, s->s3.alpn_selected, len)) {
@@ -1694,12 +1656,7 @@
             OPENSSL_memdup(s->s3.alpn_selected, s->s3.alpn_selected_len);
         if (s->session->ext.alpn_selected == NULL) {
             s->session->ext.alpn_selected_len = 0;
-<<<<<<< HEAD
-            SSLfatal(s, SSL_AD_INTERNAL_ERROR, SSL_F_TLS_PARSE_STOC_ALPN,
-                     ERR_R_INTERNAL_ERROR);
-=======
             SSLfatal(s, SSL_AD_INTERNAL_ERROR, ERR_R_INTERNAL_ERROR);
->>>>>>> a8a80be5
             return 0;
         }
         s->session->ext.alpn_selected_len = s->s3.alpn_selected_len;
