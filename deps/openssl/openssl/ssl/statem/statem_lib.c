--- conflicted
+++ resolved
@@ -1,9 +1,5 @@
 /*
-<<<<<<< HEAD
- * Copyright 1995-2022 The OpenSSL Project Authors. All Rights Reserved.
-=======
  * Copyright 1995-2023 The OpenSSL Project Authors. All Rights Reserved.
->>>>>>> 8a2d13a7
  * Copyright (c) 2002, Oracle and/or its affiliates. All rights reserved
  *
  * Licensed under the Apache License 2.0 (the "License").  You may not use
@@ -71,12 +67,8 @@
 #endif
         ret = ssl3_write_bytes(s, type, &s->init_buf->data[s->init_off],
                                s->init_num, &written);
-<<<<<<< HEAD
-    if (ret < 0)
-=======
 
     if (ret <= 0)
->>>>>>> 8a2d13a7
         return -1;
     if (type == SSL3_RT_HANDSHAKE)
         /*
@@ -471,12 +463,8 @@
             goto err;
         }
     } else if (!tls1_set_peer_legacy_sigalg(s, pkey)) {
-<<<<<<< HEAD
-            SSLfatal(s, SSL_AD_INTERNAL_ERROR, ERR_R_INTERNAL_ERROR);
-=======
             SSLfatal(s, SSL_AD_INTERNAL_ERROR,
                      SSL_R_LEGACY_SIGALG_DISALLOWED_OR_UNSUPPORTED);
->>>>>>> 8a2d13a7
             goto err;
     }
 
@@ -700,18 +688,8 @@
      */
     if (RECORD_LAYER_processed_read_pending(&s->rlayer)) {
         SSLfatal(s, SSL_AD_UNEXPECTED_MESSAGE, SSL_R_NOT_ON_RECORD_BOUNDARY);
-<<<<<<< HEAD
-=======
         return MSG_PROCESS_ERROR;
     }
-
-#ifndef OPENSSL_NO_QUIC
-    if (SSL_is_quic(s)) {
-        SSLfatal(s, SSL_AD_UNEXPECTED_MESSAGE, SSL_R_UNEXPECTED_MESSAGE);
->>>>>>> 8a2d13a7
-        return MSG_PROCESS_ERROR;
-    }
-#endif
 
 #ifndef OPENSSL_NO_QUIC
     if (SSL_is_quic(s)) {
