--- conflicted
+++ resolved
@@ -79,13 +79,10 @@
         }, {
           'includes': ['./openssl-cl_asm.gypi'],
         }],
-<<<<<<< HEAD
-=======
         # Avoid excessive LTO
         ['enable_lto=="true"', {
           'ldflags': [ '-fno-lto' ],
         }],
->>>>>>> 8a2d13a7
      ]
     }, {
       # openssl-fipsmodule target
