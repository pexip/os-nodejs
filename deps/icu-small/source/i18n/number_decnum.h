--- conflicted
+++ resolved
@@ -1,184 +1,94 @@
-<<<<<<< HEAD
-// © 2017 and later: Unicode, Inc. and others.
-// License & terms of use: http://www.unicode.org/copyright.html
-
-#include "unicode/utypes.h"
-
-#if !UCONFIG_NO_FORMATTING
-#ifndef __NUMBER_DECNUM_H__
-#define __NUMBER_DECNUM_H__
-
-#include "decNumber.h"
-#include "charstr.h"
-#include "bytesinkutil.h"
-
-U_NAMESPACE_BEGIN
-
-#define DECNUM_INITIAL_CAPACITY 34
-
-// Export an explicit template instantiation of the MaybeStackHeaderAndArray that is used as a data member of DecNum.
-// When building DLLs for Windows this is required even though no direct access to the MaybeStackHeaderAndArray leaks out of the i18n library.
-// (See digitlst.h, pluralaffix.h, datefmt.h, and others for similar examples.)
-#if U_PF_WINDOWS <= U_PLATFORM && U_PLATFORM <= U_PF_CYGWIN
-template class U_I18N_API MaybeStackHeaderAndArray<decNumber, char, DECNUM_INITIAL_CAPACITY>;
-#endif
-
-namespace number {
-namespace impl {
-
-/** A very thin C++ wrapper around decNumber.h */
-// Exported as U_I18N_API for tests
-class U_I18N_API DecNum : public UMemory {
-  public:
-    DecNum();  // leaves object in valid but undefined state
-
-    // Copy-like constructor; use the default move operators.
-    DecNum(const DecNum& other, UErrorCode& status);
-
-    /** Sets the decNumber to the StringPiece. */
-    void setTo(StringPiece str, UErrorCode& status);
-
-    /** Sets the decNumber to the NUL-terminated char string. */
-    void setTo(const char* str, UErrorCode& status);
-
-    /** Uses double_conversion to set this decNumber to the given double. */
-    void setTo(double d, UErrorCode& status);
-
-    /** Sets the decNumber to the BCD representation. */
-    void setTo(const uint8_t* bcd, int32_t length, int32_t scale, bool isNegative, UErrorCode& status);
-
-    void normalize();
-
-    void multiplyBy(const DecNum& rhs, UErrorCode& status);
-
-    void divideBy(const DecNum& rhs, UErrorCode& status);
-
-    bool isNegative() const;
-
-    bool isZero() const;
-
-    void toString(ByteSink& output, UErrorCode& status) const;
-
-    inline CharString toCharString(UErrorCode& status) const {
-      CharString cstr;
-      CharStringByteSink sink(&cstr);
-      toString(sink, status);
-      return cstr;
-    }
-
-    inline const decNumber* getRawDecNumber() const {
-        return fData.getAlias();
-    }
-
-  private:
-    static constexpr int32_t kDefaultDigits = DECNUM_INITIAL_CAPACITY;
-    MaybeStackHeaderAndArray<decNumber, char, kDefaultDigits> fData;
-    decContext fContext;
-
-    void _setTo(const char* str, int32_t maxDigits, UErrorCode& status);
-};
-
-} // namespace impl
-} // namespace number
-
-U_NAMESPACE_END
-
-#endif // __NUMBER_DECNUM_H__
-
-#endif /* #if !UCONFIG_NO_FORMATTING */
-=======
-// © 2017 and later: Unicode, Inc. and others.
-// License & terms of use: http://www.unicode.org/copyright.html
-
-#include "unicode/utypes.h"
-
-#if !UCONFIG_NO_FORMATTING
-#ifndef __NUMBER_DECNUM_H__
-#define __NUMBER_DECNUM_H__
-
-#include "decNumber.h"
-#include "charstr.h"
-#include "bytesinkutil.h"
-
-U_NAMESPACE_BEGIN
-
-#define DECNUM_INITIAL_CAPACITY 34
-
-// Export an explicit template instantiation of the MaybeStackHeaderAndArray that is used as a data member of DecNum.
-// When building DLLs for Windows this is required even though no direct access to the MaybeStackHeaderAndArray leaks out of the i18n library.
-// (See digitlst.h, pluralaffix.h, datefmt.h, and others for similar examples.)
-#if U_PF_WINDOWS <= U_PLATFORM && U_PLATFORM <= U_PF_CYGWIN
-template class U_I18N_API MaybeStackHeaderAndArray<decNumber, char, DECNUM_INITIAL_CAPACITY>;
-#endif
-
-namespace number {
-namespace impl {
-
-/** A very thin C++ wrapper around decNumber.h */
-// Exported as U_I18N_API for tests
-class U_I18N_API DecNum : public UMemory {
-  public:
-    DecNum();  // leaves object in valid but undefined state
-
-    // Copy-like constructor; use the default move operators.
-    DecNum(const DecNum& other, UErrorCode& status);
-
-    /** Sets the decNumber to the StringPiece. */
-    void setTo(StringPiece str, UErrorCode& status);
-
-    /** Sets the decNumber to the NUL-terminated char string. */
-    void setTo(const char* str, UErrorCode& status);
-
-    /** Uses double_conversion to set this decNumber to the given double. */
-    void setTo(double d, UErrorCode& status);
-
-    /** Sets the decNumber to the BCD representation. */
-    void setTo(const uint8_t* bcd, int32_t length, int32_t scale, bool isNegative, UErrorCode& status);
-
-    void normalize();
-
-    void multiplyBy(const DecNum& rhs, UErrorCode& status);
-
-    void divideBy(const DecNum& rhs, UErrorCode& status);
-
-    bool isNegative() const;
-
-    bool isZero() const;
-
-    /** Is infinity or NaN */
-    bool isSpecial() const;
-
-    bool isInfinity() const;
-
-    bool isNaN() const;
-
-    void toString(ByteSink& output, UErrorCode& status) const;
-
-    inline CharString toCharString(UErrorCode& status) const {
-      CharString cstr;
-      CharStringByteSink sink(&cstr);
-      toString(sink, status);
-      return cstr;
-    }
-
-    inline const decNumber* getRawDecNumber() const {
-        return fData.getAlias();
-    }
-
-  private:
-    static constexpr int32_t kDefaultDigits = DECNUM_INITIAL_CAPACITY;
-    MaybeStackHeaderAndArray<decNumber, char, kDefaultDigits> fData;
-    decContext fContext;
-
-    void _setTo(const char* str, int32_t maxDigits, UErrorCode& status);
-};
-
-} // namespace impl
-} // namespace number
-
-U_NAMESPACE_END
-
-#endif // __NUMBER_DECNUM_H__
-
-#endif /* #if !UCONFIG_NO_FORMATTING */
->>>>>>> a8a80be5
+// © 2017 and later: Unicode, Inc. and others.
+// License & terms of use: http://www.unicode.org/copyright.html
+
+#include "unicode/utypes.h"
+
+#if !UCONFIG_NO_FORMATTING
+#ifndef __NUMBER_DECNUM_H__
+#define __NUMBER_DECNUM_H__
+
+#include "decNumber.h"
+#include "charstr.h"
+#include "bytesinkutil.h"
+
+U_NAMESPACE_BEGIN
+
+#define DECNUM_INITIAL_CAPACITY 34
+
+// Export an explicit template instantiation of the MaybeStackHeaderAndArray that is used as a data member of DecNum.
+// When building DLLs for Windows this is required even though no direct access to the MaybeStackHeaderAndArray leaks out of the i18n library.
+// (See digitlst.h, pluralaffix.h, datefmt.h, and others for similar examples.)
+#if U_PF_WINDOWS <= U_PLATFORM && U_PLATFORM <= U_PF_CYGWIN
+template class U_I18N_API MaybeStackHeaderAndArray<decNumber, char, DECNUM_INITIAL_CAPACITY>;
+#endif
+
+namespace number {
+namespace impl {
+
+/** A very thin C++ wrapper around decNumber.h */
+// Exported as U_I18N_API for tests
+class U_I18N_API DecNum : public UMemory {
+  public:
+    DecNum();  // leaves object in valid but undefined state
+
+    // Copy-like constructor; use the default move operators.
+    DecNum(const DecNum& other, UErrorCode& status);
+
+    /** Sets the decNumber to the StringPiece. */
+    void setTo(StringPiece str, UErrorCode& status);
+
+    /** Sets the decNumber to the NUL-terminated char string. */
+    void setTo(const char* str, UErrorCode& status);
+
+    /** Uses double_conversion to set this decNumber to the given double. */
+    void setTo(double d, UErrorCode& status);
+
+    /** Sets the decNumber to the BCD representation. */
+    void setTo(const uint8_t* bcd, int32_t length, int32_t scale, bool isNegative, UErrorCode& status);
+
+    void normalize();
+
+    void multiplyBy(const DecNum& rhs, UErrorCode& status);
+
+    void divideBy(const DecNum& rhs, UErrorCode& status);
+
+    bool isNegative() const;
+
+    bool isZero() const;
+
+    /** Is infinity or NaN */
+    bool isSpecial() const;
+
+    bool isInfinity() const;
+
+    bool isNaN() const;
+
+    void toString(ByteSink& output, UErrorCode& status) const;
+
+    inline CharString toCharString(UErrorCode& status) const {
+      CharString cstr;
+      CharStringByteSink sink(&cstr);
+      toString(sink, status);
+      return cstr;
+    }
+
+    inline const decNumber* getRawDecNumber() const {
+        return fData.getAlias();
+    }
+
+  private:
+    static constexpr int32_t kDefaultDigits = DECNUM_INITIAL_CAPACITY;
+    MaybeStackHeaderAndArray<decNumber, char, kDefaultDigits> fData;
+    decContext fContext;
+
+    void _setTo(const char* str, int32_t maxDigits, UErrorCode& status);
+};
+
+} // namespace impl
+} // namespace number
+
+U_NAMESPACE_END
+
+#endif // __NUMBER_DECNUM_H__
+
+#endif /* #if !UCONFIG_NO_FORMATTING */