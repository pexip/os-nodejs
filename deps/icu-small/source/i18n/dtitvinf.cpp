<<<<<<< HEAD
// © 2016 and later: Unicode, Inc. and others.
// License & terms of use: http://www.unicode.org/copyright.html
/*******************************************************************************
* Copyright (C) 2008-2016, International Business Machines Corporation and
* others. All Rights Reserved.
*******************************************************************************
*
* File DTITVINF.CPP
*
*******************************************************************************
*/

#include "unicode/dtitvinf.h"


#if !UCONFIG_NO_FORMATTING

//TODO: define it in compiler time
//#define DTITVINF_DEBUG 1


#ifdef DTITVINF_DEBUG
#include <iostream>
#endif

#include "cmemory.h"
#include "cstring.h"
#include "unicode/msgfmt.h"
#include "unicode/uloc.h"
#include "unicode/ures.h"
#include "dtitv_impl.h"
#include "charstr.h"
#include "hash.h"
#include "gregoimp.h"
#include "uresimp.h"
#include "hash.h"
#include "gregoimp.h"
#include "uresimp.h"


U_NAMESPACE_BEGIN


#ifdef DTITVINF_DEBUG
#define PRINTMESG(msg) UPRV_BLOCK_MACRO_BEGIN { \
    std::cout << "(" << __FILE__ << ":" << __LINE__ << ") " << msg << "\n"; \
} UPRV_BLOCK_MACRO_END
#endif

UOBJECT_DEFINE_RTTI_IMPLEMENTATION(DateIntervalInfo)

static const char gCalendarTag[]="calendar";
static const char gGenericTag[]="generic";
static const char gGregorianTag[]="gregorian";
static const char gIntervalDateTimePatternTag[]="intervalFormats";
static const char gFallbackPatternTag[]="fallback";

// {0}
static const UChar gFirstPattern[] = {LEFT_CURLY_BRACKET, DIGIT_ZERO, RIGHT_CURLY_BRACKET};
// {1}
static const UChar gSecondPattern[] = {LEFT_CURLY_BRACKET, DIGIT_ONE, RIGHT_CURLY_BRACKET};

// default fall-back
static const UChar gDefaultFallbackPattern[] = {LEFT_CURLY_BRACKET, DIGIT_ZERO, RIGHT_CURLY_BRACKET, SPACE, EN_DASH, SPACE, LEFT_CURLY_BRACKET, DIGIT_ONE, RIGHT_CURLY_BRACKET, 0};

DateIntervalInfo::DateIntervalInfo(UErrorCode& status)
:   fFallbackIntervalPattern(gDefaultFallbackPattern),
    fFirstDateInPtnIsLaterDate(false),
    fIntervalPatterns(nullptr)
{
    fIntervalPatterns = initHash(status);
}



DateIntervalInfo::DateIntervalInfo(const Locale& locale, UErrorCode& status)
:   fFallbackIntervalPattern(gDefaultFallbackPattern),
    fFirstDateInPtnIsLaterDate(false),
    fIntervalPatterns(nullptr)
{
    initializeData(locale, status);
}



void
DateIntervalInfo::setIntervalPattern(const UnicodeString& skeleton,
                                     UCalendarDateFields lrgDiffCalUnit,
                                     const UnicodeString& intervalPattern,
                                     UErrorCode& status) {

    if ( lrgDiffCalUnit == UCAL_HOUR_OF_DAY ) {
        setIntervalPatternInternally(skeleton, UCAL_AM_PM, intervalPattern, status);
        setIntervalPatternInternally(skeleton, UCAL_HOUR, intervalPattern, status);
    } else if ( lrgDiffCalUnit == UCAL_DAY_OF_MONTH ||
                lrgDiffCalUnit == UCAL_DAY_OF_WEEK ) {
        setIntervalPatternInternally(skeleton, UCAL_DATE, intervalPattern, status);
    } else {
        setIntervalPatternInternally(skeleton, lrgDiffCalUnit, intervalPattern, status);
    }
}


void
DateIntervalInfo::setFallbackIntervalPattern(
                                    const UnicodeString& fallbackPattern,
                                    UErrorCode& status) {
    if ( U_FAILURE(status) ) {
        return;
    }
    int32_t firstPatternIndex = fallbackPattern.indexOf(gFirstPattern,
                        UPRV_LENGTHOF(gFirstPattern), 0);
    int32_t secondPatternIndex = fallbackPattern.indexOf(gSecondPattern,
                        UPRV_LENGTHOF(gSecondPattern), 0);
    if ( firstPatternIndex == -1 || secondPatternIndex == -1 ) {
        status = U_ILLEGAL_ARGUMENT_ERROR;
        return;
    }
    if ( firstPatternIndex > secondPatternIndex ) {
        fFirstDateInPtnIsLaterDate = true;
    }
    fFallbackIntervalPattern = fallbackPattern;
}



DateIntervalInfo::DateIntervalInfo(const DateIntervalInfo& dtitvinf)
:   UObject(dtitvinf),
    fIntervalPatterns(nullptr)
{
    *this = dtitvinf;
}



DateIntervalInfo&
DateIntervalInfo::operator=(const DateIntervalInfo& dtitvinf) {
    if ( this == &dtitvinf ) {
        return *this;
    }

    UErrorCode status = U_ZERO_ERROR;
    deleteHash(fIntervalPatterns);
    fIntervalPatterns = initHash(status);
    copyHash(dtitvinf.fIntervalPatterns, fIntervalPatterns, status);
    if ( U_FAILURE(status) ) {
        return *this;
    }

    fFallbackIntervalPattern = dtitvinf.fFallbackIntervalPattern;
    fFirstDateInPtnIsLaterDate = dtitvinf.fFirstDateInPtnIsLaterDate;
    return *this;
}


DateIntervalInfo*
DateIntervalInfo::clone() const {
    return new DateIntervalInfo(*this);
}


DateIntervalInfo::~DateIntervalInfo() {
    deleteHash(fIntervalPatterns);
    fIntervalPatterns = nullptr;
}


UBool
DateIntervalInfo::operator==(const DateIntervalInfo& other) const {
    UBool equal = (
      fFallbackIntervalPattern == other.fFallbackIntervalPattern &&
      fFirstDateInPtnIsLaterDate == other.fFirstDateInPtnIsLaterDate );

    if ( equal == TRUE ) {
        equal = fIntervalPatterns->equals(*(other.fIntervalPatterns));
    }

    return equal;
}


UnicodeString&
DateIntervalInfo::getIntervalPattern(const UnicodeString& skeleton,
                                     UCalendarDateFields field,
                                     UnicodeString& result,
                                     UErrorCode& status) const {
    if ( U_FAILURE(status) ) {
        return result;
    }

    const UnicodeString* patternsOfOneSkeleton = (UnicodeString*) fIntervalPatterns->get(skeleton);
    if ( patternsOfOneSkeleton != nullptr ) {
        IntervalPatternIndex index = calendarFieldToIntervalIndex(field, status);
        if ( U_FAILURE(status) ) {
            return result;
        }
        const UnicodeString& intervalPattern =  patternsOfOneSkeleton[index];
        if ( !intervalPattern.isEmpty() ) {
            result = intervalPattern;
        }
    }
    return result;
}


UBool
DateIntervalInfo::getDefaultOrder() const {
    return fFirstDateInPtnIsLaterDate;
}


UnicodeString&
DateIntervalInfo::getFallbackIntervalPattern(UnicodeString& result) const {
    result = fFallbackIntervalPattern;
    return result;
}

#define ULOC_LOCALE_IDENTIFIER_CAPACITY (ULOC_FULLNAME_CAPACITY + 1 + ULOC_KEYWORD_AND_VALUES_CAPACITY)


static const int32_t PATH_PREFIX_LENGTH = 17;
static const UChar PATH_PREFIX[] = {SOLIDUS, CAP_L, CAP_O, CAP_C, CAP_A, CAP_L, CAP_E, SOLIDUS,
                                    LOW_C, LOW_A, LOW_L, LOW_E, LOW_N, LOW_D, LOW_A, LOW_R, SOLIDUS};
static const int32_t PATH_SUFFIX_LENGTH = 16;
static const UChar PATH_SUFFIX[] = {SOLIDUS, LOW_I, LOW_N, LOW_T, LOW_E, LOW_R, LOW_V, LOW_A,
                                    LOW_L, CAP_F, LOW_O, LOW_R, LOW_M, LOW_A, LOW_T, LOW_S};

/**
 * Sink for enumerating all of the date interval skeletons.
 */
struct DateIntervalInfo::DateIntervalSink : public ResourceSink {

    // Output data
    DateIntervalInfo &dateIntervalInfo;

    // Next calendar type
    UnicodeString nextCalendarType;

    DateIntervalSink(DateIntervalInfo &diInfo, const char *currentCalendarType)
            : dateIntervalInfo(diInfo), nextCalendarType(currentCalendarType, -1, US_INV) { }
    virtual ~DateIntervalSink();

    virtual void put(const char *key, ResourceValue &value, UBool /*noFallback*/, UErrorCode &errorCode) {
        if (U_FAILURE(errorCode)) { return; }

        // Iterate over all the calendar entries and only pick the 'intervalFormats' table.
        ResourceTable dateIntervalData = value.getTable(errorCode);
        if (U_FAILURE(errorCode)) { return; }
        for (int32_t i = 0; dateIntervalData.getKeyAndValue(i, key, value); i++) {
            if (uprv_strcmp(key, gIntervalDateTimePatternTag) != 0) {
                continue;
            }

            // Handle aliases and tables. Ignore the rest.
            if (value.getType() == URES_ALIAS) {
                // Get the calendar type for the alias path.
                const UnicodeString &aliasPath = value.getAliasUnicodeString(errorCode);
                if (U_FAILURE(errorCode)) { return; }

                nextCalendarType.remove();
                getCalendarTypeFromPath(aliasPath, nextCalendarType, errorCode);

                if (U_FAILURE(errorCode)) {
                    resetNextCalendarType();
                }
                break;

            } else if (value.getType() == URES_TABLE) {
                // Iterate over all the skeletons in the 'intervalFormat' table.
                ResourceTable skeletonData = value.getTable(errorCode);
                if (U_FAILURE(errorCode)) { return; }
                for (int32_t j = 0; skeletonData.getKeyAndValue(j, key, value); j++) {
                    if (value.getType() == URES_TABLE) {
                        // Process the skeleton
                        processSkeletonTable(key, value, errorCode);
                        if (U_FAILURE(errorCode)) { return; }
                    }
                }
                break;
            }
        }
    }

    /**
     * Processes the patterns for a skeleton table
     */
    void processSkeletonTable(const char *key, ResourceValue &value, UErrorCode &errorCode) {
        if (U_FAILURE(errorCode)) { return; }

        // Iterate over all the patterns in the current skeleton table
        const char *currentSkeleton = key;
        ResourceTable patternData = value.getTable(errorCode);
        if (U_FAILURE(errorCode)) { return; }
        for (int32_t k = 0; patternData.getKeyAndValue(k, key, value); k++) {
            if (value.getType() == URES_STRING) {
                // Process the key
                UCalendarDateFields calendarField = validateAndProcessPatternLetter(key);

                // If the calendar field has a valid value
                if (calendarField < UCAL_FIELD_COUNT) {
                    // Set the interval pattern
                    setIntervalPatternIfAbsent(currentSkeleton, calendarField, value, errorCode);
                    if (U_FAILURE(errorCode)) { return; }
                }
            }
        }
    }

    /**
     * Extracts the calendar type from the path.
     */
    static void getCalendarTypeFromPath(const UnicodeString &path, UnicodeString &calendarType,
                                        UErrorCode &errorCode) {
        if (U_FAILURE(errorCode)) { return; }

        if (!path.startsWith(PATH_PREFIX, PATH_PREFIX_LENGTH) || !path.endsWith(PATH_SUFFIX, PATH_SUFFIX_LENGTH)) {
            errorCode = U_INVALID_FORMAT_ERROR;
            return;
        }

        path.extractBetween(PATH_PREFIX_LENGTH, path.length() - PATH_SUFFIX_LENGTH, calendarType);
    }

    /**
     * Validates and processes the pattern letter
     */
    UCalendarDateFields validateAndProcessPatternLetter(const char *patternLetter) {
        // Check that patternLetter is just one letter
        char c0;
        if ((c0 = patternLetter[0]) != 0 && patternLetter[1] == 0) {
            // Check that the pattern letter is accepted
            if (c0 == 'G') {
                return UCAL_ERA;
            } else if (c0 == 'y') {
                return UCAL_YEAR;
            } else if (c0 == 'M') {
                return UCAL_MONTH;
            } else if (c0 == 'd') {
                return UCAL_DATE;
            } else if (c0 == 'a') {
                return UCAL_AM_PM;
            } else if (c0 == 'B') {
                // TODO: Using AM/PM as a proxy for flexible day period isn't really correct, but it's close
                return UCAL_AM_PM;
            } else if (c0 == 'h' || c0 == 'H') {
                return UCAL_HOUR;
            } else if (c0 == 'm') {
                return UCAL_MINUTE;
            }// TODO(ticket:12190): Why icu4c doesn't accept the calendar field "s" but icu4j does?
        }
        return UCAL_FIELD_COUNT;
    }

    /**
     * Stores the interval pattern for the current skeleton in the internal data structure
     * if it's not present.
     */
    void setIntervalPatternIfAbsent(const char *currentSkeleton, UCalendarDateFields lrgDiffCalUnit,
                                    const ResourceValue &value, UErrorCode &errorCode) {
        // Check if the pattern has already been stored on the data structure
        IntervalPatternIndex index =
            dateIntervalInfo.calendarFieldToIntervalIndex(lrgDiffCalUnit, errorCode);
        if (U_FAILURE(errorCode)) { return; }

        UnicodeString skeleton(currentSkeleton, -1, US_INV);
        UnicodeString* patternsOfOneSkeleton =
            (UnicodeString*)(dateIntervalInfo.fIntervalPatterns->get(skeleton));

        if (patternsOfOneSkeleton == nullptr || patternsOfOneSkeleton[index].isEmpty()) {
            UnicodeString pattern = value.getUnicodeString(errorCode);
            dateIntervalInfo.setIntervalPatternInternally(skeleton, lrgDiffCalUnit,
                                                          pattern, errorCode);
        }
    }

    const UnicodeString &getNextCalendarType() {
        return nextCalendarType;
    }

    void resetNextCalendarType() {
        nextCalendarType.setToBogus();
    }
};

// Virtual destructors must be defined out of line.
DateIntervalInfo::DateIntervalSink::~DateIntervalSink() {}



void
DateIntervalInfo::initializeData(const Locale& locale, UErrorCode& status)
{
    fIntervalPatterns = initHash(status);
    if (U_FAILURE(status)) {
      return;
    }
    const char *locName = locale.getName();

    // Get the correct calendar type
    const char * calendarTypeToUse = gGregorianTag; // initial default
    char         calendarType[ULOC_KEYWORDS_CAPACITY]; // to be filled in with the type to use, if all goes well
    char         localeWithCalendarKey[ULOC_LOCALE_IDENTIFIER_CAPACITY];
    // obtain a locale that always has the calendar key value that should be used
    (void)ures_getFunctionalEquivalent(localeWithCalendarKey, ULOC_LOCALE_IDENTIFIER_CAPACITY, nullptr,
                                     "calendar", "calendar", locName, nullptr, FALSE, &status);
    localeWithCalendarKey[ULOC_LOCALE_IDENTIFIER_CAPACITY-1] = 0; // ensure null termination
    // now get the calendar key value from that locale
    int32_t calendarTypeLen = uloc_getKeywordValue(localeWithCalendarKey, "calendar", calendarType,
                                                   ULOC_KEYWORDS_CAPACITY, &status);
    if (U_SUCCESS(status) && calendarTypeLen < ULOC_KEYWORDS_CAPACITY) {
        calendarTypeToUse = calendarType;
    }
    status = U_ZERO_ERROR;

    // Instantiate the resource bundles
    UResourceBundle *rb, *calBundle;
    rb = ures_open(nullptr, locName, &status);
    if (U_FAILURE(status)) {
        return;
    }
    calBundle = ures_getByKeyWithFallback(rb, gCalendarTag, nullptr, &status);


    if (U_SUCCESS(status)) {
        UResourceBundle *calTypeBundle, *itvDtPtnResource;

        // Get the fallback pattern
        const UChar* resStr = nullptr;
        int32_t resStrLen = 0;
        calTypeBundle = ures_getByKeyWithFallback(calBundle, calendarTypeToUse, nullptr, &status);
        itvDtPtnResource = ures_getByKeyWithFallback(calTypeBundle,
                                                     gIntervalDateTimePatternTag, nullptr, &status);
        // TODO(ICU-20400): After the fixing, we should find the "fallback" from
        // the rb directly by the path "calendar/${calendar}/intervalFormats/fallback".
        if ( U_SUCCESS(status) ) {
            resStr = ures_getStringByKeyWithFallback(itvDtPtnResource, gFallbackPatternTag,
                                                     &resStrLen, &status);
            if ( U_FAILURE(status) ) {
                // Try to find "fallback" from "generic" to work around the bug in
                // ures_getByKeyWithFallback
                UErrorCode localStatus = U_ZERO_ERROR;
                UResourceBundle *genericCalBundle =
                    ures_getByKeyWithFallback(calBundle, gGenericTag, nullptr, &localStatus);
                UResourceBundle *genericItvDtPtnResource =
                    ures_getByKeyWithFallback(
                        genericCalBundle, gIntervalDateTimePatternTag, nullptr, &localStatus);
                resStr = ures_getStringByKeyWithFallback(
                    genericItvDtPtnResource, gFallbackPatternTag, &resStrLen, &localStatus);
                ures_close(genericItvDtPtnResource);
                ures_close(genericCalBundle);
                if ( U_SUCCESS(localStatus) ) {
                    status = U_USING_FALLBACK_WARNING;;
                }
            }
        }

        if ( U_SUCCESS(status) && (resStr != nullptr)) {
            UnicodeString pattern = UnicodeString(TRUE, resStr, resStrLen);
            setFallbackIntervalPattern(pattern, status);
        }
        ures_close(itvDtPtnResource);
        ures_close(calTypeBundle);


        // Instantiate the sink
        DateIntervalSink sink(*this, calendarTypeToUse);
        const UnicodeString &calendarTypeToUseUString = sink.getNextCalendarType();

        // Already loaded calendar types
        Hashtable loadedCalendarTypes(FALSE, status);

        if (U_SUCCESS(status)) {
            while (!calendarTypeToUseUString.isBogus()) {
                // Set an error when a loop is detected
                if (loadedCalendarTypes.geti(calendarTypeToUseUString) == 1) {
                    status = U_INVALID_FORMAT_ERROR;
                    break;
                }

                // Register the calendar type to avoid loops
                loadedCalendarTypes.puti(calendarTypeToUseUString, 1, status);
                if (U_FAILURE(status)) { break; }

                // Get the calendar string
                CharString calTypeBuffer;
                calTypeBuffer.appendInvariantChars(calendarTypeToUseUString, status);
                if (U_FAILURE(status)) { break; }
                const char *calType = calTypeBuffer.data();

                // Reset the next calendar type to load.
                sink.resetNextCalendarType();

                // Get all resources for this calendar type
                ures_getAllItemsWithFallback(calBundle, calType, sink, status);
            }
        }
    }

    // Close the opened resource bundles
    ures_close(calBundle);
    ures_close(rb);
}

void
DateIntervalInfo::setIntervalPatternInternally(const UnicodeString& skeleton,
                                      UCalendarDateFields lrgDiffCalUnit,
                                      const UnicodeString& intervalPattern,
                                      UErrorCode& status) {
    IntervalPatternIndex index = calendarFieldToIntervalIndex(lrgDiffCalUnit,status);
    if ( U_FAILURE(status) ) {
        return;
    }
    UnicodeString* patternsOfOneSkeleton = (UnicodeString*)(fIntervalPatterns->get(skeleton));
    UBool emptyHash = false;
    if ( patternsOfOneSkeleton == nullptr ) {
        patternsOfOneSkeleton = new UnicodeString[kIPI_MAX_INDEX];
        if (patternsOfOneSkeleton == nullptr) {
            status = U_MEMORY_ALLOCATION_ERROR;
            return;
        }
        emptyHash = true;
    }

    patternsOfOneSkeleton[index] = intervalPattern;
    if ( emptyHash == TRUE ) {
        fIntervalPatterns->put(skeleton, patternsOfOneSkeleton, status);
    }
}



void
DateIntervalInfo::parseSkeleton(const UnicodeString& skeleton,
                                int32_t* skeletonFieldWidth) {
    const int8_t PATTERN_CHAR_BASE = 0x41;
    int32_t i;
    for ( i = 0; i < skeleton.length(); ++i ) {
        // it is an ASCII char in skeleton
        int8_t ch = (int8_t)skeleton.charAt(i);
        ++skeletonFieldWidth[ch - PATTERN_CHAR_BASE];
    }
}



UBool
DateIntervalInfo::stringNumeric(int32_t fieldWidth, int32_t anotherFieldWidth,
                                char patternLetter) {
    if ( patternLetter == 'M' ) {
        if ( (fieldWidth <= 2 && anotherFieldWidth > 2) ||
             (fieldWidth > 2 && anotherFieldWidth <= 2 )) {
            return true;
        }
    }
    return false;
}



const UnicodeString*
DateIntervalInfo::getBestSkeleton(const UnicodeString& skeleton,
                                  int8_t& bestMatchDistanceInfo) const {
#ifdef DTITVINF_DEBUG
    char result[1000];
    char result_1[1000];
    char mesg[2000];
    skeleton.extract(0,  skeleton.length(), result, "UTF-8");
    sprintf(mesg, "in getBestSkeleton: skeleton: %s; \n", result);
    PRINTMESG(mesg)
#endif


    int32_t inputSkeletonFieldWidth[] =
    {
    //       A   B   C   D   E   F   G   H   I   J   K   L   M   N   O
             0,  0,  0,  0,  0,  0,  0,  0,  0,  0,  0,  0,  0,  0,  0,
    //   P   Q   R   S   T   U   V   W   X   Y   Z
         0,  0,  0,  0,  0,  0,  0,  0,  0,  0,  0, 0, 0,  0, 0, 0,
    //       a   b   c   d   e   f   g   h   i   j   k   l   m   n   o
         0,  0,  0,  0,  0,  0,  0,  0,  0,  0,  0,  0,  0,  0,  0,  0,
    //   p   q   r   s   t   u   v   w   x   y   z
         0,  0,  0,  0,  0,  0,  0,  0,  0,  0,  0
    };

    int32_t skeletonFieldWidth[] =
    {
    //       A   B   C   D   E   F   G   H   I   J   K   L   M   N   O
             0,  0,  0,  0,  0,  0,  0,  0,  0,  0,  0,  0,  0,  0,  0,
    //   P   Q   R   S   T   U   V   W   X   Y   Z
         0,  0,  0,  0,  0,  0,  0,  0,  0,  0,  0, 0, 0,  0, 0, 0,
    //       a   b   c   d   e   f   g   h   i   j   k   l   m   n   o
         0,  0,  0,  0,  0,  0,  0,  0,  0,  0,  0,  0,  0,  0,  0,  0,
    //   p   q   r   s   t   u   v   w   x   y   z
         0,  0,  0,  0,  0,  0,  0,  0,  0,  0,  0
    };

    const int32_t DIFFERENT_FIELD = 0x1000;
    const int32_t STRING_NUMERIC_DIFFERENCE = 0x100;
    const int32_t BASE = 0x41;

    // hack for certain alternate characters
    // resource bundles only have time skeletons containing 'v', 'h', and 'H'
    // but not time skeletons containing 'z', 'K', or 'k'
    // the skeleton may also include 'a' or 'b', which never occur in the resource bundles, so strip them out too
    UBool replacedAlternateChars = false;
    const UnicodeString* inputSkeleton = &skeleton;
    UnicodeString copySkeleton;
    if ( skeleton.indexOf(LOW_Z) != -1 || skeleton.indexOf(LOW_K) != -1 || skeleton.indexOf(CAP_K) != -1 || skeleton.indexOf(LOW_A) != -1 || skeleton.indexOf(LOW_B) != -1 ) {
        copySkeleton = skeleton;
        copySkeleton.findAndReplace(UnicodeString(LOW_Z), UnicodeString(LOW_V));
        copySkeleton.findAndReplace(UnicodeString(LOW_K), UnicodeString(CAP_H));
        copySkeleton.findAndReplace(UnicodeString(CAP_K), UnicodeString(LOW_H));
        copySkeleton.findAndReplace(UnicodeString(LOW_A), UnicodeString());
        copySkeleton.findAndReplace(UnicodeString(LOW_B), UnicodeString());
        inputSkeleton = &copySkeleton;
        replacedAlternateChars = true;
    }

    parseSkeleton(*inputSkeleton, inputSkeletonFieldWidth);
    int32_t bestDistance = MAX_POSITIVE_INT;
    const UnicodeString* bestSkeleton = nullptr;

    // 0 means exact the same skeletons;
    // 1 means having the same field, but with different length,
    // 2 means only z/v, h/K, or H/k differs
    // -1 means having different field.
    bestMatchDistanceInfo = 0;
    int8_t fieldLength = UPRV_LENGTHOF(skeletonFieldWidth);

    int32_t pos = UHASH_FIRST;
    const UHashElement* elem = nullptr;
    while ( (elem = fIntervalPatterns->nextElement(pos)) != nullptr ) {
        const UHashTok keyTok = elem->key;
        UnicodeString* newSkeleton = (UnicodeString*)keyTok.pointer;
#ifdef DTITVINF_DEBUG
    skeleton->extract(0,  skeleton->length(), result, "UTF-8");
    sprintf(mesg, "available skeletons: skeleton: %s; \n", result);
    PRINTMESG(mesg)
#endif

        // clear skeleton field width
        int8_t i;
        for ( i = 0; i < fieldLength; ++i ) {
            skeletonFieldWidth[i] = 0;
        }
        parseSkeleton(*newSkeleton, skeletonFieldWidth);
        // calculate distance
        int32_t distance = 0;
        int8_t fieldDifference = 1;
        for ( i = 0; i < fieldLength; ++i ) {
            int32_t inputFieldWidth = inputSkeletonFieldWidth[i];
            int32_t fieldWidth = skeletonFieldWidth[i];
            if ( inputFieldWidth == fieldWidth ) {
                continue;
            }
            if ( inputFieldWidth == 0 ) {
                fieldDifference = -1;
                distance += DIFFERENT_FIELD;
            } else if ( fieldWidth == 0 ) {
                fieldDifference = -1;
                distance += DIFFERENT_FIELD;
            } else if (stringNumeric(inputFieldWidth, fieldWidth,
                                     (char)(i+BASE) ) ) {
                distance += STRING_NUMERIC_DIFFERENCE;
            } else {
                distance += (inputFieldWidth > fieldWidth) ?
                            (inputFieldWidth - fieldWidth) :
                            (fieldWidth - inputFieldWidth);
            }
        }
        if ( distance < bestDistance ) {
            bestSkeleton = newSkeleton;
            bestDistance = distance;
            bestMatchDistanceInfo = fieldDifference;
        }
        if ( distance == 0 ) {
            bestMatchDistanceInfo = 0;
            break;
        }
    }
    if ( replacedAlternateChars && bestMatchDistanceInfo != -1 ) {
        bestMatchDistanceInfo = 2;
    }
    return bestSkeleton;
}



DateIntervalInfo::IntervalPatternIndex
DateIntervalInfo::calendarFieldToIntervalIndex(UCalendarDateFields field,
                                               UErrorCode& status) {
    if ( U_FAILURE(status) ) {
        return kIPI_MAX_INDEX;
    }
    IntervalPatternIndex index = kIPI_MAX_INDEX;
    switch ( field ) {
      case UCAL_ERA:
        index = kIPI_ERA;
        break;
      case UCAL_YEAR:
        index = kIPI_YEAR;
        break;
      case UCAL_MONTH:
        index = kIPI_MONTH;
        break;
      case UCAL_DATE:
      case UCAL_DAY_OF_WEEK:
      //case UCAL_DAY_OF_MONTH:
        index = kIPI_DATE;
        break;
      case UCAL_AM_PM:
        index = kIPI_AM_PM;
        break;
      case UCAL_HOUR:
      case UCAL_HOUR_OF_DAY:
        index = kIPI_HOUR;
        break;
      case UCAL_MINUTE:
        index = kIPI_MINUTE;
        break;
      case UCAL_SECOND:
        index = kIPI_SECOND;
        break;
      case UCAL_MILLISECOND:
        index = kIPI_MILLISECOND;
        break;
      default:
        status = U_ILLEGAL_ARGUMENT_ERROR;
    }
    return index;
}



void
DateIntervalInfo::deleteHash(Hashtable* hTable)
{
    if ( hTable == nullptr ) {
        return;
    }
    int32_t pos = UHASH_FIRST;
    const UHashElement* element = nullptr;
    while ( (element = hTable->nextElement(pos)) != nullptr ) {
        const UHashTok valueTok = element->value;
        const UnicodeString* value = (UnicodeString*)valueTok.pointer;
        delete[] value;
    }
    delete fIntervalPatterns;
}


U_CDECL_BEGIN

/**
 * set hash table value comparator
 *
 * @param val1  one value in comparison
 * @param val2  the other value in comparison
 * @return      TRUE if 2 values are the same, FALSE otherwise
 */
static UBool U_CALLCONV dtitvinfHashTableValueComparator(UHashTok val1, UHashTok val2);

static UBool
U_CALLCONV dtitvinfHashTableValueComparator(UHashTok val1, UHashTok val2) {
    const UnicodeString* pattern1 = (UnicodeString*)val1.pointer;
    const UnicodeString* pattern2 = (UnicodeString*)val2.pointer;
    UBool ret = TRUE;
    int8_t i;
    for ( i = 0; i < DateIntervalInfo::kMaxIntervalPatternIndex && ret == TRUE; ++i ) {
        ret = (pattern1[i] == pattern2[i]);
    }
    return ret;
}

U_CDECL_END


Hashtable*
DateIntervalInfo::initHash(UErrorCode& status) {
    if ( U_FAILURE(status) ) {
        return nullptr;
    }
    Hashtable* hTable;
    if ( (hTable = new Hashtable(FALSE, status)) == nullptr ) {
        status = U_MEMORY_ALLOCATION_ERROR;
        return nullptr;
    }
    if ( U_FAILURE(status) ) {
        delete hTable;
        return nullptr;
    }
    hTable->setValueComparator(dtitvinfHashTableValueComparator);
    return hTable;
}


void
DateIntervalInfo::copyHash(const Hashtable* source,
                           Hashtable* target,
                           UErrorCode& status) {
    if ( U_FAILURE(status) ) {
        return;
    }
    int32_t pos = UHASH_FIRST;
    const UHashElement* element = nullptr;
    if ( source ) {
        while ( (element = source->nextElement(pos)) != nullptr ) {
            const UHashTok keyTok = element->key;
            const UnicodeString* key = (UnicodeString*)keyTok.pointer;
            const UHashTok valueTok = element->value;
            const UnicodeString* value = (UnicodeString*)valueTok.pointer;
            UnicodeString* copy = new UnicodeString[kIPI_MAX_INDEX];
            if (copy == nullptr) {
                status = U_MEMORY_ALLOCATION_ERROR;
                return;
            }
            int8_t i;
            for ( i = 0; i < kIPI_MAX_INDEX; ++i ) {
                copy[i] = value[i];
            }
            target->put(UnicodeString(*key), copy, status);
            if ( U_FAILURE(status) ) {
                return;
            }
        }
    }
}


U_NAMESPACE_END

#endif
=======
// © 2016 and later: Unicode, Inc. and others.
// License & terms of use: http://www.unicode.org/copyright.html
/*******************************************************************************
* Copyright (C) 2008-2016, International Business Machines Corporation and
* others. All Rights Reserved.
*******************************************************************************
*
* File DTITVINF.CPP
*
*******************************************************************************
*/

#include "unicode/dtitvinf.h"


#if !UCONFIG_NO_FORMATTING

//TODO: define it in compiler time
//#define DTITVINF_DEBUG 1


#ifdef DTITVINF_DEBUG
#include <iostream>
#endif

#include "cmemory.h"
#include "cstring.h"
#include "unicode/msgfmt.h"
#include "unicode/uloc.h"
#include "unicode/ures.h"
#include "dtitv_impl.h"
#include "charstr.h"
#include "hash.h"
#include "gregoimp.h"
#include "uresimp.h"
#include "hash.h"
#include "gregoimp.h"
#include "uresimp.h"


U_NAMESPACE_BEGIN


#ifdef DTITVINF_DEBUG
#define PRINTMESG(msg) UPRV_BLOCK_MACRO_BEGIN { \
    std::cout << "(" << __FILE__ << ":" << __LINE__ << ") " << msg << "\n"; \
} UPRV_BLOCK_MACRO_END
#endif

UOBJECT_DEFINE_RTTI_IMPLEMENTATION(DateIntervalInfo)

static const char gCalendarTag[]="calendar";
static const char gGregorianTag[]="gregorian";
static const char gIntervalDateTimePatternTag[]="intervalFormats";
static const char gFallbackPatternTag[]="fallback";

// {0}
static const char16_t gFirstPattern[] = {LEFT_CURLY_BRACKET, DIGIT_ZERO, RIGHT_CURLY_BRACKET};
// {1}
static const char16_t gSecondPattern[] = {LEFT_CURLY_BRACKET, DIGIT_ONE, RIGHT_CURLY_BRACKET};

// default fall-back
static const char16_t gDefaultFallbackPattern[] = {LEFT_CURLY_BRACKET, DIGIT_ZERO, RIGHT_CURLY_BRACKET, SPACE, EN_DASH, SPACE, LEFT_CURLY_BRACKET, DIGIT_ONE, RIGHT_CURLY_BRACKET, 0};

DateIntervalInfo::DateIntervalInfo(UErrorCode& status)
:   fFallbackIntervalPattern(gDefaultFallbackPattern),
    fFirstDateInPtnIsLaterDate(false),
    fIntervalPatterns(nullptr)
{
    fIntervalPatterns = initHash(status);
}



DateIntervalInfo::DateIntervalInfo(const Locale& locale, UErrorCode& status)
:   fFallbackIntervalPattern(gDefaultFallbackPattern),
    fFirstDateInPtnIsLaterDate(false),
    fIntervalPatterns(nullptr)
{
    initializeData(locale, status);
}



void
DateIntervalInfo::setIntervalPattern(const UnicodeString& skeleton,
                                     UCalendarDateFields lrgDiffCalUnit,
                                     const UnicodeString& intervalPattern,
                                     UErrorCode& status) {

    if ( lrgDiffCalUnit == UCAL_HOUR_OF_DAY ) {
        setIntervalPatternInternally(skeleton, UCAL_AM_PM, intervalPattern, status);
        setIntervalPatternInternally(skeleton, UCAL_HOUR, intervalPattern, status);
    } else if ( lrgDiffCalUnit == UCAL_DAY_OF_MONTH ||
                lrgDiffCalUnit == UCAL_DAY_OF_WEEK ) {
        setIntervalPatternInternally(skeleton, UCAL_DATE, intervalPattern, status);
    } else {
        setIntervalPatternInternally(skeleton, lrgDiffCalUnit, intervalPattern, status);
    }
}


void
DateIntervalInfo::setFallbackIntervalPattern(
                                    const UnicodeString& fallbackPattern,
                                    UErrorCode& status) {
    if ( U_FAILURE(status) ) {
        return;
    }
    int32_t firstPatternIndex = fallbackPattern.indexOf(gFirstPattern,
                        UPRV_LENGTHOF(gFirstPattern), 0);
    int32_t secondPatternIndex = fallbackPattern.indexOf(gSecondPattern,
                        UPRV_LENGTHOF(gSecondPattern), 0);
    if ( firstPatternIndex == -1 || secondPatternIndex == -1 ) {
        status = U_ILLEGAL_ARGUMENT_ERROR;
        return;
    }
    if ( firstPatternIndex > secondPatternIndex ) {
        fFirstDateInPtnIsLaterDate = true;
    }
    fFallbackIntervalPattern = fallbackPattern;
}



DateIntervalInfo::DateIntervalInfo(const DateIntervalInfo& dtitvinf)
:   UObject(dtitvinf),
    fIntervalPatterns(nullptr)
{
    *this = dtitvinf;
}



DateIntervalInfo&
DateIntervalInfo::operator=(const DateIntervalInfo& dtitvinf) {
    if ( this == &dtitvinf ) {
        return *this;
    }

    UErrorCode status = U_ZERO_ERROR;
    deleteHash(fIntervalPatterns);
    fIntervalPatterns = initHash(status);
    copyHash(dtitvinf.fIntervalPatterns, fIntervalPatterns, status);
    if ( U_FAILURE(status) ) {
        return *this;
    }

    fFallbackIntervalPattern = dtitvinf.fFallbackIntervalPattern;
    fFirstDateInPtnIsLaterDate = dtitvinf.fFirstDateInPtnIsLaterDate;
    return *this;
}


DateIntervalInfo*
DateIntervalInfo::clone() const {
    return new DateIntervalInfo(*this);
}


DateIntervalInfo::~DateIntervalInfo() {
    deleteHash(fIntervalPatterns);
    fIntervalPatterns = nullptr;
}


bool
DateIntervalInfo::operator==(const DateIntervalInfo& other) const {
    bool equal = (
      fFallbackIntervalPattern == other.fFallbackIntervalPattern &&
      fFirstDateInPtnIsLaterDate == other.fFirstDateInPtnIsLaterDate );

    if ( equal ) {
        equal = fIntervalPatterns->equals(*(other.fIntervalPatterns));
    }

    return equal;
}


UnicodeString&
DateIntervalInfo::getIntervalPattern(const UnicodeString& skeleton,
                                     UCalendarDateFields field,
                                     UnicodeString& result,
                                     UErrorCode& status) const {
    if ( U_FAILURE(status) ) {
        return result;
    }

    const UnicodeString* patternsOfOneSkeleton = (UnicodeString*) fIntervalPatterns->get(skeleton);
    if ( patternsOfOneSkeleton != nullptr ) {
        IntervalPatternIndex index = calendarFieldToIntervalIndex(field, status);
        if ( U_FAILURE(status) ) {
            return result;
        }
        const UnicodeString& intervalPattern =  patternsOfOneSkeleton[index];
        if ( !intervalPattern.isEmpty() ) {
            result = intervalPattern;
        }
    }
    return result;
}


UBool
DateIntervalInfo::getDefaultOrder() const {
    return fFirstDateInPtnIsLaterDate;
}


UnicodeString&
DateIntervalInfo::getFallbackIntervalPattern(UnicodeString& result) const {
    result = fFallbackIntervalPattern;
    return result;
}

#define ULOC_LOCALE_IDENTIFIER_CAPACITY (ULOC_FULLNAME_CAPACITY + 1 + ULOC_KEYWORD_AND_VALUES_CAPACITY)


static const int32_t PATH_PREFIX_LENGTH = 17;
static const char16_t PATH_PREFIX[] = {SOLIDUS, CAP_L, CAP_O, CAP_C, CAP_A, CAP_L, CAP_E, SOLIDUS,
                                    LOW_C, LOW_A, LOW_L, LOW_E, LOW_N, LOW_D, LOW_A, LOW_R, SOLIDUS};
static const int32_t PATH_SUFFIX_LENGTH = 16;
static const char16_t PATH_SUFFIX[] = {SOLIDUS, LOW_I, LOW_N, LOW_T, LOW_E, LOW_R, LOW_V, LOW_A,
                                    LOW_L, CAP_F, LOW_O, LOW_R, LOW_M, LOW_A, LOW_T, LOW_S};

/**
 * Sink for enumerating all of the date interval skeletons.
 */
struct DateIntervalInfo::DateIntervalSink : public ResourceSink {

    // Output data
    DateIntervalInfo &dateIntervalInfo;

    // Next calendar type
    UnicodeString nextCalendarType;

    DateIntervalSink(DateIntervalInfo &diInfo, const char *currentCalendarType)
            : dateIntervalInfo(diInfo), nextCalendarType(currentCalendarType, -1, US_INV) { }
    virtual ~DateIntervalSink();

    virtual void put(const char *key, ResourceValue &value, UBool /*noFallback*/, UErrorCode &errorCode) override {
        if (U_FAILURE(errorCode)) { return; }

        // Iterate over all the calendar entries and only pick the 'intervalFormats' table.
        ResourceTable dateIntervalData = value.getTable(errorCode);
        if (U_FAILURE(errorCode)) { return; }
        for (int32_t i = 0; dateIntervalData.getKeyAndValue(i, key, value); i++) {
            if (uprv_strcmp(key, gIntervalDateTimePatternTag) != 0) {
                continue;
            }

            // Handle aliases and tables. Ignore the rest.
            if (value.getType() == URES_ALIAS) {
                // Get the calendar type for the alias path.
                const UnicodeString &aliasPath = value.getAliasUnicodeString(errorCode);
                if (U_FAILURE(errorCode)) { return; }

                nextCalendarType.remove();
                getCalendarTypeFromPath(aliasPath, nextCalendarType, errorCode);

                if (U_FAILURE(errorCode)) {
                    resetNextCalendarType();
                }
                break;

            } else if (value.getType() == URES_TABLE) {
                // Iterate over all the skeletons in the 'intervalFormat' table.
                ResourceTable skeletonData = value.getTable(errorCode);
                if (U_FAILURE(errorCode)) { return; }
                for (int32_t j = 0; skeletonData.getKeyAndValue(j, key, value); j++) {
                    if (value.getType() == URES_TABLE) {
                        // Process the skeleton
                        processSkeletonTable(key, value, errorCode);
                        if (U_FAILURE(errorCode)) { return; }
                    }
                }
                break;
            }
        }
    }

    /**
     * Processes the patterns for a skeleton table
     */
    void processSkeletonTable(const char *key, ResourceValue &value, UErrorCode &errorCode) {
        if (U_FAILURE(errorCode)) { return; }

        // Iterate over all the patterns in the current skeleton table
        const char *currentSkeleton = key;
        ResourceTable patternData = value.getTable(errorCode);
        if (U_FAILURE(errorCode)) { return; }
        for (int32_t k = 0; patternData.getKeyAndValue(k, key, value); k++) {
            if (value.getType() == URES_STRING) {
                // Process the key
                UCalendarDateFields calendarField = validateAndProcessPatternLetter(key);

                // If the calendar field has a valid value
                if (calendarField < UCAL_FIELD_COUNT) {
                    // Set the interval pattern
                    setIntervalPatternIfAbsent(currentSkeleton, calendarField, value, errorCode);
                    if (U_FAILURE(errorCode)) { return; }
                }
            }
        }
    }

    /**
     * Extracts the calendar type from the path.
     */
    static void getCalendarTypeFromPath(const UnicodeString &path, UnicodeString &calendarType,
                                        UErrorCode &errorCode) {
        if (U_FAILURE(errorCode)) { return; }

        if (!path.startsWith(PATH_PREFIX, PATH_PREFIX_LENGTH) || !path.endsWith(PATH_SUFFIX, PATH_SUFFIX_LENGTH)) {
            errorCode = U_INVALID_FORMAT_ERROR;
            return;
        }

        path.extractBetween(PATH_PREFIX_LENGTH, path.length() - PATH_SUFFIX_LENGTH, calendarType);
    }

    /**
     * Validates and processes the pattern letter
     */
    UCalendarDateFields validateAndProcessPatternLetter(const char *patternLetter) {
        // Check that patternLetter is just one letter
        char c0;
        if ((c0 = patternLetter[0]) != 0 && patternLetter[1] == 0) {
            // Check that the pattern letter is accepted
            if (c0 == 'G') {
                return UCAL_ERA;
            } else if (c0 == 'y') {
                return UCAL_YEAR;
            } else if (c0 == 'M') {
                return UCAL_MONTH;
            } else if (c0 == 'd') {
                return UCAL_DATE;
            } else if (c0 == 'a') {
                return UCAL_AM_PM;
            } else if (c0 == 'B') {
                // TODO: Using AM/PM as a proxy for flexible day period isn't really correct, but it's close
                return UCAL_AM_PM;
            } else if (c0 == 'h' || c0 == 'H') {
                return UCAL_HOUR;
            } else if (c0 == 'm') {
                return UCAL_MINUTE;
            }// TODO(ticket:12190): Why icu4c doesn't accept the calendar field "s" but icu4j does?
        }
        return UCAL_FIELD_COUNT;
    }

    /**
     * Stores the interval pattern for the current skeleton in the internal data structure
     * if it's not present.
     */
    void setIntervalPatternIfAbsent(const char *currentSkeleton, UCalendarDateFields lrgDiffCalUnit,
                                    const ResourceValue &value, UErrorCode &errorCode) {
        // Check if the pattern has already been stored on the data structure
        IntervalPatternIndex index =
            dateIntervalInfo.calendarFieldToIntervalIndex(lrgDiffCalUnit, errorCode);
        if (U_FAILURE(errorCode)) { return; }

        UnicodeString skeleton(currentSkeleton, -1, US_INV);
        UnicodeString* patternsOfOneSkeleton =
            (UnicodeString*)(dateIntervalInfo.fIntervalPatterns->get(skeleton));

        if (patternsOfOneSkeleton == nullptr || patternsOfOneSkeleton[index].isEmpty()) {
            UnicodeString pattern = value.getUnicodeString(errorCode);
            dateIntervalInfo.setIntervalPatternInternally(skeleton, lrgDiffCalUnit,
                                                          pattern, errorCode);
        }
    }

    const UnicodeString &getNextCalendarType() {
        return nextCalendarType;
    }

    void resetNextCalendarType() {
        nextCalendarType.setToBogus();
    }
};

// Virtual destructors must be defined out of line.
DateIntervalInfo::DateIntervalSink::~DateIntervalSink() {}



void
DateIntervalInfo::initializeData(const Locale& locale, UErrorCode& status)
{
    fIntervalPatterns = initHash(status);
    if (U_FAILURE(status)) {
      return;
    }
    const char *locName = locale.getName();

    // Get the correct calendar type
    const char * calendarTypeToUse = gGregorianTag; // initial default
    char         calendarType[ULOC_KEYWORDS_CAPACITY]; // to be filled in with the type to use, if all goes well
    char         localeWithCalendarKey[ULOC_LOCALE_IDENTIFIER_CAPACITY];
    // obtain a locale that always has the calendar key value that should be used
    (void)ures_getFunctionalEquivalent(localeWithCalendarKey, ULOC_LOCALE_IDENTIFIER_CAPACITY, nullptr,
                                     "calendar", "calendar", locName, nullptr, false, &status);
    localeWithCalendarKey[ULOC_LOCALE_IDENTIFIER_CAPACITY-1] = 0; // ensure null termination
    // now get the calendar key value from that locale
    int32_t calendarTypeLen = uloc_getKeywordValue(localeWithCalendarKey, "calendar", calendarType,
                                                   ULOC_KEYWORDS_CAPACITY, &status);
    if (U_SUCCESS(status) && calendarTypeLen < ULOC_KEYWORDS_CAPACITY) {
        calendarTypeToUse = calendarType;
    }
    status = U_ZERO_ERROR;

    // Instantiate the resource bundles
    UResourceBundle *rb, *calBundle;
    rb = ures_open(nullptr, locName, &status);
    if (U_FAILURE(status)) {
        return;
    }
    calBundle = ures_getByKeyWithFallback(rb, gCalendarTag, nullptr, &status);


    if (U_SUCCESS(status)) {
        UResourceBundle *calTypeBundle, *itvDtPtnResource;

        // Get the fallback pattern
        const char16_t* resStr = nullptr;
        int32_t resStrLen = 0;
        calTypeBundle = ures_getByKeyWithFallback(calBundle, calendarTypeToUse, nullptr, &status);
        itvDtPtnResource = ures_getByKeyWithFallback(calTypeBundle,
                                                     gIntervalDateTimePatternTag, nullptr, &status);
        // TODO(ICU-20400): After the fixing, we should find the "fallback" from
        // the rb directly by the path "calendar/${calendar}/intervalFormats/fallback".
        if ( U_SUCCESS(status) ) {
            resStr = ures_getStringByKeyWithFallback(itvDtPtnResource, gFallbackPatternTag,
                                                     &resStrLen, &status);
        }

        if ( U_SUCCESS(status) && (resStr != nullptr)) {
            UnicodeString pattern = UnicodeString(true, resStr, resStrLen);
            setFallbackIntervalPattern(pattern, status);
        }
        ures_close(itvDtPtnResource);
        ures_close(calTypeBundle);


        // Instantiate the sink
        DateIntervalSink sink(*this, calendarTypeToUse);
        const UnicodeString &calendarTypeToUseUString = sink.getNextCalendarType();

        // Already loaded calendar types
        Hashtable loadedCalendarTypes(false, status);

        if (U_SUCCESS(status)) {
            while (!calendarTypeToUseUString.isBogus()) {
                // Set an error when a loop is detected
                if (loadedCalendarTypes.geti(calendarTypeToUseUString) == 1) {
                    status = U_INVALID_FORMAT_ERROR;
                    break;
                }

                // Register the calendar type to avoid loops
                loadedCalendarTypes.puti(calendarTypeToUseUString, 1, status);
                if (U_FAILURE(status)) { break; }

                // Get the calendar string
                CharString calTypeBuffer;
                calTypeBuffer.appendInvariantChars(calendarTypeToUseUString, status);
                if (U_FAILURE(status)) { break; }
                const char *calType = calTypeBuffer.data();

                // Reset the next calendar type to load.
                sink.resetNextCalendarType();

                // Get all resources for this calendar type
                ures_getAllItemsWithFallback(calBundle, calType, sink, status);
            }
        }
    }

    // Close the opened resource bundles
    ures_close(calBundle);
    ures_close(rb);
}

void
DateIntervalInfo::setIntervalPatternInternally(const UnicodeString& skeleton,
                                      UCalendarDateFields lrgDiffCalUnit,
                                      const UnicodeString& intervalPattern,
                                      UErrorCode& status) {
    IntervalPatternIndex index = calendarFieldToIntervalIndex(lrgDiffCalUnit,status);
    if ( U_FAILURE(status) ) {
        return;
    }
    UnicodeString* patternsOfOneSkeleton = (UnicodeString*)(fIntervalPatterns->get(skeleton));
    UBool emptyHash = false;
    if ( patternsOfOneSkeleton == nullptr ) {
        patternsOfOneSkeleton = new UnicodeString[kIPI_MAX_INDEX];
        if (patternsOfOneSkeleton == nullptr) {
            status = U_MEMORY_ALLOCATION_ERROR;
            return;
        }
        emptyHash = true;
    }

    patternsOfOneSkeleton[index] = intervalPattern;
    if ( emptyHash ) {
        fIntervalPatterns->put(skeleton, patternsOfOneSkeleton, status);
    }
}



void
DateIntervalInfo::parseSkeleton(const UnicodeString& skeleton,
                                int32_t* skeletonFieldWidth) {
    const int8_t PATTERN_CHAR_BASE = 0x41;
    int32_t i;
    for ( i = 0; i < skeleton.length(); ++i ) {
        // it is an ASCII char in skeleton
        int8_t ch = (int8_t)skeleton.charAt(i);
        ++skeletonFieldWidth[ch - PATTERN_CHAR_BASE];
    }
}



UBool
DateIntervalInfo::stringNumeric(int32_t fieldWidth, int32_t anotherFieldWidth,
                                char patternLetter) {
    if ( patternLetter == 'M' ) {
        if ( (fieldWidth <= 2 && anotherFieldWidth > 2) ||
             (fieldWidth > 2 && anotherFieldWidth <= 2 )) {
            return true;
        }
    }
    return false;
}



const UnicodeString*
DateIntervalInfo::getBestSkeleton(const UnicodeString& skeleton,
                                  int8_t& bestMatchDistanceInfo) const {
#ifdef DTITVINF_DEBUG
    char result[1000];
    char result_1[1000];
    char mesg[2000];
    skeleton.extract(0,  skeleton.length(), result, "UTF-8");
    snprintf(mesg, sizeof(mesg), "in getBestSkeleton: skeleton: %s; \n", result);
    PRINTMESG(mesg)
#endif


    int32_t inputSkeletonFieldWidth[] =
    {
    //       A   B   C   D   E   F   G   H   I   J   K   L   M   N   O
             0,  0,  0,  0,  0,  0,  0,  0,  0,  0,  0,  0,  0,  0,  0,
    //   P   Q   R   S   T   U   V   W   X   Y   Z
         0,  0,  0,  0,  0,  0,  0,  0,  0,  0,  0, 0, 0,  0, 0, 0,
    //       a   b   c   d   e   f   g   h   i   j   k   l   m   n   o
         0,  0,  0,  0,  0,  0,  0,  0,  0,  0,  0,  0,  0,  0,  0,  0,
    //   p   q   r   s   t   u   v   w   x   y   z
         0,  0,  0,  0,  0,  0,  0,  0,  0,  0,  0
    };

    int32_t skeletonFieldWidth[] =
    {
    //       A   B   C   D   E   F   G   H   I   J   K   L   M   N   O
             0,  0,  0,  0,  0,  0,  0,  0,  0,  0,  0,  0,  0,  0,  0,
    //   P   Q   R   S   T   U   V   W   X   Y   Z
         0,  0,  0,  0,  0,  0,  0,  0,  0,  0,  0, 0, 0,  0, 0, 0,
    //       a   b   c   d   e   f   g   h   i   j   k   l   m   n   o
         0,  0,  0,  0,  0,  0,  0,  0,  0,  0,  0,  0,  0,  0,  0,  0,
    //   p   q   r   s   t   u   v   w   x   y   z
         0,  0,  0,  0,  0,  0,  0,  0,  0,  0,  0
    };

    const int32_t DIFFERENT_FIELD = 0x1000;
    const int32_t STRING_NUMERIC_DIFFERENCE = 0x100;
    const int32_t BASE = 0x41;

    // hack for certain alternate characters
    // resource bundles only have time skeletons containing 'v', 'h', and 'H'
    // but not time skeletons containing 'z', 'K', or 'k'
    // the skeleton may also include 'a' or 'b', which never occur in the resource bundles, so strip them out too
    UBool replacedAlternateChars = false;
    const UnicodeString* inputSkeleton = &skeleton;
    UnicodeString copySkeleton;
    if ( skeleton.indexOf(LOW_Z) != -1 || skeleton.indexOf(LOW_K) != -1 || skeleton.indexOf(CAP_K) != -1 || skeleton.indexOf(LOW_A) != -1 || skeleton.indexOf(LOW_B) != -1 ) {
        copySkeleton = skeleton;
        copySkeleton.findAndReplace(UnicodeString(LOW_Z), UnicodeString(LOW_V));
        copySkeleton.findAndReplace(UnicodeString(LOW_K), UnicodeString(CAP_H));
        copySkeleton.findAndReplace(UnicodeString(CAP_K), UnicodeString(LOW_H));
        copySkeleton.findAndReplace(UnicodeString(LOW_A), UnicodeString());
        copySkeleton.findAndReplace(UnicodeString(LOW_B), UnicodeString());
        inputSkeleton = &copySkeleton;
        replacedAlternateChars = true;
    }

    parseSkeleton(*inputSkeleton, inputSkeletonFieldWidth);
    int32_t bestDistance = MAX_POSITIVE_INT;
    const UnicodeString* bestSkeleton = nullptr;

    // 0 means exact the same skeletons;
    // 1 means having the same field, but with different length,
    // 2 means only z/v, h/K, or H/k differs
    // -1 means having different field.
    bestMatchDistanceInfo = 0;
    int8_t fieldLength = UPRV_LENGTHOF(skeletonFieldWidth);

    int32_t pos = UHASH_FIRST;
    const UHashElement* elem = nullptr;
    while ( (elem = fIntervalPatterns->nextElement(pos)) != nullptr ) {
        const UHashTok keyTok = elem->key;
        UnicodeString* newSkeleton = (UnicodeString*)keyTok.pointer;
#ifdef DTITVINF_DEBUG
    skeleton->extract(0,  skeleton->length(), result, "UTF-8");
    snprintf(mesg, sizeof(mesg), "available skeletons: skeleton: %s; \n", result);
    PRINTMESG(mesg)
#endif

        // clear skeleton field width
        int8_t i;
        for ( i = 0; i < fieldLength; ++i ) {
            skeletonFieldWidth[i] = 0;
        }
        parseSkeleton(*newSkeleton, skeletonFieldWidth);
        // calculate distance
        int32_t distance = 0;
        int8_t fieldDifference = 1;
        for ( i = 0; i < fieldLength; ++i ) {
            int32_t inputFieldWidth = inputSkeletonFieldWidth[i];
            int32_t fieldWidth = skeletonFieldWidth[i];
            if ( inputFieldWidth == fieldWidth ) {
                continue;
            }
            if ( inputFieldWidth == 0 ) {
                fieldDifference = -1;
                distance += DIFFERENT_FIELD;
            } else if ( fieldWidth == 0 ) {
                fieldDifference = -1;
                distance += DIFFERENT_FIELD;
            } else if (stringNumeric(inputFieldWidth, fieldWidth,
                                     (char)(i+BASE) ) ) {
                distance += STRING_NUMERIC_DIFFERENCE;
            } else {
                distance += (inputFieldWidth > fieldWidth) ?
                            (inputFieldWidth - fieldWidth) :
                            (fieldWidth - inputFieldWidth);
            }
        }
        if ( distance < bestDistance ) {
            bestSkeleton = newSkeleton;
            bestDistance = distance;
            bestMatchDistanceInfo = fieldDifference;
        }
        if ( distance == 0 ) {
            bestMatchDistanceInfo = 0;
            break;
        }
    }
    if ( replacedAlternateChars && bestMatchDistanceInfo != -1 ) {
        bestMatchDistanceInfo = 2;
    }
    return bestSkeleton;
}



DateIntervalInfo::IntervalPatternIndex
DateIntervalInfo::calendarFieldToIntervalIndex(UCalendarDateFields field,
                                               UErrorCode& status) {
    if ( U_FAILURE(status) ) {
        return kIPI_MAX_INDEX;
    }
    IntervalPatternIndex index = kIPI_MAX_INDEX;
    switch ( field ) {
      case UCAL_ERA:
        index = kIPI_ERA;
        break;
      case UCAL_YEAR:
        index = kIPI_YEAR;
        break;
      case UCAL_MONTH:
        index = kIPI_MONTH;
        break;
      case UCAL_DATE:
      case UCAL_DAY_OF_WEEK:
      //case UCAL_DAY_OF_MONTH:
        index = kIPI_DATE;
        break;
      case UCAL_AM_PM:
        index = kIPI_AM_PM;
        break;
      case UCAL_HOUR:
      case UCAL_HOUR_OF_DAY:
        index = kIPI_HOUR;
        break;
      case UCAL_MINUTE:
        index = kIPI_MINUTE;
        break;
      case UCAL_SECOND:
        index = kIPI_SECOND;
        break;
      case UCAL_MILLISECOND:
        index = kIPI_MILLISECOND;
        break;
      default:
        status = U_ILLEGAL_ARGUMENT_ERROR;
    }
    return index;
}



void
DateIntervalInfo::deleteHash(Hashtable* hTable)
{
    if ( hTable == nullptr ) {
        return;
    }
    int32_t pos = UHASH_FIRST;
    const UHashElement* element = nullptr;
    while ( (element = hTable->nextElement(pos)) != nullptr ) {
        const UHashTok valueTok = element->value;
        const UnicodeString* value = (UnicodeString*)valueTok.pointer;
        delete[] value;
    }
    delete fIntervalPatterns;
}


U_CDECL_BEGIN

/**
 * set hash table value comparator
 *
 * @param val1  one value in comparison
 * @param val2  the other value in comparison
 * @return      true if 2 values are the same, false otherwise
 */
static UBool U_CALLCONV dtitvinfHashTableValueComparator(UHashTok val1, UHashTok val2);

static UBool
U_CALLCONV dtitvinfHashTableValueComparator(UHashTok val1, UHashTok val2) {
    const UnicodeString* pattern1 = (UnicodeString*)val1.pointer;
    const UnicodeString* pattern2 = (UnicodeString*)val2.pointer;
    UBool ret = true;
    int8_t i;
    for ( i = 0; i < DateIntervalInfo::kMaxIntervalPatternIndex && ret ; ++i ) {
        ret = (pattern1[i] == pattern2[i]);
    }
    return ret;
}

U_CDECL_END


Hashtable*
DateIntervalInfo::initHash(UErrorCode& status) {
    if ( U_FAILURE(status) ) {
        return nullptr;
    }
    Hashtable* hTable;
    if ( (hTable = new Hashtable(false, status)) == nullptr ) {
        status = U_MEMORY_ALLOCATION_ERROR;
        return nullptr;
    }
    if ( U_FAILURE(status) ) {
        delete hTable;
        return nullptr;
    }
    hTable->setValueComparator(dtitvinfHashTableValueComparator);
    return hTable;
}


void
DateIntervalInfo::copyHash(const Hashtable* source,
                           Hashtable* target,
                           UErrorCode& status) {
    if ( U_FAILURE(status) ) {
        return;
    }
    int32_t pos = UHASH_FIRST;
    const UHashElement* element = nullptr;
    if ( source ) {
        while ( (element = source->nextElement(pos)) != nullptr ) {
            const UHashTok keyTok = element->key;
            const UnicodeString* key = (UnicodeString*)keyTok.pointer;
            const UHashTok valueTok = element->value;
            const UnicodeString* value = (UnicodeString*)valueTok.pointer;
            UnicodeString* copy = new UnicodeString[kIPI_MAX_INDEX];
            if (copy == nullptr) {
                status = U_MEMORY_ALLOCATION_ERROR;
                return;
            }
            int8_t i;
            for ( i = 0; i < kIPI_MAX_INDEX; ++i ) {
                copy[i] = value[i];
            }
            target->put(UnicodeString(*key), copy, status);
            if ( U_FAILURE(status) ) {
                return;
            }
        }
    }
}


U_NAMESPACE_END

#endif
>>>>>>> a8a80be5
<|MERGE_RESOLUTION|>--- conflicted
+++ resolved
@@ -1,1649 +1,814 @@
-<<<<<<< HEAD
-// © 2016 and later: Unicode, Inc. and others.
-// License & terms of use: http://www.unicode.org/copyright.html
-/*******************************************************************************
-* Copyright (C) 2008-2016, International Business Machines Corporation and
-* others. All Rights Reserved.
-*******************************************************************************
-*
-* File DTITVINF.CPP
-*
-*******************************************************************************
-*/
-
-#include "unicode/dtitvinf.h"
-
-
-#if !UCONFIG_NO_FORMATTING
-
-//TODO: define it in compiler time
-//#define DTITVINF_DEBUG 1
-
-
-#ifdef DTITVINF_DEBUG
-#include <iostream>
-#endif
-
-#include "cmemory.h"
-#include "cstring.h"
-#include "unicode/msgfmt.h"
-#include "unicode/uloc.h"
-#include "unicode/ures.h"
-#include "dtitv_impl.h"
-#include "charstr.h"
-#include "hash.h"
-#include "gregoimp.h"
-#include "uresimp.h"
-#include "hash.h"
-#include "gregoimp.h"
-#include "uresimp.h"
-
-
-U_NAMESPACE_BEGIN
-
-
-#ifdef DTITVINF_DEBUG
-#define PRINTMESG(msg) UPRV_BLOCK_MACRO_BEGIN { \
-    std::cout << "(" << __FILE__ << ":" << __LINE__ << ") " << msg << "\n"; \
-} UPRV_BLOCK_MACRO_END
-#endif
-
-UOBJECT_DEFINE_RTTI_IMPLEMENTATION(DateIntervalInfo)
-
-static const char gCalendarTag[]="calendar";
-static const char gGenericTag[]="generic";
-static const char gGregorianTag[]="gregorian";
-static const char gIntervalDateTimePatternTag[]="intervalFormats";
-static const char gFallbackPatternTag[]="fallback";
-
-// {0}
-static const UChar gFirstPattern[] = {LEFT_CURLY_BRACKET, DIGIT_ZERO, RIGHT_CURLY_BRACKET};
-// {1}
-static const UChar gSecondPattern[] = {LEFT_CURLY_BRACKET, DIGIT_ONE, RIGHT_CURLY_BRACKET};
-
-// default fall-back
-static const UChar gDefaultFallbackPattern[] = {LEFT_CURLY_BRACKET, DIGIT_ZERO, RIGHT_CURLY_BRACKET, SPACE, EN_DASH, SPACE, LEFT_CURLY_BRACKET, DIGIT_ONE, RIGHT_CURLY_BRACKET, 0};
-
-DateIntervalInfo::DateIntervalInfo(UErrorCode& status)
-:   fFallbackIntervalPattern(gDefaultFallbackPattern),
-    fFirstDateInPtnIsLaterDate(false),
-    fIntervalPatterns(nullptr)
-{
-    fIntervalPatterns = initHash(status);
-}
-
-
-
-DateIntervalInfo::DateIntervalInfo(const Locale& locale, UErrorCode& status)
-:   fFallbackIntervalPattern(gDefaultFallbackPattern),
-    fFirstDateInPtnIsLaterDate(false),
-    fIntervalPatterns(nullptr)
-{
-    initializeData(locale, status);
-}
-
-
-
-void
-DateIntervalInfo::setIntervalPattern(const UnicodeString& skeleton,
-                                     UCalendarDateFields lrgDiffCalUnit,
-                                     const UnicodeString& intervalPattern,
-                                     UErrorCode& status) {
-
-    if ( lrgDiffCalUnit == UCAL_HOUR_OF_DAY ) {
-        setIntervalPatternInternally(skeleton, UCAL_AM_PM, intervalPattern, status);
-        setIntervalPatternInternally(skeleton, UCAL_HOUR, intervalPattern, status);
-    } else if ( lrgDiffCalUnit == UCAL_DAY_OF_MONTH ||
-                lrgDiffCalUnit == UCAL_DAY_OF_WEEK ) {
-        setIntervalPatternInternally(skeleton, UCAL_DATE, intervalPattern, status);
-    } else {
-        setIntervalPatternInternally(skeleton, lrgDiffCalUnit, intervalPattern, status);
-    }
-}
-
-
-void
-DateIntervalInfo::setFallbackIntervalPattern(
-                                    const UnicodeString& fallbackPattern,
-                                    UErrorCode& status) {
-    if ( U_FAILURE(status) ) {
-        return;
-    }
-    int32_t firstPatternIndex = fallbackPattern.indexOf(gFirstPattern,
-                        UPRV_LENGTHOF(gFirstPattern), 0);
-    int32_t secondPatternIndex = fallbackPattern.indexOf(gSecondPattern,
-                        UPRV_LENGTHOF(gSecondPattern), 0);
-    if ( firstPatternIndex == -1 || secondPatternIndex == -1 ) {
-        status = U_ILLEGAL_ARGUMENT_ERROR;
-        return;
-    }
-    if ( firstPatternIndex > secondPatternIndex ) {
-        fFirstDateInPtnIsLaterDate = true;
-    }
-    fFallbackIntervalPattern = fallbackPattern;
-}
-
-
-
-DateIntervalInfo::DateIntervalInfo(const DateIntervalInfo& dtitvinf)
-:   UObject(dtitvinf),
-    fIntervalPatterns(nullptr)
-{
-    *this = dtitvinf;
-}
-
-
-
-DateIntervalInfo&
-DateIntervalInfo::operator=(const DateIntervalInfo& dtitvinf) {
-    if ( this == &dtitvinf ) {
-        return *this;
-    }
-
-    UErrorCode status = U_ZERO_ERROR;
-    deleteHash(fIntervalPatterns);
-    fIntervalPatterns = initHash(status);
-    copyHash(dtitvinf.fIntervalPatterns, fIntervalPatterns, status);
-    if ( U_FAILURE(status) ) {
-        return *this;
-    }
-
-    fFallbackIntervalPattern = dtitvinf.fFallbackIntervalPattern;
-    fFirstDateInPtnIsLaterDate = dtitvinf.fFirstDateInPtnIsLaterDate;
-    return *this;
-}
-
-
-DateIntervalInfo*
-DateIntervalInfo::clone() const {
-    return new DateIntervalInfo(*this);
-}
-
-
-DateIntervalInfo::~DateIntervalInfo() {
-    deleteHash(fIntervalPatterns);
-    fIntervalPatterns = nullptr;
-}
-
-
-UBool
-DateIntervalInfo::operator==(const DateIntervalInfo& other) const {
-    UBool equal = (
-      fFallbackIntervalPattern == other.fFallbackIntervalPattern &&
-      fFirstDateInPtnIsLaterDate == other.fFirstDateInPtnIsLaterDate );
-
-    if ( equal == TRUE ) {
-        equal = fIntervalPatterns->equals(*(other.fIntervalPatterns));
-    }
-
-    return equal;
-}
-
-
-UnicodeString&
-DateIntervalInfo::getIntervalPattern(const UnicodeString& skeleton,
-                                     UCalendarDateFields field,
-                                     UnicodeString& result,
-                                     UErrorCode& status) const {
-    if ( U_FAILURE(status) ) {
-        return result;
-    }
-
-    const UnicodeString* patternsOfOneSkeleton = (UnicodeString*) fIntervalPatterns->get(skeleton);
-    if ( patternsOfOneSkeleton != nullptr ) {
-        IntervalPatternIndex index = calendarFieldToIntervalIndex(field, status);
-        if ( U_FAILURE(status) ) {
-            return result;
-        }
-        const UnicodeString& intervalPattern =  patternsOfOneSkeleton[index];
-        if ( !intervalPattern.isEmpty() ) {
-            result = intervalPattern;
-        }
-    }
-    return result;
-}
-
-
-UBool
-DateIntervalInfo::getDefaultOrder() const {
-    return fFirstDateInPtnIsLaterDate;
-}
-
-
-UnicodeString&
-DateIntervalInfo::getFallbackIntervalPattern(UnicodeString& result) const {
-    result = fFallbackIntervalPattern;
-    return result;
-}
-
-#define ULOC_LOCALE_IDENTIFIER_CAPACITY (ULOC_FULLNAME_CAPACITY + 1 + ULOC_KEYWORD_AND_VALUES_CAPACITY)
-
-
-static const int32_t PATH_PREFIX_LENGTH = 17;
-static const UChar PATH_PREFIX[] = {SOLIDUS, CAP_L, CAP_O, CAP_C, CAP_A, CAP_L, CAP_E, SOLIDUS,
-                                    LOW_C, LOW_A, LOW_L, LOW_E, LOW_N, LOW_D, LOW_A, LOW_R, SOLIDUS};
-static const int32_t PATH_SUFFIX_LENGTH = 16;
-static const UChar PATH_SUFFIX[] = {SOLIDUS, LOW_I, LOW_N, LOW_T, LOW_E, LOW_R, LOW_V, LOW_A,
-                                    LOW_L, CAP_F, LOW_O, LOW_R, LOW_M, LOW_A, LOW_T, LOW_S};
-
-/**
- * Sink for enumerating all of the date interval skeletons.
- */
-struct DateIntervalInfo::DateIntervalSink : public ResourceSink {
-
-    // Output data
-    DateIntervalInfo &dateIntervalInfo;
-
-    // Next calendar type
-    UnicodeString nextCalendarType;
-
-    DateIntervalSink(DateIntervalInfo &diInfo, const char *currentCalendarType)
-            : dateIntervalInfo(diInfo), nextCalendarType(currentCalendarType, -1, US_INV) { }
-    virtual ~DateIntervalSink();
-
-    virtual void put(const char *key, ResourceValue &value, UBool /*noFallback*/, UErrorCode &errorCode) {
-        if (U_FAILURE(errorCode)) { return; }
-
-        // Iterate over all the calendar entries and only pick the 'intervalFormats' table.
-        ResourceTable dateIntervalData = value.getTable(errorCode);
-        if (U_FAILURE(errorCode)) { return; }
-        for (int32_t i = 0; dateIntervalData.getKeyAndValue(i, key, value); i++) {
-            if (uprv_strcmp(key, gIntervalDateTimePatternTag) != 0) {
-                continue;
-            }
-
-            // Handle aliases and tables. Ignore the rest.
-            if (value.getType() == URES_ALIAS) {
-                // Get the calendar type for the alias path.
-                const UnicodeString &aliasPath = value.getAliasUnicodeString(errorCode);
-                if (U_FAILURE(errorCode)) { return; }
-
-                nextCalendarType.remove();
-                getCalendarTypeFromPath(aliasPath, nextCalendarType, errorCode);
-
-                if (U_FAILURE(errorCode)) {
-                    resetNextCalendarType();
-                }
-                break;
-
-            } else if (value.getType() == URES_TABLE) {
-                // Iterate over all the skeletons in the 'intervalFormat' table.
-                ResourceTable skeletonData = value.getTable(errorCode);
-                if (U_FAILURE(errorCode)) { return; }
-                for (int32_t j = 0; skeletonData.getKeyAndValue(j, key, value); j++) {
-                    if (value.getType() == URES_TABLE) {
-                        // Process the skeleton
-                        processSkeletonTable(key, value, errorCode);
-                        if (U_FAILURE(errorCode)) { return; }
-                    }
-                }
-                break;
-            }
-        }
-    }
-
-    /**
-     * Processes the patterns for a skeleton table
-     */
-    void processSkeletonTable(const char *key, ResourceValue &value, UErrorCode &errorCode) {
-        if (U_FAILURE(errorCode)) { return; }
-
-        // Iterate over all the patterns in the current skeleton table
-        const char *currentSkeleton = key;
-        ResourceTable patternData = value.getTable(errorCode);
-        if (U_FAILURE(errorCode)) { return; }
-        for (int32_t k = 0; patternData.getKeyAndValue(k, key, value); k++) {
-            if (value.getType() == URES_STRING) {
-                // Process the key
-                UCalendarDateFields calendarField = validateAndProcessPatternLetter(key);
-
-                // If the calendar field has a valid value
-                if (calendarField < UCAL_FIELD_COUNT) {
-                    // Set the interval pattern
-                    setIntervalPatternIfAbsent(currentSkeleton, calendarField, value, errorCode);
-                    if (U_FAILURE(errorCode)) { return; }
-                }
-            }
-        }
-    }
-
-    /**
-     * Extracts the calendar type from the path.
-     */
-    static void getCalendarTypeFromPath(const UnicodeString &path, UnicodeString &calendarType,
-                                        UErrorCode &errorCode) {
-        if (U_FAILURE(errorCode)) { return; }
-
-        if (!path.startsWith(PATH_PREFIX, PATH_PREFIX_LENGTH) || !path.endsWith(PATH_SUFFIX, PATH_SUFFIX_LENGTH)) {
-            errorCode = U_INVALID_FORMAT_ERROR;
-            return;
-        }
-
-        path.extractBetween(PATH_PREFIX_LENGTH, path.length() - PATH_SUFFIX_LENGTH, calendarType);
-    }
-
-    /**
-     * Validates and processes the pattern letter
-     */
-    UCalendarDateFields validateAndProcessPatternLetter(const char *patternLetter) {
-        // Check that patternLetter is just one letter
-        char c0;
-        if ((c0 = patternLetter[0]) != 0 && patternLetter[1] == 0) {
-            // Check that the pattern letter is accepted
-            if (c0 == 'G') {
-                return UCAL_ERA;
-            } else if (c0 == 'y') {
-                return UCAL_YEAR;
-            } else if (c0 == 'M') {
-                return UCAL_MONTH;
-            } else if (c0 == 'd') {
-                return UCAL_DATE;
-            } else if (c0 == 'a') {
-                return UCAL_AM_PM;
-            } else if (c0 == 'B') {
-                // TODO: Using AM/PM as a proxy for flexible day period isn't really correct, but it's close
-                return UCAL_AM_PM;
-            } else if (c0 == 'h' || c0 == 'H') {
-                return UCAL_HOUR;
-            } else if (c0 == 'm') {
-                return UCAL_MINUTE;
-            }// TODO(ticket:12190): Why icu4c doesn't accept the calendar field "s" but icu4j does?
-        }
-        return UCAL_FIELD_COUNT;
-    }
-
-    /**
-     * Stores the interval pattern for the current skeleton in the internal data structure
-     * if it's not present.
-     */
-    void setIntervalPatternIfAbsent(const char *currentSkeleton, UCalendarDateFields lrgDiffCalUnit,
-                                    const ResourceValue &value, UErrorCode &errorCode) {
-        // Check if the pattern has already been stored on the data structure
-        IntervalPatternIndex index =
-            dateIntervalInfo.calendarFieldToIntervalIndex(lrgDiffCalUnit, errorCode);
-        if (U_FAILURE(errorCode)) { return; }
-
-        UnicodeString skeleton(currentSkeleton, -1, US_INV);
-        UnicodeString* patternsOfOneSkeleton =
-            (UnicodeString*)(dateIntervalInfo.fIntervalPatterns->get(skeleton));
-
-        if (patternsOfOneSkeleton == nullptr || patternsOfOneSkeleton[index].isEmpty()) {
-            UnicodeString pattern = value.getUnicodeString(errorCode);
-            dateIntervalInfo.setIntervalPatternInternally(skeleton, lrgDiffCalUnit,
-                                                          pattern, errorCode);
-        }
-    }
-
-    const UnicodeString &getNextCalendarType() {
-        return nextCalendarType;
-    }
-
-    void resetNextCalendarType() {
-        nextCalendarType.setToBogus();
-    }
-};
-
-// Virtual destructors must be defined out of line.
-DateIntervalInfo::DateIntervalSink::~DateIntervalSink() {}
-
-
-
-void
-DateIntervalInfo::initializeData(const Locale& locale, UErrorCode& status)
-{
-    fIntervalPatterns = initHash(status);
-    if (U_FAILURE(status)) {
-      return;
-    }
-    const char *locName = locale.getName();
-
-    // Get the correct calendar type
-    const char * calendarTypeToUse = gGregorianTag; // initial default
-    char         calendarType[ULOC_KEYWORDS_CAPACITY]; // to be filled in with the type to use, if all goes well
-    char         localeWithCalendarKey[ULOC_LOCALE_IDENTIFIER_CAPACITY];
-    // obtain a locale that always has the calendar key value that should be used
-    (void)ures_getFunctionalEquivalent(localeWithCalendarKey, ULOC_LOCALE_IDENTIFIER_CAPACITY, nullptr,
-                                     "calendar", "calendar", locName, nullptr, FALSE, &status);
-    localeWithCalendarKey[ULOC_LOCALE_IDENTIFIER_CAPACITY-1] = 0; // ensure null termination
-    // now get the calendar key value from that locale
-    int32_t calendarTypeLen = uloc_getKeywordValue(localeWithCalendarKey, "calendar", calendarType,
-                                                   ULOC_KEYWORDS_CAPACITY, &status);
-    if (U_SUCCESS(status) && calendarTypeLen < ULOC_KEYWORDS_CAPACITY) {
-        calendarTypeToUse = calendarType;
-    }
-    status = U_ZERO_ERROR;
-
-    // Instantiate the resource bundles
-    UResourceBundle *rb, *calBundle;
-    rb = ures_open(nullptr, locName, &status);
-    if (U_FAILURE(status)) {
-        return;
-    }
-    calBundle = ures_getByKeyWithFallback(rb, gCalendarTag, nullptr, &status);
-
-
-    if (U_SUCCESS(status)) {
-        UResourceBundle *calTypeBundle, *itvDtPtnResource;
-
-        // Get the fallback pattern
-        const UChar* resStr = nullptr;
-        int32_t resStrLen = 0;
-        calTypeBundle = ures_getByKeyWithFallback(calBundle, calendarTypeToUse, nullptr, &status);
-        itvDtPtnResource = ures_getByKeyWithFallback(calTypeBundle,
-                                                     gIntervalDateTimePatternTag, nullptr, &status);
-        // TODO(ICU-20400): After the fixing, we should find the "fallback" from
-        // the rb directly by the path "calendar/${calendar}/intervalFormats/fallback".
-        if ( U_SUCCESS(status) ) {
-            resStr = ures_getStringByKeyWithFallback(itvDtPtnResource, gFallbackPatternTag,
-                                                     &resStrLen, &status);
-            if ( U_FAILURE(status) ) {
-                // Try to find "fallback" from "generic" to work around the bug in
-                // ures_getByKeyWithFallback
-                UErrorCode localStatus = U_ZERO_ERROR;
-                UResourceBundle *genericCalBundle =
-                    ures_getByKeyWithFallback(calBundle, gGenericTag, nullptr, &localStatus);
-                UResourceBundle *genericItvDtPtnResource =
-                    ures_getByKeyWithFallback(
-                        genericCalBundle, gIntervalDateTimePatternTag, nullptr, &localStatus);
-                resStr = ures_getStringByKeyWithFallback(
-                    genericItvDtPtnResource, gFallbackPatternTag, &resStrLen, &localStatus);
-                ures_close(genericItvDtPtnResource);
-                ures_close(genericCalBundle);
-                if ( U_SUCCESS(localStatus) ) {
-                    status = U_USING_FALLBACK_WARNING;;
-                }
-            }
-        }
-
-        if ( U_SUCCESS(status) && (resStr != nullptr)) {
-            UnicodeString pattern = UnicodeString(TRUE, resStr, resStrLen);
-            setFallbackIntervalPattern(pattern, status);
-        }
-        ures_close(itvDtPtnResource);
-        ures_close(calTypeBundle);
-
-
-        // Instantiate the sink
-        DateIntervalSink sink(*this, calendarTypeToUse);
-        const UnicodeString &calendarTypeToUseUString = sink.getNextCalendarType();
-
-        // Already loaded calendar types
-        Hashtable loadedCalendarTypes(FALSE, status);
-
-        if (U_SUCCESS(status)) {
-            while (!calendarTypeToUseUString.isBogus()) {
-                // Set an error when a loop is detected
-                if (loadedCalendarTypes.geti(calendarTypeToUseUString) == 1) {
-                    status = U_INVALID_FORMAT_ERROR;
-                    break;
-                }
-
-                // Register the calendar type to avoid loops
-                loadedCalendarTypes.puti(calendarTypeToUseUString, 1, status);
-                if (U_FAILURE(status)) { break; }
-
-                // Get the calendar string
-                CharString calTypeBuffer;
-                calTypeBuffer.appendInvariantChars(calendarTypeToUseUString, status);
-                if (U_FAILURE(status)) { break; }
-                const char *calType = calTypeBuffer.data();
-
-                // Reset the next calendar type to load.
-                sink.resetNextCalendarType();
-
-                // Get all resources for this calendar type
-                ures_getAllItemsWithFallback(calBundle, calType, sink, status);
-            }
-        }
-    }
-
-    // Close the opened resource bundles
-    ures_close(calBundle);
-    ures_close(rb);
-}
-
-void
-DateIntervalInfo::setIntervalPatternInternally(const UnicodeString& skeleton,
-                                      UCalendarDateFields lrgDiffCalUnit,
-                                      const UnicodeString& intervalPattern,
-                                      UErrorCode& status) {
-    IntervalPatternIndex index = calendarFieldToIntervalIndex(lrgDiffCalUnit,status);
-    if ( U_FAILURE(status) ) {
-        return;
-    }
-    UnicodeString* patternsOfOneSkeleton = (UnicodeString*)(fIntervalPatterns->get(skeleton));
-    UBool emptyHash = false;
-    if ( patternsOfOneSkeleton == nullptr ) {
-        patternsOfOneSkeleton = new UnicodeString[kIPI_MAX_INDEX];
-        if (patternsOfOneSkeleton == nullptr) {
-            status = U_MEMORY_ALLOCATION_ERROR;
-            return;
-        }
-        emptyHash = true;
-    }
-
-    patternsOfOneSkeleton[index] = intervalPattern;
-    if ( emptyHash == TRUE ) {
-        fIntervalPatterns->put(skeleton, patternsOfOneSkeleton, status);
-    }
-}
-
-
-
-void
-DateIntervalInfo::parseSkeleton(const UnicodeString& skeleton,
-                                int32_t* skeletonFieldWidth) {
-    const int8_t PATTERN_CHAR_BASE = 0x41;
-    int32_t i;
-    for ( i = 0; i < skeleton.length(); ++i ) {
-        // it is an ASCII char in skeleton
-        int8_t ch = (int8_t)skeleton.charAt(i);
-        ++skeletonFieldWidth[ch - PATTERN_CHAR_BASE];
-    }
-}
-
-
-
-UBool
-DateIntervalInfo::stringNumeric(int32_t fieldWidth, int32_t anotherFieldWidth,
-                                char patternLetter) {
-    if ( patternLetter == 'M' ) {
-        if ( (fieldWidth <= 2 && anotherFieldWidth > 2) ||
-             (fieldWidth > 2 && anotherFieldWidth <= 2 )) {
-            return true;
-        }
-    }
-    return false;
-}
-
-
-
-const UnicodeString*
-DateIntervalInfo::getBestSkeleton(const UnicodeString& skeleton,
-                                  int8_t& bestMatchDistanceInfo) const {
-#ifdef DTITVINF_DEBUG
-    char result[1000];
-    char result_1[1000];
-    char mesg[2000];
-    skeleton.extract(0,  skeleton.length(), result, "UTF-8");
-    sprintf(mesg, "in getBestSkeleton: skeleton: %s; \n", result);
-    PRINTMESG(mesg)
-#endif
-
-
-    int32_t inputSkeletonFieldWidth[] =
-    {
-    //       A   B   C   D   E   F   G   H   I   J   K   L   M   N   O
-             0,  0,  0,  0,  0,  0,  0,  0,  0,  0,  0,  0,  0,  0,  0,
-    //   P   Q   R   S   T   U   V   W   X   Y   Z
-         0,  0,  0,  0,  0,  0,  0,  0,  0,  0,  0, 0, 0,  0, 0, 0,
-    //       a   b   c   d   e   f   g   h   i   j   k   l   m   n   o
-         0,  0,  0,  0,  0,  0,  0,  0,  0,  0,  0,  0,  0,  0,  0,  0,
-    //   p   q   r   s   t   u   v   w   x   y   z
-         0,  0,  0,  0,  0,  0,  0,  0,  0,  0,  0
-    };
-
-    int32_t skeletonFieldWidth[] =
-    {
-    //       A   B   C   D   E   F   G   H   I   J   K   L   M   N   O
-             0,  0,  0,  0,  0,  0,  0,  0,  0,  0,  0,  0,  0,  0,  0,
-    //   P   Q   R   S   T   U   V   W   X   Y   Z
-         0,  0,  0,  0,  0,  0,  0,  0,  0,  0,  0, 0, 0,  0, 0, 0,
-    //       a   b   c   d   e   f   g   h   i   j   k   l   m   n   o
-         0,  0,  0,  0,  0,  0,  0,  0,  0,  0,  0,  0,  0,  0,  0,  0,
-    //   p   q   r   s   t   u   v   w   x   y   z
-         0,  0,  0,  0,  0,  0,  0,  0,  0,  0,  0
-    };
-
-    const int32_t DIFFERENT_FIELD = 0x1000;
-    const int32_t STRING_NUMERIC_DIFFERENCE = 0x100;
-    const int32_t BASE = 0x41;
-
-    // hack for certain alternate characters
-    // resource bundles only have time skeletons containing 'v', 'h', and 'H'
-    // but not time skeletons containing 'z', 'K', or 'k'
-    // the skeleton may also include 'a' or 'b', which never occur in the resource bundles, so strip them out too
-    UBool replacedAlternateChars = false;
-    const UnicodeString* inputSkeleton = &skeleton;
-    UnicodeString copySkeleton;
-    if ( skeleton.indexOf(LOW_Z) != -1 || skeleton.indexOf(LOW_K) != -1 || skeleton.indexOf(CAP_K) != -1 || skeleton.indexOf(LOW_A) != -1 || skeleton.indexOf(LOW_B) != -1 ) {
-        copySkeleton = skeleton;
-        copySkeleton.findAndReplace(UnicodeString(LOW_Z), UnicodeString(LOW_V));
-        copySkeleton.findAndReplace(UnicodeString(LOW_K), UnicodeString(CAP_H));
-        copySkeleton.findAndReplace(UnicodeString(CAP_K), UnicodeString(LOW_H));
-        copySkeleton.findAndReplace(UnicodeString(LOW_A), UnicodeString());
-        copySkeleton.findAndReplace(UnicodeString(LOW_B), UnicodeString());
-        inputSkeleton = &copySkeleton;
-        replacedAlternateChars = true;
-    }
-
-    parseSkeleton(*inputSkeleton, inputSkeletonFieldWidth);
-    int32_t bestDistance = MAX_POSITIVE_INT;
-    const UnicodeString* bestSkeleton = nullptr;
-
-    // 0 means exact the same skeletons;
-    // 1 means having the same field, but with different length,
-    // 2 means only z/v, h/K, or H/k differs
-    // -1 means having different field.
-    bestMatchDistanceInfo = 0;
-    int8_t fieldLength = UPRV_LENGTHOF(skeletonFieldWidth);
-
-    int32_t pos = UHASH_FIRST;
-    const UHashElement* elem = nullptr;
-    while ( (elem = fIntervalPatterns->nextElement(pos)) != nullptr ) {
-        const UHashTok keyTok = elem->key;
-        UnicodeString* newSkeleton = (UnicodeString*)keyTok.pointer;
-#ifdef DTITVINF_DEBUG
-    skeleton->extract(0,  skeleton->length(), result, "UTF-8");
-    sprintf(mesg, "available skeletons: skeleton: %s; \n", result);
-    PRINTMESG(mesg)
-#endif
-
-        // clear skeleton field width
-        int8_t i;
-        for ( i = 0; i < fieldLength; ++i ) {
-            skeletonFieldWidth[i] = 0;
-        }
-        parseSkeleton(*newSkeleton, skeletonFieldWidth);
-        // calculate distance
-        int32_t distance = 0;
-        int8_t fieldDifference = 1;
-        for ( i = 0; i < fieldLength; ++i ) {
-            int32_t inputFieldWidth = inputSkeletonFieldWidth[i];
-            int32_t fieldWidth = skeletonFieldWidth[i];
-            if ( inputFieldWidth == fieldWidth ) {
-                continue;
-            }
-            if ( inputFieldWidth == 0 ) {
-                fieldDifference = -1;
-                distance += DIFFERENT_FIELD;
-            } else if ( fieldWidth == 0 ) {
-                fieldDifference = -1;
-                distance += DIFFERENT_FIELD;
-            } else if (stringNumeric(inputFieldWidth, fieldWidth,
-                                     (char)(i+BASE) ) ) {
-                distance += STRING_NUMERIC_DIFFERENCE;
-            } else {
-                distance += (inputFieldWidth > fieldWidth) ?
-                            (inputFieldWidth - fieldWidth) :
-                            (fieldWidth - inputFieldWidth);
-            }
-        }
-        if ( distance < bestDistance ) {
-            bestSkeleton = newSkeleton;
-            bestDistance = distance;
-            bestMatchDistanceInfo = fieldDifference;
-        }
-        if ( distance == 0 ) {
-            bestMatchDistanceInfo = 0;
-            break;
-        }
-    }
-    if ( replacedAlternateChars && bestMatchDistanceInfo != -1 ) {
-        bestMatchDistanceInfo = 2;
-    }
-    return bestSkeleton;
-}
-
-
-
-DateIntervalInfo::IntervalPatternIndex
-DateIntervalInfo::calendarFieldToIntervalIndex(UCalendarDateFields field,
-                                               UErrorCode& status) {
-    if ( U_FAILURE(status) ) {
-        return kIPI_MAX_INDEX;
-    }
-    IntervalPatternIndex index = kIPI_MAX_INDEX;
-    switch ( field ) {
-      case UCAL_ERA:
-        index = kIPI_ERA;
-        break;
-      case UCAL_YEAR:
-        index = kIPI_YEAR;
-        break;
-      case UCAL_MONTH:
-        index = kIPI_MONTH;
-        break;
-      case UCAL_DATE:
-      case UCAL_DAY_OF_WEEK:
-      //case UCAL_DAY_OF_MONTH:
-        index = kIPI_DATE;
-        break;
-      case UCAL_AM_PM:
-        index = kIPI_AM_PM;
-        break;
-      case UCAL_HOUR:
-      case UCAL_HOUR_OF_DAY:
-        index = kIPI_HOUR;
-        break;
-      case UCAL_MINUTE:
-        index = kIPI_MINUTE;
-        break;
-      case UCAL_SECOND:
-        index = kIPI_SECOND;
-        break;
-      case UCAL_MILLISECOND:
-        index = kIPI_MILLISECOND;
-        break;
-      default:
-        status = U_ILLEGAL_ARGUMENT_ERROR;
-    }
-    return index;
-}
-
-
-
-void
-DateIntervalInfo::deleteHash(Hashtable* hTable)
-{
-    if ( hTable == nullptr ) {
-        return;
-    }
-    int32_t pos = UHASH_FIRST;
-    const UHashElement* element = nullptr;
-    while ( (element = hTable->nextElement(pos)) != nullptr ) {
-        const UHashTok valueTok = element->value;
-        const UnicodeString* value = (UnicodeString*)valueTok.pointer;
-        delete[] value;
-    }
-    delete fIntervalPatterns;
-}
-
-
-U_CDECL_BEGIN
-
-/**
- * set hash table value comparator
- *
- * @param val1  one value in comparison
- * @param val2  the other value in comparison
- * @return      TRUE if 2 values are the same, FALSE otherwise
- */
-static UBool U_CALLCONV dtitvinfHashTableValueComparator(UHashTok val1, UHashTok val2);
-
-static UBool
-U_CALLCONV dtitvinfHashTableValueComparator(UHashTok val1, UHashTok val2) {
-    const UnicodeString* pattern1 = (UnicodeString*)val1.pointer;
-    const UnicodeString* pattern2 = (UnicodeString*)val2.pointer;
-    UBool ret = TRUE;
-    int8_t i;
-    for ( i = 0; i < DateIntervalInfo::kMaxIntervalPatternIndex && ret == TRUE; ++i ) {
-        ret = (pattern1[i] == pattern2[i]);
-    }
-    return ret;
-}
-
-U_CDECL_END
-
-
-Hashtable*
-DateIntervalInfo::initHash(UErrorCode& status) {
-    if ( U_FAILURE(status) ) {
-        return nullptr;
-    }
-    Hashtable* hTable;
-    if ( (hTable = new Hashtable(FALSE, status)) == nullptr ) {
-        status = U_MEMORY_ALLOCATION_ERROR;
-        return nullptr;
-    }
-    if ( U_FAILURE(status) ) {
-        delete hTable;
-        return nullptr;
-    }
-    hTable->setValueComparator(dtitvinfHashTableValueComparator);
-    return hTable;
-}
-
-
-void
-DateIntervalInfo::copyHash(const Hashtable* source,
-                           Hashtable* target,
-                           UErrorCode& status) {
-    if ( U_FAILURE(status) ) {
-        return;
-    }
-    int32_t pos = UHASH_FIRST;
-    const UHashElement* element = nullptr;
-    if ( source ) {
-        while ( (element = source->nextElement(pos)) != nullptr ) {
-            const UHashTok keyTok = element->key;
-            const UnicodeString* key = (UnicodeString*)keyTok.pointer;
-            const UHashTok valueTok = element->value;
-            const UnicodeString* value = (UnicodeString*)valueTok.pointer;
-            UnicodeString* copy = new UnicodeString[kIPI_MAX_INDEX];
-            if (copy == nullptr) {
-                status = U_MEMORY_ALLOCATION_ERROR;
-                return;
-            }
-            int8_t i;
-            for ( i = 0; i < kIPI_MAX_INDEX; ++i ) {
-                copy[i] = value[i];
-            }
-            target->put(UnicodeString(*key), copy, status);
-            if ( U_FAILURE(status) ) {
-                return;
-            }
-        }
-    }
-}
-
-
-U_NAMESPACE_END
-
-#endif
-=======
-// © 2016 and later: Unicode, Inc. and others.
-// License & terms of use: http://www.unicode.org/copyright.html
-/*******************************************************************************
-* Copyright (C) 2008-2016, International Business Machines Corporation and
-* others. All Rights Reserved.
-*******************************************************************************
-*
-* File DTITVINF.CPP
-*
-*******************************************************************************
-*/
-
-#include "unicode/dtitvinf.h"
-
-
-#if !UCONFIG_NO_FORMATTING
-
-//TODO: define it in compiler time
-//#define DTITVINF_DEBUG 1
-
-
-#ifdef DTITVINF_DEBUG
-#include <iostream>
-#endif
-
-#include "cmemory.h"
-#include "cstring.h"
-#include "unicode/msgfmt.h"
-#include "unicode/uloc.h"
-#include "unicode/ures.h"
-#include "dtitv_impl.h"
-#include "charstr.h"
-#include "hash.h"
-#include "gregoimp.h"
-#include "uresimp.h"
-#include "hash.h"
-#include "gregoimp.h"
-#include "uresimp.h"
-
-
-U_NAMESPACE_BEGIN
-
-
-#ifdef DTITVINF_DEBUG
-#define PRINTMESG(msg) UPRV_BLOCK_MACRO_BEGIN { \
-    std::cout << "(" << __FILE__ << ":" << __LINE__ << ") " << msg << "\n"; \
-} UPRV_BLOCK_MACRO_END
-#endif
-
-UOBJECT_DEFINE_RTTI_IMPLEMENTATION(DateIntervalInfo)
-
-static const char gCalendarTag[]="calendar";
-static const char gGregorianTag[]="gregorian";
-static const char gIntervalDateTimePatternTag[]="intervalFormats";
-static const char gFallbackPatternTag[]="fallback";
-
-// {0}
-static const char16_t gFirstPattern[] = {LEFT_CURLY_BRACKET, DIGIT_ZERO, RIGHT_CURLY_BRACKET};
-// {1}
-static const char16_t gSecondPattern[] = {LEFT_CURLY_BRACKET, DIGIT_ONE, RIGHT_CURLY_BRACKET};
-
-// default fall-back
-static const char16_t gDefaultFallbackPattern[] = {LEFT_CURLY_BRACKET, DIGIT_ZERO, RIGHT_CURLY_BRACKET, SPACE, EN_DASH, SPACE, LEFT_CURLY_BRACKET, DIGIT_ONE, RIGHT_CURLY_BRACKET, 0};
-
-DateIntervalInfo::DateIntervalInfo(UErrorCode& status)
-:   fFallbackIntervalPattern(gDefaultFallbackPattern),
-    fFirstDateInPtnIsLaterDate(false),
-    fIntervalPatterns(nullptr)
-{
-    fIntervalPatterns = initHash(status);
-}
-
-
-
-DateIntervalInfo::DateIntervalInfo(const Locale& locale, UErrorCode& status)
-:   fFallbackIntervalPattern(gDefaultFallbackPattern),
-    fFirstDateInPtnIsLaterDate(false),
-    fIntervalPatterns(nullptr)
-{
-    initializeData(locale, status);
-}
-
-
-
-void
-DateIntervalInfo::setIntervalPattern(const UnicodeString& skeleton,
-                                     UCalendarDateFields lrgDiffCalUnit,
-                                     const UnicodeString& intervalPattern,
-                                     UErrorCode& status) {
-
-    if ( lrgDiffCalUnit == UCAL_HOUR_OF_DAY ) {
-        setIntervalPatternInternally(skeleton, UCAL_AM_PM, intervalPattern, status);
-        setIntervalPatternInternally(skeleton, UCAL_HOUR, intervalPattern, status);
-    } else if ( lrgDiffCalUnit == UCAL_DAY_OF_MONTH ||
-                lrgDiffCalUnit == UCAL_DAY_OF_WEEK ) {
-        setIntervalPatternInternally(skeleton, UCAL_DATE, intervalPattern, status);
-    } else {
-        setIntervalPatternInternally(skeleton, lrgDiffCalUnit, intervalPattern, status);
-    }
-}
-
-
-void
-DateIntervalInfo::setFallbackIntervalPattern(
-                                    const UnicodeString& fallbackPattern,
-                                    UErrorCode& status) {
-    if ( U_FAILURE(status) ) {
-        return;
-    }
-    int32_t firstPatternIndex = fallbackPattern.indexOf(gFirstPattern,
-                        UPRV_LENGTHOF(gFirstPattern), 0);
-    int32_t secondPatternIndex = fallbackPattern.indexOf(gSecondPattern,
-                        UPRV_LENGTHOF(gSecondPattern), 0);
-    if ( firstPatternIndex == -1 || secondPatternIndex == -1 ) {
-        status = U_ILLEGAL_ARGUMENT_ERROR;
-        return;
-    }
-    if ( firstPatternIndex > secondPatternIndex ) {
-        fFirstDateInPtnIsLaterDate = true;
-    }
-    fFallbackIntervalPattern = fallbackPattern;
-}
-
-
-
-DateIntervalInfo::DateIntervalInfo(const DateIntervalInfo& dtitvinf)
-:   UObject(dtitvinf),
-    fIntervalPatterns(nullptr)
-{
-    *this = dtitvinf;
-}
-
-
-
-DateIntervalInfo&
-DateIntervalInfo::operator=(const DateIntervalInfo& dtitvinf) {
-    if ( this == &dtitvinf ) {
-        return *this;
-    }
-
-    UErrorCode status = U_ZERO_ERROR;
-    deleteHash(fIntervalPatterns);
-    fIntervalPatterns = initHash(status);
-    copyHash(dtitvinf.fIntervalPatterns, fIntervalPatterns, status);
-    if ( U_FAILURE(status) ) {
-        return *this;
-    }
-
-    fFallbackIntervalPattern = dtitvinf.fFallbackIntervalPattern;
-    fFirstDateInPtnIsLaterDate = dtitvinf.fFirstDateInPtnIsLaterDate;
-    return *this;
-}
-
-
-DateIntervalInfo*
-DateIntervalInfo::clone() const {
-    return new DateIntervalInfo(*this);
-}
-
-
-DateIntervalInfo::~DateIntervalInfo() {
-    deleteHash(fIntervalPatterns);
-    fIntervalPatterns = nullptr;
-}
-
-
-bool
-DateIntervalInfo::operator==(const DateIntervalInfo& other) const {
-    bool equal = (
-      fFallbackIntervalPattern == other.fFallbackIntervalPattern &&
-      fFirstDateInPtnIsLaterDate == other.fFirstDateInPtnIsLaterDate );
-
-    if ( equal ) {
-        equal = fIntervalPatterns->equals(*(other.fIntervalPatterns));
-    }
-
-    return equal;
-}
-
-
-UnicodeString&
-DateIntervalInfo::getIntervalPattern(const UnicodeString& skeleton,
-                                     UCalendarDateFields field,
-                                     UnicodeString& result,
-                                     UErrorCode& status) const {
-    if ( U_FAILURE(status) ) {
-        return result;
-    }
-
-    const UnicodeString* patternsOfOneSkeleton = (UnicodeString*) fIntervalPatterns->get(skeleton);
-    if ( patternsOfOneSkeleton != nullptr ) {
-        IntervalPatternIndex index = calendarFieldToIntervalIndex(field, status);
-        if ( U_FAILURE(status) ) {
-            return result;
-        }
-        const UnicodeString& intervalPattern =  patternsOfOneSkeleton[index];
-        if ( !intervalPattern.isEmpty() ) {
-            result = intervalPattern;
-        }
-    }
-    return result;
-}
-
-
-UBool
-DateIntervalInfo::getDefaultOrder() const {
-    return fFirstDateInPtnIsLaterDate;
-}
-
-
-UnicodeString&
-DateIntervalInfo::getFallbackIntervalPattern(UnicodeString& result) const {
-    result = fFallbackIntervalPattern;
-    return result;
-}
-
-#define ULOC_LOCALE_IDENTIFIER_CAPACITY (ULOC_FULLNAME_CAPACITY + 1 + ULOC_KEYWORD_AND_VALUES_CAPACITY)
-
-
-static const int32_t PATH_PREFIX_LENGTH = 17;
-static const char16_t PATH_PREFIX[] = {SOLIDUS, CAP_L, CAP_O, CAP_C, CAP_A, CAP_L, CAP_E, SOLIDUS,
-                                    LOW_C, LOW_A, LOW_L, LOW_E, LOW_N, LOW_D, LOW_A, LOW_R, SOLIDUS};
-static const int32_t PATH_SUFFIX_LENGTH = 16;
-static const char16_t PATH_SUFFIX[] = {SOLIDUS, LOW_I, LOW_N, LOW_T, LOW_E, LOW_R, LOW_V, LOW_A,
-                                    LOW_L, CAP_F, LOW_O, LOW_R, LOW_M, LOW_A, LOW_T, LOW_S};
-
-/**
- * Sink for enumerating all of the date interval skeletons.
- */
-struct DateIntervalInfo::DateIntervalSink : public ResourceSink {
-
-    // Output data
-    DateIntervalInfo &dateIntervalInfo;
-
-    // Next calendar type
-    UnicodeString nextCalendarType;
-
-    DateIntervalSink(DateIntervalInfo &diInfo, const char *currentCalendarType)
-            : dateIntervalInfo(diInfo), nextCalendarType(currentCalendarType, -1, US_INV) { }
-    virtual ~DateIntervalSink();
-
-    virtual void put(const char *key, ResourceValue &value, UBool /*noFallback*/, UErrorCode &errorCode) override {
-        if (U_FAILURE(errorCode)) { return; }
-
-        // Iterate over all the calendar entries and only pick the 'intervalFormats' table.
-        ResourceTable dateIntervalData = value.getTable(errorCode);
-        if (U_FAILURE(errorCode)) { return; }
-        for (int32_t i = 0; dateIntervalData.getKeyAndValue(i, key, value); i++) {
-            if (uprv_strcmp(key, gIntervalDateTimePatternTag) != 0) {
-                continue;
-            }
-
-            // Handle aliases and tables. Ignore the rest.
-            if (value.getType() == URES_ALIAS) {
-                // Get the calendar type for the alias path.
-                const UnicodeString &aliasPath = value.getAliasUnicodeString(errorCode);
-                if (U_FAILURE(errorCode)) { return; }
-
-                nextCalendarType.remove();
-                getCalendarTypeFromPath(aliasPath, nextCalendarType, errorCode);
-
-                if (U_FAILURE(errorCode)) {
-                    resetNextCalendarType();
-                }
-                break;
-
-            } else if (value.getType() == URES_TABLE) {
-                // Iterate over all the skeletons in the 'intervalFormat' table.
-                ResourceTable skeletonData = value.getTable(errorCode);
-                if (U_FAILURE(errorCode)) { return; }
-                for (int32_t j = 0; skeletonData.getKeyAndValue(j, key, value); j++) {
-                    if (value.getType() == URES_TABLE) {
-                        // Process the skeleton
-                        processSkeletonTable(key, value, errorCode);
-                        if (U_FAILURE(errorCode)) { return; }
-                    }
-                }
-                break;
-            }
-        }
-    }
-
-    /**
-     * Processes the patterns for a skeleton table
-     */
-    void processSkeletonTable(const char *key, ResourceValue &value, UErrorCode &errorCode) {
-        if (U_FAILURE(errorCode)) { return; }
-
-        // Iterate over all the patterns in the current skeleton table
-        const char *currentSkeleton = key;
-        ResourceTable patternData = value.getTable(errorCode);
-        if (U_FAILURE(errorCode)) { return; }
-        for (int32_t k = 0; patternData.getKeyAndValue(k, key, value); k++) {
-            if (value.getType() == URES_STRING) {
-                // Process the key
-                UCalendarDateFields calendarField = validateAndProcessPatternLetter(key);
-
-                // If the calendar field has a valid value
-                if (calendarField < UCAL_FIELD_COUNT) {
-                    // Set the interval pattern
-                    setIntervalPatternIfAbsent(currentSkeleton, calendarField, value, errorCode);
-                    if (U_FAILURE(errorCode)) { return; }
-                }
-            }
-        }
-    }
-
-    /**
-     * Extracts the calendar type from the path.
-     */
-    static void getCalendarTypeFromPath(const UnicodeString &path, UnicodeString &calendarType,
-                                        UErrorCode &errorCode) {
-        if (U_FAILURE(errorCode)) { return; }
-
-        if (!path.startsWith(PATH_PREFIX, PATH_PREFIX_LENGTH) || !path.endsWith(PATH_SUFFIX, PATH_SUFFIX_LENGTH)) {
-            errorCode = U_INVALID_FORMAT_ERROR;
-            return;
-        }
-
-        path.extractBetween(PATH_PREFIX_LENGTH, path.length() - PATH_SUFFIX_LENGTH, calendarType);
-    }
-
-    /**
-     * Validates and processes the pattern letter
-     */
-    UCalendarDateFields validateAndProcessPatternLetter(const char *patternLetter) {
-        // Check that patternLetter is just one letter
-        char c0;
-        if ((c0 = patternLetter[0]) != 0 && patternLetter[1] == 0) {
-            // Check that the pattern letter is accepted
-            if (c0 == 'G') {
-                return UCAL_ERA;
-            } else if (c0 == 'y') {
-                return UCAL_YEAR;
-            } else if (c0 == 'M') {
-                return UCAL_MONTH;
-            } else if (c0 == 'd') {
-                return UCAL_DATE;
-            } else if (c0 == 'a') {
-                return UCAL_AM_PM;
-            } else if (c0 == 'B') {
-                // TODO: Using AM/PM as a proxy for flexible day period isn't really correct, but it's close
-                return UCAL_AM_PM;
-            } else if (c0 == 'h' || c0 == 'H') {
-                return UCAL_HOUR;
-            } else if (c0 == 'm') {
-                return UCAL_MINUTE;
-            }// TODO(ticket:12190): Why icu4c doesn't accept the calendar field "s" but icu4j does?
-        }
-        return UCAL_FIELD_COUNT;
-    }
-
-    /**
-     * Stores the interval pattern for the current skeleton in the internal data structure
-     * if it's not present.
-     */
-    void setIntervalPatternIfAbsent(const char *currentSkeleton, UCalendarDateFields lrgDiffCalUnit,
-                                    const ResourceValue &value, UErrorCode &errorCode) {
-        // Check if the pattern has already been stored on the data structure
-        IntervalPatternIndex index =
-            dateIntervalInfo.calendarFieldToIntervalIndex(lrgDiffCalUnit, errorCode);
-        if (U_FAILURE(errorCode)) { return; }
-
-        UnicodeString skeleton(currentSkeleton, -1, US_INV);
-        UnicodeString* patternsOfOneSkeleton =
-            (UnicodeString*)(dateIntervalInfo.fIntervalPatterns->get(skeleton));
-
-        if (patternsOfOneSkeleton == nullptr || patternsOfOneSkeleton[index].isEmpty()) {
-            UnicodeString pattern = value.getUnicodeString(errorCode);
-            dateIntervalInfo.setIntervalPatternInternally(skeleton, lrgDiffCalUnit,
-                                                          pattern, errorCode);
-        }
-    }
-
-    const UnicodeString &getNextCalendarType() {
-        return nextCalendarType;
-    }
-
-    void resetNextCalendarType() {
-        nextCalendarType.setToBogus();
-    }
-};
-
-// Virtual destructors must be defined out of line.
-DateIntervalInfo::DateIntervalSink::~DateIntervalSink() {}
-
-
-
-void
-DateIntervalInfo::initializeData(const Locale& locale, UErrorCode& status)
-{
-    fIntervalPatterns = initHash(status);
-    if (U_FAILURE(status)) {
-      return;
-    }
-    const char *locName = locale.getName();
-
-    // Get the correct calendar type
-    const char * calendarTypeToUse = gGregorianTag; // initial default
-    char         calendarType[ULOC_KEYWORDS_CAPACITY]; // to be filled in with the type to use, if all goes well
-    char         localeWithCalendarKey[ULOC_LOCALE_IDENTIFIER_CAPACITY];
-    // obtain a locale that always has the calendar key value that should be used
-    (void)ures_getFunctionalEquivalent(localeWithCalendarKey, ULOC_LOCALE_IDENTIFIER_CAPACITY, nullptr,
-                                     "calendar", "calendar", locName, nullptr, false, &status);
-    localeWithCalendarKey[ULOC_LOCALE_IDENTIFIER_CAPACITY-1] = 0; // ensure null termination
-    // now get the calendar key value from that locale
-    int32_t calendarTypeLen = uloc_getKeywordValue(localeWithCalendarKey, "calendar", calendarType,
-                                                   ULOC_KEYWORDS_CAPACITY, &status);
-    if (U_SUCCESS(status) && calendarTypeLen < ULOC_KEYWORDS_CAPACITY) {
-        calendarTypeToUse = calendarType;
-    }
-    status = U_ZERO_ERROR;
-
-    // Instantiate the resource bundles
-    UResourceBundle *rb, *calBundle;
-    rb = ures_open(nullptr, locName, &status);
-    if (U_FAILURE(status)) {
-        return;
-    }
-    calBundle = ures_getByKeyWithFallback(rb, gCalendarTag, nullptr, &status);
-
-
-    if (U_SUCCESS(status)) {
-        UResourceBundle *calTypeBundle, *itvDtPtnResource;
-
-        // Get the fallback pattern
-        const char16_t* resStr = nullptr;
-        int32_t resStrLen = 0;
-        calTypeBundle = ures_getByKeyWithFallback(calBundle, calendarTypeToUse, nullptr, &status);
-        itvDtPtnResource = ures_getByKeyWithFallback(calTypeBundle,
-                                                     gIntervalDateTimePatternTag, nullptr, &status);
-        // TODO(ICU-20400): After the fixing, we should find the "fallback" from
-        // the rb directly by the path "calendar/${calendar}/intervalFormats/fallback".
-        if ( U_SUCCESS(status) ) {
-            resStr = ures_getStringByKeyWithFallback(itvDtPtnResource, gFallbackPatternTag,
-                                                     &resStrLen, &status);
-        }
-
-        if ( U_SUCCESS(status) && (resStr != nullptr)) {
-            UnicodeString pattern = UnicodeString(true, resStr, resStrLen);
-            setFallbackIntervalPattern(pattern, status);
-        }
-        ures_close(itvDtPtnResource);
-        ures_close(calTypeBundle);
-
-
-        // Instantiate the sink
-        DateIntervalSink sink(*this, calendarTypeToUse);
-        const UnicodeString &calendarTypeToUseUString = sink.getNextCalendarType();
-
-        // Already loaded calendar types
-        Hashtable loadedCalendarTypes(false, status);
-
-        if (U_SUCCESS(status)) {
-            while (!calendarTypeToUseUString.isBogus()) {
-                // Set an error when a loop is detected
-                if (loadedCalendarTypes.geti(calendarTypeToUseUString) == 1) {
-                    status = U_INVALID_FORMAT_ERROR;
-                    break;
-                }
-
-                // Register the calendar type to avoid loops
-                loadedCalendarTypes.puti(calendarTypeToUseUString, 1, status);
-                if (U_FAILURE(status)) { break; }
-
-                // Get the calendar string
-                CharString calTypeBuffer;
-                calTypeBuffer.appendInvariantChars(calendarTypeToUseUString, status);
-                if (U_FAILURE(status)) { break; }
-                const char *calType = calTypeBuffer.data();
-
-                // Reset the next calendar type to load.
-                sink.resetNextCalendarType();
-
-                // Get all resources for this calendar type
-                ures_getAllItemsWithFallback(calBundle, calType, sink, status);
-            }
-        }
-    }
-
-    // Close the opened resource bundles
-    ures_close(calBundle);
-    ures_close(rb);
-}
-
-void
-DateIntervalInfo::setIntervalPatternInternally(const UnicodeString& skeleton,
-                                      UCalendarDateFields lrgDiffCalUnit,
-                                      const UnicodeString& intervalPattern,
-                                      UErrorCode& status) {
-    IntervalPatternIndex index = calendarFieldToIntervalIndex(lrgDiffCalUnit,status);
-    if ( U_FAILURE(status) ) {
-        return;
-    }
-    UnicodeString* patternsOfOneSkeleton = (UnicodeString*)(fIntervalPatterns->get(skeleton));
-    UBool emptyHash = false;
-    if ( patternsOfOneSkeleton == nullptr ) {
-        patternsOfOneSkeleton = new UnicodeString[kIPI_MAX_INDEX];
-        if (patternsOfOneSkeleton == nullptr) {
-            status = U_MEMORY_ALLOCATION_ERROR;
-            return;
-        }
-        emptyHash = true;
-    }
-
-    patternsOfOneSkeleton[index] = intervalPattern;
-    if ( emptyHash ) {
-        fIntervalPatterns->put(skeleton, patternsOfOneSkeleton, status);
-    }
-}
-
-
-
-void
-DateIntervalInfo::parseSkeleton(const UnicodeString& skeleton,
-                                int32_t* skeletonFieldWidth) {
-    const int8_t PATTERN_CHAR_BASE = 0x41;
-    int32_t i;
-    for ( i = 0; i < skeleton.length(); ++i ) {
-        // it is an ASCII char in skeleton
-        int8_t ch = (int8_t)skeleton.charAt(i);
-        ++skeletonFieldWidth[ch - PATTERN_CHAR_BASE];
-    }
-}
-
-
-
-UBool
-DateIntervalInfo::stringNumeric(int32_t fieldWidth, int32_t anotherFieldWidth,
-                                char patternLetter) {
-    if ( patternLetter == 'M' ) {
-        if ( (fieldWidth <= 2 && anotherFieldWidth > 2) ||
-             (fieldWidth > 2 && anotherFieldWidth <= 2 )) {
-            return true;
-        }
-    }
-    return false;
-}
-
-
-
-const UnicodeString*
-DateIntervalInfo::getBestSkeleton(const UnicodeString& skeleton,
-                                  int8_t& bestMatchDistanceInfo) const {
-#ifdef DTITVINF_DEBUG
-    char result[1000];
-    char result_1[1000];
-    char mesg[2000];
-    skeleton.extract(0,  skeleton.length(), result, "UTF-8");
-    snprintf(mesg, sizeof(mesg), "in getBestSkeleton: skeleton: %s; \n", result);
-    PRINTMESG(mesg)
-#endif
-
-
-    int32_t inputSkeletonFieldWidth[] =
-    {
-    //       A   B   C   D   E   F   G   H   I   J   K   L   M   N   O
-             0,  0,  0,  0,  0,  0,  0,  0,  0,  0,  0,  0,  0,  0,  0,
-    //   P   Q   R   S   T   U   V   W   X   Y   Z
-         0,  0,  0,  0,  0,  0,  0,  0,  0,  0,  0, 0, 0,  0, 0, 0,
-    //       a   b   c   d   e   f   g   h   i   j   k   l   m   n   o
-         0,  0,  0,  0,  0,  0,  0,  0,  0,  0,  0,  0,  0,  0,  0,  0,
-    //   p   q   r   s   t   u   v   w   x   y   z
-         0,  0,  0,  0,  0,  0,  0,  0,  0,  0,  0
-    };
-
-    int32_t skeletonFieldWidth[] =
-    {
-    //       A   B   C   D   E   F   G   H   I   J   K   L   M   N   O
-             0,  0,  0,  0,  0,  0,  0,  0,  0,  0,  0,  0,  0,  0,  0,
-    //   P   Q   R   S   T   U   V   W   X   Y   Z
-         0,  0,  0,  0,  0,  0,  0,  0,  0,  0,  0, 0, 0,  0, 0, 0,
-    //       a   b   c   d   e   f   g   h   i   j   k   l   m   n   o
-         0,  0,  0,  0,  0,  0,  0,  0,  0,  0,  0,  0,  0,  0,  0,  0,
-    //   p   q   r   s   t   u   v   w   x   y   z
-         0,  0,  0,  0,  0,  0,  0,  0,  0,  0,  0
-    };
-
-    const int32_t DIFFERENT_FIELD = 0x1000;
-    const int32_t STRING_NUMERIC_DIFFERENCE = 0x100;
-    const int32_t BASE = 0x41;
-
-    // hack for certain alternate characters
-    // resource bundles only have time skeletons containing 'v', 'h', and 'H'
-    // but not time skeletons containing 'z', 'K', or 'k'
-    // the skeleton may also include 'a' or 'b', which never occur in the resource bundles, so strip them out too
-    UBool replacedAlternateChars = false;
-    const UnicodeString* inputSkeleton = &skeleton;
-    UnicodeString copySkeleton;
-    if ( skeleton.indexOf(LOW_Z) != -1 || skeleton.indexOf(LOW_K) != -1 || skeleton.indexOf(CAP_K) != -1 || skeleton.indexOf(LOW_A) != -1 || skeleton.indexOf(LOW_B) != -1 ) {
-        copySkeleton = skeleton;
-        copySkeleton.findAndReplace(UnicodeString(LOW_Z), UnicodeString(LOW_V));
-        copySkeleton.findAndReplace(UnicodeString(LOW_K), UnicodeString(CAP_H));
-        copySkeleton.findAndReplace(UnicodeString(CAP_K), UnicodeString(LOW_H));
-        copySkeleton.findAndReplace(UnicodeString(LOW_A), UnicodeString());
-        copySkeleton.findAndReplace(UnicodeString(LOW_B), UnicodeString());
-        inputSkeleton = &copySkeleton;
-        replacedAlternateChars = true;
-    }
-
-    parseSkeleton(*inputSkeleton, inputSkeletonFieldWidth);
-    int32_t bestDistance = MAX_POSITIVE_INT;
-    const UnicodeString* bestSkeleton = nullptr;
-
-    // 0 means exact the same skeletons;
-    // 1 means having the same field, but with different length,
-    // 2 means only z/v, h/K, or H/k differs
-    // -1 means having different field.
-    bestMatchDistanceInfo = 0;
-    int8_t fieldLength = UPRV_LENGTHOF(skeletonFieldWidth);
-
-    int32_t pos = UHASH_FIRST;
-    const UHashElement* elem = nullptr;
-    while ( (elem = fIntervalPatterns->nextElement(pos)) != nullptr ) {
-        const UHashTok keyTok = elem->key;
-        UnicodeString* newSkeleton = (UnicodeString*)keyTok.pointer;
-#ifdef DTITVINF_DEBUG
-    skeleton->extract(0,  skeleton->length(), result, "UTF-8");
-    snprintf(mesg, sizeof(mesg), "available skeletons: skeleton: %s; \n", result);
-    PRINTMESG(mesg)
-#endif
-
-        // clear skeleton field width
-        int8_t i;
-        for ( i = 0; i < fieldLength; ++i ) {
-            skeletonFieldWidth[i] = 0;
-        }
-        parseSkeleton(*newSkeleton, skeletonFieldWidth);
-        // calculate distance
-        int32_t distance = 0;
-        int8_t fieldDifference = 1;
-        for ( i = 0; i < fieldLength; ++i ) {
-            int32_t inputFieldWidth = inputSkeletonFieldWidth[i];
-            int32_t fieldWidth = skeletonFieldWidth[i];
-            if ( inputFieldWidth == fieldWidth ) {
-                continue;
-            }
-            if ( inputFieldWidth == 0 ) {
-                fieldDifference = -1;
-                distance += DIFFERENT_FIELD;
-            } else if ( fieldWidth == 0 ) {
-                fieldDifference = -1;
-                distance += DIFFERENT_FIELD;
-            } else if (stringNumeric(inputFieldWidth, fieldWidth,
-                                     (char)(i+BASE) ) ) {
-                distance += STRING_NUMERIC_DIFFERENCE;
-            } else {
-                distance += (inputFieldWidth > fieldWidth) ?
-                            (inputFieldWidth - fieldWidth) :
-                            (fieldWidth - inputFieldWidth);
-            }
-        }
-        if ( distance < bestDistance ) {
-            bestSkeleton = newSkeleton;
-            bestDistance = distance;
-            bestMatchDistanceInfo = fieldDifference;
-        }
-        if ( distance == 0 ) {
-            bestMatchDistanceInfo = 0;
-            break;
-        }
-    }
-    if ( replacedAlternateChars && bestMatchDistanceInfo != -1 ) {
-        bestMatchDistanceInfo = 2;
-    }
-    return bestSkeleton;
-}
-
-
-
-DateIntervalInfo::IntervalPatternIndex
-DateIntervalInfo::calendarFieldToIntervalIndex(UCalendarDateFields field,
-                                               UErrorCode& status) {
-    if ( U_FAILURE(status) ) {
-        return kIPI_MAX_INDEX;
-    }
-    IntervalPatternIndex index = kIPI_MAX_INDEX;
-    switch ( field ) {
-      case UCAL_ERA:
-        index = kIPI_ERA;
-        break;
-      case UCAL_YEAR:
-        index = kIPI_YEAR;
-        break;
-      case UCAL_MONTH:
-        index = kIPI_MONTH;
-        break;
-      case UCAL_DATE:
-      case UCAL_DAY_OF_WEEK:
-      //case UCAL_DAY_OF_MONTH:
-        index = kIPI_DATE;
-        break;
-      case UCAL_AM_PM:
-        index = kIPI_AM_PM;
-        break;
-      case UCAL_HOUR:
-      case UCAL_HOUR_OF_DAY:
-        index = kIPI_HOUR;
-        break;
-      case UCAL_MINUTE:
-        index = kIPI_MINUTE;
-        break;
-      case UCAL_SECOND:
-        index = kIPI_SECOND;
-        break;
-      case UCAL_MILLISECOND:
-        index = kIPI_MILLISECOND;
-        break;
-      default:
-        status = U_ILLEGAL_ARGUMENT_ERROR;
-    }
-    return index;
-}
-
-
-
-void
-DateIntervalInfo::deleteHash(Hashtable* hTable)
-{
-    if ( hTable == nullptr ) {
-        return;
-    }
-    int32_t pos = UHASH_FIRST;
-    const UHashElement* element = nullptr;
-    while ( (element = hTable->nextElement(pos)) != nullptr ) {
-        const UHashTok valueTok = element->value;
-        const UnicodeString* value = (UnicodeString*)valueTok.pointer;
-        delete[] value;
-    }
-    delete fIntervalPatterns;
-}
-
-
-U_CDECL_BEGIN
-
-/**
- * set hash table value comparator
- *
- * @param val1  one value in comparison
- * @param val2  the other value in comparison
- * @return      true if 2 values are the same, false otherwise
- */
-static UBool U_CALLCONV dtitvinfHashTableValueComparator(UHashTok val1, UHashTok val2);
-
-static UBool
-U_CALLCONV dtitvinfHashTableValueComparator(UHashTok val1, UHashTok val2) {
-    const UnicodeString* pattern1 = (UnicodeString*)val1.pointer;
-    const UnicodeString* pattern2 = (UnicodeString*)val2.pointer;
-    UBool ret = true;
-    int8_t i;
-    for ( i = 0; i < DateIntervalInfo::kMaxIntervalPatternIndex && ret ; ++i ) {
-        ret = (pattern1[i] == pattern2[i]);
-    }
-    return ret;
-}
-
-U_CDECL_END
-
-
-Hashtable*
-DateIntervalInfo::initHash(UErrorCode& status) {
-    if ( U_FAILURE(status) ) {
-        return nullptr;
-    }
-    Hashtable* hTable;
-    if ( (hTable = new Hashtable(false, status)) == nullptr ) {
-        status = U_MEMORY_ALLOCATION_ERROR;
-        return nullptr;
-    }
-    if ( U_FAILURE(status) ) {
-        delete hTable;
-        return nullptr;
-    }
-    hTable->setValueComparator(dtitvinfHashTableValueComparator);
-    return hTable;
-}
-
-
-void
-DateIntervalInfo::copyHash(const Hashtable* source,
-                           Hashtable* target,
-                           UErrorCode& status) {
-    if ( U_FAILURE(status) ) {
-        return;
-    }
-    int32_t pos = UHASH_FIRST;
-    const UHashElement* element = nullptr;
-    if ( source ) {
-        while ( (element = source->nextElement(pos)) != nullptr ) {
-            const UHashTok keyTok = element->key;
-            const UnicodeString* key = (UnicodeString*)keyTok.pointer;
-            const UHashTok valueTok = element->value;
-            const UnicodeString* value = (UnicodeString*)valueTok.pointer;
-            UnicodeString* copy = new UnicodeString[kIPI_MAX_INDEX];
-            if (copy == nullptr) {
-                status = U_MEMORY_ALLOCATION_ERROR;
-                return;
-            }
-            int8_t i;
-            for ( i = 0; i < kIPI_MAX_INDEX; ++i ) {
-                copy[i] = value[i];
-            }
-            target->put(UnicodeString(*key), copy, status);
-            if ( U_FAILURE(status) ) {
-                return;
-            }
-        }
-    }
-}
-
-
-U_NAMESPACE_END
-
-#endif
->>>>>>> a8a80be5
+// © 2016 and later: Unicode, Inc. and others.
+// License & terms of use: http://www.unicode.org/copyright.html
+/*******************************************************************************
+* Copyright (C) 2008-2016, International Business Machines Corporation and
+* others. All Rights Reserved.
+*******************************************************************************
+*
+* File DTITVINF.CPP
+*
+*******************************************************************************
+*/
+
+#include "unicode/dtitvinf.h"
+
+
+#if !UCONFIG_NO_FORMATTING
+
+//TODO: define it in compiler time
+//#define DTITVINF_DEBUG 1
+
+
+#ifdef DTITVINF_DEBUG
+#include <iostream>
+#endif
+
+#include "cmemory.h"
+#include "cstring.h"
+#include "unicode/msgfmt.h"
+#include "unicode/uloc.h"
+#include "unicode/ures.h"
+#include "dtitv_impl.h"
+#include "charstr.h"
+#include "hash.h"
+#include "gregoimp.h"
+#include "uresimp.h"
+#include "hash.h"
+#include "gregoimp.h"
+#include "uresimp.h"
+
+
+U_NAMESPACE_BEGIN
+
+
+#ifdef DTITVINF_DEBUG
+#define PRINTMESG(msg) UPRV_BLOCK_MACRO_BEGIN { \
+    std::cout << "(" << __FILE__ << ":" << __LINE__ << ") " << msg << "\n"; \
+} UPRV_BLOCK_MACRO_END
+#endif
+
+UOBJECT_DEFINE_RTTI_IMPLEMENTATION(DateIntervalInfo)
+
+static const char gCalendarTag[]="calendar";
+static const char gGregorianTag[]="gregorian";
+static const char gIntervalDateTimePatternTag[]="intervalFormats";
+static const char gFallbackPatternTag[]="fallback";
+
+// {0}
+static const char16_t gFirstPattern[] = {LEFT_CURLY_BRACKET, DIGIT_ZERO, RIGHT_CURLY_BRACKET};
+// {1}
+static const char16_t gSecondPattern[] = {LEFT_CURLY_BRACKET, DIGIT_ONE, RIGHT_CURLY_BRACKET};
+
+// default fall-back
+static const char16_t gDefaultFallbackPattern[] = {LEFT_CURLY_BRACKET, DIGIT_ZERO, RIGHT_CURLY_BRACKET, SPACE, EN_DASH, SPACE, LEFT_CURLY_BRACKET, DIGIT_ONE, RIGHT_CURLY_BRACKET, 0};
+
+DateIntervalInfo::DateIntervalInfo(UErrorCode& status)
+:   fFallbackIntervalPattern(gDefaultFallbackPattern),
+    fFirstDateInPtnIsLaterDate(false),
+    fIntervalPatterns(nullptr)
+{
+    fIntervalPatterns = initHash(status);
+}
+
+
+
+DateIntervalInfo::DateIntervalInfo(const Locale& locale, UErrorCode& status)
+:   fFallbackIntervalPattern(gDefaultFallbackPattern),
+    fFirstDateInPtnIsLaterDate(false),
+    fIntervalPatterns(nullptr)
+{
+    initializeData(locale, status);
+}
+
+
+
+void
+DateIntervalInfo::setIntervalPattern(const UnicodeString& skeleton,
+                                     UCalendarDateFields lrgDiffCalUnit,
+                                     const UnicodeString& intervalPattern,
+                                     UErrorCode& status) {
+
+    if ( lrgDiffCalUnit == UCAL_HOUR_OF_DAY ) {
+        setIntervalPatternInternally(skeleton, UCAL_AM_PM, intervalPattern, status);
+        setIntervalPatternInternally(skeleton, UCAL_HOUR, intervalPattern, status);
+    } else if ( lrgDiffCalUnit == UCAL_DAY_OF_MONTH ||
+                lrgDiffCalUnit == UCAL_DAY_OF_WEEK ) {
+        setIntervalPatternInternally(skeleton, UCAL_DATE, intervalPattern, status);
+    } else {
+        setIntervalPatternInternally(skeleton, lrgDiffCalUnit, intervalPattern, status);
+    }
+}
+
+
+void
+DateIntervalInfo::setFallbackIntervalPattern(
+                                    const UnicodeString& fallbackPattern,
+                                    UErrorCode& status) {
+    if ( U_FAILURE(status) ) {
+        return;
+    }
+    int32_t firstPatternIndex = fallbackPattern.indexOf(gFirstPattern,
+                        UPRV_LENGTHOF(gFirstPattern), 0);
+    int32_t secondPatternIndex = fallbackPattern.indexOf(gSecondPattern,
+                        UPRV_LENGTHOF(gSecondPattern), 0);
+    if ( firstPatternIndex == -1 || secondPatternIndex == -1 ) {
+        status = U_ILLEGAL_ARGUMENT_ERROR;
+        return;
+    }
+    if ( firstPatternIndex > secondPatternIndex ) {
+        fFirstDateInPtnIsLaterDate = true;
+    }
+    fFallbackIntervalPattern = fallbackPattern;
+}
+
+
+
+DateIntervalInfo::DateIntervalInfo(const DateIntervalInfo& dtitvinf)
+:   UObject(dtitvinf),
+    fIntervalPatterns(nullptr)
+{
+    *this = dtitvinf;
+}
+
+
+
+DateIntervalInfo&
+DateIntervalInfo::operator=(const DateIntervalInfo& dtitvinf) {
+    if ( this == &dtitvinf ) {
+        return *this;
+    }
+
+    UErrorCode status = U_ZERO_ERROR;
+    deleteHash(fIntervalPatterns);
+    fIntervalPatterns = initHash(status);
+    copyHash(dtitvinf.fIntervalPatterns, fIntervalPatterns, status);
+    if ( U_FAILURE(status) ) {
+        return *this;
+    }
+
+    fFallbackIntervalPattern = dtitvinf.fFallbackIntervalPattern;
+    fFirstDateInPtnIsLaterDate = dtitvinf.fFirstDateInPtnIsLaterDate;
+    return *this;
+}
+
+
+DateIntervalInfo*
+DateIntervalInfo::clone() const {
+    return new DateIntervalInfo(*this);
+}
+
+
+DateIntervalInfo::~DateIntervalInfo() {
+    deleteHash(fIntervalPatterns);
+    fIntervalPatterns = nullptr;
+}
+
+
+bool
+DateIntervalInfo::operator==(const DateIntervalInfo& other) const {
+    bool equal = (
+      fFallbackIntervalPattern == other.fFallbackIntervalPattern &&
+      fFirstDateInPtnIsLaterDate == other.fFirstDateInPtnIsLaterDate );
+
+    if ( equal ) {
+        equal = fIntervalPatterns->equals(*(other.fIntervalPatterns));
+    }
+
+    return equal;
+}
+
+
+UnicodeString&
+DateIntervalInfo::getIntervalPattern(const UnicodeString& skeleton,
+                                     UCalendarDateFields field,
+                                     UnicodeString& result,
+                                     UErrorCode& status) const {
+    if ( U_FAILURE(status) ) {
+        return result;
+    }
+
+    const UnicodeString* patternsOfOneSkeleton = (UnicodeString*) fIntervalPatterns->get(skeleton);
+    if ( patternsOfOneSkeleton != nullptr ) {
+        IntervalPatternIndex index = calendarFieldToIntervalIndex(field, status);
+        if ( U_FAILURE(status) ) {
+            return result;
+        }
+        const UnicodeString& intervalPattern =  patternsOfOneSkeleton[index];
+        if ( !intervalPattern.isEmpty() ) {
+            result = intervalPattern;
+        }
+    }
+    return result;
+}
+
+
+UBool
+DateIntervalInfo::getDefaultOrder() const {
+    return fFirstDateInPtnIsLaterDate;
+}
+
+
+UnicodeString&
+DateIntervalInfo::getFallbackIntervalPattern(UnicodeString& result) const {
+    result = fFallbackIntervalPattern;
+    return result;
+}
+
+#define ULOC_LOCALE_IDENTIFIER_CAPACITY (ULOC_FULLNAME_CAPACITY + 1 + ULOC_KEYWORD_AND_VALUES_CAPACITY)
+
+
+static const int32_t PATH_PREFIX_LENGTH = 17;
+static const char16_t PATH_PREFIX[] = {SOLIDUS, CAP_L, CAP_O, CAP_C, CAP_A, CAP_L, CAP_E, SOLIDUS,
+                                    LOW_C, LOW_A, LOW_L, LOW_E, LOW_N, LOW_D, LOW_A, LOW_R, SOLIDUS};
+static const int32_t PATH_SUFFIX_LENGTH = 16;
+static const char16_t PATH_SUFFIX[] = {SOLIDUS, LOW_I, LOW_N, LOW_T, LOW_E, LOW_R, LOW_V, LOW_A,
+                                    LOW_L, CAP_F, LOW_O, LOW_R, LOW_M, LOW_A, LOW_T, LOW_S};
+
+/**
+ * Sink for enumerating all of the date interval skeletons.
+ */
+struct DateIntervalInfo::DateIntervalSink : public ResourceSink {
+
+    // Output data
+    DateIntervalInfo &dateIntervalInfo;
+
+    // Next calendar type
+    UnicodeString nextCalendarType;
+
+    DateIntervalSink(DateIntervalInfo &diInfo, const char *currentCalendarType)
+            : dateIntervalInfo(diInfo), nextCalendarType(currentCalendarType, -1, US_INV) { }
+    virtual ~DateIntervalSink();
+
+    virtual void put(const char *key, ResourceValue &value, UBool /*noFallback*/, UErrorCode &errorCode) override {
+        if (U_FAILURE(errorCode)) { return; }
+
+        // Iterate over all the calendar entries and only pick the 'intervalFormats' table.
+        ResourceTable dateIntervalData = value.getTable(errorCode);
+        if (U_FAILURE(errorCode)) { return; }
+        for (int32_t i = 0; dateIntervalData.getKeyAndValue(i, key, value); i++) {
+            if (uprv_strcmp(key, gIntervalDateTimePatternTag) != 0) {
+                continue;
+            }
+
+            // Handle aliases and tables. Ignore the rest.
+            if (value.getType() == URES_ALIAS) {
+                // Get the calendar type for the alias path.
+                const UnicodeString &aliasPath = value.getAliasUnicodeString(errorCode);
+                if (U_FAILURE(errorCode)) { return; }
+
+                nextCalendarType.remove();
+                getCalendarTypeFromPath(aliasPath, nextCalendarType, errorCode);
+
+                if (U_FAILURE(errorCode)) {
+                    resetNextCalendarType();
+                }
+                break;
+
+            } else if (value.getType() == URES_TABLE) {
+                // Iterate over all the skeletons in the 'intervalFormat' table.
+                ResourceTable skeletonData = value.getTable(errorCode);
+                if (U_FAILURE(errorCode)) { return; }
+                for (int32_t j = 0; skeletonData.getKeyAndValue(j, key, value); j++) {
+                    if (value.getType() == URES_TABLE) {
+                        // Process the skeleton
+                        processSkeletonTable(key, value, errorCode);
+                        if (U_FAILURE(errorCode)) { return; }
+                    }
+                }
+                break;
+            }
+        }
+    }
+
+    /**
+     * Processes the patterns for a skeleton table
+     */
+    void processSkeletonTable(const char *key, ResourceValue &value, UErrorCode &errorCode) {
+        if (U_FAILURE(errorCode)) { return; }
+
+        // Iterate over all the patterns in the current skeleton table
+        const char *currentSkeleton = key;
+        ResourceTable patternData = value.getTable(errorCode);
+        if (U_FAILURE(errorCode)) { return; }
+        for (int32_t k = 0; patternData.getKeyAndValue(k, key, value); k++) {
+            if (value.getType() == URES_STRING) {
+                // Process the key
+                UCalendarDateFields calendarField = validateAndProcessPatternLetter(key);
+
+                // If the calendar field has a valid value
+                if (calendarField < UCAL_FIELD_COUNT) {
+                    // Set the interval pattern
+                    setIntervalPatternIfAbsent(currentSkeleton, calendarField, value, errorCode);
+                    if (U_FAILURE(errorCode)) { return; }
+                }
+            }
+        }
+    }
+
+    /**
+     * Extracts the calendar type from the path.
+     */
+    static void getCalendarTypeFromPath(const UnicodeString &path, UnicodeString &calendarType,
+                                        UErrorCode &errorCode) {
+        if (U_FAILURE(errorCode)) { return; }
+
+        if (!path.startsWith(PATH_PREFIX, PATH_PREFIX_LENGTH) || !path.endsWith(PATH_SUFFIX, PATH_SUFFIX_LENGTH)) {
+            errorCode = U_INVALID_FORMAT_ERROR;
+            return;
+        }
+
+        path.extractBetween(PATH_PREFIX_LENGTH, path.length() - PATH_SUFFIX_LENGTH, calendarType);
+    }
+
+    /**
+     * Validates and processes the pattern letter
+     */
+    UCalendarDateFields validateAndProcessPatternLetter(const char *patternLetter) {
+        // Check that patternLetter is just one letter
+        char c0;
+        if ((c0 = patternLetter[0]) != 0 && patternLetter[1] == 0) {
+            // Check that the pattern letter is accepted
+            if (c0 == 'G') {
+                return UCAL_ERA;
+            } else if (c0 == 'y') {
+                return UCAL_YEAR;
+            } else if (c0 == 'M') {
+                return UCAL_MONTH;
+            } else if (c0 == 'd') {
+                return UCAL_DATE;
+            } else if (c0 == 'a') {
+                return UCAL_AM_PM;
+            } else if (c0 == 'B') {
+                // TODO: Using AM/PM as a proxy for flexible day period isn't really correct, but it's close
+                return UCAL_AM_PM;
+            } else if (c0 == 'h' || c0 == 'H') {
+                return UCAL_HOUR;
+            } else if (c0 == 'm') {
+                return UCAL_MINUTE;
+            }// TODO(ticket:12190): Why icu4c doesn't accept the calendar field "s" but icu4j does?
+        }
+        return UCAL_FIELD_COUNT;
+    }
+
+    /**
+     * Stores the interval pattern for the current skeleton in the internal data structure
+     * if it's not present.
+     */
+    void setIntervalPatternIfAbsent(const char *currentSkeleton, UCalendarDateFields lrgDiffCalUnit,
+                                    const ResourceValue &value, UErrorCode &errorCode) {
+        // Check if the pattern has already been stored on the data structure
+        IntervalPatternIndex index =
+            dateIntervalInfo.calendarFieldToIntervalIndex(lrgDiffCalUnit, errorCode);
+        if (U_FAILURE(errorCode)) { return; }
+
+        UnicodeString skeleton(currentSkeleton, -1, US_INV);
+        UnicodeString* patternsOfOneSkeleton =
+            (UnicodeString*)(dateIntervalInfo.fIntervalPatterns->get(skeleton));
+
+        if (patternsOfOneSkeleton == nullptr || patternsOfOneSkeleton[index].isEmpty()) {
+            UnicodeString pattern = value.getUnicodeString(errorCode);
+            dateIntervalInfo.setIntervalPatternInternally(skeleton, lrgDiffCalUnit,
+                                                          pattern, errorCode);
+        }
+    }
+
+    const UnicodeString &getNextCalendarType() {
+        return nextCalendarType;
+    }
+
+    void resetNextCalendarType() {
+        nextCalendarType.setToBogus();
+    }
+};
+
+// Virtual destructors must be defined out of line.
+DateIntervalInfo::DateIntervalSink::~DateIntervalSink() {}
+
+
+
+void
+DateIntervalInfo::initializeData(const Locale& locale, UErrorCode& status)
+{
+    fIntervalPatterns = initHash(status);
+    if (U_FAILURE(status)) {
+      return;
+    }
+    const char *locName = locale.getName();
+
+    // Get the correct calendar type
+    const char * calendarTypeToUse = gGregorianTag; // initial default
+    char         calendarType[ULOC_KEYWORDS_CAPACITY]; // to be filled in with the type to use, if all goes well
+    char         localeWithCalendarKey[ULOC_LOCALE_IDENTIFIER_CAPACITY];
+    // obtain a locale that always has the calendar key value that should be used
+    (void)ures_getFunctionalEquivalent(localeWithCalendarKey, ULOC_LOCALE_IDENTIFIER_CAPACITY, nullptr,
+                                     "calendar", "calendar", locName, nullptr, false, &status);
+    localeWithCalendarKey[ULOC_LOCALE_IDENTIFIER_CAPACITY-1] = 0; // ensure null termination
+    // now get the calendar key value from that locale
+    int32_t calendarTypeLen = uloc_getKeywordValue(localeWithCalendarKey, "calendar", calendarType,
+                                                   ULOC_KEYWORDS_CAPACITY, &status);
+    if (U_SUCCESS(status) && calendarTypeLen < ULOC_KEYWORDS_CAPACITY) {
+        calendarTypeToUse = calendarType;
+    }
+    status = U_ZERO_ERROR;
+
+    // Instantiate the resource bundles
+    UResourceBundle *rb, *calBundle;
+    rb = ures_open(nullptr, locName, &status);
+    if (U_FAILURE(status)) {
+        return;
+    }
+    calBundle = ures_getByKeyWithFallback(rb, gCalendarTag, nullptr, &status);
+
+
+    if (U_SUCCESS(status)) {
+        UResourceBundle *calTypeBundle, *itvDtPtnResource;
+
+        // Get the fallback pattern
+        const char16_t* resStr = nullptr;
+        int32_t resStrLen = 0;
+        calTypeBundle = ures_getByKeyWithFallback(calBundle, calendarTypeToUse, nullptr, &status);
+        itvDtPtnResource = ures_getByKeyWithFallback(calTypeBundle,
+                                                     gIntervalDateTimePatternTag, nullptr, &status);
+        // TODO(ICU-20400): After the fixing, we should find the "fallback" from
+        // the rb directly by the path "calendar/${calendar}/intervalFormats/fallback".
+        if ( U_SUCCESS(status) ) {
+            resStr = ures_getStringByKeyWithFallback(itvDtPtnResource, gFallbackPatternTag,
+                                                     &resStrLen, &status);
+        }
+
+        if ( U_SUCCESS(status) && (resStr != nullptr)) {
+            UnicodeString pattern = UnicodeString(true, resStr, resStrLen);
+            setFallbackIntervalPattern(pattern, status);
+        }
+        ures_close(itvDtPtnResource);
+        ures_close(calTypeBundle);
+
+
+        // Instantiate the sink
+        DateIntervalSink sink(*this, calendarTypeToUse);
+        const UnicodeString &calendarTypeToUseUString = sink.getNextCalendarType();
+
+        // Already loaded calendar types
+        Hashtable loadedCalendarTypes(false, status);
+
+        if (U_SUCCESS(status)) {
+            while (!calendarTypeToUseUString.isBogus()) {
+                // Set an error when a loop is detected
+                if (loadedCalendarTypes.geti(calendarTypeToUseUString) == 1) {
+                    status = U_INVALID_FORMAT_ERROR;
+                    break;
+                }
+
+                // Register the calendar type to avoid loops
+                loadedCalendarTypes.puti(calendarTypeToUseUString, 1, status);
+                if (U_FAILURE(status)) { break; }
+
+                // Get the calendar string
+                CharString calTypeBuffer;
+                calTypeBuffer.appendInvariantChars(calendarTypeToUseUString, status);
+                if (U_FAILURE(status)) { break; }
+                const char *calType = calTypeBuffer.data();
+
+                // Reset the next calendar type to load.
+                sink.resetNextCalendarType();
+
+                // Get all resources for this calendar type
+                ures_getAllItemsWithFallback(calBundle, calType, sink, status);
+            }
+        }
+    }
+
+    // Close the opened resource bundles
+    ures_close(calBundle);
+    ures_close(rb);
+}
+
+void
+DateIntervalInfo::setIntervalPatternInternally(const UnicodeString& skeleton,
+                                      UCalendarDateFields lrgDiffCalUnit,
+                                      const UnicodeString& intervalPattern,
+                                      UErrorCode& status) {
+    IntervalPatternIndex index = calendarFieldToIntervalIndex(lrgDiffCalUnit,status);
+    if ( U_FAILURE(status) ) {
+        return;
+    }
+    UnicodeString* patternsOfOneSkeleton = (UnicodeString*)(fIntervalPatterns->get(skeleton));
+    UBool emptyHash = false;
+    if ( patternsOfOneSkeleton == nullptr ) {
+        patternsOfOneSkeleton = new UnicodeString[kIPI_MAX_INDEX];
+        if (patternsOfOneSkeleton == nullptr) {
+            status = U_MEMORY_ALLOCATION_ERROR;
+            return;
+        }
+        emptyHash = true;
+    }
+
+    patternsOfOneSkeleton[index] = intervalPattern;
+    if ( emptyHash ) {
+        fIntervalPatterns->put(skeleton, patternsOfOneSkeleton, status);
+    }
+}
+
+
+
+void
+DateIntervalInfo::parseSkeleton(const UnicodeString& skeleton,
+                                int32_t* skeletonFieldWidth) {
+    const int8_t PATTERN_CHAR_BASE = 0x41;
+    int32_t i;
+    for ( i = 0; i < skeleton.length(); ++i ) {
+        // it is an ASCII char in skeleton
+        int8_t ch = (int8_t)skeleton.charAt(i);
+        ++skeletonFieldWidth[ch - PATTERN_CHAR_BASE];
+    }
+}
+
+
+
+UBool
+DateIntervalInfo::stringNumeric(int32_t fieldWidth, int32_t anotherFieldWidth,
+                                char patternLetter) {
+    if ( patternLetter == 'M' ) {
+        if ( (fieldWidth <= 2 && anotherFieldWidth > 2) ||
+             (fieldWidth > 2 && anotherFieldWidth <= 2 )) {
+            return true;
+        }
+    }
+    return false;
+}
+
+
+
+const UnicodeString*
+DateIntervalInfo::getBestSkeleton(const UnicodeString& skeleton,
+                                  int8_t& bestMatchDistanceInfo) const {
+#ifdef DTITVINF_DEBUG
+    char result[1000];
+    char result_1[1000];
+    char mesg[2000];
+    skeleton.extract(0,  skeleton.length(), result, "UTF-8");
+    snprintf(mesg, sizeof(mesg), "in getBestSkeleton: skeleton: %s; \n", result);
+    PRINTMESG(mesg)
+#endif
+
+
+    int32_t inputSkeletonFieldWidth[] =
+    {
+    //       A   B   C   D   E   F   G   H   I   J   K   L   M   N   O
+             0,  0,  0,  0,  0,  0,  0,  0,  0,  0,  0,  0,  0,  0,  0,
+    //   P   Q   R   S   T   U   V   W   X   Y   Z
+         0,  0,  0,  0,  0,  0,  0,  0,  0,  0,  0, 0, 0,  0, 0, 0,
+    //       a   b   c   d   e   f   g   h   i   j   k   l   m   n   o
+         0,  0,  0,  0,  0,  0,  0,  0,  0,  0,  0,  0,  0,  0,  0,  0,
+    //   p   q   r   s   t   u   v   w   x   y   z
+         0,  0,  0,  0,  0,  0,  0,  0,  0,  0,  0
+    };
+
+    int32_t skeletonFieldWidth[] =
+    {
+    //       A   B   C   D   E   F   G   H   I   J   K   L   M   N   O
+             0,  0,  0,  0,  0,  0,  0,  0,  0,  0,  0,  0,  0,  0,  0,
+    //   P   Q   R   S   T   U   V   W   X   Y   Z
+         0,  0,  0,  0,  0,  0,  0,  0,  0,  0,  0, 0, 0,  0, 0, 0,
+    //       a   b   c   d   e   f   g   h   i   j   k   l   m   n   o
+         0,  0,  0,  0,  0,  0,  0,  0,  0,  0,  0,  0,  0,  0,  0,  0,
+    //   p   q   r   s   t   u   v   w   x   y   z
+         0,  0,  0,  0,  0,  0,  0,  0,  0,  0,  0
+    };
+
+    const int32_t DIFFERENT_FIELD = 0x1000;
+    const int32_t STRING_NUMERIC_DIFFERENCE = 0x100;
+    const int32_t BASE = 0x41;
+
+    // hack for certain alternate characters
+    // resource bundles only have time skeletons containing 'v', 'h', and 'H'
+    // but not time skeletons containing 'z', 'K', or 'k'
+    // the skeleton may also include 'a' or 'b', which never occur in the resource bundles, so strip them out too
+    UBool replacedAlternateChars = false;
+    const UnicodeString* inputSkeleton = &skeleton;
+    UnicodeString copySkeleton;
+    if ( skeleton.indexOf(LOW_Z) != -1 || skeleton.indexOf(LOW_K) != -1 || skeleton.indexOf(CAP_K) != -1 || skeleton.indexOf(LOW_A) != -1 || skeleton.indexOf(LOW_B) != -1 ) {
+        copySkeleton = skeleton;
+        copySkeleton.findAndReplace(UnicodeString(LOW_Z), UnicodeString(LOW_V));
+        copySkeleton.findAndReplace(UnicodeString(LOW_K), UnicodeString(CAP_H));
+        copySkeleton.findAndReplace(UnicodeString(CAP_K), UnicodeString(LOW_H));
+        copySkeleton.findAndReplace(UnicodeString(LOW_A), UnicodeString());
+        copySkeleton.findAndReplace(UnicodeString(LOW_B), UnicodeString());
+        inputSkeleton = &copySkeleton;
+        replacedAlternateChars = true;
+    }
+
+    parseSkeleton(*inputSkeleton, inputSkeletonFieldWidth);
+    int32_t bestDistance = MAX_POSITIVE_INT;
+    const UnicodeString* bestSkeleton = nullptr;
+
+    // 0 means exact the same skeletons;
+    // 1 means having the same field, but with different length,
+    // 2 means only z/v, h/K, or H/k differs
+    // -1 means having different field.
+    bestMatchDistanceInfo = 0;
+    int8_t fieldLength = UPRV_LENGTHOF(skeletonFieldWidth);
+
+    int32_t pos = UHASH_FIRST;
+    const UHashElement* elem = nullptr;
+    while ( (elem = fIntervalPatterns->nextElement(pos)) != nullptr ) {
+        const UHashTok keyTok = elem->key;
+        UnicodeString* newSkeleton = (UnicodeString*)keyTok.pointer;
+#ifdef DTITVINF_DEBUG
+    skeleton->extract(0,  skeleton->length(), result, "UTF-8");
+    snprintf(mesg, sizeof(mesg), "available skeletons: skeleton: %s; \n", result);
+    PRINTMESG(mesg)
+#endif
+
+        // clear skeleton field width
+        int8_t i;
+        for ( i = 0; i < fieldLength; ++i ) {
+            skeletonFieldWidth[i] = 0;
+        }
+        parseSkeleton(*newSkeleton, skeletonFieldWidth);
+        // calculate distance
+        int32_t distance = 0;
+        int8_t fieldDifference = 1;
+        for ( i = 0; i < fieldLength; ++i ) {
+            int32_t inputFieldWidth = inputSkeletonFieldWidth[i];
+            int32_t fieldWidth = skeletonFieldWidth[i];
+            if ( inputFieldWidth == fieldWidth ) {
+                continue;
+            }
+            if ( inputFieldWidth == 0 ) {
+                fieldDifference = -1;
+                distance += DIFFERENT_FIELD;
+            } else if ( fieldWidth == 0 ) {
+                fieldDifference = -1;
+                distance += DIFFERENT_FIELD;
+            } else if (stringNumeric(inputFieldWidth, fieldWidth,
+                                     (char)(i+BASE) ) ) {
+                distance += STRING_NUMERIC_DIFFERENCE;
+            } else {
+                distance += (inputFieldWidth > fieldWidth) ?
+                            (inputFieldWidth - fieldWidth) :
+                            (fieldWidth - inputFieldWidth);
+            }
+        }
+        if ( distance < bestDistance ) {
+            bestSkeleton = newSkeleton;
+            bestDistance = distance;
+            bestMatchDistanceInfo = fieldDifference;
+        }
+        if ( distance == 0 ) {
+            bestMatchDistanceInfo = 0;
+            break;
+        }
+    }
+    if ( replacedAlternateChars && bestMatchDistanceInfo != -1 ) {
+        bestMatchDistanceInfo = 2;
+    }
+    return bestSkeleton;
+}
+
+
+
+DateIntervalInfo::IntervalPatternIndex
+DateIntervalInfo::calendarFieldToIntervalIndex(UCalendarDateFields field,
+                                               UErrorCode& status) {
+    if ( U_FAILURE(status) ) {
+        return kIPI_MAX_INDEX;
+    }
+    IntervalPatternIndex index = kIPI_MAX_INDEX;
+    switch ( field ) {
+      case UCAL_ERA:
+        index = kIPI_ERA;
+        break;
+      case UCAL_YEAR:
+        index = kIPI_YEAR;
+        break;
+      case UCAL_MONTH:
+        index = kIPI_MONTH;
+        break;
+      case UCAL_DATE:
+      case UCAL_DAY_OF_WEEK:
+      //case UCAL_DAY_OF_MONTH:
+        index = kIPI_DATE;
+        break;
+      case UCAL_AM_PM:
+        index = kIPI_AM_PM;
+        break;
+      case UCAL_HOUR:
+      case UCAL_HOUR_OF_DAY:
+        index = kIPI_HOUR;
+        break;
+      case UCAL_MINUTE:
+        index = kIPI_MINUTE;
+        break;
+      case UCAL_SECOND:
+        index = kIPI_SECOND;
+        break;
+      case UCAL_MILLISECOND:
+        index = kIPI_MILLISECOND;
+        break;
+      default:
+        status = U_ILLEGAL_ARGUMENT_ERROR;
+    }
+    return index;
+}
+
+
+
+void
+DateIntervalInfo::deleteHash(Hashtable* hTable)
+{
+    if ( hTable == nullptr ) {
+        return;
+    }
+    int32_t pos = UHASH_FIRST;
+    const UHashElement* element = nullptr;
+    while ( (element = hTable->nextElement(pos)) != nullptr ) {
+        const UHashTok valueTok = element->value;
+        const UnicodeString* value = (UnicodeString*)valueTok.pointer;
+        delete[] value;
+    }
+    delete fIntervalPatterns;
+}
+
+
+U_CDECL_BEGIN
+
+/**
+ * set hash table value comparator
+ *
+ * @param val1  one value in comparison
+ * @param val2  the other value in comparison
+ * @return      true if 2 values are the same, false otherwise
+ */
+static UBool U_CALLCONV dtitvinfHashTableValueComparator(UHashTok val1, UHashTok val2);
+
+static UBool
+U_CALLCONV dtitvinfHashTableValueComparator(UHashTok val1, UHashTok val2) {
+    const UnicodeString* pattern1 = (UnicodeString*)val1.pointer;
+    const UnicodeString* pattern2 = (UnicodeString*)val2.pointer;
+    UBool ret = true;
+    int8_t i;
+    for ( i = 0; i < DateIntervalInfo::kMaxIntervalPatternIndex && ret ; ++i ) {
+        ret = (pattern1[i] == pattern2[i]);
+    }
+    return ret;
+}
+
+U_CDECL_END
+
+
+Hashtable*
+DateIntervalInfo::initHash(UErrorCode& status) {
+    if ( U_FAILURE(status) ) {
+        return nullptr;
+    }
+    Hashtable* hTable;
+    if ( (hTable = new Hashtable(false, status)) == nullptr ) {
+        status = U_MEMORY_ALLOCATION_ERROR;
+        return nullptr;
+    }
+    if ( U_FAILURE(status) ) {
+        delete hTable;
+        return nullptr;
+    }
+    hTable->setValueComparator(dtitvinfHashTableValueComparator);
+    return hTable;
+}
+
+
+void
+DateIntervalInfo::copyHash(const Hashtable* source,
+                           Hashtable* target,
+                           UErrorCode& status) {
+    if ( U_FAILURE(status) ) {
+        return;
+    }
+    int32_t pos = UHASH_FIRST;
+    const UHashElement* element = nullptr;
+    if ( source ) {
+        while ( (element = source->nextElement(pos)) != nullptr ) {
+            const UHashTok keyTok = element->key;
+            const UnicodeString* key = (UnicodeString*)keyTok.pointer;
+            const UHashTok valueTok = element->value;
+            const UnicodeString* value = (UnicodeString*)valueTok.pointer;
+            UnicodeString* copy = new UnicodeString[kIPI_MAX_INDEX];
+            if (copy == nullptr) {
+                status = U_MEMORY_ALLOCATION_ERROR;
+                return;
+            }
+            int8_t i;
+            for ( i = 0; i < kIPI_MAX_INDEX; ++i ) {
+                copy[i] = value[i];
+            }
+            target->put(UnicodeString(*key), copy, status);
+            if ( U_FAILURE(status) ) {
+                return;
+            }
+        }
+    }
+}
+
+
+U_NAMESPACE_END
+
+#endif