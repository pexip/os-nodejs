<<<<<<< HEAD
// © 2016 and later: Unicode, Inc. and others.
// License & terms of use: http://www.unicode.org/copyright.html
/*
*****************************************************************************************
* Copyright (C) 2013-2014, International Business Machines
* Corporation and others. All Rights Reserved.
*****************************************************************************************
*/

#ifndef UNUMSYS_H
#define UNUMSYS_H

#include "unicode/utypes.h"

#if !UCONFIG_NO_FORMATTING

#include "unicode/uenum.h"

#if U_SHOW_CPLUSPLUS_API
#include "unicode/localpointer.h"
#endif   // U_SHOW_CPLUSPLUS_API

/**
 * \file
 * \brief C API: UNumberingSystem, information about numbering systems
 *
 * Defines numbering systems. A numbering system describes the scheme by which
 * numbers are to be presented to the end user. In its simplest form, a numbering
 * system describes the set of digit characters that are to be used to display
 * numbers, such as Western digits, Thai digits, Arabic-Indic digits, etc., in a
 * positional numbering system with a specified radix (typically 10).
 * More complicated numbering systems are algorithmic in nature, and require use
 * of an RBNF formatter (rule based number formatter), in order to calculate
 * the characters to be displayed for a given number. Examples of algorithmic
 * numbering systems include Roman numerals, Chinese numerals, and Hebrew numerals.
 * Formatting rules for many commonly used numbering systems are included in
 * the ICU package, based on the numbering system rules defined in CLDR.
 * Alternate numbering systems can be specified to a locale by using the
 * numbers locale keyword.
 */

/**
 * Opaque UNumberingSystem object for use in C programs.
 * @stable ICU 52
 */
struct UNumberingSystem;
typedef struct UNumberingSystem UNumberingSystem;  /**< C typedef for struct UNumberingSystem. @stable ICU 52 */

/**
 * Opens a UNumberingSystem object using the default numbering system for the specified
 * locale.
 * @param locale    The locale for which the default numbering system should be opened.
 * @param status    A pointer to a UErrorCode to receive any errors. For example, this
 *                  may be U_UNSUPPORTED_ERROR for a locale such as "en@numbers=xyz" that
 *                  specifies a numbering system unknown to ICU.
 * @return          A UNumberingSystem for the specified locale, or NULL if an error
 *                  occurred.
 * @stable ICU 52
 */
U_CAPI UNumberingSystem * U_EXPORT2
unumsys_open(const char *locale, UErrorCode *status);

/**
 * Opens a UNumberingSystem object using the name of one of the predefined numbering
 * systems specified by CLDR and known to ICU, such as "latn", "arabext", or "hanidec";
 * the full list is returned by unumsys_openAvailableNames. Note that some of the names
 * listed at http://unicode.org/repos/cldr/tags/latest/common/bcp47/number.xml - e.g.
 * default, native, traditional, finance - do not identify specific numbering systems,
 * but rather key values that may only be used as part of a locale, which in turn
 * defines how they are mapped to a specific numbering system such as "latn" or "hant".
 *
 * @param name      The name of the numbering system for which a UNumberingSystem object
 *                  should be opened.
 * @param status    A pointer to a UErrorCode to receive any errors. For example, this
 *                  may be U_UNSUPPORTED_ERROR for a numbering system such as "xyz" that
 *                  is unknown to ICU.
 * @return          A UNumberingSystem for the specified name, or NULL if an error
 *                  occurred.
 * @stable ICU 52
 */
U_CAPI UNumberingSystem * U_EXPORT2
unumsys_openByName(const char *name, UErrorCode *status);

/**
 * Close a UNumberingSystem object. Once closed it may no longer be used.
 * @param unumsys   The UNumberingSystem object to close.
 * @stable ICU 52
 */
U_CAPI void U_EXPORT2
unumsys_close(UNumberingSystem *unumsys);

#if U_SHOW_CPLUSPLUS_API
U_NAMESPACE_BEGIN

/**
 * \class LocalUNumberingSystemPointer
 * "Smart pointer" class, closes a UNumberingSystem via unumsys_close().
 * For most methods see the LocalPointerBase base class.
 * @see LocalPointerBase
 * @see LocalPointer
 * @stable ICU 52
 */
U_DEFINE_LOCAL_OPEN_POINTER(LocalUNumberingSystemPointer, UNumberingSystem, unumsys_close);

U_NAMESPACE_END
#endif

/**
 * Returns an enumeration over the names of all of the predefined numbering systems known
 * to ICU.
 * The numbering system names will be in alphabetical (invariant) order.
 * @param status    A pointer to a UErrorCode to receive any errors.
 * @return          A pointer to a UEnumeration that must be closed with uenum_close(),
 *                  or NULL if an error occurred.
 * @stable ICU 52
 */
U_CAPI UEnumeration * U_EXPORT2
unumsys_openAvailableNames(UErrorCode *status);

/**
 * Returns the name of the specified UNumberingSystem object (if it is one of the
 * predefined names known to ICU).
 * @param unumsys   The UNumberingSystem whose name is desired.
 * @return          A pointer to the name of the specified UNumberingSystem object, or
 *                  NULL if the name is not one of the ICU predefined names. The pointer
 *                  is only valid for the lifetime of the UNumberingSystem object.
 * @stable ICU 52
 */
U_CAPI const char * U_EXPORT2
unumsys_getName(const UNumberingSystem *unumsys);

/**
 * Returns whether the given UNumberingSystem object is for an algorithmic (not purely
 * positional) system.
 * @param unumsys   The UNumberingSystem whose algorithmic status is desired.
 * @return          true if the specified UNumberingSystem object is for an algorithmic
 *                  system.
 * @stable ICU 52
 */
U_CAPI UBool U_EXPORT2
unumsys_isAlgorithmic(const UNumberingSystem *unumsys);

/**
 * Returns the radix of the specified UNumberingSystem object. Simple positional
 * numbering systems typically have radix 10, but might have a radix of e.g. 16 for
 * hexadecimal. The radix is less well-defined for non-positional algorithmic systems.
 * @param unumsys   The UNumberingSystem whose radix is desired.
 * @return          The radix of the specified UNumberingSystem object.
 * @stable ICU 52
 */
U_CAPI int32_t U_EXPORT2
unumsys_getRadix(const UNumberingSystem *unumsys);

/**
 * Get the description string of the specified UNumberingSystem object. For simple
 * positional systems this is the ordered string of digits (with length matching
 * the radix), e.g. "\u3007\u4E00\u4E8C\u4E09\u56DB\u4E94\u516D\u4E03\u516B\u4E5D"
 * for "hanidec"; it would be "0123456789ABCDEF" for hexadecimal. For
 * algorithmic systems this is the name of the RBNF ruleset used for formatting,
 * e.g. "zh/SpelloutRules/%spellout-cardinal" for "hans" or "%greek-upper" for
 * "grek".
 * @param unumsys   The UNumberingSystem whose description string is desired.
 * @param result    A pointer to a buffer to receive the description string.
 * @param resultLength  The maximum size of result.
 * @param status    A pointer to a UErrorCode to receive any errors.
 * @return          The total buffer size needed; if greater than resultLength, the
 *                  output was truncated.
 * @stable ICU 52
 */
U_CAPI int32_t U_EXPORT2
unumsys_getDescription(const UNumberingSystem *unumsys, UChar *result,
                       int32_t resultLength, UErrorCode *status);

#endif /* #if !UCONFIG_NO_FORMATTING */

#endif
=======
// © 2016 and later: Unicode, Inc. and others.
// License & terms of use: http://www.unicode.org/copyright.html
/*
*****************************************************************************************
* Copyright (C) 2013-2014, International Business Machines
* Corporation and others. All Rights Reserved.
*****************************************************************************************
*/

#ifndef UNUMSYS_H
#define UNUMSYS_H

#include "unicode/utypes.h"

#if !UCONFIG_NO_FORMATTING

#include "unicode/uenum.h"

#if U_SHOW_CPLUSPLUS_API
#include "unicode/localpointer.h"
#endif   // U_SHOW_CPLUSPLUS_API

/**
 * \file
 * \brief C API: UNumberingSystem, information about numbering systems
 *
 * Defines numbering systems. A numbering system describes the scheme by which 
 * numbers are to be presented to the end user. In its simplest form, a numbering
 * system describes the set of digit characters that are to be used to display
 * numbers, such as Western digits, Thai digits, Arabic-Indic digits, etc., in a
 * positional numbering system with a specified radix (typically 10).
 * More complicated numbering systems are algorithmic in nature, and require use
 * of an RBNF formatter (rule based number formatter), in order to calculate
 * the characters to be displayed for a given number. Examples of algorithmic
 * numbering systems include Roman numerals, Chinese numerals, and Hebrew numerals.
 * Formatting rules for many commonly used numbering systems are included in
 * the ICU package, based on the numbering system rules defined in CLDR.
 * Alternate numbering systems can be specified to a locale by using the
 * numbers locale keyword.
 */

/**
 * Opaque UNumberingSystem object for use in C programs.
 * @stable ICU 52
 */
struct UNumberingSystem;
typedef struct UNumberingSystem UNumberingSystem;  /**< C typedef for struct UNumberingSystem. @stable ICU 52 */

/**
 * Opens a UNumberingSystem object using the default numbering system for the specified
 * locale.
 * @param locale    The locale for which the default numbering system should be opened.
 * @param status    A pointer to a UErrorCode to receive any errors. For example, this
 *                  may be U_UNSUPPORTED_ERROR for a locale such as "en@numbers=xyz" that
 *                  specifies a numbering system unknown to ICU.
 * @return          A UNumberingSystem for the specified locale, or NULL if an error
 *                  occurred.
 * @stable ICU 52
 */
U_CAPI UNumberingSystem * U_EXPORT2
unumsys_open(const char *locale, UErrorCode *status);

/**
 * Opens a UNumberingSystem object using the name of one of the predefined numbering
 * systems specified by CLDR and known to ICU, such as "latn", "arabext", or "hanidec";
 * the full list is returned by unumsys_openAvailableNames. Note that some of the names
 * listed at http://unicode.org/repos/cldr/tags/latest/common/bcp47/number.xml - e.g.
 * default, native, traditional, finance - do not identify specific numbering systems,
 * but rather key values that may only be used as part of a locale, which in turn
 * defines how they are mapped to a specific numbering system such as "latn" or "hant".
 *
 * @param name      The name of the numbering system for which a UNumberingSystem object
 *                  should be opened.
 * @param status    A pointer to a UErrorCode to receive any errors. For example, this
 *                  may be U_UNSUPPORTED_ERROR for a numbering system such as "xyz" that
 *                  is unknown to ICU.
 * @return          A UNumberingSystem for the specified name, or NULL if an error
 *                  occurred.
 * @stable ICU 52
 */
U_CAPI UNumberingSystem * U_EXPORT2
unumsys_openByName(const char *name, UErrorCode *status);

/**
 * Close a UNumberingSystem object. Once closed it may no longer be used.
 * @param unumsys   The UNumberingSystem object to close.
 * @stable ICU 52
 */
U_CAPI void U_EXPORT2
unumsys_close(UNumberingSystem *unumsys);

#if U_SHOW_CPLUSPLUS_API
U_NAMESPACE_BEGIN

/**
 * \class LocalUNumberingSystemPointer
 * "Smart pointer" class, closes a UNumberingSystem via unumsys_close().
 * For most methods see the LocalPointerBase base class.
 * @see LocalPointerBase
 * @see LocalPointer
 * @stable ICU 52
 */
U_DEFINE_LOCAL_OPEN_POINTER(LocalUNumberingSystemPointer, UNumberingSystem, unumsys_close);

U_NAMESPACE_END
#endif

/**
 * Returns an enumeration over the names of all of the predefined numbering systems known
 * to ICU.
 * The numbering system names will be in alphabetical (invariant) order.
 * @param status    A pointer to a UErrorCode to receive any errors.
 * @return          A pointer to a UEnumeration that must be closed with uenum_close(),
 *                  or NULL if an error occurred.
 * @stable ICU 52
 */
U_CAPI UEnumeration * U_EXPORT2
unumsys_openAvailableNames(UErrorCode *status);

/**
 * Returns the name of the specified UNumberingSystem object (if it is one of the
 * predefined names known to ICU).
 * @param unumsys   The UNumberingSystem whose name is desired.
 * @return          A pointer to the name of the specified UNumberingSystem object, or
 *                  NULL if the name is not one of the ICU predefined names. The pointer
 *                  is only valid for the lifetime of the UNumberingSystem object.
 * @stable ICU 52
 */
U_CAPI const char * U_EXPORT2
unumsys_getName(const UNumberingSystem *unumsys);

/**
 * Returns whether the given UNumberingSystem object is for an algorithmic (not purely
 * positional) system.
 * @param unumsys   The UNumberingSystem whose algorithmic status is desired.
 * @return          true if the specified UNumberingSystem object is for an algorithmic
 *                  system.
 * @stable ICU 52
 */
U_CAPI UBool U_EXPORT2
unumsys_isAlgorithmic(const UNumberingSystem *unumsys);

/**
 * Returns the radix of the specified UNumberingSystem object. Simple positional
 * numbering systems typically have radix 10, but might have a radix of e.g. 16 for
 * hexadecimal. The radix is less well-defined for non-positional algorithmic systems.
 * @param unumsys   The UNumberingSystem whose radix is desired.
 * @return          The radix of the specified UNumberingSystem object.
 * @stable ICU 52
 */
U_CAPI int32_t U_EXPORT2
unumsys_getRadix(const UNumberingSystem *unumsys);

/**
 * Get the description string of the specified UNumberingSystem object. For simple
 * positional systems this is the ordered string of digits (with length matching
 * the radix), e.g. "\u3007\u4E00\u4E8C\u4E09\u56DB\u4E94\u516D\u4E03\u516B\u4E5D"
 * for "hanidec"; it would be "0123456789ABCDEF" for hexadecimal. For
 * algorithmic systems this is the name of the RBNF ruleset used for formatting,
 * e.g. "zh/SpelloutRules/%spellout-cardinal" for "hans" or "%greek-upper" for
 * "grek".
 * @param unumsys   The UNumberingSystem whose description string is desired.
 * @param result    A pointer to a buffer to receive the description string.
 * @param resultLength  The maximum size of result.
 * @param status    A pointer to a UErrorCode to receive any errors.
 * @return          The total buffer size needed; if greater than resultLength, the
 *                  output was truncated.
 * @stable ICU 52
 */
U_CAPI int32_t U_EXPORT2
unumsys_getDescription(const UNumberingSystem *unumsys, UChar *result,
                       int32_t resultLength, UErrorCode *status);

#endif /* #if !UCONFIG_NO_FORMATTING */

#endif
>>>>>>> a8a80be5
<|MERGE_RESOLUTION|>--- conflicted
+++ resolved
@@ -1,355 +1,176 @@
-<<<<<<< HEAD
-// © 2016 and later: Unicode, Inc. and others.
-// License & terms of use: http://www.unicode.org/copyright.html
-/*
-*****************************************************************************************
-* Copyright (C) 2013-2014, International Business Machines
-* Corporation and others. All Rights Reserved.
-*****************************************************************************************
-*/
-
-#ifndef UNUMSYS_H
-#define UNUMSYS_H
-
-#include "unicode/utypes.h"
-
-#if !UCONFIG_NO_FORMATTING
-
-#include "unicode/uenum.h"
-
-#if U_SHOW_CPLUSPLUS_API
-#include "unicode/localpointer.h"
-#endif   // U_SHOW_CPLUSPLUS_API
-
-/**
- * \file
- * \brief C API: UNumberingSystem, information about numbering systems
- *
- * Defines numbering systems. A numbering system describes the scheme by which
- * numbers are to be presented to the end user. In its simplest form, a numbering
- * system describes the set of digit characters that are to be used to display
- * numbers, such as Western digits, Thai digits, Arabic-Indic digits, etc., in a
- * positional numbering system with a specified radix (typically 10).
- * More complicated numbering systems are algorithmic in nature, and require use
- * of an RBNF formatter (rule based number formatter), in order to calculate
- * the characters to be displayed for a given number. Examples of algorithmic
- * numbering systems include Roman numerals, Chinese numerals, and Hebrew numerals.
- * Formatting rules for many commonly used numbering systems are included in
- * the ICU package, based on the numbering system rules defined in CLDR.
- * Alternate numbering systems can be specified to a locale by using the
- * numbers locale keyword.
- */
-
-/**
- * Opaque UNumberingSystem object for use in C programs.
- * @stable ICU 52
- */
-struct UNumberingSystem;
-typedef struct UNumberingSystem UNumberingSystem;  /**< C typedef for struct UNumberingSystem. @stable ICU 52 */
-
-/**
- * Opens a UNumberingSystem object using the default numbering system for the specified
- * locale.
- * @param locale    The locale for which the default numbering system should be opened.
- * @param status    A pointer to a UErrorCode to receive any errors. For example, this
- *                  may be U_UNSUPPORTED_ERROR for a locale such as "en@numbers=xyz" that
- *                  specifies a numbering system unknown to ICU.
- * @return          A UNumberingSystem for the specified locale, or NULL if an error
- *                  occurred.
- * @stable ICU 52
- */
-U_CAPI UNumberingSystem * U_EXPORT2
-unumsys_open(const char *locale, UErrorCode *status);
-
-/**
- * Opens a UNumberingSystem object using the name of one of the predefined numbering
- * systems specified by CLDR and known to ICU, such as "latn", "arabext", or "hanidec";
- * the full list is returned by unumsys_openAvailableNames. Note that some of the names
- * listed at http://unicode.org/repos/cldr/tags/latest/common/bcp47/number.xml - e.g.
- * default, native, traditional, finance - do not identify specific numbering systems,
- * but rather key values that may only be used as part of a locale, which in turn
- * defines how they are mapped to a specific numbering system such as "latn" or "hant".
- *
- * @param name      The name of the numbering system for which a UNumberingSystem object
- *                  should be opened.
- * @param status    A pointer to a UErrorCode to receive any errors. For example, this
- *                  may be U_UNSUPPORTED_ERROR for a numbering system such as "xyz" that
- *                  is unknown to ICU.
- * @return          A UNumberingSystem for the specified name, or NULL if an error
- *                  occurred.
- * @stable ICU 52
- */
-U_CAPI UNumberingSystem * U_EXPORT2
-unumsys_openByName(const char *name, UErrorCode *status);
-
-/**
- * Close a UNumberingSystem object. Once closed it may no longer be used.
- * @param unumsys   The UNumberingSystem object to close.
- * @stable ICU 52
- */
-U_CAPI void U_EXPORT2
-unumsys_close(UNumberingSystem *unumsys);
-
-#if U_SHOW_CPLUSPLUS_API
-U_NAMESPACE_BEGIN
-
-/**
- * \class LocalUNumberingSystemPointer
- * "Smart pointer" class, closes a UNumberingSystem via unumsys_close().
- * For most methods see the LocalPointerBase base class.
- * @see LocalPointerBase
- * @see LocalPointer
- * @stable ICU 52
- */
-U_DEFINE_LOCAL_OPEN_POINTER(LocalUNumberingSystemPointer, UNumberingSystem, unumsys_close);
-
-U_NAMESPACE_END
-#endif
-
-/**
- * Returns an enumeration over the names of all of the predefined numbering systems known
- * to ICU.
- * The numbering system names will be in alphabetical (invariant) order.
- * @param status    A pointer to a UErrorCode to receive any errors.
- * @return          A pointer to a UEnumeration that must be closed with uenum_close(),
- *                  or NULL if an error occurred.
- * @stable ICU 52
- */
-U_CAPI UEnumeration * U_EXPORT2
-unumsys_openAvailableNames(UErrorCode *status);
-
-/**
- * Returns the name of the specified UNumberingSystem object (if it is one of the
- * predefined names known to ICU).
- * @param unumsys   The UNumberingSystem whose name is desired.
- * @return          A pointer to the name of the specified UNumberingSystem object, or
- *                  NULL if the name is not one of the ICU predefined names. The pointer
- *                  is only valid for the lifetime of the UNumberingSystem object.
- * @stable ICU 52
- */
-U_CAPI const char * U_EXPORT2
-unumsys_getName(const UNumberingSystem *unumsys);
-
-/**
- * Returns whether the given UNumberingSystem object is for an algorithmic (not purely
- * positional) system.
- * @param unumsys   The UNumberingSystem whose algorithmic status is desired.
- * @return          true if the specified UNumberingSystem object is for an algorithmic
- *                  system.
- * @stable ICU 52
- */
-U_CAPI UBool U_EXPORT2
-unumsys_isAlgorithmic(const UNumberingSystem *unumsys);
-
-/**
- * Returns the radix of the specified UNumberingSystem object. Simple positional
- * numbering systems typically have radix 10, but might have a radix of e.g. 16 for
- * hexadecimal. The radix is less well-defined for non-positional algorithmic systems.
- * @param unumsys   The UNumberingSystem whose radix is desired.
- * @return          The radix of the specified UNumberingSystem object.
- * @stable ICU 52
- */
-U_CAPI int32_t U_EXPORT2
-unumsys_getRadix(const UNumberingSystem *unumsys);
-
-/**
- * Get the description string of the specified UNumberingSystem object. For simple
- * positional systems this is the ordered string of digits (with length matching
- * the radix), e.g. "\u3007\u4E00\u4E8C\u4E09\u56DB\u4E94\u516D\u4E03\u516B\u4E5D"
- * for "hanidec"; it would be "0123456789ABCDEF" for hexadecimal. For
- * algorithmic systems this is the name of the RBNF ruleset used for formatting,
- * e.g. "zh/SpelloutRules/%spellout-cardinal" for "hans" or "%greek-upper" for
- * "grek".
- * @param unumsys   The UNumberingSystem whose description string is desired.
- * @param result    A pointer to a buffer to receive the description string.
- * @param resultLength  The maximum size of result.
- * @param status    A pointer to a UErrorCode to receive any errors.
- * @return          The total buffer size needed; if greater than resultLength, the
- *                  output was truncated.
- * @stable ICU 52
- */
-U_CAPI int32_t U_EXPORT2
-unumsys_getDescription(const UNumberingSystem *unumsys, UChar *result,
-                       int32_t resultLength, UErrorCode *status);
-
-#endif /* #if !UCONFIG_NO_FORMATTING */
-
-#endif
-=======
-// © 2016 and later: Unicode, Inc. and others.
-// License & terms of use: http://www.unicode.org/copyright.html
-/*
-*****************************************************************************************
-* Copyright (C) 2013-2014, International Business Machines
-* Corporation and others. All Rights Reserved.
-*****************************************************************************************
-*/
-
-#ifndef UNUMSYS_H
-#define UNUMSYS_H
-
-#include "unicode/utypes.h"
-
-#if !UCONFIG_NO_FORMATTING
-
-#include "unicode/uenum.h"
-
-#if U_SHOW_CPLUSPLUS_API
-#include "unicode/localpointer.h"
-#endif   // U_SHOW_CPLUSPLUS_API
-
-/**
- * \file
- * \brief C API: UNumberingSystem, information about numbering systems
- *
- * Defines numbering systems. A numbering system describes the scheme by which 
- * numbers are to be presented to the end user. In its simplest form, a numbering
- * system describes the set of digit characters that are to be used to display
- * numbers, such as Western digits, Thai digits, Arabic-Indic digits, etc., in a
- * positional numbering system with a specified radix (typically 10).
- * More complicated numbering systems are algorithmic in nature, and require use
- * of an RBNF formatter (rule based number formatter), in order to calculate
- * the characters to be displayed for a given number. Examples of algorithmic
- * numbering systems include Roman numerals, Chinese numerals, and Hebrew numerals.
- * Formatting rules for many commonly used numbering systems are included in
- * the ICU package, based on the numbering system rules defined in CLDR.
- * Alternate numbering systems can be specified to a locale by using the
- * numbers locale keyword.
- */
-
-/**
- * Opaque UNumberingSystem object for use in C programs.
- * @stable ICU 52
- */
-struct UNumberingSystem;
-typedef struct UNumberingSystem UNumberingSystem;  /**< C typedef for struct UNumberingSystem. @stable ICU 52 */
-
-/**
- * Opens a UNumberingSystem object using the default numbering system for the specified
- * locale.
- * @param locale    The locale for which the default numbering system should be opened.
- * @param status    A pointer to a UErrorCode to receive any errors. For example, this
- *                  may be U_UNSUPPORTED_ERROR for a locale such as "en@numbers=xyz" that
- *                  specifies a numbering system unknown to ICU.
- * @return          A UNumberingSystem for the specified locale, or NULL if an error
- *                  occurred.
- * @stable ICU 52
- */
-U_CAPI UNumberingSystem * U_EXPORT2
-unumsys_open(const char *locale, UErrorCode *status);
-
-/**
- * Opens a UNumberingSystem object using the name of one of the predefined numbering
- * systems specified by CLDR and known to ICU, such as "latn", "arabext", or "hanidec";
- * the full list is returned by unumsys_openAvailableNames. Note that some of the names
- * listed at http://unicode.org/repos/cldr/tags/latest/common/bcp47/number.xml - e.g.
- * default, native, traditional, finance - do not identify specific numbering systems,
- * but rather key values that may only be used as part of a locale, which in turn
- * defines how they are mapped to a specific numbering system such as "latn" or "hant".
- *
- * @param name      The name of the numbering system for which a UNumberingSystem object
- *                  should be opened.
- * @param status    A pointer to a UErrorCode to receive any errors. For example, this
- *                  may be U_UNSUPPORTED_ERROR for a numbering system such as "xyz" that
- *                  is unknown to ICU.
- * @return          A UNumberingSystem for the specified name, or NULL if an error
- *                  occurred.
- * @stable ICU 52
- */
-U_CAPI UNumberingSystem * U_EXPORT2
-unumsys_openByName(const char *name, UErrorCode *status);
-
-/**
- * Close a UNumberingSystem object. Once closed it may no longer be used.
- * @param unumsys   The UNumberingSystem object to close.
- * @stable ICU 52
- */
-U_CAPI void U_EXPORT2
-unumsys_close(UNumberingSystem *unumsys);
-
-#if U_SHOW_CPLUSPLUS_API
-U_NAMESPACE_BEGIN
-
-/**
- * \class LocalUNumberingSystemPointer
- * "Smart pointer" class, closes a UNumberingSystem via unumsys_close().
- * For most methods see the LocalPointerBase base class.
- * @see LocalPointerBase
- * @see LocalPointer
- * @stable ICU 52
- */
-U_DEFINE_LOCAL_OPEN_POINTER(LocalUNumberingSystemPointer, UNumberingSystem, unumsys_close);
-
-U_NAMESPACE_END
-#endif
-
-/**
- * Returns an enumeration over the names of all of the predefined numbering systems known
- * to ICU.
- * The numbering system names will be in alphabetical (invariant) order.
- * @param status    A pointer to a UErrorCode to receive any errors.
- * @return          A pointer to a UEnumeration that must be closed with uenum_close(),
- *                  or NULL if an error occurred.
- * @stable ICU 52
- */
-U_CAPI UEnumeration * U_EXPORT2
-unumsys_openAvailableNames(UErrorCode *status);
-
-/**
- * Returns the name of the specified UNumberingSystem object (if it is one of the
- * predefined names known to ICU).
- * @param unumsys   The UNumberingSystem whose name is desired.
- * @return          A pointer to the name of the specified UNumberingSystem object, or
- *                  NULL if the name is not one of the ICU predefined names. The pointer
- *                  is only valid for the lifetime of the UNumberingSystem object.
- * @stable ICU 52
- */
-U_CAPI const char * U_EXPORT2
-unumsys_getName(const UNumberingSystem *unumsys);
-
-/**
- * Returns whether the given UNumberingSystem object is for an algorithmic (not purely
- * positional) system.
- * @param unumsys   The UNumberingSystem whose algorithmic status is desired.
- * @return          true if the specified UNumberingSystem object is for an algorithmic
- *                  system.
- * @stable ICU 52
- */
-U_CAPI UBool U_EXPORT2
-unumsys_isAlgorithmic(const UNumberingSystem *unumsys);
-
-/**
- * Returns the radix of the specified UNumberingSystem object. Simple positional
- * numbering systems typically have radix 10, but might have a radix of e.g. 16 for
- * hexadecimal. The radix is less well-defined for non-positional algorithmic systems.
- * @param unumsys   The UNumberingSystem whose radix is desired.
- * @return          The radix of the specified UNumberingSystem object.
- * @stable ICU 52
- */
-U_CAPI int32_t U_EXPORT2
-unumsys_getRadix(const UNumberingSystem *unumsys);
-
-/**
- * Get the description string of the specified UNumberingSystem object. For simple
- * positional systems this is the ordered string of digits (with length matching
- * the radix), e.g. "\u3007\u4E00\u4E8C\u4E09\u56DB\u4E94\u516D\u4E03\u516B\u4E5D"
- * for "hanidec"; it would be "0123456789ABCDEF" for hexadecimal. For
- * algorithmic systems this is the name of the RBNF ruleset used for formatting,
- * e.g. "zh/SpelloutRules/%spellout-cardinal" for "hans" or "%greek-upper" for
- * "grek".
- * @param unumsys   The UNumberingSystem whose description string is desired.
- * @param result    A pointer to a buffer to receive the description string.
- * @param resultLength  The maximum size of result.
- * @param status    A pointer to a UErrorCode to receive any errors.
- * @return          The total buffer size needed; if greater than resultLength, the
- *                  output was truncated.
- * @stable ICU 52
- */
-U_CAPI int32_t U_EXPORT2
-unumsys_getDescription(const UNumberingSystem *unumsys, UChar *result,
-                       int32_t resultLength, UErrorCode *status);
-
-#endif /* #if !UCONFIG_NO_FORMATTING */
-
-#endif
->>>>>>> a8a80be5
+// © 2016 and later: Unicode, Inc. and others.
+// License & terms of use: http://www.unicode.org/copyright.html
+/*
+*****************************************************************************************
+* Copyright (C) 2013-2014, International Business Machines
+* Corporation and others. All Rights Reserved.
+*****************************************************************************************
+*/
+
+#ifndef UNUMSYS_H
+#define UNUMSYS_H
+
+#include "unicode/utypes.h"
+
+#if !UCONFIG_NO_FORMATTING
+
+#include "unicode/uenum.h"
+
+#if U_SHOW_CPLUSPLUS_API
+#include "unicode/localpointer.h"
+#endif   // U_SHOW_CPLUSPLUS_API
+
+/**
+ * \file
+ * \brief C API: UNumberingSystem, information about numbering systems
+ *
+ * Defines numbering systems. A numbering system describes the scheme by which 
+ * numbers are to be presented to the end user. In its simplest form, a numbering
+ * system describes the set of digit characters that are to be used to display
+ * numbers, such as Western digits, Thai digits, Arabic-Indic digits, etc., in a
+ * positional numbering system with a specified radix (typically 10).
+ * More complicated numbering systems are algorithmic in nature, and require use
+ * of an RBNF formatter (rule based number formatter), in order to calculate
+ * the characters to be displayed for a given number. Examples of algorithmic
+ * numbering systems include Roman numerals, Chinese numerals, and Hebrew numerals.
+ * Formatting rules for many commonly used numbering systems are included in
+ * the ICU package, based on the numbering system rules defined in CLDR.
+ * Alternate numbering systems can be specified to a locale by using the
+ * numbers locale keyword.
+ */
+
+/**
+ * Opaque UNumberingSystem object for use in C programs.
+ * @stable ICU 52
+ */
+struct UNumberingSystem;
+typedef struct UNumberingSystem UNumberingSystem;  /**< C typedef for struct UNumberingSystem. @stable ICU 52 */
+
+/**
+ * Opens a UNumberingSystem object using the default numbering system for the specified
+ * locale.
+ * @param locale    The locale for which the default numbering system should be opened.
+ * @param status    A pointer to a UErrorCode to receive any errors. For example, this
+ *                  may be U_UNSUPPORTED_ERROR for a locale such as "en@numbers=xyz" that
+ *                  specifies a numbering system unknown to ICU.
+ * @return          A UNumberingSystem for the specified locale, or NULL if an error
+ *                  occurred.
+ * @stable ICU 52
+ */
+U_CAPI UNumberingSystem * U_EXPORT2
+unumsys_open(const char *locale, UErrorCode *status);
+
+/**
+ * Opens a UNumberingSystem object using the name of one of the predefined numbering
+ * systems specified by CLDR and known to ICU, such as "latn", "arabext", or "hanidec";
+ * the full list is returned by unumsys_openAvailableNames. Note that some of the names
+ * listed at http://unicode.org/repos/cldr/tags/latest/common/bcp47/number.xml - e.g.
+ * default, native, traditional, finance - do not identify specific numbering systems,
+ * but rather key values that may only be used as part of a locale, which in turn
+ * defines how they are mapped to a specific numbering system such as "latn" or "hant".
+ *
+ * @param name      The name of the numbering system for which a UNumberingSystem object
+ *                  should be opened.
+ * @param status    A pointer to a UErrorCode to receive any errors. For example, this
+ *                  may be U_UNSUPPORTED_ERROR for a numbering system such as "xyz" that
+ *                  is unknown to ICU.
+ * @return          A UNumberingSystem for the specified name, or NULL if an error
+ *                  occurred.
+ * @stable ICU 52
+ */
+U_CAPI UNumberingSystem * U_EXPORT2
+unumsys_openByName(const char *name, UErrorCode *status);
+
+/**
+ * Close a UNumberingSystem object. Once closed it may no longer be used.
+ * @param unumsys   The UNumberingSystem object to close.
+ * @stable ICU 52
+ */
+U_CAPI void U_EXPORT2
+unumsys_close(UNumberingSystem *unumsys);
+
+#if U_SHOW_CPLUSPLUS_API
+U_NAMESPACE_BEGIN
+
+/**
+ * \class LocalUNumberingSystemPointer
+ * "Smart pointer" class, closes a UNumberingSystem via unumsys_close().
+ * For most methods see the LocalPointerBase base class.
+ * @see LocalPointerBase
+ * @see LocalPointer
+ * @stable ICU 52
+ */
+U_DEFINE_LOCAL_OPEN_POINTER(LocalUNumberingSystemPointer, UNumberingSystem, unumsys_close);
+
+U_NAMESPACE_END
+#endif
+
+/**
+ * Returns an enumeration over the names of all of the predefined numbering systems known
+ * to ICU.
+ * The numbering system names will be in alphabetical (invariant) order.
+ * @param status    A pointer to a UErrorCode to receive any errors.
+ * @return          A pointer to a UEnumeration that must be closed with uenum_close(),
+ *                  or NULL if an error occurred.
+ * @stable ICU 52
+ */
+U_CAPI UEnumeration * U_EXPORT2
+unumsys_openAvailableNames(UErrorCode *status);
+
+/**
+ * Returns the name of the specified UNumberingSystem object (if it is one of the
+ * predefined names known to ICU).
+ * @param unumsys   The UNumberingSystem whose name is desired.
+ * @return          A pointer to the name of the specified UNumberingSystem object, or
+ *                  NULL if the name is not one of the ICU predefined names. The pointer
+ *                  is only valid for the lifetime of the UNumberingSystem object.
+ * @stable ICU 52
+ */
+U_CAPI const char * U_EXPORT2
+unumsys_getName(const UNumberingSystem *unumsys);
+
+/**
+ * Returns whether the given UNumberingSystem object is for an algorithmic (not purely
+ * positional) system.
+ * @param unumsys   The UNumberingSystem whose algorithmic status is desired.
+ * @return          true if the specified UNumberingSystem object is for an algorithmic
+ *                  system.
+ * @stable ICU 52
+ */
+U_CAPI UBool U_EXPORT2
+unumsys_isAlgorithmic(const UNumberingSystem *unumsys);
+
+/**
+ * Returns the radix of the specified UNumberingSystem object. Simple positional
+ * numbering systems typically have radix 10, but might have a radix of e.g. 16 for
+ * hexadecimal. The radix is less well-defined for non-positional algorithmic systems.
+ * @param unumsys   The UNumberingSystem whose radix is desired.
+ * @return          The radix of the specified UNumberingSystem object.
+ * @stable ICU 52
+ */
+U_CAPI int32_t U_EXPORT2
+unumsys_getRadix(const UNumberingSystem *unumsys);
+
+/**
+ * Get the description string of the specified UNumberingSystem object. For simple
+ * positional systems this is the ordered string of digits (with length matching
+ * the radix), e.g. "\u3007\u4E00\u4E8C\u4E09\u56DB\u4E94\u516D\u4E03\u516B\u4E5D"
+ * for "hanidec"; it would be "0123456789ABCDEF" for hexadecimal. For
+ * algorithmic systems this is the name of the RBNF ruleset used for formatting,
+ * e.g. "zh/SpelloutRules/%spellout-cardinal" for "hans" or "%greek-upper" for
+ * "grek".
+ * @param unumsys   The UNumberingSystem whose description string is desired.
+ * @param result    A pointer to a buffer to receive the description string.
+ * @param resultLength  The maximum size of result.
+ * @param status    A pointer to a UErrorCode to receive any errors.
+ * @return          The total buffer size needed; if greater than resultLength, the
+ *                  output was truncated.
+ * @stable ICU 52
+ */
+U_CAPI int32_t U_EXPORT2
+unumsys_getDescription(const UNumberingSystem *unumsys, UChar *result,
+                       int32_t resultLength, UErrorCode *status);
+
+#endif /* #if !UCONFIG_NO_FORMATTING */
+
+#endif