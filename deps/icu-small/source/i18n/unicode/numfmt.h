<<<<<<< HEAD
// © 2016 and later: Unicode, Inc. and others.
// License & terms of use: http://www.unicode.org/copyright.html
/*
********************************************************************************
* Copyright (C) 1997-2016, International Business Machines Corporation and others.
* All Rights Reserved.
********************************************************************************
*
* File NUMFMT.H
*
* Modification History:
*
*   Date        Name        Description
*   02/19/97    aliu        Converted from java.
*   03/18/97    clhuang     Updated per C++ implementation.
*   04/17/97    aliu        Changed DigitCount to int per code review.
*    07/20/98    stephen        JDK 1.2 sync up. Added scientific support.
*                            Changed naming conventions to match C++ guidelines
*                            Derecated Java style constants (eg, INTEGER_FIELD)
********************************************************************************
*/

#ifndef NUMFMT_H
#define NUMFMT_H


#include "unicode/utypes.h"

#if U_SHOW_CPLUSPLUS_API

/**
 * \file
 * \brief C++ API: Compatibility APIs for number formatting.
 */

#if !UCONFIG_NO_FORMATTING

#include "unicode/unistr.h"
#include "unicode/format.h"
#include "unicode/unum.h" // UNumberFormatStyle
#include "unicode/locid.h"
#include "unicode/stringpiece.h"
#include "unicode/curramt.h"
#include "unicode/udisplaycontext.h"

class NumberFormatTest;

U_NAMESPACE_BEGIN

class SharedNumberFormat;

#if !UCONFIG_NO_SERVICE
class NumberFormatFactory;
class StringEnumeration;
#endif

/**
 * <p><strong>IMPORTANT:</strong> New users are strongly encouraged to see if
 * numberformatter.h fits their use case.  Although not deprecated, this header
 * is provided for backwards compatibility only.
 *
 * Abstract base class for all number formats.  Provides interface for
 * formatting and parsing a number.  Also provides methods for
 * determining which locales have number formats, and what their names
 * are.
 *
 * \headerfile unicode/numfmt.h "unicode/numfmt.h"
 * <P>
 * NumberFormat helps you to format and parse numbers for any locale.
 * Your code can be completely independent of the locale conventions
 * for decimal points, thousands-separators, or even the particular
 * decimal digits used, or whether the number format is even decimal.
 * <P>
 * To format a number for the current Locale, use one of the static
 * factory methods:
 * \code
 *    #include <iostream>
 *    #include "unicode/numfmt.h"
 *    #include "unicode/unistr.h"
 *    #include "unicode/ustream.h"
 *    using namespace std;
 *
 *    int main() {
 *        double myNumber = 7.0;
 *        UnicodeString myString;
 *        UErrorCode success = U_ZERO_ERROR;
 *        NumberFormat* nf = NumberFormat::createInstance(success);
 *        nf->format(myNumber, myString);
 *        cout << " Example 1: " << myString << endl;
 *    }
 * \endcode
 * Note that there are additional factory methods within subclasses of
 * NumberFormat.
 * <P>
 * If you are formatting multiple numbers, it is more efficient to get
 * the format and use it multiple times so that the system doesn't
 * have to fetch the information about the local language and country
 * conventions multiple times.
 * \code
 *     UnicodeString myString;
 *     UErrorCode success = U_ZERO_ERROR;
 *     NumberFormat *nf = NumberFormat::createInstance( success );
 *     for (int32_t number: {123, 3333, -1234567}) {
 *         nf->format(number, myString);
 *         myString += "; ";
 *     }
 *     cout << " Example 2: " << myString << endl;
 * \endcode
 * To format a number for a different Locale, specify it in the
 * call to \c createInstance().
 * \code
 *     nf = NumberFormat::createInstance(Locale::getFrench(), success);
 * \endcode
 * You can use a \c NumberFormat to parse also.
 * \code
 *    UErrorCode success;
 *    Formattable result(-999);  // initialized with error code
 *    nf->parse(myString, result, success);
 * \endcode
 * Use \c createInstance() to get the normal number format for a \c Locale.
 * There are other static factory methods available.  Use \c createCurrencyInstance()
 * to get the currency number format for that country.  Use \c createPercentInstance()
 * to get a format for displaying percentages. With this format, a
 * fraction from 0.53 is displayed as 53%.
 * <P>
 * The type of number formatting can be specified by passing a 'style' parameter to \c createInstance().
 * For example, use\n
 * \c createInstance(locale, UNUM_DECIMAL, errorCode) to get the normal number format,\n
 * \c createInstance(locale, UNUM_PERCENT, errorCode) to get a format for displaying percentage,\n
 * \c createInstance(locale, UNUM_SCIENTIFIC, errorCode) to get a format for displaying scientific number,\n
 * \c createInstance(locale, UNUM_CURRENCY, errorCode) to get the currency number format,
 * in which the currency is represented by its symbol, for example, "$3.00".\n
 * \c createInstance(locale, UNUM_CURRENCY_ISO, errorCode)  to get the currency number format,
 * in which the currency is represented by its ISO code, for example "USD3.00".\n
 * \c createInstance(locale, UNUM_CURRENCY_PLURAL, errorCode) to get the currency number format,
 * in which the currency is represented by its full name in plural format,
 * for example, "3.00 US dollars" or "1.00 US dollar".
 * <P>
 * You can also control the display of numbers with such methods as
 * \c getMinimumFractionDigits().  If you want even more control over the
 * format or parsing, or want to give your users more control, you can
 * try dynamic_casting the \c NumberFormat you get from the factory methods to a
 * \c DecimalFormat. This will work for the vast majority of
 * countries; just remember to test for NULL in case you
 * encounter an unusual one.
 * <P>
 * You can also use forms of the parse and format methods with
 * \c ParsePosition and \c FieldPosition to allow you to:
 * <ul type=round>
 *   <li>(a) progressively parse through pieces of a string.
 *   <li>(b) align the decimal point and other areas.
 * </ul>
 * For example, you can align numbers in two ways.
 * <P>
 * If you are using a monospaced font with spacing for alignment, you
 * can pass the \c FieldPosition in your format call, with field =
 * \c UNUM_INTEGER_FIELD. On output, \c getEndIndex will be set to the offset
 * between the last character of the integer and the decimal. Add
 * (desiredSpaceCount - getEndIndex) spaces at the front of the
 * string.
 * <P>
 * If you are using proportional fonts, instead of padding with
 * spaces, measure the width of the string in pixels from the start to
 * getEndIndex.  Then move the pen by (desiredPixelWidth -
 * widthToAlignmentPoint) before drawing the text.  It also works
 * where there is no decimal, but possibly additional characters at
 * the end, e.g. with parentheses in negative numbers: "(12)" for -12.
 * <p>
 * <em>User subclasses are not supported.</em> While clients may write
 * subclasses, such code will not necessarily work and will not be
 * guaranteed to work stably from release to release.
 *
 * @stable ICU 2.0
 */
class U_I18N_API NumberFormat : public Format {
public:
    /**
     * Rounding mode.
     *
     * <p>
     * For more detail on rounding modes, see:
     * https://unicode-org.github.io/icu/userguide/format_parse/numbers/rounding-modes
     *
     * @stable ICU 2.4
     */
    enum ERoundingMode {
        kRoundCeiling,  /**< Round towards positive infinity */
        kRoundFloor,    /**< Round towards negative infinity */
        kRoundDown,     /**< Round towards zero */
        kRoundUp,       /**< Round away from zero */
        kRoundHalfEven, /**< Round towards the nearest integer, or
                             towards the nearest even integer if equidistant */
        kRoundHalfDown, /**< Round towards the nearest integer, or
                             towards zero if equidistant */
        kRoundHalfUp,   /**< Round towards the nearest integer, or
                             away from zero if equidistant */
        /**
          *  Return U_FORMAT_INEXACT_ERROR if number does not format exactly.
          *  @stable ICU 4.8
          */
        kRoundUnnecessary
    };

    /**
     * Alignment Field constants used to construct a FieldPosition object.
     * Signifies that the position of the integer part or fraction part of
     * a formatted number should be returned.
     *
     * Note: as of ICU 4.4, the values in this enum have been extended to
     * support identification of all number format fields, not just those
     * pertaining to alignment.
     *
     * These constants are provided for backwards compatibility only.
     * Please use the C style constants defined in the header file unum.h.
     *
     * @see FieldPosition
     * @stable ICU 2.0
     */
    enum EAlignmentFields {
        /** @stable ICU 2.0 */
        kIntegerField = UNUM_INTEGER_FIELD,
        /** @stable ICU 2.0 */
        kFractionField = UNUM_FRACTION_FIELD,
        /** @stable ICU 2.0 */
        kDecimalSeparatorField = UNUM_DECIMAL_SEPARATOR_FIELD,
        /** @stable ICU 2.0 */
        kExponentSymbolField = UNUM_EXPONENT_SYMBOL_FIELD,
        /** @stable ICU 2.0 */
        kExponentSignField = UNUM_EXPONENT_SIGN_FIELD,
        /** @stable ICU 2.0 */
        kExponentField = UNUM_EXPONENT_FIELD,
        /** @stable ICU 2.0 */
        kGroupingSeparatorField = UNUM_GROUPING_SEPARATOR_FIELD,
        /** @stable ICU 2.0 */
        kCurrencyField = UNUM_CURRENCY_FIELD,
        /** @stable ICU 2.0 */
        kPercentField = UNUM_PERCENT_FIELD,
        /** @stable ICU 2.0 */
        kPermillField = UNUM_PERMILL_FIELD,
        /** @stable ICU 2.0 */
        kSignField = UNUM_SIGN_FIELD,
        /** @stable ICU 64 */
        kMeasureUnitField = UNUM_MEASURE_UNIT_FIELD,
        /** @stable ICU 64 */
        kCompactField = UNUM_COMPACT_FIELD,

    /**
     * These constants are provided for backwards compatibility only.
     * Please use the constants defined in the header file unum.h.
     */
        /** @stable ICU 2.0 */
        INTEGER_FIELD        = UNUM_INTEGER_FIELD,
        /** @stable ICU 2.0 */
        FRACTION_FIELD       = UNUM_FRACTION_FIELD
    };

    /**
     * Destructor.
     * @stable ICU 2.0
     */
    virtual ~NumberFormat();

    /**
     * Clones this object polymorphically.
     * The caller owns the result and should delete it when done.
     * @return clone, or nullptr if an error occurred
     * @stable ICU 2.0
     */
    virtual NumberFormat* clone() const = 0;

    /**
     * Return true if the given Format objects are semantically equal.
     * Objects of different subclasses are considered unequal.
     * @return    true if the given Format objects are semantically equal.
     * @stable ICU 2.0
     */
    virtual UBool operator==(const Format& other) const;


    using Format::format;

    /**
     * Format an object to produce a string.  This method handles
     * Formattable objects with numeric types. If the Formattable
     * object type is not a numeric type, then it returns a failing
     * UErrorCode.
     *
     * @param obj       The object to format.
     * @param appendTo  Output parameter to receive result.
     *                  Result is appended to existing contents.
     * @param pos       On input: an alignment field, if desired.
     *                  On output: the offsets of the alignment field.
     * @param status    Output param filled with success/failure status.
     * @return          Reference to 'appendTo' parameter.
     * @stable ICU 2.0
     */
    virtual UnicodeString& format(const Formattable& obj,
                                  UnicodeString& appendTo,
                                  FieldPosition& pos,
                                  UErrorCode& status) const;

    /**
     * Format an object to produce a string.  This method handles
     * Formattable objects with numeric types. If the Formattable
     * object type is not a numeric type, then it returns a failing
     * UErrorCode.
     *
     * @param obj       The object to format.
     * @param appendTo  Output parameter to receive result.
     *                  Result is appended to existing contents.
     * @param posIter   On return, can be used to iterate over positions
     *                  of fields generated by this format call.  Can be
     *                  NULL.
     * @param status    Output param filled with success/failure status.
     * @return          Reference to 'appendTo' parameter.
     * @stable ICU 4.4
     */
    virtual UnicodeString& format(const Formattable& obj,
                                  UnicodeString& appendTo,
                                  FieldPositionIterator* posIter,
                                  UErrorCode& status) const;

    /**
     * Parse a string to produce an object.  This methods handles
     * parsing of numeric strings into Formattable objects with numeric
     * types.
     * <P>
     * Before calling, set parse_pos.index to the offset you want to
     * start parsing at in the source. After calling, parse_pos.index
     * indicates the position after the successfully parsed text.  If
     * an error occurs, parse_pos.index is unchanged.
     * <P>
     * When parsing, leading whitespace is discarded (with successful
     * parse), while trailing whitespace is left as is.
     * <P>
     * See Format::parseObject() for more.
     *
     * @param source    The string to be parsed into an object.
     * @param result    Formattable to be set to the parse result.
     *                  If parse fails, return contents are undefined.
     * @param parse_pos The position to start parsing at. Upon return
     *                  this param is set to the position after the
     *                  last character successfully parsed. If the
     *                  source is not parsed successfully, this param
     *                  will remain unchanged.
     * @return          A newly created Formattable* object, or NULL
     *                  on failure.  The caller owns this and should
     *                  delete it when done.
     * @stable ICU 2.0
     */
    virtual void parseObject(const UnicodeString& source,
                             Formattable& result,
                             ParsePosition& parse_pos) const;

    /**
     * Format a double number. These methods call the NumberFormat
     * pure virtual format() methods with the default FieldPosition.
     *
     * @param number    The value to be formatted.
     * @param appendTo  Output parameter to receive result.
     *                  Result is appended to existing contents.
     * @return          Reference to 'appendTo' parameter.
     * @stable ICU 2.0
     */
    UnicodeString& format(  double number,
                            UnicodeString& appendTo) const;

    /**
     * Format a long number. These methods call the NumberFormat
     * pure virtual format() methods with the default FieldPosition.
     *
     * @param number    The value to be formatted.
     * @param appendTo  Output parameter to receive result.
     *                  Result is appended to existing contents.
     * @return          Reference to 'appendTo' parameter.
     * @stable ICU 2.0
     */
    UnicodeString& format(  int32_t number,
                            UnicodeString& appendTo) const;

    /**
     * Format an int64 number. These methods call the NumberFormat
     * pure virtual format() methods with the default FieldPosition.
     *
     * @param number    The value to be formatted.
     * @param appendTo  Output parameter to receive result.
     *                  Result is appended to existing contents.
     * @return          Reference to 'appendTo' parameter.
     * @stable ICU 2.8
     */
    UnicodeString& format(  int64_t number,
                            UnicodeString& appendTo) const;

    /**
     * Format a double number. Concrete subclasses must implement
     * these pure virtual methods.
     *
     * @param number    The value to be formatted.
     * @param appendTo  Output parameter to receive result.
     *                  Result is appended to existing contents.
     * @param pos       On input: an alignment field, if desired.
     *                  On output: the offsets of the alignment field.
     * @return          Reference to 'appendTo' parameter.
     * @stable ICU 2.0
     */
    virtual UnicodeString& format(double number,
                                  UnicodeString& appendTo,
                                  FieldPosition& pos) const = 0;
    /**
     * Format a double number. By default, the parent function simply
     * calls the base class and does not return an error status.
     * Therefore, the status may be ignored in some subclasses.
     *
     * @param number    The value to be formatted.
     * @param appendTo  Output parameter to receive result.
     *                  Result is appended to existing contents.
     * @param pos       On input: an alignment field, if desired.
     *                  On output: the offsets of the alignment field.
     * @param status    error status
     * @return          Reference to 'appendTo' parameter.
     * @internal
     */
    virtual UnicodeString& format(double number,
                                  UnicodeString& appendTo,
                                  FieldPosition& pos,
                                  UErrorCode &status) const;
    /**
     * Format a double number. Subclasses must implement
     * this method.
     *
     * @param number    The value to be formatted.
     * @param appendTo  Output parameter to receive result.
     *                  Result is appended to existing contents.
     * @param posIter   On return, can be used to iterate over positions
     *                  of fields generated by this format call.
     *                  Can be NULL.
     * @param status    Output param filled with success/failure status.
     * @return          Reference to 'appendTo' parameter.
     * @stable ICU 4.4
     */
    virtual UnicodeString& format(double number,
                                  UnicodeString& appendTo,
                                  FieldPositionIterator* posIter,
                                  UErrorCode& status) const;
    /**
     * Format a long number. Concrete subclasses must implement
     * these pure virtual methods.
     *
     * @param number    The value to be formatted.
     * @param appendTo  Output parameter to receive result.
     *                  Result is appended to existing contents.
     * @param pos       On input: an alignment field, if desired.
     *                  On output: the offsets of the alignment field.
     * @return          Reference to 'appendTo' parameter.
     * @stable ICU 2.0
    */
    virtual UnicodeString& format(int32_t number,
                                  UnicodeString& appendTo,
                                  FieldPosition& pos) const = 0;

    /**
     * Format a long number. Concrete subclasses may override
     * this function to provide status return.
     *
     * @param number    The value to be formatted.
     * @param appendTo  Output parameter to receive result.
     *                  Result is appended to existing contents.
     * @param pos       On input: an alignment field, if desired.
     *                  On output: the offsets of the alignment field.
     * @param status the output status.
     * @return          Reference to 'appendTo' parameter.
     * @internal
    */
    virtual UnicodeString& format(int32_t number,
                                  UnicodeString& appendTo,
                                  FieldPosition& pos,
                                  UErrorCode &status) const;

    /**
     * Format an int32 number. Subclasses must implement
     * this method.
     *
     * @param number    The value to be formatted.
     * @param appendTo  Output parameter to receive result.
     *                  Result is appended to existing contents.
     * @param posIter   On return, can be used to iterate over positions
     *                  of fields generated by this format call.
     *                  Can be NULL.
     * @param status    Output param filled with success/failure status.
     * @return          Reference to 'appendTo' parameter.
     * @stable ICU 4.4
     */
    virtual UnicodeString& format(int32_t number,
                                  UnicodeString& appendTo,
                                  FieldPositionIterator* posIter,
                                  UErrorCode& status) const;
    /**
     * Format an int64 number. (Not abstract to retain compatibility
     * with earlier releases, however subclasses should override this
     * method as it just delegates to format(int32_t number...);
     *
     * @param number    The value to be formatted.
     * @param appendTo  Output parameter to receive result.
     *                  Result is appended to existing contents.
     * @param pos       On input: an alignment field, if desired.
     *                  On output: the offsets of the alignment field.
     * @return          Reference to 'appendTo' parameter.
     * @stable ICU 2.8
    */
    virtual UnicodeString& format(int64_t number,
                                  UnicodeString& appendTo,
                                  FieldPosition& pos) const;

    /**
     * Format an int64 number. (Not abstract to retain compatibility
     * with earlier releases, however subclasses should override this
     * method as it just delegates to format(int32_t number...);
     *
     * @param number    The value to be formatted.
     * @param appendTo  Output parameter to receive result.
     *                  Result is appended to existing contents.
     * @param pos       On input: an alignment field, if desired.
     *                  On output: the offsets of the alignment field.
     * @param status    Output param filled with success/failure status.
     * @return          Reference to 'appendTo' parameter.
     * @internal
    */
    virtual UnicodeString& format(int64_t number,
                                  UnicodeString& appendTo,
                                  FieldPosition& pos,
                                  UErrorCode& status) const;
    /**
     * Format an int64 number. Subclasses must implement
     * this method.
     *
     * @param number    The value to be formatted.
     * @param appendTo  Output parameter to receive result.
     *                  Result is appended to existing contents.
     * @param posIter   On return, can be used to iterate over positions
     *                  of fields generated by this format call.
     *                  Can be NULL.
     * @param status    Output param filled with success/failure status.
     * @return          Reference to 'appendTo' parameter.
     * @stable ICU 4.4
     */
    virtual UnicodeString& format(int64_t number,
                                  UnicodeString& appendTo,
                                  FieldPositionIterator* posIter,
                                  UErrorCode& status) const;

    /**
     * Format a decimal number. Subclasses must implement
     * this method.  The syntax of the unformatted number is a "numeric string"
     * as defined in the Decimal Arithmetic Specification, available at
     * http://speleotrove.com/decimal
     *
     * @param number    The unformatted number, as a string, to be formatted.
     * @param appendTo  Output parameter to receive result.
     *                  Result is appended to existing contents.
     * @param posIter   On return, can be used to iterate over positions
     *                  of fields generated by this format call.
     *                  Can be NULL.
     * @param status    Output param filled with success/failure status.
     * @return          Reference to 'appendTo' parameter.
     * @stable ICU 4.4
     */
    virtual UnicodeString& format(StringPiece number,
                                  UnicodeString& appendTo,
                                  FieldPositionIterator* posIter,
                                  UErrorCode& status) const;

// Can't use #ifndef U_HIDE_INTERNAL_API because these are virtual methods

    /**
     * Format a decimal number.
     * The number is a DecimalQuantity wrapper onto a floating point decimal number.
     * The default implementation in NumberFormat converts the decimal number
     * to a double and formats that.  Subclasses of NumberFormat that want
     * to specifically handle big decimal numbers must override this method.
     * class DecimalFormat does so.
     *
     * @param number    The number, a DecimalQuantity format Decimal Floating Point.
     * @param appendTo  Output parameter to receive result.
     *                  Result is appended to existing contents.
     * @param posIter   On return, can be used to iterate over positions
     *                  of fields generated by this format call.
     * @param status    Output param filled with success/failure status.
     * @return          Reference to 'appendTo' parameter.
     * @internal
     */
    virtual UnicodeString& format(const number::impl::DecimalQuantity &number,
                                  UnicodeString& appendTo,
                                  FieldPositionIterator* posIter,
                                  UErrorCode& status) const;

    /**
     * Format a decimal number.
     * The number is a DecimalQuantity wrapper onto a floating point decimal number.
     * The default implementation in NumberFormat converts the decimal number
     * to a double and formats that.  Subclasses of NumberFormat that want
     * to specifically handle big decimal numbers must override this method.
     * class DecimalFormat does so.
     *
     * @param number    The number, a DecimalQuantity format Decimal Floating Point.
     * @param appendTo  Output parameter to receive result.
     *                  Result is appended to existing contents.
     * @param pos       On input: an alignment field, if desired.
     *                  On output: the offsets of the alignment field.
     * @param status    Output param filled with success/failure status.
     * @return          Reference to 'appendTo' parameter.
     * @internal
     */
    virtual UnicodeString& format(const number::impl::DecimalQuantity &number,
                                  UnicodeString& appendTo,
                                  FieldPosition& pos,
                                  UErrorCode& status) const;

   /**
    * Return a long if possible (e.g. within range LONG_MAX,
    * LONG_MAX], and with no decimals), otherwise a double.  If
    * IntegerOnly is set, will stop at a decimal point (or equivalent;
    * e.g. for rational numbers "1 2/3", will stop after the 1).
    * <P>
    * If no object can be parsed, index is unchanged, and NULL is
    * returned.
    * <P>
    * This is a pure virtual which concrete subclasses must implement.
    *
    * @param text           The text to be parsed.
    * @param result         Formattable to be set to the parse result.
    *                       If parse fails, return contents are undefined.
    * @param parsePosition  The position to start parsing at on input.
    *                       On output, moved to after the last successfully
    *                       parse character. On parse failure, does not change.
    * @stable ICU 2.0
    */
    virtual void parse(const UnicodeString& text,
                       Formattable& result,
                       ParsePosition& parsePosition) const = 0;

    /**
     * Parse a string as a numeric value, and return a Formattable
     * numeric object. This method parses integers only if IntegerOnly
     * is set.
     *
     * @param text          The text to be parsed.
     * @param result        Formattable to be set to the parse result.
     *                      If parse fails, return contents are undefined.
     * @param status        Output parameter set to a failure error code
     *                      when a failure occurs. The error code when the
     *                      string fails to parse is U_INVALID_FORMAT_ERROR,
     *                      unless overridden by a subclass.
     * @see                 NumberFormat::isParseIntegerOnly
     * @stable ICU 2.0
     */
    virtual void parse(const UnicodeString& text,
                       Formattable& result,
                       UErrorCode& status) const;

    /**
     * Parses text from the given string as a currency amount.  Unlike
     * the parse() method, this method will attempt to parse a generic
     * currency name, searching for a match of this object's locale's
     * currency display names, or for a 3-letter ISO currency code.
     * This method will fail if this format is not a currency format,
     * that is, if it does not contain the currency pattern symbol
     * (U+00A4) in its prefix or suffix.
     *
     * @param text the string to parse
     * @param pos  input-output position; on input, the position within text
     *             to match; must have 0 <= pos.getIndex() < text.length();
     *             on output, the position after the last matched character.
     *             If the parse fails, the position in unchanged upon output.
     * @return     if parse succeeds, a pointer to a newly-created CurrencyAmount
     *             object (owned by the caller) containing information about
     *             the parsed currency; if parse fails, this is NULL.
     * @stable ICU 49
     */
    virtual CurrencyAmount* parseCurrency(const UnicodeString& text,
                                          ParsePosition& pos) const;

    /**
     * Return true if this format will parse numbers as integers
     * only.  For example in the English locale, with ParseIntegerOnly
     * true, the string "1234." would be parsed as the integer value
     * 1234 and parsing would stop at the "." character.  Of course,
     * the exact format accepted by the parse operation is locale
     * dependant and determined by sub-classes of NumberFormat.
     * @return    true if this format will parse numbers as integers
     *            only.
     * @stable ICU 2.0
     */
    UBool isParseIntegerOnly(void) const;

    /**
     * Sets whether or not numbers should be parsed as integers only.
     * @param value    set True, this format will parse numbers as integers
     *                 only.
     * @see isParseIntegerOnly
     * @stable ICU 2.0
     */
    virtual void setParseIntegerOnly(UBool value);

    /**
     * Sets whether lenient parsing should be enabled (it is off by default).
     *
     * @param enable \c true if lenient parsing should be used,
     *               \c false otherwise.
     * @stable ICU 4.8
     */
    virtual void setLenient(UBool enable);

    /**
     * Returns whether lenient parsing is enabled (it is off by default).
     *
     * @return \c true if lenient parsing is enabled,
     *         \c false otherwise.
     * @see #setLenient
     * @stable ICU 4.8
     */
    virtual UBool isLenient(void) const;

    /**
     * Create a default style NumberFormat for the current default locale.
     * The default formatting style is locale dependent.
     * <p>
     * <strong>NOTE:</strong> New users are strongly encouraged to use
     * {@link icu::number::NumberFormatter} instead of NumberFormat.
     * @stable ICU 2.0
     */
    static NumberFormat* U_EXPORT2 createInstance(UErrorCode&);

    /**
     * Create a default style NumberFormat for the specified locale.
     * The default formatting style is locale dependent.
     * @param inLocale    the given locale.
     * <p>
     * <strong>NOTE:</strong> New users are strongly encouraged to use
     * {@link icu::number::NumberFormatter} instead of NumberFormat.
     * @stable ICU 2.0
     */
    static NumberFormat* U_EXPORT2 createInstance(const Locale& inLocale,
                                        UErrorCode&);

    /**
     * Create a specific style NumberFormat for the specified locale.
     * <p>
     * <strong>NOTE:</strong> New users are strongly encouraged to use
     * {@link icu::number::NumberFormatter} instead of NumberFormat.
     * @param desiredLocale    the given locale.
     * @param style            the given style.
     * @param errorCode        Output param filled with success/failure status.
     * @return                 A new NumberFormat instance.
     * @stable ICU 4.8
     */
    static NumberFormat* U_EXPORT2 createInstance(const Locale& desiredLocale,
                                                  UNumberFormatStyle style,
                                                  UErrorCode& errorCode);

#ifndef U_HIDE_INTERNAL_API

    /**
     * ICU use only.
     * Creates NumberFormat instance without using the cache.
     * @internal
     */
    static NumberFormat* internalCreateInstance(
            const Locale& desiredLocale,
            UNumberFormatStyle style,
            UErrorCode& errorCode);

    /**
     * ICU use only.
     * Returns handle to the shared, cached NumberFormat instance for given
     * locale. On success, caller must call removeRef() on returned value
     * once it is done with the shared instance.
     * @internal
     */
    static const SharedNumberFormat* U_EXPORT2 createSharedInstance(
            const Locale& inLocale, UNumberFormatStyle style, UErrorCode& status);

#endif  /* U_HIDE_INTERNAL_API */

    /**
     * Returns a currency format for the current default locale.
     * <p>
     * <strong>NOTE:</strong> New users are strongly encouraged to use
     * {@link icu::number::NumberFormatter} instead of NumberFormat.
     * @stable ICU 2.0
     */
    static NumberFormat* U_EXPORT2 createCurrencyInstance(UErrorCode&);

    /**
     * Returns a currency format for the specified locale.
     * <p>
     * <strong>NOTE:</strong> New users are strongly encouraged to use
     * {@link icu::number::NumberFormatter} instead of NumberFormat.
     * @param inLocale    the given locale.
     * @stable ICU 2.0
     */
    static NumberFormat* U_EXPORT2 createCurrencyInstance(const Locale& inLocale,
                                                UErrorCode&);

    /**
     * Returns a percentage format for the current default locale.
     * <p>
     * <strong>NOTE:</strong> New users are strongly encouraged to use
     * {@link icu::number::NumberFormatter} instead of NumberFormat.
     * @stable ICU 2.0
     */
    static NumberFormat* U_EXPORT2 createPercentInstance(UErrorCode&);

    /**
     * Returns a percentage format for the specified locale.
     * <p>
     * <strong>NOTE:</strong> New users are strongly encouraged to use
     * {@link icu::number::NumberFormatter} instead of NumberFormat.
     * @param inLocale    the given locale.
     * @stable ICU 2.0
     */
    static NumberFormat* U_EXPORT2 createPercentInstance(const Locale& inLocale,
                                               UErrorCode&);

    /**
     * Returns a scientific format for the current default locale.
     * <p>
     * <strong>NOTE:</strong> New users are strongly encouraged to use
     * {@link icu::number::NumberFormatter} instead of NumberFormat.
     * @stable ICU 2.0
     */
    static NumberFormat* U_EXPORT2 createScientificInstance(UErrorCode&);

    /**
     * Returns a scientific format for the specified locale.
     * <p>
     * <strong>NOTE:</strong> New users are strongly encouraged to use
     * {@link icu::number::NumberFormatter} instead of NumberFormat.
     * @param inLocale    the given locale.
     * @stable ICU 2.0
     */
    static NumberFormat* U_EXPORT2 createScientificInstance(const Locale& inLocale,
                                                UErrorCode&);

    /**
     * Get the set of Locales for which NumberFormats are installed.
     * @param count    Output param to receive the size of the locales
     * @stable ICU 2.0
     */
    static const Locale* U_EXPORT2 getAvailableLocales(int32_t& count);

#if !UCONFIG_NO_SERVICE
    /**
     * Register a new NumberFormatFactory.  The factory will be adopted.
     * Because ICU may choose to cache NumberFormat objects internally,
     * this must be called at application startup, prior to any calls to
     * NumberFormat::createInstance to avoid undefined behavior.
     * @param toAdopt the NumberFormatFactory instance to be adopted
     * @param status the in/out status code, no special meanings are assigned
     * @return a registry key that can be used to unregister this factory
     * @stable ICU 2.6
     */
    static URegistryKey U_EXPORT2 registerFactory(NumberFormatFactory* toAdopt, UErrorCode& status);

    /**
     * Unregister a previously-registered NumberFormatFactory using the key returned from the
     * register call.  Key becomes invalid after a successful call and should not be used again.
     * The NumberFormatFactory corresponding to the key will be deleted.
     * Because ICU may choose to cache NumberFormat objects internally,
     * this should be called during application shutdown, after all calls to
     * NumberFormat::createInstance to avoid undefined behavior.
     * @param key the registry key returned by a previous call to registerFactory
     * @param status the in/out status code, no special meanings are assigned
     * @return true if the factory for the key was successfully unregistered
     * @stable ICU 2.6
     */
    static UBool U_EXPORT2 unregister(URegistryKey key, UErrorCode& status);

    /**
     * Return a StringEnumeration over the locales available at the time of the call,
     * including registered locales.
     * @return a StringEnumeration over the locales available at the time of the call
     * @stable ICU 2.6
     */
    static StringEnumeration* U_EXPORT2 getAvailableLocales(void);
#endif /* UCONFIG_NO_SERVICE */

    /**
     * Returns true if grouping is used in this format. For example,
     * in the English locale, with grouping on, the number 1234567
     * might be formatted as "1,234,567". The grouping separator as
     * well as the size of each group is locale dependent and is
     * determined by sub-classes of NumberFormat.
     * @see setGroupingUsed
     * @stable ICU 2.0
     */
    UBool isGroupingUsed(void) const;

    /**
     * Set whether or not grouping will be used in this format.
     * @param newValue    True, grouping will be used in this format.
     * @see getGroupingUsed
     * @stable ICU 2.0
     */
    virtual void setGroupingUsed(UBool newValue);

    /**
     * Returns the maximum number of digits allowed in the integer portion of a
     * number.
     * @return     the maximum number of digits allowed in the integer portion of a
     *             number.
     * @see setMaximumIntegerDigits
     * @stable ICU 2.0
     */
    int32_t getMaximumIntegerDigits(void) const;

    /**
     * Sets the maximum number of digits allowed in the integer portion of a
     * number. maximumIntegerDigits must be >= minimumIntegerDigits.  If the
     * new value for maximumIntegerDigits is less than the current value
     * of minimumIntegerDigits, then minimumIntegerDigits will also be set to
     * the new value.
     *
     * @param newValue    the new value for the maximum number of digits
     *                    allowed in the integer portion of a number.
     * @see getMaximumIntegerDigits
     * @stable ICU 2.0
     */
    virtual void setMaximumIntegerDigits(int32_t newValue);

    /**
     * Returns the minimum number of digits allowed in the integer portion of a
     * number.
     * @return    the minimum number of digits allowed in the integer portion of a
     *            number.
     * @see setMinimumIntegerDigits
     * @stable ICU 2.0
     */
    int32_t getMinimumIntegerDigits(void) const;

    /**
     * Sets the minimum number of digits allowed in the integer portion of a
     * number. minimumIntegerDigits must be &lt;= maximumIntegerDigits.  If the
     * new value for minimumIntegerDigits exceeds the current value
     * of maximumIntegerDigits, then maximumIntegerDigits will also be set to
     * the new value.
     * @param newValue    the new value to be set.
     * @see getMinimumIntegerDigits
     * @stable ICU 2.0
     */
    virtual void setMinimumIntegerDigits(int32_t newValue);

    /**
     * Returns the maximum number of digits allowed in the fraction portion of a
     * number.
     * @return    the maximum number of digits allowed in the fraction portion of a
     *            number.
     * @see setMaximumFractionDigits
     * @stable ICU 2.0
     */
    int32_t getMaximumFractionDigits(void) const;

    /**
     * Sets the maximum number of digits allowed in the fraction portion of a
     * number. maximumFractionDigits must be >= minimumFractionDigits.  If the
     * new value for maximumFractionDigits is less than the current value
     * of minimumFractionDigits, then minimumFractionDigits will also be set to
     * the new value.
     * @param newValue    the new value to be set.
     * @see getMaximumFractionDigits
     * @stable ICU 2.0
     */
    virtual void setMaximumFractionDigits(int32_t newValue);

    /**
     * Returns the minimum number of digits allowed in the fraction portion of a
     * number.
     * @return    the minimum number of digits allowed in the fraction portion of a
     *            number.
     * @see setMinimumFractionDigits
     * @stable ICU 2.0
     */
    int32_t getMinimumFractionDigits(void) const;

    /**
     * Sets the minimum number of digits allowed in the fraction portion of a
     * number. minimumFractionDigits must be &lt;= maximumFractionDigits.   If the
     * new value for minimumFractionDigits exceeds the current value
     * of maximumFractionDigits, then maximumIntegerDigits will also be set to
     * the new value
     * @param newValue    the new value to be set.
     * @see getMinimumFractionDigits
     * @stable ICU 2.0
     */
    virtual void setMinimumFractionDigits(int32_t newValue);

    /**
     * Sets the currency used to display currency
     * amounts.  This takes effect immediately, if this format is a
     * currency format.  If this format is not a currency format, then
     * the currency is used if and when this object becomes a
     * currency format.
     * @param theCurrency a 3-letter ISO code indicating new currency
     * to use.  It need not be null-terminated.  May be the empty
     * string or NULL to indicate no currency.
     * @param ec input-output error code
     * @stable ICU 3.0
     */
    virtual void setCurrency(const char16_t* theCurrency, UErrorCode& ec);

    /**
     * Gets the currency used to display currency
     * amounts.  This may be an empty string for some subclasses.
     * @return a 3-letter null-terminated ISO code indicating
     * the currency in use, or a pointer to the empty string.
     * @stable ICU 2.6
     */
    const char16_t* getCurrency() const;

    /**
     * Set a particular UDisplayContext value in the formatter, such as
     * UDISPCTX_CAPITALIZATION_FOR_STANDALONE.
     * @param value The UDisplayContext value to set.
     * @param status Input/output status. If at entry this indicates a failure
     *               status, the function will do nothing; otherwise this will be
     *               updated with any new status from the function.
     * @stable ICU 53
     */
    virtual void setContext(UDisplayContext value, UErrorCode& status);

    /**
     * Get the formatter's UDisplayContext value for the specified UDisplayContextType,
     * such as UDISPCTX_TYPE_CAPITALIZATION.
     * @param type The UDisplayContextType whose value to return
     * @param status Input/output status. If at entry this indicates a failure
     *               status, the function will do nothing; otherwise this will be
     *               updated with any new status from the function.
     * @return The UDisplayContextValue for the specified type.
     * @stable ICU 53
     */
    virtual UDisplayContext getContext(UDisplayContextType type, UErrorCode& status) const;

    /**
     * Get the rounding mode. This will always return NumberFormat::ERoundingMode::kRoundUnnecessary
     * if the subclass does not support rounding.
     * @return A rounding mode
     * @stable ICU 60
     */
    virtual ERoundingMode getRoundingMode(void) const;

    /**
     * Set the rounding mode. If a subclass does not support rounding, this will do nothing.
     * @param roundingMode A rounding mode
     * @stable ICU 60
     */
    virtual void setRoundingMode(ERoundingMode roundingMode);

public:

    /**
     * Return the class ID for this class.  This is useful for
     * comparing to a return value from getDynamicClassID(). Note that,
     * because NumberFormat is an abstract base class, no fully constructed object
     * will have the class ID returned by NumberFormat::getStaticClassID().
     * @return The class ID for all objects of this class.
     * @stable ICU 2.0
     */
    static UClassID U_EXPORT2 getStaticClassID(void);

    /**
     * Returns a unique class ID POLYMORPHICALLY.  Pure virtual override.
     * This method is to implement a simple version of RTTI, since not all
     * C++ compilers support genuine RTTI.  Polymorphic operator==() and
     * clone() methods call this method.
     * <P>
     * @return The class ID for this object. All objects of a
     * given class have the same class ID.  Objects of
     * other classes have different class IDs.
     * @stable ICU 2.0
     */
    virtual UClassID getDynamicClassID(void) const = 0;

protected:

    /**
     * Default constructor for subclass use only.
     * @stable ICU 2.0
     */
    NumberFormat();

    /**
     * Copy constructor.
     * @stable ICU 2.0
     */
    NumberFormat(const NumberFormat&);

    /**
     * Assignment operator.
     * @stable ICU 2.0
     */
    NumberFormat& operator=(const NumberFormat&);

    /**
     * Returns the currency in effect for this formatter.  Subclasses
     * should override this method as needed.  Unlike getCurrency(),
     * this method should never return "".
     * @result output parameter for null-terminated result, which must
     * have a capacity of at least 4
     * @internal
     */
    virtual void getEffectiveCurrency(char16_t* result, UErrorCode& ec) const;

#ifndef U_HIDE_INTERNAL_API
    /**
     * Creates the specified number format style of the desired locale.
     * If mustBeDecimalFormat is true, then the returned pointer is
     * either a DecimalFormat or it is NULL.
     * @internal
     */
    static NumberFormat* makeInstance(const Locale& desiredLocale,
                                      UNumberFormatStyle style,
                                      UBool mustBeDecimalFormat,
                                      UErrorCode& errorCode);
#endif  /* U_HIDE_INTERNAL_API */

private:

    static UBool isStyleSupported(UNumberFormatStyle style);

    /**
     * Creates the specified decimal format style of the desired locale.
     * @param desiredLocale    the given locale.
     * @param style            the given style.
     * @param errorCode        Output param filled with success/failure status.
     * @return                 A new NumberFormat instance.
     */
    static NumberFormat* makeInstance(const Locale& desiredLocale,
                                      UNumberFormatStyle style,
                                      UErrorCode& errorCode);

    UBool       fGroupingUsed;
    int32_t     fMaxIntegerDigits;
    int32_t     fMinIntegerDigits;
    int32_t     fMaxFractionDigits;
    int32_t     fMinFractionDigits;

  protected:
    /** \internal */
    static const int32_t gDefaultMaxIntegerDigits;
    /** \internal */
    static const int32_t gDefaultMinIntegerDigits;

  private:
    UBool      fParseIntegerOnly;
    UBool      fLenient; // true => lenient parse is enabled

    // ISO currency code
    char16_t      fCurrency[4];

    UDisplayContext fCapitalizationContext;

    friend class ICUNumberFormatFactory; // access to makeInstance
    friend class ICUNumberFormatService;
    friend class ::NumberFormatTest;  // access to isStyleSupported()
};

#if !UCONFIG_NO_SERVICE
/**
 * A NumberFormatFactory is used to register new number formats.  The factory
 * should be able to create any of the predefined formats for each locale it
 * supports.  When registered, the locales it supports extend or override the
 * locale already supported by ICU.
 *
 * @stable ICU 2.6
 */
class U_I18N_API NumberFormatFactory : public UObject {
public:

    /**
     * Destructor
     * @stable ICU 3.0
     */
    virtual ~NumberFormatFactory();

    /**
     * Return true if this factory will be visible.  Default is true.
     * If not visible, the locales supported by this factory will not
     * be listed by getAvailableLocales.
     * @stable ICU 2.6
     */
    virtual UBool visible(void) const = 0;

    /**
     * Return the locale names directly supported by this factory.  The number of names
     * is returned in count;
     * @stable ICU 2.6
     */
    virtual const UnicodeString * getSupportedIDs(int32_t &count, UErrorCode& status) const = 0;

    /**
     * Return a number format of the appropriate type.  If the locale
     * is not supported, return null.  If the locale is supported, but
     * the type is not provided by this service, return null.  Otherwise
     * return an appropriate instance of NumberFormat.
     * @stable ICU 2.6
     */
    virtual NumberFormat* createFormat(const Locale& loc, UNumberFormatStyle formatType) = 0;
};

/**
 * A NumberFormatFactory that supports a single locale.  It can be visible or invisible.
 * @stable ICU 2.6
 */
class U_I18N_API SimpleNumberFormatFactory : public NumberFormatFactory {
protected:
    /**
     * True if the locale supported by this factory is visible.
     * @stable ICU 2.6
     */
    const UBool _visible;

    /**
     * The locale supported by this factory, as a UnicodeString.
     * @stable ICU 2.6
     */
    UnicodeString _id;

public:
    /**
     * @stable ICU 2.6
     */
    SimpleNumberFormatFactory(const Locale& locale, UBool visible = true);

    /**
     * @stable ICU 3.0
     */
    virtual ~SimpleNumberFormatFactory();

    /**
     * @stable ICU 2.6
     */
    virtual UBool visible(void) const;

    /**
     * @stable ICU 2.6
     */
    virtual const UnicodeString * getSupportedIDs(int32_t &count, UErrorCode& status) const;
};
#endif /* #if !UCONFIG_NO_SERVICE */

// -------------------------------------

inline UBool
NumberFormat::isParseIntegerOnly() const
{
    return fParseIntegerOnly;
}

inline UBool
NumberFormat::isLenient() const
{
    return fLenient;
}

U_NAMESPACE_END

#endif /* #if !UCONFIG_NO_FORMATTING */

#endif /* U_SHOW_CPLUSPLUS_API */

#endif // _NUMFMT
//eof
=======
// © 2016 and later: Unicode, Inc. and others.
// License & terms of use: http://www.unicode.org/copyright.html
/*
********************************************************************************
* Copyright (C) 1997-2016, International Business Machines Corporation and others.
* All Rights Reserved.
********************************************************************************
*
* File NUMFMT.H
*
* Modification History:
*
*   Date        Name        Description
*   02/19/97    aliu        Converted from java.
*   03/18/97    clhuang     Updated per C++ implementation.
*   04/17/97    aliu        Changed DigitCount to int per code review.
*    07/20/98    stephen        JDK 1.2 sync up. Added scientific support.
*                            Changed naming conventions to match C++ guidelines
*                            Deprecated Java style constants (eg, INTEGER_FIELD)
********************************************************************************
*/

#ifndef NUMFMT_H
#define NUMFMT_H


#include "unicode/utypes.h"

#if U_SHOW_CPLUSPLUS_API

/**
 * \file
 * \brief C++ API: Compatibility APIs for number formatting.
 */

#if !UCONFIG_NO_FORMATTING

#include "unicode/unistr.h"
#include "unicode/format.h"
#include "unicode/unum.h" // UNumberFormatStyle
#include "unicode/locid.h"
#include "unicode/stringpiece.h"
#include "unicode/curramt.h"
#include "unicode/udisplaycontext.h"

class NumberFormatTest;

U_NAMESPACE_BEGIN

class SharedNumberFormat;

#if !UCONFIG_NO_SERVICE
class NumberFormatFactory;
class StringEnumeration;
#endif

/**
 * <p><strong>IMPORTANT:</strong> New users are strongly encouraged to see if
 * numberformatter.h fits their use case.  Although not deprecated, this header
 * is provided for backwards compatibility only.
 *
 * Abstract base class for all number formats.  Provides interface for
 * formatting and parsing a number.  Also provides methods for
 * determining which locales have number formats, and what their names
 * are.
 *
 * \headerfile unicode/numfmt.h "unicode/numfmt.h"
 * <P>
 * NumberFormat helps you to format and parse numbers for any locale.
 * Your code can be completely independent of the locale conventions
 * for decimal points, thousands-separators, or even the particular
 * decimal digits used, or whether the number format is even decimal.
 * <P>
 * To format a number for the current Locale, use one of the static
 * factory methods:
 * \code
 *    #include <iostream>
 *    #include "unicode/numfmt.h"
 *    #include "unicode/unistr.h"
 *    #include "unicode/ustream.h"
 *    using namespace std;
 *    
 *    int main() {
 *        double myNumber = 7.0;
 *        UnicodeString myString;
 *        UErrorCode success = U_ZERO_ERROR;
 *        NumberFormat* nf = NumberFormat::createInstance(success);
 *        nf->format(myNumber, myString);
 *        cout << " Example 1: " << myString << endl;
 *    }
 * \endcode
 * Note that there are additional factory methods within subclasses of
 * NumberFormat.
 * <P>
 * If you are formatting multiple numbers, it is more efficient to get
 * the format and use it multiple times so that the system doesn't
 * have to fetch the information about the local language and country
 * conventions multiple times.
 * \code
 *     UnicodeString myString;
 *     UErrorCode success = U_ZERO_ERROR;
 *     NumberFormat *nf = NumberFormat::createInstance( success );
 *     for (int32_t number: {123, 3333, -1234567}) {
 *         nf->format(number, myString);
 *         myString += "; ";
 *     }
 *     cout << " Example 2: " << myString << endl;
 * \endcode
 * To format a number for a different Locale, specify it in the
 * call to \c createInstance().
 * \code
 *     nf = NumberFormat::createInstance(Locale::getFrench(), success);
 * \endcode
 * You can use a \c NumberFormat to parse also.
 * \code
 *    UErrorCode success;
 *    Formattable result(-999);  // initialized with error code
 *    nf->parse(myString, result, success);
 * \endcode
 * Use \c createInstance() to get the normal number format for a \c Locale.
 * There are other static factory methods available.  Use \c createCurrencyInstance()
 * to get the currency number format for that country.  Use \c createPercentInstance()
 * to get a format for displaying percentages. With this format, a
 * fraction from 0.53 is displayed as 53%.
 * <P>
 * The type of number formatting can be specified by passing a 'style' parameter to \c createInstance().
 * For example, use\n
 * \c createInstance(locale, UNUM_DECIMAL, errorCode) to get the normal number format,\n
 * \c createInstance(locale, UNUM_PERCENT, errorCode) to get a format for displaying percentage,\n
 * \c createInstance(locale, UNUM_SCIENTIFIC, errorCode) to get a format for displaying scientific number,\n
 * \c createInstance(locale, UNUM_CURRENCY, errorCode) to get the currency number format,
 * in which the currency is represented by its symbol, for example, "$3.00".\n
 * \c createInstance(locale, UNUM_CURRENCY_ISO, errorCode)  to get the currency number format,
 * in which the currency is represented by its ISO code, for example "USD3.00".\n
 * \c createInstance(locale, UNUM_CURRENCY_PLURAL, errorCode) to get the currency number format,
 * in which the currency is represented by its full name in plural format,
 * for example, "3.00 US dollars" or "1.00 US dollar".
 * <P>
 * You can also control the display of numbers with such methods as
 * \c getMinimumFractionDigits().  If you want even more control over the
 * format or parsing, or want to give your users more control, you can
 * try dynamic_casting the \c NumberFormat you get from the factory methods to a
 * \c DecimalFormat. This will work for the vast majority of
 * countries; just remember to test for nullptr in case you
 * encounter an unusual one.
 * <P>
 * You can also use forms of the parse and format methods with
 * \c ParsePosition and \c FieldPosition to allow you to:
 * <ul type=round>
 *   <li>(a) progressively parse through pieces of a string.
 *   <li>(b) align the decimal point and other areas.
 * </ul>
 * For example, you can align numbers in two ways.
 * <P>
 * If you are using a monospaced font with spacing for alignment, you
 * can pass the \c FieldPosition in your format call, with field =
 * \c UNUM_INTEGER_FIELD. On output, \c getEndIndex will be set to the offset
 * between the last character of the integer and the decimal. Add
 * (desiredSpaceCount - getEndIndex) spaces at the front of the
 * string.
 * <P>
 * If you are using proportional fonts, instead of padding with
 * spaces, measure the width of the string in pixels from the start to
 * getEndIndex.  Then move the pen by (desiredPixelWidth -
 * widthToAlignmentPoint) before drawing the text.  It also works
 * where there is no decimal, but possibly additional characters at
 * the end, e.g. with parentheses in negative numbers: "(12)" for -12.
 * <p>
 * <em>User subclasses are not supported.</em> While clients may write
 * subclasses, such code will not necessarily work and will not be
 * guaranteed to work stably from release to release.
 *
 * @stable ICU 2.0
 */
class U_I18N_API NumberFormat : public Format {
public:
    /**
     * Rounding mode.
     *
     * <p>
     * For more detail on rounding modes, see:
     * https://unicode-org.github.io/icu/userguide/format_parse/numbers/rounding-modes
     *
     * @stable ICU 2.4
     */
    enum ERoundingMode {
        kRoundCeiling,  /**< Round towards positive infinity */
        kRoundFloor,    /**< Round towards negative infinity */
        kRoundDown,     /**< Round towards zero */
        kRoundUp,       /**< Round away from zero */
        kRoundHalfEven, /**< Round towards the nearest integer, or
                             towards the nearest even integer if equidistant */
        kRoundHalfDown, /**< Round towards the nearest integer, or
                             towards zero if equidistant */
        kRoundHalfUp,   /**< Round towards the nearest integer, or
                             away from zero if equidistant */
        /**
          *  Return U_FORMAT_INEXACT_ERROR if number does not format exactly.
          *  @stable ICU 4.8
          */
        kRoundUnnecessary,
#ifndef U_HIDE_DRAFT_API
        /**
         * Rounds ties toward the odd number.
         * @draft ICU 73
         */
        kRoundHalfOdd,
        /**
         * Rounds ties toward +∞.
         * @draft ICU 73
         */
        kRoundHalfCeiling,
        /**
         * Rounds ties toward -∞.
         * @draft ICU 73
         */
        kRoundHalfFloor,
#endif /* U_HIDE_DRAFT_API */
    };

    /**
     * Alignment Field constants used to construct a FieldPosition object.
     * Signifies that the position of the integer part or fraction part of
     * a formatted number should be returned.
     *
     * Note: as of ICU 4.4, the values in this enum have been extended to
     * support identification of all number format fields, not just those
     * pertaining to alignment.
     *
     * These constants are provided for backwards compatibility only.
     * Please use the C style constants defined in the header file unum.h.
     *
     * @see FieldPosition
     * @stable ICU 2.0
     */
    enum EAlignmentFields {
        /** @stable ICU 2.0 */
        kIntegerField = UNUM_INTEGER_FIELD,
        /** @stable ICU 2.0 */
        kFractionField = UNUM_FRACTION_FIELD,
        /** @stable ICU 2.0 */
        kDecimalSeparatorField = UNUM_DECIMAL_SEPARATOR_FIELD,
        /** @stable ICU 2.0 */
        kExponentSymbolField = UNUM_EXPONENT_SYMBOL_FIELD,
        /** @stable ICU 2.0 */
        kExponentSignField = UNUM_EXPONENT_SIGN_FIELD,
        /** @stable ICU 2.0 */
        kExponentField = UNUM_EXPONENT_FIELD,
        /** @stable ICU 2.0 */
        kGroupingSeparatorField = UNUM_GROUPING_SEPARATOR_FIELD,
        /** @stable ICU 2.0 */
        kCurrencyField = UNUM_CURRENCY_FIELD,
        /** @stable ICU 2.0 */
        kPercentField = UNUM_PERCENT_FIELD,
        /** @stable ICU 2.0 */
        kPermillField = UNUM_PERMILL_FIELD,
        /** @stable ICU 2.0 */
        kSignField = UNUM_SIGN_FIELD,
        /** @stable ICU 64 */
        kMeasureUnitField = UNUM_MEASURE_UNIT_FIELD,
        /** @stable ICU 64 */
        kCompactField = UNUM_COMPACT_FIELD,

    /**
     * These constants are provided for backwards compatibility only.
     * Please use the constants defined in the header file unum.h.
     */
        /** @stable ICU 2.0 */
        INTEGER_FIELD        = UNUM_INTEGER_FIELD,
        /** @stable ICU 2.0 */
        FRACTION_FIELD       = UNUM_FRACTION_FIELD
    };

    /**
     * Destructor.
     * @stable ICU 2.0
     */
    virtual ~NumberFormat();

    /**
     * Clones this object polymorphically.
     * The caller owns the result and should delete it when done.
     * @return clone, or nullptr if an error occurred
     * @stable ICU 2.0
     */
    virtual NumberFormat* clone() const override = 0;

    /**
     * Return true if the given Format objects are semantically equal.
     * Objects of different subclasses are considered unequal.
     * @return    true if the given Format objects are semantically equal.
     * @stable ICU 2.0
     */
    virtual bool operator==(const Format& other) const override;


    using Format::format;

    /**
     * Format an object to produce a string.  This method handles
     * Formattable objects with numeric types. If the Formattable
     * object type is not a numeric type, then it returns a failing
     * UErrorCode.
     *
     * @param obj       The object to format.
     * @param appendTo  Output parameter to receive result.
     *                  Result is appended to existing contents.
     * @param pos       On input: an alignment field, if desired.
     *                  On output: the offsets of the alignment field.
     * @param status    Output param filled with success/failure status.
     * @return          Reference to 'appendTo' parameter.
     * @stable ICU 2.0
     */
    virtual UnicodeString& format(const Formattable& obj,
                                  UnicodeString& appendTo,
                                  FieldPosition& pos,
                                  UErrorCode& status) const override;

    /**
     * Format an object to produce a string.  This method handles
     * Formattable objects with numeric types. If the Formattable
     * object type is not a numeric type, then it returns a failing
     * UErrorCode.
     *
     * @param obj       The object to format.
     * @param appendTo  Output parameter to receive result.
     *                  Result is appended to existing contents.
     * @param posIter   On return, can be used to iterate over positions
     *                  of fields generated by this format call.  Can be
     *                  nullptr.
     * @param status    Output param filled with success/failure status.
     * @return          Reference to 'appendTo' parameter.
     * @stable ICU 4.4
     */
    virtual UnicodeString& format(const Formattable& obj,
                                  UnicodeString& appendTo,
                                  FieldPositionIterator* posIter,
                                  UErrorCode& status) const override;

    /**
     * Parse a string to produce an object.  This methods handles
     * parsing of numeric strings into Formattable objects with numeric
     * types.
     * <P>
     * Before calling, set parse_pos.index to the offset you want to
     * start parsing at in the source. After calling, parse_pos.index
     * indicates the position after the successfully parsed text.  If
     * an error occurs, parse_pos.index is unchanged.
     * <P>
     * When parsing, leading whitespace is discarded (with successful
     * parse), while trailing whitespace is left as is.
     * <P>
     * See Format::parseObject() for more.
     *
     * @param source    The string to be parsed into an object.
     * @param result    Formattable to be set to the parse result.
     *                  If parse fails, return contents are undefined.
     * @param parse_pos The position to start parsing at. Upon return
     *                  this param is set to the position after the
     *                  last character successfully parsed. If the
     *                  source is not parsed successfully, this param
     *                  will remain unchanged.
     * @return          A newly created Formattable* object, or nullptr
     *                  on failure.  The caller owns this and should
     *                  delete it when done.
     * @stable ICU 2.0
     */
    virtual void parseObject(const UnicodeString& source,
                             Formattable& result,
                             ParsePosition& parse_pos) const override;

    /**
     * Format a double number. These methods call the NumberFormat
     * pure virtual format() methods with the default FieldPosition.
     *
     * @param number    The value to be formatted.
     * @param appendTo  Output parameter to receive result.
     *                  Result is appended to existing contents.
     * @return          Reference to 'appendTo' parameter.
     * @stable ICU 2.0
     */
    UnicodeString& format(  double number,
                            UnicodeString& appendTo) const;

    /**
     * Format a long number. These methods call the NumberFormat
     * pure virtual format() methods with the default FieldPosition.
     *
     * @param number    The value to be formatted.
     * @param appendTo  Output parameter to receive result.
     *                  Result is appended to existing contents.
     * @return          Reference to 'appendTo' parameter.
     * @stable ICU 2.0
     */
    UnicodeString& format(  int32_t number,
                            UnicodeString& appendTo) const;

    /**
     * Format an int64 number. These methods call the NumberFormat
     * pure virtual format() methods with the default FieldPosition.
     *
     * @param number    The value to be formatted.
     * @param appendTo  Output parameter to receive result.
     *                  Result is appended to existing contents.
     * @return          Reference to 'appendTo' parameter.
     * @stable ICU 2.8
     */
    UnicodeString& format(  int64_t number,
                            UnicodeString& appendTo) const;

    /**
     * Format a double number. Concrete subclasses must implement
     * these pure virtual methods.
     *
     * @param number    The value to be formatted.
     * @param appendTo  Output parameter to receive result.
     *                  Result is appended to existing contents.
     * @param pos       On input: an alignment field, if desired.
     *                  On output: the offsets of the alignment field.
     * @return          Reference to 'appendTo' parameter.
     * @stable ICU 2.0
     */
    virtual UnicodeString& format(double number,
                                  UnicodeString& appendTo,
                                  FieldPosition& pos) const = 0;
    /**
     * Format a double number. By default, the parent function simply
     * calls the base class and does not return an error status.
     * Therefore, the status may be ignored in some subclasses.
     *
     * @param number    The value to be formatted.
     * @param appendTo  Output parameter to receive result.
     *                  Result is appended to existing contents.
     * @param pos       On input: an alignment field, if desired.
     *                  On output: the offsets of the alignment field.
     * @param status    error status
     * @return          Reference to 'appendTo' parameter.
     * @internal
     */
    virtual UnicodeString& format(double number,
                                  UnicodeString& appendTo,
                                  FieldPosition& pos,
                                  UErrorCode &status) const;
    /**
     * Format a double number. Subclasses must implement
     * this method.
     *
     * @param number    The value to be formatted.
     * @param appendTo  Output parameter to receive result.
     *                  Result is appended to existing contents.
     * @param posIter   On return, can be used to iterate over positions
     *                  of fields generated by this format call.
     *                  Can be nullptr.
     * @param status    Output param filled with success/failure status.
     * @return          Reference to 'appendTo' parameter.
     * @stable ICU 4.4
     */
    virtual UnicodeString& format(double number,
                                  UnicodeString& appendTo,
                                  FieldPositionIterator* posIter,
                                  UErrorCode& status) const;
    /**
     * Format a long number. Concrete subclasses must implement
     * these pure virtual methods.
     *
     * @param number    The value to be formatted.
     * @param appendTo  Output parameter to receive result.
     *                  Result is appended to existing contents.
     * @param pos       On input: an alignment field, if desired.
     *                  On output: the offsets of the alignment field.
     * @return          Reference to 'appendTo' parameter.
     * @stable ICU 2.0
    */
    virtual UnicodeString& format(int32_t number,
                                  UnicodeString& appendTo,
                                  FieldPosition& pos) const = 0;

    /**
     * Format a long number. Concrete subclasses may override
     * this function to provide status return.
     *
     * @param number    The value to be formatted.
     * @param appendTo  Output parameter to receive result.
     *                  Result is appended to existing contents.
     * @param pos       On input: an alignment field, if desired.
     *                  On output: the offsets of the alignment field.
     * @param status the output status.
     * @return          Reference to 'appendTo' parameter.
     * @internal
    */
    virtual UnicodeString& format(int32_t number,
                                  UnicodeString& appendTo,
                                  FieldPosition& pos,
                                  UErrorCode &status) const;

    /**
     * Format an int32 number. Subclasses must implement
     * this method.
     *
     * @param number    The value to be formatted.
     * @param appendTo  Output parameter to receive result.
     *                  Result is appended to existing contents.
     * @param posIter   On return, can be used to iterate over positions
     *                  of fields generated by this format call.
     *                  Can be nullptr.
     * @param status    Output param filled with success/failure status.
     * @return          Reference to 'appendTo' parameter.
     * @stable ICU 4.4
     */
    virtual UnicodeString& format(int32_t number,
                                  UnicodeString& appendTo,
                                  FieldPositionIterator* posIter,
                                  UErrorCode& status) const;
    /**
     * Format an int64 number. (Not abstract to retain compatibility
     * with earlier releases, however subclasses should override this
     * method as it just delegates to format(int32_t number...);
     *
     * @param number    The value to be formatted.
     * @param appendTo  Output parameter to receive result.
     *                  Result is appended to existing contents.
     * @param pos       On input: an alignment field, if desired.
     *                  On output: the offsets of the alignment field.
     * @return          Reference to 'appendTo' parameter.
     * @stable ICU 2.8
    */
    virtual UnicodeString& format(int64_t number,
                                  UnicodeString& appendTo,
                                  FieldPosition& pos) const;

    /**
     * Format an int64 number. (Not abstract to retain compatibility
     * with earlier releases, however subclasses should override this
     * method as it just delegates to format(int32_t number...);
     *
     * @param number    The value to be formatted.
     * @param appendTo  Output parameter to receive result.
     *                  Result is appended to existing contents.
     * @param pos       On input: an alignment field, if desired.
     *                  On output: the offsets of the alignment field.
     * @param status    Output param filled with success/failure status.
     * @return          Reference to 'appendTo' parameter.
     * @internal
    */
    virtual UnicodeString& format(int64_t number,
                                  UnicodeString& appendTo,
                                  FieldPosition& pos,
                                  UErrorCode& status) const;
    /**
     * Format an int64 number. Subclasses must implement
     * this method.
     *
     * @param number    The value to be formatted.
     * @param appendTo  Output parameter to receive result.
     *                  Result is appended to existing contents.
     * @param posIter   On return, can be used to iterate over positions
     *                  of fields generated by this format call.
     *                  Can be nullptr.
     * @param status    Output param filled with success/failure status.
     * @return          Reference to 'appendTo' parameter.
     * @stable ICU 4.4
     */
    virtual UnicodeString& format(int64_t number,
                                  UnicodeString& appendTo,
                                  FieldPositionIterator* posIter,
                                  UErrorCode& status) const;

    /**
     * Format a decimal number. Subclasses must implement
     * this method.  The syntax of the unformatted number is a "numeric string"
     * as defined in the Decimal Arithmetic Specification, available at
     * http://speleotrove.com/decimal
     *
     * @param number    The unformatted number, as a string, to be formatted.
     * @param appendTo  Output parameter to receive result.
     *                  Result is appended to existing contents.
     * @param posIter   On return, can be used to iterate over positions
     *                  of fields generated by this format call.
     *                  Can be nullptr.
     * @param status    Output param filled with success/failure status.
     * @return          Reference to 'appendTo' parameter.
     * @stable ICU 4.4
     */
    virtual UnicodeString& format(StringPiece number,
                                  UnicodeString& appendTo,
                                  FieldPositionIterator* posIter,
                                  UErrorCode& status) const;

// Can't use #ifndef U_HIDE_INTERNAL_API because these are virtual methods

    /**
     * Format a decimal number.
     * The number is a DecimalQuantity wrapper onto a floating point decimal number.
     * The default implementation in NumberFormat converts the decimal number
     * to a double and formats that.  Subclasses of NumberFormat that want
     * to specifically handle big decimal numbers must override this method.
     * class DecimalFormat does so.
     *
     * @param number    The number, a DecimalQuantity format Decimal Floating Point.
     * @param appendTo  Output parameter to receive result.
     *                  Result is appended to existing contents.
     * @param posIter   On return, can be used to iterate over positions
     *                  of fields generated by this format call.
     * @param status    Output param filled with success/failure status.
     * @return          Reference to 'appendTo' parameter.
     * @internal
     */
    virtual UnicodeString& format(const number::impl::DecimalQuantity &number,
                                  UnicodeString& appendTo,
                                  FieldPositionIterator* posIter,
                                  UErrorCode& status) const;

    /**
     * Format a decimal number.
     * The number is a DecimalQuantity wrapper onto a floating point decimal number.
     * The default implementation in NumberFormat converts the decimal number
     * to a double and formats that.  Subclasses of NumberFormat that want
     * to specifically handle big decimal numbers must override this method.
     * class DecimalFormat does so.
     *
     * @param number    The number, a DecimalQuantity format Decimal Floating Point.
     * @param appendTo  Output parameter to receive result.
     *                  Result is appended to existing contents.
     * @param pos       On input: an alignment field, if desired.
     *                  On output: the offsets of the alignment field.
     * @param status    Output param filled with success/failure status.
     * @return          Reference to 'appendTo' parameter.
     * @internal
     */
    virtual UnicodeString& format(const number::impl::DecimalQuantity &number,
                                  UnicodeString& appendTo,
                                  FieldPosition& pos,
                                  UErrorCode& status) const;

   /**
    * Return a long if possible (e.g. within range LONG_MAX,
    * LONG_MAX], and with no decimals), otherwise a double.  If
    * IntegerOnly is set, will stop at a decimal point (or equivalent;
    * e.g. for rational numbers "1 2/3", will stop after the 1).
    * <P>
    * If no object can be parsed, index is unchanged, and nullptr is
    * returned.
    * <P>
    * This is a pure virtual which concrete subclasses must implement.
    *
    * @param text           The text to be parsed.
    * @param result         Formattable to be set to the parse result.
    *                       If parse fails, return contents are undefined.
    * @param parsePosition  The position to start parsing at on input.
    *                       On output, moved to after the last successfully
    *                       parse character. On parse failure, does not change.
    * @stable ICU 2.0
    */
    virtual void parse(const UnicodeString& text,
                       Formattable& result,
                       ParsePosition& parsePosition) const = 0;

    /**
     * Parse a string as a numeric value, and return a Formattable
     * numeric object. This method parses integers only if IntegerOnly
     * is set.
     *
     * @param text          The text to be parsed.
     * @param result        Formattable to be set to the parse result.
     *                      If parse fails, return contents are undefined.
     * @param status        Output parameter set to a failure error code
     *                      when a failure occurs. The error code when the
     *                      string fails to parse is U_INVALID_FORMAT_ERROR,
     *                      unless overridden by a subclass.
     * @see                 NumberFormat::isParseIntegerOnly
     * @stable ICU 2.0
     */
    virtual void parse(const UnicodeString& text,
                       Formattable& result,
                       UErrorCode& status) const;

    /**
     * Parses text from the given string as a currency amount.  Unlike
     * the parse() method, this method will attempt to parse a generic
     * currency name, searching for a match of this object's locale's
     * currency display names, or for a 3-letter ISO currency code.
     * This method will fail if this format is not a currency format,
     * that is, if it does not contain the currency pattern symbol
     * (U+00A4) in its prefix or suffix.
     *
     * @param text the string to parse
     * @param pos  input-output position; on input, the position within text
     *             to match; must have 0 <= pos.getIndex() < text.length();
     *             on output, the position after the last matched character.
     *             If the parse fails, the position in unchanged upon output.
     * @return     if parse succeeds, a pointer to a newly-created CurrencyAmount
     *             object (owned by the caller) containing information about
     *             the parsed currency; if parse fails, this is nullptr.
     * @stable ICU 49
     */
    virtual CurrencyAmount* parseCurrency(const UnicodeString& text,
                                          ParsePosition& pos) const;

    /**
     * Return true if this format will parse numbers as integers
     * only.  For example in the English locale, with ParseIntegerOnly
     * true, the string "1234." would be parsed as the integer value
     * 1234 and parsing would stop at the "." character.  Of course,
     * the exact format accepted by the parse operation is locale
     * dependent and determined by sub-classes of NumberFormat.
     * @return    true if this format will parse numbers as integers
     *            only.
     * @stable ICU 2.0
     */
    UBool isParseIntegerOnly(void) const;

    /**
     * Sets whether or not numbers should be parsed as integers only.
     * @param value    set True, this format will parse numbers as integers
     *                 only.
     * @see isParseIntegerOnly
     * @stable ICU 2.0
     */
    virtual void setParseIntegerOnly(UBool value);

    /**
     * Sets whether lenient parsing should be enabled (it is off by default).
     *
     * @param enable \c true if lenient parsing should be used,
     *               \c false otherwise.
     * @stable ICU 4.8
     */
    virtual void setLenient(UBool enable);

    /**
     * Returns whether lenient parsing is enabled (it is off by default).
     *
     * @return \c true if lenient parsing is enabled,
     *         \c false otherwise.
     * @see #setLenient
     * @stable ICU 4.8
     */
    virtual UBool isLenient(void) const;

    /**
     * Create a default style NumberFormat for the current default locale.
     * The default formatting style is locale dependent.
     * <p>
     * <strong>NOTE:</strong> New users are strongly encouraged to use
     * {@link icu::number::NumberFormatter} instead of NumberFormat.
     * @stable ICU 2.0
     */
    static NumberFormat* U_EXPORT2 createInstance(UErrorCode&);

    /**
     * Create a default style NumberFormat for the specified locale.
     * The default formatting style is locale dependent.
     * @param inLocale    the given locale.
     * <p>
     * <strong>NOTE:</strong> New users are strongly encouraged to use
     * {@link icu::number::NumberFormatter} instead of NumberFormat.
     * @stable ICU 2.0
     */
    static NumberFormat* U_EXPORT2 createInstance(const Locale& inLocale,
                                        UErrorCode&);

    /**
     * Create a specific style NumberFormat for the specified locale.
     * <p>
     * <strong>NOTE:</strong> New users are strongly encouraged to use
     * {@link icu::number::NumberFormatter} instead of NumberFormat.
     * @param desiredLocale    the given locale.
     * @param style            the given style.
     * @param errorCode        Output param filled with success/failure status.
     * @return                 A new NumberFormat instance.
     * @stable ICU 4.8
     */
    static NumberFormat* U_EXPORT2 createInstance(const Locale& desiredLocale,
                                                  UNumberFormatStyle style,
                                                  UErrorCode& errorCode);

#ifndef U_HIDE_INTERNAL_API

    /**
     * ICU use only.
     * Creates NumberFormat instance without using the cache.
     * @internal
     */
    static NumberFormat* internalCreateInstance(
            const Locale& desiredLocale,
            UNumberFormatStyle style,
            UErrorCode& errorCode);

    /**
     * ICU use only.
     * Returns handle to the shared, cached NumberFormat instance for given
     * locale. On success, caller must call removeRef() on returned value
     * once it is done with the shared instance.
     * @internal
     */
    static const SharedNumberFormat* U_EXPORT2 createSharedInstance(
            const Locale& inLocale, UNumberFormatStyle style, UErrorCode& status);

#endif  /* U_HIDE_INTERNAL_API */

    /**
     * Returns a currency format for the current default locale.
     * <p>
     * <strong>NOTE:</strong> New users are strongly encouraged to use
     * {@link icu::number::NumberFormatter} instead of NumberFormat.
     * @stable ICU 2.0
     */
    static NumberFormat* U_EXPORT2 createCurrencyInstance(UErrorCode&);

    /**
     * Returns a currency format for the specified locale.
     * <p>
     * <strong>NOTE:</strong> New users are strongly encouraged to use
     * {@link icu::number::NumberFormatter} instead of NumberFormat.
     * @param inLocale    the given locale.
     * @stable ICU 2.0
     */
    static NumberFormat* U_EXPORT2 createCurrencyInstance(const Locale& inLocale,
                                                UErrorCode&);

    /**
     * Returns a percentage format for the current default locale.
     * <p>
     * <strong>NOTE:</strong> New users are strongly encouraged to use
     * {@link icu::number::NumberFormatter} instead of NumberFormat.
     * @stable ICU 2.0
     */
    static NumberFormat* U_EXPORT2 createPercentInstance(UErrorCode&);

    /**
     * Returns a percentage format for the specified locale.
     * <p>
     * <strong>NOTE:</strong> New users are strongly encouraged to use
     * {@link icu::number::NumberFormatter} instead of NumberFormat.
     * @param inLocale    the given locale.
     * @stable ICU 2.0
     */
    static NumberFormat* U_EXPORT2 createPercentInstance(const Locale& inLocale,
                                               UErrorCode&);

    /**
     * Returns a scientific format for the current default locale.
     * <p>
     * <strong>NOTE:</strong> New users are strongly encouraged to use
     * {@link icu::number::NumberFormatter} instead of NumberFormat.
     * @stable ICU 2.0
     */
    static NumberFormat* U_EXPORT2 createScientificInstance(UErrorCode&);

    /**
     * Returns a scientific format for the specified locale.
     * <p>
     * <strong>NOTE:</strong> New users are strongly encouraged to use
     * {@link icu::number::NumberFormatter} instead of NumberFormat.
     * @param inLocale    the given locale.
     * @stable ICU 2.0
     */
    static NumberFormat* U_EXPORT2 createScientificInstance(const Locale& inLocale,
                                                UErrorCode&);

    /**
     * Get the set of Locales for which NumberFormats are installed.
     * @param count    Output param to receive the size of the locales
     * @stable ICU 2.0
     */
    static const Locale* U_EXPORT2 getAvailableLocales(int32_t& count);

#if !UCONFIG_NO_SERVICE
    /**
     * Register a new NumberFormatFactory.  The factory will be adopted.
     * Because ICU may choose to cache NumberFormat objects internally,
     * this must be called at application startup, prior to any calls to
     * NumberFormat::createInstance to avoid undefined behavior.
     * @param toAdopt the NumberFormatFactory instance to be adopted
     * @param status the in/out status code, no special meanings are assigned
     * @return a registry key that can be used to unregister this factory
     * @stable ICU 2.6
     */
    static URegistryKey U_EXPORT2 registerFactory(NumberFormatFactory* toAdopt, UErrorCode& status);

    /**
     * Unregister a previously-registered NumberFormatFactory using the key returned from the
     * register call.  Key becomes invalid after a successful call and should not be used again.
     * The NumberFormatFactory corresponding to the key will be deleted.
     * Because ICU may choose to cache NumberFormat objects internally,
     * this should be called during application shutdown, after all calls to
     * NumberFormat::createInstance to avoid undefined behavior.
     * @param key the registry key returned by a previous call to registerFactory
     * @param status the in/out status code, no special meanings are assigned
     * @return true if the factory for the key was successfully unregistered
     * @stable ICU 2.6
     */
    static UBool U_EXPORT2 unregister(URegistryKey key, UErrorCode& status);

    /**
     * Return a StringEnumeration over the locales available at the time of the call,
     * including registered locales.
     * @return a StringEnumeration over the locales available at the time of the call
     * @stable ICU 2.6
     */
    static StringEnumeration* U_EXPORT2 getAvailableLocales(void);
#endif /* UCONFIG_NO_SERVICE */

    /**
     * Returns true if grouping is used in this format. For example,
     * in the English locale, with grouping on, the number 1234567
     * might be formatted as "1,234,567". The grouping separator as
     * well as the size of each group is locale dependent and is
     * determined by sub-classes of NumberFormat.
     * @see setGroupingUsed
     * @stable ICU 2.0
     */
    UBool isGroupingUsed(void) const;

    /**
     * Set whether or not grouping will be used in this format.
     * @param newValue    True, grouping will be used in this format.
     * @see getGroupingUsed
     * @stable ICU 2.0
     */
    virtual void setGroupingUsed(UBool newValue);

    /**
     * Returns the maximum number of digits allowed in the integer portion of a
     * number.
     * @return     the maximum number of digits allowed in the integer portion of a
     *             number.
     * @see setMaximumIntegerDigits
     * @stable ICU 2.0
     */
    int32_t getMaximumIntegerDigits(void) const;

    /**
     * Sets the maximum number of digits allowed in the integer portion of a
     * number. maximumIntegerDigits must be >= minimumIntegerDigits.  If the
     * new value for maximumIntegerDigits is less than the current value
     * of minimumIntegerDigits, then minimumIntegerDigits will also be set to
     * the new value.
     *
     * @param newValue    the new value for the maximum number of digits
     *                    allowed in the integer portion of a number.
     * @see getMaximumIntegerDigits
     * @stable ICU 2.0
     */
    virtual void setMaximumIntegerDigits(int32_t newValue);

    /**
     * Returns the minimum number of digits allowed in the integer portion of a
     * number.
     * @return    the minimum number of digits allowed in the integer portion of a
     *            number.
     * @see setMinimumIntegerDigits
     * @stable ICU 2.0
     */
    int32_t getMinimumIntegerDigits(void) const;

    /**
     * Sets the minimum number of digits allowed in the integer portion of a
     * number. minimumIntegerDigits must be &lt;= maximumIntegerDigits.  If the
     * new value for minimumIntegerDigits exceeds the current value
     * of maximumIntegerDigits, then maximumIntegerDigits will also be set to
     * the new value.
     * @param newValue    the new value to be set.
     * @see getMinimumIntegerDigits
     * @stable ICU 2.0
     */
    virtual void setMinimumIntegerDigits(int32_t newValue);

    /**
     * Returns the maximum number of digits allowed in the fraction portion of a
     * number.
     * @return    the maximum number of digits allowed in the fraction portion of a
     *            number.
     * @see setMaximumFractionDigits
     * @stable ICU 2.0
     */
    int32_t getMaximumFractionDigits(void) const;

    /**
     * Sets the maximum number of digits allowed in the fraction portion of a
     * number. maximumFractionDigits must be >= minimumFractionDigits.  If the
     * new value for maximumFractionDigits is less than the current value
     * of minimumFractionDigits, then minimumFractionDigits will also be set to
     * the new value.
     * @param newValue    the new value to be set.
     * @see getMaximumFractionDigits
     * @stable ICU 2.0
     */
    virtual void setMaximumFractionDigits(int32_t newValue);

    /**
     * Returns the minimum number of digits allowed in the fraction portion of a
     * number.
     * @return    the minimum number of digits allowed in the fraction portion of a
     *            number.
     * @see setMinimumFractionDigits
     * @stable ICU 2.0
     */
    int32_t getMinimumFractionDigits(void) const;

    /**
     * Sets the minimum number of digits allowed in the fraction portion of a
     * number. minimumFractionDigits must be &lt;= maximumFractionDigits.   If the
     * new value for minimumFractionDigits exceeds the current value
     * of maximumFractionDigits, then maximumIntegerDigits will also be set to
     * the new value
     * @param newValue    the new value to be set.
     * @see getMinimumFractionDigits
     * @stable ICU 2.0
     */
    virtual void setMinimumFractionDigits(int32_t newValue);

    /**
     * Sets the currency used to display currency
     * amounts.  This takes effect immediately, if this format is a
     * currency format.  If this format is not a currency format, then
     * the currency is used if and when this object becomes a
     * currency format.
     * @param theCurrency a 3-letter ISO code indicating new currency
     * to use.  It need not be null-terminated.  May be the empty
     * string or nullptr to indicate no currency.
     * @param ec input-output error code
     * @stable ICU 3.0
     */
    virtual void setCurrency(const char16_t* theCurrency, UErrorCode& ec);

    /**
     * Gets the currency used to display currency
     * amounts.  This may be an empty string for some subclasses.
     * @return a 3-letter null-terminated ISO code indicating
     * the currency in use, or a pointer to the empty string.
     * @stable ICU 2.6
     */
    const char16_t* getCurrency() const;

    /**
     * Set a particular UDisplayContext value in the formatter, such as
     * UDISPCTX_CAPITALIZATION_FOR_STANDALONE.
     * @param value The UDisplayContext value to set.
     * @param status Input/output status. If at entry this indicates a failure
     *               status, the function will do nothing; otherwise this will be
     *               updated with any new status from the function.
     * @stable ICU 53
     */
    virtual void setContext(UDisplayContext value, UErrorCode& status);

    /**
     * Get the formatter's UDisplayContext value for the specified UDisplayContextType,
     * such as UDISPCTX_TYPE_CAPITALIZATION.
     * @param type The UDisplayContextType whose value to return
     * @param status Input/output status. If at entry this indicates a failure
     *               status, the function will do nothing; otherwise this will be
     *               updated with any new status from the function.
     * @return The UDisplayContextValue for the specified type.
     * @stable ICU 53
     */
    virtual UDisplayContext getContext(UDisplayContextType type, UErrorCode& status) const;

    /**
     * Get the rounding mode. This will always return NumberFormat::ERoundingMode::kRoundUnnecessary
     * if the subclass does not support rounding. 
     * @return A rounding mode
     * @stable ICU 60
     */
    virtual ERoundingMode getRoundingMode(void) const;

    /**
     * Set the rounding mode. If a subclass does not support rounding, this will do nothing.
     * @param roundingMode A rounding mode
     * @stable ICU 60
     */
    virtual void setRoundingMode(ERoundingMode roundingMode);

public:

    /**
     * Return the class ID for this class.  This is useful for
     * comparing to a return value from getDynamicClassID(). Note that,
     * because NumberFormat is an abstract base class, no fully constructed object
     * will have the class ID returned by NumberFormat::getStaticClassID().
     * @return The class ID for all objects of this class.
     * @stable ICU 2.0
     */
    static UClassID U_EXPORT2 getStaticClassID(void);

    /**
     * Returns a unique class ID POLYMORPHICALLY.  Pure virtual override.
     * This method is to implement a simple version of RTTI, since not all
     * C++ compilers support genuine RTTI.  Polymorphic operator==() and
     * clone() methods call this method.
     * <P>
     * @return The class ID for this object. All objects of a
     * given class have the same class ID.  Objects of
     * other classes have different class IDs.
     * @stable ICU 2.0
     */
    virtual UClassID getDynamicClassID(void) const override = 0;

protected:

    /**
     * Default constructor for subclass use only.
     * @stable ICU 2.0
     */
    NumberFormat();

    /**
     * Copy constructor.
     * @stable ICU 2.0
     */
    NumberFormat(const NumberFormat&);

    /**
     * Assignment operator.
     * @stable ICU 2.0
     */
    NumberFormat& operator=(const NumberFormat&);

    /**
     * Returns the currency in effect for this formatter.  Subclasses
     * should override this method as needed.  Unlike getCurrency(),
     * this method should never return "".
     * @result output parameter for null-terminated result, which must
     * have a capacity of at least 4
     * @internal
     */
    virtual void getEffectiveCurrency(char16_t* result, UErrorCode& ec) const;

#ifndef U_HIDE_INTERNAL_API
    /**
     * Creates the specified number format style of the desired locale.
     * If mustBeDecimalFormat is true, then the returned pointer is
     * either a DecimalFormat or it is nullptr.
     * @internal
     */
    static NumberFormat* makeInstance(const Locale& desiredLocale,
                                      UNumberFormatStyle style,
                                      UBool mustBeDecimalFormat,
                                      UErrorCode& errorCode);
#endif  /* U_HIDE_INTERNAL_API */

private:

    static UBool isStyleSupported(UNumberFormatStyle style);

    /**
     * Creates the specified decimal format style of the desired locale.
     * @param desiredLocale    the given locale.
     * @param style            the given style.
     * @param errorCode        Output param filled with success/failure status.
     * @return                 A new NumberFormat instance.
     */
    static NumberFormat* makeInstance(const Locale& desiredLocale,
                                      UNumberFormatStyle style,
                                      UErrorCode& errorCode);

    UBool       fGroupingUsed;
    int32_t     fMaxIntegerDigits;
    int32_t     fMinIntegerDigits;
    int32_t     fMaxFractionDigits;
    int32_t     fMinFractionDigits;

  protected:
    /** \internal */
    static const int32_t gDefaultMaxIntegerDigits;
    /** \internal */
    static const int32_t gDefaultMinIntegerDigits;

  private:
    UBool      fParseIntegerOnly;
    UBool      fLenient; // true => lenient parse is enabled

    // ISO currency code
    char16_t      fCurrency[4];

    UDisplayContext fCapitalizationContext;

    friend class ICUNumberFormatFactory; // access to makeInstance
    friend class ICUNumberFormatService;
    friend class ::NumberFormatTest;  // access to isStyleSupported()
};

#if !UCONFIG_NO_SERVICE
/**
 * A NumberFormatFactory is used to register new number formats.  The factory
 * should be able to create any of the predefined formats for each locale it
 * supports.  When registered, the locales it supports extend or override the
 * locale already supported by ICU.
 *
 * @stable ICU 2.6
 */
class U_I18N_API NumberFormatFactory : public UObject {
public:

    /**
     * Destructor
     * @stable ICU 3.0
     */
    virtual ~NumberFormatFactory();

    /**
     * Return true if this factory will be visible.  Default is true.
     * If not visible, the locales supported by this factory will not
     * be listed by getAvailableLocales.
     * @stable ICU 2.6
     */
    virtual UBool visible(void) const = 0;

    /**
     * Return the locale names directly supported by this factory.  The number of names
     * is returned in count;
     * @stable ICU 2.6
     */
    virtual const UnicodeString * getSupportedIDs(int32_t &count, UErrorCode& status) const = 0;

    /**
     * Return a number format of the appropriate type.  If the locale
     * is not supported, return null.  If the locale is supported, but
     * the type is not provided by this service, return null.  Otherwise
     * return an appropriate instance of NumberFormat.
     * @stable ICU 2.6
     */
    virtual NumberFormat* createFormat(const Locale& loc, UNumberFormatStyle formatType) = 0;
};

/**
 * A NumberFormatFactory that supports a single locale.  It can be visible or invisible.
 * @stable ICU 2.6
 */
class U_I18N_API SimpleNumberFormatFactory : public NumberFormatFactory {
protected:
    /**
     * True if the locale supported by this factory is visible.
     * @stable ICU 2.6
     */
    const UBool _visible;

    /**
     * The locale supported by this factory, as a UnicodeString.
     * @stable ICU 2.6
     */
    UnicodeString _id;

public:
    /**
     * @stable ICU 2.6
     */
    SimpleNumberFormatFactory(const Locale& locale, UBool visible = true);

    /**
     * @stable ICU 3.0
     */
    virtual ~SimpleNumberFormatFactory();

    /**
     * @stable ICU 2.6
     */
    virtual UBool visible(void) const override;

    /**
     * @stable ICU 2.6
     */
    virtual const UnicodeString * getSupportedIDs(int32_t &count, UErrorCode& status) const override;
};
#endif /* #if !UCONFIG_NO_SERVICE */

// -------------------------------------

inline UBool
NumberFormat::isParseIntegerOnly() const
{
    return fParseIntegerOnly;
}

inline UBool
NumberFormat::isLenient() const
{
    return fLenient;
}

U_NAMESPACE_END

#endif /* #if !UCONFIG_NO_FORMATTING */

#endif /* U_SHOW_CPLUSPLUS_API */

#endif // _NUMFMT
//eof
>>>>>>> a8a80be5
<|MERGE_RESOLUTION|>--- conflicted
+++ resolved
@@ -1,2562 +1,1288 @@
-<<<<<<< HEAD
-// © 2016 and later: Unicode, Inc. and others.
-// License & terms of use: http://www.unicode.org/copyright.html
-/*
-********************************************************************************
-* Copyright (C) 1997-2016, International Business Machines Corporation and others.
-* All Rights Reserved.
-********************************************************************************
-*
-* File NUMFMT.H
-*
-* Modification History:
-*
-*   Date        Name        Description
-*   02/19/97    aliu        Converted from java.
-*   03/18/97    clhuang     Updated per C++ implementation.
-*   04/17/97    aliu        Changed DigitCount to int per code review.
-*    07/20/98    stephen        JDK 1.2 sync up. Added scientific support.
-*                            Changed naming conventions to match C++ guidelines
-*                            Derecated Java style constants (eg, INTEGER_FIELD)
-********************************************************************************
-*/
-
-#ifndef NUMFMT_H
-#define NUMFMT_H
-
-
-#include "unicode/utypes.h"
-
-#if U_SHOW_CPLUSPLUS_API
-
-/**
- * \file
- * \brief C++ API: Compatibility APIs for number formatting.
- */
-
-#if !UCONFIG_NO_FORMATTING
-
-#include "unicode/unistr.h"
-#include "unicode/format.h"
-#include "unicode/unum.h" // UNumberFormatStyle
-#include "unicode/locid.h"
-#include "unicode/stringpiece.h"
-#include "unicode/curramt.h"
-#include "unicode/udisplaycontext.h"
-
-class NumberFormatTest;
-
-U_NAMESPACE_BEGIN
-
-class SharedNumberFormat;
-
-#if !UCONFIG_NO_SERVICE
-class NumberFormatFactory;
-class StringEnumeration;
-#endif
-
-/**
- * <p><strong>IMPORTANT:</strong> New users are strongly encouraged to see if
- * numberformatter.h fits their use case.  Although not deprecated, this header
- * is provided for backwards compatibility only.
- *
- * Abstract base class for all number formats.  Provides interface for
- * formatting and parsing a number.  Also provides methods for
- * determining which locales have number formats, and what their names
- * are.
- *
- * \headerfile unicode/numfmt.h "unicode/numfmt.h"
- * <P>
- * NumberFormat helps you to format and parse numbers for any locale.
- * Your code can be completely independent of the locale conventions
- * for decimal points, thousands-separators, or even the particular
- * decimal digits used, or whether the number format is even decimal.
- * <P>
- * To format a number for the current Locale, use one of the static
- * factory methods:
- * \code
- *    #include <iostream>
- *    #include "unicode/numfmt.h"
- *    #include "unicode/unistr.h"
- *    #include "unicode/ustream.h"
- *    using namespace std;
- *
- *    int main() {
- *        double myNumber = 7.0;
- *        UnicodeString myString;
- *        UErrorCode success = U_ZERO_ERROR;
- *        NumberFormat* nf = NumberFormat::createInstance(success);
- *        nf->format(myNumber, myString);
- *        cout << " Example 1: " << myString << endl;
- *    }
- * \endcode
- * Note that there are additional factory methods within subclasses of
- * NumberFormat.
- * <P>
- * If you are formatting multiple numbers, it is more efficient to get
- * the format and use it multiple times so that the system doesn't
- * have to fetch the information about the local language and country
- * conventions multiple times.
- * \code
- *     UnicodeString myString;
- *     UErrorCode success = U_ZERO_ERROR;
- *     NumberFormat *nf = NumberFormat::createInstance( success );
- *     for (int32_t number: {123, 3333, -1234567}) {
- *         nf->format(number, myString);
- *         myString += "; ";
- *     }
- *     cout << " Example 2: " << myString << endl;
- * \endcode
- * To format a number for a different Locale, specify it in the
- * call to \c createInstance().
- * \code
- *     nf = NumberFormat::createInstance(Locale::getFrench(), success);
- * \endcode
- * You can use a \c NumberFormat to parse also.
- * \code
- *    UErrorCode success;
- *    Formattable result(-999);  // initialized with error code
- *    nf->parse(myString, result, success);
- * \endcode
- * Use \c createInstance() to get the normal number format for a \c Locale.
- * There are other static factory methods available.  Use \c createCurrencyInstance()
- * to get the currency number format for that country.  Use \c createPercentInstance()
- * to get a format for displaying percentages. With this format, a
- * fraction from 0.53 is displayed as 53%.
- * <P>
- * The type of number formatting can be specified by passing a 'style' parameter to \c createInstance().
- * For example, use\n
- * \c createInstance(locale, UNUM_DECIMAL, errorCode) to get the normal number format,\n
- * \c createInstance(locale, UNUM_PERCENT, errorCode) to get a format for displaying percentage,\n
- * \c createInstance(locale, UNUM_SCIENTIFIC, errorCode) to get a format for displaying scientific number,\n
- * \c createInstance(locale, UNUM_CURRENCY, errorCode) to get the currency number format,
- * in which the currency is represented by its symbol, for example, "$3.00".\n
- * \c createInstance(locale, UNUM_CURRENCY_ISO, errorCode)  to get the currency number format,
- * in which the currency is represented by its ISO code, for example "USD3.00".\n
- * \c createInstance(locale, UNUM_CURRENCY_PLURAL, errorCode) to get the currency number format,
- * in which the currency is represented by its full name in plural format,
- * for example, "3.00 US dollars" or "1.00 US dollar".
- * <P>
- * You can also control the display of numbers with such methods as
- * \c getMinimumFractionDigits().  If you want even more control over the
- * format or parsing, or want to give your users more control, you can
- * try dynamic_casting the \c NumberFormat you get from the factory methods to a
- * \c DecimalFormat. This will work for the vast majority of
- * countries; just remember to test for NULL in case you
- * encounter an unusual one.
- * <P>
- * You can also use forms of the parse and format methods with
- * \c ParsePosition and \c FieldPosition to allow you to:
- * <ul type=round>
- *   <li>(a) progressively parse through pieces of a string.
- *   <li>(b) align the decimal point and other areas.
- * </ul>
- * For example, you can align numbers in two ways.
- * <P>
- * If you are using a monospaced font with spacing for alignment, you
- * can pass the \c FieldPosition in your format call, with field =
- * \c UNUM_INTEGER_FIELD. On output, \c getEndIndex will be set to the offset
- * between the last character of the integer and the decimal. Add
- * (desiredSpaceCount - getEndIndex) spaces at the front of the
- * string.
- * <P>
- * If you are using proportional fonts, instead of padding with
- * spaces, measure the width of the string in pixels from the start to
- * getEndIndex.  Then move the pen by (desiredPixelWidth -
- * widthToAlignmentPoint) before drawing the text.  It also works
- * where there is no decimal, but possibly additional characters at
- * the end, e.g. with parentheses in negative numbers: "(12)" for -12.
- * <p>
- * <em>User subclasses are not supported.</em> While clients may write
- * subclasses, such code will not necessarily work and will not be
- * guaranteed to work stably from release to release.
- *
- * @stable ICU 2.0
- */
-class U_I18N_API NumberFormat : public Format {
-public:
-    /**
-     * Rounding mode.
-     *
-     * <p>
-     * For more detail on rounding modes, see:
-     * https://unicode-org.github.io/icu/userguide/format_parse/numbers/rounding-modes
-     *
-     * @stable ICU 2.4
-     */
-    enum ERoundingMode {
-        kRoundCeiling,  /**< Round towards positive infinity */
-        kRoundFloor,    /**< Round towards negative infinity */
-        kRoundDown,     /**< Round towards zero */
-        kRoundUp,       /**< Round away from zero */
-        kRoundHalfEven, /**< Round towards the nearest integer, or
-                             towards the nearest even integer if equidistant */
-        kRoundHalfDown, /**< Round towards the nearest integer, or
-                             towards zero if equidistant */
-        kRoundHalfUp,   /**< Round towards the nearest integer, or
-                             away from zero if equidistant */
-        /**
-          *  Return U_FORMAT_INEXACT_ERROR if number does not format exactly.
-          *  @stable ICU 4.8
-          */
-        kRoundUnnecessary
-    };
-
-    /**
-     * Alignment Field constants used to construct a FieldPosition object.
-     * Signifies that the position of the integer part or fraction part of
-     * a formatted number should be returned.
-     *
-     * Note: as of ICU 4.4, the values in this enum have been extended to
-     * support identification of all number format fields, not just those
-     * pertaining to alignment.
-     *
-     * These constants are provided for backwards compatibility only.
-     * Please use the C style constants defined in the header file unum.h.
-     *
-     * @see FieldPosition
-     * @stable ICU 2.0
-     */
-    enum EAlignmentFields {
-        /** @stable ICU 2.0 */
-        kIntegerField = UNUM_INTEGER_FIELD,
-        /** @stable ICU 2.0 */
-        kFractionField = UNUM_FRACTION_FIELD,
-        /** @stable ICU 2.0 */
-        kDecimalSeparatorField = UNUM_DECIMAL_SEPARATOR_FIELD,
-        /** @stable ICU 2.0 */
-        kExponentSymbolField = UNUM_EXPONENT_SYMBOL_FIELD,
-        /** @stable ICU 2.0 */
-        kExponentSignField = UNUM_EXPONENT_SIGN_FIELD,
-        /** @stable ICU 2.0 */
-        kExponentField = UNUM_EXPONENT_FIELD,
-        /** @stable ICU 2.0 */
-        kGroupingSeparatorField = UNUM_GROUPING_SEPARATOR_FIELD,
-        /** @stable ICU 2.0 */
-        kCurrencyField = UNUM_CURRENCY_FIELD,
-        /** @stable ICU 2.0 */
-        kPercentField = UNUM_PERCENT_FIELD,
-        /** @stable ICU 2.0 */
-        kPermillField = UNUM_PERMILL_FIELD,
-        /** @stable ICU 2.0 */
-        kSignField = UNUM_SIGN_FIELD,
-        /** @stable ICU 64 */
-        kMeasureUnitField = UNUM_MEASURE_UNIT_FIELD,
-        /** @stable ICU 64 */
-        kCompactField = UNUM_COMPACT_FIELD,
-
-    /**
-     * These constants are provided for backwards compatibility only.
-     * Please use the constants defined in the header file unum.h.
-     */
-        /** @stable ICU 2.0 */
-        INTEGER_FIELD        = UNUM_INTEGER_FIELD,
-        /** @stable ICU 2.0 */
-        FRACTION_FIELD       = UNUM_FRACTION_FIELD
-    };
-
-    /**
-     * Destructor.
-     * @stable ICU 2.0
-     */
-    virtual ~NumberFormat();
-
-    /**
-     * Clones this object polymorphically.
-     * The caller owns the result and should delete it when done.
-     * @return clone, or nullptr if an error occurred
-     * @stable ICU 2.0
-     */
-    virtual NumberFormat* clone() const = 0;
-
-    /**
-     * Return true if the given Format objects are semantically equal.
-     * Objects of different subclasses are considered unequal.
-     * @return    true if the given Format objects are semantically equal.
-     * @stable ICU 2.0
-     */
-    virtual UBool operator==(const Format& other) const;
-
-
-    using Format::format;
-
-    /**
-     * Format an object to produce a string.  This method handles
-     * Formattable objects with numeric types. If the Formattable
-     * object type is not a numeric type, then it returns a failing
-     * UErrorCode.
-     *
-     * @param obj       The object to format.
-     * @param appendTo  Output parameter to receive result.
-     *                  Result is appended to existing contents.
-     * @param pos       On input: an alignment field, if desired.
-     *                  On output: the offsets of the alignment field.
-     * @param status    Output param filled with success/failure status.
-     * @return          Reference to 'appendTo' parameter.
-     * @stable ICU 2.0
-     */
-    virtual UnicodeString& format(const Formattable& obj,
-                                  UnicodeString& appendTo,
-                                  FieldPosition& pos,
-                                  UErrorCode& status) const;
-
-    /**
-     * Format an object to produce a string.  This method handles
-     * Formattable objects with numeric types. If the Formattable
-     * object type is not a numeric type, then it returns a failing
-     * UErrorCode.
-     *
-     * @param obj       The object to format.
-     * @param appendTo  Output parameter to receive result.
-     *                  Result is appended to existing contents.
-     * @param posIter   On return, can be used to iterate over positions
-     *                  of fields generated by this format call.  Can be
-     *                  NULL.
-     * @param status    Output param filled with success/failure status.
-     * @return          Reference to 'appendTo' parameter.
-     * @stable ICU 4.4
-     */
-    virtual UnicodeString& format(const Formattable& obj,
-                                  UnicodeString& appendTo,
-                                  FieldPositionIterator* posIter,
-                                  UErrorCode& status) const;
-
-    /**
-     * Parse a string to produce an object.  This methods handles
-     * parsing of numeric strings into Formattable objects with numeric
-     * types.
-     * <P>
-     * Before calling, set parse_pos.index to the offset you want to
-     * start parsing at in the source. After calling, parse_pos.index
-     * indicates the position after the successfully parsed text.  If
-     * an error occurs, parse_pos.index is unchanged.
-     * <P>
-     * When parsing, leading whitespace is discarded (with successful
-     * parse), while trailing whitespace is left as is.
-     * <P>
-     * See Format::parseObject() for more.
-     *
-     * @param source    The string to be parsed into an object.
-     * @param result    Formattable to be set to the parse result.
-     *                  If parse fails, return contents are undefined.
-     * @param parse_pos The position to start parsing at. Upon return
-     *                  this param is set to the position after the
-     *                  last character successfully parsed. If the
-     *                  source is not parsed successfully, this param
-     *                  will remain unchanged.
-     * @return          A newly created Formattable* object, or NULL
-     *                  on failure.  The caller owns this and should
-     *                  delete it when done.
-     * @stable ICU 2.0
-     */
-    virtual void parseObject(const UnicodeString& source,
-                             Formattable& result,
-                             ParsePosition& parse_pos) const;
-
-    /**
-     * Format a double number. These methods call the NumberFormat
-     * pure virtual format() methods with the default FieldPosition.
-     *
-     * @param number    The value to be formatted.
-     * @param appendTo  Output parameter to receive result.
-     *                  Result is appended to existing contents.
-     * @return          Reference to 'appendTo' parameter.
-     * @stable ICU 2.0
-     */
-    UnicodeString& format(  double number,
-                            UnicodeString& appendTo) const;
-
-    /**
-     * Format a long number. These methods call the NumberFormat
-     * pure virtual format() methods with the default FieldPosition.
-     *
-     * @param number    The value to be formatted.
-     * @param appendTo  Output parameter to receive result.
-     *                  Result is appended to existing contents.
-     * @return          Reference to 'appendTo' parameter.
-     * @stable ICU 2.0
-     */
-    UnicodeString& format(  int32_t number,
-                            UnicodeString& appendTo) const;
-
-    /**
-     * Format an int64 number. These methods call the NumberFormat
-     * pure virtual format() methods with the default FieldPosition.
-     *
-     * @param number    The value to be formatted.
-     * @param appendTo  Output parameter to receive result.
-     *                  Result is appended to existing contents.
-     * @return          Reference to 'appendTo' parameter.
-     * @stable ICU 2.8
-     */
-    UnicodeString& format(  int64_t number,
-                            UnicodeString& appendTo) const;
-
-    /**
-     * Format a double number. Concrete subclasses must implement
-     * these pure virtual methods.
-     *
-     * @param number    The value to be formatted.
-     * @param appendTo  Output parameter to receive result.
-     *                  Result is appended to existing contents.
-     * @param pos       On input: an alignment field, if desired.
-     *                  On output: the offsets of the alignment field.
-     * @return          Reference to 'appendTo' parameter.
-     * @stable ICU 2.0
-     */
-    virtual UnicodeString& format(double number,
-                                  UnicodeString& appendTo,
-                                  FieldPosition& pos) const = 0;
-    /**
-     * Format a double number. By default, the parent function simply
-     * calls the base class and does not return an error status.
-     * Therefore, the status may be ignored in some subclasses.
-     *
-     * @param number    The value to be formatted.
-     * @param appendTo  Output parameter to receive result.
-     *                  Result is appended to existing contents.
-     * @param pos       On input: an alignment field, if desired.
-     *                  On output: the offsets of the alignment field.
-     * @param status    error status
-     * @return          Reference to 'appendTo' parameter.
-     * @internal
-     */
-    virtual UnicodeString& format(double number,
-                                  UnicodeString& appendTo,
-                                  FieldPosition& pos,
-                                  UErrorCode &status) const;
-    /**
-     * Format a double number. Subclasses must implement
-     * this method.
-     *
-     * @param number    The value to be formatted.
-     * @param appendTo  Output parameter to receive result.
-     *                  Result is appended to existing contents.
-     * @param posIter   On return, can be used to iterate over positions
-     *                  of fields generated by this format call.
-     *                  Can be NULL.
-     * @param status    Output param filled with success/failure status.
-     * @return          Reference to 'appendTo' parameter.
-     * @stable ICU 4.4
-     */
-    virtual UnicodeString& format(double number,
-                                  UnicodeString& appendTo,
-                                  FieldPositionIterator* posIter,
-                                  UErrorCode& status) const;
-    /**
-     * Format a long number. Concrete subclasses must implement
-     * these pure virtual methods.
-     *
-     * @param number    The value to be formatted.
-     * @param appendTo  Output parameter to receive result.
-     *                  Result is appended to existing contents.
-     * @param pos       On input: an alignment field, if desired.
-     *                  On output: the offsets of the alignment field.
-     * @return          Reference to 'appendTo' parameter.
-     * @stable ICU 2.0
-    */
-    virtual UnicodeString& format(int32_t number,
-                                  UnicodeString& appendTo,
-                                  FieldPosition& pos) const = 0;
-
-    /**
-     * Format a long number. Concrete subclasses may override
-     * this function to provide status return.
-     *
-     * @param number    The value to be formatted.
-     * @param appendTo  Output parameter to receive result.
-     *                  Result is appended to existing contents.
-     * @param pos       On input: an alignment field, if desired.
-     *                  On output: the offsets of the alignment field.
-     * @param status the output status.
-     * @return          Reference to 'appendTo' parameter.
-     * @internal
-    */
-    virtual UnicodeString& format(int32_t number,
-                                  UnicodeString& appendTo,
-                                  FieldPosition& pos,
-                                  UErrorCode &status) const;
-
-    /**
-     * Format an int32 number. Subclasses must implement
-     * this method.
-     *
-     * @param number    The value to be formatted.
-     * @param appendTo  Output parameter to receive result.
-     *                  Result is appended to existing contents.
-     * @param posIter   On return, can be used to iterate over positions
-     *                  of fields generated by this format call.
-     *                  Can be NULL.
-     * @param status    Output param filled with success/failure status.
-     * @return          Reference to 'appendTo' parameter.
-     * @stable ICU 4.4
-     */
-    virtual UnicodeString& format(int32_t number,
-                                  UnicodeString& appendTo,
-                                  FieldPositionIterator* posIter,
-                                  UErrorCode& status) const;
-    /**
-     * Format an int64 number. (Not abstract to retain compatibility
-     * with earlier releases, however subclasses should override this
-     * method as it just delegates to format(int32_t number...);
-     *
-     * @param number    The value to be formatted.
-     * @param appendTo  Output parameter to receive result.
-     *                  Result is appended to existing contents.
-     * @param pos       On input: an alignment field, if desired.
-     *                  On output: the offsets of the alignment field.
-     * @return          Reference to 'appendTo' parameter.
-     * @stable ICU 2.8
-    */
-    virtual UnicodeString& format(int64_t number,
-                                  UnicodeString& appendTo,
-                                  FieldPosition& pos) const;
-
-    /**
-     * Format an int64 number. (Not abstract to retain compatibility
-     * with earlier releases, however subclasses should override this
-     * method as it just delegates to format(int32_t number...);
-     *
-     * @param number    The value to be formatted.
-     * @param appendTo  Output parameter to receive result.
-     *                  Result is appended to existing contents.
-     * @param pos       On input: an alignment field, if desired.
-     *                  On output: the offsets of the alignment field.
-     * @param status    Output param filled with success/failure status.
-     * @return          Reference to 'appendTo' parameter.
-     * @internal
-    */
-    virtual UnicodeString& format(int64_t number,
-                                  UnicodeString& appendTo,
-                                  FieldPosition& pos,
-                                  UErrorCode& status) const;
-    /**
-     * Format an int64 number. Subclasses must implement
-     * this method.
-     *
-     * @param number    The value to be formatted.
-     * @param appendTo  Output parameter to receive result.
-     *                  Result is appended to existing contents.
-     * @param posIter   On return, can be used to iterate over positions
-     *                  of fields generated by this format call.
-     *                  Can be NULL.
-     * @param status    Output param filled with success/failure status.
-     * @return          Reference to 'appendTo' parameter.
-     * @stable ICU 4.4
-     */
-    virtual UnicodeString& format(int64_t number,
-                                  UnicodeString& appendTo,
-                                  FieldPositionIterator* posIter,
-                                  UErrorCode& status) const;
-
-    /**
-     * Format a decimal number. Subclasses must implement
-     * this method.  The syntax of the unformatted number is a "numeric string"
-     * as defined in the Decimal Arithmetic Specification, available at
-     * http://speleotrove.com/decimal
-     *
-     * @param number    The unformatted number, as a string, to be formatted.
-     * @param appendTo  Output parameter to receive result.
-     *                  Result is appended to existing contents.
-     * @param posIter   On return, can be used to iterate over positions
-     *                  of fields generated by this format call.
-     *                  Can be NULL.
-     * @param status    Output param filled with success/failure status.
-     * @return          Reference to 'appendTo' parameter.
-     * @stable ICU 4.4
-     */
-    virtual UnicodeString& format(StringPiece number,
-                                  UnicodeString& appendTo,
-                                  FieldPositionIterator* posIter,
-                                  UErrorCode& status) const;
-
-// Can't use #ifndef U_HIDE_INTERNAL_API because these are virtual methods
-
-    /**
-     * Format a decimal number.
-     * The number is a DecimalQuantity wrapper onto a floating point decimal number.
-     * The default implementation in NumberFormat converts the decimal number
-     * to a double and formats that.  Subclasses of NumberFormat that want
-     * to specifically handle big decimal numbers must override this method.
-     * class DecimalFormat does so.
-     *
-     * @param number    The number, a DecimalQuantity format Decimal Floating Point.
-     * @param appendTo  Output parameter to receive result.
-     *                  Result is appended to existing contents.
-     * @param posIter   On return, can be used to iterate over positions
-     *                  of fields generated by this format call.
-     * @param status    Output param filled with success/failure status.
-     * @return          Reference to 'appendTo' parameter.
-     * @internal
-     */
-    virtual UnicodeString& format(const number::impl::DecimalQuantity &number,
-                                  UnicodeString& appendTo,
-                                  FieldPositionIterator* posIter,
-                                  UErrorCode& status) const;
-
-    /**
-     * Format a decimal number.
-     * The number is a DecimalQuantity wrapper onto a floating point decimal number.
-     * The default implementation in NumberFormat converts the decimal number
-     * to a double and formats that.  Subclasses of NumberFormat that want
-     * to specifically handle big decimal numbers must override this method.
-     * class DecimalFormat does so.
-     *
-     * @param number    The number, a DecimalQuantity format Decimal Floating Point.
-     * @param appendTo  Output parameter to receive result.
-     *                  Result is appended to existing contents.
-     * @param pos       On input: an alignment field, if desired.
-     *                  On output: the offsets of the alignment field.
-     * @param status    Output param filled with success/failure status.
-     * @return          Reference to 'appendTo' parameter.
-     * @internal
-     */
-    virtual UnicodeString& format(const number::impl::DecimalQuantity &number,
-                                  UnicodeString& appendTo,
-                                  FieldPosition& pos,
-                                  UErrorCode& status) const;
-
-   /**
-    * Return a long if possible (e.g. within range LONG_MAX,
-    * LONG_MAX], and with no decimals), otherwise a double.  If
-    * IntegerOnly is set, will stop at a decimal point (or equivalent;
-    * e.g. for rational numbers "1 2/3", will stop after the 1).
-    * <P>
-    * If no object can be parsed, index is unchanged, and NULL is
-    * returned.
-    * <P>
-    * This is a pure virtual which concrete subclasses must implement.
-    *
-    * @param text           The text to be parsed.
-    * @param result         Formattable to be set to the parse result.
-    *                       If parse fails, return contents are undefined.
-    * @param parsePosition  The position to start parsing at on input.
-    *                       On output, moved to after the last successfully
-    *                       parse character. On parse failure, does not change.
-    * @stable ICU 2.0
-    */
-    virtual void parse(const UnicodeString& text,
-                       Formattable& result,
-                       ParsePosition& parsePosition) const = 0;
-
-    /**
-     * Parse a string as a numeric value, and return a Formattable
-     * numeric object. This method parses integers only if IntegerOnly
-     * is set.
-     *
-     * @param text          The text to be parsed.
-     * @param result        Formattable to be set to the parse result.
-     *                      If parse fails, return contents are undefined.
-     * @param status        Output parameter set to a failure error code
-     *                      when a failure occurs. The error code when the
-     *                      string fails to parse is U_INVALID_FORMAT_ERROR,
-     *                      unless overridden by a subclass.
-     * @see                 NumberFormat::isParseIntegerOnly
-     * @stable ICU 2.0
-     */
-    virtual void parse(const UnicodeString& text,
-                       Formattable& result,
-                       UErrorCode& status) const;
-
-    /**
-     * Parses text from the given string as a currency amount.  Unlike
-     * the parse() method, this method will attempt to parse a generic
-     * currency name, searching for a match of this object's locale's
-     * currency display names, or for a 3-letter ISO currency code.
-     * This method will fail if this format is not a currency format,
-     * that is, if it does not contain the currency pattern symbol
-     * (U+00A4) in its prefix or suffix.
-     *
-     * @param text the string to parse
-     * @param pos  input-output position; on input, the position within text
-     *             to match; must have 0 <= pos.getIndex() < text.length();
-     *             on output, the position after the last matched character.
-     *             If the parse fails, the position in unchanged upon output.
-     * @return     if parse succeeds, a pointer to a newly-created CurrencyAmount
-     *             object (owned by the caller) containing information about
-     *             the parsed currency; if parse fails, this is NULL.
-     * @stable ICU 49
-     */
-    virtual CurrencyAmount* parseCurrency(const UnicodeString& text,
-                                          ParsePosition& pos) const;
-
-    /**
-     * Return true if this format will parse numbers as integers
-     * only.  For example in the English locale, with ParseIntegerOnly
-     * true, the string "1234." would be parsed as the integer value
-     * 1234 and parsing would stop at the "." character.  Of course,
-     * the exact format accepted by the parse operation is locale
-     * dependant and determined by sub-classes of NumberFormat.
-     * @return    true if this format will parse numbers as integers
-     *            only.
-     * @stable ICU 2.0
-     */
-    UBool isParseIntegerOnly(void) const;
-
-    /**
-     * Sets whether or not numbers should be parsed as integers only.
-     * @param value    set True, this format will parse numbers as integers
-     *                 only.
-     * @see isParseIntegerOnly
-     * @stable ICU 2.0
-     */
-    virtual void setParseIntegerOnly(UBool value);
-
-    /**
-     * Sets whether lenient parsing should be enabled (it is off by default).
-     *
-     * @param enable \c true if lenient parsing should be used,
-     *               \c false otherwise.
-     * @stable ICU 4.8
-     */
-    virtual void setLenient(UBool enable);
-
-    /**
-     * Returns whether lenient parsing is enabled (it is off by default).
-     *
-     * @return \c true if lenient parsing is enabled,
-     *         \c false otherwise.
-     * @see #setLenient
-     * @stable ICU 4.8
-     */
-    virtual UBool isLenient(void) const;
-
-    /**
-     * Create a default style NumberFormat for the current default locale.
-     * The default formatting style is locale dependent.
-     * <p>
-     * <strong>NOTE:</strong> New users are strongly encouraged to use
-     * {@link icu::number::NumberFormatter} instead of NumberFormat.
-     * @stable ICU 2.0
-     */
-    static NumberFormat* U_EXPORT2 createInstance(UErrorCode&);
-
-    /**
-     * Create a default style NumberFormat for the specified locale.
-     * The default formatting style is locale dependent.
-     * @param inLocale    the given locale.
-     * <p>
-     * <strong>NOTE:</strong> New users are strongly encouraged to use
-     * {@link icu::number::NumberFormatter} instead of NumberFormat.
-     * @stable ICU 2.0
-     */
-    static NumberFormat* U_EXPORT2 createInstance(const Locale& inLocale,
-                                        UErrorCode&);
-
-    /**
-     * Create a specific style NumberFormat for the specified locale.
-     * <p>
-     * <strong>NOTE:</strong> New users are strongly encouraged to use
-     * {@link icu::number::NumberFormatter} instead of NumberFormat.
-     * @param desiredLocale    the given locale.
-     * @param style            the given style.
-     * @param errorCode        Output param filled with success/failure status.
-     * @return                 A new NumberFormat instance.
-     * @stable ICU 4.8
-     */
-    static NumberFormat* U_EXPORT2 createInstance(const Locale& desiredLocale,
-                                                  UNumberFormatStyle style,
-                                                  UErrorCode& errorCode);
-
-#ifndef U_HIDE_INTERNAL_API
-
-    /**
-     * ICU use only.
-     * Creates NumberFormat instance without using the cache.
-     * @internal
-     */
-    static NumberFormat* internalCreateInstance(
-            const Locale& desiredLocale,
-            UNumberFormatStyle style,
-            UErrorCode& errorCode);
-
-    /**
-     * ICU use only.
-     * Returns handle to the shared, cached NumberFormat instance for given
-     * locale. On success, caller must call removeRef() on returned value
-     * once it is done with the shared instance.
-     * @internal
-     */
-    static const SharedNumberFormat* U_EXPORT2 createSharedInstance(
-            const Locale& inLocale, UNumberFormatStyle style, UErrorCode& status);
-
-#endif  /* U_HIDE_INTERNAL_API */
-
-    /**
-     * Returns a currency format for the current default locale.
-     * <p>
-     * <strong>NOTE:</strong> New users are strongly encouraged to use
-     * {@link icu::number::NumberFormatter} instead of NumberFormat.
-     * @stable ICU 2.0
-     */
-    static NumberFormat* U_EXPORT2 createCurrencyInstance(UErrorCode&);
-
-    /**
-     * Returns a currency format for the specified locale.
-     * <p>
-     * <strong>NOTE:</strong> New users are strongly encouraged to use
-     * {@link icu::number::NumberFormatter} instead of NumberFormat.
-     * @param inLocale    the given locale.
-     * @stable ICU 2.0
-     */
-    static NumberFormat* U_EXPORT2 createCurrencyInstance(const Locale& inLocale,
-                                                UErrorCode&);
-
-    /**
-     * Returns a percentage format for the current default locale.
-     * <p>
-     * <strong>NOTE:</strong> New users are strongly encouraged to use
-     * {@link icu::number::NumberFormatter} instead of NumberFormat.
-     * @stable ICU 2.0
-     */
-    static NumberFormat* U_EXPORT2 createPercentInstance(UErrorCode&);
-
-    /**
-     * Returns a percentage format for the specified locale.
-     * <p>
-     * <strong>NOTE:</strong> New users are strongly encouraged to use
-     * {@link icu::number::NumberFormatter} instead of NumberFormat.
-     * @param inLocale    the given locale.
-     * @stable ICU 2.0
-     */
-    static NumberFormat* U_EXPORT2 createPercentInstance(const Locale& inLocale,
-                                               UErrorCode&);
-
-    /**
-     * Returns a scientific format for the current default locale.
-     * <p>
-     * <strong>NOTE:</strong> New users are strongly encouraged to use
-     * {@link icu::number::NumberFormatter} instead of NumberFormat.
-     * @stable ICU 2.0
-     */
-    static NumberFormat* U_EXPORT2 createScientificInstance(UErrorCode&);
-
-    /**
-     * Returns a scientific format for the specified locale.
-     * <p>
-     * <strong>NOTE:</strong> New users are strongly encouraged to use
-     * {@link icu::number::NumberFormatter} instead of NumberFormat.
-     * @param inLocale    the given locale.
-     * @stable ICU 2.0
-     */
-    static NumberFormat* U_EXPORT2 createScientificInstance(const Locale& inLocale,
-                                                UErrorCode&);
-
-    /**
-     * Get the set of Locales for which NumberFormats are installed.
-     * @param count    Output param to receive the size of the locales
-     * @stable ICU 2.0
-     */
-    static const Locale* U_EXPORT2 getAvailableLocales(int32_t& count);
-
-#if !UCONFIG_NO_SERVICE
-    /**
-     * Register a new NumberFormatFactory.  The factory will be adopted.
-     * Because ICU may choose to cache NumberFormat objects internally,
-     * this must be called at application startup, prior to any calls to
-     * NumberFormat::createInstance to avoid undefined behavior.
-     * @param toAdopt the NumberFormatFactory instance to be adopted
-     * @param status the in/out status code, no special meanings are assigned
-     * @return a registry key that can be used to unregister this factory
-     * @stable ICU 2.6
-     */
-    static URegistryKey U_EXPORT2 registerFactory(NumberFormatFactory* toAdopt, UErrorCode& status);
-
-    /**
-     * Unregister a previously-registered NumberFormatFactory using the key returned from the
-     * register call.  Key becomes invalid after a successful call and should not be used again.
-     * The NumberFormatFactory corresponding to the key will be deleted.
-     * Because ICU may choose to cache NumberFormat objects internally,
-     * this should be called during application shutdown, after all calls to
-     * NumberFormat::createInstance to avoid undefined behavior.
-     * @param key the registry key returned by a previous call to registerFactory
-     * @param status the in/out status code, no special meanings are assigned
-     * @return true if the factory for the key was successfully unregistered
-     * @stable ICU 2.6
-     */
-    static UBool U_EXPORT2 unregister(URegistryKey key, UErrorCode& status);
-
-    /**
-     * Return a StringEnumeration over the locales available at the time of the call,
-     * including registered locales.
-     * @return a StringEnumeration over the locales available at the time of the call
-     * @stable ICU 2.6
-     */
-    static StringEnumeration* U_EXPORT2 getAvailableLocales(void);
-#endif /* UCONFIG_NO_SERVICE */
-
-    /**
-     * Returns true if grouping is used in this format. For example,
-     * in the English locale, with grouping on, the number 1234567
-     * might be formatted as "1,234,567". The grouping separator as
-     * well as the size of each group is locale dependent and is
-     * determined by sub-classes of NumberFormat.
-     * @see setGroupingUsed
-     * @stable ICU 2.0
-     */
-    UBool isGroupingUsed(void) const;
-
-    /**
-     * Set whether or not grouping will be used in this format.
-     * @param newValue    True, grouping will be used in this format.
-     * @see getGroupingUsed
-     * @stable ICU 2.0
-     */
-    virtual void setGroupingUsed(UBool newValue);
-
-    /**
-     * Returns the maximum number of digits allowed in the integer portion of a
-     * number.
-     * @return     the maximum number of digits allowed in the integer portion of a
-     *             number.
-     * @see setMaximumIntegerDigits
-     * @stable ICU 2.0
-     */
-    int32_t getMaximumIntegerDigits(void) const;
-
-    /**
-     * Sets the maximum number of digits allowed in the integer portion of a
-     * number. maximumIntegerDigits must be >= minimumIntegerDigits.  If the
-     * new value for maximumIntegerDigits is less than the current value
-     * of minimumIntegerDigits, then minimumIntegerDigits will also be set to
-     * the new value.
-     *
-     * @param newValue    the new value for the maximum number of digits
-     *                    allowed in the integer portion of a number.
-     * @see getMaximumIntegerDigits
-     * @stable ICU 2.0
-     */
-    virtual void setMaximumIntegerDigits(int32_t newValue);
-
-    /**
-     * Returns the minimum number of digits allowed in the integer portion of a
-     * number.
-     * @return    the minimum number of digits allowed in the integer portion of a
-     *            number.
-     * @see setMinimumIntegerDigits
-     * @stable ICU 2.0
-     */
-    int32_t getMinimumIntegerDigits(void) const;
-
-    /**
-     * Sets the minimum number of digits allowed in the integer portion of a
-     * number. minimumIntegerDigits must be &lt;= maximumIntegerDigits.  If the
-     * new value for minimumIntegerDigits exceeds the current value
-     * of maximumIntegerDigits, then maximumIntegerDigits will also be set to
-     * the new value.
-     * @param newValue    the new value to be set.
-     * @see getMinimumIntegerDigits
-     * @stable ICU 2.0
-     */
-    virtual void setMinimumIntegerDigits(int32_t newValue);
-
-    /**
-     * Returns the maximum number of digits allowed in the fraction portion of a
-     * number.
-     * @return    the maximum number of digits allowed in the fraction portion of a
-     *            number.
-     * @see setMaximumFractionDigits
-     * @stable ICU 2.0
-     */
-    int32_t getMaximumFractionDigits(void) const;
-
-    /**
-     * Sets the maximum number of digits allowed in the fraction portion of a
-     * number. maximumFractionDigits must be >= minimumFractionDigits.  If the
-     * new value for maximumFractionDigits is less than the current value
-     * of minimumFractionDigits, then minimumFractionDigits will also be set to
-     * the new value.
-     * @param newValue    the new value to be set.
-     * @see getMaximumFractionDigits
-     * @stable ICU 2.0
-     */
-    virtual void setMaximumFractionDigits(int32_t newValue);
-
-    /**
-     * Returns the minimum number of digits allowed in the fraction portion of a
-     * number.
-     * @return    the minimum number of digits allowed in the fraction portion of a
-     *            number.
-     * @see setMinimumFractionDigits
-     * @stable ICU 2.0
-     */
-    int32_t getMinimumFractionDigits(void) const;
-
-    /**
-     * Sets the minimum number of digits allowed in the fraction portion of a
-     * number. minimumFractionDigits must be &lt;= maximumFractionDigits.   If the
-     * new value for minimumFractionDigits exceeds the current value
-     * of maximumFractionDigits, then maximumIntegerDigits will also be set to
-     * the new value
-     * @param newValue    the new value to be set.
-     * @see getMinimumFractionDigits
-     * @stable ICU 2.0
-     */
-    virtual void setMinimumFractionDigits(int32_t newValue);
-
-    /**
-     * Sets the currency used to display currency
-     * amounts.  This takes effect immediately, if this format is a
-     * currency format.  If this format is not a currency format, then
-     * the currency is used if and when this object becomes a
-     * currency format.
-     * @param theCurrency a 3-letter ISO code indicating new currency
-     * to use.  It need not be null-terminated.  May be the empty
-     * string or NULL to indicate no currency.
-     * @param ec input-output error code
-     * @stable ICU 3.0
-     */
-    virtual void setCurrency(const char16_t* theCurrency, UErrorCode& ec);
-
-    /**
-     * Gets the currency used to display currency
-     * amounts.  This may be an empty string for some subclasses.
-     * @return a 3-letter null-terminated ISO code indicating
-     * the currency in use, or a pointer to the empty string.
-     * @stable ICU 2.6
-     */
-    const char16_t* getCurrency() const;
-
-    /**
-     * Set a particular UDisplayContext value in the formatter, such as
-     * UDISPCTX_CAPITALIZATION_FOR_STANDALONE.
-     * @param value The UDisplayContext value to set.
-     * @param status Input/output status. If at entry this indicates a failure
-     *               status, the function will do nothing; otherwise this will be
-     *               updated with any new status from the function.
-     * @stable ICU 53
-     */
-    virtual void setContext(UDisplayContext value, UErrorCode& status);
-
-    /**
-     * Get the formatter's UDisplayContext value for the specified UDisplayContextType,
-     * such as UDISPCTX_TYPE_CAPITALIZATION.
-     * @param type The UDisplayContextType whose value to return
-     * @param status Input/output status. If at entry this indicates a failure
-     *               status, the function will do nothing; otherwise this will be
-     *               updated with any new status from the function.
-     * @return The UDisplayContextValue for the specified type.
-     * @stable ICU 53
-     */
-    virtual UDisplayContext getContext(UDisplayContextType type, UErrorCode& status) const;
-
-    /**
-     * Get the rounding mode. This will always return NumberFormat::ERoundingMode::kRoundUnnecessary
-     * if the subclass does not support rounding.
-     * @return A rounding mode
-     * @stable ICU 60
-     */
-    virtual ERoundingMode getRoundingMode(void) const;
-
-    /**
-     * Set the rounding mode. If a subclass does not support rounding, this will do nothing.
-     * @param roundingMode A rounding mode
-     * @stable ICU 60
-     */
-    virtual void setRoundingMode(ERoundingMode roundingMode);
-
-public:
-
-    /**
-     * Return the class ID for this class.  This is useful for
-     * comparing to a return value from getDynamicClassID(). Note that,
-     * because NumberFormat is an abstract base class, no fully constructed object
-     * will have the class ID returned by NumberFormat::getStaticClassID().
-     * @return The class ID for all objects of this class.
-     * @stable ICU 2.0
-     */
-    static UClassID U_EXPORT2 getStaticClassID(void);
-
-    /**
-     * Returns a unique class ID POLYMORPHICALLY.  Pure virtual override.
-     * This method is to implement a simple version of RTTI, since not all
-     * C++ compilers support genuine RTTI.  Polymorphic operator==() and
-     * clone() methods call this method.
-     * <P>
-     * @return The class ID for this object. All objects of a
-     * given class have the same class ID.  Objects of
-     * other classes have different class IDs.
-     * @stable ICU 2.0
-     */
-    virtual UClassID getDynamicClassID(void) const = 0;
-
-protected:
-
-    /**
-     * Default constructor for subclass use only.
-     * @stable ICU 2.0
-     */
-    NumberFormat();
-
-    /**
-     * Copy constructor.
-     * @stable ICU 2.0
-     */
-    NumberFormat(const NumberFormat&);
-
-    /**
-     * Assignment operator.
-     * @stable ICU 2.0
-     */
-    NumberFormat& operator=(const NumberFormat&);
-
-    /**
-     * Returns the currency in effect for this formatter.  Subclasses
-     * should override this method as needed.  Unlike getCurrency(),
-     * this method should never return "".
-     * @result output parameter for null-terminated result, which must
-     * have a capacity of at least 4
-     * @internal
-     */
-    virtual void getEffectiveCurrency(char16_t* result, UErrorCode& ec) const;
-
-#ifndef U_HIDE_INTERNAL_API
-    /**
-     * Creates the specified number format style of the desired locale.
-     * If mustBeDecimalFormat is true, then the returned pointer is
-     * either a DecimalFormat or it is NULL.
-     * @internal
-     */
-    static NumberFormat* makeInstance(const Locale& desiredLocale,
-                                      UNumberFormatStyle style,
-                                      UBool mustBeDecimalFormat,
-                                      UErrorCode& errorCode);
-#endif  /* U_HIDE_INTERNAL_API */
-
-private:
-
-    static UBool isStyleSupported(UNumberFormatStyle style);
-
-    /**
-     * Creates the specified decimal format style of the desired locale.
-     * @param desiredLocale    the given locale.
-     * @param style            the given style.
-     * @param errorCode        Output param filled with success/failure status.
-     * @return                 A new NumberFormat instance.
-     */
-    static NumberFormat* makeInstance(const Locale& desiredLocale,
-                                      UNumberFormatStyle style,
-                                      UErrorCode& errorCode);
-
-    UBool       fGroupingUsed;
-    int32_t     fMaxIntegerDigits;
-    int32_t     fMinIntegerDigits;
-    int32_t     fMaxFractionDigits;
-    int32_t     fMinFractionDigits;
-
-  protected:
-    /** \internal */
-    static const int32_t gDefaultMaxIntegerDigits;
-    /** \internal */
-    static const int32_t gDefaultMinIntegerDigits;
-
-  private:
-    UBool      fParseIntegerOnly;
-    UBool      fLenient; // true => lenient parse is enabled
-
-    // ISO currency code
-    char16_t      fCurrency[4];
-
-    UDisplayContext fCapitalizationContext;
-
-    friend class ICUNumberFormatFactory; // access to makeInstance
-    friend class ICUNumberFormatService;
-    friend class ::NumberFormatTest;  // access to isStyleSupported()
-};
-
-#if !UCONFIG_NO_SERVICE
-/**
- * A NumberFormatFactory is used to register new number formats.  The factory
- * should be able to create any of the predefined formats for each locale it
- * supports.  When registered, the locales it supports extend or override the
- * locale already supported by ICU.
- *
- * @stable ICU 2.6
- */
-class U_I18N_API NumberFormatFactory : public UObject {
-public:
-
-    /**
-     * Destructor
-     * @stable ICU 3.0
-     */
-    virtual ~NumberFormatFactory();
-
-    /**
-     * Return true if this factory will be visible.  Default is true.
-     * If not visible, the locales supported by this factory will not
-     * be listed by getAvailableLocales.
-     * @stable ICU 2.6
-     */
-    virtual UBool visible(void) const = 0;
-
-    /**
-     * Return the locale names directly supported by this factory.  The number of names
-     * is returned in count;
-     * @stable ICU 2.6
-     */
-    virtual const UnicodeString * getSupportedIDs(int32_t &count, UErrorCode& status) const = 0;
-
-    /**
-     * Return a number format of the appropriate type.  If the locale
-     * is not supported, return null.  If the locale is supported, but
-     * the type is not provided by this service, return null.  Otherwise
-     * return an appropriate instance of NumberFormat.
-     * @stable ICU 2.6
-     */
-    virtual NumberFormat* createFormat(const Locale& loc, UNumberFormatStyle formatType) = 0;
-};
-
-/**
- * A NumberFormatFactory that supports a single locale.  It can be visible or invisible.
- * @stable ICU 2.6
- */
-class U_I18N_API SimpleNumberFormatFactory : public NumberFormatFactory {
-protected:
-    /**
-     * True if the locale supported by this factory is visible.
-     * @stable ICU 2.6
-     */
-    const UBool _visible;
-
-    /**
-     * The locale supported by this factory, as a UnicodeString.
-     * @stable ICU 2.6
-     */
-    UnicodeString _id;
-
-public:
-    /**
-     * @stable ICU 2.6
-     */
-    SimpleNumberFormatFactory(const Locale& locale, UBool visible = true);
-
-    /**
-     * @stable ICU 3.0
-     */
-    virtual ~SimpleNumberFormatFactory();
-
-    /**
-     * @stable ICU 2.6
-     */
-    virtual UBool visible(void) const;
-
-    /**
-     * @stable ICU 2.6
-     */
-    virtual const UnicodeString * getSupportedIDs(int32_t &count, UErrorCode& status) const;
-};
-#endif /* #if !UCONFIG_NO_SERVICE */
-
-// -------------------------------------
-
-inline UBool
-NumberFormat::isParseIntegerOnly() const
-{
-    return fParseIntegerOnly;
-}
-
-inline UBool
-NumberFormat::isLenient() const
-{
-    return fLenient;
-}
-
-U_NAMESPACE_END
-
-#endif /* #if !UCONFIG_NO_FORMATTING */
-
-#endif /* U_SHOW_CPLUSPLUS_API */
-
-#endif // _NUMFMT
-//eof
-=======
-// © 2016 and later: Unicode, Inc. and others.
-// License & terms of use: http://www.unicode.org/copyright.html
-/*
-********************************************************************************
-* Copyright (C) 1997-2016, International Business Machines Corporation and others.
-* All Rights Reserved.
-********************************************************************************
-*
-* File NUMFMT.H
-*
-* Modification History:
-*
-*   Date        Name        Description
-*   02/19/97    aliu        Converted from java.
-*   03/18/97    clhuang     Updated per C++ implementation.
-*   04/17/97    aliu        Changed DigitCount to int per code review.
-*    07/20/98    stephen        JDK 1.2 sync up. Added scientific support.
-*                            Changed naming conventions to match C++ guidelines
-*                            Deprecated Java style constants (eg, INTEGER_FIELD)
-********************************************************************************
-*/
-
-#ifndef NUMFMT_H
-#define NUMFMT_H
-
-
-#include "unicode/utypes.h"
-
-#if U_SHOW_CPLUSPLUS_API
-
-/**
- * \file
- * \brief C++ API: Compatibility APIs for number formatting.
- */
-
-#if !UCONFIG_NO_FORMATTING
-
-#include "unicode/unistr.h"
-#include "unicode/format.h"
-#include "unicode/unum.h" // UNumberFormatStyle
-#include "unicode/locid.h"
-#include "unicode/stringpiece.h"
-#include "unicode/curramt.h"
-#include "unicode/udisplaycontext.h"
-
-class NumberFormatTest;
-
-U_NAMESPACE_BEGIN
-
-class SharedNumberFormat;
-
-#if !UCONFIG_NO_SERVICE
-class NumberFormatFactory;
-class StringEnumeration;
-#endif
-
-/**
- * <p><strong>IMPORTANT:</strong> New users are strongly encouraged to see if
- * numberformatter.h fits their use case.  Although not deprecated, this header
- * is provided for backwards compatibility only.
- *
- * Abstract base class for all number formats.  Provides interface for
- * formatting and parsing a number.  Also provides methods for
- * determining which locales have number formats, and what their names
- * are.
- *
- * \headerfile unicode/numfmt.h "unicode/numfmt.h"
- * <P>
- * NumberFormat helps you to format and parse numbers for any locale.
- * Your code can be completely independent of the locale conventions
- * for decimal points, thousands-separators, or even the particular
- * decimal digits used, or whether the number format is even decimal.
- * <P>
- * To format a number for the current Locale, use one of the static
- * factory methods:
- * \code
- *    #include <iostream>
- *    #include "unicode/numfmt.h"
- *    #include "unicode/unistr.h"
- *    #include "unicode/ustream.h"
- *    using namespace std;
- *    
- *    int main() {
- *        double myNumber = 7.0;
- *        UnicodeString myString;
- *        UErrorCode success = U_ZERO_ERROR;
- *        NumberFormat* nf = NumberFormat::createInstance(success);
- *        nf->format(myNumber, myString);
- *        cout << " Example 1: " << myString << endl;
- *    }
- * \endcode
- * Note that there are additional factory methods within subclasses of
- * NumberFormat.
- * <P>
- * If you are formatting multiple numbers, it is more efficient to get
- * the format and use it multiple times so that the system doesn't
- * have to fetch the information about the local language and country
- * conventions multiple times.
- * \code
- *     UnicodeString myString;
- *     UErrorCode success = U_ZERO_ERROR;
- *     NumberFormat *nf = NumberFormat::createInstance( success );
- *     for (int32_t number: {123, 3333, -1234567}) {
- *         nf->format(number, myString);
- *         myString += "; ";
- *     }
- *     cout << " Example 2: " << myString << endl;
- * \endcode
- * To format a number for a different Locale, specify it in the
- * call to \c createInstance().
- * \code
- *     nf = NumberFormat::createInstance(Locale::getFrench(), success);
- * \endcode
- * You can use a \c NumberFormat to parse also.
- * \code
- *    UErrorCode success;
- *    Formattable result(-999);  // initialized with error code
- *    nf->parse(myString, result, success);
- * \endcode
- * Use \c createInstance() to get the normal number format for a \c Locale.
- * There are other static factory methods available.  Use \c createCurrencyInstance()
- * to get the currency number format for that country.  Use \c createPercentInstance()
- * to get a format for displaying percentages. With this format, a
- * fraction from 0.53 is displayed as 53%.
- * <P>
- * The type of number formatting can be specified by passing a 'style' parameter to \c createInstance().
- * For example, use\n
- * \c createInstance(locale, UNUM_DECIMAL, errorCode) to get the normal number format,\n
- * \c createInstance(locale, UNUM_PERCENT, errorCode) to get a format for displaying percentage,\n
- * \c createInstance(locale, UNUM_SCIENTIFIC, errorCode) to get a format for displaying scientific number,\n
- * \c createInstance(locale, UNUM_CURRENCY, errorCode) to get the currency number format,
- * in which the currency is represented by its symbol, for example, "$3.00".\n
- * \c createInstance(locale, UNUM_CURRENCY_ISO, errorCode)  to get the currency number format,
- * in which the currency is represented by its ISO code, for example "USD3.00".\n
- * \c createInstance(locale, UNUM_CURRENCY_PLURAL, errorCode) to get the currency number format,
- * in which the currency is represented by its full name in plural format,
- * for example, "3.00 US dollars" or "1.00 US dollar".
- * <P>
- * You can also control the display of numbers with such methods as
- * \c getMinimumFractionDigits().  If you want even more control over the
- * format or parsing, or want to give your users more control, you can
- * try dynamic_casting the \c NumberFormat you get from the factory methods to a
- * \c DecimalFormat. This will work for the vast majority of
- * countries; just remember to test for nullptr in case you
- * encounter an unusual one.
- * <P>
- * You can also use forms of the parse and format methods with
- * \c ParsePosition and \c FieldPosition to allow you to:
- * <ul type=round>
- *   <li>(a) progressively parse through pieces of a string.
- *   <li>(b) align the decimal point and other areas.
- * </ul>
- * For example, you can align numbers in two ways.
- * <P>
- * If you are using a monospaced font with spacing for alignment, you
- * can pass the \c FieldPosition in your format call, with field =
- * \c UNUM_INTEGER_FIELD. On output, \c getEndIndex will be set to the offset
- * between the last character of the integer and the decimal. Add
- * (desiredSpaceCount - getEndIndex) spaces at the front of the
- * string.
- * <P>
- * If you are using proportional fonts, instead of padding with
- * spaces, measure the width of the string in pixels from the start to
- * getEndIndex.  Then move the pen by (desiredPixelWidth -
- * widthToAlignmentPoint) before drawing the text.  It also works
- * where there is no decimal, but possibly additional characters at
- * the end, e.g. with parentheses in negative numbers: "(12)" for -12.
- * <p>
- * <em>User subclasses are not supported.</em> While clients may write
- * subclasses, such code will not necessarily work and will not be
- * guaranteed to work stably from release to release.
- *
- * @stable ICU 2.0
- */
-class U_I18N_API NumberFormat : public Format {
-public:
-    /**
-     * Rounding mode.
-     *
-     * <p>
-     * For more detail on rounding modes, see:
-     * https://unicode-org.github.io/icu/userguide/format_parse/numbers/rounding-modes
-     *
-     * @stable ICU 2.4
-     */
-    enum ERoundingMode {
-        kRoundCeiling,  /**< Round towards positive infinity */
-        kRoundFloor,    /**< Round towards negative infinity */
-        kRoundDown,     /**< Round towards zero */
-        kRoundUp,       /**< Round away from zero */
-        kRoundHalfEven, /**< Round towards the nearest integer, or
-                             towards the nearest even integer if equidistant */
-        kRoundHalfDown, /**< Round towards the nearest integer, or
-                             towards zero if equidistant */
-        kRoundHalfUp,   /**< Round towards the nearest integer, or
-                             away from zero if equidistant */
-        /**
-          *  Return U_FORMAT_INEXACT_ERROR if number does not format exactly.
-          *  @stable ICU 4.8
-          */
-        kRoundUnnecessary,
-#ifndef U_HIDE_DRAFT_API
-        /**
-         * Rounds ties toward the odd number.
-         * @draft ICU 73
-         */
-        kRoundHalfOdd,
-        /**
-         * Rounds ties toward +∞.
-         * @draft ICU 73
-         */
-        kRoundHalfCeiling,
-        /**
-         * Rounds ties toward -∞.
-         * @draft ICU 73
-         */
-        kRoundHalfFloor,
-#endif /* U_HIDE_DRAFT_API */
-    };
-
-    /**
-     * Alignment Field constants used to construct a FieldPosition object.
-     * Signifies that the position of the integer part or fraction part of
-     * a formatted number should be returned.
-     *
-     * Note: as of ICU 4.4, the values in this enum have been extended to
-     * support identification of all number format fields, not just those
-     * pertaining to alignment.
-     *
-     * These constants are provided for backwards compatibility only.
-     * Please use the C style constants defined in the header file unum.h.
-     *
-     * @see FieldPosition
-     * @stable ICU 2.0
-     */
-    enum EAlignmentFields {
-        /** @stable ICU 2.0 */
-        kIntegerField = UNUM_INTEGER_FIELD,
-        /** @stable ICU 2.0 */
-        kFractionField = UNUM_FRACTION_FIELD,
-        /** @stable ICU 2.0 */
-        kDecimalSeparatorField = UNUM_DECIMAL_SEPARATOR_FIELD,
-        /** @stable ICU 2.0 */
-        kExponentSymbolField = UNUM_EXPONENT_SYMBOL_FIELD,
-        /** @stable ICU 2.0 */
-        kExponentSignField = UNUM_EXPONENT_SIGN_FIELD,
-        /** @stable ICU 2.0 */
-        kExponentField = UNUM_EXPONENT_FIELD,
-        /** @stable ICU 2.0 */
-        kGroupingSeparatorField = UNUM_GROUPING_SEPARATOR_FIELD,
-        /** @stable ICU 2.0 */
-        kCurrencyField = UNUM_CURRENCY_FIELD,
-        /** @stable ICU 2.0 */
-        kPercentField = UNUM_PERCENT_FIELD,
-        /** @stable ICU 2.0 */
-        kPermillField = UNUM_PERMILL_FIELD,
-        /** @stable ICU 2.0 */
-        kSignField = UNUM_SIGN_FIELD,
-        /** @stable ICU 64 */
-        kMeasureUnitField = UNUM_MEASURE_UNIT_FIELD,
-        /** @stable ICU 64 */
-        kCompactField = UNUM_COMPACT_FIELD,
-
-    /**
-     * These constants are provided for backwards compatibility only.
-     * Please use the constants defined in the header file unum.h.
-     */
-        /** @stable ICU 2.0 */
-        INTEGER_FIELD        = UNUM_INTEGER_FIELD,
-        /** @stable ICU 2.0 */
-        FRACTION_FIELD       = UNUM_FRACTION_FIELD
-    };
-
-    /**
-     * Destructor.
-     * @stable ICU 2.0
-     */
-    virtual ~NumberFormat();
-
-    /**
-     * Clones this object polymorphically.
-     * The caller owns the result and should delete it when done.
-     * @return clone, or nullptr if an error occurred
-     * @stable ICU 2.0
-     */
-    virtual NumberFormat* clone() const override = 0;
-
-    /**
-     * Return true if the given Format objects are semantically equal.
-     * Objects of different subclasses are considered unequal.
-     * @return    true if the given Format objects are semantically equal.
-     * @stable ICU 2.0
-     */
-    virtual bool operator==(const Format& other) const override;
-
-
-    using Format::format;
-
-    /**
-     * Format an object to produce a string.  This method handles
-     * Formattable objects with numeric types. If the Formattable
-     * object type is not a numeric type, then it returns a failing
-     * UErrorCode.
-     *
-     * @param obj       The object to format.
-     * @param appendTo  Output parameter to receive result.
-     *                  Result is appended to existing contents.
-     * @param pos       On input: an alignment field, if desired.
-     *                  On output: the offsets of the alignment field.
-     * @param status    Output param filled with success/failure status.
-     * @return          Reference to 'appendTo' parameter.
-     * @stable ICU 2.0
-     */
-    virtual UnicodeString& format(const Formattable& obj,
-                                  UnicodeString& appendTo,
-                                  FieldPosition& pos,
-                                  UErrorCode& status) const override;
-
-    /**
-     * Format an object to produce a string.  This method handles
-     * Formattable objects with numeric types. If the Formattable
-     * object type is not a numeric type, then it returns a failing
-     * UErrorCode.
-     *
-     * @param obj       The object to format.
-     * @param appendTo  Output parameter to receive result.
-     *                  Result is appended to existing contents.
-     * @param posIter   On return, can be used to iterate over positions
-     *                  of fields generated by this format call.  Can be
-     *                  nullptr.
-     * @param status    Output param filled with success/failure status.
-     * @return          Reference to 'appendTo' parameter.
-     * @stable ICU 4.4
-     */
-    virtual UnicodeString& format(const Formattable& obj,
-                                  UnicodeString& appendTo,
-                                  FieldPositionIterator* posIter,
-                                  UErrorCode& status) const override;
-
-    /**
-     * Parse a string to produce an object.  This methods handles
-     * parsing of numeric strings into Formattable objects with numeric
-     * types.
-     * <P>
-     * Before calling, set parse_pos.index to the offset you want to
-     * start parsing at in the source. After calling, parse_pos.index
-     * indicates the position after the successfully parsed text.  If
-     * an error occurs, parse_pos.index is unchanged.
-     * <P>
-     * When parsing, leading whitespace is discarded (with successful
-     * parse), while trailing whitespace is left as is.
-     * <P>
-     * See Format::parseObject() for more.
-     *
-     * @param source    The string to be parsed into an object.
-     * @param result    Formattable to be set to the parse result.
-     *                  If parse fails, return contents are undefined.
-     * @param parse_pos The position to start parsing at. Upon return
-     *                  this param is set to the position after the
-     *                  last character successfully parsed. If the
-     *                  source is not parsed successfully, this param
-     *                  will remain unchanged.
-     * @return          A newly created Formattable* object, or nullptr
-     *                  on failure.  The caller owns this and should
-     *                  delete it when done.
-     * @stable ICU 2.0
-     */
-    virtual void parseObject(const UnicodeString& source,
-                             Formattable& result,
-                             ParsePosition& parse_pos) const override;
-
-    /**
-     * Format a double number. These methods call the NumberFormat
-     * pure virtual format() methods with the default FieldPosition.
-     *
-     * @param number    The value to be formatted.
-     * @param appendTo  Output parameter to receive result.
-     *                  Result is appended to existing contents.
-     * @return          Reference to 'appendTo' parameter.
-     * @stable ICU 2.0
-     */
-    UnicodeString& format(  double number,
-                            UnicodeString& appendTo) const;
-
-    /**
-     * Format a long number. These methods call the NumberFormat
-     * pure virtual format() methods with the default FieldPosition.
-     *
-     * @param number    The value to be formatted.
-     * @param appendTo  Output parameter to receive result.
-     *                  Result is appended to existing contents.
-     * @return          Reference to 'appendTo' parameter.
-     * @stable ICU 2.0
-     */
-    UnicodeString& format(  int32_t number,
-                            UnicodeString& appendTo) const;
-
-    /**
-     * Format an int64 number. These methods call the NumberFormat
-     * pure virtual format() methods with the default FieldPosition.
-     *
-     * @param number    The value to be formatted.
-     * @param appendTo  Output parameter to receive result.
-     *                  Result is appended to existing contents.
-     * @return          Reference to 'appendTo' parameter.
-     * @stable ICU 2.8
-     */
-    UnicodeString& format(  int64_t number,
-                            UnicodeString& appendTo) const;
-
-    /**
-     * Format a double number. Concrete subclasses must implement
-     * these pure virtual methods.
-     *
-     * @param number    The value to be formatted.
-     * @param appendTo  Output parameter to receive result.
-     *                  Result is appended to existing contents.
-     * @param pos       On input: an alignment field, if desired.
-     *                  On output: the offsets of the alignment field.
-     * @return          Reference to 'appendTo' parameter.
-     * @stable ICU 2.0
-     */
-    virtual UnicodeString& format(double number,
-                                  UnicodeString& appendTo,
-                                  FieldPosition& pos) const = 0;
-    /**
-     * Format a double number. By default, the parent function simply
-     * calls the base class and does not return an error status.
-     * Therefore, the status may be ignored in some subclasses.
-     *
-     * @param number    The value to be formatted.
-     * @param appendTo  Output parameter to receive result.
-     *                  Result is appended to existing contents.
-     * @param pos       On input: an alignment field, if desired.
-     *                  On output: the offsets of the alignment field.
-     * @param status    error status
-     * @return          Reference to 'appendTo' parameter.
-     * @internal
-     */
-    virtual UnicodeString& format(double number,
-                                  UnicodeString& appendTo,
-                                  FieldPosition& pos,
-                                  UErrorCode &status) const;
-    /**
-     * Format a double number. Subclasses must implement
-     * this method.
-     *
-     * @param number    The value to be formatted.
-     * @param appendTo  Output parameter to receive result.
-     *                  Result is appended to existing contents.
-     * @param posIter   On return, can be used to iterate over positions
-     *                  of fields generated by this format call.
-     *                  Can be nullptr.
-     * @param status    Output param filled with success/failure status.
-     * @return          Reference to 'appendTo' parameter.
-     * @stable ICU 4.4
-     */
-    virtual UnicodeString& format(double number,
-                                  UnicodeString& appendTo,
-                                  FieldPositionIterator* posIter,
-                                  UErrorCode& status) const;
-    /**
-     * Format a long number. Concrete subclasses must implement
-     * these pure virtual methods.
-     *
-     * @param number    The value to be formatted.
-     * @param appendTo  Output parameter to receive result.
-     *                  Result is appended to existing contents.
-     * @param pos       On input: an alignment field, if desired.
-     *                  On output: the offsets of the alignment field.
-     * @return          Reference to 'appendTo' parameter.
-     * @stable ICU 2.0
-    */
-    virtual UnicodeString& format(int32_t number,
-                                  UnicodeString& appendTo,
-                                  FieldPosition& pos) const = 0;
-
-    /**
-     * Format a long number. Concrete subclasses may override
-     * this function to provide status return.
-     *
-     * @param number    The value to be formatted.
-     * @param appendTo  Output parameter to receive result.
-     *                  Result is appended to existing contents.
-     * @param pos       On input: an alignment field, if desired.
-     *                  On output: the offsets of the alignment field.
-     * @param status the output status.
-     * @return          Reference to 'appendTo' parameter.
-     * @internal
-    */
-    virtual UnicodeString& format(int32_t number,
-                                  UnicodeString& appendTo,
-                                  FieldPosition& pos,
-                                  UErrorCode &status) const;
-
-    /**
-     * Format an int32 number. Subclasses must implement
-     * this method.
-     *
-     * @param number    The value to be formatted.
-     * @param appendTo  Output parameter to receive result.
-     *                  Result is appended to existing contents.
-     * @param posIter   On return, can be used to iterate over positions
-     *                  of fields generated by this format call.
-     *                  Can be nullptr.
-     * @param status    Output param filled with success/failure status.
-     * @return          Reference to 'appendTo' parameter.
-     * @stable ICU 4.4
-     */
-    virtual UnicodeString& format(int32_t number,
-                                  UnicodeString& appendTo,
-                                  FieldPositionIterator* posIter,
-                                  UErrorCode& status) const;
-    /**
-     * Format an int64 number. (Not abstract to retain compatibility
-     * with earlier releases, however subclasses should override this
-     * method as it just delegates to format(int32_t number...);
-     *
-     * @param number    The value to be formatted.
-     * @param appendTo  Output parameter to receive result.
-     *                  Result is appended to existing contents.
-     * @param pos       On input: an alignment field, if desired.
-     *                  On output: the offsets of the alignment field.
-     * @return          Reference to 'appendTo' parameter.
-     * @stable ICU 2.8
-    */
-    virtual UnicodeString& format(int64_t number,
-                                  UnicodeString& appendTo,
-                                  FieldPosition& pos) const;
-
-    /**
-     * Format an int64 number. (Not abstract to retain compatibility
-     * with earlier releases, however subclasses should override this
-     * method as it just delegates to format(int32_t number...);
-     *
-     * @param number    The value to be formatted.
-     * @param appendTo  Output parameter to receive result.
-     *                  Result is appended to existing contents.
-     * @param pos       On input: an alignment field, if desired.
-     *                  On output: the offsets of the alignment field.
-     * @param status    Output param filled with success/failure status.
-     * @return          Reference to 'appendTo' parameter.
-     * @internal
-    */
-    virtual UnicodeString& format(int64_t number,
-                                  UnicodeString& appendTo,
-                                  FieldPosition& pos,
-                                  UErrorCode& status) const;
-    /**
-     * Format an int64 number. Subclasses must implement
-     * this method.
-     *
-     * @param number    The value to be formatted.
-     * @param appendTo  Output parameter to receive result.
-     *                  Result is appended to existing contents.
-     * @param posIter   On return, can be used to iterate over positions
-     *                  of fields generated by this format call.
-     *                  Can be nullptr.
-     * @param status    Output param filled with success/failure status.
-     * @return          Reference to 'appendTo' parameter.
-     * @stable ICU 4.4
-     */
-    virtual UnicodeString& format(int64_t number,
-                                  UnicodeString& appendTo,
-                                  FieldPositionIterator* posIter,
-                                  UErrorCode& status) const;
-
-    /**
-     * Format a decimal number. Subclasses must implement
-     * this method.  The syntax of the unformatted number is a "numeric string"
-     * as defined in the Decimal Arithmetic Specification, available at
-     * http://speleotrove.com/decimal
-     *
-     * @param number    The unformatted number, as a string, to be formatted.
-     * @param appendTo  Output parameter to receive result.
-     *                  Result is appended to existing contents.
-     * @param posIter   On return, can be used to iterate over positions
-     *                  of fields generated by this format call.
-     *                  Can be nullptr.
-     * @param status    Output param filled with success/failure status.
-     * @return          Reference to 'appendTo' parameter.
-     * @stable ICU 4.4
-     */
-    virtual UnicodeString& format(StringPiece number,
-                                  UnicodeString& appendTo,
-                                  FieldPositionIterator* posIter,
-                                  UErrorCode& status) const;
-
-// Can't use #ifndef U_HIDE_INTERNAL_API because these are virtual methods
-
-    /**
-     * Format a decimal number.
-     * The number is a DecimalQuantity wrapper onto a floating point decimal number.
-     * The default implementation in NumberFormat converts the decimal number
-     * to a double and formats that.  Subclasses of NumberFormat that want
-     * to specifically handle big decimal numbers must override this method.
-     * class DecimalFormat does so.
-     *
-     * @param number    The number, a DecimalQuantity format Decimal Floating Point.
-     * @param appendTo  Output parameter to receive result.
-     *                  Result is appended to existing contents.
-     * @param posIter   On return, can be used to iterate over positions
-     *                  of fields generated by this format call.
-     * @param status    Output param filled with success/failure status.
-     * @return          Reference to 'appendTo' parameter.
-     * @internal
-     */
-    virtual UnicodeString& format(const number::impl::DecimalQuantity &number,
-                                  UnicodeString& appendTo,
-                                  FieldPositionIterator* posIter,
-                                  UErrorCode& status) const;
-
-    /**
-     * Format a decimal number.
-     * The number is a DecimalQuantity wrapper onto a floating point decimal number.
-     * The default implementation in NumberFormat converts the decimal number
-     * to a double and formats that.  Subclasses of NumberFormat that want
-     * to specifically handle big decimal numbers must override this method.
-     * class DecimalFormat does so.
-     *
-     * @param number    The number, a DecimalQuantity format Decimal Floating Point.
-     * @param appendTo  Output parameter to receive result.
-     *                  Result is appended to existing contents.
-     * @param pos       On input: an alignment field, if desired.
-     *                  On output: the offsets of the alignment field.
-     * @param status    Output param filled with success/failure status.
-     * @return          Reference to 'appendTo' parameter.
-     * @internal
-     */
-    virtual UnicodeString& format(const number::impl::DecimalQuantity &number,
-                                  UnicodeString& appendTo,
-                                  FieldPosition& pos,
-                                  UErrorCode& status) const;
-
-   /**
-    * Return a long if possible (e.g. within range LONG_MAX,
-    * LONG_MAX], and with no decimals), otherwise a double.  If
-    * IntegerOnly is set, will stop at a decimal point (or equivalent;
-    * e.g. for rational numbers "1 2/3", will stop after the 1).
-    * <P>
-    * If no object can be parsed, index is unchanged, and nullptr is
-    * returned.
-    * <P>
-    * This is a pure virtual which concrete subclasses must implement.
-    *
-    * @param text           The text to be parsed.
-    * @param result         Formattable to be set to the parse result.
-    *                       If parse fails, return contents are undefined.
-    * @param parsePosition  The position to start parsing at on input.
-    *                       On output, moved to after the last successfully
-    *                       parse character. On parse failure, does not change.
-    * @stable ICU 2.0
-    */
-    virtual void parse(const UnicodeString& text,
-                       Formattable& result,
-                       ParsePosition& parsePosition) const = 0;
-
-    /**
-     * Parse a string as a numeric value, and return a Formattable
-     * numeric object. This method parses integers only if IntegerOnly
-     * is set.
-     *
-     * @param text          The text to be parsed.
-     * @param result        Formattable to be set to the parse result.
-     *                      If parse fails, return contents are undefined.
-     * @param status        Output parameter set to a failure error code
-     *                      when a failure occurs. The error code when the
-     *                      string fails to parse is U_INVALID_FORMAT_ERROR,
-     *                      unless overridden by a subclass.
-     * @see                 NumberFormat::isParseIntegerOnly
-     * @stable ICU 2.0
-     */
-    virtual void parse(const UnicodeString& text,
-                       Formattable& result,
-                       UErrorCode& status) const;
-
-    /**
-     * Parses text from the given string as a currency amount.  Unlike
-     * the parse() method, this method will attempt to parse a generic
-     * currency name, searching for a match of this object's locale's
-     * currency display names, or for a 3-letter ISO currency code.
-     * This method will fail if this format is not a currency format,
-     * that is, if it does not contain the currency pattern symbol
-     * (U+00A4) in its prefix or suffix.
-     *
-     * @param text the string to parse
-     * @param pos  input-output position; on input, the position within text
-     *             to match; must have 0 <= pos.getIndex() < text.length();
-     *             on output, the position after the last matched character.
-     *             If the parse fails, the position in unchanged upon output.
-     * @return     if parse succeeds, a pointer to a newly-created CurrencyAmount
-     *             object (owned by the caller) containing information about
-     *             the parsed currency; if parse fails, this is nullptr.
-     * @stable ICU 49
-     */
-    virtual CurrencyAmount* parseCurrency(const UnicodeString& text,
-                                          ParsePosition& pos) const;
-
-    /**
-     * Return true if this format will parse numbers as integers
-     * only.  For example in the English locale, with ParseIntegerOnly
-     * true, the string "1234." would be parsed as the integer value
-     * 1234 and parsing would stop at the "." character.  Of course,
-     * the exact format accepted by the parse operation is locale
-     * dependent and determined by sub-classes of NumberFormat.
-     * @return    true if this format will parse numbers as integers
-     *            only.
-     * @stable ICU 2.0
-     */
-    UBool isParseIntegerOnly(void) const;
-
-    /**
-     * Sets whether or not numbers should be parsed as integers only.
-     * @param value    set True, this format will parse numbers as integers
-     *                 only.
-     * @see isParseIntegerOnly
-     * @stable ICU 2.0
-     */
-    virtual void setParseIntegerOnly(UBool value);
-
-    /**
-     * Sets whether lenient parsing should be enabled (it is off by default).
-     *
-     * @param enable \c true if lenient parsing should be used,
-     *               \c false otherwise.
-     * @stable ICU 4.8
-     */
-    virtual void setLenient(UBool enable);
-
-    /**
-     * Returns whether lenient parsing is enabled (it is off by default).
-     *
-     * @return \c true if lenient parsing is enabled,
-     *         \c false otherwise.
-     * @see #setLenient
-     * @stable ICU 4.8
-     */
-    virtual UBool isLenient(void) const;
-
-    /**
-     * Create a default style NumberFormat for the current default locale.
-     * The default formatting style is locale dependent.
-     * <p>
-     * <strong>NOTE:</strong> New users are strongly encouraged to use
-     * {@link icu::number::NumberFormatter} instead of NumberFormat.
-     * @stable ICU 2.0
-     */
-    static NumberFormat* U_EXPORT2 createInstance(UErrorCode&);
-
-    /**
-     * Create a default style NumberFormat for the specified locale.
-     * The default formatting style is locale dependent.
-     * @param inLocale    the given locale.
-     * <p>
-     * <strong>NOTE:</strong> New users are strongly encouraged to use
-     * {@link icu::number::NumberFormatter} instead of NumberFormat.
-     * @stable ICU 2.0
-     */
-    static NumberFormat* U_EXPORT2 createInstance(const Locale& inLocale,
-                                        UErrorCode&);
-
-    /**
-     * Create a specific style NumberFormat for the specified locale.
-     * <p>
-     * <strong>NOTE:</strong> New users are strongly encouraged to use
-     * {@link icu::number::NumberFormatter} instead of NumberFormat.
-     * @param desiredLocale    the given locale.
-     * @param style            the given style.
-     * @param errorCode        Output param filled with success/failure status.
-     * @return                 A new NumberFormat instance.
-     * @stable ICU 4.8
-     */
-    static NumberFormat* U_EXPORT2 createInstance(const Locale& desiredLocale,
-                                                  UNumberFormatStyle style,
-                                                  UErrorCode& errorCode);
-
-#ifndef U_HIDE_INTERNAL_API
-
-    /**
-     * ICU use only.
-     * Creates NumberFormat instance without using the cache.
-     * @internal
-     */
-    static NumberFormat* internalCreateInstance(
-            const Locale& desiredLocale,
-            UNumberFormatStyle style,
-            UErrorCode& errorCode);
-
-    /**
-     * ICU use only.
-     * Returns handle to the shared, cached NumberFormat instance for given
-     * locale. On success, caller must call removeRef() on returned value
-     * once it is done with the shared instance.
-     * @internal
-     */
-    static const SharedNumberFormat* U_EXPORT2 createSharedInstance(
-            const Locale& inLocale, UNumberFormatStyle style, UErrorCode& status);
-
-#endif  /* U_HIDE_INTERNAL_API */
-
-    /**
-     * Returns a currency format for the current default locale.
-     * <p>
-     * <strong>NOTE:</strong> New users are strongly encouraged to use
-     * {@link icu::number::NumberFormatter} instead of NumberFormat.
-     * @stable ICU 2.0
-     */
-    static NumberFormat* U_EXPORT2 createCurrencyInstance(UErrorCode&);
-
-    /**
-     * Returns a currency format for the specified locale.
-     * <p>
-     * <strong>NOTE:</strong> New users are strongly encouraged to use
-     * {@link icu::number::NumberFormatter} instead of NumberFormat.
-     * @param inLocale    the given locale.
-     * @stable ICU 2.0
-     */
-    static NumberFormat* U_EXPORT2 createCurrencyInstance(const Locale& inLocale,
-                                                UErrorCode&);
-
-    /**
-     * Returns a percentage format for the current default locale.
-     * <p>
-     * <strong>NOTE:</strong> New users are strongly encouraged to use
-     * {@link icu::number::NumberFormatter} instead of NumberFormat.
-     * @stable ICU 2.0
-     */
-    static NumberFormat* U_EXPORT2 createPercentInstance(UErrorCode&);
-
-    /**
-     * Returns a percentage format for the specified locale.
-     * <p>
-     * <strong>NOTE:</strong> New users are strongly encouraged to use
-     * {@link icu::number::NumberFormatter} instead of NumberFormat.
-     * @param inLocale    the given locale.
-     * @stable ICU 2.0
-     */
-    static NumberFormat* U_EXPORT2 createPercentInstance(const Locale& inLocale,
-                                               UErrorCode&);
-
-    /**
-     * Returns a scientific format for the current default locale.
-     * <p>
-     * <strong>NOTE:</strong> New users are strongly encouraged to use
-     * {@link icu::number::NumberFormatter} instead of NumberFormat.
-     * @stable ICU 2.0
-     */
-    static NumberFormat* U_EXPORT2 createScientificInstance(UErrorCode&);
-
-    /**
-     * Returns a scientific format for the specified locale.
-     * <p>
-     * <strong>NOTE:</strong> New users are strongly encouraged to use
-     * {@link icu::number::NumberFormatter} instead of NumberFormat.
-     * @param inLocale    the given locale.
-     * @stable ICU 2.0
-     */
-    static NumberFormat* U_EXPORT2 createScientificInstance(const Locale& inLocale,
-                                                UErrorCode&);
-
-    /**
-     * Get the set of Locales for which NumberFormats are installed.
-     * @param count    Output param to receive the size of the locales
-     * @stable ICU 2.0
-     */
-    static const Locale* U_EXPORT2 getAvailableLocales(int32_t& count);
-
-#if !UCONFIG_NO_SERVICE
-    /**
-     * Register a new NumberFormatFactory.  The factory will be adopted.
-     * Because ICU may choose to cache NumberFormat objects internally,
-     * this must be called at application startup, prior to any calls to
-     * NumberFormat::createInstance to avoid undefined behavior.
-     * @param toAdopt the NumberFormatFactory instance to be adopted
-     * @param status the in/out status code, no special meanings are assigned
-     * @return a registry key that can be used to unregister this factory
-     * @stable ICU 2.6
-     */
-    static URegistryKey U_EXPORT2 registerFactory(NumberFormatFactory* toAdopt, UErrorCode& status);
-
-    /**
-     * Unregister a previously-registered NumberFormatFactory using the key returned from the
-     * register call.  Key becomes invalid after a successful call and should not be used again.
-     * The NumberFormatFactory corresponding to the key will be deleted.
-     * Because ICU may choose to cache NumberFormat objects internally,
-     * this should be called during application shutdown, after all calls to
-     * NumberFormat::createInstance to avoid undefined behavior.
-     * @param key the registry key returned by a previous call to registerFactory
-     * @param status the in/out status code, no special meanings are assigned
-     * @return true if the factory for the key was successfully unregistered
-     * @stable ICU 2.6
-     */
-    static UBool U_EXPORT2 unregister(URegistryKey key, UErrorCode& status);
-
-    /**
-     * Return a StringEnumeration over the locales available at the time of the call,
-     * including registered locales.
-     * @return a StringEnumeration over the locales available at the time of the call
-     * @stable ICU 2.6
-     */
-    static StringEnumeration* U_EXPORT2 getAvailableLocales(void);
-#endif /* UCONFIG_NO_SERVICE */
-
-    /**
-     * Returns true if grouping is used in this format. For example,
-     * in the English locale, with grouping on, the number 1234567
-     * might be formatted as "1,234,567". The grouping separator as
-     * well as the size of each group is locale dependent and is
-     * determined by sub-classes of NumberFormat.
-     * @see setGroupingUsed
-     * @stable ICU 2.0
-     */
-    UBool isGroupingUsed(void) const;
-
-    /**
-     * Set whether or not grouping will be used in this format.
-     * @param newValue    True, grouping will be used in this format.
-     * @see getGroupingUsed
-     * @stable ICU 2.0
-     */
-    virtual void setGroupingUsed(UBool newValue);
-
-    /**
-     * Returns the maximum number of digits allowed in the integer portion of a
-     * number.
-     * @return     the maximum number of digits allowed in the integer portion of a
-     *             number.
-     * @see setMaximumIntegerDigits
-     * @stable ICU 2.0
-     */
-    int32_t getMaximumIntegerDigits(void) const;
-
-    /**
-     * Sets the maximum number of digits allowed in the integer portion of a
-     * number. maximumIntegerDigits must be >= minimumIntegerDigits.  If the
-     * new value for maximumIntegerDigits is less than the current value
-     * of minimumIntegerDigits, then minimumIntegerDigits will also be set to
-     * the new value.
-     *
-     * @param newValue    the new value for the maximum number of digits
-     *                    allowed in the integer portion of a number.
-     * @see getMaximumIntegerDigits
-     * @stable ICU 2.0
-     */
-    virtual void setMaximumIntegerDigits(int32_t newValue);
-
-    /**
-     * Returns the minimum number of digits allowed in the integer portion of a
-     * number.
-     * @return    the minimum number of digits allowed in the integer portion of a
-     *            number.
-     * @see setMinimumIntegerDigits
-     * @stable ICU 2.0
-     */
-    int32_t getMinimumIntegerDigits(void) const;
-
-    /**
-     * Sets the minimum number of digits allowed in the integer portion of a
-     * number. minimumIntegerDigits must be &lt;= maximumIntegerDigits.  If the
-     * new value for minimumIntegerDigits exceeds the current value
-     * of maximumIntegerDigits, then maximumIntegerDigits will also be set to
-     * the new value.
-     * @param newValue    the new value to be set.
-     * @see getMinimumIntegerDigits
-     * @stable ICU 2.0
-     */
-    virtual void setMinimumIntegerDigits(int32_t newValue);
-
-    /**
-     * Returns the maximum number of digits allowed in the fraction portion of a
-     * number.
-     * @return    the maximum number of digits allowed in the fraction portion of a
-     *            number.
-     * @see setMaximumFractionDigits
-     * @stable ICU 2.0
-     */
-    int32_t getMaximumFractionDigits(void) const;
-
-    /**
-     * Sets the maximum number of digits allowed in the fraction portion of a
-     * number. maximumFractionDigits must be >= minimumFractionDigits.  If the
-     * new value for maximumFractionDigits is less than the current value
-     * of minimumFractionDigits, then minimumFractionDigits will also be set to
-     * the new value.
-     * @param newValue    the new value to be set.
-     * @see getMaximumFractionDigits
-     * @stable ICU 2.0
-     */
-    virtual void setMaximumFractionDigits(int32_t newValue);
-
-    /**
-     * Returns the minimum number of digits allowed in the fraction portion of a
-     * number.
-     * @return    the minimum number of digits allowed in the fraction portion of a
-     *            number.
-     * @see setMinimumFractionDigits
-     * @stable ICU 2.0
-     */
-    int32_t getMinimumFractionDigits(void) const;
-
-    /**
-     * Sets the minimum number of digits allowed in the fraction portion of a
-     * number. minimumFractionDigits must be &lt;= maximumFractionDigits.   If the
-     * new value for minimumFractionDigits exceeds the current value
-     * of maximumFractionDigits, then maximumIntegerDigits will also be set to
-     * the new value
-     * @param newValue    the new value to be set.
-     * @see getMinimumFractionDigits
-     * @stable ICU 2.0
-     */
-    virtual void setMinimumFractionDigits(int32_t newValue);
-
-    /**
-     * Sets the currency used to display currency
-     * amounts.  This takes effect immediately, if this format is a
-     * currency format.  If this format is not a currency format, then
-     * the currency is used if and when this object becomes a
-     * currency format.
-     * @param theCurrency a 3-letter ISO code indicating new currency
-     * to use.  It need not be null-terminated.  May be the empty
-     * string or nullptr to indicate no currency.
-     * @param ec input-output error code
-     * @stable ICU 3.0
-     */
-    virtual void setCurrency(const char16_t* theCurrency, UErrorCode& ec);
-
-    /**
-     * Gets the currency used to display currency
-     * amounts.  This may be an empty string for some subclasses.
-     * @return a 3-letter null-terminated ISO code indicating
-     * the currency in use, or a pointer to the empty string.
-     * @stable ICU 2.6
-     */
-    const char16_t* getCurrency() const;
-
-    /**
-     * Set a particular UDisplayContext value in the formatter, such as
-     * UDISPCTX_CAPITALIZATION_FOR_STANDALONE.
-     * @param value The UDisplayContext value to set.
-     * @param status Input/output status. If at entry this indicates a failure
-     *               status, the function will do nothing; otherwise this will be
-     *               updated with any new status from the function.
-     * @stable ICU 53
-     */
-    virtual void setContext(UDisplayContext value, UErrorCode& status);
-
-    /**
-     * Get the formatter's UDisplayContext value for the specified UDisplayContextType,
-     * such as UDISPCTX_TYPE_CAPITALIZATION.
-     * @param type The UDisplayContextType whose value to return
-     * @param status Input/output status. If at entry this indicates a failure
-     *               status, the function will do nothing; otherwise this will be
-     *               updated with any new status from the function.
-     * @return The UDisplayContextValue for the specified type.
-     * @stable ICU 53
-     */
-    virtual UDisplayContext getContext(UDisplayContextType type, UErrorCode& status) const;
-
-    /**
-     * Get the rounding mode. This will always return NumberFormat::ERoundingMode::kRoundUnnecessary
-     * if the subclass does not support rounding. 
-     * @return A rounding mode
-     * @stable ICU 60
-     */
-    virtual ERoundingMode getRoundingMode(void) const;
-
-    /**
-     * Set the rounding mode. If a subclass does not support rounding, this will do nothing.
-     * @param roundingMode A rounding mode
-     * @stable ICU 60
-     */
-    virtual void setRoundingMode(ERoundingMode roundingMode);
-
-public:
-
-    /**
-     * Return the class ID for this class.  This is useful for
-     * comparing to a return value from getDynamicClassID(). Note that,
-     * because NumberFormat is an abstract base class, no fully constructed object
-     * will have the class ID returned by NumberFormat::getStaticClassID().
-     * @return The class ID for all objects of this class.
-     * @stable ICU 2.0
-     */
-    static UClassID U_EXPORT2 getStaticClassID(void);
-
-    /**
-     * Returns a unique class ID POLYMORPHICALLY.  Pure virtual override.
-     * This method is to implement a simple version of RTTI, since not all
-     * C++ compilers support genuine RTTI.  Polymorphic operator==() and
-     * clone() methods call this method.
-     * <P>
-     * @return The class ID for this object. All objects of a
-     * given class have the same class ID.  Objects of
-     * other classes have different class IDs.
-     * @stable ICU 2.0
-     */
-    virtual UClassID getDynamicClassID(void) const override = 0;
-
-protected:
-
-    /**
-     * Default constructor for subclass use only.
-     * @stable ICU 2.0
-     */
-    NumberFormat();
-
-    /**
-     * Copy constructor.
-     * @stable ICU 2.0
-     */
-    NumberFormat(const NumberFormat&);
-
-    /**
-     * Assignment operator.
-     * @stable ICU 2.0
-     */
-    NumberFormat& operator=(const NumberFormat&);
-
-    /**
-     * Returns the currency in effect for this formatter.  Subclasses
-     * should override this method as needed.  Unlike getCurrency(),
-     * this method should never return "".
-     * @result output parameter for null-terminated result, which must
-     * have a capacity of at least 4
-     * @internal
-     */
-    virtual void getEffectiveCurrency(char16_t* result, UErrorCode& ec) const;
-
-#ifndef U_HIDE_INTERNAL_API
-    /**
-     * Creates the specified number format style of the desired locale.
-     * If mustBeDecimalFormat is true, then the returned pointer is
-     * either a DecimalFormat or it is nullptr.
-     * @internal
-     */
-    static NumberFormat* makeInstance(const Locale& desiredLocale,
-                                      UNumberFormatStyle style,
-                                      UBool mustBeDecimalFormat,
-                                      UErrorCode& errorCode);
-#endif  /* U_HIDE_INTERNAL_API */
-
-private:
-
-    static UBool isStyleSupported(UNumberFormatStyle style);
-
-    /**
-     * Creates the specified decimal format style of the desired locale.
-     * @param desiredLocale    the given locale.
-     * @param style            the given style.
-     * @param errorCode        Output param filled with success/failure status.
-     * @return                 A new NumberFormat instance.
-     */
-    static NumberFormat* makeInstance(const Locale& desiredLocale,
-                                      UNumberFormatStyle style,
-                                      UErrorCode& errorCode);
-
-    UBool       fGroupingUsed;
-    int32_t     fMaxIntegerDigits;
-    int32_t     fMinIntegerDigits;
-    int32_t     fMaxFractionDigits;
-    int32_t     fMinFractionDigits;
-
-  protected:
-    /** \internal */
-    static const int32_t gDefaultMaxIntegerDigits;
-    /** \internal */
-    static const int32_t gDefaultMinIntegerDigits;
-
-  private:
-    UBool      fParseIntegerOnly;
-    UBool      fLenient; // true => lenient parse is enabled
-
-    // ISO currency code
-    char16_t      fCurrency[4];
-
-    UDisplayContext fCapitalizationContext;
-
-    friend class ICUNumberFormatFactory; // access to makeInstance
-    friend class ICUNumberFormatService;
-    friend class ::NumberFormatTest;  // access to isStyleSupported()
-};
-
-#if !UCONFIG_NO_SERVICE
-/**
- * A NumberFormatFactory is used to register new number formats.  The factory
- * should be able to create any of the predefined formats for each locale it
- * supports.  When registered, the locales it supports extend or override the
- * locale already supported by ICU.
- *
- * @stable ICU 2.6
- */
-class U_I18N_API NumberFormatFactory : public UObject {
-public:
-
-    /**
-     * Destructor
-     * @stable ICU 3.0
-     */
-    virtual ~NumberFormatFactory();
-
-    /**
-     * Return true if this factory will be visible.  Default is true.
-     * If not visible, the locales supported by this factory will not
-     * be listed by getAvailableLocales.
-     * @stable ICU 2.6
-     */
-    virtual UBool visible(void) const = 0;
-
-    /**
-     * Return the locale names directly supported by this factory.  The number of names
-     * is returned in count;
-     * @stable ICU 2.6
-     */
-    virtual const UnicodeString * getSupportedIDs(int32_t &count, UErrorCode& status) const = 0;
-
-    /**
-     * Return a number format of the appropriate type.  If the locale
-     * is not supported, return null.  If the locale is supported, but
-     * the type is not provided by this service, return null.  Otherwise
-     * return an appropriate instance of NumberFormat.
-     * @stable ICU 2.6
-     */
-    virtual NumberFormat* createFormat(const Locale& loc, UNumberFormatStyle formatType) = 0;
-};
-
-/**
- * A NumberFormatFactory that supports a single locale.  It can be visible or invisible.
- * @stable ICU 2.6
- */
-class U_I18N_API SimpleNumberFormatFactory : public NumberFormatFactory {
-protected:
-    /**
-     * True if the locale supported by this factory is visible.
-     * @stable ICU 2.6
-     */
-    const UBool _visible;
-
-    /**
-     * The locale supported by this factory, as a UnicodeString.
-     * @stable ICU 2.6
-     */
-    UnicodeString _id;
-
-public:
-    /**
-     * @stable ICU 2.6
-     */
-    SimpleNumberFormatFactory(const Locale& locale, UBool visible = true);
-
-    /**
-     * @stable ICU 3.0
-     */
-    virtual ~SimpleNumberFormatFactory();
-
-    /**
-     * @stable ICU 2.6
-     */
-    virtual UBool visible(void) const override;
-
-    /**
-     * @stable ICU 2.6
-     */
-    virtual const UnicodeString * getSupportedIDs(int32_t &count, UErrorCode& status) const override;
-};
-#endif /* #if !UCONFIG_NO_SERVICE */
-
-// -------------------------------------
-
-inline UBool
-NumberFormat::isParseIntegerOnly() const
-{
-    return fParseIntegerOnly;
-}
-
-inline UBool
-NumberFormat::isLenient() const
-{
-    return fLenient;
-}
-
-U_NAMESPACE_END
-
-#endif /* #if !UCONFIG_NO_FORMATTING */
-
-#endif /* U_SHOW_CPLUSPLUS_API */
-
-#endif // _NUMFMT
-//eof
->>>>>>> a8a80be5
+// © 2016 and later: Unicode, Inc. and others.
+// License & terms of use: http://www.unicode.org/copyright.html
+/*
+********************************************************************************
+* Copyright (C) 1997-2016, International Business Machines Corporation and others.
+* All Rights Reserved.
+********************************************************************************
+*
+* File NUMFMT.H
+*
+* Modification History:
+*
+*   Date        Name        Description
+*   02/19/97    aliu        Converted from java.
+*   03/18/97    clhuang     Updated per C++ implementation.
+*   04/17/97    aliu        Changed DigitCount to int per code review.
+*    07/20/98    stephen        JDK 1.2 sync up. Added scientific support.
+*                            Changed naming conventions to match C++ guidelines
+*                            Deprecated Java style constants (eg, INTEGER_FIELD)
+********************************************************************************
+*/
+
+#ifndef NUMFMT_H
+#define NUMFMT_H
+
+
+#include "unicode/utypes.h"
+
+#if U_SHOW_CPLUSPLUS_API
+
+/**
+ * \file
+ * \brief C++ API: Compatibility APIs for number formatting.
+ */
+
+#if !UCONFIG_NO_FORMATTING
+
+#include "unicode/unistr.h"
+#include "unicode/format.h"
+#include "unicode/unum.h" // UNumberFormatStyle
+#include "unicode/locid.h"
+#include "unicode/stringpiece.h"
+#include "unicode/curramt.h"
+#include "unicode/udisplaycontext.h"
+
+class NumberFormatTest;
+
+U_NAMESPACE_BEGIN
+
+class SharedNumberFormat;
+
+#if !UCONFIG_NO_SERVICE
+class NumberFormatFactory;
+class StringEnumeration;
+#endif
+
+/**
+ * <p><strong>IMPORTANT:</strong> New users are strongly encouraged to see if
+ * numberformatter.h fits their use case.  Although not deprecated, this header
+ * is provided for backwards compatibility only.
+ *
+ * Abstract base class for all number formats.  Provides interface for
+ * formatting and parsing a number.  Also provides methods for
+ * determining which locales have number formats, and what their names
+ * are.
+ *
+ * \headerfile unicode/numfmt.h "unicode/numfmt.h"
+ * <P>
+ * NumberFormat helps you to format and parse numbers for any locale.
+ * Your code can be completely independent of the locale conventions
+ * for decimal points, thousands-separators, or even the particular
+ * decimal digits used, or whether the number format is even decimal.
+ * <P>
+ * To format a number for the current Locale, use one of the static
+ * factory methods:
+ * \code
+ *    #include <iostream>
+ *    #include "unicode/numfmt.h"
+ *    #include "unicode/unistr.h"
+ *    #include "unicode/ustream.h"
+ *    using namespace std;
+ *    
+ *    int main() {
+ *        double myNumber = 7.0;
+ *        UnicodeString myString;
+ *        UErrorCode success = U_ZERO_ERROR;
+ *        NumberFormat* nf = NumberFormat::createInstance(success);
+ *        nf->format(myNumber, myString);
+ *        cout << " Example 1: " << myString << endl;
+ *    }
+ * \endcode
+ * Note that there are additional factory methods within subclasses of
+ * NumberFormat.
+ * <P>
+ * If you are formatting multiple numbers, it is more efficient to get
+ * the format and use it multiple times so that the system doesn't
+ * have to fetch the information about the local language and country
+ * conventions multiple times.
+ * \code
+ *     UnicodeString myString;
+ *     UErrorCode success = U_ZERO_ERROR;
+ *     NumberFormat *nf = NumberFormat::createInstance( success );
+ *     for (int32_t number: {123, 3333, -1234567}) {
+ *         nf->format(number, myString);
+ *         myString += "; ";
+ *     }
+ *     cout << " Example 2: " << myString << endl;
+ * \endcode
+ * To format a number for a different Locale, specify it in the
+ * call to \c createInstance().
+ * \code
+ *     nf = NumberFormat::createInstance(Locale::getFrench(), success);
+ * \endcode
+ * You can use a \c NumberFormat to parse also.
+ * \code
+ *    UErrorCode success;
+ *    Formattable result(-999);  // initialized with error code
+ *    nf->parse(myString, result, success);
+ * \endcode
+ * Use \c createInstance() to get the normal number format for a \c Locale.
+ * There are other static factory methods available.  Use \c createCurrencyInstance()
+ * to get the currency number format for that country.  Use \c createPercentInstance()
+ * to get a format for displaying percentages. With this format, a
+ * fraction from 0.53 is displayed as 53%.
+ * <P>
+ * The type of number formatting can be specified by passing a 'style' parameter to \c createInstance().
+ * For example, use\n
+ * \c createInstance(locale, UNUM_DECIMAL, errorCode) to get the normal number format,\n
+ * \c createInstance(locale, UNUM_PERCENT, errorCode) to get a format for displaying percentage,\n
+ * \c createInstance(locale, UNUM_SCIENTIFIC, errorCode) to get a format for displaying scientific number,\n
+ * \c createInstance(locale, UNUM_CURRENCY, errorCode) to get the currency number format,
+ * in which the currency is represented by its symbol, for example, "$3.00".\n
+ * \c createInstance(locale, UNUM_CURRENCY_ISO, errorCode)  to get the currency number format,
+ * in which the currency is represented by its ISO code, for example "USD3.00".\n
+ * \c createInstance(locale, UNUM_CURRENCY_PLURAL, errorCode) to get the currency number format,
+ * in which the currency is represented by its full name in plural format,
+ * for example, "3.00 US dollars" or "1.00 US dollar".
+ * <P>
+ * You can also control the display of numbers with such methods as
+ * \c getMinimumFractionDigits().  If you want even more control over the
+ * format or parsing, or want to give your users more control, you can
+ * try dynamic_casting the \c NumberFormat you get from the factory methods to a
+ * \c DecimalFormat. This will work for the vast majority of
+ * countries; just remember to test for nullptr in case you
+ * encounter an unusual one.
+ * <P>
+ * You can also use forms of the parse and format methods with
+ * \c ParsePosition and \c FieldPosition to allow you to:
+ * <ul type=round>
+ *   <li>(a) progressively parse through pieces of a string.
+ *   <li>(b) align the decimal point and other areas.
+ * </ul>
+ * For example, you can align numbers in two ways.
+ * <P>
+ * If you are using a monospaced font with spacing for alignment, you
+ * can pass the \c FieldPosition in your format call, with field =
+ * \c UNUM_INTEGER_FIELD. On output, \c getEndIndex will be set to the offset
+ * between the last character of the integer and the decimal. Add
+ * (desiredSpaceCount - getEndIndex) spaces at the front of the
+ * string.
+ * <P>
+ * If you are using proportional fonts, instead of padding with
+ * spaces, measure the width of the string in pixels from the start to
+ * getEndIndex.  Then move the pen by (desiredPixelWidth -
+ * widthToAlignmentPoint) before drawing the text.  It also works
+ * where there is no decimal, but possibly additional characters at
+ * the end, e.g. with parentheses in negative numbers: "(12)" for -12.
+ * <p>
+ * <em>User subclasses are not supported.</em> While clients may write
+ * subclasses, such code will not necessarily work and will not be
+ * guaranteed to work stably from release to release.
+ *
+ * @stable ICU 2.0
+ */
+class U_I18N_API NumberFormat : public Format {
+public:
+    /**
+     * Rounding mode.
+     *
+     * <p>
+     * For more detail on rounding modes, see:
+     * https://unicode-org.github.io/icu/userguide/format_parse/numbers/rounding-modes
+     *
+     * @stable ICU 2.4
+     */
+    enum ERoundingMode {
+        kRoundCeiling,  /**< Round towards positive infinity */
+        kRoundFloor,    /**< Round towards negative infinity */
+        kRoundDown,     /**< Round towards zero */
+        kRoundUp,       /**< Round away from zero */
+        kRoundHalfEven, /**< Round towards the nearest integer, or
+                             towards the nearest even integer if equidistant */
+        kRoundHalfDown, /**< Round towards the nearest integer, or
+                             towards zero if equidistant */
+        kRoundHalfUp,   /**< Round towards the nearest integer, or
+                             away from zero if equidistant */
+        /**
+          *  Return U_FORMAT_INEXACT_ERROR if number does not format exactly.
+          *  @stable ICU 4.8
+          */
+        kRoundUnnecessary,
+#ifndef U_HIDE_DRAFT_API
+        /**
+         * Rounds ties toward the odd number.
+         * @draft ICU 73
+         */
+        kRoundHalfOdd,
+        /**
+         * Rounds ties toward +∞.
+         * @draft ICU 73
+         */
+        kRoundHalfCeiling,
+        /**
+         * Rounds ties toward -∞.
+         * @draft ICU 73
+         */
+        kRoundHalfFloor,
+#endif /* U_HIDE_DRAFT_API */
+    };
+
+    /**
+     * Alignment Field constants used to construct a FieldPosition object.
+     * Signifies that the position of the integer part or fraction part of
+     * a formatted number should be returned.
+     *
+     * Note: as of ICU 4.4, the values in this enum have been extended to
+     * support identification of all number format fields, not just those
+     * pertaining to alignment.
+     *
+     * These constants are provided for backwards compatibility only.
+     * Please use the C style constants defined in the header file unum.h.
+     *
+     * @see FieldPosition
+     * @stable ICU 2.0
+     */
+    enum EAlignmentFields {
+        /** @stable ICU 2.0 */
+        kIntegerField = UNUM_INTEGER_FIELD,
+        /** @stable ICU 2.0 */
+        kFractionField = UNUM_FRACTION_FIELD,
+        /** @stable ICU 2.0 */
+        kDecimalSeparatorField = UNUM_DECIMAL_SEPARATOR_FIELD,
+        /** @stable ICU 2.0 */
+        kExponentSymbolField = UNUM_EXPONENT_SYMBOL_FIELD,
+        /** @stable ICU 2.0 */
+        kExponentSignField = UNUM_EXPONENT_SIGN_FIELD,
+        /** @stable ICU 2.0 */
+        kExponentField = UNUM_EXPONENT_FIELD,
+        /** @stable ICU 2.0 */
+        kGroupingSeparatorField = UNUM_GROUPING_SEPARATOR_FIELD,
+        /** @stable ICU 2.0 */
+        kCurrencyField = UNUM_CURRENCY_FIELD,
+        /** @stable ICU 2.0 */
+        kPercentField = UNUM_PERCENT_FIELD,
+        /** @stable ICU 2.0 */
+        kPermillField = UNUM_PERMILL_FIELD,
+        /** @stable ICU 2.0 */
+        kSignField = UNUM_SIGN_FIELD,
+        /** @stable ICU 64 */
+        kMeasureUnitField = UNUM_MEASURE_UNIT_FIELD,
+        /** @stable ICU 64 */
+        kCompactField = UNUM_COMPACT_FIELD,
+
+    /**
+     * These constants are provided for backwards compatibility only.
+     * Please use the constants defined in the header file unum.h.
+     */
+        /** @stable ICU 2.0 */
+        INTEGER_FIELD        = UNUM_INTEGER_FIELD,
+        /** @stable ICU 2.0 */
+        FRACTION_FIELD       = UNUM_FRACTION_FIELD
+    };
+
+    /**
+     * Destructor.
+     * @stable ICU 2.0
+     */
+    virtual ~NumberFormat();
+
+    /**
+     * Clones this object polymorphically.
+     * The caller owns the result and should delete it when done.
+     * @return clone, or nullptr if an error occurred
+     * @stable ICU 2.0
+     */
+    virtual NumberFormat* clone() const override = 0;
+
+    /**
+     * Return true if the given Format objects are semantically equal.
+     * Objects of different subclasses are considered unequal.
+     * @return    true if the given Format objects are semantically equal.
+     * @stable ICU 2.0
+     */
+    virtual bool operator==(const Format& other) const override;
+
+
+    using Format::format;
+
+    /**
+     * Format an object to produce a string.  This method handles
+     * Formattable objects with numeric types. If the Formattable
+     * object type is not a numeric type, then it returns a failing
+     * UErrorCode.
+     *
+     * @param obj       The object to format.
+     * @param appendTo  Output parameter to receive result.
+     *                  Result is appended to existing contents.
+     * @param pos       On input: an alignment field, if desired.
+     *                  On output: the offsets of the alignment field.
+     * @param status    Output param filled with success/failure status.
+     * @return          Reference to 'appendTo' parameter.
+     * @stable ICU 2.0
+     */
+    virtual UnicodeString& format(const Formattable& obj,
+                                  UnicodeString& appendTo,
+                                  FieldPosition& pos,
+                                  UErrorCode& status) const override;
+
+    /**
+     * Format an object to produce a string.  This method handles
+     * Formattable objects with numeric types. If the Formattable
+     * object type is not a numeric type, then it returns a failing
+     * UErrorCode.
+     *
+     * @param obj       The object to format.
+     * @param appendTo  Output parameter to receive result.
+     *                  Result is appended to existing contents.
+     * @param posIter   On return, can be used to iterate over positions
+     *                  of fields generated by this format call.  Can be
+     *                  nullptr.
+     * @param status    Output param filled with success/failure status.
+     * @return          Reference to 'appendTo' parameter.
+     * @stable ICU 4.4
+     */
+    virtual UnicodeString& format(const Formattable& obj,
+                                  UnicodeString& appendTo,
+                                  FieldPositionIterator* posIter,
+                                  UErrorCode& status) const override;
+
+    /**
+     * Parse a string to produce an object.  This methods handles
+     * parsing of numeric strings into Formattable objects with numeric
+     * types.
+     * <P>
+     * Before calling, set parse_pos.index to the offset you want to
+     * start parsing at in the source. After calling, parse_pos.index
+     * indicates the position after the successfully parsed text.  If
+     * an error occurs, parse_pos.index is unchanged.
+     * <P>
+     * When parsing, leading whitespace is discarded (with successful
+     * parse), while trailing whitespace is left as is.
+     * <P>
+     * See Format::parseObject() for more.
+     *
+     * @param source    The string to be parsed into an object.
+     * @param result    Formattable to be set to the parse result.
+     *                  If parse fails, return contents are undefined.
+     * @param parse_pos The position to start parsing at. Upon return
+     *                  this param is set to the position after the
+     *                  last character successfully parsed. If the
+     *                  source is not parsed successfully, this param
+     *                  will remain unchanged.
+     * @return          A newly created Formattable* object, or nullptr
+     *                  on failure.  The caller owns this and should
+     *                  delete it when done.
+     * @stable ICU 2.0
+     */
+    virtual void parseObject(const UnicodeString& source,
+                             Formattable& result,
+                             ParsePosition& parse_pos) const override;
+
+    /**
+     * Format a double number. These methods call the NumberFormat
+     * pure virtual format() methods with the default FieldPosition.
+     *
+     * @param number    The value to be formatted.
+     * @param appendTo  Output parameter to receive result.
+     *                  Result is appended to existing contents.
+     * @return          Reference to 'appendTo' parameter.
+     * @stable ICU 2.0
+     */
+    UnicodeString& format(  double number,
+                            UnicodeString& appendTo) const;
+
+    /**
+     * Format a long number. These methods call the NumberFormat
+     * pure virtual format() methods with the default FieldPosition.
+     *
+     * @param number    The value to be formatted.
+     * @param appendTo  Output parameter to receive result.
+     *                  Result is appended to existing contents.
+     * @return          Reference to 'appendTo' parameter.
+     * @stable ICU 2.0
+     */
+    UnicodeString& format(  int32_t number,
+                            UnicodeString& appendTo) const;
+
+    /**
+     * Format an int64 number. These methods call the NumberFormat
+     * pure virtual format() methods with the default FieldPosition.
+     *
+     * @param number    The value to be formatted.
+     * @param appendTo  Output parameter to receive result.
+     *                  Result is appended to existing contents.
+     * @return          Reference to 'appendTo' parameter.
+     * @stable ICU 2.8
+     */
+    UnicodeString& format(  int64_t number,
+                            UnicodeString& appendTo) const;
+
+    /**
+     * Format a double number. Concrete subclasses must implement
+     * these pure virtual methods.
+     *
+     * @param number    The value to be formatted.
+     * @param appendTo  Output parameter to receive result.
+     *                  Result is appended to existing contents.
+     * @param pos       On input: an alignment field, if desired.
+     *                  On output: the offsets of the alignment field.
+     * @return          Reference to 'appendTo' parameter.
+     * @stable ICU 2.0
+     */
+    virtual UnicodeString& format(double number,
+                                  UnicodeString& appendTo,
+                                  FieldPosition& pos) const = 0;
+    /**
+     * Format a double number. By default, the parent function simply
+     * calls the base class and does not return an error status.
+     * Therefore, the status may be ignored in some subclasses.
+     *
+     * @param number    The value to be formatted.
+     * @param appendTo  Output parameter to receive result.
+     *                  Result is appended to existing contents.
+     * @param pos       On input: an alignment field, if desired.
+     *                  On output: the offsets of the alignment field.
+     * @param status    error status
+     * @return          Reference to 'appendTo' parameter.
+     * @internal
+     */
+    virtual UnicodeString& format(double number,
+                                  UnicodeString& appendTo,
+                                  FieldPosition& pos,
+                                  UErrorCode &status) const;
+    /**
+     * Format a double number. Subclasses must implement
+     * this method.
+     *
+     * @param number    The value to be formatted.
+     * @param appendTo  Output parameter to receive result.
+     *                  Result is appended to existing contents.
+     * @param posIter   On return, can be used to iterate over positions
+     *                  of fields generated by this format call.
+     *                  Can be nullptr.
+     * @param status    Output param filled with success/failure status.
+     * @return          Reference to 'appendTo' parameter.
+     * @stable ICU 4.4
+     */
+    virtual UnicodeString& format(double number,
+                                  UnicodeString& appendTo,
+                                  FieldPositionIterator* posIter,
+                                  UErrorCode& status) const;
+    /**
+     * Format a long number. Concrete subclasses must implement
+     * these pure virtual methods.
+     *
+     * @param number    The value to be formatted.
+     * @param appendTo  Output parameter to receive result.
+     *                  Result is appended to existing contents.
+     * @param pos       On input: an alignment field, if desired.
+     *                  On output: the offsets of the alignment field.
+     * @return          Reference to 'appendTo' parameter.
+     * @stable ICU 2.0
+    */
+    virtual UnicodeString& format(int32_t number,
+                                  UnicodeString& appendTo,
+                                  FieldPosition& pos) const = 0;
+
+    /**
+     * Format a long number. Concrete subclasses may override
+     * this function to provide status return.
+     *
+     * @param number    The value to be formatted.
+     * @param appendTo  Output parameter to receive result.
+     *                  Result is appended to existing contents.
+     * @param pos       On input: an alignment field, if desired.
+     *                  On output: the offsets of the alignment field.
+     * @param status the output status.
+     * @return          Reference to 'appendTo' parameter.
+     * @internal
+    */
+    virtual UnicodeString& format(int32_t number,
+                                  UnicodeString& appendTo,
+                                  FieldPosition& pos,
+                                  UErrorCode &status) const;
+
+    /**
+     * Format an int32 number. Subclasses must implement
+     * this method.
+     *
+     * @param number    The value to be formatted.
+     * @param appendTo  Output parameter to receive result.
+     *                  Result is appended to existing contents.
+     * @param posIter   On return, can be used to iterate over positions
+     *                  of fields generated by this format call.
+     *                  Can be nullptr.
+     * @param status    Output param filled with success/failure status.
+     * @return          Reference to 'appendTo' parameter.
+     * @stable ICU 4.4
+     */
+    virtual UnicodeString& format(int32_t number,
+                                  UnicodeString& appendTo,
+                                  FieldPositionIterator* posIter,
+                                  UErrorCode& status) const;
+    /**
+     * Format an int64 number. (Not abstract to retain compatibility
+     * with earlier releases, however subclasses should override this
+     * method as it just delegates to format(int32_t number...);
+     *
+     * @param number    The value to be formatted.
+     * @param appendTo  Output parameter to receive result.
+     *                  Result is appended to existing contents.
+     * @param pos       On input: an alignment field, if desired.
+     *                  On output: the offsets of the alignment field.
+     * @return          Reference to 'appendTo' parameter.
+     * @stable ICU 2.8
+    */
+    virtual UnicodeString& format(int64_t number,
+                                  UnicodeString& appendTo,
+                                  FieldPosition& pos) const;
+
+    /**
+     * Format an int64 number. (Not abstract to retain compatibility
+     * with earlier releases, however subclasses should override this
+     * method as it just delegates to format(int32_t number...);
+     *
+     * @param number    The value to be formatted.
+     * @param appendTo  Output parameter to receive result.
+     *                  Result is appended to existing contents.
+     * @param pos       On input: an alignment field, if desired.
+     *                  On output: the offsets of the alignment field.
+     * @param status    Output param filled with success/failure status.
+     * @return          Reference to 'appendTo' parameter.
+     * @internal
+    */
+    virtual UnicodeString& format(int64_t number,
+                                  UnicodeString& appendTo,
+                                  FieldPosition& pos,
+                                  UErrorCode& status) const;
+    /**
+     * Format an int64 number. Subclasses must implement
+     * this method.
+     *
+     * @param number    The value to be formatted.
+     * @param appendTo  Output parameter to receive result.
+     *                  Result is appended to existing contents.
+     * @param posIter   On return, can be used to iterate over positions
+     *                  of fields generated by this format call.
+     *                  Can be nullptr.
+     * @param status    Output param filled with success/failure status.
+     * @return          Reference to 'appendTo' parameter.
+     * @stable ICU 4.4
+     */
+    virtual UnicodeString& format(int64_t number,
+                                  UnicodeString& appendTo,
+                                  FieldPositionIterator* posIter,
+                                  UErrorCode& status) const;
+
+    /**
+     * Format a decimal number. Subclasses must implement
+     * this method.  The syntax of the unformatted number is a "numeric string"
+     * as defined in the Decimal Arithmetic Specification, available at
+     * http://speleotrove.com/decimal
+     *
+     * @param number    The unformatted number, as a string, to be formatted.
+     * @param appendTo  Output parameter to receive result.
+     *                  Result is appended to existing contents.
+     * @param posIter   On return, can be used to iterate over positions
+     *                  of fields generated by this format call.
+     *                  Can be nullptr.
+     * @param status    Output param filled with success/failure status.
+     * @return          Reference to 'appendTo' parameter.
+     * @stable ICU 4.4
+     */
+    virtual UnicodeString& format(StringPiece number,
+                                  UnicodeString& appendTo,
+                                  FieldPositionIterator* posIter,
+                                  UErrorCode& status) const;
+
+// Can't use #ifndef U_HIDE_INTERNAL_API because these are virtual methods
+
+    /**
+     * Format a decimal number.
+     * The number is a DecimalQuantity wrapper onto a floating point decimal number.
+     * The default implementation in NumberFormat converts the decimal number
+     * to a double and formats that.  Subclasses of NumberFormat that want
+     * to specifically handle big decimal numbers must override this method.
+     * class DecimalFormat does so.
+     *
+     * @param number    The number, a DecimalQuantity format Decimal Floating Point.
+     * @param appendTo  Output parameter to receive result.
+     *                  Result is appended to existing contents.
+     * @param posIter   On return, can be used to iterate over positions
+     *                  of fields generated by this format call.
+     * @param status    Output param filled with success/failure status.
+     * @return          Reference to 'appendTo' parameter.
+     * @internal
+     */
+    virtual UnicodeString& format(const number::impl::DecimalQuantity &number,
+                                  UnicodeString& appendTo,
+                                  FieldPositionIterator* posIter,
+                                  UErrorCode& status) const;
+
+    /**
+     * Format a decimal number.
+     * The number is a DecimalQuantity wrapper onto a floating point decimal number.
+     * The default implementation in NumberFormat converts the decimal number
+     * to a double and formats that.  Subclasses of NumberFormat that want
+     * to specifically handle big decimal numbers must override this method.
+     * class DecimalFormat does so.
+     *
+     * @param number    The number, a DecimalQuantity format Decimal Floating Point.
+     * @param appendTo  Output parameter to receive result.
+     *                  Result is appended to existing contents.
+     * @param pos       On input: an alignment field, if desired.
+     *                  On output: the offsets of the alignment field.
+     * @param status    Output param filled with success/failure status.
+     * @return          Reference to 'appendTo' parameter.
+     * @internal
+     */
+    virtual UnicodeString& format(const number::impl::DecimalQuantity &number,
+                                  UnicodeString& appendTo,
+                                  FieldPosition& pos,
+                                  UErrorCode& status) const;
+
+   /**
+    * Return a long if possible (e.g. within range LONG_MAX,
+    * LONG_MAX], and with no decimals), otherwise a double.  If
+    * IntegerOnly is set, will stop at a decimal point (or equivalent;
+    * e.g. for rational numbers "1 2/3", will stop after the 1).
+    * <P>
+    * If no object can be parsed, index is unchanged, and nullptr is
+    * returned.
+    * <P>
+    * This is a pure virtual which concrete subclasses must implement.
+    *
+    * @param text           The text to be parsed.
+    * @param result         Formattable to be set to the parse result.
+    *                       If parse fails, return contents are undefined.
+    * @param parsePosition  The position to start parsing at on input.
+    *                       On output, moved to after the last successfully
+    *                       parse character. On parse failure, does not change.
+    * @stable ICU 2.0
+    */
+    virtual void parse(const UnicodeString& text,
+                       Formattable& result,
+                       ParsePosition& parsePosition) const = 0;
+
+    /**
+     * Parse a string as a numeric value, and return a Formattable
+     * numeric object. This method parses integers only if IntegerOnly
+     * is set.
+     *
+     * @param text          The text to be parsed.
+     * @param result        Formattable to be set to the parse result.
+     *                      If parse fails, return contents are undefined.
+     * @param status        Output parameter set to a failure error code
+     *                      when a failure occurs. The error code when the
+     *                      string fails to parse is U_INVALID_FORMAT_ERROR,
+     *                      unless overridden by a subclass.
+     * @see                 NumberFormat::isParseIntegerOnly
+     * @stable ICU 2.0
+     */
+    virtual void parse(const UnicodeString& text,
+                       Formattable& result,
+                       UErrorCode& status) const;
+
+    /**
+     * Parses text from the given string as a currency amount.  Unlike
+     * the parse() method, this method will attempt to parse a generic
+     * currency name, searching for a match of this object's locale's
+     * currency display names, or for a 3-letter ISO currency code.
+     * This method will fail if this format is not a currency format,
+     * that is, if it does not contain the currency pattern symbol
+     * (U+00A4) in its prefix or suffix.
+     *
+     * @param text the string to parse
+     * @param pos  input-output position; on input, the position within text
+     *             to match; must have 0 <= pos.getIndex() < text.length();
+     *             on output, the position after the last matched character.
+     *             If the parse fails, the position in unchanged upon output.
+     * @return     if parse succeeds, a pointer to a newly-created CurrencyAmount
+     *             object (owned by the caller) containing information about
+     *             the parsed currency; if parse fails, this is nullptr.
+     * @stable ICU 49
+     */
+    virtual CurrencyAmount* parseCurrency(const UnicodeString& text,
+                                          ParsePosition& pos) const;
+
+    /**
+     * Return true if this format will parse numbers as integers
+     * only.  For example in the English locale, with ParseIntegerOnly
+     * true, the string "1234." would be parsed as the integer value
+     * 1234 and parsing would stop at the "." character.  Of course,
+     * the exact format accepted by the parse operation is locale
+     * dependent and determined by sub-classes of NumberFormat.
+     * @return    true if this format will parse numbers as integers
+     *            only.
+     * @stable ICU 2.0
+     */
+    UBool isParseIntegerOnly(void) const;
+
+    /**
+     * Sets whether or not numbers should be parsed as integers only.
+     * @param value    set True, this format will parse numbers as integers
+     *                 only.
+     * @see isParseIntegerOnly
+     * @stable ICU 2.0
+     */
+    virtual void setParseIntegerOnly(UBool value);
+
+    /**
+     * Sets whether lenient parsing should be enabled (it is off by default).
+     *
+     * @param enable \c true if lenient parsing should be used,
+     *               \c false otherwise.
+     * @stable ICU 4.8
+     */
+    virtual void setLenient(UBool enable);
+
+    /**
+     * Returns whether lenient parsing is enabled (it is off by default).
+     *
+     * @return \c true if lenient parsing is enabled,
+     *         \c false otherwise.
+     * @see #setLenient
+     * @stable ICU 4.8
+     */
+    virtual UBool isLenient(void) const;
+
+    /**
+     * Create a default style NumberFormat for the current default locale.
+     * The default formatting style is locale dependent.
+     * <p>
+     * <strong>NOTE:</strong> New users are strongly encouraged to use
+     * {@link icu::number::NumberFormatter} instead of NumberFormat.
+     * @stable ICU 2.0
+     */
+    static NumberFormat* U_EXPORT2 createInstance(UErrorCode&);
+
+    /**
+     * Create a default style NumberFormat for the specified locale.
+     * The default formatting style is locale dependent.
+     * @param inLocale    the given locale.
+     * <p>
+     * <strong>NOTE:</strong> New users are strongly encouraged to use
+     * {@link icu::number::NumberFormatter} instead of NumberFormat.
+     * @stable ICU 2.0
+     */
+    static NumberFormat* U_EXPORT2 createInstance(const Locale& inLocale,
+                                        UErrorCode&);
+
+    /**
+     * Create a specific style NumberFormat for the specified locale.
+     * <p>
+     * <strong>NOTE:</strong> New users are strongly encouraged to use
+     * {@link icu::number::NumberFormatter} instead of NumberFormat.
+     * @param desiredLocale    the given locale.
+     * @param style            the given style.
+     * @param errorCode        Output param filled with success/failure status.
+     * @return                 A new NumberFormat instance.
+     * @stable ICU 4.8
+     */
+    static NumberFormat* U_EXPORT2 createInstance(const Locale& desiredLocale,
+                                                  UNumberFormatStyle style,
+                                                  UErrorCode& errorCode);
+
+#ifndef U_HIDE_INTERNAL_API
+
+    /**
+     * ICU use only.
+     * Creates NumberFormat instance without using the cache.
+     * @internal
+     */
+    static NumberFormat* internalCreateInstance(
+            const Locale& desiredLocale,
+            UNumberFormatStyle style,
+            UErrorCode& errorCode);
+
+    /**
+     * ICU use only.
+     * Returns handle to the shared, cached NumberFormat instance for given
+     * locale. On success, caller must call removeRef() on returned value
+     * once it is done with the shared instance.
+     * @internal
+     */
+    static const SharedNumberFormat* U_EXPORT2 createSharedInstance(
+            const Locale& inLocale, UNumberFormatStyle style, UErrorCode& status);
+
+#endif  /* U_HIDE_INTERNAL_API */
+
+    /**
+     * Returns a currency format for the current default locale.
+     * <p>
+     * <strong>NOTE:</strong> New users are strongly encouraged to use
+     * {@link icu::number::NumberFormatter} instead of NumberFormat.
+     * @stable ICU 2.0
+     */
+    static NumberFormat* U_EXPORT2 createCurrencyInstance(UErrorCode&);
+
+    /**
+     * Returns a currency format for the specified locale.
+     * <p>
+     * <strong>NOTE:</strong> New users are strongly encouraged to use
+     * {@link icu::number::NumberFormatter} instead of NumberFormat.
+     * @param inLocale    the given locale.
+     * @stable ICU 2.0
+     */
+    static NumberFormat* U_EXPORT2 createCurrencyInstance(const Locale& inLocale,
+                                                UErrorCode&);
+
+    /**
+     * Returns a percentage format for the current default locale.
+     * <p>
+     * <strong>NOTE:</strong> New users are strongly encouraged to use
+     * {@link icu::number::NumberFormatter} instead of NumberFormat.
+     * @stable ICU 2.0
+     */
+    static NumberFormat* U_EXPORT2 createPercentInstance(UErrorCode&);
+
+    /**
+     * Returns a percentage format for the specified locale.
+     * <p>
+     * <strong>NOTE:</strong> New users are strongly encouraged to use
+     * {@link icu::number::NumberFormatter} instead of NumberFormat.
+     * @param inLocale    the given locale.
+     * @stable ICU 2.0
+     */
+    static NumberFormat* U_EXPORT2 createPercentInstance(const Locale& inLocale,
+                                               UErrorCode&);
+
+    /**
+     * Returns a scientific format for the current default locale.
+     * <p>
+     * <strong>NOTE:</strong> New users are strongly encouraged to use
+     * {@link icu::number::NumberFormatter} instead of NumberFormat.
+     * @stable ICU 2.0
+     */
+    static NumberFormat* U_EXPORT2 createScientificInstance(UErrorCode&);
+
+    /**
+     * Returns a scientific format for the specified locale.
+     * <p>
+     * <strong>NOTE:</strong> New users are strongly encouraged to use
+     * {@link icu::number::NumberFormatter} instead of NumberFormat.
+     * @param inLocale    the given locale.
+     * @stable ICU 2.0
+     */
+    static NumberFormat* U_EXPORT2 createScientificInstance(const Locale& inLocale,
+                                                UErrorCode&);
+
+    /**
+     * Get the set of Locales for which NumberFormats are installed.
+     * @param count    Output param to receive the size of the locales
+     * @stable ICU 2.0
+     */
+    static const Locale* U_EXPORT2 getAvailableLocales(int32_t& count);
+
+#if !UCONFIG_NO_SERVICE
+    /**
+     * Register a new NumberFormatFactory.  The factory will be adopted.
+     * Because ICU may choose to cache NumberFormat objects internally,
+     * this must be called at application startup, prior to any calls to
+     * NumberFormat::createInstance to avoid undefined behavior.
+     * @param toAdopt the NumberFormatFactory instance to be adopted
+     * @param status the in/out status code, no special meanings are assigned
+     * @return a registry key that can be used to unregister this factory
+     * @stable ICU 2.6
+     */
+    static URegistryKey U_EXPORT2 registerFactory(NumberFormatFactory* toAdopt, UErrorCode& status);
+
+    /**
+     * Unregister a previously-registered NumberFormatFactory using the key returned from the
+     * register call.  Key becomes invalid after a successful call and should not be used again.
+     * The NumberFormatFactory corresponding to the key will be deleted.
+     * Because ICU may choose to cache NumberFormat objects internally,
+     * this should be called during application shutdown, after all calls to
+     * NumberFormat::createInstance to avoid undefined behavior.
+     * @param key the registry key returned by a previous call to registerFactory
+     * @param status the in/out status code, no special meanings are assigned
+     * @return true if the factory for the key was successfully unregistered
+     * @stable ICU 2.6
+     */
+    static UBool U_EXPORT2 unregister(URegistryKey key, UErrorCode& status);
+
+    /**
+     * Return a StringEnumeration over the locales available at the time of the call,
+     * including registered locales.
+     * @return a StringEnumeration over the locales available at the time of the call
+     * @stable ICU 2.6
+     */
+    static StringEnumeration* U_EXPORT2 getAvailableLocales(void);
+#endif /* UCONFIG_NO_SERVICE */
+
+    /**
+     * Returns true if grouping is used in this format. For example,
+     * in the English locale, with grouping on, the number 1234567
+     * might be formatted as "1,234,567". The grouping separator as
+     * well as the size of each group is locale dependent and is
+     * determined by sub-classes of NumberFormat.
+     * @see setGroupingUsed
+     * @stable ICU 2.0
+     */
+    UBool isGroupingUsed(void) const;
+
+    /**
+     * Set whether or not grouping will be used in this format.
+     * @param newValue    True, grouping will be used in this format.
+     * @see getGroupingUsed
+     * @stable ICU 2.0
+     */
+    virtual void setGroupingUsed(UBool newValue);
+
+    /**
+     * Returns the maximum number of digits allowed in the integer portion of a
+     * number.
+     * @return     the maximum number of digits allowed in the integer portion of a
+     *             number.
+     * @see setMaximumIntegerDigits
+     * @stable ICU 2.0
+     */
+    int32_t getMaximumIntegerDigits(void) const;
+
+    /**
+     * Sets the maximum number of digits allowed in the integer portion of a
+     * number. maximumIntegerDigits must be >= minimumIntegerDigits.  If the
+     * new value for maximumIntegerDigits is less than the current value
+     * of minimumIntegerDigits, then minimumIntegerDigits will also be set to
+     * the new value.
+     *
+     * @param newValue    the new value for the maximum number of digits
+     *                    allowed in the integer portion of a number.
+     * @see getMaximumIntegerDigits
+     * @stable ICU 2.0
+     */
+    virtual void setMaximumIntegerDigits(int32_t newValue);
+
+    /**
+     * Returns the minimum number of digits allowed in the integer portion of a
+     * number.
+     * @return    the minimum number of digits allowed in the integer portion of a
+     *            number.
+     * @see setMinimumIntegerDigits
+     * @stable ICU 2.0
+     */
+    int32_t getMinimumIntegerDigits(void) const;
+
+    /**
+     * Sets the minimum number of digits allowed in the integer portion of a
+     * number. minimumIntegerDigits must be &lt;= maximumIntegerDigits.  If the
+     * new value for minimumIntegerDigits exceeds the current value
+     * of maximumIntegerDigits, then maximumIntegerDigits will also be set to
+     * the new value.
+     * @param newValue    the new value to be set.
+     * @see getMinimumIntegerDigits
+     * @stable ICU 2.0
+     */
+    virtual void setMinimumIntegerDigits(int32_t newValue);
+
+    /**
+     * Returns the maximum number of digits allowed in the fraction portion of a
+     * number.
+     * @return    the maximum number of digits allowed in the fraction portion of a
+     *            number.
+     * @see setMaximumFractionDigits
+     * @stable ICU 2.0
+     */
+    int32_t getMaximumFractionDigits(void) const;
+
+    /**
+     * Sets the maximum number of digits allowed in the fraction portion of a
+     * number. maximumFractionDigits must be >= minimumFractionDigits.  If the
+     * new value for maximumFractionDigits is less than the current value
+     * of minimumFractionDigits, then minimumFractionDigits will also be set to
+     * the new value.
+     * @param newValue    the new value to be set.
+     * @see getMaximumFractionDigits
+     * @stable ICU 2.0
+     */
+    virtual void setMaximumFractionDigits(int32_t newValue);
+
+    /**
+     * Returns the minimum number of digits allowed in the fraction portion of a
+     * number.
+     * @return    the minimum number of digits allowed in the fraction portion of a
+     *            number.
+     * @see setMinimumFractionDigits
+     * @stable ICU 2.0
+     */
+    int32_t getMinimumFractionDigits(void) const;
+
+    /**
+     * Sets the minimum number of digits allowed in the fraction portion of a
+     * number. minimumFractionDigits must be &lt;= maximumFractionDigits.   If the
+     * new value for minimumFractionDigits exceeds the current value
+     * of maximumFractionDigits, then maximumIntegerDigits will also be set to
+     * the new value
+     * @param newValue    the new value to be set.
+     * @see getMinimumFractionDigits
+     * @stable ICU 2.0
+     */
+    virtual void setMinimumFractionDigits(int32_t newValue);
+
+    /**
+     * Sets the currency used to display currency
+     * amounts.  This takes effect immediately, if this format is a
+     * currency format.  If this format is not a currency format, then
+     * the currency is used if and when this object becomes a
+     * currency format.
+     * @param theCurrency a 3-letter ISO code indicating new currency
+     * to use.  It need not be null-terminated.  May be the empty
+     * string or nullptr to indicate no currency.
+     * @param ec input-output error code
+     * @stable ICU 3.0
+     */
+    virtual void setCurrency(const char16_t* theCurrency, UErrorCode& ec);
+
+    /**
+     * Gets the currency used to display currency
+     * amounts.  This may be an empty string for some subclasses.
+     * @return a 3-letter null-terminated ISO code indicating
+     * the currency in use, or a pointer to the empty string.
+     * @stable ICU 2.6
+     */
+    const char16_t* getCurrency() const;
+
+    /**
+     * Set a particular UDisplayContext value in the formatter, such as
+     * UDISPCTX_CAPITALIZATION_FOR_STANDALONE.
+     * @param value The UDisplayContext value to set.
+     * @param status Input/output status. If at entry this indicates a failure
+     *               status, the function will do nothing; otherwise this will be
+     *               updated with any new status from the function.
+     * @stable ICU 53
+     */
+    virtual void setContext(UDisplayContext value, UErrorCode& status);
+
+    /**
+     * Get the formatter's UDisplayContext value for the specified UDisplayContextType,
+     * such as UDISPCTX_TYPE_CAPITALIZATION.
+     * @param type The UDisplayContextType whose value to return
+     * @param status Input/output status. If at entry this indicates a failure
+     *               status, the function will do nothing; otherwise this will be
+     *               updated with any new status from the function.
+     * @return The UDisplayContextValue for the specified type.
+     * @stable ICU 53
+     */
+    virtual UDisplayContext getContext(UDisplayContextType type, UErrorCode& status) const;
+
+    /**
+     * Get the rounding mode. This will always return NumberFormat::ERoundingMode::kRoundUnnecessary
+     * if the subclass does not support rounding. 
+     * @return A rounding mode
+     * @stable ICU 60
+     */
+    virtual ERoundingMode getRoundingMode(void) const;
+
+    /**
+     * Set the rounding mode. If a subclass does not support rounding, this will do nothing.
+     * @param roundingMode A rounding mode
+     * @stable ICU 60
+     */
+    virtual void setRoundingMode(ERoundingMode roundingMode);
+
+public:
+
+    /**
+     * Return the class ID for this class.  This is useful for
+     * comparing to a return value from getDynamicClassID(). Note that,
+     * because NumberFormat is an abstract base class, no fully constructed object
+     * will have the class ID returned by NumberFormat::getStaticClassID().
+     * @return The class ID for all objects of this class.
+     * @stable ICU 2.0
+     */
+    static UClassID U_EXPORT2 getStaticClassID(void);
+
+    /**
+     * Returns a unique class ID POLYMORPHICALLY.  Pure virtual override.
+     * This method is to implement a simple version of RTTI, since not all
+     * C++ compilers support genuine RTTI.  Polymorphic operator==() and
+     * clone() methods call this method.
+     * <P>
+     * @return The class ID for this object. All objects of a
+     * given class have the same class ID.  Objects of
+     * other classes have different class IDs.
+     * @stable ICU 2.0
+     */
+    virtual UClassID getDynamicClassID(void) const override = 0;
+
+protected:
+
+    /**
+     * Default constructor for subclass use only.
+     * @stable ICU 2.0
+     */
+    NumberFormat();
+
+    /**
+     * Copy constructor.
+     * @stable ICU 2.0
+     */
+    NumberFormat(const NumberFormat&);
+
+    /**
+     * Assignment operator.
+     * @stable ICU 2.0
+     */
+    NumberFormat& operator=(const NumberFormat&);
+
+    /**
+     * Returns the currency in effect for this formatter.  Subclasses
+     * should override this method as needed.  Unlike getCurrency(),
+     * this method should never return "".
+     * @result output parameter for null-terminated result, which must
+     * have a capacity of at least 4
+     * @internal
+     */
+    virtual void getEffectiveCurrency(char16_t* result, UErrorCode& ec) const;
+
+#ifndef U_HIDE_INTERNAL_API
+    /**
+     * Creates the specified number format style of the desired locale.
+     * If mustBeDecimalFormat is true, then the returned pointer is
+     * either a DecimalFormat or it is nullptr.
+     * @internal
+     */
+    static NumberFormat* makeInstance(const Locale& desiredLocale,
+                                      UNumberFormatStyle style,
+                                      UBool mustBeDecimalFormat,
+                                      UErrorCode& errorCode);
+#endif  /* U_HIDE_INTERNAL_API */
+
+private:
+
+    static UBool isStyleSupported(UNumberFormatStyle style);
+
+    /**
+     * Creates the specified decimal format style of the desired locale.
+     * @param desiredLocale    the given locale.
+     * @param style            the given style.
+     * @param errorCode        Output param filled with success/failure status.
+     * @return                 A new NumberFormat instance.
+     */
+    static NumberFormat* makeInstance(const Locale& desiredLocale,
+                                      UNumberFormatStyle style,
+                                      UErrorCode& errorCode);
+
+    UBool       fGroupingUsed;
+    int32_t     fMaxIntegerDigits;
+    int32_t     fMinIntegerDigits;
+    int32_t     fMaxFractionDigits;
+    int32_t     fMinFractionDigits;
+
+  protected:
+    /** \internal */
+    static const int32_t gDefaultMaxIntegerDigits;
+    /** \internal */
+    static const int32_t gDefaultMinIntegerDigits;
+
+  private:
+    UBool      fParseIntegerOnly;
+    UBool      fLenient; // true => lenient parse is enabled
+
+    // ISO currency code
+    char16_t      fCurrency[4];
+
+    UDisplayContext fCapitalizationContext;
+
+    friend class ICUNumberFormatFactory; // access to makeInstance
+    friend class ICUNumberFormatService;
+    friend class ::NumberFormatTest;  // access to isStyleSupported()
+};
+
+#if !UCONFIG_NO_SERVICE
+/**
+ * A NumberFormatFactory is used to register new number formats.  The factory
+ * should be able to create any of the predefined formats for each locale it
+ * supports.  When registered, the locales it supports extend or override the
+ * locale already supported by ICU.
+ *
+ * @stable ICU 2.6
+ */
+class U_I18N_API NumberFormatFactory : public UObject {
+public:
+
+    /**
+     * Destructor
+     * @stable ICU 3.0
+     */
+    virtual ~NumberFormatFactory();
+
+    /**
+     * Return true if this factory will be visible.  Default is true.
+     * If not visible, the locales supported by this factory will not
+     * be listed by getAvailableLocales.
+     * @stable ICU 2.6
+     */
+    virtual UBool visible(void) const = 0;
+
+    /**
+     * Return the locale names directly supported by this factory.  The number of names
+     * is returned in count;
+     * @stable ICU 2.6
+     */
+    virtual const UnicodeString * getSupportedIDs(int32_t &count, UErrorCode& status) const = 0;
+
+    /**
+     * Return a number format of the appropriate type.  If the locale
+     * is not supported, return null.  If the locale is supported, but
+     * the type is not provided by this service, return null.  Otherwise
+     * return an appropriate instance of NumberFormat.
+     * @stable ICU 2.6
+     */
+    virtual NumberFormat* createFormat(const Locale& loc, UNumberFormatStyle formatType) = 0;
+};
+
+/**
+ * A NumberFormatFactory that supports a single locale.  It can be visible or invisible.
+ * @stable ICU 2.6
+ */
+class U_I18N_API SimpleNumberFormatFactory : public NumberFormatFactory {
+protected:
+    /**
+     * True if the locale supported by this factory is visible.
+     * @stable ICU 2.6
+     */
+    const UBool _visible;
+
+    /**
+     * The locale supported by this factory, as a UnicodeString.
+     * @stable ICU 2.6
+     */
+    UnicodeString _id;
+
+public:
+    /**
+     * @stable ICU 2.6
+     */
+    SimpleNumberFormatFactory(const Locale& locale, UBool visible = true);
+
+    /**
+     * @stable ICU 3.0
+     */
+    virtual ~SimpleNumberFormatFactory();
+
+    /**
+     * @stable ICU 2.6
+     */
+    virtual UBool visible(void) const override;
+
+    /**
+     * @stable ICU 2.6
+     */
+    virtual const UnicodeString * getSupportedIDs(int32_t &count, UErrorCode& status) const override;
+};
+#endif /* #if !UCONFIG_NO_SERVICE */
+
+// -------------------------------------
+
+inline UBool
+NumberFormat::isParseIntegerOnly() const
+{
+    return fParseIntegerOnly;
+}
+
+inline UBool
+NumberFormat::isLenient() const
+{
+    return fLenient;
+}
+
+U_NAMESPACE_END
+
+#endif /* #if !UCONFIG_NO_FORMATTING */
+
+#endif /* U_SHOW_CPLUSPLUS_API */
+
+#endif // _NUMFMT
+//eof