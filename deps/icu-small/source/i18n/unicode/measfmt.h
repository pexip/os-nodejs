<<<<<<< HEAD
// © 2016 and later: Unicode, Inc. and others.
// License & terms of use: http://www.unicode.org/copyright.html
/*
**********************************************************************
* Copyright (c) 2004-2016, International Business Machines
* Corporation and others.  All Rights Reserved.
**********************************************************************
* Author: Alan Liu
* Created: April 20, 2004
* Since: ICU 3.0
**********************************************************************
*/
#ifndef MEASUREFORMAT_H
#define MEASUREFORMAT_H

#include "unicode/utypes.h"

#if U_SHOW_CPLUSPLUS_API

#if !UCONFIG_NO_FORMATTING

#include "unicode/format.h"
#include "unicode/udat.h"

/**
 * \file
 * \brief C++ API: Compatibility APIs for measure formatting.
 */

/**
 * Constants for various widths.
 * There are 4 widths: Wide, Short, Narrow, Numeric.
 * For example, for English, when formatting "3 hours"
 * Wide is "3 hours"; short is "3 hrs"; narrow is "3h";
 * formatting "3 hours 17 minutes" as numeric give "3:17"
 * @stable ICU 53
 */
enum UMeasureFormatWidth {

    // Wide, short, and narrow must be first and in this order.
    /**
     * Spell out measure units.
     * @stable ICU 53
     */
    UMEASFMT_WIDTH_WIDE,

    /**
     * Abbreviate measure units.
     * @stable ICU 53
     */
    UMEASFMT_WIDTH_SHORT,

    /**
     * Use symbols for measure units when possible.
     * @stable ICU 53
     */
    UMEASFMT_WIDTH_NARROW,

    /**
     * Completely omit measure units when possible. For example, format
     * '5 hours, 37 minutes' as '5:37'
     * @stable ICU 53
     */
    UMEASFMT_WIDTH_NUMERIC,

#ifndef U_HIDE_DEPRECATED_API
    /**
     * One more than the highest normal UMeasureFormatWidth value.
     * @deprecated ICU 58 The numeric value may change over time, see ICU ticket #12420.
     */
    UMEASFMT_WIDTH_COUNT = 4
#endif  // U_HIDE_DEPRECATED_API
};
/** @stable ICU 53 */
typedef enum UMeasureFormatWidth UMeasureFormatWidth;

U_NAMESPACE_BEGIN

class Measure;
class MeasureUnit;
class NumberFormat;
class PluralRules;
class MeasureFormatCacheData;
class SharedNumberFormat;
class SharedPluralRules;
class QuantityFormatter;
class SimpleFormatter;
class ListFormatter;
class DateFormat;

/**
 * <p><strong>IMPORTANT:</strong> New users are strongly encouraged to see if
 * numberformatter.h fits their use case.  Although not deprecated, this header
 * is provided for backwards compatibility only, and has much more limited
 * capabilities.
 *
 * @see Format
 * @author Alan Liu
 * @stable ICU 3.0
 */
class U_I18N_API MeasureFormat : public Format {
 public:
    using Format::parseObject;
    using Format::format;

    /**
     * Constructor.
     * <p>
     * <strong>NOTE:</strong> New users are strongly encouraged to use
     * {@link icu::number::NumberFormatter} instead of NumberFormat.
     * @stable ICU 53
     */
    MeasureFormat(
            const Locale &locale, UMeasureFormatWidth width, UErrorCode &status);

    /**
     * Constructor.
     * <p>
     * <strong>NOTE:</strong> New users are strongly encouraged to use
     * {@link icu::number::NumberFormatter} instead of NumberFormat.
     * @stable ICU 53
     */
    MeasureFormat(
            const Locale &locale,
            UMeasureFormatWidth width,
            NumberFormat *nfToAdopt,
            UErrorCode &status);

    /**
     * Copy constructor.
     * @stable ICU 3.0
     */
    MeasureFormat(const MeasureFormat &other);

    /**
     * Assignment operator.
     * @stable ICU 3.0
     */
    MeasureFormat &operator=(const MeasureFormat &rhs);

    /**
     * Destructor.
     * @stable ICU 3.0
     */
    virtual ~MeasureFormat();

    /**
     * Return true if given Format objects are semantically equal.
     * @stable ICU 53
     */
    virtual UBool operator==(const Format &other) const;

    /**
     * Clones this object polymorphically.
     * @stable ICU 53
     */
    virtual MeasureFormat *clone() const;

    /**
     * Formats object to produce a string.
     * @stable ICU 53
     */
    virtual UnicodeString &format(
            const Formattable &obj,
            UnicodeString &appendTo,
            FieldPosition &pos,
            UErrorCode &status) const;

#ifndef U_FORCE_HIDE_DRAFT_API
    /**
     * Parse a string to produce an object. This implementation sets
     * status to U_UNSUPPORTED_ERROR.
     *
     * @draft ICU 53
     */
    virtual void parseObject(
            const UnicodeString &source,
            Formattable &reslt,
            ParsePosition &pos) const;
#endif  // U_FORCE_HIDE_DRAFT_API

    /**
     * Formats measure objects to produce a string. An example of such a
     * formatted string is 3 meters, 3.5 centimeters. Measure objects appear
     * in the formatted string in the same order they appear in the "measures"
     * array. The NumberFormat of this object is used only to format the amount
     * of the very last measure. The other amounts are formatted with zero
     * decimal places while rounding toward zero.
     * @param measures array of measure objects.
     * @param measureCount the number of measure objects.
     * @param appendTo formatted string appended here.
     * @param pos the field position.
     * @param status the error.
     * @return appendTo reference
     *
     * @stable ICU 53
     */
    UnicodeString &formatMeasures(
            const Measure *measures,
            int32_t measureCount,
            UnicodeString &appendTo,
            FieldPosition &pos,
            UErrorCode &status) const;

    /**
     * Formats a single measure per unit. An example of such a
     * formatted string is 3.5 meters per second.
     * @param measure The measure object. In above example, 3.5 meters.
     * @param perUnit The per unit. In above example, it is
     *        `*%MeasureUnit::createSecond(status)`.
     * @param appendTo formatted string appended here.
     * @param pos the field position.
     * @param status the error.
     * @return appendTo reference
     *
     * @stable ICU 55
     */
    UnicodeString &formatMeasurePerUnit(
            const Measure &measure,
            const MeasureUnit &perUnit,
            UnicodeString &appendTo,
            FieldPosition &pos,
            UErrorCode &status) const;

    /**
     * Gets the display name of the specified {@link MeasureUnit} corresponding to the current
     * locale and format width.
     * @param unit  The unit for which to get a display name.
     * @param status the error.
     * @return  The display name in the locale and width specified in
     *          the MeasureFormat constructor, or null if there is no display name available
     *          for the specified unit.
     *
     * @stable ICU 58
     */
    UnicodeString getUnitDisplayName(const MeasureUnit& unit, UErrorCode &status) const;


    /**
     * Return a formatter for CurrencyAmount objects in the given
     * locale.
     * <p>
     * <strong>NOTE:</strong> New users are strongly encouraged to use
     * {@link icu::number::NumberFormatter} instead of NumberFormat.
     * @param locale desired locale
     * @param ec input-output error code
     * @return a formatter object, or NULL upon error
     * @stable ICU 3.0
     */
    static MeasureFormat* U_EXPORT2 createCurrencyFormat(const Locale& locale,
                                               UErrorCode& ec);

    /**
     * Return a formatter for CurrencyAmount objects in the default
     * locale.
     * <p>
     * <strong>NOTE:</strong> New users are strongly encouraged to use
     * {@link icu::number::NumberFormatter} instead of NumberFormat.
     * @param ec input-output error code
     * @return a formatter object, or NULL upon error
     * @stable ICU 3.0
     */
    static MeasureFormat* U_EXPORT2 createCurrencyFormat(UErrorCode& ec);

    /**
     * Return the class ID for this class. This is useful only for comparing to
     * a return value from getDynamicClassID(). For example:
     * <pre>
     * .   Base* polymorphic_pointer = createPolymorphicObject();
     * .   if (polymorphic_pointer->getDynamicClassID() ==
     * .       erived::getStaticClassID()) ...
     * </pre>
     * @return          The class ID for all objects of this class.
     * @stable ICU 53
     */
    static UClassID U_EXPORT2 getStaticClassID(void);

    /**
     * Returns a unique class ID POLYMORPHICALLY. Pure virtual override. This
     * method is to implement a simple version of RTTI, since not all C++
     * compilers support genuine RTTI. Polymorphic operator==() and clone()
     * methods call this method.
     *
     * @return          The class ID for this object. All objects of a
     *                  given class have the same class ID.  Objects of
     *                  other classes have different class IDs.
     * @stable ICU 53
     */
    virtual UClassID getDynamicClassID(void) const;

 protected:
    /**
     * Default constructor.
     * @stable ICU 3.0
     */
    MeasureFormat();

#ifndef U_HIDE_INTERNAL_API

    /**
     * ICU use only.
     * Initialize or change MeasureFormat class from subclass.
     * @internal.
     */
    void initMeasureFormat(
            const Locale &locale,
            UMeasureFormatWidth width,
            NumberFormat *nfToAdopt,
            UErrorCode &status);
    /**
     * ICU use only.
     * Allows subclass to change locale. Note that this method also changes
     * the NumberFormat object. Returns true if locale changed; false if no
     * change was made.
     * @internal.
     */
    UBool setMeasureFormatLocale(const Locale &locale, UErrorCode &status);

    /**
     * ICU use only.
     * Let subclass change NumberFormat.
     * @internal.
     */
    void adoptNumberFormat(NumberFormat *nfToAdopt, UErrorCode &status);

    /**
     * ICU use only.
     * @internal.
     */
    const NumberFormat &getNumberFormatInternal() const;

    /**
     * ICU use only.
     * Always returns the short form currency formatter.
     * @internal.
     */
    const NumberFormat& getCurrencyFormatInternal() const;

    /**
     * ICU use only.
     * @internal.
     */
    const PluralRules &getPluralRules() const;

    /**
     * ICU use only.
     * @internal.
     */
    Locale getLocale(UErrorCode &status) const;

    /**
     * ICU use only.
     * @internal.
     */
    const char *getLocaleID(UErrorCode &status) const;

#endif /* U_HIDE_INTERNAL_API */

 private:
    const MeasureFormatCacheData *cache;
    const SharedNumberFormat *numberFormat;
    const SharedPluralRules *pluralRules;
    UMeasureFormatWidth fWidth;

    // Declared outside of MeasureFormatSharedData because ListFormatter
    // objects are relatively cheap to copy; therefore, they don't need to be
    // shared across instances.
    ListFormatter *listFormatter;

    UnicodeString &formatMeasure(
        const Measure &measure,
        const NumberFormat &nf,
        UnicodeString &appendTo,
        FieldPosition &pos,
        UErrorCode &status) const;

    UnicodeString &formatMeasuresSlowTrack(
        const Measure *measures,
        int32_t measureCount,
        UnicodeString& appendTo,
        FieldPosition& pos,
        UErrorCode& status) const;

    UnicodeString &formatNumeric(
        const Formattable *hms,  // always length 3: [0] is hour; [1] is
                                 // minute; [2] is second.
        int32_t bitMap,   // 1=hour set, 2=minute set, 4=second set
        UnicodeString &appendTo,
        UErrorCode &status) const;
};

U_NAMESPACE_END

#endif // #if !UCONFIG_NO_FORMATTING

#endif /* U_SHOW_CPLUSPLUS_API */

#endif // #ifndef MEASUREFORMAT_H
=======
// © 2016 and later: Unicode, Inc. and others.
// License & terms of use: http://www.unicode.org/copyright.html
/*
**********************************************************************
* Copyright (c) 2004-2016, International Business Machines
* Corporation and others.  All Rights Reserved.
**********************************************************************
* Author: Alan Liu
* Created: April 20, 2004
* Since: ICU 3.0
**********************************************************************
*/
#ifndef MEASUREFORMAT_H
#define MEASUREFORMAT_H

#include "unicode/utypes.h"

#if U_SHOW_CPLUSPLUS_API

#if !UCONFIG_NO_FORMATTING

#include "unicode/format.h"
#include "unicode/udat.h"

/**
 * \file 
 * \brief C++ API: Compatibility APIs for measure formatting.
 */

/**
 * Constants for various widths.
 * There are 4 widths: Wide, Short, Narrow, Numeric.
 * For example, for English, when formatting "3 hours"
 * Wide is "3 hours"; short is "3 hrs"; narrow is "3h";
 * formatting "3 hours 17 minutes" as numeric give "3:17"
 * @stable ICU 53
 */
enum UMeasureFormatWidth {

    // Wide, short, and narrow must be first and in this order.
    /**
     * Spell out measure units.
     * @stable ICU 53 
     */
    UMEASFMT_WIDTH_WIDE,
 
    /**
     * Abbreviate measure units.
     * @stable ICU 53
     */
    UMEASFMT_WIDTH_SHORT,

    /**
     * Use symbols for measure units when possible.
     * @stable ICU 53
     */
    UMEASFMT_WIDTH_NARROW,

    /**
     * Completely omit measure units when possible. For example, format
     * '5 hours, 37 minutes' as '5:37'
     * @stable ICU 53
     */
    UMEASFMT_WIDTH_NUMERIC,

#ifndef U_HIDE_DEPRECATED_API
    /**
     * One more than the highest normal UMeasureFormatWidth value.
     * @deprecated ICU 58 The numeric value may change over time, see ICU ticket #12420.
     */
    UMEASFMT_WIDTH_COUNT = 4
#endif  // U_HIDE_DEPRECATED_API
};
/** @stable ICU 53 */
typedef enum UMeasureFormatWidth UMeasureFormatWidth; 

U_NAMESPACE_BEGIN

class Measure;
class MeasureUnit;
class NumberFormat;
class PluralRules;
class MeasureFormatCacheData;
class SharedNumberFormat;
class SharedPluralRules;
class QuantityFormatter;
class SimpleFormatter;
class ListFormatter;
class DateFormat;

/**
 * <p><strong>IMPORTANT:</strong> New users are strongly encouraged to see if
 * numberformatter.h fits their use case.  Although not deprecated, this header
 * is provided for backwards compatibility only, and has much more limited
 * capabilities.
 *
 * @see Format
 * @author Alan Liu
 * @stable ICU 3.0
 */
class U_I18N_API MeasureFormat : public Format {
 public:
    using Format::parseObject;
    using Format::format;

    /**
     * Constructor.
     * <p>
     * <strong>NOTE:</strong> New users are strongly encouraged to use
     * {@link icu::number::NumberFormatter} instead of NumberFormat.
     * @stable ICU 53
     */
    MeasureFormat(
            const Locale &locale, UMeasureFormatWidth width, UErrorCode &status);

    /**
     * Constructor.
     * <p>
     * <strong>NOTE:</strong> New users are strongly encouraged to use
     * {@link icu::number::NumberFormatter} instead of NumberFormat.
     * @stable ICU 53
     */
    MeasureFormat(
            const Locale &locale,
            UMeasureFormatWidth width,
            NumberFormat *nfToAdopt,
            UErrorCode &status);

    /**
     * Copy constructor.
     * @stable ICU 3.0
     */
    MeasureFormat(const MeasureFormat &other);

    /**
     * Assignment operator.
     * @stable ICU 3.0
     */
    MeasureFormat &operator=(const MeasureFormat &rhs);

    /**
     * Destructor.
     * @stable ICU 3.0
     */
    virtual ~MeasureFormat();

    /**
     * Return true if given Format objects are semantically equal.
     * @stable ICU 53
     */
    virtual bool operator==(const Format &other) const override;

    /**
     * Clones this object polymorphically.
     * @stable ICU 53
     */
    virtual MeasureFormat *clone() const override;

    /**
     * Formats object to produce a string.
     * @stable ICU 53
     */
    virtual UnicodeString &format(
            const Formattable &obj,
            UnicodeString &appendTo,
            FieldPosition &pos,
            UErrorCode &status) const override;

#ifndef U_FORCE_HIDE_DRAFT_API
    /**
     * Parse a string to produce an object. This implementation sets
     * status to U_UNSUPPORTED_ERROR.
     *
     * @draft ICU 53
     */
    virtual void parseObject(
            const UnicodeString &source,
            Formattable &reslt,
            ParsePosition &pos) const override;
#endif  // U_FORCE_HIDE_DRAFT_API

    /**
     * Formats measure objects to produce a string. An example of such a
     * formatted string is 3 meters, 3.5 centimeters. Measure objects appear
     * in the formatted string in the same order they appear in the "measures"
     * array. The NumberFormat of this object is used only to format the amount
     * of the very last measure. The other amounts are formatted with zero
     * decimal places while rounding toward zero.
     * @param measures array of measure objects.
     * @param measureCount the number of measure objects.
     * @param appendTo formatted string appended here.
     * @param pos the field position.
     * @param status the error.
     * @return appendTo reference
     *
     * @stable ICU 53
     */
    UnicodeString &formatMeasures(
            const Measure *measures,
            int32_t measureCount,
            UnicodeString &appendTo,
            FieldPosition &pos,
            UErrorCode &status) const;

    /**
     * Formats a single measure per unit. An example of such a
     * formatted string is 3.5 meters per second.
     * @param measure The measure object. In above example, 3.5 meters.
     * @param perUnit The per unit. In above example, it is
     *        `*%MeasureUnit::createSecond(status)`.
     * @param appendTo formatted string appended here.
     * @param pos the field position.
     * @param status the error.
     * @return appendTo reference
     *
     * @stable ICU 55
     */
    UnicodeString &formatMeasurePerUnit(
            const Measure &measure,
            const MeasureUnit &perUnit,
            UnicodeString &appendTo,
            FieldPosition &pos,
            UErrorCode &status) const;

    /**
     * Gets the display name of the specified {@link MeasureUnit} corresponding to the current
     * locale and format width.
     * @param unit  The unit for which to get a display name.
     * @param status the error.
     * @return  The display name in the locale and width specified in
     *          the MeasureFormat constructor, or null if there is no display name available
     *          for the specified unit.
     *
     * @stable ICU 58
     */
    UnicodeString getUnitDisplayName(const MeasureUnit& unit, UErrorCode &status) const;


    /**
     * Return a formatter for CurrencyAmount objects in the given
     * locale.
     * <p>
     * <strong>NOTE:</strong> New users are strongly encouraged to use
     * {@link icu::number::NumberFormatter} instead of NumberFormat.
     * @param locale desired locale
     * @param ec input-output error code
     * @return a formatter object, or nullptr upon error
     * @stable ICU 3.0
     */
    static MeasureFormat* U_EXPORT2 createCurrencyFormat(const Locale& locale,
                                               UErrorCode& ec);

    /**
     * Return a formatter for CurrencyAmount objects in the default
     * locale.
     * <p>
     * <strong>NOTE:</strong> New users are strongly encouraged to use
     * {@link icu::number::NumberFormatter} instead of NumberFormat.
     * @param ec input-output error code
     * @return a formatter object, or nullptr upon error
     * @stable ICU 3.0
     */
    static MeasureFormat* U_EXPORT2 createCurrencyFormat(UErrorCode& ec);

    /**
     * Return the class ID for this class. This is useful only for comparing to
     * a return value from getDynamicClassID(). For example:
     * <pre>
     * .   Base* polymorphic_pointer = createPolymorphicObject();
     * .   if (polymorphic_pointer->getDynamicClassID() ==
     * .       erived::getStaticClassID()) ...
     * </pre>
     * @return          The class ID for all objects of this class.
     * @stable ICU 53
     */
    static UClassID U_EXPORT2 getStaticClassID(void);

    /**
     * Returns a unique class ID POLYMORPHICALLY. Pure virtual override. This
     * method is to implement a simple version of RTTI, since not all C++
     * compilers support genuine RTTI. Polymorphic operator==() and clone()
     * methods call this method.
     *
     * @return          The class ID for this object. All objects of a
     *                  given class have the same class ID.  Objects of
     *                  other classes have different class IDs.
     * @stable ICU 53
     */
    virtual UClassID getDynamicClassID(void) const override;

 protected:
    /**
     * Default constructor.
     * @stable ICU 3.0
     */
    MeasureFormat();

#ifndef U_HIDE_INTERNAL_API 

    /**
     * ICU use only.
     * Initialize or change MeasureFormat class from subclass.
     * @internal.
     */
    void initMeasureFormat(
            const Locale &locale,
            UMeasureFormatWidth width,
            NumberFormat *nfToAdopt,
            UErrorCode &status);
    /**
     * ICU use only.
     * Allows subclass to change locale. Note that this method also changes
     * the NumberFormat object. Returns true if locale changed; false if no
     * change was made.
     * @internal.
     */
    UBool setMeasureFormatLocale(const Locale &locale, UErrorCode &status);

    /**
     * ICU use only.
     * Let subclass change NumberFormat.
     * @internal.
     */
    void adoptNumberFormat(NumberFormat *nfToAdopt, UErrorCode &status);

    /**
     * ICU use only.
     * @internal.
     */
    const NumberFormat &getNumberFormatInternal() const;

    /**
     * ICU use only.
     * Always returns the short form currency formatter.
     * @internal.
     */
    const NumberFormat& getCurrencyFormatInternal() const;

    /**
     * ICU use only.
     * @internal.
     */
    const PluralRules &getPluralRules() const;

    /**
     * ICU use only.
     * @internal.
     */
    Locale getLocale(UErrorCode &status) const;

    /**
     * ICU use only.
     * @internal.
     */
    const char *getLocaleID(UErrorCode &status) const;

#endif /* U_HIDE_INTERNAL_API */

 private:
    const MeasureFormatCacheData *cache;
    const SharedNumberFormat *numberFormat;
    const SharedPluralRules *pluralRules;
    UMeasureFormatWidth fWidth;    

    // Declared outside of MeasureFormatSharedData because ListFormatter
    // objects are relatively cheap to copy; therefore, they don't need to be
    // shared across instances.
    ListFormatter *listFormatter;

    UnicodeString &formatMeasure(
        const Measure &measure,
        const NumberFormat &nf,
        UnicodeString &appendTo,
        FieldPosition &pos,
        UErrorCode &status) const;

    UnicodeString &formatMeasuresSlowTrack(
        const Measure *measures,
        int32_t measureCount,
        UnicodeString& appendTo,
        FieldPosition& pos,
        UErrorCode& status) const;

    UnicodeString &formatNumeric(
        const Formattable *hms,  // always length 3: [0] is hour; [1] is
                                 // minute; [2] is second.
        int32_t bitMap,   // 1=hour set, 2=minute set, 4=second set
        UnicodeString &appendTo,
        UErrorCode &status) const;
};

U_NAMESPACE_END

#endif // #if !UCONFIG_NO_FORMATTING

#endif /* U_SHOW_CPLUSPLUS_API */

#endif // #ifndef MEASUREFORMAT_H
>>>>>>> a8a80be5
<|MERGE_RESOLUTION|>--- conflicted
+++ resolved
@@ -1,799 +1,398 @@
-<<<<<<< HEAD
-// © 2016 and later: Unicode, Inc. and others.
-// License & terms of use: http://www.unicode.org/copyright.html
-/*
-**********************************************************************
-* Copyright (c) 2004-2016, International Business Machines
-* Corporation and others.  All Rights Reserved.
-**********************************************************************
-* Author: Alan Liu
-* Created: April 20, 2004
-* Since: ICU 3.0
-**********************************************************************
-*/
-#ifndef MEASUREFORMAT_H
-#define MEASUREFORMAT_H
-
-#include "unicode/utypes.h"
-
-#if U_SHOW_CPLUSPLUS_API
-
-#if !UCONFIG_NO_FORMATTING
-
-#include "unicode/format.h"
-#include "unicode/udat.h"
-
-/**
- * \file
- * \brief C++ API: Compatibility APIs for measure formatting.
- */
-
-/**
- * Constants for various widths.
- * There are 4 widths: Wide, Short, Narrow, Numeric.
- * For example, for English, when formatting "3 hours"
- * Wide is "3 hours"; short is "3 hrs"; narrow is "3h";
- * formatting "3 hours 17 minutes" as numeric give "3:17"
- * @stable ICU 53
- */
-enum UMeasureFormatWidth {
-
-    // Wide, short, and narrow must be first and in this order.
-    /**
-     * Spell out measure units.
-     * @stable ICU 53
-     */
-    UMEASFMT_WIDTH_WIDE,
-
-    /**
-     * Abbreviate measure units.
-     * @stable ICU 53
-     */
-    UMEASFMT_WIDTH_SHORT,
-
-    /**
-     * Use symbols for measure units when possible.
-     * @stable ICU 53
-     */
-    UMEASFMT_WIDTH_NARROW,
-
-    /**
-     * Completely omit measure units when possible. For example, format
-     * '5 hours, 37 minutes' as '5:37'
-     * @stable ICU 53
-     */
-    UMEASFMT_WIDTH_NUMERIC,
-
-#ifndef U_HIDE_DEPRECATED_API
-    /**
-     * One more than the highest normal UMeasureFormatWidth value.
-     * @deprecated ICU 58 The numeric value may change over time, see ICU ticket #12420.
-     */
-    UMEASFMT_WIDTH_COUNT = 4
-#endif  // U_HIDE_DEPRECATED_API
-};
-/** @stable ICU 53 */
-typedef enum UMeasureFormatWidth UMeasureFormatWidth;
-
-U_NAMESPACE_BEGIN
-
-class Measure;
-class MeasureUnit;
-class NumberFormat;
-class PluralRules;
-class MeasureFormatCacheData;
-class SharedNumberFormat;
-class SharedPluralRules;
-class QuantityFormatter;
-class SimpleFormatter;
-class ListFormatter;
-class DateFormat;
-
-/**
- * <p><strong>IMPORTANT:</strong> New users are strongly encouraged to see if
- * numberformatter.h fits their use case.  Although not deprecated, this header
- * is provided for backwards compatibility only, and has much more limited
- * capabilities.
- *
- * @see Format
- * @author Alan Liu
- * @stable ICU 3.0
- */
-class U_I18N_API MeasureFormat : public Format {
- public:
-    using Format::parseObject;
-    using Format::format;
-
-    /**
-     * Constructor.
-     * <p>
-     * <strong>NOTE:</strong> New users are strongly encouraged to use
-     * {@link icu::number::NumberFormatter} instead of NumberFormat.
-     * @stable ICU 53
-     */
-    MeasureFormat(
-            const Locale &locale, UMeasureFormatWidth width, UErrorCode &status);
-
-    /**
-     * Constructor.
-     * <p>
-     * <strong>NOTE:</strong> New users are strongly encouraged to use
-     * {@link icu::number::NumberFormatter} instead of NumberFormat.
-     * @stable ICU 53
-     */
-    MeasureFormat(
-            const Locale &locale,
-            UMeasureFormatWidth width,
-            NumberFormat *nfToAdopt,
-            UErrorCode &status);
-
-    /**
-     * Copy constructor.
-     * @stable ICU 3.0
-     */
-    MeasureFormat(const MeasureFormat &other);
-
-    /**
-     * Assignment operator.
-     * @stable ICU 3.0
-     */
-    MeasureFormat &operator=(const MeasureFormat &rhs);
-
-    /**
-     * Destructor.
-     * @stable ICU 3.0
-     */
-    virtual ~MeasureFormat();
-
-    /**
-     * Return true if given Format objects are semantically equal.
-     * @stable ICU 53
-     */
-    virtual UBool operator==(const Format &other) const;
-
-    /**
-     * Clones this object polymorphically.
-     * @stable ICU 53
-     */
-    virtual MeasureFormat *clone() const;
-
-    /**
-     * Formats object to produce a string.
-     * @stable ICU 53
-     */
-    virtual UnicodeString &format(
-            const Formattable &obj,
-            UnicodeString &appendTo,
-            FieldPosition &pos,
-            UErrorCode &status) const;
-
-#ifndef U_FORCE_HIDE_DRAFT_API
-    /**
-     * Parse a string to produce an object. This implementation sets
-     * status to U_UNSUPPORTED_ERROR.
-     *
-     * @draft ICU 53
-     */
-    virtual void parseObject(
-            const UnicodeString &source,
-            Formattable &reslt,
-            ParsePosition &pos) const;
-#endif  // U_FORCE_HIDE_DRAFT_API
-
-    /**
-     * Formats measure objects to produce a string. An example of such a
-     * formatted string is 3 meters, 3.5 centimeters. Measure objects appear
-     * in the formatted string in the same order they appear in the "measures"
-     * array. The NumberFormat of this object is used only to format the amount
-     * of the very last measure. The other amounts are formatted with zero
-     * decimal places while rounding toward zero.
-     * @param measures array of measure objects.
-     * @param measureCount the number of measure objects.
-     * @param appendTo formatted string appended here.
-     * @param pos the field position.
-     * @param status the error.
-     * @return appendTo reference
-     *
-     * @stable ICU 53
-     */
-    UnicodeString &formatMeasures(
-            const Measure *measures,
-            int32_t measureCount,
-            UnicodeString &appendTo,
-            FieldPosition &pos,
-            UErrorCode &status) const;
-
-    /**
-     * Formats a single measure per unit. An example of such a
-     * formatted string is 3.5 meters per second.
-     * @param measure The measure object. In above example, 3.5 meters.
-     * @param perUnit The per unit. In above example, it is
-     *        `*%MeasureUnit::createSecond(status)`.
-     * @param appendTo formatted string appended here.
-     * @param pos the field position.
-     * @param status the error.
-     * @return appendTo reference
-     *
-     * @stable ICU 55
-     */
-    UnicodeString &formatMeasurePerUnit(
-            const Measure &measure,
-            const MeasureUnit &perUnit,
-            UnicodeString &appendTo,
-            FieldPosition &pos,
-            UErrorCode &status) const;
-
-    /**
-     * Gets the display name of the specified {@link MeasureUnit} corresponding to the current
-     * locale and format width.
-     * @param unit  The unit for which to get a display name.
-     * @param status the error.
-     * @return  The display name in the locale and width specified in
-     *          the MeasureFormat constructor, or null if there is no display name available
-     *          for the specified unit.
-     *
-     * @stable ICU 58
-     */
-    UnicodeString getUnitDisplayName(const MeasureUnit& unit, UErrorCode &status) const;
-
-
-    /**
-     * Return a formatter for CurrencyAmount objects in the given
-     * locale.
-     * <p>
-     * <strong>NOTE:</strong> New users are strongly encouraged to use
-     * {@link icu::number::NumberFormatter} instead of NumberFormat.
-     * @param locale desired locale
-     * @param ec input-output error code
-     * @return a formatter object, or NULL upon error
-     * @stable ICU 3.0
-     */
-    static MeasureFormat* U_EXPORT2 createCurrencyFormat(const Locale& locale,
-                                               UErrorCode& ec);
-
-    /**
-     * Return a formatter for CurrencyAmount objects in the default
-     * locale.
-     * <p>
-     * <strong>NOTE:</strong> New users are strongly encouraged to use
-     * {@link icu::number::NumberFormatter} instead of NumberFormat.
-     * @param ec input-output error code
-     * @return a formatter object, or NULL upon error
-     * @stable ICU 3.0
-     */
-    static MeasureFormat* U_EXPORT2 createCurrencyFormat(UErrorCode& ec);
-
-    /**
-     * Return the class ID for this class. This is useful only for comparing to
-     * a return value from getDynamicClassID(). For example:
-     * <pre>
-     * .   Base* polymorphic_pointer = createPolymorphicObject();
-     * .   if (polymorphic_pointer->getDynamicClassID() ==
-     * .       erived::getStaticClassID()) ...
-     * </pre>
-     * @return          The class ID for all objects of this class.
-     * @stable ICU 53
-     */
-    static UClassID U_EXPORT2 getStaticClassID(void);
-
-    /**
-     * Returns a unique class ID POLYMORPHICALLY. Pure virtual override. This
-     * method is to implement a simple version of RTTI, since not all C++
-     * compilers support genuine RTTI. Polymorphic operator==() and clone()
-     * methods call this method.
-     *
-     * @return          The class ID for this object. All objects of a
-     *                  given class have the same class ID.  Objects of
-     *                  other classes have different class IDs.
-     * @stable ICU 53
-     */
-    virtual UClassID getDynamicClassID(void) const;
-
- protected:
-    /**
-     * Default constructor.
-     * @stable ICU 3.0
-     */
-    MeasureFormat();
-
-#ifndef U_HIDE_INTERNAL_API
-
-    /**
-     * ICU use only.
-     * Initialize or change MeasureFormat class from subclass.
-     * @internal.
-     */
-    void initMeasureFormat(
-            const Locale &locale,
-            UMeasureFormatWidth width,
-            NumberFormat *nfToAdopt,
-            UErrorCode &status);
-    /**
-     * ICU use only.
-     * Allows subclass to change locale. Note that this method also changes
-     * the NumberFormat object. Returns true if locale changed; false if no
-     * change was made.
-     * @internal.
-     */
-    UBool setMeasureFormatLocale(const Locale &locale, UErrorCode &status);
-
-    /**
-     * ICU use only.
-     * Let subclass change NumberFormat.
-     * @internal.
-     */
-    void adoptNumberFormat(NumberFormat *nfToAdopt, UErrorCode &status);
-
-    /**
-     * ICU use only.
-     * @internal.
-     */
-    const NumberFormat &getNumberFormatInternal() const;
-
-    /**
-     * ICU use only.
-     * Always returns the short form currency formatter.
-     * @internal.
-     */
-    const NumberFormat& getCurrencyFormatInternal() const;
-
-    /**
-     * ICU use only.
-     * @internal.
-     */
-    const PluralRules &getPluralRules() const;
-
-    /**
-     * ICU use only.
-     * @internal.
-     */
-    Locale getLocale(UErrorCode &status) const;
-
-    /**
-     * ICU use only.
-     * @internal.
-     */
-    const char *getLocaleID(UErrorCode &status) const;
-
-#endif /* U_HIDE_INTERNAL_API */
-
- private:
-    const MeasureFormatCacheData *cache;
-    const SharedNumberFormat *numberFormat;
-    const SharedPluralRules *pluralRules;
-    UMeasureFormatWidth fWidth;
-
-    // Declared outside of MeasureFormatSharedData because ListFormatter
-    // objects are relatively cheap to copy; therefore, they don't need to be
-    // shared across instances.
-    ListFormatter *listFormatter;
-
-    UnicodeString &formatMeasure(
-        const Measure &measure,
-        const NumberFormat &nf,
-        UnicodeString &appendTo,
-        FieldPosition &pos,
-        UErrorCode &status) const;
-
-    UnicodeString &formatMeasuresSlowTrack(
-        const Measure *measures,
-        int32_t measureCount,
-        UnicodeString& appendTo,
-        FieldPosition& pos,
-        UErrorCode& status) const;
-
-    UnicodeString &formatNumeric(
-        const Formattable *hms,  // always length 3: [0] is hour; [1] is
-                                 // minute; [2] is second.
-        int32_t bitMap,   // 1=hour set, 2=minute set, 4=second set
-        UnicodeString &appendTo,
-        UErrorCode &status) const;
-};
-
-U_NAMESPACE_END
-
-#endif // #if !UCONFIG_NO_FORMATTING
-
-#endif /* U_SHOW_CPLUSPLUS_API */
-
-#endif // #ifndef MEASUREFORMAT_H
-=======
-// © 2016 and later: Unicode, Inc. and others.
-// License & terms of use: http://www.unicode.org/copyright.html
-/*
-**********************************************************************
-* Copyright (c) 2004-2016, International Business Machines
-* Corporation and others.  All Rights Reserved.
-**********************************************************************
-* Author: Alan Liu
-* Created: April 20, 2004
-* Since: ICU 3.0
-**********************************************************************
-*/
-#ifndef MEASUREFORMAT_H
-#define MEASUREFORMAT_H
-
-#include "unicode/utypes.h"
-
-#if U_SHOW_CPLUSPLUS_API
-
-#if !UCONFIG_NO_FORMATTING
-
-#include "unicode/format.h"
-#include "unicode/udat.h"
-
-/**
- * \file 
- * \brief C++ API: Compatibility APIs for measure formatting.
- */
-
-/**
- * Constants for various widths.
- * There are 4 widths: Wide, Short, Narrow, Numeric.
- * For example, for English, when formatting "3 hours"
- * Wide is "3 hours"; short is "3 hrs"; narrow is "3h";
- * formatting "3 hours 17 minutes" as numeric give "3:17"
- * @stable ICU 53
- */
-enum UMeasureFormatWidth {
-
-    // Wide, short, and narrow must be first and in this order.
-    /**
-     * Spell out measure units.
-     * @stable ICU 53 
-     */
-    UMEASFMT_WIDTH_WIDE,
- 
-    /**
-     * Abbreviate measure units.
-     * @stable ICU 53
-     */
-    UMEASFMT_WIDTH_SHORT,
-
-    /**
-     * Use symbols for measure units when possible.
-     * @stable ICU 53
-     */
-    UMEASFMT_WIDTH_NARROW,
-
-    /**
-     * Completely omit measure units when possible. For example, format
-     * '5 hours, 37 minutes' as '5:37'
-     * @stable ICU 53
-     */
-    UMEASFMT_WIDTH_NUMERIC,
-
-#ifndef U_HIDE_DEPRECATED_API
-    /**
-     * One more than the highest normal UMeasureFormatWidth value.
-     * @deprecated ICU 58 The numeric value may change over time, see ICU ticket #12420.
-     */
-    UMEASFMT_WIDTH_COUNT = 4
-#endif  // U_HIDE_DEPRECATED_API
-};
-/** @stable ICU 53 */
-typedef enum UMeasureFormatWidth UMeasureFormatWidth; 
-
-U_NAMESPACE_BEGIN
-
-class Measure;
-class MeasureUnit;
-class NumberFormat;
-class PluralRules;
-class MeasureFormatCacheData;
-class SharedNumberFormat;
-class SharedPluralRules;
-class QuantityFormatter;
-class SimpleFormatter;
-class ListFormatter;
-class DateFormat;
-
-/**
- * <p><strong>IMPORTANT:</strong> New users are strongly encouraged to see if
- * numberformatter.h fits their use case.  Although not deprecated, this header
- * is provided for backwards compatibility only, and has much more limited
- * capabilities.
- *
- * @see Format
- * @author Alan Liu
- * @stable ICU 3.0
- */
-class U_I18N_API MeasureFormat : public Format {
- public:
-    using Format::parseObject;
-    using Format::format;
-
-    /**
-     * Constructor.
-     * <p>
-     * <strong>NOTE:</strong> New users are strongly encouraged to use
-     * {@link icu::number::NumberFormatter} instead of NumberFormat.
-     * @stable ICU 53
-     */
-    MeasureFormat(
-            const Locale &locale, UMeasureFormatWidth width, UErrorCode &status);
-
-    /**
-     * Constructor.
-     * <p>
-     * <strong>NOTE:</strong> New users are strongly encouraged to use
-     * {@link icu::number::NumberFormatter} instead of NumberFormat.
-     * @stable ICU 53
-     */
-    MeasureFormat(
-            const Locale &locale,
-            UMeasureFormatWidth width,
-            NumberFormat *nfToAdopt,
-            UErrorCode &status);
-
-    /**
-     * Copy constructor.
-     * @stable ICU 3.0
-     */
-    MeasureFormat(const MeasureFormat &other);
-
-    /**
-     * Assignment operator.
-     * @stable ICU 3.0
-     */
-    MeasureFormat &operator=(const MeasureFormat &rhs);
-
-    /**
-     * Destructor.
-     * @stable ICU 3.0
-     */
-    virtual ~MeasureFormat();
-
-    /**
-     * Return true if given Format objects are semantically equal.
-     * @stable ICU 53
-     */
-    virtual bool operator==(const Format &other) const override;
-
-    /**
-     * Clones this object polymorphically.
-     * @stable ICU 53
-     */
-    virtual MeasureFormat *clone() const override;
-
-    /**
-     * Formats object to produce a string.
-     * @stable ICU 53
-     */
-    virtual UnicodeString &format(
-            const Formattable &obj,
-            UnicodeString &appendTo,
-            FieldPosition &pos,
-            UErrorCode &status) const override;
-
-#ifndef U_FORCE_HIDE_DRAFT_API
-    /**
-     * Parse a string to produce an object. This implementation sets
-     * status to U_UNSUPPORTED_ERROR.
-     *
-     * @draft ICU 53
-     */
-    virtual void parseObject(
-            const UnicodeString &source,
-            Formattable &reslt,
-            ParsePosition &pos) const override;
-#endif  // U_FORCE_HIDE_DRAFT_API
-
-    /**
-     * Formats measure objects to produce a string. An example of such a
-     * formatted string is 3 meters, 3.5 centimeters. Measure objects appear
-     * in the formatted string in the same order they appear in the "measures"
-     * array. The NumberFormat of this object is used only to format the amount
-     * of the very last measure. The other amounts are formatted with zero
-     * decimal places while rounding toward zero.
-     * @param measures array of measure objects.
-     * @param measureCount the number of measure objects.
-     * @param appendTo formatted string appended here.
-     * @param pos the field position.
-     * @param status the error.
-     * @return appendTo reference
-     *
-     * @stable ICU 53
-     */
-    UnicodeString &formatMeasures(
-            const Measure *measures,
-            int32_t measureCount,
-            UnicodeString &appendTo,
-            FieldPosition &pos,
-            UErrorCode &status) const;
-
-    /**
-     * Formats a single measure per unit. An example of such a
-     * formatted string is 3.5 meters per second.
-     * @param measure The measure object. In above example, 3.5 meters.
-     * @param perUnit The per unit. In above example, it is
-     *        `*%MeasureUnit::createSecond(status)`.
-     * @param appendTo formatted string appended here.
-     * @param pos the field position.
-     * @param status the error.
-     * @return appendTo reference
-     *
-     * @stable ICU 55
-     */
-    UnicodeString &formatMeasurePerUnit(
-            const Measure &measure,
-            const MeasureUnit &perUnit,
-            UnicodeString &appendTo,
-            FieldPosition &pos,
-            UErrorCode &status) const;
-
-    /**
-     * Gets the display name of the specified {@link MeasureUnit} corresponding to the current
-     * locale and format width.
-     * @param unit  The unit for which to get a display name.
-     * @param status the error.
-     * @return  The display name in the locale and width specified in
-     *          the MeasureFormat constructor, or null if there is no display name available
-     *          for the specified unit.
-     *
-     * @stable ICU 58
-     */
-    UnicodeString getUnitDisplayName(const MeasureUnit& unit, UErrorCode &status) const;
-
-
-    /**
-     * Return a formatter for CurrencyAmount objects in the given
-     * locale.
-     * <p>
-     * <strong>NOTE:</strong> New users are strongly encouraged to use
-     * {@link icu::number::NumberFormatter} instead of NumberFormat.
-     * @param locale desired locale
-     * @param ec input-output error code
-     * @return a formatter object, or nullptr upon error
-     * @stable ICU 3.0
-     */
-    static MeasureFormat* U_EXPORT2 createCurrencyFormat(const Locale& locale,
-                                               UErrorCode& ec);
-
-    /**
-     * Return a formatter for CurrencyAmount objects in the default
-     * locale.
-     * <p>
-     * <strong>NOTE:</strong> New users are strongly encouraged to use
-     * {@link icu::number::NumberFormatter} instead of NumberFormat.
-     * @param ec input-output error code
-     * @return a formatter object, or nullptr upon error
-     * @stable ICU 3.0
-     */
-    static MeasureFormat* U_EXPORT2 createCurrencyFormat(UErrorCode& ec);
-
-    /**
-     * Return the class ID for this class. This is useful only for comparing to
-     * a return value from getDynamicClassID(). For example:
-     * <pre>
-     * .   Base* polymorphic_pointer = createPolymorphicObject();
-     * .   if (polymorphic_pointer->getDynamicClassID() ==
-     * .       erived::getStaticClassID()) ...
-     * </pre>
-     * @return          The class ID for all objects of this class.
-     * @stable ICU 53
-     */
-    static UClassID U_EXPORT2 getStaticClassID(void);
-
-    /**
-     * Returns a unique class ID POLYMORPHICALLY. Pure virtual override. This
-     * method is to implement a simple version of RTTI, since not all C++
-     * compilers support genuine RTTI. Polymorphic operator==() and clone()
-     * methods call this method.
-     *
-     * @return          The class ID for this object. All objects of a
-     *                  given class have the same class ID.  Objects of
-     *                  other classes have different class IDs.
-     * @stable ICU 53
-     */
-    virtual UClassID getDynamicClassID(void) const override;
-
- protected:
-    /**
-     * Default constructor.
-     * @stable ICU 3.0
-     */
-    MeasureFormat();
-
-#ifndef U_HIDE_INTERNAL_API 
-
-    /**
-     * ICU use only.
-     * Initialize or change MeasureFormat class from subclass.
-     * @internal.
-     */
-    void initMeasureFormat(
-            const Locale &locale,
-            UMeasureFormatWidth width,
-            NumberFormat *nfToAdopt,
-            UErrorCode &status);
-    /**
-     * ICU use only.
-     * Allows subclass to change locale. Note that this method also changes
-     * the NumberFormat object. Returns true if locale changed; false if no
-     * change was made.
-     * @internal.
-     */
-    UBool setMeasureFormatLocale(const Locale &locale, UErrorCode &status);
-
-    /**
-     * ICU use only.
-     * Let subclass change NumberFormat.
-     * @internal.
-     */
-    void adoptNumberFormat(NumberFormat *nfToAdopt, UErrorCode &status);
-
-    /**
-     * ICU use only.
-     * @internal.
-     */
-    const NumberFormat &getNumberFormatInternal() const;
-
-    /**
-     * ICU use only.
-     * Always returns the short form currency formatter.
-     * @internal.
-     */
-    const NumberFormat& getCurrencyFormatInternal() const;
-
-    /**
-     * ICU use only.
-     * @internal.
-     */
-    const PluralRules &getPluralRules() const;
-
-    /**
-     * ICU use only.
-     * @internal.
-     */
-    Locale getLocale(UErrorCode &status) const;
-
-    /**
-     * ICU use only.
-     * @internal.
-     */
-    const char *getLocaleID(UErrorCode &status) const;
-
-#endif /* U_HIDE_INTERNAL_API */
-
- private:
-    const MeasureFormatCacheData *cache;
-    const SharedNumberFormat *numberFormat;
-    const SharedPluralRules *pluralRules;
-    UMeasureFormatWidth fWidth;    
-
-    // Declared outside of MeasureFormatSharedData because ListFormatter
-    // objects are relatively cheap to copy; therefore, they don't need to be
-    // shared across instances.
-    ListFormatter *listFormatter;
-
-    UnicodeString &formatMeasure(
-        const Measure &measure,
-        const NumberFormat &nf,
-        UnicodeString &appendTo,
-        FieldPosition &pos,
-        UErrorCode &status) const;
-
-    UnicodeString &formatMeasuresSlowTrack(
-        const Measure *measures,
-        int32_t measureCount,
-        UnicodeString& appendTo,
-        FieldPosition& pos,
-        UErrorCode& status) const;
-
-    UnicodeString &formatNumeric(
-        const Formattable *hms,  // always length 3: [0] is hour; [1] is
-                                 // minute; [2] is second.
-        int32_t bitMap,   // 1=hour set, 2=minute set, 4=second set
-        UnicodeString &appendTo,
-        UErrorCode &status) const;
-};
-
-U_NAMESPACE_END
-
-#endif // #if !UCONFIG_NO_FORMATTING
-
-#endif /* U_SHOW_CPLUSPLUS_API */
-
-#endif // #ifndef MEASUREFORMAT_H
->>>>>>> a8a80be5
+// © 2016 and later: Unicode, Inc. and others.
+// License & terms of use: http://www.unicode.org/copyright.html
+/*
+**********************************************************************
+* Copyright (c) 2004-2016, International Business Machines
+* Corporation and others.  All Rights Reserved.
+**********************************************************************
+* Author: Alan Liu
+* Created: April 20, 2004
+* Since: ICU 3.0
+**********************************************************************
+*/
+#ifndef MEASUREFORMAT_H
+#define MEASUREFORMAT_H
+
+#include "unicode/utypes.h"
+
+#if U_SHOW_CPLUSPLUS_API
+
+#if !UCONFIG_NO_FORMATTING
+
+#include "unicode/format.h"
+#include "unicode/udat.h"
+
+/**
+ * \file 
+ * \brief C++ API: Compatibility APIs for measure formatting.
+ */
+
+/**
+ * Constants for various widths.
+ * There are 4 widths: Wide, Short, Narrow, Numeric.
+ * For example, for English, when formatting "3 hours"
+ * Wide is "3 hours"; short is "3 hrs"; narrow is "3h";
+ * formatting "3 hours 17 minutes" as numeric give "3:17"
+ * @stable ICU 53
+ */
+enum UMeasureFormatWidth {
+
+    // Wide, short, and narrow must be first and in this order.
+    /**
+     * Spell out measure units.
+     * @stable ICU 53 
+     */
+    UMEASFMT_WIDTH_WIDE,
+ 
+    /**
+     * Abbreviate measure units.
+     * @stable ICU 53
+     */
+    UMEASFMT_WIDTH_SHORT,
+
+    /**
+     * Use symbols for measure units when possible.
+     * @stable ICU 53
+     */
+    UMEASFMT_WIDTH_NARROW,
+
+    /**
+     * Completely omit measure units when possible. For example, format
+     * '5 hours, 37 minutes' as '5:37'
+     * @stable ICU 53
+     */
+    UMEASFMT_WIDTH_NUMERIC,
+
+#ifndef U_HIDE_DEPRECATED_API
+    /**
+     * One more than the highest normal UMeasureFormatWidth value.
+     * @deprecated ICU 58 The numeric value may change over time, see ICU ticket #12420.
+     */
+    UMEASFMT_WIDTH_COUNT = 4
+#endif  // U_HIDE_DEPRECATED_API
+};
+/** @stable ICU 53 */
+typedef enum UMeasureFormatWidth UMeasureFormatWidth; 
+
+U_NAMESPACE_BEGIN
+
+class Measure;
+class MeasureUnit;
+class NumberFormat;
+class PluralRules;
+class MeasureFormatCacheData;
+class SharedNumberFormat;
+class SharedPluralRules;
+class QuantityFormatter;
+class SimpleFormatter;
+class ListFormatter;
+class DateFormat;
+
+/**
+ * <p><strong>IMPORTANT:</strong> New users are strongly encouraged to see if
+ * numberformatter.h fits their use case.  Although not deprecated, this header
+ * is provided for backwards compatibility only, and has much more limited
+ * capabilities.
+ *
+ * @see Format
+ * @author Alan Liu
+ * @stable ICU 3.0
+ */
+class U_I18N_API MeasureFormat : public Format {
+ public:
+    using Format::parseObject;
+    using Format::format;
+
+    /**
+     * Constructor.
+     * <p>
+     * <strong>NOTE:</strong> New users are strongly encouraged to use
+     * {@link icu::number::NumberFormatter} instead of NumberFormat.
+     * @stable ICU 53
+     */
+    MeasureFormat(
+            const Locale &locale, UMeasureFormatWidth width, UErrorCode &status);
+
+    /**
+     * Constructor.
+     * <p>
+     * <strong>NOTE:</strong> New users are strongly encouraged to use
+     * {@link icu::number::NumberFormatter} instead of NumberFormat.
+     * @stable ICU 53
+     */
+    MeasureFormat(
+            const Locale &locale,
+            UMeasureFormatWidth width,
+            NumberFormat *nfToAdopt,
+            UErrorCode &status);
+
+    /**
+     * Copy constructor.
+     * @stable ICU 3.0
+     */
+    MeasureFormat(const MeasureFormat &other);
+
+    /**
+     * Assignment operator.
+     * @stable ICU 3.0
+     */
+    MeasureFormat &operator=(const MeasureFormat &rhs);
+
+    /**
+     * Destructor.
+     * @stable ICU 3.0
+     */
+    virtual ~MeasureFormat();
+
+    /**
+     * Return true if given Format objects are semantically equal.
+     * @stable ICU 53
+     */
+    virtual bool operator==(const Format &other) const override;
+
+    /**
+     * Clones this object polymorphically.
+     * @stable ICU 53
+     */
+    virtual MeasureFormat *clone() const override;
+
+    /**
+     * Formats object to produce a string.
+     * @stable ICU 53
+     */
+    virtual UnicodeString &format(
+            const Formattable &obj,
+            UnicodeString &appendTo,
+            FieldPosition &pos,
+            UErrorCode &status) const override;
+
+#ifndef U_FORCE_HIDE_DRAFT_API
+    /**
+     * Parse a string to produce an object. This implementation sets
+     * status to U_UNSUPPORTED_ERROR.
+     *
+     * @draft ICU 53
+     */
+    virtual void parseObject(
+            const UnicodeString &source,
+            Formattable &reslt,
+            ParsePosition &pos) const override;
+#endif  // U_FORCE_HIDE_DRAFT_API
+
+    /**
+     * Formats measure objects to produce a string. An example of such a
+     * formatted string is 3 meters, 3.5 centimeters. Measure objects appear
+     * in the formatted string in the same order they appear in the "measures"
+     * array. The NumberFormat of this object is used only to format the amount
+     * of the very last measure. The other amounts are formatted with zero
+     * decimal places while rounding toward zero.
+     * @param measures array of measure objects.
+     * @param measureCount the number of measure objects.
+     * @param appendTo formatted string appended here.
+     * @param pos the field position.
+     * @param status the error.
+     * @return appendTo reference
+     *
+     * @stable ICU 53
+     */
+    UnicodeString &formatMeasures(
+            const Measure *measures,
+            int32_t measureCount,
+            UnicodeString &appendTo,
+            FieldPosition &pos,
+            UErrorCode &status) const;
+
+    /**
+     * Formats a single measure per unit. An example of such a
+     * formatted string is 3.5 meters per second.
+     * @param measure The measure object. In above example, 3.5 meters.
+     * @param perUnit The per unit. In above example, it is
+     *        `*%MeasureUnit::createSecond(status)`.
+     * @param appendTo formatted string appended here.
+     * @param pos the field position.
+     * @param status the error.
+     * @return appendTo reference
+     *
+     * @stable ICU 55
+     */
+    UnicodeString &formatMeasurePerUnit(
+            const Measure &measure,
+            const MeasureUnit &perUnit,
+            UnicodeString &appendTo,
+            FieldPosition &pos,
+            UErrorCode &status) const;
+
+    /**
+     * Gets the display name of the specified {@link MeasureUnit} corresponding to the current
+     * locale and format width.
+     * @param unit  The unit for which to get a display name.
+     * @param status the error.
+     * @return  The display name in the locale and width specified in
+     *          the MeasureFormat constructor, or null if there is no display name available
+     *          for the specified unit.
+     *
+     * @stable ICU 58
+     */
+    UnicodeString getUnitDisplayName(const MeasureUnit& unit, UErrorCode &status) const;
+
+
+    /**
+     * Return a formatter for CurrencyAmount objects in the given
+     * locale.
+     * <p>
+     * <strong>NOTE:</strong> New users are strongly encouraged to use
+     * {@link icu::number::NumberFormatter} instead of NumberFormat.
+     * @param locale desired locale
+     * @param ec input-output error code
+     * @return a formatter object, or nullptr upon error
+     * @stable ICU 3.0
+     */
+    static MeasureFormat* U_EXPORT2 createCurrencyFormat(const Locale& locale,
+                                               UErrorCode& ec);
+
+    /**
+     * Return a formatter for CurrencyAmount objects in the default
+     * locale.
+     * <p>
+     * <strong>NOTE:</strong> New users are strongly encouraged to use
+     * {@link icu::number::NumberFormatter} instead of NumberFormat.
+     * @param ec input-output error code
+     * @return a formatter object, or nullptr upon error
+     * @stable ICU 3.0
+     */
+    static MeasureFormat* U_EXPORT2 createCurrencyFormat(UErrorCode& ec);
+
+    /**
+     * Return the class ID for this class. This is useful only for comparing to
+     * a return value from getDynamicClassID(). For example:
+     * <pre>
+     * .   Base* polymorphic_pointer = createPolymorphicObject();
+     * .   if (polymorphic_pointer->getDynamicClassID() ==
+     * .       erived::getStaticClassID()) ...
+     * </pre>
+     * @return          The class ID for all objects of this class.
+     * @stable ICU 53
+     */
+    static UClassID U_EXPORT2 getStaticClassID(void);
+
+    /**
+     * Returns a unique class ID POLYMORPHICALLY. Pure virtual override. This
+     * method is to implement a simple version of RTTI, since not all C++
+     * compilers support genuine RTTI. Polymorphic operator==() and clone()
+     * methods call this method.
+     *
+     * @return          The class ID for this object. All objects of a
+     *                  given class have the same class ID.  Objects of
+     *                  other classes have different class IDs.
+     * @stable ICU 53
+     */
+    virtual UClassID getDynamicClassID(void) const override;
+
+ protected:
+    /**
+     * Default constructor.
+     * @stable ICU 3.0
+     */
+    MeasureFormat();
+
+#ifndef U_HIDE_INTERNAL_API 
+
+    /**
+     * ICU use only.
+     * Initialize or change MeasureFormat class from subclass.
+     * @internal.
+     */
+    void initMeasureFormat(
+            const Locale &locale,
+            UMeasureFormatWidth width,
+            NumberFormat *nfToAdopt,
+            UErrorCode &status);
+    /**
+     * ICU use only.
+     * Allows subclass to change locale. Note that this method also changes
+     * the NumberFormat object. Returns true if locale changed; false if no
+     * change was made.
+     * @internal.
+     */
+    UBool setMeasureFormatLocale(const Locale &locale, UErrorCode &status);
+
+    /**
+     * ICU use only.
+     * Let subclass change NumberFormat.
+     * @internal.
+     */
+    void adoptNumberFormat(NumberFormat *nfToAdopt, UErrorCode &status);
+
+    /**
+     * ICU use only.
+     * @internal.
+     */
+    const NumberFormat &getNumberFormatInternal() const;
+
+    /**
+     * ICU use only.
+     * Always returns the short form currency formatter.
+     * @internal.
+     */
+    const NumberFormat& getCurrencyFormatInternal() const;
+
+    /**
+     * ICU use only.
+     * @internal.
+     */
+    const PluralRules &getPluralRules() const;
+
+    /**
+     * ICU use only.
+     * @internal.
+     */
+    Locale getLocale(UErrorCode &status) const;
+
+    /**
+     * ICU use only.
+     * @internal.
+     */
+    const char *getLocaleID(UErrorCode &status) const;
+
+#endif /* U_HIDE_INTERNAL_API */
+
+ private:
+    const MeasureFormatCacheData *cache;
+    const SharedNumberFormat *numberFormat;
+    const SharedPluralRules *pluralRules;
+    UMeasureFormatWidth fWidth;    
+
+    // Declared outside of MeasureFormatSharedData because ListFormatter
+    // objects are relatively cheap to copy; therefore, they don't need to be
+    // shared across instances.
+    ListFormatter *listFormatter;
+
+    UnicodeString &formatMeasure(
+        const Measure &measure,
+        const NumberFormat &nf,
+        UnicodeString &appendTo,
+        FieldPosition &pos,
+        UErrorCode &status) const;
+
+    UnicodeString &formatMeasuresSlowTrack(
+        const Measure *measures,
+        int32_t measureCount,
+        UnicodeString& appendTo,
+        FieldPosition& pos,
+        UErrorCode& status) const;
+
+    UnicodeString &formatNumeric(
+        const Formattable *hms,  // always length 3: [0] is hour; [1] is
+                                 // minute; [2] is second.
+        int32_t bitMap,   // 1=hour set, 2=minute set, 4=second set
+        UnicodeString &appendTo,
+        UErrorCode &status) const;
+};
+
+U_NAMESPACE_END
+
+#endif // #if !UCONFIG_NO_FORMATTING
+
+#endif /* U_SHOW_CPLUSPLUS_API */
+
+#endif // #ifndef MEASUREFORMAT_H