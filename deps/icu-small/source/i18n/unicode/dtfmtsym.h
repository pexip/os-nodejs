--- conflicted
+++ resolved
@@ -1,2055 +1,1032 @@
-<<<<<<< HEAD
-// © 2016 and later: Unicode, Inc. and others.
-// License & terms of use: http://www.unicode.org/copyright.html
-/*
-********************************************************************************
-*   Copyright (C) 1997-2016, International Business Machines
-*   Corporation and others.  All Rights Reserved.
-********************************************************************************
-*
-* File DTFMTSYM.H
-*
-* Modification History:
-*
-*   Date        Name        Description
-*   02/19/97    aliu        Converted from java.
-*    07/21/98    stephen        Added getZoneIndex()
-*                            Changed to match C++ conventions
-********************************************************************************
-*/
-
-#ifndef DTFMTSYM_H
-#define DTFMTSYM_H
-
-#include "unicode/utypes.h"
-
-#if U_SHOW_CPLUSPLUS_API
-
-#if !UCONFIG_NO_FORMATTING
-
-#include "unicode/calendar.h"
-#include "unicode/strenum.h"
-#include "unicode/uobject.h"
-#include "unicode/locid.h"
-#include "unicode/udat.h"
-#include "unicode/ures.h"
-
-/**
- * \file
- * \brief C++ API: Symbols for formatting dates.
- */
-
-U_NAMESPACE_BEGIN
-
-/* forward declaration */
-class SimpleDateFormat;
-class Hashtable;
-
-/**
- * DateFormatSymbols is a public class for encapsulating localizable date-time
- * formatting data -- including timezone data. DateFormatSymbols is used by
- * DateFormat and SimpleDateFormat.
- * <P>
- * Rather than first creating a DateFormatSymbols to get a date-time formatter
- * by using a SimpleDateFormat constructor, clients are encouraged to create a
- * date-time formatter using the getTimeInstance(), getDateInstance(), or
- * getDateTimeInstance() method in DateFormat. Each of these methods can return a
- * date/time formatter initialized with a default format pattern along with the
- * date-time formatting data for a given or default locale. After a formatter is
- * created, clients may modify the format pattern using the setPattern function
- * as so desired. For more information on using these formatter factory
- * functions, see DateFormat.
- * <P>
- * If clients decide to create a date-time formatter with a particular format
- * pattern and locale, they can do so with new SimpleDateFormat(aPattern,
- * new DateFormatSymbols(aLocale)).  This will load the appropriate date-time
- * formatting data from the locale.
- * <P>
- * DateFormatSymbols objects are clonable. When clients obtain a
- * DateFormatSymbols object, they can feel free to modify the date-time
- * formatting data as necessary. For instance, clients can
- * replace the localized date-time format pattern characters with the ones that
- * they feel easy to remember. Or they can change the representative cities
- * originally picked by default to using their favorite ones.
- * <P>
- * DateFormatSymbols are not expected to be subclassed. Data for a calendar is
- * loaded out of resource bundles.  The 'type' parameter indicates the type of
- * calendar, for example, "gregorian" or "japanese".  If the type is not gregorian
- * (or NULL, or an empty string) then the type is appended to the resource name,
- * for example,  'Eras_japanese' instead of 'Eras'.   If the resource 'Eras_japanese' did
- * not exist (even in root), then this class will fall back to just 'Eras', that is,
- * Gregorian data.  Therefore, the calendar implementor MUST ensure that the root
- * locale at least contains any resources that are to be particularized for the
- * calendar type.
- */
-class U_I18N_API DateFormatSymbols U_FINAL : public UObject  {
-public:
-    /**
-     * Construct a DateFormatSymbols object by loading format data from
-     * resources for the default locale, in the default calendar (Gregorian).
-     * <P>
-     * NOTE: This constructor will never fail; if it cannot get resource
-     * data for the default locale, it will return a last-resort object
-     * based on hard-coded strings.
-     *
-     * @param status    Status code.  Failure
-     *                  results if the resources for the default cannot be
-     *                  found or cannot be loaded
-     * @stable ICU 2.0
-     */
-    DateFormatSymbols(UErrorCode& status);
-
-    /**
-     * Construct a DateFormatSymbols object by loading format data from
-     * resources for the given locale, in the default calendar (Gregorian).
-     *
-     * @param locale    Locale to load format data from.
-     * @param status    Status code.  Failure
-     *                  results if the resources for the locale cannot be
-     *                  found or cannot be loaded
-     * @stable ICU 2.0
-     */
-    DateFormatSymbols(const Locale& locale,
-                      UErrorCode& status);
-
-#ifndef U_HIDE_INTERNAL_API
-    /**
-     * Construct a DateFormatSymbols object by loading format data from
-     * resources for the default locale, in the default calendar (Gregorian).
-     * <P>
-     * NOTE: This constructor will never fail; if it cannot get resource
-     * data for the default locale, it will return a last-resort object
-     * based on hard-coded strings.
-     *
-     * @param type      Type of calendar (as returned by Calendar::getType).
-     *                  Will be used to access the correct set of strings.
-     *                  (NULL or empty string defaults to "gregorian".)
-     * @param status    Status code.  Failure
-     *                  results if the resources for the default cannot be
-     *                  found or cannot be loaded
-     * @internal
-     */
-    DateFormatSymbols(const char *type, UErrorCode& status);
-
-    /**
-     * Construct a DateFormatSymbols object by loading format data from
-     * resources for the given locale, in the default calendar (Gregorian).
-     *
-     * @param locale    Locale to load format data from.
-     * @param type      Type of calendar (as returned by Calendar::getType).
-     *                  Will be used to access the correct set of strings.
-     *                  (NULL or empty string defaults to "gregorian".)
-     * @param status    Status code.  Failure
-     *                  results if the resources for the locale cannot be
-     *                  found or cannot be loaded
-     * @internal
-     */
-    DateFormatSymbols(const Locale& locale,
-                      const char *type,
-                      UErrorCode& status);
-#endif  /* U_HIDE_INTERNAL_API */
-
-    /**
-     * Copy constructor.
-     * @stable ICU 2.0
-     */
-    DateFormatSymbols(const DateFormatSymbols&);
-
-    /**
-     * Assignment operator.
-     * @stable ICU 2.0
-     */
-    DateFormatSymbols& operator=(const DateFormatSymbols&);
-
-    /**
-     * Destructor. This is nonvirtual because this class is not designed to be
-     * subclassed.
-     * @stable ICU 2.0
-     */
-    virtual ~DateFormatSymbols();
-
-    /**
-     * Return true if another object is semantically equal to this one.
-     *
-     * @param other    the DateFormatSymbols object to be compared with.
-     * @return         true if other is semantically equal to this.
-     * @stable ICU 2.0
-     */
-    UBool operator==(const DateFormatSymbols& other) const;
-
-    /**
-     * Return true if another object is semantically unequal to this one.
-     *
-     * @param other    the DateFormatSymbols object to be compared with.
-     * @return         true if other is semantically unequal to this.
-     * @stable ICU 2.0
-     */
-    UBool operator!=(const DateFormatSymbols& other) const { return !operator==(other); }
-
-    /**
-     * Gets abbreviated era strings. For example: "AD" and "BC".
-     *
-     * @param count    Filled in with length of the array.
-     * @return         the era strings.
-     * @stable ICU 2.0
-     */
-    const UnicodeString* getEras(int32_t& count) const;
-
-    /**
-     * Sets abbreviated era strings. For example: "AD" and "BC".
-     * @param eras  Array of era strings (DateFormatSymbols retains ownership.)
-     * @param count Filled in with length of the array.
-     * @stable ICU 2.0
-     */
-    void setEras(const UnicodeString* eras, int32_t count);
-
-    /**
-     * Gets era name strings. For example: "Anno Domini" and "Before Christ".
-     *
-     * @param count    Filled in with length of the array.
-     * @return         the era name strings.
-     * @stable ICU 3.4
-     */
-    const UnicodeString* getEraNames(int32_t& count) const;
-
-    /**
-     * Sets era name strings. For example: "Anno Domini" and "Before Christ".
-     * @param eraNames  Array of era name strings (DateFormatSymbols retains ownership.)
-     * @param count Filled in with length of the array.
-     * @stable ICU 3.6
-     */
-    void setEraNames(const UnicodeString* eraNames, int32_t count);
-
-    /**
-     * Gets narrow era strings. For example: "A" and "B".
-     *
-     * @param count    Filled in with length of the array.
-     * @return         the narrow era strings.
-     * @stable ICU 4.2
-     */
-    const UnicodeString* getNarrowEras(int32_t& count) const;
-
-    /**
-     * Sets narrow era strings. For example: "A" and "B".
-     * @param narrowEras  Array of narrow era strings (DateFormatSymbols retains ownership.)
-     * @param count Filled in with length of the array.
-     * @stable ICU 4.2
-     */
-    void setNarrowEras(const UnicodeString* narrowEras, int32_t count);
-
-    /**
-     * Gets month strings. For example: "January", "February", etc.
-     * @param count Filled in with length of the array.
-     * @return the month strings. (DateFormatSymbols retains ownership.)
-     * @stable ICU 2.0
-     */
-    const UnicodeString* getMonths(int32_t& count) const;
-
-    /**
-     * Sets month strings. For example: "January", "February", etc.
-     *
-     * @param months    the new month strings. (not adopted; caller retains ownership)
-     * @param count     Filled in with length of the array.
-     * @stable ICU 2.0
-     */
-    void setMonths(const UnicodeString* months, int32_t count);
-
-    /**
-     * Gets short month strings. For example: "Jan", "Feb", etc.
-     *
-     * @param count Filled in with length of the array.
-     * @return the short month strings. (DateFormatSymbols retains ownership.)
-     * @stable ICU 2.0
-     */
-    const UnicodeString* getShortMonths(int32_t& count) const;
-
-    /**
-     * Sets short month strings. For example: "Jan", "Feb", etc.
-     * @param count        Filled in with length of the array.
-     * @param shortMonths  the new short month strings. (not adopted; caller retains ownership)
-     * @stable ICU 2.0
-     */
-    void setShortMonths(const UnicodeString* shortMonths, int32_t count);
-
-    /**
-     * Selector for date formatting context
-     * @stable ICU 3.6
-     */
-    enum DtContextType {
-        FORMAT,
-        STANDALONE,
-#ifndef U_HIDE_DEPRECATED_API
-        /**
-         * One more than the highest normal DtContextType value.
-         * @deprecated ICU 58 The numeric value may change over time, see ICU ticket #12420.
-         */
-        DT_CONTEXT_COUNT
-#endif  // U_HIDE_DEPRECATED_API
-    };
-
-    /**
-     * Selector for date formatting width
-     * @stable ICU 3.6
-     */
-    enum DtWidthType {
-        ABBREVIATED,
-        WIDE,
-        NARROW,
-        /**
-         * Short width is currently only supported for weekday names.
-         * @stable ICU 51
-         */
-        SHORT,
-#ifndef U_HIDE_DEPRECATED_API
-        /**
-         * One more than the highest normal DtWidthType value.
-         * @deprecated ICU 58 The numeric value may change over time, see ICU ticket #12420.
-         */
-        DT_WIDTH_COUNT = 4
-#endif  // U_HIDE_DEPRECATED_API
-    };
-
-    /**
-     * Gets month strings by width and context. For example: "January", "February", etc.
-     * @param count Filled in with length of the array.
-     * @param context The formatting context, either FORMAT or STANDALONE
-     * @param width   The width of returned strings, either WIDE, ABBREVIATED, or NARROW.
-     * @return the month strings. (DateFormatSymbols retains ownership.)
-     * @stable ICU 3.4
-     */
-    const UnicodeString* getMonths(int32_t& count, DtContextType context, DtWidthType width) const;
-
-    /**
-     * Sets month strings by width and context. For example: "January", "February", etc.
-     *
-     * @param months  The new month strings. (not adopted; caller retains ownership)
-     * @param count   Filled in with length of the array.
-     * @param context The formatting context, either FORMAT or STANDALONE
-     * @param width   The width of returned strings, either WIDE, ABBREVIATED, or NARROW.
-     * @stable ICU 3.6
-     */
-    void setMonths(const UnicodeString* months, int32_t count, DtContextType context, DtWidthType width);
-
-    /**
-     * Gets wide weekday strings. For example: "Sunday", "Monday", etc.
-     * @param count        Filled in with length of the array.
-     * @return the weekday strings. (DateFormatSymbols retains ownership.)
-     * @stable ICU 2.0
-     */
-    const UnicodeString* getWeekdays(int32_t& count) const;
-
-
-    /**
-     * Sets wide weekday strings. For example: "Sunday", "Monday", etc.
-     * @param weekdays     the new weekday strings. (not adopted; caller retains ownership)
-     * @param count        Filled in with length of the array.
-     * @stable ICU 2.0
-     */
-    void setWeekdays(const UnicodeString* weekdays, int32_t count);
-
-    /**
-     * Gets abbreviated weekday strings. For example: "Sun", "Mon", etc. (Note: The method name is
-     * misleading; it does not get the CLDR-style "short" weekday strings, e.g. "Su", "Mo", etc.)
-     * @param count        Filled in with length of the array.
-     * @return             the abbreviated weekday strings. (DateFormatSymbols retains ownership.)
-     * @stable ICU 2.0
-     */
-    const UnicodeString* getShortWeekdays(int32_t& count) const;
-
-    /**
-     * Sets abbreviated weekday strings. For example: "Sun", "Mon", etc. (Note: The method name is
-     * misleading; it does not set the CLDR-style "short" weekday strings, e.g. "Su", "Mo", etc.)
-     * @param abbrevWeekdays  the new abbreviated weekday strings. (not adopted; caller retains ownership)
-     * @param count           Filled in with length of the array.
-     * @stable ICU 2.0
-     */
-    void setShortWeekdays(const UnicodeString* abbrevWeekdays, int32_t count);
-
-    /**
-     * Gets weekday strings by width and context. For example: "Sunday", "Monday", etc.
-     * @param count   Filled in with length of the array.
-     * @param context The formatting context, either FORMAT or STANDALONE
-     * @param width   The width of returned strings, either WIDE, ABBREVIATED, SHORT, or NARROW
-     * @return the month strings. (DateFormatSymbols retains ownership.)
-     * @stable ICU 3.4
-     */
-    const UnicodeString* getWeekdays(int32_t& count, DtContextType context, DtWidthType width) const;
-
-    /**
-     * Sets weekday strings by width and context. For example: "Sunday", "Monday", etc.
-     * @param weekdays  The new weekday strings. (not adopted; caller retains ownership)
-     * @param count     Filled in with length of the array.
-     * @param context   The formatting context, either FORMAT or STANDALONE
-     * @param width     The width of returned strings, either WIDE, ABBREVIATED, SHORT, or NARROW
-     * @stable ICU 3.6
-     */
-    void setWeekdays(const UnicodeString* weekdays, int32_t count, DtContextType context, DtWidthType width);
-
-    /**
-     * Gets quarter strings by width and context. For example: "1st Quarter", "2nd Quarter", etc.
-     * @param count Filled in with length of the array.
-     * @param context The formatting context, either FORMAT or STANDALONE
-     * @param width   The width of returned strings, either WIDE or ABBREVIATED. There
-     *                are no NARROW quarters.
-     * @return the quarter strings. (DateFormatSymbols retains ownership.)
-     * @stable ICU 3.6
-     */
-    const UnicodeString* getQuarters(int32_t& count, DtContextType context, DtWidthType width) const;
-
-    /**
-     * Sets quarter strings by width and context. For example: "1st Quarter", "2nd Quarter", etc.
-     *
-     * @param quarters  The new quarter strings. (not adopted; caller retains ownership)
-     * @param count   Filled in with length of the array.
-     * @param context The formatting context, either FORMAT or STANDALONE
-     * @param width   The width of returned strings, either WIDE or ABBREVIATED. There
-     *                are no NARROW quarters.
-     * @stable ICU 3.6
-     */
-    void setQuarters(const UnicodeString* quarters, int32_t count, DtContextType context, DtWidthType width);
-
-    /**
-     * Gets AM/PM strings. For example: "AM" and "PM".
-     * @param count        Filled in with length of the array.
-     * @return             the weekday strings. (DateFormatSymbols retains ownership.)
-     * @stable ICU 2.0
-     */
-    const UnicodeString* getAmPmStrings(int32_t& count) const;
-
-    /**
-     * Sets ampm strings. For example: "AM" and "PM".
-     * @param ampms        the new ampm strings. (not adopted; caller retains ownership)
-     * @param count        Filled in with length of the array.
-     * @stable ICU 2.0
-     */
-    void setAmPmStrings(const UnicodeString* ampms, int32_t count);
-
-#ifndef U_HIDE_INTERNAL_API
-    /**
-     * This default time separator is used for formatting when the locale
-     * doesn't specify any time separator, and always recognized when parsing.
-     * @internal
-     */
-    static const char16_t DEFAULT_TIME_SEPARATOR = 0x003a;  // ':'
-
-    /**
-     * This alternate time separator is always recognized when parsing.
-     * @internal
-     */
-    static const char16_t ALTERNATE_TIME_SEPARATOR = 0x002e;  // '.'
-
-    /**
-     * Gets the time separator string. For example: ":".
-     * @param result Output param which will receive the time separator string.
-     * @return       A reference to 'result'.
-     * @internal
-     */
-    UnicodeString& getTimeSeparatorString(UnicodeString& result) const;
-
-    /**
-     * Sets the time separator string. For example: ":".
-     * @param newTimeSeparator the new time separator string.
-     * @internal
-     */
-    void setTimeSeparatorString(const UnicodeString& newTimeSeparator);
-#endif  /* U_HIDE_INTERNAL_API */
-
-    /**
-     * Gets cyclic year name strings if the calendar has them, by width and context.
-     * For example: "jia-zi", "yi-chou", etc.
-     * @param count     Filled in with length of the array.
-     * @param context   The usage context: FORMAT, STANDALONE.
-     * @param width     The requested name width: WIDE, ABBREVIATED, NARROW.
-     * @return          The year name strings (DateFormatSymbols retains ownership),
-     *                  or null if they are not available for this calendar.
-     * @stable ICU 54
-     */
-    const UnicodeString* getYearNames(int32_t& count,
-                            DtContextType context, DtWidthType width) const;
-
-    /**
-     * Sets cyclic year name strings by width and context. For example: "jia-zi", "yi-chou", etc.
-     *
-     * @param yearNames The new cyclic year name strings (not adopted; caller retains ownership).
-     * @param count     The length of the array.
-     * @param context   The usage context: FORMAT, STANDALONE (currently only FORMAT is supported).
-     * @param width     The name width: WIDE, ABBREVIATED, NARROW (currently only ABBREVIATED is supported).
-     * @stable ICU 54
-     */
-    void setYearNames(const UnicodeString* yearNames, int32_t count,
-                            DtContextType context, DtWidthType width);
-
-    /**
-     * Gets calendar zodiac name strings if the calendar has them, by width and context.
-     * For example: "Rat", "Ox", "Tiger", etc.
-     * @param count     Filled in with length of the array.
-     * @param context   The usage context: FORMAT, STANDALONE.
-     * @param width     The requested name width: WIDE, ABBREVIATED, NARROW.
-     * @return          The zodiac name strings (DateFormatSymbols retains ownership),
-     *                  or null if they are not available for this calendar.
-     * @stable ICU 54
-     */
-    const UnicodeString* getZodiacNames(int32_t& count,
-                            DtContextType context, DtWidthType width) const;
-
-    /**
-     * Sets calendar zodiac name strings by width and context. For example: "Rat", "Ox", "Tiger", etc.
-     *
-     * @param zodiacNames The new zodiac name strings (not adopted; caller retains ownership).
-     * @param count     The length of the array.
-     * @param context   The usage context: FORMAT, STANDALONE (currently only FORMAT is supported).
-     * @param width     The name width: WIDE, ABBREVIATED, NARROW (currently only ABBREVIATED is supported).
-     * @stable ICU 54
-     */
-    void setZodiacNames(const UnicodeString* zodiacNames, int32_t count,
-                            DtContextType context, DtWidthType width);
-
-#ifndef U_HIDE_INTERNAL_API
-    /**
-     * Somewhat temporary constants for leap month pattern types, adequate for supporting
-     * just leap month patterns as needed for Chinese lunar calendar.
-     * Eventually we will add full support for different month pattern types (needed for
-     * other calendars such as Hindu) at which point this approach will be replaced by a
-     * more complete approach.
-     * @internal
-     */
-    enum EMonthPatternType
-    {
-        kLeapMonthPatternFormatWide,
-        kLeapMonthPatternFormatAbbrev,
-        kLeapMonthPatternFormatNarrow,
-        kLeapMonthPatternStandaloneWide,
-        kLeapMonthPatternStandaloneAbbrev,
-        kLeapMonthPatternStandaloneNarrow,
-        kLeapMonthPatternNumeric,
-        kMonthPatternsCount
-    };
-
-    /**
-     * Somewhat temporary function for getting complete set of leap month patterns for all
-     * contexts & widths, indexed by EMonthPatternType values. Returns NULL if calendar
-     * does not have leap month patterns. Note, there is currently no setter for this.
-     * Eventually we will add full support for different month pattern types (needed for
-     * other calendars such as Hindu) at which point this approach will be replaced by a
-     * more complete approach.
-     * @param count        Filled in with length of the array (may be 0).
-     * @return             The leap month patterns (DateFormatSymbols retains ownership).
-     *                     May be NULL if there are no leap month patterns for this calendar.
-     * @internal
-     */
-    const UnicodeString* getLeapMonthPatterns(int32_t& count) const;
-
-#endif  /* U_HIDE_INTERNAL_API */
-
-#ifndef U_HIDE_DEPRECATED_API
-    /**
-     * Gets timezone strings. These strings are stored in a 2-dimensional array.
-     * @param rowCount      Output param to receive number of rows.
-     * @param columnCount   Output param to receive number of columns.
-     * @return              The timezone strings as a 2-d array. (DateFormatSymbols retains ownership.)
-     * @deprecated ICU 3.6
-     */
-    const UnicodeString** getZoneStrings(int32_t& rowCount, int32_t& columnCount) const;
-#endif  /* U_HIDE_DEPRECATED_API */
-
-    /**
-     * Sets timezone strings. These strings are stored in a 2-dimensional array.
-     * <p><b>Note:</b> SimpleDateFormat no longer use the zone strings stored in
-     * a DateFormatSymbols. Therefore, the time zone strings set by this mthod
-     * have no effects in an instance of SimpleDateFormat for formatting time
-     * zones.
-     * @param strings       The timezone strings as a 2-d array to be copied. (not adopted; caller retains ownership)
-     * @param rowCount      The number of rows (count of first index).
-     * @param columnCount   The number of columns (count of second index).
-     * @stable ICU 2.0
-     */
-    void setZoneStrings(const UnicodeString* const* strings, int32_t rowCount, int32_t columnCount);
-
-    /**
-     * Get the non-localized date-time pattern characters.
-     * @return    the non-localized date-time pattern characters
-     * @stable ICU 2.0
-     */
-    static const char16_t * U_EXPORT2 getPatternUChars(void);
-
-    /**
-     * Gets localized date-time pattern characters. For example: 'u', 't', etc.
-     * <p>
-     * Note: ICU no longer provides localized date-time pattern characters for a locale
-     * starting ICU 3.8.  This method returns the non-localized date-time pattern
-     * characters unless user defined localized data is set by setLocalPatternChars.
-     * @param result    Output param which will receive the localized date-time pattern characters.
-     * @return          A reference to 'result'.
-     * @stable ICU 2.0
-     */
-    UnicodeString& getLocalPatternChars(UnicodeString& result) const;
-
-    /**
-     * Sets localized date-time pattern characters. For example: 'u', 't', etc.
-     * @param newLocalPatternChars the new localized date-time
-     * pattern characters.
-     * @stable ICU 2.0
-     */
-    void setLocalPatternChars(const UnicodeString& newLocalPatternChars);
-
-    /**
-     * Returns the locale for this object. Two flavors are available:
-     * valid and actual locale.
-     * @stable ICU 2.8
-     */
-    Locale getLocale(ULocDataLocaleType type, UErrorCode& status) const;
-
-    /* The following type and kCapContextUsageTypeCount cannot be #ifndef U_HIDE_INTERNAL_API,
-       they are needed for .h file declarations. */
-    /**
-     * Constants for capitalization context usage types.
-     * @internal
-     */
-    enum ECapitalizationContextUsageType
-    {
-#ifndef U_HIDE_INTERNAL_API
-        kCapContextUsageOther = 0,
-        kCapContextUsageMonthFormat,     /* except narrow */
-        kCapContextUsageMonthStandalone, /* except narrow */
-        kCapContextUsageMonthNarrow,
-        kCapContextUsageDayFormat,     /* except narrow */
-        kCapContextUsageDayStandalone, /* except narrow */
-        kCapContextUsageDayNarrow,
-        kCapContextUsageEraWide,
-        kCapContextUsageEraAbbrev,
-        kCapContextUsageEraNarrow,
-        kCapContextUsageZoneLong,
-        kCapContextUsageZoneShort,
-        kCapContextUsageMetazoneLong,
-        kCapContextUsageMetazoneShort,
-#endif /* U_HIDE_INTERNAL_API */
-        kCapContextUsageTypeCount = 14
-    };
-
-    /**
-     * ICU "poor man's RTTI", returns a UClassID for the actual class.
-     *
-     * @stable ICU 2.2
-     */
-    virtual UClassID getDynamicClassID() const;
-
-    /**
-     * ICU "poor man's RTTI", returns a UClassID for this class.
-     *
-     * @stable ICU 2.2
-     */
-    static UClassID U_EXPORT2 getStaticClassID();
-
-private:
-
-    friend class SimpleDateFormat;
-    friend class DateFormatSymbolsSingleSetter; // see udat.cpp
-
-    /**
-     * Abbreviated era strings. For example: "AD" and "BC".
-     */
-    UnicodeString*  fEras;
-    int32_t         fErasCount;
-
-    /**
-     * Era name strings. For example: "Anno Domini" and "Before Christ".
-     */
-    UnicodeString*  fEraNames;
-    int32_t         fEraNamesCount;
-
-    /**
-     * Narrow era strings. For example: "A" and "B".
-     */
-    UnicodeString*  fNarrowEras;
-    int32_t         fNarrowErasCount;
-
-    /**
-     * Month strings. For example: "January", "February", etc.
-     */
-    UnicodeString*  fMonths;
-    int32_t         fMonthsCount;
-
-    /**
-     * Short month strings. For example: "Jan", "Feb", etc.
-     */
-    UnicodeString*  fShortMonths;
-    int32_t         fShortMonthsCount;
-
-    /**
-     * Narrow month strings. For example: "J", "F", etc.
-     */
-    UnicodeString*  fNarrowMonths;
-    int32_t         fNarrowMonthsCount;
-
-    /**
-     * Standalone Month strings. For example: "January", "February", etc.
-     */
-    UnicodeString*  fStandaloneMonths;
-    int32_t         fStandaloneMonthsCount;
-
-    /**
-     * Standalone Short month strings. For example: "Jan", "Feb", etc.
-     */
-    UnicodeString*  fStandaloneShortMonths;
-    int32_t         fStandaloneShortMonthsCount;
-
-    /**
-     * Standalone Narrow month strings. For example: "J", "F", etc.
-     */
-    UnicodeString*  fStandaloneNarrowMonths;
-    int32_t         fStandaloneNarrowMonthsCount;
-
-    /**
-     * CLDR-style format wide weekday strings. For example: "Sunday", "Monday", etc.
-     */
-    UnicodeString*  fWeekdays;
-    int32_t         fWeekdaysCount;
-
-    /**
-     * CLDR-style format abbreviated (not short) weekday strings. For example: "Sun", "Mon", etc.
-     */
-    UnicodeString*  fShortWeekdays;
-    int32_t         fShortWeekdaysCount;
-
-    /**
-     * CLDR-style format short weekday strings. For example: "Su", "Mo", etc.
-     */
-    UnicodeString*  fShorterWeekdays;
-    int32_t         fShorterWeekdaysCount;
-
-    /**
-     * CLDR-style format narrow weekday strings. For example: "S", "M", etc.
-     */
-    UnicodeString*  fNarrowWeekdays;
-    int32_t         fNarrowWeekdaysCount;
-
-    /**
-     * CLDR-style standalone wide weekday strings. For example: "Sunday", "Monday", etc.
-     */
-    UnicodeString*  fStandaloneWeekdays;
-    int32_t         fStandaloneWeekdaysCount;
-
-    /**
-     * CLDR-style standalone abbreviated (not short) weekday strings. For example: "Sun", "Mon", etc.
-     */
-    UnicodeString*  fStandaloneShortWeekdays;
-    int32_t         fStandaloneShortWeekdaysCount;
-
-    /**
-     * CLDR-style standalone short weekday strings. For example: "Su", "Mo", etc.
-     */
-    UnicodeString*  fStandaloneShorterWeekdays;
-    int32_t         fStandaloneShorterWeekdaysCount;
-
-    /**
-     * Standalone Narrow weekday strings. For example: "Sun", "Mon", etc.
-     */
-    UnicodeString*  fStandaloneNarrowWeekdays;
-    int32_t         fStandaloneNarrowWeekdaysCount;
-
-    /**
-     * Ampm strings. For example: "AM" and "PM".
-     */
-    UnicodeString*  fAmPms;
-    int32_t         fAmPmsCount;
-
-    /**
-     * Narrow Ampm strings. For example: "a" and "p".
-     */
-    UnicodeString*  fNarrowAmPms;
-    int32_t         fNarrowAmPmsCount;
-
-    /**
-     * Time separator string. For example: ":".
-     */
-    UnicodeString   fTimeSeparator;
-
-    /**
-     * Quarter strings. For example: "1st quarter", "2nd quarter", etc.
-     */
-    UnicodeString  *fQuarters;
-    int32_t         fQuartersCount;
-
-    /**
-     * Short quarters. For example: "Q1", "Q2", etc.
-     */
-    UnicodeString  *fShortQuarters;
-    int32_t         fShortQuartersCount;
-
-    /**
-     * Standalone quarter strings. For example: "1st quarter", "2nd quarter", etc.
-     */
-    UnicodeString  *fStandaloneQuarters;
-    int32_t         fStandaloneQuartersCount;
-
-    /**
-     * Standalone short quarter strings. For example: "Q1", "Q2", etc.
-     */
-    UnicodeString  *fStandaloneShortQuarters;
-    int32_t         fStandaloneShortQuartersCount;
-
-    /**
-     * All leap month patterns, for example "{0}bis".
-     */
-    UnicodeString  *fLeapMonthPatterns;
-    int32_t         fLeapMonthPatternsCount;
-
-    /**
-     * Cyclic year names, for example: "jia-zi", "yi-chou", ... "gui-hai";
-     * currently we only have data for format/abbreviated.
-     * For the others, just get from format/abbreviated, ignore set.
-     */
-    UnicodeString  *fShortYearNames;
-    int32_t         fShortYearNamesCount;
-
-    /**
-     * Cyclic zodiac names, for example "Rat", "Ox", "Tiger", etc.;
-     * currently we only have data for format/abbreviated.
-     * For the others, just get from format/abbreviated, ignore set.
-     */
-    UnicodeString  *fShortZodiacNames;
-    int32_t         fShortZodiacNamesCount;
-
-    /**
-     * Localized names of time zones in this locale.  This is a
-     * two-dimensional array of strings of size n by m,
-     * where m is at least 5 and up to 7.  Each of the n rows is an
-     * entry containing the localized names for a single TimeZone.
-     *
-     * Each such row contains (with i ranging from 0..n-1):
-     *
-     * zoneStrings[i][0] - time zone ID
-     *  example: America/Los_Angeles
-     * zoneStrings[i][1] - long name of zone in standard time
-     *  example: Pacific Standard Time
-     * zoneStrings[i][2] - short name of zone in standard time
-     *  example: PST
-     * zoneStrings[i][3] - long name of zone in daylight savings time
-     *  example: Pacific Daylight Time
-     * zoneStrings[i][4] - short name of zone in daylight savings time
-     *  example: PDT
-     * zoneStrings[i][5] - location name of zone
-     *  example: United States (Los Angeles)
-     * zoneStrings[i][6] - long generic name of zone
-     *  example: Pacific Time
-     * zoneStrings[i][7] - short generic of zone
-     *  example: PT
-     *
-     * The zone ID is not localized; it corresponds to the ID
-     * value associated with a system time zone object.  All other entries
-     * are localized names.  If a zone does not implement daylight savings
-     * time, the daylight savings time names are ignored.
-     *
-     * Note:CLDR 1.5 introduced metazone and its historical mappings.
-     * This simple two-dimensional array is no longer sufficient to represent
-     * localized names and its historic changes.  Since ICU 3.8.1, localized
-     * zone names extracted from ICU locale data is stored in a ZoneStringFormat
-     * instance.  But we still need to support the old way of customizing
-     * localized zone names, so we keep this field for the purpose.
-     */
-    UnicodeString   **fZoneStrings;         // Zone string array set by setZoneStrings
-    UnicodeString   **fLocaleZoneStrings;   // Zone string array created by the locale
-    int32_t         fZoneStringsRowCount;
-    int32_t         fZoneStringsColCount;
-
-    Locale                  fZSFLocale;         // Locale used for getting ZoneStringFormat
-
-    /**
-     * Localized date-time pattern characters. For example: use 'u' as 'y'.
-     */
-    UnicodeString   fLocalPatternChars;
-
-    /**
-     * Capitalization transforms. For each usage type, the first array element indicates
-     * whether to titlecase for uiListOrMenu context, the second indicates whether to
-     * titlecase for stand-alone context.
-     */
-     UBool fCapitalization[kCapContextUsageTypeCount][2];
-
-    /**
-     * Abbreviated (== short) day period strings.
-     */
-    UnicodeString  *fAbbreviatedDayPeriods;
-    int32_t         fAbbreviatedDayPeriodsCount;
-
-    /**
-     * Wide day period strings.
-     */
-    UnicodeString  *fWideDayPeriods;
-    int32_t         fWideDayPeriodsCount;
-
-    /**
-     * Narrow day period strings.
-     */
-    UnicodeString  *fNarrowDayPeriods;
-    int32_t         fNarrowDayPeriodsCount;
-
-    /**
-     * Stand-alone abbreviated (== short) day period strings.
-     */
-    UnicodeString  *fStandaloneAbbreviatedDayPeriods;
-    int32_t         fStandaloneAbbreviatedDayPeriodsCount;
-
-    /**
-     * Stand-alone wide day period strings.
-     */
-    UnicodeString  *fStandaloneWideDayPeriods;
-    int32_t         fStandaloneWideDayPeriodsCount;
-
-    /**
-     * Stand-alone narrow day period strings.
-     */
-    UnicodeString  *fStandaloneNarrowDayPeriods;
-    int32_t         fStandaloneNarrowDayPeriodsCount;
-
-private:
-    /** valid/actual locale information
-     *  these are always ICU locales, so the length should not be a problem
-     */
-    char validLocale[ULOC_FULLNAME_CAPACITY];
-    char actualLocale[ULOC_FULLNAME_CAPACITY];
-
-    DateFormatSymbols(); // default constructor not implemented
-
-    /**
-     * Called by the constructors to actually load data from the resources
-     *
-     * @param locale               The locale to get symbols for.
-     * @param type                 Calendar Type (as from Calendar::getType())
-     * @param status               Input/output parameter, set to success or
-     *                             failure code upon return.
-     * @param useLastResortData    determine if use last resort data
-     */
-    void initializeData(const Locale& locale, const char *type,
-                        UErrorCode& status, UBool useLastResortData = false);
-
-    /**
-     * Copy or alias an array in another object, as appropriate.
-     *
-     * @param dstArray    the copy destination array.
-     * @param dstCount    fill in with the lenth of 'dstArray'.
-     * @param srcArray    the source array to be copied.
-     * @param srcCount    the length of items to be copied from the 'srcArray'.
-     */
-    static void assignArray(UnicodeString*& dstArray,
-                            int32_t& dstCount,
-                            const UnicodeString* srcArray,
-                            int32_t srcCount);
-
-    /**
-     * Return true if the given arrays' contents are equal, or if the arrays are
-     * identical (pointers are equal).
-     *
-     * @param array1   one array to be compared with.
-     * @param array2   another array to be compared with.
-     * @param count    the length of items to be copied.
-     * @return         true if the given arrays' contents are equal, or if the arrays are
-     *                 identical (pointers are equal).
-     */
-    static UBool arrayCompare(const UnicodeString* array1,
-                             const UnicodeString* array2,
-                             int32_t count);
-
-    /**
-     * Create a copy, in fZoneStrings, of the given zone strings array. The
-     * member variables fZoneStringsRowCount and fZoneStringsColCount should be
-     * set already by the caller.
-     */
-    void createZoneStrings(const UnicodeString *const * otherStrings);
-
-    /**
-     * Delete all the storage owned by this object.
-     */
-    void dispose(void);
-
-    /**
-     * Copy all of the other's data to this.
-     * @param other the object to be copied.
-     */
-    void copyData(const DateFormatSymbols& other);
-
-    /**
-     * Create zone strings array by locale if not yet available
-     */
-    void initZoneStringsArray(void);
-
-    /**
-     * Delete just the zone strings.
-     */
-    void disposeZoneStrings(void);
-
-    /**
-     * Returns the date format field index of the pattern character c,
-     * or UDAT_FIELD_COUNT if c is not a pattern character.
-     */
-    static UDateFormatField U_EXPORT2 getPatternCharIndex(char16_t c);
-
-    /**
-     * Returns true if f (with its pattern character repeated count times) is a numeric field.
-     */
-    static UBool U_EXPORT2 isNumericField(UDateFormatField f, int32_t count);
-
-    /**
-     * Returns true if c (repeated count times) is the pattern character for a numeric field.
-     */
-    static UBool U_EXPORT2 isNumericPatternChar(char16_t c, int32_t count);
-public:
-#ifndef U_HIDE_INTERNAL_API
-    /**
-     * Gets a DateFormatSymbols by locale.
-     * Unlike the constructors which always use gregorian calendar, this
-     * method uses the calendar in the locale. If the locale contains no
-     * explicit calendar, this method uses the default calendar for that
-     * locale.
-     * @param locale the locale.
-     * @param status error returned here.
-     * @return the new DateFormatSymbols which the caller owns.
-     * @internal For ICU use only.
-     */
-    static DateFormatSymbols * U_EXPORT2 createForLocale(
-            const Locale &locale, UErrorCode &status);
-#endif  /* U_HIDE_INTERNAL_API */
-};
-
-U_NAMESPACE_END
-
-#endif /* #if !UCONFIG_NO_FORMATTING */
-
-#endif /* U_SHOW_CPLUSPLUS_API */
-
-#endif // _DTFMTSYM
-//eof
-=======
-// © 2016 and later: Unicode, Inc. and others.
-// License & terms of use: http://www.unicode.org/copyright.html
-/*
-********************************************************************************
-*   Copyright (C) 1997-2016, International Business Machines
-*   Corporation and others.  All Rights Reserved.
-********************************************************************************
-*
-* File DTFMTSYM.H
-*
-* Modification History:
-*
-*   Date        Name        Description
-*   02/19/97    aliu        Converted from java.
-*    07/21/98    stephen        Added getZoneIndex()
-*                            Changed to match C++ conventions
-********************************************************************************
-*/
-
-#ifndef DTFMTSYM_H
-#define DTFMTSYM_H
-
-#include "unicode/utypes.h"
-
-#if U_SHOW_CPLUSPLUS_API
-
-#if !UCONFIG_NO_FORMATTING
-
-#include "unicode/calendar.h"
-#include "unicode/strenum.h"
-#include "unicode/uobject.h"
-#include "unicode/locid.h"
-#include "unicode/udat.h"
-#include "unicode/ures.h"
-
-/**
- * \file
- * \brief C++ API: Symbols for formatting dates.
- */
-
-U_NAMESPACE_BEGIN
-
-/* forward declaration */
-class SimpleDateFormat;
-class Hashtable;
-
-/**
- * DateFormatSymbols is a public class for encapsulating localizable date-time
- * formatting data -- including timezone data. DateFormatSymbols is used by
- * DateFormat and SimpleDateFormat.
- * <P>
- * Rather than first creating a DateFormatSymbols to get a date-time formatter
- * by using a SimpleDateFormat constructor, clients are encouraged to create a
- * date-time formatter using the getTimeInstance(), getDateInstance(), or
- * getDateTimeInstance() method in DateFormat. Each of these methods can return a
- * date/time formatter initialized with a default format pattern along with the
- * date-time formatting data for a given or default locale. After a formatter is
- * created, clients may modify the format pattern using the setPattern function
- * as so desired. For more information on using these formatter factory
- * functions, see DateFormat.
- * <P>
- * If clients decide to create a date-time formatter with a particular format
- * pattern and locale, they can do so with new SimpleDateFormat(aPattern,
- * new DateFormatSymbols(aLocale)).  This will load the appropriate date-time
- * formatting data from the locale.
- * <P>
- * DateFormatSymbols objects are clonable. When clients obtain a
- * DateFormatSymbols object, they can feel free to modify the date-time
- * formatting data as necessary. For instance, clients can
- * replace the localized date-time format pattern characters with the ones that
- * they feel easy to remember. Or they can change the representative cities
- * originally picked by default to using their favorite ones.
- * <P>
- * DateFormatSymbols are not expected to be subclassed. Data for a calendar is
- * loaded out of resource bundles.  The 'type' parameter indicates the type of
- * calendar, for example, "gregorian" or "japanese".  If the type is not gregorian
- * (or nullptr, or an empty string) then the type is appended to the resource name,
- * for example,  'Eras_japanese' instead of 'Eras'.   If the resource 'Eras_japanese' did
- * not exist (even in root), then this class will fall back to just 'Eras', that is,
- * Gregorian data.  Therefore, the calendar implementor MUST ensure that the root
- * locale at least contains any resources that are to be particularized for the
- * calendar type.
- */
-class U_I18N_API DateFormatSymbols final : public UObject  {
-public:
-    /**
-     * Construct a DateFormatSymbols object by loading format data from
-     * resources for the default locale, in the default calendar (Gregorian).
-     * <P>
-     * NOTE: This constructor will never fail; if it cannot get resource
-     * data for the default locale, it will return a last-resort object
-     * based on hard-coded strings.
-     *
-     * @param status    Status code.  Failure
-     *                  results if the resources for the default cannot be
-     *                  found or cannot be loaded
-     * @stable ICU 2.0
-     */
-    DateFormatSymbols(UErrorCode& status);
-
-    /**
-     * Construct a DateFormatSymbols object by loading format data from
-     * resources for the given locale, in the default calendar (Gregorian).
-     *
-     * @param locale    Locale to load format data from.
-     * @param status    Status code.  Failure
-     *                  results if the resources for the locale cannot be
-     *                  found or cannot be loaded
-     * @stable ICU 2.0
-     */
-    DateFormatSymbols(const Locale& locale,
-                      UErrorCode& status);
-
-#ifndef U_HIDE_INTERNAL_API
-    /**
-     * Construct a DateFormatSymbols object by loading format data from
-     * resources for the default locale, in the default calendar (Gregorian).
-     * <P>
-     * NOTE: This constructor will never fail; if it cannot get resource
-     * data for the default locale, it will return a last-resort object
-     * based on hard-coded strings.
-     *
-     * @param type      Type of calendar (as returned by Calendar::getType).
-     *                  Will be used to access the correct set of strings.
-     *                  (nullptr or empty string defaults to "gregorian".)
-     * @param status    Status code.  Failure
-     *                  results if the resources for the default cannot be
-     *                  found or cannot be loaded
-     * @internal
-     */
-    DateFormatSymbols(const char *type, UErrorCode& status);
-
-    /**
-     * Construct a DateFormatSymbols object by loading format data from
-     * resources for the given locale, in the default calendar (Gregorian).
-     *
-     * @param locale    Locale to load format data from.
-     * @param type      Type of calendar (as returned by Calendar::getType).
-     *                  Will be used to access the correct set of strings.
-     *                  (nullptr or empty string defaults to "gregorian".)
-     * @param status    Status code.  Failure
-     *                  results if the resources for the locale cannot be
-     *                  found or cannot be loaded
-     * @internal
-     */
-    DateFormatSymbols(const Locale& locale,
-                      const char *type,
-                      UErrorCode& status);
-#endif  /* U_HIDE_INTERNAL_API */
-
-    /**
-     * Copy constructor.
-     * @stable ICU 2.0
-     */
-    DateFormatSymbols(const DateFormatSymbols&);
-
-    /**
-     * Assignment operator.
-     * @stable ICU 2.0
-     */
-    DateFormatSymbols& operator=(const DateFormatSymbols&);
-
-    /**
-     * Destructor. This is nonvirtual because this class is not designed to be
-     * subclassed.
-     * @stable ICU 2.0
-     */
-    virtual ~DateFormatSymbols();
-
-    /**
-     * Return true if another object is semantically equal to this one.
-     *
-     * @param other    the DateFormatSymbols object to be compared with.
-     * @return         true if other is semantically equal to this.
-     * @stable ICU 2.0
-     */
-    bool operator==(const DateFormatSymbols& other) const;
-
-    /**
-     * Return true if another object is semantically unequal to this one.
-     *
-     * @param other    the DateFormatSymbols object to be compared with.
-     * @return         true if other is semantically unequal to this.
-     * @stable ICU 2.0
-     */
-    bool operator!=(const DateFormatSymbols& other) const { return !operator==(other); }
-
-    /**
-     * Gets abbreviated era strings. For example: "AD" and "BC".
-     *
-     * @param count    Filled in with length of the array.
-     * @return         the era strings.
-     * @stable ICU 2.0
-     */
-    const UnicodeString* getEras(int32_t& count) const;
-
-    /**
-     * Sets abbreviated era strings. For example: "AD" and "BC".
-     * @param eras  Array of era strings (DateFormatSymbols retains ownership.)
-     * @param count Filled in with length of the array.
-     * @stable ICU 2.0
-     */
-    void setEras(const UnicodeString* eras, int32_t count);
-
-    /**
-     * Gets era name strings. For example: "Anno Domini" and "Before Christ".
-     *
-     * @param count    Filled in with length of the array.
-     * @return         the era name strings.
-     * @stable ICU 3.4
-     */
-    const UnicodeString* getEraNames(int32_t& count) const;
-
-    /**
-     * Sets era name strings. For example: "Anno Domini" and "Before Christ".
-     * @param eraNames  Array of era name strings (DateFormatSymbols retains ownership.)
-     * @param count Filled in with length of the array.
-     * @stable ICU 3.6
-     */
-    void setEraNames(const UnicodeString* eraNames, int32_t count);
-
-    /**
-     * Gets narrow era strings. For example: "A" and "B".
-     *
-     * @param count    Filled in with length of the array.
-     * @return         the narrow era strings.
-     * @stable ICU 4.2
-     */
-    const UnicodeString* getNarrowEras(int32_t& count) const;
-
-    /**
-     * Sets narrow era strings. For example: "A" and "B".
-     * @param narrowEras  Array of narrow era strings (DateFormatSymbols retains ownership.)
-     * @param count Filled in with length of the array.
-     * @stable ICU 4.2
-     */
-    void setNarrowEras(const UnicodeString* narrowEras, int32_t count);
-
-    /**
-     * Gets month strings. For example: "January", "February", etc.
-     * @param count Filled in with length of the array.
-     * @return the month strings. (DateFormatSymbols retains ownership.)
-     * @stable ICU 2.0
-     */
-    const UnicodeString* getMonths(int32_t& count) const;
-
-    /**
-     * Sets month strings. For example: "January", "February", etc.
-     *
-     * @param months    the new month strings. (not adopted; caller retains ownership)
-     * @param count     Filled in with length of the array.
-     * @stable ICU 2.0
-     */
-    void setMonths(const UnicodeString* months, int32_t count);
-
-    /**
-     * Gets short month strings. For example: "Jan", "Feb", etc.
-     *
-     * @param count Filled in with length of the array.
-     * @return the short month strings. (DateFormatSymbols retains ownership.)
-     * @stable ICU 2.0
-     */
-    const UnicodeString* getShortMonths(int32_t& count) const;
-
-    /**
-     * Sets short month strings. For example: "Jan", "Feb", etc.
-     * @param count        Filled in with length of the array.
-     * @param shortMonths  the new short month strings. (not adopted; caller retains ownership)
-     * @stable ICU 2.0
-     */
-    void setShortMonths(const UnicodeString* shortMonths, int32_t count);
-
-    /**
-     * Selector for date formatting context
-     * @stable ICU 3.6
-     */
-    enum DtContextType {
-        FORMAT,
-        STANDALONE,
-#ifndef U_HIDE_DEPRECATED_API
-        /**
-         * One more than the highest normal DtContextType value.
-         * @deprecated ICU 58 The numeric value may change over time, see ICU ticket #12420.
-         */
-        DT_CONTEXT_COUNT
-#endif  // U_HIDE_DEPRECATED_API
-    };
-
-    /**
-     * Selector for date formatting width
-     * @stable ICU 3.6
-     */
-    enum DtWidthType {
-        ABBREVIATED,
-        WIDE,
-        NARROW,
-        /**
-         * Short width is currently only supported for weekday names.
-         * @stable ICU 51
-         */
-        SHORT,
-#ifndef U_HIDE_DEPRECATED_API
-        /**
-         * One more than the highest normal DtWidthType value.
-         * @deprecated ICU 58 The numeric value may change over time, see ICU ticket #12420.
-         */
-        DT_WIDTH_COUNT = 4
-#endif  // U_HIDE_DEPRECATED_API
-    };
-
-    /**
-     * Gets month strings by width and context. For example: "January", "February", etc.
-     * @param count Filled in with length of the array.
-     * @param context The formatting context, either FORMAT or STANDALONE
-     * @param width   The width of returned strings, either WIDE, ABBREVIATED, or NARROW.
-     * @return the month strings. (DateFormatSymbols retains ownership.)
-     * @stable ICU 3.4
-     */
-    const UnicodeString* getMonths(int32_t& count, DtContextType context, DtWidthType width) const;
-
-    /**
-     * Sets month strings by width and context. For example: "January", "February", etc.
-     *
-     * @param months  The new month strings. (not adopted; caller retains ownership)
-     * @param count   Filled in with length of the array.
-     * @param context The formatting context, either FORMAT or STANDALONE
-     * @param width   The width of returned strings, either WIDE, ABBREVIATED, or NARROW.
-     * @stable ICU 3.6
-     */
-    void setMonths(const UnicodeString* months, int32_t count, DtContextType context, DtWidthType width);
-
-    /**
-     * Gets wide weekday strings. For example: "Sunday", "Monday", etc.
-     * @param count        Filled in with length of the array.
-     * @return the weekday strings. (DateFormatSymbols retains ownership.)
-     * @stable ICU 2.0
-     */
-    const UnicodeString* getWeekdays(int32_t& count) const;
-
-
-    /**
-     * Sets wide weekday strings. For example: "Sunday", "Monday", etc.
-     * @param weekdays     the new weekday strings. (not adopted; caller retains ownership)
-     * @param count        Filled in with length of the array.
-     * @stable ICU 2.0
-     */
-    void setWeekdays(const UnicodeString* weekdays, int32_t count);
-
-    /**
-     * Gets abbreviated weekday strings. For example: "Sun", "Mon", etc. (Note: The method name is
-     * misleading; it does not get the CLDR-style "short" weekday strings, e.g. "Su", "Mo", etc.)
-     * @param count        Filled in with length of the array.
-     * @return             the abbreviated weekday strings. (DateFormatSymbols retains ownership.)
-     * @stable ICU 2.0
-     */
-    const UnicodeString* getShortWeekdays(int32_t& count) const;
-
-    /**
-     * Sets abbreviated weekday strings. For example: "Sun", "Mon", etc. (Note: The method name is
-     * misleading; it does not set the CLDR-style "short" weekday strings, e.g. "Su", "Mo", etc.)
-     * @param abbrevWeekdays  the new abbreviated weekday strings. (not adopted; caller retains ownership)
-     * @param count           Filled in with length of the array.
-     * @stable ICU 2.0
-     */
-    void setShortWeekdays(const UnicodeString* abbrevWeekdays, int32_t count);
-
-    /**
-     * Gets weekday strings by width and context. For example: "Sunday", "Monday", etc.
-     * @param count   Filled in with length of the array.
-     * @param context The formatting context, either FORMAT or STANDALONE
-     * @param width   The width of returned strings, either WIDE, ABBREVIATED, SHORT, or NARROW
-     * @return the month strings. (DateFormatSymbols retains ownership.)
-     * @stable ICU 3.4
-     */
-    const UnicodeString* getWeekdays(int32_t& count, DtContextType context, DtWidthType width) const;
-
-    /**
-     * Sets weekday strings by width and context. For example: "Sunday", "Monday", etc.
-     * @param weekdays  The new weekday strings. (not adopted; caller retains ownership)
-     * @param count     Filled in with length of the array.
-     * @param context   The formatting context, either FORMAT or STANDALONE
-     * @param width     The width of returned strings, either WIDE, ABBREVIATED, SHORT, or NARROW
-     * @stable ICU 3.6
-     */
-    void setWeekdays(const UnicodeString* weekdays, int32_t count, DtContextType context, DtWidthType width);
-
-    /**
-     * Gets quarter strings by width and context. For example: "1st Quarter", "2nd Quarter", etc.
-     * @param count Filled in with length of the array.
-     * @param context The formatting context, either FORMAT or STANDALONE
-     * @param width   The width of returned strings, either WIDE, ABBREVIATED, or NARROW.
-     * @return the quarter strings. (DateFormatSymbols retains ownership.)
-     * @stable ICU 3.6
-     */
-    const UnicodeString* getQuarters(int32_t& count, DtContextType context, DtWidthType width) const;
-
-    /**
-     * Sets quarter strings by width and context. For example: "1st Quarter", "2nd Quarter", etc.
-     *
-     * @param quarters  The new quarter strings. (not adopted; caller retains ownership)
-     * @param count   Filled in with length of the array.
-     * @param context The formatting context, either FORMAT or STANDALONE
-     * @param width   The width of returned strings, either WIDE, ABBREVIATED, or NARROW.
-     * @stable ICU 3.6
-     */
-    void setQuarters(const UnicodeString* quarters, int32_t count, DtContextType context, DtWidthType width);
-
-    /**
-     * Gets AM/PM strings. For example: "AM" and "PM".
-     * @param count        Filled in with length of the array.
-     * @return             the weekday strings. (DateFormatSymbols retains ownership.)
-     * @stable ICU 2.0
-     */
-    const UnicodeString* getAmPmStrings(int32_t& count) const;
-
-    /**
-     * Sets ampm strings. For example: "AM" and "PM".
-     * @param ampms        the new ampm strings. (not adopted; caller retains ownership)
-     * @param count        Filled in with length of the array.
-     * @stable ICU 2.0
-     */
-    void setAmPmStrings(const UnicodeString* ampms, int32_t count);
-
-#ifndef U_HIDE_INTERNAL_API
-    /**
-     * This default time separator is used for formatting when the locale
-     * doesn't specify any time separator, and always recognized when parsing.
-     * @internal
-     */
-    static const char16_t DEFAULT_TIME_SEPARATOR = 0x003a;  // ':'
-
-    /**
-     * This alternate time separator is always recognized when parsing.
-     * @internal
-     */
-    static const char16_t ALTERNATE_TIME_SEPARATOR = 0x002e;  // '.'
-
-    /**
-     * Gets the time separator string. For example: ":".
-     * @param result Output param which will receive the time separator string.
-     * @return       A reference to 'result'.
-     * @internal
-     */
-    UnicodeString& getTimeSeparatorString(UnicodeString& result) const;
-
-    /**
-     * Sets the time separator string. For example: ":".
-     * @param newTimeSeparator the new time separator string.
-     * @internal
-     */
-    void setTimeSeparatorString(const UnicodeString& newTimeSeparator);
-#endif  /* U_HIDE_INTERNAL_API */
-
-    /**
-     * Gets cyclic year name strings if the calendar has them, by width and context.
-     * For example: "jia-zi", "yi-chou", etc.
-     * @param count     Filled in with length of the array.
-     * @param context   The usage context: FORMAT, STANDALONE.
-     * @param width     The requested name width: WIDE, ABBREVIATED, NARROW.
-     * @return          The year name strings (DateFormatSymbols retains ownership),
-     *                  or null if they are not available for this calendar.
-     * @stable ICU 54
-     */
-    const UnicodeString* getYearNames(int32_t& count,
-                            DtContextType context, DtWidthType width) const;
-
-    /**
-     * Sets cyclic year name strings by width and context. For example: "jia-zi", "yi-chou", etc.
-     *
-     * @param yearNames The new cyclic year name strings (not adopted; caller retains ownership).
-     * @param count     The length of the array.
-     * @param context   The usage context: FORMAT, STANDALONE (currently only FORMAT is supported).
-     * @param width     The name width: WIDE, ABBREVIATED, NARROW (currently only ABBREVIATED is supported).
-     * @stable ICU 54
-     */
-    void setYearNames(const UnicodeString* yearNames, int32_t count,
-                            DtContextType context, DtWidthType width);
-
-    /**
-     * Gets calendar zodiac name strings if the calendar has them, by width and context.
-     * For example: "Rat", "Ox", "Tiger", etc.
-     * @param count     Filled in with length of the array.
-     * @param context   The usage context: FORMAT, STANDALONE.
-     * @param width     The requested name width: WIDE, ABBREVIATED, NARROW.
-     * @return          The zodiac name strings (DateFormatSymbols retains ownership),
-     *                  or null if they are not available for this calendar.
-     * @stable ICU 54
-     */
-    const UnicodeString* getZodiacNames(int32_t& count,
-                            DtContextType context, DtWidthType width) const;
-
-    /**
-     * Sets calendar zodiac name strings by width and context. For example: "Rat", "Ox", "Tiger", etc.
-     *
-     * @param zodiacNames The new zodiac name strings (not adopted; caller retains ownership).
-     * @param count     The length of the array.
-     * @param context   The usage context: FORMAT, STANDALONE (currently only FORMAT is supported).
-     * @param width     The name width: WIDE, ABBREVIATED, NARROW (currently only ABBREVIATED is supported).
-     * @stable ICU 54
-     */
-    void setZodiacNames(const UnicodeString* zodiacNames, int32_t count,
-                            DtContextType context, DtWidthType width);
-
-#ifndef U_HIDE_INTERNAL_API
-    /**
-     * Somewhat temporary constants for leap month pattern types, adequate for supporting
-     * just leap month patterns as needed for Chinese lunar calendar.
-     * Eventually we will add full support for different month pattern types (needed for
-     * other calendars such as Hindu) at which point this approach will be replaced by a
-     * more complete approach.
-     * @internal
-     */
-    enum EMonthPatternType
-    {
-        kLeapMonthPatternFormatWide,
-        kLeapMonthPatternFormatAbbrev,
-        kLeapMonthPatternFormatNarrow,
-        kLeapMonthPatternStandaloneWide,
-        kLeapMonthPatternStandaloneAbbrev,
-        kLeapMonthPatternStandaloneNarrow,
-        kLeapMonthPatternNumeric,
-        kMonthPatternsCount
-    };
-
-    /**
-     * Somewhat temporary function for getting complete set of leap month patterns for all
-     * contexts & widths, indexed by EMonthPatternType values. Returns nullptr if calendar
-     * does not have leap month patterns. Note, there is currently no setter for this.
-     * Eventually we will add full support for different month pattern types (needed for
-     * other calendars such as Hindu) at which point this approach will be replaced by a
-     * more complete approach.
-     * @param count        Filled in with length of the array (may be 0).
-     * @return             The leap month patterns (DateFormatSymbols retains ownership).
-     *                     May be nullptr if there are no leap month patterns for this calendar.
-     * @internal
-     */
-    const UnicodeString* getLeapMonthPatterns(int32_t& count) const;
-
-#endif  /* U_HIDE_INTERNAL_API */
-
-#ifndef U_HIDE_DEPRECATED_API
-    /**
-     * Gets timezone strings. These strings are stored in a 2-dimensional array.
-     * @param rowCount      Output param to receive number of rows.
-     * @param columnCount   Output param to receive number of columns.
-     * @return              The timezone strings as a 2-d array. (DateFormatSymbols retains ownership.)
-     * @deprecated ICU 3.6
-     */
-    const UnicodeString** getZoneStrings(int32_t& rowCount, int32_t& columnCount) const;
-#endif  /* U_HIDE_DEPRECATED_API */
-
-    /**
-     * Sets timezone strings. These strings are stored in a 2-dimensional array.
-     * <p><b>Note:</b> SimpleDateFormat no longer use the zone strings stored in
-     * a DateFormatSymbols. Therefore, the time zone strings set by this method
-     * have no effects in an instance of SimpleDateFormat for formatting time
-     * zones.
-     * @param strings       The timezone strings as a 2-d array to be copied. (not adopted; caller retains ownership)
-     * @param rowCount      The number of rows (count of first index).
-     * @param columnCount   The number of columns (count of second index).
-     * @stable ICU 2.0
-     */
-    void setZoneStrings(const UnicodeString* const* strings, int32_t rowCount, int32_t columnCount);
-
-    /**
-     * Get the non-localized date-time pattern characters.
-     * @return    the non-localized date-time pattern characters
-     * @stable ICU 2.0
-     */
-    static const char16_t * U_EXPORT2 getPatternUChars(void);
-
-    /**
-     * Gets localized date-time pattern characters. For example: 'u', 't', etc.
-     * <p>
-     * Note: ICU no longer provides localized date-time pattern characters for a locale
-     * starting ICU 3.8.  This method returns the non-localized date-time pattern
-     * characters unless user defined localized data is set by setLocalPatternChars.
-     * @param result    Output param which will receive the localized date-time pattern characters.
-     * @return          A reference to 'result'.
-     * @stable ICU 2.0
-     */
-    UnicodeString& getLocalPatternChars(UnicodeString& result) const;
-
-    /**
-     * Sets localized date-time pattern characters. For example: 'u', 't', etc.
-     * @param newLocalPatternChars the new localized date-time
-     * pattern characters.
-     * @stable ICU 2.0
-     */
-    void setLocalPatternChars(const UnicodeString& newLocalPatternChars);
-
-    /**
-     * Returns the locale for this object. Two flavors are available:
-     * valid and actual locale.
-     * @stable ICU 2.8
-     */
-    Locale getLocale(ULocDataLocaleType type, UErrorCode& status) const;
-
-    /* The following type and kCapContextUsageTypeCount cannot be #ifndef U_HIDE_INTERNAL_API,
-       they are needed for .h file declarations. */ 
-    /**
-     * Constants for capitalization context usage types.
-     * @internal
-     */
-    enum ECapitalizationContextUsageType
-    {
-#ifndef U_HIDE_INTERNAL_API
-        kCapContextUsageOther = 0,
-        kCapContextUsageMonthFormat,     /* except narrow */
-        kCapContextUsageMonthStandalone, /* except narrow */
-        kCapContextUsageMonthNarrow,
-        kCapContextUsageDayFormat,     /* except narrow */
-        kCapContextUsageDayStandalone, /* except narrow */
-        kCapContextUsageDayNarrow,
-        kCapContextUsageEraWide,
-        kCapContextUsageEraAbbrev,
-        kCapContextUsageEraNarrow,
-        kCapContextUsageZoneLong,
-        kCapContextUsageZoneShort,
-        kCapContextUsageMetazoneLong,
-        kCapContextUsageMetazoneShort,
-#endif /* U_HIDE_INTERNAL_API */
-        kCapContextUsageTypeCount = 14
-    };
-
-    /**
-     * ICU "poor man's RTTI", returns a UClassID for the actual class.
-     *
-     * @stable ICU 2.2
-     */
-    virtual UClassID getDynamicClassID() const override;
-
-    /**
-     * ICU "poor man's RTTI", returns a UClassID for this class.
-     *
-     * @stable ICU 2.2
-     */
-    static UClassID U_EXPORT2 getStaticClassID();
-
-private:
-
-    friend class SimpleDateFormat;
-    friend class DateFormatSymbolsSingleSetter; // see udat.cpp
-
-    /**
-     * Abbreviated era strings. For example: "AD" and "BC".
-     */
-    UnicodeString*  fEras;
-    int32_t         fErasCount;
-
-    /**
-     * Era name strings. For example: "Anno Domini" and "Before Christ".
-     */
-    UnicodeString*  fEraNames;
-    int32_t         fEraNamesCount;
-
-    /**
-     * Narrow era strings. For example: "A" and "B".
-     */
-    UnicodeString*  fNarrowEras;
-    int32_t         fNarrowErasCount;
-
-    /**
-     * Month strings. For example: "January", "February", etc.
-     */
-    UnicodeString*  fMonths;
-    int32_t         fMonthsCount;
-
-    /**
-     * Short month strings. For example: "Jan", "Feb", etc.
-     */
-    UnicodeString*  fShortMonths;
-    int32_t         fShortMonthsCount;
-
-    /**
-     * Narrow month strings. For example: "J", "F", etc.
-     */
-    UnicodeString*  fNarrowMonths;
-    int32_t         fNarrowMonthsCount;
-
-    /**
-     * Standalone Month strings. For example: "January", "February", etc.
-     */
-    UnicodeString*  fStandaloneMonths;
-    int32_t         fStandaloneMonthsCount;
-
-    /**
-     * Standalone Short month strings. For example: "Jan", "Feb", etc.
-     */
-    UnicodeString*  fStandaloneShortMonths;
-    int32_t         fStandaloneShortMonthsCount;
-
-    /**
-     * Standalone Narrow month strings. For example: "J", "F", etc.
-     */
-    UnicodeString*  fStandaloneNarrowMonths;
-    int32_t         fStandaloneNarrowMonthsCount;
-
-    /**
-     * CLDR-style format wide weekday strings. For example: "Sunday", "Monday", etc.
-     */
-    UnicodeString*  fWeekdays;
-    int32_t         fWeekdaysCount;
-
-    /**
-     * CLDR-style format abbreviated (not short) weekday strings. For example: "Sun", "Mon", etc.
-     */
-    UnicodeString*  fShortWeekdays;
-    int32_t         fShortWeekdaysCount;
-
-    /**
-     * CLDR-style format short weekday strings. For example: "Su", "Mo", etc.
-     */
-    UnicodeString*  fShorterWeekdays;
-    int32_t         fShorterWeekdaysCount;
-
-    /**
-     * CLDR-style format narrow weekday strings. For example: "S", "M", etc.
-     */
-    UnicodeString*  fNarrowWeekdays;
-    int32_t         fNarrowWeekdaysCount;
-
-    /**
-     * CLDR-style standalone wide weekday strings. For example: "Sunday", "Monday", etc.
-     */
-    UnicodeString*  fStandaloneWeekdays;
-    int32_t         fStandaloneWeekdaysCount;
-
-    /**
-     * CLDR-style standalone abbreviated (not short) weekday strings. For example: "Sun", "Mon", etc.
-     */
-    UnicodeString*  fStandaloneShortWeekdays;
-    int32_t         fStandaloneShortWeekdaysCount;
-
-    /**
-     * CLDR-style standalone short weekday strings. For example: "Su", "Mo", etc.
-     */
-    UnicodeString*  fStandaloneShorterWeekdays;
-    int32_t         fStandaloneShorterWeekdaysCount;
-
-    /**
-     * Standalone Narrow weekday strings. For example: "Sun", "Mon", etc.
-     */
-    UnicodeString*  fStandaloneNarrowWeekdays;
-    int32_t         fStandaloneNarrowWeekdaysCount;
-
-    /**
-     * Ampm strings. For example: "AM" and "PM".
-     */
-    UnicodeString*  fAmPms;
-    int32_t         fAmPmsCount;
-
-    /**
-     * Narrow Ampm strings. For example: "a" and "p".
-     */
-    UnicodeString*  fNarrowAmPms;
-    int32_t         fNarrowAmPmsCount;
-
-    /**
-     * Time separator string. For example: ":".
-     */
-    UnicodeString   fTimeSeparator;
-
-    /**
-     * Quarter strings. For example: "1st quarter", "2nd quarter", etc.
-     */
-    UnicodeString  *fQuarters;
-    int32_t         fQuartersCount;
-
-    /**
-     * Short quarters. For example: "Q1", "Q2", etc.
-     */
-    UnicodeString  *fShortQuarters;
-    int32_t         fShortQuartersCount;
-
-    /**
-     * Narrow quarters. For example: "1", "2", etc.
-     * (In many, but not all, locales, this is the same as "Q", but there are locales for which this isn't true.)
-     */
-    UnicodeString  *fNarrowQuarters;
-    int32_t         fNarrowQuartersCount;
-    
-    /**
-     * Standalone quarter strings. For example: "1st quarter", "2nd quarter", etc.
-     */
-    UnicodeString  *fStandaloneQuarters;
-    int32_t         fStandaloneQuartersCount;
-
-    /**
-     * Standalone short quarter strings. For example: "Q1", "Q2", etc.
-     */
-    UnicodeString  *fStandaloneShortQuarters;
-    int32_t         fStandaloneShortQuartersCount;
-
-    /**
-     * Standalone narrow quarter strings. For example: "1", "2", etc.
-     * (In many, but not all, locales, this is the same as "q", but there are locales for which this isn't true.)
-     */
-    UnicodeString  *fStandaloneNarrowQuarters;
-    int32_t         fStandaloneNarrowQuartersCount;
-    
-    /**
-     * All leap month patterns, for example "{0}bis".
-     */
-    UnicodeString  *fLeapMonthPatterns;
-    int32_t         fLeapMonthPatternsCount;
-
-    /**
-     * Cyclic year names, for example: "jia-zi", "yi-chou", ... "gui-hai";
-     * currently we only have data for format/abbreviated.
-     * For the others, just get from format/abbreviated, ignore set.
-     */
-    UnicodeString  *fShortYearNames;
-    int32_t         fShortYearNamesCount;
-
-    /**
-     * Cyclic zodiac names, for example "Rat", "Ox", "Tiger", etc.;
-     * currently we only have data for format/abbreviated.
-     * For the others, just get from format/abbreviated, ignore set.
-     */
-    UnicodeString  *fShortZodiacNames;
-    int32_t         fShortZodiacNamesCount;
-
-    /**
-     * Localized names of time zones in this locale.  This is a
-     * two-dimensional array of strings of size n by m,
-     * where m is at least 5 and up to 7.  Each of the n rows is an
-     * entry containing the localized names for a single TimeZone.
-     *
-     * Each such row contains (with i ranging from 0..n-1):
-     * 
-     * zoneStrings[i][0] - time zone ID
-     *  example: America/Los_Angeles
-     * zoneStrings[i][1] - long name of zone in standard time
-     *  example: Pacific Standard Time
-     * zoneStrings[i][2] - short name of zone in standard time
-     *  example: PST
-     * zoneStrings[i][3] - long name of zone in daylight savings time
-     *  example: Pacific Daylight Time
-     * zoneStrings[i][4] - short name of zone in daylight savings time
-     *  example: PDT
-     * zoneStrings[i][5] - location name of zone
-     *  example: United States (Los Angeles)
-     * zoneStrings[i][6] - long generic name of zone
-     *  example: Pacific Time
-     * zoneStrings[i][7] - short generic of zone
-     *  example: PT
-     *
-     * The zone ID is not localized; it corresponds to the ID
-     * value associated with a system time zone object.  All other entries
-     * are localized names.  If a zone does not implement daylight savings
-     * time, the daylight savings time names are ignored.
-     *
-     * Note:CLDR 1.5 introduced metazone and its historical mappings.
-     * This simple two-dimensional array is no longer sufficient to represent
-     * localized names and its historic changes.  Since ICU 3.8.1, localized
-     * zone names extracted from ICU locale data is stored in a ZoneStringFormat
-     * instance.  But we still need to support the old way of customizing
-     * localized zone names, so we keep this field for the purpose.
-     */
-    UnicodeString   **fZoneStrings;         // Zone string array set by setZoneStrings
-    UnicodeString   **fLocaleZoneStrings;   // Zone string array created by the locale
-    int32_t         fZoneStringsRowCount;
-    int32_t         fZoneStringsColCount;
-
-    Locale                  fZSFLocale;         // Locale used for getting ZoneStringFormat
-
-    /**
-     * Localized date-time pattern characters. For example: use 'u' as 'y'.
-     */
-    UnicodeString   fLocalPatternChars;
-
-    /**
-     * Capitalization transforms. For each usage type, the first array element indicates
-     * whether to titlecase for uiListOrMenu context, the second indicates whether to
-     * titlecase for stand-alone context.
-     */
-     UBool fCapitalization[kCapContextUsageTypeCount][2];
-
-    /**
-     * Abbreviated (== short) day period strings.
-     */
-    UnicodeString  *fAbbreviatedDayPeriods;
-    int32_t         fAbbreviatedDayPeriodsCount;
-
-    /**
-     * Wide day period strings.
-     */
-    UnicodeString  *fWideDayPeriods;
-    int32_t         fWideDayPeriodsCount;
-
-    /**
-     * Narrow day period strings.
-     */
-    UnicodeString  *fNarrowDayPeriods;
-    int32_t         fNarrowDayPeriodsCount;
-
-    /**
-     * Stand-alone abbreviated (== short) day period strings.
-     */
-    UnicodeString  *fStandaloneAbbreviatedDayPeriods;
-    int32_t         fStandaloneAbbreviatedDayPeriodsCount;
-
-    /**
-     * Stand-alone wide day period strings.
-     */
-    UnicodeString  *fStandaloneWideDayPeriods;
-    int32_t         fStandaloneWideDayPeriodsCount;
-
-    /**
-     * Stand-alone narrow day period strings.
-     */
-    UnicodeString  *fStandaloneNarrowDayPeriods;
-    int32_t         fStandaloneNarrowDayPeriodsCount;
-
-private:
-    /** valid/actual locale information 
-     *  these are always ICU locales, so the length should not be a problem
-     */
-    char validLocale[ULOC_FULLNAME_CAPACITY];
-    char actualLocale[ULOC_FULLNAME_CAPACITY];
-
-    DateFormatSymbols() = delete; // default constructor not implemented
-
-    /**
-     * Called by the constructors to actually load data from the resources
-     *
-     * @param locale               The locale to get symbols for.
-     * @param type                 Calendar Type (as from Calendar::getType())
-     * @param status               Input/output parameter, set to success or
-     *                             failure code upon return.
-     * @param useLastResortData    determine if use last resort data
-     */
-    void initializeData(const Locale& locale, const char *type,
-                        UErrorCode& status, UBool useLastResortData = false);
-
-    /**
-     * Copy or alias an array in another object, as appropriate.
-     *
-     * @param dstArray    the copy destination array.
-     * @param dstCount    fill in with the length of 'dstArray'.
-     * @param srcArray    the source array to be copied.
-     * @param srcCount    the length of items to be copied from the 'srcArray'.
-     */
-    static void assignArray(UnicodeString*& dstArray,
-                            int32_t& dstCount,
-                            const UnicodeString* srcArray,
-                            int32_t srcCount);
-
-    /**
-     * Return true if the given arrays' contents are equal, or if the arrays are
-     * identical (pointers are equal).
-     *
-     * @param array1   one array to be compared with.
-     * @param array2   another array to be compared with.
-     * @param count    the length of items to be copied.
-     * @return         true if the given arrays' contents are equal, or if the arrays are
-     *                 identical (pointers are equal).
-     */
-    static UBool arrayCompare(const UnicodeString* array1,
-                             const UnicodeString* array2,
-                             int32_t count);
-
-    /**
-     * Create a copy, in fZoneStrings, of the given zone strings array. The
-     * member variables fZoneStringsRowCount and fZoneStringsColCount should be
-     * set already by the caller.
-     */
-    void createZoneStrings(const UnicodeString *const * otherStrings);
-
-    /**
-     * Delete all the storage owned by this object.
-     */
-    void dispose(void);
-
-    /**
-     * Copy all of the other's data to this.
-     * @param other the object to be copied.
-     */
-    void copyData(const DateFormatSymbols& other);
-
-    /**
-     * Create zone strings array by locale if not yet available
-     */
-    void initZoneStringsArray(void);
-
-    /**
-     * Delete just the zone strings.
-     */
-    void disposeZoneStrings(void);
-
-    /**
-     * Returns the date format field index of the pattern character c,
-     * or UDAT_FIELD_COUNT if c is not a pattern character.
-     */
-    static UDateFormatField U_EXPORT2 getPatternCharIndex(char16_t c);
-
-    /**
-     * Returns true if f (with its pattern character repeated count times) is a numeric field.
-     */
-    static UBool U_EXPORT2 isNumericField(UDateFormatField f, int32_t count);
-
-    /**
-     * Returns true if c (repeated count times) is the pattern character for a numeric field.
-     */
-    static UBool U_EXPORT2 isNumericPatternChar(char16_t c, int32_t count);
-public:
-#ifndef U_HIDE_INTERNAL_API
-    /**
-     * Gets a DateFormatSymbols by locale.
-     * Unlike the constructors which always use gregorian calendar, this
-     * method uses the calendar in the locale. If the locale contains no
-     * explicit calendar, this method uses the default calendar for that
-     * locale.
-     * @param locale the locale.
-     * @param status error returned here.
-     * @return the new DateFormatSymbols which the caller owns.
-     * @internal For ICU use only.
-     */
-    static DateFormatSymbols * U_EXPORT2 createForLocale(
-            const Locale &locale, UErrorCode &status);
-#endif  /* U_HIDE_INTERNAL_API */
-};
-
-U_NAMESPACE_END
-
-#endif /* #if !UCONFIG_NO_FORMATTING */
-
-#endif /* U_SHOW_CPLUSPLUS_API */
-
-#endif // _DTFMTSYM
-//eof
->>>>>>> a8a80be5
+// © 2016 and later: Unicode, Inc. and others.
+// License & terms of use: http://www.unicode.org/copyright.html
+/*
+********************************************************************************
+*   Copyright (C) 1997-2016, International Business Machines
+*   Corporation and others.  All Rights Reserved.
+********************************************************************************
+*
+* File DTFMTSYM.H
+*
+* Modification History:
+*
+*   Date        Name        Description
+*   02/19/97    aliu        Converted from java.
+*    07/21/98    stephen        Added getZoneIndex()
+*                            Changed to match C++ conventions
+********************************************************************************
+*/
+
+#ifndef DTFMTSYM_H
+#define DTFMTSYM_H
+
+#include "unicode/utypes.h"
+
+#if U_SHOW_CPLUSPLUS_API
+
+#if !UCONFIG_NO_FORMATTING
+
+#include "unicode/calendar.h"
+#include "unicode/strenum.h"
+#include "unicode/uobject.h"
+#include "unicode/locid.h"
+#include "unicode/udat.h"
+#include "unicode/ures.h"
+
+/**
+ * \file
+ * \brief C++ API: Symbols for formatting dates.
+ */
+
+U_NAMESPACE_BEGIN
+
+/* forward declaration */
+class SimpleDateFormat;
+class Hashtable;
+
+/**
+ * DateFormatSymbols is a public class for encapsulating localizable date-time
+ * formatting data -- including timezone data. DateFormatSymbols is used by
+ * DateFormat and SimpleDateFormat.
+ * <P>
+ * Rather than first creating a DateFormatSymbols to get a date-time formatter
+ * by using a SimpleDateFormat constructor, clients are encouraged to create a
+ * date-time formatter using the getTimeInstance(), getDateInstance(), or
+ * getDateTimeInstance() method in DateFormat. Each of these methods can return a
+ * date/time formatter initialized with a default format pattern along with the
+ * date-time formatting data for a given or default locale. After a formatter is
+ * created, clients may modify the format pattern using the setPattern function
+ * as so desired. For more information on using these formatter factory
+ * functions, see DateFormat.
+ * <P>
+ * If clients decide to create a date-time formatter with a particular format
+ * pattern and locale, they can do so with new SimpleDateFormat(aPattern,
+ * new DateFormatSymbols(aLocale)).  This will load the appropriate date-time
+ * formatting data from the locale.
+ * <P>
+ * DateFormatSymbols objects are clonable. When clients obtain a
+ * DateFormatSymbols object, they can feel free to modify the date-time
+ * formatting data as necessary. For instance, clients can
+ * replace the localized date-time format pattern characters with the ones that
+ * they feel easy to remember. Or they can change the representative cities
+ * originally picked by default to using their favorite ones.
+ * <P>
+ * DateFormatSymbols are not expected to be subclassed. Data for a calendar is
+ * loaded out of resource bundles.  The 'type' parameter indicates the type of
+ * calendar, for example, "gregorian" or "japanese".  If the type is not gregorian
+ * (or nullptr, or an empty string) then the type is appended to the resource name,
+ * for example,  'Eras_japanese' instead of 'Eras'.   If the resource 'Eras_japanese' did
+ * not exist (even in root), then this class will fall back to just 'Eras', that is,
+ * Gregorian data.  Therefore, the calendar implementor MUST ensure that the root
+ * locale at least contains any resources that are to be particularized for the
+ * calendar type.
+ */
+class U_I18N_API DateFormatSymbols final : public UObject  {
+public:
+    /**
+     * Construct a DateFormatSymbols object by loading format data from
+     * resources for the default locale, in the default calendar (Gregorian).
+     * <P>
+     * NOTE: This constructor will never fail; if it cannot get resource
+     * data for the default locale, it will return a last-resort object
+     * based on hard-coded strings.
+     *
+     * @param status    Status code.  Failure
+     *                  results if the resources for the default cannot be
+     *                  found or cannot be loaded
+     * @stable ICU 2.0
+     */
+    DateFormatSymbols(UErrorCode& status);
+
+    /**
+     * Construct a DateFormatSymbols object by loading format data from
+     * resources for the given locale, in the default calendar (Gregorian).
+     *
+     * @param locale    Locale to load format data from.
+     * @param status    Status code.  Failure
+     *                  results if the resources for the locale cannot be
+     *                  found or cannot be loaded
+     * @stable ICU 2.0
+     */
+    DateFormatSymbols(const Locale& locale,
+                      UErrorCode& status);
+
+#ifndef U_HIDE_INTERNAL_API
+    /**
+     * Construct a DateFormatSymbols object by loading format data from
+     * resources for the default locale, in the default calendar (Gregorian).
+     * <P>
+     * NOTE: This constructor will never fail; if it cannot get resource
+     * data for the default locale, it will return a last-resort object
+     * based on hard-coded strings.
+     *
+     * @param type      Type of calendar (as returned by Calendar::getType).
+     *                  Will be used to access the correct set of strings.
+     *                  (nullptr or empty string defaults to "gregorian".)
+     * @param status    Status code.  Failure
+     *                  results if the resources for the default cannot be
+     *                  found or cannot be loaded
+     * @internal
+     */
+    DateFormatSymbols(const char *type, UErrorCode& status);
+
+    /**
+     * Construct a DateFormatSymbols object by loading format data from
+     * resources for the given locale, in the default calendar (Gregorian).
+     *
+     * @param locale    Locale to load format data from.
+     * @param type      Type of calendar (as returned by Calendar::getType).
+     *                  Will be used to access the correct set of strings.
+     *                  (nullptr or empty string defaults to "gregorian".)
+     * @param status    Status code.  Failure
+     *                  results if the resources for the locale cannot be
+     *                  found or cannot be loaded
+     * @internal
+     */
+    DateFormatSymbols(const Locale& locale,
+                      const char *type,
+                      UErrorCode& status);
+#endif  /* U_HIDE_INTERNAL_API */
+
+    /**
+     * Copy constructor.
+     * @stable ICU 2.0
+     */
+    DateFormatSymbols(const DateFormatSymbols&);
+
+    /**
+     * Assignment operator.
+     * @stable ICU 2.0
+     */
+    DateFormatSymbols& operator=(const DateFormatSymbols&);
+
+    /**
+     * Destructor. This is nonvirtual because this class is not designed to be
+     * subclassed.
+     * @stable ICU 2.0
+     */
+    virtual ~DateFormatSymbols();
+
+    /**
+     * Return true if another object is semantically equal to this one.
+     *
+     * @param other    the DateFormatSymbols object to be compared with.
+     * @return         true if other is semantically equal to this.
+     * @stable ICU 2.0
+     */
+    bool operator==(const DateFormatSymbols& other) const;
+
+    /**
+     * Return true if another object is semantically unequal to this one.
+     *
+     * @param other    the DateFormatSymbols object to be compared with.
+     * @return         true if other is semantically unequal to this.
+     * @stable ICU 2.0
+     */
+    bool operator!=(const DateFormatSymbols& other) const { return !operator==(other); }
+
+    /**
+     * Gets abbreviated era strings. For example: "AD" and "BC".
+     *
+     * @param count    Filled in with length of the array.
+     * @return         the era strings.
+     * @stable ICU 2.0
+     */
+    const UnicodeString* getEras(int32_t& count) const;
+
+    /**
+     * Sets abbreviated era strings. For example: "AD" and "BC".
+     * @param eras  Array of era strings (DateFormatSymbols retains ownership.)
+     * @param count Filled in with length of the array.
+     * @stable ICU 2.0
+     */
+    void setEras(const UnicodeString* eras, int32_t count);
+
+    /**
+     * Gets era name strings. For example: "Anno Domini" and "Before Christ".
+     *
+     * @param count    Filled in with length of the array.
+     * @return         the era name strings.
+     * @stable ICU 3.4
+     */
+    const UnicodeString* getEraNames(int32_t& count) const;
+
+    /**
+     * Sets era name strings. For example: "Anno Domini" and "Before Christ".
+     * @param eraNames  Array of era name strings (DateFormatSymbols retains ownership.)
+     * @param count Filled in with length of the array.
+     * @stable ICU 3.6
+     */
+    void setEraNames(const UnicodeString* eraNames, int32_t count);
+
+    /**
+     * Gets narrow era strings. For example: "A" and "B".
+     *
+     * @param count    Filled in with length of the array.
+     * @return         the narrow era strings.
+     * @stable ICU 4.2
+     */
+    const UnicodeString* getNarrowEras(int32_t& count) const;
+
+    /**
+     * Sets narrow era strings. For example: "A" and "B".
+     * @param narrowEras  Array of narrow era strings (DateFormatSymbols retains ownership.)
+     * @param count Filled in with length of the array.
+     * @stable ICU 4.2
+     */
+    void setNarrowEras(const UnicodeString* narrowEras, int32_t count);
+
+    /**
+     * Gets month strings. For example: "January", "February", etc.
+     * @param count Filled in with length of the array.
+     * @return the month strings. (DateFormatSymbols retains ownership.)
+     * @stable ICU 2.0
+     */
+    const UnicodeString* getMonths(int32_t& count) const;
+
+    /**
+     * Sets month strings. For example: "January", "February", etc.
+     *
+     * @param months    the new month strings. (not adopted; caller retains ownership)
+     * @param count     Filled in with length of the array.
+     * @stable ICU 2.0
+     */
+    void setMonths(const UnicodeString* months, int32_t count);
+
+    /**
+     * Gets short month strings. For example: "Jan", "Feb", etc.
+     *
+     * @param count Filled in with length of the array.
+     * @return the short month strings. (DateFormatSymbols retains ownership.)
+     * @stable ICU 2.0
+     */
+    const UnicodeString* getShortMonths(int32_t& count) const;
+
+    /**
+     * Sets short month strings. For example: "Jan", "Feb", etc.
+     * @param count        Filled in with length of the array.
+     * @param shortMonths  the new short month strings. (not adopted; caller retains ownership)
+     * @stable ICU 2.0
+     */
+    void setShortMonths(const UnicodeString* shortMonths, int32_t count);
+
+    /**
+     * Selector for date formatting context
+     * @stable ICU 3.6
+     */
+    enum DtContextType {
+        FORMAT,
+        STANDALONE,
+#ifndef U_HIDE_DEPRECATED_API
+        /**
+         * One more than the highest normal DtContextType value.
+         * @deprecated ICU 58 The numeric value may change over time, see ICU ticket #12420.
+         */
+        DT_CONTEXT_COUNT
+#endif  // U_HIDE_DEPRECATED_API
+    };
+
+    /**
+     * Selector for date formatting width
+     * @stable ICU 3.6
+     */
+    enum DtWidthType {
+        ABBREVIATED,
+        WIDE,
+        NARROW,
+        /**
+         * Short width is currently only supported for weekday names.
+         * @stable ICU 51
+         */
+        SHORT,
+#ifndef U_HIDE_DEPRECATED_API
+        /**
+         * One more than the highest normal DtWidthType value.
+         * @deprecated ICU 58 The numeric value may change over time, see ICU ticket #12420.
+         */
+        DT_WIDTH_COUNT = 4
+#endif  // U_HIDE_DEPRECATED_API
+    };
+
+    /**
+     * Gets month strings by width and context. For example: "January", "February", etc.
+     * @param count Filled in with length of the array.
+     * @param context The formatting context, either FORMAT or STANDALONE
+     * @param width   The width of returned strings, either WIDE, ABBREVIATED, or NARROW.
+     * @return the month strings. (DateFormatSymbols retains ownership.)
+     * @stable ICU 3.4
+     */
+    const UnicodeString* getMonths(int32_t& count, DtContextType context, DtWidthType width) const;
+
+    /**
+     * Sets month strings by width and context. For example: "January", "February", etc.
+     *
+     * @param months  The new month strings. (not adopted; caller retains ownership)
+     * @param count   Filled in with length of the array.
+     * @param context The formatting context, either FORMAT or STANDALONE
+     * @param width   The width of returned strings, either WIDE, ABBREVIATED, or NARROW.
+     * @stable ICU 3.6
+     */
+    void setMonths(const UnicodeString* months, int32_t count, DtContextType context, DtWidthType width);
+
+    /**
+     * Gets wide weekday strings. For example: "Sunday", "Monday", etc.
+     * @param count        Filled in with length of the array.
+     * @return the weekday strings. (DateFormatSymbols retains ownership.)
+     * @stable ICU 2.0
+     */
+    const UnicodeString* getWeekdays(int32_t& count) const;
+
+
+    /**
+     * Sets wide weekday strings. For example: "Sunday", "Monday", etc.
+     * @param weekdays     the new weekday strings. (not adopted; caller retains ownership)
+     * @param count        Filled in with length of the array.
+     * @stable ICU 2.0
+     */
+    void setWeekdays(const UnicodeString* weekdays, int32_t count);
+
+    /**
+     * Gets abbreviated weekday strings. For example: "Sun", "Mon", etc. (Note: The method name is
+     * misleading; it does not get the CLDR-style "short" weekday strings, e.g. "Su", "Mo", etc.)
+     * @param count        Filled in with length of the array.
+     * @return             the abbreviated weekday strings. (DateFormatSymbols retains ownership.)
+     * @stable ICU 2.0
+     */
+    const UnicodeString* getShortWeekdays(int32_t& count) const;
+
+    /**
+     * Sets abbreviated weekday strings. For example: "Sun", "Mon", etc. (Note: The method name is
+     * misleading; it does not set the CLDR-style "short" weekday strings, e.g. "Su", "Mo", etc.)
+     * @param abbrevWeekdays  the new abbreviated weekday strings. (not adopted; caller retains ownership)
+     * @param count           Filled in with length of the array.
+     * @stable ICU 2.0
+     */
+    void setShortWeekdays(const UnicodeString* abbrevWeekdays, int32_t count);
+
+    /**
+     * Gets weekday strings by width and context. For example: "Sunday", "Monday", etc.
+     * @param count   Filled in with length of the array.
+     * @param context The formatting context, either FORMAT or STANDALONE
+     * @param width   The width of returned strings, either WIDE, ABBREVIATED, SHORT, or NARROW
+     * @return the month strings. (DateFormatSymbols retains ownership.)
+     * @stable ICU 3.4
+     */
+    const UnicodeString* getWeekdays(int32_t& count, DtContextType context, DtWidthType width) const;
+
+    /**
+     * Sets weekday strings by width and context. For example: "Sunday", "Monday", etc.
+     * @param weekdays  The new weekday strings. (not adopted; caller retains ownership)
+     * @param count     Filled in with length of the array.
+     * @param context   The formatting context, either FORMAT or STANDALONE
+     * @param width     The width of returned strings, either WIDE, ABBREVIATED, SHORT, or NARROW
+     * @stable ICU 3.6
+     */
+    void setWeekdays(const UnicodeString* weekdays, int32_t count, DtContextType context, DtWidthType width);
+
+    /**
+     * Gets quarter strings by width and context. For example: "1st Quarter", "2nd Quarter", etc.
+     * @param count Filled in with length of the array.
+     * @param context The formatting context, either FORMAT or STANDALONE
+     * @param width   The width of returned strings, either WIDE, ABBREVIATED, or NARROW.
+     * @return the quarter strings. (DateFormatSymbols retains ownership.)
+     * @stable ICU 3.6
+     */
+    const UnicodeString* getQuarters(int32_t& count, DtContextType context, DtWidthType width) const;
+
+    /**
+     * Sets quarter strings by width and context. For example: "1st Quarter", "2nd Quarter", etc.
+     *
+     * @param quarters  The new quarter strings. (not adopted; caller retains ownership)
+     * @param count   Filled in with length of the array.
+     * @param context The formatting context, either FORMAT or STANDALONE
+     * @param width   The width of returned strings, either WIDE, ABBREVIATED, or NARROW.
+     * @stable ICU 3.6
+     */
+    void setQuarters(const UnicodeString* quarters, int32_t count, DtContextType context, DtWidthType width);
+
+    /**
+     * Gets AM/PM strings. For example: "AM" and "PM".
+     * @param count        Filled in with length of the array.
+     * @return             the weekday strings. (DateFormatSymbols retains ownership.)
+     * @stable ICU 2.0
+     */
+    const UnicodeString* getAmPmStrings(int32_t& count) const;
+
+    /**
+     * Sets ampm strings. For example: "AM" and "PM".
+     * @param ampms        the new ampm strings. (not adopted; caller retains ownership)
+     * @param count        Filled in with length of the array.
+     * @stable ICU 2.0
+     */
+    void setAmPmStrings(const UnicodeString* ampms, int32_t count);
+
+#ifndef U_HIDE_INTERNAL_API
+    /**
+     * This default time separator is used for formatting when the locale
+     * doesn't specify any time separator, and always recognized when parsing.
+     * @internal
+     */
+    static const char16_t DEFAULT_TIME_SEPARATOR = 0x003a;  // ':'
+
+    /**
+     * This alternate time separator is always recognized when parsing.
+     * @internal
+     */
+    static const char16_t ALTERNATE_TIME_SEPARATOR = 0x002e;  // '.'
+
+    /**
+     * Gets the time separator string. For example: ":".
+     * @param result Output param which will receive the time separator string.
+     * @return       A reference to 'result'.
+     * @internal
+     */
+    UnicodeString& getTimeSeparatorString(UnicodeString& result) const;
+
+    /**
+     * Sets the time separator string. For example: ":".
+     * @param newTimeSeparator the new time separator string.
+     * @internal
+     */
+    void setTimeSeparatorString(const UnicodeString& newTimeSeparator);
+#endif  /* U_HIDE_INTERNAL_API */
+
+    /**
+     * Gets cyclic year name strings if the calendar has them, by width and context.
+     * For example: "jia-zi", "yi-chou", etc.
+     * @param count     Filled in with length of the array.
+     * @param context   The usage context: FORMAT, STANDALONE.
+     * @param width     The requested name width: WIDE, ABBREVIATED, NARROW.
+     * @return          The year name strings (DateFormatSymbols retains ownership),
+     *                  or null if they are not available for this calendar.
+     * @stable ICU 54
+     */
+    const UnicodeString* getYearNames(int32_t& count,
+                            DtContextType context, DtWidthType width) const;
+
+    /**
+     * Sets cyclic year name strings by width and context. For example: "jia-zi", "yi-chou", etc.
+     *
+     * @param yearNames The new cyclic year name strings (not adopted; caller retains ownership).
+     * @param count     The length of the array.
+     * @param context   The usage context: FORMAT, STANDALONE (currently only FORMAT is supported).
+     * @param width     The name width: WIDE, ABBREVIATED, NARROW (currently only ABBREVIATED is supported).
+     * @stable ICU 54
+     */
+    void setYearNames(const UnicodeString* yearNames, int32_t count,
+                            DtContextType context, DtWidthType width);
+
+    /**
+     * Gets calendar zodiac name strings if the calendar has them, by width and context.
+     * For example: "Rat", "Ox", "Tiger", etc.
+     * @param count     Filled in with length of the array.
+     * @param context   The usage context: FORMAT, STANDALONE.
+     * @param width     The requested name width: WIDE, ABBREVIATED, NARROW.
+     * @return          The zodiac name strings (DateFormatSymbols retains ownership),
+     *                  or null if they are not available for this calendar.
+     * @stable ICU 54
+     */
+    const UnicodeString* getZodiacNames(int32_t& count,
+                            DtContextType context, DtWidthType width) const;
+
+    /**
+     * Sets calendar zodiac name strings by width and context. For example: "Rat", "Ox", "Tiger", etc.
+     *
+     * @param zodiacNames The new zodiac name strings (not adopted; caller retains ownership).
+     * @param count     The length of the array.
+     * @param context   The usage context: FORMAT, STANDALONE (currently only FORMAT is supported).
+     * @param width     The name width: WIDE, ABBREVIATED, NARROW (currently only ABBREVIATED is supported).
+     * @stable ICU 54
+     */
+    void setZodiacNames(const UnicodeString* zodiacNames, int32_t count,
+                            DtContextType context, DtWidthType width);
+
+#ifndef U_HIDE_INTERNAL_API
+    /**
+     * Somewhat temporary constants for leap month pattern types, adequate for supporting
+     * just leap month patterns as needed for Chinese lunar calendar.
+     * Eventually we will add full support for different month pattern types (needed for
+     * other calendars such as Hindu) at which point this approach will be replaced by a
+     * more complete approach.
+     * @internal
+     */
+    enum EMonthPatternType
+    {
+        kLeapMonthPatternFormatWide,
+        kLeapMonthPatternFormatAbbrev,
+        kLeapMonthPatternFormatNarrow,
+        kLeapMonthPatternStandaloneWide,
+        kLeapMonthPatternStandaloneAbbrev,
+        kLeapMonthPatternStandaloneNarrow,
+        kLeapMonthPatternNumeric,
+        kMonthPatternsCount
+    };
+
+    /**
+     * Somewhat temporary function for getting complete set of leap month patterns for all
+     * contexts & widths, indexed by EMonthPatternType values. Returns nullptr if calendar
+     * does not have leap month patterns. Note, there is currently no setter for this.
+     * Eventually we will add full support for different month pattern types (needed for
+     * other calendars such as Hindu) at which point this approach will be replaced by a
+     * more complete approach.
+     * @param count        Filled in with length of the array (may be 0).
+     * @return             The leap month patterns (DateFormatSymbols retains ownership).
+     *                     May be nullptr if there are no leap month patterns for this calendar.
+     * @internal
+     */
+    const UnicodeString* getLeapMonthPatterns(int32_t& count) const;
+
+#endif  /* U_HIDE_INTERNAL_API */
+
+#ifndef U_HIDE_DEPRECATED_API
+    /**
+     * Gets timezone strings. These strings are stored in a 2-dimensional array.
+     * @param rowCount      Output param to receive number of rows.
+     * @param columnCount   Output param to receive number of columns.
+     * @return              The timezone strings as a 2-d array. (DateFormatSymbols retains ownership.)
+     * @deprecated ICU 3.6
+     */
+    const UnicodeString** getZoneStrings(int32_t& rowCount, int32_t& columnCount) const;
+#endif  /* U_HIDE_DEPRECATED_API */
+
+    /**
+     * Sets timezone strings. These strings are stored in a 2-dimensional array.
+     * <p><b>Note:</b> SimpleDateFormat no longer use the zone strings stored in
+     * a DateFormatSymbols. Therefore, the time zone strings set by this method
+     * have no effects in an instance of SimpleDateFormat for formatting time
+     * zones.
+     * @param strings       The timezone strings as a 2-d array to be copied. (not adopted; caller retains ownership)
+     * @param rowCount      The number of rows (count of first index).
+     * @param columnCount   The number of columns (count of second index).
+     * @stable ICU 2.0
+     */
+    void setZoneStrings(const UnicodeString* const* strings, int32_t rowCount, int32_t columnCount);
+
+    /**
+     * Get the non-localized date-time pattern characters.
+     * @return    the non-localized date-time pattern characters
+     * @stable ICU 2.0
+     */
+    static const char16_t * U_EXPORT2 getPatternUChars(void);
+
+    /**
+     * Gets localized date-time pattern characters. For example: 'u', 't', etc.
+     * <p>
+     * Note: ICU no longer provides localized date-time pattern characters for a locale
+     * starting ICU 3.8.  This method returns the non-localized date-time pattern
+     * characters unless user defined localized data is set by setLocalPatternChars.
+     * @param result    Output param which will receive the localized date-time pattern characters.
+     * @return          A reference to 'result'.
+     * @stable ICU 2.0
+     */
+    UnicodeString& getLocalPatternChars(UnicodeString& result) const;
+
+    /**
+     * Sets localized date-time pattern characters. For example: 'u', 't', etc.
+     * @param newLocalPatternChars the new localized date-time
+     * pattern characters.
+     * @stable ICU 2.0
+     */
+    void setLocalPatternChars(const UnicodeString& newLocalPatternChars);
+
+    /**
+     * Returns the locale for this object. Two flavors are available:
+     * valid and actual locale.
+     * @stable ICU 2.8
+     */
+    Locale getLocale(ULocDataLocaleType type, UErrorCode& status) const;
+
+    /* The following type and kCapContextUsageTypeCount cannot be #ifndef U_HIDE_INTERNAL_API,
+       they are needed for .h file declarations. */ 
+    /**
+     * Constants for capitalization context usage types.
+     * @internal
+     */
+    enum ECapitalizationContextUsageType
+    {
+#ifndef U_HIDE_INTERNAL_API
+        kCapContextUsageOther = 0,
+        kCapContextUsageMonthFormat,     /* except narrow */
+        kCapContextUsageMonthStandalone, /* except narrow */
+        kCapContextUsageMonthNarrow,
+        kCapContextUsageDayFormat,     /* except narrow */
+        kCapContextUsageDayStandalone, /* except narrow */
+        kCapContextUsageDayNarrow,
+        kCapContextUsageEraWide,
+        kCapContextUsageEraAbbrev,
+        kCapContextUsageEraNarrow,
+        kCapContextUsageZoneLong,
+        kCapContextUsageZoneShort,
+        kCapContextUsageMetazoneLong,
+        kCapContextUsageMetazoneShort,
+#endif /* U_HIDE_INTERNAL_API */
+        kCapContextUsageTypeCount = 14
+    };
+
+    /**
+     * ICU "poor man's RTTI", returns a UClassID for the actual class.
+     *
+     * @stable ICU 2.2
+     */
+    virtual UClassID getDynamicClassID() const override;
+
+    /**
+     * ICU "poor man's RTTI", returns a UClassID for this class.
+     *
+     * @stable ICU 2.2
+     */
+    static UClassID U_EXPORT2 getStaticClassID();
+
+private:
+
+    friend class SimpleDateFormat;
+    friend class DateFormatSymbolsSingleSetter; // see udat.cpp
+
+    /**
+     * Abbreviated era strings. For example: "AD" and "BC".
+     */
+    UnicodeString*  fEras;
+    int32_t         fErasCount;
+
+    /**
+     * Era name strings. For example: "Anno Domini" and "Before Christ".
+     */
+    UnicodeString*  fEraNames;
+    int32_t         fEraNamesCount;
+
+    /**
+     * Narrow era strings. For example: "A" and "B".
+     */
+    UnicodeString*  fNarrowEras;
+    int32_t         fNarrowErasCount;
+
+    /**
+     * Month strings. For example: "January", "February", etc.
+     */
+    UnicodeString*  fMonths;
+    int32_t         fMonthsCount;
+
+    /**
+     * Short month strings. For example: "Jan", "Feb", etc.
+     */
+    UnicodeString*  fShortMonths;
+    int32_t         fShortMonthsCount;
+
+    /**
+     * Narrow month strings. For example: "J", "F", etc.
+     */
+    UnicodeString*  fNarrowMonths;
+    int32_t         fNarrowMonthsCount;
+
+    /**
+     * Standalone Month strings. For example: "January", "February", etc.
+     */
+    UnicodeString*  fStandaloneMonths;
+    int32_t         fStandaloneMonthsCount;
+
+    /**
+     * Standalone Short month strings. For example: "Jan", "Feb", etc.
+     */
+    UnicodeString*  fStandaloneShortMonths;
+    int32_t         fStandaloneShortMonthsCount;
+
+    /**
+     * Standalone Narrow month strings. For example: "J", "F", etc.
+     */
+    UnicodeString*  fStandaloneNarrowMonths;
+    int32_t         fStandaloneNarrowMonthsCount;
+
+    /**
+     * CLDR-style format wide weekday strings. For example: "Sunday", "Monday", etc.
+     */
+    UnicodeString*  fWeekdays;
+    int32_t         fWeekdaysCount;
+
+    /**
+     * CLDR-style format abbreviated (not short) weekday strings. For example: "Sun", "Mon", etc.
+     */
+    UnicodeString*  fShortWeekdays;
+    int32_t         fShortWeekdaysCount;
+
+    /**
+     * CLDR-style format short weekday strings. For example: "Su", "Mo", etc.
+     */
+    UnicodeString*  fShorterWeekdays;
+    int32_t         fShorterWeekdaysCount;
+
+    /**
+     * CLDR-style format narrow weekday strings. For example: "S", "M", etc.
+     */
+    UnicodeString*  fNarrowWeekdays;
+    int32_t         fNarrowWeekdaysCount;
+
+    /**
+     * CLDR-style standalone wide weekday strings. For example: "Sunday", "Monday", etc.
+     */
+    UnicodeString*  fStandaloneWeekdays;
+    int32_t         fStandaloneWeekdaysCount;
+
+    /**
+     * CLDR-style standalone abbreviated (not short) weekday strings. For example: "Sun", "Mon", etc.
+     */
+    UnicodeString*  fStandaloneShortWeekdays;
+    int32_t         fStandaloneShortWeekdaysCount;
+
+    /**
+     * CLDR-style standalone short weekday strings. For example: "Su", "Mo", etc.
+     */
+    UnicodeString*  fStandaloneShorterWeekdays;
+    int32_t         fStandaloneShorterWeekdaysCount;
+
+    /**
+     * Standalone Narrow weekday strings. For example: "Sun", "Mon", etc.
+     */
+    UnicodeString*  fStandaloneNarrowWeekdays;
+    int32_t         fStandaloneNarrowWeekdaysCount;
+
+    /**
+     * Ampm strings. For example: "AM" and "PM".
+     */
+    UnicodeString*  fAmPms;
+    int32_t         fAmPmsCount;
+
+    /**
+     * Narrow Ampm strings. For example: "a" and "p".
+     */
+    UnicodeString*  fNarrowAmPms;
+    int32_t         fNarrowAmPmsCount;
+
+    /**
+     * Time separator string. For example: ":".
+     */
+    UnicodeString   fTimeSeparator;
+
+    /**
+     * Quarter strings. For example: "1st quarter", "2nd quarter", etc.
+     */
+    UnicodeString  *fQuarters;
+    int32_t         fQuartersCount;
+
+    /**
+     * Short quarters. For example: "Q1", "Q2", etc.
+     */
+    UnicodeString  *fShortQuarters;
+    int32_t         fShortQuartersCount;
+
+    /**
+     * Narrow quarters. For example: "1", "2", etc.
+     * (In many, but not all, locales, this is the same as "Q", but there are locales for which this isn't true.)
+     */
+    UnicodeString  *fNarrowQuarters;
+    int32_t         fNarrowQuartersCount;
+    
+    /**
+     * Standalone quarter strings. For example: "1st quarter", "2nd quarter", etc.
+     */
+    UnicodeString  *fStandaloneQuarters;
+    int32_t         fStandaloneQuartersCount;
+
+    /**
+     * Standalone short quarter strings. For example: "Q1", "Q2", etc.
+     */
+    UnicodeString  *fStandaloneShortQuarters;
+    int32_t         fStandaloneShortQuartersCount;
+
+    /**
+     * Standalone narrow quarter strings. For example: "1", "2", etc.
+     * (In many, but not all, locales, this is the same as "q", but there are locales for which this isn't true.)
+     */
+    UnicodeString  *fStandaloneNarrowQuarters;
+    int32_t         fStandaloneNarrowQuartersCount;
+    
+    /**
+     * All leap month patterns, for example "{0}bis".
+     */
+    UnicodeString  *fLeapMonthPatterns;
+    int32_t         fLeapMonthPatternsCount;
+
+    /**
+     * Cyclic year names, for example: "jia-zi", "yi-chou", ... "gui-hai";
+     * currently we only have data for format/abbreviated.
+     * For the others, just get from format/abbreviated, ignore set.
+     */
+    UnicodeString  *fShortYearNames;
+    int32_t         fShortYearNamesCount;
+
+    /**
+     * Cyclic zodiac names, for example "Rat", "Ox", "Tiger", etc.;
+     * currently we only have data for format/abbreviated.
+     * For the others, just get from format/abbreviated, ignore set.
+     */
+    UnicodeString  *fShortZodiacNames;
+    int32_t         fShortZodiacNamesCount;
+
+    /**
+     * Localized names of time zones in this locale.  This is a
+     * two-dimensional array of strings of size n by m,
+     * where m is at least 5 and up to 7.  Each of the n rows is an
+     * entry containing the localized names for a single TimeZone.
+     *
+     * Each such row contains (with i ranging from 0..n-1):
+     * 
+     * zoneStrings[i][0] - time zone ID
+     *  example: America/Los_Angeles
+     * zoneStrings[i][1] - long name of zone in standard time
+     *  example: Pacific Standard Time
+     * zoneStrings[i][2] - short name of zone in standard time
+     *  example: PST
+     * zoneStrings[i][3] - long name of zone in daylight savings time
+     *  example: Pacific Daylight Time
+     * zoneStrings[i][4] - short name of zone in daylight savings time
+     *  example: PDT
+     * zoneStrings[i][5] - location name of zone
+     *  example: United States (Los Angeles)
+     * zoneStrings[i][6] - long generic name of zone
+     *  example: Pacific Time
+     * zoneStrings[i][7] - short generic of zone
+     *  example: PT
+     *
+     * The zone ID is not localized; it corresponds to the ID
+     * value associated with a system time zone object.  All other entries
+     * are localized names.  If a zone does not implement daylight savings
+     * time, the daylight savings time names are ignored.
+     *
+     * Note:CLDR 1.5 introduced metazone and its historical mappings.
+     * This simple two-dimensional array is no longer sufficient to represent
+     * localized names and its historic changes.  Since ICU 3.8.1, localized
+     * zone names extracted from ICU locale data is stored in a ZoneStringFormat
+     * instance.  But we still need to support the old way of customizing
+     * localized zone names, so we keep this field for the purpose.
+     */
+    UnicodeString   **fZoneStrings;         // Zone string array set by setZoneStrings
+    UnicodeString   **fLocaleZoneStrings;   // Zone string array created by the locale
+    int32_t         fZoneStringsRowCount;
+    int32_t         fZoneStringsColCount;
+
+    Locale                  fZSFLocale;         // Locale used for getting ZoneStringFormat
+
+    /**
+     * Localized date-time pattern characters. For example: use 'u' as 'y'.
+     */
+    UnicodeString   fLocalPatternChars;
+
+    /**
+     * Capitalization transforms. For each usage type, the first array element indicates
+     * whether to titlecase for uiListOrMenu context, the second indicates whether to
+     * titlecase for stand-alone context.
+     */
+     UBool fCapitalization[kCapContextUsageTypeCount][2];
+
+    /**
+     * Abbreviated (== short) day period strings.
+     */
+    UnicodeString  *fAbbreviatedDayPeriods;
+    int32_t         fAbbreviatedDayPeriodsCount;
+
+    /**
+     * Wide day period strings.
+     */
+    UnicodeString  *fWideDayPeriods;
+    int32_t         fWideDayPeriodsCount;
+
+    /**
+     * Narrow day period strings.
+     */
+    UnicodeString  *fNarrowDayPeriods;
+    int32_t         fNarrowDayPeriodsCount;
+
+    /**
+     * Stand-alone abbreviated (== short) day period strings.
+     */
+    UnicodeString  *fStandaloneAbbreviatedDayPeriods;
+    int32_t         fStandaloneAbbreviatedDayPeriodsCount;
+
+    /**
+     * Stand-alone wide day period strings.
+     */
+    UnicodeString  *fStandaloneWideDayPeriods;
+    int32_t         fStandaloneWideDayPeriodsCount;
+
+    /**
+     * Stand-alone narrow day period strings.
+     */
+    UnicodeString  *fStandaloneNarrowDayPeriods;
+    int32_t         fStandaloneNarrowDayPeriodsCount;
+
+private:
+    /** valid/actual locale information 
+     *  these are always ICU locales, so the length should not be a problem
+     */
+    char validLocale[ULOC_FULLNAME_CAPACITY];
+    char actualLocale[ULOC_FULLNAME_CAPACITY];
+
+    DateFormatSymbols() = delete; // default constructor not implemented
+
+    /**
+     * Called by the constructors to actually load data from the resources
+     *
+     * @param locale               The locale to get symbols for.
+     * @param type                 Calendar Type (as from Calendar::getType())
+     * @param status               Input/output parameter, set to success or
+     *                             failure code upon return.
+     * @param useLastResortData    determine if use last resort data
+     */
+    void initializeData(const Locale& locale, const char *type,
+                        UErrorCode& status, UBool useLastResortData = false);
+
+    /**
+     * Copy or alias an array in another object, as appropriate.
+     *
+     * @param dstArray    the copy destination array.
+     * @param dstCount    fill in with the length of 'dstArray'.
+     * @param srcArray    the source array to be copied.
+     * @param srcCount    the length of items to be copied from the 'srcArray'.
+     */
+    static void assignArray(UnicodeString*& dstArray,
+                            int32_t& dstCount,
+                            const UnicodeString* srcArray,
+                            int32_t srcCount);
+
+    /**
+     * Return true if the given arrays' contents are equal, or if the arrays are
+     * identical (pointers are equal).
+     *
+     * @param array1   one array to be compared with.
+     * @param array2   another array to be compared with.
+     * @param count    the length of items to be copied.
+     * @return         true if the given arrays' contents are equal, or if the arrays are
+     *                 identical (pointers are equal).
+     */
+    static UBool arrayCompare(const UnicodeString* array1,
+                             const UnicodeString* array2,
+                             int32_t count);
+
+    /**
+     * Create a copy, in fZoneStrings, of the given zone strings array. The
+     * member variables fZoneStringsRowCount and fZoneStringsColCount should be
+     * set already by the caller.
+     */
+    void createZoneStrings(const UnicodeString *const * otherStrings);
+
+    /**
+     * Delete all the storage owned by this object.
+     */
+    void dispose(void);
+
+    /**
+     * Copy all of the other's data to this.
+     * @param other the object to be copied.
+     */
+    void copyData(const DateFormatSymbols& other);
+
+    /**
+     * Create zone strings array by locale if not yet available
+     */
+    void initZoneStringsArray(void);
+
+    /**
+     * Delete just the zone strings.
+     */
+    void disposeZoneStrings(void);
+
+    /**
+     * Returns the date format field index of the pattern character c,
+     * or UDAT_FIELD_COUNT if c is not a pattern character.
+     */
+    static UDateFormatField U_EXPORT2 getPatternCharIndex(char16_t c);
+
+    /**
+     * Returns true if f (with its pattern character repeated count times) is a numeric field.
+     */
+    static UBool U_EXPORT2 isNumericField(UDateFormatField f, int32_t count);
+
+    /**
+     * Returns true if c (repeated count times) is the pattern character for a numeric field.
+     */
+    static UBool U_EXPORT2 isNumericPatternChar(char16_t c, int32_t count);
+public:
+#ifndef U_HIDE_INTERNAL_API
+    /**
+     * Gets a DateFormatSymbols by locale.
+     * Unlike the constructors which always use gregorian calendar, this
+     * method uses the calendar in the locale. If the locale contains no
+     * explicit calendar, this method uses the default calendar for that
+     * locale.
+     * @param locale the locale.
+     * @param status error returned here.
+     * @return the new DateFormatSymbols which the caller owns.
+     * @internal For ICU use only.
+     */
+    static DateFormatSymbols * U_EXPORT2 createForLocale(
+            const Locale &locale, UErrorCode &status);
+#endif  /* U_HIDE_INTERNAL_API */
+};
+
+U_NAMESPACE_END
+
+#endif /* #if !UCONFIG_NO_FORMATTING */
+
+#endif /* U_SHOW_CPLUSPLUS_API */
+
+#endif // _DTFMTSYM
+//eof