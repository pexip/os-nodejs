--- conflicted
+++ resolved
@@ -1,825 +1,411 @@
-<<<<<<< HEAD
-// © 2016 and later: Unicode, Inc. and others.
-// License & terms of use: http://www.unicode.org/copyright.html
-/*
- ******************************************************************************
- *   Copyright (C) 1997-2014, International Business Machines
- *   Corporation and others.  All Rights Reserved.
- ******************************************************************************
- */
-
-/**
- * \file
- * \brief C++ API: Collation Element Iterator.
- */
-
-/**
-* File coleitr.h
-*
-* Created by: Helena Shih
-*
-* Modification History:
-*
-*  Date       Name        Description
-*
-*  8/18/97    helena      Added internal API documentation.
-* 08/03/98    erm         Synched with 1.2 version CollationElementIterator.java
-* 12/10/99    aliu        Ported Thai collation support from Java.
-* 01/25/01    swquek      Modified into a C++ wrapper calling C APIs (ucoliter.h)
-* 02/19/01    swquek      Removed CollationElementsIterator() since it is
-*                         private constructor and no calls are made to it
-* 2012-2014   markus      Rewritten in C++ again.
-*/
-
-#ifndef COLEITR_H
-#define COLEITR_H
-
-#include "unicode/utypes.h"
-
-#if U_SHOW_CPLUSPLUS_API
-
-#if !UCONFIG_NO_COLLATION
-
-#include "unicode/unistr.h"
-#include "unicode/uobject.h"
-
-struct UCollationElements;
-struct UHashtable;
-
-U_NAMESPACE_BEGIN
-
-struct CollationData;
-
-class CharacterIterator;
-class CollationIterator;
-class RuleBasedCollator;
-class UCollationPCE;
-class UVector32;
-
-/**
-* The CollationElementIterator class is used as an iterator to walk through
-* each character of an international string. Use the iterator to return the
-* ordering priority of the positioned character. The ordering priority of a
-* character, which we refer to as a key, defines how a character is collated in
-* the given collation object.
-* For example, consider the following in Slovak and in traditional Spanish collation:
-* <pre>
-*        "ca" -> the first key is key('c') and second key is key('a').
-*        "cha" -> the first key is key('ch') and second key is key('a').</pre>
-* And in German phonebook collation,
-* <pre> \htmlonly       "&#x00E6;b"-> the first key is key('a'), the second key is key('e'), and
-*        the third key is key('b'). \endhtmlonly </pre>
-* The key of a character, is an integer composed of primary order(short),
-* secondary order(char), and tertiary order(char). Java strictly defines the
-* size and signedness of its primitive data types. Therefore, the static
-* functions primaryOrder(), secondaryOrder(), and tertiaryOrder() return
-* int32_t to ensure the correctness of the key value.
-* <p>Example of the iterator usage: (without error checking)
-* <pre>
-* \code
-*   void CollationElementIterator_Example()
-*   {
-*       UnicodeString str = "This is a test";
-*       UErrorCode success = U_ZERO_ERROR;
-*       RuleBasedCollator* rbc =
-*           (RuleBasedCollator*) RuleBasedCollator::createInstance(success);
-*       CollationElementIterator* c =
-*           rbc->createCollationElementIterator( str );
-*       int32_t order = c->next(success);
-*       c->reset();
-*       order = c->previous(success);
-*       delete c;
-*       delete rbc;
-*   }
-* \endcode
-* </pre>
-* <p>
-* The method next() returns the collation order of the next character based on
-* the comparison level of the collator. The method previous() returns the
-* collation order of the previous character based on the comparison level of
-* the collator. The Collation Element Iterator moves only in one direction
-* between calls to reset(), setOffset(), or setText(). That is, next()
-* and previous() can not be inter-used. Whenever previous() is to be called after
-* next() or vice versa, reset(), setOffset() or setText() has to be called first
-* to reset the status, shifting pointers to either the end or the start of
-* the string (reset() or setText()), or the specified position (setOffset()).
-* Hence at the next call of next() or previous(), the first or last collation order,
-* or collation order at the spefcifieid position will be returned. If a change of
-* direction is done without one of these calls, the result is undefined.
-* <p>
-* The result of a forward iterate (next()) and reversed result of the backward
-* iterate (previous()) on the same string are equivalent, if collation orders
-* with the value 0 are ignored.
-* Character based on the comparison level of the collator.  A collation order
-* consists of primary order, secondary order and tertiary order.  The data
-* type of the collation order is <strong>int32_t</strong>.
-*
-* Note, CollationElementIterator should not be subclassed.
-* @see     Collator
-* @see     RuleBasedCollator
-* @version 1.8 Jan 16 2001
-*/
-class U_I18N_API CollationElementIterator U_FINAL : public UObject {
-public:
-
-    // CollationElementIterator public data member ------------------------------
-
-    enum {
-        /**
-         * NULLORDER indicates that an error has occured while processing
-         * @stable ICU 2.0
-         */
-        NULLORDER = (int32_t)0xffffffff
-    };
-
-    // CollationElementIterator public constructor/destructor -------------------
-
-    /**
-    * Copy constructor.
-    *
-    * @param other    the object to be copied from
-    * @stable ICU 2.0
-    */
-    CollationElementIterator(const CollationElementIterator& other);
-
-    /**
-    * Destructor
-    * @stable ICU 2.0
-    */
-    virtual ~CollationElementIterator();
-
-    // CollationElementIterator public methods ----------------------------------
-
-    /**
-    * Returns true if "other" is the same as "this"
-    *
-    * @param other    the object to be compared
-    * @return         true if "other" is the same as "this"
-    * @stable ICU 2.0
-    */
-    UBool operator==(const CollationElementIterator& other) const;
-
-    /**
-    * Returns true if "other" is not the same as "this".
-    *
-    * @param other    the object to be compared
-    * @return         true if "other" is not the same as "this"
-    * @stable ICU 2.0
-    */
-    UBool operator!=(const CollationElementIterator& other) const;
-
-    /**
-    * Resets the cursor to the beginning of the string.
-    * @stable ICU 2.0
-    */
-    void reset(void);
-
-    /**
-    * Gets the ordering priority of the next character in the string.
-    * @param status the error code status.
-    * @return the next character's ordering. otherwise returns NULLORDER if an
-    *         error has occured or if the end of string has been reached
-    * @stable ICU 2.0
-    */
-    int32_t next(UErrorCode& status);
-
-    /**
-    * Get the ordering priority of the previous collation element in the string.
-    * @param status the error code status.
-    * @return the previous element's ordering. otherwise returns NULLORDER if an
-    *         error has occured or if the start of string has been reached
-    * @stable ICU 2.0
-    */
-    int32_t previous(UErrorCode& status);
-
-    /**
-    * Gets the primary order of a collation order.
-    * @param order the collation order
-    * @return the primary order of a collation order.
-    * @stable ICU 2.0
-    */
-    static inline int32_t primaryOrder(int32_t order);
-
-    /**
-    * Gets the secondary order of a collation order.
-    * @param order the collation order
-    * @return the secondary order of a collation order.
-    * @stable ICU 2.0
-    */
-    static inline int32_t secondaryOrder(int32_t order);
-
-    /**
-    * Gets the tertiary order of a collation order.
-    * @param order the collation order
-    * @return the tertiary order of a collation order.
-    * @stable ICU 2.0
-    */
-    static inline int32_t tertiaryOrder(int32_t order);
-
-    /**
-    * Return the maximum length of any expansion sequences that end with the
-    * specified comparison order.
-    * @param order a collation order returned by previous or next.
-    * @return maximum size of the expansion sequences ending with the collation
-    *         element or 1 if collation element does not occur at the end of any
-    *         expansion sequence
-    * @stable ICU 2.0
-    */
-    int32_t getMaxExpansion(int32_t order) const;
-
-    /**
-    * Gets the comparison order in the desired strength. Ignore the other
-    * differences.
-    * @param order The order value
-    * @stable ICU 2.0
-    */
-    int32_t strengthOrder(int32_t order) const;
-
-    /**
-    * Sets the source string.
-    * @param str the source string.
-    * @param status the error code status.
-    * @stable ICU 2.0
-    */
-    void setText(const UnicodeString& str, UErrorCode& status);
-
-    /**
-    * Sets the source string.
-    * @param str the source character iterator.
-    * @param status the error code status.
-    * @stable ICU 2.0
-    */
-    void setText(CharacterIterator& str, UErrorCode& status);
-
-    /**
-    * Checks if a comparison order is ignorable.
-    * @param order the collation order.
-    * @return true if a character is ignorable, false otherwise.
-    * @stable ICU 2.0
-    */
-    static inline UBool isIgnorable(int32_t order);
-
-    /**
-    * Gets the offset of the currently processed character in the source string.
-    * @return the offset of the character.
-    * @stable ICU 2.0
-    */
-    int32_t getOffset(void) const;
-
-    /**
-    * Sets the offset of the currently processed character in the source string.
-    * @param newOffset the new offset.
-    * @param status the error code status.
-    * @return the offset of the character.
-    * @stable ICU 2.0
-    */
-    void setOffset(int32_t newOffset, UErrorCode& status);
-
-    /**
-    * ICU "poor man's RTTI", returns a UClassID for the actual class.
-    *
-    * @stable ICU 2.2
-    */
-    virtual UClassID getDynamicClassID() const;
-
-    /**
-    * ICU "poor man's RTTI", returns a UClassID for this class.
-    *
-    * @stable ICU 2.2
-    */
-    static UClassID U_EXPORT2 getStaticClassID();
-
-#ifndef U_HIDE_INTERNAL_API
-    /** @internal */
-    static inline CollationElementIterator *fromUCollationElements(UCollationElements *uc) {
-        return reinterpret_cast<CollationElementIterator *>(uc);
-    }
-    /** @internal */
-    static inline const CollationElementIterator *fromUCollationElements(const UCollationElements *uc) {
-        return reinterpret_cast<const CollationElementIterator *>(uc);
-    }
-    /** @internal */
-    inline UCollationElements *toUCollationElements() {
-        return reinterpret_cast<UCollationElements *>(this);
-    }
-    /** @internal */
-    inline const UCollationElements *toUCollationElements() const {
-        return reinterpret_cast<const UCollationElements *>(this);
-    }
-#endif  // U_HIDE_INTERNAL_API
-
-private:
-    friend class RuleBasedCollator;
-    friend class UCollationPCE;
-
-    /**
-    * CollationElementIterator constructor. This takes the source string and the
-    * collation object. The cursor will walk thru the source string based on the
-    * predefined collation rules. If the source string is empty, NULLORDER will
-    * be returned on the calls to next().
-    * @param sourceText    the source string.
-    * @param order         the collation object.
-    * @param status        the error code status.
-    */
-    CollationElementIterator(const UnicodeString& sourceText,
-        const RuleBasedCollator* order, UErrorCode& status);
-    // Note: The constructors should take settings & tailoring, not a collator,
-    // to avoid circular dependencies.
-    // However, for operator==() we would need to be able to compare tailoring data for equality
-    // without making CollationData or CollationTailoring depend on TailoredSet.
-    // (See the implementation of RuleBasedCollator::operator==().)
-    // That might require creating an intermediate class that would be used
-    // by both CollationElementIterator and RuleBasedCollator
-    // but only contain the part of RBC== related to data and rules.
-
-    /**
-    * CollationElementIterator constructor. This takes the source string and the
-    * collation object.  The cursor will walk thru the source string based on the
-    * predefined collation rules.  If the source string is empty, NULLORDER will
-    * be returned on the calls to next().
-    * @param sourceText    the source string.
-    * @param order         the collation object.
-    * @param status        the error code status.
-    */
-    CollationElementIterator(const CharacterIterator& sourceText,
-        const RuleBasedCollator* order, UErrorCode& status);
-
-    /**
-    * Assignment operator
-    *
-    * @param other    the object to be copied
-    */
-    const CollationElementIterator&
-        operator=(const CollationElementIterator& other);
-
-    CollationElementIterator(); // default constructor not implemented
-
-    /** Normalizes dir_=1 (just after setOffset()) to dir_=0 (just after reset()). */
-    inline int8_t normalizeDir() const { return dir_ == 1 ? 0 : dir_; }
-
-    static UHashtable *computeMaxExpansions(const CollationData *data, UErrorCode &errorCode);
-
-    static int32_t getMaxExpansion(const UHashtable *maxExpansions, int32_t order);
-
-    // CollationElementIterator private data members ----------------------------
-
-    CollationIterator *iter_;  // owned
-    const RuleBasedCollator *rbc_;  // aliased
-    uint32_t otherHalf_;
-    /**
-     * <0: backwards; 0: just after reset() (previous() begins from end);
-     * 1: just after setOffset(); >1: forward
-     */
-    int8_t dir_;
-    /**
-     * Stores offsets from expansions and from unsafe-backwards iteration,
-     * so that getOffset() returns intermediate offsets for the CEs
-     * that are consistent with forward iteration.
-     */
-    UVector32 *offsets_;
-
-    UnicodeString string_;
-};
-
-// CollationElementIterator inline method definitions --------------------------
-
-inline int32_t CollationElementIterator::primaryOrder(int32_t order)
-{
-    return (order >> 16) & 0xffff;
-}
-
-inline int32_t CollationElementIterator::secondaryOrder(int32_t order)
-{
-    return (order >> 8) & 0xff;
-}
-
-inline int32_t CollationElementIterator::tertiaryOrder(int32_t order)
-{
-    return order & 0xff;
-}
-
-inline UBool CollationElementIterator::isIgnorable(int32_t order)
-{
-    return (order & 0xffff0000) == 0;
-}
-
-U_NAMESPACE_END
-
-#endif /* #if !UCONFIG_NO_COLLATION */
-
-#endif /* U_SHOW_CPLUSPLUS_API */
-
-#endif
-=======
-// © 2016 and later: Unicode, Inc. and others.
-// License & terms of use: http://www.unicode.org/copyright.html
-/*
- ******************************************************************************
- *   Copyright (C) 1997-2014, International Business Machines
- *   Corporation and others.  All Rights Reserved.
- ******************************************************************************
- */
-
-/**
- * \file 
- * \brief C++ API: Collation Element Iterator.
- */
-
-/**
-* File coleitr.h
-*
-* Created by: Helena Shih
-*
-* Modification History:
-*
-*  Date       Name        Description
-*
-*  8/18/97    helena      Added internal API documentation.
-* 08/03/98    erm         Synched with 1.2 version CollationElementIterator.java
-* 12/10/99    aliu        Ported Thai collation support from Java.
-* 01/25/01    swquek      Modified into a C++ wrapper calling C APIs (ucoliter.h)
-* 02/19/01    swquek      Removed CollationElementsIterator() since it is 
-*                         private constructor and no calls are made to it
-* 2012-2014   markus      Rewritten in C++ again.
-*/
-
-#ifndef COLEITR_H
-#define COLEITR_H
-
-#include "unicode/utypes.h"
-
-#if U_SHOW_CPLUSPLUS_API
-
-#if !UCONFIG_NO_COLLATION
-
-#include "unicode/unistr.h"
-#include "unicode/uobject.h"
-
-struct UCollationElements;
-struct UHashtable;
-
-U_NAMESPACE_BEGIN
-
-struct CollationData;
-
-class CharacterIterator;
-class CollationIterator;
-class RuleBasedCollator;
-class UCollationPCE;
-class UVector32;
-
-/**
-* The CollationElementIterator class is used as an iterator to walk through     
-* each character of an international string. Use the iterator to return the
-* ordering priority of the positioned character. The ordering priority of a 
-* character, which we refer to as a key, defines how a character is collated in 
-* the given collation object.
-* For example, consider the following in Slovak and in traditional Spanish collation:
-* <pre>
-*        "ca" -> the first key is key('c') and second key is key('a').
-*        "cha" -> the first key is key('ch') and second key is key('a').</pre>
-* And in German phonebook collation,
-* <pre> \htmlonly       "&#x00E6;b"-> the first key is key('a'), the second key is key('e'), and
-*        the third key is key('b'). \endhtmlonly </pre>
-* The key of a character, is an integer composed of primary order(short),
-* secondary order(char), and tertiary order(char). Java strictly defines the 
-* size and signedness of its primitive data types. Therefore, the static
-* functions primaryOrder(), secondaryOrder(), and tertiaryOrder() return 
-* int32_t to ensure the correctness of the key value.
-* <p>Example of the iterator usage: (without error checking)
-* <pre>
-* \code
-*   void CollationElementIterator_Example()
-*   {
-*       UnicodeString str = "This is a test";
-*       UErrorCode success = U_ZERO_ERROR;
-*       RuleBasedCollator* rbc =
-*           (RuleBasedCollator*) RuleBasedCollator::createInstance(success);
-*       CollationElementIterator* c =
-*           rbc->createCollationElementIterator( str );
-*       int32_t order = c->next(success);
-*       c->reset();
-*       order = c->previous(success);
-*       delete c;
-*       delete rbc;
-*   }
-* \endcode
-* </pre>
-* <p>
-* The method next() returns the collation order of the next character based on
-* the comparison level of the collator. The method previous() returns the
-* collation order of the previous character based on the comparison level of
-* the collator. The Collation Element Iterator moves only in one direction
-* between calls to reset(), setOffset(), or setText(). That is, next() 
-* and previous() can not be inter-used. Whenever previous() is to be called after 
-* next() or vice versa, reset(), setOffset() or setText() has to be called first
-* to reset the status, shifting pointers to either the end or the start of
-* the string (reset() or setText()), or the specified position (setOffset()).
-* Hence at the next call of next() or previous(), the first or last collation order,
-* or collation order at the specified position will be returned. If a change of
-* direction is done without one of these calls, the result is undefined.
-* <p>
-* The result of a forward iterate (next()) and reversed result of the backward
-* iterate (previous()) on the same string are equivalent, if collation orders
-* with the value 0 are ignored.
-* Character based on the comparison level of the collator.  A collation order 
-* consists of primary order, secondary order and tertiary order.  The data 
-* type of the collation order is <strong>int32_t</strong>. 
-*
-* Note, CollationElementIterator should not be subclassed.
-* @see     Collator
-* @see     RuleBasedCollator
-* @version 1.8 Jan 16 2001
-*/
-class U_I18N_API CollationElementIterator final : public UObject {
-public: 
-
-    // CollationElementIterator public data member ------------------------------
-
-    enum {
-        /**
-         * NULLORDER indicates that an error has occurred while processing
-         * @stable ICU 2.0
-         */
-        NULLORDER = (int32_t)0xffffffff
-    };
-
-    // CollationElementIterator public constructor/destructor -------------------
-
-    /**
-    * Copy constructor.
-    *
-    * @param other    the object to be copied from
-    * @stable ICU 2.0
-    */
-    CollationElementIterator(const CollationElementIterator& other);
-
-    /** 
-    * Destructor
-    * @stable ICU 2.0
-    */
-    virtual ~CollationElementIterator();
-
-    // CollationElementIterator public methods ----------------------------------
-
-    /**
-    * Returns true if "other" is the same as "this"
-    *
-    * @param other    the object to be compared
-    * @return         true if "other" is the same as "this"
-    * @stable ICU 2.0
-    */
-    bool operator==(const CollationElementIterator& other) const;
-
-    /**
-    * Returns true if "other" is not the same as "this".
-    *
-    * @param other    the object to be compared
-    * @return         true if "other" is not the same as "this"
-    * @stable ICU 2.0
-    */
-    bool operator!=(const CollationElementIterator& other) const;
-
-    /**
-    * Resets the cursor to the beginning of the string.
-    * @stable ICU 2.0
-    */
-    void reset(void);
-
-    /**
-    * Gets the ordering priority of the next character in the string.
-    * @param status the error code status.
-    * @return the next character's ordering. otherwise returns NULLORDER if an 
-    *         error has occurred or if the end of string has been reached
-    * @stable ICU 2.0
-    */
-    int32_t next(UErrorCode& status);
-
-    /**
-    * Get the ordering priority of the previous collation element in the string.
-    * @param status the error code status.
-    * @return the previous element's ordering. otherwise returns NULLORDER if an 
-    *         error has occurred or if the start of string has been reached
-    * @stable ICU 2.0
-    */
-    int32_t previous(UErrorCode& status);
-
-    /**
-    * Gets the primary order of a collation order.
-    * @param order the collation order
-    * @return the primary order of a collation order.
-    * @stable ICU 2.0
-    */
-    static inline int32_t primaryOrder(int32_t order);
-
-    /**
-    * Gets the secondary order of a collation order.
-    * @param order the collation order
-    * @return the secondary order of a collation order.
-    * @stable ICU 2.0
-    */
-    static inline int32_t secondaryOrder(int32_t order);
-
-    /**
-    * Gets the tertiary order of a collation order.
-    * @param order the collation order
-    * @return the tertiary order of a collation order.
-    * @stable ICU 2.0
-    */
-    static inline int32_t tertiaryOrder(int32_t order);
-
-    /**
-    * Return the maximum length of any expansion sequences that end with the 
-    * specified comparison order.
-    * @param order a collation order returned by previous or next.
-    * @return maximum size of the expansion sequences ending with the collation 
-    *         element or 1 if collation element does not occur at the end of any 
-    *         expansion sequence
-    * @stable ICU 2.0
-    */
-    int32_t getMaxExpansion(int32_t order) const;
-
-    /**
-    * Gets the comparison order in the desired strength. Ignore the other
-    * differences.
-    * @param order The order value
-    * @stable ICU 2.0
-    */
-    int32_t strengthOrder(int32_t order) const;
-
-    /**
-    * Sets the source string.
-    * @param str the source string.
-    * @param status the error code status.
-    * @stable ICU 2.0
-    */
-    void setText(const UnicodeString& str, UErrorCode& status);
-
-    /**
-    * Sets the source string.
-    * @param str the source character iterator.
-    * @param status the error code status.
-    * @stable ICU 2.0
-    */
-    void setText(CharacterIterator& str, UErrorCode& status);
-
-    /**
-    * Checks if a comparison order is ignorable.
-    * @param order the collation order.
-    * @return true if a character is ignorable, false otherwise.
-    * @stable ICU 2.0
-    */
-    static inline UBool isIgnorable(int32_t order);
-
-    /**
-    * Gets the offset of the currently processed character in the source string.
-    * @return the offset of the character.
-    * @stable ICU 2.0
-    */
-    int32_t getOffset(void) const;
-
-    /**
-    * Sets the offset of the currently processed character in the source string.
-    * @param newOffset the new offset.
-    * @param status the error code status.
-    * @return the offset of the character.
-    * @stable ICU 2.0
-    */
-    void setOffset(int32_t newOffset, UErrorCode& status);
-
-    /**
-    * ICU "poor man's RTTI", returns a UClassID for the actual class.
-    *
-    * @stable ICU 2.2
-    */
-    virtual UClassID getDynamicClassID() const override;
-
-    /**
-    * ICU "poor man's RTTI", returns a UClassID for this class.
-    *
-    * @stable ICU 2.2
-    */
-    static UClassID U_EXPORT2 getStaticClassID();
-
-#ifndef U_HIDE_INTERNAL_API
-    /** @internal */
-    static inline CollationElementIterator *fromUCollationElements(UCollationElements *uc) {
-        return reinterpret_cast<CollationElementIterator *>(uc);
-    }
-    /** @internal */
-    static inline const CollationElementIterator *fromUCollationElements(const UCollationElements *uc) {
-        return reinterpret_cast<const CollationElementIterator *>(uc);
-    }
-    /** @internal */
-    inline UCollationElements *toUCollationElements() {
-        return reinterpret_cast<UCollationElements *>(this);
-    }
-    /** @internal */
-    inline const UCollationElements *toUCollationElements() const {
-        return reinterpret_cast<const UCollationElements *>(this);
-    }
-#endif  // U_HIDE_INTERNAL_API
-
-private:
-    friend class RuleBasedCollator;
-    friend class UCollationPCE;
-
-    /**
-    * CollationElementIterator constructor. This takes the source string and the 
-    * collation object. The cursor will walk thru the source string based on the 
-    * predefined collation rules. If the source string is empty, NULLORDER will 
-    * be returned on the calls to next().
-    * @param sourceText    the source string.
-    * @param order         the collation object.
-    * @param status        the error code status.
-    */
-    CollationElementIterator(const UnicodeString& sourceText,
-        const RuleBasedCollator* order, UErrorCode& status);
-    // Note: The constructors should take settings & tailoring, not a collator,
-    // to avoid circular dependencies.
-    // However, for operator==() we would need to be able to compare tailoring data for equality
-    // without making CollationData or CollationTailoring depend on TailoredSet.
-    // (See the implementation of RuleBasedCollator::operator==().)
-    // That might require creating an intermediate class that would be used
-    // by both CollationElementIterator and RuleBasedCollator
-    // but only contain the part of RBC== related to data and rules.
-
-    /**
-    * CollationElementIterator constructor. This takes the source string and the 
-    * collation object.  The cursor will walk thru the source string based on the 
-    * predefined collation rules.  If the source string is empty, NULLORDER will 
-    * be returned on the calls to next().
-    * @param sourceText    the source string.
-    * @param order         the collation object.
-    * @param status        the error code status.
-    */
-    CollationElementIterator(const CharacterIterator& sourceText,
-        const RuleBasedCollator* order, UErrorCode& status);
-
-    /**
-    * Assignment operator
-    *
-    * @param other    the object to be copied
-    */
-    const CollationElementIterator&
-        operator=(const CollationElementIterator& other);
-
-    CollationElementIterator() = delete; // default constructor not implemented
-
-    /** Normalizes dir_=1 (just after setOffset()) to dir_=0 (just after reset()). */
-    inline int8_t normalizeDir() const { return dir_ == 1 ? 0 : dir_; }
-
-    static UHashtable *computeMaxExpansions(const CollationData *data, UErrorCode &errorCode);
-
-    static int32_t getMaxExpansion(const UHashtable *maxExpansions, int32_t order);
-
-    // CollationElementIterator private data members ----------------------------
-
-    CollationIterator *iter_;  // owned
-    const RuleBasedCollator *rbc_;  // aliased
-    uint32_t otherHalf_;
-    /**
-     * <0: backwards; 0: just after reset() (previous() begins from end);
-     * 1: just after setOffset(); >1: forward
-     */
-    int8_t dir_;
-    /**
-     * Stores offsets from expansions and from unsafe-backwards iteration,
-     * so that getOffset() returns intermediate offsets for the CEs
-     * that are consistent with forward iteration.
-     */
-    UVector32 *offsets_;
-
-    UnicodeString string_;
-};
-
-// CollationElementIterator inline method definitions --------------------------
-
-inline int32_t CollationElementIterator::primaryOrder(int32_t order)
-{
-    return (order >> 16) & 0xffff;
-}
-
-inline int32_t CollationElementIterator::secondaryOrder(int32_t order)
-{
-    return (order >> 8) & 0xff;
-}
-
-inline int32_t CollationElementIterator::tertiaryOrder(int32_t order)
-{
-    return order & 0xff;
-}
-
-inline UBool CollationElementIterator::isIgnorable(int32_t order)
-{
-    return (order & 0xffff0000) == 0;
-}
-
-U_NAMESPACE_END
-
-#endif /* #if !UCONFIG_NO_COLLATION */
-
-#endif /* U_SHOW_CPLUSPLUS_API */
-
-#endif
->>>>>>> a8a80be5
+// © 2016 and later: Unicode, Inc. and others.
+// License & terms of use: http://www.unicode.org/copyright.html
+/*
+ ******************************************************************************
+ *   Copyright (C) 1997-2014, International Business Machines
+ *   Corporation and others.  All Rights Reserved.
+ ******************************************************************************
+ */
+
+/**
+ * \file 
+ * \brief C++ API: Collation Element Iterator.
+ */
+
+/**
+* File coleitr.h
+*
+* Created by: Helena Shih
+*
+* Modification History:
+*
+*  Date       Name        Description
+*
+*  8/18/97    helena      Added internal API documentation.
+* 08/03/98    erm         Synched with 1.2 version CollationElementIterator.java
+* 12/10/99    aliu        Ported Thai collation support from Java.
+* 01/25/01    swquek      Modified into a C++ wrapper calling C APIs (ucoliter.h)
+* 02/19/01    swquek      Removed CollationElementsIterator() since it is 
+*                         private constructor and no calls are made to it
+* 2012-2014   markus      Rewritten in C++ again.
+*/
+
+#ifndef COLEITR_H
+#define COLEITR_H
+
+#include "unicode/utypes.h"
+
+#if U_SHOW_CPLUSPLUS_API
+
+#if !UCONFIG_NO_COLLATION
+
+#include "unicode/unistr.h"
+#include "unicode/uobject.h"
+
+struct UCollationElements;
+struct UHashtable;
+
+U_NAMESPACE_BEGIN
+
+struct CollationData;
+
+class CharacterIterator;
+class CollationIterator;
+class RuleBasedCollator;
+class UCollationPCE;
+class UVector32;
+
+/**
+* The CollationElementIterator class is used as an iterator to walk through     
+* each character of an international string. Use the iterator to return the
+* ordering priority of the positioned character. The ordering priority of a 
+* character, which we refer to as a key, defines how a character is collated in 
+* the given collation object.
+* For example, consider the following in Slovak and in traditional Spanish collation:
+* <pre>
+*        "ca" -> the first key is key('c') and second key is key('a').
+*        "cha" -> the first key is key('ch') and second key is key('a').</pre>
+* And in German phonebook collation,
+* <pre> \htmlonly       "&#x00E6;b"-> the first key is key('a'), the second key is key('e'), and
+*        the third key is key('b'). \endhtmlonly </pre>
+* The key of a character, is an integer composed of primary order(short),
+* secondary order(char), and tertiary order(char). Java strictly defines the 
+* size and signedness of its primitive data types. Therefore, the static
+* functions primaryOrder(), secondaryOrder(), and tertiaryOrder() return 
+* int32_t to ensure the correctness of the key value.
+* <p>Example of the iterator usage: (without error checking)
+* <pre>
+* \code
+*   void CollationElementIterator_Example()
+*   {
+*       UnicodeString str = "This is a test";
+*       UErrorCode success = U_ZERO_ERROR;
+*       RuleBasedCollator* rbc =
+*           (RuleBasedCollator*) RuleBasedCollator::createInstance(success);
+*       CollationElementIterator* c =
+*           rbc->createCollationElementIterator( str );
+*       int32_t order = c->next(success);
+*       c->reset();
+*       order = c->previous(success);
+*       delete c;
+*       delete rbc;
+*   }
+* \endcode
+* </pre>
+* <p>
+* The method next() returns the collation order of the next character based on
+* the comparison level of the collator. The method previous() returns the
+* collation order of the previous character based on the comparison level of
+* the collator. The Collation Element Iterator moves only in one direction
+* between calls to reset(), setOffset(), or setText(). That is, next() 
+* and previous() can not be inter-used. Whenever previous() is to be called after 
+* next() or vice versa, reset(), setOffset() or setText() has to be called first
+* to reset the status, shifting pointers to either the end or the start of
+* the string (reset() or setText()), or the specified position (setOffset()).
+* Hence at the next call of next() or previous(), the first or last collation order,
+* or collation order at the specified position will be returned. If a change of
+* direction is done without one of these calls, the result is undefined.
+* <p>
+* The result of a forward iterate (next()) and reversed result of the backward
+* iterate (previous()) on the same string are equivalent, if collation orders
+* with the value 0 are ignored.
+* Character based on the comparison level of the collator.  A collation order 
+* consists of primary order, secondary order and tertiary order.  The data 
+* type of the collation order is <strong>int32_t</strong>. 
+*
+* Note, CollationElementIterator should not be subclassed.
+* @see     Collator
+* @see     RuleBasedCollator
+* @version 1.8 Jan 16 2001
+*/
+class U_I18N_API CollationElementIterator final : public UObject {
+public: 
+
+    // CollationElementIterator public data member ------------------------------
+
+    enum {
+        /**
+         * NULLORDER indicates that an error has occurred while processing
+         * @stable ICU 2.0
+         */
+        NULLORDER = (int32_t)0xffffffff
+    };
+
+    // CollationElementIterator public constructor/destructor -------------------
+
+    /**
+    * Copy constructor.
+    *
+    * @param other    the object to be copied from
+    * @stable ICU 2.0
+    */
+    CollationElementIterator(const CollationElementIterator& other);
+
+    /** 
+    * Destructor
+    * @stable ICU 2.0
+    */
+    virtual ~CollationElementIterator();
+
+    // CollationElementIterator public methods ----------------------------------
+
+    /**
+    * Returns true if "other" is the same as "this"
+    *
+    * @param other    the object to be compared
+    * @return         true if "other" is the same as "this"
+    * @stable ICU 2.0
+    */
+    bool operator==(const CollationElementIterator& other) const;
+
+    /**
+    * Returns true if "other" is not the same as "this".
+    *
+    * @param other    the object to be compared
+    * @return         true if "other" is not the same as "this"
+    * @stable ICU 2.0
+    */
+    bool operator!=(const CollationElementIterator& other) const;
+
+    /**
+    * Resets the cursor to the beginning of the string.
+    * @stable ICU 2.0
+    */
+    void reset(void);
+
+    /**
+    * Gets the ordering priority of the next character in the string.
+    * @param status the error code status.
+    * @return the next character's ordering. otherwise returns NULLORDER if an 
+    *         error has occurred or if the end of string has been reached
+    * @stable ICU 2.0
+    */
+    int32_t next(UErrorCode& status);
+
+    /**
+    * Get the ordering priority of the previous collation element in the string.
+    * @param status the error code status.
+    * @return the previous element's ordering. otherwise returns NULLORDER if an 
+    *         error has occurred or if the start of string has been reached
+    * @stable ICU 2.0
+    */
+    int32_t previous(UErrorCode& status);
+
+    /**
+    * Gets the primary order of a collation order.
+    * @param order the collation order
+    * @return the primary order of a collation order.
+    * @stable ICU 2.0
+    */
+    static inline int32_t primaryOrder(int32_t order);
+
+    /**
+    * Gets the secondary order of a collation order.
+    * @param order the collation order
+    * @return the secondary order of a collation order.
+    * @stable ICU 2.0
+    */
+    static inline int32_t secondaryOrder(int32_t order);
+
+    /**
+    * Gets the tertiary order of a collation order.
+    * @param order the collation order
+    * @return the tertiary order of a collation order.
+    * @stable ICU 2.0
+    */
+    static inline int32_t tertiaryOrder(int32_t order);
+
+    /**
+    * Return the maximum length of any expansion sequences that end with the 
+    * specified comparison order.
+    * @param order a collation order returned by previous or next.
+    * @return maximum size of the expansion sequences ending with the collation 
+    *         element or 1 if collation element does not occur at the end of any 
+    *         expansion sequence
+    * @stable ICU 2.0
+    */
+    int32_t getMaxExpansion(int32_t order) const;
+
+    /**
+    * Gets the comparison order in the desired strength. Ignore the other
+    * differences.
+    * @param order The order value
+    * @stable ICU 2.0
+    */
+    int32_t strengthOrder(int32_t order) const;
+
+    /**
+    * Sets the source string.
+    * @param str the source string.
+    * @param status the error code status.
+    * @stable ICU 2.0
+    */
+    void setText(const UnicodeString& str, UErrorCode& status);
+
+    /**
+    * Sets the source string.
+    * @param str the source character iterator.
+    * @param status the error code status.
+    * @stable ICU 2.0
+    */
+    void setText(CharacterIterator& str, UErrorCode& status);
+
+    /**
+    * Checks if a comparison order is ignorable.
+    * @param order the collation order.
+    * @return true if a character is ignorable, false otherwise.
+    * @stable ICU 2.0
+    */
+    static inline UBool isIgnorable(int32_t order);
+
+    /**
+    * Gets the offset of the currently processed character in the source string.
+    * @return the offset of the character.
+    * @stable ICU 2.0
+    */
+    int32_t getOffset(void) const;
+
+    /**
+    * Sets the offset of the currently processed character in the source string.
+    * @param newOffset the new offset.
+    * @param status the error code status.
+    * @return the offset of the character.
+    * @stable ICU 2.0
+    */
+    void setOffset(int32_t newOffset, UErrorCode& status);
+
+    /**
+    * ICU "poor man's RTTI", returns a UClassID for the actual class.
+    *
+    * @stable ICU 2.2
+    */
+    virtual UClassID getDynamicClassID() const override;
+
+    /**
+    * ICU "poor man's RTTI", returns a UClassID for this class.
+    *
+    * @stable ICU 2.2
+    */
+    static UClassID U_EXPORT2 getStaticClassID();
+
+#ifndef U_HIDE_INTERNAL_API
+    /** @internal */
+    static inline CollationElementIterator *fromUCollationElements(UCollationElements *uc) {
+        return reinterpret_cast<CollationElementIterator *>(uc);
+    }
+    /** @internal */
+    static inline const CollationElementIterator *fromUCollationElements(const UCollationElements *uc) {
+        return reinterpret_cast<const CollationElementIterator *>(uc);
+    }
+    /** @internal */
+    inline UCollationElements *toUCollationElements() {
+        return reinterpret_cast<UCollationElements *>(this);
+    }
+    /** @internal */
+    inline const UCollationElements *toUCollationElements() const {
+        return reinterpret_cast<const UCollationElements *>(this);
+    }
+#endif  // U_HIDE_INTERNAL_API
+
+private:
+    friend class RuleBasedCollator;
+    friend class UCollationPCE;
+
+    /**
+    * CollationElementIterator constructor. This takes the source string and the 
+    * collation object. The cursor will walk thru the source string based on the 
+    * predefined collation rules. If the source string is empty, NULLORDER will 
+    * be returned on the calls to next().
+    * @param sourceText    the source string.
+    * @param order         the collation object.
+    * @param status        the error code status.
+    */
+    CollationElementIterator(const UnicodeString& sourceText,
+        const RuleBasedCollator* order, UErrorCode& status);
+    // Note: The constructors should take settings & tailoring, not a collator,
+    // to avoid circular dependencies.
+    // However, for operator==() we would need to be able to compare tailoring data for equality
+    // without making CollationData or CollationTailoring depend on TailoredSet.
+    // (See the implementation of RuleBasedCollator::operator==().)
+    // That might require creating an intermediate class that would be used
+    // by both CollationElementIterator and RuleBasedCollator
+    // but only contain the part of RBC== related to data and rules.
+
+    /**
+    * CollationElementIterator constructor. This takes the source string and the 
+    * collation object.  The cursor will walk thru the source string based on the 
+    * predefined collation rules.  If the source string is empty, NULLORDER will 
+    * be returned on the calls to next().
+    * @param sourceText    the source string.
+    * @param order         the collation object.
+    * @param status        the error code status.
+    */
+    CollationElementIterator(const CharacterIterator& sourceText,
+        const RuleBasedCollator* order, UErrorCode& status);
+
+    /**
+    * Assignment operator
+    *
+    * @param other    the object to be copied
+    */
+    const CollationElementIterator&
+        operator=(const CollationElementIterator& other);
+
+    CollationElementIterator() = delete; // default constructor not implemented
+
+    /** Normalizes dir_=1 (just after setOffset()) to dir_=0 (just after reset()). */
+    inline int8_t normalizeDir() const { return dir_ == 1 ? 0 : dir_; }
+
+    static UHashtable *computeMaxExpansions(const CollationData *data, UErrorCode &errorCode);
+
+    static int32_t getMaxExpansion(const UHashtable *maxExpansions, int32_t order);
+
+    // CollationElementIterator private data members ----------------------------
+
+    CollationIterator *iter_;  // owned
+    const RuleBasedCollator *rbc_;  // aliased
+    uint32_t otherHalf_;
+    /**
+     * <0: backwards; 0: just after reset() (previous() begins from end);
+     * 1: just after setOffset(); >1: forward
+     */
+    int8_t dir_;
+    /**
+     * Stores offsets from expansions and from unsafe-backwards iteration,
+     * so that getOffset() returns intermediate offsets for the CEs
+     * that are consistent with forward iteration.
+     */
+    UVector32 *offsets_;
+
+    UnicodeString string_;
+};
+
+// CollationElementIterator inline method definitions --------------------------
+
+inline int32_t CollationElementIterator::primaryOrder(int32_t order)
+{
+    return (order >> 16) & 0xffff;
+}
+
+inline int32_t CollationElementIterator::secondaryOrder(int32_t order)
+{
+    return (order >> 8) & 0xff;
+}
+
+inline int32_t CollationElementIterator::tertiaryOrder(int32_t order)
+{
+    return order & 0xff;
+}
+
+inline UBool CollationElementIterator::isIgnorable(int32_t order)
+{
+    return (order & 0xffff0000) == 0;
+}
+
+U_NAMESPACE_END
+
+#endif /* #if !UCONFIG_NO_COLLATION */
+
+#endif /* U_SHOW_CPLUSPLUS_API */
+
+#endif