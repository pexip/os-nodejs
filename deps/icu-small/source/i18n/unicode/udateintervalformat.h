--- conflicted
+++ resolved
@@ -1,670 +1,332 @@
-<<<<<<< HEAD
-// © 2016 and later: Unicode, Inc. and others.
-// License & terms of use: http://www.unicode.org/copyright.html
-/*
-*****************************************************************************************
-* Copyright (C) 2010-2012,2015 International Business Machines
-* Corporation and others. All Rights Reserved.
-*****************************************************************************************
-*/
-
-#ifndef UDATEINTERVALFORMAT_H
-#define UDATEINTERVALFORMAT_H
-
-#include "unicode/utypes.h"
-
-#if !UCONFIG_NO_FORMATTING
-
-#include "unicode/ucal.h"
-#include "unicode/umisc.h"
-#include "unicode/uformattedvalue.h"
-#include "unicode/udisplaycontext.h"
-
-#if U_SHOW_CPLUSPLUS_API
-#include "unicode/localpointer.h"
-#endif   // U_SHOW_CPLUSPLUS_API
-
-/**
- * \file
- * \brief C API: Format a date interval.
- *
- * A UDateIntervalFormat is used to format the range between two UDate values
- * in a locale-sensitive way, using a skeleton that specifies the precision and
- * completeness of the information to show. If the range smaller than the resolution
- * specified by the skeleton, a single date format will be produced. If the range
- * is larger than the format specified by the skeleton, a locale-specific fallback
- * will be used to format the items missing from the skeleton.
- *
- * For example, if the range is 2010-03-04 07:56 - 2010-03-04 19:56 (12 hours)
- * - The skeleton jm will produce
- *   for en_US, "7:56 AM - 7:56 PM"
- *   for en_GB, "7:56 - 19:56"
- * - The skeleton MMMd will produce
- *   for en_US, "Mar 4"
- *   for en_GB, "4 Mar"
- * If the range is 2010-03-04 07:56 - 2010-03-08 16:11 (4 days, 8 hours, 15 minutes)
- * - The skeleton jm will produce
- *   for en_US, "3/4/2010 7:56 AM - 3/8/2010 4:11 PM"
- *   for en_GB, "4/3/2010 7:56 - 8/3/2010 16:11"
- * - The skeleton MMMd will produce
- *   for en_US, "Mar 4-8"
- *   for en_GB, "4-8 Mar"
- *
- * Note:  the "-" characters in the above sample output will actually be
- * Unicode 2013, EN_DASH, in all but the last example.
- *
- * Note, in ICU 4.4 the standard skeletons for which date interval format data
- * is usually available are as follows; best results will be obtained by using
- * skeletons from this set, or those formed by combining these standard skeletons
- * (note that for these skeletons, the length of digit field such as d, y, or
- * M vs MM is irrelevant (but for non-digit fields such as MMM vs MMMM it is
- * relevant). Note that a skeleton involving h or H generally explicitly requests
- * that time style (12- or 24-hour time respectively). For a skeleton that
- * requests the locale's default time style (h or H), use 'j' instead of h or H.
- *   h, H, hm, Hm,
- *   hv, Hv, hmv, Hmv,
- *   d,
- *   M, MMM, MMMM,
- *   Md, MMMd,
- *   MEd, MMMEd,
- *   y,
- *   yM, yMMM, yMMMM,
- *   yMd, yMMMd,
- *   yMEd, yMMMEd
- *
- * Locales for which ICU 4.4 seems to have a reasonable amount of this data
- * include:
- *   af, am, ar, be, bg, bn, ca, cs, da, de (_AT), el, en (_AU,_CA,_GB,_IE,_IN...),
- *   eo, es (_AR,_CL,_CO,...,_US) et, fa, fi, fo, fr (_BE,_CH,_CA), fur, gsw, he,
- *   hr, hu, hy, is, it (_CH), ja, kk, km, ko, lt, lv, mk, ml, mt, nb, nl )_BE),
- *   nn, pl, pt (_PT), rm, ro, ru (_UA), sk, sl, so, sq, sr, sr_Latn, sv, th, to,
- *   tr, uk, ur, vi, zh (_SG), zh_Hant (_HK,_MO)
- */
-
-/**
- * Opaque UDateIntervalFormat object for use in C programs.
- * @stable ICU 4.8
- */
-struct UDateIntervalFormat;
-typedef struct UDateIntervalFormat UDateIntervalFormat;  /**< C typedef for struct UDateIntervalFormat. @stable ICU 4.8 */
-
-struct UFormattedDateInterval;
-/**
- * Opaque struct to contain the results of a UDateIntervalFormat operation.
- * @stable ICU 64
- */
-typedef struct UFormattedDateInterval UFormattedDateInterval;
-
-/**
- * Open a new UDateIntervalFormat object using the predefined rules for a
- * given locale plus a specified skeleton.
- * @param locale
- *            The locale for whose rules should be used; may be NULL for
- *            default locale.
- * @param skeleton
- *            A pattern containing only the fields desired for the interval
- *            format, for example "Hm", "yMMMd", or "yMMMEdHm".
- * @param skeletonLength
- *            The length of skeleton; may be -1 if the skeleton is zero-terminated.
- * @param tzID
- *            A timezone ID specifying the timezone to use. If 0, use the default
- *            timezone.
- * @param tzIDLength
- *            The length of tzID, or -1 if null-terminated. If 0, use the default
- *            timezone.
- * @param status
- *            A pointer to a UErrorCode to receive any errors.
- * @return
- *            A pointer to a UDateIntervalFormat object for the specified locale,
- *            or NULL if an error occurred.
- * @stable ICU 4.8
- */
-U_CAPI UDateIntervalFormat* U_EXPORT2
-udtitvfmt_open(const char*  locale,
-              const UChar* skeleton,
-              int32_t      skeletonLength,
-              const UChar* tzID,
-              int32_t      tzIDLength,
-              UErrorCode*  status);
-
-/**
- * Close a UDateIntervalFormat object. Once closed it may no longer be used.
- * @param formatter
- *            The UDateIntervalFormat object to close.
- * @stable ICU 4.8
- */
-U_CAPI void U_EXPORT2
-udtitvfmt_close(UDateIntervalFormat *formatter);
-
-/**
- * Creates an object to hold the result of a UDateIntervalFormat
- * operation. The object can be used repeatedly; it is cleared whenever
- * passed to a format function.
- *
- * @param ec Set if an error occurs.
- * @return A pointer needing ownership.
- * @stable ICU 64
- */
-U_CAPI UFormattedDateInterval* U_EXPORT2
-udtitvfmt_openResult(UErrorCode* ec);
-
-/**
- * Returns a representation of a UFormattedDateInterval as a UFormattedValue,
- * which can be subsequently passed to any API requiring that type.
- *
- * The returned object is owned by the UFormattedDateInterval and is valid
- * only as long as the UFormattedDateInterval is present and unchanged in memory.
- *
- * You can think of this method as a cast between types.
- *
- * When calling ufmtval_nextPosition():
- * The fields are returned from left to right. The special field category
- * UFIELD_CATEGORY_DATE_INTERVAL_SPAN is used to indicate which datetime
- * primitives came from which arguments: 0 means fromCalendar, and 1 means
- * toCalendar. The span category will always occur before the
- * corresponding fields in UFIELD_CATEGORY_DATE
- * in the ufmtval_nextPosition() iterator.
- *
- * @param uresult The object containing the formatted string.
- * @param ec Set if an error occurs.
- * @return A UFormattedValue owned by the input object.
- * @stable ICU 64
- */
-U_CAPI const UFormattedValue* U_EXPORT2
-udtitvfmt_resultAsValue(const UFormattedDateInterval* uresult, UErrorCode* ec);
-
-/**
- * Releases the UFormattedDateInterval created by udtitvfmt_openResult().
- *
- * @param uresult The object to release.
- * @stable ICU 64
- */
-U_CAPI void U_EXPORT2
-udtitvfmt_closeResult(UFormattedDateInterval* uresult);
-
-
-#if U_SHOW_CPLUSPLUS_API
-
-U_NAMESPACE_BEGIN
-
-/**
- * \class LocalUDateIntervalFormatPointer
- * "Smart pointer" class, closes a UDateIntervalFormat via udtitvfmt_close().
- * For most methods see the LocalPointerBase base class.
- *
- * @see LocalPointerBase
- * @see LocalPointer
- * @stable ICU 4.8
- */
-U_DEFINE_LOCAL_OPEN_POINTER(LocalUDateIntervalFormatPointer, UDateIntervalFormat, udtitvfmt_close);
-
-/**
- * \class LocalUFormattedDateIntervalPointer
- * "Smart pointer" class, closes a UFormattedDateInterval via udtitvfmt_close().
- * For most methods see the LocalPointerBase base class.
- *
- * @see LocalPointerBase
- * @see LocalPointer
- * @stable ICU 64
- */
-U_DEFINE_LOCAL_OPEN_POINTER(LocalUFormattedDateIntervalPointer, UFormattedDateInterval, udtitvfmt_closeResult);
-
-U_NAMESPACE_END
-
-#endif
-
-
-/**
- * Formats a date/time range using the conventions established for the
- * UDateIntervalFormat object.
- * @param formatter
- *            The UDateIntervalFormat object specifying the format conventions.
- * @param fromDate
- *            The starting point of the range.
- * @param toDate
- *            The ending point of the range.
- * @param result
- *            A pointer to a buffer to receive the formatted range.
- * @param resultCapacity
- *            The maximum size of result.
- * @param position
- *            A pointer to a UFieldPosition. On input, position->field is read.
- *            On output, position->beginIndex and position->endIndex indicate
- *            the beginning and ending indices of field number position->field,
- *            if such a field exists. This parameter may be NULL, in which case
- *            no field position data is returned.
- *            There may be multiple instances of a given field type in an
- *            interval format; in this case the position indices refer to the
- *            first instance.
- * @param status
- *            A pointer to a UErrorCode to receive any errors.
- * @return
- *            The total buffer size needed; if greater than resultLength, the
- *            output was truncated.
- * @stable ICU 4.8
- */
-U_CAPI int32_t U_EXPORT2
-udtitvfmt_format(const UDateIntervalFormat* formatter,
-                UDate           fromDate,
-                UDate           toDate,
-                UChar*          result,
-                int32_t         resultCapacity,
-                UFieldPosition* position,
-                UErrorCode*     status);
-
-
-/**
- * Formats a date/time range using the conventions established for the
- * UDateIntervalFormat object.
- * @param formatter
- *            The UDateIntervalFormat object specifying the format conventions.
- * @param fromDate
- *            The starting point of the range.
- * @param toDate
- *            The ending point of the range.
- * @param result
- *            The UFormattedDateInterval to contain the result of the
- *            formatting operation.
- * @param status
- *            A pointer to a UErrorCode to receive any errors.
- * @stable ICU 67
- */
-U_CAPI void U_EXPORT2
-udtitvfmt_formatToResult(
-                const UDateIntervalFormat* formatter,
-                UDate           fromDate,
-                UDate           toDate,
-                UFormattedDateInterval* result,
-                UErrorCode*     status);
-
-/**
- * Formats a date/time range using the conventions established for the
- * UDateIntervalFormat object.
- * @param formatter
- *            The UDateIntervalFormat object specifying the format conventions.
- * @param fromCalendar
- *            The starting point of the range.
- * @param toCalendar
- *            The ending point of the range.
- * @param result
- *            The UFormattedDateInterval to contain the result of the
- *            formatting operation.
- * @param status
- *            A pointer to a UErrorCode to receive any errors.
- * @stable ICU 67
- */
-
-U_CAPI void U_EXPORT2
-udtitvfmt_formatCalendarToResult(
-                const UDateIntervalFormat* formatter,
-                UCalendar*      fromCalendar,
-                UCalendar*      toCalendar,
-                UFormattedDateInterval* result,
-                UErrorCode*     status);
-
-#ifndef U_HIDE_DRAFT_API
-/**
- * Set a particular UDisplayContext value in the formatter, such as
- * UDISPCTX_CAPITALIZATION_FOR_STANDALONE. This causes the formatted
- * result to be capitalized appropriately for the context in which
- * it is intended to be used, considering both the locale and the
- * type of field at the beginning of the formatted result.
- * @param formatter The formatter for which to set a UDisplayContext value.
- * @param value The UDisplayContext value to set.
- * @param status A pointer to an UErrorCode to receive any errors
- * @draft ICU 68
- */
-U_CAPI void U_EXPORT2
-udtitvfmt_setContext(UDateIntervalFormat* formatter, UDisplayContext value, UErrorCode* status);
-
-/**
- * Get the formatter's UDisplayContext value for the specified UDisplayContextType,
- * such as UDISPCTX_TYPE_CAPITALIZATION.
- * @param formatter The formatter to query.
- * @param type The UDisplayContextType whose value to return
- * @param status A pointer to an UErrorCode to receive any errors
- * @return The UDisplayContextValue for the specified type.
- * @draft ICU 68
- */
-U_CAPI UDisplayContext U_EXPORT2
-udtitvfmt_getContext(const UDateIntervalFormat* formatter, UDisplayContextType type, UErrorCode* status);
-
-#endif /* U_HIDE_DRAFT_API */
-
-#endif /* #if !UCONFIG_NO_FORMATTING */
-
-#endif
-=======
-// © 2016 and later: Unicode, Inc. and others.
-// License & terms of use: http://www.unicode.org/copyright.html
-/*
-*****************************************************************************************
-* Copyright (C) 2010-2012,2015 International Business Machines
-* Corporation and others. All Rights Reserved.
-*****************************************************************************************
-*/
-
-#ifndef UDATEINTERVALFORMAT_H
-#define UDATEINTERVALFORMAT_H
-
-#include "unicode/utypes.h"
-
-#if !UCONFIG_NO_FORMATTING
-
-#include "unicode/ucal.h"
-#include "unicode/umisc.h"
-#include "unicode/uformattedvalue.h"
-#include "unicode/udisplaycontext.h"
-
-#if U_SHOW_CPLUSPLUS_API
-#include "unicode/localpointer.h"
-#endif   // U_SHOW_CPLUSPLUS_API
-
-/**
- * \file
- * \brief C API: Format a date interval.
- *
- * A UDateIntervalFormat is used to format the range between two UDate values
- * in a locale-sensitive way, using a skeleton that specifies the precision and
- * completeness of the information to show. If the range smaller than the resolution
- * specified by the skeleton, a single date format will be produced. If the range
- * is larger than the format specified by the skeleton, a locale-specific fallback
- * will be used to format the items missing from the skeleton.
- *
- * For example, if the range is 2010-03-04 07:56 - 2010-03-04 19:56 (12 hours)
- * - The skeleton jm will produce
- *   for en_US, "7:56 AM - 7:56 PM"
- *   for en_GB, "7:56 - 19:56"
- * - The skeleton MMMd will produce
- *   for en_US, "Mar 4"
- *   for en_GB, "4 Mar"
- * If the range is 2010-03-04 07:56 - 2010-03-08 16:11 (4 days, 8 hours, 15 minutes)
- * - The skeleton jm will produce
- *   for en_US, "3/4/2010 7:56 AM - 3/8/2010 4:11 PM"
- *   for en_GB, "4/3/2010 7:56 - 8/3/2010 16:11"
- * - The skeleton MMMd will produce
- *   for en_US, "Mar 4-8"
- *   for en_GB, "4-8 Mar"
- * 
- * Note:  the "-" characters in the above sample output will actually be
- * Unicode 2013, EN_DASH, in all but the last example.
- *
- * Note, in ICU 4.4 the standard skeletons for which date interval format data
- * is usually available are as follows; best results will be obtained by using
- * skeletons from this set, or those formed by combining these standard skeletons
- * (note that for these skeletons, the length of digit field such as d, y, or
- * M vs MM is irrelevant (but for non-digit fields such as MMM vs MMMM it is
- * relevant). Note that a skeleton involving h or H generally explicitly requests
- * that time style (12- or 24-hour time respectively). For a skeleton that
- * requests the locale's default time style (h or H), use 'j' instead of h or H.
- *   h, H, hm, Hm,
- *   hv, Hv, hmv, Hmv,
- *   d,
- *   M, MMM, MMMM,
- *   Md, MMMd,
- *   MEd, MMMEd,
- *   y,
- *   yM, yMMM, yMMMM,
- *   yMd, yMMMd,
- *   yMEd, yMMMEd
- *
- * Locales for which ICU 4.4 seems to have a reasonable amount of this data
- * include:
- *   af, am, ar, be, bg, bn, ca, cs, da, de (_AT), el, en (_AU,_CA,_GB,_IE,_IN...),
- *   eo, es (_AR,_CL,_CO,...,_US) et, fa, fi, fo, fr (_BE,_CH,_CA), fur, gsw, he,
- *   hr, hu, hy, is, it (_CH), ja, kk, km, ko, lt, lv, mk, ml, mt, nb, nl )_BE),
- *   nn, pl, pt (_PT), rm, ro, ru (_UA), sk, sl, so, sq, sr, sr_Latn, sv, th, to,
- *   tr, uk, ur, vi, zh (_SG), zh_Hant (_HK,_MO)
- */
-
-/**
- * Opaque UDateIntervalFormat object for use in C programs.
- * @stable ICU 4.8
- */
-struct UDateIntervalFormat;
-typedef struct UDateIntervalFormat UDateIntervalFormat;  /**< C typedef for struct UDateIntervalFormat. @stable ICU 4.8 */
-
-struct UFormattedDateInterval;
-/**
- * Opaque struct to contain the results of a UDateIntervalFormat operation.
- * @stable ICU 64
- */
-typedef struct UFormattedDateInterval UFormattedDateInterval;
-
-/**
- * Open a new UDateIntervalFormat object using the predefined rules for a
- * given locale plus a specified skeleton.
- * @param locale
- *            The locale for whose rules should be used; may be NULL for
- *            default locale.
- * @param skeleton
- *            A pattern containing only the fields desired for the interval
- *            format, for example "Hm", "yMMMd", or "yMMMEdHm".
- * @param skeletonLength
- *            The length of skeleton; may be -1 if the skeleton is zero-terminated.
- * @param tzID
- *            A timezone ID specifying the timezone to use. If 0, use the default
- *            timezone.
- * @param tzIDLength
- *            The length of tzID, or -1 if null-terminated. If 0, use the default
- *            timezone.
- * @param status
- *            A pointer to a UErrorCode to receive any errors.
- * @return
- *            A pointer to a UDateIntervalFormat object for the specified locale,
- *            or NULL if an error occurred.
- * @stable ICU 4.8
- */
-U_CAPI UDateIntervalFormat* U_EXPORT2
-udtitvfmt_open(const char*  locale,
-              const UChar* skeleton,
-              int32_t      skeletonLength,
-              const UChar* tzID,
-              int32_t      tzIDLength,
-              UErrorCode*  status);
-
-/**
- * Close a UDateIntervalFormat object. Once closed it may no longer be used.
- * @param formatter
- *            The UDateIntervalFormat object to close.
- * @stable ICU 4.8
- */
-U_CAPI void U_EXPORT2
-udtitvfmt_close(UDateIntervalFormat *formatter);
-
-/**
- * Creates an object to hold the result of a UDateIntervalFormat
- * operation. The object can be used repeatedly; it is cleared whenever
- * passed to a format function.
- *
- * @param ec Set if an error occurs.
- * @return A pointer needing ownership.
- * @stable ICU 64
- */
-U_CAPI UFormattedDateInterval* U_EXPORT2
-udtitvfmt_openResult(UErrorCode* ec);
-
-/**
- * Returns a representation of a UFormattedDateInterval as a UFormattedValue,
- * which can be subsequently passed to any API requiring that type.
- *
- * The returned object is owned by the UFormattedDateInterval and is valid
- * only as long as the UFormattedDateInterval is present and unchanged in memory.
- *
- * You can think of this method as a cast between types.
- *
- * When calling ufmtval_nextPosition():
- * The fields are returned from left to right. The special field category
- * UFIELD_CATEGORY_DATE_INTERVAL_SPAN is used to indicate which datetime
- * primitives came from which arguments: 0 means fromCalendar, and 1 means
- * toCalendar. The span category will always occur before the
- * corresponding fields in UFIELD_CATEGORY_DATE
- * in the ufmtval_nextPosition() iterator.
- *
- * @param uresult The object containing the formatted string.
- * @param ec Set if an error occurs.
- * @return A UFormattedValue owned by the input object.
- * @stable ICU 64
- */
-U_CAPI const UFormattedValue* U_EXPORT2
-udtitvfmt_resultAsValue(const UFormattedDateInterval* uresult, UErrorCode* ec);
-
-/**
- * Releases the UFormattedDateInterval created by udtitvfmt_openResult().
- *
- * @param uresult The object to release.
- * @stable ICU 64
- */
-U_CAPI void U_EXPORT2
-udtitvfmt_closeResult(UFormattedDateInterval* uresult);
-
-
-#if U_SHOW_CPLUSPLUS_API
-
-U_NAMESPACE_BEGIN
-
-/**
- * \class LocalUDateIntervalFormatPointer
- * "Smart pointer" class, closes a UDateIntervalFormat via udtitvfmt_close().
- * For most methods see the LocalPointerBase base class.
- *
- * @see LocalPointerBase
- * @see LocalPointer
- * @stable ICU 4.8
- */
-U_DEFINE_LOCAL_OPEN_POINTER(LocalUDateIntervalFormatPointer, UDateIntervalFormat, udtitvfmt_close);
-
-/**
- * \class LocalUFormattedDateIntervalPointer
- * "Smart pointer" class, closes a UFormattedDateInterval via udtitvfmt_close().
- * For most methods see the LocalPointerBase base class.
- *
- * @see LocalPointerBase
- * @see LocalPointer
- * @stable ICU 64
- */
-U_DEFINE_LOCAL_OPEN_POINTER(LocalUFormattedDateIntervalPointer, UFormattedDateInterval, udtitvfmt_closeResult);
-
-U_NAMESPACE_END
-
-#endif
-
-
-/**
- * Formats a date/time range using the conventions established for the
- * UDateIntervalFormat object.
- * @param formatter
- *            The UDateIntervalFormat object specifying the format conventions.
- * @param fromDate
- *            The starting point of the range.
- * @param toDate
- *            The ending point of the range.
- * @param result
- *            A pointer to a buffer to receive the formatted range.
- * @param resultCapacity
- *            The maximum size of result.
- * @param position
- *            A pointer to a UFieldPosition. On input, position->field is read.
- *            On output, position->beginIndex and position->endIndex indicate
- *            the beginning and ending indices of field number position->field,
- *            if such a field exists. This parameter may be NULL, in which case
- *            no field position data is returned.
- *            There may be multiple instances of a given field type in an
- *            interval format; in this case the position indices refer to the
- *            first instance.
- * @param status
- *            A pointer to a UErrorCode to receive any errors.
- * @return
- *            The total buffer size needed; if greater than resultLength, the
- *            output was truncated.
- * @stable ICU 4.8
- */
-U_CAPI int32_t U_EXPORT2
-udtitvfmt_format(const UDateIntervalFormat* formatter,
-                UDate           fromDate,
-                UDate           toDate,
-                UChar*          result,
-                int32_t         resultCapacity,
-                UFieldPosition* position,
-                UErrorCode*     status);
-
-
-/**
- * Formats a date/time range using the conventions established for the
- * UDateIntervalFormat object.
- * @param formatter
- *            The UDateIntervalFormat object specifying the format conventions.
- * @param fromDate
- *            The starting point of the range.
- * @param toDate
- *            The ending point of the range.
- * @param result
- *            The UFormattedDateInterval to contain the result of the
- *            formatting operation.
- * @param status
- *            A pointer to a UErrorCode to receive any errors.
- * @stable ICU 67
- */
-U_CAPI void U_EXPORT2
-udtitvfmt_formatToResult(
-                const UDateIntervalFormat* formatter,
-                UDate           fromDate,
-                UDate           toDate,
-                UFormattedDateInterval* result,
-                UErrorCode*     status);
-
-/**
- * Formats a date/time range using the conventions established for the
- * UDateIntervalFormat object.
- * @param formatter
- *            The UDateIntervalFormat object specifying the format conventions.
- * @param fromCalendar
- *            The starting point of the range.
- * @param toCalendar
- *            The ending point of the range.
- * @param result
- *            The UFormattedDateInterval to contain the result of the
- *            formatting operation.
- * @param status
- *            A pointer to a UErrorCode to receive any errors.
- * @stable ICU 67
- */
-
-U_CAPI void U_EXPORT2
-udtitvfmt_formatCalendarToResult(
-                const UDateIntervalFormat* formatter,
-                UCalendar*      fromCalendar,
-                UCalendar*      toCalendar,
-                UFormattedDateInterval* result,
-                UErrorCode*     status);
-
-/**
- * Set a particular UDisplayContext value in the formatter, such as
- * UDISPCTX_CAPITALIZATION_FOR_STANDALONE. This causes the formatted
- * result to be capitalized appropriately for the context in which
- * it is intended to be used, considering both the locale and the
- * type of field at the beginning of the formatted result.
- * @param formatter The formatter for which to set a UDisplayContext value.
- * @param value The UDisplayContext value to set.
- * @param status A pointer to an UErrorCode to receive any errors
- * @stable ICU 68
- */
-U_CAPI void U_EXPORT2
-udtitvfmt_setContext(UDateIntervalFormat* formatter, UDisplayContext value, UErrorCode* status);
-
-/**
- * Get the formatter's UDisplayContext value for the specified UDisplayContextType,
- * such as UDISPCTX_TYPE_CAPITALIZATION.
- * @param formatter The formatter to query.
- * @param type The UDisplayContextType whose value to return
- * @param status A pointer to an UErrorCode to receive any errors
- * @return The UDisplayContextValue for the specified type.
- * @stable ICU 68
- */
-U_CAPI UDisplayContext U_EXPORT2
-udtitvfmt_getContext(const UDateIntervalFormat* formatter, UDisplayContextType type, UErrorCode* status);
-
-#endif /* #if !UCONFIG_NO_FORMATTING */
-
-#endif
->>>>>>> a8a80be5
+// © 2016 and later: Unicode, Inc. and others.
+// License & terms of use: http://www.unicode.org/copyright.html
+/*
+*****************************************************************************************
+* Copyright (C) 2010-2012,2015 International Business Machines
+* Corporation and others. All Rights Reserved.
+*****************************************************************************************
+*/
+
+#ifndef UDATEINTERVALFORMAT_H
+#define UDATEINTERVALFORMAT_H
+
+#include "unicode/utypes.h"
+
+#if !UCONFIG_NO_FORMATTING
+
+#include "unicode/ucal.h"
+#include "unicode/umisc.h"
+#include "unicode/uformattedvalue.h"
+#include "unicode/udisplaycontext.h"
+
+#if U_SHOW_CPLUSPLUS_API
+#include "unicode/localpointer.h"
+#endif   // U_SHOW_CPLUSPLUS_API
+
+/**
+ * \file
+ * \brief C API: Format a date interval.
+ *
+ * A UDateIntervalFormat is used to format the range between two UDate values
+ * in a locale-sensitive way, using a skeleton that specifies the precision and
+ * completeness of the information to show. If the range smaller than the resolution
+ * specified by the skeleton, a single date format will be produced. If the range
+ * is larger than the format specified by the skeleton, a locale-specific fallback
+ * will be used to format the items missing from the skeleton.
+ *
+ * For example, if the range is 2010-03-04 07:56 - 2010-03-04 19:56 (12 hours)
+ * - The skeleton jm will produce
+ *   for en_US, "7:56 AM - 7:56 PM"
+ *   for en_GB, "7:56 - 19:56"
+ * - The skeleton MMMd will produce
+ *   for en_US, "Mar 4"
+ *   for en_GB, "4 Mar"
+ * If the range is 2010-03-04 07:56 - 2010-03-08 16:11 (4 days, 8 hours, 15 minutes)
+ * - The skeleton jm will produce
+ *   for en_US, "3/4/2010 7:56 AM - 3/8/2010 4:11 PM"
+ *   for en_GB, "4/3/2010 7:56 - 8/3/2010 16:11"
+ * - The skeleton MMMd will produce
+ *   for en_US, "Mar 4-8"
+ *   for en_GB, "4-8 Mar"
+ * 
+ * Note:  the "-" characters in the above sample output will actually be
+ * Unicode 2013, EN_DASH, in all but the last example.
+ *
+ * Note, in ICU 4.4 the standard skeletons for which date interval format data
+ * is usually available are as follows; best results will be obtained by using
+ * skeletons from this set, or those formed by combining these standard skeletons
+ * (note that for these skeletons, the length of digit field such as d, y, or
+ * M vs MM is irrelevant (but for non-digit fields such as MMM vs MMMM it is
+ * relevant). Note that a skeleton involving h or H generally explicitly requests
+ * that time style (12- or 24-hour time respectively). For a skeleton that
+ * requests the locale's default time style (h or H), use 'j' instead of h or H.
+ *   h, H, hm, Hm,
+ *   hv, Hv, hmv, Hmv,
+ *   d,
+ *   M, MMM, MMMM,
+ *   Md, MMMd,
+ *   MEd, MMMEd,
+ *   y,
+ *   yM, yMMM, yMMMM,
+ *   yMd, yMMMd,
+ *   yMEd, yMMMEd
+ *
+ * Locales for which ICU 4.4 seems to have a reasonable amount of this data
+ * include:
+ *   af, am, ar, be, bg, bn, ca, cs, da, de (_AT), el, en (_AU,_CA,_GB,_IE,_IN...),
+ *   eo, es (_AR,_CL,_CO,...,_US) et, fa, fi, fo, fr (_BE,_CH,_CA), fur, gsw, he,
+ *   hr, hu, hy, is, it (_CH), ja, kk, km, ko, lt, lv, mk, ml, mt, nb, nl )_BE),
+ *   nn, pl, pt (_PT), rm, ro, ru (_UA), sk, sl, so, sq, sr, sr_Latn, sv, th, to,
+ *   tr, uk, ur, vi, zh (_SG), zh_Hant (_HK,_MO)
+ */
+
+/**
+ * Opaque UDateIntervalFormat object for use in C programs.
+ * @stable ICU 4.8
+ */
+struct UDateIntervalFormat;
+typedef struct UDateIntervalFormat UDateIntervalFormat;  /**< C typedef for struct UDateIntervalFormat. @stable ICU 4.8 */
+
+struct UFormattedDateInterval;
+/**
+ * Opaque struct to contain the results of a UDateIntervalFormat operation.
+ * @stable ICU 64
+ */
+typedef struct UFormattedDateInterval UFormattedDateInterval;
+
+/**
+ * Open a new UDateIntervalFormat object using the predefined rules for a
+ * given locale plus a specified skeleton.
+ * @param locale
+ *            The locale for whose rules should be used; may be NULL for
+ *            default locale.
+ * @param skeleton
+ *            A pattern containing only the fields desired for the interval
+ *            format, for example "Hm", "yMMMd", or "yMMMEdHm".
+ * @param skeletonLength
+ *            The length of skeleton; may be -1 if the skeleton is zero-terminated.
+ * @param tzID
+ *            A timezone ID specifying the timezone to use. If 0, use the default
+ *            timezone.
+ * @param tzIDLength
+ *            The length of tzID, or -1 if null-terminated. If 0, use the default
+ *            timezone.
+ * @param status
+ *            A pointer to a UErrorCode to receive any errors.
+ * @return
+ *            A pointer to a UDateIntervalFormat object for the specified locale,
+ *            or NULL if an error occurred.
+ * @stable ICU 4.8
+ */
+U_CAPI UDateIntervalFormat* U_EXPORT2
+udtitvfmt_open(const char*  locale,
+              const UChar* skeleton,
+              int32_t      skeletonLength,
+              const UChar* tzID,
+              int32_t      tzIDLength,
+              UErrorCode*  status);
+
+/**
+ * Close a UDateIntervalFormat object. Once closed it may no longer be used.
+ * @param formatter
+ *            The UDateIntervalFormat object to close.
+ * @stable ICU 4.8
+ */
+U_CAPI void U_EXPORT2
+udtitvfmt_close(UDateIntervalFormat *formatter);
+
+/**
+ * Creates an object to hold the result of a UDateIntervalFormat
+ * operation. The object can be used repeatedly; it is cleared whenever
+ * passed to a format function.
+ *
+ * @param ec Set if an error occurs.
+ * @return A pointer needing ownership.
+ * @stable ICU 64
+ */
+U_CAPI UFormattedDateInterval* U_EXPORT2
+udtitvfmt_openResult(UErrorCode* ec);
+
+/**
+ * Returns a representation of a UFormattedDateInterval as a UFormattedValue,
+ * which can be subsequently passed to any API requiring that type.
+ *
+ * The returned object is owned by the UFormattedDateInterval and is valid
+ * only as long as the UFormattedDateInterval is present and unchanged in memory.
+ *
+ * You can think of this method as a cast between types.
+ *
+ * When calling ufmtval_nextPosition():
+ * The fields are returned from left to right. The special field category
+ * UFIELD_CATEGORY_DATE_INTERVAL_SPAN is used to indicate which datetime
+ * primitives came from which arguments: 0 means fromCalendar, and 1 means
+ * toCalendar. The span category will always occur before the
+ * corresponding fields in UFIELD_CATEGORY_DATE
+ * in the ufmtval_nextPosition() iterator.
+ *
+ * @param uresult The object containing the formatted string.
+ * @param ec Set if an error occurs.
+ * @return A UFormattedValue owned by the input object.
+ * @stable ICU 64
+ */
+U_CAPI const UFormattedValue* U_EXPORT2
+udtitvfmt_resultAsValue(const UFormattedDateInterval* uresult, UErrorCode* ec);
+
+/**
+ * Releases the UFormattedDateInterval created by udtitvfmt_openResult().
+ *
+ * @param uresult The object to release.
+ * @stable ICU 64
+ */
+U_CAPI void U_EXPORT2
+udtitvfmt_closeResult(UFormattedDateInterval* uresult);
+
+
+#if U_SHOW_CPLUSPLUS_API
+
+U_NAMESPACE_BEGIN
+
+/**
+ * \class LocalUDateIntervalFormatPointer
+ * "Smart pointer" class, closes a UDateIntervalFormat via udtitvfmt_close().
+ * For most methods see the LocalPointerBase base class.
+ *
+ * @see LocalPointerBase
+ * @see LocalPointer
+ * @stable ICU 4.8
+ */
+U_DEFINE_LOCAL_OPEN_POINTER(LocalUDateIntervalFormatPointer, UDateIntervalFormat, udtitvfmt_close);
+
+/**
+ * \class LocalUFormattedDateIntervalPointer
+ * "Smart pointer" class, closes a UFormattedDateInterval via udtitvfmt_close().
+ * For most methods see the LocalPointerBase base class.
+ *
+ * @see LocalPointerBase
+ * @see LocalPointer
+ * @stable ICU 64
+ */
+U_DEFINE_LOCAL_OPEN_POINTER(LocalUFormattedDateIntervalPointer, UFormattedDateInterval, udtitvfmt_closeResult);
+
+U_NAMESPACE_END
+
+#endif
+
+
+/**
+ * Formats a date/time range using the conventions established for the
+ * UDateIntervalFormat object.
+ * @param formatter
+ *            The UDateIntervalFormat object specifying the format conventions.
+ * @param fromDate
+ *            The starting point of the range.
+ * @param toDate
+ *            The ending point of the range.
+ * @param result
+ *            A pointer to a buffer to receive the formatted range.
+ * @param resultCapacity
+ *            The maximum size of result.
+ * @param position
+ *            A pointer to a UFieldPosition. On input, position->field is read.
+ *            On output, position->beginIndex and position->endIndex indicate
+ *            the beginning and ending indices of field number position->field,
+ *            if such a field exists. This parameter may be NULL, in which case
+ *            no field position data is returned.
+ *            There may be multiple instances of a given field type in an
+ *            interval format; in this case the position indices refer to the
+ *            first instance.
+ * @param status
+ *            A pointer to a UErrorCode to receive any errors.
+ * @return
+ *            The total buffer size needed; if greater than resultLength, the
+ *            output was truncated.
+ * @stable ICU 4.8
+ */
+U_CAPI int32_t U_EXPORT2
+udtitvfmt_format(const UDateIntervalFormat* formatter,
+                UDate           fromDate,
+                UDate           toDate,
+                UChar*          result,
+                int32_t         resultCapacity,
+                UFieldPosition* position,
+                UErrorCode*     status);
+
+
+/**
+ * Formats a date/time range using the conventions established for the
+ * UDateIntervalFormat object.
+ * @param formatter
+ *            The UDateIntervalFormat object specifying the format conventions.
+ * @param fromDate
+ *            The starting point of the range.
+ * @param toDate
+ *            The ending point of the range.
+ * @param result
+ *            The UFormattedDateInterval to contain the result of the
+ *            formatting operation.
+ * @param status
+ *            A pointer to a UErrorCode to receive any errors.
+ * @stable ICU 67
+ */
+U_CAPI void U_EXPORT2
+udtitvfmt_formatToResult(
+                const UDateIntervalFormat* formatter,
+                UDate           fromDate,
+                UDate           toDate,
+                UFormattedDateInterval* result,
+                UErrorCode*     status);
+
+/**
+ * Formats a date/time range using the conventions established for the
+ * UDateIntervalFormat object.
+ * @param formatter
+ *            The UDateIntervalFormat object specifying the format conventions.
+ * @param fromCalendar
+ *            The starting point of the range.
+ * @param toCalendar
+ *            The ending point of the range.
+ * @param result
+ *            The UFormattedDateInterval to contain the result of the
+ *            formatting operation.
+ * @param status
+ *            A pointer to a UErrorCode to receive any errors.
+ * @stable ICU 67
+ */
+
+U_CAPI void U_EXPORT2
+udtitvfmt_formatCalendarToResult(
+                const UDateIntervalFormat* formatter,
+                UCalendar*      fromCalendar,
+                UCalendar*      toCalendar,
+                UFormattedDateInterval* result,
+                UErrorCode*     status);
+
+/**
+ * Set a particular UDisplayContext value in the formatter, such as
+ * UDISPCTX_CAPITALIZATION_FOR_STANDALONE. This causes the formatted
+ * result to be capitalized appropriately for the context in which
+ * it is intended to be used, considering both the locale and the
+ * type of field at the beginning of the formatted result.
+ * @param formatter The formatter for which to set a UDisplayContext value.
+ * @param value The UDisplayContext value to set.
+ * @param status A pointer to an UErrorCode to receive any errors
+ * @stable ICU 68
+ */
+U_CAPI void U_EXPORT2
+udtitvfmt_setContext(UDateIntervalFormat* formatter, UDisplayContext value, UErrorCode* status);
+
+/**
+ * Get the formatter's UDisplayContext value for the specified UDisplayContextType,
+ * such as UDISPCTX_TYPE_CAPITALIZATION.
+ * @param formatter The formatter to query.
+ * @param type The UDisplayContextType whose value to return
+ * @param status A pointer to an UErrorCode to receive any errors
+ * @return The UDisplayContextValue for the specified type.
+ * @stable ICU 68
+ */
+U_CAPI UDisplayContext U_EXPORT2
+udtitvfmt_getContext(const UDateIntervalFormat* formatter, UDisplayContextType type, UErrorCode* status);
+
+#endif /* #if !UCONFIG_NO_FORMATTING */
+
+#endif