--- conflicted
+++ resolved
@@ -1,3036 +1,1509 @@
-<<<<<<< HEAD
-// © 2016 and later: Unicode, Inc. and others.
-// License & terms of use: http://www.unicode.org/copyright.html
-/*
-*******************************************************************************
-* Copyright (C) 1997-2015, International Business Machines Corporation and others.
-* All Rights Reserved.
-* Modification History:
-*
-*   Date        Name        Description
-*   06/24/99    helena      Integrated Alan's NF enhancements and Java2 bug fixes
-*******************************************************************************
-*/
-
-#ifndef _UNUM
-#define _UNUM
-
-#include "unicode/utypes.h"
-
-#if !UCONFIG_NO_FORMATTING
-
-#include "unicode/uloc.h"
-#include "unicode/ucurr.h"
-#include "unicode/umisc.h"
-#include "unicode/parseerr.h"
-#include "unicode/uformattable.h"
-#include "unicode/udisplaycontext.h"
-#include "unicode/ufieldpositer.h"
-
-#if U_SHOW_CPLUSPLUS_API
-#include "unicode/localpointer.h"
-#endif   // U_SHOW_CPLUSPLUS_API
-
-/**
- * \file
- * \brief C API: Compatibility APIs for number formatting.
- *
- * <h2> Number Format C API </h2>
- *
- * <p><strong>IMPORTANT:</strong> New users with are strongly encouraged to
- * see if unumberformatter.h fits their use case.  Although not deprecated,
- * this header is provided for backwards compatibility only.
- *
- * Number Format C API  Provides functions for
- * formatting and parsing a number.  Also provides methods for
- * determining which locales have number formats, and what their names
- * are.
- * <P>
- * UNumberFormat helps you to format and parse numbers for any locale.
- * Your code can be completely independent of the locale conventions
- * for decimal points, thousands-separators, or even the particular
- * decimal digits used, or whether the number format is even decimal.
- * There are different number format styles like decimal, currency,
- * percent and spellout.
- * <P>
- * To format a number for the current Locale, use one of the static
- * factory methods:
- * <pre>
- * \code
- *    UChar myString[20];
- *    double myNumber = 7.0;
- *    UErrorCode status = U_ZERO_ERROR;
- *    UNumberFormat* nf = unum_open(UNUM_DEFAULT, NULL, -1, NULL, NULL, &status);
- *    unum_formatDouble(nf, myNumber, myString, 20, NULL, &status);
- *    printf(" Example 1: %s\n", austrdup(myString) ); //austrdup( a function used to convert UChar* to char*)
- * \endcode
- * </pre>
- * If you are formatting multiple numbers, it is more efficient to get
- * the format and use it multiple times so that the system doesn't
- * have to fetch the information about the local language and country
- * conventions multiple times.
- * <pre>
- * \code
- * uint32_t i, resultlength, reslenneeded;
- * UErrorCode status = U_ZERO_ERROR;
- * UFieldPosition pos;
- * uint32_t a[] = { 123, 3333, -1234567 };
- * const uint32_t a_len = sizeof(a) / sizeof(a[0]);
- * UNumberFormat* nf;
- * UChar* result = NULL;
- *
- * nf = unum_open(UNUM_DEFAULT, NULL, -1, NULL, NULL, &status);
- * for (i = 0; i < a_len; i++) {
- *    resultlength=0;
- *    reslenneeded=unum_format(nf, a[i], NULL, resultlength, &pos, &status);
- *    result = NULL;
- *    if(status==U_BUFFER_OVERFLOW_ERROR){
- *       status=U_ZERO_ERROR;
- *       resultlength=reslenneeded+1;
- *       result=(UChar*)malloc(sizeof(UChar) * resultlength);
- *       unum_format(nf, a[i], result, resultlength, &pos, &status);
- *    }
- *    printf( " Example 2: %s\n", austrdup(result));
- *    free(result);
- * }
- * \endcode
- * </pre>
- * To format a number for a different Locale, specify it in the
- * call to unum_open().
- * <pre>
- * \code
- *     UNumberFormat* nf = unum_open(UNUM_DEFAULT, NULL, -1, "fr_FR", NULL, &success)
- * \endcode
- * </pre>
- * You can use a NumberFormat API unum_parse() to parse.
- * <pre>
- * \code
- *    UErrorCode status = U_ZERO_ERROR;
- *    int32_t pos=0;
- *    int32_t num;
- *    num = unum_parse(nf, str, u_strlen(str), &pos, &status);
- * \endcode
- * </pre>
- * Use UNUM_DECIMAL to get the normal number format for that country.
- * There are other static options available.  Use UNUM_CURRENCY
- * to get the currency number format for that country.  Use UNUM_PERCENT
- * to get a format for displaying percentages. With this format, a
- * fraction from 0.53 is displayed as 53%.
- * <P>
- * Use a pattern to create either a DecimalFormat or a RuleBasedNumberFormat
- * formatter.  The pattern must conform to the syntax defined for those
- * formatters.
- * <P>
- * You can also control the display of numbers with such function as
- * unum_getAttributes() and unum_setAttributes(), which let you set the
- * minimum fraction digits, grouping, etc.
- * @see UNumberFormatAttributes for more details
- * <P>
- * You can also use forms of the parse and format methods with
- * ParsePosition and UFieldPosition to allow you to:
- * <ul type=round>
- *   <li>(a) progressively parse through pieces of a string.
- *   <li>(b) align the decimal point and other areas.
- * </ul>
- * <p>
- * It is also possible to change or set the symbols used for a particular
- * locale like the currency symbol, the grouping separator , monetary separator
- * etc by making use of functions unum_setSymbols() and unum_getSymbols().
- */
-
-/** A number formatter.
- *  For usage in C programs.
- *  @stable ICU 2.0
- */
-typedef void* UNumberFormat;
-
-/** The possible number format styles.
- *  @stable ICU 2.0
- */
-typedef enum UNumberFormatStyle {
-    /**
-     * Decimal format defined by a pattern string.
-     * @stable ICU 3.0
-     */
-    UNUM_PATTERN_DECIMAL=0,
-    /**
-     * Decimal format ("normal" style).
-     * @stable ICU 2.0
-     */
-    UNUM_DECIMAL=1,
-    /**
-     * Currency format (generic).
-     * Defaults to UNUM_CURRENCY_STANDARD style
-     * (using currency symbol, e.g., "$1.00", with non-accounting
-     * style for negative values e.g. using minus sign).
-     * The specific style may be specified using the -cf- locale key.
-     * @stable ICU 2.0
-     */
-    UNUM_CURRENCY=2,
-    /**
-     * Percent format
-     * @stable ICU 2.0
-     */
-    UNUM_PERCENT=3,
-    /**
-     * Scientific format
-     * @stable ICU 2.1
-     */
-    UNUM_SCIENTIFIC=4,
-    /**
-     * Spellout rule-based format. The default ruleset can be specified/changed using
-     * unum_setTextAttribute with UNUM_DEFAULT_RULESET; the available public rulesets
-     * can be listed using unum_getTextAttribute with UNUM_PUBLIC_RULESETS.
-     * @stable ICU 2.0
-     */
-    UNUM_SPELLOUT=5,
-    /**
-     * Ordinal rule-based format . The default ruleset can be specified/changed using
-     * unum_setTextAttribute with UNUM_DEFAULT_RULESET; the available public rulesets
-     * can be listed using unum_getTextAttribute with UNUM_PUBLIC_RULESETS.
-     * @stable ICU 3.0
-     */
-    UNUM_ORDINAL=6,
-    /**
-     * Duration rule-based format
-     * @stable ICU 3.0
-     */
-    UNUM_DURATION=7,
-    /**
-     * Numbering system rule-based format
-     * @stable ICU 4.2
-     */
-    UNUM_NUMBERING_SYSTEM=8,
-    /**
-     * Rule-based format defined by a pattern string.
-     * @stable ICU 3.0
-     */
-    UNUM_PATTERN_RULEBASED=9,
-    /**
-     * Currency format with an ISO currency code, e.g., "USD1.00".
-     * @stable ICU 4.8
-     */
-    UNUM_CURRENCY_ISO=10,
-    /**
-     * Currency format with a pluralized currency name,
-     * e.g., "1.00 US dollar" and "3.00 US dollars".
-     * @stable ICU 4.8
-     */
-    UNUM_CURRENCY_PLURAL=11,
-    /**
-     * Currency format for accounting, e.g., "($3.00)" for
-     * negative currency amount instead of "-$3.00" ({@link #UNUM_CURRENCY}).
-     * Overrides any style specified using -cf- key in locale.
-     * @stable ICU 53
-     */
-    UNUM_CURRENCY_ACCOUNTING=12,
-    /**
-     * Currency format with a currency symbol given CASH usage, e.g.,
-     * "NT$3" instead of "NT$3.23".
-     * @stable ICU 54
-     */
-    UNUM_CASH_CURRENCY=13,
-    /**
-     * Decimal format expressed using compact notation
-     * (short form, corresponds to UNumberCompactStyle=UNUM_SHORT)
-     * e.g. "23K", "45B"
-     * @stable ICU 56
-     */
-    UNUM_DECIMAL_COMPACT_SHORT=14,
-    /**
-     * Decimal format expressed using compact notation
-     * (long form, corresponds to UNumberCompactStyle=UNUM_LONG)
-     * e.g. "23 thousand", "45 billion"
-     * @stable ICU 56
-     */
-    UNUM_DECIMAL_COMPACT_LONG=15,
-    /**
-     * Currency format with a currency symbol, e.g., "$1.00",
-     * using non-accounting style for negative values (e.g. minus sign).
-     * Overrides any style specified using -cf- key in locale.
-     * @stable ICU 56
-     */
-    UNUM_CURRENCY_STANDARD=16,
-
-#ifndef U_HIDE_DEPRECATED_API
-    /**
-     * One more than the highest normal UNumberFormatStyle value.
-     * @deprecated ICU 58 The numeric value may change over time, see ICU ticket #12420.
-     */
-    UNUM_FORMAT_STYLE_COUNT=17,
-#endif  /* U_HIDE_DEPRECATED_API */
-
-    /**
-     * Default format
-     * @stable ICU 2.0
-     */
-    UNUM_DEFAULT = UNUM_DECIMAL,
-    /**
-     * Alias for UNUM_PATTERN_DECIMAL
-     * @stable ICU 3.0
-     */
-    UNUM_IGNORE = UNUM_PATTERN_DECIMAL
-} UNumberFormatStyle;
-
-/** The possible number format rounding modes.
- *
- * <p>
- * For more detail on rounding modes, see:
- * https://unicode-org.github.io/icu/userguide/format_parse/numbers/rounding-modes
- *
- * @stable ICU 2.0
- */
-typedef enum UNumberFormatRoundingMode {
-    UNUM_ROUND_CEILING,
-    UNUM_ROUND_FLOOR,
-    UNUM_ROUND_DOWN,
-    UNUM_ROUND_UP,
-    /**
-     * Half-even rounding
-     * @stable, ICU 3.8
-     */
-    UNUM_ROUND_HALFEVEN,
-#ifndef U_HIDE_DEPRECATED_API
-    /**
-     * Half-even rounding, misspelled name
-     * @deprecated, ICU 3.8
-     */
-    UNUM_FOUND_HALFEVEN = UNUM_ROUND_HALFEVEN,
-#endif  /* U_HIDE_DEPRECATED_API */
-    UNUM_ROUND_HALFDOWN = UNUM_ROUND_HALFEVEN + 1,
-    UNUM_ROUND_HALFUP,
-    /**
-      * ROUND_UNNECESSARY reports an error if formatted result is not exact.
-      * @stable ICU 4.8
-      */
-    UNUM_ROUND_UNNECESSARY,
-#ifndef U_HIDE_DRAFT_API
-    /**
-     * Rounds ties toward the odd number.
-     * @draft ICU 69
-     */
-    UNUM_ROUND_HALF_ODD,
-    /**
-     * Rounds ties toward +∞.
-     * @draft ICU 69
-     */
-    UNUM_ROUND_HALF_CEILING,
-    /**
-     * Rounds ties toward -∞.
-     * @draft ICU 69
-     */
-    UNUM_ROUND_HALF_FLOOR,
-#endif  // U_HIDE_DRAFT_API
-} UNumberFormatRoundingMode;
-
-/** The possible number format pad positions.
- *  @stable ICU 2.0
- */
-typedef enum UNumberFormatPadPosition {
-    UNUM_PAD_BEFORE_PREFIX,
-    UNUM_PAD_AFTER_PREFIX,
-    UNUM_PAD_BEFORE_SUFFIX,
-    UNUM_PAD_AFTER_SUFFIX
-} UNumberFormatPadPosition;
-
-/**
- * Constants for specifying short or long format.
- * @stable ICU 51
- */
-typedef enum UNumberCompactStyle {
-  /** @stable ICU 51 */
-  UNUM_SHORT,
-  /** @stable ICU 51 */
-  UNUM_LONG
-  /** @stable ICU 51 */
-} UNumberCompactStyle;
-
-/**
- * Constants for specifying currency spacing
- * @stable ICU 4.8
- */
-enum UCurrencySpacing {
-    /** @stable ICU 4.8 */
-    UNUM_CURRENCY_MATCH,
-    /** @stable ICU 4.8 */
-    UNUM_CURRENCY_SURROUNDING_MATCH,
-    /** @stable ICU 4.8 */
-    UNUM_CURRENCY_INSERT,
-
-    /* Do not conditionalize the following with #ifndef U_HIDE_DEPRECATED_API,
-     * it is needed for layout of DecimalFormatSymbols object. */
-#ifndef U_FORCE_HIDE_DEPRECATED_API
-    /**
-     * One more than the highest normal UCurrencySpacing value.
-     * @deprecated ICU 58 The numeric value may change over time, see ICU ticket #12420.
-     */
-    UNUM_CURRENCY_SPACING_COUNT
-#endif  // U_FORCE_HIDE_DEPRECATED_API
-};
-typedef enum UCurrencySpacing UCurrencySpacing; /**< @stable ICU 4.8 */
-
-
-/**
- * FieldPosition and UFieldPosition selectors for format fields
- * defined by NumberFormat and UNumberFormat.
- * @stable ICU 49
- */
-typedef enum UNumberFormatFields {
-    /** @stable ICU 49 */
-    UNUM_INTEGER_FIELD,
-    /** @stable ICU 49 */
-    UNUM_FRACTION_FIELD,
-    /** @stable ICU 49 */
-    UNUM_DECIMAL_SEPARATOR_FIELD,
-    /** @stable ICU 49 */
-    UNUM_EXPONENT_SYMBOL_FIELD,
-    /** @stable ICU 49 */
-    UNUM_EXPONENT_SIGN_FIELD,
-    /** @stable ICU 49 */
-    UNUM_EXPONENT_FIELD,
-    /** @stable ICU 49 */
-    UNUM_GROUPING_SEPARATOR_FIELD,
-    /** @stable ICU 49 */
-    UNUM_CURRENCY_FIELD,
-    /** @stable ICU 49 */
-    UNUM_PERCENT_FIELD,
-    /** @stable ICU 49 */
-    UNUM_PERMILL_FIELD,
-    /** @stable ICU 49 */
-    UNUM_SIGN_FIELD,
-    /** @stable ICU 64 */
-    UNUM_MEASURE_UNIT_FIELD,
-    /** @stable ICU 64 */
-    UNUM_COMPACT_FIELD,
-
-#ifndef U_HIDE_DEPRECATED_API
-    /**
-     * One more than the highest normal UNumberFormatFields value.
-     * @deprecated ICU 58 The numeric value may change over time, see ICU ticket #12420.
-     */
-    UNUM_FIELD_COUNT = UNUM_SIGN_FIELD + 3
-#endif  /* U_HIDE_DEPRECATED_API */
-} UNumberFormatFields;
-
-
-#ifndef U_HIDE_DRAFT_API
-/**
- * Selectors with special numeric values to use locale default minimum grouping
- * digits for the DecimalFormat/UNumberFormat setMinimumGroupingDigits method.
- * Do not use these constants with the [U]NumberFormatter API.
- *
- * @draft ICU 68
- */
-typedef enum UNumberFormatMinimumGroupingDigits {
-    /**
-     * Display grouping using the default strategy for all locales.
-     * @draft ICU 68
-     */
-    UNUM_MINIMUM_GROUPING_DIGITS_AUTO = -2,
-    /**
-     * Display grouping using locale defaults, except do not show grouping on
-     * values smaller than 10000 (such that there is a minimum of two digits
-     * before the first separator).
-     * @draft ICU 68
-     */
-    UNUM_MINIMUM_GROUPING_DIGITS_MIN2 = -3,
-} UNumberFormatMinimumGroupingDigits;
-#endif  // U_HIDE_DRAFT_API
-
-/**
- * Create and return a new UNumberFormat for formatting and parsing
- * numbers.  A UNumberFormat may be used to format numbers by calling
- * {@link #unum_format }, and to parse numbers by calling {@link #unum_parse }.
- * The caller must call {@link #unum_close } when done to release resources
- * used by this object.
- * @param style The type of number format to open: one of
- * UNUM_DECIMAL, UNUM_CURRENCY, UNUM_PERCENT, UNUM_SCIENTIFIC,
- * UNUM_CURRENCY_ISO, UNUM_CURRENCY_PLURAL, UNUM_SPELLOUT,
- * UNUM_ORDINAL, UNUM_DURATION, UNUM_NUMBERING_SYSTEM,
- * UNUM_PATTERN_DECIMAL, UNUM_PATTERN_RULEBASED, or UNUM_DEFAULT.
- * If UNUM_PATTERN_DECIMAL or UNUM_PATTERN_RULEBASED is passed then the
- * number format is opened using the given pattern, which must conform
- * to the syntax described in DecimalFormat or RuleBasedNumberFormat,
- * respectively.
- *
- * <p><strong>NOTE::</strong> New users with are strongly encouraged to
- * use unumf_openForSkeletonAndLocale instead of unum_open.
- *
- * @param pattern A pattern specifying the format to use.
- * This parameter is ignored unless the style is
- * UNUM_PATTERN_DECIMAL or UNUM_PATTERN_RULEBASED.
- * @param patternLength The number of characters in the pattern, or -1
- * if null-terminated. This parameter is ignored unless the style is
- * UNUM_PATTERN.
- * @param locale A locale identifier to use to determine formatting
- * and parsing conventions, or NULL to use the default locale.
- * @param parseErr A pointer to a UParseError struct to receive the
- * details of any parsing errors, or NULL if no parsing error details
- * are desired.
- * @param status A pointer to an input-output UErrorCode.
- * @return A pointer to a newly created UNumberFormat, or NULL if an
- * error occurred.
- * @see unum_close
- * @see DecimalFormat
- * @stable ICU 2.0
- */
-U_CAPI UNumberFormat* U_EXPORT2
-unum_open(  UNumberFormatStyle    style,
-            const    UChar*    pattern,
-            int32_t            patternLength,
-            const    char*     locale,
-            UParseError*       parseErr,
-            UErrorCode*        status);
-
-
-/**
-* Close a UNumberFormat.
-* Once closed, a UNumberFormat may no longer be used.
-* @param fmt The formatter to close.
-* @stable ICU 2.0
-*/
-U_CAPI void U_EXPORT2
-unum_close(UNumberFormat* fmt);
-
-#if U_SHOW_CPLUSPLUS_API
-
-U_NAMESPACE_BEGIN
-
-/**
- * \class LocalUNumberFormatPointer
- * "Smart pointer" class, closes a UNumberFormat via unum_close().
- * For most methods see the LocalPointerBase base class.
- *
- * @see LocalPointerBase
- * @see LocalPointer
- * @stable ICU 4.4
- */
-U_DEFINE_LOCAL_OPEN_POINTER(LocalUNumberFormatPointer, UNumberFormat, unum_close);
-
-U_NAMESPACE_END
-
-#endif
-
-/**
- * Open a copy of a UNumberFormat.
- * This function performs a deep copy.
- * @param fmt The format to copy
- * @param status A pointer to an UErrorCode to receive any errors.
- * @return A pointer to a UNumberFormat identical to fmt.
- * @stable ICU 2.0
- */
-U_CAPI UNumberFormat* U_EXPORT2
-unum_clone(const UNumberFormat *fmt,
-       UErrorCode *status);
-
-/**
-* Format an integer using a UNumberFormat.
-* The integer will be formatted according to the UNumberFormat's locale.
-* @param fmt The formatter to use.
-* @param number The number to format.
-* @param result A pointer to a buffer to receive the NULL-terminated formatted number. If
-* the formatted number fits into dest but cannot be NULL-terminated (length == resultLength)
-* then the error code is set to U_STRING_NOT_TERMINATED_WARNING. If the formatted number
-* doesn't fit into result then the error code is set to U_BUFFER_OVERFLOW_ERROR.
-* @param resultLength The maximum size of result.
-* @param pos    A pointer to a UFieldPosition.  On input, position->field
-* is read.  On output, position->beginIndex and position->endIndex indicate
-* the beginning and ending indices of field number position->field, if such
-* a field exists.  This parameter may be NULL, in which case no field
-* @param status A pointer to an UErrorCode to receive any errors
-* @return The total buffer size needed; if greater than resultLength, the output was truncated.
-* @see unum_formatInt64
-* @see unum_formatDouble
-* @see unum_parse
-* @see unum_parseInt64
-* @see unum_parseDouble
-* @see UFieldPosition
-* @stable ICU 2.0
-*/
-U_CAPI int32_t U_EXPORT2
-unum_format(    const    UNumberFormat*    fmt,
-        int32_t            number,
-        UChar*            result,
-        int32_t            resultLength,
-        UFieldPosition    *pos,
-        UErrorCode*        status);
-
-/**
-* Format an int64 using a UNumberFormat.
-* The int64 will be formatted according to the UNumberFormat's locale.
-* @param fmt The formatter to use.
-* @param number The number to format.
-* @param result A pointer to a buffer to receive the NULL-terminated formatted number. If
-* the formatted number fits into dest but cannot be NULL-terminated (length == resultLength)
-* then the error code is set to U_STRING_NOT_TERMINATED_WARNING. If the formatted number
-* doesn't fit into result then the error code is set to U_BUFFER_OVERFLOW_ERROR.
-* @param resultLength The maximum size of result.
-* @param pos    A pointer to a UFieldPosition.  On input, position->field
-* is read.  On output, position->beginIndex and position->endIndex indicate
-* the beginning and ending indices of field number position->field, if such
-* a field exists.  This parameter may be NULL, in which case no field
-* @param status A pointer to an UErrorCode to receive any errors
-* @return The total buffer size needed; if greater than resultLength, the output was truncated.
-* @see unum_format
-* @see unum_formatDouble
-* @see unum_parse
-* @see unum_parseInt64
-* @see unum_parseDouble
-* @see UFieldPosition
-* @stable ICU 2.0
-*/
-U_CAPI int32_t U_EXPORT2
-unum_formatInt64(const UNumberFormat *fmt,
-        int64_t         number,
-        UChar*          result,
-        int32_t         resultLength,
-        UFieldPosition *pos,
-        UErrorCode*     status);
-
-/**
-* Format a double using a UNumberFormat.
-* The double will be formatted according to the UNumberFormat's locale.
-* @param fmt The formatter to use.
-* @param number The number to format.
-* @param result A pointer to a buffer to receive the NULL-terminated formatted number. If
-* the formatted number fits into dest but cannot be NULL-terminated (length == resultLength)
-* then the error code is set to U_STRING_NOT_TERMINATED_WARNING. If the formatted number
-* doesn't fit into result then the error code is set to U_BUFFER_OVERFLOW_ERROR.
-* @param resultLength The maximum size of result.
-* @param pos    A pointer to a UFieldPosition.  On input, position->field
-* is read.  On output, position->beginIndex and position->endIndex indicate
-* the beginning and ending indices of field number position->field, if such
-* a field exists.  This parameter may be NULL, in which case no field
-* @param status A pointer to an UErrorCode to receive any errors
-* @return The total buffer size needed; if greater than resultLength, the output was truncated.
-* @see unum_format
-* @see unum_formatInt64
-* @see unum_parse
-* @see unum_parseInt64
-* @see unum_parseDouble
-* @see UFieldPosition
-* @stable ICU 2.0
-*/
-U_CAPI int32_t U_EXPORT2
-unum_formatDouble(    const    UNumberFormat*  fmt,
-            double          number,
-            UChar*          result,
-            int32_t         resultLength,
-            UFieldPosition  *pos, /* 0 if ignore */
-            UErrorCode*     status);
-
-/**
-* Format a double using a UNumberFormat according to the UNumberFormat's locale,
-* and initialize a UFieldPositionIterator that enumerates the subcomponents of
-* the resulting string.
-*
-* @param format
-*          The formatter to use.
-* @param number
-*          The number to format.
-* @param result
-*          A pointer to a buffer to receive the NULL-terminated formatted
-*          number. If the formatted number fits into dest but cannot be
-*          NULL-terminated (length == resultLength) then the error code is set
-*          to U_STRING_NOT_TERMINATED_WARNING. If the formatted number doesn't
-*          fit into result then the error code is set to
-*          U_BUFFER_OVERFLOW_ERROR.
-* @param resultLength
-*          The maximum size of result.
-* @param fpositer
-*          A pointer to a UFieldPositionIterator created by {@link #ufieldpositer_open}
-*          (may be NULL if field position information is not needed, but in this
-*          case it's preferable to use {@link #unum_formatDouble}). Iteration
-*          information already present in the UFieldPositionIterator is deleted,
-*          and the iterator is reset to apply to the fields in the formatted
-*          string created by this function call. The field values and indexes
-*          returned by {@link #ufieldpositer_next} represent fields denoted by
-*          the UNumberFormatFields enum. Fields are not returned in a guaranteed
-*          order. Fields cannot overlap, but they may nest. For example, 1234
-*          could format as "1,234" which might consist of a grouping separator
-*          field for ',' and an integer field encompassing the entire string.
-* @param status
-*          A pointer to an UErrorCode to receive any errors
-* @return
-*          The total buffer size needed; if greater than resultLength, the
-*          output was truncated.
-* @see unum_formatDouble
-* @see unum_parse
-* @see unum_parseDouble
-* @see UFieldPositionIterator
-* @see UNumberFormatFields
-* @stable ICU 59
-*/
-U_CAPI int32_t U_EXPORT2
-unum_formatDoubleForFields(const UNumberFormat* format,
-                           double number,
-                           UChar* result,
-                           int32_t resultLength,
-                           UFieldPositionIterator* fpositer,
-                           UErrorCode* status);
-
-
-/**
-* Format a decimal number using a UNumberFormat.
-* The number will be formatted according to the UNumberFormat's locale.
-* The syntax of the input number is a "numeric string"
-* as defined in the Decimal Arithmetic Specification, available at
-* http://speleotrove.com/decimal
-* @param fmt The formatter to use.
-* @param number The number to format.
-* @param length The length of the input number, or -1 if the input is nul-terminated.
-* @param result A pointer to a buffer to receive the NULL-terminated formatted number. If
-* the formatted number fits into dest but cannot be NULL-terminated (length == resultLength)
-* then the error code is set to U_STRING_NOT_TERMINATED_WARNING. If the formatted number
-* doesn't fit into result then the error code is set to U_BUFFER_OVERFLOW_ERROR.
-* @param resultLength The maximum size of result.
-* @param pos    A pointer to a UFieldPosition.  On input, position->field
-*               is read.  On output, position->beginIndex and position->endIndex indicate
-*               the beginning and ending indices of field number position->field, if such
-*               a field exists.  This parameter may be NULL, in which case it is ignored.
-* @param status A pointer to an UErrorCode to receive any errors
-* @return The total buffer size needed; if greater than resultLength, the output was truncated.
-* @see unum_format
-* @see unum_formatInt64
-* @see unum_parse
-* @see unum_parseInt64
-* @see unum_parseDouble
-* @see UFieldPosition
-* @stable ICU 4.4
-*/
-U_CAPI int32_t U_EXPORT2
-unum_formatDecimal(    const    UNumberFormat*  fmt,
-            const char *    number,
-            int32_t         length,
-            UChar*          result,
-            int32_t         resultLength,
-            UFieldPosition  *pos, /* 0 if ignore */
-            UErrorCode*     status);
-
-/**
- * Format a double currency amount using a UNumberFormat.
- * The double will be formatted according to the UNumberFormat's locale.
- *
- * To format an exact decimal value with a currency, use
- * `unum_setTextAttribute(UNUM_CURRENCY_CODE, ...)` followed by unum_formatDecimal.
- * Your UNumberFormat must be created with the UNUM_CURRENCY style. Alternatively,
- * consider using unumf_openForSkeletonAndLocale.
- *
- * @param fmt the formatter to use
- * @param number the number to format
- * @param currency the 3-letter null-terminated ISO 4217 currency code
- * @param result A pointer to a buffer to receive the NULL-terminated formatted number. If
- * the formatted number fits into dest but cannot be NULL-terminated (length == resultLength)
- * then the error code is set to U_STRING_NOT_TERMINATED_WARNING. If the formatted number
- * doesn't fit into result then the error code is set to U_BUFFER_OVERFLOW_ERROR.
- * @param resultLength the maximum number of UChars to write to result
- * @param pos a pointer to a UFieldPosition.  On input,
- * position->field is read.  On output, position->beginIndex and
- * position->endIndex indicate the beginning and ending indices of
- * field number position->field, if such a field exists.  This
- * parameter may be NULL, in which case it is ignored.
- * @param status a pointer to an input-output UErrorCode
- * @return the total buffer size needed; if greater than resultLength,
- * the output was truncated.
- * @see unum_formatDouble
- * @see unum_parseDoubleCurrency
- * @see UFieldPosition
- * @stable ICU 3.0
- */
-U_CAPI int32_t U_EXPORT2
-unum_formatDoubleCurrency(const UNumberFormat* fmt,
-                          double number,
-                          UChar* currency,
-                          UChar* result,
-                          int32_t resultLength,
-                          UFieldPosition* pos,
-                          UErrorCode* status);
-
-/**
- * Format a UFormattable into a string.
- * @param fmt the formatter to use
- * @param number the number to format, as a UFormattable
- * @param result A pointer to a buffer to receive the NULL-terminated formatted number. If
- * the formatted number fits into dest but cannot be NULL-terminated (length == resultLength)
- * then the error code is set to U_STRING_NOT_TERMINATED_WARNING. If the formatted number
- * doesn't fit into result then the error code is set to U_BUFFER_OVERFLOW_ERROR.
- * @param resultLength the maximum number of UChars to write to result
- * @param pos a pointer to a UFieldPosition.  On input,
- * position->field is read.  On output, position->beginIndex and
- * position->endIndex indicate the beginning and ending indices of
- * field number position->field, if such a field exists.  This
- * parameter may be NULL, in which case it is ignored.
- * @param status a pointer to an input-output UErrorCode
- * @return the total buffer size needed; if greater than resultLength,
- * the output was truncated. Will return 0 on error.
- * @see unum_parseToUFormattable
- * @stable ICU 52
- */
-U_CAPI int32_t U_EXPORT2
-unum_formatUFormattable(const UNumberFormat* fmt,
-                        const UFormattable *number,
-                        UChar *result,
-                        int32_t resultLength,
-                        UFieldPosition *pos,
-                        UErrorCode *status);
-
-/**
-* Parse a string into an integer using a UNumberFormat.
-* The string will be parsed according to the UNumberFormat's locale.
-* Note: parsing is not supported for styles UNUM_DECIMAL_COMPACT_SHORT
-* and UNUM_DECIMAL_COMPACT_LONG.
-* @param fmt The formatter to use.
-* @param text The text to parse.
-* @param textLength The length of text, or -1 if null-terminated.
-* @param parsePos If not NULL, on input a pointer to an integer specifying the offset at which
-* to begin parsing.  If not NULL, on output the offset at which parsing ended.
-* @param status A pointer to an UErrorCode to receive any errors
-* @return The value of the parsed integer
-* @see unum_parseInt64
-* @see unum_parseDouble
-* @see unum_format
-* @see unum_formatInt64
-* @see unum_formatDouble
-* @stable ICU 2.0
-*/
-U_CAPI int32_t U_EXPORT2
-unum_parse(    const   UNumberFormat*  fmt,
-        const   UChar*          text,
-        int32_t         textLength,
-        int32_t         *parsePos /* 0 = start */,
-        UErrorCode      *status);
-
-/**
-* Parse a string into an int64 using a UNumberFormat.
-* The string will be parsed according to the UNumberFormat's locale.
-* Note: parsing is not supported for styles UNUM_DECIMAL_COMPACT_SHORT
-* and UNUM_DECIMAL_COMPACT_LONG.
-* @param fmt The formatter to use.
-* @param text The text to parse.
-* @param textLength The length of text, or -1 if null-terminated.
-* @param parsePos If not NULL, on input a pointer to an integer specifying the offset at which
-* to begin parsing.  If not NULL, on output the offset at which parsing ended.
-* @param status A pointer to an UErrorCode to receive any errors
-* @return The value of the parsed integer
-* @see unum_parse
-* @see unum_parseDouble
-* @see unum_format
-* @see unum_formatInt64
-* @see unum_formatDouble
-* @stable ICU 2.8
-*/
-U_CAPI int64_t U_EXPORT2
-unum_parseInt64(const UNumberFormat*  fmt,
-        const UChar*  text,
-        int32_t       textLength,
-        int32_t       *parsePos /* 0 = start */,
-        UErrorCode    *status);
-
-/**
-* Parse a string into a double using a UNumberFormat.
-* The string will be parsed according to the UNumberFormat's locale.
-* Note: parsing is not supported for styles UNUM_DECIMAL_COMPACT_SHORT
-* and UNUM_DECIMAL_COMPACT_LONG.
-* @param fmt The formatter to use.
-* @param text The text to parse.
-* @param textLength The length of text, or -1 if null-terminated.
-* @param parsePos If not NULL, on input a pointer to an integer specifying the offset at which
-* to begin parsing.  If not NULL, on output the offset at which parsing ended.
-* @param status A pointer to an UErrorCode to receive any errors
-* @return The value of the parsed double
-* @see unum_parse
-* @see unum_parseInt64
-* @see unum_format
-* @see unum_formatInt64
-* @see unum_formatDouble
-* @stable ICU 2.0
-*/
-U_CAPI double U_EXPORT2
-unum_parseDouble(    const   UNumberFormat*  fmt,
-            const   UChar*          text,
-            int32_t         textLength,
-            int32_t         *parsePos /* 0 = start */,
-            UErrorCode      *status);
-
-
-/**
-* Parse a number from a string into an unformatted numeric string using a UNumberFormat.
-* The input string will be parsed according to the UNumberFormat's locale.
-* The syntax of the output is a "numeric string"
-* as defined in the Decimal Arithmetic Specification, available at
-* http://speleotrove.com/decimal
-* Note: parsing is not supported for styles UNUM_DECIMAL_COMPACT_SHORT
-* and UNUM_DECIMAL_COMPACT_LONG.
-* @param fmt The formatter to use.
-* @param text The text to parse.
-* @param textLength The length of text, or -1 if null-terminated.
-* @param parsePos If not NULL, on input a pointer to an integer specifying the offset at which
-*                 to begin parsing.  If not NULL, on output the offset at which parsing ended.
-* @param outBuf A (char *) buffer to receive the parsed number as a string.  The output string
-*               will be nul-terminated if there is sufficient space.
-* @param outBufLength The size of the output buffer.  May be zero, in which case
-*               the outBuf pointer may be NULL, and the function will return the
-*               size of the output string.
-* @param status A pointer to an UErrorCode to receive any errors
-* @return the length of the output string, not including any terminating nul.
-* @see unum_parse
-* @see unum_parseInt64
-* @see unum_format
-* @see unum_formatInt64
-* @see unum_formatDouble
-* @stable ICU 4.4
-*/
-U_CAPI int32_t U_EXPORT2
-unum_parseDecimal(const   UNumberFormat*  fmt,
-                 const   UChar*          text,
-                         int32_t         textLength,
-                         int32_t         *parsePos /* 0 = start */,
-                         char            *outBuf,
-                         int32_t         outBufLength,
-                         UErrorCode      *status);
-
-/**
- * Parse a string into a double and a currency using a UNumberFormat.
- * The string will be parsed according to the UNumberFormat's locale.
- * @param fmt the formatter to use
- * @param text the text to parse
- * @param textLength the length of text, or -1 if null-terminated
- * @param parsePos a pointer to an offset index into text at which to
- * begin parsing. On output, *parsePos will point after the last
- * parsed character.  This parameter may be NULL, in which case parsing
- * begins at offset 0.
- * @param currency a pointer to the buffer to receive the parsed null-
- * terminated currency.  This buffer must have a capacity of at least
- * 4 UChars.
- * @param status a pointer to an input-output UErrorCode
- * @return the parsed double
- * @see unum_parseDouble
- * @see unum_formatDoubleCurrency
- * @stable ICU 3.0
- */
-U_CAPI double U_EXPORT2
-unum_parseDoubleCurrency(const UNumberFormat* fmt,
-                         const UChar* text,
-                         int32_t textLength,
-                         int32_t* parsePos, /* 0 = start */
-                         UChar* currency,
-                         UErrorCode* status);
-
-/**
- * Parse a UChar string into a UFormattable.
- * Example code:
- * \snippet test/cintltst/cnumtst.c unum_parseToUFormattable
- * Note: parsing is not supported for styles UNUM_DECIMAL_COMPACT_SHORT
- * and UNUM_DECIMAL_COMPACT_LONG.
- * @param fmt the formatter to use
- * @param result the UFormattable to hold the result. If NULL, a new UFormattable will be allocated (which the caller must close with ufmt_close).
- * @param text the text to parse
- * @param textLength the length of text, or -1 if null-terminated
- * @param parsePos a pointer to an offset index into text at which to
- * begin parsing. On output, *parsePos will point after the last
- * parsed character.  This parameter may be NULL in which case parsing
- * begins at offset 0.
- * @param status a pointer to an input-output UErrorCode
- * @return the UFormattable.  Will be ==result unless NULL was passed in for result, in which case it will be the newly opened UFormattable.
- * @see ufmt_getType
- * @see ufmt_close
- * @stable ICU 52
- */
-U_CAPI UFormattable* U_EXPORT2
-unum_parseToUFormattable(const UNumberFormat* fmt,
-                         UFormattable *result,
-                         const UChar* text,
-                         int32_t textLength,
-                         int32_t* parsePos, /* 0 = start */
-                         UErrorCode* status);
-
-/**
- * Set the pattern used by a UNumberFormat.  This can only be used
- * on a DecimalFormat, other formats return U_UNSUPPORTED_ERROR
- * in the status.
- * @param format The formatter to set.
- * @param localized true if the pattern is localized, false otherwise.
- * @param pattern The new pattern
- * @param patternLength The length of pattern, or -1 if null-terminated.
- * @param parseError A pointer to UParseError to receive information
- * about errors occurred during parsing, or NULL if no parse error
- * information is desired.
- * @param status A pointer to an input-output UErrorCode.
- * @see unum_toPattern
- * @see DecimalFormat
- * @stable ICU 2.0
- */
-U_CAPI void U_EXPORT2
-unum_applyPattern(          UNumberFormat  *format,
-                            UBool          localized,
-                    const   UChar          *pattern,
-                            int32_t         patternLength,
-                            UParseError    *parseError,
-                            UErrorCode     *status
-                                    );
-
-/**
-* Get a locale for which decimal formatting patterns are available.
-* A UNumberFormat in a locale returned by this function will perform the correct
-* formatting and parsing for the locale.  The results of this call are not
-* valid for rule-based number formats.
-* @param localeIndex The index of the desired locale.
-* @return A locale for which number formatting patterns are available, or 0 if none.
-* @see unum_countAvailable
-* @stable ICU 2.0
-*/
-U_CAPI const char* U_EXPORT2
-unum_getAvailable(int32_t localeIndex);
-
-/**
-* Determine how many locales have decimal formatting patterns available.  The
-* results of this call are not valid for rule-based number formats.
-* This function is useful for determining the loop ending condition for
-* calls to {@link #unum_getAvailable }.
-* @return The number of locales for which decimal formatting patterns are available.
-* @see unum_getAvailable
-* @stable ICU 2.0
-*/
-U_CAPI int32_t U_EXPORT2
-unum_countAvailable(void);
-
-#if UCONFIG_HAVE_PARSEALLINPUT
-/* The UNumberFormatAttributeValue type cannot be #ifndef U_HIDE_INTERNAL_API, needed for .h variable declaration */
-/**
- * @internal
- */
-typedef enum UNumberFormatAttributeValue {
-#ifndef U_HIDE_INTERNAL_API
-  /** @internal */
-  UNUM_NO = 0,
-  /** @internal */
-  UNUM_YES = 1,
-  /** @internal */
-  UNUM_MAYBE = 2
-#else
-  /** @internal */
-  UNUM_FORMAT_ATTRIBUTE_VALUE_HIDDEN
-#endif /* U_HIDE_INTERNAL_API */
-} UNumberFormatAttributeValue;
-#endif
-
-/** The possible UNumberFormat numeric attributes @stable ICU 2.0 */
-typedef enum UNumberFormatAttribute {
-  /** Parse integers only */
-  UNUM_PARSE_INT_ONLY,
-  /** Use grouping separator */
-  UNUM_GROUPING_USED,
-  /** Always show decimal point */
-  UNUM_DECIMAL_ALWAYS_SHOWN,
-  /** Maximum integer digits */
-  UNUM_MAX_INTEGER_DIGITS,
-  /** Minimum integer digits */
-  UNUM_MIN_INTEGER_DIGITS,
-  /** Integer digits */
-  UNUM_INTEGER_DIGITS,
-  /** Maximum fraction digits */
-  UNUM_MAX_FRACTION_DIGITS,
-  /** Minimum fraction digits */
-  UNUM_MIN_FRACTION_DIGITS,
-  /** Fraction digits */
-  UNUM_FRACTION_DIGITS,
-  /** Multiplier */
-  UNUM_MULTIPLIER,
-  /** Grouping size */
-  UNUM_GROUPING_SIZE,
-  /** Rounding Mode */
-  UNUM_ROUNDING_MODE,
-  /** Rounding increment */
-  UNUM_ROUNDING_INCREMENT,
-  /** The width to which the output of <code>format()</code> is padded. */
-  UNUM_FORMAT_WIDTH,
-  /** The position at which padding will take place. */
-  UNUM_PADDING_POSITION,
-  /** Secondary grouping size */
-  UNUM_SECONDARY_GROUPING_SIZE,
-  /** Use significant digits
-   * @stable ICU 3.0 */
-  UNUM_SIGNIFICANT_DIGITS_USED,
-  /** Minimum significant digits
-   * @stable ICU 3.0 */
-  UNUM_MIN_SIGNIFICANT_DIGITS,
-  /** Maximum significant digits
-   * @stable ICU 3.0 */
-  UNUM_MAX_SIGNIFICANT_DIGITS,
-  /** Lenient parse mode used by rule-based formats.
-   * @stable ICU 3.0
-   */
-  UNUM_LENIENT_PARSE,
-#if UCONFIG_HAVE_PARSEALLINPUT
-  /** Consume all input. (may use fastpath). Set to UNUM_YES (require fastpath), UNUM_NO (skip fastpath), or UNUM_MAYBE (heuristic).
-   * This is an internal ICU API. Do not use.
-   * @internal
-   */
-  UNUM_PARSE_ALL_INPUT = 20,
-#endif
-  /**
-    * Scale, which adjusts the position of the
-    * decimal point when formatting.  Amounts will be multiplied by 10 ^ (scale)
-    * before they are formatted.  The default value for the scale is 0 ( no adjustment ).
-    *
-    * <p>Example: setting the scale to 3, 123 formats as "123,000"
-    * <p>Example: setting the scale to -4, 123 formats as "0.0123"
-    *
-    * This setting is analogous to getMultiplierScale() and setMultiplierScale() in decimfmt.h.
-    *
-   * @stable ICU 51 */
-  UNUM_SCALE = 21,
-
-  /**
-   * Minimum grouping digits; most commonly set to 2 to print "1000" instead of "1,000".
-   * See DecimalFormat::getMinimumGroupingDigits().
-   *
-   * For better control over grouping strategies, use UNumberFormatter.
-   *
-   * @stable ICU 64
-   */
-  UNUM_MINIMUM_GROUPING_DIGITS = 22,
-
-  /**
-   * if this attribute is set to 0, it is set to UNUM_CURRENCY_STANDARD purpose,
-   * otherwise it is UNUM_CURRENCY_CASH purpose
-   * Default: 0 (UNUM_CURRENCY_STANDARD purpose)
-   * @stable ICU 54
-   */
-  UNUM_CURRENCY_USAGE = 23,
-
-#ifndef U_HIDE_INTERNAL_API
-  /** One below the first bitfield-boolean item.
-   * All items after this one are stored in boolean form.
-   * @internal */
-  UNUM_MAX_NONBOOLEAN_ATTRIBUTE = 0x0FFF,
-#endif /* U_HIDE_INTERNAL_API */
-
-  /** If 1, specifies that if setting the "max integer digits" attribute would truncate a value, set an error status rather than silently truncating.
-   * For example,  formatting the value 1234 with 4 max int digits would succeed, but formatting 12345 would fail. There is no effect on parsing.
-   * Default: 0 (not set)
-   * @stable ICU 50
-   */
-  UNUM_FORMAT_FAIL_IF_MORE_THAN_MAX_DIGITS = 0x1000,
-  /**
-   * if this attribute is set to 1, specifies that, if the pattern doesn't contain an exponent, the exponent will not be parsed. If the pattern does contain an exponent, this attribute has no effect.
-   * Has no effect on formatting.
-   * Default: 0 (unset)
-   * @stable ICU 50
-   */
-  UNUM_PARSE_NO_EXPONENT = 0x1001,
-
-  /**
-   * if this attribute is set to 1, specifies that, if the pattern contains a
-   * decimal mark the input is required to have one. If this attribute is set to 0,
-   * specifies that input does not have to contain a decimal mark.
-   * Has no effect on formatting.
-   * Default: 0 (unset)
-   * @stable ICU 54
-   */
-  UNUM_PARSE_DECIMAL_MARK_REQUIRED = 0x1002,
-
-  /**
-   * Parsing: if set to 1, parsing is sensitive to case (lowercase/uppercase).
-   *
-   * @stable ICU 64
-   */
-  UNUM_PARSE_CASE_SENSITIVE = 0x1003,
-
-  /**
-   * Formatting: if set to 1, whether to show the plus sign on non-negative numbers.
-   *
-   * For better control over sign display, use UNumberFormatter.
-   *
-   * @stable ICU 64
-   */
-  UNUM_SIGN_ALWAYS_SHOWN = 0x1004,
-
-#ifndef U_HIDE_INTERNAL_API
-  /** Limit of boolean attributes. (value should
-   * not depend on U_HIDE conditionals)
-   * @internal */
-  UNUM_LIMIT_BOOLEAN_ATTRIBUTE = 0x1005,
-#endif /* U_HIDE_INTERNAL_API */
-
-} UNumberFormatAttribute;
-
-/**
-* Get a numeric attribute associated with a UNumberFormat.
-* An example of a numeric attribute is the number of integer digits a formatter will produce.
-* @param fmt The formatter to query.
-* @param attr The attribute to query; one of UNUM_PARSE_INT_ONLY, UNUM_GROUPING_USED,
-* UNUM_DECIMAL_ALWAYS_SHOWN, UNUM_MAX_INTEGER_DIGITS, UNUM_MIN_INTEGER_DIGITS, UNUM_INTEGER_DIGITS,
-* UNUM_MAX_FRACTION_DIGITS, UNUM_MIN_FRACTION_DIGITS, UNUM_FRACTION_DIGITS, UNUM_MULTIPLIER,
-* UNUM_GROUPING_SIZE, UNUM_ROUNDING_MODE, UNUM_FORMAT_WIDTH, UNUM_PADDING_POSITION, UNUM_SECONDARY_GROUPING_SIZE,
-* UNUM_SCALE, UNUM_MINIMUM_GROUPING_DIGITS.
-* @return The value of attr.
-* @see unum_setAttribute
-* @see unum_getDoubleAttribute
-* @see unum_setDoubleAttribute
-* @see unum_getTextAttribute
-* @see unum_setTextAttribute
-* @stable ICU 2.0
-*/
-U_CAPI int32_t U_EXPORT2
-unum_getAttribute(const UNumberFormat*          fmt,
-          UNumberFormatAttribute  attr);
-
-/**
-* Set a numeric attribute associated with a UNumberFormat.
-* An example of a numeric attribute is the number of integer digits a formatter will produce.  If the
-* formatter does not understand the attribute, the call is ignored.  Rule-based formatters only understand
-* the lenient-parse attribute.
-* @param fmt The formatter to set.
-* @param attr The attribute to set; one of UNUM_PARSE_INT_ONLY, UNUM_GROUPING_USED,
-* UNUM_DECIMAL_ALWAYS_SHOWN, UNUM_MAX_INTEGER_DIGITS, UNUM_MIN_INTEGER_DIGITS, UNUM_INTEGER_DIGITS,
-* UNUM_MAX_FRACTION_DIGITS, UNUM_MIN_FRACTION_DIGITS, UNUM_FRACTION_DIGITS, UNUM_MULTIPLIER,
-* UNUM_GROUPING_SIZE, UNUM_ROUNDING_MODE, UNUM_FORMAT_WIDTH, UNUM_PADDING_POSITION, UNUM_SECONDARY_GROUPING_SIZE,
-* UNUM_LENIENT_PARSE, UNUM_SCALE, UNUM_MINIMUM_GROUPING_DIGITS.
-* @param newValue The new value of attr.
-* @see unum_getAttribute
-* @see unum_getDoubleAttribute
-* @see unum_setDoubleAttribute
-* @see unum_getTextAttribute
-* @see unum_setTextAttribute
-* @stable ICU 2.0
-*/
-U_CAPI void U_EXPORT2
-unum_setAttribute(    UNumberFormat*          fmt,
-            UNumberFormatAttribute  attr,
-            int32_t                 newValue);
-
-
-/**
-* Get a numeric attribute associated with a UNumberFormat.
-* An example of a numeric attribute is the number of integer digits a formatter will produce.
-* If the formatter does not understand the attribute, -1 is returned.
-* @param fmt The formatter to query.
-* @param attr The attribute to query; e.g. UNUM_ROUNDING_INCREMENT.
-* @return The value of attr.
-* @see unum_getAttribute
-* @see unum_setAttribute
-* @see unum_setDoubleAttribute
-* @see unum_getTextAttribute
-* @see unum_setTextAttribute
-* @stable ICU 2.0
-*/
-U_CAPI double U_EXPORT2
-unum_getDoubleAttribute(const UNumberFormat*          fmt,
-          UNumberFormatAttribute  attr);
-
-/**
-* Set a numeric attribute associated with a UNumberFormat.
-* An example of a numeric attribute is the number of integer digits a formatter will produce.
-* If the formatter does not understand the attribute, this call is ignored.
-* @param fmt The formatter to set.
-* @param attr The attribute to set; e.g. UNUM_ROUNDING_INCREMENT.
-* @param newValue The new value of attr.
-* @see unum_getAttribute
-* @see unum_setAttribute
-* @see unum_getDoubleAttribute
-* @see unum_getTextAttribute
-* @see unum_setTextAttribute
-* @stable ICU 2.0
-*/
-U_CAPI void U_EXPORT2
-unum_setDoubleAttribute(    UNumberFormat*          fmt,
-            UNumberFormatAttribute  attr,
-            double                 newValue);
-
-/** The possible UNumberFormat text attributes @stable ICU 2.0*/
-typedef enum UNumberFormatTextAttribute {
-  /** Positive prefix */
-  UNUM_POSITIVE_PREFIX,
-  /** Positive suffix */
-  UNUM_POSITIVE_SUFFIX,
-  /** Negative prefix */
-  UNUM_NEGATIVE_PREFIX,
-  /** Negative suffix */
-  UNUM_NEGATIVE_SUFFIX,
-  /** The character used to pad to the format width. */
-  UNUM_PADDING_CHARACTER,
-  /** The ISO currency code */
-  UNUM_CURRENCY_CODE,
-  /**
-   * The default rule set, such as "%spellout-numbering-year:", "%spellout-cardinal:",
-   * "%spellout-ordinal-masculine-plural:", "%spellout-ordinal-feminine:", or
-   * "%spellout-ordinal-neuter:". The available public rulesets can be listed using
-   * unum_getTextAttribute with UNUM_PUBLIC_RULESETS. This is only available with
-   * rule-based formatters.
-   * @stable ICU 3.0
-   */
-  UNUM_DEFAULT_RULESET,
-  /**
-   * The public rule sets.  This is only available with rule-based formatters.
-   * This is a read-only attribute.  The public rulesets are returned as a
-   * single string, with each ruleset name delimited by ';' (semicolon). See the
-   * CLDR LDML spec for more information about RBNF rulesets:
-   * http://www.unicode.org/reports/tr35/tr35-numbers.html#Rule-Based_Number_Formatting
-   * @stable ICU 3.0
-   */
-  UNUM_PUBLIC_RULESETS
-} UNumberFormatTextAttribute;
-
-/**
-* Get a text attribute associated with a UNumberFormat.
-* An example of a text attribute is the suffix for positive numbers.  If the formatter
-* does not understand the attribute, U_UNSUPPORTED_ERROR is returned as the status.
-* Rule-based formatters only understand UNUM_DEFAULT_RULESET and UNUM_PUBLIC_RULESETS.
-* @param fmt The formatter to query.
-* @param tag The attribute to query; one of UNUM_POSITIVE_PREFIX, UNUM_POSITIVE_SUFFIX,
-* UNUM_NEGATIVE_PREFIX, UNUM_NEGATIVE_SUFFIX, UNUM_PADDING_CHARACTER, UNUM_CURRENCY_CODE,
-* UNUM_DEFAULT_RULESET, or UNUM_PUBLIC_RULESETS.
-* @param result A pointer to a buffer to receive the attribute.
-* @param resultLength The maximum size of result.
-* @param status A pointer to an UErrorCode to receive any errors
-* @return The total buffer size needed; if greater than resultLength, the output was truncated.
-* @see unum_setTextAttribute
-* @see unum_getAttribute
-* @see unum_setAttribute
-* @stable ICU 2.0
-*/
-U_CAPI int32_t U_EXPORT2
-unum_getTextAttribute(    const    UNumberFormat*                    fmt,
-            UNumberFormatTextAttribute      tag,
-            UChar*                            result,
-            int32_t                            resultLength,
-            UErrorCode*                        status);
-
-/**
-* Set a text attribute associated with a UNumberFormat.
-* An example of a text attribute is the suffix for positive numbers.  Rule-based formatters
-* only understand UNUM_DEFAULT_RULESET.
-* @param fmt The formatter to set.
-* @param tag The attribute to set; one of UNUM_POSITIVE_PREFIX, UNUM_POSITIVE_SUFFIX,
-* UNUM_NEGATIVE_PREFIX, UNUM_NEGATIVE_SUFFIX, UNUM_PADDING_CHARACTER, UNUM_CURRENCY_CODE,
-* or UNUM_DEFAULT_RULESET.
-* @param newValue The new value of attr.
-* @param newValueLength The length of newValue, or -1 if null-terminated.
-* @param status A pointer to an UErrorCode to receive any errors
-* @see unum_getTextAttribute
-* @see unum_getAttribute
-* @see unum_setAttribute
-* @stable ICU 2.0
-*/
-U_CAPI void U_EXPORT2
-unum_setTextAttribute(    UNumberFormat*                    fmt,
-            UNumberFormatTextAttribute      tag,
-            const    UChar*                            newValue,
-            int32_t                            newValueLength,
-            UErrorCode                        *status);
-
-/**
- * Extract the pattern from a UNumberFormat.  The pattern will follow
- * the DecimalFormat pattern syntax.
- * @param fmt The formatter to query.
- * @param isPatternLocalized true if the pattern should be localized,
- * false otherwise.  This is ignored if the formatter is a rule-based
- * formatter.
- * @param result A pointer to a buffer to receive the pattern.
- * @param resultLength The maximum size of result.
- * @param status A pointer to an input-output UErrorCode.
- * @return The total buffer size needed; if greater than resultLength,
- * the output was truncated.
- * @see unum_applyPattern
- * @see DecimalFormat
- * @stable ICU 2.0
- */
-U_CAPI int32_t U_EXPORT2
-unum_toPattern(    const    UNumberFormat*          fmt,
-        UBool                  isPatternLocalized,
-        UChar*                  result,
-        int32_t                 resultLength,
-        UErrorCode*             status);
-
-
-/**
- * Constants for specifying a number format symbol.
- * @stable ICU 2.0
- */
-typedef enum UNumberFormatSymbol {
-  /** The decimal separator */
-  UNUM_DECIMAL_SEPARATOR_SYMBOL = 0,
-  /** The grouping separator */
-  UNUM_GROUPING_SEPARATOR_SYMBOL = 1,
-  /** The pattern separator */
-  UNUM_PATTERN_SEPARATOR_SYMBOL = 2,
-  /** The percent sign */
-  UNUM_PERCENT_SYMBOL = 3,
-  /** Zero*/
-  UNUM_ZERO_DIGIT_SYMBOL = 4,
-  /** Character representing a digit in the pattern */
-  UNUM_DIGIT_SYMBOL = 5,
-  /** The minus sign */
-  UNUM_MINUS_SIGN_SYMBOL = 6,
-  /** The plus sign */
-  UNUM_PLUS_SIGN_SYMBOL = 7,
-  /** The currency symbol */
-  UNUM_CURRENCY_SYMBOL = 8,
-  /** The international currency symbol */
-  UNUM_INTL_CURRENCY_SYMBOL = 9,
-  /** The monetary separator */
-  UNUM_MONETARY_SEPARATOR_SYMBOL = 10,
-  /** The exponential symbol */
-  UNUM_EXPONENTIAL_SYMBOL = 11,
-  /** Per mill symbol */
-  UNUM_PERMILL_SYMBOL = 12,
-  /** Escape padding character */
-  UNUM_PAD_ESCAPE_SYMBOL = 13,
-  /** Infinity symbol */
-  UNUM_INFINITY_SYMBOL = 14,
-  /** Nan symbol */
-  UNUM_NAN_SYMBOL = 15,
-  /** Significant digit symbol
-   * @stable ICU 3.0 */
-  UNUM_SIGNIFICANT_DIGIT_SYMBOL = 16,
-  /** The monetary grouping separator
-   * @stable ICU 3.6
-   */
-  UNUM_MONETARY_GROUPING_SEPARATOR_SYMBOL = 17,
-  /** One
-   * @stable ICU 4.6
-   */
-  UNUM_ONE_DIGIT_SYMBOL = 18,
-  /** Two
-   * @stable ICU 4.6
-   */
-  UNUM_TWO_DIGIT_SYMBOL = 19,
-  /** Three
-   * @stable ICU 4.6
-   */
-  UNUM_THREE_DIGIT_SYMBOL = 20,
-  /** Four
-   * @stable ICU 4.6
-   */
-  UNUM_FOUR_DIGIT_SYMBOL = 21,
-  /** Five
-   * @stable ICU 4.6
-   */
-  UNUM_FIVE_DIGIT_SYMBOL = 22,
-  /** Six
-   * @stable ICU 4.6
-   */
-  UNUM_SIX_DIGIT_SYMBOL = 23,
-  /** Seven
-    * @stable ICU 4.6
-   */
-  UNUM_SEVEN_DIGIT_SYMBOL = 24,
-  /** Eight
-   * @stable ICU 4.6
-   */
-  UNUM_EIGHT_DIGIT_SYMBOL = 25,
-  /** Nine
-   * @stable ICU 4.6
-   */
-  UNUM_NINE_DIGIT_SYMBOL = 26,
-
-  /** Multiplication sign
-   * @stable ICU 54
-   */
-  UNUM_EXPONENT_MULTIPLICATION_SYMBOL = 27,
-
-#ifndef U_HIDE_DEPRECATED_API
-    /**
-     * One more than the highest normal UNumberFormatSymbol value.
-     * @deprecated ICU 58 The numeric value may change over time, see ICU ticket #12420.
-     */
-  UNUM_FORMAT_SYMBOL_COUNT = 28
-#endif  /* U_HIDE_DEPRECATED_API */
-} UNumberFormatSymbol;
-
-/**
-* Get a symbol associated with a UNumberFormat.
-* A UNumberFormat uses symbols to represent the special locale-dependent
-* characters in a number, for example the percent sign. This API is not
-* supported for rule-based formatters.
-* @param fmt The formatter to query.
-* @param symbol The UNumberFormatSymbol constant for the symbol to get
-* @param buffer The string buffer that will receive the symbol string;
-*               if it is NULL, then only the length of the symbol is returned
-* @param size The size of the string buffer
-* @param status A pointer to an UErrorCode to receive any errors
-* @return The length of the symbol; the buffer is not modified if
-*         <code>length&gt;=size</code>
-* @see unum_setSymbol
-* @stable ICU 2.0
-*/
-U_CAPI int32_t U_EXPORT2
-unum_getSymbol(const UNumberFormat *fmt,
-               UNumberFormatSymbol symbol,
-               UChar *buffer,
-               int32_t size,
-               UErrorCode *status);
-
-/**
-* Set a symbol associated with a UNumberFormat.
-* A UNumberFormat uses symbols to represent the special locale-dependent
-* characters in a number, for example the percent sign.  This API is not
-* supported for rule-based formatters.
-* @param fmt The formatter to set.
-* @param symbol The UNumberFormatSymbol constant for the symbol to set
-* @param value The string to set the symbol to
-* @param length The length of the string, or -1 for a zero-terminated string
-* @param status A pointer to an UErrorCode to receive any errors.
-* @see unum_getSymbol
-* @stable ICU 2.0
-*/
-U_CAPI void U_EXPORT2
-unum_setSymbol(UNumberFormat *fmt,
-               UNumberFormatSymbol symbol,
-               const UChar *value,
-               int32_t length,
-               UErrorCode *status);
-
-
-/**
- * Get the locale for this number format object.
- * You can choose between valid and actual locale.
- * @param fmt The formatter to get the locale from
- * @param type type of the locale we're looking for (valid or actual)
- * @param status error code for the operation
- * @return the locale name
- * @stable ICU 2.8
- */
-U_CAPI const char* U_EXPORT2
-unum_getLocaleByType(const UNumberFormat *fmt,
-                     ULocDataLocaleType type,
-                     UErrorCode* status);
-
-/**
- * Set a particular UDisplayContext value in the formatter, such as
- * UDISPCTX_CAPITALIZATION_FOR_STANDALONE.
- * @param fmt The formatter for which to set a UDisplayContext value.
- * @param value The UDisplayContext value to set.
- * @param status A pointer to an UErrorCode to receive any errors
- * @stable ICU 53
- */
-U_CAPI void U_EXPORT2
-unum_setContext(UNumberFormat* fmt, UDisplayContext value, UErrorCode* status);
-
-/**
- * Get the formatter's UDisplayContext value for the specified UDisplayContextType,
- * such as UDISPCTX_TYPE_CAPITALIZATION.
- * @param fmt The formatter to query.
- * @param type The UDisplayContextType whose value to return
- * @param status A pointer to an UErrorCode to receive any errors
- * @return The UDisplayContextValue for the specified type.
- * @stable ICU 53
- */
-U_CAPI UDisplayContext U_EXPORT2
-unum_getContext(const UNumberFormat *fmt, UDisplayContextType type, UErrorCode* status);
-
-#endif /* #if !UCONFIG_NO_FORMATTING */
-
-#endif
-=======
-// © 2016 and later: Unicode, Inc. and others.
-// License & terms of use: http://www.unicode.org/copyright.html
-/*
-*******************************************************************************
-* Copyright (C) 1997-2015, International Business Machines Corporation and others.
-* All Rights Reserved.
-* Modification History:
-*
-*   Date        Name        Description
-*   06/24/99    helena      Integrated Alan's NF enhancements and Java2 bug fixes
-*******************************************************************************
-*/
-
-#ifndef _UNUM
-#define _UNUM
-
-#include "unicode/utypes.h"
-
-#if !UCONFIG_NO_FORMATTING
-
-#include "unicode/uloc.h"
-#include "unicode/ucurr.h"
-#include "unicode/umisc.h"
-#include "unicode/parseerr.h"
-#include "unicode/uformattable.h"
-#include "unicode/udisplaycontext.h"
-#include "unicode/ufieldpositer.h"
-#include "unicode/unumberoptions.h"
-
-#if U_SHOW_CPLUSPLUS_API
-#include "unicode/localpointer.h"
-#endif   // U_SHOW_CPLUSPLUS_API
-
-/**
- * \file
- * \brief C API: Compatibility APIs for number formatting.
- *
- * <h2> Number Format C API </h2>
- * 
- * <p><strong>IMPORTANT:</strong> New users with are strongly encouraged to
- * see if unumberformatter.h fits their use case.  Although not deprecated,
- * this header is provided for backwards compatibility only.
- *
- * Number Format C API  Provides functions for
- * formatting and parsing a number.  Also provides methods for
- * determining which locales have number formats, and what their names
- * are.
- * <P>
- * UNumberFormat helps you to format and parse numbers for any locale.
- * Your code can be completely independent of the locale conventions
- * for decimal points, thousands-separators, or even the particular
- * decimal digits used, or whether the number format is even decimal.
- * There are different number format styles like decimal, currency,
- * percent and spellout.
- * <P>
- * To format a number for the current Locale, use one of the static
- * factory methods:
- * <pre>
- * \code
- *    UChar myString[20];
- *    double myNumber = 7.0;
- *    UErrorCode status = U_ZERO_ERROR;
- *    UNumberFormat* nf = unum_open(UNUM_DEFAULT, NULL, -1, NULL, NULL, &status);
- *    unum_formatDouble(nf, myNumber, myString, 20, NULL, &status);
- *    printf(" Example 1: %s\n", austrdup(myString) ); //austrdup( a function used to convert UChar* to char*)
- * \endcode
- * </pre>
- * If you are formatting multiple numbers, it is more efficient to get
- * the format and use it multiple times so that the system doesn't
- * have to fetch the information about the local language and country
- * conventions multiple times.
- * <pre>
- * \code
- * uint32_t i, resultlength, reslenneeded;
- * UErrorCode status = U_ZERO_ERROR;
- * UFieldPosition pos;
- * uint32_t a[] = { 123, 3333, -1234567 };
- * const uint32_t a_len = sizeof(a) / sizeof(a[0]);
- * UNumberFormat* nf;
- * UChar* result = NULL;
- *
- * nf = unum_open(UNUM_DEFAULT, NULL, -1, NULL, NULL, &status);
- * for (i = 0; i < a_len; i++) {
- *    resultlength=0;
- *    reslenneeded=unum_format(nf, a[i], NULL, resultlength, &pos, &status);
- *    result = NULL;
- *    if(status==U_BUFFER_OVERFLOW_ERROR){
- *       status=U_ZERO_ERROR;
- *       resultlength=reslenneeded+1;
- *       result=(UChar*)malloc(sizeof(UChar) * resultlength);
- *       unum_format(nf, a[i], result, resultlength, &pos, &status);
- *    }
- *    printf( " Example 2: %s\n", austrdup(result));
- *    free(result);
- * }
- * \endcode
- * </pre>
- * To format a number for a different Locale, specify it in the
- * call to unum_open().
- * <pre>
- * \code
- *     UNumberFormat* nf = unum_open(UNUM_DEFAULT, NULL, -1, "fr_FR", NULL, &success)
- * \endcode
- * </pre>
- * You can use a NumberFormat API unum_parse() to parse.
- * <pre>
- * \code
- *    UErrorCode status = U_ZERO_ERROR;
- *    int32_t pos=0;
- *    int32_t num;
- *    num = unum_parse(nf, str, u_strlen(str), &pos, &status);
- * \endcode
- * </pre>
- * Use UNUM_DECIMAL to get the normal number format for that country.
- * There are other static options available.  Use UNUM_CURRENCY
- * to get the currency number format for that country.  Use UNUM_PERCENT
- * to get a format for displaying percentages. With this format, a
- * fraction from 0.53 is displayed as 53%.
- * <P>
- * Use a pattern to create either a DecimalFormat or a RuleBasedNumberFormat
- * formatter.  The pattern must conform to the syntax defined for those
- * formatters.
- * <P>
- * You can also control the display of numbers with such function as
- * unum_getAttributes() and unum_setAttributes(), which let you set the
- * minimum fraction digits, grouping, etc.
- * @see UNumberFormatAttributes for more details
- * <P>
- * You can also use forms of the parse and format methods with
- * ParsePosition and UFieldPosition to allow you to:
- * <ul type=round>
- *   <li>(a) progressively parse through pieces of a string.
- *   <li>(b) align the decimal point and other areas.
- * </ul>
- * <p>
- * It is also possible to change or set the symbols used for a particular
- * locale like the currency symbol, the grouping separator , monetary separator
- * etc by making use of functions unum_setSymbols() and unum_getSymbols().
- */
-
-/** A number formatter.
- *  For usage in C programs.
- *  @stable ICU 2.0
- */
-typedef void* UNumberFormat;
-
-/** The possible number format styles. 
- *  @stable ICU 2.0
- */
-typedef enum UNumberFormatStyle {
-    /**
-     * Decimal format defined by a pattern string.
-     * @stable ICU 3.0
-     */
-    UNUM_PATTERN_DECIMAL=0,
-    /**
-     * Decimal format ("normal" style).
-     * @stable ICU 2.0
-     */
-    UNUM_DECIMAL=1,
-    /**
-     * Currency format (generic).
-     * Defaults to UNUM_CURRENCY_STANDARD style
-     * (using currency symbol, e.g., "$1.00", with non-accounting
-     * style for negative values e.g. using minus sign).
-     * The specific style may be specified using the -cf- locale key.
-     * @stable ICU 2.0
-     */
-    UNUM_CURRENCY=2,
-    /**
-     * Percent format
-     * @stable ICU 2.0
-     */
-    UNUM_PERCENT=3,
-    /**
-     * Scientific format
-     * @stable ICU 2.1
-     */
-    UNUM_SCIENTIFIC=4,
-    /**
-     * Spellout rule-based format. The default ruleset can be specified/changed using
-     * unum_setTextAttribute with UNUM_DEFAULT_RULESET; the available public rulesets
-     * can be listed using unum_getTextAttribute with UNUM_PUBLIC_RULESETS.
-     * @stable ICU 2.0
-     */
-    UNUM_SPELLOUT=5,
-    /** 
-     * Ordinal rule-based format . The default ruleset can be specified/changed using
-     * unum_setTextAttribute with UNUM_DEFAULT_RULESET; the available public rulesets
-     * can be listed using unum_getTextAttribute with UNUM_PUBLIC_RULESETS.
-     * @stable ICU 3.0
-     */
-    UNUM_ORDINAL=6,
-    /** 
-     * Duration rule-based format 
-     * @stable ICU 3.0
-     */
-    UNUM_DURATION=7,
-    /** 
-     * Numbering system rule-based format
-     * @stable ICU 4.2
-     */
-    UNUM_NUMBERING_SYSTEM=8,
-    /** 
-     * Rule-based format defined by a pattern string.
-     * @stable ICU 3.0
-     */
-    UNUM_PATTERN_RULEBASED=9,
-    /**
-     * Currency format with an ISO currency code, e.g., "USD1.00".
-     * @stable ICU 4.8
-     */
-    UNUM_CURRENCY_ISO=10,
-    /**
-     * Currency format with a pluralized currency name,
-     * e.g., "1.00 US dollar" and "3.00 US dollars".
-     * @stable ICU 4.8
-     */
-    UNUM_CURRENCY_PLURAL=11,
-    /**
-     * Currency format for accounting, e.g., "($3.00)" for
-     * negative currency amount instead of "-$3.00" ({@link #UNUM_CURRENCY}).
-     * Overrides any style specified using -cf- key in locale.
-     * @stable ICU 53
-     */
-    UNUM_CURRENCY_ACCOUNTING=12,
-    /**
-     * Currency format with a currency symbol given CASH usage, e.g., 
-     * "NT$3" instead of "NT$3.23".
-     * @stable ICU 54
-     */
-    UNUM_CASH_CURRENCY=13,
-    /**
-     * Decimal format expressed using compact notation
-     * (short form, corresponds to UNumberCompactStyle=UNUM_SHORT)
-     * e.g. "23K", "45B"
-     * @stable ICU 56
-     */
-    UNUM_DECIMAL_COMPACT_SHORT=14,
-    /**
-     * Decimal format expressed using compact notation
-     * (long form, corresponds to UNumberCompactStyle=UNUM_LONG)
-     * e.g. "23 thousand", "45 billion"
-     * @stable ICU 56
-     */
-    UNUM_DECIMAL_COMPACT_LONG=15,
-    /**
-     * Currency format with a currency symbol, e.g., "$1.00",
-     * using non-accounting style for negative values (e.g. minus sign).
-     * Overrides any style specified using -cf- key in locale.
-     * @stable ICU 56
-     */
-    UNUM_CURRENCY_STANDARD=16,
-
-#ifndef U_HIDE_DEPRECATED_API
-    /**
-     * One more than the highest normal UNumberFormatStyle value.
-     * @deprecated ICU 58 The numeric value may change over time, see ICU ticket #12420.
-     */
-    UNUM_FORMAT_STYLE_COUNT=17,
-#endif  /* U_HIDE_DEPRECATED_API */
-
-    /**
-     * Default format
-     * @stable ICU 2.0
-     */
-    UNUM_DEFAULT = UNUM_DECIMAL,
-    /**
-     * Alias for UNUM_PATTERN_DECIMAL
-     * @stable ICU 3.0
-     */
-    UNUM_IGNORE = UNUM_PATTERN_DECIMAL
-} UNumberFormatStyle;
-
-/** The possible number format pad positions. 
- *  @stable ICU 2.0
- */
-typedef enum UNumberFormatPadPosition {
-    UNUM_PAD_BEFORE_PREFIX,
-    UNUM_PAD_AFTER_PREFIX,
-    UNUM_PAD_BEFORE_SUFFIX,
-    UNUM_PAD_AFTER_SUFFIX
-} UNumberFormatPadPosition;
-
-/**
- * Constants for specifying short or long format.
- * @stable ICU 51
- */
-typedef enum UNumberCompactStyle {
-  /** @stable ICU 51 */
-  UNUM_SHORT,
-  /** @stable ICU 51 */
-  UNUM_LONG
-  /** @stable ICU 51 */
-} UNumberCompactStyle;
-
-/**
- * Constants for specifying currency spacing
- * @stable ICU 4.8
- */
-enum UCurrencySpacing {
-    /** @stable ICU 4.8 */
-    UNUM_CURRENCY_MATCH,
-    /** @stable ICU 4.8 */
-    UNUM_CURRENCY_SURROUNDING_MATCH,
-    /** @stable ICU 4.8 */
-    UNUM_CURRENCY_INSERT,
-
-    /* Do not conditionalize the following with #ifndef U_HIDE_DEPRECATED_API,
-     * it is needed for layout of DecimalFormatSymbols object. */
-#ifndef U_FORCE_HIDE_DEPRECATED_API
-    /**
-     * One more than the highest normal UCurrencySpacing value.
-     * @deprecated ICU 58 The numeric value may change over time, see ICU ticket #12420.
-     */
-    UNUM_CURRENCY_SPACING_COUNT
-#endif  // U_FORCE_HIDE_DEPRECATED_API
-};
-typedef enum UCurrencySpacing UCurrencySpacing; /**< @stable ICU 4.8 */
-
-
-/**
- * FieldPosition and UFieldPosition selectors for format fields
- * defined by NumberFormat and UNumberFormat.
- * @stable ICU 49
- */
-typedef enum UNumberFormatFields {
-    /** @stable ICU 49 */
-    UNUM_INTEGER_FIELD,
-    /** @stable ICU 49 */
-    UNUM_FRACTION_FIELD,
-    /** @stable ICU 49 */
-    UNUM_DECIMAL_SEPARATOR_FIELD,
-    /** @stable ICU 49 */
-    UNUM_EXPONENT_SYMBOL_FIELD,
-    /** @stable ICU 49 */
-    UNUM_EXPONENT_SIGN_FIELD,
-    /** @stable ICU 49 */
-    UNUM_EXPONENT_FIELD,
-    /** @stable ICU 49 */
-    UNUM_GROUPING_SEPARATOR_FIELD,
-    /** @stable ICU 49 */
-    UNUM_CURRENCY_FIELD,
-    /** @stable ICU 49 */
-    UNUM_PERCENT_FIELD,
-    /** @stable ICU 49 */
-    UNUM_PERMILL_FIELD,
-    /** @stable ICU 49 */
-    UNUM_SIGN_FIELD,
-    /** @stable ICU 64 */
-    UNUM_MEASURE_UNIT_FIELD,
-    /** @stable ICU 64 */
-    UNUM_COMPACT_FIELD,
-    /**
-     * Approximately sign. In ICU 70, this was categorized under the generic SIGN field.
-     * @stable ICU 71
-     */
-    UNUM_APPROXIMATELY_SIGN_FIELD,
-
-#ifndef U_HIDE_DEPRECATED_API
-    /**
-     * One more than the highest normal UNumberFormatFields value.
-     * @deprecated ICU 58 The numeric value may change over time, see ICU ticket #12420.
-     */
-    UNUM_FIELD_COUNT
-#endif  /* U_HIDE_DEPRECATED_API */
-} UNumberFormatFields;
-
-
-/**
- * Selectors with special numeric values to use locale default minimum grouping
- * digits for the DecimalFormat/UNumberFormat setMinimumGroupingDigits method.
- * Do not use these constants with the [U]NumberFormatter API.
- *
- * @stable ICU 68
- */
-typedef enum UNumberFormatMinimumGroupingDigits {
-    /**
-     * Display grouping using the default strategy for all locales.
-     * @stable ICU 68
-     */
-    UNUM_MINIMUM_GROUPING_DIGITS_AUTO = -2,
-    /**
-     * Display grouping using locale defaults, except do not show grouping on
-     * values smaller than 10000 (such that there is a minimum of two digits
-     * before the first separator).
-     * @stable ICU 68
-     */
-    UNUM_MINIMUM_GROUPING_DIGITS_MIN2 = -3,
-} UNumberFormatMinimumGroupingDigits;
-
-/**
- * Create and return a new UNumberFormat for formatting and parsing
- * numbers.  A UNumberFormat may be used to format numbers by calling
- * {@link #unum_format }, and to parse numbers by calling {@link #unum_parse }.
- * The caller must call {@link #unum_close } when done to release resources
- * used by this object.
- * @param style The type of number format to open: one of
- * UNUM_DECIMAL, UNUM_CURRENCY, UNUM_PERCENT, UNUM_SCIENTIFIC,
- * UNUM_CURRENCY_ISO, UNUM_CURRENCY_PLURAL, UNUM_SPELLOUT,
- * UNUM_ORDINAL, UNUM_DURATION, UNUM_NUMBERING_SYSTEM,
- * UNUM_PATTERN_DECIMAL, UNUM_PATTERN_RULEBASED, or UNUM_DEFAULT.
- * If UNUM_PATTERN_DECIMAL or UNUM_PATTERN_RULEBASED is passed then the
- * number format is opened using the given pattern, which must conform
- * to the syntax described in DecimalFormat or RuleBasedNumberFormat,
- * respectively.
- *
- * <p><strong>NOTE::</strong> New users with are strongly encouraged to
- * use unumf_openForSkeletonAndLocale instead of unum_open.
- *
- * @param pattern A pattern specifying the format to use. 
- * This parameter is ignored unless the style is
- * UNUM_PATTERN_DECIMAL or UNUM_PATTERN_RULEBASED.
- * @param patternLength The number of characters in the pattern, or -1
- * if null-terminated. This parameter is ignored unless the style is
- * UNUM_PATTERN.
- * @param locale A locale identifier to use to determine formatting
- * and parsing conventions, or NULL to use the default locale.
- * @param parseErr A pointer to a UParseError struct to receive the
- * details of any parsing errors, or NULL if no parsing error details
- * are desired.
- * @param status A pointer to an input-output UErrorCode.
- * @return A pointer to a newly created UNumberFormat, or NULL if an
- * error occurred.
- * @see unum_close
- * @see DecimalFormat
- * @stable ICU 2.0
- */
-U_CAPI UNumberFormat* U_EXPORT2 
-unum_open(  UNumberFormatStyle    style,
-            const    UChar*    pattern,
-            int32_t            patternLength,
-            const    char*     locale,
-            UParseError*       parseErr,
-            UErrorCode*        status);
-
-
-/**
-* Close a UNumberFormat.
-* Once closed, a UNumberFormat may no longer be used.
-* @param fmt The formatter to close.
-* @stable ICU 2.0
-*/
-U_CAPI void U_EXPORT2 
-unum_close(UNumberFormat* fmt);
-
-#if U_SHOW_CPLUSPLUS_API
-
-U_NAMESPACE_BEGIN
-
-/**
- * \class LocalUNumberFormatPointer
- * "Smart pointer" class, closes a UNumberFormat via unum_close().
- * For most methods see the LocalPointerBase base class.
- *
- * @see LocalPointerBase
- * @see LocalPointer
- * @stable ICU 4.4
- */
-U_DEFINE_LOCAL_OPEN_POINTER(LocalUNumberFormatPointer, UNumberFormat, unum_close);
-
-U_NAMESPACE_END
-
-#endif
-
-/**
- * Open a copy of a UNumberFormat.
- * This function performs a deep copy.
- * @param fmt The format to copy
- * @param status A pointer to an UErrorCode to receive any errors.
- * @return A pointer to a UNumberFormat identical to fmt.
- * @stable ICU 2.0
- */
-U_CAPI UNumberFormat* U_EXPORT2 
-unum_clone(const UNumberFormat *fmt,
-       UErrorCode *status);
-
-/**
-* Format an integer using a UNumberFormat.
-* The integer will be formatted according to the UNumberFormat's locale.
-* @param fmt The formatter to use.
-* @param number The number to format.
-* @param result A pointer to a buffer to receive the NULL-terminated formatted number. If
-* the formatted number fits into dest but cannot be NULL-terminated (length == resultLength)
-* then the error code is set to U_STRING_NOT_TERMINATED_WARNING. If the formatted number
-* doesn't fit into result then the error code is set to U_BUFFER_OVERFLOW_ERROR.
-* @param resultLength The maximum size of result.
-* @param pos    A pointer to a UFieldPosition.  On input, position->field
-* is read.  On output, position->beginIndex and position->endIndex indicate
-* the beginning and ending indices of field number position->field, if such
-* a field exists.  This parameter may be NULL, in which case no field
-* @param status A pointer to an UErrorCode to receive any errors
-* @return The total buffer size needed; if greater than resultLength, the output was truncated.
-* @see unum_formatInt64
-* @see unum_formatDouble
-* @see unum_parse
-* @see unum_parseInt64
-* @see unum_parseDouble
-* @see UFieldPosition
-* @stable ICU 2.0
-*/
-U_CAPI int32_t U_EXPORT2 
-unum_format(    const    UNumberFormat*    fmt,
-        int32_t            number,
-        UChar*            result,
-        int32_t            resultLength,
-        UFieldPosition    *pos,
-        UErrorCode*        status);
-
-/**
-* Format an int64 using a UNumberFormat.
-* The int64 will be formatted according to the UNumberFormat's locale.
-* @param fmt The formatter to use.
-* @param number The number to format.
-* @param result A pointer to a buffer to receive the NULL-terminated formatted number. If
-* the formatted number fits into dest but cannot be NULL-terminated (length == resultLength)
-* then the error code is set to U_STRING_NOT_TERMINATED_WARNING. If the formatted number
-* doesn't fit into result then the error code is set to U_BUFFER_OVERFLOW_ERROR.
-* @param resultLength The maximum size of result.
-* @param pos    A pointer to a UFieldPosition.  On input, position->field
-* is read.  On output, position->beginIndex and position->endIndex indicate
-* the beginning and ending indices of field number position->field, if such
-* a field exists.  This parameter may be NULL, in which case no field
-* @param status A pointer to an UErrorCode to receive any errors
-* @return The total buffer size needed; if greater than resultLength, the output was truncated.
-* @see unum_format
-* @see unum_formatDouble
-* @see unum_parse
-* @see unum_parseInt64
-* @see unum_parseDouble
-* @see UFieldPosition
-* @stable ICU 2.0
-*/
-U_CAPI int32_t U_EXPORT2 
-unum_formatInt64(const UNumberFormat *fmt,
-        int64_t         number,
-        UChar*          result,
-        int32_t         resultLength,
-        UFieldPosition *pos,
-        UErrorCode*     status);
-
-/**
-* Format a double using a UNumberFormat.
-* The double will be formatted according to the UNumberFormat's locale.
-* @param fmt The formatter to use.
-* @param number The number to format.
-* @param result A pointer to a buffer to receive the NULL-terminated formatted number. If
-* the formatted number fits into dest but cannot be NULL-terminated (length == resultLength)
-* then the error code is set to U_STRING_NOT_TERMINATED_WARNING. If the formatted number
-* doesn't fit into result then the error code is set to U_BUFFER_OVERFLOW_ERROR.
-* @param resultLength The maximum size of result.
-* @param pos    A pointer to a UFieldPosition.  On input, position->field
-* is read.  On output, position->beginIndex and position->endIndex indicate
-* the beginning and ending indices of field number position->field, if such
-* a field exists.  This parameter may be NULL, in which case no field
-* @param status A pointer to an UErrorCode to receive any errors
-* @return The total buffer size needed; if greater than resultLength, the output was truncated.
-* @see unum_format
-* @see unum_formatInt64
-* @see unum_parse
-* @see unum_parseInt64
-* @see unum_parseDouble
-* @see UFieldPosition
-* @stable ICU 2.0
-*/
-U_CAPI int32_t U_EXPORT2 
-unum_formatDouble(    const    UNumberFormat*  fmt,
-            double          number,
-            UChar*          result,
-            int32_t         resultLength,
-            UFieldPosition  *pos, /* 0 if ignore */
-            UErrorCode*     status);
-
-/**
-* Format a double using a UNumberFormat according to the UNumberFormat's locale,
-* and initialize a UFieldPositionIterator that enumerates the subcomponents of
-* the resulting string.
-*
-* @param format
-*          The formatter to use.
-* @param number
-*          The number to format.
-* @param result
-*          A pointer to a buffer to receive the NULL-terminated formatted
-*          number. If the formatted number fits into dest but cannot be
-*          NULL-terminated (length == resultLength) then the error code is set
-*          to U_STRING_NOT_TERMINATED_WARNING. If the formatted number doesn't
-*          fit into result then the error code is set to
-*          U_BUFFER_OVERFLOW_ERROR.
-* @param resultLength
-*          The maximum size of result.
-* @param fpositer
-*          A pointer to a UFieldPositionIterator created by {@link #ufieldpositer_open}
-*          (may be NULL if field position information is not needed, but in this
-*          case it's preferable to use {@link #unum_formatDouble}). Iteration
-*          information already present in the UFieldPositionIterator is deleted,
-*          and the iterator is reset to apply to the fields in the formatted
-*          string created by this function call. The field values and indexes
-*          returned by {@link #ufieldpositer_next} represent fields denoted by
-*          the UNumberFormatFields enum. Fields are not returned in a guaranteed
-*          order. Fields cannot overlap, but they may nest. For example, 1234
-*          could format as "1,234" which might consist of a grouping separator
-*          field for ',' and an integer field encompassing the entire string.
-* @param status
-*          A pointer to an UErrorCode to receive any errors
-* @return
-*          The total buffer size needed; if greater than resultLength, the
-*          output was truncated.
-* @see unum_formatDouble
-* @see unum_parse
-* @see unum_parseDouble
-* @see UFieldPositionIterator
-* @see UNumberFormatFields
-* @stable ICU 59
-*/
-U_CAPI int32_t U_EXPORT2
-unum_formatDoubleForFields(const UNumberFormat* format,
-                           double number,
-                           UChar* result,
-                           int32_t resultLength,
-                           UFieldPositionIterator* fpositer,
-                           UErrorCode* status);
-
-
-/**
-* Format a decimal number using a UNumberFormat.
-* The number will be formatted according to the UNumberFormat's locale.
-* The syntax of the input number is a "numeric string"
-* as defined in the Decimal Arithmetic Specification, available at
-* http://speleotrove.com/decimal
-* @param fmt The formatter to use.
-* @param number The number to format.
-* @param length The length of the input number, or -1 if the input is nul-terminated.
-* @param result A pointer to a buffer to receive the NULL-terminated formatted number. If
-* the formatted number fits into dest but cannot be NULL-terminated (length == resultLength)
-* then the error code is set to U_STRING_NOT_TERMINATED_WARNING. If the formatted number
-* doesn't fit into result then the error code is set to U_BUFFER_OVERFLOW_ERROR.
-* @param resultLength The maximum size of result.
-* @param pos    A pointer to a UFieldPosition.  On input, position->field
-*               is read.  On output, position->beginIndex and position->endIndex indicate
-*               the beginning and ending indices of field number position->field, if such
-*               a field exists.  This parameter may be NULL, in which case it is ignored.
-* @param status A pointer to an UErrorCode to receive any errors
-* @return The total buffer size needed; if greater than resultLength, the output was truncated.
-* @see unum_format
-* @see unum_formatInt64
-* @see unum_parse
-* @see unum_parseInt64
-* @see unum_parseDouble
-* @see UFieldPosition
-* @stable ICU 4.4 
-*/
-U_CAPI int32_t U_EXPORT2 
-unum_formatDecimal(    const    UNumberFormat*  fmt,
-            const char *    number,
-            int32_t         length,
-            UChar*          result,
-            int32_t         resultLength,
-            UFieldPosition  *pos, /* 0 if ignore */
-            UErrorCode*     status);
-
-/**
- * Format a double currency amount using a UNumberFormat.
- * The double will be formatted according to the UNumberFormat's locale.
- *
- * To format an exact decimal value with a currency, use
- * `unum_setTextAttribute(UNUM_CURRENCY_CODE, ...)` followed by unum_formatDecimal.
- * Your UNumberFormat must be created with the UNUM_CURRENCY style. Alternatively,
- * consider using unumf_openForSkeletonAndLocale.
- *
- * @param fmt the formatter to use
- * @param number the number to format
- * @param currency the 3-letter null-terminated ISO 4217 currency code
- * @param result A pointer to a buffer to receive the NULL-terminated formatted number. If
- * the formatted number fits into dest but cannot be NULL-terminated (length == resultLength)
- * then the error code is set to U_STRING_NOT_TERMINATED_WARNING. If the formatted number
- * doesn't fit into result then the error code is set to U_BUFFER_OVERFLOW_ERROR.
- * @param resultLength the maximum number of UChars to write to result
- * @param pos a pointer to a UFieldPosition.  On input,
- * position->field is read.  On output, position->beginIndex and
- * position->endIndex indicate the beginning and ending indices of
- * field number position->field, if such a field exists.  This
- * parameter may be NULL, in which case it is ignored.
- * @param status a pointer to an input-output UErrorCode
- * @return the total buffer size needed; if greater than resultLength,
- * the output was truncated.
- * @see unum_formatDouble
- * @see unum_parseDoubleCurrency
- * @see UFieldPosition
- * @stable ICU 3.0
- */
-U_CAPI int32_t U_EXPORT2
-unum_formatDoubleCurrency(const UNumberFormat* fmt,
-                          double number,
-                          UChar* currency,
-                          UChar* result,
-                          int32_t resultLength,
-                          UFieldPosition* pos,
-                          UErrorCode* status);
-
-/**
- * Format a UFormattable into a string.
- * @param fmt the formatter to use
- * @param number the number to format, as a UFormattable
- * @param result A pointer to a buffer to receive the NULL-terminated formatted number. If
- * the formatted number fits into dest but cannot be NULL-terminated (length == resultLength)
- * then the error code is set to U_STRING_NOT_TERMINATED_WARNING. If the formatted number
- * doesn't fit into result then the error code is set to U_BUFFER_OVERFLOW_ERROR.
- * @param resultLength the maximum number of UChars to write to result
- * @param pos a pointer to a UFieldPosition.  On input,
- * position->field is read.  On output, position->beginIndex and
- * position->endIndex indicate the beginning and ending indices of
- * field number position->field, if such a field exists.  This
- * parameter may be NULL, in which case it is ignored.
- * @param status a pointer to an input-output UErrorCode
- * @return the total buffer size needed; if greater than resultLength,
- * the output was truncated. Will return 0 on error.
- * @see unum_parseToUFormattable
- * @stable ICU 52
- */
-U_CAPI int32_t U_EXPORT2
-unum_formatUFormattable(const UNumberFormat* fmt,
-                        const UFormattable *number,
-                        UChar *result,
-                        int32_t resultLength,
-                        UFieldPosition *pos,
-                        UErrorCode *status);
-
-/**
-* Parse a string into an integer using a UNumberFormat.
-* The string will be parsed according to the UNumberFormat's locale.
-* Note: parsing is not supported for styles UNUM_DECIMAL_COMPACT_SHORT
-* and UNUM_DECIMAL_COMPACT_LONG.
-* @param fmt The formatter to use.
-* @param text The text to parse.
-* @param textLength The length of text, or -1 if null-terminated.
-* @param parsePos If not NULL, on input a pointer to an integer specifying the offset at which
-* to begin parsing.  If not NULL, on output the offset at which parsing ended.
-* @param status A pointer to an UErrorCode to receive any errors
-* @return The value of the parsed integer
-* @see unum_parseInt64
-* @see unum_parseDouble
-* @see unum_format
-* @see unum_formatInt64
-* @see unum_formatDouble
-* @stable ICU 2.0
-*/
-U_CAPI int32_t U_EXPORT2 
-unum_parse(    const   UNumberFormat*  fmt,
-        const   UChar*          text,
-        int32_t         textLength,
-        int32_t         *parsePos /* 0 = start */,
-        UErrorCode      *status);
-
-/**
-* Parse a string into an int64 using a UNumberFormat.
-* The string will be parsed according to the UNumberFormat's locale.
-* Note: parsing is not supported for styles UNUM_DECIMAL_COMPACT_SHORT
-* and UNUM_DECIMAL_COMPACT_LONG.
-* @param fmt The formatter to use.
-* @param text The text to parse.
-* @param textLength The length of text, or -1 if null-terminated.
-* @param parsePos If not NULL, on input a pointer to an integer specifying the offset at which
-* to begin parsing.  If not NULL, on output the offset at which parsing ended.
-* @param status A pointer to an UErrorCode to receive any errors
-* @return The value of the parsed integer
-* @see unum_parse
-* @see unum_parseDouble
-* @see unum_format
-* @see unum_formatInt64
-* @see unum_formatDouble
-* @stable ICU 2.8
-*/
-U_CAPI int64_t U_EXPORT2 
-unum_parseInt64(const UNumberFormat*  fmt,
-        const UChar*  text,
-        int32_t       textLength,
-        int32_t       *parsePos /* 0 = start */,
-        UErrorCode    *status);
-
-/**
-* Parse a string into a double using a UNumberFormat.
-* The string will be parsed according to the UNumberFormat's locale.
-* Note: parsing is not supported for styles UNUM_DECIMAL_COMPACT_SHORT
-* and UNUM_DECIMAL_COMPACT_LONG.
-* @param fmt The formatter to use.
-* @param text The text to parse.
-* @param textLength The length of text, or -1 if null-terminated.
-* @param parsePos If not NULL, on input a pointer to an integer specifying the offset at which
-* to begin parsing.  If not NULL, on output the offset at which parsing ended.
-* @param status A pointer to an UErrorCode to receive any errors
-* @return The value of the parsed double
-* @see unum_parse
-* @see unum_parseInt64
-* @see unum_format
-* @see unum_formatInt64
-* @see unum_formatDouble
-* @stable ICU 2.0
-*/
-U_CAPI double U_EXPORT2 
-unum_parseDouble(    const   UNumberFormat*  fmt,
-            const   UChar*          text,
-            int32_t         textLength,
-            int32_t         *parsePos /* 0 = start */,
-            UErrorCode      *status);
-
-
-/**
-* Parse a number from a string into an unformatted numeric string using a UNumberFormat.
-* The input string will be parsed according to the UNumberFormat's locale.
-* The syntax of the output is a "numeric string"
-* as defined in the Decimal Arithmetic Specification, available at
-* http://speleotrove.com/decimal
-* Note: parsing is not supported for styles UNUM_DECIMAL_COMPACT_SHORT
-* and UNUM_DECIMAL_COMPACT_LONG.
-* @param fmt The formatter to use.
-* @param text The text to parse.
-* @param textLength The length of text, or -1 if null-terminated.
-* @param parsePos If not NULL, on input a pointer to an integer specifying the offset at which
-*                 to begin parsing.  If not NULL, on output the offset at which parsing ended.
-* @param outBuf A (char *) buffer to receive the parsed number as a string.  The output string
-*               will be nul-terminated if there is sufficient space.
-* @param outBufLength The size of the output buffer.  May be zero, in which case
-*               the outBuf pointer may be NULL, and the function will return the
-*               size of the output string.
-* @param status A pointer to an UErrorCode to receive any errors
-* @return the length of the output string, not including any terminating nul.
-* @see unum_parse
-* @see unum_parseInt64
-* @see unum_format
-* @see unum_formatInt64
-* @see unum_formatDouble
-* @stable ICU 4.4
-*/
-U_CAPI int32_t U_EXPORT2 
-unum_parseDecimal(const   UNumberFormat*  fmt,
-                 const   UChar*          text,
-                         int32_t         textLength,
-                         int32_t         *parsePos /* 0 = start */,
-                         char            *outBuf,
-                         int32_t         outBufLength,
-                         UErrorCode      *status);
-
-/**
- * Parse a string into a double and a currency using a UNumberFormat.
- * The string will be parsed according to the UNumberFormat's locale.
- * @param fmt the formatter to use
- * @param text the text to parse
- * @param textLength the length of text, or -1 if null-terminated
- * @param parsePos a pointer to an offset index into text at which to
- * begin parsing. On output, *parsePos will point after the last
- * parsed character.  This parameter may be NULL, in which case parsing
- * begins at offset 0.
- * @param currency a pointer to the buffer to receive the parsed null-
- * terminated currency.  This buffer must have a capacity of at least
- * 4 UChars.
- * @param status a pointer to an input-output UErrorCode
- * @return the parsed double
- * @see unum_parseDouble
- * @see unum_formatDoubleCurrency
- * @stable ICU 3.0
- */
-U_CAPI double U_EXPORT2
-unum_parseDoubleCurrency(const UNumberFormat* fmt,
-                         const UChar* text,
-                         int32_t textLength,
-                         int32_t* parsePos, /* 0 = start */
-                         UChar* currency,
-                         UErrorCode* status);
-
-/**
- * Parse a UChar string into a UFormattable.
- * Example code:
- * \snippet test/cintltst/cnumtst.c unum_parseToUFormattable
- * Note: parsing is not supported for styles UNUM_DECIMAL_COMPACT_SHORT
- * and UNUM_DECIMAL_COMPACT_LONG.
- * @param fmt the formatter to use
- * @param result the UFormattable to hold the result. If NULL, a new UFormattable will be allocated (which the caller must close with ufmt_close).
- * @param text the text to parse
- * @param textLength the length of text, or -1 if null-terminated
- * @param parsePos a pointer to an offset index into text at which to
- * begin parsing. On output, *parsePos will point after the last
- * parsed character.  This parameter may be NULL in which case parsing
- * begins at offset 0.
- * @param status a pointer to an input-output UErrorCode
- * @return the UFormattable.  Will be ==result unless NULL was passed in for result, in which case it will be the newly opened UFormattable.
- * @see ufmt_getType
- * @see ufmt_close
- * @stable ICU 52
- */
-U_CAPI UFormattable* U_EXPORT2
-unum_parseToUFormattable(const UNumberFormat* fmt,
-                         UFormattable *result,
-                         const UChar* text,
-                         int32_t textLength,
-                         int32_t* parsePos, /* 0 = start */
-                         UErrorCode* status);
-
-/**
- * Set the pattern used by a UNumberFormat.  This can only be used
- * on a DecimalFormat, other formats return U_UNSUPPORTED_ERROR
- * in the status.
- * @param format The formatter to set.
- * @param localized true if the pattern is localized, false otherwise.
- * @param pattern The new pattern
- * @param patternLength The length of pattern, or -1 if null-terminated.
- * @param parseError A pointer to UParseError to receive information
- * about errors occurred during parsing, or NULL if no parse error
- * information is desired.
- * @param status A pointer to an input-output UErrorCode.
- * @see unum_toPattern
- * @see DecimalFormat
- * @stable ICU 2.0
- */
-U_CAPI void U_EXPORT2 
-unum_applyPattern(          UNumberFormat  *format,
-                            UBool          localized,
-                    const   UChar          *pattern,
-                            int32_t         patternLength,
-                            UParseError    *parseError,
-                            UErrorCode     *status
-                                    );
-
-/**
-* Get a locale for which decimal formatting patterns are available.
-* A UNumberFormat in a locale returned by this function will perform the correct
-* formatting and parsing for the locale.  The results of this call are not
-* valid for rule-based number formats.
-* @param localeIndex The index of the desired locale.
-* @return A locale for which number formatting patterns are available, or 0 if none.
-* @see unum_countAvailable
-* @stable ICU 2.0
-*/
-U_CAPI const char* U_EXPORT2 
-unum_getAvailable(int32_t localeIndex);
-
-/**
-* Determine how many locales have decimal formatting patterns available.  The
-* results of this call are not valid for rule-based number formats.
-* This function is useful for determining the loop ending condition for
-* calls to {@link #unum_getAvailable }.
-* @return The number of locales for which decimal formatting patterns are available.
-* @see unum_getAvailable
-* @stable ICU 2.0
-*/
-U_CAPI int32_t U_EXPORT2 
-unum_countAvailable(void);
-
-#if UCONFIG_HAVE_PARSEALLINPUT
-/* The UNumberFormatAttributeValue type cannot be #ifndef U_HIDE_INTERNAL_API, needed for .h variable declaration */
-/**
- * @internal
- */
-typedef enum UNumberFormatAttributeValue {
-#ifndef U_HIDE_INTERNAL_API
-  /** @internal */
-  UNUM_NO = 0,
-  /** @internal */
-  UNUM_YES = 1,
-  /** @internal */
-  UNUM_MAYBE = 2
-#else
-  /** @internal */
-  UNUM_FORMAT_ATTRIBUTE_VALUE_HIDDEN
-#endif /* U_HIDE_INTERNAL_API */
-} UNumberFormatAttributeValue;
-#endif
-
-/** The possible UNumberFormat numeric attributes @stable ICU 2.0 */
-typedef enum UNumberFormatAttribute {
-  /** Parse integers only */
-  UNUM_PARSE_INT_ONLY,
-  /** Use grouping separator */
-  UNUM_GROUPING_USED,
-  /** Always show decimal point */
-  UNUM_DECIMAL_ALWAYS_SHOWN,
-  /** Maximum integer digits */
-  UNUM_MAX_INTEGER_DIGITS,
-  /** Minimum integer digits */
-  UNUM_MIN_INTEGER_DIGITS,
-  /** Integer digits */
-  UNUM_INTEGER_DIGITS,
-  /** Maximum fraction digits */
-  UNUM_MAX_FRACTION_DIGITS,
-  /** Minimum fraction digits */
-  UNUM_MIN_FRACTION_DIGITS,
-  /** Fraction digits */
-  UNUM_FRACTION_DIGITS,
-  /** Multiplier */
-  UNUM_MULTIPLIER,
-  /** Grouping size */
-  UNUM_GROUPING_SIZE,
-  /** Rounding Mode */
-  UNUM_ROUNDING_MODE,
-  /** Rounding increment */
-  UNUM_ROUNDING_INCREMENT,
-  /** The width to which the output of <code>format()</code> is padded. */
-  UNUM_FORMAT_WIDTH,
-  /** The position at which padding will take place. */
-  UNUM_PADDING_POSITION,
-  /** Secondary grouping size */
-  UNUM_SECONDARY_GROUPING_SIZE,
-  /** Use significant digits
-   * @stable ICU 3.0 */
-  UNUM_SIGNIFICANT_DIGITS_USED,
-  /** Minimum significant digits
-   * @stable ICU 3.0 */
-  UNUM_MIN_SIGNIFICANT_DIGITS,
-  /** Maximum significant digits
-   * @stable ICU 3.0 */
-  UNUM_MAX_SIGNIFICANT_DIGITS,
-  /** Lenient parse mode used by rule-based formats.
-   * @stable ICU 3.0
-   */
-  UNUM_LENIENT_PARSE,
-#if UCONFIG_HAVE_PARSEALLINPUT
-  /** Consume all input. (may use fastpath). Set to UNUM_YES (require fastpath), UNUM_NO (skip fastpath), or UNUM_MAYBE (heuristic).
-   * This is an internal ICU API. Do not use.
-   * @internal
-   */
-  UNUM_PARSE_ALL_INPUT = 20,
-#endif
-  /** 
-    * Scale, which adjusts the position of the
-    * decimal point when formatting.  Amounts will be multiplied by 10 ^ (scale)
-    * before they are formatted.  The default value for the scale is 0 ( no adjustment ).
-    *
-    * <p>Example: setting the scale to 3, 123 formats as "123,000"
-    * <p>Example: setting the scale to -4, 123 formats as "0.0123"
-    *
-    * This setting is analogous to getMultiplierScale() and setMultiplierScale() in decimfmt.h.
-    *
-   * @stable ICU 51 */
-  UNUM_SCALE = 21,
-
-  /**
-   * Minimum grouping digits; most commonly set to 2 to print "1000" instead of "1,000".
-   * See DecimalFormat::getMinimumGroupingDigits().
-   *
-   * For better control over grouping strategies, use UNumberFormatter.
-   *
-   * @stable ICU 64
-   */
-  UNUM_MINIMUM_GROUPING_DIGITS = 22,
-
-  /** 
-   * if this attribute is set to 0, it is set to UNUM_CURRENCY_STANDARD purpose,
-   * otherwise it is UNUM_CASH_CURRENCY purpose
-   * Default: 0 (UNUM_CURRENCY_STANDARD purpose)
-   * @stable ICU 54
-   */
-  UNUM_CURRENCY_USAGE = 23,
-
-#ifndef U_HIDE_INTERNAL_API
-  /** One below the first bitfield-boolean item.
-   * All items after this one are stored in boolean form.
-   * @internal */
-  UNUM_MAX_NONBOOLEAN_ATTRIBUTE = 0x0FFF,
-#endif /* U_HIDE_INTERNAL_API */
-
-  /** If 1, specifies that if setting the "max integer digits" attribute would truncate a value, set an error status rather than silently truncating.
-   * For example,  formatting the value 1234 with 4 max int digits would succeed, but formatting 12345 would fail. There is no effect on parsing.
-   * Default: 0 (not set)
-   * @stable ICU 50
-   */
-  UNUM_FORMAT_FAIL_IF_MORE_THAN_MAX_DIGITS = 0x1000,
-  /** 
-   * if this attribute is set to 1, specifies that, if the pattern doesn't contain an exponent, the exponent will not be parsed. If the pattern does contain an exponent, this attribute has no effect.
-   * Has no effect on formatting.
-   * Default: 0 (unset)
-   * @stable ICU 50
-   */
-  UNUM_PARSE_NO_EXPONENT = 0x1001,
-
-  /** 
-   * if this attribute is set to 1, specifies that, if the pattern contains a 
-   * decimal mark the input is required to have one. If this attribute is set to 0,
-   * specifies that input does not have to contain a decimal mark.
-   * Has no effect on formatting.
-   * Default: 0 (unset)
-   * @stable ICU 54
-   */
-  UNUM_PARSE_DECIMAL_MARK_REQUIRED = 0x1002,
-
-  /**
-   * Parsing: if set to 1, parsing is sensitive to case (lowercase/uppercase).
-   *
-   * @stable ICU 64
-   */
-  UNUM_PARSE_CASE_SENSITIVE = 0x1003,
-
-  /**
-   * Formatting: if set to 1, whether to show the plus sign on non-negative numbers.
-   *
-   * For better control over sign display, use UNumberFormatter.
-   *
-   * @stable ICU 64
-   */
-  UNUM_SIGN_ALWAYS_SHOWN = 0x1004,
-
-#ifndef U_HIDE_INTERNAL_API
-  /** Limit of boolean attributes. (value should
-   * not depend on U_HIDE conditionals)
-   * @internal */
-  UNUM_LIMIT_BOOLEAN_ATTRIBUTE = 0x1005,
-#endif /* U_HIDE_INTERNAL_API */
-
-} UNumberFormatAttribute;
-
-#ifndef U_HIDE_DRAFT_API
-/**
-* Returns true if the formatter supports the specified attribute and false if not.
-* @param fmt The formatter to query.
-* @param attr The attribute to query.  This can be any value of UNumberFormatterAttribute,
-* regardless of type.
-* @return True if the requested attribute is supported by the formatter; false if not.
-* @see unum_getAttribute
-* @see unum_setAttribute
-* @see unum_getDoubleAttribute
-* @see unum_setDoubleAttribute
-* @see unum_getTextAttribute
-* @see unum_setTextAttribute
-* @draft ICU 72
-*/
-U_CAPI bool U_EXPORT2
-unum_hasAttribute(const UNumberFormat*          fmt,
-          UNumberFormatAttribute  attr);
-#endif // U_HIDE_DRAFT_API
-
-/**
-* Get a numeric attribute associated with a UNumberFormat.
-* An example of a numeric attribute is the number of integer digits a formatter will produce.
-* @param fmt The formatter to query.
-* @param attr The attribute to query; one of UNUM_PARSE_INT_ONLY, UNUM_GROUPING_USED,
-* UNUM_DECIMAL_ALWAYS_SHOWN, UNUM_MAX_INTEGER_DIGITS, UNUM_MIN_INTEGER_DIGITS, UNUM_INTEGER_DIGITS,
-* UNUM_MAX_FRACTION_DIGITS, UNUM_MIN_FRACTION_DIGITS, UNUM_FRACTION_DIGITS, UNUM_MULTIPLIER,
-* UNUM_GROUPING_SIZE, UNUM_ROUNDING_MODE, UNUM_FORMAT_WIDTH, UNUM_PADDING_POSITION, UNUM_SECONDARY_GROUPING_SIZE,
-* UNUM_SCALE, UNUM_MINIMUM_GROUPING_DIGITS.
-* @return The value of attr, or -1 if the formatter doesn't have the requested attribute.  The caller should use unum_hasAttribute() to tell if the attribute
-* is available, rather than relaying on this function returning -1.
-* @see unum_hasAttribute
-* @see unum_setAttribute
-* @see unum_getDoubleAttribute
-* @see unum_setDoubleAttribute
-* @stable ICU 2.0
-*/
-U_CAPI int32_t U_EXPORT2 
-unum_getAttribute(const UNumberFormat*          fmt,
-          UNumberFormatAttribute  attr);
-
-/**
-* Set a numeric attribute associated with a UNumberFormat.
-* An example of a numeric attribute is the number of integer digits a formatter will produce.  If the
-* formatter does not understand the attribute, the call is ignored.  Rule-based formatters only understand
-* the lenient-parse attribute.  The caller can use unum_hasAttribute() to find out if the formatter supports the attribute.
-* @param fmt The formatter to set.
-* @param attr The attribute to set; one of UNUM_PARSE_INT_ONLY, UNUM_GROUPING_USED,
-* UNUM_DECIMAL_ALWAYS_SHOWN, UNUM_MAX_INTEGER_DIGITS, UNUM_MIN_INTEGER_DIGITS, UNUM_INTEGER_DIGITS,
-* UNUM_MAX_FRACTION_DIGITS, UNUM_MIN_FRACTION_DIGITS, UNUM_FRACTION_DIGITS, UNUM_MULTIPLIER,
-* UNUM_GROUPING_SIZE, UNUM_ROUNDING_MODE, UNUM_FORMAT_WIDTH, UNUM_PADDING_POSITION, UNUM_SECONDARY_GROUPING_SIZE,
-* UNUM_LENIENT_PARSE, UNUM_SCALE, UNUM_MINIMUM_GROUPING_DIGITS.
-* @param newValue The new value of attr.
-* @see unum_hasAttribute
-* @see unum_getAttribute
-* @see unum_getDoubleAttribute
-* @see unum_setDoubleAttribute
-* @see unum_getTextAttribute
-* @see unum_setTextAttribute
-* @stable ICU 2.0
-*/
-U_CAPI void U_EXPORT2 
-unum_setAttribute(    UNumberFormat*          fmt,
-            UNumberFormatAttribute  attr,
-            int32_t                 newValue);
-
-
-/**
-* Get a numeric attribute associated with a UNumberFormat.
-* An example of a numeric attribute is the number of integer digits a formatter will produce.
-* If the formatter does not understand the attribute, -1 is returned.  The caller should use unum_hasAttribute()
-* to determine if the attribute is supported, rather than relying on this function returning -1.
-* @param fmt The formatter to query.
-* @param attr The attribute to query; e.g. UNUM_ROUNDING_INCREMENT.
-* @return The value of attr, or -1 if the formatter doesn't understand the attribute.
-* @see unum_hasAttribute
-* @see unum_getAttribute
-* @see unum_setAttribute
-* @see unum_setDoubleAttribute
-* @see unum_getTextAttribute
-* @see unum_setTextAttribute
-* @stable ICU 2.0
-*/
-U_CAPI double U_EXPORT2 
-unum_getDoubleAttribute(const UNumberFormat*          fmt,
-          UNumberFormatAttribute  attr);
-
-/**
-* Set a numeric attribute associated with a UNumberFormat.
-* An example of a numeric attribute is the number of integer digits a formatter will produce.
-* If the formatter does not understand the attribute, this call is ignored.  The caller can use
-* unum_hasAttribute() to tell in advance whether the formatter understands the attribute.
-* @param fmt The formatter to set.
-* @param attr The attribute to set; e.g. UNUM_ROUNDING_INCREMENT.
-* @param newValue The new value of attr.
-* @see unum_hasAttribute
-* @see unum_getAttribute
-* @see unum_setAttribute
-* @see unum_getDoubleAttribute
-* @see unum_getTextAttribute
-* @see unum_setTextAttribute
-* @stable ICU 2.0
-*/
-U_CAPI void U_EXPORT2 
-unum_setDoubleAttribute(    UNumberFormat*          fmt,
-            UNumberFormatAttribute  attr,
-            double                 newValue);
-
-/** The possible UNumberFormat text attributes @stable ICU 2.0*/
-typedef enum UNumberFormatTextAttribute {
-  /** Positive prefix */
-  UNUM_POSITIVE_PREFIX,
-  /** Positive suffix */
-  UNUM_POSITIVE_SUFFIX,
-  /** Negative prefix */
-  UNUM_NEGATIVE_PREFIX,
-  /** Negative suffix */
-  UNUM_NEGATIVE_SUFFIX,
-  /** The character used to pad to the format width. */
-  UNUM_PADDING_CHARACTER,
-  /** The ISO currency code */
-  UNUM_CURRENCY_CODE,
-  /**
-   * The default rule set, such as "%spellout-numbering-year:", "%spellout-cardinal:",
-   * "%spellout-ordinal-masculine-plural:", "%spellout-ordinal-feminine:", or
-   * "%spellout-ordinal-neuter:". The available public rulesets can be listed using
-   * unum_getTextAttribute with UNUM_PUBLIC_RULESETS. This is only available with
-   * rule-based formatters.
-   * @stable ICU 3.0
-   */
-  UNUM_DEFAULT_RULESET,
-  /**
-   * The public rule sets.  This is only available with rule-based formatters.
-   * This is a read-only attribute.  The public rulesets are returned as a
-   * single string, with each ruleset name delimited by ';' (semicolon). See the
-   * CLDR LDML spec for more information about RBNF rulesets:
-   * http://www.unicode.org/reports/tr35/tr35-numbers.html#Rule-Based_Number_Formatting
-   * @stable ICU 3.0
-   */
-  UNUM_PUBLIC_RULESETS
-} UNumberFormatTextAttribute;
-
-/**
-* Get a text attribute associated with a UNumberFormat.
-* An example of a text attribute is the suffix for positive numbers.  If the formatter
-* does not understand the attribute, U_UNSUPPORTED_ERROR is returned as the status.
-* Rule-based formatters only understand UNUM_DEFAULT_RULESET and UNUM_PUBLIC_RULESETS.
-* @param fmt The formatter to query.
-* @param tag The attribute to query; one of UNUM_POSITIVE_PREFIX, UNUM_POSITIVE_SUFFIX,
-* UNUM_NEGATIVE_PREFIX, UNUM_NEGATIVE_SUFFIX, UNUM_PADDING_CHARACTER, UNUM_CURRENCY_CODE,
-* UNUM_DEFAULT_RULESET, or UNUM_PUBLIC_RULESETS.
-* @param result A pointer to a buffer to receive the attribute.
-* @param resultLength The maximum size of result.
-* @param status A pointer to an UErrorCode to receive any errors
-* @return The total buffer size needed; if greater than resultLength, the output was truncated.
-* @see unum_setTextAttribute
-* @see unum_getAttribute
-* @see unum_setAttribute
-* @stable ICU 2.0
-*/
-U_CAPI int32_t U_EXPORT2 
-unum_getTextAttribute(    const    UNumberFormat*                    fmt,
-            UNumberFormatTextAttribute      tag,
-            UChar*                            result,
-            int32_t                            resultLength,
-            UErrorCode*                        status);
-
-/**
-* Set a text attribute associated with a UNumberFormat.
-* An example of a text attribute is the suffix for positive numbers.  Rule-based formatters
-* only understand UNUM_DEFAULT_RULESET.
-* @param fmt The formatter to set.
-* @param tag The attribute to set; one of UNUM_POSITIVE_PREFIX, UNUM_POSITIVE_SUFFIX,
-* UNUM_NEGATIVE_PREFIX, UNUM_NEGATIVE_SUFFIX, UNUM_PADDING_CHARACTER, UNUM_CURRENCY_CODE,
-* or UNUM_DEFAULT_RULESET.
-* @param newValue The new value of attr.
-* @param newValueLength The length of newValue, or -1 if null-terminated.
-* @param status A pointer to an UErrorCode to receive any errors
-* @see unum_getTextAttribute
-* @see unum_getAttribute
-* @see unum_setAttribute
-* @stable ICU 2.0
-*/
-U_CAPI void U_EXPORT2 
-unum_setTextAttribute(    UNumberFormat*                    fmt,
-            UNumberFormatTextAttribute      tag,
-            const    UChar*                            newValue,
-            int32_t                            newValueLength,
-            UErrorCode                        *status);
-
-/**
- * Extract the pattern from a UNumberFormat.  The pattern will follow
- * the DecimalFormat pattern syntax.
- * @param fmt The formatter to query.
- * @param isPatternLocalized true if the pattern should be localized,
- * false otherwise.  This is ignored if the formatter is a rule-based
- * formatter.
- * @param result A pointer to a buffer to receive the pattern.
- * @param resultLength The maximum size of result.
- * @param status A pointer to an input-output UErrorCode.
- * @return The total buffer size needed; if greater than resultLength,
- * the output was truncated.
- * @see unum_applyPattern
- * @see DecimalFormat
- * @stable ICU 2.0
- */
-U_CAPI int32_t U_EXPORT2 
-unum_toPattern(    const    UNumberFormat*          fmt,
-        UBool                  isPatternLocalized,
-        UChar*                  result,
-        int32_t                 resultLength,
-        UErrorCode*             status);
-
-
-/**
- * Constants for specifying a number format symbol.
- * @stable ICU 2.0
- */
-typedef enum UNumberFormatSymbol {
-  /** The decimal separator */
-  UNUM_DECIMAL_SEPARATOR_SYMBOL = 0,
-  /** The grouping separator */
-  UNUM_GROUPING_SEPARATOR_SYMBOL = 1,
-  /** The pattern separator */
-  UNUM_PATTERN_SEPARATOR_SYMBOL = 2,
-  /** The percent sign */
-  UNUM_PERCENT_SYMBOL = 3,
-  /** Zero*/
-  UNUM_ZERO_DIGIT_SYMBOL = 4,
-  /** Character representing a digit in the pattern */
-  UNUM_DIGIT_SYMBOL = 5,
-  /** The minus sign */
-  UNUM_MINUS_SIGN_SYMBOL = 6,
-  /** The plus sign */
-  UNUM_PLUS_SIGN_SYMBOL = 7,
-  /** The currency symbol */
-  UNUM_CURRENCY_SYMBOL = 8,
-  /** The international currency symbol */
-  UNUM_INTL_CURRENCY_SYMBOL = 9,
-  /** The monetary separator */
-  UNUM_MONETARY_SEPARATOR_SYMBOL = 10,
-  /** The exponential symbol */
-  UNUM_EXPONENTIAL_SYMBOL = 11,
-  /** Per mill symbol */
-  UNUM_PERMILL_SYMBOL = 12,
-  /** Escape padding character */
-  UNUM_PAD_ESCAPE_SYMBOL = 13,
-  /** Infinity symbol */
-  UNUM_INFINITY_SYMBOL = 14,
-  /** Nan symbol */
-  UNUM_NAN_SYMBOL = 15,
-  /** Significant digit symbol
-   * @stable ICU 3.0 */
-  UNUM_SIGNIFICANT_DIGIT_SYMBOL = 16,
-  /** The monetary grouping separator 
-   * @stable ICU 3.6
-   */
-  UNUM_MONETARY_GROUPING_SEPARATOR_SYMBOL = 17,
-  /** One
-   * @stable ICU 4.6
-   */
-  UNUM_ONE_DIGIT_SYMBOL = 18,
-  /** Two
-   * @stable ICU 4.6
-   */
-  UNUM_TWO_DIGIT_SYMBOL = 19,
-  /** Three
-   * @stable ICU 4.6
-   */
-  UNUM_THREE_DIGIT_SYMBOL = 20,
-  /** Four
-   * @stable ICU 4.6
-   */
-  UNUM_FOUR_DIGIT_SYMBOL = 21,
-  /** Five
-   * @stable ICU 4.6
-   */
-  UNUM_FIVE_DIGIT_SYMBOL = 22,
-  /** Six
-   * @stable ICU 4.6
-   */
-  UNUM_SIX_DIGIT_SYMBOL = 23,
-  /** Seven
-    * @stable ICU 4.6
-   */
-  UNUM_SEVEN_DIGIT_SYMBOL = 24,
-  /** Eight
-   * @stable ICU 4.6
-   */
-  UNUM_EIGHT_DIGIT_SYMBOL = 25,
-  /** Nine
-   * @stable ICU 4.6
-   */
-  UNUM_NINE_DIGIT_SYMBOL = 26,
-
-  /** Multiplication sign
-   * @stable ICU 54
-   */
-  UNUM_EXPONENT_MULTIPLICATION_SYMBOL = 27,
-
-#ifndef U_HIDE_INTERNAL_API
-  /** Approximately sign.
-   * @internal
-   */
-  UNUM_APPROXIMATELY_SIGN_SYMBOL = 28,
-#endif
-
-#ifndef U_HIDE_DEPRECATED_API
-    /**
-     * One more than the highest normal UNumberFormatSymbol value.
-     * @deprecated ICU 58 The numeric value may change over time, see ICU ticket #12420.
-     */
-  UNUM_FORMAT_SYMBOL_COUNT = 29
-#endif  /* U_HIDE_DEPRECATED_API */
-} UNumberFormatSymbol;
-
-/**
-* Get a symbol associated with a UNumberFormat.
-* A UNumberFormat uses symbols to represent the special locale-dependent
-* characters in a number, for example the percent sign. This API is not
-* supported for rule-based formatters.
-* @param fmt The formatter to query.
-* @param symbol The UNumberFormatSymbol constant for the symbol to get
-* @param buffer The string buffer that will receive the symbol string;
-*               if it is NULL, then only the length of the symbol is returned
-* @param size The size of the string buffer
-* @param status A pointer to an UErrorCode to receive any errors
-* @return The length of the symbol; the buffer is not modified if
-*         <code>length&gt;=size</code>
-* @see unum_setSymbol
-* @stable ICU 2.0
-*/
-U_CAPI int32_t U_EXPORT2
-unum_getSymbol(const UNumberFormat *fmt,
-               UNumberFormatSymbol symbol,
-               UChar *buffer,
-               int32_t size,
-               UErrorCode *status);
-
-/**
-* Set a symbol associated with a UNumberFormat.
-* A UNumberFormat uses symbols to represent the special locale-dependent
-* characters in a number, for example the percent sign.  This API is not
-* supported for rule-based formatters.
-* @param fmt The formatter to set.
-* @param symbol The UNumberFormatSymbol constant for the symbol to set
-* @param value The string to set the symbol to
-* @param length The length of the string, or -1 for a zero-terminated string
-* @param status A pointer to an UErrorCode to receive any errors.
-* @see unum_getSymbol
-* @stable ICU 2.0
-*/
-U_CAPI void U_EXPORT2
-unum_setSymbol(UNumberFormat *fmt,
-               UNumberFormatSymbol symbol,
-               const UChar *value,
-               int32_t length,
-               UErrorCode *status);
-
-
-/**
- * Get the locale for this number format object.
- * You can choose between valid and actual locale.
- * @param fmt The formatter to get the locale from
- * @param type type of the locale we're looking for (valid or actual) 
- * @param status error code for the operation
- * @return the locale name
- * @stable ICU 2.8
- */
-U_CAPI const char* U_EXPORT2
-unum_getLocaleByType(const UNumberFormat *fmt,
-                     ULocDataLocaleType type,
-                     UErrorCode* status); 
-
-/**
- * Set a particular UDisplayContext value in the formatter, such as
- * UDISPCTX_CAPITALIZATION_FOR_STANDALONE.
- * @param fmt The formatter for which to set a UDisplayContext value.
- * @param value The UDisplayContext value to set.
- * @param status A pointer to an UErrorCode to receive any errors
- * @stable ICU 53
- */
-U_CAPI void U_EXPORT2
-unum_setContext(UNumberFormat* fmt, UDisplayContext value, UErrorCode* status);
-
-/**
- * Get the formatter's UDisplayContext value for the specified UDisplayContextType,
- * such as UDISPCTX_TYPE_CAPITALIZATION.
- * @param fmt The formatter to query.
- * @param type The UDisplayContextType whose value to return
- * @param status A pointer to an UErrorCode to receive any errors
- * @return The UDisplayContextValue for the specified type.
- * @stable ICU 53
- */
-U_CAPI UDisplayContext U_EXPORT2
-unum_getContext(const UNumberFormat *fmt, UDisplayContextType type, UErrorCode* status);
-
-#endif /* #if !UCONFIG_NO_FORMATTING */
-
-#endif
->>>>>>> a8a80be5
+// © 2016 and later: Unicode, Inc. and others.
+// License & terms of use: http://www.unicode.org/copyright.html
+/*
+*******************************************************************************
+* Copyright (C) 1997-2015, International Business Machines Corporation and others.
+* All Rights Reserved.
+* Modification History:
+*
+*   Date        Name        Description
+*   06/24/99    helena      Integrated Alan's NF enhancements and Java2 bug fixes
+*******************************************************************************
+*/
+
+#ifndef _UNUM
+#define _UNUM
+
+#include "unicode/utypes.h"
+
+#if !UCONFIG_NO_FORMATTING
+
+#include "unicode/uloc.h"
+#include "unicode/ucurr.h"
+#include "unicode/umisc.h"
+#include "unicode/parseerr.h"
+#include "unicode/uformattable.h"
+#include "unicode/udisplaycontext.h"
+#include "unicode/ufieldpositer.h"
+#include "unicode/unumberoptions.h"
+
+#if U_SHOW_CPLUSPLUS_API
+#include "unicode/localpointer.h"
+#endif   // U_SHOW_CPLUSPLUS_API
+
+/**
+ * \file
+ * \brief C API: Compatibility APIs for number formatting.
+ *
+ * <h2> Number Format C API </h2>
+ * 
+ * <p><strong>IMPORTANT:</strong> New users with are strongly encouraged to
+ * see if unumberformatter.h fits their use case.  Although not deprecated,
+ * this header is provided for backwards compatibility only.
+ *
+ * Number Format C API  Provides functions for
+ * formatting and parsing a number.  Also provides methods for
+ * determining which locales have number formats, and what their names
+ * are.
+ * <P>
+ * UNumberFormat helps you to format and parse numbers for any locale.
+ * Your code can be completely independent of the locale conventions
+ * for decimal points, thousands-separators, or even the particular
+ * decimal digits used, or whether the number format is even decimal.
+ * There are different number format styles like decimal, currency,
+ * percent and spellout.
+ * <P>
+ * To format a number for the current Locale, use one of the static
+ * factory methods:
+ * <pre>
+ * \code
+ *    UChar myString[20];
+ *    double myNumber = 7.0;
+ *    UErrorCode status = U_ZERO_ERROR;
+ *    UNumberFormat* nf = unum_open(UNUM_DEFAULT, NULL, -1, NULL, NULL, &status);
+ *    unum_formatDouble(nf, myNumber, myString, 20, NULL, &status);
+ *    printf(" Example 1: %s\n", austrdup(myString) ); //austrdup( a function used to convert UChar* to char*)
+ * \endcode
+ * </pre>
+ * If you are formatting multiple numbers, it is more efficient to get
+ * the format and use it multiple times so that the system doesn't
+ * have to fetch the information about the local language and country
+ * conventions multiple times.
+ * <pre>
+ * \code
+ * uint32_t i, resultlength, reslenneeded;
+ * UErrorCode status = U_ZERO_ERROR;
+ * UFieldPosition pos;
+ * uint32_t a[] = { 123, 3333, -1234567 };
+ * const uint32_t a_len = sizeof(a) / sizeof(a[0]);
+ * UNumberFormat* nf;
+ * UChar* result = NULL;
+ *
+ * nf = unum_open(UNUM_DEFAULT, NULL, -1, NULL, NULL, &status);
+ * for (i = 0; i < a_len; i++) {
+ *    resultlength=0;
+ *    reslenneeded=unum_format(nf, a[i], NULL, resultlength, &pos, &status);
+ *    result = NULL;
+ *    if(status==U_BUFFER_OVERFLOW_ERROR){
+ *       status=U_ZERO_ERROR;
+ *       resultlength=reslenneeded+1;
+ *       result=(UChar*)malloc(sizeof(UChar) * resultlength);
+ *       unum_format(nf, a[i], result, resultlength, &pos, &status);
+ *    }
+ *    printf( " Example 2: %s\n", austrdup(result));
+ *    free(result);
+ * }
+ * \endcode
+ * </pre>
+ * To format a number for a different Locale, specify it in the
+ * call to unum_open().
+ * <pre>
+ * \code
+ *     UNumberFormat* nf = unum_open(UNUM_DEFAULT, NULL, -1, "fr_FR", NULL, &success)
+ * \endcode
+ * </pre>
+ * You can use a NumberFormat API unum_parse() to parse.
+ * <pre>
+ * \code
+ *    UErrorCode status = U_ZERO_ERROR;
+ *    int32_t pos=0;
+ *    int32_t num;
+ *    num = unum_parse(nf, str, u_strlen(str), &pos, &status);
+ * \endcode
+ * </pre>
+ * Use UNUM_DECIMAL to get the normal number format for that country.
+ * There are other static options available.  Use UNUM_CURRENCY
+ * to get the currency number format for that country.  Use UNUM_PERCENT
+ * to get a format for displaying percentages. With this format, a
+ * fraction from 0.53 is displayed as 53%.
+ * <P>
+ * Use a pattern to create either a DecimalFormat or a RuleBasedNumberFormat
+ * formatter.  The pattern must conform to the syntax defined for those
+ * formatters.
+ * <P>
+ * You can also control the display of numbers with such function as
+ * unum_getAttributes() and unum_setAttributes(), which let you set the
+ * minimum fraction digits, grouping, etc.
+ * @see UNumberFormatAttributes for more details
+ * <P>
+ * You can also use forms of the parse and format methods with
+ * ParsePosition and UFieldPosition to allow you to:
+ * <ul type=round>
+ *   <li>(a) progressively parse through pieces of a string.
+ *   <li>(b) align the decimal point and other areas.
+ * </ul>
+ * <p>
+ * It is also possible to change or set the symbols used for a particular
+ * locale like the currency symbol, the grouping separator , monetary separator
+ * etc by making use of functions unum_setSymbols() and unum_getSymbols().
+ */
+
+/** A number formatter.
+ *  For usage in C programs.
+ *  @stable ICU 2.0
+ */
+typedef void* UNumberFormat;
+
+/** The possible number format styles. 
+ *  @stable ICU 2.0
+ */
+typedef enum UNumberFormatStyle {
+    /**
+     * Decimal format defined by a pattern string.
+     * @stable ICU 3.0
+     */
+    UNUM_PATTERN_DECIMAL=0,
+    /**
+     * Decimal format ("normal" style).
+     * @stable ICU 2.0
+     */
+    UNUM_DECIMAL=1,
+    /**
+     * Currency format (generic).
+     * Defaults to UNUM_CURRENCY_STANDARD style
+     * (using currency symbol, e.g., "$1.00", with non-accounting
+     * style for negative values e.g. using minus sign).
+     * The specific style may be specified using the -cf- locale key.
+     * @stable ICU 2.0
+     */
+    UNUM_CURRENCY=2,
+    /**
+     * Percent format
+     * @stable ICU 2.0
+     */
+    UNUM_PERCENT=3,
+    /**
+     * Scientific format
+     * @stable ICU 2.1
+     */
+    UNUM_SCIENTIFIC=4,
+    /**
+     * Spellout rule-based format. The default ruleset can be specified/changed using
+     * unum_setTextAttribute with UNUM_DEFAULT_RULESET; the available public rulesets
+     * can be listed using unum_getTextAttribute with UNUM_PUBLIC_RULESETS.
+     * @stable ICU 2.0
+     */
+    UNUM_SPELLOUT=5,
+    /** 
+     * Ordinal rule-based format . The default ruleset can be specified/changed using
+     * unum_setTextAttribute with UNUM_DEFAULT_RULESET; the available public rulesets
+     * can be listed using unum_getTextAttribute with UNUM_PUBLIC_RULESETS.
+     * @stable ICU 3.0
+     */
+    UNUM_ORDINAL=6,
+    /** 
+     * Duration rule-based format 
+     * @stable ICU 3.0
+     */
+    UNUM_DURATION=7,
+    /** 
+     * Numbering system rule-based format
+     * @stable ICU 4.2
+     */
+    UNUM_NUMBERING_SYSTEM=8,
+    /** 
+     * Rule-based format defined by a pattern string.
+     * @stable ICU 3.0
+     */
+    UNUM_PATTERN_RULEBASED=9,
+    /**
+     * Currency format with an ISO currency code, e.g., "USD1.00".
+     * @stable ICU 4.8
+     */
+    UNUM_CURRENCY_ISO=10,
+    /**
+     * Currency format with a pluralized currency name,
+     * e.g., "1.00 US dollar" and "3.00 US dollars".
+     * @stable ICU 4.8
+     */
+    UNUM_CURRENCY_PLURAL=11,
+    /**
+     * Currency format for accounting, e.g., "($3.00)" for
+     * negative currency amount instead of "-$3.00" ({@link #UNUM_CURRENCY}).
+     * Overrides any style specified using -cf- key in locale.
+     * @stable ICU 53
+     */
+    UNUM_CURRENCY_ACCOUNTING=12,
+    /**
+     * Currency format with a currency symbol given CASH usage, e.g., 
+     * "NT$3" instead of "NT$3.23".
+     * @stable ICU 54
+     */
+    UNUM_CASH_CURRENCY=13,
+    /**
+     * Decimal format expressed using compact notation
+     * (short form, corresponds to UNumberCompactStyle=UNUM_SHORT)
+     * e.g. "23K", "45B"
+     * @stable ICU 56
+     */
+    UNUM_DECIMAL_COMPACT_SHORT=14,
+    /**
+     * Decimal format expressed using compact notation
+     * (long form, corresponds to UNumberCompactStyle=UNUM_LONG)
+     * e.g. "23 thousand", "45 billion"
+     * @stable ICU 56
+     */
+    UNUM_DECIMAL_COMPACT_LONG=15,
+    /**
+     * Currency format with a currency symbol, e.g., "$1.00",
+     * using non-accounting style for negative values (e.g. minus sign).
+     * Overrides any style specified using -cf- key in locale.
+     * @stable ICU 56
+     */
+    UNUM_CURRENCY_STANDARD=16,
+
+#ifndef U_HIDE_DEPRECATED_API
+    /**
+     * One more than the highest normal UNumberFormatStyle value.
+     * @deprecated ICU 58 The numeric value may change over time, see ICU ticket #12420.
+     */
+    UNUM_FORMAT_STYLE_COUNT=17,
+#endif  /* U_HIDE_DEPRECATED_API */
+
+    /**
+     * Default format
+     * @stable ICU 2.0
+     */
+    UNUM_DEFAULT = UNUM_DECIMAL,
+    /**
+     * Alias for UNUM_PATTERN_DECIMAL
+     * @stable ICU 3.0
+     */
+    UNUM_IGNORE = UNUM_PATTERN_DECIMAL
+} UNumberFormatStyle;
+
+/** The possible number format pad positions. 
+ *  @stable ICU 2.0
+ */
+typedef enum UNumberFormatPadPosition {
+    UNUM_PAD_BEFORE_PREFIX,
+    UNUM_PAD_AFTER_PREFIX,
+    UNUM_PAD_BEFORE_SUFFIX,
+    UNUM_PAD_AFTER_SUFFIX
+} UNumberFormatPadPosition;
+
+/**
+ * Constants for specifying short or long format.
+ * @stable ICU 51
+ */
+typedef enum UNumberCompactStyle {
+  /** @stable ICU 51 */
+  UNUM_SHORT,
+  /** @stable ICU 51 */
+  UNUM_LONG
+  /** @stable ICU 51 */
+} UNumberCompactStyle;
+
+/**
+ * Constants for specifying currency spacing
+ * @stable ICU 4.8
+ */
+enum UCurrencySpacing {
+    /** @stable ICU 4.8 */
+    UNUM_CURRENCY_MATCH,
+    /** @stable ICU 4.8 */
+    UNUM_CURRENCY_SURROUNDING_MATCH,
+    /** @stable ICU 4.8 */
+    UNUM_CURRENCY_INSERT,
+
+    /* Do not conditionalize the following with #ifndef U_HIDE_DEPRECATED_API,
+     * it is needed for layout of DecimalFormatSymbols object. */
+#ifndef U_FORCE_HIDE_DEPRECATED_API
+    /**
+     * One more than the highest normal UCurrencySpacing value.
+     * @deprecated ICU 58 The numeric value may change over time, see ICU ticket #12420.
+     */
+    UNUM_CURRENCY_SPACING_COUNT
+#endif  // U_FORCE_HIDE_DEPRECATED_API
+};
+typedef enum UCurrencySpacing UCurrencySpacing; /**< @stable ICU 4.8 */
+
+
+/**
+ * FieldPosition and UFieldPosition selectors for format fields
+ * defined by NumberFormat and UNumberFormat.
+ * @stable ICU 49
+ */
+typedef enum UNumberFormatFields {
+    /** @stable ICU 49 */
+    UNUM_INTEGER_FIELD,
+    /** @stable ICU 49 */
+    UNUM_FRACTION_FIELD,
+    /** @stable ICU 49 */
+    UNUM_DECIMAL_SEPARATOR_FIELD,
+    /** @stable ICU 49 */
+    UNUM_EXPONENT_SYMBOL_FIELD,
+    /** @stable ICU 49 */
+    UNUM_EXPONENT_SIGN_FIELD,
+    /** @stable ICU 49 */
+    UNUM_EXPONENT_FIELD,
+    /** @stable ICU 49 */
+    UNUM_GROUPING_SEPARATOR_FIELD,
+    /** @stable ICU 49 */
+    UNUM_CURRENCY_FIELD,
+    /** @stable ICU 49 */
+    UNUM_PERCENT_FIELD,
+    /** @stable ICU 49 */
+    UNUM_PERMILL_FIELD,
+    /** @stable ICU 49 */
+    UNUM_SIGN_FIELD,
+    /** @stable ICU 64 */
+    UNUM_MEASURE_UNIT_FIELD,
+    /** @stable ICU 64 */
+    UNUM_COMPACT_FIELD,
+    /**
+     * Approximately sign. In ICU 70, this was categorized under the generic SIGN field.
+     * @stable ICU 71
+     */
+    UNUM_APPROXIMATELY_SIGN_FIELD,
+
+#ifndef U_HIDE_DEPRECATED_API
+    /**
+     * One more than the highest normal UNumberFormatFields value.
+     * @deprecated ICU 58 The numeric value may change over time, see ICU ticket #12420.
+     */
+    UNUM_FIELD_COUNT
+#endif  /* U_HIDE_DEPRECATED_API */
+} UNumberFormatFields;
+
+
+/**
+ * Selectors with special numeric values to use locale default minimum grouping
+ * digits for the DecimalFormat/UNumberFormat setMinimumGroupingDigits method.
+ * Do not use these constants with the [U]NumberFormatter API.
+ *
+ * @stable ICU 68
+ */
+typedef enum UNumberFormatMinimumGroupingDigits {
+    /**
+     * Display grouping using the default strategy for all locales.
+     * @stable ICU 68
+     */
+    UNUM_MINIMUM_GROUPING_DIGITS_AUTO = -2,
+    /**
+     * Display grouping using locale defaults, except do not show grouping on
+     * values smaller than 10000 (such that there is a minimum of two digits
+     * before the first separator).
+     * @stable ICU 68
+     */
+    UNUM_MINIMUM_GROUPING_DIGITS_MIN2 = -3,
+} UNumberFormatMinimumGroupingDigits;
+
+/**
+ * Create and return a new UNumberFormat for formatting and parsing
+ * numbers.  A UNumberFormat may be used to format numbers by calling
+ * {@link #unum_format }, and to parse numbers by calling {@link #unum_parse }.
+ * The caller must call {@link #unum_close } when done to release resources
+ * used by this object.
+ * @param style The type of number format to open: one of
+ * UNUM_DECIMAL, UNUM_CURRENCY, UNUM_PERCENT, UNUM_SCIENTIFIC,
+ * UNUM_CURRENCY_ISO, UNUM_CURRENCY_PLURAL, UNUM_SPELLOUT,
+ * UNUM_ORDINAL, UNUM_DURATION, UNUM_NUMBERING_SYSTEM,
+ * UNUM_PATTERN_DECIMAL, UNUM_PATTERN_RULEBASED, or UNUM_DEFAULT.
+ * If UNUM_PATTERN_DECIMAL or UNUM_PATTERN_RULEBASED is passed then the
+ * number format is opened using the given pattern, which must conform
+ * to the syntax described in DecimalFormat or RuleBasedNumberFormat,
+ * respectively.
+ *
+ * <p><strong>NOTE::</strong> New users with are strongly encouraged to
+ * use unumf_openForSkeletonAndLocale instead of unum_open.
+ *
+ * @param pattern A pattern specifying the format to use. 
+ * This parameter is ignored unless the style is
+ * UNUM_PATTERN_DECIMAL or UNUM_PATTERN_RULEBASED.
+ * @param patternLength The number of characters in the pattern, or -1
+ * if null-terminated. This parameter is ignored unless the style is
+ * UNUM_PATTERN.
+ * @param locale A locale identifier to use to determine formatting
+ * and parsing conventions, or NULL to use the default locale.
+ * @param parseErr A pointer to a UParseError struct to receive the
+ * details of any parsing errors, or NULL if no parsing error details
+ * are desired.
+ * @param status A pointer to an input-output UErrorCode.
+ * @return A pointer to a newly created UNumberFormat, or NULL if an
+ * error occurred.
+ * @see unum_close
+ * @see DecimalFormat
+ * @stable ICU 2.0
+ */
+U_CAPI UNumberFormat* U_EXPORT2 
+unum_open(  UNumberFormatStyle    style,
+            const    UChar*    pattern,
+            int32_t            patternLength,
+            const    char*     locale,
+            UParseError*       parseErr,
+            UErrorCode*        status);
+
+
+/**
+* Close a UNumberFormat.
+* Once closed, a UNumberFormat may no longer be used.
+* @param fmt The formatter to close.
+* @stable ICU 2.0
+*/
+U_CAPI void U_EXPORT2 
+unum_close(UNumberFormat* fmt);
+
+#if U_SHOW_CPLUSPLUS_API
+
+U_NAMESPACE_BEGIN
+
+/**
+ * \class LocalUNumberFormatPointer
+ * "Smart pointer" class, closes a UNumberFormat via unum_close().
+ * For most methods see the LocalPointerBase base class.
+ *
+ * @see LocalPointerBase
+ * @see LocalPointer
+ * @stable ICU 4.4
+ */
+U_DEFINE_LOCAL_OPEN_POINTER(LocalUNumberFormatPointer, UNumberFormat, unum_close);
+
+U_NAMESPACE_END
+
+#endif
+
+/**
+ * Open a copy of a UNumberFormat.
+ * This function performs a deep copy.
+ * @param fmt The format to copy
+ * @param status A pointer to an UErrorCode to receive any errors.
+ * @return A pointer to a UNumberFormat identical to fmt.
+ * @stable ICU 2.0
+ */
+U_CAPI UNumberFormat* U_EXPORT2 
+unum_clone(const UNumberFormat *fmt,
+       UErrorCode *status);
+
+/**
+* Format an integer using a UNumberFormat.
+* The integer will be formatted according to the UNumberFormat's locale.
+* @param fmt The formatter to use.
+* @param number The number to format.
+* @param result A pointer to a buffer to receive the NULL-terminated formatted number. If
+* the formatted number fits into dest but cannot be NULL-terminated (length == resultLength)
+* then the error code is set to U_STRING_NOT_TERMINATED_WARNING. If the formatted number
+* doesn't fit into result then the error code is set to U_BUFFER_OVERFLOW_ERROR.
+* @param resultLength The maximum size of result.
+* @param pos    A pointer to a UFieldPosition.  On input, position->field
+* is read.  On output, position->beginIndex and position->endIndex indicate
+* the beginning and ending indices of field number position->field, if such
+* a field exists.  This parameter may be NULL, in which case no field
+* @param status A pointer to an UErrorCode to receive any errors
+* @return The total buffer size needed; if greater than resultLength, the output was truncated.
+* @see unum_formatInt64
+* @see unum_formatDouble
+* @see unum_parse
+* @see unum_parseInt64
+* @see unum_parseDouble
+* @see UFieldPosition
+* @stable ICU 2.0
+*/
+U_CAPI int32_t U_EXPORT2 
+unum_format(    const    UNumberFormat*    fmt,
+        int32_t            number,
+        UChar*            result,
+        int32_t            resultLength,
+        UFieldPosition    *pos,
+        UErrorCode*        status);
+
+/**
+* Format an int64 using a UNumberFormat.
+* The int64 will be formatted according to the UNumberFormat's locale.
+* @param fmt The formatter to use.
+* @param number The number to format.
+* @param result A pointer to a buffer to receive the NULL-terminated formatted number. If
+* the formatted number fits into dest but cannot be NULL-terminated (length == resultLength)
+* then the error code is set to U_STRING_NOT_TERMINATED_WARNING. If the formatted number
+* doesn't fit into result then the error code is set to U_BUFFER_OVERFLOW_ERROR.
+* @param resultLength The maximum size of result.
+* @param pos    A pointer to a UFieldPosition.  On input, position->field
+* is read.  On output, position->beginIndex and position->endIndex indicate
+* the beginning and ending indices of field number position->field, if such
+* a field exists.  This parameter may be NULL, in which case no field
+* @param status A pointer to an UErrorCode to receive any errors
+* @return The total buffer size needed; if greater than resultLength, the output was truncated.
+* @see unum_format
+* @see unum_formatDouble
+* @see unum_parse
+* @see unum_parseInt64
+* @see unum_parseDouble
+* @see UFieldPosition
+* @stable ICU 2.0
+*/
+U_CAPI int32_t U_EXPORT2 
+unum_formatInt64(const UNumberFormat *fmt,
+        int64_t         number,
+        UChar*          result,
+        int32_t         resultLength,
+        UFieldPosition *pos,
+        UErrorCode*     status);
+
+/**
+* Format a double using a UNumberFormat.
+* The double will be formatted according to the UNumberFormat's locale.
+* @param fmt The formatter to use.
+* @param number The number to format.
+* @param result A pointer to a buffer to receive the NULL-terminated formatted number. If
+* the formatted number fits into dest but cannot be NULL-terminated (length == resultLength)
+* then the error code is set to U_STRING_NOT_TERMINATED_WARNING. If the formatted number
+* doesn't fit into result then the error code is set to U_BUFFER_OVERFLOW_ERROR.
+* @param resultLength The maximum size of result.
+* @param pos    A pointer to a UFieldPosition.  On input, position->field
+* is read.  On output, position->beginIndex and position->endIndex indicate
+* the beginning and ending indices of field number position->field, if such
+* a field exists.  This parameter may be NULL, in which case no field
+* @param status A pointer to an UErrorCode to receive any errors
+* @return The total buffer size needed; if greater than resultLength, the output was truncated.
+* @see unum_format
+* @see unum_formatInt64
+* @see unum_parse
+* @see unum_parseInt64
+* @see unum_parseDouble
+* @see UFieldPosition
+* @stable ICU 2.0
+*/
+U_CAPI int32_t U_EXPORT2 
+unum_formatDouble(    const    UNumberFormat*  fmt,
+            double          number,
+            UChar*          result,
+            int32_t         resultLength,
+            UFieldPosition  *pos, /* 0 if ignore */
+            UErrorCode*     status);
+
+/**
+* Format a double using a UNumberFormat according to the UNumberFormat's locale,
+* and initialize a UFieldPositionIterator that enumerates the subcomponents of
+* the resulting string.
+*
+* @param format
+*          The formatter to use.
+* @param number
+*          The number to format.
+* @param result
+*          A pointer to a buffer to receive the NULL-terminated formatted
+*          number. If the formatted number fits into dest but cannot be
+*          NULL-terminated (length == resultLength) then the error code is set
+*          to U_STRING_NOT_TERMINATED_WARNING. If the formatted number doesn't
+*          fit into result then the error code is set to
+*          U_BUFFER_OVERFLOW_ERROR.
+* @param resultLength
+*          The maximum size of result.
+* @param fpositer
+*          A pointer to a UFieldPositionIterator created by {@link #ufieldpositer_open}
+*          (may be NULL if field position information is not needed, but in this
+*          case it's preferable to use {@link #unum_formatDouble}). Iteration
+*          information already present in the UFieldPositionIterator is deleted,
+*          and the iterator is reset to apply to the fields in the formatted
+*          string created by this function call. The field values and indexes
+*          returned by {@link #ufieldpositer_next} represent fields denoted by
+*          the UNumberFormatFields enum. Fields are not returned in a guaranteed
+*          order. Fields cannot overlap, but they may nest. For example, 1234
+*          could format as "1,234" which might consist of a grouping separator
+*          field for ',' and an integer field encompassing the entire string.
+* @param status
+*          A pointer to an UErrorCode to receive any errors
+* @return
+*          The total buffer size needed; if greater than resultLength, the
+*          output was truncated.
+* @see unum_formatDouble
+* @see unum_parse
+* @see unum_parseDouble
+* @see UFieldPositionIterator
+* @see UNumberFormatFields
+* @stable ICU 59
+*/
+U_CAPI int32_t U_EXPORT2
+unum_formatDoubleForFields(const UNumberFormat* format,
+                           double number,
+                           UChar* result,
+                           int32_t resultLength,
+                           UFieldPositionIterator* fpositer,
+                           UErrorCode* status);
+
+
+/**
+* Format a decimal number using a UNumberFormat.
+* The number will be formatted according to the UNumberFormat's locale.
+* The syntax of the input number is a "numeric string"
+* as defined in the Decimal Arithmetic Specification, available at
+* http://speleotrove.com/decimal
+* @param fmt The formatter to use.
+* @param number The number to format.
+* @param length The length of the input number, or -1 if the input is nul-terminated.
+* @param result A pointer to a buffer to receive the NULL-terminated formatted number. If
+* the formatted number fits into dest but cannot be NULL-terminated (length == resultLength)
+* then the error code is set to U_STRING_NOT_TERMINATED_WARNING. If the formatted number
+* doesn't fit into result then the error code is set to U_BUFFER_OVERFLOW_ERROR.
+* @param resultLength The maximum size of result.
+* @param pos    A pointer to a UFieldPosition.  On input, position->field
+*               is read.  On output, position->beginIndex and position->endIndex indicate
+*               the beginning and ending indices of field number position->field, if such
+*               a field exists.  This parameter may be NULL, in which case it is ignored.
+* @param status A pointer to an UErrorCode to receive any errors
+* @return The total buffer size needed; if greater than resultLength, the output was truncated.
+* @see unum_format
+* @see unum_formatInt64
+* @see unum_parse
+* @see unum_parseInt64
+* @see unum_parseDouble
+* @see UFieldPosition
+* @stable ICU 4.4 
+*/
+U_CAPI int32_t U_EXPORT2 
+unum_formatDecimal(    const    UNumberFormat*  fmt,
+            const char *    number,
+            int32_t         length,
+            UChar*          result,
+            int32_t         resultLength,
+            UFieldPosition  *pos, /* 0 if ignore */
+            UErrorCode*     status);
+
+/**
+ * Format a double currency amount using a UNumberFormat.
+ * The double will be formatted according to the UNumberFormat's locale.
+ *
+ * To format an exact decimal value with a currency, use
+ * `unum_setTextAttribute(UNUM_CURRENCY_CODE, ...)` followed by unum_formatDecimal.
+ * Your UNumberFormat must be created with the UNUM_CURRENCY style. Alternatively,
+ * consider using unumf_openForSkeletonAndLocale.
+ *
+ * @param fmt the formatter to use
+ * @param number the number to format
+ * @param currency the 3-letter null-terminated ISO 4217 currency code
+ * @param result A pointer to a buffer to receive the NULL-terminated formatted number. If
+ * the formatted number fits into dest but cannot be NULL-terminated (length == resultLength)
+ * then the error code is set to U_STRING_NOT_TERMINATED_WARNING. If the formatted number
+ * doesn't fit into result then the error code is set to U_BUFFER_OVERFLOW_ERROR.
+ * @param resultLength the maximum number of UChars to write to result
+ * @param pos a pointer to a UFieldPosition.  On input,
+ * position->field is read.  On output, position->beginIndex and
+ * position->endIndex indicate the beginning and ending indices of
+ * field number position->field, if such a field exists.  This
+ * parameter may be NULL, in which case it is ignored.
+ * @param status a pointer to an input-output UErrorCode
+ * @return the total buffer size needed; if greater than resultLength,
+ * the output was truncated.
+ * @see unum_formatDouble
+ * @see unum_parseDoubleCurrency
+ * @see UFieldPosition
+ * @stable ICU 3.0
+ */
+U_CAPI int32_t U_EXPORT2
+unum_formatDoubleCurrency(const UNumberFormat* fmt,
+                          double number,
+                          UChar* currency,
+                          UChar* result,
+                          int32_t resultLength,
+                          UFieldPosition* pos,
+                          UErrorCode* status);
+
+/**
+ * Format a UFormattable into a string.
+ * @param fmt the formatter to use
+ * @param number the number to format, as a UFormattable
+ * @param result A pointer to a buffer to receive the NULL-terminated formatted number. If
+ * the formatted number fits into dest but cannot be NULL-terminated (length == resultLength)
+ * then the error code is set to U_STRING_NOT_TERMINATED_WARNING. If the formatted number
+ * doesn't fit into result then the error code is set to U_BUFFER_OVERFLOW_ERROR.
+ * @param resultLength the maximum number of UChars to write to result
+ * @param pos a pointer to a UFieldPosition.  On input,
+ * position->field is read.  On output, position->beginIndex and
+ * position->endIndex indicate the beginning and ending indices of
+ * field number position->field, if such a field exists.  This
+ * parameter may be NULL, in which case it is ignored.
+ * @param status a pointer to an input-output UErrorCode
+ * @return the total buffer size needed; if greater than resultLength,
+ * the output was truncated. Will return 0 on error.
+ * @see unum_parseToUFormattable
+ * @stable ICU 52
+ */
+U_CAPI int32_t U_EXPORT2
+unum_formatUFormattable(const UNumberFormat* fmt,
+                        const UFormattable *number,
+                        UChar *result,
+                        int32_t resultLength,
+                        UFieldPosition *pos,
+                        UErrorCode *status);
+
+/**
+* Parse a string into an integer using a UNumberFormat.
+* The string will be parsed according to the UNumberFormat's locale.
+* Note: parsing is not supported for styles UNUM_DECIMAL_COMPACT_SHORT
+* and UNUM_DECIMAL_COMPACT_LONG.
+* @param fmt The formatter to use.
+* @param text The text to parse.
+* @param textLength The length of text, or -1 if null-terminated.
+* @param parsePos If not NULL, on input a pointer to an integer specifying the offset at which
+* to begin parsing.  If not NULL, on output the offset at which parsing ended.
+* @param status A pointer to an UErrorCode to receive any errors
+* @return The value of the parsed integer
+* @see unum_parseInt64
+* @see unum_parseDouble
+* @see unum_format
+* @see unum_formatInt64
+* @see unum_formatDouble
+* @stable ICU 2.0
+*/
+U_CAPI int32_t U_EXPORT2 
+unum_parse(    const   UNumberFormat*  fmt,
+        const   UChar*          text,
+        int32_t         textLength,
+        int32_t         *parsePos /* 0 = start */,
+        UErrorCode      *status);
+
+/**
+* Parse a string into an int64 using a UNumberFormat.
+* The string will be parsed according to the UNumberFormat's locale.
+* Note: parsing is not supported for styles UNUM_DECIMAL_COMPACT_SHORT
+* and UNUM_DECIMAL_COMPACT_LONG.
+* @param fmt The formatter to use.
+* @param text The text to parse.
+* @param textLength The length of text, or -1 if null-terminated.
+* @param parsePos If not NULL, on input a pointer to an integer specifying the offset at which
+* to begin parsing.  If not NULL, on output the offset at which parsing ended.
+* @param status A pointer to an UErrorCode to receive any errors
+* @return The value of the parsed integer
+* @see unum_parse
+* @see unum_parseDouble
+* @see unum_format
+* @see unum_formatInt64
+* @see unum_formatDouble
+* @stable ICU 2.8
+*/
+U_CAPI int64_t U_EXPORT2 
+unum_parseInt64(const UNumberFormat*  fmt,
+        const UChar*  text,
+        int32_t       textLength,
+        int32_t       *parsePos /* 0 = start */,
+        UErrorCode    *status);
+
+/**
+* Parse a string into a double using a UNumberFormat.
+* The string will be parsed according to the UNumberFormat's locale.
+* Note: parsing is not supported for styles UNUM_DECIMAL_COMPACT_SHORT
+* and UNUM_DECIMAL_COMPACT_LONG.
+* @param fmt The formatter to use.
+* @param text The text to parse.
+* @param textLength The length of text, or -1 if null-terminated.
+* @param parsePos If not NULL, on input a pointer to an integer specifying the offset at which
+* to begin parsing.  If not NULL, on output the offset at which parsing ended.
+* @param status A pointer to an UErrorCode to receive any errors
+* @return The value of the parsed double
+* @see unum_parse
+* @see unum_parseInt64
+* @see unum_format
+* @see unum_formatInt64
+* @see unum_formatDouble
+* @stable ICU 2.0
+*/
+U_CAPI double U_EXPORT2 
+unum_parseDouble(    const   UNumberFormat*  fmt,
+            const   UChar*          text,
+            int32_t         textLength,
+            int32_t         *parsePos /* 0 = start */,
+            UErrorCode      *status);
+
+
+/**
+* Parse a number from a string into an unformatted numeric string using a UNumberFormat.
+* The input string will be parsed according to the UNumberFormat's locale.
+* The syntax of the output is a "numeric string"
+* as defined in the Decimal Arithmetic Specification, available at
+* http://speleotrove.com/decimal
+* Note: parsing is not supported for styles UNUM_DECIMAL_COMPACT_SHORT
+* and UNUM_DECIMAL_COMPACT_LONG.
+* @param fmt The formatter to use.
+* @param text The text to parse.
+* @param textLength The length of text, or -1 if null-terminated.
+* @param parsePos If not NULL, on input a pointer to an integer specifying the offset at which
+*                 to begin parsing.  If not NULL, on output the offset at which parsing ended.
+* @param outBuf A (char *) buffer to receive the parsed number as a string.  The output string
+*               will be nul-terminated if there is sufficient space.
+* @param outBufLength The size of the output buffer.  May be zero, in which case
+*               the outBuf pointer may be NULL, and the function will return the
+*               size of the output string.
+* @param status A pointer to an UErrorCode to receive any errors
+* @return the length of the output string, not including any terminating nul.
+* @see unum_parse
+* @see unum_parseInt64
+* @see unum_format
+* @see unum_formatInt64
+* @see unum_formatDouble
+* @stable ICU 4.4
+*/
+U_CAPI int32_t U_EXPORT2 
+unum_parseDecimal(const   UNumberFormat*  fmt,
+                 const   UChar*          text,
+                         int32_t         textLength,
+                         int32_t         *parsePos /* 0 = start */,
+                         char            *outBuf,
+                         int32_t         outBufLength,
+                         UErrorCode      *status);
+
+/**
+ * Parse a string into a double and a currency using a UNumberFormat.
+ * The string will be parsed according to the UNumberFormat's locale.
+ * @param fmt the formatter to use
+ * @param text the text to parse
+ * @param textLength the length of text, or -1 if null-terminated
+ * @param parsePos a pointer to an offset index into text at which to
+ * begin parsing. On output, *parsePos will point after the last
+ * parsed character.  This parameter may be NULL, in which case parsing
+ * begins at offset 0.
+ * @param currency a pointer to the buffer to receive the parsed null-
+ * terminated currency.  This buffer must have a capacity of at least
+ * 4 UChars.
+ * @param status a pointer to an input-output UErrorCode
+ * @return the parsed double
+ * @see unum_parseDouble
+ * @see unum_formatDoubleCurrency
+ * @stable ICU 3.0
+ */
+U_CAPI double U_EXPORT2
+unum_parseDoubleCurrency(const UNumberFormat* fmt,
+                         const UChar* text,
+                         int32_t textLength,
+                         int32_t* parsePos, /* 0 = start */
+                         UChar* currency,
+                         UErrorCode* status);
+
+/**
+ * Parse a UChar string into a UFormattable.
+ * Example code:
+ * \snippet test/cintltst/cnumtst.c unum_parseToUFormattable
+ * Note: parsing is not supported for styles UNUM_DECIMAL_COMPACT_SHORT
+ * and UNUM_DECIMAL_COMPACT_LONG.
+ * @param fmt the formatter to use
+ * @param result the UFormattable to hold the result. If NULL, a new UFormattable will be allocated (which the caller must close with ufmt_close).
+ * @param text the text to parse
+ * @param textLength the length of text, or -1 if null-terminated
+ * @param parsePos a pointer to an offset index into text at which to
+ * begin parsing. On output, *parsePos will point after the last
+ * parsed character.  This parameter may be NULL in which case parsing
+ * begins at offset 0.
+ * @param status a pointer to an input-output UErrorCode
+ * @return the UFormattable.  Will be ==result unless NULL was passed in for result, in which case it will be the newly opened UFormattable.
+ * @see ufmt_getType
+ * @see ufmt_close
+ * @stable ICU 52
+ */
+U_CAPI UFormattable* U_EXPORT2
+unum_parseToUFormattable(const UNumberFormat* fmt,
+                         UFormattable *result,
+                         const UChar* text,
+                         int32_t textLength,
+                         int32_t* parsePos, /* 0 = start */
+                         UErrorCode* status);
+
+/**
+ * Set the pattern used by a UNumberFormat.  This can only be used
+ * on a DecimalFormat, other formats return U_UNSUPPORTED_ERROR
+ * in the status.
+ * @param format The formatter to set.
+ * @param localized true if the pattern is localized, false otherwise.
+ * @param pattern The new pattern
+ * @param patternLength The length of pattern, or -1 if null-terminated.
+ * @param parseError A pointer to UParseError to receive information
+ * about errors occurred during parsing, or NULL if no parse error
+ * information is desired.
+ * @param status A pointer to an input-output UErrorCode.
+ * @see unum_toPattern
+ * @see DecimalFormat
+ * @stable ICU 2.0
+ */
+U_CAPI void U_EXPORT2 
+unum_applyPattern(          UNumberFormat  *format,
+                            UBool          localized,
+                    const   UChar          *pattern,
+                            int32_t         patternLength,
+                            UParseError    *parseError,
+                            UErrorCode     *status
+                                    );
+
+/**
+* Get a locale for which decimal formatting patterns are available.
+* A UNumberFormat in a locale returned by this function will perform the correct
+* formatting and parsing for the locale.  The results of this call are not
+* valid for rule-based number formats.
+* @param localeIndex The index of the desired locale.
+* @return A locale for which number formatting patterns are available, or 0 if none.
+* @see unum_countAvailable
+* @stable ICU 2.0
+*/
+U_CAPI const char* U_EXPORT2 
+unum_getAvailable(int32_t localeIndex);
+
+/**
+* Determine how many locales have decimal formatting patterns available.  The
+* results of this call are not valid for rule-based number formats.
+* This function is useful for determining the loop ending condition for
+* calls to {@link #unum_getAvailable }.
+* @return The number of locales for which decimal formatting patterns are available.
+* @see unum_getAvailable
+* @stable ICU 2.0
+*/
+U_CAPI int32_t U_EXPORT2 
+unum_countAvailable(void);
+
+#if UCONFIG_HAVE_PARSEALLINPUT
+/* The UNumberFormatAttributeValue type cannot be #ifndef U_HIDE_INTERNAL_API, needed for .h variable declaration */
+/**
+ * @internal
+ */
+typedef enum UNumberFormatAttributeValue {
+#ifndef U_HIDE_INTERNAL_API
+  /** @internal */
+  UNUM_NO = 0,
+  /** @internal */
+  UNUM_YES = 1,
+  /** @internal */
+  UNUM_MAYBE = 2
+#else
+  /** @internal */
+  UNUM_FORMAT_ATTRIBUTE_VALUE_HIDDEN
+#endif /* U_HIDE_INTERNAL_API */
+} UNumberFormatAttributeValue;
+#endif
+
+/** The possible UNumberFormat numeric attributes @stable ICU 2.0 */
+typedef enum UNumberFormatAttribute {
+  /** Parse integers only */
+  UNUM_PARSE_INT_ONLY,
+  /** Use grouping separator */
+  UNUM_GROUPING_USED,
+  /** Always show decimal point */
+  UNUM_DECIMAL_ALWAYS_SHOWN,
+  /** Maximum integer digits */
+  UNUM_MAX_INTEGER_DIGITS,
+  /** Minimum integer digits */
+  UNUM_MIN_INTEGER_DIGITS,
+  /** Integer digits */
+  UNUM_INTEGER_DIGITS,
+  /** Maximum fraction digits */
+  UNUM_MAX_FRACTION_DIGITS,
+  /** Minimum fraction digits */
+  UNUM_MIN_FRACTION_DIGITS,
+  /** Fraction digits */
+  UNUM_FRACTION_DIGITS,
+  /** Multiplier */
+  UNUM_MULTIPLIER,
+  /** Grouping size */
+  UNUM_GROUPING_SIZE,
+  /** Rounding Mode */
+  UNUM_ROUNDING_MODE,
+  /** Rounding increment */
+  UNUM_ROUNDING_INCREMENT,
+  /** The width to which the output of <code>format()</code> is padded. */
+  UNUM_FORMAT_WIDTH,
+  /** The position at which padding will take place. */
+  UNUM_PADDING_POSITION,
+  /** Secondary grouping size */
+  UNUM_SECONDARY_GROUPING_SIZE,
+  /** Use significant digits
+   * @stable ICU 3.0 */
+  UNUM_SIGNIFICANT_DIGITS_USED,
+  /** Minimum significant digits
+   * @stable ICU 3.0 */
+  UNUM_MIN_SIGNIFICANT_DIGITS,
+  /** Maximum significant digits
+   * @stable ICU 3.0 */
+  UNUM_MAX_SIGNIFICANT_DIGITS,
+  /** Lenient parse mode used by rule-based formats.
+   * @stable ICU 3.0
+   */
+  UNUM_LENIENT_PARSE,
+#if UCONFIG_HAVE_PARSEALLINPUT
+  /** Consume all input. (may use fastpath). Set to UNUM_YES (require fastpath), UNUM_NO (skip fastpath), or UNUM_MAYBE (heuristic).
+   * This is an internal ICU API. Do not use.
+   * @internal
+   */
+  UNUM_PARSE_ALL_INPUT = 20,
+#endif
+  /** 
+    * Scale, which adjusts the position of the
+    * decimal point when formatting.  Amounts will be multiplied by 10 ^ (scale)
+    * before they are formatted.  The default value for the scale is 0 ( no adjustment ).
+    *
+    * <p>Example: setting the scale to 3, 123 formats as "123,000"
+    * <p>Example: setting the scale to -4, 123 formats as "0.0123"
+    *
+    * This setting is analogous to getMultiplierScale() and setMultiplierScale() in decimfmt.h.
+    *
+   * @stable ICU 51 */
+  UNUM_SCALE = 21,
+
+  /**
+   * Minimum grouping digits; most commonly set to 2 to print "1000" instead of "1,000".
+   * See DecimalFormat::getMinimumGroupingDigits().
+   *
+   * For better control over grouping strategies, use UNumberFormatter.
+   *
+   * @stable ICU 64
+   */
+  UNUM_MINIMUM_GROUPING_DIGITS = 22,
+
+  /** 
+   * if this attribute is set to 0, it is set to UNUM_CURRENCY_STANDARD purpose,
+   * otherwise it is UNUM_CASH_CURRENCY purpose
+   * Default: 0 (UNUM_CURRENCY_STANDARD purpose)
+   * @stable ICU 54
+   */
+  UNUM_CURRENCY_USAGE = 23,
+
+#ifndef U_HIDE_INTERNAL_API
+  /** One below the first bitfield-boolean item.
+   * All items after this one are stored in boolean form.
+   * @internal */
+  UNUM_MAX_NONBOOLEAN_ATTRIBUTE = 0x0FFF,
+#endif /* U_HIDE_INTERNAL_API */
+
+  /** If 1, specifies that if setting the "max integer digits" attribute would truncate a value, set an error status rather than silently truncating.
+   * For example,  formatting the value 1234 with 4 max int digits would succeed, but formatting 12345 would fail. There is no effect on parsing.
+   * Default: 0 (not set)
+   * @stable ICU 50
+   */
+  UNUM_FORMAT_FAIL_IF_MORE_THAN_MAX_DIGITS = 0x1000,
+  /** 
+   * if this attribute is set to 1, specifies that, if the pattern doesn't contain an exponent, the exponent will not be parsed. If the pattern does contain an exponent, this attribute has no effect.
+   * Has no effect on formatting.
+   * Default: 0 (unset)
+   * @stable ICU 50
+   */
+  UNUM_PARSE_NO_EXPONENT = 0x1001,
+
+  /** 
+   * if this attribute is set to 1, specifies that, if the pattern contains a 
+   * decimal mark the input is required to have one. If this attribute is set to 0,
+   * specifies that input does not have to contain a decimal mark.
+   * Has no effect on formatting.
+   * Default: 0 (unset)
+   * @stable ICU 54
+   */
+  UNUM_PARSE_DECIMAL_MARK_REQUIRED = 0x1002,
+
+  /**
+   * Parsing: if set to 1, parsing is sensitive to case (lowercase/uppercase).
+   *
+   * @stable ICU 64
+   */
+  UNUM_PARSE_CASE_SENSITIVE = 0x1003,
+
+  /**
+   * Formatting: if set to 1, whether to show the plus sign on non-negative numbers.
+   *
+   * For better control over sign display, use UNumberFormatter.
+   *
+   * @stable ICU 64
+   */
+  UNUM_SIGN_ALWAYS_SHOWN = 0x1004,
+
+#ifndef U_HIDE_INTERNAL_API
+  /** Limit of boolean attributes. (value should
+   * not depend on U_HIDE conditionals)
+   * @internal */
+  UNUM_LIMIT_BOOLEAN_ATTRIBUTE = 0x1005,
+#endif /* U_HIDE_INTERNAL_API */
+
+} UNumberFormatAttribute;
+
+#ifndef U_HIDE_DRAFT_API
+/**
+* Returns true if the formatter supports the specified attribute and false if not.
+* @param fmt The formatter to query.
+* @param attr The attribute to query.  This can be any value of UNumberFormatterAttribute,
+* regardless of type.
+* @return True if the requested attribute is supported by the formatter; false if not.
+* @see unum_getAttribute
+* @see unum_setAttribute
+* @see unum_getDoubleAttribute
+* @see unum_setDoubleAttribute
+* @see unum_getTextAttribute
+* @see unum_setTextAttribute
+* @draft ICU 72
+*/
+U_CAPI bool U_EXPORT2
+unum_hasAttribute(const UNumberFormat*          fmt,
+          UNumberFormatAttribute  attr);
+#endif // U_HIDE_DRAFT_API
+
+/**
+* Get a numeric attribute associated with a UNumberFormat.
+* An example of a numeric attribute is the number of integer digits a formatter will produce.
+* @param fmt The formatter to query.
+* @param attr The attribute to query; one of UNUM_PARSE_INT_ONLY, UNUM_GROUPING_USED,
+* UNUM_DECIMAL_ALWAYS_SHOWN, UNUM_MAX_INTEGER_DIGITS, UNUM_MIN_INTEGER_DIGITS, UNUM_INTEGER_DIGITS,
+* UNUM_MAX_FRACTION_DIGITS, UNUM_MIN_FRACTION_DIGITS, UNUM_FRACTION_DIGITS, UNUM_MULTIPLIER,
+* UNUM_GROUPING_SIZE, UNUM_ROUNDING_MODE, UNUM_FORMAT_WIDTH, UNUM_PADDING_POSITION, UNUM_SECONDARY_GROUPING_SIZE,
+* UNUM_SCALE, UNUM_MINIMUM_GROUPING_DIGITS.
+* @return The value of attr, or -1 if the formatter doesn't have the requested attribute.  The caller should use unum_hasAttribute() to tell if the attribute
+* is available, rather than relaying on this function returning -1.
+* @see unum_hasAttribute
+* @see unum_setAttribute
+* @see unum_getDoubleAttribute
+* @see unum_setDoubleAttribute
+* @stable ICU 2.0
+*/
+U_CAPI int32_t U_EXPORT2 
+unum_getAttribute(const UNumberFormat*          fmt,
+          UNumberFormatAttribute  attr);
+
+/**
+* Set a numeric attribute associated with a UNumberFormat.
+* An example of a numeric attribute is the number of integer digits a formatter will produce.  If the
+* formatter does not understand the attribute, the call is ignored.  Rule-based formatters only understand
+* the lenient-parse attribute.  The caller can use unum_hasAttribute() to find out if the formatter supports the attribute.
+* @param fmt The formatter to set.
+* @param attr The attribute to set; one of UNUM_PARSE_INT_ONLY, UNUM_GROUPING_USED,
+* UNUM_DECIMAL_ALWAYS_SHOWN, UNUM_MAX_INTEGER_DIGITS, UNUM_MIN_INTEGER_DIGITS, UNUM_INTEGER_DIGITS,
+* UNUM_MAX_FRACTION_DIGITS, UNUM_MIN_FRACTION_DIGITS, UNUM_FRACTION_DIGITS, UNUM_MULTIPLIER,
+* UNUM_GROUPING_SIZE, UNUM_ROUNDING_MODE, UNUM_FORMAT_WIDTH, UNUM_PADDING_POSITION, UNUM_SECONDARY_GROUPING_SIZE,
+* UNUM_LENIENT_PARSE, UNUM_SCALE, UNUM_MINIMUM_GROUPING_DIGITS.
+* @param newValue The new value of attr.
+* @see unum_hasAttribute
+* @see unum_getAttribute
+* @see unum_getDoubleAttribute
+* @see unum_setDoubleAttribute
+* @see unum_getTextAttribute
+* @see unum_setTextAttribute
+* @stable ICU 2.0
+*/
+U_CAPI void U_EXPORT2 
+unum_setAttribute(    UNumberFormat*          fmt,
+            UNumberFormatAttribute  attr,
+            int32_t                 newValue);
+
+
+/**
+* Get a numeric attribute associated with a UNumberFormat.
+* An example of a numeric attribute is the number of integer digits a formatter will produce.
+* If the formatter does not understand the attribute, -1 is returned.  The caller should use unum_hasAttribute()
+* to determine if the attribute is supported, rather than relying on this function returning -1.
+* @param fmt The formatter to query.
+* @param attr The attribute to query; e.g. UNUM_ROUNDING_INCREMENT.
+* @return The value of attr, or -1 if the formatter doesn't understand the attribute.
+* @see unum_hasAttribute
+* @see unum_getAttribute
+* @see unum_setAttribute
+* @see unum_setDoubleAttribute
+* @see unum_getTextAttribute
+* @see unum_setTextAttribute
+* @stable ICU 2.0
+*/
+U_CAPI double U_EXPORT2 
+unum_getDoubleAttribute(const UNumberFormat*          fmt,
+          UNumberFormatAttribute  attr);
+
+/**
+* Set a numeric attribute associated with a UNumberFormat.
+* An example of a numeric attribute is the number of integer digits a formatter will produce.
+* If the formatter does not understand the attribute, this call is ignored.  The caller can use
+* unum_hasAttribute() to tell in advance whether the formatter understands the attribute.
+* @param fmt The formatter to set.
+* @param attr The attribute to set; e.g. UNUM_ROUNDING_INCREMENT.
+* @param newValue The new value of attr.
+* @see unum_hasAttribute
+* @see unum_getAttribute
+* @see unum_setAttribute
+* @see unum_getDoubleAttribute
+* @see unum_getTextAttribute
+* @see unum_setTextAttribute
+* @stable ICU 2.0
+*/
+U_CAPI void U_EXPORT2 
+unum_setDoubleAttribute(    UNumberFormat*          fmt,
+            UNumberFormatAttribute  attr,
+            double                 newValue);
+
+/** The possible UNumberFormat text attributes @stable ICU 2.0*/
+typedef enum UNumberFormatTextAttribute {
+  /** Positive prefix */
+  UNUM_POSITIVE_PREFIX,
+  /** Positive suffix */
+  UNUM_POSITIVE_SUFFIX,
+  /** Negative prefix */
+  UNUM_NEGATIVE_PREFIX,
+  /** Negative suffix */
+  UNUM_NEGATIVE_SUFFIX,
+  /** The character used to pad to the format width. */
+  UNUM_PADDING_CHARACTER,
+  /** The ISO currency code */
+  UNUM_CURRENCY_CODE,
+  /**
+   * The default rule set, such as "%spellout-numbering-year:", "%spellout-cardinal:",
+   * "%spellout-ordinal-masculine-plural:", "%spellout-ordinal-feminine:", or
+   * "%spellout-ordinal-neuter:". The available public rulesets can be listed using
+   * unum_getTextAttribute with UNUM_PUBLIC_RULESETS. This is only available with
+   * rule-based formatters.
+   * @stable ICU 3.0
+   */
+  UNUM_DEFAULT_RULESET,
+  /**
+   * The public rule sets.  This is only available with rule-based formatters.
+   * This is a read-only attribute.  The public rulesets are returned as a
+   * single string, with each ruleset name delimited by ';' (semicolon). See the
+   * CLDR LDML spec for more information about RBNF rulesets:
+   * http://www.unicode.org/reports/tr35/tr35-numbers.html#Rule-Based_Number_Formatting
+   * @stable ICU 3.0
+   */
+  UNUM_PUBLIC_RULESETS
+} UNumberFormatTextAttribute;
+
+/**
+* Get a text attribute associated with a UNumberFormat.
+* An example of a text attribute is the suffix for positive numbers.  If the formatter
+* does not understand the attribute, U_UNSUPPORTED_ERROR is returned as the status.
+* Rule-based formatters only understand UNUM_DEFAULT_RULESET and UNUM_PUBLIC_RULESETS.
+* @param fmt The formatter to query.
+* @param tag The attribute to query; one of UNUM_POSITIVE_PREFIX, UNUM_POSITIVE_SUFFIX,
+* UNUM_NEGATIVE_PREFIX, UNUM_NEGATIVE_SUFFIX, UNUM_PADDING_CHARACTER, UNUM_CURRENCY_CODE,
+* UNUM_DEFAULT_RULESET, or UNUM_PUBLIC_RULESETS.
+* @param result A pointer to a buffer to receive the attribute.
+* @param resultLength The maximum size of result.
+* @param status A pointer to an UErrorCode to receive any errors
+* @return The total buffer size needed; if greater than resultLength, the output was truncated.
+* @see unum_setTextAttribute
+* @see unum_getAttribute
+* @see unum_setAttribute
+* @stable ICU 2.0
+*/
+U_CAPI int32_t U_EXPORT2 
+unum_getTextAttribute(    const    UNumberFormat*                    fmt,
+            UNumberFormatTextAttribute      tag,
+            UChar*                            result,
+            int32_t                            resultLength,
+            UErrorCode*                        status);
+
+/**
+* Set a text attribute associated with a UNumberFormat.
+* An example of a text attribute is the suffix for positive numbers.  Rule-based formatters
+* only understand UNUM_DEFAULT_RULESET.
+* @param fmt The formatter to set.
+* @param tag The attribute to set; one of UNUM_POSITIVE_PREFIX, UNUM_POSITIVE_SUFFIX,
+* UNUM_NEGATIVE_PREFIX, UNUM_NEGATIVE_SUFFIX, UNUM_PADDING_CHARACTER, UNUM_CURRENCY_CODE,
+* or UNUM_DEFAULT_RULESET.
+* @param newValue The new value of attr.
+* @param newValueLength The length of newValue, or -1 if null-terminated.
+* @param status A pointer to an UErrorCode to receive any errors
+* @see unum_getTextAttribute
+* @see unum_getAttribute
+* @see unum_setAttribute
+* @stable ICU 2.0
+*/
+U_CAPI void U_EXPORT2 
+unum_setTextAttribute(    UNumberFormat*                    fmt,
+            UNumberFormatTextAttribute      tag,
+            const    UChar*                            newValue,
+            int32_t                            newValueLength,
+            UErrorCode                        *status);
+
+/**
+ * Extract the pattern from a UNumberFormat.  The pattern will follow
+ * the DecimalFormat pattern syntax.
+ * @param fmt The formatter to query.
+ * @param isPatternLocalized true if the pattern should be localized,
+ * false otherwise.  This is ignored if the formatter is a rule-based
+ * formatter.
+ * @param result A pointer to a buffer to receive the pattern.
+ * @param resultLength The maximum size of result.
+ * @param status A pointer to an input-output UErrorCode.
+ * @return The total buffer size needed; if greater than resultLength,
+ * the output was truncated.
+ * @see unum_applyPattern
+ * @see DecimalFormat
+ * @stable ICU 2.0
+ */
+U_CAPI int32_t U_EXPORT2 
+unum_toPattern(    const    UNumberFormat*          fmt,
+        UBool                  isPatternLocalized,
+        UChar*                  result,
+        int32_t                 resultLength,
+        UErrorCode*             status);
+
+
+/**
+ * Constants for specifying a number format symbol.
+ * @stable ICU 2.0
+ */
+typedef enum UNumberFormatSymbol {
+  /** The decimal separator */
+  UNUM_DECIMAL_SEPARATOR_SYMBOL = 0,
+  /** The grouping separator */
+  UNUM_GROUPING_SEPARATOR_SYMBOL = 1,
+  /** The pattern separator */
+  UNUM_PATTERN_SEPARATOR_SYMBOL = 2,
+  /** The percent sign */
+  UNUM_PERCENT_SYMBOL = 3,
+  /** Zero*/
+  UNUM_ZERO_DIGIT_SYMBOL = 4,
+  /** Character representing a digit in the pattern */
+  UNUM_DIGIT_SYMBOL = 5,
+  /** The minus sign */
+  UNUM_MINUS_SIGN_SYMBOL = 6,
+  /** The plus sign */
+  UNUM_PLUS_SIGN_SYMBOL = 7,
+  /** The currency symbol */
+  UNUM_CURRENCY_SYMBOL = 8,
+  /** The international currency symbol */
+  UNUM_INTL_CURRENCY_SYMBOL = 9,
+  /** The monetary separator */
+  UNUM_MONETARY_SEPARATOR_SYMBOL = 10,
+  /** The exponential symbol */
+  UNUM_EXPONENTIAL_SYMBOL = 11,
+  /** Per mill symbol */
+  UNUM_PERMILL_SYMBOL = 12,
+  /** Escape padding character */
+  UNUM_PAD_ESCAPE_SYMBOL = 13,
+  /** Infinity symbol */
+  UNUM_INFINITY_SYMBOL = 14,
+  /** Nan symbol */
+  UNUM_NAN_SYMBOL = 15,
+  /** Significant digit symbol
+   * @stable ICU 3.0 */
+  UNUM_SIGNIFICANT_DIGIT_SYMBOL = 16,
+  /** The monetary grouping separator 
+   * @stable ICU 3.6
+   */
+  UNUM_MONETARY_GROUPING_SEPARATOR_SYMBOL = 17,
+  /** One
+   * @stable ICU 4.6
+   */
+  UNUM_ONE_DIGIT_SYMBOL = 18,
+  /** Two
+   * @stable ICU 4.6
+   */
+  UNUM_TWO_DIGIT_SYMBOL = 19,
+  /** Three
+   * @stable ICU 4.6
+   */
+  UNUM_THREE_DIGIT_SYMBOL = 20,
+  /** Four
+   * @stable ICU 4.6
+   */
+  UNUM_FOUR_DIGIT_SYMBOL = 21,
+  /** Five
+   * @stable ICU 4.6
+   */
+  UNUM_FIVE_DIGIT_SYMBOL = 22,
+  /** Six
+   * @stable ICU 4.6
+   */
+  UNUM_SIX_DIGIT_SYMBOL = 23,
+  /** Seven
+    * @stable ICU 4.6
+   */
+  UNUM_SEVEN_DIGIT_SYMBOL = 24,
+  /** Eight
+   * @stable ICU 4.6
+   */
+  UNUM_EIGHT_DIGIT_SYMBOL = 25,
+  /** Nine
+   * @stable ICU 4.6
+   */
+  UNUM_NINE_DIGIT_SYMBOL = 26,
+
+  /** Multiplication sign
+   * @stable ICU 54
+   */
+  UNUM_EXPONENT_MULTIPLICATION_SYMBOL = 27,
+
+#ifndef U_HIDE_INTERNAL_API
+  /** Approximately sign.
+   * @internal
+   */
+  UNUM_APPROXIMATELY_SIGN_SYMBOL = 28,
+#endif
+
+#ifndef U_HIDE_DEPRECATED_API
+    /**
+     * One more than the highest normal UNumberFormatSymbol value.
+     * @deprecated ICU 58 The numeric value may change over time, see ICU ticket #12420.
+     */
+  UNUM_FORMAT_SYMBOL_COUNT = 29
+#endif  /* U_HIDE_DEPRECATED_API */
+} UNumberFormatSymbol;
+
+/**
+* Get a symbol associated with a UNumberFormat.
+* A UNumberFormat uses symbols to represent the special locale-dependent
+* characters in a number, for example the percent sign. This API is not
+* supported for rule-based formatters.
+* @param fmt The formatter to query.
+* @param symbol The UNumberFormatSymbol constant for the symbol to get
+* @param buffer The string buffer that will receive the symbol string;
+*               if it is NULL, then only the length of the symbol is returned
+* @param size The size of the string buffer
+* @param status A pointer to an UErrorCode to receive any errors
+* @return The length of the symbol; the buffer is not modified if
+*         <code>length&gt;=size</code>
+* @see unum_setSymbol
+* @stable ICU 2.0
+*/
+U_CAPI int32_t U_EXPORT2
+unum_getSymbol(const UNumberFormat *fmt,
+               UNumberFormatSymbol symbol,
+               UChar *buffer,
+               int32_t size,
+               UErrorCode *status);
+
+/**
+* Set a symbol associated with a UNumberFormat.
+* A UNumberFormat uses symbols to represent the special locale-dependent
+* characters in a number, for example the percent sign.  This API is not
+* supported for rule-based formatters.
+* @param fmt The formatter to set.
+* @param symbol The UNumberFormatSymbol constant for the symbol to set
+* @param value The string to set the symbol to
+* @param length The length of the string, or -1 for a zero-terminated string
+* @param status A pointer to an UErrorCode to receive any errors.
+* @see unum_getSymbol
+* @stable ICU 2.0
+*/
+U_CAPI void U_EXPORT2
+unum_setSymbol(UNumberFormat *fmt,
+               UNumberFormatSymbol symbol,
+               const UChar *value,
+               int32_t length,
+               UErrorCode *status);
+
+
+/**
+ * Get the locale for this number format object.
+ * You can choose between valid and actual locale.
+ * @param fmt The formatter to get the locale from
+ * @param type type of the locale we're looking for (valid or actual) 
+ * @param status error code for the operation
+ * @return the locale name
+ * @stable ICU 2.8
+ */
+U_CAPI const char* U_EXPORT2
+unum_getLocaleByType(const UNumberFormat *fmt,
+                     ULocDataLocaleType type,
+                     UErrorCode* status); 
+
+/**
+ * Set a particular UDisplayContext value in the formatter, such as
+ * UDISPCTX_CAPITALIZATION_FOR_STANDALONE.
+ * @param fmt The formatter for which to set a UDisplayContext value.
+ * @param value The UDisplayContext value to set.
+ * @param status A pointer to an UErrorCode to receive any errors
+ * @stable ICU 53
+ */
+U_CAPI void U_EXPORT2
+unum_setContext(UNumberFormat* fmt, UDisplayContext value, UErrorCode* status);
+
+/**
+ * Get the formatter's UDisplayContext value for the specified UDisplayContextType,
+ * such as UDISPCTX_TYPE_CAPITALIZATION.
+ * @param fmt The formatter to query.
+ * @param type The UDisplayContextType whose value to return
+ * @param status A pointer to an UErrorCode to receive any errors
+ * @return The UDisplayContextValue for the specified type.
+ * @stable ICU 53
+ */
+U_CAPI UDisplayContext U_EXPORT2
+unum_getContext(const UNumberFormat *fmt, UDisplayContextType type, UErrorCode* status);
+
+#endif /* #if !UCONFIG_NO_FORMATTING */
+
+#endif