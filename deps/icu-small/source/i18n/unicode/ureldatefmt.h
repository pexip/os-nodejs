--- conflicted
+++ resolved
@@ -1,1023 +1,510 @@
-<<<<<<< HEAD
-// © 2016 and later: Unicode, Inc. and others.
-// License & terms of use: http://www.unicode.org/copyright.html
-/*
-*****************************************************************************************
-* Copyright (C) 2016, International Business Machines
-* Corporation and others. All Rights Reserved.
-*****************************************************************************************
-*/
-
-#ifndef URELDATEFMT_H
-#define URELDATEFMT_H
-
-#include "unicode/utypes.h"
-
-#if !UCONFIG_NO_FORMATTING && !UCONFIG_NO_BREAK_ITERATION
-
-#include "unicode/unum.h"
-#include "unicode/udisplaycontext.h"
-#include "unicode/uformattedvalue.h"
-
-#if U_SHOW_CPLUSPLUS_API
-#include "unicode/localpointer.h"
-#endif   // U_SHOW_CPLUSPLUS_API
-
-/**
- * \file
- * \brief C API: URelativeDateTimeFormatter, relative date formatting of unit + numeric offset.
- *
- * Provides simple formatting of relative dates, in two ways
- * <ul>
- *   <li>relative dates with a quantity e.g "in 5 days"</li>
- *   <li>relative dates without a quantity e.g "next Tuesday"</li>
- * </ul>
- * <p>
- * This does not provide compound formatting for multiple units,
- * other than the ability to combine a time string with a relative date,
- * as in "next Tuesday at 3:45 PM". It also does not provide support
- * for determining which unit to use, such as deciding between "in 7 days"
- * and "in 1 week".
- *
- * @stable ICU 57
- */
-
-/**
- * The formatting style
- * @stable ICU 54
- */
-typedef enum UDateRelativeDateTimeFormatterStyle {
-  /**
-   * Everything spelled out.
-   * @stable ICU 54
-   */
-  UDAT_STYLE_LONG,
-
-  /**
-   * Abbreviations used when possible.
-   * @stable ICU 54
-   */
-  UDAT_STYLE_SHORT,
-
-  /**
-   * Use the shortest possible form.
-   * @stable ICU 54
-   */
-  UDAT_STYLE_NARROW,
-
-#ifndef U_HIDE_DEPRECATED_API
-    /**
-     * One more than the highest normal UDateRelativeDateTimeFormatterStyle value.
-     * @deprecated ICU 58 The numeric value may change over time, see ICU ticket #12420.
-     */
-    UDAT_STYLE_COUNT
-#endif  /* U_HIDE_DEPRECATED_API */
-} UDateRelativeDateTimeFormatterStyle;
-
-/**
- * Represents the unit for formatting a relative date. e.g "in 5 days"
- * or "next year"
- * @stable ICU 57
- */
-typedef enum URelativeDateTimeUnit {
-    /**
-     * Specifies that relative unit is year, e.g. "last year",
-     * "in 5 years".
-     * @stable ICU 57
-     */
-    UDAT_REL_UNIT_YEAR,
-    /**
-     * Specifies that relative unit is quarter, e.g. "last quarter",
-     * "in 5 quarters".
-     * @stable ICU 57
-     */
-    UDAT_REL_UNIT_QUARTER,
-    /**
-     * Specifies that relative unit is month, e.g. "last month",
-     * "in 5 months".
-     * @stable ICU 57
-     */
-    UDAT_REL_UNIT_MONTH,
-    /**
-     * Specifies that relative unit is week, e.g. "last week",
-     * "in 5 weeks".
-     * @stable ICU 57
-     */
-    UDAT_REL_UNIT_WEEK,
-    /**
-     * Specifies that relative unit is day, e.g. "yesterday",
-     * "in 5 days".
-     * @stable ICU 57
-     */
-    UDAT_REL_UNIT_DAY,
-    /**
-     * Specifies that relative unit is hour, e.g. "1 hour ago",
-     * "in 5 hours".
-     * @stable ICU 57
-     */
-    UDAT_REL_UNIT_HOUR,
-    /**
-     * Specifies that relative unit is minute, e.g. "1 minute ago",
-     * "in 5 minutes".
-     * @stable ICU 57
-     */
-    UDAT_REL_UNIT_MINUTE,
-    /**
-     * Specifies that relative unit is second, e.g. "1 second ago",
-     * "in 5 seconds".
-     * @stable ICU 57
-     */
-    UDAT_REL_UNIT_SECOND,
-    /**
-     * Specifies that relative unit is Sunday, e.g. "last Sunday",
-     * "this Sunday", "next Sunday", "in 5 Sundays".
-     * @stable ICU 57
-     */
-    UDAT_REL_UNIT_SUNDAY,
-    /**
-     * Specifies that relative unit is Monday, e.g. "last Monday",
-     * "this Monday", "next Monday", "in 5 Mondays".
-     * @stable ICU 57
-     */
-    UDAT_REL_UNIT_MONDAY,
-    /**
-     * Specifies that relative unit is Tuesday, e.g. "last Tuesday",
-     * "this Tuesday", "next Tuesday", "in 5 Tuesdays".
-     * @stable ICU 57
-     */
-    UDAT_REL_UNIT_TUESDAY,
-    /**
-     * Specifies that relative unit is Wednesday, e.g. "last Wednesday",
-     * "this Wednesday", "next Wednesday", "in 5 Wednesdays".
-     * @stable ICU 57
-     */
-    UDAT_REL_UNIT_WEDNESDAY,
-    /**
-     * Specifies that relative unit is Thursday, e.g. "last Thursday",
-     * "this Thursday", "next Thursday", "in 5 Thursdays".
-     * @stable ICU 57
-     */
-    UDAT_REL_UNIT_THURSDAY,
-    /**
-     * Specifies that relative unit is Friday, e.g. "last Friday",
-     * "this Friday", "next Friday", "in 5 Fridays".
-     * @stable ICU 57
-     */
-    UDAT_REL_UNIT_FRIDAY,
-    /**
-     * Specifies that relative unit is Saturday, e.g. "last Saturday",
-     * "this Saturday", "next Saturday", "in 5 Saturdays".
-     * @stable ICU 57
-     */
-    UDAT_REL_UNIT_SATURDAY,
-#ifndef U_HIDE_DEPRECATED_API
-    /**
-     * One more than the highest normal URelativeDateTimeUnit value.
-     * @deprecated ICU 58 The numeric value may change over time, see ICU ticket #12420.
-     */
-    UDAT_REL_UNIT_COUNT
-#endif  /* U_HIDE_DEPRECATED_API */
-} URelativeDateTimeUnit;
-
-/**
- * FieldPosition and UFieldPosition selectors for format fields
- * defined by RelativeDateTimeFormatter.
- * @stable ICU 64
- */
-typedef enum URelativeDateTimeFormatterField {
-    /**
-     * Represents a literal text string, like "tomorrow" or "days ago".
-     * @stable ICU 64
-     */
-    UDAT_REL_LITERAL_FIELD,
-    /**
-     * Represents a number quantity, like "3" in "3 days ago".
-     * @stable ICU 64
-     */
-    UDAT_REL_NUMERIC_FIELD,
-} URelativeDateTimeFormatterField;
-
-
-/**
- * Opaque URelativeDateTimeFormatter object for use in C programs.
- * @stable ICU 57
- */
-struct URelativeDateTimeFormatter;
-typedef struct URelativeDateTimeFormatter URelativeDateTimeFormatter;  /**< C typedef for struct URelativeDateTimeFormatter. @stable ICU 57 */
-
-
-/**
- * Open a new URelativeDateTimeFormatter object for a given locale using the
- * specified width and capitalizationContext, along with a number formatter
- * (if desired) to override the default formatter that would be used for
- * display of numeric field offsets. The default formatter typically rounds
- * toward 0 and has a minimum of 0 fraction digits and a maximum of 3
- * fraction digits (i.e. it will show as many decimal places as necessary
- * up to 3, without showing trailing 0s).
- *
- * @param locale
- *          The locale
- * @param nfToAdopt
- *          A number formatter to set for this URelativeDateTimeFormatter
- *          object (instead of the default decimal formatter). Ownership of
- *          this UNumberFormat object will pass to the URelativeDateTimeFormatter
- *          object (the URelativeDateTimeFormatter adopts the UNumberFormat),
- *          which becomes responsible for closing it. If the caller wishes to
- *          retain ownership of the UNumberFormat object, the caller must clone
- *          it (with unum_clone) and pass the clone to ureldatefmt_open. May be
- *          NULL to use the default decimal formatter.
- * @param width
- *          The width - wide, short, narrow, etc.
- * @param capitalizationContext
- *          A value from UDisplayContext that pertains to capitalization, e.g.
- *          UDISPCTX_CAPITALIZATION_FOR_BEGINNING_OF_SENTENCE.
- * @param status
- *          A pointer to a UErrorCode to receive any errors.
- * @return
- *          A pointer to a URelativeDateTimeFormatter object for the specified locale,
- *          or NULL if an error occurred.
- * @stable ICU 57
- */
-U_CAPI URelativeDateTimeFormatter* U_EXPORT2
-ureldatefmt_open( const char*          locale,
-                  UNumberFormat*       nfToAdopt,
-                  UDateRelativeDateTimeFormatterStyle width,
-                  UDisplayContext      capitalizationContext,
-                  UErrorCode*          status );
-
-/**
- * Close a URelativeDateTimeFormatter object. Once closed it may no longer be used.
- * @param reldatefmt
- *            The URelativeDateTimeFormatter object to close.
- * @stable ICU 57
- */
-U_CAPI void U_EXPORT2
-ureldatefmt_close(URelativeDateTimeFormatter *reldatefmt);
-
-struct UFormattedRelativeDateTime;
-/**
- * Opaque struct to contain the results of a URelativeDateTimeFormatter operation.
- * @stable ICU 64
- */
-typedef struct UFormattedRelativeDateTime UFormattedRelativeDateTime;
-
-/**
- * Creates an object to hold the result of a URelativeDateTimeFormatter
- * operation. The object can be used repeatedly; it is cleared whenever
- * passed to a format function.
- *
- * @param ec Set if an error occurs.
- * @return A pointer needing ownership.
- * @stable ICU 64
- */
-U_CAPI UFormattedRelativeDateTime* U_EXPORT2
-ureldatefmt_openResult(UErrorCode* ec);
-
-/**
- * Returns a representation of a UFormattedRelativeDateTime as a UFormattedValue,
- * which can be subsequently passed to any API requiring that type.
- *
- * The returned object is owned by the UFormattedRelativeDateTime and is valid
- * only as long as the UFormattedRelativeDateTime is present and unchanged in memory.
- *
- * You can think of this method as a cast between types.
- *
- * @param ufrdt The object containing the formatted string.
- * @param ec Set if an error occurs.
- * @return A UFormattedValue owned by the input object.
- * @stable ICU 64
- */
-U_CAPI const UFormattedValue* U_EXPORT2
-ureldatefmt_resultAsValue(const UFormattedRelativeDateTime* ufrdt, UErrorCode* ec);
-
-/**
- * Releases the UFormattedRelativeDateTime created by ureldatefmt_openResult.
- *
- * @param ufrdt The object to release.
- * @stable ICU 64
- */
-U_CAPI void U_EXPORT2
-ureldatefmt_closeResult(UFormattedRelativeDateTime* ufrdt);
-
-
-#if U_SHOW_CPLUSPLUS_API
-
-U_NAMESPACE_BEGIN
-
-/**
- * \class LocalURelativeDateTimeFormatterPointer
- * "Smart pointer" class, closes a URelativeDateTimeFormatter via ureldatefmt_close().
- * For most methods see the LocalPointerBase base class.
- *
- * @see LocalPointerBase
- * @see LocalPointer
- * @stable ICU 57
- */
-U_DEFINE_LOCAL_OPEN_POINTER(LocalURelativeDateTimeFormatterPointer, URelativeDateTimeFormatter, ureldatefmt_close);
-
-/**
- * \class LocalUFormattedRelativeDateTimePointer
- * "Smart pointer" class, closes a UFormattedRelativeDateTime via ureldatefmt_closeResult().
- * For most methods see the LocalPointerBase base class.
- *
- * @see LocalPointerBase
- * @see LocalPointer
- * @stable ICU 64
- */
-U_DEFINE_LOCAL_OPEN_POINTER(LocalUFormattedRelativeDateTimePointer, UFormattedRelativeDateTime, ureldatefmt_closeResult);
-
-U_NAMESPACE_END
-
-#endif
-
-/**
- * Format a combination of URelativeDateTimeUnit and numeric
- * offset using a numeric style, e.g. "1 week ago", "in 1 week",
- * "5 weeks ago", "in 5 weeks".
- *
- * @param reldatefmt
- *          The URelativeDateTimeFormatter object specifying the
- *          format conventions.
- * @param offset
- *          The signed offset for the specified unit. This will
- *          be formatted according to this object's UNumberFormat
- *          object.
- * @param unit
- *          The unit to use when formatting the relative
- *          date, e.g. UDAT_REL_UNIT_WEEK, UDAT_REL_UNIT_FRIDAY.
- * @param result
- *          A pointer to a buffer to receive the formatted result.
- * @param resultCapacity
- *          The maximum size of result.
- * @param status
- *          A pointer to a UErrorCode to receive any errors. In
- *          case of error status, the contents of result are
- *          undefined.
- * @return
- *          The length of the formatted result; may be greater
- *          than resultCapacity, in which case an error is returned.
- * @stable ICU 57
- */
-U_CAPI int32_t U_EXPORT2
-ureldatefmt_formatNumeric( const URelativeDateTimeFormatter* reldatefmt,
-                    double                offset,
-                    URelativeDateTimeUnit unit,
-                    UChar*                result,
-                    int32_t               resultCapacity,
-                    UErrorCode*           status);
-
-/**
- * Format a combination of URelativeDateTimeUnit and numeric
- * offset using a numeric style, e.g. "1 week ago", "in 1 week",
- * "5 weeks ago", "in 5 weeks".
- *
- * @param reldatefmt
- *          The URelativeDateTimeFormatter object specifying the
- *          format conventions.
- * @param offset
- *          The signed offset for the specified unit. This will
- *          be formatted according to this object's UNumberFormat
- *          object.
- * @param unit
- *          The unit to use when formatting the relative
- *          date, e.g. UDAT_REL_UNIT_WEEK, UDAT_REL_UNIT_FRIDAY.
- * @param result
- *          A pointer to a UFormattedRelativeDateTime to populate.
- * @param status
- *          A pointer to a UErrorCode to receive any errors. In
- *          case of error status, the contents of result are
- *          undefined.
- * @stable ICU 64
- */
-U_CAPI void U_EXPORT2
-ureldatefmt_formatNumericToResult(
-    const URelativeDateTimeFormatter* reldatefmt,
-    double                            offset,
-    URelativeDateTimeUnit             unit,
-    UFormattedRelativeDateTime*       result,
-    UErrorCode*                       status);
-
-/**
- * Format a combination of URelativeDateTimeUnit and numeric offset
- * using a text style if possible, e.g. "last week", "this week",
- * "next week", "yesterday", "tomorrow". Falls back to numeric
- * style if no appropriate text term is available for the specified
- * offset in the object's locale.
- *
- * @param reldatefmt
- *          The URelativeDateTimeFormatter object specifying the
- *          format conventions.
- * @param offset
- *          The signed offset for the specified unit.
- * @param unit
- *          The unit to use when formatting the relative
- *          date, e.g. UDAT_REL_UNIT_WEEK, UDAT_REL_UNIT_FRIDAY.
- * @param result
- *          A pointer to a buffer to receive the formatted result.
- * @param resultCapacity
- *          The maximum size of result.
- * @param status
- *          A pointer to a UErrorCode to receive any errors. In
- *          case of error status, the contents of result are
- *          undefined.
- * @return
- *          The length of the formatted result; may be greater
- *          than resultCapacity, in which case an error is returned.
- * @stable ICU 57
- */
-U_CAPI int32_t U_EXPORT2
-ureldatefmt_format( const URelativeDateTimeFormatter* reldatefmt,
-                    double                offset,
-                    URelativeDateTimeUnit unit,
-                    UChar*                result,
-                    int32_t               resultCapacity,
-                    UErrorCode*           status);
-
-/**
- * Format a combination of URelativeDateTimeUnit and numeric offset
- * using a text style if possible, e.g. "last week", "this week",
- * "next week", "yesterday", "tomorrow". Falls back to numeric
- * style if no appropriate text term is available for the specified
- * offset in the object's locale.
- *
- * This method populates a UFormattedRelativeDateTime, which exposes more
- * information than the string populated by format().
- *
- * @param reldatefmt
- *          The URelativeDateTimeFormatter object specifying the
- *          format conventions.
- * @param offset
- *          The signed offset for the specified unit.
- * @param unit
- *          The unit to use when formatting the relative
- *          date, e.g. UDAT_REL_UNIT_WEEK, UDAT_REL_UNIT_FRIDAY.
- * @param result
- *          A pointer to a UFormattedRelativeDateTime to populate.
- * @param status
- *          A pointer to a UErrorCode to receive any errors. In
- *          case of error status, the contents of result are
- *          undefined.
- * @stable ICU 64
- */
-U_CAPI void U_EXPORT2
-ureldatefmt_formatToResult(
-    const URelativeDateTimeFormatter* reldatefmt,
-    double                            offset,
-    URelativeDateTimeUnit             unit,
-    UFormattedRelativeDateTime*       result,
-    UErrorCode*                       status);
-
-/**
- * Combines a relative date string and a time string in this object's
- * locale. This is done with the same date-time separator used for the
- * default calendar in this locale to produce a result such as
- * "yesterday at 3:45 PM".
- *
- * @param reldatefmt
- *          The URelativeDateTimeFormatter object specifying the format conventions.
- * @param relativeDateString
- *          The relative date string.
- * @param relativeDateStringLen
- *          The length of relativeDateString; may be -1 if relativeDateString
- *          is zero-terminated.
- * @param timeString
- *          The time string.
- * @param timeStringLen
- *          The length of timeString; may be -1 if timeString is zero-terminated.
- * @param result
- *          A pointer to a buffer to receive the formatted result.
- * @param resultCapacity
- *          The maximum size of result.
- * @param status
- *          A pointer to a UErrorCode to receive any errors. In case of error status,
- *          the contents of result are undefined.
- * @return
- *          The length of the formatted result; may be greater than resultCapacity,
- *          in which case an error is returned.
- * @stable ICU 57
- */
-U_CAPI int32_t U_EXPORT2
-ureldatefmt_combineDateAndTime( const URelativeDateTimeFormatter* reldatefmt,
-                    const UChar *     relativeDateString,
-                    int32_t           relativeDateStringLen,
-                    const UChar *     timeString,
-                    int32_t           timeStringLen,
-                    UChar*            result,
-                    int32_t           resultCapacity,
-                    UErrorCode*       status );
-
-#endif /* !UCONFIG_NO_FORMATTING && !UCONFIG_NO_BREAK_ITERATION */
-
-#endif
-=======
-// © 2016 and later: Unicode, Inc. and others.
-// License & terms of use: http://www.unicode.org/copyright.html
-/*
-*****************************************************************************************
-* Copyright (C) 2016, International Business Machines
-* Corporation and others. All Rights Reserved.
-*****************************************************************************************
-*/
-
-#ifndef URELDATEFMT_H
-#define URELDATEFMT_H
-
-#include "unicode/utypes.h"
-
-#if !UCONFIG_NO_FORMATTING && !UCONFIG_NO_BREAK_ITERATION
-
-#include "unicode/unum.h"
-#include "unicode/udisplaycontext.h"
-#include "unicode/uformattedvalue.h"
-
-#if U_SHOW_CPLUSPLUS_API
-#include "unicode/localpointer.h"
-#endif   // U_SHOW_CPLUSPLUS_API
-
-/**
- * \file
- * \brief C API: URelativeDateTimeFormatter, relative date formatting of unit + numeric offset.
- *
- * Provides simple formatting of relative dates, in two ways
- * <ul>
- *   <li>relative dates with a quantity e.g "in 5 days"</li>
- *   <li>relative dates without a quantity e.g "next Tuesday"</li>
- * </ul>
- * <p>
- * This does not provide compound formatting for multiple units,
- * other than the ability to combine a time string with a relative date,
- * as in "next Tuesday at 3:45 PM". It also does not provide support
- * for determining which unit to use, such as deciding between "in 7 days"
- * and "in 1 week".
- *
- * @stable ICU 57
- */
-
-/**
- * The formatting style
- * @stable ICU 54
- */
-typedef enum UDateRelativeDateTimeFormatterStyle {
-  /**
-   * Everything spelled out.
-   * @stable ICU 54
-   */
-  UDAT_STYLE_LONG,
-
-  /**
-   * Abbreviations used when possible.
-   * @stable ICU 54
-   */
-  UDAT_STYLE_SHORT,
-
-  /**
-   * Use the shortest possible form.
-   * @stable ICU 54
-   */
-  UDAT_STYLE_NARROW,
-
-#ifndef U_HIDE_DEPRECATED_API
-    /**
-     * One more than the highest normal UDateRelativeDateTimeFormatterStyle value.
-     * @deprecated ICU 58 The numeric value may change over time, see ICU ticket #12420.
-     */
-    UDAT_STYLE_COUNT
-#endif  /* U_HIDE_DEPRECATED_API */
-} UDateRelativeDateTimeFormatterStyle;
-
-/**
- * Represents the unit for formatting a relative date. e.g "in 5 days"
- * or "next year"
- * @stable ICU 57
- */
-typedef enum URelativeDateTimeUnit {
-    /**
-     * Specifies that relative unit is year, e.g. "last year",
-     * "in 5 years". 
-     * @stable ICU 57
-     */
-    UDAT_REL_UNIT_YEAR,
-    /**
-     * Specifies that relative unit is quarter, e.g. "last quarter",
-     * "in 5 quarters".
-     * @stable ICU 57
-     */
-    UDAT_REL_UNIT_QUARTER,
-    /**
-     * Specifies that relative unit is month, e.g. "last month",
-     * "in 5 months".
-     * @stable ICU 57
-     */
-    UDAT_REL_UNIT_MONTH,
-    /**
-     * Specifies that relative unit is week, e.g. "last week",
-     * "in 5 weeks".
-     * @stable ICU 57
-     */
-    UDAT_REL_UNIT_WEEK,
-    /**
-     * Specifies that relative unit is day, e.g. "yesterday",
-     * "in 5 days".
-     * @stable ICU 57
-     */
-    UDAT_REL_UNIT_DAY,
-    /**
-     * Specifies that relative unit is hour, e.g. "1 hour ago",
-     * "in 5 hours".
-     * @stable ICU 57
-     */
-    UDAT_REL_UNIT_HOUR,
-    /**
-     * Specifies that relative unit is minute, e.g. "1 minute ago",
-     * "in 5 minutes".
-     * @stable ICU 57
-     */
-    UDAT_REL_UNIT_MINUTE,
-    /**
-     * Specifies that relative unit is second, e.g. "1 second ago",
-     * "in 5 seconds".
-     * @stable ICU 57
-     */
-    UDAT_REL_UNIT_SECOND,
-    /**
-     * Specifies that relative unit is Sunday, e.g. "last Sunday",
-     * "this Sunday", "next Sunday", "in 5 Sundays".
-     * @stable ICU 57
-     */
-    UDAT_REL_UNIT_SUNDAY,
-    /**
-     * Specifies that relative unit is Monday, e.g. "last Monday",
-     * "this Monday", "next Monday", "in 5 Mondays".
-     * @stable ICU 57
-     */
-    UDAT_REL_UNIT_MONDAY,
-    /**
-     * Specifies that relative unit is Tuesday, e.g. "last Tuesday",
-     * "this Tuesday", "next Tuesday", "in 5 Tuesdays".
-     * @stable ICU 57
-     */
-    UDAT_REL_UNIT_TUESDAY,
-    /**
-     * Specifies that relative unit is Wednesday, e.g. "last Wednesday",
-     * "this Wednesday", "next Wednesday", "in 5 Wednesdays".
-     * @stable ICU 57
-     */
-    UDAT_REL_UNIT_WEDNESDAY,
-    /**
-     * Specifies that relative unit is Thursday, e.g. "last Thursday",
-     * "this Thursday", "next Thursday", "in 5 Thursdays". 
-     * @stable ICU 57
-     */
-    UDAT_REL_UNIT_THURSDAY,
-    /**
-     * Specifies that relative unit is Friday, e.g. "last Friday",
-     * "this Friday", "next Friday", "in 5 Fridays".
-     * @stable ICU 57
-     */
-    UDAT_REL_UNIT_FRIDAY,
-    /**
-     * Specifies that relative unit is Saturday, e.g. "last Saturday",
-     * "this Saturday", "next Saturday", "in 5 Saturdays".
-     * @stable ICU 57
-     */
-    UDAT_REL_UNIT_SATURDAY,
-#ifndef U_HIDE_DEPRECATED_API
-    /**
-     * One more than the highest normal URelativeDateTimeUnit value.
-     * @deprecated ICU 58 The numeric value may change over time, see ICU ticket #12420.
-     */
-    UDAT_REL_UNIT_COUNT
-#endif  /* U_HIDE_DEPRECATED_API */
-} URelativeDateTimeUnit;
-
-/**
- * FieldPosition and UFieldPosition selectors for format fields
- * defined by RelativeDateTimeFormatter.
- * @stable ICU 64
- */
-typedef enum URelativeDateTimeFormatterField {
-    /**
-     * Represents a literal text string, like "tomorrow" or "days ago".
-     * @stable ICU 64
-     */
-    UDAT_REL_LITERAL_FIELD,
-    /**
-     * Represents a number quantity, like "3" in "3 days ago".
-     * @stable ICU 64
-     */
-    UDAT_REL_NUMERIC_FIELD,
-} URelativeDateTimeFormatterField;
-
-
-/**
- * Opaque URelativeDateTimeFormatter object for use in C programs.
- * @stable ICU 57
- */
-struct URelativeDateTimeFormatter;
-typedef struct URelativeDateTimeFormatter URelativeDateTimeFormatter;  /**< C typedef for struct URelativeDateTimeFormatter. @stable ICU 57 */
-
-
-/**
- * Open a new URelativeDateTimeFormatter object for a given locale using the
- * specified width and capitalizationContext, along with a number formatter
- * (if desired) to override the default formatter that would be used for
- * display of numeric field offsets. The default formatter typically rounds
- * toward 0 and has a minimum of 0 fraction digits and a maximum of 3
- * fraction digits (i.e. it will show as many decimal places as necessary
- * up to 3, without showing trailing 0s).
- *
- * @param locale
- *          The locale
- * @param nfToAdopt
- *          A number formatter to set for this URelativeDateTimeFormatter
- *          object (instead of the default decimal formatter). Ownership of
- *          this UNumberFormat object will pass to the URelativeDateTimeFormatter
- *          object (the URelativeDateTimeFormatter adopts the UNumberFormat),
- *          which becomes responsible for closing it. If the caller wishes to
- *          retain ownership of the UNumberFormat object, the caller must clone
- *          it (with unum_clone) and pass the clone to ureldatefmt_open. May be
- *          NULL to use the default decimal formatter.
- * @param width
- *          The width - wide, short, narrow, etc.
- * @param capitalizationContext
- *          A value from UDisplayContext that pertains to capitalization, e.g.
- *          UDISPCTX_CAPITALIZATION_FOR_BEGINNING_OF_SENTENCE.
- * @param status
- *          A pointer to a UErrorCode to receive any errors.
- * @return
- *          A pointer to a URelativeDateTimeFormatter object for the specified locale,
- *          or NULL if an error occurred.
- * @stable ICU 57
- */
-U_CAPI URelativeDateTimeFormatter* U_EXPORT2
-ureldatefmt_open( const char*          locale,
-                  UNumberFormat*       nfToAdopt,
-                  UDateRelativeDateTimeFormatterStyle width,
-                  UDisplayContext      capitalizationContext,
-                  UErrorCode*          status );
-
-/**
- * Close a URelativeDateTimeFormatter object. Once closed it may no longer be used.
- * @param reldatefmt
- *            The URelativeDateTimeFormatter object to close.
- * @stable ICU 57
- */
-U_CAPI void U_EXPORT2
-ureldatefmt_close(URelativeDateTimeFormatter *reldatefmt);
-
-struct UFormattedRelativeDateTime;
-/**
- * Opaque struct to contain the results of a URelativeDateTimeFormatter operation.
- * @stable ICU 64
- */
-typedef struct UFormattedRelativeDateTime UFormattedRelativeDateTime;
-
-/**
- * Creates an object to hold the result of a URelativeDateTimeFormatter
- * operation. The object can be used repeatedly; it is cleared whenever
- * passed to a format function.
- *
- * @param ec Set if an error occurs.
- * @return A pointer needing ownership.
- * @stable ICU 64
- */
-U_CAPI UFormattedRelativeDateTime* U_EXPORT2
-ureldatefmt_openResult(UErrorCode* ec);
-
-/**
- * Returns a representation of a UFormattedRelativeDateTime as a UFormattedValue,
- * which can be subsequently passed to any API requiring that type.
- *
- * The returned object is owned by the UFormattedRelativeDateTime and is valid
- * only as long as the UFormattedRelativeDateTime is present and unchanged in memory.
- *
- * You can think of this method as a cast between types.
- *
- * @param ufrdt The object containing the formatted string.
- * @param ec Set if an error occurs.
- * @return A UFormattedValue owned by the input object.
- * @stable ICU 64
- */
-U_CAPI const UFormattedValue* U_EXPORT2
-ureldatefmt_resultAsValue(const UFormattedRelativeDateTime* ufrdt, UErrorCode* ec);
-
-/**
- * Releases the UFormattedRelativeDateTime created by ureldatefmt_openResult.
- *
- * @param ufrdt The object to release.
- * @stable ICU 64
- */
-U_CAPI void U_EXPORT2
-ureldatefmt_closeResult(UFormattedRelativeDateTime* ufrdt);
-
-
-#if U_SHOW_CPLUSPLUS_API
-
-U_NAMESPACE_BEGIN
-
-/**
- * \class LocalURelativeDateTimeFormatterPointer
- * "Smart pointer" class, closes a URelativeDateTimeFormatter via ureldatefmt_close().
- * For most methods see the LocalPointerBase base class.
- *
- * @see LocalPointerBase
- * @see LocalPointer
- * @stable ICU 57
- */
-U_DEFINE_LOCAL_OPEN_POINTER(LocalURelativeDateTimeFormatterPointer, URelativeDateTimeFormatter, ureldatefmt_close);
-
-/**
- * \class LocalUFormattedRelativeDateTimePointer
- * "Smart pointer" class, closes a UFormattedRelativeDateTime via ureldatefmt_closeResult().
- * For most methods see the LocalPointerBase base class.
- *
- * @see LocalPointerBase
- * @see LocalPointer
- * @stable ICU 64
- */
-U_DEFINE_LOCAL_OPEN_POINTER(LocalUFormattedRelativeDateTimePointer, UFormattedRelativeDateTime, ureldatefmt_closeResult);
-
-U_NAMESPACE_END
-
-#endif
-
-/**
- * Format a combination of URelativeDateTimeUnit and numeric
- * offset using a numeric style, e.g. "1 week ago", "in 1 week",
- * "5 weeks ago", "in 5 weeks".
- *
- * @param reldatefmt
- *          The URelativeDateTimeFormatter object specifying the
- *          format conventions.
- * @param offset
- *          The signed offset for the specified unit. This will
- *          be formatted according to this object's UNumberFormat
- *          object.
- * @param unit
- *          The unit to use when formatting the relative
- *          date, e.g. UDAT_REL_UNIT_WEEK, UDAT_REL_UNIT_FRIDAY.
- * @param result
- *          A pointer to a buffer to receive the formatted result.
- * @param resultCapacity
- *          The maximum size of result.
- * @param status
- *          A pointer to a UErrorCode to receive any errors. In
- *          case of error status, the contents of result are
- *          undefined.
- * @return
- *          The length of the formatted result; may be greater
- *          than resultCapacity, in which case an error is returned.
- * @stable ICU 57
- */
-U_CAPI int32_t U_EXPORT2
-ureldatefmt_formatNumeric( const URelativeDateTimeFormatter* reldatefmt,
-                    double                offset,
-                    URelativeDateTimeUnit unit,
-                    UChar*                result,
-                    int32_t               resultCapacity,
-                    UErrorCode*           status);
-
-/**
- * Format a combination of URelativeDateTimeUnit and numeric
- * offset using a numeric style, e.g. "1 week ago", "in 1 week",
- * "5 weeks ago", "in 5 weeks".
- *
- * @param reldatefmt
- *          The URelativeDateTimeFormatter object specifying the
- *          format conventions.
- * @param offset
- *          The signed offset for the specified unit. This will
- *          be formatted according to this object's UNumberFormat
- *          object.
- * @param unit
- *          The unit to use when formatting the relative
- *          date, e.g. UDAT_REL_UNIT_WEEK, UDAT_REL_UNIT_FRIDAY.
- * @param result
- *          A pointer to a UFormattedRelativeDateTime to populate.
- * @param status
- *          A pointer to a UErrorCode to receive any errors. In
- *          case of error status, the contents of result are
- *          undefined.
- * @stable ICU 64
- */
-U_CAPI void U_EXPORT2
-ureldatefmt_formatNumericToResult(
-    const URelativeDateTimeFormatter* reldatefmt,
-    double                            offset,
-    URelativeDateTimeUnit             unit,
-    UFormattedRelativeDateTime*       result,
-    UErrorCode*                       status);
-
-/**
- * Format a combination of URelativeDateTimeUnit and numeric offset
- * using a text style if possible, e.g. "last week", "this week",
- * "next week", "yesterday", "tomorrow". Falls back to numeric
- * style if no appropriate text term is available for the specified
- * offset in the object's locale.
- *
- * @param reldatefmt
- *          The URelativeDateTimeFormatter object specifying the
- *          format conventions.
- * @param offset
- *          The signed offset for the specified unit.
- * @param unit
- *          The unit to use when formatting the relative
- *          date, e.g. UDAT_REL_UNIT_WEEK, UDAT_REL_UNIT_FRIDAY.
- * @param result
- *          A pointer to a buffer to receive the formatted result.
- * @param resultCapacity
- *          The maximum size of result.
- * @param status
- *          A pointer to a UErrorCode to receive any errors. In
- *          case of error status, the contents of result are
- *          undefined.
- * @return
- *          The length of the formatted result; may be greater
- *          than resultCapacity, in which case an error is returned.
- * @stable ICU 57
- */
-U_CAPI int32_t U_EXPORT2
-ureldatefmt_format( const URelativeDateTimeFormatter* reldatefmt,
-                    double                offset,
-                    URelativeDateTimeUnit unit,
-                    UChar*                result,
-                    int32_t               resultCapacity,
-                    UErrorCode*           status);
-
-/**
- * Format a combination of URelativeDateTimeUnit and numeric offset
- * using a text style if possible, e.g. "last week", "this week",
- * "next week", "yesterday", "tomorrow". Falls back to numeric
- * style if no appropriate text term is available for the specified
- * offset in the object's locale.
- *
- * This method populates a UFormattedRelativeDateTime, which exposes more
- * information than the string populated by format().
- *
- * @param reldatefmt
- *          The URelativeDateTimeFormatter object specifying the
- *          format conventions.
- * @param offset
- *          The signed offset for the specified unit.
- * @param unit
- *          The unit to use when formatting the relative
- *          date, e.g. UDAT_REL_UNIT_WEEK, UDAT_REL_UNIT_FRIDAY.
- * @param result
- *          A pointer to a UFormattedRelativeDateTime to populate.
- * @param status
- *          A pointer to a UErrorCode to receive any errors. In
- *          case of error status, the contents of result are
- *          undefined.
- * @stable ICU 64
- */
-U_CAPI void U_EXPORT2
-ureldatefmt_formatToResult(
-    const URelativeDateTimeFormatter* reldatefmt,
-    double                            offset,
-    URelativeDateTimeUnit             unit,
-    UFormattedRelativeDateTime*       result,
-    UErrorCode*                       status);
-
-/**
- * Combines a relative date string and a time string in this object's
- * locale. This is done with the same date-time separator used for the
- * default calendar in this locale to produce a result such as
- * "yesterday at 3:45 PM".
- *
- * @param reldatefmt
- *          The URelativeDateTimeFormatter object specifying the format conventions.
- * @param relativeDateString
- *          The relative date string.
- * @param relativeDateStringLen
- *          The length of relativeDateString; may be -1 if relativeDateString
- *          is zero-terminated.
- * @param timeString
- *          The time string.
- * @param timeStringLen
- *          The length of timeString; may be -1 if timeString is zero-terminated.
- * @param result
- *          A pointer to a buffer to receive the formatted result.
- * @param resultCapacity
- *          The maximum size of result.
- * @param status
- *          A pointer to a UErrorCode to receive any errors. In case of error status,
- *          the contents of result are undefined.
- * @return
- *          The length of the formatted result; may be greater than resultCapacity,
- *          in which case an error is returned.
- * @stable ICU 57
- */
-U_CAPI int32_t U_EXPORT2
-ureldatefmt_combineDateAndTime( const URelativeDateTimeFormatter* reldatefmt,
-                    const UChar *     relativeDateString,
-                    int32_t           relativeDateStringLen,
-                    const UChar *     timeString,
-                    int32_t           timeStringLen,
-                    UChar*            result,
-                    int32_t           resultCapacity,
-                    UErrorCode*       status );
-
-#endif /* !UCONFIG_NO_FORMATTING && !UCONFIG_NO_BREAK_ITERATION */
-
-#endif
->>>>>>> a8a80be5
+// © 2016 and later: Unicode, Inc. and others.
+// License & terms of use: http://www.unicode.org/copyright.html
+/*
+*****************************************************************************************
+* Copyright (C) 2016, International Business Machines
+* Corporation and others. All Rights Reserved.
+*****************************************************************************************
+*/
+
+#ifndef URELDATEFMT_H
+#define URELDATEFMT_H
+
+#include "unicode/utypes.h"
+
+#if !UCONFIG_NO_FORMATTING && !UCONFIG_NO_BREAK_ITERATION
+
+#include "unicode/unum.h"
+#include "unicode/udisplaycontext.h"
+#include "unicode/uformattedvalue.h"
+
+#if U_SHOW_CPLUSPLUS_API
+#include "unicode/localpointer.h"
+#endif   // U_SHOW_CPLUSPLUS_API
+
+/**
+ * \file
+ * \brief C API: URelativeDateTimeFormatter, relative date formatting of unit + numeric offset.
+ *
+ * Provides simple formatting of relative dates, in two ways
+ * <ul>
+ *   <li>relative dates with a quantity e.g "in 5 days"</li>
+ *   <li>relative dates without a quantity e.g "next Tuesday"</li>
+ * </ul>
+ * <p>
+ * This does not provide compound formatting for multiple units,
+ * other than the ability to combine a time string with a relative date,
+ * as in "next Tuesday at 3:45 PM". It also does not provide support
+ * for determining which unit to use, such as deciding between "in 7 days"
+ * and "in 1 week".
+ *
+ * @stable ICU 57
+ */
+
+/**
+ * The formatting style
+ * @stable ICU 54
+ */
+typedef enum UDateRelativeDateTimeFormatterStyle {
+  /**
+   * Everything spelled out.
+   * @stable ICU 54
+   */
+  UDAT_STYLE_LONG,
+
+  /**
+   * Abbreviations used when possible.
+   * @stable ICU 54
+   */
+  UDAT_STYLE_SHORT,
+
+  /**
+   * Use the shortest possible form.
+   * @stable ICU 54
+   */
+  UDAT_STYLE_NARROW,
+
+#ifndef U_HIDE_DEPRECATED_API
+    /**
+     * One more than the highest normal UDateRelativeDateTimeFormatterStyle value.
+     * @deprecated ICU 58 The numeric value may change over time, see ICU ticket #12420.
+     */
+    UDAT_STYLE_COUNT
+#endif  /* U_HIDE_DEPRECATED_API */
+} UDateRelativeDateTimeFormatterStyle;
+
+/**
+ * Represents the unit for formatting a relative date. e.g "in 5 days"
+ * or "next year"
+ * @stable ICU 57
+ */
+typedef enum URelativeDateTimeUnit {
+    /**
+     * Specifies that relative unit is year, e.g. "last year",
+     * "in 5 years". 
+     * @stable ICU 57
+     */
+    UDAT_REL_UNIT_YEAR,
+    /**
+     * Specifies that relative unit is quarter, e.g. "last quarter",
+     * "in 5 quarters".
+     * @stable ICU 57
+     */
+    UDAT_REL_UNIT_QUARTER,
+    /**
+     * Specifies that relative unit is month, e.g. "last month",
+     * "in 5 months".
+     * @stable ICU 57
+     */
+    UDAT_REL_UNIT_MONTH,
+    /**
+     * Specifies that relative unit is week, e.g. "last week",
+     * "in 5 weeks".
+     * @stable ICU 57
+     */
+    UDAT_REL_UNIT_WEEK,
+    /**
+     * Specifies that relative unit is day, e.g. "yesterday",
+     * "in 5 days".
+     * @stable ICU 57
+     */
+    UDAT_REL_UNIT_DAY,
+    /**
+     * Specifies that relative unit is hour, e.g. "1 hour ago",
+     * "in 5 hours".
+     * @stable ICU 57
+     */
+    UDAT_REL_UNIT_HOUR,
+    /**
+     * Specifies that relative unit is minute, e.g. "1 minute ago",
+     * "in 5 minutes".
+     * @stable ICU 57
+     */
+    UDAT_REL_UNIT_MINUTE,
+    /**
+     * Specifies that relative unit is second, e.g. "1 second ago",
+     * "in 5 seconds".
+     * @stable ICU 57
+     */
+    UDAT_REL_UNIT_SECOND,
+    /**
+     * Specifies that relative unit is Sunday, e.g. "last Sunday",
+     * "this Sunday", "next Sunday", "in 5 Sundays".
+     * @stable ICU 57
+     */
+    UDAT_REL_UNIT_SUNDAY,
+    /**
+     * Specifies that relative unit is Monday, e.g. "last Monday",
+     * "this Monday", "next Monday", "in 5 Mondays".
+     * @stable ICU 57
+     */
+    UDAT_REL_UNIT_MONDAY,
+    /**
+     * Specifies that relative unit is Tuesday, e.g. "last Tuesday",
+     * "this Tuesday", "next Tuesday", "in 5 Tuesdays".
+     * @stable ICU 57
+     */
+    UDAT_REL_UNIT_TUESDAY,
+    /**
+     * Specifies that relative unit is Wednesday, e.g. "last Wednesday",
+     * "this Wednesday", "next Wednesday", "in 5 Wednesdays".
+     * @stable ICU 57
+     */
+    UDAT_REL_UNIT_WEDNESDAY,
+    /**
+     * Specifies that relative unit is Thursday, e.g. "last Thursday",
+     * "this Thursday", "next Thursday", "in 5 Thursdays". 
+     * @stable ICU 57
+     */
+    UDAT_REL_UNIT_THURSDAY,
+    /**
+     * Specifies that relative unit is Friday, e.g. "last Friday",
+     * "this Friday", "next Friday", "in 5 Fridays".
+     * @stable ICU 57
+     */
+    UDAT_REL_UNIT_FRIDAY,
+    /**
+     * Specifies that relative unit is Saturday, e.g. "last Saturday",
+     * "this Saturday", "next Saturday", "in 5 Saturdays".
+     * @stable ICU 57
+     */
+    UDAT_REL_UNIT_SATURDAY,
+#ifndef U_HIDE_DEPRECATED_API
+    /**
+     * One more than the highest normal URelativeDateTimeUnit value.
+     * @deprecated ICU 58 The numeric value may change over time, see ICU ticket #12420.
+     */
+    UDAT_REL_UNIT_COUNT
+#endif  /* U_HIDE_DEPRECATED_API */
+} URelativeDateTimeUnit;
+
+/**
+ * FieldPosition and UFieldPosition selectors for format fields
+ * defined by RelativeDateTimeFormatter.
+ * @stable ICU 64
+ */
+typedef enum URelativeDateTimeFormatterField {
+    /**
+     * Represents a literal text string, like "tomorrow" or "days ago".
+     * @stable ICU 64
+     */
+    UDAT_REL_LITERAL_FIELD,
+    /**
+     * Represents a number quantity, like "3" in "3 days ago".
+     * @stable ICU 64
+     */
+    UDAT_REL_NUMERIC_FIELD,
+} URelativeDateTimeFormatterField;
+
+
+/**
+ * Opaque URelativeDateTimeFormatter object for use in C programs.
+ * @stable ICU 57
+ */
+struct URelativeDateTimeFormatter;
+typedef struct URelativeDateTimeFormatter URelativeDateTimeFormatter;  /**< C typedef for struct URelativeDateTimeFormatter. @stable ICU 57 */
+
+
+/**
+ * Open a new URelativeDateTimeFormatter object for a given locale using the
+ * specified width and capitalizationContext, along with a number formatter
+ * (if desired) to override the default formatter that would be used for
+ * display of numeric field offsets. The default formatter typically rounds
+ * toward 0 and has a minimum of 0 fraction digits and a maximum of 3
+ * fraction digits (i.e. it will show as many decimal places as necessary
+ * up to 3, without showing trailing 0s).
+ *
+ * @param locale
+ *          The locale
+ * @param nfToAdopt
+ *          A number formatter to set for this URelativeDateTimeFormatter
+ *          object (instead of the default decimal formatter). Ownership of
+ *          this UNumberFormat object will pass to the URelativeDateTimeFormatter
+ *          object (the URelativeDateTimeFormatter adopts the UNumberFormat),
+ *          which becomes responsible for closing it. If the caller wishes to
+ *          retain ownership of the UNumberFormat object, the caller must clone
+ *          it (with unum_clone) and pass the clone to ureldatefmt_open. May be
+ *          NULL to use the default decimal formatter.
+ * @param width
+ *          The width - wide, short, narrow, etc.
+ * @param capitalizationContext
+ *          A value from UDisplayContext that pertains to capitalization, e.g.
+ *          UDISPCTX_CAPITALIZATION_FOR_BEGINNING_OF_SENTENCE.
+ * @param status
+ *          A pointer to a UErrorCode to receive any errors.
+ * @return
+ *          A pointer to a URelativeDateTimeFormatter object for the specified locale,
+ *          or NULL if an error occurred.
+ * @stable ICU 57
+ */
+U_CAPI URelativeDateTimeFormatter* U_EXPORT2
+ureldatefmt_open( const char*          locale,
+                  UNumberFormat*       nfToAdopt,
+                  UDateRelativeDateTimeFormatterStyle width,
+                  UDisplayContext      capitalizationContext,
+                  UErrorCode*          status );
+
+/**
+ * Close a URelativeDateTimeFormatter object. Once closed it may no longer be used.
+ * @param reldatefmt
+ *            The URelativeDateTimeFormatter object to close.
+ * @stable ICU 57
+ */
+U_CAPI void U_EXPORT2
+ureldatefmt_close(URelativeDateTimeFormatter *reldatefmt);
+
+struct UFormattedRelativeDateTime;
+/**
+ * Opaque struct to contain the results of a URelativeDateTimeFormatter operation.
+ * @stable ICU 64
+ */
+typedef struct UFormattedRelativeDateTime UFormattedRelativeDateTime;
+
+/**
+ * Creates an object to hold the result of a URelativeDateTimeFormatter
+ * operation. The object can be used repeatedly; it is cleared whenever
+ * passed to a format function.
+ *
+ * @param ec Set if an error occurs.
+ * @return A pointer needing ownership.
+ * @stable ICU 64
+ */
+U_CAPI UFormattedRelativeDateTime* U_EXPORT2
+ureldatefmt_openResult(UErrorCode* ec);
+
+/**
+ * Returns a representation of a UFormattedRelativeDateTime as a UFormattedValue,
+ * which can be subsequently passed to any API requiring that type.
+ *
+ * The returned object is owned by the UFormattedRelativeDateTime and is valid
+ * only as long as the UFormattedRelativeDateTime is present and unchanged in memory.
+ *
+ * You can think of this method as a cast between types.
+ *
+ * @param ufrdt The object containing the formatted string.
+ * @param ec Set if an error occurs.
+ * @return A UFormattedValue owned by the input object.
+ * @stable ICU 64
+ */
+U_CAPI const UFormattedValue* U_EXPORT2
+ureldatefmt_resultAsValue(const UFormattedRelativeDateTime* ufrdt, UErrorCode* ec);
+
+/**
+ * Releases the UFormattedRelativeDateTime created by ureldatefmt_openResult.
+ *
+ * @param ufrdt The object to release.
+ * @stable ICU 64
+ */
+U_CAPI void U_EXPORT2
+ureldatefmt_closeResult(UFormattedRelativeDateTime* ufrdt);
+
+
+#if U_SHOW_CPLUSPLUS_API
+
+U_NAMESPACE_BEGIN
+
+/**
+ * \class LocalURelativeDateTimeFormatterPointer
+ * "Smart pointer" class, closes a URelativeDateTimeFormatter via ureldatefmt_close().
+ * For most methods see the LocalPointerBase base class.
+ *
+ * @see LocalPointerBase
+ * @see LocalPointer
+ * @stable ICU 57
+ */
+U_DEFINE_LOCAL_OPEN_POINTER(LocalURelativeDateTimeFormatterPointer, URelativeDateTimeFormatter, ureldatefmt_close);
+
+/**
+ * \class LocalUFormattedRelativeDateTimePointer
+ * "Smart pointer" class, closes a UFormattedRelativeDateTime via ureldatefmt_closeResult().
+ * For most methods see the LocalPointerBase base class.
+ *
+ * @see LocalPointerBase
+ * @see LocalPointer
+ * @stable ICU 64
+ */
+U_DEFINE_LOCAL_OPEN_POINTER(LocalUFormattedRelativeDateTimePointer, UFormattedRelativeDateTime, ureldatefmt_closeResult);
+
+U_NAMESPACE_END
+
+#endif
+
+/**
+ * Format a combination of URelativeDateTimeUnit and numeric
+ * offset using a numeric style, e.g. "1 week ago", "in 1 week",
+ * "5 weeks ago", "in 5 weeks".
+ *
+ * @param reldatefmt
+ *          The URelativeDateTimeFormatter object specifying the
+ *          format conventions.
+ * @param offset
+ *          The signed offset for the specified unit. This will
+ *          be formatted according to this object's UNumberFormat
+ *          object.
+ * @param unit
+ *          The unit to use when formatting the relative
+ *          date, e.g. UDAT_REL_UNIT_WEEK, UDAT_REL_UNIT_FRIDAY.
+ * @param result
+ *          A pointer to a buffer to receive the formatted result.
+ * @param resultCapacity
+ *          The maximum size of result.
+ * @param status
+ *          A pointer to a UErrorCode to receive any errors. In
+ *          case of error status, the contents of result are
+ *          undefined.
+ * @return
+ *          The length of the formatted result; may be greater
+ *          than resultCapacity, in which case an error is returned.
+ * @stable ICU 57
+ */
+U_CAPI int32_t U_EXPORT2
+ureldatefmt_formatNumeric( const URelativeDateTimeFormatter* reldatefmt,
+                    double                offset,
+                    URelativeDateTimeUnit unit,
+                    UChar*                result,
+                    int32_t               resultCapacity,
+                    UErrorCode*           status);
+
+/**
+ * Format a combination of URelativeDateTimeUnit and numeric
+ * offset using a numeric style, e.g. "1 week ago", "in 1 week",
+ * "5 weeks ago", "in 5 weeks".
+ *
+ * @param reldatefmt
+ *          The URelativeDateTimeFormatter object specifying the
+ *          format conventions.
+ * @param offset
+ *          The signed offset for the specified unit. This will
+ *          be formatted according to this object's UNumberFormat
+ *          object.
+ * @param unit
+ *          The unit to use when formatting the relative
+ *          date, e.g. UDAT_REL_UNIT_WEEK, UDAT_REL_UNIT_FRIDAY.
+ * @param result
+ *          A pointer to a UFormattedRelativeDateTime to populate.
+ * @param status
+ *          A pointer to a UErrorCode to receive any errors. In
+ *          case of error status, the contents of result are
+ *          undefined.
+ * @stable ICU 64
+ */
+U_CAPI void U_EXPORT2
+ureldatefmt_formatNumericToResult(
+    const URelativeDateTimeFormatter* reldatefmt,
+    double                            offset,
+    URelativeDateTimeUnit             unit,
+    UFormattedRelativeDateTime*       result,
+    UErrorCode*                       status);
+
+/**
+ * Format a combination of URelativeDateTimeUnit and numeric offset
+ * using a text style if possible, e.g. "last week", "this week",
+ * "next week", "yesterday", "tomorrow". Falls back to numeric
+ * style if no appropriate text term is available for the specified
+ * offset in the object's locale.
+ *
+ * @param reldatefmt
+ *          The URelativeDateTimeFormatter object specifying the
+ *          format conventions.
+ * @param offset
+ *          The signed offset for the specified unit.
+ * @param unit
+ *          The unit to use when formatting the relative
+ *          date, e.g. UDAT_REL_UNIT_WEEK, UDAT_REL_UNIT_FRIDAY.
+ * @param result
+ *          A pointer to a buffer to receive the formatted result.
+ * @param resultCapacity
+ *          The maximum size of result.
+ * @param status
+ *          A pointer to a UErrorCode to receive any errors. In
+ *          case of error status, the contents of result are
+ *          undefined.
+ * @return
+ *          The length of the formatted result; may be greater
+ *          than resultCapacity, in which case an error is returned.
+ * @stable ICU 57
+ */
+U_CAPI int32_t U_EXPORT2
+ureldatefmt_format( const URelativeDateTimeFormatter* reldatefmt,
+                    double                offset,
+                    URelativeDateTimeUnit unit,
+                    UChar*                result,
+                    int32_t               resultCapacity,
+                    UErrorCode*           status);
+
+/**
+ * Format a combination of URelativeDateTimeUnit and numeric offset
+ * using a text style if possible, e.g. "last week", "this week",
+ * "next week", "yesterday", "tomorrow". Falls back to numeric
+ * style if no appropriate text term is available for the specified
+ * offset in the object's locale.
+ *
+ * This method populates a UFormattedRelativeDateTime, which exposes more
+ * information than the string populated by format().
+ *
+ * @param reldatefmt
+ *          The URelativeDateTimeFormatter object specifying the
+ *          format conventions.
+ * @param offset
+ *          The signed offset for the specified unit.
+ * @param unit
+ *          The unit to use when formatting the relative
+ *          date, e.g. UDAT_REL_UNIT_WEEK, UDAT_REL_UNIT_FRIDAY.
+ * @param result
+ *          A pointer to a UFormattedRelativeDateTime to populate.
+ * @param status
+ *          A pointer to a UErrorCode to receive any errors. In
+ *          case of error status, the contents of result are
+ *          undefined.
+ * @stable ICU 64
+ */
+U_CAPI void U_EXPORT2
+ureldatefmt_formatToResult(
+    const URelativeDateTimeFormatter* reldatefmt,
+    double                            offset,
+    URelativeDateTimeUnit             unit,
+    UFormattedRelativeDateTime*       result,
+    UErrorCode*                       status);
+
+/**
+ * Combines a relative date string and a time string in this object's
+ * locale. This is done with the same date-time separator used for the
+ * default calendar in this locale to produce a result such as
+ * "yesterday at 3:45 PM".
+ *
+ * @param reldatefmt
+ *          The URelativeDateTimeFormatter object specifying the format conventions.
+ * @param relativeDateString
+ *          The relative date string.
+ * @param relativeDateStringLen
+ *          The length of relativeDateString; may be -1 if relativeDateString
+ *          is zero-terminated.
+ * @param timeString
+ *          The time string.
+ * @param timeStringLen
+ *          The length of timeString; may be -1 if timeString is zero-terminated.
+ * @param result
+ *          A pointer to a buffer to receive the formatted result.
+ * @param resultCapacity
+ *          The maximum size of result.
+ * @param status
+ *          A pointer to a UErrorCode to receive any errors. In case of error status,
+ *          the contents of result are undefined.
+ * @return
+ *          The length of the formatted result; may be greater than resultCapacity,
+ *          in which case an error is returned.
+ * @stable ICU 57
+ */
+U_CAPI int32_t U_EXPORT2
+ureldatefmt_combineDateAndTime( const URelativeDateTimeFormatter* reldatefmt,
+                    const UChar *     relativeDateString,
+                    int32_t           relativeDateStringLen,
+                    const UChar *     timeString,
+                    int32_t           timeStringLen,
+                    UChar*            result,
+                    int32_t           resultCapacity,
+                    UErrorCode*       status );
+
+#endif /* !UCONFIG_NO_FORMATTING && !UCONFIG_NO_BREAK_ITERATION */
+
+#endif