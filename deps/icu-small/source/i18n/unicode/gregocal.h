--- conflicted
+++ resolved
@@ -1,1542 +1,755 @@
-<<<<<<< HEAD
-// © 2016 and later: Unicode, Inc. and others.
-// License & terms of use: http://www.unicode.org/copyright.html
-/*
-* Copyright (C) 1997-2013, International Business Machines Corporation and others.
-* All Rights Reserved.
-********************************************************************************
-*
-* File GREGOCAL.H
-*
-* Modification History:
-*
-*   Date        Name        Description
-*   04/22/97    aliu        Overhauled header.
-*    07/28/98    stephen        Sync with JDK 1.2
-*    09/04/98    stephen        Re-sync with JDK 8/31 putback
-*    09/14/98    stephen        Changed type of kOneDay, kOneWeek to double.
-*                            Fixed bug in roll()
-*   10/15/99    aliu        Fixed j31, incorrect WEEK_OF_YEAR computation.
-*                           Added documentation of WEEK_OF_YEAR computation.
-*   10/15/99    aliu        Fixed j32, cannot set date to Feb 29 2000 AD.
-*                           {JDK bug 4210209 4209272}
-*   11/07/2003  srl         Update, clean up documentation.
-********************************************************************************
-*/
-
-#ifndef GREGOCAL_H
-#define GREGOCAL_H
-
-#include "unicode/utypes.h"
-
-#if U_SHOW_CPLUSPLUS_API
-
-#if !UCONFIG_NO_FORMATTING
-
-#include "unicode/calendar.h"
-
-/**
- * \file
- * \brief C++ API: Concrete class which provides the standard calendar.
- */
-
-U_NAMESPACE_BEGIN
-
-/**
- * Concrete class which provides the standard calendar used by most of the world.
- * <P>
- * The standard (Gregorian) calendar has 2 eras, BC and AD.
- * <P>
- * This implementation handles a single discontinuity, which corresponds by default to
- * the date the Gregorian calendar was originally instituted (October 15, 1582). Not all
- * countries adopted the Gregorian calendar then, so this cutover date may be changed by
- * the caller.
- * <P>
- * Prior to the institution of the Gregorian Calendar, New Year's Day was March 25. To
- * avoid confusion, this Calendar always uses January 1. A manual adjustment may be made
- * if desired for dates that are prior to the Gregorian changeover and which fall
- * between January 1 and March 24.
- *
- * <p>Values calculated for the <code>WEEK_OF_YEAR</code> field range from 1 to
- * 53.  Week 1 for a year is the first week that contains at least
- * <code>getMinimalDaysInFirstWeek()</code> days from that year.  It thus
- * depends on the values of <code>getMinimalDaysInFirstWeek()</code>,
- * <code>getFirstDayOfWeek()</code>, and the day of the week of January 1.
- * Weeks between week 1 of one year and week 1 of the following year are
- * numbered sequentially from 2 to 52 or 53 (as needed).
- *
- * <p>For example, January 1, 1998 was a Thursday.  If
- * <code>getFirstDayOfWeek()</code> is <code>MONDAY</code> and
- * <code>getMinimalDaysInFirstWeek()</code> is 4 (these are the values
- * reflecting ISO 8601 and many national standards), then week 1 of 1998 starts
- * on December 29, 1997, and ends on January 4, 1998.  If, however,
- * <code>getFirstDayOfWeek()</code> is <code>SUNDAY</code>, then week 1 of 1998
- * starts on January 4, 1998, and ends on January 10, 1998; the first three days
- * of 1998 then are part of week 53 of 1997.
- *
- * <p>Example for using GregorianCalendar:
- * <pre>
- * \code
- *     // get the supported ids for GMT-08:00 (Pacific Standard Time)
- *     UErrorCode success = U_ZERO_ERROR;
- *     const StringEnumeration *ids = TimeZone::createEnumeration(-8 * 60 * 60 * 1000);
- *     // if no ids were returned, something is wrong. get out.
- *     if (ids == 0 || ids->count(success) == 0) {
- *         return;
- *     }
- *
- *     // begin output
- *     cout << "Current Time" << endl;
- *
- *     // create a Pacific Standard Time time zone
- *     SimpleTimeZone* pdt = new SimpleTimeZone(-8 * 60 * 60 * 1000, ids->unext(NULL, success)));
- *
- *     // set up rules for daylight savings time
- *     pdt->setStartRule(UCAL_MARCH, 1, UCAL_SUNDAY, 2 * 60 * 60 * 1000);
- *     pdt->setEndRule(UCAL_NOVEMBER, 2, UCAL_SUNDAY, 2 * 60 * 60 * 1000);
- *
- *     // create a GregorianCalendar with the Pacific Daylight time zone
- *     // and the current date and time
- *     Calendar* calendar = new GregorianCalendar( pdt, success );
- *
- *     // print out a bunch of interesting things
- *     cout << "ERA: " << calendar->get( UCAL_ERA, success ) << endl;
- *     cout << "YEAR: " << calendar->get( UCAL_YEAR, success ) << endl;
- *     cout << "MONTH: " << calendar->get( UCAL_MONTH, success ) << endl;
- *     cout << "WEEK_OF_YEAR: " << calendar->get( UCAL_WEEK_OF_YEAR, success ) << endl;
- *     cout << "WEEK_OF_MONTH: " << calendar->get( UCAL_WEEK_OF_MONTH, success ) << endl;
- *     cout << "DATE: " << calendar->get( UCAL_DATE, success ) << endl;
- *     cout << "DAY_OF_MONTH: " << calendar->get( UCAL_DAY_OF_MONTH, success ) << endl;
- *     cout << "DAY_OF_YEAR: " << calendar->get( UCAL_DAY_OF_YEAR, success ) << endl;
- *     cout << "DAY_OF_WEEK: " << calendar->get( UCAL_DAY_OF_WEEK, success ) << endl;
- *     cout << "DAY_OF_WEEK_IN_MONTH: " << calendar->get( UCAL_DAY_OF_WEEK_IN_MONTH, success ) << endl;
- *     cout << "AM_PM: " << calendar->get( UCAL_AM_PM, success ) << endl;
- *     cout << "HOUR: " << calendar->get( UCAL_HOUR, success ) << endl;
- *     cout << "HOUR_OF_DAY: " << calendar->get( UCAL_HOUR_OF_DAY, success ) << endl;
- *     cout << "MINUTE: " << calendar->get( UCAL_MINUTE, success ) << endl;
- *     cout << "SECOND: " << calendar->get( UCAL_SECOND, success ) << endl;
- *     cout << "MILLISECOND: " << calendar->get( UCAL_MILLISECOND, success ) << endl;
- *     cout << "ZONE_OFFSET: " << (calendar->get( UCAL_ZONE_OFFSET, success )/(60*60*1000)) << endl;
- *     cout << "DST_OFFSET: " << (calendar->get( UCAL_DST_OFFSET, success )/(60*60*1000)) << endl;
- *
- *     cout << "Current Time, with hour reset to 3" << endl;
- *     calendar->clear(UCAL_HOUR_OF_DAY); // so doesn't override
- *     calendar->set(UCAL_HOUR, 3);
- *     cout << "ERA: " << calendar->get( UCAL_ERA, success ) << endl;
- *     cout << "YEAR: " << calendar->get( UCAL_YEAR, success ) << endl;
- *     cout << "MONTH: " << calendar->get( UCAL_MONTH, success ) << endl;
- *     cout << "WEEK_OF_YEAR: " << calendar->get( UCAL_WEEK_OF_YEAR, success ) << endl;
- *     cout << "WEEK_OF_MONTH: " << calendar->get( UCAL_WEEK_OF_MONTH, success ) << endl;
- *     cout << "DATE: " << calendar->get( UCAL_DATE, success ) << endl;
- *     cout << "DAY_OF_MONTH: " << calendar->get( UCAL_DAY_OF_MONTH, success ) << endl;
- *     cout << "DAY_OF_YEAR: " << calendar->get( UCAL_DAY_OF_YEAR, success ) << endl;
- *     cout << "DAY_OF_WEEK: " << calendar->get( UCAL_DAY_OF_WEEK, success ) << endl;
- *     cout << "DAY_OF_WEEK_IN_MONTH: " << calendar->get( UCAL_DAY_OF_WEEK_IN_MONTH, success ) << endl;
- *     cout << "AM_PM: " << calendar->get( UCAL_AM_PM, success ) << endl;
- *     cout << "HOUR: " << calendar->get( UCAL_HOUR, success ) << endl;
- *     cout << "HOUR_OF_DAY: " << calendar->get( UCAL_HOUR_OF_DAY, success ) << endl;
- *     cout << "MINUTE: " << calendar->get( UCAL_MINUTE, success ) << endl;
- *     cout << "SECOND: " << calendar->get( UCAL_SECOND, success ) << endl;
- *     cout << "MILLISECOND: " << calendar->get( UCAL_MILLISECOND, success ) << endl;
- *     cout << "ZONE_OFFSET: " << (calendar->get( UCAL_ZONE_OFFSET, success )/(60*60*1000)) << endl; // in hours
- *     cout << "DST_OFFSET: " << (calendar->get( UCAL_DST_OFFSET, success )/(60*60*1000)) << endl; // in hours
- *
- *     if (U_FAILURE(success)) {
- *         cout << "An error occured. success=" << u_errorName(success) << endl;
- *     }
- *
- *     delete ids;
- *     delete calendar; // also deletes pdt
- * \endcode
- * </pre>
- * @stable ICU 2.0
- */
-class U_I18N_API GregorianCalendar: public Calendar {
-public:
-
-    /**
-     * Useful constants for GregorianCalendar and TimeZone.
-     * @stable ICU 2.0
-     */
-    enum EEras {
-        BC,
-        AD
-    };
-
-    /**
-     * Constructs a default GregorianCalendar using the current time in the default time
-     * zone with the default locale.
-     *
-     * @param success  Indicates the status of GregorianCalendar object construction.
-     *                 Returns U_ZERO_ERROR if constructed successfully.
-     * @stable ICU 2.0
-     */
-    GregorianCalendar(UErrorCode& success);
-
-    /**
-     * Constructs a GregorianCalendar based on the current time in the given time zone
-     * with the default locale. Clients are no longer responsible for deleting the given
-     * time zone object after it's adopted.
-     *
-     * @param zoneToAdopt     The given timezone.
-     * @param success  Indicates the status of GregorianCalendar object construction.
-     *                 Returns U_ZERO_ERROR if constructed successfully.
-     * @stable ICU 2.0
-     */
-    GregorianCalendar(TimeZone* zoneToAdopt, UErrorCode& success);
-
-    /**
-     * Constructs a GregorianCalendar based on the current time in the given time zone
-     * with the default locale.
-     *
-     * @param zone     The given timezone.
-     * @param success  Indicates the status of GregorianCalendar object construction.
-     *                 Returns U_ZERO_ERROR if constructed successfully.
-     * @stable ICU 2.0
-     */
-    GregorianCalendar(const TimeZone& zone, UErrorCode& success);
-
-    /**
-     * Constructs a GregorianCalendar based on the current time in the default time zone
-     * with the given locale.
-     *
-     * @param aLocale  The given locale.
-     * @param success  Indicates the status of GregorianCalendar object construction.
-     *                 Returns U_ZERO_ERROR if constructed successfully.
-     * @stable ICU 2.0
-     */
-    GregorianCalendar(const Locale& aLocale, UErrorCode& success);
-
-    /**
-     * Constructs a GregorianCalendar based on the current time in the given time zone
-     * with the given locale. Clients are no longer responsible for deleting the given
-     * time zone object after it's adopted.
-     *
-     * @param zoneToAdopt     The given timezone.
-     * @param aLocale  The given locale.
-     * @param success  Indicates the status of GregorianCalendar object construction.
-     *                 Returns U_ZERO_ERROR if constructed successfully.
-     * @stable ICU 2.0
-     */
-    GregorianCalendar(TimeZone* zoneToAdopt, const Locale& aLocale, UErrorCode& success);
-
-    /**
-     * Constructs a GregorianCalendar based on the current time in the given time zone
-     * with the given locale.
-     *
-     * @param zone     The given timezone.
-     * @param aLocale  The given locale.
-     * @param success  Indicates the status of GregorianCalendar object construction.
-     *                 Returns U_ZERO_ERROR if constructed successfully.
-     * @stable ICU 2.0
-     */
-    GregorianCalendar(const TimeZone& zone, const Locale& aLocale, UErrorCode& success);
-
-    /**
-     * Constructs a GregorianCalendar with the given AD date set in the default time
-     * zone with the default locale.
-     *
-     * @param year     The value used to set the YEAR time field in the calendar.
-     * @param month    The value used to set the MONTH time field in the calendar. Month
-     *                 value is 0-based. e.g., 0 for January.
-     * @param date     The value used to set the DATE time field in the calendar.
-     * @param success  Indicates the status of GregorianCalendar object construction.
-     *                 Returns U_ZERO_ERROR if constructed successfully.
-     * @stable ICU 2.0
-     */
-    GregorianCalendar(int32_t year, int32_t month, int32_t date, UErrorCode& success);
-
-    /**
-     * Constructs a GregorianCalendar with the given AD date and time set for the
-     * default time zone with the default locale.
-     *
-     * @param year     The value used to set the YEAR time field in the calendar.
-     * @param month    The value used to set the MONTH time field in the calendar. Month
-     *                 value is 0-based. e.g., 0 for January.
-     * @param date     The value used to set the DATE time field in the calendar.
-     * @param hour     The value used to set the HOUR_OF_DAY time field in the calendar.
-     * @param minute   The value used to set the MINUTE time field in the calendar.
-     * @param success  Indicates the status of GregorianCalendar object construction.
-     *                 Returns U_ZERO_ERROR if constructed successfully.
-     * @stable ICU 2.0
-     */
-    GregorianCalendar(int32_t year, int32_t month, int32_t date, int32_t hour, int32_t minute, UErrorCode& success);
-
-    /**
-     * Constructs a GregorianCalendar with the given AD date and time set for the
-     * default time zone with the default locale.
-     *
-     * @param year     The value used to set the YEAR time field in the calendar.
-     * @param month    The value used to set the MONTH time field in the calendar. Month
-     *                 value is 0-based. e.g., 0 for January.
-     * @param date     The value used to set the DATE time field in the calendar.
-     * @param hour     The value used to set the HOUR_OF_DAY time field in the calendar.
-     * @param minute   The value used to set the MINUTE time field in the calendar.
-     * @param second   The value used to set the SECOND time field in the calendar.
-     * @param success  Indicates the status of GregorianCalendar object construction.
-     *                 Returns U_ZERO_ERROR if constructed successfully.
-     * @stable ICU 2.0
-     */
-    GregorianCalendar(int32_t year, int32_t month, int32_t date, int32_t hour, int32_t minute, int32_t second, UErrorCode& success);
-
-    /**
-     * Destructor
-     * @stable ICU 2.0
-     */
-    virtual ~GregorianCalendar();
-
-    /**
-     * Copy constructor
-     * @param source    the object to be copied.
-     * @stable ICU 2.0
-     */
-    GregorianCalendar(const GregorianCalendar& source);
-
-    /**
-     * Default assignment operator
-     * @param right    the object to be copied.
-     * @stable ICU 2.0
-     */
-    GregorianCalendar& operator=(const GregorianCalendar& right);
-
-    /**
-     * Create and return a polymorphic copy of this calendar.
-     * @return    return a polymorphic copy of this calendar.
-     * @stable ICU 2.0
-     */
-    virtual GregorianCalendar* clone() const;
-
-    /**
-     * Sets the GregorianCalendar change date. This is the point when the switch from
-     * Julian dates to Gregorian dates occurred. Default is 00:00:00 local time, October
-     * 15, 1582. Previous to this time and date will be Julian dates.
-     *
-     * @param date     The given Gregorian cutover date.
-     * @param success  Output param set to success/failure code on exit.
-     * @stable ICU 2.0
-     */
-    void setGregorianChange(UDate date, UErrorCode& success);
-
-    /**
-     * Gets the Gregorian Calendar change date. This is the point when the switch from
-     * Julian dates to Gregorian dates occurred. Default is 00:00:00 local time, October
-     * 15, 1582. Previous to this time and date will be Julian dates.
-     *
-     * @return   The Gregorian cutover time for this calendar.
-     * @stable ICU 2.0
-     */
-    UDate getGregorianChange(void) const;
-
-    /**
-     * Return true if the given year is a leap year. Determination of whether a year is
-     * a leap year is actually very complicated. We do something crude and mostly
-     * correct here, but for a real determination you need a lot of contextual
-     * information. For example, in Sweden, the change from Julian to Gregorian happened
-     * in a complex way resulting in missed leap years and double leap years between
-     * 1700 and 1753. Another example is that after the start of the Julian calendar in
-     * 45 B.C., the leap years did not regularize until 8 A.D. This method ignores these
-     * quirks, and pays attention only to the Julian onset date and the Gregorian
-     * cutover (which can be changed).
-     *
-     * @param year  The given year.
-     * @return      True if the given year is a leap year; false otherwise.
-     * @stable ICU 2.0
-     */
-    UBool isLeapYear(int32_t year) const;
-
-    /**
-     * Returns true if the given Calendar object is equivalent to this
-     * one.  Calendar override.
-     *
-     * @param other the Calendar to be compared with this Calendar
-     * @stable ICU 2.4
-     */
-    virtual UBool isEquivalentTo(const Calendar& other) const;
-
-#ifndef U_FORCE_HIDE_DEPRECATED_API
-    /**
-     * (Overrides Calendar) Rolls up or down by the given amount in the specified field.
-     * For more information, see the documentation for Calendar::roll().
-     *
-     * @param field   The time field.
-     * @param amount  Indicates amount to roll.
-     * @param status  Output param set to success/failure code on exit. If any value
-     *                previously set in the time field is invalid, this will be set to
-     *                an error status.
-     * @deprecated ICU 2.6. Use roll(UCalendarDateFields field, int32_t amount, UErrorCode& status) instead.
-     */
-    virtual void roll(EDateFields field, int32_t amount, UErrorCode& status);
-#endif  // U_FORCE_HIDE_DEPRECATED_API
-
-    /**
-     * (Overrides Calendar) Rolls up or down by the given amount in the specified field.
-     * For more information, see the documentation for Calendar::roll().
-     *
-     * @param field   The time field.
-     * @param amount  Indicates amount to roll.
-     * @param status  Output param set to success/failure code on exit. If any value
-     *                previously set in the time field is invalid, this will be set to
-     *                an error status.
-     * @stable ICU 2.6.
-     */
-    virtual void roll(UCalendarDateFields field, int32_t amount, UErrorCode& status);
-
-#ifndef U_HIDE_DEPRECATED_API
-    /**
-     * Return the minimum value that this field could have, given the current date.
-     * For the Gregorian calendar, this is the same as getMinimum() and getGreatestMinimum().
-     * @param field    the time field.
-     * @return         the minimum value that this field could have, given the current date.
-     * @deprecated ICU 2.6. Use getActualMinimum(UCalendarDateFields field) instead.
-     */
-    int32_t getActualMinimum(EDateFields field) const;
-
-    /**
-     * Return the minimum value that this field could have, given the current date.
-     * For the Gregorian calendar, this is the same as getMinimum() and getGreatestMinimum().
-     * @param field    the time field.
-     * @param status
-     * @return         the minimum value that this field could have, given the current date.
-     * @deprecated ICU 2.6. Use getActualMinimum(UCalendarDateFields field) instead. (Added to ICU 3.0 for signature consistency)
-     */
-    int32_t getActualMinimum(EDateFields field, UErrorCode& status) const;
-#endif  /* U_HIDE_DEPRECATED_API */
-
-    /**
-     * Return the minimum value that this field could have, given the current date.
-     * For the Gregorian calendar, this is the same as getMinimum() and getGreatestMinimum().
-     * @param field    the time field.
-     * @param status   error result.
-     * @return         the minimum value that this field could have, given the current date.
-     * @stable ICU 3.0
-     */
-    int32_t getActualMinimum(UCalendarDateFields field, UErrorCode &status) const;
-
-#ifndef U_HIDE_DEPRECATED_API
-    /**
-     * Return the maximum value that this field could have, given the current date.
-     * For example, with the date "Feb 3, 1997" and the DAY_OF_MONTH field, the actual
-     * maximum would be 28; for "Feb 3, 1996" it s 29.  Similarly for a Hebrew calendar,
-     * for some years the actual maximum for MONTH is 12, and for others 13.
-     * @param field    the time field.
-     * @return         the maximum value that this field could have, given the current date.
-     * @deprecated ICU 2.6. Use getActualMaximum(UCalendarDateFields field) instead.
-     */
-    int32_t getActualMaximum(EDateFields field) const;
-#endif  /* U_HIDE_DEPRECATED_API */
-
-    /**
-     * Return the maximum value that this field could have, given the current date.
-     * For example, with the date "Feb 3, 1997" and the DAY_OF_MONTH field, the actual
-     * maximum would be 28; for "Feb 3, 1996" it s 29.  Similarly for a Hebrew calendar,
-     * for some years the actual maximum for MONTH is 12, and for others 13.
-     * @param field    the time field.
-     * @param status   returns any errors that may result from this function call.
-     * @return         the maximum value that this field could have, given the current date.
-     * @stable ICU 2.6
-     */
-    virtual int32_t getActualMaximum(UCalendarDateFields field, UErrorCode& status) const;
-
-    /**
-     * (Overrides Calendar) Return true if the current date for this Calendar is in
-     * Daylight Savings Time. Recognizes DST_OFFSET, if it is set.
-     *
-     * @param status Fill-in parameter which receives the status of this operation.
-     * @return   True if the current date for this Calendar is in Daylight Savings Time,
-     *           false, otherwise.
-     * @stable ICU 2.0
-     */
-    virtual UBool inDaylightTime(UErrorCode& status) const;
-
-public:
-
-    /**
-     * Override Calendar Returns a unique class ID POLYMORPHICALLY. Pure virtual
-     * override. This method is to implement a simple version of RTTI, since not all C++
-     * compilers support genuine RTTI. Polymorphic operator==() and clone() methods call
-     * this method.
-     *
-     * @return   The class ID for this object. All objects of a given class have the
-     *           same class ID. Objects of other classes have different class IDs.
-     * @stable ICU 2.0
-     */
-    virtual UClassID getDynamicClassID(void) const;
-
-    /**
-     * Return the class ID for this class. This is useful only for comparing to a return
-     * value from getDynamicClassID(). For example:
-     *
-     *      Base* polymorphic_pointer = createPolymorphicObject();
-     *      if (polymorphic_pointer->getDynamicClassID() ==
-     *          Derived::getStaticClassID()) ...
-     *
-     * @return   The class ID for all objects of this class.
-     * @stable ICU 2.0
-     */
-    static UClassID U_EXPORT2 getStaticClassID(void);
-
-    /**
-     * Returns the calendar type name string for this Calendar object.
-     * The returned string is the legacy ICU calendar attribute value,
-     * for example, "gregorian" or "japanese".
-     *
-     * For more details see the Calendar::getType() documentation.
-     *
-     * @return legacy calendar type name string
-     * @stable ICU 49
-     */
-    virtual const char * getType() const;
-
- private:
-    GregorianCalendar(); // default constructor not implemented
-
- protected:
-    /**
-     * Return the ERA.  We need a special method for this because the
-     * default ERA is AD, but a zero (unset) ERA is BC.
-     * @return    the ERA.
-     * @internal
-     */
-    virtual int32_t internalGetEra() const;
-
-    /**
-     * Return the Julian day number of day before the first day of the
-     * given month in the given extended year.  Subclasses should override
-     * this method to implement their calendar system.
-     * @param eyear the extended year
-     * @param month the zero-based month, or 0 if useMonth is false
-     * @param useMonth if false, compute the day before the first day of
-     * the given year, otherwise, compute the day before the first day of
-     * the given month
-     * @return the Julian day number of the day before the first
-     * day of the given month and year
-     * @internal
-     */
-    virtual int32_t handleComputeMonthStart(int32_t eyear, int32_t month,
-                                                   UBool useMonth) const;
-
-    /**
-     * Subclasses may override this.  This method calls
-     * handleGetMonthLength() to obtain the calendar-specific month
-     * length.
-     * @param bestField which field to use to calculate the date
-     * @return julian day specified by calendar fields.
-     * @internal
-     */
-    virtual int32_t handleComputeJulianDay(UCalendarDateFields bestField)  ;
-
-    /**
-     * Return the number of days in the given month of the given extended
-     * year of this calendar system.  Subclasses should override this
-     * method if they can provide a more correct or more efficient
-     * implementation than the default implementation in Calendar.
-     * @internal
-     */
-    virtual int32_t handleGetMonthLength(int32_t extendedYear, int32_t month) const;
-
-    /**
-     * Return the number of days in the given extended year of this
-     * calendar system.  Subclasses should override this method if they can
-     * provide a more correct or more efficient implementation than the
-     * default implementation in Calendar.
-     * @stable ICU 2.0
-     */
-    virtual int32_t handleGetYearLength(int32_t eyear) const;
-
-    /**
-     * return the length of the given month.
-     * @param month    the given month.
-     * @return    the length of the given month.
-     * @internal
-     */
-    virtual int32_t monthLength(int32_t month) const;
-
-    /**
-     * return the length of the month according to the given year.
-     * @param month    the given month.
-     * @param year     the given year.
-     * @return         the length of the month
-     * @internal
-     */
-    virtual int32_t monthLength(int32_t month, int32_t year) const;
-
-#ifndef U_HIDE_INTERNAL_API
-    /**
-     * return the length of the given year.
-     * @param year    the given year.
-     * @return        the length of the given year.
-     * @internal
-     */
-    int32_t yearLength(int32_t year) const;
-
-    /**
-     * return the length of the year field.
-     * @return    the length of the year field
-     * @internal
-     */
-    int32_t yearLength(void) const;
-
-    /**
-     * After adjustments such as add(MONTH), add(YEAR), we don't want the
-     * month to jump around.  E.g., we don't want Jan 31 + 1 month to go to Mar
-     * 3, we want it to go to Feb 28.  Adjustments which might run into this
-     * problem call this method to retain the proper month.
-     * @internal
-     */
-    void pinDayOfMonth(void);
-#endif  /* U_HIDE_INTERNAL_API */
-
-    /**
-     * Return the day number with respect to the epoch.  January 1, 1970 (Gregorian)
-     * is day zero.
-     * @param status Fill-in parameter which receives the status of this operation.
-     * @return       the day number with respect to the epoch.
-     * @internal
-     */
-    virtual UDate getEpochDay(UErrorCode& status);
-
-    /**
-     * Subclass API for defining limits of different types.
-     * Subclasses must implement this method to return limits for the
-     * following fields:
-     *
-     * <pre>UCAL_ERA
-     * UCAL_YEAR
-     * UCAL_MONTH
-     * UCAL_WEEK_OF_YEAR
-     * UCAL_WEEK_OF_MONTH
-     * UCAL_DATE (DAY_OF_MONTH on Java)
-     * UCAL_DAY_OF_YEAR
-     * UCAL_DAY_OF_WEEK_IN_MONTH
-     * UCAL_YEAR_WOY
-     * UCAL_EXTENDED_YEAR</pre>
-     *
-     * @param field one of the above field numbers
-     * @param limitType one of <code>MINIMUM</code>, <code>GREATEST_MINIMUM</code>,
-     * <code>LEAST_MAXIMUM</code>, or <code>MAXIMUM</code>
-     * @internal
-     */
-    virtual int32_t handleGetLimit(UCalendarDateFields field, ELimitType limitType) const;
-
-    /**
-     * Return the extended year defined by the current fields.  This will
-     * use the UCAL_EXTENDED_YEAR field or the UCAL_YEAR and supra-year fields (such
-     * as UCAL_ERA) specific to the calendar system, depending on which set of
-     * fields is newer.
-     * @return the extended year
-     * @internal
-     */
-    virtual int32_t handleGetExtendedYear();
-
-    /**
-     * Subclasses may override this to convert from week fields
-     * (YEAR_WOY and WEEK_OF_YEAR) to an extended year in the case
-     * where YEAR, EXTENDED_YEAR are not set.
-     * The Gregorian implementation assumes a yearWoy in gregorian format, according to the current era.
-     * @return the extended year, UCAL_EXTENDED_YEAR
-     * @internal
-     */
-    virtual int32_t handleGetExtendedYearFromWeekFields(int32_t yearWoy, int32_t woy);
-
-
-    /**
-     * Subclasses may override this method to compute several fields
-     * specific to each calendar system.  These are:
-     *
-     * <ul><li>ERA
-     * <li>YEAR
-     * <li>MONTH
-     * <li>DAY_OF_MONTH
-     * <li>DAY_OF_YEAR
-     * <li>EXTENDED_YEAR</ul>
-     *
-     * <p>The GregorianCalendar implementation implements
-     * a calendar with the specified Julian/Gregorian cutover date.
-     * @internal
-     */
-    virtual void handleComputeFields(int32_t julianDay, UErrorCode &status);
-
- private:
-    /**
-     * Compute the julian day number of the given year.
-     * @param isGregorian    if true, using Gregorian calendar, otherwise using Julian calendar
-     * @param year           the given year.
-     * @param isLeap         true if the year is a leap year.
-     * @return
-     */
-    static double computeJulianDayOfYear(UBool isGregorian, int32_t year,
-                                         UBool& isLeap);
-
-    /**
-     * Validates the values of the set time fields.  True if they're all valid.
-     * @return    True if the set time fields are all valid.
-     */
-    UBool validateFields(void) const;
-
-    /**
-     * Validates the value of the given time field.  True if it's valid.
-     */
-    UBool boundsCheck(int32_t value, UCalendarDateFields field) const;
-
-    /**
-     * Return the pseudo-time-stamp for two fields, given their
-     * individual pseudo-time-stamps.  If either of the fields
-     * is unset, then the aggregate is unset.  Otherwise, the
-     * aggregate is the later of the two stamps.
-     * @param stamp_a    One given field.
-     * @param stamp_b    Another given field.
-     * @return the pseudo-time-stamp for two fields
-     */
-    int32_t aggregateStamp(int32_t stamp_a, int32_t stamp_b);
-
-    /**
-     * The point at which the Gregorian calendar rules are used, measured in
-     * milliseconds from the standard epoch.  Default is October 15, 1582
-     * (Gregorian) 00:00:00 UTC, that is, October 4, 1582 (Julian) is followed
-     * by October 15, 1582 (Gregorian).  This corresponds to Julian day number
-     * 2299161. This is measured from the standard epoch, not in Julian Days.
-     */
-    UDate                fGregorianCutover;
-
-    /**
-     * Julian day number of the Gregorian cutover
-     */
-    int32_t             fCutoverJulianDay;
-
-    /**
-     * Midnight, local time (using this Calendar's TimeZone) at or before the
-     * gregorianCutover. This is a pure date value with no time of day or
-     * timezone component.
-     */
-    UDate                 fNormalizedGregorianCutover;// = gregorianCutover;
-
-    /**
-     * The year of the gregorianCutover, with 0 representing
-     * 1 BC, -1 representing 2 BC, etc.
-     */
-    int32_t fGregorianCutoverYear;// = 1582;
-
-    /**
-     * The year of the gregorianCutover, with 0 representing
-     * 1 BC, -1 representing 2 BC, etc.
-     */
-    int32_t fGregorianCutoverJulianDay;// = 2299161;
-
-    /**
-     * Converts time as milliseconds to Julian date. The Julian date used here is not a
-     * true Julian date, since it is measured from midnight, not noon.
-     *
-     * @param millis  The given milliseconds.
-     * @return        The Julian date number.
-     */
-    static double millisToJulianDay(UDate millis);
-
-    /**
-     * Converts Julian date to time as milliseconds. The Julian date used here is not a
-     * true Julian date, since it is measured from midnight, not noon.
-     *
-     * @param julian  The given Julian date number.
-     * @return        Time as milliseconds.
-     */
-    static UDate julianDayToMillis(double julian);
-
-    /**
-     * Used by handleComputeJulianDay() and handleComputeMonthStart().
-     * Temporary field indicating whether the calendar is currently Gregorian as opposed to Julian.
-     */
-    UBool fIsGregorian;
-
-    /**
-     * Used by handleComputeJulianDay() and handleComputeMonthStart().
-     * Temporary field indicating that the sense of the gregorian cutover should be inverted
-     * to handle certain calculations on and around the cutover date.
-     */
-    UBool fInvertGregorian;
-
-
- public: // internal implementation
-
-    /**
-     * @return true if this calendar has the notion of a default century
-     * @internal
-     */
-    virtual UBool haveDefaultCentury() const;
-
-    /**
-     * @return the start of the default century
-     * @internal
-     */
-    virtual UDate defaultCenturyStart() const;
-
-    /**
-     * @return the beginning year of the default century
-     * @internal
-     */
-    virtual int32_t defaultCenturyStartYear() const;
-};
-
-U_NAMESPACE_END
-
-#endif /* #if !UCONFIG_NO_FORMATTING */
-
-#endif /* U_SHOW_CPLUSPLUS_API */
-
-#endif // _GREGOCAL
-//eof
-=======
-// © 2016 and later: Unicode, Inc. and others.
-// License & terms of use: http://www.unicode.org/copyright.html
-/*
-* Copyright (C) 1997-2013, International Business Machines Corporation and others.
-* All Rights Reserved.
-********************************************************************************
-*
-* File GREGOCAL.H
-*
-* Modification History:
-*
-*   Date        Name        Description
-*   04/22/97    aliu        Overhauled header.
-*    07/28/98    stephen        Sync with JDK 1.2
-*    09/04/98    stephen        Re-sync with JDK 8/31 putback
-*    09/14/98    stephen        Changed type of kOneDay, kOneWeek to double.
-*                            Fixed bug in roll()
-*   10/15/99    aliu        Fixed j31, incorrect WEEK_OF_YEAR computation.
-*                           Added documentation of WEEK_OF_YEAR computation.
-*   10/15/99    aliu        Fixed j32, cannot set date to Feb 29 2000 AD.
-*                           {JDK bug 4210209 4209272}
-*   11/07/2003  srl         Update, clean up documentation.
-********************************************************************************
-*/
-
-#ifndef GREGOCAL_H
-#define GREGOCAL_H
-
-#include "unicode/utypes.h"
-
-#if U_SHOW_CPLUSPLUS_API
-
-#if !UCONFIG_NO_FORMATTING
-
-#include "unicode/calendar.h"
-
-/**
- * \file 
- * \brief C++ API: Concrete class which provides the standard calendar.
- */
-
-U_NAMESPACE_BEGIN
-
-/** 
- * Concrete class which provides the standard calendar used by most of the world.
- * <P>
- * The standard (Gregorian) calendar has 2 eras, BC and AD.
- * <P>
- * This implementation handles a single discontinuity, which corresponds by default to
- * the date the Gregorian calendar was originally instituted (October 15, 1582). Not all
- * countries adopted the Gregorian calendar then, so this cutover date may be changed by
- * the caller.
- * <P>
- * Prior to the institution of the Gregorian Calendar, New Year's Day was March 25. To
- * avoid confusion, this Calendar always uses January 1. A manual adjustment may be made
- * if desired for dates that are prior to the Gregorian changeover and which fall
- * between January 1 and March 24.
- *
- * <p>Values calculated for the <code>WEEK_OF_YEAR</code> field range from 1 to
- * 53.  Week 1 for a year is the first week that contains at least
- * <code>getMinimalDaysInFirstWeek()</code> days from that year.  It thus
- * depends on the values of <code>getMinimalDaysInFirstWeek()</code>,
- * <code>getFirstDayOfWeek()</code>, and the day of the week of January 1.
- * Weeks between week 1 of one year and week 1 of the following year are
- * numbered sequentially from 2 to 52 or 53 (as needed).
- *
- * <p>For example, January 1, 1998 was a Thursday.  If
- * <code>getFirstDayOfWeek()</code> is <code>MONDAY</code> and
- * <code>getMinimalDaysInFirstWeek()</code> is 4 (these are the values
- * reflecting ISO 8601 and many national standards), then week 1 of 1998 starts
- * on December 29, 1997, and ends on January 4, 1998.  If, however,
- * <code>getFirstDayOfWeek()</code> is <code>SUNDAY</code>, then week 1 of 1998
- * starts on January 4, 1998, and ends on January 10, 1998; the first three days
- * of 1998 then are part of week 53 of 1997.
- *
- * <p>Example for using GregorianCalendar:
- * <pre>
- * \code
- *     // get the supported ids for GMT-08:00 (Pacific Standard Time)
- *     UErrorCode success = U_ZERO_ERROR;
- *     const StringEnumeration *ids = TimeZone::createEnumeration(-8 * 60 * 60 * 1000, success);
- *     // if no ids were returned, something is wrong. get out.
- *     if (U_FAILURE(success)) {
- *         return;
- *     }
- *
- *     // begin output
- *     cout << "Current Time" << endl;
- *
- *     // create a Pacific Standard Time time zone
- *     SimpleTimeZone* pdt = new SimpleTimeZone(-8 * 60 * 60 * 1000, ids->unext(nullptr, success)));
- *
- *     // set up rules for daylight savings time
- *     pdt->setStartRule(UCAL_MARCH, 1, UCAL_SUNDAY, 2 * 60 * 60 * 1000);
- *     pdt->setEndRule(UCAL_NOVEMBER, 2, UCAL_SUNDAY, 2 * 60 * 60 * 1000);
- *
- *     // create a GregorianCalendar with the Pacific Daylight time zone
- *     // and the current date and time
- *     Calendar* calendar = new GregorianCalendar( pdt, success );
- *
- *     // print out a bunch of interesting things
- *     cout << "ERA: " << calendar->get( UCAL_ERA, success ) << endl;
- *     cout << "YEAR: " << calendar->get( UCAL_YEAR, success ) << endl;
- *     cout << "MONTH: " << calendar->get( UCAL_MONTH, success ) << endl;
- *     cout << "WEEK_OF_YEAR: " << calendar->get( UCAL_WEEK_OF_YEAR, success ) << endl;
- *     cout << "WEEK_OF_MONTH: " << calendar->get( UCAL_WEEK_OF_MONTH, success ) << endl;
- *     cout << "DATE: " << calendar->get( UCAL_DATE, success ) << endl;
- *     cout << "DAY_OF_MONTH: " << calendar->get( UCAL_DAY_OF_MONTH, success ) << endl;
- *     cout << "DAY_OF_YEAR: " << calendar->get( UCAL_DAY_OF_YEAR, success ) << endl;
- *     cout << "DAY_OF_WEEK: " << calendar->get( UCAL_DAY_OF_WEEK, success ) << endl;
- *     cout << "DAY_OF_WEEK_IN_MONTH: " << calendar->get( UCAL_DAY_OF_WEEK_IN_MONTH, success ) << endl;
- *     cout << "AM_PM: " << calendar->get( UCAL_AM_PM, success ) << endl;
- *     cout << "HOUR: " << calendar->get( UCAL_HOUR, success ) << endl;
- *     cout << "HOUR_OF_DAY: " << calendar->get( UCAL_HOUR_OF_DAY, success ) << endl;
- *     cout << "MINUTE: " << calendar->get( UCAL_MINUTE, success ) << endl;
- *     cout << "SECOND: " << calendar->get( UCAL_SECOND, success ) << endl;
- *     cout << "MILLISECOND: " << calendar->get( UCAL_MILLISECOND, success ) << endl;
- *     cout << "ZONE_OFFSET: " << (calendar->get( UCAL_ZONE_OFFSET, success )/(60*60*1000)) << endl;
- *     cout << "DST_OFFSET: " << (calendar->get( UCAL_DST_OFFSET, success )/(60*60*1000)) << endl;
- *
- *     cout << "Current Time, with hour reset to 3" << endl;
- *     calendar->clear(UCAL_HOUR_OF_DAY); // so doesn't override
- *     calendar->set(UCAL_HOUR, 3);
- *     cout << "ERA: " << calendar->get( UCAL_ERA, success ) << endl;
- *     cout << "YEAR: " << calendar->get( UCAL_YEAR, success ) << endl;
- *     cout << "MONTH: " << calendar->get( UCAL_MONTH, success ) << endl;
- *     cout << "WEEK_OF_YEAR: " << calendar->get( UCAL_WEEK_OF_YEAR, success ) << endl;
- *     cout << "WEEK_OF_MONTH: " << calendar->get( UCAL_WEEK_OF_MONTH, success ) << endl;
- *     cout << "DATE: " << calendar->get( UCAL_DATE, success ) << endl;
- *     cout << "DAY_OF_MONTH: " << calendar->get( UCAL_DAY_OF_MONTH, success ) << endl;
- *     cout << "DAY_OF_YEAR: " << calendar->get( UCAL_DAY_OF_YEAR, success ) << endl;
- *     cout << "DAY_OF_WEEK: " << calendar->get( UCAL_DAY_OF_WEEK, success ) << endl;
- *     cout << "DAY_OF_WEEK_IN_MONTH: " << calendar->get( UCAL_DAY_OF_WEEK_IN_MONTH, success ) << endl;
- *     cout << "AM_PM: " << calendar->get( UCAL_AM_PM, success ) << endl;
- *     cout << "HOUR: " << calendar->get( UCAL_HOUR, success ) << endl;
- *     cout << "HOUR_OF_DAY: " << calendar->get( UCAL_HOUR_OF_DAY, success ) << endl;
- *     cout << "MINUTE: " << calendar->get( UCAL_MINUTE, success ) << endl;
- *     cout << "SECOND: " << calendar->get( UCAL_SECOND, success ) << endl;
- *     cout << "MILLISECOND: " << calendar->get( UCAL_MILLISECOND, success ) << endl;
- *     cout << "ZONE_OFFSET: " << (calendar->get( UCAL_ZONE_OFFSET, success )/(60*60*1000)) << endl; // in hours
- *     cout << "DST_OFFSET: " << (calendar->get( UCAL_DST_OFFSET, success )/(60*60*1000)) << endl; // in hours
- *
- *     if (U_FAILURE(success)) {
- *         cout << "An error occurred. success=" << u_errorName(success) << endl;
- *     }
- *
- *     delete ids;
- *     delete calendar; // also deletes pdt
- * \endcode
- * </pre>
- * @stable ICU 2.0
- */
-class U_I18N_API GregorianCalendar: public Calendar {
-public:
-
-    /**
-     * Useful constants for GregorianCalendar and TimeZone.
-     * @stable ICU 2.0
-     */
-    enum EEras {
-        BC,
-        AD
-    };
-
-    /**
-     * Constructs a default GregorianCalendar using the current time in the default time
-     * zone with the default locale.
-     *
-     * @param success  Indicates the status of GregorianCalendar object construction.
-     *                 Returns U_ZERO_ERROR if constructed successfully.
-     * @stable ICU 2.0
-     */
-    GregorianCalendar(UErrorCode& success);
-
-    /**
-     * Constructs a GregorianCalendar based on the current time in the given time zone
-     * with the default locale. Clients are no longer responsible for deleting the given
-     * time zone object after it's adopted.
-     *
-     * @param zoneToAdopt     The given timezone.
-     * @param success  Indicates the status of GregorianCalendar object construction.
-     *                 Returns U_ZERO_ERROR if constructed successfully.
-     * @stable ICU 2.0
-     */
-    GregorianCalendar(TimeZone* zoneToAdopt, UErrorCode& success);
-
-    /**
-     * Constructs a GregorianCalendar based on the current time in the given time zone
-     * with the default locale.
-     *
-     * @param zone     The given timezone.
-     * @param success  Indicates the status of GregorianCalendar object construction.
-     *                 Returns U_ZERO_ERROR if constructed successfully.
-     * @stable ICU 2.0
-     */
-    GregorianCalendar(const TimeZone& zone, UErrorCode& success);
-
-    /**
-     * Constructs a GregorianCalendar based on the current time in the default time zone
-     * with the given locale.
-     *
-     * @param aLocale  The given locale.
-     * @param success  Indicates the status of GregorianCalendar object construction.
-     *                 Returns U_ZERO_ERROR if constructed successfully.
-     * @stable ICU 2.0
-     */
-    GregorianCalendar(const Locale& aLocale, UErrorCode& success);
-
-    /**
-     * Constructs a GregorianCalendar based on the current time in the given time zone
-     * with the given locale. Clients are no longer responsible for deleting the given
-     * time zone object after it's adopted.
-     *
-     * @param zoneToAdopt     The given timezone.
-     * @param aLocale  The given locale.
-     * @param success  Indicates the status of GregorianCalendar object construction.
-     *                 Returns U_ZERO_ERROR if constructed successfully.
-     * @stable ICU 2.0
-     */
-    GregorianCalendar(TimeZone* zoneToAdopt, const Locale& aLocale, UErrorCode& success);
-
-    /**
-     * Constructs a GregorianCalendar based on the current time in the given time zone
-     * with the given locale.
-     *
-     * @param zone     The given timezone.
-     * @param aLocale  The given locale.
-     * @param success  Indicates the status of GregorianCalendar object construction.
-     *                 Returns U_ZERO_ERROR if constructed successfully.
-     * @stable ICU 2.0
-     */
-    GregorianCalendar(const TimeZone& zone, const Locale& aLocale, UErrorCode& success);
-
-    /**
-     * Constructs a GregorianCalendar with the given AD date set in the default time
-     * zone with the default locale.
-     *
-     * @param year     The value used to set the YEAR time field in the calendar.
-     * @param month    The value used to set the MONTH time field in the calendar. Month
-     *                 value is 0-based. e.g., 0 for January.
-     * @param date     The value used to set the DATE time field in the calendar.
-     * @param success  Indicates the status of GregorianCalendar object construction.
-     *                 Returns U_ZERO_ERROR if constructed successfully.
-     * @stable ICU 2.0
-     */
-    GregorianCalendar(int32_t year, int32_t month, int32_t date, UErrorCode& success);
-
-    /**
-     * Constructs a GregorianCalendar with the given AD date and time set for the
-     * default time zone with the default locale.
-     *
-     * @param year     The value used to set the YEAR time field in the calendar.
-     * @param month    The value used to set the MONTH time field in the calendar. Month
-     *                 value is 0-based. e.g., 0 for January.
-     * @param date     The value used to set the DATE time field in the calendar.
-     * @param hour     The value used to set the HOUR_OF_DAY time field in the calendar.
-     * @param minute   The value used to set the MINUTE time field in the calendar.
-     * @param success  Indicates the status of GregorianCalendar object construction.
-     *                 Returns U_ZERO_ERROR if constructed successfully.
-     * @stable ICU 2.0
-     */
-    GregorianCalendar(int32_t year, int32_t month, int32_t date, int32_t hour, int32_t minute, UErrorCode& success);
-
-    /**
-     * Constructs a GregorianCalendar with the given AD date and time set for the
-     * default time zone with the default locale.
-     *
-     * @param year     The value used to set the YEAR time field in the calendar.
-     * @param month    The value used to set the MONTH time field in the calendar. Month
-     *                 value is 0-based. e.g., 0 for January.
-     * @param date     The value used to set the DATE time field in the calendar.
-     * @param hour     The value used to set the HOUR_OF_DAY time field in the calendar.
-     * @param minute   The value used to set the MINUTE time field in the calendar.
-     * @param second   The value used to set the SECOND time field in the calendar.
-     * @param success  Indicates the status of GregorianCalendar object construction.
-     *                 Returns U_ZERO_ERROR if constructed successfully.
-     * @stable ICU 2.0
-     */
-    GregorianCalendar(int32_t year, int32_t month, int32_t date, int32_t hour, int32_t minute, int32_t second, UErrorCode& success);
-
-    /**
-     * Destructor
-     * @stable ICU 2.0
-     */
-    virtual ~GregorianCalendar();
-
-    /**
-     * Copy constructor
-     * @param source    the object to be copied.
-     * @stable ICU 2.0
-     */
-    GregorianCalendar(const GregorianCalendar& source);
-
-    /**
-     * Default assignment operator
-     * @param right    the object to be copied.
-     * @stable ICU 2.0
-     */
-    GregorianCalendar& operator=(const GregorianCalendar& right);
-
-    /**
-     * Create and return a polymorphic copy of this calendar.
-     * @return    return a polymorphic copy of this calendar.
-     * @stable ICU 2.0
-     */
-    virtual GregorianCalendar* clone() const override;
-
-    /**
-     * Sets the GregorianCalendar change date. This is the point when the switch from
-     * Julian dates to Gregorian dates occurred. Default is 00:00:00 local time, October
-     * 15, 1582. Previous to this time and date will be Julian dates.
-     *
-     * @param date     The given Gregorian cutover date.
-     * @param success  Output param set to success/failure code on exit.
-     * @stable ICU 2.0
-     */
-    void setGregorianChange(UDate date, UErrorCode& success);
-
-    /**
-     * Gets the Gregorian Calendar change date. This is the point when the switch from
-     * Julian dates to Gregorian dates occurred. Default is 00:00:00 local time, October
-     * 15, 1582. Previous to this time and date will be Julian dates.
-     *
-     * @return   The Gregorian cutover time for this calendar.
-     * @stable ICU 2.0
-     */
-    UDate getGregorianChange(void) const;
-
-    /**
-     * Return true if the given year is a leap year. Determination of whether a year is
-     * a leap year is actually very complicated. We do something crude and mostly
-     * correct here, but for a real determination you need a lot of contextual
-     * information. For example, in Sweden, the change from Julian to Gregorian happened
-     * in a complex way resulting in missed leap years and double leap years between
-     * 1700 and 1753. Another example is that after the start of the Julian calendar in
-     * 45 B.C., the leap years did not regularize until 8 A.D. This method ignores these
-     * quirks, and pays attention only to the Julian onset date and the Gregorian
-     * cutover (which can be changed).
-     *
-     * @param year  The given year.
-     * @return      True if the given year is a leap year; false otherwise.
-     * @stable ICU 2.0
-     */
-    UBool isLeapYear(int32_t year) const;
-
-    /**
-     * Returns true if the given Calendar object is equivalent to this
-     * one.  Calendar override.
-     *
-     * @param other the Calendar to be compared with this Calendar   
-     * @stable ICU 2.4
-     */
-    virtual UBool isEquivalentTo(const Calendar& other) const override;
-
-#ifndef U_FORCE_HIDE_DEPRECATED_API
-    /**
-     * (Overrides Calendar) Rolls up or down by the given amount in the specified field.
-     * For more information, see the documentation for Calendar::roll().
-     *
-     * @param field   The time field.
-     * @param amount  Indicates amount to roll.
-     * @param status  Output param set to success/failure code on exit. If any value
-     *                previously set in the time field is invalid, this will be set to
-     *                an error status.
-     * @deprecated ICU 2.6. Use roll(UCalendarDateFields field, int32_t amount, UErrorCode& status) instead.
-     */
-    virtual void roll(EDateFields field, int32_t amount, UErrorCode& status) override;
-#endif  // U_FORCE_HIDE_DEPRECATED_API
-
-    /**
-     * (Overrides Calendar) Rolls up or down by the given amount in the specified field.
-     * For more information, see the documentation for Calendar::roll().
-     *
-     * @param field   The time field.
-     * @param amount  Indicates amount to roll.
-     * @param status  Output param set to success/failure code on exit. If any value
-     *                previously set in the time field is invalid, this will be set to
-     *                an error status.
-     * @stable ICU 2.6.
-     */
-    virtual void roll(UCalendarDateFields field, int32_t amount, UErrorCode& status) override;
-
-#ifndef U_HIDE_DEPRECATED_API
-    /**
-     * Return the minimum value that this field could have, given the current date.
-     * For the Gregorian calendar, this is the same as getMinimum() and getGreatestMinimum().
-     * @param field    the time field.
-     * @return         the minimum value that this field could have, given the current date.
-     * @deprecated ICU 2.6. Use getActualMinimum(UCalendarDateFields field) instead.
-     */
-    int32_t getActualMinimum(EDateFields field) const;
-
-    /**
-     * Return the minimum value that this field could have, given the current date.
-     * For the Gregorian calendar, this is the same as getMinimum() and getGreatestMinimum().
-     * @param field    the time field.
-     * @param status
-     * @return         the minimum value that this field could have, given the current date.
-     * @deprecated ICU 2.6. Use getActualMinimum(UCalendarDateFields field) instead. (Added to ICU 3.0 for signature consistency)
-     */
-    int32_t getActualMinimum(EDateFields field, UErrorCode& status) const;
-#endif  /* U_HIDE_DEPRECATED_API */
-
-    /**
-     * Return the minimum value that this field could have, given the current date.
-     * For the Gregorian calendar, this is the same as getMinimum() and getGreatestMinimum().
-     * @param field    the time field.
-     * @param status   error result.
-     * @return         the minimum value that this field could have, given the current date.
-     * @stable ICU 3.0
-     */
-    int32_t getActualMinimum(UCalendarDateFields field, UErrorCode &status) const override;
-
-    /**
-     * Return the maximum value that this field could have, given the current date.
-     * For example, with the date "Feb 3, 1997" and the DAY_OF_MONTH field, the actual
-     * maximum would be 28; for "Feb 3, 1996" it s 29.  Similarly for a Hebrew calendar,
-     * for some years the actual maximum for MONTH is 12, and for others 13.
-     * @param field    the time field.
-     * @param status   returns any errors that may result from this function call.
-     * @return         the maximum value that this field could have, given the current date.
-     * @stable ICU 2.6
-     */
-    virtual int32_t getActualMaximum(UCalendarDateFields field, UErrorCode& status) const override;
-
-public:
-
-    /**
-     * Override Calendar Returns a unique class ID POLYMORPHICALLY. Pure virtual
-     * override. This method is to implement a simple version of RTTI, since not all C++
-     * compilers support genuine RTTI. Polymorphic operator==() and clone() methods call
-     * this method.
-     *
-     * @return   The class ID for this object. All objects of a given class have the
-     *           same class ID. Objects of other classes have different class IDs.
-     * @stable ICU 2.0
-     */
-    virtual UClassID getDynamicClassID(void) const override;
-
-    /**
-     * Return the class ID for this class. This is useful only for comparing to a return
-     * value from getDynamicClassID(). For example:
-     *
-     *      Base* polymorphic_pointer = createPolymorphicObject();
-     *      if (polymorphic_pointer->getDynamicClassID() ==
-     *          Derived::getStaticClassID()) ...
-     *
-     * @return   The class ID for all objects of this class.
-     * @stable ICU 2.0
-     */
-    static UClassID U_EXPORT2 getStaticClassID(void);
-
-    /**
-     * Returns the calendar type name string for this Calendar object.
-     * The returned string is the legacy ICU calendar attribute value,
-     * for example, "gregorian" or "japanese".
-     *
-     * For more details see the Calendar::getType() documentation.
-     *
-     * @return legacy calendar type name string
-     * @stable ICU 49
-     */
-    virtual const char * getType() const override;
-
- private:
-    GregorianCalendar() = delete; // default constructor not implemented
-
- protected:
-    /**
-     * Return the ERA.  We need a special method for this because the
-     * default ERA is AD, but a zero (unset) ERA is BC.
-     * @return    the ERA.
-     * @internal
-     */
-    virtual int32_t internalGetEra() const;
-
-    /**
-     * Return the Julian day number of day before the first day of the
-     * given month in the given extended year.  Subclasses should override
-     * this method to implement their calendar system.
-     * @param eyear the extended year
-     * @param month the zero-based month, or 0 if useMonth is false
-     * @param useMonth if false, compute the day before the first day of
-     * the given year, otherwise, compute the day before the first day of
-     * the given month
-     * @return the Julian day number of the day before the first
-     * day of the given month and year
-     * @internal
-     */
-    virtual int32_t handleComputeMonthStart(int32_t eyear, int32_t month,
-                                                   UBool useMonth) const override;
-
-    /**
-     * Subclasses may override this.  This method calls
-     * handleGetMonthLength() to obtain the calendar-specific month
-     * length.
-     * @param bestField which field to use to calculate the date 
-     * @return julian day specified by calendar fields.
-     * @internal
-     */
-    virtual int32_t handleComputeJulianDay(UCalendarDateFields bestField) override;
-
-    /**
-     * Return the number of days in the given month of the given extended
-     * year of this calendar system.  Subclasses should override this
-     * method if they can provide a more correct or more efficient
-     * implementation than the default implementation in Calendar.
-     * @internal
-     */
-    virtual int32_t handleGetMonthLength(int32_t extendedYear, int32_t month) const override;
-
-    /**
-     * Return the number of days in the given extended year of this
-     * calendar system.  Subclasses should override this method if they can
-     * provide a more correct or more efficient implementation than the
-     * default implementation in Calendar.
-     * @stable ICU 2.0
-     */
-    virtual int32_t handleGetYearLength(int32_t eyear) const override;
-
-    /**
-     * return the length of the given month.
-     * @param month    the given month.
-     * @return    the length of the given month.
-     * @internal
-     */
-    virtual int32_t monthLength(int32_t month) const;
-
-    /**
-     * return the length of the month according to the given year.
-     * @param month    the given month.
-     * @param year     the given year.
-     * @return         the length of the month
-     * @internal
-     */
-    virtual int32_t monthLength(int32_t month, int32_t year) const;
-
-#ifndef U_HIDE_INTERNAL_API
-    /**
-     * return the length of the given year.
-     * @param year    the given year.
-     * @return        the length of the given year.
-     * @internal
-     */
-    int32_t yearLength(int32_t year) const;
-    
-    /**
-     * return the length of the year field.
-     * @return    the length of the year field
-     * @internal
-     */
-    int32_t yearLength(void) const;
-
-    /**
-     * After adjustments such as add(MONTH), add(YEAR), we don't want the
-     * month to jump around.  E.g., we don't want Jan 31 + 1 month to go to Mar
-     * 3, we want it to go to Feb 28.  Adjustments which might run into this
-     * problem call this method to retain the proper month.
-     * @internal
-     */
-    void pinDayOfMonth(void);
-#endif  /* U_HIDE_INTERNAL_API */
-
-    /**
-     * Return the day number with respect to the epoch.  January 1, 1970 (Gregorian)
-     * is day zero.
-     * @param status Fill-in parameter which receives the status of this operation.
-     * @return       the day number with respect to the epoch.  
-     * @internal
-     */
-    virtual UDate getEpochDay(UErrorCode& status);
-
-    /**
-     * Subclass API for defining limits of different types.
-     * Subclasses must implement this method to return limits for the
-     * following fields:
-     *
-     * <pre>UCAL_ERA
-     * UCAL_YEAR
-     * UCAL_MONTH
-     * UCAL_WEEK_OF_YEAR
-     * UCAL_WEEK_OF_MONTH
-     * UCAL_DATE (DAY_OF_MONTH on Java)
-     * UCAL_DAY_OF_YEAR
-     * UCAL_DAY_OF_WEEK_IN_MONTH
-     * UCAL_YEAR_WOY
-     * UCAL_EXTENDED_YEAR</pre>
-     *
-     * @param field one of the above field numbers
-     * @param limitType one of <code>MINIMUM</code>, <code>GREATEST_MINIMUM</code>,
-     * <code>LEAST_MAXIMUM</code>, or <code>MAXIMUM</code>
-     * @internal
-     */
-    virtual int32_t handleGetLimit(UCalendarDateFields field, ELimitType limitType) const override;
-
-    /**
-     * Return the extended year defined by the current fields.  This will
-     * use the UCAL_EXTENDED_YEAR field or the UCAL_YEAR and supra-year fields (such
-     * as UCAL_ERA) specific to the calendar system, depending on which set of
-     * fields is newer.
-     * @return the extended year
-     * @internal
-     */
-    virtual int32_t handleGetExtendedYear() override;
-
-    /** 
-     * Subclasses may override this to convert from week fields 
-     * (YEAR_WOY and WEEK_OF_YEAR) to an extended year in the case
-     * where YEAR, EXTENDED_YEAR are not set.
-     * The Gregorian implementation assumes a yearWoy in gregorian format, according to the current era.
-     * @return the extended year, UCAL_EXTENDED_YEAR
-     * @internal
-     */
-    virtual int32_t handleGetExtendedYearFromWeekFields(int32_t yearWoy, int32_t woy) override;
-
-
-    /**
-     * Subclasses may override this method to compute several fields
-     * specific to each calendar system.  These are:
-     *
-     * <ul><li>ERA
-     * <li>YEAR
-     * <li>MONTH
-     * <li>DAY_OF_MONTH
-     * <li>DAY_OF_YEAR
-     * <li>EXTENDED_YEAR</ul>
-     *
-     * <p>The GregorianCalendar implementation implements
-     * a calendar with the specified Julian/Gregorian cutover date.
-     * @internal
-     */
-    virtual void handleComputeFields(int32_t julianDay, UErrorCode &status) override;
-
- private:
-    /**
-     * Compute the julian day number of the given year.
-     * @param isGregorian    if true, using Gregorian calendar, otherwise using Julian calendar
-     * @param year           the given year.
-     * @param isLeap         true if the year is a leap year.       
-     * @return 
-     */
-    static double computeJulianDayOfYear(UBool isGregorian, int32_t year,
-                                         UBool& isLeap);
-    
-    /**
-     * Validates the values of the set time fields.  True if they're all valid.
-     * @return    True if the set time fields are all valid.
-     */
-    UBool validateFields(void) const;
-
-    /**
-     * Validates the value of the given time field.  True if it's valid.
-     */
-    UBool boundsCheck(int32_t value, UCalendarDateFields field) const;
-
-    /**
-     * Return the pseudo-time-stamp for two fields, given their
-     * individual pseudo-time-stamps.  If either of the fields
-     * is unset, then the aggregate is unset.  Otherwise, the
-     * aggregate is the later of the two stamps.
-     * @param stamp_a    One given field.
-     * @param stamp_b    Another given field.
-     * @return the pseudo-time-stamp for two fields
-     */
-    int32_t aggregateStamp(int32_t stamp_a, int32_t stamp_b);
-
-    /**
-     * The point at which the Gregorian calendar rules are used, measured in
-     * milliseconds from the standard epoch.  Default is October 15, 1582
-     * (Gregorian) 00:00:00 UTC, that is, October 4, 1582 (Julian) is followed
-     * by October 15, 1582 (Gregorian).  This corresponds to Julian day number
-     * 2299161. This is measured from the standard epoch, not in Julian Days.
-     */
-    UDate                fGregorianCutover;
-
-    /**
-     * Julian day number of the Gregorian cutover
-     */
-    int32_t             fCutoverJulianDay;
-
-    /**
-     * Midnight, local time (using this Calendar's TimeZone) at or before the
-     * gregorianCutover. This is a pure date value with no time of day or
-     * timezone component.
-     */
-    UDate                 fNormalizedGregorianCutover;// = gregorianCutover;
-
-    /**
-     * The year of the gregorianCutover, with 0 representing
-     * 1 BC, -1 representing 2 BC, etc.
-     */
-    int32_t fGregorianCutoverYear;// = 1582;
-
-    /**
-     * Converts time as milliseconds to Julian date. The Julian date used here is not a
-     * true Julian date, since it is measured from midnight, not noon.
-     *
-     * @param millis  The given milliseconds.
-     * @return        The Julian date number.
-     */
-    static double millisToJulianDay(UDate millis);
-
-    /**
-     * Converts Julian date to time as milliseconds. The Julian date used here is not a
-     * true Julian date, since it is measured from midnight, not noon.
-     *
-     * @param julian  The given Julian date number.
-     * @return        Time as milliseconds.
-     */
-    static UDate julianDayToMillis(double julian);
-
-    /**
-     * Used by handleComputeJulianDay() and handleComputeMonthStart().
-     * Temporary field indicating whether the calendar is currently Gregorian as opposed to Julian.
-     */
-    UBool fIsGregorian;
-
-    /**
-     * Used by handleComputeJulianDay() and handleComputeMonthStart().
-     * Temporary field indicating that the sense of the gregorian cutover should be inverted
-     * to handle certain calculations on and around the cutover date.
-     */
-    UBool fInvertGregorian;
-
-
- public: // internal implementation
-
-    /**
-     * @return true if this calendar has the notion of a default century
-     * @internal 
-     */
-    virtual UBool haveDefaultCentury() const override;
-
-    /**
-     * @return the start of the default century
-     * @internal
-     */
-    virtual UDate defaultCenturyStart() const override;
-
-    /**
-     * @return the beginning year of the default century
-     * @internal 
-     */
-    virtual int32_t defaultCenturyStartYear() const override;
-};
-
-U_NAMESPACE_END
-
-#endif /* #if !UCONFIG_NO_FORMATTING */
-
-#endif /* U_SHOW_CPLUSPLUS_API */
-
-#endif // _GREGOCAL
-//eof
-
->>>>>>> a8a80be5
+// © 2016 and later: Unicode, Inc. and others.
+// License & terms of use: http://www.unicode.org/copyright.html
+/*
+* Copyright (C) 1997-2013, International Business Machines Corporation and others.
+* All Rights Reserved.
+********************************************************************************
+*
+* File GREGOCAL.H
+*
+* Modification History:
+*
+*   Date        Name        Description
+*   04/22/97    aliu        Overhauled header.
+*    07/28/98    stephen        Sync with JDK 1.2
+*    09/04/98    stephen        Re-sync with JDK 8/31 putback
+*    09/14/98    stephen        Changed type of kOneDay, kOneWeek to double.
+*                            Fixed bug in roll()
+*   10/15/99    aliu        Fixed j31, incorrect WEEK_OF_YEAR computation.
+*                           Added documentation of WEEK_OF_YEAR computation.
+*   10/15/99    aliu        Fixed j32, cannot set date to Feb 29 2000 AD.
+*                           {JDK bug 4210209 4209272}
+*   11/07/2003  srl         Update, clean up documentation.
+********************************************************************************
+*/
+
+#ifndef GREGOCAL_H
+#define GREGOCAL_H
+
+#include "unicode/utypes.h"
+
+#if U_SHOW_CPLUSPLUS_API
+
+#if !UCONFIG_NO_FORMATTING
+
+#include "unicode/calendar.h"
+
+/**
+ * \file 
+ * \brief C++ API: Concrete class which provides the standard calendar.
+ */
+
+U_NAMESPACE_BEGIN
+
+/** 
+ * Concrete class which provides the standard calendar used by most of the world.
+ * <P>
+ * The standard (Gregorian) calendar has 2 eras, BC and AD.
+ * <P>
+ * This implementation handles a single discontinuity, which corresponds by default to
+ * the date the Gregorian calendar was originally instituted (October 15, 1582). Not all
+ * countries adopted the Gregorian calendar then, so this cutover date may be changed by
+ * the caller.
+ * <P>
+ * Prior to the institution of the Gregorian Calendar, New Year's Day was March 25. To
+ * avoid confusion, this Calendar always uses January 1. A manual adjustment may be made
+ * if desired for dates that are prior to the Gregorian changeover and which fall
+ * between January 1 and March 24.
+ *
+ * <p>Values calculated for the <code>WEEK_OF_YEAR</code> field range from 1 to
+ * 53.  Week 1 for a year is the first week that contains at least
+ * <code>getMinimalDaysInFirstWeek()</code> days from that year.  It thus
+ * depends on the values of <code>getMinimalDaysInFirstWeek()</code>,
+ * <code>getFirstDayOfWeek()</code>, and the day of the week of January 1.
+ * Weeks between week 1 of one year and week 1 of the following year are
+ * numbered sequentially from 2 to 52 or 53 (as needed).
+ *
+ * <p>For example, January 1, 1998 was a Thursday.  If
+ * <code>getFirstDayOfWeek()</code> is <code>MONDAY</code> and
+ * <code>getMinimalDaysInFirstWeek()</code> is 4 (these are the values
+ * reflecting ISO 8601 and many national standards), then week 1 of 1998 starts
+ * on December 29, 1997, and ends on January 4, 1998.  If, however,
+ * <code>getFirstDayOfWeek()</code> is <code>SUNDAY</code>, then week 1 of 1998
+ * starts on January 4, 1998, and ends on January 10, 1998; the first three days
+ * of 1998 then are part of week 53 of 1997.
+ *
+ * <p>Example for using GregorianCalendar:
+ * <pre>
+ * \code
+ *     // get the supported ids for GMT-08:00 (Pacific Standard Time)
+ *     UErrorCode success = U_ZERO_ERROR;
+ *     const StringEnumeration *ids = TimeZone::createEnumeration(-8 * 60 * 60 * 1000, success);
+ *     // if no ids were returned, something is wrong. get out.
+ *     if (U_FAILURE(success)) {
+ *         return;
+ *     }
+ *
+ *     // begin output
+ *     cout << "Current Time" << endl;
+ *
+ *     // create a Pacific Standard Time time zone
+ *     SimpleTimeZone* pdt = new SimpleTimeZone(-8 * 60 * 60 * 1000, ids->unext(nullptr, success)));
+ *
+ *     // set up rules for daylight savings time
+ *     pdt->setStartRule(UCAL_MARCH, 1, UCAL_SUNDAY, 2 * 60 * 60 * 1000);
+ *     pdt->setEndRule(UCAL_NOVEMBER, 2, UCAL_SUNDAY, 2 * 60 * 60 * 1000);
+ *
+ *     // create a GregorianCalendar with the Pacific Daylight time zone
+ *     // and the current date and time
+ *     Calendar* calendar = new GregorianCalendar( pdt, success );
+ *
+ *     // print out a bunch of interesting things
+ *     cout << "ERA: " << calendar->get( UCAL_ERA, success ) << endl;
+ *     cout << "YEAR: " << calendar->get( UCAL_YEAR, success ) << endl;
+ *     cout << "MONTH: " << calendar->get( UCAL_MONTH, success ) << endl;
+ *     cout << "WEEK_OF_YEAR: " << calendar->get( UCAL_WEEK_OF_YEAR, success ) << endl;
+ *     cout << "WEEK_OF_MONTH: " << calendar->get( UCAL_WEEK_OF_MONTH, success ) << endl;
+ *     cout << "DATE: " << calendar->get( UCAL_DATE, success ) << endl;
+ *     cout << "DAY_OF_MONTH: " << calendar->get( UCAL_DAY_OF_MONTH, success ) << endl;
+ *     cout << "DAY_OF_YEAR: " << calendar->get( UCAL_DAY_OF_YEAR, success ) << endl;
+ *     cout << "DAY_OF_WEEK: " << calendar->get( UCAL_DAY_OF_WEEK, success ) << endl;
+ *     cout << "DAY_OF_WEEK_IN_MONTH: " << calendar->get( UCAL_DAY_OF_WEEK_IN_MONTH, success ) << endl;
+ *     cout << "AM_PM: " << calendar->get( UCAL_AM_PM, success ) << endl;
+ *     cout << "HOUR: " << calendar->get( UCAL_HOUR, success ) << endl;
+ *     cout << "HOUR_OF_DAY: " << calendar->get( UCAL_HOUR_OF_DAY, success ) << endl;
+ *     cout << "MINUTE: " << calendar->get( UCAL_MINUTE, success ) << endl;
+ *     cout << "SECOND: " << calendar->get( UCAL_SECOND, success ) << endl;
+ *     cout << "MILLISECOND: " << calendar->get( UCAL_MILLISECOND, success ) << endl;
+ *     cout << "ZONE_OFFSET: " << (calendar->get( UCAL_ZONE_OFFSET, success )/(60*60*1000)) << endl;
+ *     cout << "DST_OFFSET: " << (calendar->get( UCAL_DST_OFFSET, success )/(60*60*1000)) << endl;
+ *
+ *     cout << "Current Time, with hour reset to 3" << endl;
+ *     calendar->clear(UCAL_HOUR_OF_DAY); // so doesn't override
+ *     calendar->set(UCAL_HOUR, 3);
+ *     cout << "ERA: " << calendar->get( UCAL_ERA, success ) << endl;
+ *     cout << "YEAR: " << calendar->get( UCAL_YEAR, success ) << endl;
+ *     cout << "MONTH: " << calendar->get( UCAL_MONTH, success ) << endl;
+ *     cout << "WEEK_OF_YEAR: " << calendar->get( UCAL_WEEK_OF_YEAR, success ) << endl;
+ *     cout << "WEEK_OF_MONTH: " << calendar->get( UCAL_WEEK_OF_MONTH, success ) << endl;
+ *     cout << "DATE: " << calendar->get( UCAL_DATE, success ) << endl;
+ *     cout << "DAY_OF_MONTH: " << calendar->get( UCAL_DAY_OF_MONTH, success ) << endl;
+ *     cout << "DAY_OF_YEAR: " << calendar->get( UCAL_DAY_OF_YEAR, success ) << endl;
+ *     cout << "DAY_OF_WEEK: " << calendar->get( UCAL_DAY_OF_WEEK, success ) << endl;
+ *     cout << "DAY_OF_WEEK_IN_MONTH: " << calendar->get( UCAL_DAY_OF_WEEK_IN_MONTH, success ) << endl;
+ *     cout << "AM_PM: " << calendar->get( UCAL_AM_PM, success ) << endl;
+ *     cout << "HOUR: " << calendar->get( UCAL_HOUR, success ) << endl;
+ *     cout << "HOUR_OF_DAY: " << calendar->get( UCAL_HOUR_OF_DAY, success ) << endl;
+ *     cout << "MINUTE: " << calendar->get( UCAL_MINUTE, success ) << endl;
+ *     cout << "SECOND: " << calendar->get( UCAL_SECOND, success ) << endl;
+ *     cout << "MILLISECOND: " << calendar->get( UCAL_MILLISECOND, success ) << endl;
+ *     cout << "ZONE_OFFSET: " << (calendar->get( UCAL_ZONE_OFFSET, success )/(60*60*1000)) << endl; // in hours
+ *     cout << "DST_OFFSET: " << (calendar->get( UCAL_DST_OFFSET, success )/(60*60*1000)) << endl; // in hours
+ *
+ *     if (U_FAILURE(success)) {
+ *         cout << "An error occurred. success=" << u_errorName(success) << endl;
+ *     }
+ *
+ *     delete ids;
+ *     delete calendar; // also deletes pdt
+ * \endcode
+ * </pre>
+ * @stable ICU 2.0
+ */
+class U_I18N_API GregorianCalendar: public Calendar {
+public:
+
+    /**
+     * Useful constants for GregorianCalendar and TimeZone.
+     * @stable ICU 2.0
+     */
+    enum EEras {
+        BC,
+        AD
+    };
+
+    /**
+     * Constructs a default GregorianCalendar using the current time in the default time
+     * zone with the default locale.
+     *
+     * @param success  Indicates the status of GregorianCalendar object construction.
+     *                 Returns U_ZERO_ERROR if constructed successfully.
+     * @stable ICU 2.0
+     */
+    GregorianCalendar(UErrorCode& success);
+
+    /**
+     * Constructs a GregorianCalendar based on the current time in the given time zone
+     * with the default locale. Clients are no longer responsible for deleting the given
+     * time zone object after it's adopted.
+     *
+     * @param zoneToAdopt     The given timezone.
+     * @param success  Indicates the status of GregorianCalendar object construction.
+     *                 Returns U_ZERO_ERROR if constructed successfully.
+     * @stable ICU 2.0
+     */
+    GregorianCalendar(TimeZone* zoneToAdopt, UErrorCode& success);
+
+    /**
+     * Constructs a GregorianCalendar based on the current time in the given time zone
+     * with the default locale.
+     *
+     * @param zone     The given timezone.
+     * @param success  Indicates the status of GregorianCalendar object construction.
+     *                 Returns U_ZERO_ERROR if constructed successfully.
+     * @stable ICU 2.0
+     */
+    GregorianCalendar(const TimeZone& zone, UErrorCode& success);
+
+    /**
+     * Constructs a GregorianCalendar based on the current time in the default time zone
+     * with the given locale.
+     *
+     * @param aLocale  The given locale.
+     * @param success  Indicates the status of GregorianCalendar object construction.
+     *                 Returns U_ZERO_ERROR if constructed successfully.
+     * @stable ICU 2.0
+     */
+    GregorianCalendar(const Locale& aLocale, UErrorCode& success);
+
+    /**
+     * Constructs a GregorianCalendar based on the current time in the given time zone
+     * with the given locale. Clients are no longer responsible for deleting the given
+     * time zone object after it's adopted.
+     *
+     * @param zoneToAdopt     The given timezone.
+     * @param aLocale  The given locale.
+     * @param success  Indicates the status of GregorianCalendar object construction.
+     *                 Returns U_ZERO_ERROR if constructed successfully.
+     * @stable ICU 2.0
+     */
+    GregorianCalendar(TimeZone* zoneToAdopt, const Locale& aLocale, UErrorCode& success);
+
+    /**
+     * Constructs a GregorianCalendar based on the current time in the given time zone
+     * with the given locale.
+     *
+     * @param zone     The given timezone.
+     * @param aLocale  The given locale.
+     * @param success  Indicates the status of GregorianCalendar object construction.
+     *                 Returns U_ZERO_ERROR if constructed successfully.
+     * @stable ICU 2.0
+     */
+    GregorianCalendar(const TimeZone& zone, const Locale& aLocale, UErrorCode& success);
+
+    /**
+     * Constructs a GregorianCalendar with the given AD date set in the default time
+     * zone with the default locale.
+     *
+     * @param year     The value used to set the YEAR time field in the calendar.
+     * @param month    The value used to set the MONTH time field in the calendar. Month
+     *                 value is 0-based. e.g., 0 for January.
+     * @param date     The value used to set the DATE time field in the calendar.
+     * @param success  Indicates the status of GregorianCalendar object construction.
+     *                 Returns U_ZERO_ERROR if constructed successfully.
+     * @stable ICU 2.0
+     */
+    GregorianCalendar(int32_t year, int32_t month, int32_t date, UErrorCode& success);
+
+    /**
+     * Constructs a GregorianCalendar with the given AD date and time set for the
+     * default time zone with the default locale.
+     *
+     * @param year     The value used to set the YEAR time field in the calendar.
+     * @param month    The value used to set the MONTH time field in the calendar. Month
+     *                 value is 0-based. e.g., 0 for January.
+     * @param date     The value used to set the DATE time field in the calendar.
+     * @param hour     The value used to set the HOUR_OF_DAY time field in the calendar.
+     * @param minute   The value used to set the MINUTE time field in the calendar.
+     * @param success  Indicates the status of GregorianCalendar object construction.
+     *                 Returns U_ZERO_ERROR if constructed successfully.
+     * @stable ICU 2.0
+     */
+    GregorianCalendar(int32_t year, int32_t month, int32_t date, int32_t hour, int32_t minute, UErrorCode& success);
+
+    /**
+     * Constructs a GregorianCalendar with the given AD date and time set for the
+     * default time zone with the default locale.
+     *
+     * @param year     The value used to set the YEAR time field in the calendar.
+     * @param month    The value used to set the MONTH time field in the calendar. Month
+     *                 value is 0-based. e.g., 0 for January.
+     * @param date     The value used to set the DATE time field in the calendar.
+     * @param hour     The value used to set the HOUR_OF_DAY time field in the calendar.
+     * @param minute   The value used to set the MINUTE time field in the calendar.
+     * @param second   The value used to set the SECOND time field in the calendar.
+     * @param success  Indicates the status of GregorianCalendar object construction.
+     *                 Returns U_ZERO_ERROR if constructed successfully.
+     * @stable ICU 2.0
+     */
+    GregorianCalendar(int32_t year, int32_t month, int32_t date, int32_t hour, int32_t minute, int32_t second, UErrorCode& success);
+
+    /**
+     * Destructor
+     * @stable ICU 2.0
+     */
+    virtual ~GregorianCalendar();
+
+    /**
+     * Copy constructor
+     * @param source    the object to be copied.
+     * @stable ICU 2.0
+     */
+    GregorianCalendar(const GregorianCalendar& source);
+
+    /**
+     * Default assignment operator
+     * @param right    the object to be copied.
+     * @stable ICU 2.0
+     */
+    GregorianCalendar& operator=(const GregorianCalendar& right);
+
+    /**
+     * Create and return a polymorphic copy of this calendar.
+     * @return    return a polymorphic copy of this calendar.
+     * @stable ICU 2.0
+     */
+    virtual GregorianCalendar* clone() const override;
+
+    /**
+     * Sets the GregorianCalendar change date. This is the point when the switch from
+     * Julian dates to Gregorian dates occurred. Default is 00:00:00 local time, October
+     * 15, 1582. Previous to this time and date will be Julian dates.
+     *
+     * @param date     The given Gregorian cutover date.
+     * @param success  Output param set to success/failure code on exit.
+     * @stable ICU 2.0
+     */
+    void setGregorianChange(UDate date, UErrorCode& success);
+
+    /**
+     * Gets the Gregorian Calendar change date. This is the point when the switch from
+     * Julian dates to Gregorian dates occurred. Default is 00:00:00 local time, October
+     * 15, 1582. Previous to this time and date will be Julian dates.
+     *
+     * @return   The Gregorian cutover time for this calendar.
+     * @stable ICU 2.0
+     */
+    UDate getGregorianChange(void) const;
+
+    /**
+     * Return true if the given year is a leap year. Determination of whether a year is
+     * a leap year is actually very complicated. We do something crude and mostly
+     * correct here, but for a real determination you need a lot of contextual
+     * information. For example, in Sweden, the change from Julian to Gregorian happened
+     * in a complex way resulting in missed leap years and double leap years between
+     * 1700 and 1753. Another example is that after the start of the Julian calendar in
+     * 45 B.C., the leap years did not regularize until 8 A.D. This method ignores these
+     * quirks, and pays attention only to the Julian onset date and the Gregorian
+     * cutover (which can be changed).
+     *
+     * @param year  The given year.
+     * @return      True if the given year is a leap year; false otherwise.
+     * @stable ICU 2.0
+     */
+    UBool isLeapYear(int32_t year) const;
+
+    /**
+     * Returns true if the given Calendar object is equivalent to this
+     * one.  Calendar override.
+     *
+     * @param other the Calendar to be compared with this Calendar   
+     * @stable ICU 2.4
+     */
+    virtual UBool isEquivalentTo(const Calendar& other) const override;
+
+#ifndef U_FORCE_HIDE_DEPRECATED_API
+    /**
+     * (Overrides Calendar) Rolls up or down by the given amount in the specified field.
+     * For more information, see the documentation for Calendar::roll().
+     *
+     * @param field   The time field.
+     * @param amount  Indicates amount to roll.
+     * @param status  Output param set to success/failure code on exit. If any value
+     *                previously set in the time field is invalid, this will be set to
+     *                an error status.
+     * @deprecated ICU 2.6. Use roll(UCalendarDateFields field, int32_t amount, UErrorCode& status) instead.
+     */
+    virtual void roll(EDateFields field, int32_t amount, UErrorCode& status) override;
+#endif  // U_FORCE_HIDE_DEPRECATED_API
+
+    /**
+     * (Overrides Calendar) Rolls up or down by the given amount in the specified field.
+     * For more information, see the documentation for Calendar::roll().
+     *
+     * @param field   The time field.
+     * @param amount  Indicates amount to roll.
+     * @param status  Output param set to success/failure code on exit. If any value
+     *                previously set in the time field is invalid, this will be set to
+     *                an error status.
+     * @stable ICU 2.6.
+     */
+    virtual void roll(UCalendarDateFields field, int32_t amount, UErrorCode& status) override;
+
+#ifndef U_HIDE_DEPRECATED_API
+    /**
+     * Return the minimum value that this field could have, given the current date.
+     * For the Gregorian calendar, this is the same as getMinimum() and getGreatestMinimum().
+     * @param field    the time field.
+     * @return         the minimum value that this field could have, given the current date.
+     * @deprecated ICU 2.6. Use getActualMinimum(UCalendarDateFields field) instead.
+     */
+    int32_t getActualMinimum(EDateFields field) const;
+
+    /**
+     * Return the minimum value that this field could have, given the current date.
+     * For the Gregorian calendar, this is the same as getMinimum() and getGreatestMinimum().
+     * @param field    the time field.
+     * @param status
+     * @return         the minimum value that this field could have, given the current date.
+     * @deprecated ICU 2.6. Use getActualMinimum(UCalendarDateFields field) instead. (Added to ICU 3.0 for signature consistency)
+     */
+    int32_t getActualMinimum(EDateFields field, UErrorCode& status) const;
+#endif  /* U_HIDE_DEPRECATED_API */
+
+    /**
+     * Return the minimum value that this field could have, given the current date.
+     * For the Gregorian calendar, this is the same as getMinimum() and getGreatestMinimum().
+     * @param field    the time field.
+     * @param status   error result.
+     * @return         the minimum value that this field could have, given the current date.
+     * @stable ICU 3.0
+     */
+    int32_t getActualMinimum(UCalendarDateFields field, UErrorCode &status) const override;
+
+    /**
+     * Return the maximum value that this field could have, given the current date.
+     * For example, with the date "Feb 3, 1997" and the DAY_OF_MONTH field, the actual
+     * maximum would be 28; for "Feb 3, 1996" it s 29.  Similarly for a Hebrew calendar,
+     * for some years the actual maximum for MONTH is 12, and for others 13.
+     * @param field    the time field.
+     * @param status   returns any errors that may result from this function call.
+     * @return         the maximum value that this field could have, given the current date.
+     * @stable ICU 2.6
+     */
+    virtual int32_t getActualMaximum(UCalendarDateFields field, UErrorCode& status) const override;
+
+public:
+
+    /**
+     * Override Calendar Returns a unique class ID POLYMORPHICALLY. Pure virtual
+     * override. This method is to implement a simple version of RTTI, since not all C++
+     * compilers support genuine RTTI. Polymorphic operator==() and clone() methods call
+     * this method.
+     *
+     * @return   The class ID for this object. All objects of a given class have the
+     *           same class ID. Objects of other classes have different class IDs.
+     * @stable ICU 2.0
+     */
+    virtual UClassID getDynamicClassID(void) const override;
+
+    /**
+     * Return the class ID for this class. This is useful only for comparing to a return
+     * value from getDynamicClassID(). For example:
+     *
+     *      Base* polymorphic_pointer = createPolymorphicObject();
+     *      if (polymorphic_pointer->getDynamicClassID() ==
+     *          Derived::getStaticClassID()) ...
+     *
+     * @return   The class ID for all objects of this class.
+     * @stable ICU 2.0
+     */
+    static UClassID U_EXPORT2 getStaticClassID(void);
+
+    /**
+     * Returns the calendar type name string for this Calendar object.
+     * The returned string is the legacy ICU calendar attribute value,
+     * for example, "gregorian" or "japanese".
+     *
+     * For more details see the Calendar::getType() documentation.
+     *
+     * @return legacy calendar type name string
+     * @stable ICU 49
+     */
+    virtual const char * getType() const override;
+
+ private:
+    GregorianCalendar() = delete; // default constructor not implemented
+
+ protected:
+    /**
+     * Return the ERA.  We need a special method for this because the
+     * default ERA is AD, but a zero (unset) ERA is BC.
+     * @return    the ERA.
+     * @internal
+     */
+    virtual int32_t internalGetEra() const;
+
+    /**
+     * Return the Julian day number of day before the first day of the
+     * given month in the given extended year.  Subclasses should override
+     * this method to implement their calendar system.
+     * @param eyear the extended year
+     * @param month the zero-based month, or 0 if useMonth is false
+     * @param useMonth if false, compute the day before the first day of
+     * the given year, otherwise, compute the day before the first day of
+     * the given month
+     * @return the Julian day number of the day before the first
+     * day of the given month and year
+     * @internal
+     */
+    virtual int32_t handleComputeMonthStart(int32_t eyear, int32_t month,
+                                                   UBool useMonth) const override;
+
+    /**
+     * Subclasses may override this.  This method calls
+     * handleGetMonthLength() to obtain the calendar-specific month
+     * length.
+     * @param bestField which field to use to calculate the date 
+     * @return julian day specified by calendar fields.
+     * @internal
+     */
+    virtual int32_t handleComputeJulianDay(UCalendarDateFields bestField) override;
+
+    /**
+     * Return the number of days in the given month of the given extended
+     * year of this calendar system.  Subclasses should override this
+     * method if they can provide a more correct or more efficient
+     * implementation than the default implementation in Calendar.
+     * @internal
+     */
+    virtual int32_t handleGetMonthLength(int32_t extendedYear, int32_t month) const override;
+
+    /**
+     * Return the number of days in the given extended year of this
+     * calendar system.  Subclasses should override this method if they can
+     * provide a more correct or more efficient implementation than the
+     * default implementation in Calendar.
+     * @stable ICU 2.0
+     */
+    virtual int32_t handleGetYearLength(int32_t eyear) const override;
+
+    /**
+     * return the length of the given month.
+     * @param month    the given month.
+     * @return    the length of the given month.
+     * @internal
+     */
+    virtual int32_t monthLength(int32_t month) const;
+
+    /**
+     * return the length of the month according to the given year.
+     * @param month    the given month.
+     * @param year     the given year.
+     * @return         the length of the month
+     * @internal
+     */
+    virtual int32_t monthLength(int32_t month, int32_t year) const;
+
+#ifndef U_HIDE_INTERNAL_API
+    /**
+     * return the length of the given year.
+     * @param year    the given year.
+     * @return        the length of the given year.
+     * @internal
+     */
+    int32_t yearLength(int32_t year) const;
+    
+    /**
+     * return the length of the year field.
+     * @return    the length of the year field
+     * @internal
+     */
+    int32_t yearLength(void) const;
+
+    /**
+     * After adjustments such as add(MONTH), add(YEAR), we don't want the
+     * month to jump around.  E.g., we don't want Jan 31 + 1 month to go to Mar
+     * 3, we want it to go to Feb 28.  Adjustments which might run into this
+     * problem call this method to retain the proper month.
+     * @internal
+     */
+    void pinDayOfMonth(void);
+#endif  /* U_HIDE_INTERNAL_API */
+
+    /**
+     * Return the day number with respect to the epoch.  January 1, 1970 (Gregorian)
+     * is day zero.
+     * @param status Fill-in parameter which receives the status of this operation.
+     * @return       the day number with respect to the epoch.  
+     * @internal
+     */
+    virtual UDate getEpochDay(UErrorCode& status);
+
+    /**
+     * Subclass API for defining limits of different types.
+     * Subclasses must implement this method to return limits for the
+     * following fields:
+     *
+     * <pre>UCAL_ERA
+     * UCAL_YEAR
+     * UCAL_MONTH
+     * UCAL_WEEK_OF_YEAR
+     * UCAL_WEEK_OF_MONTH
+     * UCAL_DATE (DAY_OF_MONTH on Java)
+     * UCAL_DAY_OF_YEAR
+     * UCAL_DAY_OF_WEEK_IN_MONTH
+     * UCAL_YEAR_WOY
+     * UCAL_EXTENDED_YEAR</pre>
+     *
+     * @param field one of the above field numbers
+     * @param limitType one of <code>MINIMUM</code>, <code>GREATEST_MINIMUM</code>,
+     * <code>LEAST_MAXIMUM</code>, or <code>MAXIMUM</code>
+     * @internal
+     */
+    virtual int32_t handleGetLimit(UCalendarDateFields field, ELimitType limitType) const override;
+
+    /**
+     * Return the extended year defined by the current fields.  This will
+     * use the UCAL_EXTENDED_YEAR field or the UCAL_YEAR and supra-year fields (such
+     * as UCAL_ERA) specific to the calendar system, depending on which set of
+     * fields is newer.
+     * @return the extended year
+     * @internal
+     */
+    virtual int32_t handleGetExtendedYear() override;
+
+    /** 
+     * Subclasses may override this to convert from week fields 
+     * (YEAR_WOY and WEEK_OF_YEAR) to an extended year in the case
+     * where YEAR, EXTENDED_YEAR are not set.
+     * The Gregorian implementation assumes a yearWoy in gregorian format, according to the current era.
+     * @return the extended year, UCAL_EXTENDED_YEAR
+     * @internal
+     */
+    virtual int32_t handleGetExtendedYearFromWeekFields(int32_t yearWoy, int32_t woy) override;
+
+
+    /**
+     * Subclasses may override this method to compute several fields
+     * specific to each calendar system.  These are:
+     *
+     * <ul><li>ERA
+     * <li>YEAR
+     * <li>MONTH
+     * <li>DAY_OF_MONTH
+     * <li>DAY_OF_YEAR
+     * <li>EXTENDED_YEAR</ul>
+     *
+     * <p>The GregorianCalendar implementation implements
+     * a calendar with the specified Julian/Gregorian cutover date.
+     * @internal
+     */
+    virtual void handleComputeFields(int32_t julianDay, UErrorCode &status) override;
+
+ private:
+    /**
+     * Compute the julian day number of the given year.
+     * @param isGregorian    if true, using Gregorian calendar, otherwise using Julian calendar
+     * @param year           the given year.
+     * @param isLeap         true if the year is a leap year.       
+     * @return 
+     */
+    static double computeJulianDayOfYear(UBool isGregorian, int32_t year,
+                                         UBool& isLeap);
+    
+    /**
+     * Validates the values of the set time fields.  True if they're all valid.
+     * @return    True if the set time fields are all valid.
+     */
+    UBool validateFields(void) const;
+
+    /**
+     * Validates the value of the given time field.  True if it's valid.
+     */
+    UBool boundsCheck(int32_t value, UCalendarDateFields field) const;
+
+    /**
+     * Return the pseudo-time-stamp for two fields, given their
+     * individual pseudo-time-stamps.  If either of the fields
+     * is unset, then the aggregate is unset.  Otherwise, the
+     * aggregate is the later of the two stamps.
+     * @param stamp_a    One given field.
+     * @param stamp_b    Another given field.
+     * @return the pseudo-time-stamp for two fields
+     */
+    int32_t aggregateStamp(int32_t stamp_a, int32_t stamp_b);
+
+    /**
+     * The point at which the Gregorian calendar rules are used, measured in
+     * milliseconds from the standard epoch.  Default is October 15, 1582
+     * (Gregorian) 00:00:00 UTC, that is, October 4, 1582 (Julian) is followed
+     * by October 15, 1582 (Gregorian).  This corresponds to Julian day number
+     * 2299161. This is measured from the standard epoch, not in Julian Days.
+     */
+    UDate                fGregorianCutover;
+
+    /**
+     * Julian day number of the Gregorian cutover
+     */
+    int32_t             fCutoverJulianDay;
+
+    /**
+     * Midnight, local time (using this Calendar's TimeZone) at or before the
+     * gregorianCutover. This is a pure date value with no time of day or
+     * timezone component.
+     */
+    UDate                 fNormalizedGregorianCutover;// = gregorianCutover;
+
+    /**
+     * The year of the gregorianCutover, with 0 representing
+     * 1 BC, -1 representing 2 BC, etc.
+     */
+    int32_t fGregorianCutoverYear;// = 1582;
+
+    /**
+     * Converts time as milliseconds to Julian date. The Julian date used here is not a
+     * true Julian date, since it is measured from midnight, not noon.
+     *
+     * @param millis  The given milliseconds.
+     * @return        The Julian date number.
+     */
+    static double millisToJulianDay(UDate millis);
+
+    /**
+     * Converts Julian date to time as milliseconds. The Julian date used here is not a
+     * true Julian date, since it is measured from midnight, not noon.
+     *
+     * @param julian  The given Julian date number.
+     * @return        Time as milliseconds.
+     */
+    static UDate julianDayToMillis(double julian);
+
+    /**
+     * Used by handleComputeJulianDay() and handleComputeMonthStart().
+     * Temporary field indicating whether the calendar is currently Gregorian as opposed to Julian.
+     */
+    UBool fIsGregorian;
+
+    /**
+     * Used by handleComputeJulianDay() and handleComputeMonthStart().
+     * Temporary field indicating that the sense of the gregorian cutover should be inverted
+     * to handle certain calculations on and around the cutover date.
+     */
+    UBool fInvertGregorian;
+
+
+ public: // internal implementation
+
+    /**
+     * @return true if this calendar has the notion of a default century
+     * @internal 
+     */
+    virtual UBool haveDefaultCentury() const override;
+
+    /**
+     * @return the start of the default century
+     * @internal
+     */
+    virtual UDate defaultCenturyStart() const override;
+
+    /**
+     * @return the beginning year of the default century
+     * @internal 
+     */
+    virtual int32_t defaultCenturyStartYear() const override;
+};
+
+U_NAMESPACE_END
+
+#endif /* #if !UCONFIG_NO_FORMATTING */
+
+#endif /* U_SHOW_CPLUSPLUS_API */
+
+#endif // _GREGOCAL
+//eof
+