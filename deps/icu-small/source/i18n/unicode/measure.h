--- conflicted
+++ resolved
@@ -1,335 +1,166 @@
-<<<<<<< HEAD
-// © 2016 and later: Unicode, Inc. and others.
-// License & terms of use: http://www.unicode.org/copyright.html
-/*
-**********************************************************************
-* Copyright (c) 2004-2015, International Business Machines
-* Corporation and others.  All Rights Reserved.
-**********************************************************************
-* Author: Alan Liu
-* Created: April 26, 2004
-* Since: ICU 3.0
-**********************************************************************
-*/
-#ifndef __MEASURE_H__
-#define __MEASURE_H__
-
-#include "unicode/utypes.h"
-
-#if U_SHOW_CPLUSPLUS_API
-
-/**
- * \file
- * \brief C++ API: MeasureUnit object.
- */
-
-#if !UCONFIG_NO_FORMATTING
-
-#include "unicode/fmtable.h"
-
-U_NAMESPACE_BEGIN
-
-class MeasureUnit;
-
-/**
- * An amount of a specified unit, consisting of a number and a Unit.
- * For example, a length measure consists of a number and a length
- * unit, such as feet or meters.
- *
- * <p>Measure objects are formatted by MeasureFormat.
- *
- * <p>Measure objects are immutable.
- *
- * @author Alan Liu
- * @stable ICU 3.0
- */
-class U_I18N_API Measure: public UObject {
- public:
-    /**
-     * Construct an object with the given numeric amount and the given
-     * unit.  After this call, the caller must not delete the given
-     * unit object.
-     * @param number a numeric object; amount.isNumeric() must be true
-     * @param adoptedUnit the unit object, which must not be NULL
-     * @param ec input-output error code. If the amount or the unit
-     * is invalid, then this will be set to a failing value.
-     * @stable ICU 3.0
-     */
-    Measure(const Formattable& number, MeasureUnit* adoptedUnit,
-            UErrorCode& ec);
-
-    /**
-     * Copy constructor
-     * @stable ICU 3.0
-     */
-    Measure(const Measure& other);
-
-    /**
-     * Assignment operator
-     * @stable ICU 3.0
-     */
-    Measure& operator=(const Measure& other);
-
-    /**
-     * Return a polymorphic clone of this object.  The result will
-     * have the same class as returned by getDynamicClassID().
-     * @stable ICU 3.0
-     */
-    virtual Measure* clone() const;
-
-    /**
-     * Destructor
-     * @stable ICU 3.0
-     */
-    virtual ~Measure();
-
-    /**
-     * Equality operator.  Return true if this object is equal
-     * to the given object.
-     * @stable ICU 3.0
-     */
-    UBool operator==(const UObject& other) const;
-
-    /**
-     * Return a reference to the numeric value of this object.  The
-     * numeric value may be of any numeric type supported by
-     * Formattable.
-     * @stable ICU 3.0
-     */
-    inline const Formattable& getNumber() const;
-
-    /**
-     * Return a reference to the unit of this object.
-     * @stable ICU 3.0
-     */
-    inline const MeasureUnit& getUnit() const;
-
-    /**
-     * Return the class ID for this class. This is useful only for comparing to
-     * a return value from getDynamicClassID(). For example:
-     * <pre>
-     * .   Base* polymorphic_pointer = createPolymorphicObject();
-     * .   if (polymorphic_pointer->getDynamicClassID() ==
-     * .       erived::getStaticClassID()) ...
-     * </pre>
-     * @return          The class ID for all objects of this class.
-     * @stable ICU 53
-     */
-    static UClassID U_EXPORT2 getStaticClassID(void);
-
-    /**
-     * Returns a unique class ID POLYMORPHICALLY. Pure virtual override. This
-     * method is to implement a simple version of RTTI, since not all C++
-     * compilers support genuine RTTI. Polymorphic operator==() and clone()
-     * methods call this method.
-     *
-     * @return          The class ID for this object. All objects of a
-     *                  given class have the same class ID.  Objects of
-     *                  other classes have different class IDs.
-     * @stable ICU 53
-     */
-    virtual UClassID getDynamicClassID(void) const;
-
- protected:
-    /**
-     * Default constructor.
-     * @stable ICU 3.0
-     */
-    Measure();
-
- private:
-    /**
-     * The numeric value of this object, e.g. 2.54 or 100.
-     */
-    Formattable number;
-
-    /**
-     * The unit of this object, e.g., "millimeter" or "JPY".  This is
-     * owned by this object.
-     */
-    MeasureUnit* unit;
-};
-
-inline const Formattable& Measure::getNumber() const {
-    return number;
-}
-
-inline const MeasureUnit& Measure::getUnit() const {
-    return *unit;
-}
-
-U_NAMESPACE_END
-
-#endif // !UCONFIG_NO_FORMATTING
-
-#endif /* U_SHOW_CPLUSPLUS_API */
-
-#endif // __MEASURE_H__
-=======
-// © 2016 and later: Unicode, Inc. and others.
-// License & terms of use: http://www.unicode.org/copyright.html
-/*
-**********************************************************************
-* Copyright (c) 2004-2015, International Business Machines
-* Corporation and others.  All Rights Reserved.
-**********************************************************************
-* Author: Alan Liu
-* Created: April 26, 2004
-* Since: ICU 3.0
-**********************************************************************
-*/
-#ifndef __MEASURE_H__
-#define __MEASURE_H__
-
-#include "unicode/utypes.h"
-
-#if U_SHOW_CPLUSPLUS_API
-
-/**
- * \file 
- * \brief C++ API: MeasureUnit object.
- */
- 
-#if !UCONFIG_NO_FORMATTING
-
-#include "unicode/fmtable.h"
-
-U_NAMESPACE_BEGIN
-
-class MeasureUnit;
-
-/**
- * An amount of a specified unit, consisting of a number and a Unit.
- * For example, a length measure consists of a number and a length
- * unit, such as feet or meters.
- *
- * <p>Measure objects are formatted by MeasureFormat.
- *
- * <p>Measure objects are immutable.
- *
- * @author Alan Liu
- * @stable ICU 3.0
- */
-class U_I18N_API Measure: public UObject {
- public:
-    /**
-     * Construct an object with the given numeric amount and the given
-     * unit.  After this call, the caller must not delete the given
-     * unit object.
-     * @param number a numeric object; amount.isNumeric() must be true
-     * @param adoptedUnit the unit object, which must not be nullptr
-     * @param ec input-output error code. If the amount or the unit
-     * is invalid, then this will be set to a failing value.
-     * @stable ICU 3.0
-     */
-    Measure(const Formattable& number, MeasureUnit* adoptedUnit,
-            UErrorCode& ec);
-
-    /**
-     * Copy constructor
-     * @stable ICU 3.0
-     */
-    Measure(const Measure& other);
-
-    /**
-     * Assignment operator
-     * @stable ICU 3.0
-     */
-    Measure& operator=(const Measure& other);
-
-    /**
-     * Return a polymorphic clone of this object.  The result will
-     * have the same class as returned by getDynamicClassID().
-     * @stable ICU 3.0
-     */
-    virtual Measure* clone() const;
-
-    /**
-     * Destructor
-     * @stable ICU 3.0
-     */
-    virtual ~Measure();
-    
-    /**
-     * Equality operator.  Return true if this object is equal
-     * to the given object.
-     * @stable ICU 3.0
-     */
-    bool operator==(const UObject& other) const;
-
-    /**
-     * Return a reference to the numeric value of this object.  The
-     * numeric value may be of any numeric type supported by
-     * Formattable.
-     * @stable ICU 3.0
-     */
-    inline const Formattable& getNumber() const;
-
-    /**
-     * Return a reference to the unit of this object.
-     * @stable ICU 3.0
-     */
-    inline const MeasureUnit& getUnit() const;
-
-    /**
-     * Return the class ID for this class. This is useful only for comparing to
-     * a return value from getDynamicClassID(). For example:
-     * <pre>
-     * .   Base* polymorphic_pointer = createPolymorphicObject();
-     * .   if (polymorphic_pointer->getDynamicClassID() ==
-     * .       erived::getStaticClassID()) ...
-     * </pre>
-     * @return          The class ID for all objects of this class.
-     * @stable ICU 53
-     */
-    static UClassID U_EXPORT2 getStaticClassID(void);
-
-    /**
-     * Returns a unique class ID POLYMORPHICALLY. Pure virtual override. This
-     * method is to implement a simple version of RTTI, since not all C++
-     * compilers support genuine RTTI. Polymorphic operator==() and clone()
-     * methods call this method.
-     *
-     * @return          The class ID for this object. All objects of a
-     *                  given class have the same class ID.  Objects of
-     *                  other classes have different class IDs.
-     * @stable ICU 53
-     */
-    virtual UClassID getDynamicClassID(void) const override;
-
- protected:
-    /**
-     * Default constructor.
-     * @stable ICU 3.0
-     */
-    Measure();
-
- private:
-    /**
-     * The numeric value of this object, e.g. 2.54 or 100.
-     */
-    Formattable number;
-
-    /**
-     * The unit of this object, e.g., "millimeter" or "JPY".  This is
-     * owned by this object.
-     */
-    MeasureUnit* unit;
-};
-
-inline const Formattable& Measure::getNumber() const {
-    return number;
-}
-
-inline const MeasureUnit& Measure::getUnit() const {
-    return *unit;
-}
-
-U_NAMESPACE_END
-
-#endif // !UCONFIG_NO_FORMATTING
-
-#endif /* U_SHOW_CPLUSPLUS_API */
-
-#endif // __MEASURE_H__
->>>>>>> a8a80be5
+// © 2016 and later: Unicode, Inc. and others.
+// License & terms of use: http://www.unicode.org/copyright.html
+/*
+**********************************************************************
+* Copyright (c) 2004-2015, International Business Machines
+* Corporation and others.  All Rights Reserved.
+**********************************************************************
+* Author: Alan Liu
+* Created: April 26, 2004
+* Since: ICU 3.0
+**********************************************************************
+*/
+#ifndef __MEASURE_H__
+#define __MEASURE_H__
+
+#include "unicode/utypes.h"
+
+#if U_SHOW_CPLUSPLUS_API
+
+/**
+ * \file 
+ * \brief C++ API: MeasureUnit object.
+ */
+ 
+#if !UCONFIG_NO_FORMATTING
+
+#include "unicode/fmtable.h"
+
+U_NAMESPACE_BEGIN
+
+class MeasureUnit;
+
+/**
+ * An amount of a specified unit, consisting of a number and a Unit.
+ * For example, a length measure consists of a number and a length
+ * unit, such as feet or meters.
+ *
+ * <p>Measure objects are formatted by MeasureFormat.
+ *
+ * <p>Measure objects are immutable.
+ *
+ * @author Alan Liu
+ * @stable ICU 3.0
+ */
+class U_I18N_API Measure: public UObject {
+ public:
+    /**
+     * Construct an object with the given numeric amount and the given
+     * unit.  After this call, the caller must not delete the given
+     * unit object.
+     * @param number a numeric object; amount.isNumeric() must be true
+     * @param adoptedUnit the unit object, which must not be nullptr
+     * @param ec input-output error code. If the amount or the unit
+     * is invalid, then this will be set to a failing value.
+     * @stable ICU 3.0
+     */
+    Measure(const Formattable& number, MeasureUnit* adoptedUnit,
+            UErrorCode& ec);
+
+    /**
+     * Copy constructor
+     * @stable ICU 3.0
+     */
+    Measure(const Measure& other);
+
+    /**
+     * Assignment operator
+     * @stable ICU 3.0
+     */
+    Measure& operator=(const Measure& other);
+
+    /**
+     * Return a polymorphic clone of this object.  The result will
+     * have the same class as returned by getDynamicClassID().
+     * @stable ICU 3.0
+     */
+    virtual Measure* clone() const;
+
+    /**
+     * Destructor
+     * @stable ICU 3.0
+     */
+    virtual ~Measure();
+    
+    /**
+     * Equality operator.  Return true if this object is equal
+     * to the given object.
+     * @stable ICU 3.0
+     */
+    bool operator==(const UObject& other) const;
+
+    /**
+     * Return a reference to the numeric value of this object.  The
+     * numeric value may be of any numeric type supported by
+     * Formattable.
+     * @stable ICU 3.0
+     */
+    inline const Formattable& getNumber() const;
+
+    /**
+     * Return a reference to the unit of this object.
+     * @stable ICU 3.0
+     */
+    inline const MeasureUnit& getUnit() const;
+
+    /**
+     * Return the class ID for this class. This is useful only for comparing to
+     * a return value from getDynamicClassID(). For example:
+     * <pre>
+     * .   Base* polymorphic_pointer = createPolymorphicObject();
+     * .   if (polymorphic_pointer->getDynamicClassID() ==
+     * .       erived::getStaticClassID()) ...
+     * </pre>
+     * @return          The class ID for all objects of this class.
+     * @stable ICU 53
+     */
+    static UClassID U_EXPORT2 getStaticClassID(void);
+
+    /**
+     * Returns a unique class ID POLYMORPHICALLY. Pure virtual override. This
+     * method is to implement a simple version of RTTI, since not all C++
+     * compilers support genuine RTTI. Polymorphic operator==() and clone()
+     * methods call this method.
+     *
+     * @return          The class ID for this object. All objects of a
+     *                  given class have the same class ID.  Objects of
+     *                  other classes have different class IDs.
+     * @stable ICU 53
+     */
+    virtual UClassID getDynamicClassID(void) const override;
+
+ protected:
+    /**
+     * Default constructor.
+     * @stable ICU 3.0
+     */
+    Measure();
+
+ private:
+    /**
+     * The numeric value of this object, e.g. 2.54 or 100.
+     */
+    Formattable number;
+
+    /**
+     * The unit of this object, e.g., "millimeter" or "JPY".  This is
+     * owned by this object.
+     */
+    MeasureUnit* unit;
+};
+
+inline const Formattable& Measure::getNumber() const {
+    return number;
+}
+
+inline const MeasureUnit& Measure::getUnit() const {
+    return *unit;
+}
+
+U_NAMESPACE_END
+
+#endif // !UCONFIG_NO_FORMATTING
+
+#endif /* U_SHOW_CPLUSPLUS_API */
+
+#endif // __MEASURE_H__