--- conflicted
+++ resolved
@@ -1,895 +1,445 @@
-<<<<<<< HEAD
-// © 2018 and later: Unicode, Inc. and others.
-// License & terms of use: http://www.unicode.org/copyright.html
-
-#ifndef __UFORMATTEDVALUE_H__
-#define __UFORMATTEDVALUE_H__
-
-#include "unicode/utypes.h"
-
-#if !UCONFIG_NO_FORMATTING
-
-#include "unicode/ufieldpositer.h"
-
-/**
- * \file
- * \brief C API: Abstract operations for localized strings.
- *
- * This file contains declarations for classes that deal with formatted strings. A number
- * of APIs throughout ICU use these classes for expressing their localized output.
- */
-
-
-/**
- * All possible field categories in ICU. Every entry in this enum corresponds
- * to another enum that exists in ICU.
- *
- * In the APIs that take a UFieldCategory, an int32_t type is used. Field
- * categories having any of the top four bits turned on are reserved as
- * private-use for external APIs implementing FormattedValue. This means that
- * categories 2^28 and higher or below zero (with the highest bit turned on)
- * are private-use and will not be used by ICU in the future.
- *
- * @stable ICU 64
- */
-typedef enum UFieldCategory {
-    /**
-     * For an undefined field category.
-     *
-     * @stable ICU 64
-     */
-    UFIELD_CATEGORY_UNDEFINED = 0,
-
-    /**
-     * For fields in UDateFormatField (udat.h), from ICU 3.0.
-     *
-     * @stable ICU 64
-     */
-    UFIELD_CATEGORY_DATE,
-
-    /**
-     * For fields in UNumberFormatFields (unum.h), from ICU 49.
-     *
-     * @stable ICU 64
-     */
-    UFIELD_CATEGORY_NUMBER,
-
-    /**
-     * For fields in UListFormatterField (ulistformatter.h), from ICU 63.
-     *
-     * @stable ICU 64
-     */
-    UFIELD_CATEGORY_LIST,
-
-    /**
-     * For fields in URelativeDateTimeFormatterField (ureldatefmt.h), from ICU 64.
-     *
-     * @stable ICU 64
-     */
-    UFIELD_CATEGORY_RELATIVE_DATETIME,
-
-    /**
-     * Reserved for possible future fields in UDateIntervalFormatField.
-     *
-     * @internal
-     */
-    UFIELD_CATEGORY_DATE_INTERVAL,
-
-#ifndef U_HIDE_INTERNAL_API
-    /** @internal */
-    UFIELD_CATEGORY_COUNT,
-#endif  /* U_HIDE_INTERNAL_API */
-
-    /**
-     * Category for spans in a list.
-     *
-     * @stable ICU 64
-     */
-    UFIELD_CATEGORY_LIST_SPAN = 0x1000 + UFIELD_CATEGORY_LIST,
-
-    /**
-     * Category for spans in a date interval.
-     *
-     * @stable ICU 64
-     */
-    UFIELD_CATEGORY_DATE_INTERVAL_SPAN = 0x1000 + UFIELD_CATEGORY_DATE_INTERVAL,
-
-#ifndef U_HIDE_DRAFT_API
-    /**
-     * Category for spans in a number range.
-     *
-     * @draft ICU 69
-     */
-    UFIELD_CATEGORY_NUMBER_RANGE_SPAN = 0x1000 + UFIELD_CATEGORY_NUMBER,
-#endif // U_HIDE_DRAFT_API
-
-} UFieldCategory;
-
-
-struct UConstrainedFieldPosition;
-/**
- * Represents a span of a string containing a given field.
- *
- * This struct differs from UFieldPosition in the following ways:
- *
- *   1. It has information on the field category.
- *   2. It allows you to set constraints to use when iterating over field positions.
- *   3. It is used for the newer FormattedValue APIs.
- *
- * @stable ICU 64
- */
-typedef struct UConstrainedFieldPosition UConstrainedFieldPosition;
-
-
-/**
- * Creates a new UConstrainedFieldPosition.
- *
- * By default, the UConstrainedFieldPosition has no iteration constraints.
- *
- * @param ec Set if an error occurs.
- * @return The new object, or NULL if an error occurs.
- * @stable ICU 64
- */
-U_CAPI UConstrainedFieldPosition* U_EXPORT2
-ucfpos_open(UErrorCode* ec);
-
-
-/**
- * Resets a UConstrainedFieldPosition to its initial state, as if it were newly created.
- *
- * Removes any constraints that may have been set on the instance.
- *
- * @param ucfpos The instance of UConstrainedFieldPosition.
- * @param ec Set if an error occurs.
- * @stable ICU 64
- */
-U_CAPI void U_EXPORT2
-ucfpos_reset(
-    UConstrainedFieldPosition* ucfpos,
-    UErrorCode* ec);
-
-
-/**
- * Destroys a UConstrainedFieldPosition and releases its memory.
- *
- * @param ucfpos The instance of UConstrainedFieldPosition.
- * @stable ICU 64
- */
-U_CAPI void U_EXPORT2
-ucfpos_close(UConstrainedFieldPosition* ucfpos);
-
-
-/**
- * Sets a constraint on the field category.
- *
- * When this instance of UConstrainedFieldPosition is passed to ufmtval_nextPosition,
- * positions are skipped unless they have the given category.
- *
- * Any previously set constraints are cleared.
- *
- * For example, to loop over only the number-related fields:
- *
- *     UConstrainedFieldPosition* ucfpos = ucfpos_open(ec);
- *     ucfpos_constrainCategory(ucfpos, UFIELDCATEGORY_NUMBER_FORMAT, ec);
- *     while (ufmtval_nextPosition(ufmtval, ucfpos, ec)) {
- *         // handle the number-related field position
- *     }
- *     ucfpos_close(ucfpos);
- *
- * Changing the constraint while in the middle of iterating over a FormattedValue
- * does not generally have well-defined behavior.
- *
- * @param ucfpos The instance of UConstrainedFieldPosition.
- * @param category The field category to fix when iterating.
- * @param ec Set if an error occurs.
- * @stable ICU 64
- */
-U_CAPI void U_EXPORT2
-ucfpos_constrainCategory(
-    UConstrainedFieldPosition* ucfpos,
-    int32_t category,
-    UErrorCode* ec);
-
-
-/**
- * Sets a constraint on the category and field.
- *
- * When this instance of UConstrainedFieldPosition is passed to ufmtval_nextPosition,
- * positions are skipped unless they have the given category and field.
- *
- * Any previously set constraints are cleared.
- *
- * For example, to loop over all grouping separators:
- *
- *     UConstrainedFieldPosition* ucfpos = ucfpos_open(ec);
- *     ucfpos_constrainField(ucfpos, UFIELDCATEGORY_NUMBER_FORMAT, UNUM_GROUPING_SEPARATOR_FIELD, ec);
- *     while (ufmtval_nextPosition(ufmtval, ucfpos, ec)) {
- *         // handle the grouping separator position
- *     }
- *     ucfpos_close(ucfpos);
- *
- * Changing the constraint while in the middle of iterating over a FormattedValue
- * does not generally have well-defined behavior.
- *
- * @param ucfpos The instance of UConstrainedFieldPosition.
- * @param category The field category to fix when iterating.
- * @param field The field to fix when iterating.
- * @param ec Set if an error occurs.
- * @stable ICU 64
- */
-U_CAPI void U_EXPORT2
-ucfpos_constrainField(
-    UConstrainedFieldPosition* ucfpos,
-    int32_t category,
-    int32_t field,
-    UErrorCode* ec);
-
-
-/**
- * Gets the field category for the current position.
- *
- * If a category or field constraint was set, this function returns the constrained
- * category. Otherwise, the return value is well-defined only after
- * ufmtval_nextPosition returns true.
- *
- * @param ucfpos The instance of UConstrainedFieldPosition.
- * @param ec Set if an error occurs.
- * @return The field category saved in the instance.
- * @stable ICU 64
- */
-U_CAPI int32_t U_EXPORT2
-ucfpos_getCategory(
-    const UConstrainedFieldPosition* ucfpos,
-    UErrorCode* ec);
-
-
-/**
- * Gets the field for the current position.
- *
- * If a field constraint was set, this function returns the constrained
- * field. Otherwise, the return value is well-defined only after
- * ufmtval_nextPosition returns true.
- *
- * @param ucfpos The instance of UConstrainedFieldPosition.
- * @param ec Set if an error occurs.
- * @return The field saved in the instance.
- * @stable ICU 64
- */
-U_CAPI int32_t U_EXPORT2
-ucfpos_getField(
-    const UConstrainedFieldPosition* ucfpos,
-    UErrorCode* ec);
-
-
-/**
- * Gets the INCLUSIVE start and EXCLUSIVE end index stored for the current position.
- *
- * The output values are well-defined only after ufmtval_nextPosition returns true.
- *
- * @param ucfpos The instance of UConstrainedFieldPosition.
- * @param pStart Set to the start index saved in the instance. Ignored if nullptr.
- * @param pLimit Set to the end index saved in the instance. Ignored if nullptr.
- * @param ec Set if an error occurs.
- * @stable ICU 64
- */
-U_CAPI void U_EXPORT2
-ucfpos_getIndexes(
-    const UConstrainedFieldPosition* ucfpos,
-    int32_t* pStart,
-    int32_t* pLimit,
-    UErrorCode* ec);
-
-
-/**
- * Gets an int64 that FormattedValue implementations may use for storage.
- *
- * The initial value is zero.
- *
- * Users of FormattedValue should not need to call this method.
- *
- * @param ucfpos The instance of UConstrainedFieldPosition.
- * @param ec Set if an error occurs.
- * @return The current iteration context from ucfpos_setInt64IterationContext.
- * @stable ICU 64
- */
-U_CAPI int64_t U_EXPORT2
-ucfpos_getInt64IterationContext(
-    const UConstrainedFieldPosition* ucfpos,
-    UErrorCode* ec);
-
-
-/**
- * Sets an int64 that FormattedValue implementations may use for storage.
- *
- * Intended to be used by FormattedValue implementations.
- *
- * @param ucfpos The instance of UConstrainedFieldPosition.
- * @param context The new iteration context.
- * @param ec Set if an error occurs.
- * @stable ICU 64
- */
-U_CAPI void U_EXPORT2
-ucfpos_setInt64IterationContext(
-    UConstrainedFieldPosition* ucfpos,
-    int64_t context,
-    UErrorCode* ec);
-
-
-/**
- * Determines whether a given field should be included given the
- * constraints.
- *
- * Intended to be used by FormattedValue implementations.
- *
- * @param ucfpos The instance of UConstrainedFieldPosition.
- * @param category The category to test.
- * @param field The field to test.
- * @param ec Set if an error occurs.
- * @stable ICU 64
- */
-U_CAPI UBool U_EXPORT2
-ucfpos_matchesField(
-    const UConstrainedFieldPosition* ucfpos,
-    int32_t category,
-    int32_t field,
-    UErrorCode* ec);
-
-
-/**
- * Sets new values for the primary public getters.
- *
- * Intended to be used by FormattedValue implementations.
- *
- * It is up to the implementation to ensure that the user-requested
- * constraints are satisfied. This method does not check!
- *
- * @param ucfpos The instance of UConstrainedFieldPosition.
- * @param category The new field category.
- * @param field The new field.
- * @param start The new inclusive start index.
- * @param limit The new exclusive end index.
- * @param ec Set if an error occurs.
- * @stable ICU 64
- */
-U_CAPI void U_EXPORT2
-ucfpos_setState(
-    UConstrainedFieldPosition* ucfpos,
-    int32_t category,
-    int32_t field,
-    int32_t start,
-    int32_t limit,
-    UErrorCode* ec);
-
-
-struct UFormattedValue;
-/**
- * An abstract formatted value: a string with associated field attributes.
- * Many formatters format to types compatible with UFormattedValue.
- *
- * @stable ICU 64
- */
-typedef struct UFormattedValue UFormattedValue;
-
-
-/**
- * Returns a pointer to the formatted string. The pointer is owned by the UFormattedValue. The
- * return value is valid only as long as the UFormattedValue is present and unchanged in memory.
- *
- * The return value is NUL-terminated but could contain internal NULs.
- *
- * @param ufmtval
- *         The object containing the formatted string and attributes.
- * @param pLength Output variable for the length of the string. Ignored if NULL.
- * @param ec Set if an error occurs.
- * @return A NUL-terminated char16 string owned by the UFormattedValue.
- * @stable ICU 64
- */
-U_CAPI const UChar* U_EXPORT2
-ufmtval_getString(
-    const UFormattedValue* ufmtval,
-    int32_t* pLength,
-    UErrorCode* ec);
-
-
-/**
- * Iterates over field positions in the UFormattedValue. This lets you determine the position
- * of specific types of substrings, like a month or a decimal separator.
- *
- * To loop over all field positions:
- *
- *     UConstrainedFieldPosition* ucfpos = ucfpos_open(ec);
- *     while (ufmtval_nextPosition(ufmtval, ucfpos, ec)) {
- *         // handle the field position; get information from ucfpos
- *     }
- *     ucfpos_close(ucfpos);
- *
- * @param ufmtval
- *         The object containing the formatted string and attributes.
- * @param ucfpos
- *         The object used for iteration state; can provide constraints to iterate over only
- *         one specific category or field;
- *         see ucfpos_constrainCategory
- *         and ucfpos_constrainField.
- * @param ec Set if an error occurs.
- * @return true if another position was found; false otherwise.
- * @stable ICU 64
- */
-U_CAPI UBool U_EXPORT2
-ufmtval_nextPosition(
-    const UFormattedValue* ufmtval,
-    UConstrainedFieldPosition* ucfpos,
-    UErrorCode* ec);
-
-
-#if U_SHOW_CPLUSPLUS_API
-U_NAMESPACE_BEGIN
-
-/**
- * \class LocalUConstrainedFieldPositionPointer
- * "Smart pointer" class; closes a UConstrainedFieldPosition via ucfpos_close().
- * For most methods see the LocalPointerBase base class.
- *
- * Usage:
- *
- *     LocalUConstrainedFieldPositionPointer ucfpos(ucfpos_open(ec));
- *     // no need to explicitly call ucfpos_close()
- *
- * @stable ICU 64
- */
-U_DEFINE_LOCAL_OPEN_POINTER(LocalUConstrainedFieldPositionPointer,
-    UConstrainedFieldPosition,
-    ucfpos_close);
-
-U_NAMESPACE_END
-#endif // U_SHOW_CPLUSPLUS_API
-
-
-#endif /* #if !UCONFIG_NO_FORMATTING */
-#endif // __UFORMATTEDVALUE_H__
-=======
-// © 2018 and later: Unicode, Inc. and others.
-// License & terms of use: http://www.unicode.org/copyright.html
-
-#ifndef __UFORMATTEDVALUE_H__
-#define __UFORMATTEDVALUE_H__
-
-#include "unicode/utypes.h"
-
-#if !UCONFIG_NO_FORMATTING
-
-#include "unicode/ufieldpositer.h"
-
-/**
- * \file
- * \brief C API: Abstract operations for localized strings.
- * 
- * This file contains declarations for classes that deal with formatted strings. A number
- * of APIs throughout ICU use these classes for expressing their localized output.
- */
-
-
-/**
- * All possible field categories in ICU. Every entry in this enum corresponds
- * to another enum that exists in ICU.
- * 
- * In the APIs that take a UFieldCategory, an int32_t type is used. Field
- * categories having any of the top four bits turned on are reserved as
- * private-use for external APIs implementing FormattedValue. This means that
- * categories 2^28 and higher or below zero (with the highest bit turned on)
- * are private-use and will not be used by ICU in the future.
- *
- * @stable ICU 64
- */
-typedef enum UFieldCategory {
-    /**
-     * For an undefined field category.
-     * 
-     * @stable ICU 64
-     */
-    UFIELD_CATEGORY_UNDEFINED = 0,
-
-    /**
-     * For fields in UDateFormatField (udat.h), from ICU 3.0.
-     *
-     * @stable ICU 64
-     */
-    UFIELD_CATEGORY_DATE,
-
-    /**
-     * For fields in UNumberFormatFields (unum.h), from ICU 49.
-     *
-     * @stable ICU 64
-     */
-    UFIELD_CATEGORY_NUMBER,
-
-    /**
-     * For fields in UListFormatterField (ulistformatter.h), from ICU 63.
-     *
-     * @stable ICU 64
-     */
-    UFIELD_CATEGORY_LIST,
-
-    /**
-     * For fields in URelativeDateTimeFormatterField (ureldatefmt.h), from ICU 64.
-     *
-     * @stable ICU 64
-     */
-    UFIELD_CATEGORY_RELATIVE_DATETIME,
-
-    /**
-     * Reserved for possible future fields in UDateIntervalFormatField.
-     *
-     * @internal
-     */
-    UFIELD_CATEGORY_DATE_INTERVAL,
-
-#ifndef U_HIDE_INTERNAL_API
-    /** @internal */
-    UFIELD_CATEGORY_COUNT,
-#endif  /* U_HIDE_INTERNAL_API */
-
-    /**
-     * Category for spans in a list.
-     *
-     * @stable ICU 64
-     */
-    UFIELD_CATEGORY_LIST_SPAN = 0x1000 + UFIELD_CATEGORY_LIST,
-
-    /**
-     * Category for spans in a date interval.
-     *
-     * @stable ICU 64
-     */
-    UFIELD_CATEGORY_DATE_INTERVAL_SPAN = 0x1000 + UFIELD_CATEGORY_DATE_INTERVAL,
-
-    /**
-     * Category for spans in a number range.
-     *
-     * @stable ICU 69
-     */
-    UFIELD_CATEGORY_NUMBER_RANGE_SPAN = 0x1000 + UFIELD_CATEGORY_NUMBER,
-
-} UFieldCategory;
-
-
-struct UConstrainedFieldPosition;
-/**
- * Represents a span of a string containing a given field.
- *
- * This struct differs from UFieldPosition in the following ways:
- *
- *   1. It has information on the field category.
- *   2. It allows you to set constraints to use when iterating over field positions.
- *   3. It is used for the newer FormattedValue APIs.
- *
- * @stable ICU 64
- */
-typedef struct UConstrainedFieldPosition UConstrainedFieldPosition;
-
-
-/**
- * Creates a new UConstrainedFieldPosition.
- *
- * By default, the UConstrainedFieldPosition has no iteration constraints.
- *
- * @param ec Set if an error occurs.
- * @return The new object, or NULL if an error occurs.
- * @stable ICU 64
- */
-U_CAPI UConstrainedFieldPosition* U_EXPORT2
-ucfpos_open(UErrorCode* ec);
-
-
-/**
- * Resets a UConstrainedFieldPosition to its initial state, as if it were newly created.
- *
- * Removes any constraints that may have been set on the instance.
- *
- * @param ucfpos The instance of UConstrainedFieldPosition.
- * @param ec Set if an error occurs.
- * @stable ICU 64
- */
-U_CAPI void U_EXPORT2
-ucfpos_reset(
-    UConstrainedFieldPosition* ucfpos,
-    UErrorCode* ec);
-
-
-/**
- * Destroys a UConstrainedFieldPosition and releases its memory.
- *
- * @param ucfpos The instance of UConstrainedFieldPosition.
- * @stable ICU 64
- */
-U_CAPI void U_EXPORT2
-ucfpos_close(UConstrainedFieldPosition* ucfpos);
-
-
-/**
- * Sets a constraint on the field category.
- * 
- * When this instance of UConstrainedFieldPosition is passed to ufmtval_nextPosition,
- * positions are skipped unless they have the given category.
- *
- * Any previously set constraints are cleared.
- *
- * For example, to loop over only the number-related fields:
- *
- *     UConstrainedFieldPosition* ucfpos = ucfpos_open(ec);
- *     ucfpos_constrainCategory(ucfpos, UFIELDCATEGORY_NUMBER_FORMAT, ec);
- *     while (ufmtval_nextPosition(ufmtval, ucfpos, ec)) {
- *         // handle the number-related field position
- *     }
- *     ucfpos_close(ucfpos);
- *
- * Changing the constraint while in the middle of iterating over a FormattedValue
- * does not generally have well-defined behavior.
- *
- * @param ucfpos The instance of UConstrainedFieldPosition.
- * @param category The field category to fix when iterating.
- * @param ec Set if an error occurs.
- * @stable ICU 64
- */
-U_CAPI void U_EXPORT2
-ucfpos_constrainCategory(
-    UConstrainedFieldPosition* ucfpos,
-    int32_t category,
-    UErrorCode* ec);
-
-
-/**
- * Sets a constraint on the category and field.
- * 
- * When this instance of UConstrainedFieldPosition is passed to ufmtval_nextPosition,
- * positions are skipped unless they have the given category and field.
- *
- * Any previously set constraints are cleared.
- *
- * For example, to loop over all grouping separators:
- *
- *     UConstrainedFieldPosition* ucfpos = ucfpos_open(ec);
- *     ucfpos_constrainField(ucfpos, UFIELDCATEGORY_NUMBER_FORMAT, UNUM_GROUPING_SEPARATOR_FIELD, ec);
- *     while (ufmtval_nextPosition(ufmtval, ucfpos, ec)) {
- *         // handle the grouping separator position
- *     }
- *     ucfpos_close(ucfpos);
- *
- * Changing the constraint while in the middle of iterating over a FormattedValue
- * does not generally have well-defined behavior.
- *
- * @param ucfpos The instance of UConstrainedFieldPosition.
- * @param category The field category to fix when iterating.
- * @param field The field to fix when iterating.
- * @param ec Set if an error occurs.
- * @stable ICU 64
- */
-U_CAPI void U_EXPORT2
-ucfpos_constrainField(
-    UConstrainedFieldPosition* ucfpos,
-    int32_t category,
-    int32_t field,
-    UErrorCode* ec);
-
-
-/**
- * Gets the field category for the current position.
- *
- * If a category or field constraint was set, this function returns the constrained
- * category. Otherwise, the return value is well-defined only after
- * ufmtval_nextPosition returns true.
- *
- * @param ucfpos The instance of UConstrainedFieldPosition.
- * @param ec Set if an error occurs.
- * @return The field category saved in the instance.
- * @stable ICU 64
- */
-U_CAPI int32_t U_EXPORT2
-ucfpos_getCategory(
-    const UConstrainedFieldPosition* ucfpos,
-    UErrorCode* ec);
-
-
-/**
- * Gets the field for the current position.
- *
- * If a field constraint was set, this function returns the constrained
- * field. Otherwise, the return value is well-defined only after
- * ufmtval_nextPosition returns true.
- *
- * @param ucfpos The instance of UConstrainedFieldPosition.
- * @param ec Set if an error occurs.
- * @return The field saved in the instance.
- * @stable ICU 64
- */
-U_CAPI int32_t U_EXPORT2
-ucfpos_getField(
-    const UConstrainedFieldPosition* ucfpos,
-    UErrorCode* ec);
-
-
-/**
- * Gets the INCLUSIVE start and EXCLUSIVE end index stored for the current position.
- *
- * The output values are well-defined only after ufmtval_nextPosition returns true.
- *
- * @param ucfpos The instance of UConstrainedFieldPosition.
- * @param pStart Set to the start index saved in the instance. Ignored if nullptr.
- * @param pLimit Set to the end index saved in the instance. Ignored if nullptr.
- * @param ec Set if an error occurs.
- * @stable ICU 64
- */
-U_CAPI void U_EXPORT2
-ucfpos_getIndexes(
-    const UConstrainedFieldPosition* ucfpos,
-    int32_t* pStart,
-    int32_t* pLimit,
-    UErrorCode* ec);
-
-
-/**
- * Gets an int64 that FormattedValue implementations may use for storage.
- *
- * The initial value is zero.
- *
- * Users of FormattedValue should not need to call this method.
- *
- * @param ucfpos The instance of UConstrainedFieldPosition.
- * @param ec Set if an error occurs.
- * @return The current iteration context from ucfpos_setInt64IterationContext.
- * @stable ICU 64
- */
-U_CAPI int64_t U_EXPORT2
-ucfpos_getInt64IterationContext(
-    const UConstrainedFieldPosition* ucfpos,
-    UErrorCode* ec);
-
-
-/**
- * Sets an int64 that FormattedValue implementations may use for storage.
- *
- * Intended to be used by FormattedValue implementations.
- *
- * @param ucfpos The instance of UConstrainedFieldPosition.
- * @param context The new iteration context.
- * @param ec Set if an error occurs.
- * @stable ICU 64
- */
-U_CAPI void U_EXPORT2
-ucfpos_setInt64IterationContext(
-    UConstrainedFieldPosition* ucfpos,
-    int64_t context,
-    UErrorCode* ec);
-
-
-/**
- * Determines whether a given field should be included given the
- * constraints.
- *
- * Intended to be used by FormattedValue implementations.
- *
- * @param ucfpos The instance of UConstrainedFieldPosition.
- * @param category The category to test.
- * @param field The field to test.
- * @param ec Set if an error occurs.
- * @stable ICU 64
- */
-U_CAPI UBool U_EXPORT2
-ucfpos_matchesField(
-    const UConstrainedFieldPosition* ucfpos,
-    int32_t category,
-    int32_t field,
-    UErrorCode* ec);
-
-
-/**
- * Sets new values for the primary public getters.
- *
- * Intended to be used by FormattedValue implementations.
- *
- * It is up to the implementation to ensure that the user-requested
- * constraints are satisfied. This method does not check!
- *
- * @param ucfpos The instance of UConstrainedFieldPosition.
- * @param category The new field category.
- * @param field The new field.
- * @param start The new inclusive start index.
- * @param limit The new exclusive end index.
- * @param ec Set if an error occurs.
- * @stable ICU 64
- */
-U_CAPI void U_EXPORT2
-ucfpos_setState(
-    UConstrainedFieldPosition* ucfpos,
-    int32_t category,
-    int32_t field,
-    int32_t start,
-    int32_t limit,
-    UErrorCode* ec);
-
-
-struct UFormattedValue;
-/**
- * An abstract formatted value: a string with associated field attributes.
- * Many formatters format to types compatible with UFormattedValue.
- *
- * @stable ICU 64
- */
-typedef struct UFormattedValue UFormattedValue;
-
-
-/**
- * Returns a pointer to the formatted string. The pointer is owned by the UFormattedValue. The
- * return value is valid only as long as the UFormattedValue is present and unchanged in memory.
- *
- * The return value is NUL-terminated but could contain internal NULs.
- *
- * @param ufmtval
- *         The object containing the formatted string and attributes.
- * @param pLength Output variable for the length of the string. Ignored if NULL.
- * @param ec Set if an error occurs.
- * @return A NUL-terminated char16 string owned by the UFormattedValue.
- * @stable ICU 64
- */
-U_CAPI const UChar* U_EXPORT2
-ufmtval_getString(
-    const UFormattedValue* ufmtval,
-    int32_t* pLength,
-    UErrorCode* ec);
-
-
-/**
- * Iterates over field positions in the UFormattedValue. This lets you determine the position
- * of specific types of substrings, like a month or a decimal separator.
- *
- * To loop over all field positions:
- *
- *     UConstrainedFieldPosition* ucfpos = ucfpos_open(ec);
- *     while (ufmtval_nextPosition(ufmtval, ucfpos, ec)) {
- *         // handle the field position; get information from ucfpos
- *     }
- *     ucfpos_close(ucfpos);
- *
- * @param ufmtval
- *         The object containing the formatted string and attributes.
- * @param ucfpos
- *         The object used for iteration state; can provide constraints to iterate over only
- *         one specific category or field;
- *         see ucfpos_constrainCategory
- *         and ucfpos_constrainField.
- * @param ec Set if an error occurs.
- * @return true if another position was found; false otherwise.
- * @stable ICU 64
- */
-U_CAPI UBool U_EXPORT2
-ufmtval_nextPosition(
-    const UFormattedValue* ufmtval,
-    UConstrainedFieldPosition* ucfpos,
-    UErrorCode* ec);
-
-
-#if U_SHOW_CPLUSPLUS_API
-U_NAMESPACE_BEGIN
-
-/**
- * \class LocalUConstrainedFieldPositionPointer
- * "Smart pointer" class; closes a UConstrainedFieldPosition via ucfpos_close().
- * For most methods see the LocalPointerBase base class.
- *
- * Usage:
- *
- *     LocalUConstrainedFieldPositionPointer ucfpos(ucfpos_open(ec));
- *     // no need to explicitly call ucfpos_close()
- *
- * @stable ICU 64
- */
-U_DEFINE_LOCAL_OPEN_POINTER(LocalUConstrainedFieldPositionPointer,
-    UConstrainedFieldPosition,
-    ucfpos_close);
-
-U_NAMESPACE_END
-#endif // U_SHOW_CPLUSPLUS_API
-
-
-#endif /* #if !UCONFIG_NO_FORMATTING */
-#endif // __UFORMATTEDVALUE_H__
->>>>>>> a8a80be5
+// © 2018 and later: Unicode, Inc. and others.
+// License & terms of use: http://www.unicode.org/copyright.html
+
+#ifndef __UFORMATTEDVALUE_H__
+#define __UFORMATTEDVALUE_H__
+
+#include "unicode/utypes.h"
+
+#if !UCONFIG_NO_FORMATTING
+
+#include "unicode/ufieldpositer.h"
+
+/**
+ * \file
+ * \brief C API: Abstract operations for localized strings.
+ * 
+ * This file contains declarations for classes that deal with formatted strings. A number
+ * of APIs throughout ICU use these classes for expressing their localized output.
+ */
+
+
+/**
+ * All possible field categories in ICU. Every entry in this enum corresponds
+ * to another enum that exists in ICU.
+ * 
+ * In the APIs that take a UFieldCategory, an int32_t type is used. Field
+ * categories having any of the top four bits turned on are reserved as
+ * private-use for external APIs implementing FormattedValue. This means that
+ * categories 2^28 and higher or below zero (with the highest bit turned on)
+ * are private-use and will not be used by ICU in the future.
+ *
+ * @stable ICU 64
+ */
+typedef enum UFieldCategory {
+    /**
+     * For an undefined field category.
+     * 
+     * @stable ICU 64
+     */
+    UFIELD_CATEGORY_UNDEFINED = 0,
+
+    /**
+     * For fields in UDateFormatField (udat.h), from ICU 3.0.
+     *
+     * @stable ICU 64
+     */
+    UFIELD_CATEGORY_DATE,
+
+    /**
+     * For fields in UNumberFormatFields (unum.h), from ICU 49.
+     *
+     * @stable ICU 64
+     */
+    UFIELD_CATEGORY_NUMBER,
+
+    /**
+     * For fields in UListFormatterField (ulistformatter.h), from ICU 63.
+     *
+     * @stable ICU 64
+     */
+    UFIELD_CATEGORY_LIST,
+
+    /**
+     * For fields in URelativeDateTimeFormatterField (ureldatefmt.h), from ICU 64.
+     *
+     * @stable ICU 64
+     */
+    UFIELD_CATEGORY_RELATIVE_DATETIME,
+
+    /**
+     * Reserved for possible future fields in UDateIntervalFormatField.
+     *
+     * @internal
+     */
+    UFIELD_CATEGORY_DATE_INTERVAL,
+
+#ifndef U_HIDE_INTERNAL_API
+    /** @internal */
+    UFIELD_CATEGORY_COUNT,
+#endif  /* U_HIDE_INTERNAL_API */
+
+    /**
+     * Category for spans in a list.
+     *
+     * @stable ICU 64
+     */
+    UFIELD_CATEGORY_LIST_SPAN = 0x1000 + UFIELD_CATEGORY_LIST,
+
+    /**
+     * Category for spans in a date interval.
+     *
+     * @stable ICU 64
+     */
+    UFIELD_CATEGORY_DATE_INTERVAL_SPAN = 0x1000 + UFIELD_CATEGORY_DATE_INTERVAL,
+
+    /**
+     * Category for spans in a number range.
+     *
+     * @stable ICU 69
+     */
+    UFIELD_CATEGORY_NUMBER_RANGE_SPAN = 0x1000 + UFIELD_CATEGORY_NUMBER,
+
+} UFieldCategory;
+
+
+struct UConstrainedFieldPosition;
+/**
+ * Represents a span of a string containing a given field.
+ *
+ * This struct differs from UFieldPosition in the following ways:
+ *
+ *   1. It has information on the field category.
+ *   2. It allows you to set constraints to use when iterating over field positions.
+ *   3. It is used for the newer FormattedValue APIs.
+ *
+ * @stable ICU 64
+ */
+typedef struct UConstrainedFieldPosition UConstrainedFieldPosition;
+
+
+/**
+ * Creates a new UConstrainedFieldPosition.
+ *
+ * By default, the UConstrainedFieldPosition has no iteration constraints.
+ *
+ * @param ec Set if an error occurs.
+ * @return The new object, or NULL if an error occurs.
+ * @stable ICU 64
+ */
+U_CAPI UConstrainedFieldPosition* U_EXPORT2
+ucfpos_open(UErrorCode* ec);
+
+
+/**
+ * Resets a UConstrainedFieldPosition to its initial state, as if it were newly created.
+ *
+ * Removes any constraints that may have been set on the instance.
+ *
+ * @param ucfpos The instance of UConstrainedFieldPosition.
+ * @param ec Set if an error occurs.
+ * @stable ICU 64
+ */
+U_CAPI void U_EXPORT2
+ucfpos_reset(
+    UConstrainedFieldPosition* ucfpos,
+    UErrorCode* ec);
+
+
+/**
+ * Destroys a UConstrainedFieldPosition and releases its memory.
+ *
+ * @param ucfpos The instance of UConstrainedFieldPosition.
+ * @stable ICU 64
+ */
+U_CAPI void U_EXPORT2
+ucfpos_close(UConstrainedFieldPosition* ucfpos);
+
+
+/**
+ * Sets a constraint on the field category.
+ * 
+ * When this instance of UConstrainedFieldPosition is passed to ufmtval_nextPosition,
+ * positions are skipped unless they have the given category.
+ *
+ * Any previously set constraints are cleared.
+ *
+ * For example, to loop over only the number-related fields:
+ *
+ *     UConstrainedFieldPosition* ucfpos = ucfpos_open(ec);
+ *     ucfpos_constrainCategory(ucfpos, UFIELDCATEGORY_NUMBER_FORMAT, ec);
+ *     while (ufmtval_nextPosition(ufmtval, ucfpos, ec)) {
+ *         // handle the number-related field position
+ *     }
+ *     ucfpos_close(ucfpos);
+ *
+ * Changing the constraint while in the middle of iterating over a FormattedValue
+ * does not generally have well-defined behavior.
+ *
+ * @param ucfpos The instance of UConstrainedFieldPosition.
+ * @param category The field category to fix when iterating.
+ * @param ec Set if an error occurs.
+ * @stable ICU 64
+ */
+U_CAPI void U_EXPORT2
+ucfpos_constrainCategory(
+    UConstrainedFieldPosition* ucfpos,
+    int32_t category,
+    UErrorCode* ec);
+
+
+/**
+ * Sets a constraint on the category and field.
+ * 
+ * When this instance of UConstrainedFieldPosition is passed to ufmtval_nextPosition,
+ * positions are skipped unless they have the given category and field.
+ *
+ * Any previously set constraints are cleared.
+ *
+ * For example, to loop over all grouping separators:
+ *
+ *     UConstrainedFieldPosition* ucfpos = ucfpos_open(ec);
+ *     ucfpos_constrainField(ucfpos, UFIELDCATEGORY_NUMBER_FORMAT, UNUM_GROUPING_SEPARATOR_FIELD, ec);
+ *     while (ufmtval_nextPosition(ufmtval, ucfpos, ec)) {
+ *         // handle the grouping separator position
+ *     }
+ *     ucfpos_close(ucfpos);
+ *
+ * Changing the constraint while in the middle of iterating over a FormattedValue
+ * does not generally have well-defined behavior.
+ *
+ * @param ucfpos The instance of UConstrainedFieldPosition.
+ * @param category The field category to fix when iterating.
+ * @param field The field to fix when iterating.
+ * @param ec Set if an error occurs.
+ * @stable ICU 64
+ */
+U_CAPI void U_EXPORT2
+ucfpos_constrainField(
+    UConstrainedFieldPosition* ucfpos,
+    int32_t category,
+    int32_t field,
+    UErrorCode* ec);
+
+
+/**
+ * Gets the field category for the current position.
+ *
+ * If a category or field constraint was set, this function returns the constrained
+ * category. Otherwise, the return value is well-defined only after
+ * ufmtval_nextPosition returns true.
+ *
+ * @param ucfpos The instance of UConstrainedFieldPosition.
+ * @param ec Set if an error occurs.
+ * @return The field category saved in the instance.
+ * @stable ICU 64
+ */
+U_CAPI int32_t U_EXPORT2
+ucfpos_getCategory(
+    const UConstrainedFieldPosition* ucfpos,
+    UErrorCode* ec);
+
+
+/**
+ * Gets the field for the current position.
+ *
+ * If a field constraint was set, this function returns the constrained
+ * field. Otherwise, the return value is well-defined only after
+ * ufmtval_nextPosition returns true.
+ *
+ * @param ucfpos The instance of UConstrainedFieldPosition.
+ * @param ec Set if an error occurs.
+ * @return The field saved in the instance.
+ * @stable ICU 64
+ */
+U_CAPI int32_t U_EXPORT2
+ucfpos_getField(
+    const UConstrainedFieldPosition* ucfpos,
+    UErrorCode* ec);
+
+
+/**
+ * Gets the INCLUSIVE start and EXCLUSIVE end index stored for the current position.
+ *
+ * The output values are well-defined only after ufmtval_nextPosition returns true.
+ *
+ * @param ucfpos The instance of UConstrainedFieldPosition.
+ * @param pStart Set to the start index saved in the instance. Ignored if nullptr.
+ * @param pLimit Set to the end index saved in the instance. Ignored if nullptr.
+ * @param ec Set if an error occurs.
+ * @stable ICU 64
+ */
+U_CAPI void U_EXPORT2
+ucfpos_getIndexes(
+    const UConstrainedFieldPosition* ucfpos,
+    int32_t* pStart,
+    int32_t* pLimit,
+    UErrorCode* ec);
+
+
+/**
+ * Gets an int64 that FormattedValue implementations may use for storage.
+ *
+ * The initial value is zero.
+ *
+ * Users of FormattedValue should not need to call this method.
+ *
+ * @param ucfpos The instance of UConstrainedFieldPosition.
+ * @param ec Set if an error occurs.
+ * @return The current iteration context from ucfpos_setInt64IterationContext.
+ * @stable ICU 64
+ */
+U_CAPI int64_t U_EXPORT2
+ucfpos_getInt64IterationContext(
+    const UConstrainedFieldPosition* ucfpos,
+    UErrorCode* ec);
+
+
+/**
+ * Sets an int64 that FormattedValue implementations may use for storage.
+ *
+ * Intended to be used by FormattedValue implementations.
+ *
+ * @param ucfpos The instance of UConstrainedFieldPosition.
+ * @param context The new iteration context.
+ * @param ec Set if an error occurs.
+ * @stable ICU 64
+ */
+U_CAPI void U_EXPORT2
+ucfpos_setInt64IterationContext(
+    UConstrainedFieldPosition* ucfpos,
+    int64_t context,
+    UErrorCode* ec);
+
+
+/**
+ * Determines whether a given field should be included given the
+ * constraints.
+ *
+ * Intended to be used by FormattedValue implementations.
+ *
+ * @param ucfpos The instance of UConstrainedFieldPosition.
+ * @param category The category to test.
+ * @param field The field to test.
+ * @param ec Set if an error occurs.
+ * @stable ICU 64
+ */
+U_CAPI UBool U_EXPORT2
+ucfpos_matchesField(
+    const UConstrainedFieldPosition* ucfpos,
+    int32_t category,
+    int32_t field,
+    UErrorCode* ec);
+
+
+/**
+ * Sets new values for the primary public getters.
+ *
+ * Intended to be used by FormattedValue implementations.
+ *
+ * It is up to the implementation to ensure that the user-requested
+ * constraints are satisfied. This method does not check!
+ *
+ * @param ucfpos The instance of UConstrainedFieldPosition.
+ * @param category The new field category.
+ * @param field The new field.
+ * @param start The new inclusive start index.
+ * @param limit The new exclusive end index.
+ * @param ec Set if an error occurs.
+ * @stable ICU 64
+ */
+U_CAPI void U_EXPORT2
+ucfpos_setState(
+    UConstrainedFieldPosition* ucfpos,
+    int32_t category,
+    int32_t field,
+    int32_t start,
+    int32_t limit,
+    UErrorCode* ec);
+
+
+struct UFormattedValue;
+/**
+ * An abstract formatted value: a string with associated field attributes.
+ * Many formatters format to types compatible with UFormattedValue.
+ *
+ * @stable ICU 64
+ */
+typedef struct UFormattedValue UFormattedValue;
+
+
+/**
+ * Returns a pointer to the formatted string. The pointer is owned by the UFormattedValue. The
+ * return value is valid only as long as the UFormattedValue is present and unchanged in memory.
+ *
+ * The return value is NUL-terminated but could contain internal NULs.
+ *
+ * @param ufmtval
+ *         The object containing the formatted string and attributes.
+ * @param pLength Output variable for the length of the string. Ignored if NULL.
+ * @param ec Set if an error occurs.
+ * @return A NUL-terminated char16 string owned by the UFormattedValue.
+ * @stable ICU 64
+ */
+U_CAPI const UChar* U_EXPORT2
+ufmtval_getString(
+    const UFormattedValue* ufmtval,
+    int32_t* pLength,
+    UErrorCode* ec);
+
+
+/**
+ * Iterates over field positions in the UFormattedValue. This lets you determine the position
+ * of specific types of substrings, like a month or a decimal separator.
+ *
+ * To loop over all field positions:
+ *
+ *     UConstrainedFieldPosition* ucfpos = ucfpos_open(ec);
+ *     while (ufmtval_nextPosition(ufmtval, ucfpos, ec)) {
+ *         // handle the field position; get information from ucfpos
+ *     }
+ *     ucfpos_close(ucfpos);
+ *
+ * @param ufmtval
+ *         The object containing the formatted string and attributes.
+ * @param ucfpos
+ *         The object used for iteration state; can provide constraints to iterate over only
+ *         one specific category or field;
+ *         see ucfpos_constrainCategory
+ *         and ucfpos_constrainField.
+ * @param ec Set if an error occurs.
+ * @return true if another position was found; false otherwise.
+ * @stable ICU 64
+ */
+U_CAPI UBool U_EXPORT2
+ufmtval_nextPosition(
+    const UFormattedValue* ufmtval,
+    UConstrainedFieldPosition* ucfpos,
+    UErrorCode* ec);
+
+
+#if U_SHOW_CPLUSPLUS_API
+U_NAMESPACE_BEGIN
+
+/**
+ * \class LocalUConstrainedFieldPositionPointer
+ * "Smart pointer" class; closes a UConstrainedFieldPosition via ucfpos_close().
+ * For most methods see the LocalPointerBase base class.
+ *
+ * Usage:
+ *
+ *     LocalUConstrainedFieldPositionPointer ucfpos(ucfpos_open(ec));
+ *     // no need to explicitly call ucfpos_close()
+ *
+ * @stable ICU 64
+ */
+U_DEFINE_LOCAL_OPEN_POINTER(LocalUConstrainedFieldPositionPointer,
+    UConstrainedFieldPosition,
+    ucfpos_close);
+
+U_NAMESPACE_END
+#endif // U_SHOW_CPLUSPLUS_API
+
+
+#endif /* #if !UCONFIG_NO_FORMATTING */
+#endif // __UFORMATTEDVALUE_H__