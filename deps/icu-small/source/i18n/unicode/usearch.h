<<<<<<< HEAD
// © 2016 and later: Unicode, Inc. and others.
// License & terms of use: http://www.unicode.org/copyright.html
/*
**********************************************************************
*   Copyright (C) 2001-2011,2014 IBM and others. All rights reserved.
**********************************************************************
*   Date        Name        Description
*  06/28/2001   synwee      Creation.
**********************************************************************
*/
#ifndef USEARCH_H
#define USEARCH_H

#include "unicode/utypes.h"

#if !UCONFIG_NO_COLLATION && !UCONFIG_NO_BREAK_ITERATION

#include "unicode/ucol.h"
#include "unicode/ucoleitr.h"
#include "unicode/ubrk.h"

#if U_SHOW_CPLUSPLUS_API
#include "unicode/localpointer.h"
#endif   // U_SHOW_CPLUSPLUS_API

/**
 * \file
 * \brief C API: StringSearch
 *
 * C APIs for an engine that provides language-sensitive text searching based
 * on the comparison rules defined in a <code>UCollator</code> data struct,
 * see <code>ucol.h</code>. This ensures that language eccentricity can be
 * handled, e.g. for the German collator, characters &szlig; and SS will be matched
 * if case is chosen to be ignored.
 * See the <a href="http://source.icu-project.org/repos/icu/icuhtml/trunk/design/collation/ICU_collation_design.htm">
 * "ICU Collation Design Document"</a> for more information.
 * <p>
 * The implementation may use a linear search or a modified form of the Boyer-Moore
 * search; for more information on the latter see
 * <a href="http://icu-project.org/docs/papers/efficient_text_searching_in_java.html">
 * "Efficient Text Searching in Java"</a>, published in <i>Java Report</i>
 * in February, 1999.
 * <p>
 * There are 2 match options for selection:<br>
 * Let S' be the sub-string of a text string S between the offsets start and
 * end <start, end>.
 * <br>
 * A pattern string P matches a text string S at the offsets <start, end>
 * if
 * <pre>
 * option 1. Some canonical equivalent of P matches some canonical equivalent
 *           of S'
 * option 2. P matches S' and if P starts or ends with a combining mark,
 *           there exists no non-ignorable combining mark before or after S'
 *           in S respectively.
 * </pre>
 * Option 2. will be the default.
 * <p>
 * This search has APIs similar to that of other text iteration mechanisms
 * such as the break iterators in <code>ubrk.h</code>. Using these
 * APIs, it is easy to scan through text looking for all occurrences of
 * a given pattern. This search iterator allows changing of direction by
 * calling a <code>reset</code> followed by a <code>next</code> or <code>previous</code>.
 * Though a direction change can occur without calling <code>reset</code> first,
 * this operation comes with some speed penalty.
 * Generally, match results in the forward direction will match the result
 * matches in the backwards direction in the reverse order
 * <p>
 * <code>usearch.h</code> provides APIs to specify the starting position
 * within the text string to be searched, e.g. <code>usearch_setOffset</code>,
 * <code>usearch_preceding</code> and <code>usearch_following</code>. Since the
 * starting position will be set as it is specified, please take note that
 * there are some dangerous positions which the search may render incorrect
 * results:
 * <ul>
 * <li> The midst of a substring that requires normalization.
 * <li> If the following match is to be found, the position should not be the
 *      second character which requires to be swapped with the preceding
 *      character. Vice versa, if the preceding match is to be found,
 *      position to search from should not be the first character which
 *      requires to be swapped with the next character. E.g certain Thai and
 *      Lao characters require swapping.
 * <li> If a following pattern match is to be found, any position within a
 *      contracting sequence except the first will fail. Vice versa if a
 *      preceding pattern match is to be found, a invalid starting point
 *      would be any character within a contracting sequence except the last.
 * </ul>
 * <p>
 * A breakiterator can be used if only matches at logical breaks are desired.
 * Using a breakiterator will only give you results that exactly matches the
 * boundaries given by the breakiterator. For instance the pattern "e" will
 * not be found in the string "\u00e9" if a character break iterator is used.
 * <p>
 * Options are provided to handle overlapping matches.
 * E.g. In English, overlapping matches produces the result 0 and 2
 * for the pattern "abab" in the text "ababab", where else mutually
 * exclusive matches only produce the result of 0.
 * <p>
 * Options are also provided to implement "asymmetric search" as described in
 * <a href="http://www.unicode.org/reports/tr10/#Asymmetric_Search">
 * UTS #10 Unicode Collation Algorithm</a>, specifically the USearchAttribute
 * USEARCH_ELEMENT_COMPARISON and its values.
 * <p>
 * Though collator attributes will be taken into consideration while
 * performing matches, there are no APIs here for setting and getting the
 * attributes. These attributes can be set by getting the collator
 * from <code>usearch_getCollator</code> and using the APIs in <code>ucol.h</code>.
 * Lastly to update String Search to the new collator attributes,
 * usearch_reset() has to be called.
 * <p>
 * Restriction: <br>
 * Currently there are no composite characters that consists of a
 * character with combining class > 0 before a character with combining
 * class == 0. However, if such a character exists in the future, the
 * search mechanism does not guarantee the results for option 1.
 *
 * <p>
 * Example of use:<br>
 * <pre><code>
 * char *tgtstr = "The quick brown fox jumped over the lazy fox";
 * char *patstr = "fox";
 * UChar target[64];
 * UChar pattern[16];
 * UErrorCode status = U_ZERO_ERROR;
 * u_uastrcpy(target, tgtstr);
 * u_uastrcpy(pattern, patstr);
 *
 * UStringSearch *search = usearch_open(pattern, -1, target, -1, "en_US",
 *                                  NULL, &status);
 * if (U_SUCCESS(status)) {
 *     for (int pos = usearch_first(search, &status);
 *          pos != USEARCH_DONE;
 *          pos = usearch_next(search, &status))
 *     {
 *         printf("Found match at %d pos, length is %d\n", pos,
 *                                        usearch_getMatchedLength(search));
 *     }
 * }
 *
 * usearch_close(search);
 * </code></pre>
 * @stable ICU 2.4
 */

/**
* DONE is returned by previous() and next() after all valid matches have
* been returned, and by first() and last() if there are no matches at all.
* @stable ICU 2.4
*/
#define USEARCH_DONE -1

/**
* Data structure for searching
* @stable ICU 2.4
*/
struct UStringSearch;
/**
* Data structure for searching
* @stable ICU 2.4
*/
typedef struct UStringSearch UStringSearch;

/**
* @stable ICU 2.4
*/
typedef enum {
    /**
     * Option for overlapping matches
     * @stable ICU 2.4
     */
    USEARCH_OVERLAP = 0,
#ifndef U_HIDE_DEPRECATED_API
    /**
     * Option for canonical matches; option 1 in header documentation.
     * The default value will be USEARCH_OFF.
     * Note: Setting this option to USEARCH_ON currently has no effect on
     * search behavior, and this option is deprecated. Instead, to control
     * canonical match behavior, you must set UCOL_NORMALIZATION_MODE
     * appropriately (to UCOL_OFF or UCOL_ON) in the UCollator used by
     * the UStringSearch object.
     * @see usearch_openFromCollator
     * @see usearch_getCollator
     * @see usearch_setCollator
     * @see ucol_getAttribute
     * @deprecated ICU 53
     */
    USEARCH_CANONICAL_MATCH = 1,
#endif  /* U_HIDE_DEPRECATED_API */
    /**
     * Option to control how collation elements are compared.
     * The default value will be USEARCH_STANDARD_ELEMENT_COMPARISON.
     * @stable ICU 4.4
     */
    USEARCH_ELEMENT_COMPARISON = 2,

#ifndef U_HIDE_DEPRECATED_API
    /**
     * One more than the highest normal USearchAttribute value.
     * @deprecated ICU 58 The numeric value may change over time, see ICU ticket #12420.
     */
    USEARCH_ATTRIBUTE_COUNT = 3
#endif  /* U_HIDE_DEPRECATED_API */
} USearchAttribute;

/**
* @stable ICU 2.4
*/
typedef enum {
    /**
     * Default value for any USearchAttribute
     * @stable ICU 2.4
     */
    USEARCH_DEFAULT = -1,
    /**
     * Value for USEARCH_OVERLAP and USEARCH_CANONICAL_MATCH
     * @stable ICU 2.4
     */
    USEARCH_OFF,
    /**
     * Value for USEARCH_OVERLAP and USEARCH_CANONICAL_MATCH
     * @stable ICU 2.4
     */
    USEARCH_ON,
    /**
     * Value (default) for USEARCH_ELEMENT_COMPARISON;
     * standard collation element comparison at the specified collator
     * strength.
     * @stable ICU 4.4
     */
    USEARCH_STANDARD_ELEMENT_COMPARISON,
    /**
     * Value for USEARCH_ELEMENT_COMPARISON;
     * collation element comparison is modified to effectively provide
     * behavior between the specified strength and strength - 1. Collation
     * elements in the pattern that have the base weight for the specified
     * strength are treated as "wildcards" that match an element with any
     * other weight at that collation level in the searched text. For
     * example, with a secondary-strength English collator, a plain 'e' in
     * the pattern will match a plain e or an e with any diacritic in the
     * searched text, but an e with diacritic in the pattern will only
     * match an e with the same diacritic in the searched text.
     *
     * This supports "asymmetric search" as described in
     * <a href="http://www.unicode.org/reports/tr10/#Asymmetric_Search">
     * UTS #10 Unicode Collation Algorithm</a>.
     *
     * @stable ICU 4.4
     */
    USEARCH_PATTERN_BASE_WEIGHT_IS_WILDCARD,
    /**
     * Value for USEARCH_ELEMENT_COMPARISON.
     * collation element comparison is modified to effectively provide
     * behavior between the specified strength and strength - 1. Collation
     * elements in either the pattern or the searched text that have the
     * base weight for the specified strength are treated as "wildcards"
     * that match an element with any other weight at that collation level.
     * For example, with a secondary-strength English collator, a plain 'e'
     * in the pattern will match a plain e or an e with any diacritic in the
     * searched text, but an e with diacritic in the pattern will only
     * match an e with the same diacritic or a plain e in the searched text.
     *
     * This option is similar to "asymmetric search" as described in
     * [UTS #10 Unicode Collation Algorithm](http://www.unicode.org/reports/tr10/#Asymmetric_Search),
     * but also allows unmarked characters in the searched text to match
     * marked or unmarked versions of that character in the pattern.
     *
     * @stable ICU 4.4
     */
    USEARCH_ANY_BASE_WEIGHT_IS_WILDCARD,

#ifndef U_HIDE_DEPRECATED_API
    /**
     * One more than the highest normal USearchAttributeValue value.
     * @deprecated ICU 58 The numeric value may change over time, see ICU ticket #12420.
     */
    USEARCH_ATTRIBUTE_VALUE_COUNT
#endif  /* U_HIDE_DEPRECATED_API */
} USearchAttributeValue;

/* open and close ------------------------------------------------------ */

/**
* Creates a String Search iterator data struct using the argument locale language
* rule set. A collator will be created in the process, which will be owned by
* this String Search and will be deleted in <code>usearch_close</code>.
*
* The UStringSearch retains a pointer to both the pattern and text strings.
* The caller must not modify or delete them while using the UStringSearch.
*
* @param pattern for matching
* @param patternlength length of the pattern, -1 for null-termination
* @param text text string
* @param textlength length of the text string, -1 for null-termination
* @param locale name of locale for the rules to be used
* @param breakiter A BreakIterator that will be used to restrict the points
*                  at which matches are detected. If a match is found, but
*                  the match's start or end index is not a boundary as
*                  determined by the <code>BreakIterator</code>, the match will
*                  be rejected and another will be searched for.
*                  If this parameter is <code>NULL</code>, no break detection is
*                  attempted.
* @param status for errors if it occurs. If pattern or text is NULL, or if
*               patternlength or textlength is 0 then an
*               U_ILLEGAL_ARGUMENT_ERROR is returned.
* @return search iterator data structure, or NULL if there is an error.
* @stable ICU 2.4
*/
U_CAPI UStringSearch * U_EXPORT2 usearch_open(const UChar    *pattern,
                                              int32_t         patternlength,
                                        const UChar          *text,
                                              int32_t         textlength,
                                        const char           *locale,
                                              UBreakIterator *breakiter,
                                              UErrorCode     *status);

/**
* Creates a String Search iterator data struct using the argument collator language
* rule set. Note, user retains the ownership of this collator, thus the
* responsibility of deletion lies with the user.

* NOTE: String Search cannot be instantiated from a collator that has
* collate digits as numbers (CODAN) turned on (UCOL_NUMERIC_COLLATION).
*
* The UStringSearch retains a pointer to both the pattern and text strings.
* The caller must not modify or delete them while using the UStringSearch.
*
* @param pattern for matching
* @param patternlength length of the pattern, -1 for null-termination
* @param text text string
* @param textlength length of the text string, -1 for null-termination
* @param collator used for the language rules
* @param breakiter A BreakIterator that will be used to restrict the points
*                  at which matches are detected. If a match is found, but
*                  the match's start or end index is not a boundary as
*                  determined by the <code>BreakIterator</code>, the match will
*                  be rejected and another will be searched for.
*                  If this parameter is <code>NULL</code>, no break detection is
*                  attempted.
* @param status for errors if it occurs. If collator, pattern or text is NULL,
*               or if patternlength or textlength is 0 then an
*               U_ILLEGAL_ARGUMENT_ERROR is returned.
* @return search iterator data structure, or NULL if there is an error.
* @stable ICU 2.4
*/
U_CAPI UStringSearch * U_EXPORT2 usearch_openFromCollator(
                                         const UChar          *pattern,
                                               int32_t         patternlength,
                                         const UChar          *text,
                                               int32_t         textlength,
                                         const UCollator      *collator,
                                               UBreakIterator *breakiter,
                                               UErrorCode     *status);

/**
 * Destroys and cleans up the String Search iterator data struct.
 * If a collator was created in <code>usearch_open</code>, then it will be destroyed here.
 * @param searchiter The UStringSearch to clean up
 * @stable ICU 2.4
 */
U_CAPI void U_EXPORT2 usearch_close(UStringSearch *searchiter);

#if U_SHOW_CPLUSPLUS_API

U_NAMESPACE_BEGIN

/**
 * \class LocalUStringSearchPointer
 * "Smart pointer" class, closes a UStringSearch via usearch_close().
 * For most methods see the LocalPointerBase base class.
 *
 * @see LocalPointerBase
 * @see LocalPointer
 * @stable ICU 4.4
 */
U_DEFINE_LOCAL_OPEN_POINTER(LocalUStringSearchPointer, UStringSearch, usearch_close);

U_NAMESPACE_END

#endif

/* get and set methods -------------------------------------------------- */

/**
* Sets the current position in the text string which the next search will
* start from. Clears previous states.
* This method takes the argument index and sets the position in the text
* string accordingly without checking if the index is pointing to a
* valid starting point to begin searching.
* Search positions that may render incorrect results are highlighted in the
* header comments
* @param strsrch search iterator data struct
* @param position position to start next search from. If position is less
*          than or greater than the text range for searching,
*          an U_INDEX_OUTOFBOUNDS_ERROR will be returned
* @param status error status if any.
* @stable ICU 2.4
*/
U_CAPI void U_EXPORT2 usearch_setOffset(UStringSearch *strsrch,
                                        int32_t        position,
                                        UErrorCode    *status);

/**
* Return the current index in the string text being searched.
* If the iteration has gone past the end of the text (or past the beginning
* for a backwards search), <code>USEARCH_DONE</code> is returned.
* @param strsrch search iterator data struct
* @see #USEARCH_DONE
* @stable ICU 2.4
*/
U_CAPI int32_t U_EXPORT2 usearch_getOffset(const UStringSearch *strsrch);

/**
* Sets the text searching attributes located in the enum USearchAttribute
* with values from the enum USearchAttributeValue.
* <code>USEARCH_DEFAULT</code> can be used for all attributes for resetting.
* @param strsrch search iterator data struct
* @param attribute text attribute to be set
* @param value text attribute value
* @param status for errors if it occurs
* @see #usearch_getAttribute
* @stable ICU 2.4
*/
U_CAPI void U_EXPORT2 usearch_setAttribute(UStringSearch         *strsrch,
                                           USearchAttribute       attribute,
                                           USearchAttributeValue  value,
                                           UErrorCode            *status);

/**
* Gets the text searching attributes.
* @param strsrch search iterator data struct
* @param attribute text attribute to be retrieve
* @return text attribute value
* @see #usearch_setAttribute
* @stable ICU 2.4
*/
U_CAPI USearchAttributeValue U_EXPORT2 usearch_getAttribute(
                                         const UStringSearch    *strsrch,
                                               USearchAttribute  attribute);

/**
* Returns the index to the match in the text string that was searched.
* This call returns a valid result only after a successful call to
* <code>usearch_first</code>, <code>usearch_next</code>, <code>usearch_previous</code>,
* or <code>usearch_last</code>.
* Just after construction, or after a searching method returns
* <code>USEARCH_DONE</code>, this method will return <code>USEARCH_DONE</code>.
* <p>
* Use <code>usearch_getMatchedLength</code> to get the matched string length.
* @param strsrch search iterator data struct
* @return index to a substring within the text string that is being
*         searched.
* @see #usearch_first
* @see #usearch_next
* @see #usearch_previous
* @see #usearch_last
* @see #USEARCH_DONE
* @stable ICU 2.4
*/
U_CAPI int32_t U_EXPORT2 usearch_getMatchedStart(
                                               const UStringSearch *strsrch);

/**
* Returns the length of text in the string which matches the search pattern.
* This call returns a valid result only after a successful call to
* <code>usearch_first</code>, <code>usearch_next</code>, <code>usearch_previous</code>,
* or <code>usearch_last</code>.
* Just after construction, or after a searching method returns
* <code>USEARCH_DONE</code>, this method will return 0.
* @param strsrch search iterator data struct
* @return The length of the match in the string text, or 0 if there is no
*         match currently.
* @see #usearch_first
* @see #usearch_next
* @see #usearch_previous
* @see #usearch_last
* @see #USEARCH_DONE
* @stable ICU 2.4
*/
U_CAPI int32_t U_EXPORT2 usearch_getMatchedLength(
                                               const UStringSearch *strsrch);

/**
* Returns the text that was matched by the most recent call to
* <code>usearch_first</code>, <code>usearch_next</code>, <code>usearch_previous</code>,
* or <code>usearch_last</code>.
* If the iterator is not pointing at a valid match (e.g. just after
* construction or after <code>USEARCH_DONE</code> has been returned, returns
* an empty string. If result is not large enough to store the matched text,
* result will be filled with the partial text and an U_BUFFER_OVERFLOW_ERROR
* will be returned in status. result will be null-terminated whenever
* possible. If the buffer fits the matched text exactly, a null-termination
* is not possible, then a U_STRING_NOT_TERMINATED_ERROR set in status.
* Pre-flighting can be either done with length = 0 or the API
* <code>usearch_getMatchedLength</code>.
* @param strsrch search iterator data struct
* @param result UChar buffer to store the matched string
* @param resultCapacity length of the result buffer
* @param status error returned if result is not large enough
* @return exact length of the matched text, not counting the null-termination
* @see #usearch_first
* @see #usearch_next
* @see #usearch_previous
* @see #usearch_last
* @see #USEARCH_DONE
* @stable ICU 2.4
*/
U_CAPI int32_t U_EXPORT2 usearch_getMatchedText(const UStringSearch *strsrch,
                                            UChar         *result,
                                            int32_t        resultCapacity,
                                            UErrorCode    *status);

#if !UCONFIG_NO_BREAK_ITERATION

/**
* Set the BreakIterator that will be used to restrict the points at which
* matches are detected.
* @param strsrch search iterator data struct
* @param breakiter A BreakIterator that will be used to restrict the points
*                  at which matches are detected. If a match is found, but
*                  the match's start or end index is not a boundary as
*                  determined by the <code>BreakIterator</code>, the match will
*                  be rejected and another will be searched for.
*                  If this parameter is <code>NULL</code>, no break detection is
*                  attempted.
* @param status for errors if it occurs
* @see #usearch_getBreakIterator
* @stable ICU 2.4
*/
U_CAPI void U_EXPORT2 usearch_setBreakIterator(UStringSearch  *strsrch,
                                               UBreakIterator *breakiter,
                                               UErrorCode     *status);

/**
* Returns the BreakIterator that is used to restrict the points at which
* matches are detected. This will be the same object that was passed to the
* constructor or to <code>usearch_setBreakIterator</code>. Note that
* <code>NULL</code>
* is a legal value; it means that break detection should not be attempted.
* @param strsrch search iterator data struct
* @return break iterator used
* @see #usearch_setBreakIterator
* @stable ICU 2.4
*/
U_CAPI const UBreakIterator * U_EXPORT2 usearch_getBreakIterator(
                                              const UStringSearch *strsrch);

#endif

/**
* Set the string text to be searched. Text iteration will hence begin at the
* start of the text string. This method is useful if you want to re-use an
* iterator to search for the same pattern within a different body of text.
*
* The UStringSearch retains a pointer to the text string. The caller must not
* modify or delete the string while using the UStringSearch.
*
* @param strsrch search iterator data struct
* @param text new string to look for match
* @param textlength length of the new string, -1 for null-termination
* @param status for errors if it occurs. If text is NULL, or textlength is 0
*               then an U_ILLEGAL_ARGUMENT_ERROR is returned with no change
*               done to strsrch.
* @see #usearch_getText
* @stable ICU 2.4
*/
U_CAPI void U_EXPORT2 usearch_setText(      UStringSearch *strsrch,
                                      const UChar         *text,
                                            int32_t        textlength,
                                            UErrorCode    *status);

/**
* Return the string text to be searched.
* @param strsrch search iterator data struct
* @param length returned string text length
* @return string text
* @see #usearch_setText
* @stable ICU 2.4
*/
U_CAPI const UChar * U_EXPORT2 usearch_getText(const UStringSearch *strsrch,
                                               int32_t       *length);

/**
* Gets the collator used for the language rules.
* <p>
* Deleting the returned <code>UCollator</code> before calling
* <code>usearch_close</code> would cause the string search to fail.
* <code>usearch_close</code> will delete the collator if this search owns it.
* @param strsrch search iterator data struct
* @return collator
* @stable ICU 2.4
*/
U_CAPI UCollator * U_EXPORT2 usearch_getCollator(
                                               const UStringSearch *strsrch);

/**
* Sets the collator used for the language rules. User retains the ownership
* of this collator, thus the responsibility of deletion lies with the user.
* This method causes internal data such as Boyer-Moore shift tables to
* be recalculated, but the iterator's position is unchanged.
* @param strsrch search iterator data struct
* @param collator to be used
* @param status for errors if it occurs
* @stable ICU 2.4
*/
U_CAPI void U_EXPORT2 usearch_setCollator(      UStringSearch *strsrch,
                                          const UCollator     *collator,
                                                UErrorCode    *status);

/**
* Sets the pattern used for matching.
* Internal data like the Boyer Moore table will be recalculated, but the
* iterator's position is unchanged.
*
* The UStringSearch retains a pointer to the pattern string. The caller must not
* modify or delete the string while using the UStringSearch.
*
* @param strsrch search iterator data struct
* @param pattern string
* @param patternlength pattern length, -1 for null-terminated string
* @param status for errors if it occurs. If text is NULL, or textlength is 0
*               then an U_ILLEGAL_ARGUMENT_ERROR is returned with no change
*               done to strsrch.
* @stable ICU 2.4
*/
U_CAPI void U_EXPORT2 usearch_setPattern(      UStringSearch *strsrch,
                                         const UChar         *pattern,
                                               int32_t        patternlength,
                                               UErrorCode    *status);

/**
* Gets the search pattern
* @param strsrch search iterator data struct
* @param length return length of the pattern, -1 indicates that the pattern
*               is null-terminated
* @return pattern string
* @stable ICU 2.4
*/
U_CAPI const UChar * U_EXPORT2 usearch_getPattern(
                                               const UStringSearch *strsrch,
                                                     int32_t       *length);

/* methods ------------------------------------------------------------- */

/**
* Returns the first index at which the string text matches the search
* pattern.
* The iterator is adjusted so that its current index (as returned by
* <code>usearch_getOffset</code>) is the match position if one was found.
* If a match is not found, <code>USEARCH_DONE</code> will be returned and
* the iterator will be adjusted to the index <code>USEARCH_DONE</code>.
* @param strsrch search iterator data struct
* @param status for errors if it occurs
* @return The character index of the first match, or
* <code>USEARCH_DONE</code> if there are no matches.
* @see #usearch_getOffset
* @see #USEARCH_DONE
* @stable ICU 2.4
*/
U_CAPI int32_t U_EXPORT2 usearch_first(UStringSearch *strsrch,
                                           UErrorCode    *status);

/**
* Returns the first index equal or greater than <code>position</code> at which
* the string text
* matches the search pattern. The iterator is adjusted so that its current
* index (as returned by <code>usearch_getOffset</code>) is the match position if
* one was found.
* If a match is not found, <code>USEARCH_DONE</code> will be returned and
* the iterator will be adjusted to the index <code>USEARCH_DONE</code>
* <p>
* Search positions that may render incorrect results are highlighted in the
* header comments. If position is less than or greater than the text range
* for searching, an U_INDEX_OUTOFBOUNDS_ERROR will be returned
* @param strsrch search iterator data struct
* @param position to start the search at
* @param status for errors if it occurs
* @return The character index of the first match following <code>pos</code>,
*         or <code>USEARCH_DONE</code> if there are no matches.
* @see #usearch_getOffset
* @see #USEARCH_DONE
* @stable ICU 2.4
*/
U_CAPI int32_t U_EXPORT2 usearch_following(UStringSearch *strsrch,
                                               int32_t    position,
                                               UErrorCode    *status);

/**
* Returns the last index in the target text at which it matches the search
* pattern. The iterator is adjusted so that its current
* index (as returned by <code>usearch_getOffset</code>) is the match position if
* one was found.
* If a match is not found, <code>USEARCH_DONE</code> will be returned and
* the iterator will be adjusted to the index <code>USEARCH_DONE</code>.
* @param strsrch search iterator data struct
* @param status for errors if it occurs
* @return The index of the first match, or <code>USEARCH_DONE</code> if there
*         are no matches.
* @see #usearch_getOffset
* @see #USEARCH_DONE
* @stable ICU 2.4
*/
U_CAPI int32_t U_EXPORT2 usearch_last(UStringSearch *strsrch,
                                          UErrorCode    *status);

/**
* Returns the first index less than <code>position</code> at which the string text
* matches the search pattern. The iterator is adjusted so that its current
* index (as returned by <code>usearch_getOffset</code>) is the match position if
* one was found.
* If a match is not found, <code>USEARCH_DONE</code> will be returned and
* the iterator will be adjusted to the index <code>USEARCH_DONE</code>
* <p>
* Search positions that may render incorrect results are highlighted in the
* header comments. If position is less than or greater than the text range
* for searching, an U_INDEX_OUTOFBOUNDS_ERROR will be returned.
* <p>
* When <code>USEARCH_OVERLAP</code> option is off, the last index of the
* result match is always less than <code>position</code>.
* When <code>USERARCH_OVERLAP</code> is on, the result match may span across
* <code>position</code>.
* @param strsrch search iterator data struct
* @param position index position the search is to begin at
* @param status for errors if it occurs
* @return The character index of the first match preceding <code>pos</code>,
*         or <code>USEARCH_DONE</code> if there are no matches.
* @see #usearch_getOffset
* @see #USEARCH_DONE
* @stable ICU 2.4
*/
U_CAPI int32_t U_EXPORT2 usearch_preceding(UStringSearch *strsrch,
                                               int32_t    position,
                                               UErrorCode    *status);

/**
* Returns the index of the next point at which the string text matches the
* search pattern, starting from the current position.
* The iterator is adjusted so that its current
* index (as returned by <code>usearch_getOffset</code>) is the match position if
* one was found.
* If a match is not found, <code>USEARCH_DONE</code> will be returned and
* the iterator will be adjusted to the index <code>USEARCH_DONE</code>
* @param strsrch search iterator data struct
* @param status for errors if it occurs
* @return The index of the next match after the current position, or
*         <code>USEARCH_DONE</code> if there are no more matches.
* @see #usearch_first
* @see #usearch_getOffset
* @see #USEARCH_DONE
* @stable ICU 2.4
*/
U_CAPI int32_t U_EXPORT2 usearch_next(UStringSearch *strsrch,
                                          UErrorCode    *status);

/**
* Returns the index of the previous point at which the string text matches
* the search pattern, starting at the current position.
* The iterator is adjusted so that its current
* index (as returned by <code>usearch_getOffset</code>) is the match position if
* one was found.
* If a match is not found, <code>USEARCH_DONE</code> will be returned and
* the iterator will be adjusted to the index <code>USEARCH_DONE</code>
* @param strsrch search iterator data struct
* @param status for errors if it occurs
* @return The index of the previous match before the current position,
*         or <code>USEARCH_DONE</code> if there are no more matches.
* @see #usearch_last
* @see #usearch_getOffset
* @see #USEARCH_DONE
* @stable ICU 2.4
*/
U_CAPI int32_t U_EXPORT2 usearch_previous(UStringSearch *strsrch,
                                              UErrorCode    *status);

/**
* Reset the iteration.
* Search will begin at the start of the text string if a forward iteration
* is initiated before a backwards iteration. Otherwise if a backwards
* iteration is initiated before a forwards iteration, the search will begin
* at the end of the text string.
* @param strsrch search iterator data struct
* @see #usearch_first
* @stable ICU 2.4
*/
U_CAPI void U_EXPORT2 usearch_reset(UStringSearch *strsrch);

#ifndef U_HIDE_INTERNAL_API
/**
  *  Simple forward search for the pattern, starting at a specified index,
  *     and using a default set search options.
  *
  *  This is an experimental function, and is not an official part of the
  *      ICU API.
  *
  *  The collator options, such as UCOL_STRENGTH and UCOL_NORMALIZTION, are honored.
  *
  *  The UStringSearch options USEARCH_CANONICAL_MATCH, USEARCH_OVERLAP and
  *  any Break Iterator are ignored.
  *
  *  Matches obey the following constraints:
  *
  *      Characters at the start or end positions of a match that are ignorable
  *      for collation are not included as part of the match, unless they
  *      are part of a combining sequence, as described below.
  *
  *      A match will not include a partial combining sequence.  Combining
  *      character sequences  are considered to be  inseparable units,
  *      and either match the pattern completely, or are considered to not match
  *      at all.  Thus, for example, an A followed a combining accent mark will
  *      not be found when searching for a plain (unaccented) A.   (unless
  *      the collation strength has been set to ignore all accents).
  *
  *      When beginning a search, the initial starting position, startIdx,
  *      is assumed to be an acceptable match boundary with respect to
  *      combining characters.  A combining sequence that spans across the
  *      starting point will not suppress a match beginning at startIdx.
  *
  *      Characters that expand to multiple collation elements
  *      (German sharp-S becoming 'ss', or the composed forms of accented
  *      characters, for example) also must match completely.
  *      Searching for a single 's' in a string containing only a sharp-s will
  *      find no match.
  *
  *
  *  @param strsrch    the UStringSearch struct, which references both
  *                    the text to be searched  and the pattern being sought.
  *  @param startIdx   The index into the text to begin the search.
  *  @param matchStart An out parameter, the starting index of the matched text.
  *                    This parameter may be NULL.
  *                    A value of -1 will be returned if no match was found.
  *  @param matchLimit Out parameter, the index of the first position following the matched text.
  *                    The matchLimit will be at a suitable position for beginning a subsequent search
  *                    in the input text.
  *                    This parameter may be NULL.
  *                    A value of -1 will be returned if no match was found.
  *
  *  @param status     Report any errors.  Note that no match found is not an error.
  *  @return           true if a match was found, false otherwise.
  *
  *  @internal
  */
U_CAPI UBool U_EXPORT2 usearch_search(UStringSearch *strsrch,
                                          int32_t        startIdx,
                                          int32_t        *matchStart,
                                          int32_t        *matchLimit,
                                          UErrorCode     *status);

/**
  *  Simple backwards search for the pattern, starting at a specified index,
  *     and using using a default set search options.
  *
  *  This is an experimental function, and is not an official part of the
  *      ICU API.
  *
  *  The collator options, such as UCOL_STRENGTH and UCOL_NORMALIZTION, are honored.
  *
  *  The UStringSearch options USEARCH_CANONICAL_MATCH, USEARCH_OVERLAP and
  *  any Break Iterator are ignored.
  *
  *  Matches obey the following constraints:
  *
  *      Characters at the start or end positions of a match that are ignorable
  *      for collation are not included as part of the match, unless they
  *      are part of a combining sequence, as described below.
  *
  *      A match will not include a partial combining sequence.  Combining
  *      character sequences  are considered to be  inseparable units,
  *      and either match the pattern completely, or are considered to not match
  *      at all.  Thus, for example, an A followed a combining accent mark will
  *      not be found when searching for a plain (unaccented) A.   (unless
  *      the collation strength has been set to ignore all accents).
  *
  *      When beginning a search, the initial starting position, startIdx,
  *      is assumed to be an acceptable match boundary with respect to
  *      combining characters.  A combining sequence that spans across the
  *      starting point will not suppress a match beginning at startIdx.
  *
  *      Characters that expand to multiple collation elements
  *      (German sharp-S becoming 'ss', or the composed forms of accented
  *      characters, for example) also must match completely.
  *      Searching for a single 's' in a string containing only a sharp-s will
  *      find no match.
  *
  *
  *  @param strsrch    the UStringSearch struct, which references both
  *                    the text to be searched  and the pattern being sought.
  *  @param startIdx   The index into the text to begin the search.
  *  @param matchStart An out parameter, the starting index of the matched text.
  *                    This parameter may be NULL.
  *                    A value of -1 will be returned if no match was found.
  *  @param matchLimit Out parameter, the index of the first position following the matched text.
  *                    The matchLimit will be at a suitable position for beginning a subsequent search
  *                    in the input text.
  *                    This parameter may be NULL.
  *                    A value of -1 will be returned if no match was found.
  *
  *  @param status     Report any errors.  Note that no match found is not an error.
  *  @return           true if a match was found, false otherwise.
  *
  *  @internal
  */
U_CAPI UBool U_EXPORT2 usearch_searchBackwards(UStringSearch *strsrch,
                                                   int32_t        startIdx,
                                                   int32_t        *matchStart,
                                                   int32_t        *matchLimit,
                                                   UErrorCode     *status);
#endif  /* U_HIDE_INTERNAL_API */

#endif /* #if !UCONFIG_NO_COLLATION  && !UCONFIG_NO_BREAK_ITERATION */

#endif
=======
// © 2016 and later: Unicode, Inc. and others.
// License & terms of use: http://www.unicode.org/copyright.html
/*
**********************************************************************
*   Copyright (C) 2001-2011,2014 IBM and others. All rights reserved.
**********************************************************************
*   Date        Name        Description
*  06/28/2001   synwee      Creation.
**********************************************************************
*/
#ifndef USEARCH_H
#define USEARCH_H

#include "unicode/utypes.h"

#if !UCONFIG_NO_COLLATION && !UCONFIG_NO_BREAK_ITERATION

#include "unicode/ucol.h"
#include "unicode/ucoleitr.h"
#include "unicode/ubrk.h"

#if U_SHOW_CPLUSPLUS_API
#include "unicode/localpointer.h"
#endif   // U_SHOW_CPLUSPLUS_API

/**
 * \file
 * \brief C API: StringSearch
 *
 * C APIs for an engine that provides language-sensitive text searching based 
 * on the comparison rules defined in a <code>UCollator</code> data struct,
 * see <code>ucol.h</code>. This ensures that language eccentricity can be 
 * handled, e.g. for the German collator, characters &szlig; and SS will be matched 
 * if case is chosen to be ignored. 
 * See the <a href="https://htmlpreview.github.io/?https://github.com/unicode-org/icu-docs/blob/main/design/collation/ICU_collation_design.htm">
 * "ICU Collation Design Document"</a> for more information.
 * <p> 
 * As of ICU4C 4.0 / ICU4J 53, the implementation uses a linear search. In previous versions,
 * a modified form of the Boyer-Moore searching algorithm was used. For more information
 * on the modified Boyer-Moore algorithm see
 * <a href="http://icu-project.org/docs/papers/efficient_text_searching_in_java.html">
 * "Efficient Text Searching in Java"</a>, published in <i>Java Report</i> 
 * in February, 1999.
 * <p>
 * There are 2 match options for selection:<br>
 * Let S' be the sub-string of a text string S between the offsets start and 
 * end <start, end>.
 * <br>
 * A pattern string P matches a text string S at the offsets <start, end> 
 * if
 * <pre> 
 * option 1. Some canonical equivalent of P matches some canonical equivalent 
 *           of S'
 * option 2. P matches S' and if P starts or ends with a combining mark, 
 *           there exists no non-ignorable combining mark before or after S' 
 *           in S respectively. 
 * </pre>
 * Option 2. will be the default.
 * <p>
 * This search has APIs similar to that of other text iteration mechanisms 
 * such as the break iterators in <code>ubrk.h</code>. Using these 
 * APIs, it is easy to scan through text looking for all occurrences of 
 * a given pattern. This search iterator allows changing of direction by 
 * calling a <code>reset</code> followed by a <code>next</code> or <code>previous</code>. 
 * Though a direction change can occur without calling <code>reset</code> first,  
 * this operation comes with some speed penalty.
 * Generally, match results in the forward direction will match the result 
 * matches in the backwards direction in the reverse order
 * <p>
 * <code>usearch.h</code> provides APIs to specify the starting position 
 * within the text string to be searched, e.g. <code>usearch_setOffset</code>,
 * <code>usearch_preceding</code> and <code>usearch_following</code>. Since the 
 * starting position will be set as it is specified, please take note that 
 * there are some dangerous positions which the search may render incorrect 
 * results:
 * <ul>
 * <li> The midst of a substring that requires normalization.
 * <li> If the following match is to be found, the position should not be the
 *      second character which requires to be swapped with the preceding 
 *      character. Vice versa, if the preceding match is to be found, 
 *      position to search from should not be the first character which 
 *      requires to be swapped with the next character. E.g certain Thai and
 *      Lao characters require swapping.
 * <li> If a following pattern match is to be found, any position within a 
 *      contracting sequence except the first will fail. Vice versa if a 
 *      preceding pattern match is to be found, a invalid starting point 
 *      would be any character within a contracting sequence except the last.
 * </ul>
 * <p>
 * A breakiterator can be used if only matches at logical breaks are desired.
 * Using a breakiterator will only give you results that exactly matches the
 * boundaries given by the breakiterator. For instance the pattern "e" will
 * not be found in the string "\u00e9" if a character break iterator is used.
 * <p>
 * Options are provided to handle overlapping matches. 
 * E.g. In English, overlapping matches produces the result 0 and 2 
 * for the pattern "abab" in the text "ababab", where else mutually 
 * exclusive matches only produce the result of 0.
 * <p>
 * Options are also provided to implement "asymmetric search" as described in
 * <a href="http://www.unicode.org/reports/tr10/#Asymmetric_Search">
 * UTS #10 Unicode Collation Algorithm</a>, specifically the USearchAttribute
 * USEARCH_ELEMENT_COMPARISON and its values.
 * <p>
 * Though collator attributes will be taken into consideration while 
 * performing matches, there are no APIs here for setting and getting the 
 * attributes. These attributes can be set by getting the collator
 * from <code>usearch_getCollator</code> and using the APIs in <code>ucol.h</code>.
 * Lastly to update String Search to the new collator attributes, 
 * usearch_reset() has to be called.
 * <p> 
 * Restriction: <br>
 * Currently there are no composite characters that consists of a
 * character with combining class > 0 before a character with combining 
 * class == 0. However, if such a character exists in the future, the 
 * search mechanism does not guarantee the results for option 1.
 * 
 * <p>
 * Example of use:<br>
 * <pre><code>
 * char *tgtstr = "The quick brown fox jumped over the lazy fox";
 * char *patstr = "fox";
 * UChar target[64];
 * UChar pattern[16];
 * UErrorCode status = U_ZERO_ERROR;
 * u_uastrcpy(target, tgtstr);
 * u_uastrcpy(pattern, patstr);
 *
 * UStringSearch *search = usearch_open(pattern, -1, target, -1, "en_US", 
 *                                  NULL, &status);
 * if (U_SUCCESS(status)) {
 *     for (int pos = usearch_first(search, &status); 
 *          pos != USEARCH_DONE; 
 *          pos = usearch_next(search, &status))
 *     {
 *         printf("Found match at %d pos, length is %d\n", pos, 
 *                                        usearch_getMatchedLength(search));
 *     }
 * }
 *
 * usearch_close(search);
 * </code></pre>
 * @stable ICU 2.4
 */

/**
* DONE is returned by previous() and next() after all valid matches have 
* been returned, and by first() and last() if there are no matches at all.
* @stable ICU 2.4
*/
#define USEARCH_DONE -1

/**
* Data structure for searching
* @stable ICU 2.4
*/
struct UStringSearch;
/**
* Data structure for searching
* @stable ICU 2.4
*/
typedef struct UStringSearch UStringSearch;

/**
* @stable ICU 2.4
*/
typedef enum {
    /**
     * Option for overlapping matches
     * @stable ICU 2.4
     */
    USEARCH_OVERLAP = 0,
#ifndef U_HIDE_DEPRECATED_API
    /** 
     * Option for canonical matches; option 1 in header documentation.
     * The default value will be USEARCH_OFF.
     * Note: Setting this option to USEARCH_ON currently has no effect on
     * search behavior, and this option is deprecated. Instead, to control
     * canonical match behavior, you must set UCOL_NORMALIZATION_MODE
     * appropriately (to UCOL_OFF or UCOL_ON) in the UCollator used by
     * the UStringSearch object.
     * @see usearch_openFromCollator 
     * @see usearch_getCollator
     * @see usearch_setCollator
     * @see ucol_getAttribute
     * @deprecated ICU 53
     */
    USEARCH_CANONICAL_MATCH = 1,
#endif  /* U_HIDE_DEPRECATED_API */
    /** 
     * Option to control how collation elements are compared.
     * The default value will be USEARCH_STANDARD_ELEMENT_COMPARISON.
     * @stable ICU 4.4
     */
    USEARCH_ELEMENT_COMPARISON = 2,

#ifndef U_HIDE_DEPRECATED_API
    /**
     * One more than the highest normal USearchAttribute value.
     * @deprecated ICU 58 The numeric value may change over time, see ICU ticket #12420.
     */
    USEARCH_ATTRIBUTE_COUNT = 3
#endif  /* U_HIDE_DEPRECATED_API */
} USearchAttribute;

/**
* @stable ICU 2.4
*/
typedef enum {
    /** 
     * Default value for any USearchAttribute
     * @stable ICU 2.4
     */
    USEARCH_DEFAULT = -1,
    /**
     * Value for USEARCH_OVERLAP and USEARCH_CANONICAL_MATCH
     * @stable ICU 2.4
     */
    USEARCH_OFF, 
    /**
     * Value for USEARCH_OVERLAP and USEARCH_CANONICAL_MATCH
     * @stable ICU 2.4
     */
    USEARCH_ON,
    /** 
     * Value (default) for USEARCH_ELEMENT_COMPARISON;
     * standard collation element comparison at the specified collator
     * strength.
     * @stable ICU 4.4
     */
    USEARCH_STANDARD_ELEMENT_COMPARISON,
    /** 
     * Value for USEARCH_ELEMENT_COMPARISON;
     * collation element comparison is modified to effectively provide
     * behavior between the specified strength and strength - 1. Collation
     * elements in the pattern that have the base weight for the specified
     * strength are treated as "wildcards" that match an element with any
     * other weight at that collation level in the searched text. For
     * example, with a secondary-strength English collator, a plain 'e' in
     * the pattern will match a plain e or an e with any diacritic in the
     * searched text, but an e with diacritic in the pattern will only
     * match an e with the same diacritic in the searched text.
     *
     * This supports "asymmetric search" as described in
     * <a href="http://www.unicode.org/reports/tr10/#Asymmetric_Search">
     * UTS #10 Unicode Collation Algorithm</a>.
     *
     * @stable ICU 4.4
     */
    USEARCH_PATTERN_BASE_WEIGHT_IS_WILDCARD,
    /** 
     * Value for USEARCH_ELEMENT_COMPARISON.
     * collation element comparison is modified to effectively provide
     * behavior between the specified strength and strength - 1. Collation
     * elements in either the pattern or the searched text that have the
     * base weight for the specified strength are treated as "wildcards"
     * that match an element with any other weight at that collation level.
     * For example, with a secondary-strength English collator, a plain 'e'
     * in the pattern will match a plain e or an e with any diacritic in the
     * searched text, but an e with diacritic in the pattern will only
     * match an e with the same diacritic or a plain e in the searched text.
     *
     * This option is similar to "asymmetric search" as described in
     * [UTS #10 Unicode Collation Algorithm](http://www.unicode.org/reports/tr10/#Asymmetric_Search),
     * but also allows unmarked characters in the searched text to match
     * marked or unmarked versions of that character in the pattern.
     *
     * @stable ICU 4.4
     */
    USEARCH_ANY_BASE_WEIGHT_IS_WILDCARD,

#ifndef U_HIDE_DEPRECATED_API
    /**
     * One more than the highest normal USearchAttributeValue value.
     * @deprecated ICU 58 The numeric value may change over time, see ICU ticket #12420.
     */
    USEARCH_ATTRIBUTE_VALUE_COUNT
#endif  /* U_HIDE_DEPRECATED_API */
} USearchAttributeValue;

/* open and close ------------------------------------------------------ */

/**
* Creates a String Search iterator data struct using the argument locale language
* rule set. A collator will be created in the process, which will be owned by
* this String Search and will be deleted in <code>usearch_close</code>.
*
* The UStringSearch retains a pointer to both the pattern and text strings.
* The caller must not modify or delete them while using the UStringSearch.
*
* @param pattern for matching
* @param patternlength length of the pattern, -1 for null-termination
* @param text text string
* @param textlength length of the text string, -1 for null-termination
* @param locale name of locale for the rules to be used
* @param breakiter A BreakIterator that will be used to restrict the points
*                  at which matches are detected. If a match is found, but 
*                  the match's start or end index is not a boundary as 
*                  determined by the <code>BreakIterator</code>, the match will 
*                  be rejected and another will be searched for. 
*                  If this parameter is <code>NULL</code>, no break detection is 
*                  attempted.
* @param status for errors if it occurs. If pattern or text is NULL, or if
*               patternlength or textlength is 0 then an 
*               U_ILLEGAL_ARGUMENT_ERROR is returned.
* @return search iterator data structure, or NULL if there is an error.
* @stable ICU 2.4
*/
U_CAPI UStringSearch * U_EXPORT2 usearch_open(const UChar    *pattern,
                                              int32_t         patternlength,
                                        const UChar          *text,
                                              int32_t         textlength,
                                        const char           *locale,
                                              UBreakIterator *breakiter,
                                              UErrorCode     *status);

/**
* Creates a String Search iterator data struct using the argument collator language
* rule set. Note, user retains the ownership of this collator, thus the
* responsibility of deletion lies with the user.

* NOTE: String Search cannot be instantiated from a collator that has
* collate digits as numbers (CODAN) turned on (UCOL_NUMERIC_COLLATION).
*
* The UStringSearch retains a pointer to both the pattern and text strings.
* The caller must not modify or delete them while using the UStringSearch.
*
* @param pattern for matching
* @param patternlength length of the pattern, -1 for null-termination
* @param text text string
* @param textlength length of the text string, -1 for null-termination
* @param collator used for the language rules
* @param breakiter A BreakIterator that will be used to restrict the points
*                  at which matches are detected. If a match is found, but
*                  the match's start or end index is not a boundary as
*                  determined by the <code>BreakIterator</code>, the match will
*                  be rejected and another will be searched for.
*                  If this parameter is <code>NULL</code>, no break detection is
*                  attempted.
* @param status for errors if it occurs. If collator, pattern or text is NULL,
*               or if patternlength or textlength is 0 then an
*               U_ILLEGAL_ARGUMENT_ERROR is returned.
* @return search iterator data structure, or NULL if there is an error.
* @stable ICU 2.4
*/
U_CAPI UStringSearch * U_EXPORT2 usearch_openFromCollator(
                                         const UChar          *pattern,
                                               int32_t         patternlength,
                                         const UChar          *text,
                                               int32_t         textlength,
                                         const UCollator      *collator,
                                               UBreakIterator *breakiter,
                                               UErrorCode     *status);

/**
 * Destroys and cleans up the String Search iterator data struct.
 * If a collator was created in <code>usearch_open</code>, then it will be destroyed here.
 * @param searchiter The UStringSearch to clean up
 * @stable ICU 2.4
 */
U_CAPI void U_EXPORT2 usearch_close(UStringSearch *searchiter);

#if U_SHOW_CPLUSPLUS_API

U_NAMESPACE_BEGIN

/**
 * \class LocalUStringSearchPointer
 * "Smart pointer" class, closes a UStringSearch via usearch_close().
 * For most methods see the LocalPointerBase base class.
 *
 * @see LocalPointerBase
 * @see LocalPointer
 * @stable ICU 4.4
 */
U_DEFINE_LOCAL_OPEN_POINTER(LocalUStringSearchPointer, UStringSearch, usearch_close);

U_NAMESPACE_END

#endif

/* get and set methods -------------------------------------------------- */

/**
* Sets the current position in the text string which the next search will 
* start from. Clears previous states. 
* This method takes the argument index and sets the position in the text 
* string accordingly without checking if the index is pointing to a 
* valid starting point to begin searching. 
* Search positions that may render incorrect results are highlighted in the
* header comments
* @param strsrch search iterator data struct
* @param position position to start next search from. If position is less
*          than or greater than the text range for searching, 
*          an U_INDEX_OUTOFBOUNDS_ERROR will be returned
* @param status error status if any.
* @stable ICU 2.4
*/
U_CAPI void U_EXPORT2 usearch_setOffset(UStringSearch *strsrch,
                                        int32_t        position,
                                        UErrorCode    *status);

/**
* Return the current index in the string text being searched.
* If the iteration has gone past the end of the text (or past the beginning 
* for a backwards search), <code>USEARCH_DONE</code> is returned.
* @param strsrch search iterator data struct
* @see #USEARCH_DONE
* @stable ICU 2.4
*/
U_CAPI int32_t U_EXPORT2 usearch_getOffset(const UStringSearch *strsrch);
    
/**
* Sets the text searching attributes located in the enum USearchAttribute
* with values from the enum USearchAttributeValue.
* <code>USEARCH_DEFAULT</code> can be used for all attributes for resetting.
* @param strsrch search iterator data struct
* @param attribute text attribute to be set
* @param value text attribute value
* @param status for errors if it occurs
* @see #usearch_getAttribute
* @stable ICU 2.4
*/
U_CAPI void U_EXPORT2 usearch_setAttribute(UStringSearch         *strsrch,
                                           USearchAttribute       attribute,
                                           USearchAttributeValue  value,
                                           UErrorCode            *status);

/**    
* Gets the text searching attributes.
* @param strsrch search iterator data struct
* @param attribute text attribute to be retrieve
* @return text attribute value
* @see #usearch_setAttribute
* @stable ICU 2.4
*/
U_CAPI USearchAttributeValue U_EXPORT2 usearch_getAttribute(
                                         const UStringSearch    *strsrch,
                                               USearchAttribute  attribute);

/**
* Returns the index to the match in the text string that was searched.
* This call returns a valid result only after a successful call to 
* <code>usearch_first</code>, <code>usearch_next</code>, <code>usearch_previous</code>, 
* or <code>usearch_last</code>.
* Just after construction, or after a searching method returns 
* <code>USEARCH_DONE</code>, this method will return <code>USEARCH_DONE</code>.
* <p>
* Use <code>usearch_getMatchedLength</code> to get the matched string length.
* @param strsrch search iterator data struct
* @return index to a substring within the text string that is being 
*         searched.
* @see #usearch_first
* @see #usearch_next
* @see #usearch_previous
* @see #usearch_last
* @see #USEARCH_DONE
* @stable ICU 2.4
*/
U_CAPI int32_t U_EXPORT2 usearch_getMatchedStart(
                                               const UStringSearch *strsrch);
    
/**
* Returns the length of text in the string which matches the search pattern. 
* This call returns a valid result only after a successful call to 
* <code>usearch_first</code>, <code>usearch_next</code>, <code>usearch_previous</code>, 
* or <code>usearch_last</code>.
* Just after construction, or after a searching method returns 
* <code>USEARCH_DONE</code>, this method will return 0.
* @param strsrch search iterator data struct
* @return The length of the match in the string text, or 0 if there is no 
*         match currently.
* @see #usearch_first
* @see #usearch_next
* @see #usearch_previous
* @see #usearch_last
* @see #USEARCH_DONE
* @stable ICU 2.4
*/
U_CAPI int32_t U_EXPORT2 usearch_getMatchedLength(
                                               const UStringSearch *strsrch);

/**
* Returns the text that was matched by the most recent call to 
* <code>usearch_first</code>, <code>usearch_next</code>, <code>usearch_previous</code>, 
* or <code>usearch_last</code>.
* If the iterator is not pointing at a valid match (e.g. just after 
* construction or after <code>USEARCH_DONE</code> has been returned, returns
* an empty string. If result is not large enough to store the matched text,
* result will be filled with the partial text and an U_BUFFER_OVERFLOW_ERROR 
* will be returned in status. result will be null-terminated whenever 
* possible. If the buffer fits the matched text exactly, a null-termination 
* is not possible, then a U_STRING_NOT_TERMINATED_ERROR set in status.
* Pre-flighting can be either done with length = 0 or the API 
* <code>usearch_getMatchedLength</code>.
* @param strsrch search iterator data struct
* @param result UChar buffer to store the matched string
* @param resultCapacity length of the result buffer
* @param status error returned if result is not large enough
* @return exact length of the matched text, not counting the null-termination
* @see #usearch_first
* @see #usearch_next
* @see #usearch_previous
* @see #usearch_last
* @see #USEARCH_DONE
* @stable ICU 2.4
*/
U_CAPI int32_t U_EXPORT2 usearch_getMatchedText(const UStringSearch *strsrch, 
                                            UChar         *result, 
                                            int32_t        resultCapacity, 
                                            UErrorCode    *status);

#if !UCONFIG_NO_BREAK_ITERATION

/**
* Set the BreakIterator that will be used to restrict the points at which 
* matches are detected.
* @param strsrch search iterator data struct
* @param breakiter A BreakIterator that will be used to restrict the points
*                  at which matches are detected. If a match is found, but 
*                  the match's start or end index is not a boundary as 
*                  determined by the <code>BreakIterator</code>, the match will 
*                  be rejected and another will be searched for. 
*                  If this parameter is <code>NULL</code>, no break detection is 
*                  attempted.
* @param status for errors if it occurs
* @see #usearch_getBreakIterator
* @stable ICU 2.4
*/
U_CAPI void U_EXPORT2 usearch_setBreakIterator(UStringSearch  *strsrch, 
                                               UBreakIterator *breakiter,
                                               UErrorCode     *status);

/**
* Returns the BreakIterator that is used to restrict the points at which 
* matches are detected. This will be the same object that was passed to the 
* constructor or to <code>usearch_setBreakIterator</code>. Note that 
* <code>NULL</code> 
* is a legal value; it means that break detection should not be attempted.
* @param strsrch search iterator data struct
* @return break iterator used
* @see #usearch_setBreakIterator
* @stable ICU 2.4
*/
U_CAPI const UBreakIterator * U_EXPORT2 usearch_getBreakIterator(
                                              const UStringSearch *strsrch);
    
#endif

/**
* Set the string text to be searched. Text iteration will hence begin at the 
* start of the text string. This method is useful if you want to re-use an 
* iterator to search for the same pattern within a different body of text.
*
* The UStringSearch retains a pointer to the text string. The caller must not
* modify or delete the string while using the UStringSearch.
*
* @param strsrch search iterator data struct
* @param text new string to look for match
* @param textlength length of the new string, -1 for null-termination
* @param status for errors if it occurs. If text is NULL, or textlength is 0 
*               then an U_ILLEGAL_ARGUMENT_ERROR is returned with no change
*               done to strsrch.
* @see #usearch_getText
* @stable ICU 2.4
*/
U_CAPI void U_EXPORT2 usearch_setText(      UStringSearch *strsrch, 
                                      const UChar         *text,
                                            int32_t        textlength,
                                            UErrorCode    *status);

/**
* Return the string text to be searched.
* @param strsrch search iterator data struct
* @param length returned string text length
* @return string text 
* @see #usearch_setText
* @stable ICU 2.4
*/
U_CAPI const UChar * U_EXPORT2 usearch_getText(const UStringSearch *strsrch, 
                                               int32_t       *length);

/**
* Gets the collator used for the language rules. 
* <p>
* Deleting the returned <code>UCollator</code> before calling 
* <code>usearch_close</code> would cause the string search to fail.
* <code>usearch_close</code> will delete the collator if this search owns it.
* @param strsrch search iterator data struct
* @return collator
* @stable ICU 2.4
*/
U_CAPI UCollator * U_EXPORT2 usearch_getCollator(
                                               const UStringSearch *strsrch);

/**
* Sets the collator used for the language rules. User retains the ownership 
* of this collator, thus the responsibility of deletion lies with the user.
* This method causes internal data such as the pattern collation elements
* and shift tables to be recalculated, but the iterator's position is unchanged.
* @param strsrch search iterator data struct
* @param collator to be used
* @param status for errors if it occurs
* @stable ICU 2.4
*/
U_CAPI void U_EXPORT2 usearch_setCollator(      UStringSearch *strsrch, 
                                          const UCollator     *collator,
                                                UErrorCode    *status);

/**
* Sets the pattern used for matching.
* Internal data like the pattern collation elements will be recalculated, but the 
* iterator's position is unchanged.
*
* The UStringSearch retains a pointer to the pattern string. The caller must not
* modify or delete the string while using the UStringSearch.
*
* @param strsrch search iterator data struct
* @param pattern string
* @param patternlength pattern length, -1 for null-terminated string
* @param status for errors if it occurs. If text is NULL, or textlength is 0 
*               then an U_ILLEGAL_ARGUMENT_ERROR is returned with no change
*               done to strsrch.
* @stable ICU 2.4
*/
U_CAPI void U_EXPORT2 usearch_setPattern(      UStringSearch *strsrch, 
                                         const UChar         *pattern,
                                               int32_t        patternlength,
                                               UErrorCode    *status);

/**
* Gets the search pattern
* @param strsrch search iterator data struct
* @param length return length of the pattern, -1 indicates that the pattern 
*               is null-terminated
* @return pattern string
* @stable ICU 2.4
*/
U_CAPI const UChar * U_EXPORT2 usearch_getPattern(
                                               const UStringSearch *strsrch, 
                                                     int32_t       *length);

/* methods ------------------------------------------------------------- */

/**
* Returns the first index at which the string text matches the search 
* pattern.  
* The iterator is adjusted so that its current index (as returned by 
* <code>usearch_getOffset</code>) is the match position if one was found.
* If a match is not found, <code>USEARCH_DONE</code> will be returned and
* the iterator will be adjusted to the index <code>USEARCH_DONE</code>.
* @param strsrch search iterator data struct
* @param status for errors if it occurs
* @return The character index of the first match, or 
* <code>USEARCH_DONE</code> if there are no matches.
* @see #usearch_getOffset
* @see #USEARCH_DONE
* @stable ICU 2.4
*/
U_CAPI int32_t U_EXPORT2 usearch_first(UStringSearch *strsrch, 
                                           UErrorCode    *status);

/**
* Returns the first index equal or greater than <code>position</code> at which
* the string text
* matches the search pattern. The iterator is adjusted so that its current 
* index (as returned by <code>usearch_getOffset</code>) is the match position if 
* one was found.
* If a match is not found, <code>USEARCH_DONE</code> will be returned and
* the iterator will be adjusted to the index <code>USEARCH_DONE</code>
* <p>
* Search positions that may render incorrect results are highlighted in the
* header comments. If position is less than or greater than the text range 
* for searching, an U_INDEX_OUTOFBOUNDS_ERROR will be returned
* @param strsrch search iterator data struct
* @param position to start the search at
* @param status for errors if it occurs
* @return The character index of the first match following <code>pos</code>,
*         or <code>USEARCH_DONE</code> if there are no matches.
* @see #usearch_getOffset
* @see #USEARCH_DONE
* @stable ICU 2.4
*/
U_CAPI int32_t U_EXPORT2 usearch_following(UStringSearch *strsrch, 
                                               int32_t    position, 
                                               UErrorCode    *status);
    
/**
* Returns the last index in the target text at which it matches the search 
* pattern. The iterator is adjusted so that its current 
* index (as returned by <code>usearch_getOffset</code>) is the match position if 
* one was found.
* If a match is not found, <code>USEARCH_DONE</code> will be returned and
* the iterator will be adjusted to the index <code>USEARCH_DONE</code>.
* @param strsrch search iterator data struct
* @param status for errors if it occurs
* @return The index of the first match, or <code>USEARCH_DONE</code> if there 
*         are no matches.
* @see #usearch_getOffset
* @see #USEARCH_DONE
* @stable ICU 2.4
*/
U_CAPI int32_t U_EXPORT2 usearch_last(UStringSearch *strsrch, 
                                          UErrorCode    *status);

/**
* Returns the first index less than <code>position</code> at which the string text 
* matches the search pattern. The iterator is adjusted so that its current 
* index (as returned by <code>usearch_getOffset</code>) is the match position if 
* one was found.
* If a match is not found, <code>USEARCH_DONE</code> will be returned and
* the iterator will be adjusted to the index <code>USEARCH_DONE</code>
* <p>
* Search positions that may render incorrect results are highlighted in the
* header comments. If position is less than or greater than the text range 
* for searching, an U_INDEX_OUTOFBOUNDS_ERROR will be returned.
* <p>
* When <code>USEARCH_OVERLAP</code> option is off, the last index of the
* result match is always less than <code>position</code>.
* When <code>USERARCH_OVERLAP</code> is on, the result match may span across
* <code>position</code>.
* @param strsrch search iterator data struct
* @param position index position the search is to begin at
* @param status for errors if it occurs
* @return The character index of the first match preceding <code>pos</code>,
*         or <code>USEARCH_DONE</code> if there are no matches.
* @see #usearch_getOffset
* @see #USEARCH_DONE
* @stable ICU 2.4
*/
U_CAPI int32_t U_EXPORT2 usearch_preceding(UStringSearch *strsrch, 
                                               int32_t    position, 
                                               UErrorCode    *status);
    
/**
* Returns the index of the next point at which the string text matches the
* search pattern, starting from the current position.
* The iterator is adjusted so that its current 
* index (as returned by <code>usearch_getOffset</code>) is the match position if 
* one was found.
* If a match is not found, <code>USEARCH_DONE</code> will be returned and
* the iterator will be adjusted to the index <code>USEARCH_DONE</code>
* @param strsrch search iterator data struct
* @param status for errors if it occurs
* @return The index of the next match after the current position, or 
*         <code>USEARCH_DONE</code> if there are no more matches.
* @see #usearch_first
* @see #usearch_getOffset
* @see #USEARCH_DONE
* @stable ICU 2.4
*/
U_CAPI int32_t U_EXPORT2 usearch_next(UStringSearch *strsrch, 
                                          UErrorCode    *status);

/**
* Returns the index of the previous point at which the string text matches
* the search pattern, starting at the current position.
* The iterator is adjusted so that its current 
* index (as returned by <code>usearch_getOffset</code>) is the match position if 
* one was found.
* If a match is not found, <code>USEARCH_DONE</code> will be returned and
* the iterator will be adjusted to the index <code>USEARCH_DONE</code>
* @param strsrch search iterator data struct
* @param status for errors if it occurs
* @return The index of the previous match before the current position,
*         or <code>USEARCH_DONE</code> if there are no more matches.
* @see #usearch_last
* @see #usearch_getOffset
* @see #USEARCH_DONE
* @stable ICU 2.4
*/
U_CAPI int32_t U_EXPORT2 usearch_previous(UStringSearch *strsrch, 
                                              UErrorCode    *status);
    
/** 
* Reset the iteration.
* Search will begin at the start of the text string if a forward iteration 
* is initiated before a backwards iteration. Otherwise if a backwards 
* iteration is initiated before a forwards iteration, the search will begin
* at the end of the text string.
* @param strsrch search iterator data struct
* @see #usearch_first
* @stable ICU 2.4
*/
U_CAPI void U_EXPORT2 usearch_reset(UStringSearch *strsrch);

#ifndef U_HIDE_INTERNAL_API
/**
  *  Simple forward search for the pattern, starting at a specified index,
  *     and using a default set search options.
  *
  *  This is an experimental function, and is not an official part of the
  *      ICU API.
  *
  *  The collator options, such as UCOL_STRENGTH and UCOL_NORMALIZTION, are honored.
  *
  *  The UStringSearch options USEARCH_CANONICAL_MATCH, USEARCH_OVERLAP and
  *  any Break Iterator are ignored.
  *
  *  Matches obey the following constraints:
  *
  *      Characters at the start or end positions of a match that are ignorable
  *      for collation are not included as part of the match, unless they
  *      are part of a combining sequence, as described below.
  *
  *      A match will not include a partial combining sequence.  Combining
  *      character sequences  are considered to be  inseparable units,
  *      and either match the pattern completely, or are considered to not match
  *      at all.  Thus, for example, an A followed a combining accent mark will 
  *      not be found when searching for a plain (unaccented) A.   (unless
  *      the collation strength has been set to ignore all accents).
  *
  *      When beginning a search, the initial starting position, startIdx,
  *      is assumed to be an acceptable match boundary with respect to
  *      combining characters.  A combining sequence that spans across the
  *      starting point will not suppress a match beginning at startIdx.
  *
  *      Characters that expand to multiple collation elements
  *      (German sharp-S becoming 'ss', or the composed forms of accented
  *      characters, for example) also must match completely.
  *      Searching for a single 's' in a string containing only a sharp-s will 
  *      find no match.
  *
  *
  *  @param strsrch    the UStringSearch struct, which references both
  *                    the text to be searched  and the pattern being sought.
  *  @param startIdx   The index into the text to begin the search.
  *  @param matchStart An out parameter, the starting index of the matched text.
  *                    This parameter may be NULL.
  *                    A value of -1 will be returned if no match was found.
  *  @param matchLimit Out parameter, the index of the first position following the matched text.
  *                    The matchLimit will be at a suitable position for beginning a subsequent search
  *                    in the input text.
  *                    This parameter may be NULL.
  *                    A value of -1 will be returned if no match was found.
  *          
  *  @param status     Report any errors.  Note that no match found is not an error.
  *  @return           true if a match was found, false otherwise.
  *
  *  @internal
  */
U_CAPI UBool U_EXPORT2 usearch_search(UStringSearch *strsrch,
                                          int32_t        startIdx,
                                          int32_t        *matchStart,
                                          int32_t        *matchLimit,
                                          UErrorCode     *status);

/**
  *  Simple backwards search for the pattern, starting at a specified index,
  *     and using using a default set search options.
  *
  *  This is an experimental function, and is not an official part of the
  *      ICU API.
  *
  *  The collator options, such as UCOL_STRENGTH and UCOL_NORMALIZTION, are honored.
  *
  *  The UStringSearch options USEARCH_CANONICAL_MATCH, USEARCH_OVERLAP and
  *  any Break Iterator are ignored.
  *
  *  Matches obey the following constraints:
  *
  *      Characters at the start or end positions of a match that are ignorable
  *      for collation are not included as part of the match, unless they
  *      are part of a combining sequence, as described below.
  *
  *      A match will not include a partial combining sequence.  Combining
  *      character sequences  are considered to be  inseparable units,
  *      and either match the pattern completely, or are considered to not match
  *      at all.  Thus, for example, an A followed a combining accent mark will 
  *      not be found when searching for a plain (unaccented) A.   (unless
  *      the collation strength has been set to ignore all accents).
  *
  *      When beginning a search, the initial starting position, startIdx,
  *      is assumed to be an acceptable match boundary with respect to
  *      combining characters.  A combining sequence that spans across the
  *      starting point will not suppress a match beginning at startIdx.
  *
  *      Characters that expand to multiple collation elements
  *      (German sharp-S becoming 'ss', or the composed forms of accented
  *      characters, for example) also must match completely.
  *      Searching for a single 's' in a string containing only a sharp-s will 
  *      find no match.
  *
  *
  *  @param strsrch    the UStringSearch struct, which references both
  *                    the text to be searched  and the pattern being sought.
  *  @param startIdx   The index into the text to begin the search.
  *  @param matchStart An out parameter, the starting index of the matched text.
  *                    This parameter may be NULL.
  *                    A value of -1 will be returned if no match was found.
  *  @param matchLimit Out parameter, the index of the first position following the matched text.
  *                    The matchLimit will be at a suitable position for beginning a subsequent search
  *                    in the input text.
  *                    This parameter may be NULL.
  *                    A value of -1 will be returned if no match was found.
  *          
  *  @param status     Report any errors.  Note that no match found is not an error.
  *  @return           true if a match was found, false otherwise.
  *
  *  @internal
  */
U_CAPI UBool U_EXPORT2 usearch_searchBackwards(UStringSearch *strsrch,
                                                   int32_t        startIdx,
                                                   int32_t        *matchStart,
                                                   int32_t        *matchLimit,
                                                   UErrorCode     *status);
#endif  /* U_HIDE_INTERNAL_API */

#endif /* #if !UCONFIG_NO_COLLATION  && !UCONFIG_NO_BREAK_ITERATION */

#endif
>>>>>>> a8a80be5
<|MERGE_RESOLUTION|>--- conflicted
+++ resolved
@@ -1,1824 +1,911 @@
-<<<<<<< HEAD
-// © 2016 and later: Unicode, Inc. and others.
-// License & terms of use: http://www.unicode.org/copyright.html
-/*
-**********************************************************************
-*   Copyright (C) 2001-2011,2014 IBM and others. All rights reserved.
-**********************************************************************
-*   Date        Name        Description
-*  06/28/2001   synwee      Creation.
-**********************************************************************
-*/
-#ifndef USEARCH_H
-#define USEARCH_H
-
-#include "unicode/utypes.h"
-
-#if !UCONFIG_NO_COLLATION && !UCONFIG_NO_BREAK_ITERATION
-
-#include "unicode/ucol.h"
-#include "unicode/ucoleitr.h"
-#include "unicode/ubrk.h"
-
-#if U_SHOW_CPLUSPLUS_API
-#include "unicode/localpointer.h"
-#endif   // U_SHOW_CPLUSPLUS_API
-
-/**
- * \file
- * \brief C API: StringSearch
- *
- * C APIs for an engine that provides language-sensitive text searching based
- * on the comparison rules defined in a <code>UCollator</code> data struct,
- * see <code>ucol.h</code>. This ensures that language eccentricity can be
- * handled, e.g. for the German collator, characters &szlig; and SS will be matched
- * if case is chosen to be ignored.
- * See the <a href="http://source.icu-project.org/repos/icu/icuhtml/trunk/design/collation/ICU_collation_design.htm">
- * "ICU Collation Design Document"</a> for more information.
- * <p>
- * The implementation may use a linear search or a modified form of the Boyer-Moore
- * search; for more information on the latter see
- * <a href="http://icu-project.org/docs/papers/efficient_text_searching_in_java.html">
- * "Efficient Text Searching in Java"</a>, published in <i>Java Report</i>
- * in February, 1999.
- * <p>
- * There are 2 match options for selection:<br>
- * Let S' be the sub-string of a text string S between the offsets start and
- * end <start, end>.
- * <br>
- * A pattern string P matches a text string S at the offsets <start, end>
- * if
- * <pre>
- * option 1. Some canonical equivalent of P matches some canonical equivalent
- *           of S'
- * option 2. P matches S' and if P starts or ends with a combining mark,
- *           there exists no non-ignorable combining mark before or after S'
- *           in S respectively.
- * </pre>
- * Option 2. will be the default.
- * <p>
- * This search has APIs similar to that of other text iteration mechanisms
- * such as the break iterators in <code>ubrk.h</code>. Using these
- * APIs, it is easy to scan through text looking for all occurrences of
- * a given pattern. This search iterator allows changing of direction by
- * calling a <code>reset</code> followed by a <code>next</code> or <code>previous</code>.
- * Though a direction change can occur without calling <code>reset</code> first,
- * this operation comes with some speed penalty.
- * Generally, match results in the forward direction will match the result
- * matches in the backwards direction in the reverse order
- * <p>
- * <code>usearch.h</code> provides APIs to specify the starting position
- * within the text string to be searched, e.g. <code>usearch_setOffset</code>,
- * <code>usearch_preceding</code> and <code>usearch_following</code>. Since the
- * starting position will be set as it is specified, please take note that
- * there are some dangerous positions which the search may render incorrect
- * results:
- * <ul>
- * <li> The midst of a substring that requires normalization.
- * <li> If the following match is to be found, the position should not be the
- *      second character which requires to be swapped with the preceding
- *      character. Vice versa, if the preceding match is to be found,
- *      position to search from should not be the first character which
- *      requires to be swapped with the next character. E.g certain Thai and
- *      Lao characters require swapping.
- * <li> If a following pattern match is to be found, any position within a
- *      contracting sequence except the first will fail. Vice versa if a
- *      preceding pattern match is to be found, a invalid starting point
- *      would be any character within a contracting sequence except the last.
- * </ul>
- * <p>
- * A breakiterator can be used if only matches at logical breaks are desired.
- * Using a breakiterator will only give you results that exactly matches the
- * boundaries given by the breakiterator. For instance the pattern "e" will
- * not be found in the string "\u00e9" if a character break iterator is used.
- * <p>
- * Options are provided to handle overlapping matches.
- * E.g. In English, overlapping matches produces the result 0 and 2
- * for the pattern "abab" in the text "ababab", where else mutually
- * exclusive matches only produce the result of 0.
- * <p>
- * Options are also provided to implement "asymmetric search" as described in
- * <a href="http://www.unicode.org/reports/tr10/#Asymmetric_Search">
- * UTS #10 Unicode Collation Algorithm</a>, specifically the USearchAttribute
- * USEARCH_ELEMENT_COMPARISON and its values.
- * <p>
- * Though collator attributes will be taken into consideration while
- * performing matches, there are no APIs here for setting and getting the
- * attributes. These attributes can be set by getting the collator
- * from <code>usearch_getCollator</code> and using the APIs in <code>ucol.h</code>.
- * Lastly to update String Search to the new collator attributes,
- * usearch_reset() has to be called.
- * <p>
- * Restriction: <br>
- * Currently there are no composite characters that consists of a
- * character with combining class > 0 before a character with combining
- * class == 0. However, if such a character exists in the future, the
- * search mechanism does not guarantee the results for option 1.
- *
- * <p>
- * Example of use:<br>
- * <pre><code>
- * char *tgtstr = "The quick brown fox jumped over the lazy fox";
- * char *patstr = "fox";
- * UChar target[64];
- * UChar pattern[16];
- * UErrorCode status = U_ZERO_ERROR;
- * u_uastrcpy(target, tgtstr);
- * u_uastrcpy(pattern, patstr);
- *
- * UStringSearch *search = usearch_open(pattern, -1, target, -1, "en_US",
- *                                  NULL, &status);
- * if (U_SUCCESS(status)) {
- *     for (int pos = usearch_first(search, &status);
- *          pos != USEARCH_DONE;
- *          pos = usearch_next(search, &status))
- *     {
- *         printf("Found match at %d pos, length is %d\n", pos,
- *                                        usearch_getMatchedLength(search));
- *     }
- * }
- *
- * usearch_close(search);
- * </code></pre>
- * @stable ICU 2.4
- */
-
-/**
-* DONE is returned by previous() and next() after all valid matches have
-* been returned, and by first() and last() if there are no matches at all.
-* @stable ICU 2.4
-*/
-#define USEARCH_DONE -1
-
-/**
-* Data structure for searching
-* @stable ICU 2.4
-*/
-struct UStringSearch;
-/**
-* Data structure for searching
-* @stable ICU 2.4
-*/
-typedef struct UStringSearch UStringSearch;
-
-/**
-* @stable ICU 2.4
-*/
-typedef enum {
-    /**
-     * Option for overlapping matches
-     * @stable ICU 2.4
-     */
-    USEARCH_OVERLAP = 0,
-#ifndef U_HIDE_DEPRECATED_API
-    /**
-     * Option for canonical matches; option 1 in header documentation.
-     * The default value will be USEARCH_OFF.
-     * Note: Setting this option to USEARCH_ON currently has no effect on
-     * search behavior, and this option is deprecated. Instead, to control
-     * canonical match behavior, you must set UCOL_NORMALIZATION_MODE
-     * appropriately (to UCOL_OFF or UCOL_ON) in the UCollator used by
-     * the UStringSearch object.
-     * @see usearch_openFromCollator
-     * @see usearch_getCollator
-     * @see usearch_setCollator
-     * @see ucol_getAttribute
-     * @deprecated ICU 53
-     */
-    USEARCH_CANONICAL_MATCH = 1,
-#endif  /* U_HIDE_DEPRECATED_API */
-    /**
-     * Option to control how collation elements are compared.
-     * The default value will be USEARCH_STANDARD_ELEMENT_COMPARISON.
-     * @stable ICU 4.4
-     */
-    USEARCH_ELEMENT_COMPARISON = 2,
-
-#ifndef U_HIDE_DEPRECATED_API
-    /**
-     * One more than the highest normal USearchAttribute value.
-     * @deprecated ICU 58 The numeric value may change over time, see ICU ticket #12420.
-     */
-    USEARCH_ATTRIBUTE_COUNT = 3
-#endif  /* U_HIDE_DEPRECATED_API */
-} USearchAttribute;
-
-/**
-* @stable ICU 2.4
-*/
-typedef enum {
-    /**
-     * Default value for any USearchAttribute
-     * @stable ICU 2.4
-     */
-    USEARCH_DEFAULT = -1,
-    /**
-     * Value for USEARCH_OVERLAP and USEARCH_CANONICAL_MATCH
-     * @stable ICU 2.4
-     */
-    USEARCH_OFF,
-    /**
-     * Value for USEARCH_OVERLAP and USEARCH_CANONICAL_MATCH
-     * @stable ICU 2.4
-     */
-    USEARCH_ON,
-    /**
-     * Value (default) for USEARCH_ELEMENT_COMPARISON;
-     * standard collation element comparison at the specified collator
-     * strength.
-     * @stable ICU 4.4
-     */
-    USEARCH_STANDARD_ELEMENT_COMPARISON,
-    /**
-     * Value for USEARCH_ELEMENT_COMPARISON;
-     * collation element comparison is modified to effectively provide
-     * behavior between the specified strength and strength - 1. Collation
-     * elements in the pattern that have the base weight for the specified
-     * strength are treated as "wildcards" that match an element with any
-     * other weight at that collation level in the searched text. For
-     * example, with a secondary-strength English collator, a plain 'e' in
-     * the pattern will match a plain e or an e with any diacritic in the
-     * searched text, but an e with diacritic in the pattern will only
-     * match an e with the same diacritic in the searched text.
-     *
-     * This supports "asymmetric search" as described in
-     * <a href="http://www.unicode.org/reports/tr10/#Asymmetric_Search">
-     * UTS #10 Unicode Collation Algorithm</a>.
-     *
-     * @stable ICU 4.4
-     */
-    USEARCH_PATTERN_BASE_WEIGHT_IS_WILDCARD,
-    /**
-     * Value for USEARCH_ELEMENT_COMPARISON.
-     * collation element comparison is modified to effectively provide
-     * behavior between the specified strength and strength - 1. Collation
-     * elements in either the pattern or the searched text that have the
-     * base weight for the specified strength are treated as "wildcards"
-     * that match an element with any other weight at that collation level.
-     * For example, with a secondary-strength English collator, a plain 'e'
-     * in the pattern will match a plain e or an e with any diacritic in the
-     * searched text, but an e with diacritic in the pattern will only
-     * match an e with the same diacritic or a plain e in the searched text.
-     *
-     * This option is similar to "asymmetric search" as described in
-     * [UTS #10 Unicode Collation Algorithm](http://www.unicode.org/reports/tr10/#Asymmetric_Search),
-     * but also allows unmarked characters in the searched text to match
-     * marked or unmarked versions of that character in the pattern.
-     *
-     * @stable ICU 4.4
-     */
-    USEARCH_ANY_BASE_WEIGHT_IS_WILDCARD,
-
-#ifndef U_HIDE_DEPRECATED_API
-    /**
-     * One more than the highest normal USearchAttributeValue value.
-     * @deprecated ICU 58 The numeric value may change over time, see ICU ticket #12420.
-     */
-    USEARCH_ATTRIBUTE_VALUE_COUNT
-#endif  /* U_HIDE_DEPRECATED_API */
-} USearchAttributeValue;
-
-/* open and close ------------------------------------------------------ */
-
-/**
-* Creates a String Search iterator data struct using the argument locale language
-* rule set. A collator will be created in the process, which will be owned by
-* this String Search and will be deleted in <code>usearch_close</code>.
-*
-* The UStringSearch retains a pointer to both the pattern and text strings.
-* The caller must not modify or delete them while using the UStringSearch.
-*
-* @param pattern for matching
-* @param patternlength length of the pattern, -1 for null-termination
-* @param text text string
-* @param textlength length of the text string, -1 for null-termination
-* @param locale name of locale for the rules to be used
-* @param breakiter A BreakIterator that will be used to restrict the points
-*                  at which matches are detected. If a match is found, but
-*                  the match's start or end index is not a boundary as
-*                  determined by the <code>BreakIterator</code>, the match will
-*                  be rejected and another will be searched for.
-*                  If this parameter is <code>NULL</code>, no break detection is
-*                  attempted.
-* @param status for errors if it occurs. If pattern or text is NULL, or if
-*               patternlength or textlength is 0 then an
-*               U_ILLEGAL_ARGUMENT_ERROR is returned.
-* @return search iterator data structure, or NULL if there is an error.
-* @stable ICU 2.4
-*/
-U_CAPI UStringSearch * U_EXPORT2 usearch_open(const UChar    *pattern,
-                                              int32_t         patternlength,
-                                        const UChar          *text,
-                                              int32_t         textlength,
-                                        const char           *locale,
-                                              UBreakIterator *breakiter,
-                                              UErrorCode     *status);
-
-/**
-* Creates a String Search iterator data struct using the argument collator language
-* rule set. Note, user retains the ownership of this collator, thus the
-* responsibility of deletion lies with the user.
-
-* NOTE: String Search cannot be instantiated from a collator that has
-* collate digits as numbers (CODAN) turned on (UCOL_NUMERIC_COLLATION).
-*
-* The UStringSearch retains a pointer to both the pattern and text strings.
-* The caller must not modify or delete them while using the UStringSearch.
-*
-* @param pattern for matching
-* @param patternlength length of the pattern, -1 for null-termination
-* @param text text string
-* @param textlength length of the text string, -1 for null-termination
-* @param collator used for the language rules
-* @param breakiter A BreakIterator that will be used to restrict the points
-*                  at which matches are detected. If a match is found, but
-*                  the match's start or end index is not a boundary as
-*                  determined by the <code>BreakIterator</code>, the match will
-*                  be rejected and another will be searched for.
-*                  If this parameter is <code>NULL</code>, no break detection is
-*                  attempted.
-* @param status for errors if it occurs. If collator, pattern or text is NULL,
-*               or if patternlength or textlength is 0 then an
-*               U_ILLEGAL_ARGUMENT_ERROR is returned.
-* @return search iterator data structure, or NULL if there is an error.
-* @stable ICU 2.4
-*/
-U_CAPI UStringSearch * U_EXPORT2 usearch_openFromCollator(
-                                         const UChar          *pattern,
-                                               int32_t         patternlength,
-                                         const UChar          *text,
-                                               int32_t         textlength,
-                                         const UCollator      *collator,
-                                               UBreakIterator *breakiter,
-                                               UErrorCode     *status);
-
-/**
- * Destroys and cleans up the String Search iterator data struct.
- * If a collator was created in <code>usearch_open</code>, then it will be destroyed here.
- * @param searchiter The UStringSearch to clean up
- * @stable ICU 2.4
- */
-U_CAPI void U_EXPORT2 usearch_close(UStringSearch *searchiter);
-
-#if U_SHOW_CPLUSPLUS_API
-
-U_NAMESPACE_BEGIN
-
-/**
- * \class LocalUStringSearchPointer
- * "Smart pointer" class, closes a UStringSearch via usearch_close().
- * For most methods see the LocalPointerBase base class.
- *
- * @see LocalPointerBase
- * @see LocalPointer
- * @stable ICU 4.4
- */
-U_DEFINE_LOCAL_OPEN_POINTER(LocalUStringSearchPointer, UStringSearch, usearch_close);
-
-U_NAMESPACE_END
-
-#endif
-
-/* get and set methods -------------------------------------------------- */
-
-/**
-* Sets the current position in the text string which the next search will
-* start from. Clears previous states.
-* This method takes the argument index and sets the position in the text
-* string accordingly without checking if the index is pointing to a
-* valid starting point to begin searching.
-* Search positions that may render incorrect results are highlighted in the
-* header comments
-* @param strsrch search iterator data struct
-* @param position position to start next search from. If position is less
-*          than or greater than the text range for searching,
-*          an U_INDEX_OUTOFBOUNDS_ERROR will be returned
-* @param status error status if any.
-* @stable ICU 2.4
-*/
-U_CAPI void U_EXPORT2 usearch_setOffset(UStringSearch *strsrch,
-                                        int32_t        position,
-                                        UErrorCode    *status);
-
-/**
-* Return the current index in the string text being searched.
-* If the iteration has gone past the end of the text (or past the beginning
-* for a backwards search), <code>USEARCH_DONE</code> is returned.
-* @param strsrch search iterator data struct
-* @see #USEARCH_DONE
-* @stable ICU 2.4
-*/
-U_CAPI int32_t U_EXPORT2 usearch_getOffset(const UStringSearch *strsrch);
-
-/**
-* Sets the text searching attributes located in the enum USearchAttribute
-* with values from the enum USearchAttributeValue.
-* <code>USEARCH_DEFAULT</code> can be used for all attributes for resetting.
-* @param strsrch search iterator data struct
-* @param attribute text attribute to be set
-* @param value text attribute value
-* @param status for errors if it occurs
-* @see #usearch_getAttribute
-* @stable ICU 2.4
-*/
-U_CAPI void U_EXPORT2 usearch_setAttribute(UStringSearch         *strsrch,
-                                           USearchAttribute       attribute,
-                                           USearchAttributeValue  value,
-                                           UErrorCode            *status);
-
-/**
-* Gets the text searching attributes.
-* @param strsrch search iterator data struct
-* @param attribute text attribute to be retrieve
-* @return text attribute value
-* @see #usearch_setAttribute
-* @stable ICU 2.4
-*/
-U_CAPI USearchAttributeValue U_EXPORT2 usearch_getAttribute(
-                                         const UStringSearch    *strsrch,
-                                               USearchAttribute  attribute);
-
-/**
-* Returns the index to the match in the text string that was searched.
-* This call returns a valid result only after a successful call to
-* <code>usearch_first</code>, <code>usearch_next</code>, <code>usearch_previous</code>,
-* or <code>usearch_last</code>.
-* Just after construction, or after a searching method returns
-* <code>USEARCH_DONE</code>, this method will return <code>USEARCH_DONE</code>.
-* <p>
-* Use <code>usearch_getMatchedLength</code> to get the matched string length.
-* @param strsrch search iterator data struct
-* @return index to a substring within the text string that is being
-*         searched.
-* @see #usearch_first
-* @see #usearch_next
-* @see #usearch_previous
-* @see #usearch_last
-* @see #USEARCH_DONE
-* @stable ICU 2.4
-*/
-U_CAPI int32_t U_EXPORT2 usearch_getMatchedStart(
-                                               const UStringSearch *strsrch);
-
-/**
-* Returns the length of text in the string which matches the search pattern.
-* This call returns a valid result only after a successful call to
-* <code>usearch_first</code>, <code>usearch_next</code>, <code>usearch_previous</code>,
-* or <code>usearch_last</code>.
-* Just after construction, or after a searching method returns
-* <code>USEARCH_DONE</code>, this method will return 0.
-* @param strsrch search iterator data struct
-* @return The length of the match in the string text, or 0 if there is no
-*         match currently.
-* @see #usearch_first
-* @see #usearch_next
-* @see #usearch_previous
-* @see #usearch_last
-* @see #USEARCH_DONE
-* @stable ICU 2.4
-*/
-U_CAPI int32_t U_EXPORT2 usearch_getMatchedLength(
-                                               const UStringSearch *strsrch);
-
-/**
-* Returns the text that was matched by the most recent call to
-* <code>usearch_first</code>, <code>usearch_next</code>, <code>usearch_previous</code>,
-* or <code>usearch_last</code>.
-* If the iterator is not pointing at a valid match (e.g. just after
-* construction or after <code>USEARCH_DONE</code> has been returned, returns
-* an empty string. If result is not large enough to store the matched text,
-* result will be filled with the partial text and an U_BUFFER_OVERFLOW_ERROR
-* will be returned in status. result will be null-terminated whenever
-* possible. If the buffer fits the matched text exactly, a null-termination
-* is not possible, then a U_STRING_NOT_TERMINATED_ERROR set in status.
-* Pre-flighting can be either done with length = 0 or the API
-* <code>usearch_getMatchedLength</code>.
-* @param strsrch search iterator data struct
-* @param result UChar buffer to store the matched string
-* @param resultCapacity length of the result buffer
-* @param status error returned if result is not large enough
-* @return exact length of the matched text, not counting the null-termination
-* @see #usearch_first
-* @see #usearch_next
-* @see #usearch_previous
-* @see #usearch_last
-* @see #USEARCH_DONE
-* @stable ICU 2.4
-*/
-U_CAPI int32_t U_EXPORT2 usearch_getMatchedText(const UStringSearch *strsrch,
-                                            UChar         *result,
-                                            int32_t        resultCapacity,
-                                            UErrorCode    *status);
-
-#if !UCONFIG_NO_BREAK_ITERATION
-
-/**
-* Set the BreakIterator that will be used to restrict the points at which
-* matches are detected.
-* @param strsrch search iterator data struct
-* @param breakiter A BreakIterator that will be used to restrict the points
-*                  at which matches are detected. If a match is found, but
-*                  the match's start or end index is not a boundary as
-*                  determined by the <code>BreakIterator</code>, the match will
-*                  be rejected and another will be searched for.
-*                  If this parameter is <code>NULL</code>, no break detection is
-*                  attempted.
-* @param status for errors if it occurs
-* @see #usearch_getBreakIterator
-* @stable ICU 2.4
-*/
-U_CAPI void U_EXPORT2 usearch_setBreakIterator(UStringSearch  *strsrch,
-                                               UBreakIterator *breakiter,
-                                               UErrorCode     *status);
-
-/**
-* Returns the BreakIterator that is used to restrict the points at which
-* matches are detected. This will be the same object that was passed to the
-* constructor or to <code>usearch_setBreakIterator</code>. Note that
-* <code>NULL</code>
-* is a legal value; it means that break detection should not be attempted.
-* @param strsrch search iterator data struct
-* @return break iterator used
-* @see #usearch_setBreakIterator
-* @stable ICU 2.4
-*/
-U_CAPI const UBreakIterator * U_EXPORT2 usearch_getBreakIterator(
-                                              const UStringSearch *strsrch);
-
-#endif
-
-/**
-* Set the string text to be searched. Text iteration will hence begin at the
-* start of the text string. This method is useful if you want to re-use an
-* iterator to search for the same pattern within a different body of text.
-*
-* The UStringSearch retains a pointer to the text string. The caller must not
-* modify or delete the string while using the UStringSearch.
-*
-* @param strsrch search iterator data struct
-* @param text new string to look for match
-* @param textlength length of the new string, -1 for null-termination
-* @param status for errors if it occurs. If text is NULL, or textlength is 0
-*               then an U_ILLEGAL_ARGUMENT_ERROR is returned with no change
-*               done to strsrch.
-* @see #usearch_getText
-* @stable ICU 2.4
-*/
-U_CAPI void U_EXPORT2 usearch_setText(      UStringSearch *strsrch,
-                                      const UChar         *text,
-                                            int32_t        textlength,
-                                            UErrorCode    *status);
-
-/**
-* Return the string text to be searched.
-* @param strsrch search iterator data struct
-* @param length returned string text length
-* @return string text
-* @see #usearch_setText
-* @stable ICU 2.4
-*/
-U_CAPI const UChar * U_EXPORT2 usearch_getText(const UStringSearch *strsrch,
-                                               int32_t       *length);
-
-/**
-* Gets the collator used for the language rules.
-* <p>
-* Deleting the returned <code>UCollator</code> before calling
-* <code>usearch_close</code> would cause the string search to fail.
-* <code>usearch_close</code> will delete the collator if this search owns it.
-* @param strsrch search iterator data struct
-* @return collator
-* @stable ICU 2.4
-*/
-U_CAPI UCollator * U_EXPORT2 usearch_getCollator(
-                                               const UStringSearch *strsrch);
-
-/**
-* Sets the collator used for the language rules. User retains the ownership
-* of this collator, thus the responsibility of deletion lies with the user.
-* This method causes internal data such as Boyer-Moore shift tables to
-* be recalculated, but the iterator's position is unchanged.
-* @param strsrch search iterator data struct
-* @param collator to be used
-* @param status for errors if it occurs
-* @stable ICU 2.4
-*/
-U_CAPI void U_EXPORT2 usearch_setCollator(      UStringSearch *strsrch,
-                                          const UCollator     *collator,
-                                                UErrorCode    *status);
-
-/**
-* Sets the pattern used for matching.
-* Internal data like the Boyer Moore table will be recalculated, but the
-* iterator's position is unchanged.
-*
-* The UStringSearch retains a pointer to the pattern string. The caller must not
-* modify or delete the string while using the UStringSearch.
-*
-* @param strsrch search iterator data struct
-* @param pattern string
-* @param patternlength pattern length, -1 for null-terminated string
-* @param status for errors if it occurs. If text is NULL, or textlength is 0
-*               then an U_ILLEGAL_ARGUMENT_ERROR is returned with no change
-*               done to strsrch.
-* @stable ICU 2.4
-*/
-U_CAPI void U_EXPORT2 usearch_setPattern(      UStringSearch *strsrch,
-                                         const UChar         *pattern,
-                                               int32_t        patternlength,
-                                               UErrorCode    *status);
-
-/**
-* Gets the search pattern
-* @param strsrch search iterator data struct
-* @param length return length of the pattern, -1 indicates that the pattern
-*               is null-terminated
-* @return pattern string
-* @stable ICU 2.4
-*/
-U_CAPI const UChar * U_EXPORT2 usearch_getPattern(
-                                               const UStringSearch *strsrch,
-                                                     int32_t       *length);
-
-/* methods ------------------------------------------------------------- */
-
-/**
-* Returns the first index at which the string text matches the search
-* pattern.
-* The iterator is adjusted so that its current index (as returned by
-* <code>usearch_getOffset</code>) is the match position if one was found.
-* If a match is not found, <code>USEARCH_DONE</code> will be returned and
-* the iterator will be adjusted to the index <code>USEARCH_DONE</code>.
-* @param strsrch search iterator data struct
-* @param status for errors if it occurs
-* @return The character index of the first match, or
-* <code>USEARCH_DONE</code> if there are no matches.
-* @see #usearch_getOffset
-* @see #USEARCH_DONE
-* @stable ICU 2.4
-*/
-U_CAPI int32_t U_EXPORT2 usearch_first(UStringSearch *strsrch,
-                                           UErrorCode    *status);
-
-/**
-* Returns the first index equal or greater than <code>position</code> at which
-* the string text
-* matches the search pattern. The iterator is adjusted so that its current
-* index (as returned by <code>usearch_getOffset</code>) is the match position if
-* one was found.
-* If a match is not found, <code>USEARCH_DONE</code> will be returned and
-* the iterator will be adjusted to the index <code>USEARCH_DONE</code>
-* <p>
-* Search positions that may render incorrect results are highlighted in the
-* header comments. If position is less than or greater than the text range
-* for searching, an U_INDEX_OUTOFBOUNDS_ERROR will be returned
-* @param strsrch search iterator data struct
-* @param position to start the search at
-* @param status for errors if it occurs
-* @return The character index of the first match following <code>pos</code>,
-*         or <code>USEARCH_DONE</code> if there are no matches.
-* @see #usearch_getOffset
-* @see #USEARCH_DONE
-* @stable ICU 2.4
-*/
-U_CAPI int32_t U_EXPORT2 usearch_following(UStringSearch *strsrch,
-                                               int32_t    position,
-                                               UErrorCode    *status);
-
-/**
-* Returns the last index in the target text at which it matches the search
-* pattern. The iterator is adjusted so that its current
-* index (as returned by <code>usearch_getOffset</code>) is the match position if
-* one was found.
-* If a match is not found, <code>USEARCH_DONE</code> will be returned and
-* the iterator will be adjusted to the index <code>USEARCH_DONE</code>.
-* @param strsrch search iterator data struct
-* @param status for errors if it occurs
-* @return The index of the first match, or <code>USEARCH_DONE</code> if there
-*         are no matches.
-* @see #usearch_getOffset
-* @see #USEARCH_DONE
-* @stable ICU 2.4
-*/
-U_CAPI int32_t U_EXPORT2 usearch_last(UStringSearch *strsrch,
-                                          UErrorCode    *status);
-
-/**
-* Returns the first index less than <code>position</code> at which the string text
-* matches the search pattern. The iterator is adjusted so that its current
-* index (as returned by <code>usearch_getOffset</code>) is the match position if
-* one was found.
-* If a match is not found, <code>USEARCH_DONE</code> will be returned and
-* the iterator will be adjusted to the index <code>USEARCH_DONE</code>
-* <p>
-* Search positions that may render incorrect results are highlighted in the
-* header comments. If position is less than or greater than the text range
-* for searching, an U_INDEX_OUTOFBOUNDS_ERROR will be returned.
-* <p>
-* When <code>USEARCH_OVERLAP</code> option is off, the last index of the
-* result match is always less than <code>position</code>.
-* When <code>USERARCH_OVERLAP</code> is on, the result match may span across
-* <code>position</code>.
-* @param strsrch search iterator data struct
-* @param position index position the search is to begin at
-* @param status for errors if it occurs
-* @return The character index of the first match preceding <code>pos</code>,
-*         or <code>USEARCH_DONE</code> if there are no matches.
-* @see #usearch_getOffset
-* @see #USEARCH_DONE
-* @stable ICU 2.4
-*/
-U_CAPI int32_t U_EXPORT2 usearch_preceding(UStringSearch *strsrch,
-                                               int32_t    position,
-                                               UErrorCode    *status);
-
-/**
-* Returns the index of the next point at which the string text matches the
-* search pattern, starting from the current position.
-* The iterator is adjusted so that its current
-* index (as returned by <code>usearch_getOffset</code>) is the match position if
-* one was found.
-* If a match is not found, <code>USEARCH_DONE</code> will be returned and
-* the iterator will be adjusted to the index <code>USEARCH_DONE</code>
-* @param strsrch search iterator data struct
-* @param status for errors if it occurs
-* @return The index of the next match after the current position, or
-*         <code>USEARCH_DONE</code> if there are no more matches.
-* @see #usearch_first
-* @see #usearch_getOffset
-* @see #USEARCH_DONE
-* @stable ICU 2.4
-*/
-U_CAPI int32_t U_EXPORT2 usearch_next(UStringSearch *strsrch,
-                                          UErrorCode    *status);
-
-/**
-* Returns the index of the previous point at which the string text matches
-* the search pattern, starting at the current position.
-* The iterator is adjusted so that its current
-* index (as returned by <code>usearch_getOffset</code>) is the match position if
-* one was found.
-* If a match is not found, <code>USEARCH_DONE</code> will be returned and
-* the iterator will be adjusted to the index <code>USEARCH_DONE</code>
-* @param strsrch search iterator data struct
-* @param status for errors if it occurs
-* @return The index of the previous match before the current position,
-*         or <code>USEARCH_DONE</code> if there are no more matches.
-* @see #usearch_last
-* @see #usearch_getOffset
-* @see #USEARCH_DONE
-* @stable ICU 2.4
-*/
-U_CAPI int32_t U_EXPORT2 usearch_previous(UStringSearch *strsrch,
-                                              UErrorCode    *status);
-
-/**
-* Reset the iteration.
-* Search will begin at the start of the text string if a forward iteration
-* is initiated before a backwards iteration. Otherwise if a backwards
-* iteration is initiated before a forwards iteration, the search will begin
-* at the end of the text string.
-* @param strsrch search iterator data struct
-* @see #usearch_first
-* @stable ICU 2.4
-*/
-U_CAPI void U_EXPORT2 usearch_reset(UStringSearch *strsrch);
-
-#ifndef U_HIDE_INTERNAL_API
-/**
-  *  Simple forward search for the pattern, starting at a specified index,
-  *     and using a default set search options.
-  *
-  *  This is an experimental function, and is not an official part of the
-  *      ICU API.
-  *
-  *  The collator options, such as UCOL_STRENGTH and UCOL_NORMALIZTION, are honored.
-  *
-  *  The UStringSearch options USEARCH_CANONICAL_MATCH, USEARCH_OVERLAP and
-  *  any Break Iterator are ignored.
-  *
-  *  Matches obey the following constraints:
-  *
-  *      Characters at the start or end positions of a match that are ignorable
-  *      for collation are not included as part of the match, unless they
-  *      are part of a combining sequence, as described below.
-  *
-  *      A match will not include a partial combining sequence.  Combining
-  *      character sequences  are considered to be  inseparable units,
-  *      and either match the pattern completely, or are considered to not match
-  *      at all.  Thus, for example, an A followed a combining accent mark will
-  *      not be found when searching for a plain (unaccented) A.   (unless
-  *      the collation strength has been set to ignore all accents).
-  *
-  *      When beginning a search, the initial starting position, startIdx,
-  *      is assumed to be an acceptable match boundary with respect to
-  *      combining characters.  A combining sequence that spans across the
-  *      starting point will not suppress a match beginning at startIdx.
-  *
-  *      Characters that expand to multiple collation elements
-  *      (German sharp-S becoming 'ss', or the composed forms of accented
-  *      characters, for example) also must match completely.
-  *      Searching for a single 's' in a string containing only a sharp-s will
-  *      find no match.
-  *
-  *
-  *  @param strsrch    the UStringSearch struct, which references both
-  *                    the text to be searched  and the pattern being sought.
-  *  @param startIdx   The index into the text to begin the search.
-  *  @param matchStart An out parameter, the starting index of the matched text.
-  *                    This parameter may be NULL.
-  *                    A value of -1 will be returned if no match was found.
-  *  @param matchLimit Out parameter, the index of the first position following the matched text.
-  *                    The matchLimit will be at a suitable position for beginning a subsequent search
-  *                    in the input text.
-  *                    This parameter may be NULL.
-  *                    A value of -1 will be returned if no match was found.
-  *
-  *  @param status     Report any errors.  Note that no match found is not an error.
-  *  @return           true if a match was found, false otherwise.
-  *
-  *  @internal
-  */
-U_CAPI UBool U_EXPORT2 usearch_search(UStringSearch *strsrch,
-                                          int32_t        startIdx,
-                                          int32_t        *matchStart,
-                                          int32_t        *matchLimit,
-                                          UErrorCode     *status);
-
-/**
-  *  Simple backwards search for the pattern, starting at a specified index,
-  *     and using using a default set search options.
-  *
-  *  This is an experimental function, and is not an official part of the
-  *      ICU API.
-  *
-  *  The collator options, such as UCOL_STRENGTH and UCOL_NORMALIZTION, are honored.
-  *
-  *  The UStringSearch options USEARCH_CANONICAL_MATCH, USEARCH_OVERLAP and
-  *  any Break Iterator are ignored.
-  *
-  *  Matches obey the following constraints:
-  *
-  *      Characters at the start or end positions of a match that are ignorable
-  *      for collation are not included as part of the match, unless they
-  *      are part of a combining sequence, as described below.
-  *
-  *      A match will not include a partial combining sequence.  Combining
-  *      character sequences  are considered to be  inseparable units,
-  *      and either match the pattern completely, or are considered to not match
-  *      at all.  Thus, for example, an A followed a combining accent mark will
-  *      not be found when searching for a plain (unaccented) A.   (unless
-  *      the collation strength has been set to ignore all accents).
-  *
-  *      When beginning a search, the initial starting position, startIdx,
-  *      is assumed to be an acceptable match boundary with respect to
-  *      combining characters.  A combining sequence that spans across the
-  *      starting point will not suppress a match beginning at startIdx.
-  *
-  *      Characters that expand to multiple collation elements
-  *      (German sharp-S becoming 'ss', or the composed forms of accented
-  *      characters, for example) also must match completely.
-  *      Searching for a single 's' in a string containing only a sharp-s will
-  *      find no match.
-  *
-  *
-  *  @param strsrch    the UStringSearch struct, which references both
-  *                    the text to be searched  and the pattern being sought.
-  *  @param startIdx   The index into the text to begin the search.
-  *  @param matchStart An out parameter, the starting index of the matched text.
-  *                    This parameter may be NULL.
-  *                    A value of -1 will be returned if no match was found.
-  *  @param matchLimit Out parameter, the index of the first position following the matched text.
-  *                    The matchLimit will be at a suitable position for beginning a subsequent search
-  *                    in the input text.
-  *                    This parameter may be NULL.
-  *                    A value of -1 will be returned if no match was found.
-  *
-  *  @param status     Report any errors.  Note that no match found is not an error.
-  *  @return           true if a match was found, false otherwise.
-  *
-  *  @internal
-  */
-U_CAPI UBool U_EXPORT2 usearch_searchBackwards(UStringSearch *strsrch,
-                                                   int32_t        startIdx,
-                                                   int32_t        *matchStart,
-                                                   int32_t        *matchLimit,
-                                                   UErrorCode     *status);
-#endif  /* U_HIDE_INTERNAL_API */
-
-#endif /* #if !UCONFIG_NO_COLLATION  && !UCONFIG_NO_BREAK_ITERATION */
-
-#endif
-=======
-// © 2016 and later: Unicode, Inc. and others.
-// License & terms of use: http://www.unicode.org/copyright.html
-/*
-**********************************************************************
-*   Copyright (C) 2001-2011,2014 IBM and others. All rights reserved.
-**********************************************************************
-*   Date        Name        Description
-*  06/28/2001   synwee      Creation.
-**********************************************************************
-*/
-#ifndef USEARCH_H
-#define USEARCH_H
-
-#include "unicode/utypes.h"
-
-#if !UCONFIG_NO_COLLATION && !UCONFIG_NO_BREAK_ITERATION
-
-#include "unicode/ucol.h"
-#include "unicode/ucoleitr.h"
-#include "unicode/ubrk.h"
-
-#if U_SHOW_CPLUSPLUS_API
-#include "unicode/localpointer.h"
-#endif   // U_SHOW_CPLUSPLUS_API
-
-/**
- * \file
- * \brief C API: StringSearch
- *
- * C APIs for an engine that provides language-sensitive text searching based 
- * on the comparison rules defined in a <code>UCollator</code> data struct,
- * see <code>ucol.h</code>. This ensures that language eccentricity can be 
- * handled, e.g. for the German collator, characters &szlig; and SS will be matched 
- * if case is chosen to be ignored. 
- * See the <a href="https://htmlpreview.github.io/?https://github.com/unicode-org/icu-docs/blob/main/design/collation/ICU_collation_design.htm">
- * "ICU Collation Design Document"</a> for more information.
- * <p> 
- * As of ICU4C 4.0 / ICU4J 53, the implementation uses a linear search. In previous versions,
- * a modified form of the Boyer-Moore searching algorithm was used. For more information
- * on the modified Boyer-Moore algorithm see
- * <a href="http://icu-project.org/docs/papers/efficient_text_searching_in_java.html">
- * "Efficient Text Searching in Java"</a>, published in <i>Java Report</i> 
- * in February, 1999.
- * <p>
- * There are 2 match options for selection:<br>
- * Let S' be the sub-string of a text string S between the offsets start and 
- * end <start, end>.
- * <br>
- * A pattern string P matches a text string S at the offsets <start, end> 
- * if
- * <pre> 
- * option 1. Some canonical equivalent of P matches some canonical equivalent 
- *           of S'
- * option 2. P matches S' and if P starts or ends with a combining mark, 
- *           there exists no non-ignorable combining mark before or after S' 
- *           in S respectively. 
- * </pre>
- * Option 2. will be the default.
- * <p>
- * This search has APIs similar to that of other text iteration mechanisms 
- * such as the break iterators in <code>ubrk.h</code>. Using these 
- * APIs, it is easy to scan through text looking for all occurrences of 
- * a given pattern. This search iterator allows changing of direction by 
- * calling a <code>reset</code> followed by a <code>next</code> or <code>previous</code>. 
- * Though a direction change can occur without calling <code>reset</code> first,  
- * this operation comes with some speed penalty.
- * Generally, match results in the forward direction will match the result 
- * matches in the backwards direction in the reverse order
- * <p>
- * <code>usearch.h</code> provides APIs to specify the starting position 
- * within the text string to be searched, e.g. <code>usearch_setOffset</code>,
- * <code>usearch_preceding</code> and <code>usearch_following</code>. Since the 
- * starting position will be set as it is specified, please take note that 
- * there are some dangerous positions which the search may render incorrect 
- * results:
- * <ul>
- * <li> The midst of a substring that requires normalization.
- * <li> If the following match is to be found, the position should not be the
- *      second character which requires to be swapped with the preceding 
- *      character. Vice versa, if the preceding match is to be found, 
- *      position to search from should not be the first character which 
- *      requires to be swapped with the next character. E.g certain Thai and
- *      Lao characters require swapping.
- * <li> If a following pattern match is to be found, any position within a 
- *      contracting sequence except the first will fail. Vice versa if a 
- *      preceding pattern match is to be found, a invalid starting point 
- *      would be any character within a contracting sequence except the last.
- * </ul>
- * <p>
- * A breakiterator can be used if only matches at logical breaks are desired.
- * Using a breakiterator will only give you results that exactly matches the
- * boundaries given by the breakiterator. For instance the pattern "e" will
- * not be found in the string "\u00e9" if a character break iterator is used.
- * <p>
- * Options are provided to handle overlapping matches. 
- * E.g. In English, overlapping matches produces the result 0 and 2 
- * for the pattern "abab" in the text "ababab", where else mutually 
- * exclusive matches only produce the result of 0.
- * <p>
- * Options are also provided to implement "asymmetric search" as described in
- * <a href="http://www.unicode.org/reports/tr10/#Asymmetric_Search">
- * UTS #10 Unicode Collation Algorithm</a>, specifically the USearchAttribute
- * USEARCH_ELEMENT_COMPARISON and its values.
- * <p>
- * Though collator attributes will be taken into consideration while 
- * performing matches, there are no APIs here for setting and getting the 
- * attributes. These attributes can be set by getting the collator
- * from <code>usearch_getCollator</code> and using the APIs in <code>ucol.h</code>.
- * Lastly to update String Search to the new collator attributes, 
- * usearch_reset() has to be called.
- * <p> 
- * Restriction: <br>
- * Currently there are no composite characters that consists of a
- * character with combining class > 0 before a character with combining 
- * class == 0. However, if such a character exists in the future, the 
- * search mechanism does not guarantee the results for option 1.
- * 
- * <p>
- * Example of use:<br>
- * <pre><code>
- * char *tgtstr = "The quick brown fox jumped over the lazy fox";
- * char *patstr = "fox";
- * UChar target[64];
- * UChar pattern[16];
- * UErrorCode status = U_ZERO_ERROR;
- * u_uastrcpy(target, tgtstr);
- * u_uastrcpy(pattern, patstr);
- *
- * UStringSearch *search = usearch_open(pattern, -1, target, -1, "en_US", 
- *                                  NULL, &status);
- * if (U_SUCCESS(status)) {
- *     for (int pos = usearch_first(search, &status); 
- *          pos != USEARCH_DONE; 
- *          pos = usearch_next(search, &status))
- *     {
- *         printf("Found match at %d pos, length is %d\n", pos, 
- *                                        usearch_getMatchedLength(search));
- *     }
- * }
- *
- * usearch_close(search);
- * </code></pre>
- * @stable ICU 2.4
- */
-
-/**
-* DONE is returned by previous() and next() after all valid matches have 
-* been returned, and by first() and last() if there are no matches at all.
-* @stable ICU 2.4
-*/
-#define USEARCH_DONE -1
-
-/**
-* Data structure for searching
-* @stable ICU 2.4
-*/
-struct UStringSearch;
-/**
-* Data structure for searching
-* @stable ICU 2.4
-*/
-typedef struct UStringSearch UStringSearch;
-
-/**
-* @stable ICU 2.4
-*/
-typedef enum {
-    /**
-     * Option for overlapping matches
-     * @stable ICU 2.4
-     */
-    USEARCH_OVERLAP = 0,
-#ifndef U_HIDE_DEPRECATED_API
-    /** 
-     * Option for canonical matches; option 1 in header documentation.
-     * The default value will be USEARCH_OFF.
-     * Note: Setting this option to USEARCH_ON currently has no effect on
-     * search behavior, and this option is deprecated. Instead, to control
-     * canonical match behavior, you must set UCOL_NORMALIZATION_MODE
-     * appropriately (to UCOL_OFF or UCOL_ON) in the UCollator used by
-     * the UStringSearch object.
-     * @see usearch_openFromCollator 
-     * @see usearch_getCollator
-     * @see usearch_setCollator
-     * @see ucol_getAttribute
-     * @deprecated ICU 53
-     */
-    USEARCH_CANONICAL_MATCH = 1,
-#endif  /* U_HIDE_DEPRECATED_API */
-    /** 
-     * Option to control how collation elements are compared.
-     * The default value will be USEARCH_STANDARD_ELEMENT_COMPARISON.
-     * @stable ICU 4.4
-     */
-    USEARCH_ELEMENT_COMPARISON = 2,
-
-#ifndef U_HIDE_DEPRECATED_API
-    /**
-     * One more than the highest normal USearchAttribute value.
-     * @deprecated ICU 58 The numeric value may change over time, see ICU ticket #12420.
-     */
-    USEARCH_ATTRIBUTE_COUNT = 3
-#endif  /* U_HIDE_DEPRECATED_API */
-} USearchAttribute;
-
-/**
-* @stable ICU 2.4
-*/
-typedef enum {
-    /** 
-     * Default value for any USearchAttribute
-     * @stable ICU 2.4
-     */
-    USEARCH_DEFAULT = -1,
-    /**
-     * Value for USEARCH_OVERLAP and USEARCH_CANONICAL_MATCH
-     * @stable ICU 2.4
-     */
-    USEARCH_OFF, 
-    /**
-     * Value for USEARCH_OVERLAP and USEARCH_CANONICAL_MATCH
-     * @stable ICU 2.4
-     */
-    USEARCH_ON,
-    /** 
-     * Value (default) for USEARCH_ELEMENT_COMPARISON;
-     * standard collation element comparison at the specified collator
-     * strength.
-     * @stable ICU 4.4
-     */
-    USEARCH_STANDARD_ELEMENT_COMPARISON,
-    /** 
-     * Value for USEARCH_ELEMENT_COMPARISON;
-     * collation element comparison is modified to effectively provide
-     * behavior between the specified strength and strength - 1. Collation
-     * elements in the pattern that have the base weight for the specified
-     * strength are treated as "wildcards" that match an element with any
-     * other weight at that collation level in the searched text. For
-     * example, with a secondary-strength English collator, a plain 'e' in
-     * the pattern will match a plain e or an e with any diacritic in the
-     * searched text, but an e with diacritic in the pattern will only
-     * match an e with the same diacritic in the searched text.
-     *
-     * This supports "asymmetric search" as described in
-     * <a href="http://www.unicode.org/reports/tr10/#Asymmetric_Search">
-     * UTS #10 Unicode Collation Algorithm</a>.
-     *
-     * @stable ICU 4.4
-     */
-    USEARCH_PATTERN_BASE_WEIGHT_IS_WILDCARD,
-    /** 
-     * Value for USEARCH_ELEMENT_COMPARISON.
-     * collation element comparison is modified to effectively provide
-     * behavior between the specified strength and strength - 1. Collation
-     * elements in either the pattern or the searched text that have the
-     * base weight for the specified strength are treated as "wildcards"
-     * that match an element with any other weight at that collation level.
-     * For example, with a secondary-strength English collator, a plain 'e'
-     * in the pattern will match a plain e or an e with any diacritic in the
-     * searched text, but an e with diacritic in the pattern will only
-     * match an e with the same diacritic or a plain e in the searched text.
-     *
-     * This option is similar to "asymmetric search" as described in
-     * [UTS #10 Unicode Collation Algorithm](http://www.unicode.org/reports/tr10/#Asymmetric_Search),
-     * but also allows unmarked characters in the searched text to match
-     * marked or unmarked versions of that character in the pattern.
-     *
-     * @stable ICU 4.4
-     */
-    USEARCH_ANY_BASE_WEIGHT_IS_WILDCARD,
-
-#ifndef U_HIDE_DEPRECATED_API
-    /**
-     * One more than the highest normal USearchAttributeValue value.
-     * @deprecated ICU 58 The numeric value may change over time, see ICU ticket #12420.
-     */
-    USEARCH_ATTRIBUTE_VALUE_COUNT
-#endif  /* U_HIDE_DEPRECATED_API */
-} USearchAttributeValue;
-
-/* open and close ------------------------------------------------------ */
-
-/**
-* Creates a String Search iterator data struct using the argument locale language
-* rule set. A collator will be created in the process, which will be owned by
-* this String Search and will be deleted in <code>usearch_close</code>.
-*
-* The UStringSearch retains a pointer to both the pattern and text strings.
-* The caller must not modify or delete them while using the UStringSearch.
-*
-* @param pattern for matching
-* @param patternlength length of the pattern, -1 for null-termination
-* @param text text string
-* @param textlength length of the text string, -1 for null-termination
-* @param locale name of locale for the rules to be used
-* @param breakiter A BreakIterator that will be used to restrict the points
-*                  at which matches are detected. If a match is found, but 
-*                  the match's start or end index is not a boundary as 
-*                  determined by the <code>BreakIterator</code>, the match will 
-*                  be rejected and another will be searched for. 
-*                  If this parameter is <code>NULL</code>, no break detection is 
-*                  attempted.
-* @param status for errors if it occurs. If pattern or text is NULL, or if
-*               patternlength or textlength is 0 then an 
-*               U_ILLEGAL_ARGUMENT_ERROR is returned.
-* @return search iterator data structure, or NULL if there is an error.
-* @stable ICU 2.4
-*/
-U_CAPI UStringSearch * U_EXPORT2 usearch_open(const UChar    *pattern,
-                                              int32_t         patternlength,
-                                        const UChar          *text,
-                                              int32_t         textlength,
-                                        const char           *locale,
-                                              UBreakIterator *breakiter,
-                                              UErrorCode     *status);
-
-/**
-* Creates a String Search iterator data struct using the argument collator language
-* rule set. Note, user retains the ownership of this collator, thus the
-* responsibility of deletion lies with the user.
-
-* NOTE: String Search cannot be instantiated from a collator that has
-* collate digits as numbers (CODAN) turned on (UCOL_NUMERIC_COLLATION).
-*
-* The UStringSearch retains a pointer to both the pattern and text strings.
-* The caller must not modify or delete them while using the UStringSearch.
-*
-* @param pattern for matching
-* @param patternlength length of the pattern, -1 for null-termination
-* @param text text string
-* @param textlength length of the text string, -1 for null-termination
-* @param collator used for the language rules
-* @param breakiter A BreakIterator that will be used to restrict the points
-*                  at which matches are detected. If a match is found, but
-*                  the match's start or end index is not a boundary as
-*                  determined by the <code>BreakIterator</code>, the match will
-*                  be rejected and another will be searched for.
-*                  If this parameter is <code>NULL</code>, no break detection is
-*                  attempted.
-* @param status for errors if it occurs. If collator, pattern or text is NULL,
-*               or if patternlength or textlength is 0 then an
-*               U_ILLEGAL_ARGUMENT_ERROR is returned.
-* @return search iterator data structure, or NULL if there is an error.
-* @stable ICU 2.4
-*/
-U_CAPI UStringSearch * U_EXPORT2 usearch_openFromCollator(
-                                         const UChar          *pattern,
-                                               int32_t         patternlength,
-                                         const UChar          *text,
-                                               int32_t         textlength,
-                                         const UCollator      *collator,
-                                               UBreakIterator *breakiter,
-                                               UErrorCode     *status);
-
-/**
- * Destroys and cleans up the String Search iterator data struct.
- * If a collator was created in <code>usearch_open</code>, then it will be destroyed here.
- * @param searchiter The UStringSearch to clean up
- * @stable ICU 2.4
- */
-U_CAPI void U_EXPORT2 usearch_close(UStringSearch *searchiter);
-
-#if U_SHOW_CPLUSPLUS_API
-
-U_NAMESPACE_BEGIN
-
-/**
- * \class LocalUStringSearchPointer
- * "Smart pointer" class, closes a UStringSearch via usearch_close().
- * For most methods see the LocalPointerBase base class.
- *
- * @see LocalPointerBase
- * @see LocalPointer
- * @stable ICU 4.4
- */
-U_DEFINE_LOCAL_OPEN_POINTER(LocalUStringSearchPointer, UStringSearch, usearch_close);
-
-U_NAMESPACE_END
-
-#endif
-
-/* get and set methods -------------------------------------------------- */
-
-/**
-* Sets the current position in the text string which the next search will 
-* start from. Clears previous states. 
-* This method takes the argument index and sets the position in the text 
-* string accordingly without checking if the index is pointing to a 
-* valid starting point to begin searching. 
-* Search positions that may render incorrect results are highlighted in the
-* header comments
-* @param strsrch search iterator data struct
-* @param position position to start next search from. If position is less
-*          than or greater than the text range for searching, 
-*          an U_INDEX_OUTOFBOUNDS_ERROR will be returned
-* @param status error status if any.
-* @stable ICU 2.4
-*/
-U_CAPI void U_EXPORT2 usearch_setOffset(UStringSearch *strsrch,
-                                        int32_t        position,
-                                        UErrorCode    *status);
-
-/**
-* Return the current index in the string text being searched.
-* If the iteration has gone past the end of the text (or past the beginning 
-* for a backwards search), <code>USEARCH_DONE</code> is returned.
-* @param strsrch search iterator data struct
-* @see #USEARCH_DONE
-* @stable ICU 2.4
-*/
-U_CAPI int32_t U_EXPORT2 usearch_getOffset(const UStringSearch *strsrch);
-    
-/**
-* Sets the text searching attributes located in the enum USearchAttribute
-* with values from the enum USearchAttributeValue.
-* <code>USEARCH_DEFAULT</code> can be used for all attributes for resetting.
-* @param strsrch search iterator data struct
-* @param attribute text attribute to be set
-* @param value text attribute value
-* @param status for errors if it occurs
-* @see #usearch_getAttribute
-* @stable ICU 2.4
-*/
-U_CAPI void U_EXPORT2 usearch_setAttribute(UStringSearch         *strsrch,
-                                           USearchAttribute       attribute,
-                                           USearchAttributeValue  value,
-                                           UErrorCode            *status);
-
-/**    
-* Gets the text searching attributes.
-* @param strsrch search iterator data struct
-* @param attribute text attribute to be retrieve
-* @return text attribute value
-* @see #usearch_setAttribute
-* @stable ICU 2.4
-*/
-U_CAPI USearchAttributeValue U_EXPORT2 usearch_getAttribute(
-                                         const UStringSearch    *strsrch,
-                                               USearchAttribute  attribute);
-
-/**
-* Returns the index to the match in the text string that was searched.
-* This call returns a valid result only after a successful call to 
-* <code>usearch_first</code>, <code>usearch_next</code>, <code>usearch_previous</code>, 
-* or <code>usearch_last</code>.
-* Just after construction, or after a searching method returns 
-* <code>USEARCH_DONE</code>, this method will return <code>USEARCH_DONE</code>.
-* <p>
-* Use <code>usearch_getMatchedLength</code> to get the matched string length.
-* @param strsrch search iterator data struct
-* @return index to a substring within the text string that is being 
-*         searched.
-* @see #usearch_first
-* @see #usearch_next
-* @see #usearch_previous
-* @see #usearch_last
-* @see #USEARCH_DONE
-* @stable ICU 2.4
-*/
-U_CAPI int32_t U_EXPORT2 usearch_getMatchedStart(
-                                               const UStringSearch *strsrch);
-    
-/**
-* Returns the length of text in the string which matches the search pattern. 
-* This call returns a valid result only after a successful call to 
-* <code>usearch_first</code>, <code>usearch_next</code>, <code>usearch_previous</code>, 
-* or <code>usearch_last</code>.
-* Just after construction, or after a searching method returns 
-* <code>USEARCH_DONE</code>, this method will return 0.
-* @param strsrch search iterator data struct
-* @return The length of the match in the string text, or 0 if there is no 
-*         match currently.
-* @see #usearch_first
-* @see #usearch_next
-* @see #usearch_previous
-* @see #usearch_last
-* @see #USEARCH_DONE
-* @stable ICU 2.4
-*/
-U_CAPI int32_t U_EXPORT2 usearch_getMatchedLength(
-                                               const UStringSearch *strsrch);
-
-/**
-* Returns the text that was matched by the most recent call to 
-* <code>usearch_first</code>, <code>usearch_next</code>, <code>usearch_previous</code>, 
-* or <code>usearch_last</code>.
-* If the iterator is not pointing at a valid match (e.g. just after 
-* construction or after <code>USEARCH_DONE</code> has been returned, returns
-* an empty string. If result is not large enough to store the matched text,
-* result will be filled with the partial text and an U_BUFFER_OVERFLOW_ERROR 
-* will be returned in status. result will be null-terminated whenever 
-* possible. If the buffer fits the matched text exactly, a null-termination 
-* is not possible, then a U_STRING_NOT_TERMINATED_ERROR set in status.
-* Pre-flighting can be either done with length = 0 or the API 
-* <code>usearch_getMatchedLength</code>.
-* @param strsrch search iterator data struct
-* @param result UChar buffer to store the matched string
-* @param resultCapacity length of the result buffer
-* @param status error returned if result is not large enough
-* @return exact length of the matched text, not counting the null-termination
-* @see #usearch_first
-* @see #usearch_next
-* @see #usearch_previous
-* @see #usearch_last
-* @see #USEARCH_DONE
-* @stable ICU 2.4
-*/
-U_CAPI int32_t U_EXPORT2 usearch_getMatchedText(const UStringSearch *strsrch, 
-                                            UChar         *result, 
-                                            int32_t        resultCapacity, 
-                                            UErrorCode    *status);
-
-#if !UCONFIG_NO_BREAK_ITERATION
-
-/**
-* Set the BreakIterator that will be used to restrict the points at which 
-* matches are detected.
-* @param strsrch search iterator data struct
-* @param breakiter A BreakIterator that will be used to restrict the points
-*                  at which matches are detected. If a match is found, but 
-*                  the match's start or end index is not a boundary as 
-*                  determined by the <code>BreakIterator</code>, the match will 
-*                  be rejected and another will be searched for. 
-*                  If this parameter is <code>NULL</code>, no break detection is 
-*                  attempted.
-* @param status for errors if it occurs
-* @see #usearch_getBreakIterator
-* @stable ICU 2.4
-*/
-U_CAPI void U_EXPORT2 usearch_setBreakIterator(UStringSearch  *strsrch, 
-                                               UBreakIterator *breakiter,
-                                               UErrorCode     *status);
-
-/**
-* Returns the BreakIterator that is used to restrict the points at which 
-* matches are detected. This will be the same object that was passed to the 
-* constructor or to <code>usearch_setBreakIterator</code>. Note that 
-* <code>NULL</code> 
-* is a legal value; it means that break detection should not be attempted.
-* @param strsrch search iterator data struct
-* @return break iterator used
-* @see #usearch_setBreakIterator
-* @stable ICU 2.4
-*/
-U_CAPI const UBreakIterator * U_EXPORT2 usearch_getBreakIterator(
-                                              const UStringSearch *strsrch);
-    
-#endif
-
-/**
-* Set the string text to be searched. Text iteration will hence begin at the 
-* start of the text string. This method is useful if you want to re-use an 
-* iterator to search for the same pattern within a different body of text.
-*
-* The UStringSearch retains a pointer to the text string. The caller must not
-* modify or delete the string while using the UStringSearch.
-*
-* @param strsrch search iterator data struct
-* @param text new string to look for match
-* @param textlength length of the new string, -1 for null-termination
-* @param status for errors if it occurs. If text is NULL, or textlength is 0 
-*               then an U_ILLEGAL_ARGUMENT_ERROR is returned with no change
-*               done to strsrch.
-* @see #usearch_getText
-* @stable ICU 2.4
-*/
-U_CAPI void U_EXPORT2 usearch_setText(      UStringSearch *strsrch, 
-                                      const UChar         *text,
-                                            int32_t        textlength,
-                                            UErrorCode    *status);
-
-/**
-* Return the string text to be searched.
-* @param strsrch search iterator data struct
-* @param length returned string text length
-* @return string text 
-* @see #usearch_setText
-* @stable ICU 2.4
-*/
-U_CAPI const UChar * U_EXPORT2 usearch_getText(const UStringSearch *strsrch, 
-                                               int32_t       *length);
-
-/**
-* Gets the collator used for the language rules. 
-* <p>
-* Deleting the returned <code>UCollator</code> before calling 
-* <code>usearch_close</code> would cause the string search to fail.
-* <code>usearch_close</code> will delete the collator if this search owns it.
-* @param strsrch search iterator data struct
-* @return collator
-* @stable ICU 2.4
-*/
-U_CAPI UCollator * U_EXPORT2 usearch_getCollator(
-                                               const UStringSearch *strsrch);
-
-/**
-* Sets the collator used for the language rules. User retains the ownership 
-* of this collator, thus the responsibility of deletion lies with the user.
-* This method causes internal data such as the pattern collation elements
-* and shift tables to be recalculated, but the iterator's position is unchanged.
-* @param strsrch search iterator data struct
-* @param collator to be used
-* @param status for errors if it occurs
-* @stable ICU 2.4
-*/
-U_CAPI void U_EXPORT2 usearch_setCollator(      UStringSearch *strsrch, 
-                                          const UCollator     *collator,
-                                                UErrorCode    *status);
-
-/**
-* Sets the pattern used for matching.
-* Internal data like the pattern collation elements will be recalculated, but the 
-* iterator's position is unchanged.
-*
-* The UStringSearch retains a pointer to the pattern string. The caller must not
-* modify or delete the string while using the UStringSearch.
-*
-* @param strsrch search iterator data struct
-* @param pattern string
-* @param patternlength pattern length, -1 for null-terminated string
-* @param status for errors if it occurs. If text is NULL, or textlength is 0 
-*               then an U_ILLEGAL_ARGUMENT_ERROR is returned with no change
-*               done to strsrch.
-* @stable ICU 2.4
-*/
-U_CAPI void U_EXPORT2 usearch_setPattern(      UStringSearch *strsrch, 
-                                         const UChar         *pattern,
-                                               int32_t        patternlength,
-                                               UErrorCode    *status);
-
-/**
-* Gets the search pattern
-* @param strsrch search iterator data struct
-* @param length return length of the pattern, -1 indicates that the pattern 
-*               is null-terminated
-* @return pattern string
-* @stable ICU 2.4
-*/
-U_CAPI const UChar * U_EXPORT2 usearch_getPattern(
-                                               const UStringSearch *strsrch, 
-                                                     int32_t       *length);
-
-/* methods ------------------------------------------------------------- */
-
-/**
-* Returns the first index at which the string text matches the search 
-* pattern.  
-* The iterator is adjusted so that its current index (as returned by 
-* <code>usearch_getOffset</code>) is the match position if one was found.
-* If a match is not found, <code>USEARCH_DONE</code> will be returned and
-* the iterator will be adjusted to the index <code>USEARCH_DONE</code>.
-* @param strsrch search iterator data struct
-* @param status for errors if it occurs
-* @return The character index of the first match, or 
-* <code>USEARCH_DONE</code> if there are no matches.
-* @see #usearch_getOffset
-* @see #USEARCH_DONE
-* @stable ICU 2.4
-*/
-U_CAPI int32_t U_EXPORT2 usearch_first(UStringSearch *strsrch, 
-                                           UErrorCode    *status);
-
-/**
-* Returns the first index equal or greater than <code>position</code> at which
-* the string text
-* matches the search pattern. The iterator is adjusted so that its current 
-* index (as returned by <code>usearch_getOffset</code>) is the match position if 
-* one was found.
-* If a match is not found, <code>USEARCH_DONE</code> will be returned and
-* the iterator will be adjusted to the index <code>USEARCH_DONE</code>
-* <p>
-* Search positions that may render incorrect results are highlighted in the
-* header comments. If position is less than or greater than the text range 
-* for searching, an U_INDEX_OUTOFBOUNDS_ERROR will be returned
-* @param strsrch search iterator data struct
-* @param position to start the search at
-* @param status for errors if it occurs
-* @return The character index of the first match following <code>pos</code>,
-*         or <code>USEARCH_DONE</code> if there are no matches.
-* @see #usearch_getOffset
-* @see #USEARCH_DONE
-* @stable ICU 2.4
-*/
-U_CAPI int32_t U_EXPORT2 usearch_following(UStringSearch *strsrch, 
-                                               int32_t    position, 
-                                               UErrorCode    *status);
-    
-/**
-* Returns the last index in the target text at which it matches the search 
-* pattern. The iterator is adjusted so that its current 
-* index (as returned by <code>usearch_getOffset</code>) is the match position if 
-* one was found.
-* If a match is not found, <code>USEARCH_DONE</code> will be returned and
-* the iterator will be adjusted to the index <code>USEARCH_DONE</code>.
-* @param strsrch search iterator data struct
-* @param status for errors if it occurs
-* @return The index of the first match, or <code>USEARCH_DONE</code> if there 
-*         are no matches.
-* @see #usearch_getOffset
-* @see #USEARCH_DONE
-* @stable ICU 2.4
-*/
-U_CAPI int32_t U_EXPORT2 usearch_last(UStringSearch *strsrch, 
-                                          UErrorCode    *status);
-
-/**
-* Returns the first index less than <code>position</code> at which the string text 
-* matches the search pattern. The iterator is adjusted so that its current 
-* index (as returned by <code>usearch_getOffset</code>) is the match position if 
-* one was found.
-* If a match is not found, <code>USEARCH_DONE</code> will be returned and
-* the iterator will be adjusted to the index <code>USEARCH_DONE</code>
-* <p>
-* Search positions that may render incorrect results are highlighted in the
-* header comments. If position is less than or greater than the text range 
-* for searching, an U_INDEX_OUTOFBOUNDS_ERROR will be returned.
-* <p>
-* When <code>USEARCH_OVERLAP</code> option is off, the last index of the
-* result match is always less than <code>position</code>.
-* When <code>USERARCH_OVERLAP</code> is on, the result match may span across
-* <code>position</code>.
-* @param strsrch search iterator data struct
-* @param position index position the search is to begin at
-* @param status for errors if it occurs
-* @return The character index of the first match preceding <code>pos</code>,
-*         or <code>USEARCH_DONE</code> if there are no matches.
-* @see #usearch_getOffset
-* @see #USEARCH_DONE
-* @stable ICU 2.4
-*/
-U_CAPI int32_t U_EXPORT2 usearch_preceding(UStringSearch *strsrch, 
-                                               int32_t    position, 
-                                               UErrorCode    *status);
-    
-/**
-* Returns the index of the next point at which the string text matches the
-* search pattern, starting from the current position.
-* The iterator is adjusted so that its current 
-* index (as returned by <code>usearch_getOffset</code>) is the match position if 
-* one was found.
-* If a match is not found, <code>USEARCH_DONE</code> will be returned and
-* the iterator will be adjusted to the index <code>USEARCH_DONE</code>
-* @param strsrch search iterator data struct
-* @param status for errors if it occurs
-* @return The index of the next match after the current position, or 
-*         <code>USEARCH_DONE</code> if there are no more matches.
-* @see #usearch_first
-* @see #usearch_getOffset
-* @see #USEARCH_DONE
-* @stable ICU 2.4
-*/
-U_CAPI int32_t U_EXPORT2 usearch_next(UStringSearch *strsrch, 
-                                          UErrorCode    *status);
-
-/**
-* Returns the index of the previous point at which the string text matches
-* the search pattern, starting at the current position.
-* The iterator is adjusted so that its current 
-* index (as returned by <code>usearch_getOffset</code>) is the match position if 
-* one was found.
-* If a match is not found, <code>USEARCH_DONE</code> will be returned and
-* the iterator will be adjusted to the index <code>USEARCH_DONE</code>
-* @param strsrch search iterator data struct
-* @param status for errors if it occurs
-* @return The index of the previous match before the current position,
-*         or <code>USEARCH_DONE</code> if there are no more matches.
-* @see #usearch_last
-* @see #usearch_getOffset
-* @see #USEARCH_DONE
-* @stable ICU 2.4
-*/
-U_CAPI int32_t U_EXPORT2 usearch_previous(UStringSearch *strsrch, 
-                                              UErrorCode    *status);
-    
-/** 
-* Reset the iteration.
-* Search will begin at the start of the text string if a forward iteration 
-* is initiated before a backwards iteration. Otherwise if a backwards 
-* iteration is initiated before a forwards iteration, the search will begin
-* at the end of the text string.
-* @param strsrch search iterator data struct
-* @see #usearch_first
-* @stable ICU 2.4
-*/
-U_CAPI void U_EXPORT2 usearch_reset(UStringSearch *strsrch);
-
-#ifndef U_HIDE_INTERNAL_API
-/**
-  *  Simple forward search for the pattern, starting at a specified index,
-  *     and using a default set search options.
-  *
-  *  This is an experimental function, and is not an official part of the
-  *      ICU API.
-  *
-  *  The collator options, such as UCOL_STRENGTH and UCOL_NORMALIZTION, are honored.
-  *
-  *  The UStringSearch options USEARCH_CANONICAL_MATCH, USEARCH_OVERLAP and
-  *  any Break Iterator are ignored.
-  *
-  *  Matches obey the following constraints:
-  *
-  *      Characters at the start or end positions of a match that are ignorable
-  *      for collation are not included as part of the match, unless they
-  *      are part of a combining sequence, as described below.
-  *
-  *      A match will not include a partial combining sequence.  Combining
-  *      character sequences  are considered to be  inseparable units,
-  *      and either match the pattern completely, or are considered to not match
-  *      at all.  Thus, for example, an A followed a combining accent mark will 
-  *      not be found when searching for a plain (unaccented) A.   (unless
-  *      the collation strength has been set to ignore all accents).
-  *
-  *      When beginning a search, the initial starting position, startIdx,
-  *      is assumed to be an acceptable match boundary with respect to
-  *      combining characters.  A combining sequence that spans across the
-  *      starting point will not suppress a match beginning at startIdx.
-  *
-  *      Characters that expand to multiple collation elements
-  *      (German sharp-S becoming 'ss', or the composed forms of accented
-  *      characters, for example) also must match completely.
-  *      Searching for a single 's' in a string containing only a sharp-s will 
-  *      find no match.
-  *
-  *
-  *  @param strsrch    the UStringSearch struct, which references both
-  *                    the text to be searched  and the pattern being sought.
-  *  @param startIdx   The index into the text to begin the search.
-  *  @param matchStart An out parameter, the starting index of the matched text.
-  *                    This parameter may be NULL.
-  *                    A value of -1 will be returned if no match was found.
-  *  @param matchLimit Out parameter, the index of the first position following the matched text.
-  *                    The matchLimit will be at a suitable position for beginning a subsequent search
-  *                    in the input text.
-  *                    This parameter may be NULL.
-  *                    A value of -1 will be returned if no match was found.
-  *          
-  *  @param status     Report any errors.  Note that no match found is not an error.
-  *  @return           true if a match was found, false otherwise.
-  *
-  *  @internal
-  */
-U_CAPI UBool U_EXPORT2 usearch_search(UStringSearch *strsrch,
-                                          int32_t        startIdx,
-                                          int32_t        *matchStart,
-                                          int32_t        *matchLimit,
-                                          UErrorCode     *status);
-
-/**
-  *  Simple backwards search for the pattern, starting at a specified index,
-  *     and using using a default set search options.
-  *
-  *  This is an experimental function, and is not an official part of the
-  *      ICU API.
-  *
-  *  The collator options, such as UCOL_STRENGTH and UCOL_NORMALIZTION, are honored.
-  *
-  *  The UStringSearch options USEARCH_CANONICAL_MATCH, USEARCH_OVERLAP and
-  *  any Break Iterator are ignored.
-  *
-  *  Matches obey the following constraints:
-  *
-  *      Characters at the start or end positions of a match that are ignorable
-  *      for collation are not included as part of the match, unless they
-  *      are part of a combining sequence, as described below.
-  *
-  *      A match will not include a partial combining sequence.  Combining
-  *      character sequences  are considered to be  inseparable units,
-  *      and either match the pattern completely, or are considered to not match
-  *      at all.  Thus, for example, an A followed a combining accent mark will 
-  *      not be found when searching for a plain (unaccented) A.   (unless
-  *      the collation strength has been set to ignore all accents).
-  *
-  *      When beginning a search, the initial starting position, startIdx,
-  *      is assumed to be an acceptable match boundary with respect to
-  *      combining characters.  A combining sequence that spans across the
-  *      starting point will not suppress a match beginning at startIdx.
-  *
-  *      Characters that expand to multiple collation elements
-  *      (German sharp-S becoming 'ss', or the composed forms of accented
-  *      characters, for example) also must match completely.
-  *      Searching for a single 's' in a string containing only a sharp-s will 
-  *      find no match.
-  *
-  *
-  *  @param strsrch    the UStringSearch struct, which references both
-  *                    the text to be searched  and the pattern being sought.
-  *  @param startIdx   The index into the text to begin the search.
-  *  @param matchStart An out parameter, the starting index of the matched text.
-  *                    This parameter may be NULL.
-  *                    A value of -1 will be returned if no match was found.
-  *  @param matchLimit Out parameter, the index of the first position following the matched text.
-  *                    The matchLimit will be at a suitable position for beginning a subsequent search
-  *                    in the input text.
-  *                    This parameter may be NULL.
-  *                    A value of -1 will be returned if no match was found.
-  *          
-  *  @param status     Report any errors.  Note that no match found is not an error.
-  *  @return           true if a match was found, false otherwise.
-  *
-  *  @internal
-  */
-U_CAPI UBool U_EXPORT2 usearch_searchBackwards(UStringSearch *strsrch,
-                                                   int32_t        startIdx,
-                                                   int32_t        *matchStart,
-                                                   int32_t        *matchLimit,
-                                                   UErrorCode     *status);
-#endif  /* U_HIDE_INTERNAL_API */
-
-#endif /* #if !UCONFIG_NO_COLLATION  && !UCONFIG_NO_BREAK_ITERATION */
-
-#endif
->>>>>>> a8a80be5
+// © 2016 and later: Unicode, Inc. and others.
+// License & terms of use: http://www.unicode.org/copyright.html
+/*
+**********************************************************************
+*   Copyright (C) 2001-2011,2014 IBM and others. All rights reserved.
+**********************************************************************
+*   Date        Name        Description
+*  06/28/2001   synwee      Creation.
+**********************************************************************
+*/
+#ifndef USEARCH_H
+#define USEARCH_H
+
+#include "unicode/utypes.h"
+
+#if !UCONFIG_NO_COLLATION && !UCONFIG_NO_BREAK_ITERATION
+
+#include "unicode/ucol.h"
+#include "unicode/ucoleitr.h"
+#include "unicode/ubrk.h"
+
+#if U_SHOW_CPLUSPLUS_API
+#include "unicode/localpointer.h"
+#endif   // U_SHOW_CPLUSPLUS_API
+
+/**
+ * \file
+ * \brief C API: StringSearch
+ *
+ * C APIs for an engine that provides language-sensitive text searching based 
+ * on the comparison rules defined in a <code>UCollator</code> data struct,
+ * see <code>ucol.h</code>. This ensures that language eccentricity can be 
+ * handled, e.g. for the German collator, characters &szlig; and SS will be matched 
+ * if case is chosen to be ignored. 
+ * See the <a href="https://htmlpreview.github.io/?https://github.com/unicode-org/icu-docs/blob/main/design/collation/ICU_collation_design.htm">
+ * "ICU Collation Design Document"</a> for more information.
+ * <p> 
+ * As of ICU4C 4.0 / ICU4J 53, the implementation uses a linear search. In previous versions,
+ * a modified form of the Boyer-Moore searching algorithm was used. For more information
+ * on the modified Boyer-Moore algorithm see
+ * <a href="http://icu-project.org/docs/papers/efficient_text_searching_in_java.html">
+ * "Efficient Text Searching in Java"</a>, published in <i>Java Report</i> 
+ * in February, 1999.
+ * <p>
+ * There are 2 match options for selection:<br>
+ * Let S' be the sub-string of a text string S between the offsets start and 
+ * end <start, end>.
+ * <br>
+ * A pattern string P matches a text string S at the offsets <start, end> 
+ * if
+ * <pre> 
+ * option 1. Some canonical equivalent of P matches some canonical equivalent 
+ *           of S'
+ * option 2. P matches S' and if P starts or ends with a combining mark, 
+ *           there exists no non-ignorable combining mark before or after S' 
+ *           in S respectively. 
+ * </pre>
+ * Option 2. will be the default.
+ * <p>
+ * This search has APIs similar to that of other text iteration mechanisms 
+ * such as the break iterators in <code>ubrk.h</code>. Using these 
+ * APIs, it is easy to scan through text looking for all occurrences of 
+ * a given pattern. This search iterator allows changing of direction by 
+ * calling a <code>reset</code> followed by a <code>next</code> or <code>previous</code>. 
+ * Though a direction change can occur without calling <code>reset</code> first,  
+ * this operation comes with some speed penalty.
+ * Generally, match results in the forward direction will match the result 
+ * matches in the backwards direction in the reverse order
+ * <p>
+ * <code>usearch.h</code> provides APIs to specify the starting position 
+ * within the text string to be searched, e.g. <code>usearch_setOffset</code>,
+ * <code>usearch_preceding</code> and <code>usearch_following</code>. Since the 
+ * starting position will be set as it is specified, please take note that 
+ * there are some dangerous positions which the search may render incorrect 
+ * results:
+ * <ul>
+ * <li> The midst of a substring that requires normalization.
+ * <li> If the following match is to be found, the position should not be the
+ *      second character which requires to be swapped with the preceding 
+ *      character. Vice versa, if the preceding match is to be found, 
+ *      position to search from should not be the first character which 
+ *      requires to be swapped with the next character. E.g certain Thai and
+ *      Lao characters require swapping.
+ * <li> If a following pattern match is to be found, any position within a 
+ *      contracting sequence except the first will fail. Vice versa if a 
+ *      preceding pattern match is to be found, a invalid starting point 
+ *      would be any character within a contracting sequence except the last.
+ * </ul>
+ * <p>
+ * A breakiterator can be used if only matches at logical breaks are desired.
+ * Using a breakiterator will only give you results that exactly matches the
+ * boundaries given by the breakiterator. For instance the pattern "e" will
+ * not be found in the string "\u00e9" if a character break iterator is used.
+ * <p>
+ * Options are provided to handle overlapping matches. 
+ * E.g. In English, overlapping matches produces the result 0 and 2 
+ * for the pattern "abab" in the text "ababab", where else mutually 
+ * exclusive matches only produce the result of 0.
+ * <p>
+ * Options are also provided to implement "asymmetric search" as described in
+ * <a href="http://www.unicode.org/reports/tr10/#Asymmetric_Search">
+ * UTS #10 Unicode Collation Algorithm</a>, specifically the USearchAttribute
+ * USEARCH_ELEMENT_COMPARISON and its values.
+ * <p>
+ * Though collator attributes will be taken into consideration while 
+ * performing matches, there are no APIs here for setting and getting the 
+ * attributes. These attributes can be set by getting the collator
+ * from <code>usearch_getCollator</code> and using the APIs in <code>ucol.h</code>.
+ * Lastly to update String Search to the new collator attributes, 
+ * usearch_reset() has to be called.
+ * <p> 
+ * Restriction: <br>
+ * Currently there are no composite characters that consists of a
+ * character with combining class > 0 before a character with combining 
+ * class == 0. However, if such a character exists in the future, the 
+ * search mechanism does not guarantee the results for option 1.
+ * 
+ * <p>
+ * Example of use:<br>
+ * <pre><code>
+ * char *tgtstr = "The quick brown fox jumped over the lazy fox";
+ * char *patstr = "fox";
+ * UChar target[64];
+ * UChar pattern[16];
+ * UErrorCode status = U_ZERO_ERROR;
+ * u_uastrcpy(target, tgtstr);
+ * u_uastrcpy(pattern, patstr);
+ *
+ * UStringSearch *search = usearch_open(pattern, -1, target, -1, "en_US", 
+ *                                  NULL, &status);
+ * if (U_SUCCESS(status)) {
+ *     for (int pos = usearch_first(search, &status); 
+ *          pos != USEARCH_DONE; 
+ *          pos = usearch_next(search, &status))
+ *     {
+ *         printf("Found match at %d pos, length is %d\n", pos, 
+ *                                        usearch_getMatchedLength(search));
+ *     }
+ * }
+ *
+ * usearch_close(search);
+ * </code></pre>
+ * @stable ICU 2.4
+ */
+
+/**
+* DONE is returned by previous() and next() after all valid matches have 
+* been returned, and by first() and last() if there are no matches at all.
+* @stable ICU 2.4
+*/
+#define USEARCH_DONE -1
+
+/**
+* Data structure for searching
+* @stable ICU 2.4
+*/
+struct UStringSearch;
+/**
+* Data structure for searching
+* @stable ICU 2.4
+*/
+typedef struct UStringSearch UStringSearch;
+
+/**
+* @stable ICU 2.4
+*/
+typedef enum {
+    /**
+     * Option for overlapping matches
+     * @stable ICU 2.4
+     */
+    USEARCH_OVERLAP = 0,
+#ifndef U_HIDE_DEPRECATED_API
+    /** 
+     * Option for canonical matches; option 1 in header documentation.
+     * The default value will be USEARCH_OFF.
+     * Note: Setting this option to USEARCH_ON currently has no effect on
+     * search behavior, and this option is deprecated. Instead, to control
+     * canonical match behavior, you must set UCOL_NORMALIZATION_MODE
+     * appropriately (to UCOL_OFF or UCOL_ON) in the UCollator used by
+     * the UStringSearch object.
+     * @see usearch_openFromCollator 
+     * @see usearch_getCollator
+     * @see usearch_setCollator
+     * @see ucol_getAttribute
+     * @deprecated ICU 53
+     */
+    USEARCH_CANONICAL_MATCH = 1,
+#endif  /* U_HIDE_DEPRECATED_API */
+    /** 
+     * Option to control how collation elements are compared.
+     * The default value will be USEARCH_STANDARD_ELEMENT_COMPARISON.
+     * @stable ICU 4.4
+     */
+    USEARCH_ELEMENT_COMPARISON = 2,
+
+#ifndef U_HIDE_DEPRECATED_API
+    /**
+     * One more than the highest normal USearchAttribute value.
+     * @deprecated ICU 58 The numeric value may change over time, see ICU ticket #12420.
+     */
+    USEARCH_ATTRIBUTE_COUNT = 3
+#endif  /* U_HIDE_DEPRECATED_API */
+} USearchAttribute;
+
+/**
+* @stable ICU 2.4
+*/
+typedef enum {
+    /** 
+     * Default value for any USearchAttribute
+     * @stable ICU 2.4
+     */
+    USEARCH_DEFAULT = -1,
+    /**
+     * Value for USEARCH_OVERLAP and USEARCH_CANONICAL_MATCH
+     * @stable ICU 2.4
+     */
+    USEARCH_OFF, 
+    /**
+     * Value for USEARCH_OVERLAP and USEARCH_CANONICAL_MATCH
+     * @stable ICU 2.4
+     */
+    USEARCH_ON,
+    /** 
+     * Value (default) for USEARCH_ELEMENT_COMPARISON;
+     * standard collation element comparison at the specified collator
+     * strength.
+     * @stable ICU 4.4
+     */
+    USEARCH_STANDARD_ELEMENT_COMPARISON,
+    /** 
+     * Value for USEARCH_ELEMENT_COMPARISON;
+     * collation element comparison is modified to effectively provide
+     * behavior between the specified strength and strength - 1. Collation
+     * elements in the pattern that have the base weight for the specified
+     * strength are treated as "wildcards" that match an element with any
+     * other weight at that collation level in the searched text. For
+     * example, with a secondary-strength English collator, a plain 'e' in
+     * the pattern will match a plain e or an e with any diacritic in the
+     * searched text, but an e with diacritic in the pattern will only
+     * match an e with the same diacritic in the searched text.
+     *
+     * This supports "asymmetric search" as described in
+     * <a href="http://www.unicode.org/reports/tr10/#Asymmetric_Search">
+     * UTS #10 Unicode Collation Algorithm</a>.
+     *
+     * @stable ICU 4.4
+     */
+    USEARCH_PATTERN_BASE_WEIGHT_IS_WILDCARD,
+    /** 
+     * Value for USEARCH_ELEMENT_COMPARISON.
+     * collation element comparison is modified to effectively provide
+     * behavior between the specified strength and strength - 1. Collation
+     * elements in either the pattern or the searched text that have the
+     * base weight for the specified strength are treated as "wildcards"
+     * that match an element with any other weight at that collation level.
+     * For example, with a secondary-strength English collator, a plain 'e'
+     * in the pattern will match a plain e or an e with any diacritic in the
+     * searched text, but an e with diacritic in the pattern will only
+     * match an e with the same diacritic or a plain e in the searched text.
+     *
+     * This option is similar to "asymmetric search" as described in
+     * [UTS #10 Unicode Collation Algorithm](http://www.unicode.org/reports/tr10/#Asymmetric_Search),
+     * but also allows unmarked characters in the searched text to match
+     * marked or unmarked versions of that character in the pattern.
+     *
+     * @stable ICU 4.4
+     */
+    USEARCH_ANY_BASE_WEIGHT_IS_WILDCARD,
+
+#ifndef U_HIDE_DEPRECATED_API
+    /**
+     * One more than the highest normal USearchAttributeValue value.
+     * @deprecated ICU 58 The numeric value may change over time, see ICU ticket #12420.
+     */
+    USEARCH_ATTRIBUTE_VALUE_COUNT
+#endif  /* U_HIDE_DEPRECATED_API */
+} USearchAttributeValue;
+
+/* open and close ------------------------------------------------------ */
+
+/**
+* Creates a String Search iterator data struct using the argument locale language
+* rule set. A collator will be created in the process, which will be owned by
+* this String Search and will be deleted in <code>usearch_close</code>.
+*
+* The UStringSearch retains a pointer to both the pattern and text strings.
+* The caller must not modify or delete them while using the UStringSearch.
+*
+* @param pattern for matching
+* @param patternlength length of the pattern, -1 for null-termination
+* @param text text string
+* @param textlength length of the text string, -1 for null-termination
+* @param locale name of locale for the rules to be used
+* @param breakiter A BreakIterator that will be used to restrict the points
+*                  at which matches are detected. If a match is found, but 
+*                  the match's start or end index is not a boundary as 
+*                  determined by the <code>BreakIterator</code>, the match will 
+*                  be rejected and another will be searched for. 
+*                  If this parameter is <code>NULL</code>, no break detection is 
+*                  attempted.
+* @param status for errors if it occurs. If pattern or text is NULL, or if
+*               patternlength or textlength is 0 then an 
+*               U_ILLEGAL_ARGUMENT_ERROR is returned.
+* @return search iterator data structure, or NULL if there is an error.
+* @stable ICU 2.4
+*/
+U_CAPI UStringSearch * U_EXPORT2 usearch_open(const UChar    *pattern,
+                                              int32_t         patternlength,
+                                        const UChar          *text,
+                                              int32_t         textlength,
+                                        const char           *locale,
+                                              UBreakIterator *breakiter,
+                                              UErrorCode     *status);
+
+/**
+* Creates a String Search iterator data struct using the argument collator language
+* rule set. Note, user retains the ownership of this collator, thus the
+* responsibility of deletion lies with the user.
+
+* NOTE: String Search cannot be instantiated from a collator that has
+* collate digits as numbers (CODAN) turned on (UCOL_NUMERIC_COLLATION).
+*
+* The UStringSearch retains a pointer to both the pattern and text strings.
+* The caller must not modify or delete them while using the UStringSearch.
+*
+* @param pattern for matching
+* @param patternlength length of the pattern, -1 for null-termination
+* @param text text string
+* @param textlength length of the text string, -1 for null-termination
+* @param collator used for the language rules
+* @param breakiter A BreakIterator that will be used to restrict the points
+*                  at which matches are detected. If a match is found, but
+*                  the match's start or end index is not a boundary as
+*                  determined by the <code>BreakIterator</code>, the match will
+*                  be rejected and another will be searched for.
+*                  If this parameter is <code>NULL</code>, no break detection is
+*                  attempted.
+* @param status for errors if it occurs. If collator, pattern or text is NULL,
+*               or if patternlength or textlength is 0 then an
+*               U_ILLEGAL_ARGUMENT_ERROR is returned.
+* @return search iterator data structure, or NULL if there is an error.
+* @stable ICU 2.4
+*/
+U_CAPI UStringSearch * U_EXPORT2 usearch_openFromCollator(
+                                         const UChar          *pattern,
+                                               int32_t         patternlength,
+                                         const UChar          *text,
+                                               int32_t         textlength,
+                                         const UCollator      *collator,
+                                               UBreakIterator *breakiter,
+                                               UErrorCode     *status);
+
+/**
+ * Destroys and cleans up the String Search iterator data struct.
+ * If a collator was created in <code>usearch_open</code>, then it will be destroyed here.
+ * @param searchiter The UStringSearch to clean up
+ * @stable ICU 2.4
+ */
+U_CAPI void U_EXPORT2 usearch_close(UStringSearch *searchiter);
+
+#if U_SHOW_CPLUSPLUS_API
+
+U_NAMESPACE_BEGIN
+
+/**
+ * \class LocalUStringSearchPointer
+ * "Smart pointer" class, closes a UStringSearch via usearch_close().
+ * For most methods see the LocalPointerBase base class.
+ *
+ * @see LocalPointerBase
+ * @see LocalPointer
+ * @stable ICU 4.4
+ */
+U_DEFINE_LOCAL_OPEN_POINTER(LocalUStringSearchPointer, UStringSearch, usearch_close);
+
+U_NAMESPACE_END
+
+#endif
+
+/* get and set methods -------------------------------------------------- */
+
+/**
+* Sets the current position in the text string which the next search will 
+* start from. Clears previous states. 
+* This method takes the argument index and sets the position in the text 
+* string accordingly without checking if the index is pointing to a 
+* valid starting point to begin searching. 
+* Search positions that may render incorrect results are highlighted in the
+* header comments
+* @param strsrch search iterator data struct
+* @param position position to start next search from. If position is less
+*          than or greater than the text range for searching, 
+*          an U_INDEX_OUTOFBOUNDS_ERROR will be returned
+* @param status error status if any.
+* @stable ICU 2.4
+*/
+U_CAPI void U_EXPORT2 usearch_setOffset(UStringSearch *strsrch,
+                                        int32_t        position,
+                                        UErrorCode    *status);
+
+/**
+* Return the current index in the string text being searched.
+* If the iteration has gone past the end of the text (or past the beginning 
+* for a backwards search), <code>USEARCH_DONE</code> is returned.
+* @param strsrch search iterator data struct
+* @see #USEARCH_DONE
+* @stable ICU 2.4
+*/
+U_CAPI int32_t U_EXPORT2 usearch_getOffset(const UStringSearch *strsrch);
+    
+/**
+* Sets the text searching attributes located in the enum USearchAttribute
+* with values from the enum USearchAttributeValue.
+* <code>USEARCH_DEFAULT</code> can be used for all attributes for resetting.
+* @param strsrch search iterator data struct
+* @param attribute text attribute to be set
+* @param value text attribute value
+* @param status for errors if it occurs
+* @see #usearch_getAttribute
+* @stable ICU 2.4
+*/
+U_CAPI void U_EXPORT2 usearch_setAttribute(UStringSearch         *strsrch,
+                                           USearchAttribute       attribute,
+                                           USearchAttributeValue  value,
+                                           UErrorCode            *status);
+
+/**    
+* Gets the text searching attributes.
+* @param strsrch search iterator data struct
+* @param attribute text attribute to be retrieve
+* @return text attribute value
+* @see #usearch_setAttribute
+* @stable ICU 2.4
+*/
+U_CAPI USearchAttributeValue U_EXPORT2 usearch_getAttribute(
+                                         const UStringSearch    *strsrch,
+                                               USearchAttribute  attribute);
+
+/**
+* Returns the index to the match in the text string that was searched.
+* This call returns a valid result only after a successful call to 
+* <code>usearch_first</code>, <code>usearch_next</code>, <code>usearch_previous</code>, 
+* or <code>usearch_last</code>.
+* Just after construction, or after a searching method returns 
+* <code>USEARCH_DONE</code>, this method will return <code>USEARCH_DONE</code>.
+* <p>
+* Use <code>usearch_getMatchedLength</code> to get the matched string length.
+* @param strsrch search iterator data struct
+* @return index to a substring within the text string that is being 
+*         searched.
+* @see #usearch_first
+* @see #usearch_next
+* @see #usearch_previous
+* @see #usearch_last
+* @see #USEARCH_DONE
+* @stable ICU 2.4
+*/
+U_CAPI int32_t U_EXPORT2 usearch_getMatchedStart(
+                                               const UStringSearch *strsrch);
+    
+/**
+* Returns the length of text in the string which matches the search pattern. 
+* This call returns a valid result only after a successful call to 
+* <code>usearch_first</code>, <code>usearch_next</code>, <code>usearch_previous</code>, 
+* or <code>usearch_last</code>.
+* Just after construction, or after a searching method returns 
+* <code>USEARCH_DONE</code>, this method will return 0.
+* @param strsrch search iterator data struct
+* @return The length of the match in the string text, or 0 if there is no 
+*         match currently.
+* @see #usearch_first
+* @see #usearch_next
+* @see #usearch_previous
+* @see #usearch_last
+* @see #USEARCH_DONE
+* @stable ICU 2.4
+*/
+U_CAPI int32_t U_EXPORT2 usearch_getMatchedLength(
+                                               const UStringSearch *strsrch);
+
+/**
+* Returns the text that was matched by the most recent call to 
+* <code>usearch_first</code>, <code>usearch_next</code>, <code>usearch_previous</code>, 
+* or <code>usearch_last</code>.
+* If the iterator is not pointing at a valid match (e.g. just after 
+* construction or after <code>USEARCH_DONE</code> has been returned, returns
+* an empty string. If result is not large enough to store the matched text,
+* result will be filled with the partial text and an U_BUFFER_OVERFLOW_ERROR 
+* will be returned in status. result will be null-terminated whenever 
+* possible. If the buffer fits the matched text exactly, a null-termination 
+* is not possible, then a U_STRING_NOT_TERMINATED_ERROR set in status.
+* Pre-flighting can be either done with length = 0 or the API 
+* <code>usearch_getMatchedLength</code>.
+* @param strsrch search iterator data struct
+* @param result UChar buffer to store the matched string
+* @param resultCapacity length of the result buffer
+* @param status error returned if result is not large enough
+* @return exact length of the matched text, not counting the null-termination
+* @see #usearch_first
+* @see #usearch_next
+* @see #usearch_previous
+* @see #usearch_last
+* @see #USEARCH_DONE
+* @stable ICU 2.4
+*/
+U_CAPI int32_t U_EXPORT2 usearch_getMatchedText(const UStringSearch *strsrch, 
+                                            UChar         *result, 
+                                            int32_t        resultCapacity, 
+                                            UErrorCode    *status);
+
+#if !UCONFIG_NO_BREAK_ITERATION
+
+/**
+* Set the BreakIterator that will be used to restrict the points at which 
+* matches are detected.
+* @param strsrch search iterator data struct
+* @param breakiter A BreakIterator that will be used to restrict the points
+*                  at which matches are detected. If a match is found, but 
+*                  the match's start or end index is not a boundary as 
+*                  determined by the <code>BreakIterator</code>, the match will 
+*                  be rejected and another will be searched for. 
+*                  If this parameter is <code>NULL</code>, no break detection is 
+*                  attempted.
+* @param status for errors if it occurs
+* @see #usearch_getBreakIterator
+* @stable ICU 2.4
+*/
+U_CAPI void U_EXPORT2 usearch_setBreakIterator(UStringSearch  *strsrch, 
+                                               UBreakIterator *breakiter,
+                                               UErrorCode     *status);
+
+/**
+* Returns the BreakIterator that is used to restrict the points at which 
+* matches are detected. This will be the same object that was passed to the 
+* constructor or to <code>usearch_setBreakIterator</code>. Note that 
+* <code>NULL</code> 
+* is a legal value; it means that break detection should not be attempted.
+* @param strsrch search iterator data struct
+* @return break iterator used
+* @see #usearch_setBreakIterator
+* @stable ICU 2.4
+*/
+U_CAPI const UBreakIterator * U_EXPORT2 usearch_getBreakIterator(
+                                              const UStringSearch *strsrch);
+    
+#endif
+
+/**
+* Set the string text to be searched. Text iteration will hence begin at the 
+* start of the text string. This method is useful if you want to re-use an 
+* iterator to search for the same pattern within a different body of text.
+*
+* The UStringSearch retains a pointer to the text string. The caller must not
+* modify or delete the string while using the UStringSearch.
+*
+* @param strsrch search iterator data struct
+* @param text new string to look for match
+* @param textlength length of the new string, -1 for null-termination
+* @param status for errors if it occurs. If text is NULL, or textlength is 0 
+*               then an U_ILLEGAL_ARGUMENT_ERROR is returned with no change
+*               done to strsrch.
+* @see #usearch_getText
+* @stable ICU 2.4
+*/
+U_CAPI void U_EXPORT2 usearch_setText(      UStringSearch *strsrch, 
+                                      const UChar         *text,
+                                            int32_t        textlength,
+                                            UErrorCode    *status);
+
+/**
+* Return the string text to be searched.
+* @param strsrch search iterator data struct
+* @param length returned string text length
+* @return string text 
+* @see #usearch_setText
+* @stable ICU 2.4
+*/
+U_CAPI const UChar * U_EXPORT2 usearch_getText(const UStringSearch *strsrch, 
+                                               int32_t       *length);
+
+/**
+* Gets the collator used for the language rules. 
+* <p>
+* Deleting the returned <code>UCollator</code> before calling 
+* <code>usearch_close</code> would cause the string search to fail.
+* <code>usearch_close</code> will delete the collator if this search owns it.
+* @param strsrch search iterator data struct
+* @return collator
+* @stable ICU 2.4
+*/
+U_CAPI UCollator * U_EXPORT2 usearch_getCollator(
+                                               const UStringSearch *strsrch);
+
+/**
+* Sets the collator used for the language rules. User retains the ownership 
+* of this collator, thus the responsibility of deletion lies with the user.
+* This method causes internal data such as the pattern collation elements
+* and shift tables to be recalculated, but the iterator's position is unchanged.
+* @param strsrch search iterator data struct
+* @param collator to be used
+* @param status for errors if it occurs
+* @stable ICU 2.4
+*/
+U_CAPI void U_EXPORT2 usearch_setCollator(      UStringSearch *strsrch, 
+                                          const UCollator     *collator,
+                                                UErrorCode    *status);
+
+/**
+* Sets the pattern used for matching.
+* Internal data like the pattern collation elements will be recalculated, but the 
+* iterator's position is unchanged.
+*
+* The UStringSearch retains a pointer to the pattern string. The caller must not
+* modify or delete the string while using the UStringSearch.
+*
+* @param strsrch search iterator data struct
+* @param pattern string
+* @param patternlength pattern length, -1 for null-terminated string
+* @param status for errors if it occurs. If text is NULL, or textlength is 0 
+*               then an U_ILLEGAL_ARGUMENT_ERROR is returned with no change
+*               done to strsrch.
+* @stable ICU 2.4
+*/
+U_CAPI void U_EXPORT2 usearch_setPattern(      UStringSearch *strsrch, 
+                                         const UChar         *pattern,
+                                               int32_t        patternlength,
+                                               UErrorCode    *status);
+
+/**
+* Gets the search pattern
+* @param strsrch search iterator data struct
+* @param length return length of the pattern, -1 indicates that the pattern 
+*               is null-terminated
+* @return pattern string
+* @stable ICU 2.4
+*/
+U_CAPI const UChar * U_EXPORT2 usearch_getPattern(
+                                               const UStringSearch *strsrch, 
+                                                     int32_t       *length);
+
+/* methods ------------------------------------------------------------- */
+
+/**
+* Returns the first index at which the string text matches the search 
+* pattern.  
+* The iterator is adjusted so that its current index (as returned by 
+* <code>usearch_getOffset</code>) is the match position if one was found.
+* If a match is not found, <code>USEARCH_DONE</code> will be returned and
+* the iterator will be adjusted to the index <code>USEARCH_DONE</code>.
+* @param strsrch search iterator data struct
+* @param status for errors if it occurs
+* @return The character index of the first match, or 
+* <code>USEARCH_DONE</code> if there are no matches.
+* @see #usearch_getOffset
+* @see #USEARCH_DONE
+* @stable ICU 2.4
+*/
+U_CAPI int32_t U_EXPORT2 usearch_first(UStringSearch *strsrch, 
+                                           UErrorCode    *status);
+
+/**
+* Returns the first index equal or greater than <code>position</code> at which
+* the string text
+* matches the search pattern. The iterator is adjusted so that its current 
+* index (as returned by <code>usearch_getOffset</code>) is the match position if 
+* one was found.
+* If a match is not found, <code>USEARCH_DONE</code> will be returned and
+* the iterator will be adjusted to the index <code>USEARCH_DONE</code>
+* <p>
+* Search positions that may render incorrect results are highlighted in the
+* header comments. If position is less than or greater than the text range 
+* for searching, an U_INDEX_OUTOFBOUNDS_ERROR will be returned
+* @param strsrch search iterator data struct
+* @param position to start the search at
+* @param status for errors if it occurs
+* @return The character index of the first match following <code>pos</code>,
+*         or <code>USEARCH_DONE</code> if there are no matches.
+* @see #usearch_getOffset
+* @see #USEARCH_DONE
+* @stable ICU 2.4
+*/
+U_CAPI int32_t U_EXPORT2 usearch_following(UStringSearch *strsrch, 
+                                               int32_t    position, 
+                                               UErrorCode    *status);
+    
+/**
+* Returns the last index in the target text at which it matches the search 
+* pattern. The iterator is adjusted so that its current 
+* index (as returned by <code>usearch_getOffset</code>) is the match position if 
+* one was found.
+* If a match is not found, <code>USEARCH_DONE</code> will be returned and
+* the iterator will be adjusted to the index <code>USEARCH_DONE</code>.
+* @param strsrch search iterator data struct
+* @param status for errors if it occurs
+* @return The index of the first match, or <code>USEARCH_DONE</code> if there 
+*         are no matches.
+* @see #usearch_getOffset
+* @see #USEARCH_DONE
+* @stable ICU 2.4
+*/
+U_CAPI int32_t U_EXPORT2 usearch_last(UStringSearch *strsrch, 
+                                          UErrorCode    *status);
+
+/**
+* Returns the first index less than <code>position</code> at which the string text 
+* matches the search pattern. The iterator is adjusted so that its current 
+* index (as returned by <code>usearch_getOffset</code>) is the match position if 
+* one was found.
+* If a match is not found, <code>USEARCH_DONE</code> will be returned and
+* the iterator will be adjusted to the index <code>USEARCH_DONE</code>
+* <p>
+* Search positions that may render incorrect results are highlighted in the
+* header comments. If position is less than or greater than the text range 
+* for searching, an U_INDEX_OUTOFBOUNDS_ERROR will be returned.
+* <p>
+* When <code>USEARCH_OVERLAP</code> option is off, the last index of the
+* result match is always less than <code>position</code>.
+* When <code>USERARCH_OVERLAP</code> is on, the result match may span across
+* <code>position</code>.
+* @param strsrch search iterator data struct
+* @param position index position the search is to begin at
+* @param status for errors if it occurs
+* @return The character index of the first match preceding <code>pos</code>,
+*         or <code>USEARCH_DONE</code> if there are no matches.
+* @see #usearch_getOffset
+* @see #USEARCH_DONE
+* @stable ICU 2.4
+*/
+U_CAPI int32_t U_EXPORT2 usearch_preceding(UStringSearch *strsrch, 
+                                               int32_t    position, 
+                                               UErrorCode    *status);
+    
+/**
+* Returns the index of the next point at which the string text matches the
+* search pattern, starting from the current position.
+* The iterator is adjusted so that its current 
+* index (as returned by <code>usearch_getOffset</code>) is the match position if 
+* one was found.
+* If a match is not found, <code>USEARCH_DONE</code> will be returned and
+* the iterator will be adjusted to the index <code>USEARCH_DONE</code>
+* @param strsrch search iterator data struct
+* @param status for errors if it occurs
+* @return The index of the next match after the current position, or 
+*         <code>USEARCH_DONE</code> if there are no more matches.
+* @see #usearch_first
+* @see #usearch_getOffset
+* @see #USEARCH_DONE
+* @stable ICU 2.4
+*/
+U_CAPI int32_t U_EXPORT2 usearch_next(UStringSearch *strsrch, 
+                                          UErrorCode    *status);
+
+/**
+* Returns the index of the previous point at which the string text matches
+* the search pattern, starting at the current position.
+* The iterator is adjusted so that its current 
+* index (as returned by <code>usearch_getOffset</code>) is the match position if 
+* one was found.
+* If a match is not found, <code>USEARCH_DONE</code> will be returned and
+* the iterator will be adjusted to the index <code>USEARCH_DONE</code>
+* @param strsrch search iterator data struct
+* @param status for errors if it occurs
+* @return The index of the previous match before the current position,
+*         or <code>USEARCH_DONE</code> if there are no more matches.
+* @see #usearch_last
+* @see #usearch_getOffset
+* @see #USEARCH_DONE
+* @stable ICU 2.4
+*/
+U_CAPI int32_t U_EXPORT2 usearch_previous(UStringSearch *strsrch, 
+                                              UErrorCode    *status);
+    
+/** 
+* Reset the iteration.
+* Search will begin at the start of the text string if a forward iteration 
+* is initiated before a backwards iteration. Otherwise if a backwards 
+* iteration is initiated before a forwards iteration, the search will begin
+* at the end of the text string.
+* @param strsrch search iterator data struct
+* @see #usearch_first
+* @stable ICU 2.4
+*/
+U_CAPI void U_EXPORT2 usearch_reset(UStringSearch *strsrch);
+
+#ifndef U_HIDE_INTERNAL_API
+/**
+  *  Simple forward search for the pattern, starting at a specified index,
+  *     and using a default set search options.
+  *
+  *  This is an experimental function, and is not an official part of the
+  *      ICU API.
+  *
+  *  The collator options, such as UCOL_STRENGTH and UCOL_NORMALIZTION, are honored.
+  *
+  *  The UStringSearch options USEARCH_CANONICAL_MATCH, USEARCH_OVERLAP and
+  *  any Break Iterator are ignored.
+  *
+  *  Matches obey the following constraints:
+  *
+  *      Characters at the start or end positions of a match that are ignorable
+  *      for collation are not included as part of the match, unless they
+  *      are part of a combining sequence, as described below.
+  *
+  *      A match will not include a partial combining sequence.  Combining
+  *      character sequences  are considered to be  inseparable units,
+  *      and either match the pattern completely, or are considered to not match
+  *      at all.  Thus, for example, an A followed a combining accent mark will 
+  *      not be found when searching for a plain (unaccented) A.   (unless
+  *      the collation strength has been set to ignore all accents).
+  *
+  *      When beginning a search, the initial starting position, startIdx,
+  *      is assumed to be an acceptable match boundary with respect to
+  *      combining characters.  A combining sequence that spans across the
+  *      starting point will not suppress a match beginning at startIdx.
+  *
+  *      Characters that expand to multiple collation elements
+  *      (German sharp-S becoming 'ss', or the composed forms of accented
+  *      characters, for example) also must match completely.
+  *      Searching for a single 's' in a string containing only a sharp-s will 
+  *      find no match.
+  *
+  *
+  *  @param strsrch    the UStringSearch struct, which references both
+  *                    the text to be searched  and the pattern being sought.
+  *  @param startIdx   The index into the text to begin the search.
+  *  @param matchStart An out parameter, the starting index of the matched text.
+  *                    This parameter may be NULL.
+  *                    A value of -1 will be returned if no match was found.
+  *  @param matchLimit Out parameter, the index of the first position following the matched text.
+  *                    The matchLimit will be at a suitable position for beginning a subsequent search
+  *                    in the input text.
+  *                    This parameter may be NULL.
+  *                    A value of -1 will be returned if no match was found.
+  *          
+  *  @param status     Report any errors.  Note that no match found is not an error.
+  *  @return           true if a match was found, false otherwise.
+  *
+  *  @internal
+  */
+U_CAPI UBool U_EXPORT2 usearch_search(UStringSearch *strsrch,
+                                          int32_t        startIdx,
+                                          int32_t        *matchStart,
+                                          int32_t        *matchLimit,
+                                          UErrorCode     *status);
+
+/**
+  *  Simple backwards search for the pattern, starting at a specified index,
+  *     and using using a default set search options.
+  *
+  *  This is an experimental function, and is not an official part of the
+  *      ICU API.
+  *
+  *  The collator options, such as UCOL_STRENGTH and UCOL_NORMALIZTION, are honored.
+  *
+  *  The UStringSearch options USEARCH_CANONICAL_MATCH, USEARCH_OVERLAP and
+  *  any Break Iterator are ignored.
+  *
+  *  Matches obey the following constraints:
+  *
+  *      Characters at the start or end positions of a match that are ignorable
+  *      for collation are not included as part of the match, unless they
+  *      are part of a combining sequence, as described below.
+  *
+  *      A match will not include a partial combining sequence.  Combining
+  *      character sequences  are considered to be  inseparable units,
+  *      and either match the pattern completely, or are considered to not match
+  *      at all.  Thus, for example, an A followed a combining accent mark will 
+  *      not be found when searching for a plain (unaccented) A.   (unless
+  *      the collation strength has been set to ignore all accents).
+  *
+  *      When beginning a search, the initial starting position, startIdx,
+  *      is assumed to be an acceptable match boundary with respect to
+  *      combining characters.  A combining sequence that spans across the
+  *      starting point will not suppress a match beginning at startIdx.
+  *
+  *      Characters that expand to multiple collation elements
+  *      (German sharp-S becoming 'ss', or the composed forms of accented
+  *      characters, for example) also must match completely.
+  *      Searching for a single 's' in a string containing only a sharp-s will 
+  *      find no match.
+  *
+  *
+  *  @param strsrch    the UStringSearch struct, which references both
+  *                    the text to be searched  and the pattern being sought.
+  *  @param startIdx   The index into the text to begin the search.
+  *  @param matchStart An out parameter, the starting index of the matched text.
+  *                    This parameter may be NULL.
+  *                    A value of -1 will be returned if no match was found.
+  *  @param matchLimit Out parameter, the index of the first position following the matched text.
+  *                    The matchLimit will be at a suitable position for beginning a subsequent search
+  *                    in the input text.
+  *                    This parameter may be NULL.
+  *                    A value of -1 will be returned if no match was found.
+  *          
+  *  @param status     Report any errors.  Note that no match found is not an error.
+  *  @return           true if a match was found, false otherwise.
+  *
+  *  @internal
+  */
+U_CAPI UBool U_EXPORT2 usearch_searchBackwards(UStringSearch *strsrch,
+                                                   int32_t        startIdx,
+                                                   int32_t        *matchStart,
+                                                   int32_t        *matchLimit,
+                                                   UErrorCode     *status);
+#endif  /* U_HIDE_INTERNAL_API */
+
+#endif /* #if !UCONFIG_NO_COLLATION  && !UCONFIG_NO_BREAK_ITERATION */
+
+#endif