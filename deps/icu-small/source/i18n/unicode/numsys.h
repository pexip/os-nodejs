<<<<<<< HEAD
// © 2016 and later: Unicode, Inc. and others.
// License & terms of use: http://www.unicode.org/copyright.html
/*
*******************************************************************************
* Copyright (C) 2010-2014, International Business Machines Corporation and
* others. All Rights Reserved.
*******************************************************************************
*
*
* File NUMSYS.H
*
* Modification History:*
*   Date        Name        Description
*
********************************************************************************
*/

#ifndef NUMSYS
#define NUMSYS

#include "unicode/utypes.h"

#if U_SHOW_CPLUSPLUS_API

/**
 * \file
 * \brief C++ API: NumberingSystem object
 */

#if !UCONFIG_NO_FORMATTING

#include "unicode/format.h"
#include "unicode/uobject.h"

U_NAMESPACE_BEGIN

// can't be #ifndef U_HIDE_INTERNAL_API; needed for char[] field size
/**
 * Size of a numbering system name.
 * @internal
 */
constexpr const size_t kInternalNumSysNameCapacity = 8;

/**
 * Defines numbering systems. A numbering system describes the scheme by which
 * numbers are to be presented to the end user.  In its simplest form, a numbering
 * system describes the set of digit characters that are to be used to display
 * numbers, such as Western digits, Thai digits, Arabic-Indic digits, etc., in a
 * positional numbering system with a specified radix (typically 10).
 * More complicated numbering systems are algorithmic in nature, and require use
 * of an RBNF formatter ( rule based number formatter ), in order to calculate
 * the characters to be displayed for a given number.  Examples of algorithmic
 * numbering systems include Roman numerals, Chinese numerals, and Hebrew numerals.
 * Formatting rules for many commonly used numbering systems are included in
 * the ICU package, based on the numbering system rules defined in CLDR.
 * Alternate numbering systems can be specified to a locale by using the
 * numbers locale keyword.
 */

class U_I18N_API NumberingSystem : public UObject {
public:

    /**
     * Default Constructor.
     *
     * @stable ICU 4.2
     */
    NumberingSystem();

    /**
     * Copy constructor.
     * @stable ICU 4.2
     */
    NumberingSystem(const NumberingSystem& other);

    /**
     * Copy assignment.
     * @stable ICU 4.2
     */
    NumberingSystem& operator=(const NumberingSystem& other) = default;

    /**
     * Destructor.
     * @stable ICU 4.2
     */
    virtual ~NumberingSystem();

    /**
     * Create the default numbering system associated with the specified locale.
     * @param inLocale The given locale.
     * @param status ICU status
     * @stable ICU 4.2
     */
    static NumberingSystem* U_EXPORT2 createInstance(const Locale & inLocale, UErrorCode& status);

    /**
     * Create the default numbering system associated with the default locale.
     * @stable ICU 4.2
     */
    static NumberingSystem* U_EXPORT2 createInstance(UErrorCode& status);

    /**
     * Create a numbering system using the specified radix, type, and description.
     * @param radix         The radix (base) for this numbering system.
     * @param isAlgorithmic true if the numbering system is algorithmic rather than numeric.
     * @param description   The string representing the set of digits used in a numeric system, or the name of the RBNF
     *                      ruleset to be used in an algorithmic system.
     * @param status ICU status
     * @stable ICU 4.2
     */
    static NumberingSystem* U_EXPORT2 createInstance(int32_t radix, UBool isAlgorithmic, const UnicodeString& description, UErrorCode& status );

    /**
     * Return a StringEnumeration over all the names of numbering systems known to ICU.
     * The numbering system names will be in alphabetical (invariant) order.
     *
     * The returned StringEnumeration is owned by the caller, who must delete it when
     * finished with it.
     *
     * @stable ICU 4.2
     */
     static StringEnumeration * U_EXPORT2 getAvailableNames(UErrorCode& status);

    /**
     * Create a numbering system from one of the predefined numbering systems specified
     * by CLDR and known to ICU, such as "latn", "arabext", or "hanidec"; the full list
     * is returned by unumsys_openAvailableNames. Note that some of the names listed at
     * http://unicode.org/repos/cldr/tags/latest/common/bcp47/number.xml - e.g.
     * default, native, traditional, finance - do not identify specific numbering systems,
     * but rather key values that may only be used as part of a locale, which in turn
     * defines how they are mapped to a specific numbering system such as "latn" or "hant".
     *
     * @param name   The name of the numbering system.
     * @param status ICU status; set to U_UNSUPPORTED_ERROR if numbering system not found.
     * @return The NumberingSystem instance, or nullptr if not found.
     * @stable ICU 4.2
     */
    static NumberingSystem* U_EXPORT2 createInstanceByName(const char* name, UErrorCode& status);


    /**
     * Returns the radix of this numbering system. Simple positional numbering systems
     * typically have radix 10, but might have a radix of e.g. 16 for hexadecimal. The
     * radix is less well-defined for non-positional algorithmic systems.
     * @stable ICU 4.2
     */
    int32_t getRadix() const;

    /**
     * Returns the name of this numbering system if it was created using one of the predefined names
     * known to ICU.  Otherwise, returns NULL.
     * The predefined names are identical to the numbering system names as defined by
     * the BCP47 definition in Unicode CLDR.
     * See also, http://www.unicode.org/repos/cldr/tags/latest/common/bcp47/number.xml
     * @stable ICU 4.6
     */
    const char * getName() const;

    /**
     * Returns the description string of this numbering system. For simple
     * positional systems this is the ordered string of digits (with length matching
     * the radix), e.g. "\u3007\u4E00\u4E8C\u4E09\u56DB\u4E94\u516D\u4E03\u516B\u4E5D"
     * for "hanidec"; it would be "0123456789ABCDEF" for hexadecimal. For
     * algorithmic systems this is the name of the RBNF ruleset used for formatting,
     * e.g. "zh/SpelloutRules/%spellout-cardinal" for "hans" or "%greek-upper" for
     * "grek".
     * @stable ICU 4.2
     */
    virtual UnicodeString getDescription() const;



    /**
     * Returns true if the given numbering system is algorithmic
     *
     * @return         true if the numbering system is algorithmic.
     *                 Otherwise, return false.
     * @stable ICU 4.2
     */
    UBool isAlgorithmic() const;

    /**
     * ICU "poor man's RTTI", returns a UClassID for this class.
     *
     * @stable ICU 4.2
     *
    */
    static UClassID U_EXPORT2 getStaticClassID(void);

    /**
     * ICU "poor man's RTTI", returns a UClassID for the actual class.
     *
     * @stable ICU 4.2
     */
    virtual UClassID getDynamicClassID() const;


private:
    UnicodeString   desc;
    int32_t         radix;
    UBool           algorithmic;
    char            name[kInternalNumSysNameCapacity+1];

    void setRadix(int32_t radix);

    void setAlgorithmic(UBool algorithmic);

    void setDesc(const UnicodeString &desc);

    void setName(const char* name);

    static UBool isValidDigitString(const UnicodeString &str);

    UBool hasContiguousDecimalDigits() const;
};

U_NAMESPACE_END

#endif /* #if !UCONFIG_NO_FORMATTING */

#endif /* U_SHOW_CPLUSPLUS_API */

#endif // _NUMSYS
//eof
=======
// © 2016 and later: Unicode, Inc. and others.
// License & terms of use: http://www.unicode.org/copyright.html
/*
*******************************************************************************
* Copyright (C) 2010-2014, International Business Machines Corporation and
* others. All Rights Reserved.
*******************************************************************************
*
*
* File NUMSYS.H
*
* Modification History:*
*   Date        Name        Description
*
********************************************************************************
*/

#ifndef NUMSYS
#define NUMSYS

#include "unicode/utypes.h"

#if U_SHOW_CPLUSPLUS_API

/**
 * \file
 * \brief C++ API: NumberingSystem object
 */

#if !UCONFIG_NO_FORMATTING

#include "unicode/format.h"
#include "unicode/uobject.h"

U_NAMESPACE_BEGIN

// can't be #ifndef U_HIDE_INTERNAL_API; needed for char[] field size
/**
 * Size of a numbering system name.
 * @internal
 */
constexpr const size_t kInternalNumSysNameCapacity = 8;

/**
 * Defines numbering systems. A numbering system describes the scheme by which 
 * numbers are to be presented to the end user.  In its simplest form, a numbering
 * system describes the set of digit characters that are to be used to display
 * numbers, such as Western digits, Thai digits, Arabic-Indic digits, etc., in a
 * positional numbering system with a specified radix (typically 10).
 * More complicated numbering systems are algorithmic in nature, and require use
 * of an RBNF formatter ( rule based number formatter ), in order to calculate
 * the characters to be displayed for a given number.  Examples of algorithmic
 * numbering systems include Roman numerals, Chinese numerals, and Hebrew numerals.
 * Formatting rules for many commonly used numbering systems are included in
 * the ICU package, based on the numbering system rules defined in CLDR.
 * Alternate numbering systems can be specified to a locale by using the
 * numbers locale keyword.
 */

class U_I18N_API NumberingSystem : public UObject {
public:

    /**
     * Default Constructor.
     *
     * @stable ICU 4.2
     */
    NumberingSystem();

    /**
     * Copy constructor.
     * @stable ICU 4.2
     */
    NumberingSystem(const NumberingSystem& other);

    /**
     * Copy assignment.
     * @stable ICU 4.2
     */
    NumberingSystem& operator=(const NumberingSystem& other) = default;

    /**
     * Destructor.
     * @stable ICU 4.2
     */
    virtual ~NumberingSystem();

    /**
     * Create the default numbering system associated with the specified locale.
     * @param inLocale The given locale.
     * @param status ICU status
     * @stable ICU 4.2
     */
    static NumberingSystem* U_EXPORT2 createInstance(const Locale & inLocale, UErrorCode& status);

    /**
     * Create the default numbering system associated with the default locale.
     * @stable ICU 4.2
     */
    static NumberingSystem* U_EXPORT2 createInstance(UErrorCode& status);

    /**
     * Create a numbering system using the specified radix, type, and description. 
     * @param radix         The radix (base) for this numbering system.
     * @param isAlgorithmic true if the numbering system is algorithmic rather than numeric.
     * @param description   The string representing the set of digits used in a numeric system, or the name of the RBNF
     *                      ruleset to be used in an algorithmic system.
     * @param status ICU status
     * @stable ICU 4.2
     */
    static NumberingSystem* U_EXPORT2 createInstance(int32_t radix, UBool isAlgorithmic, const UnicodeString& description, UErrorCode& status );

    /**
     * Return a StringEnumeration over all the names of numbering systems known to ICU.
     * The numbering system names will be in alphabetical (invariant) order.
     *
     * The returned StringEnumeration is owned by the caller, who must delete it when
     * finished with it.
     *
     * @stable ICU 4.2
     */
     static StringEnumeration * U_EXPORT2 getAvailableNames(UErrorCode& status);

    /**
     * Create a numbering system from one of the predefined numbering systems specified
     * by CLDR and known to ICU, such as "latn", "arabext", or "hanidec"; the full list
     * is returned by unumsys_openAvailableNames. Note that some of the names listed at
     * http://unicode.org/repos/cldr/tags/latest/common/bcp47/number.xml - e.g.
     * default, native, traditional, finance - do not identify specific numbering systems,
     * but rather key values that may only be used as part of a locale, which in turn
     * defines how they are mapped to a specific numbering system such as "latn" or "hant".
     *
     * @param name   The name of the numbering system.
     * @param status ICU status; set to U_UNSUPPORTED_ERROR if numbering system not found.
     * @return The NumberingSystem instance, or nullptr if not found.
     * @stable ICU 4.2
     */
    static NumberingSystem* U_EXPORT2 createInstanceByName(const char* name, UErrorCode& status);


    /**
     * Returns the radix of this numbering system. Simple positional numbering systems
     * typically have radix 10, but might have a radix of e.g. 16 for hexadecimal. The
     * radix is less well-defined for non-positional algorithmic systems.
     * @stable ICU 4.2
     */
    int32_t getRadix() const;

    /**
     * Returns the name of this numbering system if it was created using one of the predefined names
     * known to ICU.  Otherwise, returns nullptr.
     * The predefined names are identical to the numbering system names as defined by
     * the BCP47 definition in Unicode CLDR.
     * See also, http://www.unicode.org/repos/cldr/tags/latest/common/bcp47/number.xml
     * @stable ICU 4.6
     */
    const char * getName() const;

    /**
     * Returns the description string of this numbering system. For simple
     * positional systems this is the ordered string of digits (with length matching
     * the radix), e.g. "\u3007\u4E00\u4E8C\u4E09\u56DB\u4E94\u516D\u4E03\u516B\u4E5D"
     * for "hanidec"; it would be "0123456789ABCDEF" for hexadecimal. For
     * algorithmic systems this is the name of the RBNF ruleset used for formatting,
     * e.g. "zh/SpelloutRules/%spellout-cardinal" for "hans" or "%greek-upper" for
     * "grek".
     * @stable ICU 4.2
     */
    virtual UnicodeString getDescription() const;



    /**
     * Returns true if the given numbering system is algorithmic
     *
     * @return         true if the numbering system is algorithmic.
     *                 Otherwise, return false.
     * @stable ICU 4.2
     */
    UBool isAlgorithmic() const;

    /**
     * ICU "poor man's RTTI", returns a UClassID for this class.
     *
     * @stable ICU 4.2
     *
    */
    static UClassID U_EXPORT2 getStaticClassID(void);

    /**
     * ICU "poor man's RTTI", returns a UClassID for the actual class.
     *
     * @stable ICU 4.2
     */
    virtual UClassID getDynamicClassID() const override;


private:
    UnicodeString   desc;
    int32_t         radix;
    UBool           algorithmic;
    char            name[kInternalNumSysNameCapacity+1];

    void setRadix(int32_t radix);

    void setAlgorithmic(UBool algorithmic);

    void setDesc(const UnicodeString &desc);

    void setName(const char* name);
};

U_NAMESPACE_END

#endif /* #if !UCONFIG_NO_FORMATTING */

#endif /* U_SHOW_CPLUSPLUS_API */

#endif // _NUMSYS
//eof
>>>>>>> a8a80be5
<|MERGE_RESOLUTION|>--- conflicted
+++ resolved
@@ -1,447 +1,220 @@
-<<<<<<< HEAD
-// © 2016 and later: Unicode, Inc. and others.
-// License & terms of use: http://www.unicode.org/copyright.html
-/*
-*******************************************************************************
-* Copyright (C) 2010-2014, International Business Machines Corporation and
-* others. All Rights Reserved.
-*******************************************************************************
-*
-*
-* File NUMSYS.H
-*
-* Modification History:*
-*   Date        Name        Description
-*
-********************************************************************************
-*/
-
-#ifndef NUMSYS
-#define NUMSYS
-
-#include "unicode/utypes.h"
-
-#if U_SHOW_CPLUSPLUS_API
-
-/**
- * \file
- * \brief C++ API: NumberingSystem object
- */
-
-#if !UCONFIG_NO_FORMATTING
-
-#include "unicode/format.h"
-#include "unicode/uobject.h"
-
-U_NAMESPACE_BEGIN
-
-// can't be #ifndef U_HIDE_INTERNAL_API; needed for char[] field size
-/**
- * Size of a numbering system name.
- * @internal
- */
-constexpr const size_t kInternalNumSysNameCapacity = 8;
-
-/**
- * Defines numbering systems. A numbering system describes the scheme by which
- * numbers are to be presented to the end user.  In its simplest form, a numbering
- * system describes the set of digit characters that are to be used to display
- * numbers, such as Western digits, Thai digits, Arabic-Indic digits, etc., in a
- * positional numbering system with a specified radix (typically 10).
- * More complicated numbering systems are algorithmic in nature, and require use
- * of an RBNF formatter ( rule based number formatter ), in order to calculate
- * the characters to be displayed for a given number.  Examples of algorithmic
- * numbering systems include Roman numerals, Chinese numerals, and Hebrew numerals.
- * Formatting rules for many commonly used numbering systems are included in
- * the ICU package, based on the numbering system rules defined in CLDR.
- * Alternate numbering systems can be specified to a locale by using the
- * numbers locale keyword.
- */
-
-class U_I18N_API NumberingSystem : public UObject {
-public:
-
-    /**
-     * Default Constructor.
-     *
-     * @stable ICU 4.2
-     */
-    NumberingSystem();
-
-    /**
-     * Copy constructor.
-     * @stable ICU 4.2
-     */
-    NumberingSystem(const NumberingSystem& other);
-
-    /**
-     * Copy assignment.
-     * @stable ICU 4.2
-     */
-    NumberingSystem& operator=(const NumberingSystem& other) = default;
-
-    /**
-     * Destructor.
-     * @stable ICU 4.2
-     */
-    virtual ~NumberingSystem();
-
-    /**
-     * Create the default numbering system associated with the specified locale.
-     * @param inLocale The given locale.
-     * @param status ICU status
-     * @stable ICU 4.2
-     */
-    static NumberingSystem* U_EXPORT2 createInstance(const Locale & inLocale, UErrorCode& status);
-
-    /**
-     * Create the default numbering system associated with the default locale.
-     * @stable ICU 4.2
-     */
-    static NumberingSystem* U_EXPORT2 createInstance(UErrorCode& status);
-
-    /**
-     * Create a numbering system using the specified radix, type, and description.
-     * @param radix         The radix (base) for this numbering system.
-     * @param isAlgorithmic true if the numbering system is algorithmic rather than numeric.
-     * @param description   The string representing the set of digits used in a numeric system, or the name of the RBNF
-     *                      ruleset to be used in an algorithmic system.
-     * @param status ICU status
-     * @stable ICU 4.2
-     */
-    static NumberingSystem* U_EXPORT2 createInstance(int32_t radix, UBool isAlgorithmic, const UnicodeString& description, UErrorCode& status );
-
-    /**
-     * Return a StringEnumeration over all the names of numbering systems known to ICU.
-     * The numbering system names will be in alphabetical (invariant) order.
-     *
-     * The returned StringEnumeration is owned by the caller, who must delete it when
-     * finished with it.
-     *
-     * @stable ICU 4.2
-     */
-     static StringEnumeration * U_EXPORT2 getAvailableNames(UErrorCode& status);
-
-    /**
-     * Create a numbering system from one of the predefined numbering systems specified
-     * by CLDR and known to ICU, such as "latn", "arabext", or "hanidec"; the full list
-     * is returned by unumsys_openAvailableNames. Note that some of the names listed at
-     * http://unicode.org/repos/cldr/tags/latest/common/bcp47/number.xml - e.g.
-     * default, native, traditional, finance - do not identify specific numbering systems,
-     * but rather key values that may only be used as part of a locale, which in turn
-     * defines how they are mapped to a specific numbering system such as "latn" or "hant".
-     *
-     * @param name   The name of the numbering system.
-     * @param status ICU status; set to U_UNSUPPORTED_ERROR if numbering system not found.
-     * @return The NumberingSystem instance, or nullptr if not found.
-     * @stable ICU 4.2
-     */
-    static NumberingSystem* U_EXPORT2 createInstanceByName(const char* name, UErrorCode& status);
-
-
-    /**
-     * Returns the radix of this numbering system. Simple positional numbering systems
-     * typically have radix 10, but might have a radix of e.g. 16 for hexadecimal. The
-     * radix is less well-defined for non-positional algorithmic systems.
-     * @stable ICU 4.2
-     */
-    int32_t getRadix() const;
-
-    /**
-     * Returns the name of this numbering system if it was created using one of the predefined names
-     * known to ICU.  Otherwise, returns NULL.
-     * The predefined names are identical to the numbering system names as defined by
-     * the BCP47 definition in Unicode CLDR.
-     * See also, http://www.unicode.org/repos/cldr/tags/latest/common/bcp47/number.xml
-     * @stable ICU 4.6
-     */
-    const char * getName() const;
-
-    /**
-     * Returns the description string of this numbering system. For simple
-     * positional systems this is the ordered string of digits (with length matching
-     * the radix), e.g. "\u3007\u4E00\u4E8C\u4E09\u56DB\u4E94\u516D\u4E03\u516B\u4E5D"
-     * for "hanidec"; it would be "0123456789ABCDEF" for hexadecimal. For
-     * algorithmic systems this is the name of the RBNF ruleset used for formatting,
-     * e.g. "zh/SpelloutRules/%spellout-cardinal" for "hans" or "%greek-upper" for
-     * "grek".
-     * @stable ICU 4.2
-     */
-    virtual UnicodeString getDescription() const;
-
-
-
-    /**
-     * Returns true if the given numbering system is algorithmic
-     *
-     * @return         true if the numbering system is algorithmic.
-     *                 Otherwise, return false.
-     * @stable ICU 4.2
-     */
-    UBool isAlgorithmic() const;
-
-    /**
-     * ICU "poor man's RTTI", returns a UClassID for this class.
-     *
-     * @stable ICU 4.2
-     *
-    */
-    static UClassID U_EXPORT2 getStaticClassID(void);
-
-    /**
-     * ICU "poor man's RTTI", returns a UClassID for the actual class.
-     *
-     * @stable ICU 4.2
-     */
-    virtual UClassID getDynamicClassID() const;
-
-
-private:
-    UnicodeString   desc;
-    int32_t         radix;
-    UBool           algorithmic;
-    char            name[kInternalNumSysNameCapacity+1];
-
-    void setRadix(int32_t radix);
-
-    void setAlgorithmic(UBool algorithmic);
-
-    void setDesc(const UnicodeString &desc);
-
-    void setName(const char* name);
-
-    static UBool isValidDigitString(const UnicodeString &str);
-
-    UBool hasContiguousDecimalDigits() const;
-};
-
-U_NAMESPACE_END
-
-#endif /* #if !UCONFIG_NO_FORMATTING */
-
-#endif /* U_SHOW_CPLUSPLUS_API */
-
-#endif // _NUMSYS
-//eof
-=======
-// © 2016 and later: Unicode, Inc. and others.
-// License & terms of use: http://www.unicode.org/copyright.html
-/*
-*******************************************************************************
-* Copyright (C) 2010-2014, International Business Machines Corporation and
-* others. All Rights Reserved.
-*******************************************************************************
-*
-*
-* File NUMSYS.H
-*
-* Modification History:*
-*   Date        Name        Description
-*
-********************************************************************************
-*/
-
-#ifndef NUMSYS
-#define NUMSYS
-
-#include "unicode/utypes.h"
-
-#if U_SHOW_CPLUSPLUS_API
-
-/**
- * \file
- * \brief C++ API: NumberingSystem object
- */
-
-#if !UCONFIG_NO_FORMATTING
-
-#include "unicode/format.h"
-#include "unicode/uobject.h"
-
-U_NAMESPACE_BEGIN
-
-// can't be #ifndef U_HIDE_INTERNAL_API; needed for char[] field size
-/**
- * Size of a numbering system name.
- * @internal
- */
-constexpr const size_t kInternalNumSysNameCapacity = 8;
-
-/**
- * Defines numbering systems. A numbering system describes the scheme by which 
- * numbers are to be presented to the end user.  In its simplest form, a numbering
- * system describes the set of digit characters that are to be used to display
- * numbers, such as Western digits, Thai digits, Arabic-Indic digits, etc., in a
- * positional numbering system with a specified radix (typically 10).
- * More complicated numbering systems are algorithmic in nature, and require use
- * of an RBNF formatter ( rule based number formatter ), in order to calculate
- * the characters to be displayed for a given number.  Examples of algorithmic
- * numbering systems include Roman numerals, Chinese numerals, and Hebrew numerals.
- * Formatting rules for many commonly used numbering systems are included in
- * the ICU package, based on the numbering system rules defined in CLDR.
- * Alternate numbering systems can be specified to a locale by using the
- * numbers locale keyword.
- */
-
-class U_I18N_API NumberingSystem : public UObject {
-public:
-
-    /**
-     * Default Constructor.
-     *
-     * @stable ICU 4.2
-     */
-    NumberingSystem();
-
-    /**
-     * Copy constructor.
-     * @stable ICU 4.2
-     */
-    NumberingSystem(const NumberingSystem& other);
-
-    /**
-     * Copy assignment.
-     * @stable ICU 4.2
-     */
-    NumberingSystem& operator=(const NumberingSystem& other) = default;
-
-    /**
-     * Destructor.
-     * @stable ICU 4.2
-     */
-    virtual ~NumberingSystem();
-
-    /**
-     * Create the default numbering system associated with the specified locale.
-     * @param inLocale The given locale.
-     * @param status ICU status
-     * @stable ICU 4.2
-     */
-    static NumberingSystem* U_EXPORT2 createInstance(const Locale & inLocale, UErrorCode& status);
-
-    /**
-     * Create the default numbering system associated with the default locale.
-     * @stable ICU 4.2
-     */
-    static NumberingSystem* U_EXPORT2 createInstance(UErrorCode& status);
-
-    /**
-     * Create a numbering system using the specified radix, type, and description. 
-     * @param radix         The radix (base) for this numbering system.
-     * @param isAlgorithmic true if the numbering system is algorithmic rather than numeric.
-     * @param description   The string representing the set of digits used in a numeric system, or the name of the RBNF
-     *                      ruleset to be used in an algorithmic system.
-     * @param status ICU status
-     * @stable ICU 4.2
-     */
-    static NumberingSystem* U_EXPORT2 createInstance(int32_t radix, UBool isAlgorithmic, const UnicodeString& description, UErrorCode& status );
-
-    /**
-     * Return a StringEnumeration over all the names of numbering systems known to ICU.
-     * The numbering system names will be in alphabetical (invariant) order.
-     *
-     * The returned StringEnumeration is owned by the caller, who must delete it when
-     * finished with it.
-     *
-     * @stable ICU 4.2
-     */
-     static StringEnumeration * U_EXPORT2 getAvailableNames(UErrorCode& status);
-
-    /**
-     * Create a numbering system from one of the predefined numbering systems specified
-     * by CLDR and known to ICU, such as "latn", "arabext", or "hanidec"; the full list
-     * is returned by unumsys_openAvailableNames. Note that some of the names listed at
-     * http://unicode.org/repos/cldr/tags/latest/common/bcp47/number.xml - e.g.
-     * default, native, traditional, finance - do not identify specific numbering systems,
-     * but rather key values that may only be used as part of a locale, which in turn
-     * defines how they are mapped to a specific numbering system such as "latn" or "hant".
-     *
-     * @param name   The name of the numbering system.
-     * @param status ICU status; set to U_UNSUPPORTED_ERROR if numbering system not found.
-     * @return The NumberingSystem instance, or nullptr if not found.
-     * @stable ICU 4.2
-     */
-    static NumberingSystem* U_EXPORT2 createInstanceByName(const char* name, UErrorCode& status);
-
-
-    /**
-     * Returns the radix of this numbering system. Simple positional numbering systems
-     * typically have radix 10, but might have a radix of e.g. 16 for hexadecimal. The
-     * radix is less well-defined for non-positional algorithmic systems.
-     * @stable ICU 4.2
-     */
-    int32_t getRadix() const;
-
-    /**
-     * Returns the name of this numbering system if it was created using one of the predefined names
-     * known to ICU.  Otherwise, returns nullptr.
-     * The predefined names are identical to the numbering system names as defined by
-     * the BCP47 definition in Unicode CLDR.
-     * See also, http://www.unicode.org/repos/cldr/tags/latest/common/bcp47/number.xml
-     * @stable ICU 4.6
-     */
-    const char * getName() const;
-
-    /**
-     * Returns the description string of this numbering system. For simple
-     * positional systems this is the ordered string of digits (with length matching
-     * the radix), e.g. "\u3007\u4E00\u4E8C\u4E09\u56DB\u4E94\u516D\u4E03\u516B\u4E5D"
-     * for "hanidec"; it would be "0123456789ABCDEF" for hexadecimal. For
-     * algorithmic systems this is the name of the RBNF ruleset used for formatting,
-     * e.g. "zh/SpelloutRules/%spellout-cardinal" for "hans" or "%greek-upper" for
-     * "grek".
-     * @stable ICU 4.2
-     */
-    virtual UnicodeString getDescription() const;
-
-
-
-    /**
-     * Returns true if the given numbering system is algorithmic
-     *
-     * @return         true if the numbering system is algorithmic.
-     *                 Otherwise, return false.
-     * @stable ICU 4.2
-     */
-    UBool isAlgorithmic() const;
-
-    /**
-     * ICU "poor man's RTTI", returns a UClassID for this class.
-     *
-     * @stable ICU 4.2
-     *
-    */
-    static UClassID U_EXPORT2 getStaticClassID(void);
-
-    /**
-     * ICU "poor man's RTTI", returns a UClassID for the actual class.
-     *
-     * @stable ICU 4.2
-     */
-    virtual UClassID getDynamicClassID() const override;
-
-
-private:
-    UnicodeString   desc;
-    int32_t         radix;
-    UBool           algorithmic;
-    char            name[kInternalNumSysNameCapacity+1];
-
-    void setRadix(int32_t radix);
-
-    void setAlgorithmic(UBool algorithmic);
-
-    void setDesc(const UnicodeString &desc);
-
-    void setName(const char* name);
-};
-
-U_NAMESPACE_END
-
-#endif /* #if !UCONFIG_NO_FORMATTING */
-
-#endif /* U_SHOW_CPLUSPLUS_API */
-
-#endif // _NUMSYS
-//eof
->>>>>>> a8a80be5
+// © 2016 and later: Unicode, Inc. and others.
+// License & terms of use: http://www.unicode.org/copyright.html
+/*
+*******************************************************************************
+* Copyright (C) 2010-2014, International Business Machines Corporation and
+* others. All Rights Reserved.
+*******************************************************************************
+*
+*
+* File NUMSYS.H
+*
+* Modification History:*
+*   Date        Name        Description
+*
+********************************************************************************
+*/
+
+#ifndef NUMSYS
+#define NUMSYS
+
+#include "unicode/utypes.h"
+
+#if U_SHOW_CPLUSPLUS_API
+
+/**
+ * \file
+ * \brief C++ API: NumberingSystem object
+ */
+
+#if !UCONFIG_NO_FORMATTING
+
+#include "unicode/format.h"
+#include "unicode/uobject.h"
+
+U_NAMESPACE_BEGIN
+
+// can't be #ifndef U_HIDE_INTERNAL_API; needed for char[] field size
+/**
+ * Size of a numbering system name.
+ * @internal
+ */
+constexpr const size_t kInternalNumSysNameCapacity = 8;
+
+/**
+ * Defines numbering systems. A numbering system describes the scheme by which 
+ * numbers are to be presented to the end user.  In its simplest form, a numbering
+ * system describes the set of digit characters that are to be used to display
+ * numbers, such as Western digits, Thai digits, Arabic-Indic digits, etc., in a
+ * positional numbering system with a specified radix (typically 10).
+ * More complicated numbering systems are algorithmic in nature, and require use
+ * of an RBNF formatter ( rule based number formatter ), in order to calculate
+ * the characters to be displayed for a given number.  Examples of algorithmic
+ * numbering systems include Roman numerals, Chinese numerals, and Hebrew numerals.
+ * Formatting rules for many commonly used numbering systems are included in
+ * the ICU package, based on the numbering system rules defined in CLDR.
+ * Alternate numbering systems can be specified to a locale by using the
+ * numbers locale keyword.
+ */
+
+class U_I18N_API NumberingSystem : public UObject {
+public:
+
+    /**
+     * Default Constructor.
+     *
+     * @stable ICU 4.2
+     */
+    NumberingSystem();
+
+    /**
+     * Copy constructor.
+     * @stable ICU 4.2
+     */
+    NumberingSystem(const NumberingSystem& other);
+
+    /**
+     * Copy assignment.
+     * @stable ICU 4.2
+     */
+    NumberingSystem& operator=(const NumberingSystem& other) = default;
+
+    /**
+     * Destructor.
+     * @stable ICU 4.2
+     */
+    virtual ~NumberingSystem();
+
+    /**
+     * Create the default numbering system associated with the specified locale.
+     * @param inLocale The given locale.
+     * @param status ICU status
+     * @stable ICU 4.2
+     */
+    static NumberingSystem* U_EXPORT2 createInstance(const Locale & inLocale, UErrorCode& status);
+
+    /**
+     * Create the default numbering system associated with the default locale.
+     * @stable ICU 4.2
+     */
+    static NumberingSystem* U_EXPORT2 createInstance(UErrorCode& status);
+
+    /**
+     * Create a numbering system using the specified radix, type, and description. 
+     * @param radix         The radix (base) for this numbering system.
+     * @param isAlgorithmic true if the numbering system is algorithmic rather than numeric.
+     * @param description   The string representing the set of digits used in a numeric system, or the name of the RBNF
+     *                      ruleset to be used in an algorithmic system.
+     * @param status ICU status
+     * @stable ICU 4.2
+     */
+    static NumberingSystem* U_EXPORT2 createInstance(int32_t radix, UBool isAlgorithmic, const UnicodeString& description, UErrorCode& status );
+
+    /**
+     * Return a StringEnumeration over all the names of numbering systems known to ICU.
+     * The numbering system names will be in alphabetical (invariant) order.
+     *
+     * The returned StringEnumeration is owned by the caller, who must delete it when
+     * finished with it.
+     *
+     * @stable ICU 4.2
+     */
+     static StringEnumeration * U_EXPORT2 getAvailableNames(UErrorCode& status);
+
+    /**
+     * Create a numbering system from one of the predefined numbering systems specified
+     * by CLDR and known to ICU, such as "latn", "arabext", or "hanidec"; the full list
+     * is returned by unumsys_openAvailableNames. Note that some of the names listed at
+     * http://unicode.org/repos/cldr/tags/latest/common/bcp47/number.xml - e.g.
+     * default, native, traditional, finance - do not identify specific numbering systems,
+     * but rather key values that may only be used as part of a locale, which in turn
+     * defines how they are mapped to a specific numbering system such as "latn" or "hant".
+     *
+     * @param name   The name of the numbering system.
+     * @param status ICU status; set to U_UNSUPPORTED_ERROR if numbering system not found.
+     * @return The NumberingSystem instance, or nullptr if not found.
+     * @stable ICU 4.2
+     */
+    static NumberingSystem* U_EXPORT2 createInstanceByName(const char* name, UErrorCode& status);
+
+
+    /**
+     * Returns the radix of this numbering system. Simple positional numbering systems
+     * typically have radix 10, but might have a radix of e.g. 16 for hexadecimal. The
+     * radix is less well-defined for non-positional algorithmic systems.
+     * @stable ICU 4.2
+     */
+    int32_t getRadix() const;
+
+    /**
+     * Returns the name of this numbering system if it was created using one of the predefined names
+     * known to ICU.  Otherwise, returns nullptr.
+     * The predefined names are identical to the numbering system names as defined by
+     * the BCP47 definition in Unicode CLDR.
+     * See also, http://www.unicode.org/repos/cldr/tags/latest/common/bcp47/number.xml
+     * @stable ICU 4.6
+     */
+    const char * getName() const;
+
+    /**
+     * Returns the description string of this numbering system. For simple
+     * positional systems this is the ordered string of digits (with length matching
+     * the radix), e.g. "\u3007\u4E00\u4E8C\u4E09\u56DB\u4E94\u516D\u4E03\u516B\u4E5D"
+     * for "hanidec"; it would be "0123456789ABCDEF" for hexadecimal. For
+     * algorithmic systems this is the name of the RBNF ruleset used for formatting,
+     * e.g. "zh/SpelloutRules/%spellout-cardinal" for "hans" or "%greek-upper" for
+     * "grek".
+     * @stable ICU 4.2
+     */
+    virtual UnicodeString getDescription() const;
+
+
+
+    /**
+     * Returns true if the given numbering system is algorithmic
+     *
+     * @return         true if the numbering system is algorithmic.
+     *                 Otherwise, return false.
+     * @stable ICU 4.2
+     */
+    UBool isAlgorithmic() const;
+
+    /**
+     * ICU "poor man's RTTI", returns a UClassID for this class.
+     *
+     * @stable ICU 4.2
+     *
+    */
+    static UClassID U_EXPORT2 getStaticClassID(void);
+
+    /**
+     * ICU "poor man's RTTI", returns a UClassID for the actual class.
+     *
+     * @stable ICU 4.2
+     */
+    virtual UClassID getDynamicClassID() const override;
+
+
+private:
+    UnicodeString   desc;
+    int32_t         radix;
+    UBool           algorithmic;
+    char            name[kInternalNumSysNameCapacity+1];
+
+    void setRadix(int32_t radix);
+
+    void setAlgorithmic(UBool algorithmic);
+
+    void setDesc(const UnicodeString &desc);
+
+    void setName(const char* name);
+};
+
+U_NAMESPACE_END
+
+#endif /* #if !UCONFIG_NO_FORMATTING */
+
+#endif /* U_SHOW_CPLUSPLUS_API */
+
+#endif // _NUMSYS
+//eof