--- conflicted
+++ resolved
@@ -1,2591 +1,1294 @@
-<<<<<<< HEAD
-// © 2016 and later: Unicode, Inc. and others.
-// License & terms of use: http://www.unicode.org/copyright.html
-/*
-******************************************************************************
-*   Copyright (C) 1996-2016, International Business Machines
-*   Corporation and others.  All Rights Reserved.
-******************************************************************************
-*/
-
-/**
- * \file
- * \brief C++ API: Collation Service.
- */
-
-/**
-* File coll.h
-*
-* Created by: Helena Shih
-*
-* Modification History:
-*
-*  Date        Name        Description
-* 02/5/97      aliu        Modified createDefault to load collation data from
-*                          binary files when possible.  Added related methods
-*                          createCollationFromFile, chopLocale, createPathName.
-* 02/11/97     aliu        Added members addToCache, findInCache, and fgCache.
-* 02/12/97     aliu        Modified to create objects from RuleBasedCollator cache.
-*                          Moved cache out of Collation class.
-* 02/13/97     aliu        Moved several methods out of this class and into
-*                          RuleBasedCollator, with modifications.  Modified
-*                          createDefault() to call new RuleBasedCollator(Locale&)
-*                          constructor.  General clean up and documentation.
-* 02/20/97     helena      Added clone, operator==, operator!=, operator=, copy
-*                          constructor and getDynamicClassID.
-* 03/25/97     helena      Updated with platform independent data types.
-* 05/06/97     helena      Added memory allocation error detection.
-* 06/20/97     helena      Java class name change.
-* 09/03/97     helena      Added createCollationKeyValues().
-* 02/10/98     damiba      Added compare() with length as parameter.
-* 04/23/99     stephen     Removed EDecompositionMode, merged with
-*                          Normalizer::EMode.
-* 11/02/99     helena      Collator performance enhancements.  Eliminates the
-*                          UnicodeString construction and special case for NO_OP.
-* 11/23/99     srl         More performance enhancements. Inlining of
-*                          critical accessors.
-* 05/15/00     helena      Added version information API.
-* 01/29/01     synwee      Modified into a C++ wrapper which calls C apis
-*                          (ucol.h).
-* 2012-2014    markus      Rewritten in C++ again.
-*/
-
-#ifndef COLL_H
-#define COLL_H
-
-#include "unicode/utypes.h"
-
-#if U_SHOW_CPLUSPLUS_API
-
-#if !UCONFIG_NO_COLLATION
-
-#include "unicode/uobject.h"
-#include "unicode/ucol.h"
-#include "unicode/unorm.h"
-#include "unicode/locid.h"
-#include "unicode/uniset.h"
-#include "unicode/umisc.h"
-#include "unicode/uiter.h"
-#include "unicode/stringpiece.h"
-
-U_NAMESPACE_BEGIN
-
-class StringEnumeration;
-
-#if !UCONFIG_NO_SERVICE
-/**
- * @stable ICU 2.6
- */
-class CollatorFactory;
-#endif
-
-/**
-* @stable ICU 2.0
-*/
-class CollationKey;
-
-/**
-* The <code>Collator</code> class performs locale-sensitive string
-* comparison.<br>
-* You use this class to build searching and sorting routines for natural
-* language text.
-* <p>
-* <code>Collator</code> is an abstract base class. Subclasses implement
-* specific collation strategies. One subclass,
-* <code>RuleBasedCollator</code>, is currently provided and is applicable
-* to a wide set of languages. Other subclasses may be created to handle more
-* specialized needs.
-* <p>
-* Like other locale-sensitive classes, you can use the static factory method,
-* <code>createInstance</code>, to obtain the appropriate
-* <code>Collator</code> object for a given locale. You will only need to
-* look at the subclasses of <code>Collator</code> if you need to
-* understand the details of a particular collation strategy or if you need to
-* modify that strategy.
-* <p>
-* The following example shows how to compare two strings using the
-* <code>Collator</code> for the default locale.
-* \htmlonly<blockquote>\endhtmlonly
-* <pre>
-* \code
-* // Compare two strings in the default locale
-* UErrorCode success = U_ZERO_ERROR;
-* Collator* myCollator = Collator::createInstance(success);
-* if (myCollator->compare("abc", "ABC") < 0)
-*   cout << "abc is less than ABC" << endl;
-* else
-*   cout << "abc is greater than or equal to ABC" << endl;
-* \endcode
-* </pre>
-* \htmlonly</blockquote>\endhtmlonly
-* <p>
-* You can set a <code>Collator</code>'s <em>strength</em> attribute to
-* determine the level of difference considered significant in comparisons.
-* Five strengths are provided: <code>PRIMARY</code>, <code>SECONDARY</code>,
-* <code>TERTIARY</code>, <code>QUATERNARY</code> and <code>IDENTICAL</code>.
-* The exact assignment of strengths to language features is locale dependent.
-* For example, in Czech, "e" and "f" are considered primary differences,
-* while "e" and "\u00EA" are secondary differences, "e" and "E" are tertiary
-* differences and "e" and "e" are identical. The following shows how both case
-* and accents could be ignored for US English.
-* \htmlonly<blockquote>\endhtmlonly
-* <pre>
-* \code
-* //Get the Collator for US English and set its strength to PRIMARY
-* UErrorCode success = U_ZERO_ERROR;
-* Collator* usCollator = Collator::createInstance(Locale::getUS(), success);
-* usCollator->setStrength(Collator::PRIMARY);
-* if (usCollator->compare("abc", "ABC") == 0)
-*     cout << "'abc' and 'ABC' strings are equivalent with strength PRIMARY" << endl;
-* \endcode
-* </pre>
-* \htmlonly</blockquote>\endhtmlonly
-*
-* The <code>getSortKey</code> methods
-* convert a string to a series of bytes that can be compared bitwise against
-* other sort keys using <code>strcmp()</code>. Sort keys are written as
-* zero-terminated byte strings.
-*
-* Another set of APIs returns a <code>CollationKey</code> object that wraps
-* the sort key bytes instead of returning the bytes themselves.
-* </p>
-* <p>
-* <strong>Note:</strong> <code>Collator</code>s with different Locale,
-* and CollationStrength settings will return different sort
-* orders for the same set of strings. Locales have specific collation rules,
-* and the way in which secondary and tertiary differences are taken into
-* account, for example, will result in a different sorting order for same
-* strings.
-* </p>
-* @see         RuleBasedCollator
-* @see         CollationKey
-* @see         CollationElementIterator
-* @see         Locale
-* @see         Normalizer2
-* @version     2.0 11/15/01
-*/
-
-class U_I18N_API Collator : public UObject {
-public:
-
-    // Collator public enums -----------------------------------------------
-
-    /**
-     * Base letter represents a primary difference. Set comparison level to
-     * PRIMARY to ignore secondary and tertiary differences.<br>
-     * Use this to set the strength of a Collator object.<br>
-     * Example of primary difference, "abc" &lt; "abd"
-     *
-     * Diacritical differences on the same base letter represent a secondary
-     * difference. Set comparison level to SECONDARY to ignore tertiary
-     * differences. Use this to set the strength of a Collator object.<br>
-     * Example of secondary difference, "&auml;" >> "a".
-     *
-     * Uppercase and lowercase versions of the same character represents a
-     * tertiary difference.  Set comparison level to TERTIARY to include all
-     * comparison differences. Use this to set the strength of a Collator
-     * object.<br>
-     * Example of tertiary difference, "abc" &lt;&lt;&lt; "ABC".
-     *
-     * Two characters are considered "identical" when they have the same unicode
-     * spellings.<br>
-     * For example, "&auml;" == "&auml;".
-     *
-     * UCollationStrength is also used to determine the strength of sort keys
-     * generated from Collator objects.
-     * @stable ICU 2.0
-     */
-    enum ECollationStrength
-    {
-        PRIMARY    = UCOL_PRIMARY,  // 0
-        SECONDARY  = UCOL_SECONDARY,  // 1
-        TERTIARY   = UCOL_TERTIARY,  // 2
-        QUATERNARY = UCOL_QUATERNARY,  // 3
-        IDENTICAL  = UCOL_IDENTICAL  // 15
-    };
-
-
-    // Cannot use #ifndef U_HIDE_DEPRECATED_API for the following, it is
-    // used by virtual methods that cannot have that conditional.
-#ifndef U_FORCE_HIDE_DEPRECATED_API
-    /**
-     * LESS is returned if source string is compared to be less than target
-     * string in the compare() method.
-     * EQUAL is returned if source string is compared to be equal to target
-     * string in the compare() method.
-     * GREATER is returned if source string is compared to be greater than
-     * target string in the compare() method.
-     * @see Collator#compare
-     * @deprecated ICU 2.6. Use C enum UCollationResult defined in ucol.h
-     */
-    enum EComparisonResult
-    {
-        LESS = UCOL_LESS,  // -1
-        EQUAL = UCOL_EQUAL,  // 0
-        GREATER = UCOL_GREATER  // 1
-    };
-#endif  // U_FORCE_HIDE_DEPRECATED_API
-
-    // Collator public destructor -----------------------------------------
-
-    /**
-     * Destructor
-     * @stable ICU 2.0
-     */
-    virtual ~Collator();
-
-    // Collator public methods --------------------------------------------
-
-    /**
-     * Returns true if "other" is the same as "this".
-     *
-     * The base class implementation returns true if "other" has the same type/class as "this":
-     * `typeid(*this) == typeid(other)`.
-     *
-     * Subclass implementations should do something like the following:
-     *
-     *     if (this == &other) { return true; }
-     *     if (!Collator::operator==(other)) { return false; }  // not the same class
-     *
-     *     const MyCollator &o = (const MyCollator&)other;
-     *     (compare this vs. o's subclass fields)
-     *
-     * @param other Collator object to be compared
-     * @return true if other is the same as this.
-     * @stable ICU 2.0
-     */
-    virtual UBool operator==(const Collator& other) const;
-
-    /**
-     * Returns true if "other" is not the same as "this".
-     * Calls ! operator==(const Collator&) const which works for all subclasses.
-     * @param other Collator object to be compared
-     * @return true if other is not the same as this.
-     * @stable ICU 2.0
-     */
-    virtual UBool operator!=(const Collator& other) const;
-
-    /**
-     * Makes a copy of this object.
-     * @return a copy of this object, owned by the caller
-     * @stable ICU 2.0
-     */
-    virtual Collator* clone() const = 0;
-
-    /**
-     * Creates the Collator object for the current default locale.
-     * The default locale is determined by Locale::getDefault.
-     * The UErrorCode& err parameter is used to return status information to the user.
-     * To check whether the construction succeeded or not, you should check the
-     * value of U_SUCCESS(err).  If you wish more detailed information, you can
-     * check for informational error results which still indicate success.
-     * U_USING_FALLBACK_ERROR indicates that a fall back locale was used. For
-     * example, 'de_CH' was requested, but nothing was found there, so 'de' was
-     * used. U_USING_DEFAULT_ERROR indicates that the default locale data was
-     * used; neither the requested locale nor any of its fall back locales
-     * could be found.
-     * The caller owns the returned object and is responsible for deleting it.
-     *
-     * @param err    the error code status.
-     * @return       the collation object of the default locale.(for example, en_US)
-     * @see Locale#getDefault
-     * @stable ICU 2.0
-     */
-    static Collator* U_EXPORT2 createInstance(UErrorCode&  err);
-
-    /**
-     * Gets the collation object for the desired locale. The
-     * resource of the desired locale will be loaded.
-     *
-     * Locale::getRoot() is the base collation table and all other languages are
-     * built on top of it with additional language-specific modifications.
-     *
-     * For some languages, multiple collation types are available;
-     * for example, "de@collation=phonebook".
-     * Starting with ICU 54, collation attributes can be specified via locale keywords as well,
-     * in the old locale extension syntax ("el@colCaseFirst=upper")
-     * or in language tag syntax ("el-u-kf-upper").
-     * See <a href="https://unicode-org.github.io/icu/userguide/collation/api">User Guide: Collation API</a>.
-     *
-     * The UErrorCode& err parameter is used to return status information to the user.
-     * To check whether the construction succeeded or not, you should check
-     * the value of U_SUCCESS(err).  If you wish more detailed information, you
-     * can check for informational error results which still indicate success.
-     * U_USING_FALLBACK_ERROR indicates that a fall back locale was used.  For
-     * example, 'de_CH' was requested, but nothing was found there, so 'de' was
-     * used.  U_USING_DEFAULT_ERROR indicates that the default locale data was
-     * used; neither the requested locale nor any of its fall back locales
-     * could be found.
-     *
-     * The caller owns the returned object and is responsible for deleting it.
-     * @param loc    The locale ID for which to open a collator.
-     * @param err    the error code status.
-     * @return       the created table-based collation object based on the desired
-     *               locale.
-     * @see Locale
-     * @see ResourceLoader
-     * @stable ICU 2.2
-     */
-    static Collator* U_EXPORT2 createInstance(const Locale& loc, UErrorCode& err);
-
-#ifndef U_FORCE_HIDE_DEPRECATED_API
-    /**
-     * The comparison function compares the character data stored in two
-     * different strings. Returns information about whether a string is less
-     * than, greater than or equal to another string.
-     * @param source the source string to be compared with.
-     * @param target the string that is to be compared with the source string.
-     * @return Returns a byte value. GREATER if source is greater
-     * than target; EQUAL if source is equal to target; LESS if source is less
-     * than target
-     * @deprecated ICU 2.6 use the overload with UErrorCode &
-     */
-    virtual EComparisonResult compare(const UnicodeString& source,
-                                      const UnicodeString& target) const;
-#endif  // U_FORCE_HIDE_DEPRECATED_API
-
-    /**
-     * The comparison function compares the character data stored in two
-     * different strings. Returns information about whether a string is less
-     * than, greater than or equal to another string.
-     * @param source the source string to be compared with.
-     * @param target the string that is to be compared with the source string.
-     * @param status possible error code
-     * @return Returns an enum value. UCOL_GREATER if source is greater
-     * than target; UCOL_EQUAL if source is equal to target; UCOL_LESS if source is less
-     * than target
-     * @stable ICU 2.6
-     */
-    virtual UCollationResult compare(const UnicodeString& source,
-                                      const UnicodeString& target,
-                                      UErrorCode &status) const = 0;
-
-#ifndef U_FORCE_HIDE_DEPRECATED_API
-    /**
-     * Does the same thing as compare but limits the comparison to a specified
-     * length
-     * @param source the source string to be compared with.
-     * @param target the string that is to be compared with the source string.
-     * @param length the length the comparison is limited to
-     * @return Returns a byte value. GREATER if source (up to the specified
-     *         length) is greater than target; EQUAL if source (up to specified
-     *         length) is equal to target; LESS if source (up to the specified
-     *         length) is less  than target.
-     * @deprecated ICU 2.6 use the overload with UErrorCode &
-     */
-    virtual EComparisonResult compare(const UnicodeString& source,
-                                      const UnicodeString& target,
-                                      int32_t length) const;
-#endif  // U_FORCE_HIDE_DEPRECATED_API
-
-    /**
-     * Does the same thing as compare but limits the comparison to a specified
-     * length
-     * @param source the source string to be compared with.
-     * @param target the string that is to be compared with the source string.
-     * @param length the length the comparison is limited to
-     * @param status possible error code
-     * @return Returns an enum value. UCOL_GREATER if source (up to the specified
-     *         length) is greater than target; UCOL_EQUAL if source (up to specified
-     *         length) is equal to target; UCOL_LESS if source (up to the specified
-     *         length) is less  than target.
-     * @stable ICU 2.6
-     */
-    virtual UCollationResult compare(const UnicodeString& source,
-                                      const UnicodeString& target,
-                                      int32_t length,
-                                      UErrorCode &status) const = 0;
-
-#ifndef U_FORCE_HIDE_DEPRECATED_API
-    /**
-     * The comparison function compares the character data stored in two
-     * different string arrays. Returns information about whether a string array
-     * is less than, greater than or equal to another string array.
-     * <p>Example of use:
-     * <pre>
-     * .       char16_t ABC[] = {0x41, 0x42, 0x43, 0};  // = "ABC"
-     * .       char16_t abc[] = {0x61, 0x62, 0x63, 0};  // = "abc"
-     * .       UErrorCode status = U_ZERO_ERROR;
-     * .       Collator *myCollation =
-     * .                         Collator::createInstance(Locale::getUS(), status);
-     * .       if (U_FAILURE(status)) return;
-     * .       myCollation->setStrength(Collator::PRIMARY);
-     * .       // result would be Collator::EQUAL ("abc" == "ABC")
-     * .       // (no primary difference between "abc" and "ABC")
-     * .       Collator::EComparisonResult result =
-     * .                             myCollation->compare(abc, 3, ABC, 3);
-     * .       myCollation->setStrength(Collator::TERTIARY);
-     * .       // result would be Collator::LESS ("abc" &lt;&lt;&lt; "ABC")
-     * .       // (with tertiary difference between "abc" and "ABC")
-     * .       result = myCollation->compare(abc, 3, ABC, 3);
-     * </pre>
-     * @param source the source string array to be compared with.
-     * @param sourceLength the length of the source string array.  If this value
-     *        is equal to -1, the string array is null-terminated.
-     * @param target the string that is to be compared with the source string.
-     * @param targetLength the length of the target string array.  If this value
-     *        is equal to -1, the string array is null-terminated.
-     * @return Returns a byte value. GREATER if source is greater than target;
-     *         EQUAL if source is equal to target; LESS if source is less than
-     *         target
-     * @deprecated ICU 2.6 use the overload with UErrorCode &
-     */
-    virtual EComparisonResult compare(const char16_t* source, int32_t sourceLength,
-                                      const char16_t* target, int32_t targetLength)
-                                      const;
-#endif  // U_FORCE_HIDE_DEPRECATED_API
-
-    /**
-     * The comparison function compares the character data stored in two
-     * different string arrays. Returns information about whether a string array
-     * is less than, greater than or equal to another string array.
-     * @param source the source string array to be compared with.
-     * @param sourceLength the length of the source string array.  If this value
-     *        is equal to -1, the string array is null-terminated.
-     * @param target the string that is to be compared with the source string.
-     * @param targetLength the length of the target string array.  If this value
-     *        is equal to -1, the string array is null-terminated.
-     * @param status possible error code
-     * @return Returns an enum value. UCOL_GREATER if source is greater
-     * than target; UCOL_EQUAL if source is equal to target; UCOL_LESS if source is less
-     * than target
-     * @stable ICU 2.6
-     */
-    virtual UCollationResult compare(const char16_t* source, int32_t sourceLength,
-                                      const char16_t* target, int32_t targetLength,
-                                      UErrorCode &status) const = 0;
-
-    /**
-     * Compares two strings using the Collator.
-     * Returns whether the first one compares less than/equal to/greater than
-     * the second one.
-     * This version takes UCharIterator input.
-     * @param sIter the first ("source") string iterator
-     * @param tIter the second ("target") string iterator
-     * @param status ICU status
-     * @return UCOL_LESS, UCOL_EQUAL or UCOL_GREATER
-     * @stable ICU 4.2
-     */
-    virtual UCollationResult compare(UCharIterator &sIter,
-                                     UCharIterator &tIter,
-                                     UErrorCode &status) const;
-
-    /**
-     * Compares two UTF-8 strings using the Collator.
-     * Returns whether the first one compares less than/equal to/greater than
-     * the second one.
-     * This version takes UTF-8 input.
-     * Note that a StringPiece can be implicitly constructed
-     * from a std::string or a NUL-terminated const char * string.
-     * @param source the first UTF-8 string
-     * @param target the second UTF-8 string
-     * @param status ICU status
-     * @return UCOL_LESS, UCOL_EQUAL or UCOL_GREATER
-     * @stable ICU 4.2
-     */
-    virtual UCollationResult compareUTF8(const StringPiece &source,
-                                         const StringPiece &target,
-                                         UErrorCode &status) const;
-
-    /**
-     * Transforms the string into a series of characters that can be compared
-     * with CollationKey::compareTo. It is not possible to restore the original
-     * string from the chars in the sort key.
-     * <p>Use CollationKey::equals or CollationKey::compare to compare the
-     * generated sort keys.
-     * If the source string is null, a null collation key will be returned.
-     *
-     * Note that sort keys are often less efficient than simply doing comparison.
-     * For more details, see the ICU User Guide.
-     *
-     * @param source the source string to be transformed into a sort key.
-     * @param key the collation key to be filled in
-     * @param status the error code status.
-     * @return the collation key of the string based on the collation rules.
-     * @see CollationKey#compare
-     * @stable ICU 2.0
-     */
-    virtual CollationKey& getCollationKey(const UnicodeString&  source,
-                                          CollationKey& key,
-                                          UErrorCode& status) const = 0;
-
-    /**
-     * Transforms the string into a series of characters that can be compared
-     * with CollationKey::compareTo. It is not possible to restore the original
-     * string from the chars in the sort key.
-     * <p>Use CollationKey::equals or CollationKey::compare to compare the
-     * generated sort keys.
-     * <p>If the source string is null, a null collation key will be returned.
-     *
-     * Note that sort keys are often less efficient than simply doing comparison.
-     * For more details, see the ICU User Guide.
-     *
-     * @param source the source string to be transformed into a sort key.
-     * @param sourceLength length of the collation key
-     * @param key the collation key to be filled in
-     * @param status the error code status.
-     * @return the collation key of the string based on the collation rules.
-     * @see CollationKey#compare
-     * @stable ICU 2.0
-     */
-    virtual CollationKey& getCollationKey(const char16_t*source,
-                                          int32_t sourceLength,
-                                          CollationKey& key,
-                                          UErrorCode& status) const = 0;
-    /**
-     * Generates the hash code for the collation object
-     * @stable ICU 2.0
-     */
-    virtual int32_t hashCode(void) const = 0;
-
-#ifndef U_FORCE_HIDE_DEPRECATED_API
-    /**
-     * Gets the locale of the Collator
-     *
-     * @param type can be either requested, valid or actual locale. For more
-     *             information see the definition of ULocDataLocaleType in
-     *             uloc.h
-     * @param status the error code status.
-     * @return locale where the collation data lives. If the collator
-     *         was instantiated from rules, locale is empty.
-     * @deprecated ICU 2.8 This API is under consideration for revision
-     * in ICU 3.0.
-     */
-    virtual Locale getLocale(ULocDataLocaleType type, UErrorCode& status) const = 0;
-#endif  // U_FORCE_HIDE_DEPRECATED_API
-
-    /**
-     * Convenience method for comparing two strings based on the collation rules.
-     * @param source the source string to be compared with.
-     * @param target the target string to be compared with.
-     * @return true if the first string is greater than the second one,
-     *         according to the collation rules. false, otherwise.
-     * @see Collator#compare
-     * @stable ICU 2.0
-     */
-    UBool greater(const UnicodeString& source, const UnicodeString& target)
-                  const;
-
-    /**
-     * Convenience method for comparing two strings based on the collation rules.
-     * @param source the source string to be compared with.
-     * @param target the target string to be compared with.
-     * @return true if the first string is greater than or equal to the second
-     *         one, according to the collation rules. false, otherwise.
-     * @see Collator#compare
-     * @stable ICU 2.0
-     */
-    UBool greaterOrEqual(const UnicodeString& source,
-                         const UnicodeString& target) const;
-
-    /**
-     * Convenience method for comparing two strings based on the collation rules.
-     * @param source the source string to be compared with.
-     * @param target the target string to be compared with.
-     * @return true if the strings are equal according to the collation rules.
-     *         false, otherwise.
-     * @see Collator#compare
-     * @stable ICU 2.0
-     */
-    UBool equals(const UnicodeString& source, const UnicodeString& target) const;
-
-#ifndef U_FORCE_HIDE_DEPRECATED_API
-    /**
-     * Determines the minimum strength that will be used in comparison or
-     * transformation.
-     * <p>E.g. with strength == SECONDARY, the tertiary difference is ignored
-     * <p>E.g. with strength == PRIMARY, the secondary and tertiary difference
-     * are ignored.
-     * @return the current comparison level.
-     * @see Collator#setStrength
-     * @deprecated ICU 2.6 Use getAttribute(UCOL_STRENGTH...) instead
-     */
-    virtual ECollationStrength getStrength(void) const;
-
-    /**
-     * Sets the minimum strength to be used in comparison or transformation.
-     * <p>Example of use:
-     * <pre>
-     *  \code
-     *  UErrorCode status = U_ZERO_ERROR;
-     *  Collator*myCollation = Collator::createInstance(Locale::getUS(), status);
-     *  if (U_FAILURE(status)) return;
-     *  myCollation->setStrength(Collator::PRIMARY);
-     *  // result will be "abc" == "ABC"
-     *  // tertiary differences will be ignored
-     *  Collator::ComparisonResult result = myCollation->compare("abc", "ABC");
-     * \endcode
-     * </pre>
-     * @see Collator#getStrength
-     * @param newStrength the new comparison level.
-     * @deprecated ICU 2.6 Use setAttribute(UCOL_STRENGTH...) instead
-     */
-    virtual void setStrength(ECollationStrength newStrength);
-#endif  // U_FORCE_HIDE_DEPRECATED_API
-
-    /**
-     * Retrieves the reordering codes for this collator.
-     * @param dest The array to fill with the script ordering.
-     * @param destCapacity The length of dest. If it is 0, then dest may be NULL and the function
-     *  will only return the length of the result without writing any codes (pre-flighting).
-     * @param status A reference to an error code value, which must not indicate
-     * a failure before the function call.
-     * @return The length of the script ordering array.
-     * @see ucol_setReorderCodes
-     * @see Collator#getEquivalentReorderCodes
-     * @see Collator#setReorderCodes
-     * @see UScriptCode
-     * @see UColReorderCode
-     * @stable ICU 4.8
-     */
-     virtual int32_t getReorderCodes(int32_t *dest,
-                                     int32_t destCapacity,
-                                     UErrorCode& status) const;
-
-    /**
-     * Sets the ordering of scripts for this collator.
-     *
-     * <p>The reordering codes are a combination of script codes and reorder codes.
-     * @param reorderCodes An array of script codes in the new order. This can be NULL if the
-     * length is also set to 0. An empty array will clear any reordering codes on the collator.
-     * @param reorderCodesLength The length of reorderCodes.
-     * @param status error code
-     * @see ucol_setReorderCodes
-     * @see Collator#getReorderCodes
-     * @see Collator#getEquivalentReorderCodes
-     * @see UScriptCode
-     * @see UColReorderCode
-     * @stable ICU 4.8
-     */
-     virtual void setReorderCodes(const int32_t* reorderCodes,
-                                  int32_t reorderCodesLength,
-                                  UErrorCode& status) ;
-
-    /**
-     * Retrieves the reorder codes that are grouped with the given reorder code. Some reorder
-     * codes will be grouped and must reorder together.
-     * Beginning with ICU 55, scripts only reorder together if they are primary-equal,
-     * for example Hiragana and Katakana.
-     *
-     * @param reorderCode The reorder code to determine equivalence for.
-     * @param dest The array to fill with the script equivalence reordering codes.
-     * @param destCapacity The length of dest. If it is 0, then dest may be NULL and the
-     * function will only return the length of the result without writing any codes (pre-flighting).
-     * @param status A reference to an error code value, which must not indicate
-     * a failure before the function call.
-     * @return The length of the of the reordering code equivalence array.
-     * @see ucol_setReorderCodes
-     * @see Collator#getReorderCodes
-     * @see Collator#setReorderCodes
-     * @see UScriptCode
-     * @see UColReorderCode
-     * @stable ICU 4.8
-     */
-    static int32_t U_EXPORT2 getEquivalentReorderCodes(int32_t reorderCode,
-                                int32_t* dest,
-                                int32_t destCapacity,
-                                UErrorCode& status);
-
-    /**
-     * Get name of the object for the desired Locale, in the desired language
-     * @param objectLocale must be from getAvailableLocales
-     * @param displayLocale specifies the desired locale for output
-     * @param name the fill-in parameter of the return value
-     * @return display-able name of the object for the object locale in the
-     *         desired language
-     * @stable ICU 2.0
-     */
-    static UnicodeString& U_EXPORT2 getDisplayName(const Locale& objectLocale,
-                                         const Locale& displayLocale,
-                                         UnicodeString& name);
-
-    /**
-    * Get name of the object for the desired Locale, in the language of the
-    * default locale.
-    * @param objectLocale must be from getAvailableLocales
-    * @param name the fill-in parameter of the return value
-    * @return name of the object for the desired locale in the default language
-    * @stable ICU 2.0
-    */
-    static UnicodeString& U_EXPORT2 getDisplayName(const Locale& objectLocale,
-                                         UnicodeString& name);
-
-    /**
-     * Get the set of Locales for which Collations are installed.
-     *
-     * <p>Note this does not include locales supported by registered collators.
-     * If collators might have been registered, use the overload of getAvailableLocales
-     * that returns a StringEnumeration.</p>
-     *
-     * @param count the output parameter of number of elements in the locale list
-     * @return the list of available locales for which collations are installed
-     * @stable ICU 2.0
-     */
-    static const Locale* U_EXPORT2 getAvailableLocales(int32_t& count);
-
-    /**
-     * Return a StringEnumeration over the locales available at the time of the call,
-     * including registered locales.  If a severe error occurs (such as out of memory
-     * condition) this will return null. If there is no locale data, an empty enumeration
-     * will be returned.
-     * @return a StringEnumeration over the locales available at the time of the call
-     * @stable ICU 2.6
-     */
-    static StringEnumeration* U_EXPORT2 getAvailableLocales(void);
-
-    /**
-     * Create a string enumerator of all possible keywords that are relevant to
-     * collation. At this point, the only recognized keyword for this
-     * service is "collation".
-     * @param status input-output error code
-     * @return a string enumeration over locale strings. The caller is
-     * responsible for closing the result.
-     * @stable ICU 3.0
-     */
-    static StringEnumeration* U_EXPORT2 getKeywords(UErrorCode& status);
-
-    /**
-     * Given a keyword, create a string enumeration of all values
-     * for that keyword that are currently in use.
-     * @param keyword a particular keyword as enumerated by
-     * ucol_getKeywords. If any other keyword is passed in, status is set
-     * to U_ILLEGAL_ARGUMENT_ERROR.
-     * @param status input-output error code
-     * @return a string enumeration over collation keyword values, or NULL
-     * upon error. The caller is responsible for deleting the result.
-     * @stable ICU 3.0
-     */
-    static StringEnumeration* U_EXPORT2 getKeywordValues(const char *keyword, UErrorCode& status);
-
-    /**
-     * Given a key and a locale, returns an array of string values in a preferred
-     * order that would make a difference. These are all and only those values where
-     * the open (creation) of the service with the locale formed from the input locale
-     * plus input keyword and that value has different behavior than creation with the
-     * input locale alone.
-     * @param keyword        one of the keys supported by this service.  For now, only
-     *                      "collation" is supported.
-     * @param locale        the locale
-     * @param commonlyUsed  if set to true it will return only commonly used values
-     *                      with the given locale in preferred order.  Otherwise,
-     *                      it will return all the available values for the locale.
-     * @param status ICU status
-     * @return a string enumeration over keyword values for the given key and the locale.
-     * @stable ICU 4.2
-     */
-    static StringEnumeration* U_EXPORT2 getKeywordValuesForLocale(const char* keyword, const Locale& locale,
-                                                                    UBool commonlyUsed, UErrorCode& status);
-
-    /**
-     * Return the functionally equivalent locale for the given
-     * requested locale, with respect to given keyword, for the
-     * collation service.  If two locales return the same result, then
-     * collators instantiated for these locales will behave
-     * equivalently.  The converse is not always true; two collators
-     * may in fact be equivalent, but return different results, due to
-     * internal details.  The return result has no other meaning than
-     * that stated above, and implies nothing as to the relationship
-     * between the two locales.  This is intended for use by
-     * applications who wish to cache collators, or otherwise reuse
-     * collators when possible.  The functional equivalent may change
-     * over time.  For more information, please see the <a
-     * href="https://unicode-org.github.io/icu/userguide/locale#locales-and-services">
-     * Locales and Services</a> section of the ICU User Guide.
-     * @param keyword a particular keyword as enumerated by
-     * ucol_getKeywords.
-     * @param locale the requested locale
-     * @param isAvailable reference to a fillin parameter that
-     * indicates whether the requested locale was 'available' to the
-     * collation service. A locale is defined as 'available' if it
-     * physically exists within the collation locale data.
-     * @param status reference to input-output error code
-     * @return the functionally equivalent collation locale, or the root
-     * locale upon error.
-     * @stable ICU 3.0
-     */
-    static Locale U_EXPORT2 getFunctionalEquivalent(const char* keyword, const Locale& locale,
-                                          UBool& isAvailable, UErrorCode& status);
-
-#if !UCONFIG_NO_SERVICE
-    /**
-     * Register a new Collator.  The collator will be adopted.
-     * Because ICU may choose to cache collators internally, this must be
-     * called at application startup, prior to any calls to
-     * Collator::createInstance to avoid undefined behavior.
-     * @param toAdopt the Collator instance to be adopted
-     * @param locale the locale with which the collator will be associated
-     * @param status the in/out status code, no special meanings are assigned
-     * @return a registry key that can be used to unregister this collator
-     * @stable ICU 2.6
-     */
-    static URegistryKey U_EXPORT2 registerInstance(Collator* toAdopt, const Locale& locale, UErrorCode& status);
-
-    /**
-     * Register a new CollatorFactory.  The factory will be adopted.
-     * Because ICU may choose to cache collators internally, this must be
-     * called at application startup, prior to any calls to
-     * Collator::createInstance to avoid undefined behavior.
-     * @param toAdopt the CollatorFactory instance to be adopted
-     * @param status the in/out status code, no special meanings are assigned
-     * @return a registry key that can be used to unregister this collator
-     * @stable ICU 2.6
-     */
-    static URegistryKey U_EXPORT2 registerFactory(CollatorFactory* toAdopt, UErrorCode& status);
-
-    /**
-     * Unregister a previously-registered Collator or CollatorFactory
-     * using the key returned from the register call.  Key becomes
-     * invalid after a successful call and should not be used again.
-     * The object corresponding to the key will be deleted.
-     * Because ICU may choose to cache collators internally, this should
-     * be called during application shutdown, after all calls to
-     * Collator::createInstance to avoid undefined behavior.
-     * @param key the registry key returned by a previous call to registerInstance
-     * @param status the in/out status code, no special meanings are assigned
-     * @return true if the collator for the key was successfully unregistered
-     * @stable ICU 2.6
-     */
-    static UBool U_EXPORT2 unregister(URegistryKey key, UErrorCode& status);
-#endif /* UCONFIG_NO_SERVICE */
-
-    /**
-     * Gets the version information for a Collator.
-     * @param info the version # information, the result will be filled in
-     * @stable ICU 2.0
-     */
-    virtual void getVersion(UVersionInfo info) const = 0;
-
-    /**
-     * Returns a unique class ID POLYMORPHICALLY. Pure virtual method.
-     * This method is to implement a simple version of RTTI, since not all C++
-     * compilers support genuine RTTI. Polymorphic operator==() and clone()
-     * methods call this method.
-     * @return The class ID for this object. All objects of a given class have
-     *         the same class ID.  Objects of other classes have different class
-     *         IDs.
-     * @stable ICU 2.0
-     */
-    virtual UClassID getDynamicClassID(void) const = 0;
-
-    /**
-     * Universal attribute setter
-     * @param attr attribute type
-     * @param value attribute value
-     * @param status to indicate whether the operation went on smoothly or
-     *        there were errors
-     * @stable ICU 2.2
-     */
-    virtual void setAttribute(UColAttribute attr, UColAttributeValue value,
-                              UErrorCode &status) = 0;
-
-    /**
-     * Universal attribute getter
-     * @param attr attribute type
-     * @param status to indicate whether the operation went on smoothly or
-     *        there were errors
-     * @return attribute value
-     * @stable ICU 2.2
-     */
-    virtual UColAttributeValue getAttribute(UColAttribute attr,
-                                            UErrorCode &status) const = 0;
-
-    /**
-     * Sets the variable top to the top of the specified reordering group.
-     * The variable top determines the highest-sorting character
-     * which is affected by UCOL_ALTERNATE_HANDLING.
-     * If that attribute is set to UCOL_NON_IGNORABLE, then the variable top has no effect.
-     *
-     * The base class implementation sets U_UNSUPPORTED_ERROR.
-     * @param group one of UCOL_REORDER_CODE_SPACE, UCOL_REORDER_CODE_PUNCTUATION,
-     *              UCOL_REORDER_CODE_SYMBOL, UCOL_REORDER_CODE_CURRENCY;
-     *              or UCOL_REORDER_CODE_DEFAULT to restore the default max variable group
-     * @param errorCode Standard ICU error code. Its input value must
-     *                  pass the U_SUCCESS() test, or else the function returns
-     *                  immediately. Check for U_FAILURE() on output or use with
-     *                  function chaining. (See User Guide for details.)
-     * @return *this
-     * @see getMaxVariable
-     * @stable ICU 53
-     */
-    virtual Collator &setMaxVariable(UColReorderCode group, UErrorCode &errorCode);
-
-    /**
-     * Returns the maximum reordering group whose characters are affected by UCOL_ALTERNATE_HANDLING.
-     *
-     * The base class implementation returns UCOL_REORDER_CODE_PUNCTUATION.
-     * @return the maximum variable reordering group.
-     * @see setMaxVariable
-     * @stable ICU 53
-     */
-    virtual UColReorderCode getMaxVariable() const;
-
-#ifndef U_FORCE_HIDE_DEPRECATED_API
-    /**
-     * Sets the variable top to the primary weight of the specified string.
-     *
-     * Beginning with ICU 53, the variable top is pinned to
-     * the top of one of the supported reordering groups,
-     * and it must not be beyond the last of those groups.
-     * See setMaxVariable().
-     * @param varTop one or more (if contraction) char16_ts to which the variable top should be set
-     * @param len length of variable top string. If -1 it is considered to be zero terminated.
-     * @param status error code. If error code is set, the return value is undefined. Errors set by this function are: <br>
-     *    U_CE_NOT_FOUND_ERROR if more than one character was passed and there is no such contraction<br>
-     *    U_ILLEGAL_ARGUMENT_ERROR if the variable top is beyond
-     *    the last reordering group supported by setMaxVariable()
-     * @return variable top primary weight
-     * @deprecated ICU 53 Call setMaxVariable() instead.
-     */
-    virtual uint32_t setVariableTop(const char16_t *varTop, int32_t len, UErrorCode &status) = 0;
-
-    /**
-     * Sets the variable top to the primary weight of the specified string.
-     *
-     * Beginning with ICU 53, the variable top is pinned to
-     * the top of one of the supported reordering groups,
-     * and it must not be beyond the last of those groups.
-     * See setMaxVariable().
-     * @param varTop a UnicodeString size 1 or more (if contraction) of char16_ts to which the variable top should be set
-     * @param status error code. If error code is set, the return value is undefined. Errors set by this function are: <br>
-     *    U_CE_NOT_FOUND_ERROR if more than one character was passed and there is no such contraction<br>
-     *    U_ILLEGAL_ARGUMENT_ERROR if the variable top is beyond
-     *    the last reordering group supported by setMaxVariable()
-     * @return variable top primary weight
-     * @deprecated ICU 53 Call setMaxVariable() instead.
-     */
-    virtual uint32_t setVariableTop(const UnicodeString &varTop, UErrorCode &status) = 0;
-
-    /**
-     * Sets the variable top to the specified primary weight.
-     *
-     * Beginning with ICU 53, the variable top is pinned to
-     * the top of one of the supported reordering groups,
-     * and it must not be beyond the last of those groups.
-     * See setMaxVariable().
-     * @param varTop primary weight, as returned by setVariableTop or ucol_getVariableTop
-     * @param status error code
-     * @deprecated ICU 53 Call setMaxVariable() instead.
-     */
-    virtual void setVariableTop(uint32_t varTop, UErrorCode &status) = 0;
-#endif  // U_FORCE_HIDE_DEPRECATED_API
-
-    /**
-     * Gets the variable top value of a Collator.
-     * @param status error code (not changed by function). If error code is set, the return value is undefined.
-     * @return the variable top primary weight
-     * @see getMaxVariable
-     * @stable ICU 2.0
-     */
-    virtual uint32_t getVariableTop(UErrorCode &status) const = 0;
-
-    /**
-     * Get a UnicodeSet that contains all the characters and sequences
-     * tailored in this collator.
-     * @param status      error code of the operation
-     * @return a pointer to a UnicodeSet object containing all the
-     *         code points and sequences that may sort differently than
-     *         in the root collator. The object must be disposed of by using delete
-     * @stable ICU 2.4
-     */
-    virtual UnicodeSet *getTailoredSet(UErrorCode &status) const;
-
-#ifndef U_FORCE_HIDE_DEPRECATED_API
-    /**
-     * Same as clone().
-     * The base class implementation simply calls clone().
-     * @return a copy of this object, owned by the caller
-     * @see clone()
-     * @deprecated ICU 50 no need to have two methods for cloning
-     */
-    virtual Collator* safeClone() const;
-#endif  // U_FORCE_HIDE_DEPRECATED_API
-
-    /**
-     * Get the sort key as an array of bytes from a UnicodeString.
-     * Sort key byte arrays are zero-terminated and can be compared using
-     * strcmp().
-     *
-     * Note that sort keys are often less efficient than simply doing comparison.
-     * For more details, see the ICU User Guide.
-     *
-     * @param source string to be processed.
-     * @param result buffer to store result in. If NULL, number of bytes needed
-     *        will be returned.
-     * @param resultLength length of the result buffer. If if not enough the
-     *        buffer will be filled to capacity.
-     * @return Number of bytes needed for storing the sort key
-     * @stable ICU 2.2
-     */
-    virtual int32_t getSortKey(const UnicodeString& source,
-                              uint8_t* result,
-                              int32_t resultLength) const = 0;
-
-    /**
-     * Get the sort key as an array of bytes from a char16_t buffer.
-     * Sort key byte arrays are zero-terminated and can be compared using
-     * strcmp().
-     *
-     * Note that sort keys are often less efficient than simply doing comparison.
-     * For more details, see the ICU User Guide.
-     *
-     * @param source string to be processed.
-     * @param sourceLength length of string to be processed.
-     *        If -1, the string is 0 terminated and length will be decided by the
-     *        function.
-     * @param result buffer to store result in. If NULL, number of bytes needed
-     *        will be returned.
-     * @param resultLength length of the result buffer. If if not enough the
-     *        buffer will be filled to capacity.
-     * @return Number of bytes needed for storing the sort key
-     * @stable ICU 2.2
-     */
-    virtual int32_t getSortKey(const char16_t*source, int32_t sourceLength,
-                               uint8_t*result, int32_t resultLength) const = 0;
-
-    /**
-     * Produce a bound for a given sortkey and a number of levels.
-     * Return value is always the number of bytes needed, regardless of
-     * whether the result buffer was big enough or even valid.<br>
-     * Resulting bounds can be used to produce a range of strings that are
-     * between upper and lower bounds. For example, if bounds are produced
-     * for a sortkey of string "smith", strings between upper and lower
-     * bounds with one level would include "Smith", "SMITH", "sMiTh".<br>
-     * There are two upper bounds that can be produced. If UCOL_BOUND_UPPER
-     * is produced, strings matched would be as above. However, if bound
-     * produced using UCOL_BOUND_UPPER_LONG is used, the above example will
-     * also match "Smithsonian" and similar.<br>
-     * For more on usage, see example in cintltst/capitst.c in procedure
-     * TestBounds.
-     * Sort keys may be compared using <TT>strcmp</TT>.
-     * @param source The source sortkey.
-     * @param sourceLength The length of source, or -1 if null-terminated.
-     *                     (If an unmodified sortkey is passed, it is always null
-     *                      terminated).
-     * @param boundType Type of bound required. It can be UCOL_BOUND_LOWER, which
-     *                  produces a lower inclusive bound, UCOL_BOUND_UPPER, that
-     *                  produces upper bound that matches strings of the same length
-     *                  or UCOL_BOUND_UPPER_LONG that matches strings that have the
-     *                  same starting substring as the source string.
-     * @param noOfLevels  Number of levels required in the resulting bound (for most
-     *                    uses, the recommended value is 1). See users guide for
-     *                    explanation on number of levels a sortkey can have.
-     * @param result A pointer to a buffer to receive the resulting sortkey.
-     * @param resultLength The maximum size of result.
-     * @param status Used for returning error code if something went wrong. If the
-     *               number of levels requested is higher than the number of levels
-     *               in the source key, a warning (U_SORT_KEY_TOO_SHORT_WARNING) is
-     *               issued.
-     * @return The size needed to fully store the bound.
-     * @see ucol_keyHashCode
-     * @stable ICU 2.1
-     */
-    static int32_t U_EXPORT2 getBound(const uint8_t       *source,
-            int32_t             sourceLength,
-            UColBoundMode       boundType,
-            uint32_t            noOfLevels,
-            uint8_t             *result,
-            int32_t             resultLength,
-            UErrorCode          &status);
-
-
-protected:
-
-    // Collator protected constructors -------------------------------------
-
-    /**
-    * Default constructor.
-    * Constructor is different from the old default Collator constructor.
-    * The task for determing the default collation strength and normalization
-    * mode is left to the child class.
-    * @stable ICU 2.0
-    */
-    Collator();
-
-#ifndef U_HIDE_DEPRECATED_API
-    /**
-    * Constructor.
-    * Empty constructor, does not handle the arguments.
-    * This constructor is done for backward compatibility with 1.7 and 1.8.
-    * The task for handling the argument collation strength and normalization
-    * mode is left to the child class.
-    * @param collationStrength collation strength
-    * @param decompositionMode
-    * @deprecated ICU 2.4. Subclasses should use the default constructor
-    * instead and handle the strength and normalization mode themselves.
-    */
-    Collator(UCollationStrength collationStrength,
-             UNormalizationMode decompositionMode);
-#endif  /* U_HIDE_DEPRECATED_API */
-
-    /**
-    * Copy constructor.
-    * @param other Collator object to be copied from
-    * @stable ICU 2.0
-    */
-    Collator(const Collator& other);
-
-public:
-   /**
-    * Used internally by registration to define the requested and valid locales.
-    * @param requestedLocale the requested locale
-    * @param validLocale the valid locale
-    * @param actualLocale the actual locale
-    * @internal
-    */
-    virtual void setLocales(const Locale& requestedLocale, const Locale& validLocale, const Locale& actualLocale);
-
-    /** Get the short definition string for a collator. This internal API harvests the collator's
-     *  locale and the attribute set and produces a string that can be used for opening
-     *  a collator with the same attributes using the ucol_openFromShortString API.
-     *  This string will be normalized.
-     *  The structure and the syntax of the string is defined in the "Naming collators"
-     *  section of the users guide:
-     *  https://unicode-org.github.io/icu/userguide/collation/concepts#collator-naming-scheme
-     *  This function supports preflighting.
-     *
-     *  This is internal, and intended to be used with delegate converters.
-     *
-     *  @param locale a locale that will appear as a collators locale in the resulting
-     *                short string definition. If NULL, the locale will be harvested
-     *                from the collator.
-     *  @param buffer space to hold the resulting string
-     *  @param capacity capacity of the buffer
-     *  @param status for returning errors. All the preflighting errors are featured
-     *  @return length of the resulting string
-     *  @see ucol_openFromShortString
-     *  @see ucol_normalizeShortDefinitionString
-     *  @see ucol_getShortDefinitionString
-     *  @internal
-     */
-    virtual int32_t internalGetShortDefinitionString(const char *locale,
-                                                     char *buffer,
-                                                     int32_t capacity,
-                                                     UErrorCode &status) const;
-
-    /**
-     * Implements ucol_strcollUTF8().
-     * @internal
-     */
-    virtual UCollationResult internalCompareUTF8(
-            const char *left, int32_t leftLength,
-            const char *right, int32_t rightLength,
-            UErrorCode &errorCode) const;
-
-    /**
-     * Implements ucol_nextSortKeyPart().
-     * @internal
-     */
-    virtual int32_t
-    internalNextSortKeyPart(
-            UCharIterator *iter, uint32_t state[2],
-            uint8_t *dest, int32_t count, UErrorCode &errorCode) const;
-
-#ifndef U_HIDE_INTERNAL_API
-    /** @internal */
-    static inline Collator *fromUCollator(UCollator *uc) {
-        return reinterpret_cast<Collator *>(uc);
-    }
-    /** @internal */
-    static inline const Collator *fromUCollator(const UCollator *uc) {
-        return reinterpret_cast<const Collator *>(uc);
-    }
-    /** @internal */
-    inline UCollator *toUCollator() {
-        return reinterpret_cast<UCollator *>(this);
-    }
-    /** @internal */
-    inline const UCollator *toUCollator() const {
-        return reinterpret_cast<const UCollator *>(this);
-    }
-#endif  // U_HIDE_INTERNAL_API
-
-private:
-    /**
-     * Assignment operator. Private for now.
-     */
-    Collator& operator=(const Collator& other);
-
-    friend class CFactory;
-    friend class SimpleCFactory;
-    friend class ICUCollatorFactory;
-    friend class ICUCollatorService;
-    static Collator* makeInstance(const Locale& desiredLocale,
-                                  UErrorCode& status);
-};
-
-#if !UCONFIG_NO_SERVICE
-/**
- * A factory, used with registerFactory, the creates multiple collators and provides
- * display names for them.  A factory supports some number of locales-- these are the
- * locales for which it can create collators.  The factory can be visible, in which
- * case the supported locales will be enumerated by getAvailableLocales, or invisible,
- * in which they are not.  Invisible locales are still supported, they are just not
- * listed by getAvailableLocales.
- * <p>
- * If standard locale display names are sufficient, Collator instances can
- * be registered using registerInstance instead.</p>
- * <p>
- * Note: if the collators are to be used from C APIs, they must be instances
- * of RuleBasedCollator.</p>
- *
- * @stable ICU 2.6
- */
-class U_I18N_API CollatorFactory : public UObject {
-public:
-
-    /**
-     * Destructor
-     * @stable ICU 3.0
-     */
-    virtual ~CollatorFactory();
-
-    /**
-     * Return true if this factory is visible.  Default is true.
-     * If not visible, the locales supported by this factory will not
-     * be listed by getAvailableLocales.
-     * @return true if the factory is visible.
-     * @stable ICU 2.6
-     */
-    virtual UBool visible(void) const;
-
-    /**
-     * Return a collator for the provided locale.  If the locale
-     * is not supported, return NULL.
-     * @param loc the locale identifying the collator to be created.
-     * @return a new collator if the locale is supported, otherwise NULL.
-     * @stable ICU 2.6
-     */
-    virtual Collator* createCollator(const Locale& loc) = 0;
-
-    /**
-     * Return the name of the collator for the objectLocale, localized for the displayLocale.
-     * If objectLocale is not supported, or the factory is not visible, set the result string
-     * to bogus.
-     * @param objectLocale the locale identifying the collator
-     * @param displayLocale the locale for which the display name of the collator should be localized
-     * @param result an output parameter for the display name, set to bogus if not supported.
-     * @return the display name
-     * @stable ICU 2.6
-     */
-    virtual  UnicodeString& getDisplayName(const Locale& objectLocale,
-                                           const Locale& displayLocale,
-                                           UnicodeString& result);
-
-    /**
-     * Return an array of all the locale names directly supported by this factory.
-     * The number of names is returned in count.  This array is owned by the factory.
-     * Its contents must never change.
-     * @param count output parameter for the number of locales supported by the factory
-     * @param status the in/out error code
-     * @return a pointer to an array of count UnicodeStrings.
-     * @stable ICU 2.6
-     */
-    virtual const UnicodeString * getSupportedIDs(int32_t &count, UErrorCode& status) = 0;
-};
-#endif /* UCONFIG_NO_SERVICE */
-
-// Collator inline methods -----------------------------------------------
-
-U_NAMESPACE_END
-
-#endif /* #if !UCONFIG_NO_COLLATION */
-
-#endif /* U_SHOW_CPLUSPLUS_API */
-
-#endif
-=======
-// © 2016 and later: Unicode, Inc. and others.
-// License & terms of use: http://www.unicode.org/copyright.html
-/*
-******************************************************************************
-*   Copyright (C) 1996-2016, International Business Machines
-*   Corporation and others.  All Rights Reserved.
-******************************************************************************
-*/
-
-/**
- * \file
- * \brief C++ API: Collation Service.
- */
-
-/**
-* File coll.h
-*
-* Created by: Helena Shih
-*
-* Modification History:
-*
-*  Date        Name        Description
-* 02/5/97      aliu        Modified createDefault to load collation data from
-*                          binary files when possible.  Added related methods
-*                          createCollationFromFile, chopLocale, createPathName.
-* 02/11/97     aliu        Added members addToCache, findInCache, and fgCache.
-* 02/12/97     aliu        Modified to create objects from RuleBasedCollator cache.
-*                          Moved cache out of Collation class.
-* 02/13/97     aliu        Moved several methods out of this class and into
-*                          RuleBasedCollator, with modifications.  Modified
-*                          createDefault() to call new RuleBasedCollator(Locale&)
-*                          constructor.  General clean up and documentation.
-* 02/20/97     helena      Added clone, operator==, operator!=, operator=, copy
-*                          constructor and getDynamicClassID.
-* 03/25/97     helena      Updated with platform independent data types.
-* 05/06/97     helena      Added memory allocation error detection.
-* 06/20/97     helena      Java class name change.
-* 09/03/97     helena      Added createCollationKeyValues().
-* 02/10/98     damiba      Added compare() with length as parameter.
-* 04/23/99     stephen     Removed EDecompositionMode, merged with
-*                          Normalizer::EMode.
-* 11/02/99     helena      Collator performance enhancements.  Eliminates the
-*                          UnicodeString construction and special case for NO_OP.
-* 11/23/99     srl         More performance enhancements. Inlining of
-*                          critical accessors.
-* 05/15/00     helena      Added version information API.
-* 01/29/01     synwee      Modified into a C++ wrapper which calls C apis
-*                          (ucol.h).
-* 2012-2014    markus      Rewritten in C++ again.
-*/
-
-#ifndef COLL_H
-#define COLL_H
-
-#include "unicode/utypes.h"
-
-#if U_SHOW_CPLUSPLUS_API
-
-#if !UCONFIG_NO_COLLATION
-
-#include "unicode/uobject.h"
-#include "unicode/ucol.h"
-#include "unicode/unorm.h"
-#include "unicode/locid.h"
-#include "unicode/uniset.h"
-#include "unicode/umisc.h"
-#include "unicode/uiter.h"
-#include "unicode/stringpiece.h"
-
-U_NAMESPACE_BEGIN
-
-class StringEnumeration;
-
-#if !UCONFIG_NO_SERVICE
-/**
- * @stable ICU 2.6
- */
-class CollatorFactory;
-#endif
-
-/**
-* @stable ICU 2.0
-*/
-class CollationKey;
-
-/**
-* The <code>Collator</code> class performs locale-sensitive string
-* comparison.<br>
-* You use this class to build searching and sorting routines for natural
-* language text.
-* <p>
-* <code>Collator</code> is an abstract base class. Subclasses implement
-* specific collation strategies. One subclass,
-* <code>RuleBasedCollator</code>, is currently provided and is applicable
-* to a wide set of languages. Other subclasses may be created to handle more
-* specialized needs.
-* <p>
-* Like other locale-sensitive classes, you can use the static factory method,
-* <code>createInstance</code>, to obtain the appropriate
-* <code>Collator</code> object for a given locale. You will only need to
-* look at the subclasses of <code>Collator</code> if you need to
-* understand the details of a particular collation strategy or if you need to
-* modify that strategy.
-* <p>
-* The following example shows how to compare two strings using the
-* <code>Collator</code> for the default locale.
-* \htmlonly<blockquote>\endhtmlonly
-* <pre>
-* \code
-* // Compare two strings in the default locale
-* UErrorCode success = U_ZERO_ERROR;
-* Collator* myCollator = Collator::createInstance(success);
-* if (myCollator->compare("abc", "ABC") < 0)
-*   cout << "abc is less than ABC" << endl;
-* else
-*   cout << "abc is greater than or equal to ABC" << endl;
-* \endcode
-* </pre>
-* \htmlonly</blockquote>\endhtmlonly
-* <p>
-* You can set a <code>Collator</code>'s <em>strength</em> attribute to
-* determine the level of difference considered significant in comparisons.
-* Five strengths are provided: <code>PRIMARY</code>, <code>SECONDARY</code>,
-* <code>TERTIARY</code>, <code>QUATERNARY</code> and <code>IDENTICAL</code>.
-* The exact assignment of strengths to language features is locale dependent.
-* For example, in Czech, "e" and "f" are considered primary differences,
-* while "e" and "\u00EA" are secondary differences, "e" and "E" are tertiary
-* differences and "e" and "e" are identical. The following shows how both case
-* and accents could be ignored for US English.
-* \htmlonly<blockquote>\endhtmlonly
-* <pre>
-* \code
-* //Get the Collator for US English and set its strength to PRIMARY
-* UErrorCode success = U_ZERO_ERROR;
-* Collator* usCollator = Collator::createInstance(Locale::getUS(), success);
-* usCollator->setStrength(Collator::PRIMARY);
-* if (usCollator->compare("abc", "ABC") == 0)
-*     cout << "'abc' and 'ABC' strings are equivalent with strength PRIMARY" << endl;
-* \endcode
-* </pre>
-* \htmlonly</blockquote>\endhtmlonly
-*
-* The <code>getSortKey</code> methods
-* convert a string to a series of bytes that can be compared bitwise against
-* other sort keys using <code>strcmp()</code>. Sort keys are written as
-* zero-terminated byte strings.
-*
-* Another set of APIs returns a <code>CollationKey</code> object that wraps
-* the sort key bytes instead of returning the bytes themselves.
-* </p>
-* <p>
-* <strong>Note:</strong> <code>Collator</code>s with different Locale,
-* and CollationStrength settings will return different sort
-* orders for the same set of strings. Locales have specific collation rules,
-* and the way in which secondary and tertiary differences are taken into
-* account, for example, will result in a different sorting order for same
-* strings.
-* </p>
-* @see         RuleBasedCollator
-* @see         CollationKey
-* @see         CollationElementIterator
-* @see         Locale
-* @see         Normalizer2
-* @version     2.0 11/15/01
-*/
-
-class U_I18N_API Collator : public UObject {
-public:
-
-    // Collator public enums -----------------------------------------------
-
-    /**
-     * Base letter represents a primary difference. Set comparison level to
-     * PRIMARY to ignore secondary and tertiary differences.<br>
-     * Use this to set the strength of a Collator object.<br>
-     * Example of primary difference, "abc" &lt; "abd"
-     *
-     * Diacritical differences on the same base letter represent a secondary
-     * difference. Set comparison level to SECONDARY to ignore tertiary
-     * differences. Use this to set the strength of a Collator object.<br>
-     * Example of secondary difference, "&auml;" >> "a".
-     *
-     * Uppercase and lowercase versions of the same character represents a
-     * tertiary difference.  Set comparison level to TERTIARY to include all
-     * comparison differences. Use this to set the strength of a Collator
-     * object.<br>
-     * Example of tertiary difference, "abc" &lt;&lt;&lt; "ABC".
-     *
-     * Two characters are considered "identical" when they have the same unicode
-     * spellings.<br>
-     * For example, "&auml;" == "&auml;".
-     *
-     * UCollationStrength is also used to determine the strength of sort keys
-     * generated from Collator objects.
-     * @stable ICU 2.0
-     */
-    enum ECollationStrength
-    {
-        PRIMARY    = UCOL_PRIMARY,  // 0
-        SECONDARY  = UCOL_SECONDARY,  // 1
-        TERTIARY   = UCOL_TERTIARY,  // 2
-        QUATERNARY = UCOL_QUATERNARY,  // 3
-        IDENTICAL  = UCOL_IDENTICAL  // 15
-    };
-
-
-    // Cannot use #ifndef U_HIDE_DEPRECATED_API for the following, it is
-    // used by virtual methods that cannot have that conditional.
-#ifndef U_FORCE_HIDE_DEPRECATED_API
-    /**
-     * LESS is returned if source string is compared to be less than target
-     * string in the compare() method.
-     * EQUAL is returned if source string is compared to be equal to target
-     * string in the compare() method.
-     * GREATER is returned if source string is compared to be greater than
-     * target string in the compare() method.
-     * @see Collator#compare
-     * @deprecated ICU 2.6. Use C enum UCollationResult defined in ucol.h
-     */
-    enum EComparisonResult
-    {
-        LESS = UCOL_LESS,  // -1
-        EQUAL = UCOL_EQUAL,  // 0
-        GREATER = UCOL_GREATER  // 1
-    };
-#endif  // U_FORCE_HIDE_DEPRECATED_API
-
-    // Collator public destructor -----------------------------------------
-
-    /**
-     * Destructor
-     * @stable ICU 2.0
-     */
-    virtual ~Collator();
-
-    // Collator public methods --------------------------------------------
-
-    /**
-     * Returns true if "other" is the same as "this".
-     *
-     * The base class implementation returns true if "other" has the same type/class as "this":
-     * `typeid(*this) == typeid(other)`.
-     *
-     * Subclass implementations should do something like the following:
-     *
-     *     if (this == &other) { return true; }
-     *     if (!Collator::operator==(other)) { return false; }  // not the same class
-     *
-     *     const MyCollator &o = (const MyCollator&)other;
-     *     (compare this vs. o's subclass fields)
-     *
-     * @param other Collator object to be compared
-     * @return true if other is the same as this.
-     * @stable ICU 2.0
-     */
-    virtual bool operator==(const Collator& other) const;
-
-    /**
-     * Returns true if "other" is not the same as "this".
-     * Calls ! operator==(const Collator&) const which works for all subclasses.
-     * @param other Collator object to be compared
-     * @return true if other is not the same as this.
-     * @stable ICU 2.0
-     */
-    virtual bool operator!=(const Collator& other) const;
-
-    /**
-     * Makes a copy of this object.
-     * @return a copy of this object, owned by the caller
-     * @stable ICU 2.0
-     */
-    virtual Collator* clone() const = 0;
-
-    /**
-     * Creates the Collator object for the current default locale.
-     * The default locale is determined by Locale::getDefault.
-     * The UErrorCode& err parameter is used to return status information to the user.
-     * To check whether the construction succeeded or not, you should check the
-     * value of U_SUCCESS(err).  If you wish more detailed information, you can
-     * check for informational error results which still indicate success.
-     * U_USING_FALLBACK_ERROR indicates that a fall back locale was used. For
-     * example, 'de_CH' was requested, but nothing was found there, so 'de' was
-     * used. U_USING_DEFAULT_ERROR indicates that the default locale data was
-     * used; neither the requested locale nor any of its fall back locales
-     * could be found.
-     * The caller owns the returned object and is responsible for deleting it.
-     *
-     * @param err    the error code status.
-     * @return       the collation object of the default locale.(for example, en_US)
-     * @see Locale#getDefault
-     * @stable ICU 2.0
-     */
-    static Collator* U_EXPORT2 createInstance(UErrorCode&  err);
-
-    /**
-     * Gets the collation object for the desired locale. The
-     * resource of the desired locale will be loaded.
-     *
-     * Locale::getRoot() is the base collation table and all other languages are
-     * built on top of it with additional language-specific modifications.
-     *
-     * For some languages, multiple collation types are available;
-     * for example, "de@collation=phonebook".
-     * Starting with ICU 54, collation attributes can be specified via locale keywords as well,
-     * in the old locale extension syntax ("el@colCaseFirst=upper")
-     * or in language tag syntax ("el-u-kf-upper").
-     * See <a href="https://unicode-org.github.io/icu/userguide/collation/api">User Guide: Collation API</a>.
-     *
-     * The UErrorCode& err parameter is used to return status information to the user.
-     * To check whether the construction succeeded or not, you should check
-     * the value of U_SUCCESS(err).  If you wish more detailed information, you
-     * can check for informational error results which still indicate success.
-     * U_USING_FALLBACK_ERROR indicates that a fall back locale was used.  For
-     * example, 'de_CH' was requested, but nothing was found there, so 'de' was
-     * used.  U_USING_DEFAULT_ERROR indicates that the default locale data was
-     * used; neither the requested locale nor any of its fall back locales
-     * could be found.
-     *
-     * The caller owns the returned object and is responsible for deleting it.
-     * @param loc    The locale ID for which to open a collator.
-     * @param err    the error code status.
-     * @return       the created table-based collation object based on the desired
-     *               locale.
-     * @see Locale
-     * @see ResourceLoader
-     * @stable ICU 2.2
-     */
-    static Collator* U_EXPORT2 createInstance(const Locale& loc, UErrorCode& err);
-
-#ifndef U_FORCE_HIDE_DEPRECATED_API
-    /**
-     * The comparison function compares the character data stored in two
-     * different strings. Returns information about whether a string is less
-     * than, greater than or equal to another string.
-     * @param source the source string to be compared with.
-     * @param target the string that is to be compared with the source string.
-     * @return Returns a byte value. GREATER if source is greater
-     * than target; EQUAL if source is equal to target; LESS if source is less
-     * than target
-     * @deprecated ICU 2.6 use the overload with UErrorCode &
-     */
-    virtual EComparisonResult compare(const UnicodeString& source,
-                                      const UnicodeString& target) const;
-#endif  // U_FORCE_HIDE_DEPRECATED_API
-
-    /**
-     * The comparison function compares the character data stored in two
-     * different strings. Returns information about whether a string is less
-     * than, greater than or equal to another string.
-     * @param source the source string to be compared with.
-     * @param target the string that is to be compared with the source string.
-     * @param status possible error code
-     * @return Returns an enum value. UCOL_GREATER if source is greater
-     * than target; UCOL_EQUAL if source is equal to target; UCOL_LESS if source is less
-     * than target
-     * @stable ICU 2.6
-     */
-    virtual UCollationResult compare(const UnicodeString& source,
-                                      const UnicodeString& target,
-                                      UErrorCode &status) const = 0;
-
-#ifndef U_FORCE_HIDE_DEPRECATED_API
-    /**
-     * Does the same thing as compare but limits the comparison to a specified
-     * length
-     * @param source the source string to be compared with.
-     * @param target the string that is to be compared with the source string.
-     * @param length the length the comparison is limited to
-     * @return Returns a byte value. GREATER if source (up to the specified
-     *         length) is greater than target; EQUAL if source (up to specified
-     *         length) is equal to target; LESS if source (up to the specified
-     *         length) is less  than target.
-     * @deprecated ICU 2.6 use the overload with UErrorCode &
-     */
-    virtual EComparisonResult compare(const UnicodeString& source,
-                                      const UnicodeString& target,
-                                      int32_t length) const;
-#endif  // U_FORCE_HIDE_DEPRECATED_API
-
-    /**
-     * Does the same thing as compare but limits the comparison to a specified
-     * length
-     * @param source the source string to be compared with.
-     * @param target the string that is to be compared with the source string.
-     * @param length the length the comparison is limited to
-     * @param status possible error code
-     * @return Returns an enum value. UCOL_GREATER if source (up to the specified
-     *         length) is greater than target; UCOL_EQUAL if source (up to specified
-     *         length) is equal to target; UCOL_LESS if source (up to the specified
-     *         length) is less  than target.
-     * @stable ICU 2.6
-     */
-    virtual UCollationResult compare(const UnicodeString& source,
-                                      const UnicodeString& target,
-                                      int32_t length,
-                                      UErrorCode &status) const = 0;
-
-#ifndef U_FORCE_HIDE_DEPRECATED_API
-    /**
-     * The comparison function compares the character data stored in two
-     * different string arrays. Returns information about whether a string array
-     * is less than, greater than or equal to another string array.
-     * <p>Example of use:
-     * <pre>
-     * .       char16_t ABC[] = {0x41, 0x42, 0x43, 0};  // = "ABC"
-     * .       char16_t abc[] = {0x61, 0x62, 0x63, 0};  // = "abc"
-     * .       UErrorCode status = U_ZERO_ERROR;
-     * .       Collator *myCollation =
-     * .                         Collator::createInstance(Locale::getUS(), status);
-     * .       if (U_FAILURE(status)) return;
-     * .       myCollation->setStrength(Collator::PRIMARY);
-     * .       // result would be Collator::EQUAL ("abc" == "ABC")
-     * .       // (no primary difference between "abc" and "ABC")
-     * .       Collator::EComparisonResult result =
-     * .                             myCollation->compare(abc, 3, ABC, 3);
-     * .       myCollation->setStrength(Collator::TERTIARY);
-     * .       // result would be Collator::LESS ("abc" &lt;&lt;&lt; "ABC")
-     * .       // (with tertiary difference between "abc" and "ABC")
-     * .       result = myCollation->compare(abc, 3, ABC, 3);
-     * </pre>
-     * @param source the source string array to be compared with.
-     * @param sourceLength the length of the source string array.  If this value
-     *        is equal to -1, the string array is null-terminated.
-     * @param target the string that is to be compared with the source string.
-     * @param targetLength the length of the target string array.  If this value
-     *        is equal to -1, the string array is null-terminated.
-     * @return Returns a byte value. GREATER if source is greater than target;
-     *         EQUAL if source is equal to target; LESS if source is less than
-     *         target
-     * @deprecated ICU 2.6 use the overload with UErrorCode &
-     */
-    virtual EComparisonResult compare(const char16_t* source, int32_t sourceLength,
-                                      const char16_t* target, int32_t targetLength)
-                                      const;
-#endif  // U_FORCE_HIDE_DEPRECATED_API
-
-    /**
-     * The comparison function compares the character data stored in two
-     * different string arrays. Returns information about whether a string array
-     * is less than, greater than or equal to another string array.
-     * @param source the source string array to be compared with.
-     * @param sourceLength the length of the source string array.  If this value
-     *        is equal to -1, the string array is null-terminated.
-     * @param target the string that is to be compared with the source string.
-     * @param targetLength the length of the target string array.  If this value
-     *        is equal to -1, the string array is null-terminated.
-     * @param status possible error code
-     * @return Returns an enum value. UCOL_GREATER if source is greater
-     * than target; UCOL_EQUAL if source is equal to target; UCOL_LESS if source is less
-     * than target
-     * @stable ICU 2.6
-     */
-    virtual UCollationResult compare(const char16_t* source, int32_t sourceLength,
-                                      const char16_t* target, int32_t targetLength,
-                                      UErrorCode &status) const = 0;
-
-    /**
-     * Compares two strings using the Collator.
-     * Returns whether the first one compares less than/equal to/greater than
-     * the second one.
-     * This version takes UCharIterator input.
-     * @param sIter the first ("source") string iterator
-     * @param tIter the second ("target") string iterator
-     * @param status ICU status
-     * @return UCOL_LESS, UCOL_EQUAL or UCOL_GREATER
-     * @stable ICU 4.2
-     */
-    virtual UCollationResult compare(UCharIterator &sIter,
-                                     UCharIterator &tIter,
-                                     UErrorCode &status) const;
-
-    /**
-     * Compares two UTF-8 strings using the Collator.
-     * Returns whether the first one compares less than/equal to/greater than
-     * the second one.
-     * This version takes UTF-8 input.
-     * Note that a StringPiece can be implicitly constructed
-     * from a std::string or a NUL-terminated const char * string.
-     * @param source the first UTF-8 string
-     * @param target the second UTF-8 string
-     * @param status ICU status
-     * @return UCOL_LESS, UCOL_EQUAL or UCOL_GREATER
-     * @stable ICU 4.2
-     */
-    virtual UCollationResult compareUTF8(const StringPiece &source,
-                                         const StringPiece &target,
-                                         UErrorCode &status) const;
-
-    /**
-     * Transforms the string into a series of characters that can be compared
-     * with CollationKey::compareTo. It is not possible to restore the original
-     * string from the chars in the sort key.
-     * <p>Use CollationKey::equals or CollationKey::compare to compare the
-     * generated sort keys.
-     * If the source string is null, a null collation key will be returned.
-     *
-     * Note that sort keys are often less efficient than simply doing comparison.
-     * For more details, see the ICU User Guide.
-     *
-     * @param source the source string to be transformed into a sort key.
-     * @param key the collation key to be filled in
-     * @param status the error code status.
-     * @return the collation key of the string based on the collation rules.
-     * @see CollationKey#compare
-     * @stable ICU 2.0
-     */
-    virtual CollationKey& getCollationKey(const UnicodeString&  source,
-                                          CollationKey& key,
-                                          UErrorCode& status) const = 0;
-
-    /**
-     * Transforms the string into a series of characters that can be compared
-     * with CollationKey::compareTo. It is not possible to restore the original
-     * string from the chars in the sort key.
-     * <p>Use CollationKey::equals or CollationKey::compare to compare the
-     * generated sort keys.
-     * <p>If the source string is null, a null collation key will be returned.
-     *
-     * Note that sort keys are often less efficient than simply doing comparison.
-     * For more details, see the ICU User Guide.
-     *
-     * @param source the source string to be transformed into a sort key.
-     * @param sourceLength length of the collation key
-     * @param key the collation key to be filled in
-     * @param status the error code status.
-     * @return the collation key of the string based on the collation rules.
-     * @see CollationKey#compare
-     * @stable ICU 2.0
-     */
-    virtual CollationKey& getCollationKey(const char16_t*source,
-                                          int32_t sourceLength,
-                                          CollationKey& key,
-                                          UErrorCode& status) const = 0;
-    /**
-     * Generates the hash code for the collation object
-     * @stable ICU 2.0
-     */
-    virtual int32_t hashCode(void) const = 0;
-
-#ifndef U_FORCE_HIDE_DEPRECATED_API
-    /**
-     * Gets the locale of the Collator
-     *
-     * @param type can be either requested, valid or actual locale. For more
-     *             information see the definition of ULocDataLocaleType in
-     *             uloc.h
-     * @param status the error code status.
-     * @return locale where the collation data lives. If the collator
-     *         was instantiated from rules, locale is empty.
-     * @deprecated ICU 2.8 This API is under consideration for revision
-     * in ICU 3.0.
-     */
-    virtual Locale getLocale(ULocDataLocaleType type, UErrorCode& status) const = 0;
-#endif  // U_FORCE_HIDE_DEPRECATED_API
-
-    /**
-     * Convenience method for comparing two strings based on the collation rules.
-     * @param source the source string to be compared with.
-     * @param target the target string to be compared with.
-     * @return true if the first string is greater than the second one,
-     *         according to the collation rules. false, otherwise.
-     * @see Collator#compare
-     * @stable ICU 2.0
-     */
-    UBool greater(const UnicodeString& source, const UnicodeString& target)
-                  const;
-
-    /**
-     * Convenience method for comparing two strings based on the collation rules.
-     * @param source the source string to be compared with.
-     * @param target the target string to be compared with.
-     * @return true if the first string is greater than or equal to the second
-     *         one, according to the collation rules. false, otherwise.
-     * @see Collator#compare
-     * @stable ICU 2.0
-     */
-    UBool greaterOrEqual(const UnicodeString& source,
-                         const UnicodeString& target) const;
-
-    /**
-     * Convenience method for comparing two strings based on the collation rules.
-     * @param source the source string to be compared with.
-     * @param target the target string to be compared with.
-     * @return true if the strings are equal according to the collation rules.
-     *         false, otherwise.
-     * @see Collator#compare
-     * @stable ICU 2.0
-     */
-    UBool equals(const UnicodeString& source, const UnicodeString& target) const;
-
-#ifndef U_FORCE_HIDE_DEPRECATED_API
-    /**
-     * Determines the minimum strength that will be used in comparison or
-     * transformation.
-     * <p>E.g. with strength == SECONDARY, the tertiary difference is ignored
-     * <p>E.g. with strength == PRIMARY, the secondary and tertiary difference
-     * are ignored.
-     * @return the current comparison level.
-     * @see Collator#setStrength
-     * @deprecated ICU 2.6 Use getAttribute(UCOL_STRENGTH...) instead
-     */
-    virtual ECollationStrength getStrength(void) const;
-
-    /**
-     * Sets the minimum strength to be used in comparison or transformation.
-     * <p>Example of use:
-     * <pre>
-     *  \code
-     *  UErrorCode status = U_ZERO_ERROR;
-     *  Collator*myCollation = Collator::createInstance(Locale::getUS(), status);
-     *  if (U_FAILURE(status)) return;
-     *  myCollation->setStrength(Collator::PRIMARY);
-     *  // result will be "abc" == "ABC"
-     *  // tertiary differences will be ignored
-     *  Collator::ComparisonResult result = myCollation->compare("abc", "ABC");
-     * \endcode
-     * </pre>
-     * @see Collator#getStrength
-     * @param newStrength the new comparison level.
-     * @deprecated ICU 2.6 Use setAttribute(UCOL_STRENGTH...) instead
-     */
-    virtual void setStrength(ECollationStrength newStrength);
-#endif  // U_FORCE_HIDE_DEPRECATED_API
-
-    /**
-     * Retrieves the reordering codes for this collator.
-     * @param dest The array to fill with the script ordering.
-     * @param destCapacity The length of dest. If it is 0, then dest may be nullptr and the function
-     *  will only return the length of the result without writing any codes (pre-flighting).
-     * @param status A reference to an error code value, which must not indicate
-     * a failure before the function call.
-     * @return The length of the script ordering array.
-     * @see ucol_setReorderCodes
-     * @see Collator#getEquivalentReorderCodes
-     * @see Collator#setReorderCodes
-     * @see UScriptCode
-     * @see UColReorderCode
-     * @stable ICU 4.8
-     */
-     virtual int32_t getReorderCodes(int32_t *dest,
-                                     int32_t destCapacity,
-                                     UErrorCode& status) const;
-
-    /**
-     * Sets the ordering of scripts for this collator.
-     *
-     * <p>The reordering codes are a combination of script codes and reorder codes.
-     * @param reorderCodes An array of script codes in the new order. This can be nullptr if the
-     * length is also set to 0. An empty array will clear any reordering codes on the collator.
-     * @param reorderCodesLength The length of reorderCodes.
-     * @param status error code
-     * @see ucol_setReorderCodes
-     * @see Collator#getReorderCodes
-     * @see Collator#getEquivalentReorderCodes
-     * @see UScriptCode
-     * @see UColReorderCode
-     * @stable ICU 4.8
-     */
-     virtual void setReorderCodes(const int32_t* reorderCodes,
-                                  int32_t reorderCodesLength,
-                                  UErrorCode& status) ;
-
-    /**
-     * Retrieves the reorder codes that are grouped with the given reorder code. Some reorder
-     * codes will be grouped and must reorder together.
-     * Beginning with ICU 55, scripts only reorder together if they are primary-equal,
-     * for example Hiragana and Katakana.
-     *
-     * @param reorderCode The reorder code to determine equivalence for.
-     * @param dest The array to fill with the script equivalence reordering codes.
-     * @param destCapacity The length of dest. If it is 0, then dest may be nullptr and the
-     * function will only return the length of the result without writing any codes (pre-flighting).
-     * @param status A reference to an error code value, which must not indicate
-     * a failure before the function call.
-     * @return The length of the of the reordering code equivalence array.
-     * @see ucol_setReorderCodes
-     * @see Collator#getReorderCodes
-     * @see Collator#setReorderCodes
-     * @see UScriptCode
-     * @see UColReorderCode
-     * @stable ICU 4.8
-     */
-    static int32_t U_EXPORT2 getEquivalentReorderCodes(int32_t reorderCode,
-                                int32_t* dest,
-                                int32_t destCapacity,
-                                UErrorCode& status);
-
-    /**
-     * Get name of the object for the desired Locale, in the desired language
-     * @param objectLocale must be from getAvailableLocales
-     * @param displayLocale specifies the desired locale for output
-     * @param name the fill-in parameter of the return value
-     * @return display-able name of the object for the object locale in the
-     *         desired language
-     * @stable ICU 2.0
-     */
-    static UnicodeString& U_EXPORT2 getDisplayName(const Locale& objectLocale,
-                                         const Locale& displayLocale,
-                                         UnicodeString& name);
-
-    /**
-    * Get name of the object for the desired Locale, in the language of the
-    * default locale.
-    * @param objectLocale must be from getAvailableLocales
-    * @param name the fill-in parameter of the return value
-    * @return name of the object for the desired locale in the default language
-    * @stable ICU 2.0
-    */
-    static UnicodeString& U_EXPORT2 getDisplayName(const Locale& objectLocale,
-                                         UnicodeString& name);
-
-    /**
-     * Get the set of Locales for which Collations are installed.
-     *
-     * <p>Note this does not include locales supported by registered collators.
-     * If collators might have been registered, use the overload of getAvailableLocales
-     * that returns a StringEnumeration.</p>
-     *
-     * @param count the output parameter of number of elements in the locale list
-     * @return the list of available locales for which collations are installed
-     * @stable ICU 2.0
-     */
-    static const Locale* U_EXPORT2 getAvailableLocales(int32_t& count);
-
-    /**
-     * Return a StringEnumeration over the locales available at the time of the call,
-     * including registered locales.  If a severe error occurs (such as out of memory
-     * condition) this will return null. If there is no locale data, an empty enumeration
-     * will be returned.
-     * @return a StringEnumeration over the locales available at the time of the call
-     * @stable ICU 2.6
-     */
-    static StringEnumeration* U_EXPORT2 getAvailableLocales(void);
-
-    /**
-     * Create a string enumerator of all possible keywords that are relevant to
-     * collation. At this point, the only recognized keyword for this
-     * service is "collation".
-     * @param status input-output error code
-     * @return a string enumeration over locale strings. The caller is
-     * responsible for closing the result.
-     * @stable ICU 3.0
-     */
-    static StringEnumeration* U_EXPORT2 getKeywords(UErrorCode& status);
-
-    /**
-     * Given a keyword, create a string enumeration of all values
-     * for that keyword that are currently in use.
-     * @param keyword a particular keyword as enumerated by
-     * ucol_getKeywords. If any other keyword is passed in, status is set
-     * to U_ILLEGAL_ARGUMENT_ERROR.
-     * @param status input-output error code
-     * @return a string enumeration over collation keyword values, or nullptr
-     * upon error. The caller is responsible for deleting the result.
-     * @stable ICU 3.0
-     */
-    static StringEnumeration* U_EXPORT2 getKeywordValues(const char *keyword, UErrorCode& status);
-
-    /**
-     * Given a key and a locale, returns an array of string values in a preferred
-     * order that would make a difference. These are all and only those values where
-     * the open (creation) of the service with the locale formed from the input locale
-     * plus input keyword and that value has different behavior than creation with the
-     * input locale alone.
-     * @param keyword        one of the keys supported by this service.  For now, only
-     *                      "collation" is supported.
-     * @param locale        the locale
-     * @param commonlyUsed  if set to true it will return only commonly used values
-     *                      with the given locale in preferred order.  Otherwise,
-     *                      it will return all the available values for the locale.
-     * @param status ICU status
-     * @return a string enumeration over keyword values for the given key and the locale.
-     * @stable ICU 4.2
-     */
-    static StringEnumeration* U_EXPORT2 getKeywordValuesForLocale(const char* keyword, const Locale& locale,
-                                                                    UBool commonlyUsed, UErrorCode& status);
-
-    /**
-     * Return the functionally equivalent locale for the given
-     * requested locale, with respect to given keyword, for the
-     * collation service.  If two locales return the same result, then
-     * collators instantiated for these locales will behave
-     * equivalently.  The converse is not always true; two collators
-     * may in fact be equivalent, but return different results, due to
-     * internal details.  The return result has no other meaning than
-     * that stated above, and implies nothing as to the relationship
-     * between the two locales.  This is intended for use by
-     * applications who wish to cache collators, or otherwise reuse
-     * collators when possible.  The functional equivalent may change
-     * over time.  For more information, please see the <a
-     * href="https://unicode-org.github.io/icu/userguide/locale#locales-and-services">
-     * Locales and Services</a> section of the ICU User Guide.
-     * @param keyword a particular keyword as enumerated by
-     * ucol_getKeywords.
-     * @param locale the requested locale
-     * @param isAvailable reference to a fillin parameter that
-     * indicates whether the requested locale was 'available' to the
-     * collation service. A locale is defined as 'available' if it
-     * physically exists within the collation locale data.
-     * @param status reference to input-output error code
-     * @return the functionally equivalent collation locale, or the root
-     * locale upon error.
-     * @stable ICU 3.0
-     */
-    static Locale U_EXPORT2 getFunctionalEquivalent(const char* keyword, const Locale& locale,
-                                          UBool& isAvailable, UErrorCode& status);
-
-#if !UCONFIG_NO_SERVICE
-    /**
-     * Register a new Collator.  The collator will be adopted.
-     * Because ICU may choose to cache collators internally, this must be
-     * called at application startup, prior to any calls to
-     * Collator::createInstance to avoid undefined behavior.
-     * @param toAdopt the Collator instance to be adopted
-     * @param locale the locale with which the collator will be associated
-     * @param status the in/out status code, no special meanings are assigned
-     * @return a registry key that can be used to unregister this collator
-     * @stable ICU 2.6
-     */
-    static URegistryKey U_EXPORT2 registerInstance(Collator* toAdopt, const Locale& locale, UErrorCode& status);
-
-    /**
-     * Register a new CollatorFactory.  The factory will be adopted.
-     * Because ICU may choose to cache collators internally, this must be
-     * called at application startup, prior to any calls to
-     * Collator::createInstance to avoid undefined behavior.
-     * @param toAdopt the CollatorFactory instance to be adopted
-     * @param status the in/out status code, no special meanings are assigned
-     * @return a registry key that can be used to unregister this collator
-     * @stable ICU 2.6
-     */
-    static URegistryKey U_EXPORT2 registerFactory(CollatorFactory* toAdopt, UErrorCode& status);
-
-    /**
-     * Unregister a previously-registered Collator or CollatorFactory
-     * using the key returned from the register call.  Key becomes
-     * invalid after a successful call and should not be used again.
-     * The object corresponding to the key will be deleted.
-     * Because ICU may choose to cache collators internally, this should
-     * be called during application shutdown, after all calls to
-     * Collator::createInstance to avoid undefined behavior.
-     * @param key the registry key returned by a previous call to registerInstance
-     * @param status the in/out status code, no special meanings are assigned
-     * @return true if the collator for the key was successfully unregistered
-     * @stable ICU 2.6
-     */
-    static UBool U_EXPORT2 unregister(URegistryKey key, UErrorCode& status);
-#endif /* UCONFIG_NO_SERVICE */
-
-    /**
-     * Gets the version information for a Collator.
-     * @param info the version # information, the result will be filled in
-     * @stable ICU 2.0
-     */
-    virtual void getVersion(UVersionInfo info) const = 0;
-
-    /**
-     * Returns a unique class ID POLYMORPHICALLY. Pure virtual method.
-     * This method is to implement a simple version of RTTI, since not all C++
-     * compilers support genuine RTTI. Polymorphic operator==() and clone()
-     * methods call this method.
-     * @return The class ID for this object. All objects of a given class have
-     *         the same class ID.  Objects of other classes have different class
-     *         IDs.
-     * @stable ICU 2.0
-     */
-    virtual UClassID getDynamicClassID(void) const override = 0;
-
-    /**
-     * Universal attribute setter
-     * @param attr attribute type
-     * @param value attribute value
-     * @param status to indicate whether the operation went on smoothly or
-     *        there were errors
-     * @stable ICU 2.2
-     */
-    virtual void setAttribute(UColAttribute attr, UColAttributeValue value,
-                              UErrorCode &status) = 0;
-
-    /**
-     * Universal attribute getter
-     * @param attr attribute type
-     * @param status to indicate whether the operation went on smoothly or
-     *        there were errors
-     * @return attribute value
-     * @stable ICU 2.2
-     */
-    virtual UColAttributeValue getAttribute(UColAttribute attr,
-                                            UErrorCode &status) const = 0;
-
-    /**
-     * Sets the variable top to the top of the specified reordering group.
-     * The variable top determines the highest-sorting character
-     * which is affected by UCOL_ALTERNATE_HANDLING.
-     * If that attribute is set to UCOL_NON_IGNORABLE, then the variable top has no effect.
-     *
-     * The base class implementation sets U_UNSUPPORTED_ERROR.
-     * @param group one of UCOL_REORDER_CODE_SPACE, UCOL_REORDER_CODE_PUNCTUATION,
-     *              UCOL_REORDER_CODE_SYMBOL, UCOL_REORDER_CODE_CURRENCY;
-     *              or UCOL_REORDER_CODE_DEFAULT to restore the default max variable group
-     * @param errorCode Standard ICU error code. Its input value must
-     *                  pass the U_SUCCESS() test, or else the function returns
-     *                  immediately. Check for U_FAILURE() on output or use with
-     *                  function chaining. (See User Guide for details.)
-     * @return *this
-     * @see getMaxVariable
-     * @stable ICU 53
-     */
-    virtual Collator &setMaxVariable(UColReorderCode group, UErrorCode &errorCode);
-
-    /**
-     * Returns the maximum reordering group whose characters are affected by UCOL_ALTERNATE_HANDLING.
-     *
-     * The base class implementation returns UCOL_REORDER_CODE_PUNCTUATION.
-     * @return the maximum variable reordering group.
-     * @see setMaxVariable
-     * @stable ICU 53
-     */
-    virtual UColReorderCode getMaxVariable() const;
-
-#ifndef U_FORCE_HIDE_DEPRECATED_API
-    /**
-     * Sets the variable top to the primary weight of the specified string.
-     *
-     * Beginning with ICU 53, the variable top is pinned to
-     * the top of one of the supported reordering groups,
-     * and it must not be beyond the last of those groups.
-     * See setMaxVariable().
-     * @param varTop one or more (if contraction) char16_ts to which the variable top should be set
-     * @param len length of variable top string. If -1 it is considered to be zero terminated.
-     * @param status error code. If error code is set, the return value is undefined. Errors set by this function are: <br>
-     *    U_CE_NOT_FOUND_ERROR if more than one character was passed and there is no such contraction<br>
-     *    U_ILLEGAL_ARGUMENT_ERROR if the variable top is beyond
-     *    the last reordering group supported by setMaxVariable()
-     * @return variable top primary weight
-     * @deprecated ICU 53 Call setMaxVariable() instead.
-     */
-    virtual uint32_t setVariableTop(const char16_t *varTop, int32_t len, UErrorCode &status) = 0;
-
-    /**
-     * Sets the variable top to the primary weight of the specified string.
-     *
-     * Beginning with ICU 53, the variable top is pinned to
-     * the top of one of the supported reordering groups,
-     * and it must not be beyond the last of those groups.
-     * See setMaxVariable().
-     * @param varTop a UnicodeString size 1 or more (if contraction) of char16_ts to which the variable top should be set
-     * @param status error code. If error code is set, the return value is undefined. Errors set by this function are: <br>
-     *    U_CE_NOT_FOUND_ERROR if more than one character was passed and there is no such contraction<br>
-     *    U_ILLEGAL_ARGUMENT_ERROR if the variable top is beyond
-     *    the last reordering group supported by setMaxVariable()
-     * @return variable top primary weight
-     * @deprecated ICU 53 Call setMaxVariable() instead.
-     */
-    virtual uint32_t setVariableTop(const UnicodeString &varTop, UErrorCode &status) = 0;
-
-    /**
-     * Sets the variable top to the specified primary weight.
-     *
-     * Beginning with ICU 53, the variable top is pinned to
-     * the top of one of the supported reordering groups,
-     * and it must not be beyond the last of those groups.
-     * See setMaxVariable().
-     * @param varTop primary weight, as returned by setVariableTop or ucol_getVariableTop
-     * @param status error code
-     * @deprecated ICU 53 Call setMaxVariable() instead.
-     */
-    virtual void setVariableTop(uint32_t varTop, UErrorCode &status) = 0;
-#endif  // U_FORCE_HIDE_DEPRECATED_API
-
-    /**
-     * Gets the variable top value of a Collator.
-     * @param status error code (not changed by function). If error code is set, the return value is undefined.
-     * @return the variable top primary weight
-     * @see getMaxVariable
-     * @stable ICU 2.0
-     */
-    virtual uint32_t getVariableTop(UErrorCode &status) const = 0;
-
-    /**
-     * Get a UnicodeSet that contains all the characters and sequences
-     * tailored in this collator.
-     * @param status      error code of the operation
-     * @return a pointer to a UnicodeSet object containing all the
-     *         code points and sequences that may sort differently than
-     *         in the root collator. The object must be disposed of by using delete
-     * @stable ICU 2.4
-     */
-    virtual UnicodeSet *getTailoredSet(UErrorCode &status) const;
-
-#ifndef U_FORCE_HIDE_DEPRECATED_API
-    /**
-     * Same as clone().
-     * The base class implementation simply calls clone().
-     * @return a copy of this object, owned by the caller
-     * @see clone()
-     * @deprecated ICU 50 no need to have two methods for cloning
-     */
-    virtual Collator* safeClone() const;
-#endif  // U_FORCE_HIDE_DEPRECATED_API
-
-    /**
-     * Get the sort key as an array of bytes from a UnicodeString.
-     * Sort key byte arrays are zero-terminated and can be compared using
-     * strcmp().
-     *
-     * Note that sort keys are often less efficient than simply doing comparison.
-     * For more details, see the ICU User Guide.
-     *
-     * @param source string to be processed.
-     * @param result buffer to store result in. If nullptr, number of bytes needed
-     *        will be returned.
-     * @param resultLength length of the result buffer. If if not enough the
-     *        buffer will be filled to capacity.
-     * @return Number of bytes needed for storing the sort key
-     * @stable ICU 2.2
-     */
-    virtual int32_t getSortKey(const UnicodeString& source,
-                              uint8_t* result,
-                              int32_t resultLength) const = 0;
-
-    /**
-     * Get the sort key as an array of bytes from a char16_t buffer.
-     * Sort key byte arrays are zero-terminated and can be compared using
-     * strcmp().
-     *
-     * Note that sort keys are often less efficient than simply doing comparison.
-     * For more details, see the ICU User Guide.
-     *
-     * @param source string to be processed.
-     * @param sourceLength length of string to be processed.
-     *        If -1, the string is 0 terminated and length will be decided by the
-     *        function.
-     * @param result buffer to store result in. If nullptr, number of bytes needed
-     *        will be returned.
-     * @param resultLength length of the result buffer. If if not enough the
-     *        buffer will be filled to capacity.
-     * @return Number of bytes needed for storing the sort key
-     * @stable ICU 2.2
-     */
-    virtual int32_t getSortKey(const char16_t*source, int32_t sourceLength,
-                               uint8_t*result, int32_t resultLength) const = 0;
-
-    /**
-     * Produce a bound for a given sortkey and a number of levels.
-     * Return value is always the number of bytes needed, regardless of
-     * whether the result buffer was big enough or even valid.<br>
-     * Resulting bounds can be used to produce a range of strings that are
-     * between upper and lower bounds. For example, if bounds are produced
-     * for a sortkey of string "smith", strings between upper and lower
-     * bounds with one level would include "Smith", "SMITH", "sMiTh".<br>
-     * There are two upper bounds that can be produced. If UCOL_BOUND_UPPER
-     * is produced, strings matched would be as above. However, if bound
-     * produced using UCOL_BOUND_UPPER_LONG is used, the above example will
-     * also match "Smithsonian" and similar.<br>
-     * For more on usage, see example in cintltst/capitst.c in procedure
-     * TestBounds.
-     * Sort keys may be compared using <TT>strcmp</TT>.
-     * @param source The source sortkey.
-     * @param sourceLength The length of source, or -1 if null-terminated.
-     *                     (If an unmodified sortkey is passed, it is always null
-     *                      terminated).
-     * @param boundType Type of bound required. It can be UCOL_BOUND_LOWER, which
-     *                  produces a lower inclusive bound, UCOL_BOUND_UPPER, that
-     *                  produces upper bound that matches strings of the same length
-     *                  or UCOL_BOUND_UPPER_LONG that matches strings that have the
-     *                  same starting substring as the source string.
-     * @param noOfLevels  Number of levels required in the resulting bound (for most
-     *                    uses, the recommended value is 1). See users guide for
-     *                    explanation on number of levels a sortkey can have.
-     * @param result A pointer to a buffer to receive the resulting sortkey.
-     * @param resultLength The maximum size of result.
-     * @param status Used for returning error code if something went wrong. If the
-     *               number of levels requested is higher than the number of levels
-     *               in the source key, a warning (U_SORT_KEY_TOO_SHORT_WARNING) is
-     *               issued.
-     * @return The size needed to fully store the bound.
-     * @see ucol_keyHashCode
-     * @stable ICU 2.1
-     */
-    static int32_t U_EXPORT2 getBound(const uint8_t       *source,
-            int32_t             sourceLength,
-            UColBoundMode       boundType,
-            uint32_t            noOfLevels,
-            uint8_t             *result,
-            int32_t             resultLength,
-            UErrorCode          &status);
-
-
-protected:
-
-    // Collator protected constructors -------------------------------------
-
-    /**
-    * Default constructor.
-    * Constructor is different from the old default Collator constructor.
-    * The task for determining the default collation strength and normalization
-    * mode is left to the child class.
-    * @stable ICU 2.0
-    */
-    Collator();
-
-#ifndef U_HIDE_DEPRECATED_API
-    /**
-    * Constructor.
-    * Empty constructor, does not handle the arguments.
-    * This constructor is done for backward compatibility with 1.7 and 1.8.
-    * The task for handling the argument collation strength and normalization
-    * mode is left to the child class.
-    * @param collationStrength collation strength
-    * @param decompositionMode
-    * @deprecated ICU 2.4. Subclasses should use the default constructor
-    * instead and handle the strength and normalization mode themselves.
-    */
-    Collator(UCollationStrength collationStrength,
-             UNormalizationMode decompositionMode);
-#endif  /* U_HIDE_DEPRECATED_API */
-
-    /**
-    * Copy constructor.
-    * @param other Collator object to be copied from
-    * @stable ICU 2.0
-    */
-    Collator(const Collator& other);
-
-public:
-   /**
-    * Used internally by registration to define the requested and valid locales.
-    * @param requestedLocale the requested locale
-    * @param validLocale the valid locale
-    * @param actualLocale the actual locale
-    * @internal
-    */
-    virtual void setLocales(const Locale& requestedLocale, const Locale& validLocale, const Locale& actualLocale);
-
-    /** Get the short definition string for a collator. This internal API harvests the collator's
-     *  locale and the attribute set and produces a string that can be used for opening
-     *  a collator with the same attributes using the ucol_openFromShortString API.
-     *  This string will be normalized.
-     *  The structure and the syntax of the string is defined in the "Naming collators"
-     *  section of the users guide:
-     *  https://unicode-org.github.io/icu/userguide/collation/concepts#collator-naming-scheme
-     *  This function supports preflighting.
-     *
-     *  This is internal, and intended to be used with delegate converters.
-     *
-     *  @param locale a locale that will appear as a collators locale in the resulting
-     *                short string definition. If nullptr, the locale will be harvested
-     *                from the collator.
-     *  @param buffer space to hold the resulting string
-     *  @param capacity capacity of the buffer
-     *  @param status for returning errors. All the preflighting errors are featured
-     *  @return length of the resulting string
-     *  @see ucol_openFromShortString
-     *  @see ucol_normalizeShortDefinitionString
-     *  @see ucol_getShortDefinitionString
-     *  @internal
-     */
-    virtual int32_t internalGetShortDefinitionString(const char *locale,
-                                                     char *buffer,
-                                                     int32_t capacity,
-                                                     UErrorCode &status) const;
-
-    /**
-     * Implements ucol_strcollUTF8().
-     * @internal
-     */
-    virtual UCollationResult internalCompareUTF8(
-            const char *left, int32_t leftLength,
-            const char *right, int32_t rightLength,
-            UErrorCode &errorCode) const;
-
-    /**
-     * Implements ucol_nextSortKeyPart().
-     * @internal
-     */
-    virtual int32_t
-    internalNextSortKeyPart(
-            UCharIterator *iter, uint32_t state[2],
-            uint8_t *dest, int32_t count, UErrorCode &errorCode) const;
-
-#ifndef U_HIDE_INTERNAL_API
-    /** @internal */
-    static inline Collator *fromUCollator(UCollator *uc) {
-        return reinterpret_cast<Collator *>(uc);
-    }
-    /** @internal */
-    static inline const Collator *fromUCollator(const UCollator *uc) {
-        return reinterpret_cast<const Collator *>(uc);
-    }
-    /** @internal */
-    inline UCollator *toUCollator() {
-        return reinterpret_cast<UCollator *>(this);
-    }
-    /** @internal */
-    inline const UCollator *toUCollator() const {
-        return reinterpret_cast<const UCollator *>(this);
-    }
-#endif  // U_HIDE_INTERNAL_API
-
-private:
-    /**
-     * Assignment operator. Private for now.
-     */
-    Collator& operator=(const Collator& other) = delete;
-
-    friend class CFactory;
-    friend class SimpleCFactory;
-    friend class ICUCollatorFactory;
-    friend class ICUCollatorService;
-    static Collator* makeInstance(const Locale& desiredLocale,
-                                  UErrorCode& status);
-};
-
-#if !UCONFIG_NO_SERVICE
-/**
- * A factory, used with registerFactory, the creates multiple collators and provides
- * display names for them.  A factory supports some number of locales-- these are the
- * locales for which it can create collators.  The factory can be visible, in which
- * case the supported locales will be enumerated by getAvailableLocales, or invisible,
- * in which they are not.  Invisible locales are still supported, they are just not
- * listed by getAvailableLocales.
- * <p>
- * If standard locale display names are sufficient, Collator instances can
- * be registered using registerInstance instead.</p>
- * <p>
- * Note: if the collators are to be used from C APIs, they must be instances
- * of RuleBasedCollator.</p>
- *
- * @stable ICU 2.6
- */
-class U_I18N_API CollatorFactory : public UObject {
-public:
-
-    /**
-     * Destructor
-     * @stable ICU 3.0
-     */
-    virtual ~CollatorFactory();
-
-    /**
-     * Return true if this factory is visible.  Default is true.
-     * If not visible, the locales supported by this factory will not
-     * be listed by getAvailableLocales.
-     * @return true if the factory is visible.
-     * @stable ICU 2.6
-     */
-    virtual UBool visible(void) const;
-
-    /**
-     * Return a collator for the provided locale.  If the locale
-     * is not supported, return nullptr.
-     * @param loc the locale identifying the collator to be created.
-     * @return a new collator if the locale is supported, otherwise nullptr.
-     * @stable ICU 2.6
-     */
-    virtual Collator* createCollator(const Locale& loc) = 0;
-
-    /**
-     * Return the name of the collator for the objectLocale, localized for the displayLocale.
-     * If objectLocale is not supported, or the factory is not visible, set the result string
-     * to bogus.
-     * @param objectLocale the locale identifying the collator
-     * @param displayLocale the locale for which the display name of the collator should be localized
-     * @param result an output parameter for the display name, set to bogus if not supported.
-     * @return the display name
-     * @stable ICU 2.6
-     */
-    virtual  UnicodeString& getDisplayName(const Locale& objectLocale,
-                                           const Locale& displayLocale,
-                                           UnicodeString& result);
-
-    /**
-     * Return an array of all the locale names directly supported by this factory.
-     * The number of names is returned in count.  This array is owned by the factory.
-     * Its contents must never change.
-     * @param count output parameter for the number of locales supported by the factory
-     * @param status the in/out error code
-     * @return a pointer to an array of count UnicodeStrings.
-     * @stable ICU 2.6
-     */
-    virtual const UnicodeString * getSupportedIDs(int32_t &count, UErrorCode& status) = 0;
-};
-#endif /* UCONFIG_NO_SERVICE */
-
-// Collator inline methods -----------------------------------------------
-
-U_NAMESPACE_END
-
-#endif /* #if !UCONFIG_NO_COLLATION */
-
-#endif /* U_SHOW_CPLUSPLUS_API */
-
-#endif
->>>>>>> a8a80be5
+// © 2016 and later: Unicode, Inc. and others.
+// License & terms of use: http://www.unicode.org/copyright.html
+/*
+******************************************************************************
+*   Copyright (C) 1996-2016, International Business Machines
+*   Corporation and others.  All Rights Reserved.
+******************************************************************************
+*/
+
+/**
+ * \file
+ * \brief C++ API: Collation Service.
+ */
+
+/**
+* File coll.h
+*
+* Created by: Helena Shih
+*
+* Modification History:
+*
+*  Date        Name        Description
+* 02/5/97      aliu        Modified createDefault to load collation data from
+*                          binary files when possible.  Added related methods
+*                          createCollationFromFile, chopLocale, createPathName.
+* 02/11/97     aliu        Added members addToCache, findInCache, and fgCache.
+* 02/12/97     aliu        Modified to create objects from RuleBasedCollator cache.
+*                          Moved cache out of Collation class.
+* 02/13/97     aliu        Moved several methods out of this class and into
+*                          RuleBasedCollator, with modifications.  Modified
+*                          createDefault() to call new RuleBasedCollator(Locale&)
+*                          constructor.  General clean up and documentation.
+* 02/20/97     helena      Added clone, operator==, operator!=, operator=, copy
+*                          constructor and getDynamicClassID.
+* 03/25/97     helena      Updated with platform independent data types.
+* 05/06/97     helena      Added memory allocation error detection.
+* 06/20/97     helena      Java class name change.
+* 09/03/97     helena      Added createCollationKeyValues().
+* 02/10/98     damiba      Added compare() with length as parameter.
+* 04/23/99     stephen     Removed EDecompositionMode, merged with
+*                          Normalizer::EMode.
+* 11/02/99     helena      Collator performance enhancements.  Eliminates the
+*                          UnicodeString construction and special case for NO_OP.
+* 11/23/99     srl         More performance enhancements. Inlining of
+*                          critical accessors.
+* 05/15/00     helena      Added version information API.
+* 01/29/01     synwee      Modified into a C++ wrapper which calls C apis
+*                          (ucol.h).
+* 2012-2014    markus      Rewritten in C++ again.
+*/
+
+#ifndef COLL_H
+#define COLL_H
+
+#include "unicode/utypes.h"
+
+#if U_SHOW_CPLUSPLUS_API
+
+#if !UCONFIG_NO_COLLATION
+
+#include "unicode/uobject.h"
+#include "unicode/ucol.h"
+#include "unicode/unorm.h"
+#include "unicode/locid.h"
+#include "unicode/uniset.h"
+#include "unicode/umisc.h"
+#include "unicode/uiter.h"
+#include "unicode/stringpiece.h"
+
+U_NAMESPACE_BEGIN
+
+class StringEnumeration;
+
+#if !UCONFIG_NO_SERVICE
+/**
+ * @stable ICU 2.6
+ */
+class CollatorFactory;
+#endif
+
+/**
+* @stable ICU 2.0
+*/
+class CollationKey;
+
+/**
+* The <code>Collator</code> class performs locale-sensitive string
+* comparison.<br>
+* You use this class to build searching and sorting routines for natural
+* language text.
+* <p>
+* <code>Collator</code> is an abstract base class. Subclasses implement
+* specific collation strategies. One subclass,
+* <code>RuleBasedCollator</code>, is currently provided and is applicable
+* to a wide set of languages. Other subclasses may be created to handle more
+* specialized needs.
+* <p>
+* Like other locale-sensitive classes, you can use the static factory method,
+* <code>createInstance</code>, to obtain the appropriate
+* <code>Collator</code> object for a given locale. You will only need to
+* look at the subclasses of <code>Collator</code> if you need to
+* understand the details of a particular collation strategy or if you need to
+* modify that strategy.
+* <p>
+* The following example shows how to compare two strings using the
+* <code>Collator</code> for the default locale.
+* \htmlonly<blockquote>\endhtmlonly
+* <pre>
+* \code
+* // Compare two strings in the default locale
+* UErrorCode success = U_ZERO_ERROR;
+* Collator* myCollator = Collator::createInstance(success);
+* if (myCollator->compare("abc", "ABC") < 0)
+*   cout << "abc is less than ABC" << endl;
+* else
+*   cout << "abc is greater than or equal to ABC" << endl;
+* \endcode
+* </pre>
+* \htmlonly</blockquote>\endhtmlonly
+* <p>
+* You can set a <code>Collator</code>'s <em>strength</em> attribute to
+* determine the level of difference considered significant in comparisons.
+* Five strengths are provided: <code>PRIMARY</code>, <code>SECONDARY</code>,
+* <code>TERTIARY</code>, <code>QUATERNARY</code> and <code>IDENTICAL</code>.
+* The exact assignment of strengths to language features is locale dependent.
+* For example, in Czech, "e" and "f" are considered primary differences,
+* while "e" and "\u00EA" are secondary differences, "e" and "E" are tertiary
+* differences and "e" and "e" are identical. The following shows how both case
+* and accents could be ignored for US English.
+* \htmlonly<blockquote>\endhtmlonly
+* <pre>
+* \code
+* //Get the Collator for US English and set its strength to PRIMARY
+* UErrorCode success = U_ZERO_ERROR;
+* Collator* usCollator = Collator::createInstance(Locale::getUS(), success);
+* usCollator->setStrength(Collator::PRIMARY);
+* if (usCollator->compare("abc", "ABC") == 0)
+*     cout << "'abc' and 'ABC' strings are equivalent with strength PRIMARY" << endl;
+* \endcode
+* </pre>
+* \htmlonly</blockquote>\endhtmlonly
+*
+* The <code>getSortKey</code> methods
+* convert a string to a series of bytes that can be compared bitwise against
+* other sort keys using <code>strcmp()</code>. Sort keys are written as
+* zero-terminated byte strings.
+*
+* Another set of APIs returns a <code>CollationKey</code> object that wraps
+* the sort key bytes instead of returning the bytes themselves.
+* </p>
+* <p>
+* <strong>Note:</strong> <code>Collator</code>s with different Locale,
+* and CollationStrength settings will return different sort
+* orders for the same set of strings. Locales have specific collation rules,
+* and the way in which secondary and tertiary differences are taken into
+* account, for example, will result in a different sorting order for same
+* strings.
+* </p>
+* @see         RuleBasedCollator
+* @see         CollationKey
+* @see         CollationElementIterator
+* @see         Locale
+* @see         Normalizer2
+* @version     2.0 11/15/01
+*/
+
+class U_I18N_API Collator : public UObject {
+public:
+
+    // Collator public enums -----------------------------------------------
+
+    /**
+     * Base letter represents a primary difference. Set comparison level to
+     * PRIMARY to ignore secondary and tertiary differences.<br>
+     * Use this to set the strength of a Collator object.<br>
+     * Example of primary difference, "abc" &lt; "abd"
+     *
+     * Diacritical differences on the same base letter represent a secondary
+     * difference. Set comparison level to SECONDARY to ignore tertiary
+     * differences. Use this to set the strength of a Collator object.<br>
+     * Example of secondary difference, "&auml;" >> "a".
+     *
+     * Uppercase and lowercase versions of the same character represents a
+     * tertiary difference.  Set comparison level to TERTIARY to include all
+     * comparison differences. Use this to set the strength of a Collator
+     * object.<br>
+     * Example of tertiary difference, "abc" &lt;&lt;&lt; "ABC".
+     *
+     * Two characters are considered "identical" when they have the same unicode
+     * spellings.<br>
+     * For example, "&auml;" == "&auml;".
+     *
+     * UCollationStrength is also used to determine the strength of sort keys
+     * generated from Collator objects.
+     * @stable ICU 2.0
+     */
+    enum ECollationStrength
+    {
+        PRIMARY    = UCOL_PRIMARY,  // 0
+        SECONDARY  = UCOL_SECONDARY,  // 1
+        TERTIARY   = UCOL_TERTIARY,  // 2
+        QUATERNARY = UCOL_QUATERNARY,  // 3
+        IDENTICAL  = UCOL_IDENTICAL  // 15
+    };
+
+
+    // Cannot use #ifndef U_HIDE_DEPRECATED_API for the following, it is
+    // used by virtual methods that cannot have that conditional.
+#ifndef U_FORCE_HIDE_DEPRECATED_API
+    /**
+     * LESS is returned if source string is compared to be less than target
+     * string in the compare() method.
+     * EQUAL is returned if source string is compared to be equal to target
+     * string in the compare() method.
+     * GREATER is returned if source string is compared to be greater than
+     * target string in the compare() method.
+     * @see Collator#compare
+     * @deprecated ICU 2.6. Use C enum UCollationResult defined in ucol.h
+     */
+    enum EComparisonResult
+    {
+        LESS = UCOL_LESS,  // -1
+        EQUAL = UCOL_EQUAL,  // 0
+        GREATER = UCOL_GREATER  // 1
+    };
+#endif  // U_FORCE_HIDE_DEPRECATED_API
+
+    // Collator public destructor -----------------------------------------
+
+    /**
+     * Destructor
+     * @stable ICU 2.0
+     */
+    virtual ~Collator();
+
+    // Collator public methods --------------------------------------------
+
+    /**
+     * Returns true if "other" is the same as "this".
+     *
+     * The base class implementation returns true if "other" has the same type/class as "this":
+     * `typeid(*this) == typeid(other)`.
+     *
+     * Subclass implementations should do something like the following:
+     *
+     *     if (this == &other) { return true; }
+     *     if (!Collator::operator==(other)) { return false; }  // not the same class
+     *
+     *     const MyCollator &o = (const MyCollator&)other;
+     *     (compare this vs. o's subclass fields)
+     *
+     * @param other Collator object to be compared
+     * @return true if other is the same as this.
+     * @stable ICU 2.0
+     */
+    virtual bool operator==(const Collator& other) const;
+
+    /**
+     * Returns true if "other" is not the same as "this".
+     * Calls ! operator==(const Collator&) const which works for all subclasses.
+     * @param other Collator object to be compared
+     * @return true if other is not the same as this.
+     * @stable ICU 2.0
+     */
+    virtual bool operator!=(const Collator& other) const;
+
+    /**
+     * Makes a copy of this object.
+     * @return a copy of this object, owned by the caller
+     * @stable ICU 2.0
+     */
+    virtual Collator* clone() const = 0;
+
+    /**
+     * Creates the Collator object for the current default locale.
+     * The default locale is determined by Locale::getDefault.
+     * The UErrorCode& err parameter is used to return status information to the user.
+     * To check whether the construction succeeded or not, you should check the
+     * value of U_SUCCESS(err).  If you wish more detailed information, you can
+     * check for informational error results which still indicate success.
+     * U_USING_FALLBACK_ERROR indicates that a fall back locale was used. For
+     * example, 'de_CH' was requested, but nothing was found there, so 'de' was
+     * used. U_USING_DEFAULT_ERROR indicates that the default locale data was
+     * used; neither the requested locale nor any of its fall back locales
+     * could be found.
+     * The caller owns the returned object and is responsible for deleting it.
+     *
+     * @param err    the error code status.
+     * @return       the collation object of the default locale.(for example, en_US)
+     * @see Locale#getDefault
+     * @stable ICU 2.0
+     */
+    static Collator* U_EXPORT2 createInstance(UErrorCode&  err);
+
+    /**
+     * Gets the collation object for the desired locale. The
+     * resource of the desired locale will be loaded.
+     *
+     * Locale::getRoot() is the base collation table and all other languages are
+     * built on top of it with additional language-specific modifications.
+     *
+     * For some languages, multiple collation types are available;
+     * for example, "de@collation=phonebook".
+     * Starting with ICU 54, collation attributes can be specified via locale keywords as well,
+     * in the old locale extension syntax ("el@colCaseFirst=upper")
+     * or in language tag syntax ("el-u-kf-upper").
+     * See <a href="https://unicode-org.github.io/icu/userguide/collation/api">User Guide: Collation API</a>.
+     *
+     * The UErrorCode& err parameter is used to return status information to the user.
+     * To check whether the construction succeeded or not, you should check
+     * the value of U_SUCCESS(err).  If you wish more detailed information, you
+     * can check for informational error results which still indicate success.
+     * U_USING_FALLBACK_ERROR indicates that a fall back locale was used.  For
+     * example, 'de_CH' was requested, but nothing was found there, so 'de' was
+     * used.  U_USING_DEFAULT_ERROR indicates that the default locale data was
+     * used; neither the requested locale nor any of its fall back locales
+     * could be found.
+     *
+     * The caller owns the returned object and is responsible for deleting it.
+     * @param loc    The locale ID for which to open a collator.
+     * @param err    the error code status.
+     * @return       the created table-based collation object based on the desired
+     *               locale.
+     * @see Locale
+     * @see ResourceLoader
+     * @stable ICU 2.2
+     */
+    static Collator* U_EXPORT2 createInstance(const Locale& loc, UErrorCode& err);
+
+#ifndef U_FORCE_HIDE_DEPRECATED_API
+    /**
+     * The comparison function compares the character data stored in two
+     * different strings. Returns information about whether a string is less
+     * than, greater than or equal to another string.
+     * @param source the source string to be compared with.
+     * @param target the string that is to be compared with the source string.
+     * @return Returns a byte value. GREATER if source is greater
+     * than target; EQUAL if source is equal to target; LESS if source is less
+     * than target
+     * @deprecated ICU 2.6 use the overload with UErrorCode &
+     */
+    virtual EComparisonResult compare(const UnicodeString& source,
+                                      const UnicodeString& target) const;
+#endif  // U_FORCE_HIDE_DEPRECATED_API
+
+    /**
+     * The comparison function compares the character data stored in two
+     * different strings. Returns information about whether a string is less
+     * than, greater than or equal to another string.
+     * @param source the source string to be compared with.
+     * @param target the string that is to be compared with the source string.
+     * @param status possible error code
+     * @return Returns an enum value. UCOL_GREATER if source is greater
+     * than target; UCOL_EQUAL if source is equal to target; UCOL_LESS if source is less
+     * than target
+     * @stable ICU 2.6
+     */
+    virtual UCollationResult compare(const UnicodeString& source,
+                                      const UnicodeString& target,
+                                      UErrorCode &status) const = 0;
+
+#ifndef U_FORCE_HIDE_DEPRECATED_API
+    /**
+     * Does the same thing as compare but limits the comparison to a specified
+     * length
+     * @param source the source string to be compared with.
+     * @param target the string that is to be compared with the source string.
+     * @param length the length the comparison is limited to
+     * @return Returns a byte value. GREATER if source (up to the specified
+     *         length) is greater than target; EQUAL if source (up to specified
+     *         length) is equal to target; LESS if source (up to the specified
+     *         length) is less  than target.
+     * @deprecated ICU 2.6 use the overload with UErrorCode &
+     */
+    virtual EComparisonResult compare(const UnicodeString& source,
+                                      const UnicodeString& target,
+                                      int32_t length) const;
+#endif  // U_FORCE_HIDE_DEPRECATED_API
+
+    /**
+     * Does the same thing as compare but limits the comparison to a specified
+     * length
+     * @param source the source string to be compared with.
+     * @param target the string that is to be compared with the source string.
+     * @param length the length the comparison is limited to
+     * @param status possible error code
+     * @return Returns an enum value. UCOL_GREATER if source (up to the specified
+     *         length) is greater than target; UCOL_EQUAL if source (up to specified
+     *         length) is equal to target; UCOL_LESS if source (up to the specified
+     *         length) is less  than target.
+     * @stable ICU 2.6
+     */
+    virtual UCollationResult compare(const UnicodeString& source,
+                                      const UnicodeString& target,
+                                      int32_t length,
+                                      UErrorCode &status) const = 0;
+
+#ifndef U_FORCE_HIDE_DEPRECATED_API
+    /**
+     * The comparison function compares the character data stored in two
+     * different string arrays. Returns information about whether a string array
+     * is less than, greater than or equal to another string array.
+     * <p>Example of use:
+     * <pre>
+     * .       char16_t ABC[] = {0x41, 0x42, 0x43, 0};  // = "ABC"
+     * .       char16_t abc[] = {0x61, 0x62, 0x63, 0};  // = "abc"
+     * .       UErrorCode status = U_ZERO_ERROR;
+     * .       Collator *myCollation =
+     * .                         Collator::createInstance(Locale::getUS(), status);
+     * .       if (U_FAILURE(status)) return;
+     * .       myCollation->setStrength(Collator::PRIMARY);
+     * .       // result would be Collator::EQUAL ("abc" == "ABC")
+     * .       // (no primary difference between "abc" and "ABC")
+     * .       Collator::EComparisonResult result =
+     * .                             myCollation->compare(abc, 3, ABC, 3);
+     * .       myCollation->setStrength(Collator::TERTIARY);
+     * .       // result would be Collator::LESS ("abc" &lt;&lt;&lt; "ABC")
+     * .       // (with tertiary difference between "abc" and "ABC")
+     * .       result = myCollation->compare(abc, 3, ABC, 3);
+     * </pre>
+     * @param source the source string array to be compared with.
+     * @param sourceLength the length of the source string array.  If this value
+     *        is equal to -1, the string array is null-terminated.
+     * @param target the string that is to be compared with the source string.
+     * @param targetLength the length of the target string array.  If this value
+     *        is equal to -1, the string array is null-terminated.
+     * @return Returns a byte value. GREATER if source is greater than target;
+     *         EQUAL if source is equal to target; LESS if source is less than
+     *         target
+     * @deprecated ICU 2.6 use the overload with UErrorCode &
+     */
+    virtual EComparisonResult compare(const char16_t* source, int32_t sourceLength,
+                                      const char16_t* target, int32_t targetLength)
+                                      const;
+#endif  // U_FORCE_HIDE_DEPRECATED_API
+
+    /**
+     * The comparison function compares the character data stored in two
+     * different string arrays. Returns information about whether a string array
+     * is less than, greater than or equal to another string array.
+     * @param source the source string array to be compared with.
+     * @param sourceLength the length of the source string array.  If this value
+     *        is equal to -1, the string array is null-terminated.
+     * @param target the string that is to be compared with the source string.
+     * @param targetLength the length of the target string array.  If this value
+     *        is equal to -1, the string array is null-terminated.
+     * @param status possible error code
+     * @return Returns an enum value. UCOL_GREATER if source is greater
+     * than target; UCOL_EQUAL if source is equal to target; UCOL_LESS if source is less
+     * than target
+     * @stable ICU 2.6
+     */
+    virtual UCollationResult compare(const char16_t* source, int32_t sourceLength,
+                                      const char16_t* target, int32_t targetLength,
+                                      UErrorCode &status) const = 0;
+
+    /**
+     * Compares two strings using the Collator.
+     * Returns whether the first one compares less than/equal to/greater than
+     * the second one.
+     * This version takes UCharIterator input.
+     * @param sIter the first ("source") string iterator
+     * @param tIter the second ("target") string iterator
+     * @param status ICU status
+     * @return UCOL_LESS, UCOL_EQUAL or UCOL_GREATER
+     * @stable ICU 4.2
+     */
+    virtual UCollationResult compare(UCharIterator &sIter,
+                                     UCharIterator &tIter,
+                                     UErrorCode &status) const;
+
+    /**
+     * Compares two UTF-8 strings using the Collator.
+     * Returns whether the first one compares less than/equal to/greater than
+     * the second one.
+     * This version takes UTF-8 input.
+     * Note that a StringPiece can be implicitly constructed
+     * from a std::string or a NUL-terminated const char * string.
+     * @param source the first UTF-8 string
+     * @param target the second UTF-8 string
+     * @param status ICU status
+     * @return UCOL_LESS, UCOL_EQUAL or UCOL_GREATER
+     * @stable ICU 4.2
+     */
+    virtual UCollationResult compareUTF8(const StringPiece &source,
+                                         const StringPiece &target,
+                                         UErrorCode &status) const;
+
+    /**
+     * Transforms the string into a series of characters that can be compared
+     * with CollationKey::compareTo. It is not possible to restore the original
+     * string from the chars in the sort key.
+     * <p>Use CollationKey::equals or CollationKey::compare to compare the
+     * generated sort keys.
+     * If the source string is null, a null collation key will be returned.
+     *
+     * Note that sort keys are often less efficient than simply doing comparison.
+     * For more details, see the ICU User Guide.
+     *
+     * @param source the source string to be transformed into a sort key.
+     * @param key the collation key to be filled in
+     * @param status the error code status.
+     * @return the collation key of the string based on the collation rules.
+     * @see CollationKey#compare
+     * @stable ICU 2.0
+     */
+    virtual CollationKey& getCollationKey(const UnicodeString&  source,
+                                          CollationKey& key,
+                                          UErrorCode& status) const = 0;
+
+    /**
+     * Transforms the string into a series of characters that can be compared
+     * with CollationKey::compareTo. It is not possible to restore the original
+     * string from the chars in the sort key.
+     * <p>Use CollationKey::equals or CollationKey::compare to compare the
+     * generated sort keys.
+     * <p>If the source string is null, a null collation key will be returned.
+     *
+     * Note that sort keys are often less efficient than simply doing comparison.
+     * For more details, see the ICU User Guide.
+     *
+     * @param source the source string to be transformed into a sort key.
+     * @param sourceLength length of the collation key
+     * @param key the collation key to be filled in
+     * @param status the error code status.
+     * @return the collation key of the string based on the collation rules.
+     * @see CollationKey#compare
+     * @stable ICU 2.0
+     */
+    virtual CollationKey& getCollationKey(const char16_t*source,
+                                          int32_t sourceLength,
+                                          CollationKey& key,
+                                          UErrorCode& status) const = 0;
+    /**
+     * Generates the hash code for the collation object
+     * @stable ICU 2.0
+     */
+    virtual int32_t hashCode(void) const = 0;
+
+#ifndef U_FORCE_HIDE_DEPRECATED_API
+    /**
+     * Gets the locale of the Collator
+     *
+     * @param type can be either requested, valid or actual locale. For more
+     *             information see the definition of ULocDataLocaleType in
+     *             uloc.h
+     * @param status the error code status.
+     * @return locale where the collation data lives. If the collator
+     *         was instantiated from rules, locale is empty.
+     * @deprecated ICU 2.8 This API is under consideration for revision
+     * in ICU 3.0.
+     */
+    virtual Locale getLocale(ULocDataLocaleType type, UErrorCode& status) const = 0;
+#endif  // U_FORCE_HIDE_DEPRECATED_API
+
+    /**
+     * Convenience method for comparing two strings based on the collation rules.
+     * @param source the source string to be compared with.
+     * @param target the target string to be compared with.
+     * @return true if the first string is greater than the second one,
+     *         according to the collation rules. false, otherwise.
+     * @see Collator#compare
+     * @stable ICU 2.0
+     */
+    UBool greater(const UnicodeString& source, const UnicodeString& target)
+                  const;
+
+    /**
+     * Convenience method for comparing two strings based on the collation rules.
+     * @param source the source string to be compared with.
+     * @param target the target string to be compared with.
+     * @return true if the first string is greater than or equal to the second
+     *         one, according to the collation rules. false, otherwise.
+     * @see Collator#compare
+     * @stable ICU 2.0
+     */
+    UBool greaterOrEqual(const UnicodeString& source,
+                         const UnicodeString& target) const;
+
+    /**
+     * Convenience method for comparing two strings based on the collation rules.
+     * @param source the source string to be compared with.
+     * @param target the target string to be compared with.
+     * @return true if the strings are equal according to the collation rules.
+     *         false, otherwise.
+     * @see Collator#compare
+     * @stable ICU 2.0
+     */
+    UBool equals(const UnicodeString& source, const UnicodeString& target) const;
+
+#ifndef U_FORCE_HIDE_DEPRECATED_API
+    /**
+     * Determines the minimum strength that will be used in comparison or
+     * transformation.
+     * <p>E.g. with strength == SECONDARY, the tertiary difference is ignored
+     * <p>E.g. with strength == PRIMARY, the secondary and tertiary difference
+     * are ignored.
+     * @return the current comparison level.
+     * @see Collator#setStrength
+     * @deprecated ICU 2.6 Use getAttribute(UCOL_STRENGTH...) instead
+     */
+    virtual ECollationStrength getStrength(void) const;
+
+    /**
+     * Sets the minimum strength to be used in comparison or transformation.
+     * <p>Example of use:
+     * <pre>
+     *  \code
+     *  UErrorCode status = U_ZERO_ERROR;
+     *  Collator*myCollation = Collator::createInstance(Locale::getUS(), status);
+     *  if (U_FAILURE(status)) return;
+     *  myCollation->setStrength(Collator::PRIMARY);
+     *  // result will be "abc" == "ABC"
+     *  // tertiary differences will be ignored
+     *  Collator::ComparisonResult result = myCollation->compare("abc", "ABC");
+     * \endcode
+     * </pre>
+     * @see Collator#getStrength
+     * @param newStrength the new comparison level.
+     * @deprecated ICU 2.6 Use setAttribute(UCOL_STRENGTH...) instead
+     */
+    virtual void setStrength(ECollationStrength newStrength);
+#endif  // U_FORCE_HIDE_DEPRECATED_API
+
+    /**
+     * Retrieves the reordering codes for this collator.
+     * @param dest The array to fill with the script ordering.
+     * @param destCapacity The length of dest. If it is 0, then dest may be nullptr and the function
+     *  will only return the length of the result without writing any codes (pre-flighting).
+     * @param status A reference to an error code value, which must not indicate
+     * a failure before the function call.
+     * @return The length of the script ordering array.
+     * @see ucol_setReorderCodes
+     * @see Collator#getEquivalentReorderCodes
+     * @see Collator#setReorderCodes
+     * @see UScriptCode
+     * @see UColReorderCode
+     * @stable ICU 4.8
+     */
+     virtual int32_t getReorderCodes(int32_t *dest,
+                                     int32_t destCapacity,
+                                     UErrorCode& status) const;
+
+    /**
+     * Sets the ordering of scripts for this collator.
+     *
+     * <p>The reordering codes are a combination of script codes and reorder codes.
+     * @param reorderCodes An array of script codes in the new order. This can be nullptr if the
+     * length is also set to 0. An empty array will clear any reordering codes on the collator.
+     * @param reorderCodesLength The length of reorderCodes.
+     * @param status error code
+     * @see ucol_setReorderCodes
+     * @see Collator#getReorderCodes
+     * @see Collator#getEquivalentReorderCodes
+     * @see UScriptCode
+     * @see UColReorderCode
+     * @stable ICU 4.8
+     */
+     virtual void setReorderCodes(const int32_t* reorderCodes,
+                                  int32_t reorderCodesLength,
+                                  UErrorCode& status) ;
+
+    /**
+     * Retrieves the reorder codes that are grouped with the given reorder code. Some reorder
+     * codes will be grouped and must reorder together.
+     * Beginning with ICU 55, scripts only reorder together if they are primary-equal,
+     * for example Hiragana and Katakana.
+     *
+     * @param reorderCode The reorder code to determine equivalence for.
+     * @param dest The array to fill with the script equivalence reordering codes.
+     * @param destCapacity The length of dest. If it is 0, then dest may be nullptr and the
+     * function will only return the length of the result without writing any codes (pre-flighting).
+     * @param status A reference to an error code value, which must not indicate
+     * a failure before the function call.
+     * @return The length of the of the reordering code equivalence array.
+     * @see ucol_setReorderCodes
+     * @see Collator#getReorderCodes
+     * @see Collator#setReorderCodes
+     * @see UScriptCode
+     * @see UColReorderCode
+     * @stable ICU 4.8
+     */
+    static int32_t U_EXPORT2 getEquivalentReorderCodes(int32_t reorderCode,
+                                int32_t* dest,
+                                int32_t destCapacity,
+                                UErrorCode& status);
+
+    /**
+     * Get name of the object for the desired Locale, in the desired language
+     * @param objectLocale must be from getAvailableLocales
+     * @param displayLocale specifies the desired locale for output
+     * @param name the fill-in parameter of the return value
+     * @return display-able name of the object for the object locale in the
+     *         desired language
+     * @stable ICU 2.0
+     */
+    static UnicodeString& U_EXPORT2 getDisplayName(const Locale& objectLocale,
+                                         const Locale& displayLocale,
+                                         UnicodeString& name);
+
+    /**
+    * Get name of the object for the desired Locale, in the language of the
+    * default locale.
+    * @param objectLocale must be from getAvailableLocales
+    * @param name the fill-in parameter of the return value
+    * @return name of the object for the desired locale in the default language
+    * @stable ICU 2.0
+    */
+    static UnicodeString& U_EXPORT2 getDisplayName(const Locale& objectLocale,
+                                         UnicodeString& name);
+
+    /**
+     * Get the set of Locales for which Collations are installed.
+     *
+     * <p>Note this does not include locales supported by registered collators.
+     * If collators might have been registered, use the overload of getAvailableLocales
+     * that returns a StringEnumeration.</p>
+     *
+     * @param count the output parameter of number of elements in the locale list
+     * @return the list of available locales for which collations are installed
+     * @stable ICU 2.0
+     */
+    static const Locale* U_EXPORT2 getAvailableLocales(int32_t& count);
+
+    /**
+     * Return a StringEnumeration over the locales available at the time of the call,
+     * including registered locales.  If a severe error occurs (such as out of memory
+     * condition) this will return null. If there is no locale data, an empty enumeration
+     * will be returned.
+     * @return a StringEnumeration over the locales available at the time of the call
+     * @stable ICU 2.6
+     */
+    static StringEnumeration* U_EXPORT2 getAvailableLocales(void);
+
+    /**
+     * Create a string enumerator of all possible keywords that are relevant to
+     * collation. At this point, the only recognized keyword for this
+     * service is "collation".
+     * @param status input-output error code
+     * @return a string enumeration over locale strings. The caller is
+     * responsible for closing the result.
+     * @stable ICU 3.0
+     */
+    static StringEnumeration* U_EXPORT2 getKeywords(UErrorCode& status);
+
+    /**
+     * Given a keyword, create a string enumeration of all values
+     * for that keyword that are currently in use.
+     * @param keyword a particular keyword as enumerated by
+     * ucol_getKeywords. If any other keyword is passed in, status is set
+     * to U_ILLEGAL_ARGUMENT_ERROR.
+     * @param status input-output error code
+     * @return a string enumeration over collation keyword values, or nullptr
+     * upon error. The caller is responsible for deleting the result.
+     * @stable ICU 3.0
+     */
+    static StringEnumeration* U_EXPORT2 getKeywordValues(const char *keyword, UErrorCode& status);
+
+    /**
+     * Given a key and a locale, returns an array of string values in a preferred
+     * order that would make a difference. These are all and only those values where
+     * the open (creation) of the service with the locale formed from the input locale
+     * plus input keyword and that value has different behavior than creation with the
+     * input locale alone.
+     * @param keyword        one of the keys supported by this service.  For now, only
+     *                      "collation" is supported.
+     * @param locale        the locale
+     * @param commonlyUsed  if set to true it will return only commonly used values
+     *                      with the given locale in preferred order.  Otherwise,
+     *                      it will return all the available values for the locale.
+     * @param status ICU status
+     * @return a string enumeration over keyword values for the given key and the locale.
+     * @stable ICU 4.2
+     */
+    static StringEnumeration* U_EXPORT2 getKeywordValuesForLocale(const char* keyword, const Locale& locale,
+                                                                    UBool commonlyUsed, UErrorCode& status);
+
+    /**
+     * Return the functionally equivalent locale for the given
+     * requested locale, with respect to given keyword, for the
+     * collation service.  If two locales return the same result, then
+     * collators instantiated for these locales will behave
+     * equivalently.  The converse is not always true; two collators
+     * may in fact be equivalent, but return different results, due to
+     * internal details.  The return result has no other meaning than
+     * that stated above, and implies nothing as to the relationship
+     * between the two locales.  This is intended for use by
+     * applications who wish to cache collators, or otherwise reuse
+     * collators when possible.  The functional equivalent may change
+     * over time.  For more information, please see the <a
+     * href="https://unicode-org.github.io/icu/userguide/locale#locales-and-services">
+     * Locales and Services</a> section of the ICU User Guide.
+     * @param keyword a particular keyword as enumerated by
+     * ucol_getKeywords.
+     * @param locale the requested locale
+     * @param isAvailable reference to a fillin parameter that
+     * indicates whether the requested locale was 'available' to the
+     * collation service. A locale is defined as 'available' if it
+     * physically exists within the collation locale data.
+     * @param status reference to input-output error code
+     * @return the functionally equivalent collation locale, or the root
+     * locale upon error.
+     * @stable ICU 3.0
+     */
+    static Locale U_EXPORT2 getFunctionalEquivalent(const char* keyword, const Locale& locale,
+                                          UBool& isAvailable, UErrorCode& status);
+
+#if !UCONFIG_NO_SERVICE
+    /**
+     * Register a new Collator.  The collator will be adopted.
+     * Because ICU may choose to cache collators internally, this must be
+     * called at application startup, prior to any calls to
+     * Collator::createInstance to avoid undefined behavior.
+     * @param toAdopt the Collator instance to be adopted
+     * @param locale the locale with which the collator will be associated
+     * @param status the in/out status code, no special meanings are assigned
+     * @return a registry key that can be used to unregister this collator
+     * @stable ICU 2.6
+     */
+    static URegistryKey U_EXPORT2 registerInstance(Collator* toAdopt, const Locale& locale, UErrorCode& status);
+
+    /**
+     * Register a new CollatorFactory.  The factory will be adopted.
+     * Because ICU may choose to cache collators internally, this must be
+     * called at application startup, prior to any calls to
+     * Collator::createInstance to avoid undefined behavior.
+     * @param toAdopt the CollatorFactory instance to be adopted
+     * @param status the in/out status code, no special meanings are assigned
+     * @return a registry key that can be used to unregister this collator
+     * @stable ICU 2.6
+     */
+    static URegistryKey U_EXPORT2 registerFactory(CollatorFactory* toAdopt, UErrorCode& status);
+
+    /**
+     * Unregister a previously-registered Collator or CollatorFactory
+     * using the key returned from the register call.  Key becomes
+     * invalid after a successful call and should not be used again.
+     * The object corresponding to the key will be deleted.
+     * Because ICU may choose to cache collators internally, this should
+     * be called during application shutdown, after all calls to
+     * Collator::createInstance to avoid undefined behavior.
+     * @param key the registry key returned by a previous call to registerInstance
+     * @param status the in/out status code, no special meanings are assigned
+     * @return true if the collator for the key was successfully unregistered
+     * @stable ICU 2.6
+     */
+    static UBool U_EXPORT2 unregister(URegistryKey key, UErrorCode& status);
+#endif /* UCONFIG_NO_SERVICE */
+
+    /**
+     * Gets the version information for a Collator.
+     * @param info the version # information, the result will be filled in
+     * @stable ICU 2.0
+     */
+    virtual void getVersion(UVersionInfo info) const = 0;
+
+    /**
+     * Returns a unique class ID POLYMORPHICALLY. Pure virtual method.
+     * This method is to implement a simple version of RTTI, since not all C++
+     * compilers support genuine RTTI. Polymorphic operator==() and clone()
+     * methods call this method.
+     * @return The class ID for this object. All objects of a given class have
+     *         the same class ID.  Objects of other classes have different class
+     *         IDs.
+     * @stable ICU 2.0
+     */
+    virtual UClassID getDynamicClassID(void) const override = 0;
+
+    /**
+     * Universal attribute setter
+     * @param attr attribute type
+     * @param value attribute value
+     * @param status to indicate whether the operation went on smoothly or
+     *        there were errors
+     * @stable ICU 2.2
+     */
+    virtual void setAttribute(UColAttribute attr, UColAttributeValue value,
+                              UErrorCode &status) = 0;
+
+    /**
+     * Universal attribute getter
+     * @param attr attribute type
+     * @param status to indicate whether the operation went on smoothly or
+     *        there were errors
+     * @return attribute value
+     * @stable ICU 2.2
+     */
+    virtual UColAttributeValue getAttribute(UColAttribute attr,
+                                            UErrorCode &status) const = 0;
+
+    /**
+     * Sets the variable top to the top of the specified reordering group.
+     * The variable top determines the highest-sorting character
+     * which is affected by UCOL_ALTERNATE_HANDLING.
+     * If that attribute is set to UCOL_NON_IGNORABLE, then the variable top has no effect.
+     *
+     * The base class implementation sets U_UNSUPPORTED_ERROR.
+     * @param group one of UCOL_REORDER_CODE_SPACE, UCOL_REORDER_CODE_PUNCTUATION,
+     *              UCOL_REORDER_CODE_SYMBOL, UCOL_REORDER_CODE_CURRENCY;
+     *              or UCOL_REORDER_CODE_DEFAULT to restore the default max variable group
+     * @param errorCode Standard ICU error code. Its input value must
+     *                  pass the U_SUCCESS() test, or else the function returns
+     *                  immediately. Check for U_FAILURE() on output or use with
+     *                  function chaining. (See User Guide for details.)
+     * @return *this
+     * @see getMaxVariable
+     * @stable ICU 53
+     */
+    virtual Collator &setMaxVariable(UColReorderCode group, UErrorCode &errorCode);
+
+    /**
+     * Returns the maximum reordering group whose characters are affected by UCOL_ALTERNATE_HANDLING.
+     *
+     * The base class implementation returns UCOL_REORDER_CODE_PUNCTUATION.
+     * @return the maximum variable reordering group.
+     * @see setMaxVariable
+     * @stable ICU 53
+     */
+    virtual UColReorderCode getMaxVariable() const;
+
+#ifndef U_FORCE_HIDE_DEPRECATED_API
+    /**
+     * Sets the variable top to the primary weight of the specified string.
+     *
+     * Beginning with ICU 53, the variable top is pinned to
+     * the top of one of the supported reordering groups,
+     * and it must not be beyond the last of those groups.
+     * See setMaxVariable().
+     * @param varTop one or more (if contraction) char16_ts to which the variable top should be set
+     * @param len length of variable top string. If -1 it is considered to be zero terminated.
+     * @param status error code. If error code is set, the return value is undefined. Errors set by this function are: <br>
+     *    U_CE_NOT_FOUND_ERROR if more than one character was passed and there is no such contraction<br>
+     *    U_ILLEGAL_ARGUMENT_ERROR if the variable top is beyond
+     *    the last reordering group supported by setMaxVariable()
+     * @return variable top primary weight
+     * @deprecated ICU 53 Call setMaxVariable() instead.
+     */
+    virtual uint32_t setVariableTop(const char16_t *varTop, int32_t len, UErrorCode &status) = 0;
+
+    /**
+     * Sets the variable top to the primary weight of the specified string.
+     *
+     * Beginning with ICU 53, the variable top is pinned to
+     * the top of one of the supported reordering groups,
+     * and it must not be beyond the last of those groups.
+     * See setMaxVariable().
+     * @param varTop a UnicodeString size 1 or more (if contraction) of char16_ts to which the variable top should be set
+     * @param status error code. If error code is set, the return value is undefined. Errors set by this function are: <br>
+     *    U_CE_NOT_FOUND_ERROR if more than one character was passed and there is no such contraction<br>
+     *    U_ILLEGAL_ARGUMENT_ERROR if the variable top is beyond
+     *    the last reordering group supported by setMaxVariable()
+     * @return variable top primary weight
+     * @deprecated ICU 53 Call setMaxVariable() instead.
+     */
+    virtual uint32_t setVariableTop(const UnicodeString &varTop, UErrorCode &status) = 0;
+
+    /**
+     * Sets the variable top to the specified primary weight.
+     *
+     * Beginning with ICU 53, the variable top is pinned to
+     * the top of one of the supported reordering groups,
+     * and it must not be beyond the last of those groups.
+     * See setMaxVariable().
+     * @param varTop primary weight, as returned by setVariableTop or ucol_getVariableTop
+     * @param status error code
+     * @deprecated ICU 53 Call setMaxVariable() instead.
+     */
+    virtual void setVariableTop(uint32_t varTop, UErrorCode &status) = 0;
+#endif  // U_FORCE_HIDE_DEPRECATED_API
+
+    /**
+     * Gets the variable top value of a Collator.
+     * @param status error code (not changed by function). If error code is set, the return value is undefined.
+     * @return the variable top primary weight
+     * @see getMaxVariable
+     * @stable ICU 2.0
+     */
+    virtual uint32_t getVariableTop(UErrorCode &status) const = 0;
+
+    /**
+     * Get a UnicodeSet that contains all the characters and sequences
+     * tailored in this collator.
+     * @param status      error code of the operation
+     * @return a pointer to a UnicodeSet object containing all the
+     *         code points and sequences that may sort differently than
+     *         in the root collator. The object must be disposed of by using delete
+     * @stable ICU 2.4
+     */
+    virtual UnicodeSet *getTailoredSet(UErrorCode &status) const;
+
+#ifndef U_FORCE_HIDE_DEPRECATED_API
+    /**
+     * Same as clone().
+     * The base class implementation simply calls clone().
+     * @return a copy of this object, owned by the caller
+     * @see clone()
+     * @deprecated ICU 50 no need to have two methods for cloning
+     */
+    virtual Collator* safeClone() const;
+#endif  // U_FORCE_HIDE_DEPRECATED_API
+
+    /**
+     * Get the sort key as an array of bytes from a UnicodeString.
+     * Sort key byte arrays are zero-terminated and can be compared using
+     * strcmp().
+     *
+     * Note that sort keys are often less efficient than simply doing comparison.
+     * For more details, see the ICU User Guide.
+     *
+     * @param source string to be processed.
+     * @param result buffer to store result in. If nullptr, number of bytes needed
+     *        will be returned.
+     * @param resultLength length of the result buffer. If if not enough the
+     *        buffer will be filled to capacity.
+     * @return Number of bytes needed for storing the sort key
+     * @stable ICU 2.2
+     */
+    virtual int32_t getSortKey(const UnicodeString& source,
+                              uint8_t* result,
+                              int32_t resultLength) const = 0;
+
+    /**
+     * Get the sort key as an array of bytes from a char16_t buffer.
+     * Sort key byte arrays are zero-terminated and can be compared using
+     * strcmp().
+     *
+     * Note that sort keys are often less efficient than simply doing comparison.
+     * For more details, see the ICU User Guide.
+     *
+     * @param source string to be processed.
+     * @param sourceLength length of string to be processed.
+     *        If -1, the string is 0 terminated and length will be decided by the
+     *        function.
+     * @param result buffer to store result in. If nullptr, number of bytes needed
+     *        will be returned.
+     * @param resultLength length of the result buffer. If if not enough the
+     *        buffer will be filled to capacity.
+     * @return Number of bytes needed for storing the sort key
+     * @stable ICU 2.2
+     */
+    virtual int32_t getSortKey(const char16_t*source, int32_t sourceLength,
+                               uint8_t*result, int32_t resultLength) const = 0;
+
+    /**
+     * Produce a bound for a given sortkey and a number of levels.
+     * Return value is always the number of bytes needed, regardless of
+     * whether the result buffer was big enough or even valid.<br>
+     * Resulting bounds can be used to produce a range of strings that are
+     * between upper and lower bounds. For example, if bounds are produced
+     * for a sortkey of string "smith", strings between upper and lower
+     * bounds with one level would include "Smith", "SMITH", "sMiTh".<br>
+     * There are two upper bounds that can be produced. If UCOL_BOUND_UPPER
+     * is produced, strings matched would be as above. However, if bound
+     * produced using UCOL_BOUND_UPPER_LONG is used, the above example will
+     * also match "Smithsonian" and similar.<br>
+     * For more on usage, see example in cintltst/capitst.c in procedure
+     * TestBounds.
+     * Sort keys may be compared using <TT>strcmp</TT>.
+     * @param source The source sortkey.
+     * @param sourceLength The length of source, or -1 if null-terminated.
+     *                     (If an unmodified sortkey is passed, it is always null
+     *                      terminated).
+     * @param boundType Type of bound required. It can be UCOL_BOUND_LOWER, which
+     *                  produces a lower inclusive bound, UCOL_BOUND_UPPER, that
+     *                  produces upper bound that matches strings of the same length
+     *                  or UCOL_BOUND_UPPER_LONG that matches strings that have the
+     *                  same starting substring as the source string.
+     * @param noOfLevels  Number of levels required in the resulting bound (for most
+     *                    uses, the recommended value is 1). See users guide for
+     *                    explanation on number of levels a sortkey can have.
+     * @param result A pointer to a buffer to receive the resulting sortkey.
+     * @param resultLength The maximum size of result.
+     * @param status Used for returning error code if something went wrong. If the
+     *               number of levels requested is higher than the number of levels
+     *               in the source key, a warning (U_SORT_KEY_TOO_SHORT_WARNING) is
+     *               issued.
+     * @return The size needed to fully store the bound.
+     * @see ucol_keyHashCode
+     * @stable ICU 2.1
+     */
+    static int32_t U_EXPORT2 getBound(const uint8_t       *source,
+            int32_t             sourceLength,
+            UColBoundMode       boundType,
+            uint32_t            noOfLevels,
+            uint8_t             *result,
+            int32_t             resultLength,
+            UErrorCode          &status);
+
+
+protected:
+
+    // Collator protected constructors -------------------------------------
+
+    /**
+    * Default constructor.
+    * Constructor is different from the old default Collator constructor.
+    * The task for determining the default collation strength and normalization
+    * mode is left to the child class.
+    * @stable ICU 2.0
+    */
+    Collator();
+
+#ifndef U_HIDE_DEPRECATED_API
+    /**
+    * Constructor.
+    * Empty constructor, does not handle the arguments.
+    * This constructor is done for backward compatibility with 1.7 and 1.8.
+    * The task for handling the argument collation strength and normalization
+    * mode is left to the child class.
+    * @param collationStrength collation strength
+    * @param decompositionMode
+    * @deprecated ICU 2.4. Subclasses should use the default constructor
+    * instead and handle the strength and normalization mode themselves.
+    */
+    Collator(UCollationStrength collationStrength,
+             UNormalizationMode decompositionMode);
+#endif  /* U_HIDE_DEPRECATED_API */
+
+    /**
+    * Copy constructor.
+    * @param other Collator object to be copied from
+    * @stable ICU 2.0
+    */
+    Collator(const Collator& other);
+
+public:
+   /**
+    * Used internally by registration to define the requested and valid locales.
+    * @param requestedLocale the requested locale
+    * @param validLocale the valid locale
+    * @param actualLocale the actual locale
+    * @internal
+    */
+    virtual void setLocales(const Locale& requestedLocale, const Locale& validLocale, const Locale& actualLocale);
+
+    /** Get the short definition string for a collator. This internal API harvests the collator's
+     *  locale and the attribute set and produces a string that can be used for opening
+     *  a collator with the same attributes using the ucol_openFromShortString API.
+     *  This string will be normalized.
+     *  The structure and the syntax of the string is defined in the "Naming collators"
+     *  section of the users guide:
+     *  https://unicode-org.github.io/icu/userguide/collation/concepts#collator-naming-scheme
+     *  This function supports preflighting.
+     *
+     *  This is internal, and intended to be used with delegate converters.
+     *
+     *  @param locale a locale that will appear as a collators locale in the resulting
+     *                short string definition. If nullptr, the locale will be harvested
+     *                from the collator.
+     *  @param buffer space to hold the resulting string
+     *  @param capacity capacity of the buffer
+     *  @param status for returning errors. All the preflighting errors are featured
+     *  @return length of the resulting string
+     *  @see ucol_openFromShortString
+     *  @see ucol_normalizeShortDefinitionString
+     *  @see ucol_getShortDefinitionString
+     *  @internal
+     */
+    virtual int32_t internalGetShortDefinitionString(const char *locale,
+                                                     char *buffer,
+                                                     int32_t capacity,
+                                                     UErrorCode &status) const;
+
+    /**
+     * Implements ucol_strcollUTF8().
+     * @internal
+     */
+    virtual UCollationResult internalCompareUTF8(
+            const char *left, int32_t leftLength,
+            const char *right, int32_t rightLength,
+            UErrorCode &errorCode) const;
+
+    /**
+     * Implements ucol_nextSortKeyPart().
+     * @internal
+     */
+    virtual int32_t
+    internalNextSortKeyPart(
+            UCharIterator *iter, uint32_t state[2],
+            uint8_t *dest, int32_t count, UErrorCode &errorCode) const;
+
+#ifndef U_HIDE_INTERNAL_API
+    /** @internal */
+    static inline Collator *fromUCollator(UCollator *uc) {
+        return reinterpret_cast<Collator *>(uc);
+    }
+    /** @internal */
+    static inline const Collator *fromUCollator(const UCollator *uc) {
+        return reinterpret_cast<const Collator *>(uc);
+    }
+    /** @internal */
+    inline UCollator *toUCollator() {
+        return reinterpret_cast<UCollator *>(this);
+    }
+    /** @internal */
+    inline const UCollator *toUCollator() const {
+        return reinterpret_cast<const UCollator *>(this);
+    }
+#endif  // U_HIDE_INTERNAL_API
+
+private:
+    /**
+     * Assignment operator. Private for now.
+     */
+    Collator& operator=(const Collator& other) = delete;
+
+    friend class CFactory;
+    friend class SimpleCFactory;
+    friend class ICUCollatorFactory;
+    friend class ICUCollatorService;
+    static Collator* makeInstance(const Locale& desiredLocale,
+                                  UErrorCode& status);
+};
+
+#if !UCONFIG_NO_SERVICE
+/**
+ * A factory, used with registerFactory, the creates multiple collators and provides
+ * display names for them.  A factory supports some number of locales-- these are the
+ * locales for which it can create collators.  The factory can be visible, in which
+ * case the supported locales will be enumerated by getAvailableLocales, or invisible,
+ * in which they are not.  Invisible locales are still supported, they are just not
+ * listed by getAvailableLocales.
+ * <p>
+ * If standard locale display names are sufficient, Collator instances can
+ * be registered using registerInstance instead.</p>
+ * <p>
+ * Note: if the collators are to be used from C APIs, they must be instances
+ * of RuleBasedCollator.</p>
+ *
+ * @stable ICU 2.6
+ */
+class U_I18N_API CollatorFactory : public UObject {
+public:
+
+    /**
+     * Destructor
+     * @stable ICU 3.0
+     */
+    virtual ~CollatorFactory();
+
+    /**
+     * Return true if this factory is visible.  Default is true.
+     * If not visible, the locales supported by this factory will not
+     * be listed by getAvailableLocales.
+     * @return true if the factory is visible.
+     * @stable ICU 2.6
+     */
+    virtual UBool visible(void) const;
+
+    /**
+     * Return a collator for the provided locale.  If the locale
+     * is not supported, return nullptr.
+     * @param loc the locale identifying the collator to be created.
+     * @return a new collator if the locale is supported, otherwise nullptr.
+     * @stable ICU 2.6
+     */
+    virtual Collator* createCollator(const Locale& loc) = 0;
+
+    /**
+     * Return the name of the collator for the objectLocale, localized for the displayLocale.
+     * If objectLocale is not supported, or the factory is not visible, set the result string
+     * to bogus.
+     * @param objectLocale the locale identifying the collator
+     * @param displayLocale the locale for which the display name of the collator should be localized
+     * @param result an output parameter for the display name, set to bogus if not supported.
+     * @return the display name
+     * @stable ICU 2.6
+     */
+    virtual  UnicodeString& getDisplayName(const Locale& objectLocale,
+                                           const Locale& displayLocale,
+                                           UnicodeString& result);
+
+    /**
+     * Return an array of all the locale names directly supported by this factory.
+     * The number of names is returned in count.  This array is owned by the factory.
+     * Its contents must never change.
+     * @param count output parameter for the number of locales supported by the factory
+     * @param status the in/out error code
+     * @return a pointer to an array of count UnicodeStrings.
+     * @stable ICU 2.6
+     */
+    virtual const UnicodeString * getSupportedIDs(int32_t &count, UErrorCode& status) = 0;
+};
+#endif /* UCONFIG_NO_SERVICE */
+
+// Collator inline methods -----------------------------------------------
+
+U_NAMESPACE_END
+
+#endif /* #if !UCONFIG_NO_COLLATION */
+
+#endif /* U_SHOW_CPLUSPLUS_API */
+
+#endif