--- conflicted
+++ resolved
@@ -1,209 +1,103 @@
-<<<<<<< HEAD
-// © 2016 and later: Unicode, Inc. and others.
-// License & terms of use: http://www.unicode.org/copyright.html
-/*
-**********************************************************************
-*   Copyright (c) 2002-2005, International Business Machines Corporation
-*   and others.  All Rights Reserved.
-**********************************************************************
-*   Date        Name        Description
-*   01/14/2002  aliu        Creation.
-**********************************************************************
-*/
-#ifndef UNIREPL_H
-#define UNIREPL_H
-
-#include "unicode/utypes.h"
-
-#if U_SHOW_CPLUSPLUS_API
-
-/**
- * \file
- * \brief C++ API: UnicodeReplacer
- */
-
-U_NAMESPACE_BEGIN
-
-class Replaceable;
-class UnicodeString;
-class UnicodeSet;
-
-/**
- * <code>UnicodeReplacer</code> defines a protocol for objects that
- * replace a range of characters in a Replaceable string with output
- * text.  The replacement is done via the Replaceable API so as to
- * preserve out-of-band data.
- *
- * <p>This is a mixin class.
- * @author Alan Liu
- * @stable ICU 2.4
- */
-class U_I18N_API UnicodeReplacer /* not : public UObject because this is an interface/mixin class */ {
-
- public:
-
-    /**
-     * Destructor.
-     * @stable ICU 2.4
-     */
-    virtual ~UnicodeReplacer();
-
-    /**
-     * Replace characters in 'text' from 'start' to 'limit' with the
-     * output text of this object.  Update the 'cursor' parameter to
-     * give the cursor position and return the length of the
-     * replacement text.
-     *
-     * @param text the text to be matched
-     * @param start inclusive start index of text to be replaced
-     * @param limit exclusive end index of text to be replaced;
-     * must be greater than or equal to start
-     * @param cursor output parameter for the cursor position.
-     * Not all replacer objects will update this, but in a complete
-     * tree of replacer objects, representing the entire output side
-     * of a transliteration rule, at least one must update it.
-     * @return the number of 16-bit code units in the text replacing
-     * the characters at offsets start..(limit-1) in text
-     * @stable ICU 2.4
-     */
-    virtual int32_t replace(Replaceable& text,
-                            int32_t start,
-                            int32_t limit,
-                            int32_t& cursor) = 0;
-
-    /**
-     * Returns a string representation of this replacer.  If the
-     * result of calling this function is passed to the appropriate
-     * parser, typically TransliteratorParser, it will produce another
-     * replacer that is equal to this one.
-     * @param result the string to receive the pattern.  Previous
-     * contents will be deleted.
-     * @param escapeUnprintable if true then convert unprintable
-     * character to their hex escape representations, \\uxxxx or
-     * \\Uxxxxxxxx.  Unprintable characters are defined by
-     * Utility.isUnprintable().
-     * @return a reference to 'result'.
-     * @stable ICU 2.4
-     */
-    virtual UnicodeString& toReplacerPattern(UnicodeString& result,
-                                             UBool escapeUnprintable) const = 0;
-
-    /**
-     * Union the set of all characters that may output by this object
-     * into the given set.
-     * @param toUnionTo the set into which to union the output characters
-     * @stable ICU 2.4
-     */
-    virtual void addReplacementSetTo(UnicodeSet& toUnionTo) const = 0;
-};
-
-U_NAMESPACE_END
-
-#endif /* U_SHOW_CPLUSPLUS_API */
-
-#endif
-=======
-// © 2016 and later: Unicode, Inc. and others.
-// License & terms of use: http://www.unicode.org/copyright.html
-/*
-**********************************************************************
-*   Copyright (c) 2002-2005, International Business Machines Corporation
-*   and others.  All Rights Reserved.
-**********************************************************************
-*   Date        Name        Description
-*   01/14/2002  aliu        Creation.
-**********************************************************************
-*/
-#ifndef UNIREPL_H
-#define UNIREPL_H
-
-#include "unicode/utypes.h"
-
-#if U_SHOW_CPLUSPLUS_API
-
-/**
- * \file 
- * \brief C++ API: UnicodeReplacer
- */
-
-U_NAMESPACE_BEGIN
-
-class Replaceable;
-class UnicodeString;
-class UnicodeSet;
-
-/**
- * <code>UnicodeReplacer</code> defines a protocol for objects that
- * replace a range of characters in a Replaceable string with output
- * text.  The replacement is done via the Replaceable API so as to
- * preserve out-of-band data.
- *
- * <p>This is a mixin class.
- * @author Alan Liu
- * @stable ICU 2.4
- */
-class U_I18N_API UnicodeReplacer /* not : public UObject because this is an interface/mixin class */ {
-
- public:
-
-    /**
-     * Destructor.
-     * @stable ICU 2.4
-     */
-    virtual ~UnicodeReplacer();
-
-    /**
-     * Replace characters in 'text' from 'start' to 'limit' with the
-     * output text of this object.  Update the 'cursor' parameter to
-     * give the cursor position and return the length of the
-     * replacement text.
-     *
-     * @param text the text to be matched
-     * @param start inclusive start index of text to be replaced
-     * @param limit exclusive end index of text to be replaced;
-     * must be greater than or equal to start
-     * @param cursor output parameter for the cursor position.
-     * Not all replacer objects will update this, but in a complete
-     * tree of replacer objects, representing the entire output side
-     * of a transliteration rule, at least one must update it.
-     * @return the number of 16-bit code units in the text replacing
-     * the characters at offsets start..(limit-1) in text
-     * @stable ICU 2.4
-     */
-    virtual int32_t replace(Replaceable& text,
-                            int32_t start,
-                            int32_t limit,
-                            int32_t& cursor) = 0;
-
-    /**
-     * Returns a string representation of this replacer.  If the
-     * result of calling this function is passed to the appropriate
-     * parser, typically TransliteratorParser, it will produce another
-     * replacer that is equal to this one.
-     * @param result the string to receive the pattern.  Previous
-     * contents will be deleted.
-     * @param escapeUnprintable if true then convert unprintable
-     * character to their hex escape representations, \\uxxxx or
-     * \\Uxxxxxxxx.  Unprintable characters are defined by
-     * Utility.isUnprintable().
-     * @return a reference to 'result'.
-     * @stable ICU 2.4
-     */
-    virtual UnicodeString& toReplacerPattern(UnicodeString& result,
-                                             UBool escapeUnprintable) const = 0;
-
-    /**
-     * Union the set of all characters that may output by this object
-     * into the given set.
-     * @param toUnionTo the set into which to union the output characters
-     * @stable ICU 2.4
-     */
-    virtual void addReplacementSetTo(UnicodeSet& toUnionTo) const = 0;
-};
-
-U_NAMESPACE_END
-
-#endif /* U_SHOW_CPLUSPLUS_API */
-
-#endif
->>>>>>> a8a80be5
+// © 2016 and later: Unicode, Inc. and others.
+// License & terms of use: http://www.unicode.org/copyright.html
+/*
+**********************************************************************
+*   Copyright (c) 2002-2005, International Business Machines Corporation
+*   and others.  All Rights Reserved.
+**********************************************************************
+*   Date        Name        Description
+*   01/14/2002  aliu        Creation.
+**********************************************************************
+*/
+#ifndef UNIREPL_H
+#define UNIREPL_H
+
+#include "unicode/utypes.h"
+
+#if U_SHOW_CPLUSPLUS_API
+
+/**
+ * \file 
+ * \brief C++ API: UnicodeReplacer
+ */
+
+U_NAMESPACE_BEGIN
+
+class Replaceable;
+class UnicodeString;
+class UnicodeSet;
+
+/**
+ * <code>UnicodeReplacer</code> defines a protocol for objects that
+ * replace a range of characters in a Replaceable string with output
+ * text.  The replacement is done via the Replaceable API so as to
+ * preserve out-of-band data.
+ *
+ * <p>This is a mixin class.
+ * @author Alan Liu
+ * @stable ICU 2.4
+ */
+class U_I18N_API UnicodeReplacer /* not : public UObject because this is an interface/mixin class */ {
+
+ public:
+
+    /**
+     * Destructor.
+     * @stable ICU 2.4
+     */
+    virtual ~UnicodeReplacer();
+
+    /**
+     * Replace characters in 'text' from 'start' to 'limit' with the
+     * output text of this object.  Update the 'cursor' parameter to
+     * give the cursor position and return the length of the
+     * replacement text.
+     *
+     * @param text the text to be matched
+     * @param start inclusive start index of text to be replaced
+     * @param limit exclusive end index of text to be replaced;
+     * must be greater than or equal to start
+     * @param cursor output parameter for the cursor position.
+     * Not all replacer objects will update this, but in a complete
+     * tree of replacer objects, representing the entire output side
+     * of a transliteration rule, at least one must update it.
+     * @return the number of 16-bit code units in the text replacing
+     * the characters at offsets start..(limit-1) in text
+     * @stable ICU 2.4
+     */
+    virtual int32_t replace(Replaceable& text,
+                            int32_t start,
+                            int32_t limit,
+                            int32_t& cursor) = 0;
+
+    /**
+     * Returns a string representation of this replacer.  If the
+     * result of calling this function is passed to the appropriate
+     * parser, typically TransliteratorParser, it will produce another
+     * replacer that is equal to this one.
+     * @param result the string to receive the pattern.  Previous
+     * contents will be deleted.
+     * @param escapeUnprintable if true then convert unprintable
+     * character to their hex escape representations, \\uxxxx or
+     * \\Uxxxxxxxx.  Unprintable characters are defined by
+     * Utility.isUnprintable().
+     * @return a reference to 'result'.
+     * @stable ICU 2.4
+     */
+    virtual UnicodeString& toReplacerPattern(UnicodeString& result,
+                                             UBool escapeUnprintable) const = 0;
+
+    /**
+     * Union the set of all characters that may output by this object
+     * into the given set.
+     * @param toUnionTo the set into which to union the output characters
+     * @stable ICU 2.4
+     */
+    virtual void addReplacementSetTo(UnicodeSet& toUnionTo) const = 0;
+};
+
+U_NAMESPACE_END
+
+#endif /* U_SHOW_CPLUSPLUS_API */
+
+#endif