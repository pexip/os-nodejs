<<<<<<< HEAD
// © 2016 and later: Unicode, Inc. and others.
// License & terms of use: http://www.unicode.org/copyright.html
/*
********************************************************************************
*   Copyright (C) 1997-2013, International Business Machines
*   Corporation and others.  All Rights Reserved.
********************************************************************************
*
* File CHOICFMT.H
*
* Modification History:
*
*   Date        Name        Description
*   02/19/97    aliu        Converted from java.
*   03/20/97    helena      Finished first cut of implementation and got rid
*                           of nextDouble/previousDouble and replaced with
*                           boolean array.
*   4/10/97     aliu        Clean up.  Modified to work on AIX.
*   8/6/97      nos         Removed overloaded constructor, member var 'buffer'.
*   07/22/98    stephen     Removed operator!= (implemented in Format)
********************************************************************************
*/

#ifndef CHOICFMT_H
#define CHOICFMT_H

#include "unicode/utypes.h"

#if U_SHOW_CPLUSPLUS_API

/**
 * \file
 * \brief C++ API: Choice Format.
 */

#if !UCONFIG_NO_FORMATTING

#include "unicode/fieldpos.h"
#include "unicode/format.h"
#include "unicode/messagepattern.h"
#include "unicode/numfmt.h"
#include "unicode/unistr.h"

#ifndef U_HIDE_DEPRECATED_API

U_NAMESPACE_BEGIN

class MessageFormat;

/**
 * ChoiceFormat converts between ranges of numeric values and strings for those ranges.
 * The strings must conform to the MessageFormat pattern syntax.
 *
 * <p><em><code>ChoiceFormat</code> is probably not what you need.
 * Please use <code>MessageFormat</code>
 * with <code>plural</code> arguments for proper plural selection,
 * and <code>select</code> arguments for simple selection among a fixed set of choices!</em></p>
 *
 * <p>A <code>ChoiceFormat</code> splits
 * the real number line \htmlonly<code>-&#x221E;</code> to
 * <code>+&#x221E;</code>\endhtmlonly into two
 * or more contiguous ranges. Each range is mapped to a
 * string.</p>
 *
 * <p><code>ChoiceFormat</code> was originally intended
 * for displaying grammatically correct
 * plurals such as &quot;There is one file.&quot; vs. &quot;There are 2 files.&quot;
 * <em>However,</em> plural rules for many languages
 * are too complex for the capabilities of ChoiceFormat,
 * and its requirement of specifying the precise rules for each message
 * is unmanageable for translators.</p>
 *
 * <p>There are two methods of defining a <code>ChoiceFormat</code>; both
 * are equivalent.  The first is by using a string pattern. This is the
 * preferred method in most cases.  The second method is through direct
 * specification of the arrays that logically make up the
 * <code>ChoiceFormat</code>.</p>
 *
 * <p>Note: Typically, choice formatting is done (if done at all) via <code>MessageFormat</code>
 * with a <code>choice</code> argument type,
 * rather than using a stand-alone <code>ChoiceFormat</code>.</p>
 *
 * <h5>Patterns and Their Interpretation</h5>
 *
 * <p>The pattern string defines the range boundaries and the strings for each number range.
 * Syntax:
 * <pre>
 * choiceStyle = number separator message ('|' number separator message)*
 * number = normal_number | ['-'] \htmlonly&#x221E;\endhtmlonly (U+221E, infinity)
 * normal_number = double value (unlocalized ASCII string)
 * separator = less_than | less_than_or_equal
 * less_than = '<'
 * less_than_or_equal = '#' | \htmlonly&#x2264;\endhtmlonly (U+2264)
 * message: see {@link MessageFormat}
 * </pre>
 * Pattern_White_Space between syntax elements is ignored, except
 * around each range's sub-message.</p>
 *
 * <p>Each numeric sub-range extends from the current range's number
 * to the next range's number.
 * The number itself is included in its range if a <code>less_than_or_equal</code> sign is used,
 * and excluded from its range (and instead included in the previous range)
 * if a <code>less_than</code> sign is used.</p>
 *
 * <p>When a <code>ChoiceFormat</code> is constructed from
 * arrays of numbers, closure flags and strings,
 * they are interpreted just like
 * the sequence of <code>(number separator string)</code> in an equivalent pattern string.
 * <code>closure[i]==true</code> corresponds to a <code>less_than</code> separator sign.
 * The equivalent pattern string will be constructed automatically.</p>
 *
 * <p>During formatting, a number is mapped to the first range
 * where the number is not greater than the range's upper limit.
 * That range's message string is returned. A NaN maps to the very first range.</p>
 *
 * <p>During parsing, a range is selected for the longest match of
 * any range's message. That range's number is returned, ignoring the separator/closure.
 * Only a simple string match is performed, without parsing of arguments that
 * might be specified in the message strings.</p>
 *
 * <p>Note that the first range's number is ignored in formatting
 * but may be returned from parsing.</p>
 *
 * <h5>Examples</h5>
 *
 * <p>Here is an example of two arrays that map the number
 * <code>1..7</code> to the English day of the week abbreviations
 * <code>Sun..Sat</code>. No closures array is given; this is the same as
 * specifying all closures to be <code>false</code>.</p>
 *
 * <pre>    {1,2,3,4,5,6,7},
 *     {&quot;Sun&quot;,&quot;Mon&quot;,&quot;Tue&quot;,&quot;Wed&quot;,&quot;Thur&quot;,&quot;Fri&quot;,&quot;Sat&quot;}</pre>
 *
 * <p>Here is an example that maps the ranges [-Inf, 1), [1, 1], and (1,
 * +Inf] to three strings. That is, the number line is split into three
 * ranges: x &lt; 1.0, x = 1.0, and x &gt; 1.0.
 * (The round parentheses in the notation above indicate an exclusive boundary,
 * like the turned bracket in European notation: [-Inf, 1) == [-Inf, 1[  )</p>
 *
 * <pre>    {0, 1, 1},
 *     {false, false, true},
 *     {&quot;no files&quot;, &quot;one file&quot;, &quot;many files&quot;}</pre>
 *
 * <p>Here is an example that shows formatting and parsing: </p>
 *
 * \code
 *   #include <unicode/choicfmt.h>
 *   #include <unicode/unistr.h>
 *   #include <iostream.h>
 *
 *   int main(int argc, char *argv[]) {
 *       double limits[] = {1,2,3,4,5,6,7};
 *       UnicodeString monthNames[] = {
 *           "Sun","Mon","Tue","Wed","Thu","Fri","Sat"};
 *       ChoiceFormat fmt(limits, monthNames, 7);
 *       UnicodeString str;
 *       char buf[256];
 *       for (double x = 1.0; x <= 8.0; x += 1.0) {
 *           fmt.format(x, str);
 *           str.extract(0, str.length(), buf, 256, "");
 *           str.truncate(0);
 *           cout << x << " -> "
 *                << buf << endl;
 *       }
 *       cout << endl;
 *       return 0;
 *   }
 * \endcode
 *
 * <p><em>User subclasses are not supported.</em> While clients may write
 * subclasses, such code will not necessarily work and will not be
 * guaranteed to work stably from release to release.
 *
 * @deprecated ICU 49 Use MessageFormat instead, with plural and select arguments.
 */
class U_I18N_API ChoiceFormat: public NumberFormat {
public:
    /**
     * Constructs a new ChoiceFormat from the pattern string.
     *
     * @param pattern   Pattern used to construct object.
     * @param status    Output param to receive success code.  If the
     *                  pattern cannot be parsed, set to failure code.
     * @deprecated ICU 49 Use MessageFormat instead, with plural and select arguments.
     */
    ChoiceFormat(const UnicodeString& pattern,
                 UErrorCode& status);


    /**
     * Constructs a new ChoiceFormat with the given limits and message strings.
     * All closure flags default to <code>false</code>,
     * equivalent to <code>less_than_or_equal</code> separators.
     *
     * Copies the limits and formats instead of adopting them.
     *
     * @param limits    Array of limit values.
     * @param formats   Array of formats.
     * @param count     Size of 'limits' and 'formats' arrays.
     * @deprecated ICU 49 Use MessageFormat instead, with plural and select arguments.
     */
    ChoiceFormat(const double* limits,
                 const UnicodeString* formats,
                 int32_t count );

    /**
     * Constructs a new ChoiceFormat with the given limits, closure flags and message strings.
     *
     * Copies the limits and formats instead of adopting them.
     *
     * @param limits Array of limit values
     * @param closures Array of booleans specifying whether each
     * element of 'limits' is open or closed.  If false, then the
     * corresponding limit number is a member of its range.
     * If true, then the limit number belongs to the previous range it.
     * @param formats Array of formats
     * @param count Size of 'limits', 'closures', and 'formats' arrays
     * @deprecated ICU 49 Use MessageFormat instead, with plural and select arguments.
     */
    ChoiceFormat(const double* limits,
                 const UBool* closures,
                 const UnicodeString* formats,
                 int32_t count);

    /**
     * Copy constructor.
     *
     * @param that   ChoiceFormat object to be copied from
     * @deprecated ICU 49 Use MessageFormat instead, with plural and select arguments.
     */
    ChoiceFormat(const ChoiceFormat& that);

    /**
     * Assignment operator.
     *
     * @param that   ChoiceFormat object to be copied
     * @deprecated ICU 49 Use MessageFormat instead, with plural and select arguments.
     */
    const ChoiceFormat& operator=(const ChoiceFormat& that);

    /**
     * Destructor.
     * @deprecated ICU 49 Use MessageFormat instead, with plural and select arguments.
     */
    virtual ~ChoiceFormat();

    /**
     * Clones this Format object. The caller owns the
     * result and must delete it when done.
     *
     * @return a copy of this object
     * @deprecated ICU 49 Use MessageFormat instead, with plural and select arguments.
     */
    virtual ChoiceFormat* clone() const;

    /**
     * Returns true if the given Format objects are semantically equal.
     * Objects of different subclasses are considered unequal.
     *
     * @param other    ChoiceFormat object to be compared
     * @return         true if other is the same as this.
     * @deprecated ICU 49 Use MessageFormat instead, with plural and select arguments.
     */
    virtual UBool operator==(const Format& other) const;

    /**
     * Sets the pattern.
     * @param pattern   The pattern to be applied.
     * @param status    Output param set to success/failure code on
     *                  exit. If the pattern is invalid, this will be
     *                  set to a failure result.
     * @deprecated ICU 49 Use MessageFormat instead, with plural and select arguments.
     */
    virtual void applyPattern(const UnicodeString& pattern,
                              UErrorCode& status);

    /**
     * Sets the pattern.
     * @param pattern    The pattern to be applied.
     * @param parseError Struct to receive information on position
     *                   of error if an error is encountered
     * @param status     Output param set to success/failure code on
     *                   exit. If the pattern is invalid, this will be
     *                   set to a failure result.
     * @deprecated ICU 49 Use MessageFormat instead, with plural and select arguments.
     */
    virtual void applyPattern(const UnicodeString& pattern,
                             UParseError& parseError,
                             UErrorCode& status);
    /**
     * Gets the pattern.
     *
     * @param pattern    Output param which will receive the pattern
     *                   Previous contents are deleted.
     * @return    A reference to 'pattern'
     * @deprecated ICU 49 Use MessageFormat instead, with plural and select arguments.
     */
    virtual UnicodeString& toPattern(UnicodeString &pattern) const;

    /**
     * Sets the choices to be used in formatting.
     * For details see the constructor with the same parameter list.
     *
     * @param limitsToCopy      Contains the top value that you want
     *                          parsed with that format,and should be in
     *                          ascending sorted order. When formatting X,
     *                          the choice will be the i, where limit[i]
     *                          &lt;= X &lt; limit[i+1].
     * @param formatsToCopy     The format strings you want to use for each limit.
     * @param count             The size of the above arrays.
     * @deprecated ICU 49 Use MessageFormat instead, with plural and select arguments.
     */
    virtual void setChoices(const double* limitsToCopy,
                            const UnicodeString* formatsToCopy,
                            int32_t count );

    /**
     * Sets the choices to be used in formatting.
     * For details see the constructor with the same parameter list.
     *
     * @param limits Array of limits
     * @param closures Array of limit booleans
     * @param formats Array of format string
     * @param count The size of the above arrays
     * @deprecated ICU 49 Use MessageFormat instead, with plural and select arguments.
     */
    virtual void setChoices(const double* limits,
                            const UBool* closures,
                            const UnicodeString* formats,
                            int32_t count);

    /**
     * Returns NULL and 0.
     * Before ICU 4.8, this used to return the choice limits array.
     *
     * @param count Will be set to 0.
     * @return NULL
     * @deprecated ICU 4.8 Use the MessagePattern class to analyze a ChoiceFormat pattern.
     */
    virtual const double* getLimits(int32_t& count) const;

    /**
     * Returns NULL and 0.
     * Before ICU 4.8, this used to return the limit booleans array.
     *
     * @param count Will be set to 0.
     * @return NULL
     * @deprecated ICU 4.8 Use the MessagePattern class to analyze a ChoiceFormat pattern.
     */
    virtual const UBool* getClosures(int32_t& count) const;

    /**
     * Returns NULL and 0.
     * Before ICU 4.8, this used to return the array of choice strings.
     *
     * @param count Will be set to 0.
     * @return NULL
     * @deprecated ICU 4.8 Use the MessagePattern class to analyze a ChoiceFormat pattern.
     */
    virtual const UnicodeString* getFormats(int32_t& count) const;


    using NumberFormat::format;

    /**
     * Formats a double number using this object's choices.
     *
     * @param number    The value to be formatted.
     * @param appendTo  Output parameter to receive result.
     *                  Result is appended to existing contents.
     * @param pos       On input: an alignment field, if desired.
     *                  On output: the offsets of the alignment field.
     * @return          Reference to 'appendTo' parameter.
     * @deprecated ICU 49 Use MessageFormat instead, with plural and select arguments.
     */
    virtual UnicodeString& format(double number,
                                  UnicodeString& appendTo,
                                  FieldPosition& pos) const;
    /**
     * Formats an int32_t number using this object's choices.
     *
     * @param number    The value to be formatted.
     * @param appendTo  Output parameter to receive result.
     *                  Result is appended to existing contents.
     * @param pos       On input: an alignment field, if desired.
     *                  On output: the offsets of the alignment field.
     * @return          Reference to 'appendTo' parameter.
     * @deprecated ICU 49 Use MessageFormat instead, with plural and select arguments.
     */
    virtual UnicodeString& format(int32_t number,
                                  UnicodeString& appendTo,
                                  FieldPosition& pos) const;

    /**
     * Formats an int64_t number using this object's choices.
     *
     * @param number    The value to be formatted.
     * @param appendTo  Output parameter to receive result.
     *                  Result is appended to existing contents.
     * @param pos       On input: an alignment field, if desired.
     *                  On output: the offsets of the alignment field.
     * @return          Reference to 'appendTo' parameter.
     * @deprecated ICU 49 Use MessageFormat instead, with plural and select arguments.
     */
    virtual UnicodeString& format(int64_t number,
                                  UnicodeString& appendTo,
                                  FieldPosition& pos) const;

    /**
     * Formats an array of objects using this object's choices.
     *
     * @param objs      The array of objects to be formatted.
     * @param cnt       The size of objs.
     * @param appendTo  Output parameter to receive result.
     *                  Result is appended to existing contents.
     * @param pos       On input: an alignment field, if desired.
     *                  On output: the offsets of the alignment field.
     * @param success   Output param set to success/failure code on
     *                  exit.
     * @return          Reference to 'appendTo' parameter.
     * @deprecated ICU 49 Use MessageFormat instead, with plural and select arguments.
     */
    virtual UnicodeString& format(const Formattable* objs,
                                  int32_t cnt,
                                  UnicodeString& appendTo,
                                  FieldPosition& pos,
                                  UErrorCode& success) const;

   using NumberFormat::parse;

   /**
    * Looks for the longest match of any message string on the input text and,
    * if there is a match, sets the result object to the corresponding range's number.
    *
    * If no string matches, then the parsePosition is unchanged.
    *
    * @param text           The text to be parsed.
    * @param result         Formattable to be set to the parse result.
    *                       If parse fails, return contents are undefined.
    * @param parsePosition  The position to start parsing at on input.
    *                       On output, moved to after the last successfully
    *                       parse character. On parse failure, does not change.
     * @deprecated ICU 49 Use MessageFormat instead, with plural and select arguments.
    */
    virtual void parse(const UnicodeString& text,
                       Formattable& result,
                       ParsePosition& parsePosition) const;

    /**
     * Returns a unique class ID POLYMORPHICALLY. Part of ICU's "poor man's RTTI".
     *
     * @return          The class ID for this object. All objects of a
     *                  given class have the same class ID.  Objects of
     *                  other classes have different class IDs.
     * @deprecated ICU 49 Use MessageFormat instead, with plural and select arguments.
     */
    virtual UClassID getDynamicClassID(void) const;

    /**
     * Returns the class ID for this class.  This is useful only for
     * comparing to a return value from getDynamicClassID().  For example:
     * <pre>
     * .       Base* polymorphic_pointer = createPolymorphicObject();
     * .       if (polymorphic_pointer->getDynamicClassID() ==
     * .           Derived::getStaticClassID()) ...
     * </pre>
     * @return          The class ID for all objects of this class.
     * @deprecated ICU 49 Use MessageFormat instead, with plural and select arguments.
     */
    static UClassID U_EXPORT2 getStaticClassID(void);

private:
    /**
     * Converts a double value to a string.
     * @param value the double number to be converted.
     * @param string the result string.
     * @return the converted string.
     */
    static UnicodeString& dtos(double value, UnicodeString& string);

    ChoiceFormat(); // default constructor not implemented

    /**
     * Construct a new ChoiceFormat with the limits and the corresponding formats
     * based on the pattern.
     *
     * @param newPattern   Pattern used to construct object.
     * @param parseError   Struct to receive information on position
     *                     of error if an error is encountered.
     * @param status       Output param to receive success code.  If the
     *                     pattern cannot be parsed, set to failure code.
     */
    ChoiceFormat(const UnicodeString& newPattern,
                 UParseError& parseError,
                 UErrorCode& status);

    friend class MessageFormat;

    virtual void setChoices(const double* limits,
                            const UBool* closures,
                            const UnicodeString* formats,
                            int32_t count,
                            UErrorCode &errorCode);

    /**
     * Finds the ChoiceFormat sub-message for the given number.
     * @param pattern A MessagePattern.
     * @param partIndex the index of the first ChoiceFormat argument style part.
     * @param number a number to be mapped to one of the ChoiceFormat argument's intervals
     * @return the sub-message start part index.
     */
    static int32_t findSubMessage(const MessagePattern &pattern, int32_t partIndex, double number);

    static double parseArgument(
            const MessagePattern &pattern, int32_t partIndex,
            const UnicodeString &source, ParsePosition &pos);

    /**
     * Matches the pattern string from the end of the partIndex to
     * the beginning of the limitPartIndex,
     * including all syntax except SKIP_SYNTAX,
     * against the source string starting at sourceOffset.
     * If they match, returns the length of the source string match.
     * Otherwise returns -1.
     */
    static int32_t matchStringUntilLimitPart(
            const MessagePattern &pattern, int32_t partIndex, int32_t limitPartIndex,
            const UnicodeString &source, int32_t sourceOffset);

    /**
     * Some of the ChoiceFormat constructors do not have a UErrorCode paramater.
     * We need _some_ way to provide one for the MessagePattern constructor.
     * Alternatively, the MessagePattern could be a pointer field, but that is
     * not nice either.
     */
    UErrorCode constructorErrorCode;

    /**
     * The MessagePattern which contains the parsed structure of the pattern string.
     *
     * Starting with ICU 4.8, the MessagePattern contains a sequence of
     * numeric/selector/message parts corresponding to the parsed pattern.
     * For details see the MessagePattern class API docs.
     */
    MessagePattern msgPattern;

    /**
     * Docs & fields from before ICU 4.8, before MessagePattern was used.
     * Commented out, and left only for explanation of semantics.
     * --------
     * Each ChoiceFormat divides the range -Inf..+Inf into fCount
     * intervals.  The intervals are:
     *
     *         0: fChoiceLimits[0]..fChoiceLimits[1]
     *         1: fChoiceLimits[1]..fChoiceLimits[2]
     *        ...
     *  fCount-2: fChoiceLimits[fCount-2]..fChoiceLimits[fCount-1]
     *  fCount-1: fChoiceLimits[fCount-1]..+Inf
     *
     * Interval 0 is special; during formatting (mapping numbers to
     * strings), it also contains all numbers less than
     * fChoiceLimits[0], as well as NaN values.
     *
     * Interval i maps to and from string fChoiceFormats[i].  When
     * parsing (mapping strings to numbers), then intervals map to
     * their lower limit, that is, interval i maps to fChoiceLimit[i].
     *
     * The intervals may be closed, half open, or open.  This affects
     * formatting but does not affect parsing.  Interval i is affected
     * by fClosures[i] and fClosures[i+1].  If fClosures[i]
     * is false, then the value fChoiceLimits[i] is in interval i.
     * That is, intervals i and i are:
     *
     *  i-1:                 ... x < fChoiceLimits[i]
     *    i: fChoiceLimits[i] <= x ...
     *
     * If fClosures[i] is true, then the value fChoiceLimits[i] is
     * in interval i-1.  That is, intervals i-1 and i are:
     *
     *  i-1:                ... x <= fChoiceLimits[i]
     *    i: fChoiceLimits[i] < x ...
     *
     * Because of the nature of interval 0, fClosures[0] has no
     * effect.
     */
    // double*         fChoiceLimits;
    // UBool*          fClosures;
    // UnicodeString*  fChoiceFormats;
    // int32_t         fCount;
};


U_NAMESPACE_END

#endif  // U_HIDE_DEPRECATED_API
#endif /* #if !UCONFIG_NO_FORMATTING */

#endif /* U_SHOW_CPLUSPLUS_API */

#endif // CHOICFMT_H
//eof
=======
// © 2016 and later: Unicode, Inc. and others.
// License & terms of use: http://www.unicode.org/copyright.html
/*
********************************************************************************
*   Copyright (C) 1997-2013, International Business Machines
*   Corporation and others.  All Rights Reserved.
********************************************************************************
*
* File CHOICFMT.H
*
* Modification History:
*
*   Date        Name        Description
*   02/19/97    aliu        Converted from java.
*   03/20/97    helena      Finished first cut of implementation and got rid
*                           of nextDouble/previousDouble and replaced with
*                           boolean array.
*   4/10/97     aliu        Clean up.  Modified to work on AIX.
*   8/6/97      nos         Removed overloaded constructor, member var 'buffer'.
*   07/22/98    stephen     Removed operator!= (implemented in Format)
********************************************************************************
*/

#ifndef CHOICFMT_H
#define CHOICFMT_H

#include "unicode/utypes.h"

#if U_SHOW_CPLUSPLUS_API

/**
 * \file
 * \brief C++ API: Choice Format.
 */

#if !UCONFIG_NO_FORMATTING

#include "unicode/fieldpos.h"
#include "unicode/format.h"
#include "unicode/messagepattern.h"
#include "unicode/numfmt.h"
#include "unicode/unistr.h"

#ifndef U_HIDE_DEPRECATED_API

U_NAMESPACE_BEGIN

class MessageFormat;

/**
 * ChoiceFormat converts between ranges of numeric values and strings for those ranges.
 * The strings must conform to the MessageFormat pattern syntax.
 *
 * <p><em><code>ChoiceFormat</code> is probably not what you need.
 * Please use <code>MessageFormat</code>
 * with <code>plural</code> arguments for proper plural selection,
 * and <code>select</code> arguments for simple selection among a fixed set of choices!</em></p>
 *
 * <p>A <code>ChoiceFormat</code> splits
 * the real number line \htmlonly<code>-&#x221E;</code> to
 * <code>+&#x221E;</code>\endhtmlonly into two
 * or more contiguous ranges. Each range is mapped to a
 * string.</p>
 *
 * <p><code>ChoiceFormat</code> was originally intended
 * for displaying grammatically correct
 * plurals such as &quot;There is one file.&quot; vs. &quot;There are 2 files.&quot;
 * <em>However,</em> plural rules for many languages
 * are too complex for the capabilities of ChoiceFormat,
 * and its requirement of specifying the precise rules for each message
 * is unmanageable for translators.</p>
 *
 * <p>There are two methods of defining a <code>ChoiceFormat</code>; both
 * are equivalent.  The first is by using a string pattern. This is the
 * preferred method in most cases.  The second method is through direct
 * specification of the arrays that logically make up the
 * <code>ChoiceFormat</code>.</p>
 *
 * <p>Note: Typically, choice formatting is done (if done at all) via <code>MessageFormat</code>
 * with a <code>choice</code> argument type,
 * rather than using a stand-alone <code>ChoiceFormat</code>.</p>
 *
 * <h5>Patterns and Their Interpretation</h5>
 *
 * <p>The pattern string defines the range boundaries and the strings for each number range.
 * Syntax:
 * <pre>
 * choiceStyle = number separator message ('|' number separator message)*
 * number = normal_number | ['-'] \htmlonly&#x221E;\endhtmlonly (U+221E, infinity)
 * normal_number = double value (unlocalized ASCII string)
 * separator = less_than | less_than_or_equal
 * less_than = '<'
 * less_than_or_equal = '#' | \htmlonly&#x2264;\endhtmlonly (U+2264)
 * message: see {@link MessageFormat}
 * </pre>
 * Pattern_White_Space between syntax elements is ignored, except
 * around each range's sub-message.</p>
 *
 * <p>Each numeric sub-range extends from the current range's number
 * to the next range's number.
 * The number itself is included in its range if a <code>less_than_or_equal</code> sign is used,
 * and excluded from its range (and instead included in the previous range)
 * if a <code>less_than</code> sign is used.</p>
 *
 * <p>When a <code>ChoiceFormat</code> is constructed from
 * arrays of numbers, closure flags and strings,
 * they are interpreted just like
 * the sequence of <code>(number separator string)</code> in an equivalent pattern string.
 * <code>closure[i]==true</code> corresponds to a <code>less_than</code> separator sign.
 * The equivalent pattern string will be constructed automatically.</p>
 *
 * <p>During formatting, a number is mapped to the first range
 * where the number is not greater than the range's upper limit.
 * That range's message string is returned. A NaN maps to the very first range.</p>
 *
 * <p>During parsing, a range is selected for the longest match of
 * any range's message. That range's number is returned, ignoring the separator/closure.
 * Only a simple string match is performed, without parsing of arguments that
 * might be specified in the message strings.</p>
 *
 * <p>Note that the first range's number is ignored in formatting
 * but may be returned from parsing.</p>
 *
 * <h5>Examples</h5>
 *
 * <p>Here is an example of two arrays that map the number
 * <code>1..7</code> to the English day of the week abbreviations
 * <code>Sun..Sat</code>. No closures array is given; this is the same as
 * specifying all closures to be <code>false</code>.</p>
 *
 * <pre>    {1,2,3,4,5,6,7},
 *     {&quot;Sun&quot;,&quot;Mon&quot;,&quot;Tue&quot;,&quot;Wed&quot;,&quot;Thur&quot;,&quot;Fri&quot;,&quot;Sat&quot;}</pre>
 *
 * <p>Here is an example that maps the ranges [-Inf, 1), [1, 1], and (1,
 * +Inf] to three strings. That is, the number line is split into three
 * ranges: x &lt; 1.0, x = 1.0, and x &gt; 1.0.
 * (The round parentheses in the notation above indicate an exclusive boundary,
 * like the turned bracket in European notation: [-Inf, 1) == [-Inf, 1[  )</p>
 *
 * <pre>    {0, 1, 1},
 *     {false, false, true},
 *     {&quot;no files&quot;, &quot;one file&quot;, &quot;many files&quot;}</pre>
 *
 * <p>Here is an example that shows formatting and parsing: </p>
 *
 * \code
 *   #include <unicode/choicfmt.h>
 *   #include <unicode/unistr.h>
 *   #include <iostream.h>
 *
 *   int main(int argc, char *argv[]) {
 *       double limits[] = {1,2,3,4,5,6,7};
 *       UnicodeString monthNames[] = {
 *           "Sun","Mon","Tue","Wed","Thu","Fri","Sat"};
 *       ChoiceFormat fmt(limits, monthNames, 7);
 *       UnicodeString str;
 *       char buf[256];
 *       for (double x = 1.0; x <= 8.0; x += 1.0) {
 *           fmt.format(x, str);
 *           str.extract(0, str.length(), buf, 256, "");
 *           str.truncate(0);
 *           cout << x << " -> "
 *                << buf << endl;
 *       }
 *       cout << endl;
 *       return 0;
 *   }
 * \endcode
 *
 * <p><em>User subclasses are not supported.</em> While clients may write
 * subclasses, such code will not necessarily work and will not be
 * guaranteed to work stably from release to release.
 *
 * @deprecated ICU 49 Use MessageFormat instead, with plural and select arguments.
 */
class U_I18N_API ChoiceFormat: public NumberFormat {
public:
    /**
     * Constructs a new ChoiceFormat from the pattern string.
     *
     * @param pattern   Pattern used to construct object.
     * @param status    Output param to receive success code.  If the
     *                  pattern cannot be parsed, set to failure code.
     * @deprecated ICU 49 Use MessageFormat instead, with plural and select arguments.
     */
    ChoiceFormat(const UnicodeString& pattern,
                 UErrorCode& status);


    /**
     * Constructs a new ChoiceFormat with the given limits and message strings.
     * All closure flags default to <code>false</code>,
     * equivalent to <code>less_than_or_equal</code> separators.
     *
     * Copies the limits and formats instead of adopting them.
     *
     * @param limits    Array of limit values.
     * @param formats   Array of formats.
     * @param count     Size of 'limits' and 'formats' arrays.
     * @deprecated ICU 49 Use MessageFormat instead, with plural and select arguments.
     */
    ChoiceFormat(const double* limits,
                 const UnicodeString* formats,
                 int32_t count );

    /**
     * Constructs a new ChoiceFormat with the given limits, closure flags and message strings.
     *
     * Copies the limits and formats instead of adopting them.
     *
     * @param limits Array of limit values
     * @param closures Array of booleans specifying whether each
     * element of 'limits' is open or closed.  If false, then the
     * corresponding limit number is a member of its range.
     * If true, then the limit number belongs to the previous range it.
     * @param formats Array of formats
     * @param count Size of 'limits', 'closures', and 'formats' arrays
     * @deprecated ICU 49 Use MessageFormat instead, with plural and select arguments.
     */
    ChoiceFormat(const double* limits,
                 const UBool* closures,
                 const UnicodeString* formats,
                 int32_t count);

    /**
     * Copy constructor.
     *
     * @param that   ChoiceFormat object to be copied from
     * @deprecated ICU 49 Use MessageFormat instead, with plural and select arguments.
     */
    ChoiceFormat(const ChoiceFormat& that);

    /**
     * Assignment operator.
     *
     * @param that   ChoiceFormat object to be copied
     * @deprecated ICU 49 Use MessageFormat instead, with plural and select arguments.
     */
    const ChoiceFormat& operator=(const ChoiceFormat& that);

    /**
     * Destructor.
     * @deprecated ICU 49 Use MessageFormat instead, with plural and select arguments.
     */
    virtual ~ChoiceFormat();

    /**
     * Clones this Format object. The caller owns the
     * result and must delete it when done.
     *
     * @return a copy of this object
     * @deprecated ICU 49 Use MessageFormat instead, with plural and select arguments.
     */
    virtual ChoiceFormat* clone() const override;

    /**
     * Returns true if the given Format objects are semantically equal.
     * Objects of different subclasses are considered unequal.
     *
     * @param other    ChoiceFormat object to be compared
     * @return         true if other is the same as this.
     * @deprecated ICU 49 Use MessageFormat instead, with plural and select arguments.
     */
    virtual bool operator==(const Format& other) const override;

    /**
     * Sets the pattern.
     * @param pattern   The pattern to be applied.
     * @param status    Output param set to success/failure code on
     *                  exit. If the pattern is invalid, this will be
     *                  set to a failure result.
     * @deprecated ICU 49 Use MessageFormat instead, with plural and select arguments.
     */
    virtual void applyPattern(const UnicodeString& pattern,
                              UErrorCode& status);

    /**
     * Sets the pattern.
     * @param pattern    The pattern to be applied.
     * @param parseError Struct to receive information on position
     *                   of error if an error is encountered
     * @param status     Output param set to success/failure code on
     *                   exit. If the pattern is invalid, this will be
     *                   set to a failure result.
     * @deprecated ICU 49 Use MessageFormat instead, with plural and select arguments.
     */
    virtual void applyPattern(const UnicodeString& pattern,
                             UParseError& parseError,
                             UErrorCode& status);
    /**
     * Gets the pattern.
     *
     * @param pattern    Output param which will receive the pattern
     *                   Previous contents are deleted.
     * @return    A reference to 'pattern'
     * @deprecated ICU 49 Use MessageFormat instead, with plural and select arguments.
     */
    virtual UnicodeString& toPattern(UnicodeString &pattern) const;

    /**
     * Sets the choices to be used in formatting.
     * For details see the constructor with the same parameter list.
     *
     * @param limitsToCopy      Contains the top value that you want
     *                          parsed with that format,and should be in
     *                          ascending sorted order. When formatting X,
     *                          the choice will be the i, where limit[i]
     *                          &lt;= X &lt; limit[i+1].
     * @param formatsToCopy     The format strings you want to use for each limit.
     * @param count             The size of the above arrays.
     * @deprecated ICU 49 Use MessageFormat instead, with plural and select arguments.
     */
    virtual void setChoices(const double* limitsToCopy,
                            const UnicodeString* formatsToCopy,
                            int32_t count );

    /**
     * Sets the choices to be used in formatting.
     * For details see the constructor with the same parameter list.
     *
     * @param limits Array of limits
     * @param closures Array of limit booleans
     * @param formats Array of format string
     * @param count The size of the above arrays
     * @deprecated ICU 49 Use MessageFormat instead, with plural and select arguments.
     */
    virtual void setChoices(const double* limits,
                            const UBool* closures,
                            const UnicodeString* formats,
                            int32_t count);

    /**
     * Returns nullptr and 0.
     * Before ICU 4.8, this used to return the choice limits array.
     *
     * @param count Will be set to 0.
     * @return nullptr
     * @deprecated ICU 4.8 Use the MessagePattern class to analyze a ChoiceFormat pattern.
     */
    virtual const double* getLimits(int32_t& count) const;

    /**
     * Returns nullptr and 0.
     * Before ICU 4.8, this used to return the limit booleans array.
     *
     * @param count Will be set to 0.
     * @return nullptr
     * @deprecated ICU 4.8 Use the MessagePattern class to analyze a ChoiceFormat pattern.
     */
    virtual const UBool* getClosures(int32_t& count) const;

    /**
     * Returns nullptr and 0.
     * Before ICU 4.8, this used to return the array of choice strings.
     *
     * @param count Will be set to 0.
     * @return nullptr
     * @deprecated ICU 4.8 Use the MessagePattern class to analyze a ChoiceFormat pattern.
     */
    virtual const UnicodeString* getFormats(int32_t& count) const;


    using NumberFormat::format;

    /**
     * Formats a double number using this object's choices.
     *
     * @param number    The value to be formatted.
     * @param appendTo  Output parameter to receive result.
     *                  Result is appended to existing contents.
     * @param pos       On input: an alignment field, if desired.
     *                  On output: the offsets of the alignment field.
     * @return          Reference to 'appendTo' parameter.
     * @deprecated ICU 49 Use MessageFormat instead, with plural and select arguments.
     */
    virtual UnicodeString& format(double number,
                                  UnicodeString& appendTo,
                                  FieldPosition& pos) const override;
    /**
     * Formats an int32_t number using this object's choices.
     *
     * @param number    The value to be formatted.
     * @param appendTo  Output parameter to receive result.
     *                  Result is appended to existing contents.
     * @param pos       On input: an alignment field, if desired.
     *                  On output: the offsets of the alignment field.
     * @return          Reference to 'appendTo' parameter.
     * @deprecated ICU 49 Use MessageFormat instead, with plural and select arguments.
     */
    virtual UnicodeString& format(int32_t number,
                                  UnicodeString& appendTo,
                                  FieldPosition& pos) const override;

    /**
     * Formats an int64_t number using this object's choices.
     *
     * @param number    The value to be formatted.
     * @param appendTo  Output parameter to receive result.
     *                  Result is appended to existing contents.
     * @param pos       On input: an alignment field, if desired.
     *                  On output: the offsets of the alignment field.
     * @return          Reference to 'appendTo' parameter.
     * @deprecated ICU 49 Use MessageFormat instead, with plural and select arguments.
     */
    virtual UnicodeString& format(int64_t number,
                                  UnicodeString& appendTo,
                                  FieldPosition& pos) const override;

    /**
     * Formats an array of objects using this object's choices.
     *
     * @param objs      The array of objects to be formatted.
     * @param cnt       The size of objs.
     * @param appendTo  Output parameter to receive result.
     *                  Result is appended to existing contents.
     * @param pos       On input: an alignment field, if desired.
     *                  On output: the offsets of the alignment field.
     * @param success   Output param set to success/failure code on
     *                  exit.
     * @return          Reference to 'appendTo' parameter.
     * @deprecated ICU 49 Use MessageFormat instead, with plural and select arguments.
     */
    virtual UnicodeString& format(const Formattable* objs,
                                  int32_t cnt,
                                  UnicodeString& appendTo,
                                  FieldPosition& pos,
                                  UErrorCode& success) const;

   using NumberFormat::parse;

   /**
    * Looks for the longest match of any message string on the input text and,
    * if there is a match, sets the result object to the corresponding range's number.
    *
    * If no string matches, then the parsePosition is unchanged.
    *
    * @param text           The text to be parsed.
    * @param result         Formattable to be set to the parse result.
    *                       If parse fails, return contents are undefined.
    * @param parsePosition  The position to start parsing at on input.
    *                       On output, moved to after the last successfully
    *                       parse character. On parse failure, does not change.
     * @deprecated ICU 49 Use MessageFormat instead, with plural and select arguments.
    */
    virtual void parse(const UnicodeString& text,
                       Formattable& result,
                       ParsePosition& parsePosition) const override;

    /**
     * Returns a unique class ID POLYMORPHICALLY. Part of ICU's "poor man's RTTI".
     *
     * @return          The class ID for this object. All objects of a
     *                  given class have the same class ID.  Objects of
     *                  other classes have different class IDs.
     * @deprecated ICU 49 Use MessageFormat instead, with plural and select arguments.
     */
    virtual UClassID getDynamicClassID(void) const override;

    /**
     * Returns the class ID for this class.  This is useful only for
     * comparing to a return value from getDynamicClassID().  For example:
     * <pre>
     * .       Base* polymorphic_pointer = createPolymorphicObject();
     * .       if (polymorphic_pointer->getDynamicClassID() ==
     * .           Derived::getStaticClassID()) ...
     * </pre>
     * @return          The class ID for all objects of this class.
     * @deprecated ICU 49 Use MessageFormat instead, with plural and select arguments.
     */
    static UClassID U_EXPORT2 getStaticClassID(void);

private:
    /**
     * Converts a double value to a string.
     * @param value the double number to be converted.
     * @param string the result string.
     * @return the converted string.
     */
    static UnicodeString& dtos(double value, UnicodeString& string);

    ChoiceFormat() = delete; // default constructor not implemented

    /**
     * Construct a new ChoiceFormat with the limits and the corresponding formats
     * based on the pattern.
     *
     * @param newPattern   Pattern used to construct object.
     * @param parseError   Struct to receive information on position
     *                     of error if an error is encountered.
     * @param status       Output param to receive success code.  If the
     *                     pattern cannot be parsed, set to failure code.
     */
    ChoiceFormat(const UnicodeString& newPattern,
                 UParseError& parseError,
                 UErrorCode& status);

    friend class MessageFormat;

    virtual void setChoices(const double* limits,
                            const UBool* closures,
                            const UnicodeString* formats,
                            int32_t count,
                            UErrorCode &errorCode);

    /**
     * Finds the ChoiceFormat sub-message for the given number.
     * @param pattern A MessagePattern.
     * @param partIndex the index of the first ChoiceFormat argument style part.
     * @param number a number to be mapped to one of the ChoiceFormat argument's intervals
     * @return the sub-message start part index.
     */
    static int32_t findSubMessage(const MessagePattern &pattern, int32_t partIndex, double number);

    static double parseArgument(
            const MessagePattern &pattern, int32_t partIndex,
            const UnicodeString &source, ParsePosition &pos);

    /**
     * Matches the pattern string from the end of the partIndex to
     * the beginning of the limitPartIndex,
     * including all syntax except SKIP_SYNTAX,
     * against the source string starting at sourceOffset.
     * If they match, returns the length of the source string match.
     * Otherwise returns -1.
     */
    static int32_t matchStringUntilLimitPart(
            const MessagePattern &pattern, int32_t partIndex, int32_t limitPartIndex,
            const UnicodeString &source, int32_t sourceOffset);

    /**
     * Some of the ChoiceFormat constructors do not have a UErrorCode parameter.
     * We need _some_ way to provide one for the MessagePattern constructor.
     * Alternatively, the MessagePattern could be a pointer field, but that is
     * not nice either.
     */
    UErrorCode constructorErrorCode;

    /**
     * The MessagePattern which contains the parsed structure of the pattern string.
     *
     * Starting with ICU 4.8, the MessagePattern contains a sequence of
     * numeric/selector/message parts corresponding to the parsed pattern.
     * For details see the MessagePattern class API docs.
     */
    MessagePattern msgPattern;

    /**
     * Docs & fields from before ICU 4.8, before MessagePattern was used.
     * Commented out, and left only for explanation of semantics.
     * --------
     * Each ChoiceFormat divides the range -Inf..+Inf into fCount
     * intervals.  The intervals are:
     *
     *         0: fChoiceLimits[0]..fChoiceLimits[1]
     *         1: fChoiceLimits[1]..fChoiceLimits[2]
     *        ...
     *  fCount-2: fChoiceLimits[fCount-2]..fChoiceLimits[fCount-1]
     *  fCount-1: fChoiceLimits[fCount-1]..+Inf
     *
     * Interval 0 is special; during formatting (mapping numbers to
     * strings), it also contains all numbers less than
     * fChoiceLimits[0], as well as NaN values.
     *
     * Interval i maps to and from string fChoiceFormats[i].  When
     * parsing (mapping strings to numbers), then intervals map to
     * their lower limit, that is, interval i maps to fChoiceLimit[i].
     *
     * The intervals may be closed, half open, or open.  This affects
     * formatting but does not affect parsing.  Interval i is affected
     * by fClosures[i] and fClosures[i+1].  If fClosures[i]
     * is false, then the value fChoiceLimits[i] is in interval i.
     * That is, intervals i and i are:
     *
     *  i-1:                 ... x < fChoiceLimits[i]
     *    i: fChoiceLimits[i] <= x ...
     *
     * If fClosures[i] is true, then the value fChoiceLimits[i] is
     * in interval i-1.  That is, intervals i-1 and i are:
     *
     *  i-1:                ... x <= fChoiceLimits[i]
     *    i: fChoiceLimits[i] < x ...
     *
     * Because of the nature of interval 0, fClosures[0] has no
     * effect.
     */
    // double*         fChoiceLimits;
    // UBool*          fClosures;
    // UnicodeString*  fChoiceFormats;
    // int32_t         fCount;
};


U_NAMESPACE_END

#endif  // U_HIDE_DEPRECATED_API
#endif /* #if !UCONFIG_NO_FORMATTING */

#endif /* U_SHOW_CPLUSPLUS_API */

#endif // CHOICFMT_H
//eof
>>>>>>> a8a80be5
<|MERGE_RESOLUTION|>--- conflicted
+++ resolved
@@ -1,1205 +1,601 @@
-<<<<<<< HEAD
-// © 2016 and later: Unicode, Inc. and others.
-// License & terms of use: http://www.unicode.org/copyright.html
-/*
-********************************************************************************
-*   Copyright (C) 1997-2013, International Business Machines
-*   Corporation and others.  All Rights Reserved.
-********************************************************************************
-*
-* File CHOICFMT.H
-*
-* Modification History:
-*
-*   Date        Name        Description
-*   02/19/97    aliu        Converted from java.
-*   03/20/97    helena      Finished first cut of implementation and got rid
-*                           of nextDouble/previousDouble and replaced with
-*                           boolean array.
-*   4/10/97     aliu        Clean up.  Modified to work on AIX.
-*   8/6/97      nos         Removed overloaded constructor, member var 'buffer'.
-*   07/22/98    stephen     Removed operator!= (implemented in Format)
-********************************************************************************
-*/
-
-#ifndef CHOICFMT_H
-#define CHOICFMT_H
-
-#include "unicode/utypes.h"
-
-#if U_SHOW_CPLUSPLUS_API
-
-/**
- * \file
- * \brief C++ API: Choice Format.
- */
-
-#if !UCONFIG_NO_FORMATTING
-
-#include "unicode/fieldpos.h"
-#include "unicode/format.h"
-#include "unicode/messagepattern.h"
-#include "unicode/numfmt.h"
-#include "unicode/unistr.h"
-
-#ifndef U_HIDE_DEPRECATED_API
-
-U_NAMESPACE_BEGIN
-
-class MessageFormat;
-
-/**
- * ChoiceFormat converts between ranges of numeric values and strings for those ranges.
- * The strings must conform to the MessageFormat pattern syntax.
- *
- * <p><em><code>ChoiceFormat</code> is probably not what you need.
- * Please use <code>MessageFormat</code>
- * with <code>plural</code> arguments for proper plural selection,
- * and <code>select</code> arguments for simple selection among a fixed set of choices!</em></p>
- *
- * <p>A <code>ChoiceFormat</code> splits
- * the real number line \htmlonly<code>-&#x221E;</code> to
- * <code>+&#x221E;</code>\endhtmlonly into two
- * or more contiguous ranges. Each range is mapped to a
- * string.</p>
- *
- * <p><code>ChoiceFormat</code> was originally intended
- * for displaying grammatically correct
- * plurals such as &quot;There is one file.&quot; vs. &quot;There are 2 files.&quot;
- * <em>However,</em> plural rules for many languages
- * are too complex for the capabilities of ChoiceFormat,
- * and its requirement of specifying the precise rules for each message
- * is unmanageable for translators.</p>
- *
- * <p>There are two methods of defining a <code>ChoiceFormat</code>; both
- * are equivalent.  The first is by using a string pattern. This is the
- * preferred method in most cases.  The second method is through direct
- * specification of the arrays that logically make up the
- * <code>ChoiceFormat</code>.</p>
- *
- * <p>Note: Typically, choice formatting is done (if done at all) via <code>MessageFormat</code>
- * with a <code>choice</code> argument type,
- * rather than using a stand-alone <code>ChoiceFormat</code>.</p>
- *
- * <h5>Patterns and Their Interpretation</h5>
- *
- * <p>The pattern string defines the range boundaries and the strings for each number range.
- * Syntax:
- * <pre>
- * choiceStyle = number separator message ('|' number separator message)*
- * number = normal_number | ['-'] \htmlonly&#x221E;\endhtmlonly (U+221E, infinity)
- * normal_number = double value (unlocalized ASCII string)
- * separator = less_than | less_than_or_equal
- * less_than = '<'
- * less_than_or_equal = '#' | \htmlonly&#x2264;\endhtmlonly (U+2264)
- * message: see {@link MessageFormat}
- * </pre>
- * Pattern_White_Space between syntax elements is ignored, except
- * around each range's sub-message.</p>
- *
- * <p>Each numeric sub-range extends from the current range's number
- * to the next range's number.
- * The number itself is included in its range if a <code>less_than_or_equal</code> sign is used,
- * and excluded from its range (and instead included in the previous range)
- * if a <code>less_than</code> sign is used.</p>
- *
- * <p>When a <code>ChoiceFormat</code> is constructed from
- * arrays of numbers, closure flags and strings,
- * they are interpreted just like
- * the sequence of <code>(number separator string)</code> in an equivalent pattern string.
- * <code>closure[i]==true</code> corresponds to a <code>less_than</code> separator sign.
- * The equivalent pattern string will be constructed automatically.</p>
- *
- * <p>During formatting, a number is mapped to the first range
- * where the number is not greater than the range's upper limit.
- * That range's message string is returned. A NaN maps to the very first range.</p>
- *
- * <p>During parsing, a range is selected for the longest match of
- * any range's message. That range's number is returned, ignoring the separator/closure.
- * Only a simple string match is performed, without parsing of arguments that
- * might be specified in the message strings.</p>
- *
- * <p>Note that the first range's number is ignored in formatting
- * but may be returned from parsing.</p>
- *
- * <h5>Examples</h5>
- *
- * <p>Here is an example of two arrays that map the number
- * <code>1..7</code> to the English day of the week abbreviations
- * <code>Sun..Sat</code>. No closures array is given; this is the same as
- * specifying all closures to be <code>false</code>.</p>
- *
- * <pre>    {1,2,3,4,5,6,7},
- *     {&quot;Sun&quot;,&quot;Mon&quot;,&quot;Tue&quot;,&quot;Wed&quot;,&quot;Thur&quot;,&quot;Fri&quot;,&quot;Sat&quot;}</pre>
- *
- * <p>Here is an example that maps the ranges [-Inf, 1), [1, 1], and (1,
- * +Inf] to three strings. That is, the number line is split into three
- * ranges: x &lt; 1.0, x = 1.0, and x &gt; 1.0.
- * (The round parentheses in the notation above indicate an exclusive boundary,
- * like the turned bracket in European notation: [-Inf, 1) == [-Inf, 1[  )</p>
- *
- * <pre>    {0, 1, 1},
- *     {false, false, true},
- *     {&quot;no files&quot;, &quot;one file&quot;, &quot;many files&quot;}</pre>
- *
- * <p>Here is an example that shows formatting and parsing: </p>
- *
- * \code
- *   #include <unicode/choicfmt.h>
- *   #include <unicode/unistr.h>
- *   #include <iostream.h>
- *
- *   int main(int argc, char *argv[]) {
- *       double limits[] = {1,2,3,4,5,6,7};
- *       UnicodeString monthNames[] = {
- *           "Sun","Mon","Tue","Wed","Thu","Fri","Sat"};
- *       ChoiceFormat fmt(limits, monthNames, 7);
- *       UnicodeString str;
- *       char buf[256];
- *       for (double x = 1.0; x <= 8.0; x += 1.0) {
- *           fmt.format(x, str);
- *           str.extract(0, str.length(), buf, 256, "");
- *           str.truncate(0);
- *           cout << x << " -> "
- *                << buf << endl;
- *       }
- *       cout << endl;
- *       return 0;
- *   }
- * \endcode
- *
- * <p><em>User subclasses are not supported.</em> While clients may write
- * subclasses, such code will not necessarily work and will not be
- * guaranteed to work stably from release to release.
- *
- * @deprecated ICU 49 Use MessageFormat instead, with plural and select arguments.
- */
-class U_I18N_API ChoiceFormat: public NumberFormat {
-public:
-    /**
-     * Constructs a new ChoiceFormat from the pattern string.
-     *
-     * @param pattern   Pattern used to construct object.
-     * @param status    Output param to receive success code.  If the
-     *                  pattern cannot be parsed, set to failure code.
-     * @deprecated ICU 49 Use MessageFormat instead, with plural and select arguments.
-     */
-    ChoiceFormat(const UnicodeString& pattern,
-                 UErrorCode& status);
-
-
-    /**
-     * Constructs a new ChoiceFormat with the given limits and message strings.
-     * All closure flags default to <code>false</code>,
-     * equivalent to <code>less_than_or_equal</code> separators.
-     *
-     * Copies the limits and formats instead of adopting them.
-     *
-     * @param limits    Array of limit values.
-     * @param formats   Array of formats.
-     * @param count     Size of 'limits' and 'formats' arrays.
-     * @deprecated ICU 49 Use MessageFormat instead, with plural and select arguments.
-     */
-    ChoiceFormat(const double* limits,
-                 const UnicodeString* formats,
-                 int32_t count );
-
-    /**
-     * Constructs a new ChoiceFormat with the given limits, closure flags and message strings.
-     *
-     * Copies the limits and formats instead of adopting them.
-     *
-     * @param limits Array of limit values
-     * @param closures Array of booleans specifying whether each
-     * element of 'limits' is open or closed.  If false, then the
-     * corresponding limit number is a member of its range.
-     * If true, then the limit number belongs to the previous range it.
-     * @param formats Array of formats
-     * @param count Size of 'limits', 'closures', and 'formats' arrays
-     * @deprecated ICU 49 Use MessageFormat instead, with plural and select arguments.
-     */
-    ChoiceFormat(const double* limits,
-                 const UBool* closures,
-                 const UnicodeString* formats,
-                 int32_t count);
-
-    /**
-     * Copy constructor.
-     *
-     * @param that   ChoiceFormat object to be copied from
-     * @deprecated ICU 49 Use MessageFormat instead, with plural and select arguments.
-     */
-    ChoiceFormat(const ChoiceFormat& that);
-
-    /**
-     * Assignment operator.
-     *
-     * @param that   ChoiceFormat object to be copied
-     * @deprecated ICU 49 Use MessageFormat instead, with plural and select arguments.
-     */
-    const ChoiceFormat& operator=(const ChoiceFormat& that);
-
-    /**
-     * Destructor.
-     * @deprecated ICU 49 Use MessageFormat instead, with plural and select arguments.
-     */
-    virtual ~ChoiceFormat();
-
-    /**
-     * Clones this Format object. The caller owns the
-     * result and must delete it when done.
-     *
-     * @return a copy of this object
-     * @deprecated ICU 49 Use MessageFormat instead, with plural and select arguments.
-     */
-    virtual ChoiceFormat* clone() const;
-
-    /**
-     * Returns true if the given Format objects are semantically equal.
-     * Objects of different subclasses are considered unequal.
-     *
-     * @param other    ChoiceFormat object to be compared
-     * @return         true if other is the same as this.
-     * @deprecated ICU 49 Use MessageFormat instead, with plural and select arguments.
-     */
-    virtual UBool operator==(const Format& other) const;
-
-    /**
-     * Sets the pattern.
-     * @param pattern   The pattern to be applied.
-     * @param status    Output param set to success/failure code on
-     *                  exit. If the pattern is invalid, this will be
-     *                  set to a failure result.
-     * @deprecated ICU 49 Use MessageFormat instead, with plural and select arguments.
-     */
-    virtual void applyPattern(const UnicodeString& pattern,
-                              UErrorCode& status);
-
-    /**
-     * Sets the pattern.
-     * @param pattern    The pattern to be applied.
-     * @param parseError Struct to receive information on position
-     *                   of error if an error is encountered
-     * @param status     Output param set to success/failure code on
-     *                   exit. If the pattern is invalid, this will be
-     *                   set to a failure result.
-     * @deprecated ICU 49 Use MessageFormat instead, with plural and select arguments.
-     */
-    virtual void applyPattern(const UnicodeString& pattern,
-                             UParseError& parseError,
-                             UErrorCode& status);
-    /**
-     * Gets the pattern.
-     *
-     * @param pattern    Output param which will receive the pattern
-     *                   Previous contents are deleted.
-     * @return    A reference to 'pattern'
-     * @deprecated ICU 49 Use MessageFormat instead, with plural and select arguments.
-     */
-    virtual UnicodeString& toPattern(UnicodeString &pattern) const;
-
-    /**
-     * Sets the choices to be used in formatting.
-     * For details see the constructor with the same parameter list.
-     *
-     * @param limitsToCopy      Contains the top value that you want
-     *                          parsed with that format,and should be in
-     *                          ascending sorted order. When formatting X,
-     *                          the choice will be the i, where limit[i]
-     *                          &lt;= X &lt; limit[i+1].
-     * @param formatsToCopy     The format strings you want to use for each limit.
-     * @param count             The size of the above arrays.
-     * @deprecated ICU 49 Use MessageFormat instead, with plural and select arguments.
-     */
-    virtual void setChoices(const double* limitsToCopy,
-                            const UnicodeString* formatsToCopy,
-                            int32_t count );
-
-    /**
-     * Sets the choices to be used in formatting.
-     * For details see the constructor with the same parameter list.
-     *
-     * @param limits Array of limits
-     * @param closures Array of limit booleans
-     * @param formats Array of format string
-     * @param count The size of the above arrays
-     * @deprecated ICU 49 Use MessageFormat instead, with plural and select arguments.
-     */
-    virtual void setChoices(const double* limits,
-                            const UBool* closures,
-                            const UnicodeString* formats,
-                            int32_t count);
-
-    /**
-     * Returns NULL and 0.
-     * Before ICU 4.8, this used to return the choice limits array.
-     *
-     * @param count Will be set to 0.
-     * @return NULL
-     * @deprecated ICU 4.8 Use the MessagePattern class to analyze a ChoiceFormat pattern.
-     */
-    virtual const double* getLimits(int32_t& count) const;
-
-    /**
-     * Returns NULL and 0.
-     * Before ICU 4.8, this used to return the limit booleans array.
-     *
-     * @param count Will be set to 0.
-     * @return NULL
-     * @deprecated ICU 4.8 Use the MessagePattern class to analyze a ChoiceFormat pattern.
-     */
-    virtual const UBool* getClosures(int32_t& count) const;
-
-    /**
-     * Returns NULL and 0.
-     * Before ICU 4.8, this used to return the array of choice strings.
-     *
-     * @param count Will be set to 0.
-     * @return NULL
-     * @deprecated ICU 4.8 Use the MessagePattern class to analyze a ChoiceFormat pattern.
-     */
-    virtual const UnicodeString* getFormats(int32_t& count) const;
-
-
-    using NumberFormat::format;
-
-    /**
-     * Formats a double number using this object's choices.
-     *
-     * @param number    The value to be formatted.
-     * @param appendTo  Output parameter to receive result.
-     *                  Result is appended to existing contents.
-     * @param pos       On input: an alignment field, if desired.
-     *                  On output: the offsets of the alignment field.
-     * @return          Reference to 'appendTo' parameter.
-     * @deprecated ICU 49 Use MessageFormat instead, with plural and select arguments.
-     */
-    virtual UnicodeString& format(double number,
-                                  UnicodeString& appendTo,
-                                  FieldPosition& pos) const;
-    /**
-     * Formats an int32_t number using this object's choices.
-     *
-     * @param number    The value to be formatted.
-     * @param appendTo  Output parameter to receive result.
-     *                  Result is appended to existing contents.
-     * @param pos       On input: an alignment field, if desired.
-     *                  On output: the offsets of the alignment field.
-     * @return          Reference to 'appendTo' parameter.
-     * @deprecated ICU 49 Use MessageFormat instead, with plural and select arguments.
-     */
-    virtual UnicodeString& format(int32_t number,
-                                  UnicodeString& appendTo,
-                                  FieldPosition& pos) const;
-
-    /**
-     * Formats an int64_t number using this object's choices.
-     *
-     * @param number    The value to be formatted.
-     * @param appendTo  Output parameter to receive result.
-     *                  Result is appended to existing contents.
-     * @param pos       On input: an alignment field, if desired.
-     *                  On output: the offsets of the alignment field.
-     * @return          Reference to 'appendTo' parameter.
-     * @deprecated ICU 49 Use MessageFormat instead, with plural and select arguments.
-     */
-    virtual UnicodeString& format(int64_t number,
-                                  UnicodeString& appendTo,
-                                  FieldPosition& pos) const;
-
-    /**
-     * Formats an array of objects using this object's choices.
-     *
-     * @param objs      The array of objects to be formatted.
-     * @param cnt       The size of objs.
-     * @param appendTo  Output parameter to receive result.
-     *                  Result is appended to existing contents.
-     * @param pos       On input: an alignment field, if desired.
-     *                  On output: the offsets of the alignment field.
-     * @param success   Output param set to success/failure code on
-     *                  exit.
-     * @return          Reference to 'appendTo' parameter.
-     * @deprecated ICU 49 Use MessageFormat instead, with plural and select arguments.
-     */
-    virtual UnicodeString& format(const Formattable* objs,
-                                  int32_t cnt,
-                                  UnicodeString& appendTo,
-                                  FieldPosition& pos,
-                                  UErrorCode& success) const;
-
-   using NumberFormat::parse;
-
-   /**
-    * Looks for the longest match of any message string on the input text and,
-    * if there is a match, sets the result object to the corresponding range's number.
-    *
-    * If no string matches, then the parsePosition is unchanged.
-    *
-    * @param text           The text to be parsed.
-    * @param result         Formattable to be set to the parse result.
-    *                       If parse fails, return contents are undefined.
-    * @param parsePosition  The position to start parsing at on input.
-    *                       On output, moved to after the last successfully
-    *                       parse character. On parse failure, does not change.
-     * @deprecated ICU 49 Use MessageFormat instead, with plural and select arguments.
-    */
-    virtual void parse(const UnicodeString& text,
-                       Formattable& result,
-                       ParsePosition& parsePosition) const;
-
-    /**
-     * Returns a unique class ID POLYMORPHICALLY. Part of ICU's "poor man's RTTI".
-     *
-     * @return          The class ID for this object. All objects of a
-     *                  given class have the same class ID.  Objects of
-     *                  other classes have different class IDs.
-     * @deprecated ICU 49 Use MessageFormat instead, with plural and select arguments.
-     */
-    virtual UClassID getDynamicClassID(void) const;
-
-    /**
-     * Returns the class ID for this class.  This is useful only for
-     * comparing to a return value from getDynamicClassID().  For example:
-     * <pre>
-     * .       Base* polymorphic_pointer = createPolymorphicObject();
-     * .       if (polymorphic_pointer->getDynamicClassID() ==
-     * .           Derived::getStaticClassID()) ...
-     * </pre>
-     * @return          The class ID for all objects of this class.
-     * @deprecated ICU 49 Use MessageFormat instead, with plural and select arguments.
-     */
-    static UClassID U_EXPORT2 getStaticClassID(void);
-
-private:
-    /**
-     * Converts a double value to a string.
-     * @param value the double number to be converted.
-     * @param string the result string.
-     * @return the converted string.
-     */
-    static UnicodeString& dtos(double value, UnicodeString& string);
-
-    ChoiceFormat(); // default constructor not implemented
-
-    /**
-     * Construct a new ChoiceFormat with the limits and the corresponding formats
-     * based on the pattern.
-     *
-     * @param newPattern   Pattern used to construct object.
-     * @param parseError   Struct to receive information on position
-     *                     of error if an error is encountered.
-     * @param status       Output param to receive success code.  If the
-     *                     pattern cannot be parsed, set to failure code.
-     */
-    ChoiceFormat(const UnicodeString& newPattern,
-                 UParseError& parseError,
-                 UErrorCode& status);
-
-    friend class MessageFormat;
-
-    virtual void setChoices(const double* limits,
-                            const UBool* closures,
-                            const UnicodeString* formats,
-                            int32_t count,
-                            UErrorCode &errorCode);
-
-    /**
-     * Finds the ChoiceFormat sub-message for the given number.
-     * @param pattern A MessagePattern.
-     * @param partIndex the index of the first ChoiceFormat argument style part.
-     * @param number a number to be mapped to one of the ChoiceFormat argument's intervals
-     * @return the sub-message start part index.
-     */
-    static int32_t findSubMessage(const MessagePattern &pattern, int32_t partIndex, double number);
-
-    static double parseArgument(
-            const MessagePattern &pattern, int32_t partIndex,
-            const UnicodeString &source, ParsePosition &pos);
-
-    /**
-     * Matches the pattern string from the end of the partIndex to
-     * the beginning of the limitPartIndex,
-     * including all syntax except SKIP_SYNTAX,
-     * against the source string starting at sourceOffset.
-     * If they match, returns the length of the source string match.
-     * Otherwise returns -1.
-     */
-    static int32_t matchStringUntilLimitPart(
-            const MessagePattern &pattern, int32_t partIndex, int32_t limitPartIndex,
-            const UnicodeString &source, int32_t sourceOffset);
-
-    /**
-     * Some of the ChoiceFormat constructors do not have a UErrorCode paramater.
-     * We need _some_ way to provide one for the MessagePattern constructor.
-     * Alternatively, the MessagePattern could be a pointer field, but that is
-     * not nice either.
-     */
-    UErrorCode constructorErrorCode;
-
-    /**
-     * The MessagePattern which contains the parsed structure of the pattern string.
-     *
-     * Starting with ICU 4.8, the MessagePattern contains a sequence of
-     * numeric/selector/message parts corresponding to the parsed pattern.
-     * For details see the MessagePattern class API docs.
-     */
-    MessagePattern msgPattern;
-
-    /**
-     * Docs & fields from before ICU 4.8, before MessagePattern was used.
-     * Commented out, and left only for explanation of semantics.
-     * --------
-     * Each ChoiceFormat divides the range -Inf..+Inf into fCount
-     * intervals.  The intervals are:
-     *
-     *         0: fChoiceLimits[0]..fChoiceLimits[1]
-     *         1: fChoiceLimits[1]..fChoiceLimits[2]
-     *        ...
-     *  fCount-2: fChoiceLimits[fCount-2]..fChoiceLimits[fCount-1]
-     *  fCount-1: fChoiceLimits[fCount-1]..+Inf
-     *
-     * Interval 0 is special; during formatting (mapping numbers to
-     * strings), it also contains all numbers less than
-     * fChoiceLimits[0], as well as NaN values.
-     *
-     * Interval i maps to and from string fChoiceFormats[i].  When
-     * parsing (mapping strings to numbers), then intervals map to
-     * their lower limit, that is, interval i maps to fChoiceLimit[i].
-     *
-     * The intervals may be closed, half open, or open.  This affects
-     * formatting but does not affect parsing.  Interval i is affected
-     * by fClosures[i] and fClosures[i+1].  If fClosures[i]
-     * is false, then the value fChoiceLimits[i] is in interval i.
-     * That is, intervals i and i are:
-     *
-     *  i-1:                 ... x < fChoiceLimits[i]
-     *    i: fChoiceLimits[i] <= x ...
-     *
-     * If fClosures[i] is true, then the value fChoiceLimits[i] is
-     * in interval i-1.  That is, intervals i-1 and i are:
-     *
-     *  i-1:                ... x <= fChoiceLimits[i]
-     *    i: fChoiceLimits[i] < x ...
-     *
-     * Because of the nature of interval 0, fClosures[0] has no
-     * effect.
-     */
-    // double*         fChoiceLimits;
-    // UBool*          fClosures;
-    // UnicodeString*  fChoiceFormats;
-    // int32_t         fCount;
-};
-
-
-U_NAMESPACE_END
-
-#endif  // U_HIDE_DEPRECATED_API
-#endif /* #if !UCONFIG_NO_FORMATTING */
-
-#endif /* U_SHOW_CPLUSPLUS_API */
-
-#endif // CHOICFMT_H
-//eof
-=======
-// © 2016 and later: Unicode, Inc. and others.
-// License & terms of use: http://www.unicode.org/copyright.html
-/*
-********************************************************************************
-*   Copyright (C) 1997-2013, International Business Machines
-*   Corporation and others.  All Rights Reserved.
-********************************************************************************
-*
-* File CHOICFMT.H
-*
-* Modification History:
-*
-*   Date        Name        Description
-*   02/19/97    aliu        Converted from java.
-*   03/20/97    helena      Finished first cut of implementation and got rid
-*                           of nextDouble/previousDouble and replaced with
-*                           boolean array.
-*   4/10/97     aliu        Clean up.  Modified to work on AIX.
-*   8/6/97      nos         Removed overloaded constructor, member var 'buffer'.
-*   07/22/98    stephen     Removed operator!= (implemented in Format)
-********************************************************************************
-*/
-
-#ifndef CHOICFMT_H
-#define CHOICFMT_H
-
-#include "unicode/utypes.h"
-
-#if U_SHOW_CPLUSPLUS_API
-
-/**
- * \file
- * \brief C++ API: Choice Format.
- */
-
-#if !UCONFIG_NO_FORMATTING
-
-#include "unicode/fieldpos.h"
-#include "unicode/format.h"
-#include "unicode/messagepattern.h"
-#include "unicode/numfmt.h"
-#include "unicode/unistr.h"
-
-#ifndef U_HIDE_DEPRECATED_API
-
-U_NAMESPACE_BEGIN
-
-class MessageFormat;
-
-/**
- * ChoiceFormat converts between ranges of numeric values and strings for those ranges.
- * The strings must conform to the MessageFormat pattern syntax.
- *
- * <p><em><code>ChoiceFormat</code> is probably not what you need.
- * Please use <code>MessageFormat</code>
- * with <code>plural</code> arguments for proper plural selection,
- * and <code>select</code> arguments for simple selection among a fixed set of choices!</em></p>
- *
- * <p>A <code>ChoiceFormat</code> splits
- * the real number line \htmlonly<code>-&#x221E;</code> to
- * <code>+&#x221E;</code>\endhtmlonly into two
- * or more contiguous ranges. Each range is mapped to a
- * string.</p>
- *
- * <p><code>ChoiceFormat</code> was originally intended
- * for displaying grammatically correct
- * plurals such as &quot;There is one file.&quot; vs. &quot;There are 2 files.&quot;
- * <em>However,</em> plural rules for many languages
- * are too complex for the capabilities of ChoiceFormat,
- * and its requirement of specifying the precise rules for each message
- * is unmanageable for translators.</p>
- *
- * <p>There are two methods of defining a <code>ChoiceFormat</code>; both
- * are equivalent.  The first is by using a string pattern. This is the
- * preferred method in most cases.  The second method is through direct
- * specification of the arrays that logically make up the
- * <code>ChoiceFormat</code>.</p>
- *
- * <p>Note: Typically, choice formatting is done (if done at all) via <code>MessageFormat</code>
- * with a <code>choice</code> argument type,
- * rather than using a stand-alone <code>ChoiceFormat</code>.</p>
- *
- * <h5>Patterns and Their Interpretation</h5>
- *
- * <p>The pattern string defines the range boundaries and the strings for each number range.
- * Syntax:
- * <pre>
- * choiceStyle = number separator message ('|' number separator message)*
- * number = normal_number | ['-'] \htmlonly&#x221E;\endhtmlonly (U+221E, infinity)
- * normal_number = double value (unlocalized ASCII string)
- * separator = less_than | less_than_or_equal
- * less_than = '<'
- * less_than_or_equal = '#' | \htmlonly&#x2264;\endhtmlonly (U+2264)
- * message: see {@link MessageFormat}
- * </pre>
- * Pattern_White_Space between syntax elements is ignored, except
- * around each range's sub-message.</p>
- *
- * <p>Each numeric sub-range extends from the current range's number
- * to the next range's number.
- * The number itself is included in its range if a <code>less_than_or_equal</code> sign is used,
- * and excluded from its range (and instead included in the previous range)
- * if a <code>less_than</code> sign is used.</p>
- *
- * <p>When a <code>ChoiceFormat</code> is constructed from
- * arrays of numbers, closure flags and strings,
- * they are interpreted just like
- * the sequence of <code>(number separator string)</code> in an equivalent pattern string.
- * <code>closure[i]==true</code> corresponds to a <code>less_than</code> separator sign.
- * The equivalent pattern string will be constructed automatically.</p>
- *
- * <p>During formatting, a number is mapped to the first range
- * where the number is not greater than the range's upper limit.
- * That range's message string is returned. A NaN maps to the very first range.</p>
- *
- * <p>During parsing, a range is selected for the longest match of
- * any range's message. That range's number is returned, ignoring the separator/closure.
- * Only a simple string match is performed, without parsing of arguments that
- * might be specified in the message strings.</p>
- *
- * <p>Note that the first range's number is ignored in formatting
- * but may be returned from parsing.</p>
- *
- * <h5>Examples</h5>
- *
- * <p>Here is an example of two arrays that map the number
- * <code>1..7</code> to the English day of the week abbreviations
- * <code>Sun..Sat</code>. No closures array is given; this is the same as
- * specifying all closures to be <code>false</code>.</p>
- *
- * <pre>    {1,2,3,4,5,6,7},
- *     {&quot;Sun&quot;,&quot;Mon&quot;,&quot;Tue&quot;,&quot;Wed&quot;,&quot;Thur&quot;,&quot;Fri&quot;,&quot;Sat&quot;}</pre>
- *
- * <p>Here is an example that maps the ranges [-Inf, 1), [1, 1], and (1,
- * +Inf] to three strings. That is, the number line is split into three
- * ranges: x &lt; 1.0, x = 1.0, and x &gt; 1.0.
- * (The round parentheses in the notation above indicate an exclusive boundary,
- * like the turned bracket in European notation: [-Inf, 1) == [-Inf, 1[  )</p>
- *
- * <pre>    {0, 1, 1},
- *     {false, false, true},
- *     {&quot;no files&quot;, &quot;one file&quot;, &quot;many files&quot;}</pre>
- *
- * <p>Here is an example that shows formatting and parsing: </p>
- *
- * \code
- *   #include <unicode/choicfmt.h>
- *   #include <unicode/unistr.h>
- *   #include <iostream.h>
- *
- *   int main(int argc, char *argv[]) {
- *       double limits[] = {1,2,3,4,5,6,7};
- *       UnicodeString monthNames[] = {
- *           "Sun","Mon","Tue","Wed","Thu","Fri","Sat"};
- *       ChoiceFormat fmt(limits, monthNames, 7);
- *       UnicodeString str;
- *       char buf[256];
- *       for (double x = 1.0; x <= 8.0; x += 1.0) {
- *           fmt.format(x, str);
- *           str.extract(0, str.length(), buf, 256, "");
- *           str.truncate(0);
- *           cout << x << " -> "
- *                << buf << endl;
- *       }
- *       cout << endl;
- *       return 0;
- *   }
- * \endcode
- *
- * <p><em>User subclasses are not supported.</em> While clients may write
- * subclasses, such code will not necessarily work and will not be
- * guaranteed to work stably from release to release.
- *
- * @deprecated ICU 49 Use MessageFormat instead, with plural and select arguments.
- */
-class U_I18N_API ChoiceFormat: public NumberFormat {
-public:
-    /**
-     * Constructs a new ChoiceFormat from the pattern string.
-     *
-     * @param pattern   Pattern used to construct object.
-     * @param status    Output param to receive success code.  If the
-     *                  pattern cannot be parsed, set to failure code.
-     * @deprecated ICU 49 Use MessageFormat instead, with plural and select arguments.
-     */
-    ChoiceFormat(const UnicodeString& pattern,
-                 UErrorCode& status);
-
-
-    /**
-     * Constructs a new ChoiceFormat with the given limits and message strings.
-     * All closure flags default to <code>false</code>,
-     * equivalent to <code>less_than_or_equal</code> separators.
-     *
-     * Copies the limits and formats instead of adopting them.
-     *
-     * @param limits    Array of limit values.
-     * @param formats   Array of formats.
-     * @param count     Size of 'limits' and 'formats' arrays.
-     * @deprecated ICU 49 Use MessageFormat instead, with plural and select arguments.
-     */
-    ChoiceFormat(const double* limits,
-                 const UnicodeString* formats,
-                 int32_t count );
-
-    /**
-     * Constructs a new ChoiceFormat with the given limits, closure flags and message strings.
-     *
-     * Copies the limits and formats instead of adopting them.
-     *
-     * @param limits Array of limit values
-     * @param closures Array of booleans specifying whether each
-     * element of 'limits' is open or closed.  If false, then the
-     * corresponding limit number is a member of its range.
-     * If true, then the limit number belongs to the previous range it.
-     * @param formats Array of formats
-     * @param count Size of 'limits', 'closures', and 'formats' arrays
-     * @deprecated ICU 49 Use MessageFormat instead, with plural and select arguments.
-     */
-    ChoiceFormat(const double* limits,
-                 const UBool* closures,
-                 const UnicodeString* formats,
-                 int32_t count);
-
-    /**
-     * Copy constructor.
-     *
-     * @param that   ChoiceFormat object to be copied from
-     * @deprecated ICU 49 Use MessageFormat instead, with plural and select arguments.
-     */
-    ChoiceFormat(const ChoiceFormat& that);
-
-    /**
-     * Assignment operator.
-     *
-     * @param that   ChoiceFormat object to be copied
-     * @deprecated ICU 49 Use MessageFormat instead, with plural and select arguments.
-     */
-    const ChoiceFormat& operator=(const ChoiceFormat& that);
-
-    /**
-     * Destructor.
-     * @deprecated ICU 49 Use MessageFormat instead, with plural and select arguments.
-     */
-    virtual ~ChoiceFormat();
-
-    /**
-     * Clones this Format object. The caller owns the
-     * result and must delete it when done.
-     *
-     * @return a copy of this object
-     * @deprecated ICU 49 Use MessageFormat instead, with plural and select arguments.
-     */
-    virtual ChoiceFormat* clone() const override;
-
-    /**
-     * Returns true if the given Format objects are semantically equal.
-     * Objects of different subclasses are considered unequal.
-     *
-     * @param other    ChoiceFormat object to be compared
-     * @return         true if other is the same as this.
-     * @deprecated ICU 49 Use MessageFormat instead, with plural and select arguments.
-     */
-    virtual bool operator==(const Format& other) const override;
-
-    /**
-     * Sets the pattern.
-     * @param pattern   The pattern to be applied.
-     * @param status    Output param set to success/failure code on
-     *                  exit. If the pattern is invalid, this will be
-     *                  set to a failure result.
-     * @deprecated ICU 49 Use MessageFormat instead, with plural and select arguments.
-     */
-    virtual void applyPattern(const UnicodeString& pattern,
-                              UErrorCode& status);
-
-    /**
-     * Sets the pattern.
-     * @param pattern    The pattern to be applied.
-     * @param parseError Struct to receive information on position
-     *                   of error if an error is encountered
-     * @param status     Output param set to success/failure code on
-     *                   exit. If the pattern is invalid, this will be
-     *                   set to a failure result.
-     * @deprecated ICU 49 Use MessageFormat instead, with plural and select arguments.
-     */
-    virtual void applyPattern(const UnicodeString& pattern,
-                             UParseError& parseError,
-                             UErrorCode& status);
-    /**
-     * Gets the pattern.
-     *
-     * @param pattern    Output param which will receive the pattern
-     *                   Previous contents are deleted.
-     * @return    A reference to 'pattern'
-     * @deprecated ICU 49 Use MessageFormat instead, with plural and select arguments.
-     */
-    virtual UnicodeString& toPattern(UnicodeString &pattern) const;
-
-    /**
-     * Sets the choices to be used in formatting.
-     * For details see the constructor with the same parameter list.
-     *
-     * @param limitsToCopy      Contains the top value that you want
-     *                          parsed with that format,and should be in
-     *                          ascending sorted order. When formatting X,
-     *                          the choice will be the i, where limit[i]
-     *                          &lt;= X &lt; limit[i+1].
-     * @param formatsToCopy     The format strings you want to use for each limit.
-     * @param count             The size of the above arrays.
-     * @deprecated ICU 49 Use MessageFormat instead, with plural and select arguments.
-     */
-    virtual void setChoices(const double* limitsToCopy,
-                            const UnicodeString* formatsToCopy,
-                            int32_t count );
-
-    /**
-     * Sets the choices to be used in formatting.
-     * For details see the constructor with the same parameter list.
-     *
-     * @param limits Array of limits
-     * @param closures Array of limit booleans
-     * @param formats Array of format string
-     * @param count The size of the above arrays
-     * @deprecated ICU 49 Use MessageFormat instead, with plural and select arguments.
-     */
-    virtual void setChoices(const double* limits,
-                            const UBool* closures,
-                            const UnicodeString* formats,
-                            int32_t count);
-
-    /**
-     * Returns nullptr and 0.
-     * Before ICU 4.8, this used to return the choice limits array.
-     *
-     * @param count Will be set to 0.
-     * @return nullptr
-     * @deprecated ICU 4.8 Use the MessagePattern class to analyze a ChoiceFormat pattern.
-     */
-    virtual const double* getLimits(int32_t& count) const;
-
-    /**
-     * Returns nullptr and 0.
-     * Before ICU 4.8, this used to return the limit booleans array.
-     *
-     * @param count Will be set to 0.
-     * @return nullptr
-     * @deprecated ICU 4.8 Use the MessagePattern class to analyze a ChoiceFormat pattern.
-     */
-    virtual const UBool* getClosures(int32_t& count) const;
-
-    /**
-     * Returns nullptr and 0.
-     * Before ICU 4.8, this used to return the array of choice strings.
-     *
-     * @param count Will be set to 0.
-     * @return nullptr
-     * @deprecated ICU 4.8 Use the MessagePattern class to analyze a ChoiceFormat pattern.
-     */
-    virtual const UnicodeString* getFormats(int32_t& count) const;
-
-
-    using NumberFormat::format;
-
-    /**
-     * Formats a double number using this object's choices.
-     *
-     * @param number    The value to be formatted.
-     * @param appendTo  Output parameter to receive result.
-     *                  Result is appended to existing contents.
-     * @param pos       On input: an alignment field, if desired.
-     *                  On output: the offsets of the alignment field.
-     * @return          Reference to 'appendTo' parameter.
-     * @deprecated ICU 49 Use MessageFormat instead, with plural and select arguments.
-     */
-    virtual UnicodeString& format(double number,
-                                  UnicodeString& appendTo,
-                                  FieldPosition& pos) const override;
-    /**
-     * Formats an int32_t number using this object's choices.
-     *
-     * @param number    The value to be formatted.
-     * @param appendTo  Output parameter to receive result.
-     *                  Result is appended to existing contents.
-     * @param pos       On input: an alignment field, if desired.
-     *                  On output: the offsets of the alignment field.
-     * @return          Reference to 'appendTo' parameter.
-     * @deprecated ICU 49 Use MessageFormat instead, with plural and select arguments.
-     */
-    virtual UnicodeString& format(int32_t number,
-                                  UnicodeString& appendTo,
-                                  FieldPosition& pos) const override;
-
-    /**
-     * Formats an int64_t number using this object's choices.
-     *
-     * @param number    The value to be formatted.
-     * @param appendTo  Output parameter to receive result.
-     *                  Result is appended to existing contents.
-     * @param pos       On input: an alignment field, if desired.
-     *                  On output: the offsets of the alignment field.
-     * @return          Reference to 'appendTo' parameter.
-     * @deprecated ICU 49 Use MessageFormat instead, with plural and select arguments.
-     */
-    virtual UnicodeString& format(int64_t number,
-                                  UnicodeString& appendTo,
-                                  FieldPosition& pos) const override;
-
-    /**
-     * Formats an array of objects using this object's choices.
-     *
-     * @param objs      The array of objects to be formatted.
-     * @param cnt       The size of objs.
-     * @param appendTo  Output parameter to receive result.
-     *                  Result is appended to existing contents.
-     * @param pos       On input: an alignment field, if desired.
-     *                  On output: the offsets of the alignment field.
-     * @param success   Output param set to success/failure code on
-     *                  exit.
-     * @return          Reference to 'appendTo' parameter.
-     * @deprecated ICU 49 Use MessageFormat instead, with plural and select arguments.
-     */
-    virtual UnicodeString& format(const Formattable* objs,
-                                  int32_t cnt,
-                                  UnicodeString& appendTo,
-                                  FieldPosition& pos,
-                                  UErrorCode& success) const;
-
-   using NumberFormat::parse;
-
-   /**
-    * Looks for the longest match of any message string on the input text and,
-    * if there is a match, sets the result object to the corresponding range's number.
-    *
-    * If no string matches, then the parsePosition is unchanged.
-    *
-    * @param text           The text to be parsed.
-    * @param result         Formattable to be set to the parse result.
-    *                       If parse fails, return contents are undefined.
-    * @param parsePosition  The position to start parsing at on input.
-    *                       On output, moved to after the last successfully
-    *                       parse character. On parse failure, does not change.
-     * @deprecated ICU 49 Use MessageFormat instead, with plural and select arguments.
-    */
-    virtual void parse(const UnicodeString& text,
-                       Formattable& result,
-                       ParsePosition& parsePosition) const override;
-
-    /**
-     * Returns a unique class ID POLYMORPHICALLY. Part of ICU's "poor man's RTTI".
-     *
-     * @return          The class ID for this object. All objects of a
-     *                  given class have the same class ID.  Objects of
-     *                  other classes have different class IDs.
-     * @deprecated ICU 49 Use MessageFormat instead, with plural and select arguments.
-     */
-    virtual UClassID getDynamicClassID(void) const override;
-
-    /**
-     * Returns the class ID for this class.  This is useful only for
-     * comparing to a return value from getDynamicClassID().  For example:
-     * <pre>
-     * .       Base* polymorphic_pointer = createPolymorphicObject();
-     * .       if (polymorphic_pointer->getDynamicClassID() ==
-     * .           Derived::getStaticClassID()) ...
-     * </pre>
-     * @return          The class ID for all objects of this class.
-     * @deprecated ICU 49 Use MessageFormat instead, with plural and select arguments.
-     */
-    static UClassID U_EXPORT2 getStaticClassID(void);
-
-private:
-    /**
-     * Converts a double value to a string.
-     * @param value the double number to be converted.
-     * @param string the result string.
-     * @return the converted string.
-     */
-    static UnicodeString& dtos(double value, UnicodeString& string);
-
-    ChoiceFormat() = delete; // default constructor not implemented
-
-    /**
-     * Construct a new ChoiceFormat with the limits and the corresponding formats
-     * based on the pattern.
-     *
-     * @param newPattern   Pattern used to construct object.
-     * @param parseError   Struct to receive information on position
-     *                     of error if an error is encountered.
-     * @param status       Output param to receive success code.  If the
-     *                     pattern cannot be parsed, set to failure code.
-     */
-    ChoiceFormat(const UnicodeString& newPattern,
-                 UParseError& parseError,
-                 UErrorCode& status);
-
-    friend class MessageFormat;
-
-    virtual void setChoices(const double* limits,
-                            const UBool* closures,
-                            const UnicodeString* formats,
-                            int32_t count,
-                            UErrorCode &errorCode);
-
-    /**
-     * Finds the ChoiceFormat sub-message for the given number.
-     * @param pattern A MessagePattern.
-     * @param partIndex the index of the first ChoiceFormat argument style part.
-     * @param number a number to be mapped to one of the ChoiceFormat argument's intervals
-     * @return the sub-message start part index.
-     */
-    static int32_t findSubMessage(const MessagePattern &pattern, int32_t partIndex, double number);
-
-    static double parseArgument(
-            const MessagePattern &pattern, int32_t partIndex,
-            const UnicodeString &source, ParsePosition &pos);
-
-    /**
-     * Matches the pattern string from the end of the partIndex to
-     * the beginning of the limitPartIndex,
-     * including all syntax except SKIP_SYNTAX,
-     * against the source string starting at sourceOffset.
-     * If they match, returns the length of the source string match.
-     * Otherwise returns -1.
-     */
-    static int32_t matchStringUntilLimitPart(
-            const MessagePattern &pattern, int32_t partIndex, int32_t limitPartIndex,
-            const UnicodeString &source, int32_t sourceOffset);
-
-    /**
-     * Some of the ChoiceFormat constructors do not have a UErrorCode parameter.
-     * We need _some_ way to provide one for the MessagePattern constructor.
-     * Alternatively, the MessagePattern could be a pointer field, but that is
-     * not nice either.
-     */
-    UErrorCode constructorErrorCode;
-
-    /**
-     * The MessagePattern which contains the parsed structure of the pattern string.
-     *
-     * Starting with ICU 4.8, the MessagePattern contains a sequence of
-     * numeric/selector/message parts corresponding to the parsed pattern.
-     * For details see the MessagePattern class API docs.
-     */
-    MessagePattern msgPattern;
-
-    /**
-     * Docs & fields from before ICU 4.8, before MessagePattern was used.
-     * Commented out, and left only for explanation of semantics.
-     * --------
-     * Each ChoiceFormat divides the range -Inf..+Inf into fCount
-     * intervals.  The intervals are:
-     *
-     *         0: fChoiceLimits[0]..fChoiceLimits[1]
-     *         1: fChoiceLimits[1]..fChoiceLimits[2]
-     *        ...
-     *  fCount-2: fChoiceLimits[fCount-2]..fChoiceLimits[fCount-1]
-     *  fCount-1: fChoiceLimits[fCount-1]..+Inf
-     *
-     * Interval 0 is special; during formatting (mapping numbers to
-     * strings), it also contains all numbers less than
-     * fChoiceLimits[0], as well as NaN values.
-     *
-     * Interval i maps to and from string fChoiceFormats[i].  When
-     * parsing (mapping strings to numbers), then intervals map to
-     * their lower limit, that is, interval i maps to fChoiceLimit[i].
-     *
-     * The intervals may be closed, half open, or open.  This affects
-     * formatting but does not affect parsing.  Interval i is affected
-     * by fClosures[i] and fClosures[i+1].  If fClosures[i]
-     * is false, then the value fChoiceLimits[i] is in interval i.
-     * That is, intervals i and i are:
-     *
-     *  i-1:                 ... x < fChoiceLimits[i]
-     *    i: fChoiceLimits[i] <= x ...
-     *
-     * If fClosures[i] is true, then the value fChoiceLimits[i] is
-     * in interval i-1.  That is, intervals i-1 and i are:
-     *
-     *  i-1:                ... x <= fChoiceLimits[i]
-     *    i: fChoiceLimits[i] < x ...
-     *
-     * Because of the nature of interval 0, fClosures[0] has no
-     * effect.
-     */
-    // double*         fChoiceLimits;
-    // UBool*          fClosures;
-    // UnicodeString*  fChoiceFormats;
-    // int32_t         fCount;
-};
-
-
-U_NAMESPACE_END
-
-#endif  // U_HIDE_DEPRECATED_API
-#endif /* #if !UCONFIG_NO_FORMATTING */
-
-#endif /* U_SHOW_CPLUSPLUS_API */
-
-#endif // CHOICFMT_H
-//eof
->>>>>>> a8a80be5
+// © 2016 and later: Unicode, Inc. and others.
+// License & terms of use: http://www.unicode.org/copyright.html
+/*
+********************************************************************************
+*   Copyright (C) 1997-2013, International Business Machines
+*   Corporation and others.  All Rights Reserved.
+********************************************************************************
+*
+* File CHOICFMT.H
+*
+* Modification History:
+*
+*   Date        Name        Description
+*   02/19/97    aliu        Converted from java.
+*   03/20/97    helena      Finished first cut of implementation and got rid
+*                           of nextDouble/previousDouble and replaced with
+*                           boolean array.
+*   4/10/97     aliu        Clean up.  Modified to work on AIX.
+*   8/6/97      nos         Removed overloaded constructor, member var 'buffer'.
+*   07/22/98    stephen     Removed operator!= (implemented in Format)
+********************************************************************************
+*/
+
+#ifndef CHOICFMT_H
+#define CHOICFMT_H
+
+#include "unicode/utypes.h"
+
+#if U_SHOW_CPLUSPLUS_API
+
+/**
+ * \file
+ * \brief C++ API: Choice Format.
+ */
+
+#if !UCONFIG_NO_FORMATTING
+
+#include "unicode/fieldpos.h"
+#include "unicode/format.h"
+#include "unicode/messagepattern.h"
+#include "unicode/numfmt.h"
+#include "unicode/unistr.h"
+
+#ifndef U_HIDE_DEPRECATED_API
+
+U_NAMESPACE_BEGIN
+
+class MessageFormat;
+
+/**
+ * ChoiceFormat converts between ranges of numeric values and strings for those ranges.
+ * The strings must conform to the MessageFormat pattern syntax.
+ *
+ * <p><em><code>ChoiceFormat</code> is probably not what you need.
+ * Please use <code>MessageFormat</code>
+ * with <code>plural</code> arguments for proper plural selection,
+ * and <code>select</code> arguments for simple selection among a fixed set of choices!</em></p>
+ *
+ * <p>A <code>ChoiceFormat</code> splits
+ * the real number line \htmlonly<code>-&#x221E;</code> to
+ * <code>+&#x221E;</code>\endhtmlonly into two
+ * or more contiguous ranges. Each range is mapped to a
+ * string.</p>
+ *
+ * <p><code>ChoiceFormat</code> was originally intended
+ * for displaying grammatically correct
+ * plurals such as &quot;There is one file.&quot; vs. &quot;There are 2 files.&quot;
+ * <em>However,</em> plural rules for many languages
+ * are too complex for the capabilities of ChoiceFormat,
+ * and its requirement of specifying the precise rules for each message
+ * is unmanageable for translators.</p>
+ *
+ * <p>There are two methods of defining a <code>ChoiceFormat</code>; both
+ * are equivalent.  The first is by using a string pattern. This is the
+ * preferred method in most cases.  The second method is through direct
+ * specification of the arrays that logically make up the
+ * <code>ChoiceFormat</code>.</p>
+ *
+ * <p>Note: Typically, choice formatting is done (if done at all) via <code>MessageFormat</code>
+ * with a <code>choice</code> argument type,
+ * rather than using a stand-alone <code>ChoiceFormat</code>.</p>
+ *
+ * <h5>Patterns and Their Interpretation</h5>
+ *
+ * <p>The pattern string defines the range boundaries and the strings for each number range.
+ * Syntax:
+ * <pre>
+ * choiceStyle = number separator message ('|' number separator message)*
+ * number = normal_number | ['-'] \htmlonly&#x221E;\endhtmlonly (U+221E, infinity)
+ * normal_number = double value (unlocalized ASCII string)
+ * separator = less_than | less_than_or_equal
+ * less_than = '<'
+ * less_than_or_equal = '#' | \htmlonly&#x2264;\endhtmlonly (U+2264)
+ * message: see {@link MessageFormat}
+ * </pre>
+ * Pattern_White_Space between syntax elements is ignored, except
+ * around each range's sub-message.</p>
+ *
+ * <p>Each numeric sub-range extends from the current range's number
+ * to the next range's number.
+ * The number itself is included in its range if a <code>less_than_or_equal</code> sign is used,
+ * and excluded from its range (and instead included in the previous range)
+ * if a <code>less_than</code> sign is used.</p>
+ *
+ * <p>When a <code>ChoiceFormat</code> is constructed from
+ * arrays of numbers, closure flags and strings,
+ * they are interpreted just like
+ * the sequence of <code>(number separator string)</code> in an equivalent pattern string.
+ * <code>closure[i]==true</code> corresponds to a <code>less_than</code> separator sign.
+ * The equivalent pattern string will be constructed automatically.</p>
+ *
+ * <p>During formatting, a number is mapped to the first range
+ * where the number is not greater than the range's upper limit.
+ * That range's message string is returned. A NaN maps to the very first range.</p>
+ *
+ * <p>During parsing, a range is selected for the longest match of
+ * any range's message. That range's number is returned, ignoring the separator/closure.
+ * Only a simple string match is performed, without parsing of arguments that
+ * might be specified in the message strings.</p>
+ *
+ * <p>Note that the first range's number is ignored in formatting
+ * but may be returned from parsing.</p>
+ *
+ * <h5>Examples</h5>
+ *
+ * <p>Here is an example of two arrays that map the number
+ * <code>1..7</code> to the English day of the week abbreviations
+ * <code>Sun..Sat</code>. No closures array is given; this is the same as
+ * specifying all closures to be <code>false</code>.</p>
+ *
+ * <pre>    {1,2,3,4,5,6,7},
+ *     {&quot;Sun&quot;,&quot;Mon&quot;,&quot;Tue&quot;,&quot;Wed&quot;,&quot;Thur&quot;,&quot;Fri&quot;,&quot;Sat&quot;}</pre>
+ *
+ * <p>Here is an example that maps the ranges [-Inf, 1), [1, 1], and (1,
+ * +Inf] to three strings. That is, the number line is split into three
+ * ranges: x &lt; 1.0, x = 1.0, and x &gt; 1.0.
+ * (The round parentheses in the notation above indicate an exclusive boundary,
+ * like the turned bracket in European notation: [-Inf, 1) == [-Inf, 1[  )</p>
+ *
+ * <pre>    {0, 1, 1},
+ *     {false, false, true},
+ *     {&quot;no files&quot;, &quot;one file&quot;, &quot;many files&quot;}</pre>
+ *
+ * <p>Here is an example that shows formatting and parsing: </p>
+ *
+ * \code
+ *   #include <unicode/choicfmt.h>
+ *   #include <unicode/unistr.h>
+ *   #include <iostream.h>
+ *
+ *   int main(int argc, char *argv[]) {
+ *       double limits[] = {1,2,3,4,5,6,7};
+ *       UnicodeString monthNames[] = {
+ *           "Sun","Mon","Tue","Wed","Thu","Fri","Sat"};
+ *       ChoiceFormat fmt(limits, monthNames, 7);
+ *       UnicodeString str;
+ *       char buf[256];
+ *       for (double x = 1.0; x <= 8.0; x += 1.0) {
+ *           fmt.format(x, str);
+ *           str.extract(0, str.length(), buf, 256, "");
+ *           str.truncate(0);
+ *           cout << x << " -> "
+ *                << buf << endl;
+ *       }
+ *       cout << endl;
+ *       return 0;
+ *   }
+ * \endcode
+ *
+ * <p><em>User subclasses are not supported.</em> While clients may write
+ * subclasses, such code will not necessarily work and will not be
+ * guaranteed to work stably from release to release.
+ *
+ * @deprecated ICU 49 Use MessageFormat instead, with plural and select arguments.
+ */
+class U_I18N_API ChoiceFormat: public NumberFormat {
+public:
+    /**
+     * Constructs a new ChoiceFormat from the pattern string.
+     *
+     * @param pattern   Pattern used to construct object.
+     * @param status    Output param to receive success code.  If the
+     *                  pattern cannot be parsed, set to failure code.
+     * @deprecated ICU 49 Use MessageFormat instead, with plural and select arguments.
+     */
+    ChoiceFormat(const UnicodeString& pattern,
+                 UErrorCode& status);
+
+
+    /**
+     * Constructs a new ChoiceFormat with the given limits and message strings.
+     * All closure flags default to <code>false</code>,
+     * equivalent to <code>less_than_or_equal</code> separators.
+     *
+     * Copies the limits and formats instead of adopting them.
+     *
+     * @param limits    Array of limit values.
+     * @param formats   Array of formats.
+     * @param count     Size of 'limits' and 'formats' arrays.
+     * @deprecated ICU 49 Use MessageFormat instead, with plural and select arguments.
+     */
+    ChoiceFormat(const double* limits,
+                 const UnicodeString* formats,
+                 int32_t count );
+
+    /**
+     * Constructs a new ChoiceFormat with the given limits, closure flags and message strings.
+     *
+     * Copies the limits and formats instead of adopting them.
+     *
+     * @param limits Array of limit values
+     * @param closures Array of booleans specifying whether each
+     * element of 'limits' is open or closed.  If false, then the
+     * corresponding limit number is a member of its range.
+     * If true, then the limit number belongs to the previous range it.
+     * @param formats Array of formats
+     * @param count Size of 'limits', 'closures', and 'formats' arrays
+     * @deprecated ICU 49 Use MessageFormat instead, with plural and select arguments.
+     */
+    ChoiceFormat(const double* limits,
+                 const UBool* closures,
+                 const UnicodeString* formats,
+                 int32_t count);
+
+    /**
+     * Copy constructor.
+     *
+     * @param that   ChoiceFormat object to be copied from
+     * @deprecated ICU 49 Use MessageFormat instead, with plural and select arguments.
+     */
+    ChoiceFormat(const ChoiceFormat& that);
+
+    /**
+     * Assignment operator.
+     *
+     * @param that   ChoiceFormat object to be copied
+     * @deprecated ICU 49 Use MessageFormat instead, with plural and select arguments.
+     */
+    const ChoiceFormat& operator=(const ChoiceFormat& that);
+
+    /**
+     * Destructor.
+     * @deprecated ICU 49 Use MessageFormat instead, with plural and select arguments.
+     */
+    virtual ~ChoiceFormat();
+
+    /**
+     * Clones this Format object. The caller owns the
+     * result and must delete it when done.
+     *
+     * @return a copy of this object
+     * @deprecated ICU 49 Use MessageFormat instead, with plural and select arguments.
+     */
+    virtual ChoiceFormat* clone() const override;
+
+    /**
+     * Returns true if the given Format objects are semantically equal.
+     * Objects of different subclasses are considered unequal.
+     *
+     * @param other    ChoiceFormat object to be compared
+     * @return         true if other is the same as this.
+     * @deprecated ICU 49 Use MessageFormat instead, with plural and select arguments.
+     */
+    virtual bool operator==(const Format& other) const override;
+
+    /**
+     * Sets the pattern.
+     * @param pattern   The pattern to be applied.
+     * @param status    Output param set to success/failure code on
+     *                  exit. If the pattern is invalid, this will be
+     *                  set to a failure result.
+     * @deprecated ICU 49 Use MessageFormat instead, with plural and select arguments.
+     */
+    virtual void applyPattern(const UnicodeString& pattern,
+                              UErrorCode& status);
+
+    /**
+     * Sets the pattern.
+     * @param pattern    The pattern to be applied.
+     * @param parseError Struct to receive information on position
+     *                   of error if an error is encountered
+     * @param status     Output param set to success/failure code on
+     *                   exit. If the pattern is invalid, this will be
+     *                   set to a failure result.
+     * @deprecated ICU 49 Use MessageFormat instead, with plural and select arguments.
+     */
+    virtual void applyPattern(const UnicodeString& pattern,
+                             UParseError& parseError,
+                             UErrorCode& status);
+    /**
+     * Gets the pattern.
+     *
+     * @param pattern    Output param which will receive the pattern
+     *                   Previous contents are deleted.
+     * @return    A reference to 'pattern'
+     * @deprecated ICU 49 Use MessageFormat instead, with plural and select arguments.
+     */
+    virtual UnicodeString& toPattern(UnicodeString &pattern) const;
+
+    /**
+     * Sets the choices to be used in formatting.
+     * For details see the constructor with the same parameter list.
+     *
+     * @param limitsToCopy      Contains the top value that you want
+     *                          parsed with that format,and should be in
+     *                          ascending sorted order. When formatting X,
+     *                          the choice will be the i, where limit[i]
+     *                          &lt;= X &lt; limit[i+1].
+     * @param formatsToCopy     The format strings you want to use for each limit.
+     * @param count             The size of the above arrays.
+     * @deprecated ICU 49 Use MessageFormat instead, with plural and select arguments.
+     */
+    virtual void setChoices(const double* limitsToCopy,
+                            const UnicodeString* formatsToCopy,
+                            int32_t count );
+
+    /**
+     * Sets the choices to be used in formatting.
+     * For details see the constructor with the same parameter list.
+     *
+     * @param limits Array of limits
+     * @param closures Array of limit booleans
+     * @param formats Array of format string
+     * @param count The size of the above arrays
+     * @deprecated ICU 49 Use MessageFormat instead, with plural and select arguments.
+     */
+    virtual void setChoices(const double* limits,
+                            const UBool* closures,
+                            const UnicodeString* formats,
+                            int32_t count);
+
+    /**
+     * Returns nullptr and 0.
+     * Before ICU 4.8, this used to return the choice limits array.
+     *
+     * @param count Will be set to 0.
+     * @return nullptr
+     * @deprecated ICU 4.8 Use the MessagePattern class to analyze a ChoiceFormat pattern.
+     */
+    virtual const double* getLimits(int32_t& count) const;
+
+    /**
+     * Returns nullptr and 0.
+     * Before ICU 4.8, this used to return the limit booleans array.
+     *
+     * @param count Will be set to 0.
+     * @return nullptr
+     * @deprecated ICU 4.8 Use the MessagePattern class to analyze a ChoiceFormat pattern.
+     */
+    virtual const UBool* getClosures(int32_t& count) const;
+
+    /**
+     * Returns nullptr and 0.
+     * Before ICU 4.8, this used to return the array of choice strings.
+     *
+     * @param count Will be set to 0.
+     * @return nullptr
+     * @deprecated ICU 4.8 Use the MessagePattern class to analyze a ChoiceFormat pattern.
+     */
+    virtual const UnicodeString* getFormats(int32_t& count) const;
+
+
+    using NumberFormat::format;
+
+    /**
+     * Formats a double number using this object's choices.
+     *
+     * @param number    The value to be formatted.
+     * @param appendTo  Output parameter to receive result.
+     *                  Result is appended to existing contents.
+     * @param pos       On input: an alignment field, if desired.
+     *                  On output: the offsets of the alignment field.
+     * @return          Reference to 'appendTo' parameter.
+     * @deprecated ICU 49 Use MessageFormat instead, with plural and select arguments.
+     */
+    virtual UnicodeString& format(double number,
+                                  UnicodeString& appendTo,
+                                  FieldPosition& pos) const override;
+    /**
+     * Formats an int32_t number using this object's choices.
+     *
+     * @param number    The value to be formatted.
+     * @param appendTo  Output parameter to receive result.
+     *                  Result is appended to existing contents.
+     * @param pos       On input: an alignment field, if desired.
+     *                  On output: the offsets of the alignment field.
+     * @return          Reference to 'appendTo' parameter.
+     * @deprecated ICU 49 Use MessageFormat instead, with plural and select arguments.
+     */
+    virtual UnicodeString& format(int32_t number,
+                                  UnicodeString& appendTo,
+                                  FieldPosition& pos) const override;
+
+    /**
+     * Formats an int64_t number using this object's choices.
+     *
+     * @param number    The value to be formatted.
+     * @param appendTo  Output parameter to receive result.
+     *                  Result is appended to existing contents.
+     * @param pos       On input: an alignment field, if desired.
+     *                  On output: the offsets of the alignment field.
+     * @return          Reference to 'appendTo' parameter.
+     * @deprecated ICU 49 Use MessageFormat instead, with plural and select arguments.
+     */
+    virtual UnicodeString& format(int64_t number,
+                                  UnicodeString& appendTo,
+                                  FieldPosition& pos) const override;
+
+    /**
+     * Formats an array of objects using this object's choices.
+     *
+     * @param objs      The array of objects to be formatted.
+     * @param cnt       The size of objs.
+     * @param appendTo  Output parameter to receive result.
+     *                  Result is appended to existing contents.
+     * @param pos       On input: an alignment field, if desired.
+     *                  On output: the offsets of the alignment field.
+     * @param success   Output param set to success/failure code on
+     *                  exit.
+     * @return          Reference to 'appendTo' parameter.
+     * @deprecated ICU 49 Use MessageFormat instead, with plural and select arguments.
+     */
+    virtual UnicodeString& format(const Formattable* objs,
+                                  int32_t cnt,
+                                  UnicodeString& appendTo,
+                                  FieldPosition& pos,
+                                  UErrorCode& success) const;
+
+   using NumberFormat::parse;
+
+   /**
+    * Looks for the longest match of any message string on the input text and,
+    * if there is a match, sets the result object to the corresponding range's number.
+    *
+    * If no string matches, then the parsePosition is unchanged.
+    *
+    * @param text           The text to be parsed.
+    * @param result         Formattable to be set to the parse result.
+    *                       If parse fails, return contents are undefined.
+    * @param parsePosition  The position to start parsing at on input.
+    *                       On output, moved to after the last successfully
+    *                       parse character. On parse failure, does not change.
+     * @deprecated ICU 49 Use MessageFormat instead, with plural and select arguments.
+    */
+    virtual void parse(const UnicodeString& text,
+                       Formattable& result,
+                       ParsePosition& parsePosition) const override;
+
+    /**
+     * Returns a unique class ID POLYMORPHICALLY. Part of ICU's "poor man's RTTI".
+     *
+     * @return          The class ID for this object. All objects of a
+     *                  given class have the same class ID.  Objects of
+     *                  other classes have different class IDs.
+     * @deprecated ICU 49 Use MessageFormat instead, with plural and select arguments.
+     */
+    virtual UClassID getDynamicClassID(void) const override;
+
+    /**
+     * Returns the class ID for this class.  This is useful only for
+     * comparing to a return value from getDynamicClassID().  For example:
+     * <pre>
+     * .       Base* polymorphic_pointer = createPolymorphicObject();
+     * .       if (polymorphic_pointer->getDynamicClassID() ==
+     * .           Derived::getStaticClassID()) ...
+     * </pre>
+     * @return          The class ID for all objects of this class.
+     * @deprecated ICU 49 Use MessageFormat instead, with plural and select arguments.
+     */
+    static UClassID U_EXPORT2 getStaticClassID(void);
+
+private:
+    /**
+     * Converts a double value to a string.
+     * @param value the double number to be converted.
+     * @param string the result string.
+     * @return the converted string.
+     */
+    static UnicodeString& dtos(double value, UnicodeString& string);
+
+    ChoiceFormat() = delete; // default constructor not implemented
+
+    /**
+     * Construct a new ChoiceFormat with the limits and the corresponding formats
+     * based on the pattern.
+     *
+     * @param newPattern   Pattern used to construct object.
+     * @param parseError   Struct to receive information on position
+     *                     of error if an error is encountered.
+     * @param status       Output param to receive success code.  If the
+     *                     pattern cannot be parsed, set to failure code.
+     */
+    ChoiceFormat(const UnicodeString& newPattern,
+                 UParseError& parseError,
+                 UErrorCode& status);
+
+    friend class MessageFormat;
+
+    virtual void setChoices(const double* limits,
+                            const UBool* closures,
+                            const UnicodeString* formats,
+                            int32_t count,
+                            UErrorCode &errorCode);
+
+    /**
+     * Finds the ChoiceFormat sub-message for the given number.
+     * @param pattern A MessagePattern.
+     * @param partIndex the index of the first ChoiceFormat argument style part.
+     * @param number a number to be mapped to one of the ChoiceFormat argument's intervals
+     * @return the sub-message start part index.
+     */
+    static int32_t findSubMessage(const MessagePattern &pattern, int32_t partIndex, double number);
+
+    static double parseArgument(
+            const MessagePattern &pattern, int32_t partIndex,
+            const UnicodeString &source, ParsePosition &pos);
+
+    /**
+     * Matches the pattern string from the end of the partIndex to
+     * the beginning of the limitPartIndex,
+     * including all syntax except SKIP_SYNTAX,
+     * against the source string starting at sourceOffset.
+     * If they match, returns the length of the source string match.
+     * Otherwise returns -1.
+     */
+    static int32_t matchStringUntilLimitPart(
+            const MessagePattern &pattern, int32_t partIndex, int32_t limitPartIndex,
+            const UnicodeString &source, int32_t sourceOffset);
+
+    /**
+     * Some of the ChoiceFormat constructors do not have a UErrorCode parameter.
+     * We need _some_ way to provide one for the MessagePattern constructor.
+     * Alternatively, the MessagePattern could be a pointer field, but that is
+     * not nice either.
+     */
+    UErrorCode constructorErrorCode;
+
+    /**
+     * The MessagePattern which contains the parsed structure of the pattern string.
+     *
+     * Starting with ICU 4.8, the MessagePattern contains a sequence of
+     * numeric/selector/message parts corresponding to the parsed pattern.
+     * For details see the MessagePattern class API docs.
+     */
+    MessagePattern msgPattern;
+
+    /**
+     * Docs & fields from before ICU 4.8, before MessagePattern was used.
+     * Commented out, and left only for explanation of semantics.
+     * --------
+     * Each ChoiceFormat divides the range -Inf..+Inf into fCount
+     * intervals.  The intervals are:
+     *
+     *         0: fChoiceLimits[0]..fChoiceLimits[1]
+     *         1: fChoiceLimits[1]..fChoiceLimits[2]
+     *        ...
+     *  fCount-2: fChoiceLimits[fCount-2]..fChoiceLimits[fCount-1]
+     *  fCount-1: fChoiceLimits[fCount-1]..+Inf
+     *
+     * Interval 0 is special; during formatting (mapping numbers to
+     * strings), it also contains all numbers less than
+     * fChoiceLimits[0], as well as NaN values.
+     *
+     * Interval i maps to and from string fChoiceFormats[i].  When
+     * parsing (mapping strings to numbers), then intervals map to
+     * their lower limit, that is, interval i maps to fChoiceLimit[i].
+     *
+     * The intervals may be closed, half open, or open.  This affects
+     * formatting but does not affect parsing.  Interval i is affected
+     * by fClosures[i] and fClosures[i+1].  If fClosures[i]
+     * is false, then the value fChoiceLimits[i] is in interval i.
+     * That is, intervals i and i are:
+     *
+     *  i-1:                 ... x < fChoiceLimits[i]
+     *    i: fChoiceLimits[i] <= x ...
+     *
+     * If fClosures[i] is true, then the value fChoiceLimits[i] is
+     * in interval i-1.  That is, intervals i-1 and i are:
+     *
+     *  i-1:                ... x <= fChoiceLimits[i]
+     *    i: fChoiceLimits[i] < x ...
+     *
+     * Because of the nature of interval 0, fClosures[0] has no
+     * effect.
+     */
+    // double*         fChoiceLimits;
+    // UBool*          fClosures;
+    // UnicodeString*  fChoiceFormats;
+    // int32_t         fCount;
+};
+
+
+U_NAMESPACE_END
+
+#endif  // U_HIDE_DEPRECATED_API
+#endif /* #if !UCONFIG_NO_FORMATTING */
+
+#endif /* U_SHOW_CPLUSPLUS_API */
+
+#endif // CHOICFMT_H
+//eof