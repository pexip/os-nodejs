<<<<<<< HEAD
// © 2017 and later: Unicode, Inc. and others.
// License & terms of use: http://www.unicode.org/copyright.html

#ifndef __NUMBERFORMATTER_H__
#define __NUMBERFORMATTER_H__

#include "unicode/utypes.h"

#if U_SHOW_CPLUSPLUS_API

#if !UCONFIG_NO_FORMATTING

#include "unicode/appendable.h"
#include "unicode/bytestream.h"
#include "unicode/currunit.h"
#include "unicode/dcfmtsym.h"
#include "unicode/fieldpos.h"
#include "unicode/formattedvalue.h"
#include "unicode/fpositer.h"
#include "unicode/measunit.h"
#include "unicode/nounit.h"
#include "unicode/parseerr.h"
#include "unicode/plurrule.h"
#include "unicode/ucurr.h"
#include "unicode/unum.h"
#include "unicode/unumberformatter.h"
#include "unicode/uobject.h"

/**
 * \file
 * \brief C++ API: All-in-one formatter for localized numbers, currencies, and units.
 *
 * For a full list of options, see icu::number::NumberFormatterSettings.
 *
 * <pre>
 * // Most basic usage:
 * NumberFormatter::withLocale(...).format(123).toString();  // 1,234 in en-US
 *
 * // Custom notation, unit, and rounding precision:
 * NumberFormatter::with()
 *     .notation(Notation::compactShort())
 *     .unit(CurrencyUnit("EUR", status))
 *     .precision(Precision::maxDigits(2))
 *     .locale(...)
 *     .format(1234)
 *     .toString();  // €1.2K in en-US
 *
 * // Create a formatter in a singleton by value for use later:
 * static const LocalizedNumberFormatter formatter = NumberFormatter::withLocale(...)
 *     .unit(NoUnit::percent())
 *     .precision(Precision::fixedFraction(3));
 * formatter.format(5.9831).toString();  // 5.983% in en-US
 *
 * // Create a "template" in a singleton unique_ptr but without setting a locale until the call site:
 * std::unique_ptr<UnlocalizedNumberFormatter> template = NumberFormatter::with()
 *     .sign(UNumberSignDisplay::UNUM_SIGN_ALWAYS)
 *     .unit(MeasureUnit::getMeter())
 *     .unitWidth(UNumberUnitWidth::UNUM_UNIT_WIDTH_FULL_NAME)
 *     .clone();
 * template->locale(...).format(1234).toString();  // +1,234 meters in en-US
 * </pre>
 *
 * <p>
 * This API offers more features than DecimalFormat and is geared toward new users of ICU.
 *
 * <p>
 * NumberFormatter instances (i.e., LocalizedNumberFormatter and UnlocalizedNumberFormatter)
 * are immutable and thread safe. This means that invoking a configuration method has no
 * effect on the receiving instance; you must store and use the new number formatter instance it returns instead.
 *
 * <pre>
 * UnlocalizedNumberFormatter formatter = UnlocalizedNumberFormatter::with().notation(Notation::scientific());
 * formatter.precision(Precision.maxFraction(2)); // does nothing!
 * formatter.locale(Locale.getEnglish()).format(9.8765).toString(); // prints "9.8765E0", not "9.88E0"
 * </pre>
 *
 * <p>
 * This API is based on the <em>fluent</em> design pattern popularized by libraries such as Google's Guava. For
 * extensive details on the design of this API, read <a href="https://goo.gl/szi5VB">the design doc</a>.
 *
 * @author Shane Carr
 */

U_NAMESPACE_BEGIN

// Forward declarations:
class IFixedDecimal;
class FieldPositionIteratorHandler;
class FormattedStringBuilder;

namespace numparse {
namespace impl {

// Forward declarations:
class NumberParserImpl;
class MultiplierParseHandler;

}
}

namespace units {

// Forward declarations:
class UnitsRouter;

} // namespace units

namespace number {  // icu::number

// Forward declarations:
class UnlocalizedNumberFormatter;
class LocalizedNumberFormatter;
class FormattedNumber;
class Notation;
class ScientificNotation;
class Precision;
class FractionPrecision;
class CurrencyPrecision;
class IncrementPrecision;
class IntegerWidth;

namespace impl {

// can't be #ifndef U_HIDE_INTERNAL_API; referenced throughout this file in public classes
/**
 * Datatype for minimum/maximum fraction digits. Must be able to hold kMaxIntFracSig.
 *
 * @internal
 */
typedef int16_t digits_t;

// can't be #ifndef U_HIDE_INTERNAL_API; needed for struct initialization
/**
 * Use a default threshold of 3. This means that the third time .format() is called, the data structures get built
 * using the "safe" code path. The first two calls to .format() will trigger the unsafe code path.
 *
 * @internal
 */
static constexpr int32_t kInternalDefaultThreshold = 3;

// Forward declarations:
class Padder;
struct MacroProps;
struct MicroProps;
class DecimalQuantity;
class UFormattedNumberData;
class NumberFormatterImpl;
struct ParsedPatternInfo;
class ScientificModifier;
class MultiplierProducer;
class RoundingImpl;
class ScientificHandler;
class Modifier;
class AffixPatternProvider;
class NumberPropertyMapper;
struct DecimalFormatProperties;
class MultiplierFormatHandler;
class CurrencySymbols;
class GeneratorHelpers;
class DecNum;
class NumberRangeFormatterImpl;
struct RangeMacroProps;
struct UFormattedNumberImpl;
class MutablePatternModifier;
class ImmutablePatternModifier;
struct DecimalFormatWarehouse;

/**
 * Used for NumberRangeFormatter and implemented in numrange_fluent.cpp.
 * Declared here so it can be friended.
 *
 * @internal
 */
void touchRangeLocales(impl::RangeMacroProps& macros);

} // namespace impl

/**
 * Extra name reserved in case it is needed in the future.
 *
 * @stable ICU 63
 */
typedef Notation CompactNotation;

/**
 * Extra name reserved in case it is needed in the future.
 *
 * @stable ICU 63
 */
typedef Notation SimpleNotation;

/**
 * A class that defines the notation style to be used when formatting numbers in NumberFormatter.
 *
 * @stable ICU 60
 */
class U_I18N_API Notation : public UMemory {
  public:
    /**
     * Print the number using scientific notation (also known as scientific form, standard index form, or standard form
     * in the UK). The format for scientific notation varies by locale; for example, many Western locales display the
     * number in the form "#E0", where the number is displayed with one digit before the decimal separator, zero or more
     * digits after the decimal separator, and the corresponding power of 10 displayed after the "E".
     *
     * <p>
     * Example outputs in <em>en-US</em> when printing 8.765E4 through 8.765E-3:
     *
     * <pre>
     * 8.765E4
     * 8.765E3
     * 8.765E2
     * 8.765E1
     * 8.765E0
     * 8.765E-1
     * 8.765E-2
     * 8.765E-3
     * 0E0
     * </pre>
     *
     * @return A ScientificNotation for chaining or passing to the NumberFormatter notation() setter.
     * @stable ICU 60
     */
    static ScientificNotation scientific();

    /**
     * Print the number using engineering notation, a variant of scientific notation in which the exponent must be
     * divisible by 3.
     *
     * <p>
     * Example outputs in <em>en-US</em> when printing 8.765E4 through 8.765E-3:
     *
     * <pre>
     * 87.65E3
     * 8.765E3
     * 876.5E0
     * 87.65E0
     * 8.765E0
     * 876.5E-3
     * 87.65E-3
     * 8.765E-3
     * 0E0
     * </pre>
     *
     * @return A ScientificNotation for chaining or passing to the NumberFormatter notation() setter.
     * @stable ICU 60
     */
    static ScientificNotation engineering();

    /**
     * Print the number using short-form compact notation.
     *
     * <p>
     * <em>Compact notation</em>, defined in Unicode Technical Standard #35 Part 3 Section 2.4.1, prints numbers with
     * localized prefixes or suffixes corresponding to different powers of ten. Compact notation is similar to
     * engineering notation in how it scales numbers.
     *
     * <p>
     * Compact notation is ideal for displaying large numbers (over ~1000) to humans while at the same time minimizing
     * screen real estate.
     *
     * <p>
     * In short form, the powers of ten are abbreviated. In <em>en-US</em>, the abbreviations are "K" for thousands, "M"
     * for millions, "B" for billions, and "T" for trillions. Example outputs in <em>en-US</em> when printing 8.765E7
     * through 8.765E0:
     *
     * <pre>
     * 88M
     * 8.8M
     * 876K
     * 88K
     * 8.8K
     * 876
     * 88
     * 8.8
     * </pre>
     *
     * <p>
     * When compact notation is specified without an explicit rounding precision, numbers are rounded off to the closest
     * integer after scaling the number by the corresponding power of 10, but with a digit shown after the decimal
     * separator if there is only one digit before the decimal separator. The default compact notation rounding precision
     * is equivalent to:
     *
     * <pre>
     * Precision::integer().withMinDigits(2)
     * </pre>
     *
     * @return A CompactNotation for passing to the NumberFormatter notation() setter.
     * @stable ICU 60
     */
    static CompactNotation compactShort();

    /**
     * Print the number using long-form compact notation. For more information on compact notation, see
     * {@link #compactShort}.
     *
     * <p>
     * In long form, the powers of ten are spelled out fully. Example outputs in <em>en-US</em> when printing 8.765E7
     * through 8.765E0:
     *
     * <pre>
     * 88 million
     * 8.8 million
     * 876 thousand
     * 88 thousand
     * 8.8 thousand
     * 876
     * 88
     * 8.8
     * </pre>
     *
     * @return A CompactNotation for passing to the NumberFormatter notation() setter.
     * @stable ICU 60
     */
    static CompactNotation compactLong();

    /**
     * Print the number using simple notation without any scaling by powers of ten. This is the default behavior.
     *
     * <p>
     * Since this is the default behavior, this method needs to be called only when it is necessary to override a
     * previous setting.
     *
     * <p>
     * Example outputs in <em>en-US</em> when printing 8.765E7 through 8.765E0:
     *
     * <pre>
     * 87,650,000
     * 8,765,000
     * 876,500
     * 87,650
     * 8,765
     * 876.5
     * 87.65
     * 8.765
     * </pre>
     *
     * @return A SimpleNotation for passing to the NumberFormatter notation() setter.
     * @stable ICU 60
     */
    static SimpleNotation simple();

  private:
    enum NotationType {
        NTN_SCIENTIFIC, NTN_COMPACT, NTN_SIMPLE, NTN_ERROR
    } fType;

    union NotationUnion {
        // For NTN_SCIENTIFIC
        /** @internal (private) */
        struct ScientificSettings {
            /** @internal (private) */
            int8_t fEngineeringInterval;
            /** @internal (private) */
            bool fRequireMinInt;
            /** @internal (private) */
            impl::digits_t fMinExponentDigits;
            /** @internal (private) */
            UNumberSignDisplay fExponentSignDisplay;
        } scientific;

        // For NTN_COMPACT
        UNumberCompactStyle compactStyle;

        // For NTN_ERROR
        UErrorCode errorCode;
    } fUnion;

    typedef NotationUnion::ScientificSettings ScientificSettings;

    Notation(const NotationType &type, const NotationUnion &union_) : fType(type), fUnion(union_) {}

    Notation(UErrorCode errorCode) : fType(NTN_ERROR) {
        fUnion.errorCode = errorCode;
    }

    Notation() : fType(NTN_SIMPLE), fUnion() {}

    UBool copyErrorTo(UErrorCode &status) const {
        if (fType == NTN_ERROR) {
            status = fUnion.errorCode;
            return true;
        }
        return false;
    }

    // To allow MacroProps to initialize empty instances:
    friend struct impl::MacroProps;
    friend class ScientificNotation;

    // To allow implementation to access internal types:
    friend class impl::NumberFormatterImpl;
    friend class impl::ScientificModifier;
    friend class impl::ScientificHandler;

    // To allow access to the skeleton generation code:
    friend class impl::GeneratorHelpers;
};

/**
 * A class that defines the scientific notation style to be used when formatting numbers in NumberFormatter.
 *
 * <p>
 * To create a ScientificNotation, use one of the factory methods in {@link Notation}.
 *
 * @stable ICU 60
 */
class U_I18N_API ScientificNotation : public Notation {
  public:
    /**
     * Sets the minimum number of digits to show in the exponent of scientific notation, padding with zeros if
     * necessary. Useful for fixed-width display.
     *
     * <p>
     * For example, with minExponentDigits=2, the number 123 will be printed as "1.23E02" in <em>en-US</em> instead of
     * the default "1.23E2".
     *
     * @param minExponentDigits
     *            The minimum number of digits to show in the exponent.
     * @return A ScientificNotation, for chaining.
     * @stable ICU 60
     */
    ScientificNotation withMinExponentDigits(int32_t minExponentDigits) const;

    /**
     * Sets whether to show the sign on positive and negative exponents in scientific notation. The default is AUTO,
     * showing the minus sign but not the plus sign.
     *
     * <p>
     * For example, with exponentSignDisplay=ALWAYS, the number 123 will be printed as "1.23E+2" in <em>en-US</em>
     * instead of the default "1.23E2".
     *
     * @param exponentSignDisplay
     *            The strategy for displaying the sign in the exponent.
     * @return A ScientificNotation, for chaining.
     * @stable ICU 60
     */
    ScientificNotation withExponentSignDisplay(UNumberSignDisplay exponentSignDisplay) const;

  private:
    // Inherit constructor
    using Notation::Notation;

    // Raw constructor for NumberPropertyMapper
    ScientificNotation(int8_t fEngineeringInterval, bool fRequireMinInt, impl::digits_t fMinExponentDigits,
                       UNumberSignDisplay fExponentSignDisplay);

    friend class Notation;

    // So that NumberPropertyMapper can create instances
    friend class impl::NumberPropertyMapper;
};

/**
 * Extra name reserved in case it is needed in the future.
 *
 * @stable ICU 63
 */
typedef Precision SignificantDigitsPrecision;

/**
 * A class that defines the rounding precision to be used when formatting numbers in NumberFormatter.
 *
 * <p>
 * To create a Precision, use one of the factory methods.
 *
 * @stable ICU 60
 */
class U_I18N_API Precision : public UMemory {

  public:
    /**
     * Show all available digits to full precision.
     *
     * <p>
     * <strong>NOTE:</strong> When formatting a <em>double</em>, this method, along with {@link #minFraction} and
     * {@link #minSignificantDigits}, will trigger complex algorithm similar to <em>Dragon4</em> to determine the
     * low-order digits and the number of digits to display based on the value of the double.
     * If the number of fraction places or significant digits can be bounded, consider using {@link #maxFraction}
     * or {@link #maxSignificantDigits} instead to maximize performance.
     * For more information, read the following blog post.
     *
     * <p>
     * http://www.serpentine.com/blog/2011/06/29/here-be-dragons-advances-in-problems-you-didnt-even-know-you-had/
     *
     * @return A Precision for chaining or passing to the NumberFormatter precision() setter.
     * @stable ICU 60
     */
    static Precision unlimited();

    /**
     * Show numbers rounded if necessary to the nearest integer.
     *
     * @return A FractionPrecision for chaining or passing to the NumberFormatter precision() setter.
     * @stable ICU 60
     */
    static FractionPrecision integer();

    /**
     * Show numbers rounded if necessary to a certain number of fraction places (numerals after the decimal separator).
     * Additionally, pad with zeros to ensure that this number of places are always shown.
     *
     * <p>
     * Example output with minMaxFractionPlaces = 3:
     *
     * <p>
     * 87,650.000<br>
     * 8,765.000<br>
     * 876.500<br>
     * 87.650<br>
     * 8.765<br>
     * 0.876<br>
     * 0.088<br>
     * 0.009<br>
     * 0.000 (zero)
     *
     * <p>
     * This method is equivalent to {@link #minMaxFraction} with both arguments equal.
     *
     * @param minMaxFractionPlaces
     *            The minimum and maximum number of numerals to display after the decimal separator (rounding if too
     *            long or padding with zeros if too short).
     * @return A FractionPrecision for chaining or passing to the NumberFormatter precision() setter.
     * @stable ICU 60
     */
    static FractionPrecision fixedFraction(int32_t minMaxFractionPlaces);

    /**
     * Always show at least a certain number of fraction places after the decimal separator, padding with zeros if
     * necessary. Do not perform rounding (display numbers to their full precision).
     *
     * <p>
     * <strong>NOTE:</strong> If you are formatting <em>doubles</em>, see the performance note in {@link #unlimited}.
     *
     * @param minFractionPlaces
     *            The minimum number of numerals to display after the decimal separator (padding with zeros if
     *            necessary).
     * @return A FractionPrecision for chaining or passing to the NumberFormatter precision() setter.
     * @stable ICU 60
     */
    static FractionPrecision minFraction(int32_t minFractionPlaces);

    /**
     * Show numbers rounded if necessary to a certain number of fraction places (numerals after the decimal separator).
     * Unlike the other fraction rounding strategies, this strategy does <em>not</em> pad zeros to the end of the
     * number.
     *
     * @param maxFractionPlaces
     *            The maximum number of numerals to display after the decimal mark (rounding if necessary).
     * @return A FractionPrecision for chaining or passing to the NumberFormatter precision() setter.
     * @stable ICU 60
     */
    static FractionPrecision maxFraction(int32_t maxFractionPlaces);

    /**
     * Show numbers rounded if necessary to a certain number of fraction places (numerals after the decimal separator);
     * in addition, always show at least a certain number of places after the decimal separator, padding with zeros if
     * necessary.
     *
     * @param minFractionPlaces
     *            The minimum number of numerals to display after the decimal separator (padding with zeros if
     *            necessary).
     * @param maxFractionPlaces
     *            The maximum number of numerals to display after the decimal separator (rounding if necessary).
     * @return A FractionPrecision for chaining or passing to the NumberFormatter precision() setter.
     * @stable ICU 60
     */
    static FractionPrecision minMaxFraction(int32_t minFractionPlaces, int32_t maxFractionPlaces);

    /**
     * Show numbers rounded if necessary to a certain number of significant digits or significant figures. Additionally,
     * pad with zeros to ensure that this number of significant digits/figures are always shown.
     *
     * <p>
     * This method is equivalent to {@link #minMaxSignificantDigits} with both arguments equal.
     *
     * @param minMaxSignificantDigits
     *            The minimum and maximum number of significant digits to display (rounding if too long or padding with
     *            zeros if too short).
     * @return A precision for chaining or passing to the NumberFormatter precision() setter.
     * @stable ICU 62
     */
    static SignificantDigitsPrecision fixedSignificantDigits(int32_t minMaxSignificantDigits);

    /**
     * Always show at least a certain number of significant digits/figures, padding with zeros if necessary. Do not
     * perform rounding (display numbers to their full precision).
     *
     * <p>
     * <strong>NOTE:</strong> If you are formatting <em>doubles</em>, see the performance note in {@link #unlimited}.
     *
     * @param minSignificantDigits
     *            The minimum number of significant digits to display (padding with zeros if too short).
     * @return A precision for chaining or passing to the NumberFormatter precision() setter.
     * @stable ICU 62
     */
    static SignificantDigitsPrecision minSignificantDigits(int32_t minSignificantDigits);

    /**
     * Show numbers rounded if necessary to a certain number of significant digits/figures.
     *
     * @param maxSignificantDigits
     *            The maximum number of significant digits to display (rounding if too long).
     * @return A precision for chaining or passing to the NumberFormatter precision() setter.
     * @stable ICU 62
     */
    static SignificantDigitsPrecision maxSignificantDigits(int32_t maxSignificantDigits);

    /**
     * Show numbers rounded if necessary to a certain number of significant digits/figures; in addition, always show at
     * least a certain number of significant digits, padding with zeros if necessary.
     *
     * @param minSignificantDigits
     *            The minimum number of significant digits to display (padding with zeros if necessary).
     * @param maxSignificantDigits
     *            The maximum number of significant digits to display (rounding if necessary).
     * @return A precision for chaining or passing to the NumberFormatter precision() setter.
     * @stable ICU 62
     */
    static SignificantDigitsPrecision minMaxSignificantDigits(int32_t minSignificantDigits,
                                                              int32_t maxSignificantDigits);

    /**
     * Show numbers rounded if necessary to the closest multiple of a certain rounding increment. For example, if the
     * rounding increment is 0.5, then round 1.2 to 1 and round 1.3 to 1.5.
     *
     * <p>
     * In order to ensure that numbers are padded to the appropriate number of fraction places, call
     * withMinFraction() on the return value of this method.
     * For example, to round to the nearest 0.5 and always display 2 numerals after the
     * decimal separator (to display 1.2 as "1.00" and 1.3 as "1.50"), you can run:
     *
     * <pre>
     * Precision::increment(0.5).withMinFraction(2)
     * </pre>
     *
     * @param roundingIncrement
     *            The increment to which to round numbers.
     * @return A precision for chaining or passing to the NumberFormatter precision() setter.
     * @stable ICU 60
     */
    static IncrementPrecision increment(double roundingIncrement);

    /**
     * Show numbers rounded and padded according to the rules for the currency unit. The most common
     * rounding precision settings for currencies include <code>Precision::fixedFraction(2)</code>,
     * <code>Precision::integer()</code>, and <code>Precision::increment(0.05)</code> for cash transactions
     * ("nickel rounding").
     *
     * <p>
     * The exact rounding details will be resolved at runtime based on the currency unit specified in the
     * NumberFormatter chain. To round according to the rules for one currency while displaying the symbol for another
     * currency, the withCurrency() method can be called on the return value of this method.
     *
     * @param currencyUsage
     *            Either STANDARD (for digital transactions) or CASH (for transactions where the rounding increment may
     *            be limited by the available denominations of cash or coins).
     * @return A CurrencyPrecision for chaining or passing to the NumberFormatter precision() setter.
     * @stable ICU 60
     */
    static CurrencyPrecision currency(UCurrencyUsage currencyUsage);

#ifndef U_HIDE_DRAFT_API
    /**
     * Configure how trailing zeros are displayed on numbers. For example, to hide trailing zeros
     * when the number is an integer, use UNUM_TRAILING_ZERO_HIDE_IF_WHOLE.
     *
     * @param trailingZeroDisplay Option to configure the display of trailing zeros.
     * @draft ICU 69
     */
    Precision trailingZeroDisplay(UNumberTrailingZeroDisplay trailingZeroDisplay) const;
#endif // U_HIDE_DRAFT_API

  private:
    enum PrecisionType {
        RND_BOGUS,
        RND_NONE,
        RND_FRACTION,
        RND_SIGNIFICANT,
        RND_FRACTION_SIGNIFICANT,

        // Used for strange increments like 3.14.
        RND_INCREMENT,

        // Used for increments with 1 as the only digit. This is different than fraction
        // rounding because it supports having additional trailing zeros. For example, this
        // class is used to round with the increment 0.010.
        RND_INCREMENT_ONE,

        // Used for increments with 5 as the only digit (nickel rounding).
        RND_INCREMENT_FIVE,

        RND_CURRENCY,
        RND_ERROR
    } fType;

    union PrecisionUnion {
        /** @internal (private) */
        struct FractionSignificantSettings {
            // For RND_FRACTION, RND_SIGNIFICANT, and RND_FRACTION_SIGNIFICANT
            /** @internal (private) */
            impl::digits_t fMinFrac;
            /** @internal (private) */
            impl::digits_t fMaxFrac;
            /** @internal (private) */
            impl::digits_t fMinSig;
            /** @internal (private) */
            impl::digits_t fMaxSig;
            /** @internal (private) */
            UNumberRoundingPriority fPriority;
        } fracSig;
        /** @internal (private) */
        struct IncrementSettings {
            // For RND_INCREMENT, RND_INCREMENT_ONE, and RND_INCREMENT_FIVE
            /** @internal (private) */
            double fIncrement;
            /** @internal (private) */
            impl::digits_t fMinFrac;
            /** @internal (private) */
            impl::digits_t fMaxFrac;
        } increment;
        UCurrencyUsage currencyUsage; // For RND_CURRENCY
        UErrorCode errorCode; // For RND_ERROR
    } fUnion;

    UNumberTrailingZeroDisplay fTrailingZeroDisplay = UNUM_TRAILING_ZERO_AUTO;

    typedef PrecisionUnion::FractionSignificantSettings FractionSignificantSettings;
    typedef PrecisionUnion::IncrementSettings IncrementSettings;

    Precision(const PrecisionType& type, const PrecisionUnion& union_)
            : fType(type), fUnion(union_) {}

    Precision(UErrorCode errorCode) : fType(RND_ERROR) {
        fUnion.errorCode = errorCode;
    }

    Precision() : fType(RND_BOGUS) {}

    bool isBogus() const {
        return fType == RND_BOGUS;
    }

    UBool copyErrorTo(UErrorCode &status) const {
        if (fType == RND_ERROR) {
            status = fUnion.errorCode;
            return true;
        }
        return false;
    }

    // On the parent type so that this method can be called internally on Precision instances.
    Precision withCurrency(const CurrencyUnit &currency, UErrorCode &status) const;

    static FractionPrecision constructFraction(int32_t minFrac, int32_t maxFrac);

    static Precision constructSignificant(int32_t minSig, int32_t maxSig);

    static Precision constructFractionSignificant(
        const FractionPrecision &base,
        int32_t minSig,
        int32_t maxSig,
        UNumberRoundingPriority priority);

    static IncrementPrecision constructIncrement(double increment, int32_t minFrac);

    static CurrencyPrecision constructCurrency(UCurrencyUsage usage);

    // To allow MacroProps/MicroProps to initialize bogus instances:
    friend struct impl::MacroProps;
    friend struct impl::MicroProps;

    // To allow NumberFormatterImpl to access isBogus() and other internal methods:
    friend class impl::NumberFormatterImpl;

    // To allow NumberPropertyMapper to create instances from DecimalFormatProperties:
    friend class impl::NumberPropertyMapper;

    // To allow access to the main implementation class:
    friend class impl::RoundingImpl;

    // To allow child classes to call private methods:
    friend class FractionPrecision;
    friend class CurrencyPrecision;
    friend class IncrementPrecision;

    // To allow access to the skeleton generation code:
    friend class impl::GeneratorHelpers;

    // To allow access to isBogus and the default (bogus) constructor:
    friend class units::UnitsRouter;
};

/**
 * A class that defines a rounding precision based on a number of fraction places and optionally significant digits to be
 * used when formatting numbers in NumberFormatter.
 *
 * <p>
 * To create a FractionPrecision, use one of the factory methods on Precision.
 *
 * @stable ICU 60
 */
class U_I18N_API FractionPrecision : public Precision {
  public:
#ifndef U_HIDE_DRAFT_API
    /**
     * Override maximum fraction digits with maximum significant digits depending on the magnitude
     * of the number. See UNumberRoundingPriority.
     *
     * @param minSignificantDigits
     *            Pad trailing zeros to achieve this minimum number of significant digits.
     * @param maxSignificantDigits
     *            Round the number to achieve this maximum number of significant digits.
     * @param priority
     *            How to disambiguate between fraction digits and significant digits.
     * @return A precision for chaining or passing to the NumberFormatter precision() setter.
     *
     * @draft ICU 69
     */
    Precision withSignificantDigits(
        int32_t minSignificantDigits,
        int32_t maxSignificantDigits,
        UNumberRoundingPriority priority) const;
#endif // U_HIDE_DRAFT_API

    /**
     * Ensure that no less than this number of significant digits are retained when rounding
     * according to fraction rules.
     *
     * For example, with integer rounding, the number 3.141 becomes "3". However, with minimum
     * figures set to 2, 3.141 becomes "3.1" instead.
     *
     * This setting does not affect the number of trailing zeros. For example, 3.01 would print as
     * "3", not "3.0".
     *
     * This is equivalent to `withSignificantDigits(1, minSignificantDigits, RELAXED)`.
     *
     * @param minSignificantDigits
     *            The number of significant figures to guarantee.
     * @return A precision for chaining or passing to the NumberFormatter precision() setter.
     * @stable ICU 60
     */
    Precision withMinDigits(int32_t minSignificantDigits) const;

    /**
     * Ensure that no more than this number of significant digits are retained when rounding
     * according to fraction rules.
     *
     * For example, with integer rounding, the number 123.4 becomes "123". However, with maximum
     * figures set to 2, 123.4 becomes "120" instead.
     *
     * This setting does not affect the number of trailing zeros. For example, with fixed fraction
     * of 2, 123.4 would become "120.00".
     *
     * This is equivalent to `withSignificantDigits(1, maxSignificantDigits, STRICT)`.
     *
     * @param maxSignificantDigits
     *            Round the number to no more than this number of significant figures.
     * @return A precision for chaining or passing to the NumberFormatter precision() setter.
     * @stable ICU 60
     */
    Precision withMaxDigits(int32_t maxSignificantDigits) const;

  private:
    // Inherit constructor
    using Precision::Precision;

    // To allow parent class to call this class's constructor:
    friend class Precision;
};

/**
 * A class that defines a rounding precision parameterized by a currency to be used when formatting numbers in
 * NumberFormatter.
 *
 * <p>
 * To create a CurrencyPrecision, use one of the factory methods on Precision.
 *
 * @stable ICU 60
 */
class U_I18N_API CurrencyPrecision : public Precision {
  public:
    /**
      * Associates a currency with this rounding precision.
      *
      * <p>
      * <strong>Calling this method is <em>not required</em></strong>, because the currency specified in unit()
      * is automatically applied to currency rounding precisions. However,
      * this method enables you to override that automatic association.
      *
      * <p>
      * This method also enables numbers to be formatted using currency rounding rules without explicitly using a
      * currency format.
      *
      * @param currency
      *            The currency to associate with this rounding precision.
      * @return A precision for chaining or passing to the NumberFormatter precision() setter.
      * @stable ICU 60
      */
    Precision withCurrency(const CurrencyUnit &currency) const;

  private:
    // Inherit constructor
    using Precision::Precision;

    // To allow parent class to call this class's constructor:
    friend class Precision;
};

/**
 * A class that defines a rounding precision parameterized by a rounding increment to be used when formatting numbers in
 * NumberFormatter.
 *
 * <p>
 * To create an IncrementPrecision, use one of the factory methods on Precision.
 *
 * @stable ICU 60
 */
class U_I18N_API IncrementPrecision : public Precision {
  public:
    /**
     * Specifies the minimum number of fraction digits to render after the decimal separator, padding with zeros if
     * necessary.  By default, no trailing zeros are added.
     *
     * <p>
     * For example, if the rounding increment is 0.5 and minFrac is 2, then the resulting strings include "0.00",
     * "0.50", "1.00", and "1.50".
     *
     * <p>
     * Note: In ICU4J, this functionality is accomplished via the scale of the BigDecimal rounding increment.
     *
     * @param minFrac The minimum number of digits after the decimal separator.
     * @return A precision for chaining or passing to the NumberFormatter precision() setter.
     * @stable ICU 60
     */
    Precision withMinFraction(int32_t minFrac) const;

  private:
    // Inherit constructor
    using Precision::Precision;

    // To allow parent class to call this class's constructor:
    friend class Precision;
};

/**
 * A class that defines the strategy for padding and truncating integers before the decimal separator.
 *
 * <p>
 * To create an IntegerWidth, use one of the factory methods.
 *
 * @stable ICU 60
 * @see NumberFormatter
 */
class U_I18N_API IntegerWidth : public UMemory {
  public:
    /**
     * Pad numbers at the beginning with zeros to guarantee a certain number of numerals before the decimal separator.
     *
     * <p>
     * For example, with minInt=3, the number 55 will get printed as "055".
     *
     * @param minInt
     *            The minimum number of places before the decimal separator.
     * @return An IntegerWidth for chaining or passing to the NumberFormatter integerWidth() setter.
     * @stable ICU 60
     */
    static IntegerWidth zeroFillTo(int32_t minInt);

    /**
     * Truncate numbers exceeding a certain number of numerals before the decimal separator.
     *
     * For example, with maxInt=3, the number 1234 will get printed as "234".
     *
     * @param maxInt
     *            The maximum number of places before the decimal separator. maxInt == -1 means no
     *            truncation.
     * @return An IntegerWidth for passing to the NumberFormatter integerWidth() setter.
     * @stable ICU 60
     */
    IntegerWidth truncateAt(int32_t maxInt);

  private:
    union {
        struct {
            impl::digits_t fMinInt;
            impl::digits_t fMaxInt;
            bool fFormatFailIfMoreThanMaxDigits;
        } minMaxInt;
        UErrorCode errorCode;
    } fUnion;
    bool fHasError = false;

    IntegerWidth(impl::digits_t minInt, impl::digits_t maxInt, bool formatFailIfMoreThanMaxDigits);

    IntegerWidth(UErrorCode errorCode) { // NOLINT
        fUnion.errorCode = errorCode;
        fHasError = true;
    }

    IntegerWidth() { // NOLINT
        fUnion.minMaxInt.fMinInt = -1;
    }

    /** Returns the default instance. */
    static IntegerWidth standard() {
        return IntegerWidth::zeroFillTo(1);
    }

    bool isBogus() const {
        return !fHasError && fUnion.minMaxInt.fMinInt == -1;
    }

    UBool copyErrorTo(UErrorCode &status) const {
        if (fHasError) {
            status = fUnion.errorCode;
            return true;
        }
        return false;
    }

    void apply(impl::DecimalQuantity &quantity, UErrorCode &status) const;

    bool operator==(const IntegerWidth& other) const;

    // To allow MacroProps/MicroProps to initialize empty instances:
    friend struct impl::MacroProps;
    friend struct impl::MicroProps;

    // To allow NumberFormatterImpl to access isBogus():
    friend class impl::NumberFormatterImpl;

    // To allow the use of this class when formatting:
    friend class impl::MutablePatternModifier;
    friend class impl::ImmutablePatternModifier;

    // So that NumberPropertyMapper can create instances
    friend class impl::NumberPropertyMapper;

    // To allow access to the skeleton generation code:
    friend class impl::GeneratorHelpers;
};

/**
 * A class that defines a quantity by which a number should be multiplied when formatting.
 *
 * <p>
 * To create a Scale, use one of the factory methods.
 *
 * @stable ICU 62
 */
class U_I18N_API Scale : public UMemory {
  public:
    /**
     * Do not change the value of numbers when formatting or parsing.
     *
     * @return A Scale to prevent any multiplication.
     * @stable ICU 62
     */
    static Scale none();

    /**
     * Multiply numbers by a power of ten before formatting. Useful for combining with a percent unit:
     *
     * <pre>
     * NumberFormatter::with().unit(NoUnit::percent()).multiplier(Scale::powerOfTen(2))
     * </pre>
     *
     * @return A Scale for passing to the setter in NumberFormatter.
     * @stable ICU 62
     */
    static Scale powerOfTen(int32_t power);

    /**
     * Multiply numbers by an arbitrary value before formatting. Useful for unit conversions.
     *
     * This method takes a string in a decimal number format with syntax
     * as defined in the Decimal Arithmetic Specification, available at
     * http://speleotrove.com/decimal
     *
     * Also see the version of this method that takes a double.
     *
     * @return A Scale for passing to the setter in NumberFormatter.
     * @stable ICU 62
     */
    static Scale byDecimal(StringPiece multiplicand);

    /**
     * Multiply numbers by an arbitrary value before formatting. Useful for unit conversions.
     *
     * This method takes a double; also see the version of this method that takes an exact decimal.
     *
     * @return A Scale for passing to the setter in NumberFormatter.
     * @stable ICU 62
     */
    static Scale byDouble(double multiplicand);

    /**
     * Multiply a number by both a power of ten and by an arbitrary double value.
     *
     * @return A Scale for passing to the setter in NumberFormatter.
     * @stable ICU 62
     */
    static Scale byDoubleAndPowerOfTen(double multiplicand, int32_t power);

    // We need a custom destructor for the DecNum, which means we need to declare
    // the copy/move constructor/assignment quartet.

    /** @stable ICU 62 */
    Scale(const Scale& other);

    /** @stable ICU 62 */
    Scale& operator=(const Scale& other);

    /** @stable ICU 62 */
    Scale(Scale&& src) U_NOEXCEPT;

    /** @stable ICU 62 */
    Scale& operator=(Scale&& src) U_NOEXCEPT;

    /** @stable ICU 62 */
    ~Scale();

#ifndef U_HIDE_INTERNAL_API
    /** @internal */
    Scale(int32_t magnitude, impl::DecNum* arbitraryToAdopt);
#endif  /* U_HIDE_INTERNAL_API */

  private:
    int32_t fMagnitude;
    impl::DecNum* fArbitrary;
    UErrorCode fError;

    Scale(UErrorCode error) : fMagnitude(0), fArbitrary(nullptr), fError(error) {}

    Scale() : fMagnitude(0), fArbitrary(nullptr), fError(U_ZERO_ERROR) {}

    bool isValid() const {
        return fMagnitude != 0 || fArbitrary != nullptr;
    }

    UBool copyErrorTo(UErrorCode &status) const {
        if (U_FAILURE(fError)) {
            status = fError;
            return true;
        }
        return false;
    }

    void applyTo(impl::DecimalQuantity& quantity) const;

    void applyReciprocalTo(impl::DecimalQuantity& quantity) const;

    // To allow MacroProps/MicroProps to initialize empty instances:
    friend struct impl::MacroProps;
    friend struct impl::MicroProps;

    // To allow NumberFormatterImpl to access isBogus() and perform other operations:
    friend class impl::NumberFormatterImpl;

    // To allow the helper class MultiplierFormatHandler access to private fields:
    friend class impl::MultiplierFormatHandler;

    // To allow access to the skeleton generation code:
    friend class impl::GeneratorHelpers;

    // To allow access to parsing code:
    friend class ::icu::numparse::impl::NumberParserImpl;
    friend class ::icu::numparse::impl::MultiplierParseHandler;
};

namespace impl {

// Do not enclose entire StringProp with #ifndef U_HIDE_INTERNAL_API, needed for a protected field
/**
 * Manages NumberFormatterSettings::usage()'s char* instance on the heap.
 * @internal
 */
class U_I18N_API StringProp : public UMemory {

#ifndef U_HIDE_INTERNAL_API

  public:
    /** @internal */
    StringProp(const StringProp &other);

    /** @internal */
    StringProp &operator=(const StringProp &other);

    /** @internal */
    StringProp(StringProp &&src) U_NOEXCEPT;

    /** @internal */
    StringProp &operator=(StringProp &&src) U_NOEXCEPT;

    /** @internal */
    ~StringProp();

    /** @internal */
    int16_t length() const {
        return fLength;
    }

    /** @internal
     * Makes a copy of value. Set to "" to unset.
     */
    void set(StringPiece value);

    /** @internal */
    bool isSet() const {
        return fLength > 0;
    }

#endif // U_HIDE_INTERNAL_API

  private:
    char *fValue;
    int16_t fLength;
    UErrorCode fError;

    StringProp() : fValue(nullptr), fLength(0), fError(U_ZERO_ERROR) {
    }

    /** @internal (private) */
    UBool copyErrorTo(UErrorCode &status) const {
        if (U_FAILURE(fError)) {
            status = fError;
            return true;
        }
        return false;
    }

    // Allow NumberFormatterImpl to access fValue.
    friend class impl::NumberFormatterImpl;

    // Allow skeleton generation code to access private members.
    friend class impl::GeneratorHelpers;

    // Allow MacroProps/MicroProps to initialize empty instances and to call
    // copyErrorTo().
    friend struct impl::MacroProps;
};

// Do not enclose entire SymbolsWrapper with #ifndef U_HIDE_INTERNAL_API, needed for a protected field
/** @internal */
class U_I18N_API SymbolsWrapper : public UMemory {
  public:
    /** @internal */
    SymbolsWrapper() : fType(SYMPTR_NONE), fPtr{nullptr} {}

    /** @internal */
    SymbolsWrapper(const SymbolsWrapper &other);

    /** @internal */
    SymbolsWrapper &operator=(const SymbolsWrapper &other);

    /** @internal */
    SymbolsWrapper(SymbolsWrapper&& src) U_NOEXCEPT;

    /** @internal */
    SymbolsWrapper &operator=(SymbolsWrapper&& src) U_NOEXCEPT;

    /** @internal */
    ~SymbolsWrapper();

#ifndef U_HIDE_INTERNAL_API

    /**
     * The provided object is copied, but we do not adopt it.
     * @internal
     */
    void setTo(const DecimalFormatSymbols &dfs);

    /**
     * Adopt the provided object.
     * @internal
     */
    void setTo(const NumberingSystem *ns);

    /**
     * Whether the object is currently holding a DecimalFormatSymbols.
     * @internal
     */
    bool isDecimalFormatSymbols() const;

    /**
     * Whether the object is currently holding a NumberingSystem.
     * @internal
     */
    bool isNumberingSystem() const;

    /**
     * Get the DecimalFormatSymbols pointer. No ownership change.
     * @internal
     */
    const DecimalFormatSymbols *getDecimalFormatSymbols() const;

    /**
     * Get the NumberingSystem pointer. No ownership change.
     * @internal
     */
    const NumberingSystem *getNumberingSystem() const;

#endif  // U_HIDE_INTERNAL_API

    /** @internal */
    UBool copyErrorTo(UErrorCode &status) const {
        if (fType == SYMPTR_DFS && fPtr.dfs == nullptr) {
            status = U_MEMORY_ALLOCATION_ERROR;
            return true;
        } else if (fType == SYMPTR_NS && fPtr.ns == nullptr) {
            status = U_MEMORY_ALLOCATION_ERROR;
            return true;
        }
        return false;
    }

  private:
    enum SymbolsPointerType {
        SYMPTR_NONE, SYMPTR_DFS, SYMPTR_NS
    } fType;

    union {
        const DecimalFormatSymbols *dfs;
        const NumberingSystem *ns;
    } fPtr;

    void doCopyFrom(const SymbolsWrapper &other);

    void doMoveFrom(SymbolsWrapper&& src);

    void doCleanup();
};

// Do not enclose entire Grouper with #ifndef U_HIDE_INTERNAL_API, needed for a protected field
/** @internal */
class U_I18N_API Grouper : public UMemory {
  public:
#ifndef U_HIDE_INTERNAL_API
    /** @internal */
    static Grouper forStrategy(UNumberGroupingStrategy grouping);

    /**
     * Resolve the values in Properties to a Grouper object.
     * @internal
     */
    static Grouper forProperties(const DecimalFormatProperties& properties);

    // Future: static Grouper forProperties(DecimalFormatProperties& properties);

    /** @internal */
    Grouper(int16_t grouping1, int16_t grouping2, int16_t minGrouping, UNumberGroupingStrategy strategy)
            : fGrouping1(grouping1),
              fGrouping2(grouping2),
              fMinGrouping(minGrouping),
              fStrategy(strategy) {}

    /** @internal */
    int16_t getPrimary() const;

    /** @internal */
    int16_t getSecondary() const;
#endif  // U_HIDE_INTERNAL_API

  private:
    /**
     * The grouping sizes, with the following special values:
     * <ul>
     * <li>-1 = no grouping
     * <li>-2 = needs locale data
     * <li>-4 = fall back to Western grouping if not in locale
     * </ul>
     */
    int16_t fGrouping1;
    int16_t fGrouping2;

    /**
     * The minimum grouping size, with the following special values:
     * <ul>
     * <li>-2 = needs locale data
     * <li>-3 = no less than 2
     * </ul>
     */
    int16_t fMinGrouping;

    /**
     * The UNumberGroupingStrategy that was used to create this Grouper, or UNUM_GROUPING_COUNT if this
     * was not created from a UNumberGroupingStrategy.
     */
    UNumberGroupingStrategy fStrategy;

    Grouper() : fGrouping1(-3) {}

    bool isBogus() const {
        return fGrouping1 == -3;
    }

    /** NON-CONST: mutates the current instance. */
    void setLocaleData(const impl::ParsedPatternInfo &patternInfo, const Locale& locale);

    bool groupAtPosition(int32_t position, const impl::DecimalQuantity &value) const;

    // To allow MacroProps/MicroProps to initialize empty instances:
    friend struct MacroProps;
    friend struct MicroProps;

    // To allow NumberFormatterImpl to access isBogus() and perform other operations:
    friend class NumberFormatterImpl;

    // To allow NumberParserImpl to perform setLocaleData():
    friend class ::icu::numparse::impl::NumberParserImpl;

    // To allow access to the skeleton generation code:
    friend class impl::GeneratorHelpers;
};

// Do not enclose entire Padder with #ifndef U_HIDE_INTERNAL_API, needed for a protected field
/** @internal */
class U_I18N_API Padder : public UMemory {
  public:
#ifndef U_HIDE_INTERNAL_API
    /** @internal */
    static Padder none();

    /** @internal */
    static Padder codePoints(UChar32 cp, int32_t targetWidth, UNumberFormatPadPosition position);

    /** @internal */
    static Padder forProperties(const DecimalFormatProperties& properties);
#endif  // U_HIDE_INTERNAL_API

  private:
    UChar32 fWidth;  // -3 = error; -2 = bogus; -1 = no padding
    union {
        struct {
            int32_t fCp;
            UNumberFormatPadPosition fPosition;
        } padding;
        UErrorCode errorCode;
    } fUnion;

    Padder(UChar32 cp, int32_t width, UNumberFormatPadPosition position);

    Padder(int32_t width);

    Padder(UErrorCode errorCode) : fWidth(-3) { // NOLINT
        fUnion.errorCode = errorCode;
    }

    Padder() : fWidth(-2) {} // NOLINT

    bool isBogus() const {
        return fWidth == -2;
    }

    UBool copyErrorTo(UErrorCode &status) const {
        if (fWidth == -3) {
            status = fUnion.errorCode;
            return true;
        }
        return false;
    }

    bool isValid() const {
        return fWidth > 0;
    }

    int32_t padAndApply(const impl::Modifier &mod1, const impl::Modifier &mod2,
                        FormattedStringBuilder &string, int32_t leftIndex, int32_t rightIndex,
                        UErrorCode &status) const;

    // To allow MacroProps/MicroProps to initialize empty instances:
    friend struct MacroProps;
    friend struct MicroProps;

    // To allow NumberFormatterImpl to access isBogus() and perform other operations:
    friend class impl::NumberFormatterImpl;

    // To allow access to the skeleton generation code:
    friend class impl::GeneratorHelpers;
};

// Do not enclose entire MacroProps with #ifndef U_HIDE_INTERNAL_API, needed for a protected field
/** @internal */
struct U_I18N_API MacroProps : public UMemory {
    /** @internal */
    Notation notation;

    /** @internal */
    MeasureUnit unit;  // = MeasureUnit();  (the base dimensionless unit)

    /** @internal */
    MeasureUnit perUnit;  // = MeasureUnit();  (the base dimensionless unit)

    /** @internal */
    Precision precision;  // = Precision();  (bogus)

    /** @internal */
    UNumberFormatRoundingMode roundingMode = UNUM_ROUND_HALFEVEN;

    /** @internal */
    Grouper grouper;  // = Grouper();  (bogus)

    /** @internal */
    Padder padder;    // = Padder();   (bogus)

    /** @internal */
    IntegerWidth integerWidth; // = IntegerWidth(); (bogus)

    /** @internal */
    SymbolsWrapper symbols;

    // UNUM_XYZ_COUNT denotes null (bogus) values.

    /** @internal */
    UNumberUnitWidth unitWidth = UNUM_UNIT_WIDTH_COUNT;

    /** @internal */
    UNumberSignDisplay sign = UNUM_SIGN_COUNT;

    /** @internal */
    UNumberDecimalSeparatorDisplay decimal = UNUM_DECIMAL_SEPARATOR_COUNT;

    /** @internal */
    Scale scale;  // = Scale();  (benign value)

    /** @internal */
    StringProp usage;  // = StringProp();  (no usage)

    /** @internal */
    StringProp unitDisplayCase;  // = StringProp();  (nominative)

    /** @internal */
    const AffixPatternProvider* affixProvider = nullptr;  // no ownership

    /** @internal */
    const PluralRules* rules = nullptr;  // no ownership

    /** @internal */
    int32_t threshold = kInternalDefaultThreshold;

    /** @internal */
    Locale locale;

    // NOTE: Uses default copy and move constructors.

    /**
     * Check all members for errors.
     * @internal
     */
    bool copyErrorTo(UErrorCode &status) const {
        return notation.copyErrorTo(status) || precision.copyErrorTo(status) ||
               padder.copyErrorTo(status) || integerWidth.copyErrorTo(status) ||
               symbols.copyErrorTo(status) || scale.copyErrorTo(status) || usage.copyErrorTo(status) ||
               unitDisplayCase.copyErrorTo(status);
    }
};

} // namespace impl

#if (U_PF_WINDOWS <= U_PLATFORM && U_PLATFORM <= U_PF_CYGWIN) && defined(_MSC_VER)
// Ignore MSVC warning 4661. This is generated for NumberFormatterSettings<>::toSkeleton() as this method
// is defined elsewhere (in number_skeletons.cpp). The compiler is warning that the explicit template instantiation
// inside this single translation unit (CPP file) is incomplete, and thus it isn't sure if the template class is
// fully defined. However, since each translation unit explicitly instantiates all the necessary template classes,
// they will all be passed to the linker, and the linker will still find and export all the class members.
#pragma warning(push)
#pragma warning(disable: 4661)
#endif

/**
 * An abstract base class for specifying settings related to number formatting. This class is implemented by
 * {@link UnlocalizedNumberFormatter} and {@link LocalizedNumberFormatter}. This class is not intended for
 * public subclassing.
 */
template<typename Derived>
class U_I18N_API NumberFormatterSettings {
  public:
    /**
     * Specifies the notation style (simple, scientific, or compact) for rendering numbers.
     *
     * <ul>
     * <li>Simple notation: "12,300"
     * <li>Scientific notation: "1.23E4"
     * <li>Compact notation: "12K"
     * </ul>
     *
     * <p>
     * All notation styles will be properly localized with locale data, and all notation styles are compatible with
     * units, rounding precisions, and other number formatter settings.
     *
     * <p>
     * Pass this method the return value of a {@link Notation} factory method. For example:
     *
     * <pre>
     * NumberFormatter::with().notation(Notation::compactShort())
     * </pre>
     *
     * The default is to use simple notation.
     *
     * @param notation
     *            The notation strategy to use.
     * @return The fluent chain.
     * @see Notation
     * @stable ICU 60
     */
    Derived notation(const Notation &notation) const &;

    /**
     * Overload of notation() for use on an rvalue reference.
     *
     * @param notation
     *            The notation strategy to use.
     * @return The fluent chain.
     * @see #notation
     * @stable ICU 62
     */
    Derived notation(const Notation &notation) &&;

    /**
     * Specifies the unit (unit of measure, currency, or percent) to associate with rendered numbers.
     *
     * <ul>
     * <li>Unit of measure: "12.3 meters"
     * <li>Currency: "$12.30"
     * <li>Percent: "12.3%"
     * </ul>
     *
     * All units will be properly localized with locale data, and all units are compatible with notation styles,
     * rounding precisions, and other number formatter settings.
     *
     * \note If the usage() is set, the output unit **will be changed** to
     *       produce localised units, according to usage, locale and unit. See
     *       FormattedNumber::getOutputUnit().
     *
     * Pass this method any instance of {@link MeasureUnit}. For units of measure:
     *
     * <pre>
     * NumberFormatter::with().unit(MeasureUnit::getMeter())
     * NumberFormatter::with().unit(MeasureUnit::forIdentifier("foot-per-second", status))
     * </pre>
     *
     * Currency:
     *
     * <pre>
     * NumberFormatter::with().unit(CurrencyUnit(u"USD", status))
     * </pre>
     *
     * Percent:
     *
     * <pre>
     * NumberFormatter::with().unit(NoUnit.percent())
     * </pre>
     *
     * See {@link #perUnit} for information on how to format strings like "5 meters per second".
     *
     * The default is to render without units (equivalent to NoUnit.base()).
     *
     * @param unit
     *            The unit to render.
     * @return The fluent chain.
     * @see MeasureUnit
     * @see Currency
     * @see NoUnit
     * @see #perUnit
     * @stable ICU 60
     */
    Derived unit(const icu::MeasureUnit &unit) const &;

    /**
     * Overload of unit() for use on an rvalue reference.
     *
     * @param unit
     *            The unit to render.
     * @return The fluent chain.
     * @see #unit
     * @stable ICU 62
     */
    Derived unit(const icu::MeasureUnit &unit) &&;

    /**
     * Like unit(), but takes ownership of a pointer.  Convenient for use with the MeasureFormat factory
     * methods that return pointers that need ownership.
     *
     * Note: consider using the MeasureFormat factory methods that return by value.
     *
     * @param unit
     *            The unit to render.
     * @return The fluent chain.
     * @see #unit
     * @see MeasureUnit
     * @stable ICU 60
     */
    Derived adoptUnit(icu::MeasureUnit *unit) const &;

    /**
     * Overload of adoptUnit() for use on an rvalue reference.
     *
     * @param unit
     *            The unit to render.
     * @return The fluent chain.
     * @see #adoptUnit
     * @stable ICU 62
     */
    Derived adoptUnit(icu::MeasureUnit *unit) &&;

    /**
     * Sets a unit to be used in the denominator. For example, to format "3 m/s", pass METER to the unit and SECOND to
     * the perUnit.
     *
     * Pass this method any instance of {@link MeasureUnit}. Example:
     *
     * <pre>
     * NumberFormatter::with()
     *      .unit(MeasureUnit::getMeter())
     *      .perUnit(MeasureUnit::getSecond())
     * </pre>
     *
     * The default is not to display any unit in the denominator.
     *
     * If a per-unit is specified without a primary unit via {@link #unit}, the behavior is undefined.
     *
     * @param perUnit
     *            The unit to render in the denominator.
     * @return The fluent chain
     * @see #unit
     * @stable ICU 61
     */
    Derived perUnit(const icu::MeasureUnit &perUnit) const &;

    /**
     * Overload of perUnit() for use on an rvalue reference.
     *
     * @param perUnit
     *            The unit to render in the denominator.
     * @return The fluent chain.
     * @see #perUnit
     * @stable ICU 62
     */
    Derived perUnit(const icu::MeasureUnit &perUnit) &&;

    /**
     * Like perUnit(), but takes ownership of a pointer.  Convenient for use with the MeasureFormat factory
     * methods that return pointers that need ownership.
     *
     * Note: consider using the MeasureFormat factory methods that return by value.
     *
     * @param perUnit
     *            The unit to render in the denominator.
     * @return The fluent chain.
     * @see #perUnit
     * @see MeasureUnit
     * @stable ICU 61
     */
    Derived adoptPerUnit(icu::MeasureUnit *perUnit) const &;

    /**
     * Overload of adoptPerUnit() for use on an rvalue reference.
     *
     * @param perUnit
     *            The unit to render in the denominator.
     * @return The fluent chain.
     * @see #adoptPerUnit
     * @stable ICU 62
     */
    Derived adoptPerUnit(icu::MeasureUnit *perUnit) &&;

    /**
     * Specifies the rounding precision to use when formatting numbers.
     *
     * <ul>
     * <li>Round to 3 decimal places: "3.142"
     * <li>Round to 3 significant figures: "3.14"
     * <li>Round to the closest nickel: "3.15"
     * <li>Do not perform rounding: "3.1415926..."
     * </ul>
     *
     * <p>
     * Pass this method the return value of one of the factory methods on {@link Precision}. For example:
     *
     * <pre>
     * NumberFormatter::with().precision(Precision::fixedFraction(2))
     * </pre>
     *
     * <p>
     * In most cases, the default rounding strategy is to round to 6 fraction places; i.e.,
     * <code>Precision.maxFraction(6)</code>. The exceptions are if compact notation is being used, then the compact
     * notation rounding strategy is used (see {@link Notation#compactShort} for details), or if the unit is a currency,
     * then standard currency rounding is used, which varies from currency to currency (see {@link Precision#currency} for
     * details).
     *
     * @param precision
     *            The rounding precision to use.
     * @return The fluent chain.
     * @see Precision
     * @stable ICU 62
     */
    Derived precision(const Precision& precision) const &;

    /**
     * Overload of precision() for use on an rvalue reference.
     *
     * @param precision
     *            The rounding precision to use.
     * @return The fluent chain.
     * @see #precision
     * @stable ICU 62
     */
    Derived precision(const Precision& precision) &&;

    /**
     * Specifies how to determine the direction to round a number when it has more digits than fit in the
     * desired precision.  When formatting 1.235:
     *
     * <ul>
     * <li>Ceiling rounding mode with integer precision: "2"
     * <li>Half-down rounding mode with 2 fixed fraction digits: "1.23"
     * <li>Half-up rounding mode with 2 fixed fraction digits: "1.24"
     * </ul>
     *
     * The default is HALF_EVEN. For more information on rounding mode, see the ICU userguide here:
     *
     * https://unicode-org.github.io/icu/userguide/format_parse/numbers/rounding-modes
     *
     * @param roundingMode The rounding mode to use.
     * @return The fluent chain.
     * @stable ICU 62
     */
    Derived roundingMode(UNumberFormatRoundingMode roundingMode) const &;

    /**
     * Overload of roundingMode() for use on an rvalue reference.
     *
     * @param roundingMode The rounding mode to use.
     * @return The fluent chain.
     * @see #roundingMode
     * @stable ICU 62
     */
    Derived roundingMode(UNumberFormatRoundingMode roundingMode) &&;

    /**
     * Specifies the grouping strategy to use when formatting numbers.
     *
     * <ul>
     * <li>Default grouping: "12,300" and "1,230"
     * <li>Grouping with at least 2 digits: "12,300" and "1230"
     * <li>No grouping: "12300" and "1230"
     * </ul>
     *
     * <p>
     * The exact grouping widths will be chosen based on the locale.
     *
     * <p>
     * Pass this method an element from the {@link UNumberGroupingStrategy} enum. For example:
     *
     * <pre>
     * NumberFormatter::with().grouping(UNUM_GROUPING_MIN2)
     * </pre>
     *
     * The default is to perform grouping according to locale data; most locales, but not all locales,
     * enable it by default.
     *
     * @param strategy
     *            The grouping strategy to use.
     * @return The fluent chain.
     * @stable ICU 61
     */
    Derived grouping(UNumberGroupingStrategy strategy) const &;

    /**
     * Overload of grouping() for use on an rvalue reference.
     *
     * @param strategy
     *            The grouping strategy to use.
     * @return The fluent chain.
     * @see #grouping
     * @stable ICU 62
     */
    Derived grouping(UNumberGroupingStrategy strategy) &&;

    /**
     * Specifies the minimum and maximum number of digits to render before the decimal mark.
     *
     * <ul>
     * <li>Zero minimum integer digits: ".08"
     * <li>One minimum integer digit: "0.08"
     * <li>Two minimum integer digits: "00.08"
     * </ul>
     *
     * <p>
     * Pass this method the return value of {@link IntegerWidth#zeroFillTo}. For example:
     *
     * <pre>
     * NumberFormatter::with().integerWidth(IntegerWidth::zeroFillTo(2))
     * </pre>
     *
     * The default is to have one minimum integer digit.
     *
     * @param style
     *            The integer width to use.
     * @return The fluent chain.
     * @see IntegerWidth
     * @stable ICU 60
     */
    Derived integerWidth(const IntegerWidth &style) const &;

    /**
     * Overload of integerWidth() for use on an rvalue reference.
     *
     * @param style
     *            The integer width to use.
     * @return The fluent chain.
     * @see #integerWidth
     * @stable ICU 62
     */
    Derived integerWidth(const IntegerWidth &style) &&;

    /**
     * Specifies the symbols (decimal separator, grouping separator, percent sign, numerals, etc.) to use when rendering
     * numbers.
     *
     * <ul>
     * <li><em>en_US</em> symbols: "12,345.67"
     * <li><em>fr_FR</em> symbols: "12&nbsp;345,67"
     * <li><em>de_CH</em> symbols: "12’345.67"
     * <li><em>my_MY</em> symbols: "၁၂,၃၄၅.၆၇"
     * </ul>
     *
     * <p>
     * Pass this method an instance of {@link DecimalFormatSymbols}. For example:
     *
     * <pre>
     * NumberFormatter::with().symbols(DecimalFormatSymbols(Locale("de_CH"), status))
     * </pre>
     *
     * <p>
     * <strong>Note:</strong> DecimalFormatSymbols automatically chooses the best numbering system based on the locale.
     * In the examples above, the first three are using the Latin numbering system, and the fourth is using the Myanmar
     * numbering system.
     *
     * <p>
     * <strong>Note:</strong> The instance of DecimalFormatSymbols will be copied: changes made to the symbols object
     * after passing it into the fluent chain will not be seen.
     *
     * <p>
     * <strong>Note:</strong> Calling this method will override any previously specified DecimalFormatSymbols
     * or NumberingSystem.
     *
     * <p>
     * The default is to choose the symbols based on the locale specified in the fluent chain.
     *
     * @param symbols
     *            The DecimalFormatSymbols to use.
     * @return The fluent chain.
     * @see DecimalFormatSymbols
     * @stable ICU 60
     */
    Derived symbols(const DecimalFormatSymbols &symbols) const &;

    /**
     * Overload of symbols() for use on an rvalue reference.
     *
     * @param symbols
     *            The DecimalFormatSymbols to use.
     * @return The fluent chain.
     * @see #symbols
     * @stable ICU 62
     */
    Derived symbols(const DecimalFormatSymbols &symbols) &&;

    /**
     * Specifies that the given numbering system should be used when fetching symbols.
     *
     * <ul>
     * <li>Latin numbering system: "12,345"
     * <li>Myanmar numbering system: "၁၂,၃၄၅"
     * <li>Math Sans Bold numbering system: "𝟭𝟮,𝟯𝟰𝟱"
     * </ul>
     *
     * <p>
     * Pass this method an instance of {@link NumberingSystem}. For example, to force the locale to always use the Latin
     * alphabet numbering system (ASCII digits):
     *
     * <pre>
     * NumberFormatter::with().adoptSymbols(NumberingSystem::createInstanceByName("latn", status))
     * </pre>
     *
     * <p>
     * <strong>Note:</strong> Calling this method will override any previously specified DecimalFormatSymbols
     * or NumberingSystem.
     *
     * <p>
     * The default is to choose the best numbering system for the locale.
     *
     * <p>
     * This method takes ownership of a pointer in order to work nicely with the NumberingSystem factory methods.
     *
     * @param symbols
     *            The NumberingSystem to use.
     * @return The fluent chain.
     * @see NumberingSystem
     * @stable ICU 60
     */
    Derived adoptSymbols(NumberingSystem *symbols) const &;

    /**
     * Overload of adoptSymbols() for use on an rvalue reference.
     *
     * @param symbols
     *            The NumberingSystem to use.
     * @return The fluent chain.
     * @see #adoptSymbols
     * @stable ICU 62
     */
    Derived adoptSymbols(NumberingSystem *symbols) &&;

    /**
     * Sets the width of the unit (measure unit or currency).  Most common values:
     *
     * <ul>
     * <li>Short: "$12.00", "12 m"
     * <li>ISO Code: "USD 12.00"
     * <li>Full name: "12.00 US dollars", "12 meters"
     * </ul>
     *
     * <p>
     * Pass an element from the {@link UNumberUnitWidth} enum to this setter. For example:
     *
     * <pre>
     * NumberFormatter::with().unitWidth(UNumberUnitWidth::UNUM_UNIT_WIDTH_FULL_NAME)
     * </pre>
     *
     * <p>
     * The default is the SHORT width.
     *
     * @param width
     *            The width to use when rendering numbers.
     * @return The fluent chain
     * @see UNumberUnitWidth
     * @stable ICU 60
     */
    Derived unitWidth(UNumberUnitWidth width) const &;

    /**
     * Overload of unitWidth() for use on an rvalue reference.
     *
     * @param width
     *            The width to use when rendering numbers.
     * @return The fluent chain.
     * @see #unitWidth
     * @stable ICU 62
     */
    Derived unitWidth(UNumberUnitWidth width) &&;

    /**
     * Sets the plus/minus sign display strategy. Most common values:
     *
     * <ul>
     * <li>Auto: "123", "-123"
     * <li>Always: "+123", "-123"
     * <li>Accounting: "$123", "($123)"
     * </ul>
     *
     * <p>
     * Pass an element from the {@link UNumberSignDisplay} enum to this setter. For example:
     *
     * <pre>
     * NumberFormatter::with().sign(UNumberSignDisplay::UNUM_SIGN_ALWAYS)
     * </pre>
     *
     * <p>
     * The default is AUTO sign display.
     *
     * @param style
     *            The sign display strategy to use when rendering numbers.
     * @return The fluent chain
     * @see UNumberSignDisplay
     * @stable ICU 60
     */
    Derived sign(UNumberSignDisplay style) const &;

    /**
     * Overload of sign() for use on an rvalue reference.
     *
     * @param style
     *            The sign display strategy to use when rendering numbers.
     * @return The fluent chain.
     * @see #sign
     * @stable ICU 62
     */
    Derived sign(UNumberSignDisplay style) &&;

    /**
     * Sets the decimal separator display strategy. This affects integer numbers with no fraction part. Most common
     * values:
     *
     * <ul>
     * <li>Auto: "1"
     * <li>Always: "1."
     * </ul>
     *
     * <p>
     * Pass an element from the {@link UNumberDecimalSeparatorDisplay} enum to this setter. For example:
     *
     * <pre>
     * NumberFormatter::with().decimal(UNumberDecimalSeparatorDisplay::UNUM_DECIMAL_SEPARATOR_ALWAYS)
     * </pre>
     *
     * <p>
     * The default is AUTO decimal separator display.
     *
     * @param style
     *            The decimal separator display strategy to use when rendering numbers.
     * @return The fluent chain
     * @see UNumberDecimalSeparatorDisplay
     * @stable ICU 60
     */
    Derived decimal(UNumberDecimalSeparatorDisplay style) const &;

    /**
     * Overload of decimal() for use on an rvalue reference.
     *
     * @param style
     *            The decimal separator display strategy to use when rendering numbers.
     * @return The fluent chain.
     * @see #decimal
     * @stable ICU 62
     */
    Derived decimal(UNumberDecimalSeparatorDisplay style) &&;

    /**
     * Sets a scale (multiplier) to be used to scale the number by an arbitrary amount before formatting.
     * Most common values:
     *
     * <ul>
     * <li>Multiply by 100: useful for percentages.
     * <li>Multiply by an arbitrary value: useful for unit conversions.
     * </ul>
     *
     * <p>
     * Pass an element from a {@link Scale} factory method to this setter. For example:
     *
     * <pre>
     * NumberFormatter::with().scale(Scale::powerOfTen(2))
     * </pre>
     *
     * <p>
     * The default is to not apply any multiplier.
     *
     * @param scale
     *            The scale to apply when rendering numbers.
     * @return The fluent chain
     * @stable ICU 62
     */
    Derived scale(const Scale &scale) const &;

    /**
     * Overload of scale() for use on an rvalue reference.
     *
     * @param scale
     *            The scale to apply when rendering numbers.
     * @return The fluent chain.
     * @see #scale
     * @stable ICU 62
     */
    Derived scale(const Scale &scale) &&;

#ifndef U_HIDE_DRAFT_API
    /**
     * Specifies the usage for which numbers will be formatted ("person-height",
     * "road", "rainfall", etc.)
     *
     * When a `usage` is specified, the output unit will change depending on the
     * `Locale` and the unit quantity. For example, formatting length
     * measurements specified in meters:
     *
     * `NumberFormatter::with().usage("person").unit(MeasureUnit::getMeter()).locale("en-US")`
     *   * When formatting 0.25, the output will be "10 inches".
     *   * When formatting 1.50, the output will be "4 feet and 11 inches".
     *
     * The input unit specified via unit() determines the type of measurement
     * being formatted (e.g. "length" when the unit is "foot"). The usage
     * requested will be looked for only within this category of measurement
     * units.
     *
     * The output unit can be found via FormattedNumber::getOutputUnit().
     *
     * If the usage has multiple parts (e.g. "land-agriculture-grain") and does
     * not match a known usage preference, the last part will be dropped
     * repeatedly until a match is found (e.g. trying "land-agriculture", then
     * "land"). If a match is still not found, usage will fall back to
     * "default".
     *
     * Setting usage to an empty string clears the usage (disables usage-based
     * localized formatting).
     *
     * Setting a usage string but not a correct input unit will result in an
     * U_ILLEGAL_ARGUMENT_ERROR.
     *
     * When using usage, specifying rounding or precision is unnecessary.
     * Specifying a precision in some manner will override the default
     * formatting.
     *
     * @param usage A `usage` parameter from the units resource. See the
     * unitPreferenceData in *source/data/misc/units.txt*, generated from
     * `unitPreferenceData` in [CLDR's
     * supplemental/units.xml](https://github.com/unicode-org/cldr/blob/master/common/supplemental/units.xml).
     * @return The fluent chain.
     * @draft ICU 68
     */
    Derived usage(StringPiece usage) const &;

    /**
     * Overload of usage() for use on an rvalue reference.
     *
     * @param usage The unit `usage`.
     * @return The fluent chain.
     * @draft ICU 68
     */
    Derived usage(StringPiece usage) &&;
#endif // U_HIDE_DRAFT_API

#ifndef U_HIDE_DRAFT_API
#ifndef U_HIDE_INTERNAL_API
    /**
     * Specifies the desired case for a unit formatter's output (e.g.
     * accusative, dative, genitive).
     *
     * @internal ICU 69 technology preview
     */
    Derived unitDisplayCase(StringPiece unitDisplayCase) const &;

    /**
     * Overload of unitDisplayCase() for use on an rvalue reference.
     *
     * @internal ICU 69 technology preview
     */
    Derived unitDisplayCase(StringPiece unitDisplayCase) &&;
#endif // U_HIDE_INTERNAL_API
#endif // U_HIDE_DRAFT_API

#ifndef U_HIDE_INTERNAL_API

    /**
     * Set the padding strategy. May be added in the future; see #13338.
     *
     * @internal ICU 60: This API is ICU internal only.
     */
    Derived padding(const impl::Padder &padder) const &;

    /** @internal */
    Derived padding(const impl::Padder &padder) &&;

    /**
     * Internal fluent setter to support a custom regulation threshold. A threshold of 1 causes the data structures to
     * be built right away. A threshold of 0 prevents the data structures from being built.
     *
     * @internal ICU 60: This API is ICU internal only.
     */
    Derived threshold(int32_t threshold) const &;

    /** @internal */
    Derived threshold(int32_t threshold) &&;

    /**
     * Internal fluent setter to overwrite the entire macros object.
     *
     * @internal ICU 60: This API is ICU internal only.
     */
    Derived macros(const impl::MacroProps& macros) const &;

    /** @internal */
    Derived macros(const impl::MacroProps& macros) &&;

    /** @internal */
    Derived macros(impl::MacroProps&& macros) const &;

    /** @internal */
    Derived macros(impl::MacroProps&& macros) &&;

#endif  /* U_HIDE_INTERNAL_API */

    /**
     * Creates a skeleton string representation of this number formatter. A skeleton string is a
     * locale-agnostic serialized form of a number formatter.
     *
     * Not all options are capable of being represented in the skeleton string; for example, a
     * DecimalFormatSymbols object. If any such option is encountered, the error code is set to
     * U_UNSUPPORTED_ERROR.
     *
     * The returned skeleton is in normalized form, such that two number formatters with equivalent
     * behavior should produce the same skeleton.
     *
     * For more information on number skeleton strings, see:
     * https://unicode-org.github.io/icu/userguide/format_parse/numbers/skeletons.html
     *
     * @return A number skeleton string with behavior corresponding to this number formatter.
     * @stable ICU 62
     */
    UnicodeString toSkeleton(UErrorCode& status) const;

    /**
     * Returns the current (Un)LocalizedNumberFormatter as a LocalPointer
     * wrapping a heap-allocated copy of the current object.
     *
     * This is equivalent to new-ing the move constructor with a value object
     * as the argument.
     *
     * @return A wrapped (Un)LocalizedNumberFormatter pointer, or a wrapped
     *         nullptr on failure.
     * @stable ICU 64
     */
    LocalPointer<Derived> clone() const &;

    /**
     * Overload of clone for use on an rvalue reference.
     *
     * @return A wrapped (Un)LocalizedNumberFormatter pointer, or a wrapped
     *         nullptr on failure.
     * @stable ICU 64
     */
    LocalPointer<Derived> clone() &&;

    /**
     * Sets the UErrorCode if an error occurred in the fluent chain.
     * Preserves older error codes in the outErrorCode.
     * @return true if U_FAILURE(outErrorCode)
     * @stable ICU 60
     */
    UBool copyErrorTo(UErrorCode &outErrorCode) const {
        if (U_FAILURE(outErrorCode)) {
            // Do not overwrite the older error code
            return true;
        }
        fMacros.copyErrorTo(outErrorCode);
        return U_FAILURE(outErrorCode);
    }

    // NOTE: Uses default copy and move constructors.

  private:
    impl::MacroProps fMacros;

    // Don't construct me directly!  Use (Un)LocalizedNumberFormatter.
    NumberFormatterSettings() = default;

    friend class LocalizedNumberFormatter;
    friend class UnlocalizedNumberFormatter;

    // Give NumberRangeFormatter access to the MacroProps
    friend void impl::touchRangeLocales(impl::RangeMacroProps& macros);
    friend class impl::NumberRangeFormatterImpl;
};

/**
 * A NumberFormatter that does not yet have a locale. In order to format numbers, a locale must be specified.
 *
 * Instances of this class are immutable and thread-safe.
 *
 * @see NumberFormatter
 * @stable ICU 60
 */
class U_I18N_API UnlocalizedNumberFormatter
        : public NumberFormatterSettings<UnlocalizedNumberFormatter>, public UMemory {

  public:
    /**
     * Associate the given locale with the number formatter. The locale is used for picking the appropriate symbols,
     * formats, and other data for number display.
     *
     * @param locale
     *            The locale to use when loading data for number formatting.
     * @return The fluent chain.
     * @stable ICU 60
     */
    LocalizedNumberFormatter locale(const icu::Locale &locale) const &;

    /**
     * Overload of locale() for use on an rvalue reference.
     *
     * @param locale
     *            The locale to use when loading data for number formatting.
     * @return The fluent chain.
     * @see #locale
     * @stable ICU 62
     */
    LocalizedNumberFormatter locale(const icu::Locale &locale) &&;

    /**
     * Default constructor: puts the formatter into a valid but undefined state.
     *
     * @stable ICU 62
     */
    UnlocalizedNumberFormatter() = default;

    /**
     * Returns a copy of this UnlocalizedNumberFormatter.
     * @stable ICU 60
     */
    UnlocalizedNumberFormatter(const UnlocalizedNumberFormatter &other);

    /**
     * Move constructor:
     * The source UnlocalizedNumberFormatter will be left in a valid but undefined state.
     * @stable ICU 62
     */
    UnlocalizedNumberFormatter(UnlocalizedNumberFormatter&& src) U_NOEXCEPT;

    /**
     * Copy assignment operator.
     * @stable ICU 62
     */
    UnlocalizedNumberFormatter& operator=(const UnlocalizedNumberFormatter& other);

    /**
     * Move assignment operator:
     * The source UnlocalizedNumberFormatter will be left in a valid but undefined state.
     * @stable ICU 62
     */
    UnlocalizedNumberFormatter& operator=(UnlocalizedNumberFormatter&& src) U_NOEXCEPT;

  private:
    explicit UnlocalizedNumberFormatter(const NumberFormatterSettings<UnlocalizedNumberFormatter>& other);

    explicit UnlocalizedNumberFormatter(
            NumberFormatterSettings<UnlocalizedNumberFormatter>&& src) U_NOEXCEPT;

    // To give the fluent setters access to this class's constructor:
    friend class NumberFormatterSettings<UnlocalizedNumberFormatter>;

    // To give NumberFormatter::with() access to this class's constructor:
    friend class NumberFormatter;
};

/**
 * A NumberFormatter that has a locale associated with it; this means .format() methods are available.
 *
 * Instances of this class are immutable and thread-safe.
 *
 * @see NumberFormatter
 * @stable ICU 60
 */
class U_I18N_API LocalizedNumberFormatter
        : public NumberFormatterSettings<LocalizedNumberFormatter>, public UMemory {
  public:
    /**
     * Format the given integer number to a string using the settings specified in the NumberFormatter fluent
     * setting chain.
     *
     * @param value
     *            The number to format.
     * @param status
     *            Set to an ErrorCode if one occurred in the setter chain or during formatting.
     * @return A FormattedNumber object; call .toString() to get the string.
     * @stable ICU 60
     */
    FormattedNumber formatInt(int64_t value, UErrorCode &status) const;

    /**
     * Format the given float or double to a string using the settings specified in the NumberFormatter fluent setting
     * chain.
     *
     * @param value
     *            The number to format.
     * @param status
     *            Set to an ErrorCode if one occurred in the setter chain or during formatting.
     * @return A FormattedNumber object; call .toString() to get the string.
     * @stable ICU 60
     */
    FormattedNumber formatDouble(double value, UErrorCode &status) const;

    /**
     * Format the given decimal number to a string using the settings
     * specified in the NumberFormatter fluent setting chain.
     * The syntax of the unformatted number is a "numeric string"
     * as defined in the Decimal Arithmetic Specification, available at
     * http://speleotrove.com/decimal
     *
     * @param value
     *            The number to format.
     * @param status
     *            Set to an ErrorCode if one occurred in the setter chain or during formatting.
     * @return A FormattedNumber object; call .toString() to get the string.
     * @stable ICU 60
     */
    FormattedNumber formatDecimal(StringPiece value, UErrorCode& status) const;

#ifndef U_HIDE_INTERNAL_API

    /** Internal method.
     * @internal
     */
    FormattedNumber formatDecimalQuantity(const impl::DecimalQuantity& dq, UErrorCode& status) const;

    /** Internal method for DecimalFormat compatibility.
     * @internal
     */
    void getAffixImpl(bool isPrefix, bool isNegative, UnicodeString& result, UErrorCode& status) const;

    /**
     * Internal method for testing.
     * @internal
     */
    const impl::NumberFormatterImpl* getCompiled() const;

    /**
     * Internal method for testing.
     * @internal
     */
    int32_t getCallCount() const;

#endif  /* U_HIDE_INTERNAL_API */

    /**
     * Creates a representation of this LocalizedNumberFormat as an icu::Format, enabling the use
     * of this number formatter with APIs that need an object of that type, such as MessageFormat.
     *
     * This API is not intended to be used other than for enabling API compatibility. The formatDouble,
     * formatInt, and formatDecimal methods should normally be used when formatting numbers, not the Format
     * object returned by this method.
     *
     * The caller owns the returned object and must delete it when finished.
     *
     * @return A Format wrapping this LocalizedNumberFormatter.
     * @stable ICU 62
     */
    Format* toFormat(UErrorCode& status) const;

    /**
     * Default constructor: puts the formatter into a valid but undefined state.
     *
     * @stable ICU 62
     */
    LocalizedNumberFormatter() = default;

    /**
     * Returns a copy of this LocalizedNumberFormatter.
     * @stable ICU 60
     */
    LocalizedNumberFormatter(const LocalizedNumberFormatter &other);

    /**
     * Move constructor:
     * The source LocalizedNumberFormatter will be left in a valid but undefined state.
     * @stable ICU 62
     */
    LocalizedNumberFormatter(LocalizedNumberFormatter&& src) U_NOEXCEPT;

    /**
     * Copy assignment operator.
     * @stable ICU 62
     */
    LocalizedNumberFormatter& operator=(const LocalizedNumberFormatter& other);

    /**
     * Move assignment operator:
     * The source LocalizedNumberFormatter will be left in a valid but undefined state.
     * @stable ICU 62
     */
    LocalizedNumberFormatter& operator=(LocalizedNumberFormatter&& src) U_NOEXCEPT;

#ifndef U_HIDE_INTERNAL_API

    /**
     * This is the core entrypoint to the number formatting pipeline. It performs self-regulation: a static code path
     * for the first few calls, and compiling a more efficient data structure if called repeatedly.
     *
     * <p>
     * This function is very hot, being called in every call to the number formatting pipeline.
     *
     * @param results
     *            The results object. This method will mutate it to save the results.
     * @param status
     * @internal
     */
    void formatImpl(impl::UFormattedNumberData *results, UErrorCode &status) const;

#endif  /* U_HIDE_INTERNAL_API */

    /**
     * Destruct this LocalizedNumberFormatter, cleaning up any memory it might own.
     * @stable ICU 60
     */
    ~LocalizedNumberFormatter();

  private:
    // Note: fCompiled can't be a LocalPointer because impl::NumberFormatterImpl is defined in an internal
    // header, and LocalPointer needs the full class definition in order to delete the instance.
    const impl::NumberFormatterImpl* fCompiled {nullptr};
    char fUnsafeCallCount[8] {};  // internally cast to u_atomic_int32_t

    // Owned pointer to a DecimalFormatWarehouse, used when copying a LocalizedNumberFormatter
    // from a DecimalFormat.
    const impl::DecimalFormatWarehouse* fWarehouse {nullptr};

    explicit LocalizedNumberFormatter(const NumberFormatterSettings<LocalizedNumberFormatter>& other);

    explicit LocalizedNumberFormatter(NumberFormatterSettings<LocalizedNumberFormatter>&& src) U_NOEXCEPT;

    LocalizedNumberFormatter(const impl::MacroProps &macros, const Locale &locale);

    LocalizedNumberFormatter(impl::MacroProps &&macros, const Locale &locale);

    void resetCompiled();

    void lnfMoveHelper(LocalizedNumberFormatter&& src);

    void lnfCopyHelper(const LocalizedNumberFormatter& src, UErrorCode& status);

    /**
     * @return true if the compiled formatter is available.
     */
    bool computeCompiled(UErrorCode& status) const;

    // To give the fluent setters access to this class's constructor:
    friend class NumberFormatterSettings<UnlocalizedNumberFormatter>;
    friend class NumberFormatterSettings<LocalizedNumberFormatter>;

    // To give UnlocalizedNumberFormatter::locale() access to this class's constructor:
    friend class UnlocalizedNumberFormatter;
};

#if (U_PF_WINDOWS <= U_PLATFORM && U_PLATFORM <= U_PF_CYGWIN) && defined(_MSC_VER)
// Warning 4661.
#pragma warning(pop)
#endif

/**
 * The result of a number formatting operation. This class allows the result to be exported in several data types,
 * including a UnicodeString and a FieldPositionIterator.
 *
 * Instances of this class are immutable and thread-safe.
 *
 * @stable ICU 60
 */
class U_I18N_API FormattedNumber : public UMemory, public FormattedValue {
  public:

    /**
     * Default constructor; makes an empty FormattedNumber.
     * @stable ICU 64
     */
    FormattedNumber()
        : fData(nullptr), fErrorCode(U_INVALID_STATE_ERROR) {}

    /**
     * Move constructor: Leaves the source FormattedNumber in an undefined state.
     * @stable ICU 62
     */
    FormattedNumber(FormattedNumber&& src) U_NOEXCEPT;

    /**
     * Destruct an instance of FormattedNumber.
     * @stable ICU 60
     */
    virtual ~FormattedNumber() U_OVERRIDE;

    /** Copying not supported; use move constructor instead. */
    FormattedNumber(const FormattedNumber&) = delete;

    /** Copying not supported; use move assignment instead. */
    FormattedNumber& operator=(const FormattedNumber&) = delete;

    /**
     * Move assignment: Leaves the source FormattedNumber in an undefined state.
     * @stable ICU 62
     */
    FormattedNumber& operator=(FormattedNumber&& src) U_NOEXCEPT;

    // Copybrief: this method is older than the parent method
    /**
     * @copybrief FormattedValue::toString()
     *
     * For more information, see FormattedValue::toString()
     *
     * @stable ICU 62
     */
    UnicodeString toString(UErrorCode& status) const U_OVERRIDE;

    // Copydoc: this method is new in ICU 64
    /** @copydoc FormattedValue::toTempString() */
    UnicodeString toTempString(UErrorCode& status) const U_OVERRIDE;

    // Copybrief: this method is older than the parent method
    /**
     * @copybrief FormattedValue::appendTo()
     *
     * For more information, see FormattedValue::appendTo()
     *
     * @stable ICU 62
     */
    Appendable &appendTo(Appendable& appendable, UErrorCode& status) const U_OVERRIDE;

    // Copydoc: this method is new in ICU 64
    /** @copydoc FormattedValue::nextPosition() */
    UBool nextPosition(ConstrainedFieldPosition& cfpos, UErrorCode& status) const U_OVERRIDE;

    /**
     * Export the formatted number as a "numeric string" conforming to the
     * syntax defined in the Decimal Arithmetic Specification, available at
     * http://speleotrove.com/decimal
     *
     * This endpoint is useful for obtaining the exact number being printed
     * after scaling and rounding have been applied by the number formatter.
     *
     * Example call site:
     *
     *     auto decimalNumber = fn.toDecimalNumber<std::string>(status);
     *
     * @tparam StringClass A string class compatible with StringByteSink;
     *         for example, std::string.
     * @param status Set if an error occurs.
     * @return A StringClass containing the numeric string.
     * @stable ICU 65
     */
    template<typename StringClass>
    inline StringClass toDecimalNumber(UErrorCode& status) const;

#ifndef U_HIDE_DRAFT_API
	/**
     * Gets the resolved output unit.
     *
     * The output unit is dependent upon the localized preferences for the usage
     * specified via NumberFormatterSettings::usage(), and may be a unit with
     * UMEASURE_UNIT_MIXED unit complexity (MeasureUnit::getComplexity()), such
     * as "foot-and-inch" or "hour-and-minute-and-second".
     *
     * @return `MeasureUnit`.
     * @draft ICU 68
     */
    MeasureUnit getOutputUnit(UErrorCode& status) const;

    /**
     * Gets the gender of the formatted output. Returns "" when the gender is
     * unknown, or for ungendered languages.
     *
     * @internal ICU 69 technology preview.
     */
    const char *getGender(UErrorCode& status) const;
#endif // U_HIDE_DRAFT_API

#ifndef U_HIDE_INTERNAL_API

    /**
     *  Gets the raw DecimalQuantity for plural rule selection.
     *  @internal
     */
    void getDecimalQuantity(impl::DecimalQuantity& output, UErrorCode& status) const;

    /**
     * Populates the mutable builder type FieldPositionIteratorHandler.
     * @internal
     */
    void getAllFieldPositionsImpl(FieldPositionIteratorHandler& fpih, UErrorCode& status) const;

#endif  /* U_HIDE_INTERNAL_API */

  private:
    // Can't use LocalPointer because UFormattedNumberData is forward-declared
    const impl::UFormattedNumberData *fData;

    // Error code for the terminal methods
    UErrorCode fErrorCode;

    /**
     * Internal constructor from data type. Adopts the data pointer.
     * @internal (private)
     */
    explicit FormattedNumber(impl::UFormattedNumberData *results)
        : fData(results), fErrorCode(U_ZERO_ERROR) {}

    explicit FormattedNumber(UErrorCode errorCode)
        : fData(nullptr), fErrorCode(errorCode) {}

    void toDecimalNumber(ByteSink& sink, UErrorCode& status) const;

    // To give LocalizedNumberFormatter format methods access to this class's constructor:
    friend class LocalizedNumberFormatter;

    // To give C API access to internals
    friend struct impl::UFormattedNumberImpl;
};

template<typename StringClass>
StringClass FormattedNumber::toDecimalNumber(UErrorCode& status) const {
    StringClass result;
    StringByteSink<StringClass> sink(&result);
    toDecimalNumber(sink, status);
    return result;
}

/**
 * See the main description in numberformatter.h for documentation and examples.
 *
 * @stable ICU 60
 */
class U_I18N_API NumberFormatter final {
  public:
    /**
     * Call this method at the beginning of a NumberFormatter fluent chain in which the locale is not currently known at
     * the call site.
     *
     * @return An {@link UnlocalizedNumberFormatter}, to be used for chaining.
     * @stable ICU 60
     */
    static UnlocalizedNumberFormatter with();

    /**
     * Call this method at the beginning of a NumberFormatter fluent chain in which the locale is known at the call
     * site.
     *
     * @param locale
     *            The locale from which to load formats and symbols for number formatting.
     * @return A {@link LocalizedNumberFormatter}, to be used for chaining.
     * @stable ICU 60
     */
    static LocalizedNumberFormatter withLocale(const Locale &locale);

    /**
     * Call this method at the beginning of a NumberFormatter fluent chain to create an instance based
     * on a given number skeleton string.
     *
     * It is possible for an error to occur while parsing. See the overload of this method if you are
     * interested in the location of a possible parse error.
     *
     * For more information on number skeleton strings, see:
     * https://unicode-org.github.io/icu/userguide/format_parse/numbers/skeletons.html
     *
     * @param skeleton
     *            The skeleton string off of which to base this NumberFormatter.
     * @param status
     *            Set to U_NUMBER_SKELETON_SYNTAX_ERROR if the skeleton was invalid.
     * @return An UnlocalizedNumberFormatter, to be used for chaining.
     * @stable ICU 62
     */
    static UnlocalizedNumberFormatter forSkeleton(const UnicodeString& skeleton, UErrorCode& status);

    /**
     * Call this method at the beginning of a NumberFormatter fluent chain to create an instance based
     * on a given number skeleton string.
     *
     * If an error occurs while parsing the skeleton string, the offset into the skeleton string at
     * which the error occurred will be saved into the UParseError, if provided.
     *
     * For more information on number skeleton strings, see:
     * https://unicode-org.github.io/icu/userguide/format_parse/numbers/skeletons.html
     *
     * @param skeleton
     *            The skeleton string off of which to base this NumberFormatter.
     * @param perror
     *            A parse error struct populated if an error occurs when parsing.
 *                If no error occurs, perror.offset will be set to -1.
     * @param status
     *            Set to U_NUMBER_SKELETON_SYNTAX_ERROR if the skeleton was invalid.
     * @return An UnlocalizedNumberFormatter, to be used for chaining.
     * @stable ICU 64
     */
    static UnlocalizedNumberFormatter forSkeleton(const UnicodeString& skeleton,
                                                  UParseError& perror, UErrorCode& status);

    /**
     * Use factory methods instead of the constructor to create a NumberFormatter.
     */
    NumberFormatter() = delete;
};

}  // namespace number
U_NAMESPACE_END

#endif /* #if !UCONFIG_NO_FORMATTING */

#endif /* U_SHOW_CPLUSPLUS_API */

#endif // __NUMBERFORMATTER_H__
=======
// © 2017 and later: Unicode, Inc. and others.
// License & terms of use: http://www.unicode.org/copyright.html

#ifndef __NUMBERFORMATTER_H__
#define __NUMBERFORMATTER_H__

#include "unicode/utypes.h"

#if U_SHOW_CPLUSPLUS_API

#if !UCONFIG_NO_FORMATTING

#include "unicode/appendable.h"
#include "unicode/bytestream.h"
#include "unicode/currunit.h"
#include "unicode/dcfmtsym.h"
#include "unicode/displayoptions.h"
#include "unicode/fieldpos.h"
#include "unicode/fpositer.h"
#include "unicode/measunit.h"
#include "unicode/nounit.h"
#include "unicode/parseerr.h"
#include "unicode/plurrule.h"
#include "unicode/ucurr.h"
#include "unicode/unum.h"
#include "unicode/unumberformatter.h"
#include "unicode/uobject.h"
#include "unicode/unumberoptions.h"
#include "unicode/formattednumber.h"

/**
 * \file
 * \brief C++ API: All-in-one formatter for localized numbers, currencies, and units.
 * 
 * For a full list of options, see icu::number::NumberFormatterSettings.
 *
 * <pre>
 * // Most basic usage:
 * NumberFormatter::withLocale(...).format(123).toString();  // 1,234 in en-US
 *
 * // Custom notation, unit, and rounding precision:
 * NumberFormatter::with()
 *     .notation(Notation::compactShort())
 *     .unit(CurrencyUnit("EUR", status))
 *     .precision(Precision::maxDigits(2))
 *     .locale(...)
 *     .format(1234)
 *     .toString();  // €1.2K in en-US
 *
 * // Create a formatter in a singleton by value for use later:
 * static const LocalizedNumberFormatter formatter = NumberFormatter::withLocale(...)
 *     .unit(NoUnit::percent())
 *     .precision(Precision::fixedFraction(3));
 * formatter.format(5.9831).toString();  // 5.983% in en-US
 *
 * // Create a "template" in a singleton unique_ptr but without setting a locale until the call site:
 * std::unique_ptr<UnlocalizedNumberFormatter> template = NumberFormatter::with()
 *     .sign(UNumberSignDisplay::UNUM_SIGN_ALWAYS)
 *     .unit(MeasureUnit::getMeter())
 *     .unitWidth(UNumberUnitWidth::UNUM_UNIT_WIDTH_FULL_NAME)
 *     .clone();
 * template->locale(...).format(1234).toString();  // +1,234 meters in en-US
 * </pre>
 *
 * <p>
 * This API offers more features than DecimalFormat and is geared toward new users of ICU.
 *
 * <p>
 * NumberFormatter instances (i.e., LocalizedNumberFormatter and UnlocalizedNumberFormatter)
 * are immutable and thread safe. This means that invoking a configuration method has no
 * effect on the receiving instance; you must store and use the new number formatter instance it returns instead.
 *
 * <pre>
 * UnlocalizedNumberFormatter formatter = UnlocalizedNumberFormatter::with().notation(Notation::scientific());
 * formatter.precision(Precision.maxFraction(2)); // does nothing!
 * formatter.locale(Locale.getEnglish()).format(9.8765).toString(); // prints "9.8765E0", not "9.88E0"
 * </pre>
 *
 * <p>
 * This API is based on the <em>fluent</em> design pattern popularized by libraries such as Google's Guava. For
 * extensive details on the design of this API, read <a href="https://goo.gl/szi5VB">the design doc</a>.
 *
 * @author Shane Carr
 */

U_NAMESPACE_BEGIN

// Forward declarations:
class IFixedDecimal;
class FieldPositionIteratorHandler;
class FormattedStringBuilder;

namespace numparse {
namespace impl {

// Forward declarations:
class NumberParserImpl;
class MultiplierParseHandler;

}
}

namespace units {

// Forward declarations:
class UnitsRouter;

} // namespace units

namespace number {  // icu::number

// Forward declarations:
class UnlocalizedNumberFormatter;
class LocalizedNumberFormatter;
class SimpleNumberFormatter;
class FormattedNumber;
class Notation;
class ScientificNotation;
class Precision;
class FractionPrecision;
class CurrencyPrecision;
class IncrementPrecision;
class IntegerWidth;

namespace impl {

// can't be #ifndef U_HIDE_INTERNAL_API; referenced throughout this file in public classes
/**
 * Datatype for minimum/maximum fraction digits. Must be able to hold kMaxIntFracSig.
 *
 * @internal
 */
typedef int16_t digits_t;

// can't be #ifndef U_HIDE_INTERNAL_API; needed for struct initialization
/**
 * Use a default threshold of 3. This means that the third time .format() is called, the data structures get built
 * using the "safe" code path. The first two calls to .format() will trigger the unsafe code path.
 *
 * @internal
 */
static constexpr int32_t kInternalDefaultThreshold = 3;

// Forward declarations:
class Padder;
struct MacroProps;
struct MicroProps;
class DecimalQuantity;
class UFormattedNumberData;
class NumberFormatterImpl;
struct ParsedPatternInfo;
class ScientificModifier;
class MultiplierProducer;
class RoundingImpl;
class ScientificHandler;
class Modifier;
class AffixPatternProvider;
class NumberPropertyMapper;
struct DecimalFormatProperties;
class MultiplierFormatHandler;
class CurrencySymbols;
class GeneratorHelpers;
class DecNum;
class NumberRangeFormatterImpl;
struct RangeMacroProps;
struct UFormattedNumberImpl;
class MutablePatternModifier;
class ImmutablePatternModifier;
struct DecimalFormatWarehouse;
struct SimpleMicroProps;
class AdoptingSignumModifierStore;

/**
 * Used for NumberRangeFormatter and implemented in numrange_fluent.cpp.
 * Declared here so it can be friended.
 *
 * @internal
 */
void touchRangeLocales(impl::RangeMacroProps& macros);

} // namespace impl

/**
 * Extra name reserved in case it is needed in the future.
 *
 * @stable ICU 63
 */
typedef Notation CompactNotation;

/**
 * Extra name reserved in case it is needed in the future.
 *
 * @stable ICU 63
 */
typedef Notation SimpleNotation;

/**
 * A class that defines the notation style to be used when formatting numbers in NumberFormatter.
 *
 * @stable ICU 60
 */
class U_I18N_API Notation : public UMemory {
  public:
    /**
     * Print the number using scientific notation (also known as scientific form, standard index form, or standard form
     * in the UK). The format for scientific notation varies by locale; for example, many Western locales display the
     * number in the form "#E0", where the number is displayed with one digit before the decimal separator, zero or more
     * digits after the decimal separator, and the corresponding power of 10 displayed after the "E".
     *
     * <p>
     * Example outputs in <em>en-US</em> when printing 8.765E4 through 8.765E-3:
     *
     * <pre>
     * 8.765E4
     * 8.765E3
     * 8.765E2
     * 8.765E1
     * 8.765E0
     * 8.765E-1
     * 8.765E-2
     * 8.765E-3
     * 0E0
     * </pre>
     *
     * @return A ScientificNotation for chaining or passing to the NumberFormatter notation() setter.
     * @stable ICU 60
     */
    static ScientificNotation scientific();

    /**
     * Print the number using engineering notation, a variant of scientific notation in which the exponent must be
     * divisible by 3.
     *
     * <p>
     * Example outputs in <em>en-US</em> when printing 8.765E4 through 8.765E-3:
     *
     * <pre>
     * 87.65E3
     * 8.765E3
     * 876.5E0
     * 87.65E0
     * 8.765E0
     * 876.5E-3
     * 87.65E-3
     * 8.765E-3
     * 0E0
     * </pre>
     *
     * @return A ScientificNotation for chaining or passing to the NumberFormatter notation() setter.
     * @stable ICU 60
     */
    static ScientificNotation engineering();

    /**
     * Print the number using short-form compact notation.
     *
     * <p>
     * <em>Compact notation</em>, defined in Unicode Technical Standard #35 Part 3 Section 2.4.1, prints numbers with
     * localized prefixes or suffixes corresponding to different powers of ten. Compact notation is similar to
     * engineering notation in how it scales numbers.
     *
     * <p>
     * Compact notation is ideal for displaying large numbers (over ~1000) to humans while at the same time minimizing
     * screen real estate.
     *
     * <p>
     * In short form, the powers of ten are abbreviated. In <em>en-US</em>, the abbreviations are "K" for thousands, "M"
     * for millions, "B" for billions, and "T" for trillions. Example outputs in <em>en-US</em> when printing 8.765E7
     * through 8.765E0:
     *
     * <pre>
     * 88M
     * 8.8M
     * 876K
     * 88K
     * 8.8K
     * 876
     * 88
     * 8.8
     * </pre>
     *
     * <p>
     * When compact notation is specified without an explicit rounding precision, numbers are rounded off to the closest
     * integer after scaling the number by the corresponding power of 10, but with a digit shown after the decimal
     * separator if there is only one digit before the decimal separator. The default compact notation rounding precision
     * is equivalent to:
     *
     * <pre>
     * Precision::integer().withMinDigits(2)
     * </pre>
     *
     * @return A CompactNotation for passing to the NumberFormatter notation() setter.
     * @stable ICU 60
     */
    static CompactNotation compactShort();

    /**
     * Print the number using long-form compact notation. For more information on compact notation, see
     * {@link #compactShort}.
     *
     * <p>
     * In long form, the powers of ten are spelled out fully. Example outputs in <em>en-US</em> when printing 8.765E7
     * through 8.765E0:
     *
     * <pre>
     * 88 million
     * 8.8 million
     * 876 thousand
     * 88 thousand
     * 8.8 thousand
     * 876
     * 88
     * 8.8
     * </pre>
     *
     * @return A CompactNotation for passing to the NumberFormatter notation() setter.
     * @stable ICU 60
     */
    static CompactNotation compactLong();

    /**
     * Print the number using simple notation without any scaling by powers of ten. This is the default behavior.
     *
     * <p>
     * Since this is the default behavior, this method needs to be called only when it is necessary to override a
     * previous setting.
     *
     * <p>
     * Example outputs in <em>en-US</em> when printing 8.765E7 through 8.765E0:
     *
     * <pre>
     * 87,650,000
     * 8,765,000
     * 876,500
     * 87,650
     * 8,765
     * 876.5
     * 87.65
     * 8.765
     * </pre>
     *
     * @return A SimpleNotation for passing to the NumberFormatter notation() setter.
     * @stable ICU 60
     */
    static SimpleNotation simple();

  private:
    enum NotationType {
        NTN_SCIENTIFIC, NTN_COMPACT, NTN_SIMPLE, NTN_ERROR
    } fType;

    union NotationUnion {
        // For NTN_SCIENTIFIC
        /** @internal (private) */
        struct ScientificSettings {
            /** @internal (private) */
            int8_t fEngineeringInterval;
            /** @internal (private) */
            bool fRequireMinInt;
            /** @internal (private) */
            impl::digits_t fMinExponentDigits;
            /** @internal (private) */
            UNumberSignDisplay fExponentSignDisplay;
        } scientific;

        // For NTN_COMPACT
        UNumberCompactStyle compactStyle;

        // For NTN_ERROR
        UErrorCode errorCode;
    } fUnion;

    typedef NotationUnion::ScientificSettings ScientificSettings;

    Notation(const NotationType &type, const NotationUnion &union_) : fType(type), fUnion(union_) {}

    Notation(UErrorCode errorCode) : fType(NTN_ERROR) {
        fUnion.errorCode = errorCode;
    }

    Notation() : fType(NTN_SIMPLE), fUnion() {}

    UBool copyErrorTo(UErrorCode &status) const {
        if (fType == NTN_ERROR) {
            status = fUnion.errorCode;
            return true;
        }
        return false;
    }

    // To allow MacroProps to initialize empty instances:
    friend struct impl::MacroProps;
    friend class ScientificNotation;

    // To allow implementation to access internal types:
    friend class impl::NumberFormatterImpl;
    friend class impl::ScientificModifier;
    friend class impl::ScientificHandler;

    // To allow access to the skeleton generation code:
    friend class impl::GeneratorHelpers;
};

/**
 * A class that defines the scientific notation style to be used when formatting numbers in NumberFormatter.
 *
 * <p>
 * To create a ScientificNotation, use one of the factory methods in {@link Notation}.
 *
 * @stable ICU 60
 */
class U_I18N_API ScientificNotation : public Notation {
  public:
    /**
     * Sets the minimum number of digits to show in the exponent of scientific notation, padding with zeros if
     * necessary. Useful for fixed-width display.
     *
     * <p>
     * For example, with minExponentDigits=2, the number 123 will be printed as "1.23E02" in <em>en-US</em> instead of
     * the default "1.23E2".
     *
     * @param minExponentDigits
     *            The minimum number of digits to show in the exponent.
     * @return A ScientificNotation, for chaining.
     * @stable ICU 60
     */
    ScientificNotation withMinExponentDigits(int32_t minExponentDigits) const;

    /**
     * Sets whether to show the sign on positive and negative exponents in scientific notation. The default is AUTO,
     * showing the minus sign but not the plus sign.
     *
     * <p>
     * For example, with exponentSignDisplay=ALWAYS, the number 123 will be printed as "1.23E+2" in <em>en-US</em>
     * instead of the default "1.23E2".
     *
     * @param exponentSignDisplay
     *            The strategy for displaying the sign in the exponent.
     * @return A ScientificNotation, for chaining.
     * @stable ICU 60
     */
    ScientificNotation withExponentSignDisplay(UNumberSignDisplay exponentSignDisplay) const;

  private:
    // Inherit constructor
    using Notation::Notation;

    // Raw constructor for NumberPropertyMapper
    ScientificNotation(int8_t fEngineeringInterval, bool fRequireMinInt, impl::digits_t fMinExponentDigits,
                       UNumberSignDisplay fExponentSignDisplay);

    friend class Notation;

    // So that NumberPropertyMapper can create instances
    friend class impl::NumberPropertyMapper;
};

/**
 * Extra name reserved in case it is needed in the future.
 *
 * @stable ICU 63
 */
typedef Precision SignificantDigitsPrecision;

/**
 * A class that defines the rounding precision to be used when formatting numbers in NumberFormatter.
 *
 * <p>
 * To create a Precision, use one of the factory methods.
 *
 * @stable ICU 60
 */
class U_I18N_API Precision : public UMemory {

  public:
    /**
     * Show all available digits to full precision.
     *
     * <p>
     * <strong>NOTE:</strong> When formatting a <em>double</em>, this method, along with {@link #minFraction} and
     * {@link #minSignificantDigits}, will trigger complex algorithm similar to <em>Dragon4</em> to determine the
     * low-order digits and the number of digits to display based on the value of the double.
     * If the number of fraction places or significant digits can be bounded, consider using {@link #maxFraction}
     * or {@link #maxSignificantDigits} instead to maximize performance.
     * For more information, read the following blog post.
     *
     * <p>
     * http://www.serpentine.com/blog/2011/06/29/here-be-dragons-advances-in-problems-you-didnt-even-know-you-had/
     *
     * @return A Precision for chaining or passing to the NumberFormatter precision() setter.
     * @stable ICU 60
     */
    static Precision unlimited();

    /**
     * Show numbers rounded if necessary to the nearest integer.
     *
     * @return A FractionPrecision for chaining or passing to the NumberFormatter precision() setter.
     * @stable ICU 60
     */
    static FractionPrecision integer();

    /**
     * Show numbers rounded if necessary to a certain number of fraction places (numerals after the decimal separator).
     * Additionally, pad with zeros to ensure that this number of places are always shown.
     *
     * <p>
     * Example output with minMaxFractionPlaces = 3:
     *
     * <p>
     * 87,650.000<br>
     * 8,765.000<br>
     * 876.500<br>
     * 87.650<br>
     * 8.765<br>
     * 0.876<br>
     * 0.088<br>
     * 0.009<br>
     * 0.000 (zero)
     *
     * <p>
     * This method is equivalent to {@link #minMaxFraction} with both arguments equal.
     *
     * @param minMaxFractionPlaces
     *            The minimum and maximum number of numerals to display after the decimal separator (rounding if too
     *            long or padding with zeros if too short).
     * @return A FractionPrecision for chaining or passing to the NumberFormatter precision() setter.
     * @stable ICU 60
     */
    static FractionPrecision fixedFraction(int32_t minMaxFractionPlaces);

    /**
     * Always show at least a certain number of fraction places after the decimal separator, padding with zeros if
     * necessary. Do not perform rounding (display numbers to their full precision).
     *
     * <p>
     * <strong>NOTE:</strong> If you are formatting <em>doubles</em>, see the performance note in {@link #unlimited}.
     *
     * @param minFractionPlaces
     *            The minimum number of numerals to display after the decimal separator (padding with zeros if
     *            necessary).
     * @return A FractionPrecision for chaining or passing to the NumberFormatter precision() setter.
     * @stable ICU 60
     */
    static FractionPrecision minFraction(int32_t minFractionPlaces);

    /**
     * Show numbers rounded if necessary to a certain number of fraction places (numerals after the decimal separator).
     * Unlike the other fraction rounding strategies, this strategy does <em>not</em> pad zeros to the end of the
     * number.
     *
     * @param maxFractionPlaces
     *            The maximum number of numerals to display after the decimal mark (rounding if necessary).
     * @return A FractionPrecision for chaining or passing to the NumberFormatter precision() setter.
     * @stable ICU 60
     */
    static FractionPrecision maxFraction(int32_t maxFractionPlaces);

    /**
     * Show numbers rounded if necessary to a certain number of fraction places (numerals after the decimal separator);
     * in addition, always show at least a certain number of places after the decimal separator, padding with zeros if
     * necessary.
     *
     * @param minFractionPlaces
     *            The minimum number of numerals to display after the decimal separator (padding with zeros if
     *            necessary).
     * @param maxFractionPlaces
     *            The maximum number of numerals to display after the decimal separator (rounding if necessary).
     * @return A FractionPrecision for chaining or passing to the NumberFormatter precision() setter.
     * @stable ICU 60
     */
    static FractionPrecision minMaxFraction(int32_t minFractionPlaces, int32_t maxFractionPlaces);

    /**
     * Show numbers rounded if necessary to a certain number of significant digits or significant figures. Additionally,
     * pad with zeros to ensure that this number of significant digits/figures are always shown.
     *
     * <p>
     * This method is equivalent to {@link #minMaxSignificantDigits} with both arguments equal.
     *
     * @param minMaxSignificantDigits
     *            The minimum and maximum number of significant digits to display (rounding if too long or padding with
     *            zeros if too short).
     * @return A precision for chaining or passing to the NumberFormatter precision() setter.
     * @stable ICU 62
     */
    static SignificantDigitsPrecision fixedSignificantDigits(int32_t minMaxSignificantDigits);

    /**
     * Always show at least a certain number of significant digits/figures, padding with zeros if necessary. Do not
     * perform rounding (display numbers to their full precision).
     *
     * <p>
     * <strong>NOTE:</strong> If you are formatting <em>doubles</em>, see the performance note in {@link #unlimited}.
     *
     * @param minSignificantDigits
     *            The minimum number of significant digits to display (padding with zeros if too short).
     * @return A precision for chaining or passing to the NumberFormatter precision() setter.
     * @stable ICU 62
     */
    static SignificantDigitsPrecision minSignificantDigits(int32_t minSignificantDigits);

    /**
     * Show numbers rounded if necessary to a certain number of significant digits/figures.
     *
     * @param maxSignificantDigits
     *            The maximum number of significant digits to display (rounding if too long).
     * @return A precision for chaining or passing to the NumberFormatter precision() setter.
     * @stable ICU 62
     */
    static SignificantDigitsPrecision maxSignificantDigits(int32_t maxSignificantDigits);

    /**
     * Show numbers rounded if necessary to a certain number of significant digits/figures; in addition, always show at
     * least a certain number of significant digits, padding with zeros if necessary.
     *
     * @param minSignificantDigits
     *            The minimum number of significant digits to display (padding with zeros if necessary).
     * @param maxSignificantDigits
     *            The maximum number of significant digits to display (rounding if necessary).
     * @return A precision for chaining or passing to the NumberFormatter precision() setter.
     * @stable ICU 62
     */
    static SignificantDigitsPrecision minMaxSignificantDigits(int32_t minSignificantDigits,
                                                              int32_t maxSignificantDigits);

    /**
     * Show numbers rounded if necessary to the closest multiple of a certain rounding increment. For example, if the
     * rounding increment is 0.5, then round 1.2 to 1 and round 1.3 to 1.5.
     *
     * <p>
     * In order to ensure that numbers are padded to the appropriate number of fraction places, call
     * withMinFraction() on the return value of this method.
     * For example, to round to the nearest 0.5 and always display 2 numerals after the
     * decimal separator (to display 1.2 as "1.00" and 1.3 as "1.50"), you can run:
     *
     * <pre>
     * Precision::increment(0.5).withMinFraction(2)
     * </pre>
     *
     * @param roundingIncrement
     *            The increment to which to round numbers.
     * @return A precision for chaining or passing to the NumberFormatter precision() setter.
     * @stable ICU 60
     */
    static IncrementPrecision increment(double roundingIncrement);

    /**
     * Version of `Precision::increment()` that takes an integer at a particular power of 10.
     *
     * To round to the nearest 0.5 and display 2 fraction digits, with this function, you should write one of the following:
     *
     * <pre>
     * Precision::incrementExact(5, -1).withMinFraction(2)
     * Precision::incrementExact(50, -2).withMinFraction(2)
     * Precision::incrementExact(50, -2)
     * </pre>
     *
     * This is analagous to ICU4J `Precision.increment(new BigDecimal("0.50"))`.
     *
     * This behavior is modeled after ECMA-402. For more information, see:
     * https://developer.mozilla.org/en-US/docs/Web/JavaScript/Reference/Global_Objects/Intl/NumberFormat/NumberFormat#roundingincrement
     *
     * @param mantissa
     *            The increment to which to round numbers.
     * @param magnitude
     *            The power of 10 of the ones digit of the mantissa.
     * @return A precision for chaining or passing to the NumberFormatter precision() setter.
     * @stable ICU 71
     */
    static IncrementPrecision incrementExact(uint64_t mantissa, int16_t magnitude);

    /**
     * Show numbers rounded and padded according to the rules for the currency unit. The most common
     * rounding precision settings for currencies include <code>Precision::fixedFraction(2)</code>,
     * <code>Precision::integer()</code>, and <code>Precision::increment(0.05)</code> for cash transactions
     * ("nickel rounding").
     *
     * <p>
     * The exact rounding details will be resolved at runtime based on the currency unit specified in the
     * NumberFormatter chain. To round according to the rules for one currency while displaying the symbol for another
     * currency, the withCurrency() method can be called on the return value of this method.
     *
     * @param currencyUsage
     *            Either STANDARD (for digital transactions) or CASH (for transactions where the rounding increment may
     *            be limited by the available denominations of cash or coins).
     * @return A CurrencyPrecision for chaining or passing to the NumberFormatter precision() setter.
     * @stable ICU 60
     */
    static CurrencyPrecision currency(UCurrencyUsage currencyUsage);

    /**
     * Configure how trailing zeros are displayed on numbers. For example, to hide trailing zeros
     * when the number is an integer, use UNUM_TRAILING_ZERO_HIDE_IF_WHOLE.
     *
     * @param trailingZeroDisplay Option to configure the display of trailing zeros.
     * @stable ICU 69
     */
    Precision trailingZeroDisplay(UNumberTrailingZeroDisplay trailingZeroDisplay) const;

  private:
    enum PrecisionType {
        RND_BOGUS,
        RND_NONE,
        RND_FRACTION,
        RND_SIGNIFICANT,
        RND_FRACTION_SIGNIFICANT,

        // Used for strange increments like 3.14.
        RND_INCREMENT,

        // Used for increments with 1 as the only digit. This is different than fraction
        // rounding because it supports having additional trailing zeros. For example, this
        // class is used to round with the increment 0.010.
        RND_INCREMENT_ONE,

        // Used for increments with 5 as the only digit (nickel rounding).
        RND_INCREMENT_FIVE,

        RND_CURRENCY,
        RND_ERROR
    } fType;

    union PrecisionUnion {
        /** @internal (private) */
        struct FractionSignificantSettings {
            // For RND_FRACTION, RND_SIGNIFICANT, and RND_FRACTION_SIGNIFICANT
            /** @internal (private) */
            impl::digits_t fMinFrac;
            /** @internal (private) */
            impl::digits_t fMaxFrac;
            /** @internal (private) */
            impl::digits_t fMinSig;
            /** @internal (private) */
            impl::digits_t fMaxSig;
            /** @internal (private) */
            UNumberRoundingPriority fPriority;
            /**
             * Whether to retain trailing zeros based on the looser strategy.
             * @internal (private)
             */
            bool fRetain;
        } fracSig;
        /** @internal (private) */
        struct IncrementSettings {
            // For RND_INCREMENT, RND_INCREMENT_ONE, and RND_INCREMENT_FIVE
            // Note: This is a union, so we shouldn't own memory, since
            // the default destructor would leak it.
            /** @internal (private) */
            uint64_t fIncrement;
            /** @internal (private) */
            impl::digits_t fIncrementMagnitude;
            /** @internal (private) */
            impl::digits_t fMinFrac;
        } increment;
        UCurrencyUsage currencyUsage; // For RND_CURRENCY
        UErrorCode errorCode; // For RND_ERROR
    } fUnion;

    UNumberTrailingZeroDisplay fTrailingZeroDisplay = UNUM_TRAILING_ZERO_AUTO;

    typedef PrecisionUnion::FractionSignificantSettings FractionSignificantSettings;
    typedef PrecisionUnion::IncrementSettings IncrementSettings;

    Precision(const PrecisionType& type, const PrecisionUnion& union_)
            : fType(type), fUnion(union_) {}

    Precision(UErrorCode errorCode) : fType(RND_ERROR) {
        fUnion.errorCode = errorCode;
    }

    Precision() : fType(RND_BOGUS) {}

    bool isBogus() const {
        return fType == RND_BOGUS;
    }

    UBool copyErrorTo(UErrorCode &status) const {
        if (fType == RND_ERROR) {
            status = fUnion.errorCode;
            return true;
        }
        return false;
    }

    // On the parent type so that this method can be called internally on Precision instances.
    Precision withCurrency(const CurrencyUnit &currency, UErrorCode &status) const;

    static FractionPrecision constructFraction(int32_t minFrac, int32_t maxFrac);

    static Precision constructSignificant(int32_t minSig, int32_t maxSig);

    static Precision constructFractionSignificant(
        const FractionPrecision &base,
        int32_t minSig,
        int32_t maxSig,
        UNumberRoundingPriority priority,
        bool retain);

    static IncrementPrecision constructIncrement(uint64_t increment, impl::digits_t magnitude);

    static CurrencyPrecision constructCurrency(UCurrencyUsage usage);

    // To allow MacroProps/MicroProps to initialize bogus instances:
    friend struct impl::MacroProps;
    friend struct impl::MicroProps;

    // To allow NumberFormatterImpl to access isBogus() and other internal methods:
    friend class impl::NumberFormatterImpl;

    // To allow NumberPropertyMapper to create instances from DecimalFormatProperties:
    friend class impl::NumberPropertyMapper;

    // To allow access to the main implementation class:
    friend class impl::RoundingImpl;

    // To allow child classes to call private methods:
    friend class FractionPrecision;
    friend class CurrencyPrecision;
    friend class IncrementPrecision;

    // To allow access to the skeleton generation code:
    friend class impl::GeneratorHelpers;

    // To allow access to isBogus and the default (bogus) constructor:
    friend class units::UnitsRouter;
};

/**
 * A class that defines a rounding precision based on a number of fraction places and optionally significant digits to be
 * used when formatting numbers in NumberFormatter.
 *
 * <p>
 * To create a FractionPrecision, use one of the factory methods on Precision.
 *
 * @stable ICU 60
 */
class U_I18N_API FractionPrecision : public Precision {
  public:
    /**
     * Override maximum fraction digits with maximum significant digits depending on the magnitude
     * of the number. See UNumberRoundingPriority.
     *
     * @param minSignificantDigits
     *            Pad trailing zeros to achieve this minimum number of significant digits.
     * @param maxSignificantDigits
     *            Round the number to achieve this maximum number of significant digits.
     * @param priority
     *            How to disambiguate between fraction digits and significant digits.
     * @return A precision for chaining or passing to the NumberFormatter precision() setter.
     *
     * @stable ICU 69
     */
    Precision withSignificantDigits(
        int32_t minSignificantDigits,
        int32_t maxSignificantDigits,
        UNumberRoundingPriority priority) const;

    /**
     * Ensure that no less than this number of significant digits are retained when rounding
     * according to fraction rules.
     *
     * For example, with integer rounding, the number 3.141 becomes "3". However, with minimum
     * figures set to 2, 3.141 becomes "3.1" instead.
     *
     * This setting does not affect the number of trailing zeros. For example, 3.01 would print as
     * "3", not "3.0".
     *
     * This is equivalent to `withSignificantDigits(1, minSignificantDigits, RELAXED)`.
     *
     * @param minSignificantDigits
     *            The number of significant figures to guarantee.
     * @return A precision for chaining or passing to the NumberFormatter precision() setter.
     * @stable ICU 60
     */
    Precision withMinDigits(int32_t minSignificantDigits) const;

    /**
     * Ensure that no more than this number of significant digits are retained when rounding
     * according to fraction rules.
     *
     * For example, with integer rounding, the number 123.4 becomes "123". However, with maximum
     * figures set to 2, 123.4 becomes "120" instead.
     *
     * This setting does not affect the number of trailing zeros. For example, with fixed fraction
     * of 2, 123.4 would become "120.00".
     *
     * This is equivalent to `withSignificantDigits(1, maxSignificantDigits, STRICT)`.
     *
     * @param maxSignificantDigits
     *            Round the number to no more than this number of significant figures.
     * @return A precision for chaining or passing to the NumberFormatter precision() setter.
     * @stable ICU 60
     */
    Precision withMaxDigits(int32_t maxSignificantDigits) const;

  private:
    // Inherit constructor
    using Precision::Precision;

    // To allow parent class to call this class's constructor:
    friend class Precision;
};

/**
 * A class that defines a rounding precision parameterized by a currency to be used when formatting numbers in
 * NumberFormatter.
 *
 * <p>
 * To create a CurrencyPrecision, use one of the factory methods on Precision.
 *
 * @stable ICU 60
 */
class U_I18N_API CurrencyPrecision : public Precision {
  public:
    /**
      * Associates a currency with this rounding precision.
      *
      * <p>
      * <strong>Calling this method is <em>not required</em></strong>, because the currency specified in unit()
      * is automatically applied to currency rounding precisions. However,
      * this method enables you to override that automatic association.
      *
      * <p>
      * This method also enables numbers to be formatted using currency rounding rules without explicitly using a
      * currency format.
      *
      * @param currency
      *            The currency to associate with this rounding precision.
      * @return A precision for chaining or passing to the NumberFormatter precision() setter.
      * @stable ICU 60
      */
    Precision withCurrency(const CurrencyUnit &currency) const;

  private:
    // Inherit constructor
    using Precision::Precision;

    // To allow parent class to call this class's constructor:
    friend class Precision;
};

/**
 * A class that defines a rounding precision parameterized by a rounding increment to be used when formatting numbers in
 * NumberFormatter.
 *
 * <p>
 * To create an IncrementPrecision, use one of the factory methods on Precision.
 *
 * @stable ICU 60
 */
class U_I18N_API IncrementPrecision : public Precision {
  public:
    /**
     * Specifies the minimum number of fraction digits to render after the decimal separator, padding with zeros if
     * necessary.  By default, no trailing zeros are added.
     *
     * <p>
     * For example, if the rounding increment is 0.5 and minFrac is 2, then the resulting strings include "0.00",
     * "0.50", "1.00", and "1.50".
     *
     * <p>
     * Note: In ICU4J, this functionality is accomplished via the scale of the BigDecimal rounding increment.
     *
     * @param minFrac The minimum number of digits after the decimal separator.
     * @return A precision for chaining or passing to the NumberFormatter precision() setter.
     * @stable ICU 60
     */
    Precision withMinFraction(int32_t minFrac) const;

  private:
    // Inherit constructor
    using Precision::Precision;

    // To allow parent class to call this class's constructor:
    friend class Precision;
};

/**
 * A class that defines the strategy for padding and truncating integers before the decimal separator.
 *
 * <p>
 * To create an IntegerWidth, use one of the factory methods.
 *
 * @stable ICU 60
 * @see NumberFormatter
 */
class U_I18N_API IntegerWidth : public UMemory {
  public:
    /**
     * Pad numbers at the beginning with zeros to guarantee a certain number of numerals before the decimal separator.
     *
     * <p>
     * For example, with minInt=3, the number 55 will get printed as "055".
     *
     * @param minInt
     *            The minimum number of places before the decimal separator.
     * @return An IntegerWidth for chaining or passing to the NumberFormatter integerWidth() setter.
     * @stable ICU 60
     */
    static IntegerWidth zeroFillTo(int32_t minInt);

    /**
     * Truncate numbers exceeding a certain number of numerals before the decimal separator.
     *
     * For example, with maxInt=3, the number 1234 will get printed as "234".
     *
     * @param maxInt
     *            The maximum number of places before the decimal separator. maxInt == -1 means no
     *            truncation.
     * @return An IntegerWidth for passing to the NumberFormatter integerWidth() setter.
     * @stable ICU 60
     */
    IntegerWidth truncateAt(int32_t maxInt);

  private:
    union {
        struct {
            impl::digits_t fMinInt;
            impl::digits_t fMaxInt;
            bool fFormatFailIfMoreThanMaxDigits;
        } minMaxInt;
        UErrorCode errorCode;
    } fUnion;
    bool fHasError = false;

    IntegerWidth(impl::digits_t minInt, impl::digits_t maxInt, bool formatFailIfMoreThanMaxDigits);

    IntegerWidth(UErrorCode errorCode) { // NOLINT
        fUnion.errorCode = errorCode;
        fHasError = true;
    }

    IntegerWidth() { // NOLINT
        fUnion.minMaxInt.fMinInt = -1;
    }

    /** Returns the default instance. */
    static IntegerWidth standard() {
        return IntegerWidth::zeroFillTo(1);
    }

    bool isBogus() const {
        return !fHasError && fUnion.minMaxInt.fMinInt == -1;
    }

    UBool copyErrorTo(UErrorCode &status) const {
        if (fHasError) {
            status = fUnion.errorCode;
            return true;
        }
        return false;
    }

    void apply(impl::DecimalQuantity &quantity, UErrorCode &status) const;

    bool operator==(const IntegerWidth& other) const;

    // To allow MacroProps/MicroProps to initialize empty instances:
    friend struct impl::MacroProps;
    friend struct impl::MicroProps;

    // To allow NumberFormatterImpl to access isBogus():
    friend class impl::NumberFormatterImpl;

    // To allow the use of this class when formatting:
    friend class impl::MutablePatternModifier;
    friend class impl::ImmutablePatternModifier;

    // So that NumberPropertyMapper can create instances
    friend class impl::NumberPropertyMapper;

    // To allow access to the skeleton generation code:
    friend class impl::GeneratorHelpers;
};

/**
 * A class that defines a quantity by which a number should be multiplied when formatting.
 *
 * <p>
 * To create a Scale, use one of the factory methods.
 *
 * @stable ICU 62
 */
class U_I18N_API Scale : public UMemory {
  public:
    /**
     * Do not change the value of numbers when formatting or parsing.
     *
     * @return A Scale to prevent any multiplication.
     * @stable ICU 62
     */
    static Scale none();

    /**
     * Multiply numbers by a power of ten before formatting. Useful for combining with a percent unit:
     *
     * <pre>
     * NumberFormatter::with().unit(NoUnit::percent()).multiplier(Scale::powerOfTen(2))
     * </pre>
     *
     * @return A Scale for passing to the setter in NumberFormatter.
     * @stable ICU 62
     */
    static Scale powerOfTen(int32_t power);

    /**
     * Multiply numbers by an arbitrary value before formatting. Useful for unit conversions.
     *
     * This method takes a string in a decimal number format with syntax
     * as defined in the Decimal Arithmetic Specification, available at
     * http://speleotrove.com/decimal
     *
     * Also see the version of this method that takes a double.
     *
     * @return A Scale for passing to the setter in NumberFormatter.
     * @stable ICU 62
     */
    static Scale byDecimal(StringPiece multiplicand);

    /**
     * Multiply numbers by an arbitrary value before formatting. Useful for unit conversions.
     *
     * This method takes a double; also see the version of this method that takes an exact decimal.
     *
     * @return A Scale for passing to the setter in NumberFormatter.
     * @stable ICU 62
     */
    static Scale byDouble(double multiplicand);

    /**
     * Multiply a number by both a power of ten and by an arbitrary double value.
     *
     * @return A Scale for passing to the setter in NumberFormatter.
     * @stable ICU 62
     */
    static Scale byDoubleAndPowerOfTen(double multiplicand, int32_t power);

    // We need a custom destructor for the DecNum, which means we need to declare
    // the copy/move constructor/assignment quartet.

    /** @stable ICU 62 */
    Scale(const Scale& other);

    /** @stable ICU 62 */
    Scale& operator=(const Scale& other);

    /** @stable ICU 62 */
    Scale(Scale&& src) noexcept;

    /** @stable ICU 62 */
    Scale& operator=(Scale&& src) noexcept;

    /** @stable ICU 62 */
    ~Scale();

#ifndef U_HIDE_INTERNAL_API
    /** @internal */
    Scale(int32_t magnitude, impl::DecNum* arbitraryToAdopt);
#endif  /* U_HIDE_INTERNAL_API */

  private:
    int32_t fMagnitude;
    impl::DecNum* fArbitrary;
    UErrorCode fError;

    Scale(UErrorCode error) : fMagnitude(0), fArbitrary(nullptr), fError(error) {}

    Scale() : fMagnitude(0), fArbitrary(nullptr), fError(U_ZERO_ERROR) {}

    bool isValid() const {
        return fMagnitude != 0 || fArbitrary != nullptr;
    }

    UBool copyErrorTo(UErrorCode &status) const {
        if (U_FAILURE(fError)) {
            status = fError;
            return true;
        }
        return false;
    }

    void applyTo(impl::DecimalQuantity& quantity) const;

    void applyReciprocalTo(impl::DecimalQuantity& quantity) const;

    // To allow MacroProps/MicroProps to initialize empty instances:
    friend struct impl::MacroProps;
    friend struct impl::MicroProps;

    // To allow NumberFormatterImpl to access isBogus() and perform other operations:
    friend class impl::NumberFormatterImpl;

    // To allow the helper class MultiplierFormatHandler access to private fields:
    friend class impl::MultiplierFormatHandler;

    // To allow access to the skeleton generation code:
    friend class impl::GeneratorHelpers;

    // To allow access to parsing code:
    friend class ::icu::numparse::impl::NumberParserImpl;
    friend class ::icu::numparse::impl::MultiplierParseHandler;
};

namespace impl {

// Do not enclose entire StringProp with #ifndef U_HIDE_INTERNAL_API, needed for a protected field.
// And do not enclose its class boilerplate within #ifndef U_HIDE_INTERNAL_API.
/**
 * Manages NumberFormatterSettings::usage()'s char* instance on the heap.
 * @internal
 */
class U_I18N_API StringProp : public UMemory {

  public:
    /** @internal */
    ~StringProp();

    /** @internal */
    StringProp(const StringProp &other);

    /** @internal */
    StringProp &operator=(const StringProp &other);

#ifndef U_HIDE_INTERNAL_API

    /** @internal */
    StringProp(StringProp &&src) noexcept;

    /** @internal */
    StringProp &operator=(StringProp &&src) noexcept;

    /** @internal */
    int16_t length() const {
        return fLength;
    }

    /** @internal
     * Makes a copy of value. Set to "" to unset.
     */
    void set(StringPiece value);

    /** @internal */
    bool isSet() const {
        return fLength > 0;
    }

#endif // U_HIDE_INTERNAL_API

  private:
    char *fValue;
    int16_t fLength;
    UErrorCode fError;

    StringProp() : fValue(nullptr), fLength(0), fError(U_ZERO_ERROR) {
    }

    /** @internal (private) */
    UBool copyErrorTo(UErrorCode &status) const {
        if (U_FAILURE(fError)) {
            status = fError;
            return true;
        }
        return false;
    }

    // Allow NumberFormatterImpl to access fValue.
    friend class impl::NumberFormatterImpl;

    // Allow skeleton generation code to access private members.
    friend class impl::GeneratorHelpers;

    // Allow MacroProps/MicroProps to initialize empty instances and to call
    // copyErrorTo().
    friend struct impl::MacroProps;
};

// Do not enclose entire SymbolsWrapper with #ifndef U_HIDE_INTERNAL_API, needed for a protected field
/** @internal */
class U_I18N_API SymbolsWrapper : public UMemory {
  public:
    /** @internal */
    SymbolsWrapper() : fType(SYMPTR_NONE), fPtr{nullptr} {}

    /** @internal */
    SymbolsWrapper(const SymbolsWrapper &other);

    /** @internal */
    SymbolsWrapper &operator=(const SymbolsWrapper &other);

    /** @internal */
    SymbolsWrapper(SymbolsWrapper&& src) noexcept;

    /** @internal */
    SymbolsWrapper &operator=(SymbolsWrapper&& src) noexcept;

    /** @internal */
    ~SymbolsWrapper();

#ifndef U_HIDE_INTERNAL_API

    /**
     * The provided object is copied, but we do not adopt it.
     * @internal
     */
    void setTo(const DecimalFormatSymbols &dfs);

    /**
     * Adopt the provided object.
     * @internal
     */
    void setTo(const NumberingSystem *ns);

    /**
     * Whether the object is currently holding a DecimalFormatSymbols.
     * @internal
     */
    bool isDecimalFormatSymbols() const;

    /**
     * Whether the object is currently holding a NumberingSystem.
     * @internal
     */
    bool isNumberingSystem() const;

    /**
     * Get the DecimalFormatSymbols pointer. No ownership change.
     * @internal
     */
    const DecimalFormatSymbols *getDecimalFormatSymbols() const;

    /**
     * Get the NumberingSystem pointer. No ownership change.
     * @internal
     */
    const NumberingSystem *getNumberingSystem() const;

#endif  // U_HIDE_INTERNAL_API

    /** @internal */
    UBool copyErrorTo(UErrorCode &status) const {
        if (fType == SYMPTR_DFS && fPtr.dfs == nullptr) {
            status = U_MEMORY_ALLOCATION_ERROR;
            return true;
        } else if (fType == SYMPTR_NS && fPtr.ns == nullptr) {
            status = U_MEMORY_ALLOCATION_ERROR;
            return true;
        }
        return false;
    }

  private:
    enum SymbolsPointerType {
        SYMPTR_NONE, SYMPTR_DFS, SYMPTR_NS
    } fType;

    union {
        const DecimalFormatSymbols *dfs;
        const NumberingSystem *ns;
    } fPtr;

    void doCopyFrom(const SymbolsWrapper &other);

    void doMoveFrom(SymbolsWrapper&& src);

    void doCleanup();
};

// Do not enclose entire Grouper with #ifndef U_HIDE_INTERNAL_API, needed for a protected field
/** @internal */
class U_I18N_API Grouper : public UMemory {
  public:
#ifndef U_HIDE_INTERNAL_API
    /** @internal */
    static Grouper forStrategy(UNumberGroupingStrategy grouping);

    /**
     * Resolve the values in Properties to a Grouper object.
     * @internal
     */
    static Grouper forProperties(const DecimalFormatProperties& properties);

    // Future: static Grouper forProperties(DecimalFormatProperties& properties);

    /** @internal */
    Grouper(int16_t grouping1, int16_t grouping2, int16_t minGrouping, UNumberGroupingStrategy strategy)
            : fGrouping1(grouping1),
              fGrouping2(grouping2),
              fMinGrouping(minGrouping),
              fStrategy(strategy) {}

    /** @internal */
    int16_t getPrimary() const;

    /** @internal */
    int16_t getSecondary() const;
#endif  // U_HIDE_INTERNAL_API

  private:
    /**
     * The grouping sizes, with the following special values:
     * <ul>
     * <li>-1 = no grouping
     * <li>-2 = needs locale data
     * <li>-4 = fall back to Western grouping if not in locale
     * </ul>
     */
    int16_t fGrouping1;
    int16_t fGrouping2;

    /**
     * The minimum grouping size, with the following special values:
     * <ul>
     * <li>-2 = needs locale data
     * <li>-3 = no less than 2
     * </ul>
     */
    int16_t fMinGrouping;

    /**
     * The UNumberGroupingStrategy that was used to create this Grouper, or UNUM_GROUPING_COUNT if this
     * was not created from a UNumberGroupingStrategy.
     */
    UNumberGroupingStrategy fStrategy;

    Grouper() : fGrouping1(-3) {}

    bool isBogus() const {
        return fGrouping1 == -3;
    }

    /** NON-CONST: mutates the current instance. */
    void setLocaleData(const impl::ParsedPatternInfo &patternInfo, const Locale& locale);

    bool groupAtPosition(int32_t position, const impl::DecimalQuantity &value) const;

    // To allow MacroProps/MicroProps to initialize empty instances:
    friend struct MacroProps;
    friend struct MicroProps;
    friend struct SimpleMicroProps;

    // To allow NumberFormatterImpl to access isBogus() and perform other operations:
    friend class NumberFormatterImpl;
    friend class ::icu::number::SimpleNumberFormatter;

    // To allow NumberParserImpl to perform setLocaleData():
    friend class ::icu::numparse::impl::NumberParserImpl;

    // To allow access to the skeleton generation code:
    friend class impl::GeneratorHelpers;
};

// Do not enclose entire Padder with #ifndef U_HIDE_INTERNAL_API, needed for a protected field
/** @internal */
class U_I18N_API Padder : public UMemory {
  public:
#ifndef U_HIDE_INTERNAL_API
    /** @internal */
    static Padder none();

    /** @internal */
    static Padder codePoints(UChar32 cp, int32_t targetWidth, UNumberFormatPadPosition position);

    /** @internal */
    static Padder forProperties(const DecimalFormatProperties& properties);
#endif  // U_HIDE_INTERNAL_API

  private:
    UChar32 fWidth;  // -3 = error; -2 = bogus; -1 = no padding
    union {
        struct {
            int32_t fCp;
            UNumberFormatPadPosition fPosition;
        } padding;
        UErrorCode errorCode;
    } fUnion;

    Padder(UChar32 cp, int32_t width, UNumberFormatPadPosition position);

    Padder(int32_t width);

    Padder(UErrorCode errorCode) : fWidth(-3) { // NOLINT
        fUnion.errorCode = errorCode;
    }

    Padder() : fWidth(-2) {} // NOLINT

    bool isBogus() const {
        return fWidth == -2;
    }

    UBool copyErrorTo(UErrorCode &status) const {
        if (fWidth == -3) {
            status = fUnion.errorCode;
            return true;
        }
        return false;
    }

    bool isValid() const {
        return fWidth > 0;
    }

    int32_t padAndApply(const impl::Modifier &mod1, const impl::Modifier &mod2,
                        FormattedStringBuilder &string, int32_t leftIndex, int32_t rightIndex,
                        UErrorCode &status) const;

    // To allow MacroProps/MicroProps to initialize empty instances:
    friend struct MacroProps;
    friend struct MicroProps;

    // To allow NumberFormatterImpl to access isBogus() and perform other operations:
    friend class impl::NumberFormatterImpl;

    // To allow access to the skeleton generation code:
    friend class impl::GeneratorHelpers;
};

// Do not enclose entire MacroProps with #ifndef U_HIDE_INTERNAL_API, needed for a protected field
/** @internal */
struct U_I18N_API MacroProps : public UMemory {
    /** @internal */
    Notation notation;

    /** @internal */
    MeasureUnit unit;  // = MeasureUnit();  (the base dimensionless unit)

    /** @internal */
    MeasureUnit perUnit;  // = MeasureUnit();  (the base dimensionless unit)

    /** @internal */
    Precision precision;  // = Precision();  (bogus)

    /** @internal */
    UNumberFormatRoundingMode roundingMode = UNUM_ROUND_HALFEVEN;

    /** @internal */
    Grouper grouper;  // = Grouper();  (bogus)

    /** @internal */
    Padder padder;    // = Padder();   (bogus)

    /** @internal */
    IntegerWidth integerWidth; // = IntegerWidth(); (bogus)

    /** @internal */
    SymbolsWrapper symbols;

    // UNUM_XYZ_COUNT denotes null (bogus) values.

    /** @internal */
    UNumberUnitWidth unitWidth = UNUM_UNIT_WIDTH_COUNT;

    /** @internal */
    UNumberSignDisplay sign = UNUM_SIGN_COUNT;

    /** @internal */
    bool approximately = false;

    /** @internal */
    UNumberDecimalSeparatorDisplay decimal = UNUM_DECIMAL_SEPARATOR_COUNT;

    /** @internal */
    Scale scale;  // = Scale();  (benign value)

    /** @internal */
    StringProp usage;  // = StringProp();  (no usage)

    /** @internal */
    StringProp unitDisplayCase;  // = StringProp();  (nominative)

    /** @internal */
    const AffixPatternProvider* affixProvider = nullptr;  // no ownership

    /** @internal */
    const PluralRules* rules = nullptr;  // no ownership

    /** @internal */
    int32_t threshold = kInternalDefaultThreshold;

    /** @internal */
    Locale locale;

    // NOTE: Uses default copy and move constructors.

    /**
     * Check all members for errors.
     * @internal
     */
    bool copyErrorTo(UErrorCode &status) const {
        return notation.copyErrorTo(status) || precision.copyErrorTo(status) ||
               padder.copyErrorTo(status) || integerWidth.copyErrorTo(status) ||
               symbols.copyErrorTo(status) || scale.copyErrorTo(status) || usage.copyErrorTo(status) ||
               unitDisplayCase.copyErrorTo(status);
    }
};

} // namespace impl

#if (U_PF_WINDOWS <= U_PLATFORM && U_PLATFORM <= U_PF_CYGWIN) && defined(_MSC_VER)
// Ignore MSVC warning 4661. This is generated for NumberFormatterSettings<>::toSkeleton() as this method
// is defined elsewhere (in number_skeletons.cpp). The compiler is warning that the explicit template instantiation
// inside this single translation unit (CPP file) is incomplete, and thus it isn't sure if the template class is
// fully defined. However, since each translation unit explicitly instantiates all the necessary template classes,
// they will all be passed to the linker, and the linker will still find and export all the class members.
#pragma warning(push)
#pragma warning(disable: 4661)
#endif

/**
 * An abstract base class for specifying settings related to number formatting. This class is implemented by
 * {@link UnlocalizedNumberFormatter} and {@link LocalizedNumberFormatter}. This class is not intended for
 * public subclassing.
 */
template<typename Derived>
class U_I18N_API NumberFormatterSettings {
  public:
    /**
     * Specifies the notation style (simple, scientific, or compact) for rendering numbers.
     *
     * <ul>
     * <li>Simple notation: "12,300"
     * <li>Scientific notation: "1.23E4"
     * <li>Compact notation: "12K"
     * </ul>
     *
     * <p>
     * All notation styles will be properly localized with locale data, and all notation styles are compatible with
     * units, rounding precisions, and other number formatter settings.
     *
     * <p>
     * Pass this method the return value of a {@link Notation} factory method. For example:
     *
     * <pre>
     * NumberFormatter::with().notation(Notation::compactShort())
     * </pre>
     *
     * The default is to use simple notation.
     *
     * @param notation
     *            The notation strategy to use.
     * @return The fluent chain.
     * @see Notation
     * @stable ICU 60
     */
    Derived notation(const Notation &notation) const &;

    /**
     * Overload of notation() for use on an rvalue reference.
     *
     * @param notation
     *            The notation strategy to use.
     * @return The fluent chain.
     * @see #notation
     * @stable ICU 62
     */
    Derived notation(const Notation &notation) &&;

    /**
     * Specifies the unit (unit of measure, currency, or percent) to associate with rendered numbers.
     *
     * <ul>
     * <li>Unit of measure: "12.3 meters"
     * <li>Currency: "$12.30"
     * <li>Percent: "12.3%"
     * </ul>
     *
     * All units will be properly localized with locale data, and all units are compatible with notation styles,
     * rounding precisions, and other number formatter settings.
     *
     * \note If the usage() is set, the output unit **will be changed** to
     *       produce localised units, according to usage, locale and unit. See
     *       FormattedNumber::getOutputUnit().
     *
     * Pass this method any instance of {@link MeasureUnit}. For units of measure:
     *
     * <pre>
     * NumberFormatter::with().unit(MeasureUnit::getMeter())
     * NumberFormatter::with().unit(MeasureUnit::forIdentifier("foot-per-second", status))
     * </pre>
     *
     * Currency:
     *
     * <pre>
     * NumberFormatter::with().unit(CurrencyUnit(u"USD", status))
     * </pre>
     *
     * Percent:
     *
     * <pre>
     * NumberFormatter::with().unit(NoUnit.percent())
     * </pre>
     *
     * See {@link #perUnit} for information on how to format strings like "5 meters per second".
     *
     * The default is to render without units (equivalent to NoUnit.base()).
     *
     * @param unit
     *            The unit to render.
     * @return The fluent chain.
     * @see MeasureUnit
     * @see Currency
     * @see NoUnit
     * @see #perUnit
     * @stable ICU 60
     */
    Derived unit(const icu::MeasureUnit &unit) const &;

    /**
     * Overload of unit() for use on an rvalue reference.
     *
     * @param unit
     *            The unit to render.
     * @return The fluent chain.
     * @see #unit
     * @stable ICU 62
     */
    Derived unit(const icu::MeasureUnit &unit) &&;

    /**
     * Like unit(), but takes ownership of a pointer.  Convenient for use with the MeasureFormat factory
     * methods that return pointers that need ownership.
     *
     * Note: consider using the MeasureFormat factory methods that return by value.
     *
     * @param unit
     *            The unit to render.
     * @return The fluent chain.
     * @see #unit
     * @see MeasureUnit
     * @stable ICU 60
     */
    Derived adoptUnit(icu::MeasureUnit *unit) const &;

    /**
     * Overload of adoptUnit() for use on an rvalue reference.
     *
     * @param unit
     *            The unit to render.
     * @return The fluent chain.
     * @see #adoptUnit
     * @stable ICU 62
     */
    Derived adoptUnit(icu::MeasureUnit *unit) &&;

    /**
     * Sets a unit to be used in the denominator. For example, to format "3 m/s", pass METER to the unit and SECOND to
     * the perUnit.
     *
     * Pass this method any instance of {@link MeasureUnit}. Example:
     *
     * <pre>
     * NumberFormatter::with()
     *      .unit(MeasureUnit::getMeter())
     *      .perUnit(MeasureUnit::getSecond())
     * </pre>
     *
     * The default is not to display any unit in the denominator.
     *
     * If a per-unit is specified without a primary unit via {@link #unit}, the behavior is undefined.
     *
     * @param perUnit
     *            The unit to render in the denominator.
     * @return The fluent chain
     * @see #unit
     * @stable ICU 61
     */
    Derived perUnit(const icu::MeasureUnit &perUnit) const &;

    /**
     * Overload of perUnit() for use on an rvalue reference.
     *
     * @param perUnit
     *            The unit to render in the denominator.
     * @return The fluent chain.
     * @see #perUnit
     * @stable ICU 62
     */
    Derived perUnit(const icu::MeasureUnit &perUnit) &&;

    /**
     * Like perUnit(), but takes ownership of a pointer.  Convenient for use with the MeasureFormat factory
     * methods that return pointers that need ownership.
     *
     * Note: consider using the MeasureFormat factory methods that return by value.
     *
     * @param perUnit
     *            The unit to render in the denominator.
     * @return The fluent chain.
     * @see #perUnit
     * @see MeasureUnit
     * @stable ICU 61
     */
    Derived adoptPerUnit(icu::MeasureUnit *perUnit) const &;

    /**
     * Overload of adoptPerUnit() for use on an rvalue reference.
     *
     * @param perUnit
     *            The unit to render in the denominator.
     * @return The fluent chain.
     * @see #adoptPerUnit
     * @stable ICU 62
     */
    Derived adoptPerUnit(icu::MeasureUnit *perUnit) &&;

    /**
     * Specifies the rounding precision to use when formatting numbers.
     *
     * <ul>
     * <li>Round to 3 decimal places: "3.142"
     * <li>Round to 3 significant figures: "3.14"
     * <li>Round to the closest nickel: "3.15"
     * <li>Do not perform rounding: "3.1415926..."
     * </ul>
     *
     * <p>
     * Pass this method the return value of one of the factory methods on {@link Precision}. For example:
     *
     * <pre>
     * NumberFormatter::with().precision(Precision::fixedFraction(2))
     * </pre>
     *
     * <p>
     * In most cases, the default rounding strategy is to round to 6 fraction places; i.e.,
     * <code>Precision.maxFraction(6)</code>. The exceptions are if compact notation is being used, then the compact
     * notation rounding strategy is used (see {@link Notation#compactShort} for details), or if the unit is a currency,
     * then standard currency rounding is used, which varies from currency to currency (see {@link Precision#currency} for
     * details).
     *
     * @param precision
     *            The rounding precision to use.
     * @return The fluent chain.
     * @see Precision
     * @stable ICU 62
     */
    Derived precision(const Precision& precision) const &;

    /**
     * Overload of precision() for use on an rvalue reference.
     *
     * @param precision
     *            The rounding precision to use.
     * @return The fluent chain.
     * @see #precision
     * @stable ICU 62
     */
    Derived precision(const Precision& precision) &&;

    /**
     * Specifies how to determine the direction to round a number when it has more digits than fit in the
     * desired precision.  When formatting 1.235:
     *
     * <ul>
     * <li>Ceiling rounding mode with integer precision: "2"
     * <li>Half-down rounding mode with 2 fixed fraction digits: "1.23"
     * <li>Half-up rounding mode with 2 fixed fraction digits: "1.24"
     * </ul>
     *
     * The default is HALF_EVEN. For more information on rounding mode, see the ICU userguide here:
     *
     * https://unicode-org.github.io/icu/userguide/format_parse/numbers/rounding-modes
     *
     * @param roundingMode The rounding mode to use.
     * @return The fluent chain.
     * @stable ICU 62
     */
    Derived roundingMode(UNumberFormatRoundingMode roundingMode) const &;

    /**
     * Overload of roundingMode() for use on an rvalue reference.
     *
     * @param roundingMode The rounding mode to use.
     * @return The fluent chain.
     * @see #roundingMode
     * @stable ICU 62
     */
    Derived roundingMode(UNumberFormatRoundingMode roundingMode) &&;

    /**
     * Specifies the grouping strategy to use when formatting numbers.
     *
     * <ul>
     * <li>Default grouping: "12,300" and "1,230"
     * <li>Grouping with at least 2 digits: "12,300" and "1230"
     * <li>No grouping: "12300" and "1230"
     * </ul>
     *
     * <p>
     * The exact grouping widths will be chosen based on the locale.
     *
     * <p>
     * Pass this method an element from the {@link UNumberGroupingStrategy} enum. For example:
     *
     * <pre>
     * NumberFormatter::with().grouping(UNUM_GROUPING_MIN2)
     * </pre>
     *
     * The default is to perform grouping according to locale data; most locales, but not all locales,
     * enable it by default.
     *
     * @param strategy
     *            The grouping strategy to use.
     * @return The fluent chain.
     * @stable ICU 61
     */
    Derived grouping(UNumberGroupingStrategy strategy) const &;

    /**
     * Overload of grouping() for use on an rvalue reference.
     *
     * @param strategy
     *            The grouping strategy to use.
     * @return The fluent chain.
     * @see #grouping
     * @stable ICU 62
     */
    Derived grouping(UNumberGroupingStrategy strategy) &&;

    /**
     * Specifies the minimum and maximum number of digits to render before the decimal mark.
     *
     * <ul>
     * <li>Zero minimum integer digits: ".08"
     * <li>One minimum integer digit: "0.08"
     * <li>Two minimum integer digits: "00.08"
     * </ul>
     *
     * <p>
     * Pass this method the return value of {@link IntegerWidth#zeroFillTo}. For example:
     *
     * <pre>
     * NumberFormatter::with().integerWidth(IntegerWidth::zeroFillTo(2))
     * </pre>
     *
     * The default is to have one minimum integer digit.
     *
     * @param style
     *            The integer width to use.
     * @return The fluent chain.
     * @see IntegerWidth
     * @stable ICU 60
     */
    Derived integerWidth(const IntegerWidth &style) const &;

    /**
     * Overload of integerWidth() for use on an rvalue reference.
     *
     * @param style
     *            The integer width to use.
     * @return The fluent chain.
     * @see #integerWidth
     * @stable ICU 62
     */
    Derived integerWidth(const IntegerWidth &style) &&;

    /**
     * Specifies the symbols (decimal separator, grouping separator, percent sign, numerals, etc.) to use when rendering
     * numbers.
     *
     * <ul>
     * <li><em>en_US</em> symbols: "12,345.67"
     * <li><em>fr_FR</em> symbols: "12&nbsp;345,67"
     * <li><em>de_CH</em> symbols: "12’345.67"
     * <li><em>my_MY</em> symbols: "၁၂,၃၄၅.၆၇"
     * </ul>
     *
     * <p>
     * Pass this method an instance of {@link DecimalFormatSymbols}. For example:
     *
     * <pre>
     * NumberFormatter::with().symbols(DecimalFormatSymbols(Locale("de_CH"), status))
     * </pre>
     *
     * <p>
     * <strong>Note:</strong> DecimalFormatSymbols automatically chooses the best numbering system based on the locale.
     * In the examples above, the first three are using the Latin numbering system, and the fourth is using the Myanmar
     * numbering system.
     *
     * <p>
     * <strong>Note:</strong> The instance of DecimalFormatSymbols will be copied: changes made to the symbols object
     * after passing it into the fluent chain will not be seen.
     *
     * <p>
     * <strong>Note:</strong> Calling this method will override any previously specified DecimalFormatSymbols
     * or NumberingSystem.
     *
     * <p>
     * The default is to choose the symbols based on the locale specified in the fluent chain.
     *
     * @param symbols
     *            The DecimalFormatSymbols to use.
     * @return The fluent chain.
     * @see DecimalFormatSymbols
     * @stable ICU 60
     */
    Derived symbols(const DecimalFormatSymbols &symbols) const &;

    /**
     * Overload of symbols() for use on an rvalue reference.
     *
     * @param symbols
     *            The DecimalFormatSymbols to use.
     * @return The fluent chain.
     * @see #symbols
     * @stable ICU 62
     */
    Derived symbols(const DecimalFormatSymbols &symbols) &&;

    /**
     * Specifies that the given numbering system should be used when fetching symbols.
     *
     * <ul>
     * <li>Latin numbering system: "12,345"
     * <li>Myanmar numbering system: "၁၂,၃၄၅"
     * <li>Math Sans Bold numbering system: "𝟭𝟮,𝟯𝟰𝟱"
     * </ul>
     *
     * <p>
     * Pass this method an instance of {@link NumberingSystem}. For example, to force the locale to always use the Latin
     * alphabet numbering system (ASCII digits):
     *
     * <pre>
     * NumberFormatter::with().adoptSymbols(NumberingSystem::createInstanceByName("latn", status))
     * </pre>
     *
     * <p>
     * <strong>Note:</strong> Calling this method will override any previously specified DecimalFormatSymbols
     * or NumberingSystem.
     *
     * <p>
     * The default is to choose the best numbering system for the locale.
     *
     * <p>
     * This method takes ownership of a pointer in order to work nicely with the NumberingSystem factory methods.
     *
     * @param symbols
     *            The NumberingSystem to use.
     * @return The fluent chain.
     * @see NumberingSystem
     * @stable ICU 60
     */
    Derived adoptSymbols(NumberingSystem *symbols) const &;

    /**
     * Overload of adoptSymbols() for use on an rvalue reference.
     *
     * @param symbols
     *            The NumberingSystem to use.
     * @return The fluent chain.
     * @see #adoptSymbols
     * @stable ICU 62
     */
    Derived adoptSymbols(NumberingSystem *symbols) &&;

    /**
     * Sets the width of the unit (measure unit or currency).  Most common values:
     *
     * <ul>
     * <li>Short: "$12.00", "12 m"
     * <li>ISO Code: "USD 12.00"
     * <li>Full name: "12.00 US dollars", "12 meters"
     * </ul>
     *
     * <p>
     * Pass an element from the {@link UNumberUnitWidth} enum to this setter. For example:
     *
     * <pre>
     * NumberFormatter::with().unitWidth(UNumberUnitWidth::UNUM_UNIT_WIDTH_FULL_NAME)
     * </pre>
     *
     * <p>
     * The default is the SHORT width.
     *
     * @param width
     *            The width to use when rendering numbers.
     * @return The fluent chain
     * @see UNumberUnitWidth
     * @stable ICU 60
     */
    Derived unitWidth(UNumberUnitWidth width) const &;

    /**
     * Overload of unitWidth() for use on an rvalue reference.
     *
     * @param width
     *            The width to use when rendering numbers.
     * @return The fluent chain.
     * @see #unitWidth
     * @stable ICU 62
     */
    Derived unitWidth(UNumberUnitWidth width) &&;

    /**
     * Sets the plus/minus sign display strategy. Most common values:
     *
     * <ul>
     * <li>Auto: "123", "-123"
     * <li>Always: "+123", "-123"
     * <li>Accounting: "$123", "($123)"
     * </ul>
     *
     * <p>
     * Pass an element from the {@link UNumberSignDisplay} enum to this setter. For example:
     *
     * <pre>
     * NumberFormatter::with().sign(UNumberSignDisplay::UNUM_SIGN_ALWAYS)
     * </pre>
     *
     * <p>
     * The default is AUTO sign display.
     *
     * @param style
     *            The sign display strategy to use when rendering numbers.
     * @return The fluent chain
     * @see UNumberSignDisplay
     * @stable ICU 60
     */
    Derived sign(UNumberSignDisplay style) const &;

    /**
     * Overload of sign() for use on an rvalue reference.
     *
     * @param style
     *            The sign display strategy to use when rendering numbers.
     * @return The fluent chain.
     * @see #sign
     * @stable ICU 62
     */
    Derived sign(UNumberSignDisplay style) &&;

    /**
     * Sets the decimal separator display strategy. This affects integer numbers with no fraction part. Most common
     * values:
     *
     * <ul>
     * <li>Auto: "1"
     * <li>Always: "1."
     * </ul>
     *
     * <p>
     * Pass an element from the {@link UNumberDecimalSeparatorDisplay} enum to this setter. For example:
     *
     * <pre>
     * NumberFormatter::with().decimal(UNumberDecimalSeparatorDisplay::UNUM_DECIMAL_SEPARATOR_ALWAYS)
     * </pre>
     *
     * <p>
     * The default is AUTO decimal separator display.
     *
     * @param style
     *            The decimal separator display strategy to use when rendering numbers.
     * @return The fluent chain
     * @see UNumberDecimalSeparatorDisplay
     * @stable ICU 60
     */
    Derived decimal(UNumberDecimalSeparatorDisplay style) const &;

    /**
     * Overload of decimal() for use on an rvalue reference.
     *
     * @param style
     *            The decimal separator display strategy to use when rendering numbers.
     * @return The fluent chain.
     * @see #decimal
     * @stable ICU 62
     */
    Derived decimal(UNumberDecimalSeparatorDisplay style) &&;

    /**
     * Sets a scale (multiplier) to be used to scale the number by an arbitrary amount before formatting.
     * Most common values:
     *
     * <ul>
     * <li>Multiply by 100: useful for percentages.
     * <li>Multiply by an arbitrary value: useful for unit conversions.
     * </ul>
     *
     * <p>
     * Pass an element from a {@link Scale} factory method to this setter. For example:
     *
     * <pre>
     * NumberFormatter::with().scale(Scale::powerOfTen(2))
     * </pre>
     *
     * <p>
     * The default is to not apply any multiplier.
     *
     * @param scale
     *            The scale to apply when rendering numbers.
     * @return The fluent chain
     * @stable ICU 62
     */
    Derived scale(const Scale &scale) const &;

    /**
     * Overload of scale() for use on an rvalue reference.
     *
     * @param scale
     *            The scale to apply when rendering numbers.
     * @return The fluent chain.
     * @see #scale
     * @stable ICU 62
     */
    Derived scale(const Scale &scale) &&;

    /**
     * Specifies the usage for which numbers will be formatted ("person-height",
     * "road", "rainfall", etc.)
     *
     * When a `usage` is specified, the output unit will change depending on the
     * `Locale` and the unit quantity. For example, formatting length
     * measurements specified in meters:
     *
     * `NumberFormatter::with().usage("person").unit(MeasureUnit::getMeter()).locale("en-US")`
     *   * When formatting 0.25, the output will be "10 inches".
     *   * When formatting 1.50, the output will be "4 feet and 11 inches".
     *
     * The input unit specified via unit() determines the type of measurement
     * being formatted (e.g. "length" when the unit is "foot"). The usage
     * requested will be looked for only within this category of measurement
     * units.
     *
     * The output unit can be found via FormattedNumber::getOutputUnit().
     *
     * If the usage has multiple parts (e.g. "land-agriculture-grain") and does
     * not match a known usage preference, the last part will be dropped
     * repeatedly until a match is found (e.g. trying "land-agriculture", then
     * "land"). If a match is still not found, usage will fall back to
     * "default".
     *
     * Setting usage to an empty string clears the usage (disables usage-based
     * localized formatting).
     *
     * Setting a usage string but not a correct input unit will result in an
     * U_ILLEGAL_ARGUMENT_ERROR.
     *
     * When using usage, specifying rounding or precision is unnecessary.
     * Specifying a precision in some manner will override the default
     * formatting.
     *
     * @param usage A `usage` parameter from the units resource. See the
     * unitPreferenceData in *source/data/misc/units.txt*, generated from
     * `unitPreferenceData` in [CLDR's
     * supplemental/units.xml](https://github.com/unicode-org/cldr/blob/main/common/supplemental/units.xml).
     * @return The fluent chain.
     * @stable ICU 68
     */
    Derived usage(StringPiece usage) const &;

    /**
     * Overload of usage() for use on an rvalue reference.
     *
     * @param usage The unit `usage`.
     * @return The fluent chain.
     * @stable ICU 68
     */
    Derived usage(StringPiece usage) &&;

#ifndef U_HIDE_DRAFT_API
    /**
     * Specifies the DisplayOptions. For example, UDisplayOptionsGrammaticalCase specifies
     * the desired case for a unit formatter's output (e.g. accusative, dative, genitive).
     *
     * @param displayOptions
     * @return The fluent chain.
     * @draft ICU 72
     */
    Derived displayOptions(const DisplayOptions &displayOptions) const &;

    /**
     * Overload of displayOptions() for use on an rvalue reference.
     *
     * @param displayOptions
     * @return The fluent chain.
     * @draft ICU 72
     */
    Derived displayOptions(const DisplayOptions &displayOptions) &&;
#endif // U_HIDE_DRAFT_API

#ifndef U_HIDE_INTERNAL_API
    /**
     * NOTE: Use `displayOptions` instead. This method was part of
     * an internal technology preview in ICU 69, but will be removed
     * in ICU 73, in favor of `displayOptions`
     *
     * Specifies the desired case for a unit formatter's output (e.g.
     * accusative, dative, genitive).
     *
     * @internal
     */
    Derived unitDisplayCase(StringPiece unitDisplayCase) const &;

    /**
     * NOTE: Use `displayOptions` instead. This method was part of
     * an internal technology preview in ICU 69, but will be removed
     * in ICU 73, in favor of `displayOptions`
     *
     * Overload of unitDisplayCase() for use on an rvalue reference.
     *
     * @internal
     */
    Derived unitDisplayCase(StringPiece unitDisplayCase) &&;
#endif // U_HIDE_INTERNAL_API

#ifndef U_HIDE_INTERNAL_API

    /**
     * Set the padding strategy. May be added in the future; see #13338.
     *
     * @internal ICU 60: This API is ICU internal only.
     */
    Derived padding(const impl::Padder &padder) const &;

    /** @internal */
    Derived padding(const impl::Padder &padder) &&;

    /**
     * Internal fluent setter to support a custom regulation threshold. A threshold of 1 causes the data structures to
     * be built right away. A threshold of 0 prevents the data structures from being built.
     *
     * @internal ICU 60: This API is ICU internal only.
     */
    Derived threshold(int32_t threshold) const &;

    /** @internal */
    Derived threshold(int32_t threshold) &&;

    /**
     * Internal fluent setter to overwrite the entire macros object.
     *
     * @internal ICU 60: This API is ICU internal only.
     */
    Derived macros(const impl::MacroProps& macros) const &;

    /** @internal */
    Derived macros(const impl::MacroProps& macros) &&;

    /** @internal */
    Derived macros(impl::MacroProps&& macros) const &;

    /** @internal */
    Derived macros(impl::MacroProps&& macros) &&;

#endif  /* U_HIDE_INTERNAL_API */

    /**
     * Creates a skeleton string representation of this number formatter. A skeleton string is a
     * locale-agnostic serialized form of a number formatter.
     *
     * Not all options are capable of being represented in the skeleton string; for example, a
     * DecimalFormatSymbols object. If any such option is encountered, the error code is set to
     * U_UNSUPPORTED_ERROR.
     *
     * The returned skeleton is in normalized form, such that two number formatters with equivalent
     * behavior should produce the same skeleton.
     *
     * For more information on number skeleton strings, see:
     * https://unicode-org.github.io/icu/userguide/format_parse/numbers/skeletons.html
     *
     * @return A number skeleton string with behavior corresponding to this number formatter.
     * @stable ICU 62
     */
    UnicodeString toSkeleton(UErrorCode& status) const;

    /**
     * Returns the current (Un)LocalizedNumberFormatter as a LocalPointer
     * wrapping a heap-allocated copy of the current object.
     *
     * This is equivalent to new-ing the move constructor with a value object
     * as the argument.
     *
     * @return A wrapped (Un)LocalizedNumberFormatter pointer, or a wrapped
     *         nullptr on failure.
     * @stable ICU 64
     */
    LocalPointer<Derived> clone() const &;

    /**
     * Overload of clone for use on an rvalue reference.
     *
     * @return A wrapped (Un)LocalizedNumberFormatter pointer, or a wrapped
     *         nullptr on failure.
     * @stable ICU 64
     */
    LocalPointer<Derived> clone() &&;

    /**
     * Sets the UErrorCode if an error occurred in the fluent chain.
     * Preserves older error codes in the outErrorCode.
     * @return true if U_FAILURE(outErrorCode)
     * @stable ICU 60
     */
    UBool copyErrorTo(UErrorCode &outErrorCode) const {
        if (U_FAILURE(outErrorCode)) {
            // Do not overwrite the older error code
            return true;
        }
        fMacros.copyErrorTo(outErrorCode);
        return U_FAILURE(outErrorCode);
    }

    // NOTE: Uses default copy and move constructors.

  private:
    impl::MacroProps fMacros;

    // Don't construct me directly!  Use (Un)LocalizedNumberFormatter.
    NumberFormatterSettings() = default;

    friend class LocalizedNumberFormatter;
    friend class UnlocalizedNumberFormatter;

    // Give NumberRangeFormatter access to the MacroProps
    friend void impl::touchRangeLocales(impl::RangeMacroProps& macros);
    friend class impl::NumberRangeFormatterImpl;
};

// Explicit instantiations in source/i18n/number_fluent.cpp.
// (MSVC treats imports/exports of explicit instantiations differently.)
#ifndef _MSC_VER
extern template class NumberFormatterSettings<UnlocalizedNumberFormatter>;
extern template class NumberFormatterSettings<LocalizedNumberFormatter>;
#endif

/**
 * A NumberFormatter that does not yet have a locale. In order to format numbers, a locale must be specified.
 *
 * Instances of this class are immutable and thread-safe.
 *
 * @see NumberFormatter
 * @stable ICU 60
 */
class U_I18N_API UnlocalizedNumberFormatter
        : public NumberFormatterSettings<UnlocalizedNumberFormatter>, public UMemory {

  public:
    /**
     * Associate the given locale with the number formatter. The locale is used for picking the appropriate symbols,
     * formats, and other data for number display.
     *
     * @param locale
     *            The locale to use when loading data for number formatting.
     * @return The fluent chain.
     * @stable ICU 60
     */
    LocalizedNumberFormatter locale(const icu::Locale &locale) const &;

    /**
     * Overload of locale() for use on an rvalue reference.
     *
     * @param locale
     *            The locale to use when loading data for number formatting.
     * @return The fluent chain.
     * @see #locale
     * @stable ICU 62
     */
    LocalizedNumberFormatter locale(const icu::Locale &locale) &&;

    /**
     * Default constructor: puts the formatter into a valid but undefined state.
     *
     * @stable ICU 62
     */
    UnlocalizedNumberFormatter() = default;

    /**
     * Returns a copy of this UnlocalizedNumberFormatter.
     * @stable ICU 60
     */
    UnlocalizedNumberFormatter(const UnlocalizedNumberFormatter &other);

    /**
     * Move constructor:
     * The source UnlocalizedNumberFormatter will be left in a valid but undefined state.
     * @stable ICU 62
     */
    UnlocalizedNumberFormatter(UnlocalizedNumberFormatter&& src) noexcept;

    /**
     * Copy assignment operator.
     * @stable ICU 62
     */
    UnlocalizedNumberFormatter& operator=(const UnlocalizedNumberFormatter& other);

    /**
     * Move assignment operator:
     * The source UnlocalizedNumberFormatter will be left in a valid but undefined state.
     * @stable ICU 62
     */
    UnlocalizedNumberFormatter& operator=(UnlocalizedNumberFormatter&& src) noexcept;

  private:
    explicit UnlocalizedNumberFormatter(const NumberFormatterSettings<UnlocalizedNumberFormatter>& other);

    explicit UnlocalizedNumberFormatter(
            NumberFormatterSettings<UnlocalizedNumberFormatter>&& src) noexcept;

    // To give the fluent setters access to this class's constructor:
    friend class NumberFormatterSettings<UnlocalizedNumberFormatter>;

    // To give NumberFormatter::with() access to this class's constructor:
    friend class NumberFormatter;
};

/**
 * A NumberFormatter that has a locale associated with it; this means .format() methods are available.
 *
 * Instances of this class are immutable and thread-safe.
 *
 * @see NumberFormatter
 * @stable ICU 60
 */
class U_I18N_API LocalizedNumberFormatter
        : public NumberFormatterSettings<LocalizedNumberFormatter>, public UMemory {
  public:
    /**
     * Format the given integer number to a string using the settings specified in the NumberFormatter fluent
     * setting chain.
     *
     * @param value
     *            The number to format.
     * @param status
     *            Set to an ErrorCode if one occurred in the setter chain or during formatting.
     * @return A FormattedNumber object; call .toString() to get the string.
     * @stable ICU 60
     */
    FormattedNumber formatInt(int64_t value, UErrorCode &status) const;

    /**
     * Format the given float or double to a string using the settings specified in the NumberFormatter fluent setting
     * chain.
     *
     * @param value
     *            The number to format.
     * @param status
     *            Set to an ErrorCode if one occurred in the setter chain or during formatting.
     * @return A FormattedNumber object; call .toString() to get the string.
     * @stable ICU 60
     */
    FormattedNumber formatDouble(double value, UErrorCode &status) const;

    /**
     * Format the given decimal number to a string using the settings
     * specified in the NumberFormatter fluent setting chain.
     * The syntax of the unformatted number is a "numeric string"
     * as defined in the Decimal Arithmetic Specification, available at
     * http://speleotrove.com/decimal
     *
     * @param value
     *            The number to format.
     * @param status
     *            Set to an ErrorCode if one occurred in the setter chain or during formatting.
     * @return A FormattedNumber object; call .toString() to get the string.
     * @stable ICU 60
     */
    FormattedNumber formatDecimal(StringPiece value, UErrorCode& status) const;

#ifndef U_HIDE_INTERNAL_API

            
    /**
     * @internal
     */
    const DecimalFormatSymbols* getDecimalFormatSymbols() const;
    
    /** Internal method.
     * @internal
     */
    FormattedNumber formatDecimalQuantity(const impl::DecimalQuantity& dq, UErrorCode& status) const;

    /** Internal method for DecimalFormat compatibility.
     * @internal
     */
    void getAffixImpl(bool isPrefix, bool isNegative, UnicodeString& result, UErrorCode& status) const;

    /**
     * Internal method for testing.
     * @internal
     */
    const impl::NumberFormatterImpl* getCompiled() const;

    /**
     * Internal method for testing.
     * @internal
     */
    int32_t getCallCount() const;

#endif  /* U_HIDE_INTERNAL_API */

    /**
     * Creates a representation of this LocalizedNumberFormat as an icu::Format, enabling the use
     * of this number formatter with APIs that need an object of that type, such as MessageFormat.
     *
     * This API is not intended to be used other than for enabling API compatibility. The formatDouble,
     * formatInt, and formatDecimal methods should normally be used when formatting numbers, not the Format
     * object returned by this method.
     *
     * The caller owns the returned object and must delete it when finished.
     *
     * @return A Format wrapping this LocalizedNumberFormatter.
     * @stable ICU 62
     */
    Format* toFormat(UErrorCode& status) const;

    /**
     * Default constructor: puts the formatter into a valid but undefined state.
     *
     * @stable ICU 62
     */
    LocalizedNumberFormatter() = default;

    /**
     * Returns a copy of this LocalizedNumberFormatter.
     * @stable ICU 60
     */
    LocalizedNumberFormatter(const LocalizedNumberFormatter &other);

    /**
     * Move constructor:
     * The source LocalizedNumberFormatter will be left in a valid but undefined state.
     * @stable ICU 62
     */
    LocalizedNumberFormatter(LocalizedNumberFormatter&& src) noexcept;

    /**
     * Copy assignment operator.
     * @stable ICU 62
     */
    LocalizedNumberFormatter& operator=(const LocalizedNumberFormatter& other);

    /**
     * Move assignment operator:
     * The source LocalizedNumberFormatter will be left in a valid but undefined state.
     * @stable ICU 62
     */
    LocalizedNumberFormatter& operator=(LocalizedNumberFormatter&& src) noexcept;

#ifndef U_HIDE_INTERNAL_API

    /**
     * This is the core entrypoint to the number formatting pipeline. It performs self-regulation: a static code path
     * for the first few calls, and compiling a more efficient data structure if called repeatedly.
     *
     * <p>
     * This function is very hot, being called in every call to the number formatting pipeline.
     *
     * @param results
     *            The results object. This method will mutate it to save the results.
     * @param status
     * @internal
     */
    void formatImpl(impl::UFormattedNumberData *results, UErrorCode &status) const;

#endif  /* U_HIDE_INTERNAL_API */

    /**
     * Destruct this LocalizedNumberFormatter, cleaning up any memory it might own.
     * @stable ICU 60
     */
    ~LocalizedNumberFormatter();

  private:
    // Note: fCompiled can't be a LocalPointer because impl::NumberFormatterImpl is defined in an internal
    // header, and LocalPointer needs the full class definition in order to delete the instance.
    const impl::NumberFormatterImpl* fCompiled {nullptr};
    char fUnsafeCallCount[8] {};  // internally cast to u_atomic_int32_t

    // Owned pointer to a DecimalFormatWarehouse, used when copying a LocalizedNumberFormatter
    // from a DecimalFormat.
    const impl::DecimalFormatWarehouse* fWarehouse {nullptr};

    explicit LocalizedNumberFormatter(const NumberFormatterSettings<LocalizedNumberFormatter>& other);

    explicit LocalizedNumberFormatter(NumberFormatterSettings<LocalizedNumberFormatter>&& src) noexcept;

    LocalizedNumberFormatter(const impl::MacroProps &macros, const Locale &locale);

    LocalizedNumberFormatter(impl::MacroProps &&macros, const Locale &locale);

    void resetCompiled();

    void lnfMoveHelper(LocalizedNumberFormatter&& src);

    void lnfCopyHelper(const LocalizedNumberFormatter& src, UErrorCode& status);

    /**
     * @return true if the compiled formatter is available.
     */
    bool computeCompiled(UErrorCode& status) const;

    // To give the fluent setters access to this class's constructor:
    friend class NumberFormatterSettings<UnlocalizedNumberFormatter>;
    friend class NumberFormatterSettings<LocalizedNumberFormatter>;

    // To give UnlocalizedNumberFormatter::locale() access to this class's constructor:
    friend class UnlocalizedNumberFormatter;
};

#if (U_PF_WINDOWS <= U_PLATFORM && U_PLATFORM <= U_PF_CYGWIN) && defined(_MSC_VER)
// Warning 4661.
#pragma warning(pop)
#endif

/**
 * See the main description in numberformatter.h for documentation and examples.
 *
 * @stable ICU 60
 */
class U_I18N_API NumberFormatter final {
  public:
    /**
     * Call this method at the beginning of a NumberFormatter fluent chain in which the locale is not currently known at
     * the call site.
     *
     * @return An {@link UnlocalizedNumberFormatter}, to be used for chaining.
     * @stable ICU 60
     */
    static UnlocalizedNumberFormatter with();

    /**
     * Call this method at the beginning of a NumberFormatter fluent chain in which the locale is known at the call
     * site.
     *
     * @param locale
     *            The locale from which to load formats and symbols for number formatting.
     * @return A {@link LocalizedNumberFormatter}, to be used for chaining.
     * @stable ICU 60
     */
    static LocalizedNumberFormatter withLocale(const Locale &locale);

    /**
     * Call this method at the beginning of a NumberFormatter fluent chain to create an instance based
     * on a given number skeleton string.
     *
     * It is possible for an error to occur while parsing. See the overload of this method if you are
     * interested in the location of a possible parse error.
     *
     * For more information on number skeleton strings, see:
     * https://unicode-org.github.io/icu/userguide/format_parse/numbers/skeletons.html
     *
     * @param skeleton
     *            The skeleton string off of which to base this NumberFormatter.
     * @param status
     *            Set to U_NUMBER_SKELETON_SYNTAX_ERROR if the skeleton was invalid.
     * @return An UnlocalizedNumberFormatter, to be used for chaining.
     * @stable ICU 62
     */
    static UnlocalizedNumberFormatter forSkeleton(const UnicodeString& skeleton, UErrorCode& status);

    /**
     * Call this method at the beginning of a NumberFormatter fluent chain to create an instance based
     * on a given number skeleton string.
     *
     * If an error occurs while parsing the skeleton string, the offset into the skeleton string at
     * which the error occurred will be saved into the UParseError, if provided.
     *
     * For more information on number skeleton strings, see:
     * https://unicode-org.github.io/icu/userguide/format_parse/numbers/skeletons.html
     *
     * @param skeleton
     *            The skeleton string off of which to base this NumberFormatter.
     * @param perror
     *            A parse error struct populated if an error occurs when parsing.
 *                If no error occurs, perror.offset will be set to -1.
     * @param status
     *            Set to U_NUMBER_SKELETON_SYNTAX_ERROR if the skeleton was invalid.
     * @return An UnlocalizedNumberFormatter, to be used for chaining.
     * @stable ICU 64
     */
    static UnlocalizedNumberFormatter forSkeleton(const UnicodeString& skeleton,
                                                  UParseError& perror, UErrorCode& status);

    /**
     * Use factory methods instead of the constructor to create a NumberFormatter.
     */
    NumberFormatter() = delete;
};

}  // namespace number
U_NAMESPACE_END

#endif /* #if !UCONFIG_NO_FORMATTING */

#endif /* U_SHOW_CPLUSPLUS_API */

#endif // __NUMBERFORMATTER_H__
>>>>>>> a8a80be5
<|MERGE_RESOLUTION|>--- conflicted
+++ resolved
@@ -1,5663 +1,2787 @@
-<<<<<<< HEAD
-// © 2017 and later: Unicode, Inc. and others.
-// License & terms of use: http://www.unicode.org/copyright.html
-
-#ifndef __NUMBERFORMATTER_H__
-#define __NUMBERFORMATTER_H__
-
-#include "unicode/utypes.h"
-
-#if U_SHOW_CPLUSPLUS_API
-
-#if !UCONFIG_NO_FORMATTING
-
-#include "unicode/appendable.h"
-#include "unicode/bytestream.h"
-#include "unicode/currunit.h"
-#include "unicode/dcfmtsym.h"
-#include "unicode/fieldpos.h"
-#include "unicode/formattedvalue.h"
-#include "unicode/fpositer.h"
-#include "unicode/measunit.h"
-#include "unicode/nounit.h"
-#include "unicode/parseerr.h"
-#include "unicode/plurrule.h"
-#include "unicode/ucurr.h"
-#include "unicode/unum.h"
-#include "unicode/unumberformatter.h"
-#include "unicode/uobject.h"
-
-/**
- * \file
- * \brief C++ API: All-in-one formatter for localized numbers, currencies, and units.
- *
- * For a full list of options, see icu::number::NumberFormatterSettings.
- *
- * <pre>
- * // Most basic usage:
- * NumberFormatter::withLocale(...).format(123).toString();  // 1,234 in en-US
- *
- * // Custom notation, unit, and rounding precision:
- * NumberFormatter::with()
- *     .notation(Notation::compactShort())
- *     .unit(CurrencyUnit("EUR", status))
- *     .precision(Precision::maxDigits(2))
- *     .locale(...)
- *     .format(1234)
- *     .toString();  // €1.2K in en-US
- *
- * // Create a formatter in a singleton by value for use later:
- * static const LocalizedNumberFormatter formatter = NumberFormatter::withLocale(...)
- *     .unit(NoUnit::percent())
- *     .precision(Precision::fixedFraction(3));
- * formatter.format(5.9831).toString();  // 5.983% in en-US
- *
- * // Create a "template" in a singleton unique_ptr but without setting a locale until the call site:
- * std::unique_ptr<UnlocalizedNumberFormatter> template = NumberFormatter::with()
- *     .sign(UNumberSignDisplay::UNUM_SIGN_ALWAYS)
- *     .unit(MeasureUnit::getMeter())
- *     .unitWidth(UNumberUnitWidth::UNUM_UNIT_WIDTH_FULL_NAME)
- *     .clone();
- * template->locale(...).format(1234).toString();  // +1,234 meters in en-US
- * </pre>
- *
- * <p>
- * This API offers more features than DecimalFormat and is geared toward new users of ICU.
- *
- * <p>
- * NumberFormatter instances (i.e., LocalizedNumberFormatter and UnlocalizedNumberFormatter)
- * are immutable and thread safe. This means that invoking a configuration method has no
- * effect on the receiving instance; you must store and use the new number formatter instance it returns instead.
- *
- * <pre>
- * UnlocalizedNumberFormatter formatter = UnlocalizedNumberFormatter::with().notation(Notation::scientific());
- * formatter.precision(Precision.maxFraction(2)); // does nothing!
- * formatter.locale(Locale.getEnglish()).format(9.8765).toString(); // prints "9.8765E0", not "9.88E0"
- * </pre>
- *
- * <p>
- * This API is based on the <em>fluent</em> design pattern popularized by libraries such as Google's Guava. For
- * extensive details on the design of this API, read <a href="https://goo.gl/szi5VB">the design doc</a>.
- *
- * @author Shane Carr
- */
-
-U_NAMESPACE_BEGIN
-
-// Forward declarations:
-class IFixedDecimal;
-class FieldPositionIteratorHandler;
-class FormattedStringBuilder;
-
-namespace numparse {
-namespace impl {
-
-// Forward declarations:
-class NumberParserImpl;
-class MultiplierParseHandler;
-
-}
-}
-
-namespace units {
-
-// Forward declarations:
-class UnitsRouter;
-
-} // namespace units
-
-namespace number {  // icu::number
-
-// Forward declarations:
-class UnlocalizedNumberFormatter;
-class LocalizedNumberFormatter;
-class FormattedNumber;
-class Notation;
-class ScientificNotation;
-class Precision;
-class FractionPrecision;
-class CurrencyPrecision;
-class IncrementPrecision;
-class IntegerWidth;
-
-namespace impl {
-
-// can't be #ifndef U_HIDE_INTERNAL_API; referenced throughout this file in public classes
-/**
- * Datatype for minimum/maximum fraction digits. Must be able to hold kMaxIntFracSig.
- *
- * @internal
- */
-typedef int16_t digits_t;
-
-// can't be #ifndef U_HIDE_INTERNAL_API; needed for struct initialization
-/**
- * Use a default threshold of 3. This means that the third time .format() is called, the data structures get built
- * using the "safe" code path. The first two calls to .format() will trigger the unsafe code path.
- *
- * @internal
- */
-static constexpr int32_t kInternalDefaultThreshold = 3;
-
-// Forward declarations:
-class Padder;
-struct MacroProps;
-struct MicroProps;
-class DecimalQuantity;
-class UFormattedNumberData;
-class NumberFormatterImpl;
-struct ParsedPatternInfo;
-class ScientificModifier;
-class MultiplierProducer;
-class RoundingImpl;
-class ScientificHandler;
-class Modifier;
-class AffixPatternProvider;
-class NumberPropertyMapper;
-struct DecimalFormatProperties;
-class MultiplierFormatHandler;
-class CurrencySymbols;
-class GeneratorHelpers;
-class DecNum;
-class NumberRangeFormatterImpl;
-struct RangeMacroProps;
-struct UFormattedNumberImpl;
-class MutablePatternModifier;
-class ImmutablePatternModifier;
-struct DecimalFormatWarehouse;
-
-/**
- * Used for NumberRangeFormatter and implemented in numrange_fluent.cpp.
- * Declared here so it can be friended.
- *
- * @internal
- */
-void touchRangeLocales(impl::RangeMacroProps& macros);
-
-} // namespace impl
-
-/**
- * Extra name reserved in case it is needed in the future.
- *
- * @stable ICU 63
- */
-typedef Notation CompactNotation;
-
-/**
- * Extra name reserved in case it is needed in the future.
- *
- * @stable ICU 63
- */
-typedef Notation SimpleNotation;
-
-/**
- * A class that defines the notation style to be used when formatting numbers in NumberFormatter.
- *
- * @stable ICU 60
- */
-class U_I18N_API Notation : public UMemory {
-  public:
-    /**
-     * Print the number using scientific notation (also known as scientific form, standard index form, or standard form
-     * in the UK). The format for scientific notation varies by locale; for example, many Western locales display the
-     * number in the form "#E0", where the number is displayed with one digit before the decimal separator, zero or more
-     * digits after the decimal separator, and the corresponding power of 10 displayed after the "E".
-     *
-     * <p>
-     * Example outputs in <em>en-US</em> when printing 8.765E4 through 8.765E-3:
-     *
-     * <pre>
-     * 8.765E4
-     * 8.765E3
-     * 8.765E2
-     * 8.765E1
-     * 8.765E0
-     * 8.765E-1
-     * 8.765E-2
-     * 8.765E-3
-     * 0E0
-     * </pre>
-     *
-     * @return A ScientificNotation for chaining or passing to the NumberFormatter notation() setter.
-     * @stable ICU 60
-     */
-    static ScientificNotation scientific();
-
-    /**
-     * Print the number using engineering notation, a variant of scientific notation in which the exponent must be
-     * divisible by 3.
-     *
-     * <p>
-     * Example outputs in <em>en-US</em> when printing 8.765E4 through 8.765E-3:
-     *
-     * <pre>
-     * 87.65E3
-     * 8.765E3
-     * 876.5E0
-     * 87.65E0
-     * 8.765E0
-     * 876.5E-3
-     * 87.65E-3
-     * 8.765E-3
-     * 0E0
-     * </pre>
-     *
-     * @return A ScientificNotation for chaining or passing to the NumberFormatter notation() setter.
-     * @stable ICU 60
-     */
-    static ScientificNotation engineering();
-
-    /**
-     * Print the number using short-form compact notation.
-     *
-     * <p>
-     * <em>Compact notation</em>, defined in Unicode Technical Standard #35 Part 3 Section 2.4.1, prints numbers with
-     * localized prefixes or suffixes corresponding to different powers of ten. Compact notation is similar to
-     * engineering notation in how it scales numbers.
-     *
-     * <p>
-     * Compact notation is ideal for displaying large numbers (over ~1000) to humans while at the same time minimizing
-     * screen real estate.
-     *
-     * <p>
-     * In short form, the powers of ten are abbreviated. In <em>en-US</em>, the abbreviations are "K" for thousands, "M"
-     * for millions, "B" for billions, and "T" for trillions. Example outputs in <em>en-US</em> when printing 8.765E7
-     * through 8.765E0:
-     *
-     * <pre>
-     * 88M
-     * 8.8M
-     * 876K
-     * 88K
-     * 8.8K
-     * 876
-     * 88
-     * 8.8
-     * </pre>
-     *
-     * <p>
-     * When compact notation is specified without an explicit rounding precision, numbers are rounded off to the closest
-     * integer after scaling the number by the corresponding power of 10, but with a digit shown after the decimal
-     * separator if there is only one digit before the decimal separator. The default compact notation rounding precision
-     * is equivalent to:
-     *
-     * <pre>
-     * Precision::integer().withMinDigits(2)
-     * </pre>
-     *
-     * @return A CompactNotation for passing to the NumberFormatter notation() setter.
-     * @stable ICU 60
-     */
-    static CompactNotation compactShort();
-
-    /**
-     * Print the number using long-form compact notation. For more information on compact notation, see
-     * {@link #compactShort}.
-     *
-     * <p>
-     * In long form, the powers of ten are spelled out fully. Example outputs in <em>en-US</em> when printing 8.765E7
-     * through 8.765E0:
-     *
-     * <pre>
-     * 88 million
-     * 8.8 million
-     * 876 thousand
-     * 88 thousand
-     * 8.8 thousand
-     * 876
-     * 88
-     * 8.8
-     * </pre>
-     *
-     * @return A CompactNotation for passing to the NumberFormatter notation() setter.
-     * @stable ICU 60
-     */
-    static CompactNotation compactLong();
-
-    /**
-     * Print the number using simple notation without any scaling by powers of ten. This is the default behavior.
-     *
-     * <p>
-     * Since this is the default behavior, this method needs to be called only when it is necessary to override a
-     * previous setting.
-     *
-     * <p>
-     * Example outputs in <em>en-US</em> when printing 8.765E7 through 8.765E0:
-     *
-     * <pre>
-     * 87,650,000
-     * 8,765,000
-     * 876,500
-     * 87,650
-     * 8,765
-     * 876.5
-     * 87.65
-     * 8.765
-     * </pre>
-     *
-     * @return A SimpleNotation for passing to the NumberFormatter notation() setter.
-     * @stable ICU 60
-     */
-    static SimpleNotation simple();
-
-  private:
-    enum NotationType {
-        NTN_SCIENTIFIC, NTN_COMPACT, NTN_SIMPLE, NTN_ERROR
-    } fType;
-
-    union NotationUnion {
-        // For NTN_SCIENTIFIC
-        /** @internal (private) */
-        struct ScientificSettings {
-            /** @internal (private) */
-            int8_t fEngineeringInterval;
-            /** @internal (private) */
-            bool fRequireMinInt;
-            /** @internal (private) */
-            impl::digits_t fMinExponentDigits;
-            /** @internal (private) */
-            UNumberSignDisplay fExponentSignDisplay;
-        } scientific;
-
-        // For NTN_COMPACT
-        UNumberCompactStyle compactStyle;
-
-        // For NTN_ERROR
-        UErrorCode errorCode;
-    } fUnion;
-
-    typedef NotationUnion::ScientificSettings ScientificSettings;
-
-    Notation(const NotationType &type, const NotationUnion &union_) : fType(type), fUnion(union_) {}
-
-    Notation(UErrorCode errorCode) : fType(NTN_ERROR) {
-        fUnion.errorCode = errorCode;
-    }
-
-    Notation() : fType(NTN_SIMPLE), fUnion() {}
-
-    UBool copyErrorTo(UErrorCode &status) const {
-        if (fType == NTN_ERROR) {
-            status = fUnion.errorCode;
-            return true;
-        }
-        return false;
-    }
-
-    // To allow MacroProps to initialize empty instances:
-    friend struct impl::MacroProps;
-    friend class ScientificNotation;
-
-    // To allow implementation to access internal types:
-    friend class impl::NumberFormatterImpl;
-    friend class impl::ScientificModifier;
-    friend class impl::ScientificHandler;
-
-    // To allow access to the skeleton generation code:
-    friend class impl::GeneratorHelpers;
-};
-
-/**
- * A class that defines the scientific notation style to be used when formatting numbers in NumberFormatter.
- *
- * <p>
- * To create a ScientificNotation, use one of the factory methods in {@link Notation}.
- *
- * @stable ICU 60
- */
-class U_I18N_API ScientificNotation : public Notation {
-  public:
-    /**
-     * Sets the minimum number of digits to show in the exponent of scientific notation, padding with zeros if
-     * necessary. Useful for fixed-width display.
-     *
-     * <p>
-     * For example, with minExponentDigits=2, the number 123 will be printed as "1.23E02" in <em>en-US</em> instead of
-     * the default "1.23E2".
-     *
-     * @param minExponentDigits
-     *            The minimum number of digits to show in the exponent.
-     * @return A ScientificNotation, for chaining.
-     * @stable ICU 60
-     */
-    ScientificNotation withMinExponentDigits(int32_t minExponentDigits) const;
-
-    /**
-     * Sets whether to show the sign on positive and negative exponents in scientific notation. The default is AUTO,
-     * showing the minus sign but not the plus sign.
-     *
-     * <p>
-     * For example, with exponentSignDisplay=ALWAYS, the number 123 will be printed as "1.23E+2" in <em>en-US</em>
-     * instead of the default "1.23E2".
-     *
-     * @param exponentSignDisplay
-     *            The strategy for displaying the sign in the exponent.
-     * @return A ScientificNotation, for chaining.
-     * @stable ICU 60
-     */
-    ScientificNotation withExponentSignDisplay(UNumberSignDisplay exponentSignDisplay) const;
-
-  private:
-    // Inherit constructor
-    using Notation::Notation;
-
-    // Raw constructor for NumberPropertyMapper
-    ScientificNotation(int8_t fEngineeringInterval, bool fRequireMinInt, impl::digits_t fMinExponentDigits,
-                       UNumberSignDisplay fExponentSignDisplay);
-
-    friend class Notation;
-
-    // So that NumberPropertyMapper can create instances
-    friend class impl::NumberPropertyMapper;
-};
-
-/**
- * Extra name reserved in case it is needed in the future.
- *
- * @stable ICU 63
- */
-typedef Precision SignificantDigitsPrecision;
-
-/**
- * A class that defines the rounding precision to be used when formatting numbers in NumberFormatter.
- *
- * <p>
- * To create a Precision, use one of the factory methods.
- *
- * @stable ICU 60
- */
-class U_I18N_API Precision : public UMemory {
-
-  public:
-    /**
-     * Show all available digits to full precision.
-     *
-     * <p>
-     * <strong>NOTE:</strong> When formatting a <em>double</em>, this method, along with {@link #minFraction} and
-     * {@link #minSignificantDigits}, will trigger complex algorithm similar to <em>Dragon4</em> to determine the
-     * low-order digits and the number of digits to display based on the value of the double.
-     * If the number of fraction places or significant digits can be bounded, consider using {@link #maxFraction}
-     * or {@link #maxSignificantDigits} instead to maximize performance.
-     * For more information, read the following blog post.
-     *
-     * <p>
-     * http://www.serpentine.com/blog/2011/06/29/here-be-dragons-advances-in-problems-you-didnt-even-know-you-had/
-     *
-     * @return A Precision for chaining or passing to the NumberFormatter precision() setter.
-     * @stable ICU 60
-     */
-    static Precision unlimited();
-
-    /**
-     * Show numbers rounded if necessary to the nearest integer.
-     *
-     * @return A FractionPrecision for chaining or passing to the NumberFormatter precision() setter.
-     * @stable ICU 60
-     */
-    static FractionPrecision integer();
-
-    /**
-     * Show numbers rounded if necessary to a certain number of fraction places (numerals after the decimal separator).
-     * Additionally, pad with zeros to ensure that this number of places are always shown.
-     *
-     * <p>
-     * Example output with minMaxFractionPlaces = 3:
-     *
-     * <p>
-     * 87,650.000<br>
-     * 8,765.000<br>
-     * 876.500<br>
-     * 87.650<br>
-     * 8.765<br>
-     * 0.876<br>
-     * 0.088<br>
-     * 0.009<br>
-     * 0.000 (zero)
-     *
-     * <p>
-     * This method is equivalent to {@link #minMaxFraction} with both arguments equal.
-     *
-     * @param minMaxFractionPlaces
-     *            The minimum and maximum number of numerals to display after the decimal separator (rounding if too
-     *            long or padding with zeros if too short).
-     * @return A FractionPrecision for chaining or passing to the NumberFormatter precision() setter.
-     * @stable ICU 60
-     */
-    static FractionPrecision fixedFraction(int32_t minMaxFractionPlaces);
-
-    /**
-     * Always show at least a certain number of fraction places after the decimal separator, padding with zeros if
-     * necessary. Do not perform rounding (display numbers to their full precision).
-     *
-     * <p>
-     * <strong>NOTE:</strong> If you are formatting <em>doubles</em>, see the performance note in {@link #unlimited}.
-     *
-     * @param minFractionPlaces
-     *            The minimum number of numerals to display after the decimal separator (padding with zeros if
-     *            necessary).
-     * @return A FractionPrecision for chaining or passing to the NumberFormatter precision() setter.
-     * @stable ICU 60
-     */
-    static FractionPrecision minFraction(int32_t minFractionPlaces);
-
-    /**
-     * Show numbers rounded if necessary to a certain number of fraction places (numerals after the decimal separator).
-     * Unlike the other fraction rounding strategies, this strategy does <em>not</em> pad zeros to the end of the
-     * number.
-     *
-     * @param maxFractionPlaces
-     *            The maximum number of numerals to display after the decimal mark (rounding if necessary).
-     * @return A FractionPrecision for chaining or passing to the NumberFormatter precision() setter.
-     * @stable ICU 60
-     */
-    static FractionPrecision maxFraction(int32_t maxFractionPlaces);
-
-    /**
-     * Show numbers rounded if necessary to a certain number of fraction places (numerals after the decimal separator);
-     * in addition, always show at least a certain number of places after the decimal separator, padding with zeros if
-     * necessary.
-     *
-     * @param minFractionPlaces
-     *            The minimum number of numerals to display after the decimal separator (padding with zeros if
-     *            necessary).
-     * @param maxFractionPlaces
-     *            The maximum number of numerals to display after the decimal separator (rounding if necessary).
-     * @return A FractionPrecision for chaining or passing to the NumberFormatter precision() setter.
-     * @stable ICU 60
-     */
-    static FractionPrecision minMaxFraction(int32_t minFractionPlaces, int32_t maxFractionPlaces);
-
-    /**
-     * Show numbers rounded if necessary to a certain number of significant digits or significant figures. Additionally,
-     * pad with zeros to ensure that this number of significant digits/figures are always shown.
-     *
-     * <p>
-     * This method is equivalent to {@link #minMaxSignificantDigits} with both arguments equal.
-     *
-     * @param minMaxSignificantDigits
-     *            The minimum and maximum number of significant digits to display (rounding if too long or padding with
-     *            zeros if too short).
-     * @return A precision for chaining or passing to the NumberFormatter precision() setter.
-     * @stable ICU 62
-     */
-    static SignificantDigitsPrecision fixedSignificantDigits(int32_t minMaxSignificantDigits);
-
-    /**
-     * Always show at least a certain number of significant digits/figures, padding with zeros if necessary. Do not
-     * perform rounding (display numbers to their full precision).
-     *
-     * <p>
-     * <strong>NOTE:</strong> If you are formatting <em>doubles</em>, see the performance note in {@link #unlimited}.
-     *
-     * @param minSignificantDigits
-     *            The minimum number of significant digits to display (padding with zeros if too short).
-     * @return A precision for chaining or passing to the NumberFormatter precision() setter.
-     * @stable ICU 62
-     */
-    static SignificantDigitsPrecision minSignificantDigits(int32_t minSignificantDigits);
-
-    /**
-     * Show numbers rounded if necessary to a certain number of significant digits/figures.
-     *
-     * @param maxSignificantDigits
-     *            The maximum number of significant digits to display (rounding if too long).
-     * @return A precision for chaining or passing to the NumberFormatter precision() setter.
-     * @stable ICU 62
-     */
-    static SignificantDigitsPrecision maxSignificantDigits(int32_t maxSignificantDigits);
-
-    /**
-     * Show numbers rounded if necessary to a certain number of significant digits/figures; in addition, always show at
-     * least a certain number of significant digits, padding with zeros if necessary.
-     *
-     * @param minSignificantDigits
-     *            The minimum number of significant digits to display (padding with zeros if necessary).
-     * @param maxSignificantDigits
-     *            The maximum number of significant digits to display (rounding if necessary).
-     * @return A precision for chaining or passing to the NumberFormatter precision() setter.
-     * @stable ICU 62
-     */
-    static SignificantDigitsPrecision minMaxSignificantDigits(int32_t minSignificantDigits,
-                                                              int32_t maxSignificantDigits);
-
-    /**
-     * Show numbers rounded if necessary to the closest multiple of a certain rounding increment. For example, if the
-     * rounding increment is 0.5, then round 1.2 to 1 and round 1.3 to 1.5.
-     *
-     * <p>
-     * In order to ensure that numbers are padded to the appropriate number of fraction places, call
-     * withMinFraction() on the return value of this method.
-     * For example, to round to the nearest 0.5 and always display 2 numerals after the
-     * decimal separator (to display 1.2 as "1.00" and 1.3 as "1.50"), you can run:
-     *
-     * <pre>
-     * Precision::increment(0.5).withMinFraction(2)
-     * </pre>
-     *
-     * @param roundingIncrement
-     *            The increment to which to round numbers.
-     * @return A precision for chaining or passing to the NumberFormatter precision() setter.
-     * @stable ICU 60
-     */
-    static IncrementPrecision increment(double roundingIncrement);
-
-    /**
-     * Show numbers rounded and padded according to the rules for the currency unit. The most common
-     * rounding precision settings for currencies include <code>Precision::fixedFraction(2)</code>,
-     * <code>Precision::integer()</code>, and <code>Precision::increment(0.05)</code> for cash transactions
-     * ("nickel rounding").
-     *
-     * <p>
-     * The exact rounding details will be resolved at runtime based on the currency unit specified in the
-     * NumberFormatter chain. To round according to the rules for one currency while displaying the symbol for another
-     * currency, the withCurrency() method can be called on the return value of this method.
-     *
-     * @param currencyUsage
-     *            Either STANDARD (for digital transactions) or CASH (for transactions where the rounding increment may
-     *            be limited by the available denominations of cash or coins).
-     * @return A CurrencyPrecision for chaining or passing to the NumberFormatter precision() setter.
-     * @stable ICU 60
-     */
-    static CurrencyPrecision currency(UCurrencyUsage currencyUsage);
-
-#ifndef U_HIDE_DRAFT_API
-    /**
-     * Configure how trailing zeros are displayed on numbers. For example, to hide trailing zeros
-     * when the number is an integer, use UNUM_TRAILING_ZERO_HIDE_IF_WHOLE.
-     *
-     * @param trailingZeroDisplay Option to configure the display of trailing zeros.
-     * @draft ICU 69
-     */
-    Precision trailingZeroDisplay(UNumberTrailingZeroDisplay trailingZeroDisplay) const;
-#endif // U_HIDE_DRAFT_API
-
-  private:
-    enum PrecisionType {
-        RND_BOGUS,
-        RND_NONE,
-        RND_FRACTION,
-        RND_SIGNIFICANT,
-        RND_FRACTION_SIGNIFICANT,
-
-        // Used for strange increments like 3.14.
-        RND_INCREMENT,
-
-        // Used for increments with 1 as the only digit. This is different than fraction
-        // rounding because it supports having additional trailing zeros. For example, this
-        // class is used to round with the increment 0.010.
-        RND_INCREMENT_ONE,
-
-        // Used for increments with 5 as the only digit (nickel rounding).
-        RND_INCREMENT_FIVE,
-
-        RND_CURRENCY,
-        RND_ERROR
-    } fType;
-
-    union PrecisionUnion {
-        /** @internal (private) */
-        struct FractionSignificantSettings {
-            // For RND_FRACTION, RND_SIGNIFICANT, and RND_FRACTION_SIGNIFICANT
-            /** @internal (private) */
-            impl::digits_t fMinFrac;
-            /** @internal (private) */
-            impl::digits_t fMaxFrac;
-            /** @internal (private) */
-            impl::digits_t fMinSig;
-            /** @internal (private) */
-            impl::digits_t fMaxSig;
-            /** @internal (private) */
-            UNumberRoundingPriority fPriority;
-        } fracSig;
-        /** @internal (private) */
-        struct IncrementSettings {
-            // For RND_INCREMENT, RND_INCREMENT_ONE, and RND_INCREMENT_FIVE
-            /** @internal (private) */
-            double fIncrement;
-            /** @internal (private) */
-            impl::digits_t fMinFrac;
-            /** @internal (private) */
-            impl::digits_t fMaxFrac;
-        } increment;
-        UCurrencyUsage currencyUsage; // For RND_CURRENCY
-        UErrorCode errorCode; // For RND_ERROR
-    } fUnion;
-
-    UNumberTrailingZeroDisplay fTrailingZeroDisplay = UNUM_TRAILING_ZERO_AUTO;
-
-    typedef PrecisionUnion::FractionSignificantSettings FractionSignificantSettings;
-    typedef PrecisionUnion::IncrementSettings IncrementSettings;
-
-    Precision(const PrecisionType& type, const PrecisionUnion& union_)
-            : fType(type), fUnion(union_) {}
-
-    Precision(UErrorCode errorCode) : fType(RND_ERROR) {
-        fUnion.errorCode = errorCode;
-    }
-
-    Precision() : fType(RND_BOGUS) {}
-
-    bool isBogus() const {
-        return fType == RND_BOGUS;
-    }
-
-    UBool copyErrorTo(UErrorCode &status) const {
-        if (fType == RND_ERROR) {
-            status = fUnion.errorCode;
-            return true;
-        }
-        return false;
-    }
-
-    // On the parent type so that this method can be called internally on Precision instances.
-    Precision withCurrency(const CurrencyUnit &currency, UErrorCode &status) const;
-
-    static FractionPrecision constructFraction(int32_t minFrac, int32_t maxFrac);
-
-    static Precision constructSignificant(int32_t minSig, int32_t maxSig);
-
-    static Precision constructFractionSignificant(
-        const FractionPrecision &base,
-        int32_t minSig,
-        int32_t maxSig,
-        UNumberRoundingPriority priority);
-
-    static IncrementPrecision constructIncrement(double increment, int32_t minFrac);
-
-    static CurrencyPrecision constructCurrency(UCurrencyUsage usage);
-
-    // To allow MacroProps/MicroProps to initialize bogus instances:
-    friend struct impl::MacroProps;
-    friend struct impl::MicroProps;
-
-    // To allow NumberFormatterImpl to access isBogus() and other internal methods:
-    friend class impl::NumberFormatterImpl;
-
-    // To allow NumberPropertyMapper to create instances from DecimalFormatProperties:
-    friend class impl::NumberPropertyMapper;
-
-    // To allow access to the main implementation class:
-    friend class impl::RoundingImpl;
-
-    // To allow child classes to call private methods:
-    friend class FractionPrecision;
-    friend class CurrencyPrecision;
-    friend class IncrementPrecision;
-
-    // To allow access to the skeleton generation code:
-    friend class impl::GeneratorHelpers;
-
-    // To allow access to isBogus and the default (bogus) constructor:
-    friend class units::UnitsRouter;
-};
-
-/**
- * A class that defines a rounding precision based on a number of fraction places and optionally significant digits to be
- * used when formatting numbers in NumberFormatter.
- *
- * <p>
- * To create a FractionPrecision, use one of the factory methods on Precision.
- *
- * @stable ICU 60
- */
-class U_I18N_API FractionPrecision : public Precision {
-  public:
-#ifndef U_HIDE_DRAFT_API
-    /**
-     * Override maximum fraction digits with maximum significant digits depending on the magnitude
-     * of the number. See UNumberRoundingPriority.
-     *
-     * @param minSignificantDigits
-     *            Pad trailing zeros to achieve this minimum number of significant digits.
-     * @param maxSignificantDigits
-     *            Round the number to achieve this maximum number of significant digits.
-     * @param priority
-     *            How to disambiguate between fraction digits and significant digits.
-     * @return A precision for chaining or passing to the NumberFormatter precision() setter.
-     *
-     * @draft ICU 69
-     */
-    Precision withSignificantDigits(
-        int32_t minSignificantDigits,
-        int32_t maxSignificantDigits,
-        UNumberRoundingPriority priority) const;
-#endif // U_HIDE_DRAFT_API
-
-    /**
-     * Ensure that no less than this number of significant digits are retained when rounding
-     * according to fraction rules.
-     *
-     * For example, with integer rounding, the number 3.141 becomes "3". However, with minimum
-     * figures set to 2, 3.141 becomes "3.1" instead.
-     *
-     * This setting does not affect the number of trailing zeros. For example, 3.01 would print as
-     * "3", not "3.0".
-     *
-     * This is equivalent to `withSignificantDigits(1, minSignificantDigits, RELAXED)`.
-     *
-     * @param minSignificantDigits
-     *            The number of significant figures to guarantee.
-     * @return A precision for chaining or passing to the NumberFormatter precision() setter.
-     * @stable ICU 60
-     */
-    Precision withMinDigits(int32_t minSignificantDigits) const;
-
-    /**
-     * Ensure that no more than this number of significant digits are retained when rounding
-     * according to fraction rules.
-     *
-     * For example, with integer rounding, the number 123.4 becomes "123". However, with maximum
-     * figures set to 2, 123.4 becomes "120" instead.
-     *
-     * This setting does not affect the number of trailing zeros. For example, with fixed fraction
-     * of 2, 123.4 would become "120.00".
-     *
-     * This is equivalent to `withSignificantDigits(1, maxSignificantDigits, STRICT)`.
-     *
-     * @param maxSignificantDigits
-     *            Round the number to no more than this number of significant figures.
-     * @return A precision for chaining or passing to the NumberFormatter precision() setter.
-     * @stable ICU 60
-     */
-    Precision withMaxDigits(int32_t maxSignificantDigits) const;
-
-  private:
-    // Inherit constructor
-    using Precision::Precision;
-
-    // To allow parent class to call this class's constructor:
-    friend class Precision;
-};
-
-/**
- * A class that defines a rounding precision parameterized by a currency to be used when formatting numbers in
- * NumberFormatter.
- *
- * <p>
- * To create a CurrencyPrecision, use one of the factory methods on Precision.
- *
- * @stable ICU 60
- */
-class U_I18N_API CurrencyPrecision : public Precision {
-  public:
-    /**
-      * Associates a currency with this rounding precision.
-      *
-      * <p>
-      * <strong>Calling this method is <em>not required</em></strong>, because the currency specified in unit()
-      * is automatically applied to currency rounding precisions. However,
-      * this method enables you to override that automatic association.
-      *
-      * <p>
-      * This method also enables numbers to be formatted using currency rounding rules without explicitly using a
-      * currency format.
-      *
-      * @param currency
-      *            The currency to associate with this rounding precision.
-      * @return A precision for chaining or passing to the NumberFormatter precision() setter.
-      * @stable ICU 60
-      */
-    Precision withCurrency(const CurrencyUnit &currency) const;
-
-  private:
-    // Inherit constructor
-    using Precision::Precision;
-
-    // To allow parent class to call this class's constructor:
-    friend class Precision;
-};
-
-/**
- * A class that defines a rounding precision parameterized by a rounding increment to be used when formatting numbers in
- * NumberFormatter.
- *
- * <p>
- * To create an IncrementPrecision, use one of the factory methods on Precision.
- *
- * @stable ICU 60
- */
-class U_I18N_API IncrementPrecision : public Precision {
-  public:
-    /**
-     * Specifies the minimum number of fraction digits to render after the decimal separator, padding with zeros if
-     * necessary.  By default, no trailing zeros are added.
-     *
-     * <p>
-     * For example, if the rounding increment is 0.5 and minFrac is 2, then the resulting strings include "0.00",
-     * "0.50", "1.00", and "1.50".
-     *
-     * <p>
-     * Note: In ICU4J, this functionality is accomplished via the scale of the BigDecimal rounding increment.
-     *
-     * @param minFrac The minimum number of digits after the decimal separator.
-     * @return A precision for chaining or passing to the NumberFormatter precision() setter.
-     * @stable ICU 60
-     */
-    Precision withMinFraction(int32_t minFrac) const;
-
-  private:
-    // Inherit constructor
-    using Precision::Precision;
-
-    // To allow parent class to call this class's constructor:
-    friend class Precision;
-};
-
-/**
- * A class that defines the strategy for padding and truncating integers before the decimal separator.
- *
- * <p>
- * To create an IntegerWidth, use one of the factory methods.
- *
- * @stable ICU 60
- * @see NumberFormatter
- */
-class U_I18N_API IntegerWidth : public UMemory {
-  public:
-    /**
-     * Pad numbers at the beginning with zeros to guarantee a certain number of numerals before the decimal separator.
-     *
-     * <p>
-     * For example, with minInt=3, the number 55 will get printed as "055".
-     *
-     * @param minInt
-     *            The minimum number of places before the decimal separator.
-     * @return An IntegerWidth for chaining or passing to the NumberFormatter integerWidth() setter.
-     * @stable ICU 60
-     */
-    static IntegerWidth zeroFillTo(int32_t minInt);
-
-    /**
-     * Truncate numbers exceeding a certain number of numerals before the decimal separator.
-     *
-     * For example, with maxInt=3, the number 1234 will get printed as "234".
-     *
-     * @param maxInt
-     *            The maximum number of places before the decimal separator. maxInt == -1 means no
-     *            truncation.
-     * @return An IntegerWidth for passing to the NumberFormatter integerWidth() setter.
-     * @stable ICU 60
-     */
-    IntegerWidth truncateAt(int32_t maxInt);
-
-  private:
-    union {
-        struct {
-            impl::digits_t fMinInt;
-            impl::digits_t fMaxInt;
-            bool fFormatFailIfMoreThanMaxDigits;
-        } minMaxInt;
-        UErrorCode errorCode;
-    } fUnion;
-    bool fHasError = false;
-
-    IntegerWidth(impl::digits_t minInt, impl::digits_t maxInt, bool formatFailIfMoreThanMaxDigits);
-
-    IntegerWidth(UErrorCode errorCode) { // NOLINT
-        fUnion.errorCode = errorCode;
-        fHasError = true;
-    }
-
-    IntegerWidth() { // NOLINT
-        fUnion.minMaxInt.fMinInt = -1;
-    }
-
-    /** Returns the default instance. */
-    static IntegerWidth standard() {
-        return IntegerWidth::zeroFillTo(1);
-    }
-
-    bool isBogus() const {
-        return !fHasError && fUnion.minMaxInt.fMinInt == -1;
-    }
-
-    UBool copyErrorTo(UErrorCode &status) const {
-        if (fHasError) {
-            status = fUnion.errorCode;
-            return true;
-        }
-        return false;
-    }
-
-    void apply(impl::DecimalQuantity &quantity, UErrorCode &status) const;
-
-    bool operator==(const IntegerWidth& other) const;
-
-    // To allow MacroProps/MicroProps to initialize empty instances:
-    friend struct impl::MacroProps;
-    friend struct impl::MicroProps;
-
-    // To allow NumberFormatterImpl to access isBogus():
-    friend class impl::NumberFormatterImpl;
-
-    // To allow the use of this class when formatting:
-    friend class impl::MutablePatternModifier;
-    friend class impl::ImmutablePatternModifier;
-
-    // So that NumberPropertyMapper can create instances
-    friend class impl::NumberPropertyMapper;
-
-    // To allow access to the skeleton generation code:
-    friend class impl::GeneratorHelpers;
-};
-
-/**
- * A class that defines a quantity by which a number should be multiplied when formatting.
- *
- * <p>
- * To create a Scale, use one of the factory methods.
- *
- * @stable ICU 62
- */
-class U_I18N_API Scale : public UMemory {
-  public:
-    /**
-     * Do not change the value of numbers when formatting or parsing.
-     *
-     * @return A Scale to prevent any multiplication.
-     * @stable ICU 62
-     */
-    static Scale none();
-
-    /**
-     * Multiply numbers by a power of ten before formatting. Useful for combining with a percent unit:
-     *
-     * <pre>
-     * NumberFormatter::with().unit(NoUnit::percent()).multiplier(Scale::powerOfTen(2))
-     * </pre>
-     *
-     * @return A Scale for passing to the setter in NumberFormatter.
-     * @stable ICU 62
-     */
-    static Scale powerOfTen(int32_t power);
-
-    /**
-     * Multiply numbers by an arbitrary value before formatting. Useful for unit conversions.
-     *
-     * This method takes a string in a decimal number format with syntax
-     * as defined in the Decimal Arithmetic Specification, available at
-     * http://speleotrove.com/decimal
-     *
-     * Also see the version of this method that takes a double.
-     *
-     * @return A Scale for passing to the setter in NumberFormatter.
-     * @stable ICU 62
-     */
-    static Scale byDecimal(StringPiece multiplicand);
-
-    /**
-     * Multiply numbers by an arbitrary value before formatting. Useful for unit conversions.
-     *
-     * This method takes a double; also see the version of this method that takes an exact decimal.
-     *
-     * @return A Scale for passing to the setter in NumberFormatter.
-     * @stable ICU 62
-     */
-    static Scale byDouble(double multiplicand);
-
-    /**
-     * Multiply a number by both a power of ten and by an arbitrary double value.
-     *
-     * @return A Scale for passing to the setter in NumberFormatter.
-     * @stable ICU 62
-     */
-    static Scale byDoubleAndPowerOfTen(double multiplicand, int32_t power);
-
-    // We need a custom destructor for the DecNum, which means we need to declare
-    // the copy/move constructor/assignment quartet.
-
-    /** @stable ICU 62 */
-    Scale(const Scale& other);
-
-    /** @stable ICU 62 */
-    Scale& operator=(const Scale& other);
-
-    /** @stable ICU 62 */
-    Scale(Scale&& src) U_NOEXCEPT;
-
-    /** @stable ICU 62 */
-    Scale& operator=(Scale&& src) U_NOEXCEPT;
-
-    /** @stable ICU 62 */
-    ~Scale();
-
-#ifndef U_HIDE_INTERNAL_API
-    /** @internal */
-    Scale(int32_t magnitude, impl::DecNum* arbitraryToAdopt);
-#endif  /* U_HIDE_INTERNAL_API */
-
-  private:
-    int32_t fMagnitude;
-    impl::DecNum* fArbitrary;
-    UErrorCode fError;
-
-    Scale(UErrorCode error) : fMagnitude(0), fArbitrary(nullptr), fError(error) {}
-
-    Scale() : fMagnitude(0), fArbitrary(nullptr), fError(U_ZERO_ERROR) {}
-
-    bool isValid() const {
-        return fMagnitude != 0 || fArbitrary != nullptr;
-    }
-
-    UBool copyErrorTo(UErrorCode &status) const {
-        if (U_FAILURE(fError)) {
-            status = fError;
-            return true;
-        }
-        return false;
-    }
-
-    void applyTo(impl::DecimalQuantity& quantity) const;
-
-    void applyReciprocalTo(impl::DecimalQuantity& quantity) const;
-
-    // To allow MacroProps/MicroProps to initialize empty instances:
-    friend struct impl::MacroProps;
-    friend struct impl::MicroProps;
-
-    // To allow NumberFormatterImpl to access isBogus() and perform other operations:
-    friend class impl::NumberFormatterImpl;
-
-    // To allow the helper class MultiplierFormatHandler access to private fields:
-    friend class impl::MultiplierFormatHandler;
-
-    // To allow access to the skeleton generation code:
-    friend class impl::GeneratorHelpers;
-
-    // To allow access to parsing code:
-    friend class ::icu::numparse::impl::NumberParserImpl;
-    friend class ::icu::numparse::impl::MultiplierParseHandler;
-};
-
-namespace impl {
-
-// Do not enclose entire StringProp with #ifndef U_HIDE_INTERNAL_API, needed for a protected field
-/**
- * Manages NumberFormatterSettings::usage()'s char* instance on the heap.
- * @internal
- */
-class U_I18N_API StringProp : public UMemory {
-
-#ifndef U_HIDE_INTERNAL_API
-
-  public:
-    /** @internal */
-    StringProp(const StringProp &other);
-
-    /** @internal */
-    StringProp &operator=(const StringProp &other);
-
-    /** @internal */
-    StringProp(StringProp &&src) U_NOEXCEPT;
-
-    /** @internal */
-    StringProp &operator=(StringProp &&src) U_NOEXCEPT;
-
-    /** @internal */
-    ~StringProp();
-
-    /** @internal */
-    int16_t length() const {
-        return fLength;
-    }
-
-    /** @internal
-     * Makes a copy of value. Set to "" to unset.
-     */
-    void set(StringPiece value);
-
-    /** @internal */
-    bool isSet() const {
-        return fLength > 0;
-    }
-
-#endif // U_HIDE_INTERNAL_API
-
-  private:
-    char *fValue;
-    int16_t fLength;
-    UErrorCode fError;
-
-    StringProp() : fValue(nullptr), fLength(0), fError(U_ZERO_ERROR) {
-    }
-
-    /** @internal (private) */
-    UBool copyErrorTo(UErrorCode &status) const {
-        if (U_FAILURE(fError)) {
-            status = fError;
-            return true;
-        }
-        return false;
-    }
-
-    // Allow NumberFormatterImpl to access fValue.
-    friend class impl::NumberFormatterImpl;
-
-    // Allow skeleton generation code to access private members.
-    friend class impl::GeneratorHelpers;
-
-    // Allow MacroProps/MicroProps to initialize empty instances and to call
-    // copyErrorTo().
-    friend struct impl::MacroProps;
-};
-
-// Do not enclose entire SymbolsWrapper with #ifndef U_HIDE_INTERNAL_API, needed for a protected field
-/** @internal */
-class U_I18N_API SymbolsWrapper : public UMemory {
-  public:
-    /** @internal */
-    SymbolsWrapper() : fType(SYMPTR_NONE), fPtr{nullptr} {}
-
-    /** @internal */
-    SymbolsWrapper(const SymbolsWrapper &other);
-
-    /** @internal */
-    SymbolsWrapper &operator=(const SymbolsWrapper &other);
-
-    /** @internal */
-    SymbolsWrapper(SymbolsWrapper&& src) U_NOEXCEPT;
-
-    /** @internal */
-    SymbolsWrapper &operator=(SymbolsWrapper&& src) U_NOEXCEPT;
-
-    /** @internal */
-    ~SymbolsWrapper();
-
-#ifndef U_HIDE_INTERNAL_API
-
-    /**
-     * The provided object is copied, but we do not adopt it.
-     * @internal
-     */
-    void setTo(const DecimalFormatSymbols &dfs);
-
-    /**
-     * Adopt the provided object.
-     * @internal
-     */
-    void setTo(const NumberingSystem *ns);
-
-    /**
-     * Whether the object is currently holding a DecimalFormatSymbols.
-     * @internal
-     */
-    bool isDecimalFormatSymbols() const;
-
-    /**
-     * Whether the object is currently holding a NumberingSystem.
-     * @internal
-     */
-    bool isNumberingSystem() const;
-
-    /**
-     * Get the DecimalFormatSymbols pointer. No ownership change.
-     * @internal
-     */
-    const DecimalFormatSymbols *getDecimalFormatSymbols() const;
-
-    /**
-     * Get the NumberingSystem pointer. No ownership change.
-     * @internal
-     */
-    const NumberingSystem *getNumberingSystem() const;
-
-#endif  // U_HIDE_INTERNAL_API
-
-    /** @internal */
-    UBool copyErrorTo(UErrorCode &status) const {
-        if (fType == SYMPTR_DFS && fPtr.dfs == nullptr) {
-            status = U_MEMORY_ALLOCATION_ERROR;
-            return true;
-        } else if (fType == SYMPTR_NS && fPtr.ns == nullptr) {
-            status = U_MEMORY_ALLOCATION_ERROR;
-            return true;
-        }
-        return false;
-    }
-
-  private:
-    enum SymbolsPointerType {
-        SYMPTR_NONE, SYMPTR_DFS, SYMPTR_NS
-    } fType;
-
-    union {
-        const DecimalFormatSymbols *dfs;
-        const NumberingSystem *ns;
-    } fPtr;
-
-    void doCopyFrom(const SymbolsWrapper &other);
-
-    void doMoveFrom(SymbolsWrapper&& src);
-
-    void doCleanup();
-};
-
-// Do not enclose entire Grouper with #ifndef U_HIDE_INTERNAL_API, needed for a protected field
-/** @internal */
-class U_I18N_API Grouper : public UMemory {
-  public:
-#ifndef U_HIDE_INTERNAL_API
-    /** @internal */
-    static Grouper forStrategy(UNumberGroupingStrategy grouping);
-
-    /**
-     * Resolve the values in Properties to a Grouper object.
-     * @internal
-     */
-    static Grouper forProperties(const DecimalFormatProperties& properties);
-
-    // Future: static Grouper forProperties(DecimalFormatProperties& properties);
-
-    /** @internal */
-    Grouper(int16_t grouping1, int16_t grouping2, int16_t minGrouping, UNumberGroupingStrategy strategy)
-            : fGrouping1(grouping1),
-              fGrouping2(grouping2),
-              fMinGrouping(minGrouping),
-              fStrategy(strategy) {}
-
-    /** @internal */
-    int16_t getPrimary() const;
-
-    /** @internal */
-    int16_t getSecondary() const;
-#endif  // U_HIDE_INTERNAL_API
-
-  private:
-    /**
-     * The grouping sizes, with the following special values:
-     * <ul>
-     * <li>-1 = no grouping
-     * <li>-2 = needs locale data
-     * <li>-4 = fall back to Western grouping if not in locale
-     * </ul>
-     */
-    int16_t fGrouping1;
-    int16_t fGrouping2;
-
-    /**
-     * The minimum grouping size, with the following special values:
-     * <ul>
-     * <li>-2 = needs locale data
-     * <li>-3 = no less than 2
-     * </ul>
-     */
-    int16_t fMinGrouping;
-
-    /**
-     * The UNumberGroupingStrategy that was used to create this Grouper, or UNUM_GROUPING_COUNT if this
-     * was not created from a UNumberGroupingStrategy.
-     */
-    UNumberGroupingStrategy fStrategy;
-
-    Grouper() : fGrouping1(-3) {}
-
-    bool isBogus() const {
-        return fGrouping1 == -3;
-    }
-
-    /** NON-CONST: mutates the current instance. */
-    void setLocaleData(const impl::ParsedPatternInfo &patternInfo, const Locale& locale);
-
-    bool groupAtPosition(int32_t position, const impl::DecimalQuantity &value) const;
-
-    // To allow MacroProps/MicroProps to initialize empty instances:
-    friend struct MacroProps;
-    friend struct MicroProps;
-
-    // To allow NumberFormatterImpl to access isBogus() and perform other operations:
-    friend class NumberFormatterImpl;
-
-    // To allow NumberParserImpl to perform setLocaleData():
-    friend class ::icu::numparse::impl::NumberParserImpl;
-
-    // To allow access to the skeleton generation code:
-    friend class impl::GeneratorHelpers;
-};
-
-// Do not enclose entire Padder with #ifndef U_HIDE_INTERNAL_API, needed for a protected field
-/** @internal */
-class U_I18N_API Padder : public UMemory {
-  public:
-#ifndef U_HIDE_INTERNAL_API
-    /** @internal */
-    static Padder none();
-
-    /** @internal */
-    static Padder codePoints(UChar32 cp, int32_t targetWidth, UNumberFormatPadPosition position);
-
-    /** @internal */
-    static Padder forProperties(const DecimalFormatProperties& properties);
-#endif  // U_HIDE_INTERNAL_API
-
-  private:
-    UChar32 fWidth;  // -3 = error; -2 = bogus; -1 = no padding
-    union {
-        struct {
-            int32_t fCp;
-            UNumberFormatPadPosition fPosition;
-        } padding;
-        UErrorCode errorCode;
-    } fUnion;
-
-    Padder(UChar32 cp, int32_t width, UNumberFormatPadPosition position);
-
-    Padder(int32_t width);
-
-    Padder(UErrorCode errorCode) : fWidth(-3) { // NOLINT
-        fUnion.errorCode = errorCode;
-    }
-
-    Padder() : fWidth(-2) {} // NOLINT
-
-    bool isBogus() const {
-        return fWidth == -2;
-    }
-
-    UBool copyErrorTo(UErrorCode &status) const {
-        if (fWidth == -3) {
-            status = fUnion.errorCode;
-            return true;
-        }
-        return false;
-    }
-
-    bool isValid() const {
-        return fWidth > 0;
-    }
-
-    int32_t padAndApply(const impl::Modifier &mod1, const impl::Modifier &mod2,
-                        FormattedStringBuilder &string, int32_t leftIndex, int32_t rightIndex,
-                        UErrorCode &status) const;
-
-    // To allow MacroProps/MicroProps to initialize empty instances:
-    friend struct MacroProps;
-    friend struct MicroProps;
-
-    // To allow NumberFormatterImpl to access isBogus() and perform other operations:
-    friend class impl::NumberFormatterImpl;
-
-    // To allow access to the skeleton generation code:
-    friend class impl::GeneratorHelpers;
-};
-
-// Do not enclose entire MacroProps with #ifndef U_HIDE_INTERNAL_API, needed for a protected field
-/** @internal */
-struct U_I18N_API MacroProps : public UMemory {
-    /** @internal */
-    Notation notation;
-
-    /** @internal */
-    MeasureUnit unit;  // = MeasureUnit();  (the base dimensionless unit)
-
-    /** @internal */
-    MeasureUnit perUnit;  // = MeasureUnit();  (the base dimensionless unit)
-
-    /** @internal */
-    Precision precision;  // = Precision();  (bogus)
-
-    /** @internal */
-    UNumberFormatRoundingMode roundingMode = UNUM_ROUND_HALFEVEN;
-
-    /** @internal */
-    Grouper grouper;  // = Grouper();  (bogus)
-
-    /** @internal */
-    Padder padder;    // = Padder();   (bogus)
-
-    /** @internal */
-    IntegerWidth integerWidth; // = IntegerWidth(); (bogus)
-
-    /** @internal */
-    SymbolsWrapper symbols;
-
-    // UNUM_XYZ_COUNT denotes null (bogus) values.
-
-    /** @internal */
-    UNumberUnitWidth unitWidth = UNUM_UNIT_WIDTH_COUNT;
-
-    /** @internal */
-    UNumberSignDisplay sign = UNUM_SIGN_COUNT;
-
-    /** @internal */
-    UNumberDecimalSeparatorDisplay decimal = UNUM_DECIMAL_SEPARATOR_COUNT;
-
-    /** @internal */
-    Scale scale;  // = Scale();  (benign value)
-
-    /** @internal */
-    StringProp usage;  // = StringProp();  (no usage)
-
-    /** @internal */
-    StringProp unitDisplayCase;  // = StringProp();  (nominative)
-
-    /** @internal */
-    const AffixPatternProvider* affixProvider = nullptr;  // no ownership
-
-    /** @internal */
-    const PluralRules* rules = nullptr;  // no ownership
-
-    /** @internal */
-    int32_t threshold = kInternalDefaultThreshold;
-
-    /** @internal */
-    Locale locale;
-
-    // NOTE: Uses default copy and move constructors.
-
-    /**
-     * Check all members for errors.
-     * @internal
-     */
-    bool copyErrorTo(UErrorCode &status) const {
-        return notation.copyErrorTo(status) || precision.copyErrorTo(status) ||
-               padder.copyErrorTo(status) || integerWidth.copyErrorTo(status) ||
-               symbols.copyErrorTo(status) || scale.copyErrorTo(status) || usage.copyErrorTo(status) ||
-               unitDisplayCase.copyErrorTo(status);
-    }
-};
-
-} // namespace impl
-
-#if (U_PF_WINDOWS <= U_PLATFORM && U_PLATFORM <= U_PF_CYGWIN) && defined(_MSC_VER)
-// Ignore MSVC warning 4661. This is generated for NumberFormatterSettings<>::toSkeleton() as this method
-// is defined elsewhere (in number_skeletons.cpp). The compiler is warning that the explicit template instantiation
-// inside this single translation unit (CPP file) is incomplete, and thus it isn't sure if the template class is
-// fully defined. However, since each translation unit explicitly instantiates all the necessary template classes,
-// they will all be passed to the linker, and the linker will still find and export all the class members.
-#pragma warning(push)
-#pragma warning(disable: 4661)
-#endif
-
-/**
- * An abstract base class for specifying settings related to number formatting. This class is implemented by
- * {@link UnlocalizedNumberFormatter} and {@link LocalizedNumberFormatter}. This class is not intended for
- * public subclassing.
- */
-template<typename Derived>
-class U_I18N_API NumberFormatterSettings {
-  public:
-    /**
-     * Specifies the notation style (simple, scientific, or compact) for rendering numbers.
-     *
-     * <ul>
-     * <li>Simple notation: "12,300"
-     * <li>Scientific notation: "1.23E4"
-     * <li>Compact notation: "12K"
-     * </ul>
-     *
-     * <p>
-     * All notation styles will be properly localized with locale data, and all notation styles are compatible with
-     * units, rounding precisions, and other number formatter settings.
-     *
-     * <p>
-     * Pass this method the return value of a {@link Notation} factory method. For example:
-     *
-     * <pre>
-     * NumberFormatter::with().notation(Notation::compactShort())
-     * </pre>
-     *
-     * The default is to use simple notation.
-     *
-     * @param notation
-     *            The notation strategy to use.
-     * @return The fluent chain.
-     * @see Notation
-     * @stable ICU 60
-     */
-    Derived notation(const Notation &notation) const &;
-
-    /**
-     * Overload of notation() for use on an rvalue reference.
-     *
-     * @param notation
-     *            The notation strategy to use.
-     * @return The fluent chain.
-     * @see #notation
-     * @stable ICU 62
-     */
-    Derived notation(const Notation &notation) &&;
-
-    /**
-     * Specifies the unit (unit of measure, currency, or percent) to associate with rendered numbers.
-     *
-     * <ul>
-     * <li>Unit of measure: "12.3 meters"
-     * <li>Currency: "$12.30"
-     * <li>Percent: "12.3%"
-     * </ul>
-     *
-     * All units will be properly localized with locale data, and all units are compatible with notation styles,
-     * rounding precisions, and other number formatter settings.
-     *
-     * \note If the usage() is set, the output unit **will be changed** to
-     *       produce localised units, according to usage, locale and unit. See
-     *       FormattedNumber::getOutputUnit().
-     *
-     * Pass this method any instance of {@link MeasureUnit}. For units of measure:
-     *
-     * <pre>
-     * NumberFormatter::with().unit(MeasureUnit::getMeter())
-     * NumberFormatter::with().unit(MeasureUnit::forIdentifier("foot-per-second", status))
-     * </pre>
-     *
-     * Currency:
-     *
-     * <pre>
-     * NumberFormatter::with().unit(CurrencyUnit(u"USD", status))
-     * </pre>
-     *
-     * Percent:
-     *
-     * <pre>
-     * NumberFormatter::with().unit(NoUnit.percent())
-     * </pre>
-     *
-     * See {@link #perUnit} for information on how to format strings like "5 meters per second".
-     *
-     * The default is to render without units (equivalent to NoUnit.base()).
-     *
-     * @param unit
-     *            The unit to render.
-     * @return The fluent chain.
-     * @see MeasureUnit
-     * @see Currency
-     * @see NoUnit
-     * @see #perUnit
-     * @stable ICU 60
-     */
-    Derived unit(const icu::MeasureUnit &unit) const &;
-
-    /**
-     * Overload of unit() for use on an rvalue reference.
-     *
-     * @param unit
-     *            The unit to render.
-     * @return The fluent chain.
-     * @see #unit
-     * @stable ICU 62
-     */
-    Derived unit(const icu::MeasureUnit &unit) &&;
-
-    /**
-     * Like unit(), but takes ownership of a pointer.  Convenient for use with the MeasureFormat factory
-     * methods that return pointers that need ownership.
-     *
-     * Note: consider using the MeasureFormat factory methods that return by value.
-     *
-     * @param unit
-     *            The unit to render.
-     * @return The fluent chain.
-     * @see #unit
-     * @see MeasureUnit
-     * @stable ICU 60
-     */
-    Derived adoptUnit(icu::MeasureUnit *unit) const &;
-
-    /**
-     * Overload of adoptUnit() for use on an rvalue reference.
-     *
-     * @param unit
-     *            The unit to render.
-     * @return The fluent chain.
-     * @see #adoptUnit
-     * @stable ICU 62
-     */
-    Derived adoptUnit(icu::MeasureUnit *unit) &&;
-
-    /**
-     * Sets a unit to be used in the denominator. For example, to format "3 m/s", pass METER to the unit and SECOND to
-     * the perUnit.
-     *
-     * Pass this method any instance of {@link MeasureUnit}. Example:
-     *
-     * <pre>
-     * NumberFormatter::with()
-     *      .unit(MeasureUnit::getMeter())
-     *      .perUnit(MeasureUnit::getSecond())
-     * </pre>
-     *
-     * The default is not to display any unit in the denominator.
-     *
-     * If a per-unit is specified without a primary unit via {@link #unit}, the behavior is undefined.
-     *
-     * @param perUnit
-     *            The unit to render in the denominator.
-     * @return The fluent chain
-     * @see #unit
-     * @stable ICU 61
-     */
-    Derived perUnit(const icu::MeasureUnit &perUnit) const &;
-
-    /**
-     * Overload of perUnit() for use on an rvalue reference.
-     *
-     * @param perUnit
-     *            The unit to render in the denominator.
-     * @return The fluent chain.
-     * @see #perUnit
-     * @stable ICU 62
-     */
-    Derived perUnit(const icu::MeasureUnit &perUnit) &&;
-
-    /**
-     * Like perUnit(), but takes ownership of a pointer.  Convenient for use with the MeasureFormat factory
-     * methods that return pointers that need ownership.
-     *
-     * Note: consider using the MeasureFormat factory methods that return by value.
-     *
-     * @param perUnit
-     *            The unit to render in the denominator.
-     * @return The fluent chain.
-     * @see #perUnit
-     * @see MeasureUnit
-     * @stable ICU 61
-     */
-    Derived adoptPerUnit(icu::MeasureUnit *perUnit) const &;
-
-    /**
-     * Overload of adoptPerUnit() for use on an rvalue reference.
-     *
-     * @param perUnit
-     *            The unit to render in the denominator.
-     * @return The fluent chain.
-     * @see #adoptPerUnit
-     * @stable ICU 62
-     */
-    Derived adoptPerUnit(icu::MeasureUnit *perUnit) &&;
-
-    /**
-     * Specifies the rounding precision to use when formatting numbers.
-     *
-     * <ul>
-     * <li>Round to 3 decimal places: "3.142"
-     * <li>Round to 3 significant figures: "3.14"
-     * <li>Round to the closest nickel: "3.15"
-     * <li>Do not perform rounding: "3.1415926..."
-     * </ul>
-     *
-     * <p>
-     * Pass this method the return value of one of the factory methods on {@link Precision}. For example:
-     *
-     * <pre>
-     * NumberFormatter::with().precision(Precision::fixedFraction(2))
-     * </pre>
-     *
-     * <p>
-     * In most cases, the default rounding strategy is to round to 6 fraction places; i.e.,
-     * <code>Precision.maxFraction(6)</code>. The exceptions are if compact notation is being used, then the compact
-     * notation rounding strategy is used (see {@link Notation#compactShort} for details), or if the unit is a currency,
-     * then standard currency rounding is used, which varies from currency to currency (see {@link Precision#currency} for
-     * details).
-     *
-     * @param precision
-     *            The rounding precision to use.
-     * @return The fluent chain.
-     * @see Precision
-     * @stable ICU 62
-     */
-    Derived precision(const Precision& precision) const &;
-
-    /**
-     * Overload of precision() for use on an rvalue reference.
-     *
-     * @param precision
-     *            The rounding precision to use.
-     * @return The fluent chain.
-     * @see #precision
-     * @stable ICU 62
-     */
-    Derived precision(const Precision& precision) &&;
-
-    /**
-     * Specifies how to determine the direction to round a number when it has more digits than fit in the
-     * desired precision.  When formatting 1.235:
-     *
-     * <ul>
-     * <li>Ceiling rounding mode with integer precision: "2"
-     * <li>Half-down rounding mode with 2 fixed fraction digits: "1.23"
-     * <li>Half-up rounding mode with 2 fixed fraction digits: "1.24"
-     * </ul>
-     *
-     * The default is HALF_EVEN. For more information on rounding mode, see the ICU userguide here:
-     *
-     * https://unicode-org.github.io/icu/userguide/format_parse/numbers/rounding-modes
-     *
-     * @param roundingMode The rounding mode to use.
-     * @return The fluent chain.
-     * @stable ICU 62
-     */
-    Derived roundingMode(UNumberFormatRoundingMode roundingMode) const &;
-
-    /**
-     * Overload of roundingMode() for use on an rvalue reference.
-     *
-     * @param roundingMode The rounding mode to use.
-     * @return The fluent chain.
-     * @see #roundingMode
-     * @stable ICU 62
-     */
-    Derived roundingMode(UNumberFormatRoundingMode roundingMode) &&;
-
-    /**
-     * Specifies the grouping strategy to use when formatting numbers.
-     *
-     * <ul>
-     * <li>Default grouping: "12,300" and "1,230"
-     * <li>Grouping with at least 2 digits: "12,300" and "1230"
-     * <li>No grouping: "12300" and "1230"
-     * </ul>
-     *
-     * <p>
-     * The exact grouping widths will be chosen based on the locale.
-     *
-     * <p>
-     * Pass this method an element from the {@link UNumberGroupingStrategy} enum. For example:
-     *
-     * <pre>
-     * NumberFormatter::with().grouping(UNUM_GROUPING_MIN2)
-     * </pre>
-     *
-     * The default is to perform grouping according to locale data; most locales, but not all locales,
-     * enable it by default.
-     *
-     * @param strategy
-     *            The grouping strategy to use.
-     * @return The fluent chain.
-     * @stable ICU 61
-     */
-    Derived grouping(UNumberGroupingStrategy strategy) const &;
-
-    /**
-     * Overload of grouping() for use on an rvalue reference.
-     *
-     * @param strategy
-     *            The grouping strategy to use.
-     * @return The fluent chain.
-     * @see #grouping
-     * @stable ICU 62
-     */
-    Derived grouping(UNumberGroupingStrategy strategy) &&;
-
-    /**
-     * Specifies the minimum and maximum number of digits to render before the decimal mark.
-     *
-     * <ul>
-     * <li>Zero minimum integer digits: ".08"
-     * <li>One minimum integer digit: "0.08"
-     * <li>Two minimum integer digits: "00.08"
-     * </ul>
-     *
-     * <p>
-     * Pass this method the return value of {@link IntegerWidth#zeroFillTo}. For example:
-     *
-     * <pre>
-     * NumberFormatter::with().integerWidth(IntegerWidth::zeroFillTo(2))
-     * </pre>
-     *
-     * The default is to have one minimum integer digit.
-     *
-     * @param style
-     *            The integer width to use.
-     * @return The fluent chain.
-     * @see IntegerWidth
-     * @stable ICU 60
-     */
-    Derived integerWidth(const IntegerWidth &style) const &;
-
-    /**
-     * Overload of integerWidth() for use on an rvalue reference.
-     *
-     * @param style
-     *            The integer width to use.
-     * @return The fluent chain.
-     * @see #integerWidth
-     * @stable ICU 62
-     */
-    Derived integerWidth(const IntegerWidth &style) &&;
-
-    /**
-     * Specifies the symbols (decimal separator, grouping separator, percent sign, numerals, etc.) to use when rendering
-     * numbers.
-     *
-     * <ul>
-     * <li><em>en_US</em> symbols: "12,345.67"
-     * <li><em>fr_FR</em> symbols: "12&nbsp;345,67"
-     * <li><em>de_CH</em> symbols: "12’345.67"
-     * <li><em>my_MY</em> symbols: "၁၂,၃၄၅.၆၇"
-     * </ul>
-     *
-     * <p>
-     * Pass this method an instance of {@link DecimalFormatSymbols}. For example:
-     *
-     * <pre>
-     * NumberFormatter::with().symbols(DecimalFormatSymbols(Locale("de_CH"), status))
-     * </pre>
-     *
-     * <p>
-     * <strong>Note:</strong> DecimalFormatSymbols automatically chooses the best numbering system based on the locale.
-     * In the examples above, the first three are using the Latin numbering system, and the fourth is using the Myanmar
-     * numbering system.
-     *
-     * <p>
-     * <strong>Note:</strong> The instance of DecimalFormatSymbols will be copied: changes made to the symbols object
-     * after passing it into the fluent chain will not be seen.
-     *
-     * <p>
-     * <strong>Note:</strong> Calling this method will override any previously specified DecimalFormatSymbols
-     * or NumberingSystem.
-     *
-     * <p>
-     * The default is to choose the symbols based on the locale specified in the fluent chain.
-     *
-     * @param symbols
-     *            The DecimalFormatSymbols to use.
-     * @return The fluent chain.
-     * @see DecimalFormatSymbols
-     * @stable ICU 60
-     */
-    Derived symbols(const DecimalFormatSymbols &symbols) const &;
-
-    /**
-     * Overload of symbols() for use on an rvalue reference.
-     *
-     * @param symbols
-     *            The DecimalFormatSymbols to use.
-     * @return The fluent chain.
-     * @see #symbols
-     * @stable ICU 62
-     */
-    Derived symbols(const DecimalFormatSymbols &symbols) &&;
-
-    /**
-     * Specifies that the given numbering system should be used when fetching symbols.
-     *
-     * <ul>
-     * <li>Latin numbering system: "12,345"
-     * <li>Myanmar numbering system: "၁၂,၃၄၅"
-     * <li>Math Sans Bold numbering system: "𝟭𝟮,𝟯𝟰𝟱"
-     * </ul>
-     *
-     * <p>
-     * Pass this method an instance of {@link NumberingSystem}. For example, to force the locale to always use the Latin
-     * alphabet numbering system (ASCII digits):
-     *
-     * <pre>
-     * NumberFormatter::with().adoptSymbols(NumberingSystem::createInstanceByName("latn", status))
-     * </pre>
-     *
-     * <p>
-     * <strong>Note:</strong> Calling this method will override any previously specified DecimalFormatSymbols
-     * or NumberingSystem.
-     *
-     * <p>
-     * The default is to choose the best numbering system for the locale.
-     *
-     * <p>
-     * This method takes ownership of a pointer in order to work nicely with the NumberingSystem factory methods.
-     *
-     * @param symbols
-     *            The NumberingSystem to use.
-     * @return The fluent chain.
-     * @see NumberingSystem
-     * @stable ICU 60
-     */
-    Derived adoptSymbols(NumberingSystem *symbols) const &;
-
-    /**
-     * Overload of adoptSymbols() for use on an rvalue reference.
-     *
-     * @param symbols
-     *            The NumberingSystem to use.
-     * @return The fluent chain.
-     * @see #adoptSymbols
-     * @stable ICU 62
-     */
-    Derived adoptSymbols(NumberingSystem *symbols) &&;
-
-    /**
-     * Sets the width of the unit (measure unit or currency).  Most common values:
-     *
-     * <ul>
-     * <li>Short: "$12.00", "12 m"
-     * <li>ISO Code: "USD 12.00"
-     * <li>Full name: "12.00 US dollars", "12 meters"
-     * </ul>
-     *
-     * <p>
-     * Pass an element from the {@link UNumberUnitWidth} enum to this setter. For example:
-     *
-     * <pre>
-     * NumberFormatter::with().unitWidth(UNumberUnitWidth::UNUM_UNIT_WIDTH_FULL_NAME)
-     * </pre>
-     *
-     * <p>
-     * The default is the SHORT width.
-     *
-     * @param width
-     *            The width to use when rendering numbers.
-     * @return The fluent chain
-     * @see UNumberUnitWidth
-     * @stable ICU 60
-     */
-    Derived unitWidth(UNumberUnitWidth width) const &;
-
-    /**
-     * Overload of unitWidth() for use on an rvalue reference.
-     *
-     * @param width
-     *            The width to use when rendering numbers.
-     * @return The fluent chain.
-     * @see #unitWidth
-     * @stable ICU 62
-     */
-    Derived unitWidth(UNumberUnitWidth width) &&;
-
-    /**
-     * Sets the plus/minus sign display strategy. Most common values:
-     *
-     * <ul>
-     * <li>Auto: "123", "-123"
-     * <li>Always: "+123", "-123"
-     * <li>Accounting: "$123", "($123)"
-     * </ul>
-     *
-     * <p>
-     * Pass an element from the {@link UNumberSignDisplay} enum to this setter. For example:
-     *
-     * <pre>
-     * NumberFormatter::with().sign(UNumberSignDisplay::UNUM_SIGN_ALWAYS)
-     * </pre>
-     *
-     * <p>
-     * The default is AUTO sign display.
-     *
-     * @param style
-     *            The sign display strategy to use when rendering numbers.
-     * @return The fluent chain
-     * @see UNumberSignDisplay
-     * @stable ICU 60
-     */
-    Derived sign(UNumberSignDisplay style) const &;
-
-    /**
-     * Overload of sign() for use on an rvalue reference.
-     *
-     * @param style
-     *            The sign display strategy to use when rendering numbers.
-     * @return The fluent chain.
-     * @see #sign
-     * @stable ICU 62
-     */
-    Derived sign(UNumberSignDisplay style) &&;
-
-    /**
-     * Sets the decimal separator display strategy. This affects integer numbers with no fraction part. Most common
-     * values:
-     *
-     * <ul>
-     * <li>Auto: "1"
-     * <li>Always: "1."
-     * </ul>
-     *
-     * <p>
-     * Pass an element from the {@link UNumberDecimalSeparatorDisplay} enum to this setter. For example:
-     *
-     * <pre>
-     * NumberFormatter::with().decimal(UNumberDecimalSeparatorDisplay::UNUM_DECIMAL_SEPARATOR_ALWAYS)
-     * </pre>
-     *
-     * <p>
-     * The default is AUTO decimal separator display.
-     *
-     * @param style
-     *            The decimal separator display strategy to use when rendering numbers.
-     * @return The fluent chain
-     * @see UNumberDecimalSeparatorDisplay
-     * @stable ICU 60
-     */
-    Derived decimal(UNumberDecimalSeparatorDisplay style) const &;
-
-    /**
-     * Overload of decimal() for use on an rvalue reference.
-     *
-     * @param style
-     *            The decimal separator display strategy to use when rendering numbers.
-     * @return The fluent chain.
-     * @see #decimal
-     * @stable ICU 62
-     */
-    Derived decimal(UNumberDecimalSeparatorDisplay style) &&;
-
-    /**
-     * Sets a scale (multiplier) to be used to scale the number by an arbitrary amount before formatting.
-     * Most common values:
-     *
-     * <ul>
-     * <li>Multiply by 100: useful for percentages.
-     * <li>Multiply by an arbitrary value: useful for unit conversions.
-     * </ul>
-     *
-     * <p>
-     * Pass an element from a {@link Scale} factory method to this setter. For example:
-     *
-     * <pre>
-     * NumberFormatter::with().scale(Scale::powerOfTen(2))
-     * </pre>
-     *
-     * <p>
-     * The default is to not apply any multiplier.
-     *
-     * @param scale
-     *            The scale to apply when rendering numbers.
-     * @return The fluent chain
-     * @stable ICU 62
-     */
-    Derived scale(const Scale &scale) const &;
-
-    /**
-     * Overload of scale() for use on an rvalue reference.
-     *
-     * @param scale
-     *            The scale to apply when rendering numbers.
-     * @return The fluent chain.
-     * @see #scale
-     * @stable ICU 62
-     */
-    Derived scale(const Scale &scale) &&;
-
-#ifndef U_HIDE_DRAFT_API
-    /**
-     * Specifies the usage for which numbers will be formatted ("person-height",
-     * "road", "rainfall", etc.)
-     *
-     * When a `usage` is specified, the output unit will change depending on the
-     * `Locale` and the unit quantity. For example, formatting length
-     * measurements specified in meters:
-     *
-     * `NumberFormatter::with().usage("person").unit(MeasureUnit::getMeter()).locale("en-US")`
-     *   * When formatting 0.25, the output will be "10 inches".
-     *   * When formatting 1.50, the output will be "4 feet and 11 inches".
-     *
-     * The input unit specified via unit() determines the type of measurement
-     * being formatted (e.g. "length" when the unit is "foot"). The usage
-     * requested will be looked for only within this category of measurement
-     * units.
-     *
-     * The output unit can be found via FormattedNumber::getOutputUnit().
-     *
-     * If the usage has multiple parts (e.g. "land-agriculture-grain") and does
-     * not match a known usage preference, the last part will be dropped
-     * repeatedly until a match is found (e.g. trying "land-agriculture", then
-     * "land"). If a match is still not found, usage will fall back to
-     * "default".
-     *
-     * Setting usage to an empty string clears the usage (disables usage-based
-     * localized formatting).
-     *
-     * Setting a usage string but not a correct input unit will result in an
-     * U_ILLEGAL_ARGUMENT_ERROR.
-     *
-     * When using usage, specifying rounding or precision is unnecessary.
-     * Specifying a precision in some manner will override the default
-     * formatting.
-     *
-     * @param usage A `usage` parameter from the units resource. See the
-     * unitPreferenceData in *source/data/misc/units.txt*, generated from
-     * `unitPreferenceData` in [CLDR's
-     * supplemental/units.xml](https://github.com/unicode-org/cldr/blob/master/common/supplemental/units.xml).
-     * @return The fluent chain.
-     * @draft ICU 68
-     */
-    Derived usage(StringPiece usage) const &;
-
-    /**
-     * Overload of usage() for use on an rvalue reference.
-     *
-     * @param usage The unit `usage`.
-     * @return The fluent chain.
-     * @draft ICU 68
-     */
-    Derived usage(StringPiece usage) &&;
-#endif // U_HIDE_DRAFT_API
-
-#ifndef U_HIDE_DRAFT_API
-#ifndef U_HIDE_INTERNAL_API
-    /**
-     * Specifies the desired case for a unit formatter's output (e.g.
-     * accusative, dative, genitive).
-     *
-     * @internal ICU 69 technology preview
-     */
-    Derived unitDisplayCase(StringPiece unitDisplayCase) const &;
-
-    /**
-     * Overload of unitDisplayCase() for use on an rvalue reference.
-     *
-     * @internal ICU 69 technology preview
-     */
-    Derived unitDisplayCase(StringPiece unitDisplayCase) &&;
-#endif // U_HIDE_INTERNAL_API
-#endif // U_HIDE_DRAFT_API
-
-#ifndef U_HIDE_INTERNAL_API
-
-    /**
-     * Set the padding strategy. May be added in the future; see #13338.
-     *
-     * @internal ICU 60: This API is ICU internal only.
-     */
-    Derived padding(const impl::Padder &padder) const &;
-
-    /** @internal */
-    Derived padding(const impl::Padder &padder) &&;
-
-    /**
-     * Internal fluent setter to support a custom regulation threshold. A threshold of 1 causes the data structures to
-     * be built right away. A threshold of 0 prevents the data structures from being built.
-     *
-     * @internal ICU 60: This API is ICU internal only.
-     */
-    Derived threshold(int32_t threshold) const &;
-
-    /** @internal */
-    Derived threshold(int32_t threshold) &&;
-
-    /**
-     * Internal fluent setter to overwrite the entire macros object.
-     *
-     * @internal ICU 60: This API is ICU internal only.
-     */
-    Derived macros(const impl::MacroProps& macros) const &;
-
-    /** @internal */
-    Derived macros(const impl::MacroProps& macros) &&;
-
-    /** @internal */
-    Derived macros(impl::MacroProps&& macros) const &;
-
-    /** @internal */
-    Derived macros(impl::MacroProps&& macros) &&;
-
-#endif  /* U_HIDE_INTERNAL_API */
-
-    /**
-     * Creates a skeleton string representation of this number formatter. A skeleton string is a
-     * locale-agnostic serialized form of a number formatter.
-     *
-     * Not all options are capable of being represented in the skeleton string; for example, a
-     * DecimalFormatSymbols object. If any such option is encountered, the error code is set to
-     * U_UNSUPPORTED_ERROR.
-     *
-     * The returned skeleton is in normalized form, such that two number formatters with equivalent
-     * behavior should produce the same skeleton.
-     *
-     * For more information on number skeleton strings, see:
-     * https://unicode-org.github.io/icu/userguide/format_parse/numbers/skeletons.html
-     *
-     * @return A number skeleton string with behavior corresponding to this number formatter.
-     * @stable ICU 62
-     */
-    UnicodeString toSkeleton(UErrorCode& status) const;
-
-    /**
-     * Returns the current (Un)LocalizedNumberFormatter as a LocalPointer
-     * wrapping a heap-allocated copy of the current object.
-     *
-     * This is equivalent to new-ing the move constructor with a value object
-     * as the argument.
-     *
-     * @return A wrapped (Un)LocalizedNumberFormatter pointer, or a wrapped
-     *         nullptr on failure.
-     * @stable ICU 64
-     */
-    LocalPointer<Derived> clone() const &;
-
-    /**
-     * Overload of clone for use on an rvalue reference.
-     *
-     * @return A wrapped (Un)LocalizedNumberFormatter pointer, or a wrapped
-     *         nullptr on failure.
-     * @stable ICU 64
-     */
-    LocalPointer<Derived> clone() &&;
-
-    /**
-     * Sets the UErrorCode if an error occurred in the fluent chain.
-     * Preserves older error codes in the outErrorCode.
-     * @return true if U_FAILURE(outErrorCode)
-     * @stable ICU 60
-     */
-    UBool copyErrorTo(UErrorCode &outErrorCode) const {
-        if (U_FAILURE(outErrorCode)) {
-            // Do not overwrite the older error code
-            return true;
-        }
-        fMacros.copyErrorTo(outErrorCode);
-        return U_FAILURE(outErrorCode);
-    }
-
-    // NOTE: Uses default copy and move constructors.
-
-  private:
-    impl::MacroProps fMacros;
-
-    // Don't construct me directly!  Use (Un)LocalizedNumberFormatter.
-    NumberFormatterSettings() = default;
-
-    friend class LocalizedNumberFormatter;
-    friend class UnlocalizedNumberFormatter;
-
-    // Give NumberRangeFormatter access to the MacroProps
-    friend void impl::touchRangeLocales(impl::RangeMacroProps& macros);
-    friend class impl::NumberRangeFormatterImpl;
-};
-
-/**
- * A NumberFormatter that does not yet have a locale. In order to format numbers, a locale must be specified.
- *
- * Instances of this class are immutable and thread-safe.
- *
- * @see NumberFormatter
- * @stable ICU 60
- */
-class U_I18N_API UnlocalizedNumberFormatter
-        : public NumberFormatterSettings<UnlocalizedNumberFormatter>, public UMemory {
-
-  public:
-    /**
-     * Associate the given locale with the number formatter. The locale is used for picking the appropriate symbols,
-     * formats, and other data for number display.
-     *
-     * @param locale
-     *            The locale to use when loading data for number formatting.
-     * @return The fluent chain.
-     * @stable ICU 60
-     */
-    LocalizedNumberFormatter locale(const icu::Locale &locale) const &;
-
-    /**
-     * Overload of locale() for use on an rvalue reference.
-     *
-     * @param locale
-     *            The locale to use when loading data for number formatting.
-     * @return The fluent chain.
-     * @see #locale
-     * @stable ICU 62
-     */
-    LocalizedNumberFormatter locale(const icu::Locale &locale) &&;
-
-    /**
-     * Default constructor: puts the formatter into a valid but undefined state.
-     *
-     * @stable ICU 62
-     */
-    UnlocalizedNumberFormatter() = default;
-
-    /**
-     * Returns a copy of this UnlocalizedNumberFormatter.
-     * @stable ICU 60
-     */
-    UnlocalizedNumberFormatter(const UnlocalizedNumberFormatter &other);
-
-    /**
-     * Move constructor:
-     * The source UnlocalizedNumberFormatter will be left in a valid but undefined state.
-     * @stable ICU 62
-     */
-    UnlocalizedNumberFormatter(UnlocalizedNumberFormatter&& src) U_NOEXCEPT;
-
-    /**
-     * Copy assignment operator.
-     * @stable ICU 62
-     */
-    UnlocalizedNumberFormatter& operator=(const UnlocalizedNumberFormatter& other);
-
-    /**
-     * Move assignment operator:
-     * The source UnlocalizedNumberFormatter will be left in a valid but undefined state.
-     * @stable ICU 62
-     */
-    UnlocalizedNumberFormatter& operator=(UnlocalizedNumberFormatter&& src) U_NOEXCEPT;
-
-  private:
-    explicit UnlocalizedNumberFormatter(const NumberFormatterSettings<UnlocalizedNumberFormatter>& other);
-
-    explicit UnlocalizedNumberFormatter(
-            NumberFormatterSettings<UnlocalizedNumberFormatter>&& src) U_NOEXCEPT;
-
-    // To give the fluent setters access to this class's constructor:
-    friend class NumberFormatterSettings<UnlocalizedNumberFormatter>;
-
-    // To give NumberFormatter::with() access to this class's constructor:
-    friend class NumberFormatter;
-};
-
-/**
- * A NumberFormatter that has a locale associated with it; this means .format() methods are available.
- *
- * Instances of this class are immutable and thread-safe.
- *
- * @see NumberFormatter
- * @stable ICU 60
- */
-class U_I18N_API LocalizedNumberFormatter
-        : public NumberFormatterSettings<LocalizedNumberFormatter>, public UMemory {
-  public:
-    /**
-     * Format the given integer number to a string using the settings specified in the NumberFormatter fluent
-     * setting chain.
-     *
-     * @param value
-     *            The number to format.
-     * @param status
-     *            Set to an ErrorCode if one occurred in the setter chain or during formatting.
-     * @return A FormattedNumber object; call .toString() to get the string.
-     * @stable ICU 60
-     */
-    FormattedNumber formatInt(int64_t value, UErrorCode &status) const;
-
-    /**
-     * Format the given float or double to a string using the settings specified in the NumberFormatter fluent setting
-     * chain.
-     *
-     * @param value
-     *            The number to format.
-     * @param status
-     *            Set to an ErrorCode if one occurred in the setter chain or during formatting.
-     * @return A FormattedNumber object; call .toString() to get the string.
-     * @stable ICU 60
-     */
-    FormattedNumber formatDouble(double value, UErrorCode &status) const;
-
-    /**
-     * Format the given decimal number to a string using the settings
-     * specified in the NumberFormatter fluent setting chain.
-     * The syntax of the unformatted number is a "numeric string"
-     * as defined in the Decimal Arithmetic Specification, available at
-     * http://speleotrove.com/decimal
-     *
-     * @param value
-     *            The number to format.
-     * @param status
-     *            Set to an ErrorCode if one occurred in the setter chain or during formatting.
-     * @return A FormattedNumber object; call .toString() to get the string.
-     * @stable ICU 60
-     */
-    FormattedNumber formatDecimal(StringPiece value, UErrorCode& status) const;
-
-#ifndef U_HIDE_INTERNAL_API
-
-    /** Internal method.
-     * @internal
-     */
-    FormattedNumber formatDecimalQuantity(const impl::DecimalQuantity& dq, UErrorCode& status) const;
-
-    /** Internal method for DecimalFormat compatibility.
-     * @internal
-     */
-    void getAffixImpl(bool isPrefix, bool isNegative, UnicodeString& result, UErrorCode& status) const;
-
-    /**
-     * Internal method for testing.
-     * @internal
-     */
-    const impl::NumberFormatterImpl* getCompiled() const;
-
-    /**
-     * Internal method for testing.
-     * @internal
-     */
-    int32_t getCallCount() const;
-
-#endif  /* U_HIDE_INTERNAL_API */
-
-    /**
-     * Creates a representation of this LocalizedNumberFormat as an icu::Format, enabling the use
-     * of this number formatter with APIs that need an object of that type, such as MessageFormat.
-     *
-     * This API is not intended to be used other than for enabling API compatibility. The formatDouble,
-     * formatInt, and formatDecimal methods should normally be used when formatting numbers, not the Format
-     * object returned by this method.
-     *
-     * The caller owns the returned object and must delete it when finished.
-     *
-     * @return A Format wrapping this LocalizedNumberFormatter.
-     * @stable ICU 62
-     */
-    Format* toFormat(UErrorCode& status) const;
-
-    /**
-     * Default constructor: puts the formatter into a valid but undefined state.
-     *
-     * @stable ICU 62
-     */
-    LocalizedNumberFormatter() = default;
-
-    /**
-     * Returns a copy of this LocalizedNumberFormatter.
-     * @stable ICU 60
-     */
-    LocalizedNumberFormatter(const LocalizedNumberFormatter &other);
-
-    /**
-     * Move constructor:
-     * The source LocalizedNumberFormatter will be left in a valid but undefined state.
-     * @stable ICU 62
-     */
-    LocalizedNumberFormatter(LocalizedNumberFormatter&& src) U_NOEXCEPT;
-
-    /**
-     * Copy assignment operator.
-     * @stable ICU 62
-     */
-    LocalizedNumberFormatter& operator=(const LocalizedNumberFormatter& other);
-
-    /**
-     * Move assignment operator:
-     * The source LocalizedNumberFormatter will be left in a valid but undefined state.
-     * @stable ICU 62
-     */
-    LocalizedNumberFormatter& operator=(LocalizedNumberFormatter&& src) U_NOEXCEPT;
-
-#ifndef U_HIDE_INTERNAL_API
-
-    /**
-     * This is the core entrypoint to the number formatting pipeline. It performs self-regulation: a static code path
-     * for the first few calls, and compiling a more efficient data structure if called repeatedly.
-     *
-     * <p>
-     * This function is very hot, being called in every call to the number formatting pipeline.
-     *
-     * @param results
-     *            The results object. This method will mutate it to save the results.
-     * @param status
-     * @internal
-     */
-    void formatImpl(impl::UFormattedNumberData *results, UErrorCode &status) const;
-
-#endif  /* U_HIDE_INTERNAL_API */
-
-    /**
-     * Destruct this LocalizedNumberFormatter, cleaning up any memory it might own.
-     * @stable ICU 60
-     */
-    ~LocalizedNumberFormatter();
-
-  private:
-    // Note: fCompiled can't be a LocalPointer because impl::NumberFormatterImpl is defined in an internal
-    // header, and LocalPointer needs the full class definition in order to delete the instance.
-    const impl::NumberFormatterImpl* fCompiled {nullptr};
-    char fUnsafeCallCount[8] {};  // internally cast to u_atomic_int32_t
-
-    // Owned pointer to a DecimalFormatWarehouse, used when copying a LocalizedNumberFormatter
-    // from a DecimalFormat.
-    const impl::DecimalFormatWarehouse* fWarehouse {nullptr};
-
-    explicit LocalizedNumberFormatter(const NumberFormatterSettings<LocalizedNumberFormatter>& other);
-
-    explicit LocalizedNumberFormatter(NumberFormatterSettings<LocalizedNumberFormatter>&& src) U_NOEXCEPT;
-
-    LocalizedNumberFormatter(const impl::MacroProps &macros, const Locale &locale);
-
-    LocalizedNumberFormatter(impl::MacroProps &&macros, const Locale &locale);
-
-    void resetCompiled();
-
-    void lnfMoveHelper(LocalizedNumberFormatter&& src);
-
-    void lnfCopyHelper(const LocalizedNumberFormatter& src, UErrorCode& status);
-
-    /**
-     * @return true if the compiled formatter is available.
-     */
-    bool computeCompiled(UErrorCode& status) const;
-
-    // To give the fluent setters access to this class's constructor:
-    friend class NumberFormatterSettings<UnlocalizedNumberFormatter>;
-    friend class NumberFormatterSettings<LocalizedNumberFormatter>;
-
-    // To give UnlocalizedNumberFormatter::locale() access to this class's constructor:
-    friend class UnlocalizedNumberFormatter;
-};
-
-#if (U_PF_WINDOWS <= U_PLATFORM && U_PLATFORM <= U_PF_CYGWIN) && defined(_MSC_VER)
-// Warning 4661.
-#pragma warning(pop)
-#endif
-
-/**
- * The result of a number formatting operation. This class allows the result to be exported in several data types,
- * including a UnicodeString and a FieldPositionIterator.
- *
- * Instances of this class are immutable and thread-safe.
- *
- * @stable ICU 60
- */
-class U_I18N_API FormattedNumber : public UMemory, public FormattedValue {
-  public:
-
-    /**
-     * Default constructor; makes an empty FormattedNumber.
-     * @stable ICU 64
-     */
-    FormattedNumber()
-        : fData(nullptr), fErrorCode(U_INVALID_STATE_ERROR) {}
-
-    /**
-     * Move constructor: Leaves the source FormattedNumber in an undefined state.
-     * @stable ICU 62
-     */
-    FormattedNumber(FormattedNumber&& src) U_NOEXCEPT;
-
-    /**
-     * Destruct an instance of FormattedNumber.
-     * @stable ICU 60
-     */
-    virtual ~FormattedNumber() U_OVERRIDE;
-
-    /** Copying not supported; use move constructor instead. */
-    FormattedNumber(const FormattedNumber&) = delete;
-
-    /** Copying not supported; use move assignment instead. */
-    FormattedNumber& operator=(const FormattedNumber&) = delete;
-
-    /**
-     * Move assignment: Leaves the source FormattedNumber in an undefined state.
-     * @stable ICU 62
-     */
-    FormattedNumber& operator=(FormattedNumber&& src) U_NOEXCEPT;
-
-    // Copybrief: this method is older than the parent method
-    /**
-     * @copybrief FormattedValue::toString()
-     *
-     * For more information, see FormattedValue::toString()
-     *
-     * @stable ICU 62
-     */
-    UnicodeString toString(UErrorCode& status) const U_OVERRIDE;
-
-    // Copydoc: this method is new in ICU 64
-    /** @copydoc FormattedValue::toTempString() */
-    UnicodeString toTempString(UErrorCode& status) const U_OVERRIDE;
-
-    // Copybrief: this method is older than the parent method
-    /**
-     * @copybrief FormattedValue::appendTo()
-     *
-     * For more information, see FormattedValue::appendTo()
-     *
-     * @stable ICU 62
-     */
-    Appendable &appendTo(Appendable& appendable, UErrorCode& status) const U_OVERRIDE;
-
-    // Copydoc: this method is new in ICU 64
-    /** @copydoc FormattedValue::nextPosition() */
-    UBool nextPosition(ConstrainedFieldPosition& cfpos, UErrorCode& status) const U_OVERRIDE;
-
-    /**
-     * Export the formatted number as a "numeric string" conforming to the
-     * syntax defined in the Decimal Arithmetic Specification, available at
-     * http://speleotrove.com/decimal
-     *
-     * This endpoint is useful for obtaining the exact number being printed
-     * after scaling and rounding have been applied by the number formatter.
-     *
-     * Example call site:
-     *
-     *     auto decimalNumber = fn.toDecimalNumber<std::string>(status);
-     *
-     * @tparam StringClass A string class compatible with StringByteSink;
-     *         for example, std::string.
-     * @param status Set if an error occurs.
-     * @return A StringClass containing the numeric string.
-     * @stable ICU 65
-     */
-    template<typename StringClass>
-    inline StringClass toDecimalNumber(UErrorCode& status) const;
-
-#ifndef U_HIDE_DRAFT_API
-	/**
-     * Gets the resolved output unit.
-     *
-     * The output unit is dependent upon the localized preferences for the usage
-     * specified via NumberFormatterSettings::usage(), and may be a unit with
-     * UMEASURE_UNIT_MIXED unit complexity (MeasureUnit::getComplexity()), such
-     * as "foot-and-inch" or "hour-and-minute-and-second".
-     *
-     * @return `MeasureUnit`.
-     * @draft ICU 68
-     */
-    MeasureUnit getOutputUnit(UErrorCode& status) const;
-
-    /**
-     * Gets the gender of the formatted output. Returns "" when the gender is
-     * unknown, or for ungendered languages.
-     *
-     * @internal ICU 69 technology preview.
-     */
-    const char *getGender(UErrorCode& status) const;
-#endif // U_HIDE_DRAFT_API
-
-#ifndef U_HIDE_INTERNAL_API
-
-    /**
-     *  Gets the raw DecimalQuantity for plural rule selection.
-     *  @internal
-     */
-    void getDecimalQuantity(impl::DecimalQuantity& output, UErrorCode& status) const;
-
-    /**
-     * Populates the mutable builder type FieldPositionIteratorHandler.
-     * @internal
-     */
-    void getAllFieldPositionsImpl(FieldPositionIteratorHandler& fpih, UErrorCode& status) const;
-
-#endif  /* U_HIDE_INTERNAL_API */
-
-  private:
-    // Can't use LocalPointer because UFormattedNumberData is forward-declared
-    const impl::UFormattedNumberData *fData;
-
-    // Error code for the terminal methods
-    UErrorCode fErrorCode;
-
-    /**
-     * Internal constructor from data type. Adopts the data pointer.
-     * @internal (private)
-     */
-    explicit FormattedNumber(impl::UFormattedNumberData *results)
-        : fData(results), fErrorCode(U_ZERO_ERROR) {}
-
-    explicit FormattedNumber(UErrorCode errorCode)
-        : fData(nullptr), fErrorCode(errorCode) {}
-
-    void toDecimalNumber(ByteSink& sink, UErrorCode& status) const;
-
-    // To give LocalizedNumberFormatter format methods access to this class's constructor:
-    friend class LocalizedNumberFormatter;
-
-    // To give C API access to internals
-    friend struct impl::UFormattedNumberImpl;
-};
-
-template<typename StringClass>
-StringClass FormattedNumber::toDecimalNumber(UErrorCode& status) const {
-    StringClass result;
-    StringByteSink<StringClass> sink(&result);
-    toDecimalNumber(sink, status);
-    return result;
-}
-
-/**
- * See the main description in numberformatter.h for documentation and examples.
- *
- * @stable ICU 60
- */
-class U_I18N_API NumberFormatter final {
-  public:
-    /**
-     * Call this method at the beginning of a NumberFormatter fluent chain in which the locale is not currently known at
-     * the call site.
-     *
-     * @return An {@link UnlocalizedNumberFormatter}, to be used for chaining.
-     * @stable ICU 60
-     */
-    static UnlocalizedNumberFormatter with();
-
-    /**
-     * Call this method at the beginning of a NumberFormatter fluent chain in which the locale is known at the call
-     * site.
-     *
-     * @param locale
-     *            The locale from which to load formats and symbols for number formatting.
-     * @return A {@link LocalizedNumberFormatter}, to be used for chaining.
-     * @stable ICU 60
-     */
-    static LocalizedNumberFormatter withLocale(const Locale &locale);
-
-    /**
-     * Call this method at the beginning of a NumberFormatter fluent chain to create an instance based
-     * on a given number skeleton string.
-     *
-     * It is possible for an error to occur while parsing. See the overload of this method if you are
-     * interested in the location of a possible parse error.
-     *
-     * For more information on number skeleton strings, see:
-     * https://unicode-org.github.io/icu/userguide/format_parse/numbers/skeletons.html
-     *
-     * @param skeleton
-     *            The skeleton string off of which to base this NumberFormatter.
-     * @param status
-     *            Set to U_NUMBER_SKELETON_SYNTAX_ERROR if the skeleton was invalid.
-     * @return An UnlocalizedNumberFormatter, to be used for chaining.
-     * @stable ICU 62
-     */
-    static UnlocalizedNumberFormatter forSkeleton(const UnicodeString& skeleton, UErrorCode& status);
-
-    /**
-     * Call this method at the beginning of a NumberFormatter fluent chain to create an instance based
-     * on a given number skeleton string.
-     *
-     * If an error occurs while parsing the skeleton string, the offset into the skeleton string at
-     * which the error occurred will be saved into the UParseError, if provided.
-     *
-     * For more information on number skeleton strings, see:
-     * https://unicode-org.github.io/icu/userguide/format_parse/numbers/skeletons.html
-     *
-     * @param skeleton
-     *            The skeleton string off of which to base this NumberFormatter.
-     * @param perror
-     *            A parse error struct populated if an error occurs when parsing.
- *                If no error occurs, perror.offset will be set to -1.
-     * @param status
-     *            Set to U_NUMBER_SKELETON_SYNTAX_ERROR if the skeleton was invalid.
-     * @return An UnlocalizedNumberFormatter, to be used for chaining.
-     * @stable ICU 64
-     */
-    static UnlocalizedNumberFormatter forSkeleton(const UnicodeString& skeleton,
-                                                  UParseError& perror, UErrorCode& status);
-
-    /**
-     * Use factory methods instead of the constructor to create a NumberFormatter.
-     */
-    NumberFormatter() = delete;
-};
-
-}  // namespace number
-U_NAMESPACE_END
-
-#endif /* #if !UCONFIG_NO_FORMATTING */
-
-#endif /* U_SHOW_CPLUSPLUS_API */
-
-#endif // __NUMBERFORMATTER_H__
-=======
-// © 2017 and later: Unicode, Inc. and others.
-// License & terms of use: http://www.unicode.org/copyright.html
-
-#ifndef __NUMBERFORMATTER_H__
-#define __NUMBERFORMATTER_H__
-
-#include "unicode/utypes.h"
-
-#if U_SHOW_CPLUSPLUS_API
-
-#if !UCONFIG_NO_FORMATTING
-
-#include "unicode/appendable.h"
-#include "unicode/bytestream.h"
-#include "unicode/currunit.h"
-#include "unicode/dcfmtsym.h"
-#include "unicode/displayoptions.h"
-#include "unicode/fieldpos.h"
-#include "unicode/fpositer.h"
-#include "unicode/measunit.h"
-#include "unicode/nounit.h"
-#include "unicode/parseerr.h"
-#include "unicode/plurrule.h"
-#include "unicode/ucurr.h"
-#include "unicode/unum.h"
-#include "unicode/unumberformatter.h"
-#include "unicode/uobject.h"
-#include "unicode/unumberoptions.h"
-#include "unicode/formattednumber.h"
-
-/**
- * \file
- * \brief C++ API: All-in-one formatter for localized numbers, currencies, and units.
- * 
- * For a full list of options, see icu::number::NumberFormatterSettings.
- *
- * <pre>
- * // Most basic usage:
- * NumberFormatter::withLocale(...).format(123).toString();  // 1,234 in en-US
- *
- * // Custom notation, unit, and rounding precision:
- * NumberFormatter::with()
- *     .notation(Notation::compactShort())
- *     .unit(CurrencyUnit("EUR", status))
- *     .precision(Precision::maxDigits(2))
- *     .locale(...)
- *     .format(1234)
- *     .toString();  // €1.2K in en-US
- *
- * // Create a formatter in a singleton by value for use later:
- * static const LocalizedNumberFormatter formatter = NumberFormatter::withLocale(...)
- *     .unit(NoUnit::percent())
- *     .precision(Precision::fixedFraction(3));
- * formatter.format(5.9831).toString();  // 5.983% in en-US
- *
- * // Create a "template" in a singleton unique_ptr but without setting a locale until the call site:
- * std::unique_ptr<UnlocalizedNumberFormatter> template = NumberFormatter::with()
- *     .sign(UNumberSignDisplay::UNUM_SIGN_ALWAYS)
- *     .unit(MeasureUnit::getMeter())
- *     .unitWidth(UNumberUnitWidth::UNUM_UNIT_WIDTH_FULL_NAME)
- *     .clone();
- * template->locale(...).format(1234).toString();  // +1,234 meters in en-US
- * </pre>
- *
- * <p>
- * This API offers more features than DecimalFormat and is geared toward new users of ICU.
- *
- * <p>
- * NumberFormatter instances (i.e., LocalizedNumberFormatter and UnlocalizedNumberFormatter)
- * are immutable and thread safe. This means that invoking a configuration method has no
- * effect on the receiving instance; you must store and use the new number formatter instance it returns instead.
- *
- * <pre>
- * UnlocalizedNumberFormatter formatter = UnlocalizedNumberFormatter::with().notation(Notation::scientific());
- * formatter.precision(Precision.maxFraction(2)); // does nothing!
- * formatter.locale(Locale.getEnglish()).format(9.8765).toString(); // prints "9.8765E0", not "9.88E0"
- * </pre>
- *
- * <p>
- * This API is based on the <em>fluent</em> design pattern popularized by libraries such as Google's Guava. For
- * extensive details on the design of this API, read <a href="https://goo.gl/szi5VB">the design doc</a>.
- *
- * @author Shane Carr
- */
-
-U_NAMESPACE_BEGIN
-
-// Forward declarations:
-class IFixedDecimal;
-class FieldPositionIteratorHandler;
-class FormattedStringBuilder;
-
-namespace numparse {
-namespace impl {
-
-// Forward declarations:
-class NumberParserImpl;
-class MultiplierParseHandler;
-
-}
-}
-
-namespace units {
-
-// Forward declarations:
-class UnitsRouter;
-
-} // namespace units
-
-namespace number {  // icu::number
-
-// Forward declarations:
-class UnlocalizedNumberFormatter;
-class LocalizedNumberFormatter;
-class SimpleNumberFormatter;
-class FormattedNumber;
-class Notation;
-class ScientificNotation;
-class Precision;
-class FractionPrecision;
-class CurrencyPrecision;
-class IncrementPrecision;
-class IntegerWidth;
-
-namespace impl {
-
-// can't be #ifndef U_HIDE_INTERNAL_API; referenced throughout this file in public classes
-/**
- * Datatype for minimum/maximum fraction digits. Must be able to hold kMaxIntFracSig.
- *
- * @internal
- */
-typedef int16_t digits_t;
-
-// can't be #ifndef U_HIDE_INTERNAL_API; needed for struct initialization
-/**
- * Use a default threshold of 3. This means that the third time .format() is called, the data structures get built
- * using the "safe" code path. The first two calls to .format() will trigger the unsafe code path.
- *
- * @internal
- */
-static constexpr int32_t kInternalDefaultThreshold = 3;
-
-// Forward declarations:
-class Padder;
-struct MacroProps;
-struct MicroProps;
-class DecimalQuantity;
-class UFormattedNumberData;
-class NumberFormatterImpl;
-struct ParsedPatternInfo;
-class ScientificModifier;
-class MultiplierProducer;
-class RoundingImpl;
-class ScientificHandler;
-class Modifier;
-class AffixPatternProvider;
-class NumberPropertyMapper;
-struct DecimalFormatProperties;
-class MultiplierFormatHandler;
-class CurrencySymbols;
-class GeneratorHelpers;
-class DecNum;
-class NumberRangeFormatterImpl;
-struct RangeMacroProps;
-struct UFormattedNumberImpl;
-class MutablePatternModifier;
-class ImmutablePatternModifier;
-struct DecimalFormatWarehouse;
-struct SimpleMicroProps;
-class AdoptingSignumModifierStore;
-
-/**
- * Used for NumberRangeFormatter and implemented in numrange_fluent.cpp.
- * Declared here so it can be friended.
- *
- * @internal
- */
-void touchRangeLocales(impl::RangeMacroProps& macros);
-
-} // namespace impl
-
-/**
- * Extra name reserved in case it is needed in the future.
- *
- * @stable ICU 63
- */
-typedef Notation CompactNotation;
-
-/**
- * Extra name reserved in case it is needed in the future.
- *
- * @stable ICU 63
- */
-typedef Notation SimpleNotation;
-
-/**
- * A class that defines the notation style to be used when formatting numbers in NumberFormatter.
- *
- * @stable ICU 60
- */
-class U_I18N_API Notation : public UMemory {
-  public:
-    /**
-     * Print the number using scientific notation (also known as scientific form, standard index form, or standard form
-     * in the UK). The format for scientific notation varies by locale; for example, many Western locales display the
-     * number in the form "#E0", where the number is displayed with one digit before the decimal separator, zero or more
-     * digits after the decimal separator, and the corresponding power of 10 displayed after the "E".
-     *
-     * <p>
-     * Example outputs in <em>en-US</em> when printing 8.765E4 through 8.765E-3:
-     *
-     * <pre>
-     * 8.765E4
-     * 8.765E3
-     * 8.765E2
-     * 8.765E1
-     * 8.765E0
-     * 8.765E-1
-     * 8.765E-2
-     * 8.765E-3
-     * 0E0
-     * </pre>
-     *
-     * @return A ScientificNotation for chaining or passing to the NumberFormatter notation() setter.
-     * @stable ICU 60
-     */
-    static ScientificNotation scientific();
-
-    /**
-     * Print the number using engineering notation, a variant of scientific notation in which the exponent must be
-     * divisible by 3.
-     *
-     * <p>
-     * Example outputs in <em>en-US</em> when printing 8.765E4 through 8.765E-3:
-     *
-     * <pre>
-     * 87.65E3
-     * 8.765E3
-     * 876.5E0
-     * 87.65E0
-     * 8.765E0
-     * 876.5E-3
-     * 87.65E-3
-     * 8.765E-3
-     * 0E0
-     * </pre>
-     *
-     * @return A ScientificNotation for chaining or passing to the NumberFormatter notation() setter.
-     * @stable ICU 60
-     */
-    static ScientificNotation engineering();
-
-    /**
-     * Print the number using short-form compact notation.
-     *
-     * <p>
-     * <em>Compact notation</em>, defined in Unicode Technical Standard #35 Part 3 Section 2.4.1, prints numbers with
-     * localized prefixes or suffixes corresponding to different powers of ten. Compact notation is similar to
-     * engineering notation in how it scales numbers.
-     *
-     * <p>
-     * Compact notation is ideal for displaying large numbers (over ~1000) to humans while at the same time minimizing
-     * screen real estate.
-     *
-     * <p>
-     * In short form, the powers of ten are abbreviated. In <em>en-US</em>, the abbreviations are "K" for thousands, "M"
-     * for millions, "B" for billions, and "T" for trillions. Example outputs in <em>en-US</em> when printing 8.765E7
-     * through 8.765E0:
-     *
-     * <pre>
-     * 88M
-     * 8.8M
-     * 876K
-     * 88K
-     * 8.8K
-     * 876
-     * 88
-     * 8.8
-     * </pre>
-     *
-     * <p>
-     * When compact notation is specified without an explicit rounding precision, numbers are rounded off to the closest
-     * integer after scaling the number by the corresponding power of 10, but with a digit shown after the decimal
-     * separator if there is only one digit before the decimal separator. The default compact notation rounding precision
-     * is equivalent to:
-     *
-     * <pre>
-     * Precision::integer().withMinDigits(2)
-     * </pre>
-     *
-     * @return A CompactNotation for passing to the NumberFormatter notation() setter.
-     * @stable ICU 60
-     */
-    static CompactNotation compactShort();
-
-    /**
-     * Print the number using long-form compact notation. For more information on compact notation, see
-     * {@link #compactShort}.
-     *
-     * <p>
-     * In long form, the powers of ten are spelled out fully. Example outputs in <em>en-US</em> when printing 8.765E7
-     * through 8.765E0:
-     *
-     * <pre>
-     * 88 million
-     * 8.8 million
-     * 876 thousand
-     * 88 thousand
-     * 8.8 thousand
-     * 876
-     * 88
-     * 8.8
-     * </pre>
-     *
-     * @return A CompactNotation for passing to the NumberFormatter notation() setter.
-     * @stable ICU 60
-     */
-    static CompactNotation compactLong();
-
-    /**
-     * Print the number using simple notation without any scaling by powers of ten. This is the default behavior.
-     *
-     * <p>
-     * Since this is the default behavior, this method needs to be called only when it is necessary to override a
-     * previous setting.
-     *
-     * <p>
-     * Example outputs in <em>en-US</em> when printing 8.765E7 through 8.765E0:
-     *
-     * <pre>
-     * 87,650,000
-     * 8,765,000
-     * 876,500
-     * 87,650
-     * 8,765
-     * 876.5
-     * 87.65
-     * 8.765
-     * </pre>
-     *
-     * @return A SimpleNotation for passing to the NumberFormatter notation() setter.
-     * @stable ICU 60
-     */
-    static SimpleNotation simple();
-
-  private:
-    enum NotationType {
-        NTN_SCIENTIFIC, NTN_COMPACT, NTN_SIMPLE, NTN_ERROR
-    } fType;
-
-    union NotationUnion {
-        // For NTN_SCIENTIFIC
-        /** @internal (private) */
-        struct ScientificSettings {
-            /** @internal (private) */
-            int8_t fEngineeringInterval;
-            /** @internal (private) */
-            bool fRequireMinInt;
-            /** @internal (private) */
-            impl::digits_t fMinExponentDigits;
-            /** @internal (private) */
-            UNumberSignDisplay fExponentSignDisplay;
-        } scientific;
-
-        // For NTN_COMPACT
-        UNumberCompactStyle compactStyle;
-
-        // For NTN_ERROR
-        UErrorCode errorCode;
-    } fUnion;
-
-    typedef NotationUnion::ScientificSettings ScientificSettings;
-
-    Notation(const NotationType &type, const NotationUnion &union_) : fType(type), fUnion(union_) {}
-
-    Notation(UErrorCode errorCode) : fType(NTN_ERROR) {
-        fUnion.errorCode = errorCode;
-    }
-
-    Notation() : fType(NTN_SIMPLE), fUnion() {}
-
-    UBool copyErrorTo(UErrorCode &status) const {
-        if (fType == NTN_ERROR) {
-            status = fUnion.errorCode;
-            return true;
-        }
-        return false;
-    }
-
-    // To allow MacroProps to initialize empty instances:
-    friend struct impl::MacroProps;
-    friend class ScientificNotation;
-
-    // To allow implementation to access internal types:
-    friend class impl::NumberFormatterImpl;
-    friend class impl::ScientificModifier;
-    friend class impl::ScientificHandler;
-
-    // To allow access to the skeleton generation code:
-    friend class impl::GeneratorHelpers;
-};
-
-/**
- * A class that defines the scientific notation style to be used when formatting numbers in NumberFormatter.
- *
- * <p>
- * To create a ScientificNotation, use one of the factory methods in {@link Notation}.
- *
- * @stable ICU 60
- */
-class U_I18N_API ScientificNotation : public Notation {
-  public:
-    /**
-     * Sets the minimum number of digits to show in the exponent of scientific notation, padding with zeros if
-     * necessary. Useful for fixed-width display.
-     *
-     * <p>
-     * For example, with minExponentDigits=2, the number 123 will be printed as "1.23E02" in <em>en-US</em> instead of
-     * the default "1.23E2".
-     *
-     * @param minExponentDigits
-     *            The minimum number of digits to show in the exponent.
-     * @return A ScientificNotation, for chaining.
-     * @stable ICU 60
-     */
-    ScientificNotation withMinExponentDigits(int32_t minExponentDigits) const;
-
-    /**
-     * Sets whether to show the sign on positive and negative exponents in scientific notation. The default is AUTO,
-     * showing the minus sign but not the plus sign.
-     *
-     * <p>
-     * For example, with exponentSignDisplay=ALWAYS, the number 123 will be printed as "1.23E+2" in <em>en-US</em>
-     * instead of the default "1.23E2".
-     *
-     * @param exponentSignDisplay
-     *            The strategy for displaying the sign in the exponent.
-     * @return A ScientificNotation, for chaining.
-     * @stable ICU 60
-     */
-    ScientificNotation withExponentSignDisplay(UNumberSignDisplay exponentSignDisplay) const;
-
-  private:
-    // Inherit constructor
-    using Notation::Notation;
-
-    // Raw constructor for NumberPropertyMapper
-    ScientificNotation(int8_t fEngineeringInterval, bool fRequireMinInt, impl::digits_t fMinExponentDigits,
-                       UNumberSignDisplay fExponentSignDisplay);
-
-    friend class Notation;
-
-    // So that NumberPropertyMapper can create instances
-    friend class impl::NumberPropertyMapper;
-};
-
-/**
- * Extra name reserved in case it is needed in the future.
- *
- * @stable ICU 63
- */
-typedef Precision SignificantDigitsPrecision;
-
-/**
- * A class that defines the rounding precision to be used when formatting numbers in NumberFormatter.
- *
- * <p>
- * To create a Precision, use one of the factory methods.
- *
- * @stable ICU 60
- */
-class U_I18N_API Precision : public UMemory {
-
-  public:
-    /**
-     * Show all available digits to full precision.
-     *
-     * <p>
-     * <strong>NOTE:</strong> When formatting a <em>double</em>, this method, along with {@link #minFraction} and
-     * {@link #minSignificantDigits}, will trigger complex algorithm similar to <em>Dragon4</em> to determine the
-     * low-order digits and the number of digits to display based on the value of the double.
-     * If the number of fraction places or significant digits can be bounded, consider using {@link #maxFraction}
-     * or {@link #maxSignificantDigits} instead to maximize performance.
-     * For more information, read the following blog post.
-     *
-     * <p>
-     * http://www.serpentine.com/blog/2011/06/29/here-be-dragons-advances-in-problems-you-didnt-even-know-you-had/
-     *
-     * @return A Precision for chaining or passing to the NumberFormatter precision() setter.
-     * @stable ICU 60
-     */
-    static Precision unlimited();
-
-    /**
-     * Show numbers rounded if necessary to the nearest integer.
-     *
-     * @return A FractionPrecision for chaining or passing to the NumberFormatter precision() setter.
-     * @stable ICU 60
-     */
-    static FractionPrecision integer();
-
-    /**
-     * Show numbers rounded if necessary to a certain number of fraction places (numerals after the decimal separator).
-     * Additionally, pad with zeros to ensure that this number of places are always shown.
-     *
-     * <p>
-     * Example output with minMaxFractionPlaces = 3:
-     *
-     * <p>
-     * 87,650.000<br>
-     * 8,765.000<br>
-     * 876.500<br>
-     * 87.650<br>
-     * 8.765<br>
-     * 0.876<br>
-     * 0.088<br>
-     * 0.009<br>
-     * 0.000 (zero)
-     *
-     * <p>
-     * This method is equivalent to {@link #minMaxFraction} with both arguments equal.
-     *
-     * @param minMaxFractionPlaces
-     *            The minimum and maximum number of numerals to display after the decimal separator (rounding if too
-     *            long or padding with zeros if too short).
-     * @return A FractionPrecision for chaining or passing to the NumberFormatter precision() setter.
-     * @stable ICU 60
-     */
-    static FractionPrecision fixedFraction(int32_t minMaxFractionPlaces);
-
-    /**
-     * Always show at least a certain number of fraction places after the decimal separator, padding with zeros if
-     * necessary. Do not perform rounding (display numbers to their full precision).
-     *
-     * <p>
-     * <strong>NOTE:</strong> If you are formatting <em>doubles</em>, see the performance note in {@link #unlimited}.
-     *
-     * @param minFractionPlaces
-     *            The minimum number of numerals to display after the decimal separator (padding with zeros if
-     *            necessary).
-     * @return A FractionPrecision for chaining or passing to the NumberFormatter precision() setter.
-     * @stable ICU 60
-     */
-    static FractionPrecision minFraction(int32_t minFractionPlaces);
-
-    /**
-     * Show numbers rounded if necessary to a certain number of fraction places (numerals after the decimal separator).
-     * Unlike the other fraction rounding strategies, this strategy does <em>not</em> pad zeros to the end of the
-     * number.
-     *
-     * @param maxFractionPlaces
-     *            The maximum number of numerals to display after the decimal mark (rounding if necessary).
-     * @return A FractionPrecision for chaining or passing to the NumberFormatter precision() setter.
-     * @stable ICU 60
-     */
-    static FractionPrecision maxFraction(int32_t maxFractionPlaces);
-
-    /**
-     * Show numbers rounded if necessary to a certain number of fraction places (numerals after the decimal separator);
-     * in addition, always show at least a certain number of places after the decimal separator, padding with zeros if
-     * necessary.
-     *
-     * @param minFractionPlaces
-     *            The minimum number of numerals to display after the decimal separator (padding with zeros if
-     *            necessary).
-     * @param maxFractionPlaces
-     *            The maximum number of numerals to display after the decimal separator (rounding if necessary).
-     * @return A FractionPrecision for chaining or passing to the NumberFormatter precision() setter.
-     * @stable ICU 60
-     */
-    static FractionPrecision minMaxFraction(int32_t minFractionPlaces, int32_t maxFractionPlaces);
-
-    /**
-     * Show numbers rounded if necessary to a certain number of significant digits or significant figures. Additionally,
-     * pad with zeros to ensure that this number of significant digits/figures are always shown.
-     *
-     * <p>
-     * This method is equivalent to {@link #minMaxSignificantDigits} with both arguments equal.
-     *
-     * @param minMaxSignificantDigits
-     *            The minimum and maximum number of significant digits to display (rounding if too long or padding with
-     *            zeros if too short).
-     * @return A precision for chaining or passing to the NumberFormatter precision() setter.
-     * @stable ICU 62
-     */
-    static SignificantDigitsPrecision fixedSignificantDigits(int32_t minMaxSignificantDigits);
-
-    /**
-     * Always show at least a certain number of significant digits/figures, padding with zeros if necessary. Do not
-     * perform rounding (display numbers to their full precision).
-     *
-     * <p>
-     * <strong>NOTE:</strong> If you are formatting <em>doubles</em>, see the performance note in {@link #unlimited}.
-     *
-     * @param minSignificantDigits
-     *            The minimum number of significant digits to display (padding with zeros if too short).
-     * @return A precision for chaining or passing to the NumberFormatter precision() setter.
-     * @stable ICU 62
-     */
-    static SignificantDigitsPrecision minSignificantDigits(int32_t minSignificantDigits);
-
-    /**
-     * Show numbers rounded if necessary to a certain number of significant digits/figures.
-     *
-     * @param maxSignificantDigits
-     *            The maximum number of significant digits to display (rounding if too long).
-     * @return A precision for chaining or passing to the NumberFormatter precision() setter.
-     * @stable ICU 62
-     */
-    static SignificantDigitsPrecision maxSignificantDigits(int32_t maxSignificantDigits);
-
-    /**
-     * Show numbers rounded if necessary to a certain number of significant digits/figures; in addition, always show at
-     * least a certain number of significant digits, padding with zeros if necessary.
-     *
-     * @param minSignificantDigits
-     *            The minimum number of significant digits to display (padding with zeros if necessary).
-     * @param maxSignificantDigits
-     *            The maximum number of significant digits to display (rounding if necessary).
-     * @return A precision for chaining or passing to the NumberFormatter precision() setter.
-     * @stable ICU 62
-     */
-    static SignificantDigitsPrecision minMaxSignificantDigits(int32_t minSignificantDigits,
-                                                              int32_t maxSignificantDigits);
-
-    /**
-     * Show numbers rounded if necessary to the closest multiple of a certain rounding increment. For example, if the
-     * rounding increment is 0.5, then round 1.2 to 1 and round 1.3 to 1.5.
-     *
-     * <p>
-     * In order to ensure that numbers are padded to the appropriate number of fraction places, call
-     * withMinFraction() on the return value of this method.
-     * For example, to round to the nearest 0.5 and always display 2 numerals after the
-     * decimal separator (to display 1.2 as "1.00" and 1.3 as "1.50"), you can run:
-     *
-     * <pre>
-     * Precision::increment(0.5).withMinFraction(2)
-     * </pre>
-     *
-     * @param roundingIncrement
-     *            The increment to which to round numbers.
-     * @return A precision for chaining or passing to the NumberFormatter precision() setter.
-     * @stable ICU 60
-     */
-    static IncrementPrecision increment(double roundingIncrement);
-
-    /**
-     * Version of `Precision::increment()` that takes an integer at a particular power of 10.
-     *
-     * To round to the nearest 0.5 and display 2 fraction digits, with this function, you should write one of the following:
-     *
-     * <pre>
-     * Precision::incrementExact(5, -1).withMinFraction(2)
-     * Precision::incrementExact(50, -2).withMinFraction(2)
-     * Precision::incrementExact(50, -2)
-     * </pre>
-     *
-     * This is analagous to ICU4J `Precision.increment(new BigDecimal("0.50"))`.
-     *
-     * This behavior is modeled after ECMA-402. For more information, see:
-     * https://developer.mozilla.org/en-US/docs/Web/JavaScript/Reference/Global_Objects/Intl/NumberFormat/NumberFormat#roundingincrement
-     *
-     * @param mantissa
-     *            The increment to which to round numbers.
-     * @param magnitude
-     *            The power of 10 of the ones digit of the mantissa.
-     * @return A precision for chaining or passing to the NumberFormatter precision() setter.
-     * @stable ICU 71
-     */
-    static IncrementPrecision incrementExact(uint64_t mantissa, int16_t magnitude);
-
-    /**
-     * Show numbers rounded and padded according to the rules for the currency unit. The most common
-     * rounding precision settings for currencies include <code>Precision::fixedFraction(2)</code>,
-     * <code>Precision::integer()</code>, and <code>Precision::increment(0.05)</code> for cash transactions
-     * ("nickel rounding").
-     *
-     * <p>
-     * The exact rounding details will be resolved at runtime based on the currency unit specified in the
-     * NumberFormatter chain. To round according to the rules for one currency while displaying the symbol for another
-     * currency, the withCurrency() method can be called on the return value of this method.
-     *
-     * @param currencyUsage
-     *            Either STANDARD (for digital transactions) or CASH (for transactions where the rounding increment may
-     *            be limited by the available denominations of cash or coins).
-     * @return A CurrencyPrecision for chaining or passing to the NumberFormatter precision() setter.
-     * @stable ICU 60
-     */
-    static CurrencyPrecision currency(UCurrencyUsage currencyUsage);
-
-    /**
-     * Configure how trailing zeros are displayed on numbers. For example, to hide trailing zeros
-     * when the number is an integer, use UNUM_TRAILING_ZERO_HIDE_IF_WHOLE.
-     *
-     * @param trailingZeroDisplay Option to configure the display of trailing zeros.
-     * @stable ICU 69
-     */
-    Precision trailingZeroDisplay(UNumberTrailingZeroDisplay trailingZeroDisplay) const;
-
-  private:
-    enum PrecisionType {
-        RND_BOGUS,
-        RND_NONE,
-        RND_FRACTION,
-        RND_SIGNIFICANT,
-        RND_FRACTION_SIGNIFICANT,
-
-        // Used for strange increments like 3.14.
-        RND_INCREMENT,
-
-        // Used for increments with 1 as the only digit. This is different than fraction
-        // rounding because it supports having additional trailing zeros. For example, this
-        // class is used to round with the increment 0.010.
-        RND_INCREMENT_ONE,
-
-        // Used for increments with 5 as the only digit (nickel rounding).
-        RND_INCREMENT_FIVE,
-
-        RND_CURRENCY,
-        RND_ERROR
-    } fType;
-
-    union PrecisionUnion {
-        /** @internal (private) */
-        struct FractionSignificantSettings {
-            // For RND_FRACTION, RND_SIGNIFICANT, and RND_FRACTION_SIGNIFICANT
-            /** @internal (private) */
-            impl::digits_t fMinFrac;
-            /** @internal (private) */
-            impl::digits_t fMaxFrac;
-            /** @internal (private) */
-            impl::digits_t fMinSig;
-            /** @internal (private) */
-            impl::digits_t fMaxSig;
-            /** @internal (private) */
-            UNumberRoundingPriority fPriority;
-            /**
-             * Whether to retain trailing zeros based on the looser strategy.
-             * @internal (private)
-             */
-            bool fRetain;
-        } fracSig;
-        /** @internal (private) */
-        struct IncrementSettings {
-            // For RND_INCREMENT, RND_INCREMENT_ONE, and RND_INCREMENT_FIVE
-            // Note: This is a union, so we shouldn't own memory, since
-            // the default destructor would leak it.
-            /** @internal (private) */
-            uint64_t fIncrement;
-            /** @internal (private) */
-            impl::digits_t fIncrementMagnitude;
-            /** @internal (private) */
-            impl::digits_t fMinFrac;
-        } increment;
-        UCurrencyUsage currencyUsage; // For RND_CURRENCY
-        UErrorCode errorCode; // For RND_ERROR
-    } fUnion;
-
-    UNumberTrailingZeroDisplay fTrailingZeroDisplay = UNUM_TRAILING_ZERO_AUTO;
-
-    typedef PrecisionUnion::FractionSignificantSettings FractionSignificantSettings;
-    typedef PrecisionUnion::IncrementSettings IncrementSettings;
-
-    Precision(const PrecisionType& type, const PrecisionUnion& union_)
-            : fType(type), fUnion(union_) {}
-
-    Precision(UErrorCode errorCode) : fType(RND_ERROR) {
-        fUnion.errorCode = errorCode;
-    }
-
-    Precision() : fType(RND_BOGUS) {}
-
-    bool isBogus() const {
-        return fType == RND_BOGUS;
-    }
-
-    UBool copyErrorTo(UErrorCode &status) const {
-        if (fType == RND_ERROR) {
-            status = fUnion.errorCode;
-            return true;
-        }
-        return false;
-    }
-
-    // On the parent type so that this method can be called internally on Precision instances.
-    Precision withCurrency(const CurrencyUnit &currency, UErrorCode &status) const;
-
-    static FractionPrecision constructFraction(int32_t minFrac, int32_t maxFrac);
-
-    static Precision constructSignificant(int32_t minSig, int32_t maxSig);
-
-    static Precision constructFractionSignificant(
-        const FractionPrecision &base,
-        int32_t minSig,
-        int32_t maxSig,
-        UNumberRoundingPriority priority,
-        bool retain);
-
-    static IncrementPrecision constructIncrement(uint64_t increment, impl::digits_t magnitude);
-
-    static CurrencyPrecision constructCurrency(UCurrencyUsage usage);
-
-    // To allow MacroProps/MicroProps to initialize bogus instances:
-    friend struct impl::MacroProps;
-    friend struct impl::MicroProps;
-
-    // To allow NumberFormatterImpl to access isBogus() and other internal methods:
-    friend class impl::NumberFormatterImpl;
-
-    // To allow NumberPropertyMapper to create instances from DecimalFormatProperties:
-    friend class impl::NumberPropertyMapper;
-
-    // To allow access to the main implementation class:
-    friend class impl::RoundingImpl;
-
-    // To allow child classes to call private methods:
-    friend class FractionPrecision;
-    friend class CurrencyPrecision;
-    friend class IncrementPrecision;
-
-    // To allow access to the skeleton generation code:
-    friend class impl::GeneratorHelpers;
-
-    // To allow access to isBogus and the default (bogus) constructor:
-    friend class units::UnitsRouter;
-};
-
-/**
- * A class that defines a rounding precision based on a number of fraction places and optionally significant digits to be
- * used when formatting numbers in NumberFormatter.
- *
- * <p>
- * To create a FractionPrecision, use one of the factory methods on Precision.
- *
- * @stable ICU 60
- */
-class U_I18N_API FractionPrecision : public Precision {
-  public:
-    /**
-     * Override maximum fraction digits with maximum significant digits depending on the magnitude
-     * of the number. See UNumberRoundingPriority.
-     *
-     * @param minSignificantDigits
-     *            Pad trailing zeros to achieve this minimum number of significant digits.
-     * @param maxSignificantDigits
-     *            Round the number to achieve this maximum number of significant digits.
-     * @param priority
-     *            How to disambiguate between fraction digits and significant digits.
-     * @return A precision for chaining or passing to the NumberFormatter precision() setter.
-     *
-     * @stable ICU 69
-     */
-    Precision withSignificantDigits(
-        int32_t minSignificantDigits,
-        int32_t maxSignificantDigits,
-        UNumberRoundingPriority priority) const;
-
-    /**
-     * Ensure that no less than this number of significant digits are retained when rounding
-     * according to fraction rules.
-     *
-     * For example, with integer rounding, the number 3.141 becomes "3". However, with minimum
-     * figures set to 2, 3.141 becomes "3.1" instead.
-     *
-     * This setting does not affect the number of trailing zeros. For example, 3.01 would print as
-     * "3", not "3.0".
-     *
-     * This is equivalent to `withSignificantDigits(1, minSignificantDigits, RELAXED)`.
-     *
-     * @param minSignificantDigits
-     *            The number of significant figures to guarantee.
-     * @return A precision for chaining or passing to the NumberFormatter precision() setter.
-     * @stable ICU 60
-     */
-    Precision withMinDigits(int32_t minSignificantDigits) const;
-
-    /**
-     * Ensure that no more than this number of significant digits are retained when rounding
-     * according to fraction rules.
-     *
-     * For example, with integer rounding, the number 123.4 becomes "123". However, with maximum
-     * figures set to 2, 123.4 becomes "120" instead.
-     *
-     * This setting does not affect the number of trailing zeros. For example, with fixed fraction
-     * of 2, 123.4 would become "120.00".
-     *
-     * This is equivalent to `withSignificantDigits(1, maxSignificantDigits, STRICT)`.
-     *
-     * @param maxSignificantDigits
-     *            Round the number to no more than this number of significant figures.
-     * @return A precision for chaining or passing to the NumberFormatter precision() setter.
-     * @stable ICU 60
-     */
-    Precision withMaxDigits(int32_t maxSignificantDigits) const;
-
-  private:
-    // Inherit constructor
-    using Precision::Precision;
-
-    // To allow parent class to call this class's constructor:
-    friend class Precision;
-};
-
-/**
- * A class that defines a rounding precision parameterized by a currency to be used when formatting numbers in
- * NumberFormatter.
- *
- * <p>
- * To create a CurrencyPrecision, use one of the factory methods on Precision.
- *
- * @stable ICU 60
- */
-class U_I18N_API CurrencyPrecision : public Precision {
-  public:
-    /**
-      * Associates a currency with this rounding precision.
-      *
-      * <p>
-      * <strong>Calling this method is <em>not required</em></strong>, because the currency specified in unit()
-      * is automatically applied to currency rounding precisions. However,
-      * this method enables you to override that automatic association.
-      *
-      * <p>
-      * This method also enables numbers to be formatted using currency rounding rules without explicitly using a
-      * currency format.
-      *
-      * @param currency
-      *            The currency to associate with this rounding precision.
-      * @return A precision for chaining or passing to the NumberFormatter precision() setter.
-      * @stable ICU 60
-      */
-    Precision withCurrency(const CurrencyUnit &currency) const;
-
-  private:
-    // Inherit constructor
-    using Precision::Precision;
-
-    // To allow parent class to call this class's constructor:
-    friend class Precision;
-};
-
-/**
- * A class that defines a rounding precision parameterized by a rounding increment to be used when formatting numbers in
- * NumberFormatter.
- *
- * <p>
- * To create an IncrementPrecision, use one of the factory methods on Precision.
- *
- * @stable ICU 60
- */
-class U_I18N_API IncrementPrecision : public Precision {
-  public:
-    /**
-     * Specifies the minimum number of fraction digits to render after the decimal separator, padding with zeros if
-     * necessary.  By default, no trailing zeros are added.
-     *
-     * <p>
-     * For example, if the rounding increment is 0.5 and minFrac is 2, then the resulting strings include "0.00",
-     * "0.50", "1.00", and "1.50".
-     *
-     * <p>
-     * Note: In ICU4J, this functionality is accomplished via the scale of the BigDecimal rounding increment.
-     *
-     * @param minFrac The minimum number of digits after the decimal separator.
-     * @return A precision for chaining or passing to the NumberFormatter precision() setter.
-     * @stable ICU 60
-     */
-    Precision withMinFraction(int32_t minFrac) const;
-
-  private:
-    // Inherit constructor
-    using Precision::Precision;
-
-    // To allow parent class to call this class's constructor:
-    friend class Precision;
-};
-
-/**
- * A class that defines the strategy for padding and truncating integers before the decimal separator.
- *
- * <p>
- * To create an IntegerWidth, use one of the factory methods.
- *
- * @stable ICU 60
- * @see NumberFormatter
- */
-class U_I18N_API IntegerWidth : public UMemory {
-  public:
-    /**
-     * Pad numbers at the beginning with zeros to guarantee a certain number of numerals before the decimal separator.
-     *
-     * <p>
-     * For example, with minInt=3, the number 55 will get printed as "055".
-     *
-     * @param minInt
-     *            The minimum number of places before the decimal separator.
-     * @return An IntegerWidth for chaining or passing to the NumberFormatter integerWidth() setter.
-     * @stable ICU 60
-     */
-    static IntegerWidth zeroFillTo(int32_t minInt);
-
-    /**
-     * Truncate numbers exceeding a certain number of numerals before the decimal separator.
-     *
-     * For example, with maxInt=3, the number 1234 will get printed as "234".
-     *
-     * @param maxInt
-     *            The maximum number of places before the decimal separator. maxInt == -1 means no
-     *            truncation.
-     * @return An IntegerWidth for passing to the NumberFormatter integerWidth() setter.
-     * @stable ICU 60
-     */
-    IntegerWidth truncateAt(int32_t maxInt);
-
-  private:
-    union {
-        struct {
-            impl::digits_t fMinInt;
-            impl::digits_t fMaxInt;
-            bool fFormatFailIfMoreThanMaxDigits;
-        } minMaxInt;
-        UErrorCode errorCode;
-    } fUnion;
-    bool fHasError = false;
-
-    IntegerWidth(impl::digits_t minInt, impl::digits_t maxInt, bool formatFailIfMoreThanMaxDigits);
-
-    IntegerWidth(UErrorCode errorCode) { // NOLINT
-        fUnion.errorCode = errorCode;
-        fHasError = true;
-    }
-
-    IntegerWidth() { // NOLINT
-        fUnion.minMaxInt.fMinInt = -1;
-    }
-
-    /** Returns the default instance. */
-    static IntegerWidth standard() {
-        return IntegerWidth::zeroFillTo(1);
-    }
-
-    bool isBogus() const {
-        return !fHasError && fUnion.minMaxInt.fMinInt == -1;
-    }
-
-    UBool copyErrorTo(UErrorCode &status) const {
-        if (fHasError) {
-            status = fUnion.errorCode;
-            return true;
-        }
-        return false;
-    }
-
-    void apply(impl::DecimalQuantity &quantity, UErrorCode &status) const;
-
-    bool operator==(const IntegerWidth& other) const;
-
-    // To allow MacroProps/MicroProps to initialize empty instances:
-    friend struct impl::MacroProps;
-    friend struct impl::MicroProps;
-
-    // To allow NumberFormatterImpl to access isBogus():
-    friend class impl::NumberFormatterImpl;
-
-    // To allow the use of this class when formatting:
-    friend class impl::MutablePatternModifier;
-    friend class impl::ImmutablePatternModifier;
-
-    // So that NumberPropertyMapper can create instances
-    friend class impl::NumberPropertyMapper;
-
-    // To allow access to the skeleton generation code:
-    friend class impl::GeneratorHelpers;
-};
-
-/**
- * A class that defines a quantity by which a number should be multiplied when formatting.
- *
- * <p>
- * To create a Scale, use one of the factory methods.
- *
- * @stable ICU 62
- */
-class U_I18N_API Scale : public UMemory {
-  public:
-    /**
-     * Do not change the value of numbers when formatting or parsing.
-     *
-     * @return A Scale to prevent any multiplication.
-     * @stable ICU 62
-     */
-    static Scale none();
-
-    /**
-     * Multiply numbers by a power of ten before formatting. Useful for combining with a percent unit:
-     *
-     * <pre>
-     * NumberFormatter::with().unit(NoUnit::percent()).multiplier(Scale::powerOfTen(2))
-     * </pre>
-     *
-     * @return A Scale for passing to the setter in NumberFormatter.
-     * @stable ICU 62
-     */
-    static Scale powerOfTen(int32_t power);
-
-    /**
-     * Multiply numbers by an arbitrary value before formatting. Useful for unit conversions.
-     *
-     * This method takes a string in a decimal number format with syntax
-     * as defined in the Decimal Arithmetic Specification, available at
-     * http://speleotrove.com/decimal
-     *
-     * Also see the version of this method that takes a double.
-     *
-     * @return A Scale for passing to the setter in NumberFormatter.
-     * @stable ICU 62
-     */
-    static Scale byDecimal(StringPiece multiplicand);
-
-    /**
-     * Multiply numbers by an arbitrary value before formatting. Useful for unit conversions.
-     *
-     * This method takes a double; also see the version of this method that takes an exact decimal.
-     *
-     * @return A Scale for passing to the setter in NumberFormatter.
-     * @stable ICU 62
-     */
-    static Scale byDouble(double multiplicand);
-
-    /**
-     * Multiply a number by both a power of ten and by an arbitrary double value.
-     *
-     * @return A Scale for passing to the setter in NumberFormatter.
-     * @stable ICU 62
-     */
-    static Scale byDoubleAndPowerOfTen(double multiplicand, int32_t power);
-
-    // We need a custom destructor for the DecNum, which means we need to declare
-    // the copy/move constructor/assignment quartet.
-
-    /** @stable ICU 62 */
-    Scale(const Scale& other);
-
-    /** @stable ICU 62 */
-    Scale& operator=(const Scale& other);
-
-    /** @stable ICU 62 */
-    Scale(Scale&& src) noexcept;
-
-    /** @stable ICU 62 */
-    Scale& operator=(Scale&& src) noexcept;
-
-    /** @stable ICU 62 */
-    ~Scale();
-
-#ifndef U_HIDE_INTERNAL_API
-    /** @internal */
-    Scale(int32_t magnitude, impl::DecNum* arbitraryToAdopt);
-#endif  /* U_HIDE_INTERNAL_API */
-
-  private:
-    int32_t fMagnitude;
-    impl::DecNum* fArbitrary;
-    UErrorCode fError;
-
-    Scale(UErrorCode error) : fMagnitude(0), fArbitrary(nullptr), fError(error) {}
-
-    Scale() : fMagnitude(0), fArbitrary(nullptr), fError(U_ZERO_ERROR) {}
-
-    bool isValid() const {
-        return fMagnitude != 0 || fArbitrary != nullptr;
-    }
-
-    UBool copyErrorTo(UErrorCode &status) const {
-        if (U_FAILURE(fError)) {
-            status = fError;
-            return true;
-        }
-        return false;
-    }
-
-    void applyTo(impl::DecimalQuantity& quantity) const;
-
-    void applyReciprocalTo(impl::DecimalQuantity& quantity) const;
-
-    // To allow MacroProps/MicroProps to initialize empty instances:
-    friend struct impl::MacroProps;
-    friend struct impl::MicroProps;
-
-    // To allow NumberFormatterImpl to access isBogus() and perform other operations:
-    friend class impl::NumberFormatterImpl;
-
-    // To allow the helper class MultiplierFormatHandler access to private fields:
-    friend class impl::MultiplierFormatHandler;
-
-    // To allow access to the skeleton generation code:
-    friend class impl::GeneratorHelpers;
-
-    // To allow access to parsing code:
-    friend class ::icu::numparse::impl::NumberParserImpl;
-    friend class ::icu::numparse::impl::MultiplierParseHandler;
-};
-
-namespace impl {
-
-// Do not enclose entire StringProp with #ifndef U_HIDE_INTERNAL_API, needed for a protected field.
-// And do not enclose its class boilerplate within #ifndef U_HIDE_INTERNAL_API.
-/**
- * Manages NumberFormatterSettings::usage()'s char* instance on the heap.
- * @internal
- */
-class U_I18N_API StringProp : public UMemory {
-
-  public:
-    /** @internal */
-    ~StringProp();
-
-    /** @internal */
-    StringProp(const StringProp &other);
-
-    /** @internal */
-    StringProp &operator=(const StringProp &other);
-
-#ifndef U_HIDE_INTERNAL_API
-
-    /** @internal */
-    StringProp(StringProp &&src) noexcept;
-
-    /** @internal */
-    StringProp &operator=(StringProp &&src) noexcept;
-
-    /** @internal */
-    int16_t length() const {
-        return fLength;
-    }
-
-    /** @internal
-     * Makes a copy of value. Set to "" to unset.
-     */
-    void set(StringPiece value);
-
-    /** @internal */
-    bool isSet() const {
-        return fLength > 0;
-    }
-
-#endif // U_HIDE_INTERNAL_API
-
-  private:
-    char *fValue;
-    int16_t fLength;
-    UErrorCode fError;
-
-    StringProp() : fValue(nullptr), fLength(0), fError(U_ZERO_ERROR) {
-    }
-
-    /** @internal (private) */
-    UBool copyErrorTo(UErrorCode &status) const {
-        if (U_FAILURE(fError)) {
-            status = fError;
-            return true;
-        }
-        return false;
-    }
-
-    // Allow NumberFormatterImpl to access fValue.
-    friend class impl::NumberFormatterImpl;
-
-    // Allow skeleton generation code to access private members.
-    friend class impl::GeneratorHelpers;
-
-    // Allow MacroProps/MicroProps to initialize empty instances and to call
-    // copyErrorTo().
-    friend struct impl::MacroProps;
-};
-
-// Do not enclose entire SymbolsWrapper with #ifndef U_HIDE_INTERNAL_API, needed for a protected field
-/** @internal */
-class U_I18N_API SymbolsWrapper : public UMemory {
-  public:
-    /** @internal */
-    SymbolsWrapper() : fType(SYMPTR_NONE), fPtr{nullptr} {}
-
-    /** @internal */
-    SymbolsWrapper(const SymbolsWrapper &other);
-
-    /** @internal */
-    SymbolsWrapper &operator=(const SymbolsWrapper &other);
-
-    /** @internal */
-    SymbolsWrapper(SymbolsWrapper&& src) noexcept;
-
-    /** @internal */
-    SymbolsWrapper &operator=(SymbolsWrapper&& src) noexcept;
-
-    /** @internal */
-    ~SymbolsWrapper();
-
-#ifndef U_HIDE_INTERNAL_API
-
-    /**
-     * The provided object is copied, but we do not adopt it.
-     * @internal
-     */
-    void setTo(const DecimalFormatSymbols &dfs);
-
-    /**
-     * Adopt the provided object.
-     * @internal
-     */
-    void setTo(const NumberingSystem *ns);
-
-    /**
-     * Whether the object is currently holding a DecimalFormatSymbols.
-     * @internal
-     */
-    bool isDecimalFormatSymbols() const;
-
-    /**
-     * Whether the object is currently holding a NumberingSystem.
-     * @internal
-     */
-    bool isNumberingSystem() const;
-
-    /**
-     * Get the DecimalFormatSymbols pointer. No ownership change.
-     * @internal
-     */
-    const DecimalFormatSymbols *getDecimalFormatSymbols() const;
-
-    /**
-     * Get the NumberingSystem pointer. No ownership change.
-     * @internal
-     */
-    const NumberingSystem *getNumberingSystem() const;
-
-#endif  // U_HIDE_INTERNAL_API
-
-    /** @internal */
-    UBool copyErrorTo(UErrorCode &status) const {
-        if (fType == SYMPTR_DFS && fPtr.dfs == nullptr) {
-            status = U_MEMORY_ALLOCATION_ERROR;
-            return true;
-        } else if (fType == SYMPTR_NS && fPtr.ns == nullptr) {
-            status = U_MEMORY_ALLOCATION_ERROR;
-            return true;
-        }
-        return false;
-    }
-
-  private:
-    enum SymbolsPointerType {
-        SYMPTR_NONE, SYMPTR_DFS, SYMPTR_NS
-    } fType;
-
-    union {
-        const DecimalFormatSymbols *dfs;
-        const NumberingSystem *ns;
-    } fPtr;
-
-    void doCopyFrom(const SymbolsWrapper &other);
-
-    void doMoveFrom(SymbolsWrapper&& src);
-
-    void doCleanup();
-};
-
-// Do not enclose entire Grouper with #ifndef U_HIDE_INTERNAL_API, needed for a protected field
-/** @internal */
-class U_I18N_API Grouper : public UMemory {
-  public:
-#ifndef U_HIDE_INTERNAL_API
-    /** @internal */
-    static Grouper forStrategy(UNumberGroupingStrategy grouping);
-
-    /**
-     * Resolve the values in Properties to a Grouper object.
-     * @internal
-     */
-    static Grouper forProperties(const DecimalFormatProperties& properties);
-
-    // Future: static Grouper forProperties(DecimalFormatProperties& properties);
-
-    /** @internal */
-    Grouper(int16_t grouping1, int16_t grouping2, int16_t minGrouping, UNumberGroupingStrategy strategy)
-            : fGrouping1(grouping1),
-              fGrouping2(grouping2),
-              fMinGrouping(minGrouping),
-              fStrategy(strategy) {}
-
-    /** @internal */
-    int16_t getPrimary() const;
-
-    /** @internal */
-    int16_t getSecondary() const;
-#endif  // U_HIDE_INTERNAL_API
-
-  private:
-    /**
-     * The grouping sizes, with the following special values:
-     * <ul>
-     * <li>-1 = no grouping
-     * <li>-2 = needs locale data
-     * <li>-4 = fall back to Western grouping if not in locale
-     * </ul>
-     */
-    int16_t fGrouping1;
-    int16_t fGrouping2;
-
-    /**
-     * The minimum grouping size, with the following special values:
-     * <ul>
-     * <li>-2 = needs locale data
-     * <li>-3 = no less than 2
-     * </ul>
-     */
-    int16_t fMinGrouping;
-
-    /**
-     * The UNumberGroupingStrategy that was used to create this Grouper, or UNUM_GROUPING_COUNT if this
-     * was not created from a UNumberGroupingStrategy.
-     */
-    UNumberGroupingStrategy fStrategy;
-
-    Grouper() : fGrouping1(-3) {}
-
-    bool isBogus() const {
-        return fGrouping1 == -3;
-    }
-
-    /** NON-CONST: mutates the current instance. */
-    void setLocaleData(const impl::ParsedPatternInfo &patternInfo, const Locale& locale);
-
-    bool groupAtPosition(int32_t position, const impl::DecimalQuantity &value) const;
-
-    // To allow MacroProps/MicroProps to initialize empty instances:
-    friend struct MacroProps;
-    friend struct MicroProps;
-    friend struct SimpleMicroProps;
-
-    // To allow NumberFormatterImpl to access isBogus() and perform other operations:
-    friend class NumberFormatterImpl;
-    friend class ::icu::number::SimpleNumberFormatter;
-
-    // To allow NumberParserImpl to perform setLocaleData():
-    friend class ::icu::numparse::impl::NumberParserImpl;
-
-    // To allow access to the skeleton generation code:
-    friend class impl::GeneratorHelpers;
-};
-
-// Do not enclose entire Padder with #ifndef U_HIDE_INTERNAL_API, needed for a protected field
-/** @internal */
-class U_I18N_API Padder : public UMemory {
-  public:
-#ifndef U_HIDE_INTERNAL_API
-    /** @internal */
-    static Padder none();
-
-    /** @internal */
-    static Padder codePoints(UChar32 cp, int32_t targetWidth, UNumberFormatPadPosition position);
-
-    /** @internal */
-    static Padder forProperties(const DecimalFormatProperties& properties);
-#endif  // U_HIDE_INTERNAL_API
-
-  private:
-    UChar32 fWidth;  // -3 = error; -2 = bogus; -1 = no padding
-    union {
-        struct {
-            int32_t fCp;
-            UNumberFormatPadPosition fPosition;
-        } padding;
-        UErrorCode errorCode;
-    } fUnion;
-
-    Padder(UChar32 cp, int32_t width, UNumberFormatPadPosition position);
-
-    Padder(int32_t width);
-
-    Padder(UErrorCode errorCode) : fWidth(-3) { // NOLINT
-        fUnion.errorCode = errorCode;
-    }
-
-    Padder() : fWidth(-2) {} // NOLINT
-
-    bool isBogus() const {
-        return fWidth == -2;
-    }
-
-    UBool copyErrorTo(UErrorCode &status) const {
-        if (fWidth == -3) {
-            status = fUnion.errorCode;
-            return true;
-        }
-        return false;
-    }
-
-    bool isValid() const {
-        return fWidth > 0;
-    }
-
-    int32_t padAndApply(const impl::Modifier &mod1, const impl::Modifier &mod2,
-                        FormattedStringBuilder &string, int32_t leftIndex, int32_t rightIndex,
-                        UErrorCode &status) const;
-
-    // To allow MacroProps/MicroProps to initialize empty instances:
-    friend struct MacroProps;
-    friend struct MicroProps;
-
-    // To allow NumberFormatterImpl to access isBogus() and perform other operations:
-    friend class impl::NumberFormatterImpl;
-
-    // To allow access to the skeleton generation code:
-    friend class impl::GeneratorHelpers;
-};
-
-// Do not enclose entire MacroProps with #ifndef U_HIDE_INTERNAL_API, needed for a protected field
-/** @internal */
-struct U_I18N_API MacroProps : public UMemory {
-    /** @internal */
-    Notation notation;
-
-    /** @internal */
-    MeasureUnit unit;  // = MeasureUnit();  (the base dimensionless unit)
-
-    /** @internal */
-    MeasureUnit perUnit;  // = MeasureUnit();  (the base dimensionless unit)
-
-    /** @internal */
-    Precision precision;  // = Precision();  (bogus)
-
-    /** @internal */
-    UNumberFormatRoundingMode roundingMode = UNUM_ROUND_HALFEVEN;
-
-    /** @internal */
-    Grouper grouper;  // = Grouper();  (bogus)
-
-    /** @internal */
-    Padder padder;    // = Padder();   (bogus)
-
-    /** @internal */
-    IntegerWidth integerWidth; // = IntegerWidth(); (bogus)
-
-    /** @internal */
-    SymbolsWrapper symbols;
-
-    // UNUM_XYZ_COUNT denotes null (bogus) values.
-
-    /** @internal */
-    UNumberUnitWidth unitWidth = UNUM_UNIT_WIDTH_COUNT;
-
-    /** @internal */
-    UNumberSignDisplay sign = UNUM_SIGN_COUNT;
-
-    /** @internal */
-    bool approximately = false;
-
-    /** @internal */
-    UNumberDecimalSeparatorDisplay decimal = UNUM_DECIMAL_SEPARATOR_COUNT;
-
-    /** @internal */
-    Scale scale;  // = Scale();  (benign value)
-
-    /** @internal */
-    StringProp usage;  // = StringProp();  (no usage)
-
-    /** @internal */
-    StringProp unitDisplayCase;  // = StringProp();  (nominative)
-
-    /** @internal */
-    const AffixPatternProvider* affixProvider = nullptr;  // no ownership
-
-    /** @internal */
-    const PluralRules* rules = nullptr;  // no ownership
-
-    /** @internal */
-    int32_t threshold = kInternalDefaultThreshold;
-
-    /** @internal */
-    Locale locale;
-
-    // NOTE: Uses default copy and move constructors.
-
-    /**
-     * Check all members for errors.
-     * @internal
-     */
-    bool copyErrorTo(UErrorCode &status) const {
-        return notation.copyErrorTo(status) || precision.copyErrorTo(status) ||
-               padder.copyErrorTo(status) || integerWidth.copyErrorTo(status) ||
-               symbols.copyErrorTo(status) || scale.copyErrorTo(status) || usage.copyErrorTo(status) ||
-               unitDisplayCase.copyErrorTo(status);
-    }
-};
-
-} // namespace impl
-
-#if (U_PF_WINDOWS <= U_PLATFORM && U_PLATFORM <= U_PF_CYGWIN) && defined(_MSC_VER)
-// Ignore MSVC warning 4661. This is generated for NumberFormatterSettings<>::toSkeleton() as this method
-// is defined elsewhere (in number_skeletons.cpp). The compiler is warning that the explicit template instantiation
-// inside this single translation unit (CPP file) is incomplete, and thus it isn't sure if the template class is
-// fully defined. However, since each translation unit explicitly instantiates all the necessary template classes,
-// they will all be passed to the linker, and the linker will still find and export all the class members.
-#pragma warning(push)
-#pragma warning(disable: 4661)
-#endif
-
-/**
- * An abstract base class for specifying settings related to number formatting. This class is implemented by
- * {@link UnlocalizedNumberFormatter} and {@link LocalizedNumberFormatter}. This class is not intended for
- * public subclassing.
- */
-template<typename Derived>
-class U_I18N_API NumberFormatterSettings {
-  public:
-    /**
-     * Specifies the notation style (simple, scientific, or compact) for rendering numbers.
-     *
-     * <ul>
-     * <li>Simple notation: "12,300"
-     * <li>Scientific notation: "1.23E4"
-     * <li>Compact notation: "12K"
-     * </ul>
-     *
-     * <p>
-     * All notation styles will be properly localized with locale data, and all notation styles are compatible with
-     * units, rounding precisions, and other number formatter settings.
-     *
-     * <p>
-     * Pass this method the return value of a {@link Notation} factory method. For example:
-     *
-     * <pre>
-     * NumberFormatter::with().notation(Notation::compactShort())
-     * </pre>
-     *
-     * The default is to use simple notation.
-     *
-     * @param notation
-     *            The notation strategy to use.
-     * @return The fluent chain.
-     * @see Notation
-     * @stable ICU 60
-     */
-    Derived notation(const Notation &notation) const &;
-
-    /**
-     * Overload of notation() for use on an rvalue reference.
-     *
-     * @param notation
-     *            The notation strategy to use.
-     * @return The fluent chain.
-     * @see #notation
-     * @stable ICU 62
-     */
-    Derived notation(const Notation &notation) &&;
-
-    /**
-     * Specifies the unit (unit of measure, currency, or percent) to associate with rendered numbers.
-     *
-     * <ul>
-     * <li>Unit of measure: "12.3 meters"
-     * <li>Currency: "$12.30"
-     * <li>Percent: "12.3%"
-     * </ul>
-     *
-     * All units will be properly localized with locale data, and all units are compatible with notation styles,
-     * rounding precisions, and other number formatter settings.
-     *
-     * \note If the usage() is set, the output unit **will be changed** to
-     *       produce localised units, according to usage, locale and unit. See
-     *       FormattedNumber::getOutputUnit().
-     *
-     * Pass this method any instance of {@link MeasureUnit}. For units of measure:
-     *
-     * <pre>
-     * NumberFormatter::with().unit(MeasureUnit::getMeter())
-     * NumberFormatter::with().unit(MeasureUnit::forIdentifier("foot-per-second", status))
-     * </pre>
-     *
-     * Currency:
-     *
-     * <pre>
-     * NumberFormatter::with().unit(CurrencyUnit(u"USD", status))
-     * </pre>
-     *
-     * Percent:
-     *
-     * <pre>
-     * NumberFormatter::with().unit(NoUnit.percent())
-     * </pre>
-     *
-     * See {@link #perUnit} for information on how to format strings like "5 meters per second".
-     *
-     * The default is to render without units (equivalent to NoUnit.base()).
-     *
-     * @param unit
-     *            The unit to render.
-     * @return The fluent chain.
-     * @see MeasureUnit
-     * @see Currency
-     * @see NoUnit
-     * @see #perUnit
-     * @stable ICU 60
-     */
-    Derived unit(const icu::MeasureUnit &unit) const &;
-
-    /**
-     * Overload of unit() for use on an rvalue reference.
-     *
-     * @param unit
-     *            The unit to render.
-     * @return The fluent chain.
-     * @see #unit
-     * @stable ICU 62
-     */
-    Derived unit(const icu::MeasureUnit &unit) &&;
-
-    /**
-     * Like unit(), but takes ownership of a pointer.  Convenient for use with the MeasureFormat factory
-     * methods that return pointers that need ownership.
-     *
-     * Note: consider using the MeasureFormat factory methods that return by value.
-     *
-     * @param unit
-     *            The unit to render.
-     * @return The fluent chain.
-     * @see #unit
-     * @see MeasureUnit
-     * @stable ICU 60
-     */
-    Derived adoptUnit(icu::MeasureUnit *unit) const &;
-
-    /**
-     * Overload of adoptUnit() for use on an rvalue reference.
-     *
-     * @param unit
-     *            The unit to render.
-     * @return The fluent chain.
-     * @see #adoptUnit
-     * @stable ICU 62
-     */
-    Derived adoptUnit(icu::MeasureUnit *unit) &&;
-
-    /**
-     * Sets a unit to be used in the denominator. For example, to format "3 m/s", pass METER to the unit and SECOND to
-     * the perUnit.
-     *
-     * Pass this method any instance of {@link MeasureUnit}. Example:
-     *
-     * <pre>
-     * NumberFormatter::with()
-     *      .unit(MeasureUnit::getMeter())
-     *      .perUnit(MeasureUnit::getSecond())
-     * </pre>
-     *
-     * The default is not to display any unit in the denominator.
-     *
-     * If a per-unit is specified without a primary unit via {@link #unit}, the behavior is undefined.
-     *
-     * @param perUnit
-     *            The unit to render in the denominator.
-     * @return The fluent chain
-     * @see #unit
-     * @stable ICU 61
-     */
-    Derived perUnit(const icu::MeasureUnit &perUnit) const &;
-
-    /**
-     * Overload of perUnit() for use on an rvalue reference.
-     *
-     * @param perUnit
-     *            The unit to render in the denominator.
-     * @return The fluent chain.
-     * @see #perUnit
-     * @stable ICU 62
-     */
-    Derived perUnit(const icu::MeasureUnit &perUnit) &&;
-
-    /**
-     * Like perUnit(), but takes ownership of a pointer.  Convenient for use with the MeasureFormat factory
-     * methods that return pointers that need ownership.
-     *
-     * Note: consider using the MeasureFormat factory methods that return by value.
-     *
-     * @param perUnit
-     *            The unit to render in the denominator.
-     * @return The fluent chain.
-     * @see #perUnit
-     * @see MeasureUnit
-     * @stable ICU 61
-     */
-    Derived adoptPerUnit(icu::MeasureUnit *perUnit) const &;
-
-    /**
-     * Overload of adoptPerUnit() for use on an rvalue reference.
-     *
-     * @param perUnit
-     *            The unit to render in the denominator.
-     * @return The fluent chain.
-     * @see #adoptPerUnit
-     * @stable ICU 62
-     */
-    Derived adoptPerUnit(icu::MeasureUnit *perUnit) &&;
-
-    /**
-     * Specifies the rounding precision to use when formatting numbers.
-     *
-     * <ul>
-     * <li>Round to 3 decimal places: "3.142"
-     * <li>Round to 3 significant figures: "3.14"
-     * <li>Round to the closest nickel: "3.15"
-     * <li>Do not perform rounding: "3.1415926..."
-     * </ul>
-     *
-     * <p>
-     * Pass this method the return value of one of the factory methods on {@link Precision}. For example:
-     *
-     * <pre>
-     * NumberFormatter::with().precision(Precision::fixedFraction(2))
-     * </pre>
-     *
-     * <p>
-     * In most cases, the default rounding strategy is to round to 6 fraction places; i.e.,
-     * <code>Precision.maxFraction(6)</code>. The exceptions are if compact notation is being used, then the compact
-     * notation rounding strategy is used (see {@link Notation#compactShort} for details), or if the unit is a currency,
-     * then standard currency rounding is used, which varies from currency to currency (see {@link Precision#currency} for
-     * details).
-     *
-     * @param precision
-     *            The rounding precision to use.
-     * @return The fluent chain.
-     * @see Precision
-     * @stable ICU 62
-     */
-    Derived precision(const Precision& precision) const &;
-
-    /**
-     * Overload of precision() for use on an rvalue reference.
-     *
-     * @param precision
-     *            The rounding precision to use.
-     * @return The fluent chain.
-     * @see #precision
-     * @stable ICU 62
-     */
-    Derived precision(const Precision& precision) &&;
-
-    /**
-     * Specifies how to determine the direction to round a number when it has more digits than fit in the
-     * desired precision.  When formatting 1.235:
-     *
-     * <ul>
-     * <li>Ceiling rounding mode with integer precision: "2"
-     * <li>Half-down rounding mode with 2 fixed fraction digits: "1.23"
-     * <li>Half-up rounding mode with 2 fixed fraction digits: "1.24"
-     * </ul>
-     *
-     * The default is HALF_EVEN. For more information on rounding mode, see the ICU userguide here:
-     *
-     * https://unicode-org.github.io/icu/userguide/format_parse/numbers/rounding-modes
-     *
-     * @param roundingMode The rounding mode to use.
-     * @return The fluent chain.
-     * @stable ICU 62
-     */
-    Derived roundingMode(UNumberFormatRoundingMode roundingMode) const &;
-
-    /**
-     * Overload of roundingMode() for use on an rvalue reference.
-     *
-     * @param roundingMode The rounding mode to use.
-     * @return The fluent chain.
-     * @see #roundingMode
-     * @stable ICU 62
-     */
-    Derived roundingMode(UNumberFormatRoundingMode roundingMode) &&;
-
-    /**
-     * Specifies the grouping strategy to use when formatting numbers.
-     *
-     * <ul>
-     * <li>Default grouping: "12,300" and "1,230"
-     * <li>Grouping with at least 2 digits: "12,300" and "1230"
-     * <li>No grouping: "12300" and "1230"
-     * </ul>
-     *
-     * <p>
-     * The exact grouping widths will be chosen based on the locale.
-     *
-     * <p>
-     * Pass this method an element from the {@link UNumberGroupingStrategy} enum. For example:
-     *
-     * <pre>
-     * NumberFormatter::with().grouping(UNUM_GROUPING_MIN2)
-     * </pre>
-     *
-     * The default is to perform grouping according to locale data; most locales, but not all locales,
-     * enable it by default.
-     *
-     * @param strategy
-     *            The grouping strategy to use.
-     * @return The fluent chain.
-     * @stable ICU 61
-     */
-    Derived grouping(UNumberGroupingStrategy strategy) const &;
-
-    /**
-     * Overload of grouping() for use on an rvalue reference.
-     *
-     * @param strategy
-     *            The grouping strategy to use.
-     * @return The fluent chain.
-     * @see #grouping
-     * @stable ICU 62
-     */
-    Derived grouping(UNumberGroupingStrategy strategy) &&;
-
-    /**
-     * Specifies the minimum and maximum number of digits to render before the decimal mark.
-     *
-     * <ul>
-     * <li>Zero minimum integer digits: ".08"
-     * <li>One minimum integer digit: "0.08"
-     * <li>Two minimum integer digits: "00.08"
-     * </ul>
-     *
-     * <p>
-     * Pass this method the return value of {@link IntegerWidth#zeroFillTo}. For example:
-     *
-     * <pre>
-     * NumberFormatter::with().integerWidth(IntegerWidth::zeroFillTo(2))
-     * </pre>
-     *
-     * The default is to have one minimum integer digit.
-     *
-     * @param style
-     *            The integer width to use.
-     * @return The fluent chain.
-     * @see IntegerWidth
-     * @stable ICU 60
-     */
-    Derived integerWidth(const IntegerWidth &style) const &;
-
-    /**
-     * Overload of integerWidth() for use on an rvalue reference.
-     *
-     * @param style
-     *            The integer width to use.
-     * @return The fluent chain.
-     * @see #integerWidth
-     * @stable ICU 62
-     */
-    Derived integerWidth(const IntegerWidth &style) &&;
-
-    /**
-     * Specifies the symbols (decimal separator, grouping separator, percent sign, numerals, etc.) to use when rendering
-     * numbers.
-     *
-     * <ul>
-     * <li><em>en_US</em> symbols: "12,345.67"
-     * <li><em>fr_FR</em> symbols: "12&nbsp;345,67"
-     * <li><em>de_CH</em> symbols: "12’345.67"
-     * <li><em>my_MY</em> symbols: "၁၂,၃၄၅.၆၇"
-     * </ul>
-     *
-     * <p>
-     * Pass this method an instance of {@link DecimalFormatSymbols}. For example:
-     *
-     * <pre>
-     * NumberFormatter::with().symbols(DecimalFormatSymbols(Locale("de_CH"), status))
-     * </pre>
-     *
-     * <p>
-     * <strong>Note:</strong> DecimalFormatSymbols automatically chooses the best numbering system based on the locale.
-     * In the examples above, the first three are using the Latin numbering system, and the fourth is using the Myanmar
-     * numbering system.
-     *
-     * <p>
-     * <strong>Note:</strong> The instance of DecimalFormatSymbols will be copied: changes made to the symbols object
-     * after passing it into the fluent chain will not be seen.
-     *
-     * <p>
-     * <strong>Note:</strong> Calling this method will override any previously specified DecimalFormatSymbols
-     * or NumberingSystem.
-     *
-     * <p>
-     * The default is to choose the symbols based on the locale specified in the fluent chain.
-     *
-     * @param symbols
-     *            The DecimalFormatSymbols to use.
-     * @return The fluent chain.
-     * @see DecimalFormatSymbols
-     * @stable ICU 60
-     */
-    Derived symbols(const DecimalFormatSymbols &symbols) const &;
-
-    /**
-     * Overload of symbols() for use on an rvalue reference.
-     *
-     * @param symbols
-     *            The DecimalFormatSymbols to use.
-     * @return The fluent chain.
-     * @see #symbols
-     * @stable ICU 62
-     */
-    Derived symbols(const DecimalFormatSymbols &symbols) &&;
-
-    /**
-     * Specifies that the given numbering system should be used when fetching symbols.
-     *
-     * <ul>
-     * <li>Latin numbering system: "12,345"
-     * <li>Myanmar numbering system: "၁၂,၃၄၅"
-     * <li>Math Sans Bold numbering system: "𝟭𝟮,𝟯𝟰𝟱"
-     * </ul>
-     *
-     * <p>
-     * Pass this method an instance of {@link NumberingSystem}. For example, to force the locale to always use the Latin
-     * alphabet numbering system (ASCII digits):
-     *
-     * <pre>
-     * NumberFormatter::with().adoptSymbols(NumberingSystem::createInstanceByName("latn", status))
-     * </pre>
-     *
-     * <p>
-     * <strong>Note:</strong> Calling this method will override any previously specified DecimalFormatSymbols
-     * or NumberingSystem.
-     *
-     * <p>
-     * The default is to choose the best numbering system for the locale.
-     *
-     * <p>
-     * This method takes ownership of a pointer in order to work nicely with the NumberingSystem factory methods.
-     *
-     * @param symbols
-     *            The NumberingSystem to use.
-     * @return The fluent chain.
-     * @see NumberingSystem
-     * @stable ICU 60
-     */
-    Derived adoptSymbols(NumberingSystem *symbols) const &;
-
-    /**
-     * Overload of adoptSymbols() for use on an rvalue reference.
-     *
-     * @param symbols
-     *            The NumberingSystem to use.
-     * @return The fluent chain.
-     * @see #adoptSymbols
-     * @stable ICU 62
-     */
-    Derived adoptSymbols(NumberingSystem *symbols) &&;
-
-    /**
-     * Sets the width of the unit (measure unit or currency).  Most common values:
-     *
-     * <ul>
-     * <li>Short: "$12.00", "12 m"
-     * <li>ISO Code: "USD 12.00"
-     * <li>Full name: "12.00 US dollars", "12 meters"
-     * </ul>
-     *
-     * <p>
-     * Pass an element from the {@link UNumberUnitWidth} enum to this setter. For example:
-     *
-     * <pre>
-     * NumberFormatter::with().unitWidth(UNumberUnitWidth::UNUM_UNIT_WIDTH_FULL_NAME)
-     * </pre>
-     *
-     * <p>
-     * The default is the SHORT width.
-     *
-     * @param width
-     *            The width to use when rendering numbers.
-     * @return The fluent chain
-     * @see UNumberUnitWidth
-     * @stable ICU 60
-     */
-    Derived unitWidth(UNumberUnitWidth width) const &;
-
-    /**
-     * Overload of unitWidth() for use on an rvalue reference.
-     *
-     * @param width
-     *            The width to use when rendering numbers.
-     * @return The fluent chain.
-     * @see #unitWidth
-     * @stable ICU 62
-     */
-    Derived unitWidth(UNumberUnitWidth width) &&;
-
-    /**
-     * Sets the plus/minus sign display strategy. Most common values:
-     *
-     * <ul>
-     * <li>Auto: "123", "-123"
-     * <li>Always: "+123", "-123"
-     * <li>Accounting: "$123", "($123)"
-     * </ul>
-     *
-     * <p>
-     * Pass an element from the {@link UNumberSignDisplay} enum to this setter. For example:
-     *
-     * <pre>
-     * NumberFormatter::with().sign(UNumberSignDisplay::UNUM_SIGN_ALWAYS)
-     * </pre>
-     *
-     * <p>
-     * The default is AUTO sign display.
-     *
-     * @param style
-     *            The sign display strategy to use when rendering numbers.
-     * @return The fluent chain
-     * @see UNumberSignDisplay
-     * @stable ICU 60
-     */
-    Derived sign(UNumberSignDisplay style) const &;
-
-    /**
-     * Overload of sign() for use on an rvalue reference.
-     *
-     * @param style
-     *            The sign display strategy to use when rendering numbers.
-     * @return The fluent chain.
-     * @see #sign
-     * @stable ICU 62
-     */
-    Derived sign(UNumberSignDisplay style) &&;
-
-    /**
-     * Sets the decimal separator display strategy. This affects integer numbers with no fraction part. Most common
-     * values:
-     *
-     * <ul>
-     * <li>Auto: "1"
-     * <li>Always: "1."
-     * </ul>
-     *
-     * <p>
-     * Pass an element from the {@link UNumberDecimalSeparatorDisplay} enum to this setter. For example:
-     *
-     * <pre>
-     * NumberFormatter::with().decimal(UNumberDecimalSeparatorDisplay::UNUM_DECIMAL_SEPARATOR_ALWAYS)
-     * </pre>
-     *
-     * <p>
-     * The default is AUTO decimal separator display.
-     *
-     * @param style
-     *            The decimal separator display strategy to use when rendering numbers.
-     * @return The fluent chain
-     * @see UNumberDecimalSeparatorDisplay
-     * @stable ICU 60
-     */
-    Derived decimal(UNumberDecimalSeparatorDisplay style) const &;
-
-    /**
-     * Overload of decimal() for use on an rvalue reference.
-     *
-     * @param style
-     *            The decimal separator display strategy to use when rendering numbers.
-     * @return The fluent chain.
-     * @see #decimal
-     * @stable ICU 62
-     */
-    Derived decimal(UNumberDecimalSeparatorDisplay style) &&;
-
-    /**
-     * Sets a scale (multiplier) to be used to scale the number by an arbitrary amount before formatting.
-     * Most common values:
-     *
-     * <ul>
-     * <li>Multiply by 100: useful for percentages.
-     * <li>Multiply by an arbitrary value: useful for unit conversions.
-     * </ul>
-     *
-     * <p>
-     * Pass an element from a {@link Scale} factory method to this setter. For example:
-     *
-     * <pre>
-     * NumberFormatter::with().scale(Scale::powerOfTen(2))
-     * </pre>
-     *
-     * <p>
-     * The default is to not apply any multiplier.
-     *
-     * @param scale
-     *            The scale to apply when rendering numbers.
-     * @return The fluent chain
-     * @stable ICU 62
-     */
-    Derived scale(const Scale &scale) const &;
-
-    /**
-     * Overload of scale() for use on an rvalue reference.
-     *
-     * @param scale
-     *            The scale to apply when rendering numbers.
-     * @return The fluent chain.
-     * @see #scale
-     * @stable ICU 62
-     */
-    Derived scale(const Scale &scale) &&;
-
-    /**
-     * Specifies the usage for which numbers will be formatted ("person-height",
-     * "road", "rainfall", etc.)
-     *
-     * When a `usage` is specified, the output unit will change depending on the
-     * `Locale` and the unit quantity. For example, formatting length
-     * measurements specified in meters:
-     *
-     * `NumberFormatter::with().usage("person").unit(MeasureUnit::getMeter()).locale("en-US")`
-     *   * When formatting 0.25, the output will be "10 inches".
-     *   * When formatting 1.50, the output will be "4 feet and 11 inches".
-     *
-     * The input unit specified via unit() determines the type of measurement
-     * being formatted (e.g. "length" when the unit is "foot"). The usage
-     * requested will be looked for only within this category of measurement
-     * units.
-     *
-     * The output unit can be found via FormattedNumber::getOutputUnit().
-     *
-     * If the usage has multiple parts (e.g. "land-agriculture-grain") and does
-     * not match a known usage preference, the last part will be dropped
-     * repeatedly until a match is found (e.g. trying "land-agriculture", then
-     * "land"). If a match is still not found, usage will fall back to
-     * "default".
-     *
-     * Setting usage to an empty string clears the usage (disables usage-based
-     * localized formatting).
-     *
-     * Setting a usage string but not a correct input unit will result in an
-     * U_ILLEGAL_ARGUMENT_ERROR.
-     *
-     * When using usage, specifying rounding or precision is unnecessary.
-     * Specifying a precision in some manner will override the default
-     * formatting.
-     *
-     * @param usage A `usage` parameter from the units resource. See the
-     * unitPreferenceData in *source/data/misc/units.txt*, generated from
-     * `unitPreferenceData` in [CLDR's
-     * supplemental/units.xml](https://github.com/unicode-org/cldr/blob/main/common/supplemental/units.xml).
-     * @return The fluent chain.
-     * @stable ICU 68
-     */
-    Derived usage(StringPiece usage) const &;
-
-    /**
-     * Overload of usage() for use on an rvalue reference.
-     *
-     * @param usage The unit `usage`.
-     * @return The fluent chain.
-     * @stable ICU 68
-     */
-    Derived usage(StringPiece usage) &&;
-
-#ifndef U_HIDE_DRAFT_API
-    /**
-     * Specifies the DisplayOptions. For example, UDisplayOptionsGrammaticalCase specifies
-     * the desired case for a unit formatter's output (e.g. accusative, dative, genitive).
-     *
-     * @param displayOptions
-     * @return The fluent chain.
-     * @draft ICU 72
-     */
-    Derived displayOptions(const DisplayOptions &displayOptions) const &;
-
-    /**
-     * Overload of displayOptions() for use on an rvalue reference.
-     *
-     * @param displayOptions
-     * @return The fluent chain.
-     * @draft ICU 72
-     */
-    Derived displayOptions(const DisplayOptions &displayOptions) &&;
-#endif // U_HIDE_DRAFT_API
-
-#ifndef U_HIDE_INTERNAL_API
-    /**
-     * NOTE: Use `displayOptions` instead. This method was part of
-     * an internal technology preview in ICU 69, but will be removed
-     * in ICU 73, in favor of `displayOptions`
-     *
-     * Specifies the desired case for a unit formatter's output (e.g.
-     * accusative, dative, genitive).
-     *
-     * @internal
-     */
-    Derived unitDisplayCase(StringPiece unitDisplayCase) const &;
-
-    /**
-     * NOTE: Use `displayOptions` instead. This method was part of
-     * an internal technology preview in ICU 69, but will be removed
-     * in ICU 73, in favor of `displayOptions`
-     *
-     * Overload of unitDisplayCase() for use on an rvalue reference.
-     *
-     * @internal
-     */
-    Derived unitDisplayCase(StringPiece unitDisplayCase) &&;
-#endif // U_HIDE_INTERNAL_API
-
-#ifndef U_HIDE_INTERNAL_API
-
-    /**
-     * Set the padding strategy. May be added in the future; see #13338.
-     *
-     * @internal ICU 60: This API is ICU internal only.
-     */
-    Derived padding(const impl::Padder &padder) const &;
-
-    /** @internal */
-    Derived padding(const impl::Padder &padder) &&;
-
-    /**
-     * Internal fluent setter to support a custom regulation threshold. A threshold of 1 causes the data structures to
-     * be built right away. A threshold of 0 prevents the data structures from being built.
-     *
-     * @internal ICU 60: This API is ICU internal only.
-     */
-    Derived threshold(int32_t threshold) const &;
-
-    /** @internal */
-    Derived threshold(int32_t threshold) &&;
-
-    /**
-     * Internal fluent setter to overwrite the entire macros object.
-     *
-     * @internal ICU 60: This API is ICU internal only.
-     */
-    Derived macros(const impl::MacroProps& macros) const &;
-
-    /** @internal */
-    Derived macros(const impl::MacroProps& macros) &&;
-
-    /** @internal */
-    Derived macros(impl::MacroProps&& macros) const &;
-
-    /** @internal */
-    Derived macros(impl::MacroProps&& macros) &&;
-
-#endif  /* U_HIDE_INTERNAL_API */
-
-    /**
-     * Creates a skeleton string representation of this number formatter. A skeleton string is a
-     * locale-agnostic serialized form of a number formatter.
-     *
-     * Not all options are capable of being represented in the skeleton string; for example, a
-     * DecimalFormatSymbols object. If any such option is encountered, the error code is set to
-     * U_UNSUPPORTED_ERROR.
-     *
-     * The returned skeleton is in normalized form, such that two number formatters with equivalent
-     * behavior should produce the same skeleton.
-     *
-     * For more information on number skeleton strings, see:
-     * https://unicode-org.github.io/icu/userguide/format_parse/numbers/skeletons.html
-     *
-     * @return A number skeleton string with behavior corresponding to this number formatter.
-     * @stable ICU 62
-     */
-    UnicodeString toSkeleton(UErrorCode& status) const;
-
-    /**
-     * Returns the current (Un)LocalizedNumberFormatter as a LocalPointer
-     * wrapping a heap-allocated copy of the current object.
-     *
-     * This is equivalent to new-ing the move constructor with a value object
-     * as the argument.
-     *
-     * @return A wrapped (Un)LocalizedNumberFormatter pointer, or a wrapped
-     *         nullptr on failure.
-     * @stable ICU 64
-     */
-    LocalPointer<Derived> clone() const &;
-
-    /**
-     * Overload of clone for use on an rvalue reference.
-     *
-     * @return A wrapped (Un)LocalizedNumberFormatter pointer, or a wrapped
-     *         nullptr on failure.
-     * @stable ICU 64
-     */
-    LocalPointer<Derived> clone() &&;
-
-    /**
-     * Sets the UErrorCode if an error occurred in the fluent chain.
-     * Preserves older error codes in the outErrorCode.
-     * @return true if U_FAILURE(outErrorCode)
-     * @stable ICU 60
-     */
-    UBool copyErrorTo(UErrorCode &outErrorCode) const {
-        if (U_FAILURE(outErrorCode)) {
-            // Do not overwrite the older error code
-            return true;
-        }
-        fMacros.copyErrorTo(outErrorCode);
-        return U_FAILURE(outErrorCode);
-    }
-
-    // NOTE: Uses default copy and move constructors.
-
-  private:
-    impl::MacroProps fMacros;
-
-    // Don't construct me directly!  Use (Un)LocalizedNumberFormatter.
-    NumberFormatterSettings() = default;
-
-    friend class LocalizedNumberFormatter;
-    friend class UnlocalizedNumberFormatter;
-
-    // Give NumberRangeFormatter access to the MacroProps
-    friend void impl::touchRangeLocales(impl::RangeMacroProps& macros);
-    friend class impl::NumberRangeFormatterImpl;
-};
-
-// Explicit instantiations in source/i18n/number_fluent.cpp.
-// (MSVC treats imports/exports of explicit instantiations differently.)
-#ifndef _MSC_VER
-extern template class NumberFormatterSettings<UnlocalizedNumberFormatter>;
-extern template class NumberFormatterSettings<LocalizedNumberFormatter>;
-#endif
-
-/**
- * A NumberFormatter that does not yet have a locale. In order to format numbers, a locale must be specified.
- *
- * Instances of this class are immutable and thread-safe.
- *
- * @see NumberFormatter
- * @stable ICU 60
- */
-class U_I18N_API UnlocalizedNumberFormatter
-        : public NumberFormatterSettings<UnlocalizedNumberFormatter>, public UMemory {
-
-  public:
-    /**
-     * Associate the given locale with the number formatter. The locale is used for picking the appropriate symbols,
-     * formats, and other data for number display.
-     *
-     * @param locale
-     *            The locale to use when loading data for number formatting.
-     * @return The fluent chain.
-     * @stable ICU 60
-     */
-    LocalizedNumberFormatter locale(const icu::Locale &locale) const &;
-
-    /**
-     * Overload of locale() for use on an rvalue reference.
-     *
-     * @param locale
-     *            The locale to use when loading data for number formatting.
-     * @return The fluent chain.
-     * @see #locale
-     * @stable ICU 62
-     */
-    LocalizedNumberFormatter locale(const icu::Locale &locale) &&;
-
-    /**
-     * Default constructor: puts the formatter into a valid but undefined state.
-     *
-     * @stable ICU 62
-     */
-    UnlocalizedNumberFormatter() = default;
-
-    /**
-     * Returns a copy of this UnlocalizedNumberFormatter.
-     * @stable ICU 60
-     */
-    UnlocalizedNumberFormatter(const UnlocalizedNumberFormatter &other);
-
-    /**
-     * Move constructor:
-     * The source UnlocalizedNumberFormatter will be left in a valid but undefined state.
-     * @stable ICU 62
-     */
-    UnlocalizedNumberFormatter(UnlocalizedNumberFormatter&& src) noexcept;
-
-    /**
-     * Copy assignment operator.
-     * @stable ICU 62
-     */
-    UnlocalizedNumberFormatter& operator=(const UnlocalizedNumberFormatter& other);
-
-    /**
-     * Move assignment operator:
-     * The source UnlocalizedNumberFormatter will be left in a valid but undefined state.
-     * @stable ICU 62
-     */
-    UnlocalizedNumberFormatter& operator=(UnlocalizedNumberFormatter&& src) noexcept;
-
-  private:
-    explicit UnlocalizedNumberFormatter(const NumberFormatterSettings<UnlocalizedNumberFormatter>& other);
-
-    explicit UnlocalizedNumberFormatter(
-            NumberFormatterSettings<UnlocalizedNumberFormatter>&& src) noexcept;
-
-    // To give the fluent setters access to this class's constructor:
-    friend class NumberFormatterSettings<UnlocalizedNumberFormatter>;
-
-    // To give NumberFormatter::with() access to this class's constructor:
-    friend class NumberFormatter;
-};
-
-/**
- * A NumberFormatter that has a locale associated with it; this means .format() methods are available.
- *
- * Instances of this class are immutable and thread-safe.
- *
- * @see NumberFormatter
- * @stable ICU 60
- */
-class U_I18N_API LocalizedNumberFormatter
-        : public NumberFormatterSettings<LocalizedNumberFormatter>, public UMemory {
-  public:
-    /**
-     * Format the given integer number to a string using the settings specified in the NumberFormatter fluent
-     * setting chain.
-     *
-     * @param value
-     *            The number to format.
-     * @param status
-     *            Set to an ErrorCode if one occurred in the setter chain or during formatting.
-     * @return A FormattedNumber object; call .toString() to get the string.
-     * @stable ICU 60
-     */
-    FormattedNumber formatInt(int64_t value, UErrorCode &status) const;
-
-    /**
-     * Format the given float or double to a string using the settings specified in the NumberFormatter fluent setting
-     * chain.
-     *
-     * @param value
-     *            The number to format.
-     * @param status
-     *            Set to an ErrorCode if one occurred in the setter chain or during formatting.
-     * @return A FormattedNumber object; call .toString() to get the string.
-     * @stable ICU 60
-     */
-    FormattedNumber formatDouble(double value, UErrorCode &status) const;
-
-    /**
-     * Format the given decimal number to a string using the settings
-     * specified in the NumberFormatter fluent setting chain.
-     * The syntax of the unformatted number is a "numeric string"
-     * as defined in the Decimal Arithmetic Specification, available at
-     * http://speleotrove.com/decimal
-     *
-     * @param value
-     *            The number to format.
-     * @param status
-     *            Set to an ErrorCode if one occurred in the setter chain or during formatting.
-     * @return A FormattedNumber object; call .toString() to get the string.
-     * @stable ICU 60
-     */
-    FormattedNumber formatDecimal(StringPiece value, UErrorCode& status) const;
-
-#ifndef U_HIDE_INTERNAL_API
-
-            
-    /**
-     * @internal
-     */
-    const DecimalFormatSymbols* getDecimalFormatSymbols() const;
-    
-    /** Internal method.
-     * @internal
-     */
-    FormattedNumber formatDecimalQuantity(const impl::DecimalQuantity& dq, UErrorCode& status) const;
-
-    /** Internal method for DecimalFormat compatibility.
-     * @internal
-     */
-    void getAffixImpl(bool isPrefix, bool isNegative, UnicodeString& result, UErrorCode& status) const;
-
-    /**
-     * Internal method for testing.
-     * @internal
-     */
-    const impl::NumberFormatterImpl* getCompiled() const;
-
-    /**
-     * Internal method for testing.
-     * @internal
-     */
-    int32_t getCallCount() const;
-
-#endif  /* U_HIDE_INTERNAL_API */
-
-    /**
-     * Creates a representation of this LocalizedNumberFormat as an icu::Format, enabling the use
-     * of this number formatter with APIs that need an object of that type, such as MessageFormat.
-     *
-     * This API is not intended to be used other than for enabling API compatibility. The formatDouble,
-     * formatInt, and formatDecimal methods should normally be used when formatting numbers, not the Format
-     * object returned by this method.
-     *
-     * The caller owns the returned object and must delete it when finished.
-     *
-     * @return A Format wrapping this LocalizedNumberFormatter.
-     * @stable ICU 62
-     */
-    Format* toFormat(UErrorCode& status) const;
-
-    /**
-     * Default constructor: puts the formatter into a valid but undefined state.
-     *
-     * @stable ICU 62
-     */
-    LocalizedNumberFormatter() = default;
-
-    /**
-     * Returns a copy of this LocalizedNumberFormatter.
-     * @stable ICU 60
-     */
-    LocalizedNumberFormatter(const LocalizedNumberFormatter &other);
-
-    /**
-     * Move constructor:
-     * The source LocalizedNumberFormatter will be left in a valid but undefined state.
-     * @stable ICU 62
-     */
-    LocalizedNumberFormatter(LocalizedNumberFormatter&& src) noexcept;
-
-    /**
-     * Copy assignment operator.
-     * @stable ICU 62
-     */
-    LocalizedNumberFormatter& operator=(const LocalizedNumberFormatter& other);
-
-    /**
-     * Move assignment operator:
-     * The source LocalizedNumberFormatter will be left in a valid but undefined state.
-     * @stable ICU 62
-     */
-    LocalizedNumberFormatter& operator=(LocalizedNumberFormatter&& src) noexcept;
-
-#ifndef U_HIDE_INTERNAL_API
-
-    /**
-     * This is the core entrypoint to the number formatting pipeline. It performs self-regulation: a static code path
-     * for the first few calls, and compiling a more efficient data structure if called repeatedly.
-     *
-     * <p>
-     * This function is very hot, being called in every call to the number formatting pipeline.
-     *
-     * @param results
-     *            The results object. This method will mutate it to save the results.
-     * @param status
-     * @internal
-     */
-    void formatImpl(impl::UFormattedNumberData *results, UErrorCode &status) const;
-
-#endif  /* U_HIDE_INTERNAL_API */
-
-    /**
-     * Destruct this LocalizedNumberFormatter, cleaning up any memory it might own.
-     * @stable ICU 60
-     */
-    ~LocalizedNumberFormatter();
-
-  private:
-    // Note: fCompiled can't be a LocalPointer because impl::NumberFormatterImpl is defined in an internal
-    // header, and LocalPointer needs the full class definition in order to delete the instance.
-    const impl::NumberFormatterImpl* fCompiled {nullptr};
-    char fUnsafeCallCount[8] {};  // internally cast to u_atomic_int32_t
-
-    // Owned pointer to a DecimalFormatWarehouse, used when copying a LocalizedNumberFormatter
-    // from a DecimalFormat.
-    const impl::DecimalFormatWarehouse* fWarehouse {nullptr};
-
-    explicit LocalizedNumberFormatter(const NumberFormatterSettings<LocalizedNumberFormatter>& other);
-
-    explicit LocalizedNumberFormatter(NumberFormatterSettings<LocalizedNumberFormatter>&& src) noexcept;
-
-    LocalizedNumberFormatter(const impl::MacroProps &macros, const Locale &locale);
-
-    LocalizedNumberFormatter(impl::MacroProps &&macros, const Locale &locale);
-
-    void resetCompiled();
-
-    void lnfMoveHelper(LocalizedNumberFormatter&& src);
-
-    void lnfCopyHelper(const LocalizedNumberFormatter& src, UErrorCode& status);
-
-    /**
-     * @return true if the compiled formatter is available.
-     */
-    bool computeCompiled(UErrorCode& status) const;
-
-    // To give the fluent setters access to this class's constructor:
-    friend class NumberFormatterSettings<UnlocalizedNumberFormatter>;
-    friend class NumberFormatterSettings<LocalizedNumberFormatter>;
-
-    // To give UnlocalizedNumberFormatter::locale() access to this class's constructor:
-    friend class UnlocalizedNumberFormatter;
-};
-
-#if (U_PF_WINDOWS <= U_PLATFORM && U_PLATFORM <= U_PF_CYGWIN) && defined(_MSC_VER)
-// Warning 4661.
-#pragma warning(pop)
-#endif
-
-/**
- * See the main description in numberformatter.h for documentation and examples.
- *
- * @stable ICU 60
- */
-class U_I18N_API NumberFormatter final {
-  public:
-    /**
-     * Call this method at the beginning of a NumberFormatter fluent chain in which the locale is not currently known at
-     * the call site.
-     *
-     * @return An {@link UnlocalizedNumberFormatter}, to be used for chaining.
-     * @stable ICU 60
-     */
-    static UnlocalizedNumberFormatter with();
-
-    /**
-     * Call this method at the beginning of a NumberFormatter fluent chain in which the locale is known at the call
-     * site.
-     *
-     * @param locale
-     *            The locale from which to load formats and symbols for number formatting.
-     * @return A {@link LocalizedNumberFormatter}, to be used for chaining.
-     * @stable ICU 60
-     */
-    static LocalizedNumberFormatter withLocale(const Locale &locale);
-
-    /**
-     * Call this method at the beginning of a NumberFormatter fluent chain to create an instance based
-     * on a given number skeleton string.
-     *
-     * It is possible for an error to occur while parsing. See the overload of this method if you are
-     * interested in the location of a possible parse error.
-     *
-     * For more information on number skeleton strings, see:
-     * https://unicode-org.github.io/icu/userguide/format_parse/numbers/skeletons.html
-     *
-     * @param skeleton
-     *            The skeleton string off of which to base this NumberFormatter.
-     * @param status
-     *            Set to U_NUMBER_SKELETON_SYNTAX_ERROR if the skeleton was invalid.
-     * @return An UnlocalizedNumberFormatter, to be used for chaining.
-     * @stable ICU 62
-     */
-    static UnlocalizedNumberFormatter forSkeleton(const UnicodeString& skeleton, UErrorCode& status);
-
-    /**
-     * Call this method at the beginning of a NumberFormatter fluent chain to create an instance based
-     * on a given number skeleton string.
-     *
-     * If an error occurs while parsing the skeleton string, the offset into the skeleton string at
-     * which the error occurred will be saved into the UParseError, if provided.
-     *
-     * For more information on number skeleton strings, see:
-     * https://unicode-org.github.io/icu/userguide/format_parse/numbers/skeletons.html
-     *
-     * @param skeleton
-     *            The skeleton string off of which to base this NumberFormatter.
-     * @param perror
-     *            A parse error struct populated if an error occurs when parsing.
- *                If no error occurs, perror.offset will be set to -1.
-     * @param status
-     *            Set to U_NUMBER_SKELETON_SYNTAX_ERROR if the skeleton was invalid.
-     * @return An UnlocalizedNumberFormatter, to be used for chaining.
-     * @stable ICU 64
-     */
-    static UnlocalizedNumberFormatter forSkeleton(const UnicodeString& skeleton,
-                                                  UParseError& perror, UErrorCode& status);
-
-    /**
-     * Use factory methods instead of the constructor to create a NumberFormatter.
-     */
-    NumberFormatter() = delete;
-};
-
-}  // namespace number
-U_NAMESPACE_END
-
-#endif /* #if !UCONFIG_NO_FORMATTING */
-
-#endif /* U_SHOW_CPLUSPLUS_API */
-
-#endif // __NUMBERFORMATTER_H__
->>>>>>> a8a80be5
+// © 2017 and later: Unicode, Inc. and others.
+// License & terms of use: http://www.unicode.org/copyright.html
+
+#ifndef __NUMBERFORMATTER_H__
+#define __NUMBERFORMATTER_H__
+
+#include "unicode/utypes.h"
+
+#if U_SHOW_CPLUSPLUS_API
+
+#if !UCONFIG_NO_FORMATTING
+
+#include "unicode/appendable.h"
+#include "unicode/bytestream.h"
+#include "unicode/currunit.h"
+#include "unicode/dcfmtsym.h"
+#include "unicode/displayoptions.h"
+#include "unicode/fieldpos.h"
+#include "unicode/fpositer.h"
+#include "unicode/measunit.h"
+#include "unicode/nounit.h"
+#include "unicode/parseerr.h"
+#include "unicode/plurrule.h"
+#include "unicode/ucurr.h"
+#include "unicode/unum.h"
+#include "unicode/unumberformatter.h"
+#include "unicode/uobject.h"
+#include "unicode/unumberoptions.h"
+#include "unicode/formattednumber.h"
+
+/**
+ * \file
+ * \brief C++ API: All-in-one formatter for localized numbers, currencies, and units.
+ * 
+ * For a full list of options, see icu::number::NumberFormatterSettings.
+ *
+ * <pre>
+ * // Most basic usage:
+ * NumberFormatter::withLocale(...).format(123).toString();  // 1,234 in en-US
+ *
+ * // Custom notation, unit, and rounding precision:
+ * NumberFormatter::with()
+ *     .notation(Notation::compactShort())
+ *     .unit(CurrencyUnit("EUR", status))
+ *     .precision(Precision::maxDigits(2))
+ *     .locale(...)
+ *     .format(1234)
+ *     .toString();  // €1.2K in en-US
+ *
+ * // Create a formatter in a singleton by value for use later:
+ * static const LocalizedNumberFormatter formatter = NumberFormatter::withLocale(...)
+ *     .unit(NoUnit::percent())
+ *     .precision(Precision::fixedFraction(3));
+ * formatter.format(5.9831).toString();  // 5.983% in en-US
+ *
+ * // Create a "template" in a singleton unique_ptr but without setting a locale until the call site:
+ * std::unique_ptr<UnlocalizedNumberFormatter> template = NumberFormatter::with()
+ *     .sign(UNumberSignDisplay::UNUM_SIGN_ALWAYS)
+ *     .unit(MeasureUnit::getMeter())
+ *     .unitWidth(UNumberUnitWidth::UNUM_UNIT_WIDTH_FULL_NAME)
+ *     .clone();
+ * template->locale(...).format(1234).toString();  // +1,234 meters in en-US
+ * </pre>
+ *
+ * <p>
+ * This API offers more features than DecimalFormat and is geared toward new users of ICU.
+ *
+ * <p>
+ * NumberFormatter instances (i.e., LocalizedNumberFormatter and UnlocalizedNumberFormatter)
+ * are immutable and thread safe. This means that invoking a configuration method has no
+ * effect on the receiving instance; you must store and use the new number formatter instance it returns instead.
+ *
+ * <pre>
+ * UnlocalizedNumberFormatter formatter = UnlocalizedNumberFormatter::with().notation(Notation::scientific());
+ * formatter.precision(Precision.maxFraction(2)); // does nothing!
+ * formatter.locale(Locale.getEnglish()).format(9.8765).toString(); // prints "9.8765E0", not "9.88E0"
+ * </pre>
+ *
+ * <p>
+ * This API is based on the <em>fluent</em> design pattern popularized by libraries such as Google's Guava. For
+ * extensive details on the design of this API, read <a href="https://goo.gl/szi5VB">the design doc</a>.
+ *
+ * @author Shane Carr
+ */
+
+U_NAMESPACE_BEGIN
+
+// Forward declarations:
+class IFixedDecimal;
+class FieldPositionIteratorHandler;
+class FormattedStringBuilder;
+
+namespace numparse {
+namespace impl {
+
+// Forward declarations:
+class NumberParserImpl;
+class MultiplierParseHandler;
+
+}
+}
+
+namespace units {
+
+// Forward declarations:
+class UnitsRouter;
+
+} // namespace units
+
+namespace number {  // icu::number
+
+// Forward declarations:
+class UnlocalizedNumberFormatter;
+class LocalizedNumberFormatter;
+class SimpleNumberFormatter;
+class FormattedNumber;
+class Notation;
+class ScientificNotation;
+class Precision;
+class FractionPrecision;
+class CurrencyPrecision;
+class IncrementPrecision;
+class IntegerWidth;
+
+namespace impl {
+
+// can't be #ifndef U_HIDE_INTERNAL_API; referenced throughout this file in public classes
+/**
+ * Datatype for minimum/maximum fraction digits. Must be able to hold kMaxIntFracSig.
+ *
+ * @internal
+ */
+typedef int16_t digits_t;
+
+// can't be #ifndef U_HIDE_INTERNAL_API; needed for struct initialization
+/**
+ * Use a default threshold of 3. This means that the third time .format() is called, the data structures get built
+ * using the "safe" code path. The first two calls to .format() will trigger the unsafe code path.
+ *
+ * @internal
+ */
+static constexpr int32_t kInternalDefaultThreshold = 3;
+
+// Forward declarations:
+class Padder;
+struct MacroProps;
+struct MicroProps;
+class DecimalQuantity;
+class UFormattedNumberData;
+class NumberFormatterImpl;
+struct ParsedPatternInfo;
+class ScientificModifier;
+class MultiplierProducer;
+class RoundingImpl;
+class ScientificHandler;
+class Modifier;
+class AffixPatternProvider;
+class NumberPropertyMapper;
+struct DecimalFormatProperties;
+class MultiplierFormatHandler;
+class CurrencySymbols;
+class GeneratorHelpers;
+class DecNum;
+class NumberRangeFormatterImpl;
+struct RangeMacroProps;
+struct UFormattedNumberImpl;
+class MutablePatternModifier;
+class ImmutablePatternModifier;
+struct DecimalFormatWarehouse;
+struct SimpleMicroProps;
+class AdoptingSignumModifierStore;
+
+/**
+ * Used for NumberRangeFormatter and implemented in numrange_fluent.cpp.
+ * Declared here so it can be friended.
+ *
+ * @internal
+ */
+void touchRangeLocales(impl::RangeMacroProps& macros);
+
+} // namespace impl
+
+/**
+ * Extra name reserved in case it is needed in the future.
+ *
+ * @stable ICU 63
+ */
+typedef Notation CompactNotation;
+
+/**
+ * Extra name reserved in case it is needed in the future.
+ *
+ * @stable ICU 63
+ */
+typedef Notation SimpleNotation;
+
+/**
+ * A class that defines the notation style to be used when formatting numbers in NumberFormatter.
+ *
+ * @stable ICU 60
+ */
+class U_I18N_API Notation : public UMemory {
+  public:
+    /**
+     * Print the number using scientific notation (also known as scientific form, standard index form, or standard form
+     * in the UK). The format for scientific notation varies by locale; for example, many Western locales display the
+     * number in the form "#E0", where the number is displayed with one digit before the decimal separator, zero or more
+     * digits after the decimal separator, and the corresponding power of 10 displayed after the "E".
+     *
+     * <p>
+     * Example outputs in <em>en-US</em> when printing 8.765E4 through 8.765E-3:
+     *
+     * <pre>
+     * 8.765E4
+     * 8.765E3
+     * 8.765E2
+     * 8.765E1
+     * 8.765E0
+     * 8.765E-1
+     * 8.765E-2
+     * 8.765E-3
+     * 0E0
+     * </pre>
+     *
+     * @return A ScientificNotation for chaining or passing to the NumberFormatter notation() setter.
+     * @stable ICU 60
+     */
+    static ScientificNotation scientific();
+
+    /**
+     * Print the number using engineering notation, a variant of scientific notation in which the exponent must be
+     * divisible by 3.
+     *
+     * <p>
+     * Example outputs in <em>en-US</em> when printing 8.765E4 through 8.765E-3:
+     *
+     * <pre>
+     * 87.65E3
+     * 8.765E3
+     * 876.5E0
+     * 87.65E0
+     * 8.765E0
+     * 876.5E-3
+     * 87.65E-3
+     * 8.765E-3
+     * 0E0
+     * </pre>
+     *
+     * @return A ScientificNotation for chaining or passing to the NumberFormatter notation() setter.
+     * @stable ICU 60
+     */
+    static ScientificNotation engineering();
+
+    /**
+     * Print the number using short-form compact notation.
+     *
+     * <p>
+     * <em>Compact notation</em>, defined in Unicode Technical Standard #35 Part 3 Section 2.4.1, prints numbers with
+     * localized prefixes or suffixes corresponding to different powers of ten. Compact notation is similar to
+     * engineering notation in how it scales numbers.
+     *
+     * <p>
+     * Compact notation is ideal for displaying large numbers (over ~1000) to humans while at the same time minimizing
+     * screen real estate.
+     *
+     * <p>
+     * In short form, the powers of ten are abbreviated. In <em>en-US</em>, the abbreviations are "K" for thousands, "M"
+     * for millions, "B" for billions, and "T" for trillions. Example outputs in <em>en-US</em> when printing 8.765E7
+     * through 8.765E0:
+     *
+     * <pre>
+     * 88M
+     * 8.8M
+     * 876K
+     * 88K
+     * 8.8K
+     * 876
+     * 88
+     * 8.8
+     * </pre>
+     *
+     * <p>
+     * When compact notation is specified without an explicit rounding precision, numbers are rounded off to the closest
+     * integer after scaling the number by the corresponding power of 10, but with a digit shown after the decimal
+     * separator if there is only one digit before the decimal separator. The default compact notation rounding precision
+     * is equivalent to:
+     *
+     * <pre>
+     * Precision::integer().withMinDigits(2)
+     * </pre>
+     *
+     * @return A CompactNotation for passing to the NumberFormatter notation() setter.
+     * @stable ICU 60
+     */
+    static CompactNotation compactShort();
+
+    /**
+     * Print the number using long-form compact notation. For more information on compact notation, see
+     * {@link #compactShort}.
+     *
+     * <p>
+     * In long form, the powers of ten are spelled out fully. Example outputs in <em>en-US</em> when printing 8.765E7
+     * through 8.765E0:
+     *
+     * <pre>
+     * 88 million
+     * 8.8 million
+     * 876 thousand
+     * 88 thousand
+     * 8.8 thousand
+     * 876
+     * 88
+     * 8.8
+     * </pre>
+     *
+     * @return A CompactNotation for passing to the NumberFormatter notation() setter.
+     * @stable ICU 60
+     */
+    static CompactNotation compactLong();
+
+    /**
+     * Print the number using simple notation without any scaling by powers of ten. This is the default behavior.
+     *
+     * <p>
+     * Since this is the default behavior, this method needs to be called only when it is necessary to override a
+     * previous setting.
+     *
+     * <p>
+     * Example outputs in <em>en-US</em> when printing 8.765E7 through 8.765E0:
+     *
+     * <pre>
+     * 87,650,000
+     * 8,765,000
+     * 876,500
+     * 87,650
+     * 8,765
+     * 876.5
+     * 87.65
+     * 8.765
+     * </pre>
+     *
+     * @return A SimpleNotation for passing to the NumberFormatter notation() setter.
+     * @stable ICU 60
+     */
+    static SimpleNotation simple();
+
+  private:
+    enum NotationType {
+        NTN_SCIENTIFIC, NTN_COMPACT, NTN_SIMPLE, NTN_ERROR
+    } fType;
+
+    union NotationUnion {
+        // For NTN_SCIENTIFIC
+        /** @internal (private) */
+        struct ScientificSettings {
+            /** @internal (private) */
+            int8_t fEngineeringInterval;
+            /** @internal (private) */
+            bool fRequireMinInt;
+            /** @internal (private) */
+            impl::digits_t fMinExponentDigits;
+            /** @internal (private) */
+            UNumberSignDisplay fExponentSignDisplay;
+        } scientific;
+
+        // For NTN_COMPACT
+        UNumberCompactStyle compactStyle;
+
+        // For NTN_ERROR
+        UErrorCode errorCode;
+    } fUnion;
+
+    typedef NotationUnion::ScientificSettings ScientificSettings;
+
+    Notation(const NotationType &type, const NotationUnion &union_) : fType(type), fUnion(union_) {}
+
+    Notation(UErrorCode errorCode) : fType(NTN_ERROR) {
+        fUnion.errorCode = errorCode;
+    }
+
+    Notation() : fType(NTN_SIMPLE), fUnion() {}
+
+    UBool copyErrorTo(UErrorCode &status) const {
+        if (fType == NTN_ERROR) {
+            status = fUnion.errorCode;
+            return true;
+        }
+        return false;
+    }
+
+    // To allow MacroProps to initialize empty instances:
+    friend struct impl::MacroProps;
+    friend class ScientificNotation;
+
+    // To allow implementation to access internal types:
+    friend class impl::NumberFormatterImpl;
+    friend class impl::ScientificModifier;
+    friend class impl::ScientificHandler;
+
+    // To allow access to the skeleton generation code:
+    friend class impl::GeneratorHelpers;
+};
+
+/**
+ * A class that defines the scientific notation style to be used when formatting numbers in NumberFormatter.
+ *
+ * <p>
+ * To create a ScientificNotation, use one of the factory methods in {@link Notation}.
+ *
+ * @stable ICU 60
+ */
+class U_I18N_API ScientificNotation : public Notation {
+  public:
+    /**
+     * Sets the minimum number of digits to show in the exponent of scientific notation, padding with zeros if
+     * necessary. Useful for fixed-width display.
+     *
+     * <p>
+     * For example, with minExponentDigits=2, the number 123 will be printed as "1.23E02" in <em>en-US</em> instead of
+     * the default "1.23E2".
+     *
+     * @param minExponentDigits
+     *            The minimum number of digits to show in the exponent.
+     * @return A ScientificNotation, for chaining.
+     * @stable ICU 60
+     */
+    ScientificNotation withMinExponentDigits(int32_t minExponentDigits) const;
+
+    /**
+     * Sets whether to show the sign on positive and negative exponents in scientific notation. The default is AUTO,
+     * showing the minus sign but not the plus sign.
+     *
+     * <p>
+     * For example, with exponentSignDisplay=ALWAYS, the number 123 will be printed as "1.23E+2" in <em>en-US</em>
+     * instead of the default "1.23E2".
+     *
+     * @param exponentSignDisplay
+     *            The strategy for displaying the sign in the exponent.
+     * @return A ScientificNotation, for chaining.
+     * @stable ICU 60
+     */
+    ScientificNotation withExponentSignDisplay(UNumberSignDisplay exponentSignDisplay) const;
+
+  private:
+    // Inherit constructor
+    using Notation::Notation;
+
+    // Raw constructor for NumberPropertyMapper
+    ScientificNotation(int8_t fEngineeringInterval, bool fRequireMinInt, impl::digits_t fMinExponentDigits,
+                       UNumberSignDisplay fExponentSignDisplay);
+
+    friend class Notation;
+
+    // So that NumberPropertyMapper can create instances
+    friend class impl::NumberPropertyMapper;
+};
+
+/**
+ * Extra name reserved in case it is needed in the future.
+ *
+ * @stable ICU 63
+ */
+typedef Precision SignificantDigitsPrecision;
+
+/**
+ * A class that defines the rounding precision to be used when formatting numbers in NumberFormatter.
+ *
+ * <p>
+ * To create a Precision, use one of the factory methods.
+ *
+ * @stable ICU 60
+ */
+class U_I18N_API Precision : public UMemory {
+
+  public:
+    /**
+     * Show all available digits to full precision.
+     *
+     * <p>
+     * <strong>NOTE:</strong> When formatting a <em>double</em>, this method, along with {@link #minFraction} and
+     * {@link #minSignificantDigits}, will trigger complex algorithm similar to <em>Dragon4</em> to determine the
+     * low-order digits and the number of digits to display based on the value of the double.
+     * If the number of fraction places or significant digits can be bounded, consider using {@link #maxFraction}
+     * or {@link #maxSignificantDigits} instead to maximize performance.
+     * For more information, read the following blog post.
+     *
+     * <p>
+     * http://www.serpentine.com/blog/2011/06/29/here-be-dragons-advances-in-problems-you-didnt-even-know-you-had/
+     *
+     * @return A Precision for chaining or passing to the NumberFormatter precision() setter.
+     * @stable ICU 60
+     */
+    static Precision unlimited();
+
+    /**
+     * Show numbers rounded if necessary to the nearest integer.
+     *
+     * @return A FractionPrecision for chaining or passing to the NumberFormatter precision() setter.
+     * @stable ICU 60
+     */
+    static FractionPrecision integer();
+
+    /**
+     * Show numbers rounded if necessary to a certain number of fraction places (numerals after the decimal separator).
+     * Additionally, pad with zeros to ensure that this number of places are always shown.
+     *
+     * <p>
+     * Example output with minMaxFractionPlaces = 3:
+     *
+     * <p>
+     * 87,650.000<br>
+     * 8,765.000<br>
+     * 876.500<br>
+     * 87.650<br>
+     * 8.765<br>
+     * 0.876<br>
+     * 0.088<br>
+     * 0.009<br>
+     * 0.000 (zero)
+     *
+     * <p>
+     * This method is equivalent to {@link #minMaxFraction} with both arguments equal.
+     *
+     * @param minMaxFractionPlaces
+     *            The minimum and maximum number of numerals to display after the decimal separator (rounding if too
+     *            long or padding with zeros if too short).
+     * @return A FractionPrecision for chaining or passing to the NumberFormatter precision() setter.
+     * @stable ICU 60
+     */
+    static FractionPrecision fixedFraction(int32_t minMaxFractionPlaces);
+
+    /**
+     * Always show at least a certain number of fraction places after the decimal separator, padding with zeros if
+     * necessary. Do not perform rounding (display numbers to their full precision).
+     *
+     * <p>
+     * <strong>NOTE:</strong> If you are formatting <em>doubles</em>, see the performance note in {@link #unlimited}.
+     *
+     * @param minFractionPlaces
+     *            The minimum number of numerals to display after the decimal separator (padding with zeros if
+     *            necessary).
+     * @return A FractionPrecision for chaining or passing to the NumberFormatter precision() setter.
+     * @stable ICU 60
+     */
+    static FractionPrecision minFraction(int32_t minFractionPlaces);
+
+    /**
+     * Show numbers rounded if necessary to a certain number of fraction places (numerals after the decimal separator).
+     * Unlike the other fraction rounding strategies, this strategy does <em>not</em> pad zeros to the end of the
+     * number.
+     *
+     * @param maxFractionPlaces
+     *            The maximum number of numerals to display after the decimal mark (rounding if necessary).
+     * @return A FractionPrecision for chaining or passing to the NumberFormatter precision() setter.
+     * @stable ICU 60
+     */
+    static FractionPrecision maxFraction(int32_t maxFractionPlaces);
+
+    /**
+     * Show numbers rounded if necessary to a certain number of fraction places (numerals after the decimal separator);
+     * in addition, always show at least a certain number of places after the decimal separator, padding with zeros if
+     * necessary.
+     *
+     * @param minFractionPlaces
+     *            The minimum number of numerals to display after the decimal separator (padding with zeros if
+     *            necessary).
+     * @param maxFractionPlaces
+     *            The maximum number of numerals to display after the decimal separator (rounding if necessary).
+     * @return A FractionPrecision for chaining or passing to the NumberFormatter precision() setter.
+     * @stable ICU 60
+     */
+    static FractionPrecision minMaxFraction(int32_t minFractionPlaces, int32_t maxFractionPlaces);
+
+    /**
+     * Show numbers rounded if necessary to a certain number of significant digits or significant figures. Additionally,
+     * pad with zeros to ensure that this number of significant digits/figures are always shown.
+     *
+     * <p>
+     * This method is equivalent to {@link #minMaxSignificantDigits} with both arguments equal.
+     *
+     * @param minMaxSignificantDigits
+     *            The minimum and maximum number of significant digits to display (rounding if too long or padding with
+     *            zeros if too short).
+     * @return A precision for chaining or passing to the NumberFormatter precision() setter.
+     * @stable ICU 62
+     */
+    static SignificantDigitsPrecision fixedSignificantDigits(int32_t minMaxSignificantDigits);
+
+    /**
+     * Always show at least a certain number of significant digits/figures, padding with zeros if necessary. Do not
+     * perform rounding (display numbers to their full precision).
+     *
+     * <p>
+     * <strong>NOTE:</strong> If you are formatting <em>doubles</em>, see the performance note in {@link #unlimited}.
+     *
+     * @param minSignificantDigits
+     *            The minimum number of significant digits to display (padding with zeros if too short).
+     * @return A precision for chaining or passing to the NumberFormatter precision() setter.
+     * @stable ICU 62
+     */
+    static SignificantDigitsPrecision minSignificantDigits(int32_t minSignificantDigits);
+
+    /**
+     * Show numbers rounded if necessary to a certain number of significant digits/figures.
+     *
+     * @param maxSignificantDigits
+     *            The maximum number of significant digits to display (rounding if too long).
+     * @return A precision for chaining or passing to the NumberFormatter precision() setter.
+     * @stable ICU 62
+     */
+    static SignificantDigitsPrecision maxSignificantDigits(int32_t maxSignificantDigits);
+
+    /**
+     * Show numbers rounded if necessary to a certain number of significant digits/figures; in addition, always show at
+     * least a certain number of significant digits, padding with zeros if necessary.
+     *
+     * @param minSignificantDigits
+     *            The minimum number of significant digits to display (padding with zeros if necessary).
+     * @param maxSignificantDigits
+     *            The maximum number of significant digits to display (rounding if necessary).
+     * @return A precision for chaining or passing to the NumberFormatter precision() setter.
+     * @stable ICU 62
+     */
+    static SignificantDigitsPrecision minMaxSignificantDigits(int32_t minSignificantDigits,
+                                                              int32_t maxSignificantDigits);
+
+    /**
+     * Show numbers rounded if necessary to the closest multiple of a certain rounding increment. For example, if the
+     * rounding increment is 0.5, then round 1.2 to 1 and round 1.3 to 1.5.
+     *
+     * <p>
+     * In order to ensure that numbers are padded to the appropriate number of fraction places, call
+     * withMinFraction() on the return value of this method.
+     * For example, to round to the nearest 0.5 and always display 2 numerals after the
+     * decimal separator (to display 1.2 as "1.00" and 1.3 as "1.50"), you can run:
+     *
+     * <pre>
+     * Precision::increment(0.5).withMinFraction(2)
+     * </pre>
+     *
+     * @param roundingIncrement
+     *            The increment to which to round numbers.
+     * @return A precision for chaining or passing to the NumberFormatter precision() setter.
+     * @stable ICU 60
+     */
+    static IncrementPrecision increment(double roundingIncrement);
+
+    /**
+     * Version of `Precision::increment()` that takes an integer at a particular power of 10.
+     *
+     * To round to the nearest 0.5 and display 2 fraction digits, with this function, you should write one of the following:
+     *
+     * <pre>
+     * Precision::incrementExact(5, -1).withMinFraction(2)
+     * Precision::incrementExact(50, -2).withMinFraction(2)
+     * Precision::incrementExact(50, -2)
+     * </pre>
+     *
+     * This is analagous to ICU4J `Precision.increment(new BigDecimal("0.50"))`.
+     *
+     * This behavior is modeled after ECMA-402. For more information, see:
+     * https://developer.mozilla.org/en-US/docs/Web/JavaScript/Reference/Global_Objects/Intl/NumberFormat/NumberFormat#roundingincrement
+     *
+     * @param mantissa
+     *            The increment to which to round numbers.
+     * @param magnitude
+     *            The power of 10 of the ones digit of the mantissa.
+     * @return A precision for chaining or passing to the NumberFormatter precision() setter.
+     * @stable ICU 71
+     */
+    static IncrementPrecision incrementExact(uint64_t mantissa, int16_t magnitude);
+
+    /**
+     * Show numbers rounded and padded according to the rules for the currency unit. The most common
+     * rounding precision settings for currencies include <code>Precision::fixedFraction(2)</code>,
+     * <code>Precision::integer()</code>, and <code>Precision::increment(0.05)</code> for cash transactions
+     * ("nickel rounding").
+     *
+     * <p>
+     * The exact rounding details will be resolved at runtime based on the currency unit specified in the
+     * NumberFormatter chain. To round according to the rules for one currency while displaying the symbol for another
+     * currency, the withCurrency() method can be called on the return value of this method.
+     *
+     * @param currencyUsage
+     *            Either STANDARD (for digital transactions) or CASH (for transactions where the rounding increment may
+     *            be limited by the available denominations of cash or coins).
+     * @return A CurrencyPrecision for chaining or passing to the NumberFormatter precision() setter.
+     * @stable ICU 60
+     */
+    static CurrencyPrecision currency(UCurrencyUsage currencyUsage);
+
+    /**
+     * Configure how trailing zeros are displayed on numbers. For example, to hide trailing zeros
+     * when the number is an integer, use UNUM_TRAILING_ZERO_HIDE_IF_WHOLE.
+     *
+     * @param trailingZeroDisplay Option to configure the display of trailing zeros.
+     * @stable ICU 69
+     */
+    Precision trailingZeroDisplay(UNumberTrailingZeroDisplay trailingZeroDisplay) const;
+
+  private:
+    enum PrecisionType {
+        RND_BOGUS,
+        RND_NONE,
+        RND_FRACTION,
+        RND_SIGNIFICANT,
+        RND_FRACTION_SIGNIFICANT,
+
+        // Used for strange increments like 3.14.
+        RND_INCREMENT,
+
+        // Used for increments with 1 as the only digit. This is different than fraction
+        // rounding because it supports having additional trailing zeros. For example, this
+        // class is used to round with the increment 0.010.
+        RND_INCREMENT_ONE,
+
+        // Used for increments with 5 as the only digit (nickel rounding).
+        RND_INCREMENT_FIVE,
+
+        RND_CURRENCY,
+        RND_ERROR
+    } fType;
+
+    union PrecisionUnion {
+        /** @internal (private) */
+        struct FractionSignificantSettings {
+            // For RND_FRACTION, RND_SIGNIFICANT, and RND_FRACTION_SIGNIFICANT
+            /** @internal (private) */
+            impl::digits_t fMinFrac;
+            /** @internal (private) */
+            impl::digits_t fMaxFrac;
+            /** @internal (private) */
+            impl::digits_t fMinSig;
+            /** @internal (private) */
+            impl::digits_t fMaxSig;
+            /** @internal (private) */
+            UNumberRoundingPriority fPriority;
+            /**
+             * Whether to retain trailing zeros based on the looser strategy.
+             * @internal (private)
+             */
+            bool fRetain;
+        } fracSig;
+        /** @internal (private) */
+        struct IncrementSettings {
+            // For RND_INCREMENT, RND_INCREMENT_ONE, and RND_INCREMENT_FIVE
+            // Note: This is a union, so we shouldn't own memory, since
+            // the default destructor would leak it.
+            /** @internal (private) */
+            uint64_t fIncrement;
+            /** @internal (private) */
+            impl::digits_t fIncrementMagnitude;
+            /** @internal (private) */
+            impl::digits_t fMinFrac;
+        } increment;
+        UCurrencyUsage currencyUsage; // For RND_CURRENCY
+        UErrorCode errorCode; // For RND_ERROR
+    } fUnion;
+
+    UNumberTrailingZeroDisplay fTrailingZeroDisplay = UNUM_TRAILING_ZERO_AUTO;
+
+    typedef PrecisionUnion::FractionSignificantSettings FractionSignificantSettings;
+    typedef PrecisionUnion::IncrementSettings IncrementSettings;
+
+    Precision(const PrecisionType& type, const PrecisionUnion& union_)
+            : fType(type), fUnion(union_) {}
+
+    Precision(UErrorCode errorCode) : fType(RND_ERROR) {
+        fUnion.errorCode = errorCode;
+    }
+
+    Precision() : fType(RND_BOGUS) {}
+
+    bool isBogus() const {
+        return fType == RND_BOGUS;
+    }
+
+    UBool copyErrorTo(UErrorCode &status) const {
+        if (fType == RND_ERROR) {
+            status = fUnion.errorCode;
+            return true;
+        }
+        return false;
+    }
+
+    // On the parent type so that this method can be called internally on Precision instances.
+    Precision withCurrency(const CurrencyUnit &currency, UErrorCode &status) const;
+
+    static FractionPrecision constructFraction(int32_t minFrac, int32_t maxFrac);
+
+    static Precision constructSignificant(int32_t minSig, int32_t maxSig);
+
+    static Precision constructFractionSignificant(
+        const FractionPrecision &base,
+        int32_t minSig,
+        int32_t maxSig,
+        UNumberRoundingPriority priority,
+        bool retain);
+
+    static IncrementPrecision constructIncrement(uint64_t increment, impl::digits_t magnitude);
+
+    static CurrencyPrecision constructCurrency(UCurrencyUsage usage);
+
+    // To allow MacroProps/MicroProps to initialize bogus instances:
+    friend struct impl::MacroProps;
+    friend struct impl::MicroProps;
+
+    // To allow NumberFormatterImpl to access isBogus() and other internal methods:
+    friend class impl::NumberFormatterImpl;
+
+    // To allow NumberPropertyMapper to create instances from DecimalFormatProperties:
+    friend class impl::NumberPropertyMapper;
+
+    // To allow access to the main implementation class:
+    friend class impl::RoundingImpl;
+
+    // To allow child classes to call private methods:
+    friend class FractionPrecision;
+    friend class CurrencyPrecision;
+    friend class IncrementPrecision;
+
+    // To allow access to the skeleton generation code:
+    friend class impl::GeneratorHelpers;
+
+    // To allow access to isBogus and the default (bogus) constructor:
+    friend class units::UnitsRouter;
+};
+
+/**
+ * A class that defines a rounding precision based on a number of fraction places and optionally significant digits to be
+ * used when formatting numbers in NumberFormatter.
+ *
+ * <p>
+ * To create a FractionPrecision, use one of the factory methods on Precision.
+ *
+ * @stable ICU 60
+ */
+class U_I18N_API FractionPrecision : public Precision {
+  public:
+    /**
+     * Override maximum fraction digits with maximum significant digits depending on the magnitude
+     * of the number. See UNumberRoundingPriority.
+     *
+     * @param minSignificantDigits
+     *            Pad trailing zeros to achieve this minimum number of significant digits.
+     * @param maxSignificantDigits
+     *            Round the number to achieve this maximum number of significant digits.
+     * @param priority
+     *            How to disambiguate between fraction digits and significant digits.
+     * @return A precision for chaining or passing to the NumberFormatter precision() setter.
+     *
+     * @stable ICU 69
+     */
+    Precision withSignificantDigits(
+        int32_t minSignificantDigits,
+        int32_t maxSignificantDigits,
+        UNumberRoundingPriority priority) const;
+
+    /**
+     * Ensure that no less than this number of significant digits are retained when rounding
+     * according to fraction rules.
+     *
+     * For example, with integer rounding, the number 3.141 becomes "3". However, with minimum
+     * figures set to 2, 3.141 becomes "3.1" instead.
+     *
+     * This setting does not affect the number of trailing zeros. For example, 3.01 would print as
+     * "3", not "3.0".
+     *
+     * This is equivalent to `withSignificantDigits(1, minSignificantDigits, RELAXED)`.
+     *
+     * @param minSignificantDigits
+     *            The number of significant figures to guarantee.
+     * @return A precision for chaining or passing to the NumberFormatter precision() setter.
+     * @stable ICU 60
+     */
+    Precision withMinDigits(int32_t minSignificantDigits) const;
+
+    /**
+     * Ensure that no more than this number of significant digits are retained when rounding
+     * according to fraction rules.
+     *
+     * For example, with integer rounding, the number 123.4 becomes "123". However, with maximum
+     * figures set to 2, 123.4 becomes "120" instead.
+     *
+     * This setting does not affect the number of trailing zeros. For example, with fixed fraction
+     * of 2, 123.4 would become "120.00".
+     *
+     * This is equivalent to `withSignificantDigits(1, maxSignificantDigits, STRICT)`.
+     *
+     * @param maxSignificantDigits
+     *            Round the number to no more than this number of significant figures.
+     * @return A precision for chaining or passing to the NumberFormatter precision() setter.
+     * @stable ICU 60
+     */
+    Precision withMaxDigits(int32_t maxSignificantDigits) const;
+
+  private:
+    // Inherit constructor
+    using Precision::Precision;
+
+    // To allow parent class to call this class's constructor:
+    friend class Precision;
+};
+
+/**
+ * A class that defines a rounding precision parameterized by a currency to be used when formatting numbers in
+ * NumberFormatter.
+ *
+ * <p>
+ * To create a CurrencyPrecision, use one of the factory methods on Precision.
+ *
+ * @stable ICU 60
+ */
+class U_I18N_API CurrencyPrecision : public Precision {
+  public:
+    /**
+      * Associates a currency with this rounding precision.
+      *
+      * <p>
+      * <strong>Calling this method is <em>not required</em></strong>, because the currency specified in unit()
+      * is automatically applied to currency rounding precisions. However,
+      * this method enables you to override that automatic association.
+      *
+      * <p>
+      * This method also enables numbers to be formatted using currency rounding rules without explicitly using a
+      * currency format.
+      *
+      * @param currency
+      *            The currency to associate with this rounding precision.
+      * @return A precision for chaining or passing to the NumberFormatter precision() setter.
+      * @stable ICU 60
+      */
+    Precision withCurrency(const CurrencyUnit &currency) const;
+
+  private:
+    // Inherit constructor
+    using Precision::Precision;
+
+    // To allow parent class to call this class's constructor:
+    friend class Precision;
+};
+
+/**
+ * A class that defines a rounding precision parameterized by a rounding increment to be used when formatting numbers in
+ * NumberFormatter.
+ *
+ * <p>
+ * To create an IncrementPrecision, use one of the factory methods on Precision.
+ *
+ * @stable ICU 60
+ */
+class U_I18N_API IncrementPrecision : public Precision {
+  public:
+    /**
+     * Specifies the minimum number of fraction digits to render after the decimal separator, padding with zeros if
+     * necessary.  By default, no trailing zeros are added.
+     *
+     * <p>
+     * For example, if the rounding increment is 0.5 and minFrac is 2, then the resulting strings include "0.00",
+     * "0.50", "1.00", and "1.50".
+     *
+     * <p>
+     * Note: In ICU4J, this functionality is accomplished via the scale of the BigDecimal rounding increment.
+     *
+     * @param minFrac The minimum number of digits after the decimal separator.
+     * @return A precision for chaining or passing to the NumberFormatter precision() setter.
+     * @stable ICU 60
+     */
+    Precision withMinFraction(int32_t minFrac) const;
+
+  private:
+    // Inherit constructor
+    using Precision::Precision;
+
+    // To allow parent class to call this class's constructor:
+    friend class Precision;
+};
+
+/**
+ * A class that defines the strategy for padding and truncating integers before the decimal separator.
+ *
+ * <p>
+ * To create an IntegerWidth, use one of the factory methods.
+ *
+ * @stable ICU 60
+ * @see NumberFormatter
+ */
+class U_I18N_API IntegerWidth : public UMemory {
+  public:
+    /**
+     * Pad numbers at the beginning with zeros to guarantee a certain number of numerals before the decimal separator.
+     *
+     * <p>
+     * For example, with minInt=3, the number 55 will get printed as "055".
+     *
+     * @param minInt
+     *            The minimum number of places before the decimal separator.
+     * @return An IntegerWidth for chaining or passing to the NumberFormatter integerWidth() setter.
+     * @stable ICU 60
+     */
+    static IntegerWidth zeroFillTo(int32_t minInt);
+
+    /**
+     * Truncate numbers exceeding a certain number of numerals before the decimal separator.
+     *
+     * For example, with maxInt=3, the number 1234 will get printed as "234".
+     *
+     * @param maxInt
+     *            The maximum number of places before the decimal separator. maxInt == -1 means no
+     *            truncation.
+     * @return An IntegerWidth for passing to the NumberFormatter integerWidth() setter.
+     * @stable ICU 60
+     */
+    IntegerWidth truncateAt(int32_t maxInt);
+
+  private:
+    union {
+        struct {
+            impl::digits_t fMinInt;
+            impl::digits_t fMaxInt;
+            bool fFormatFailIfMoreThanMaxDigits;
+        } minMaxInt;
+        UErrorCode errorCode;
+    } fUnion;
+    bool fHasError = false;
+
+    IntegerWidth(impl::digits_t minInt, impl::digits_t maxInt, bool formatFailIfMoreThanMaxDigits);
+
+    IntegerWidth(UErrorCode errorCode) { // NOLINT
+        fUnion.errorCode = errorCode;
+        fHasError = true;
+    }
+
+    IntegerWidth() { // NOLINT
+        fUnion.minMaxInt.fMinInt = -1;
+    }
+
+    /** Returns the default instance. */
+    static IntegerWidth standard() {
+        return IntegerWidth::zeroFillTo(1);
+    }
+
+    bool isBogus() const {
+        return !fHasError && fUnion.minMaxInt.fMinInt == -1;
+    }
+
+    UBool copyErrorTo(UErrorCode &status) const {
+        if (fHasError) {
+            status = fUnion.errorCode;
+            return true;
+        }
+        return false;
+    }
+
+    void apply(impl::DecimalQuantity &quantity, UErrorCode &status) const;
+
+    bool operator==(const IntegerWidth& other) const;
+
+    // To allow MacroProps/MicroProps to initialize empty instances:
+    friend struct impl::MacroProps;
+    friend struct impl::MicroProps;
+
+    // To allow NumberFormatterImpl to access isBogus():
+    friend class impl::NumberFormatterImpl;
+
+    // To allow the use of this class when formatting:
+    friend class impl::MutablePatternModifier;
+    friend class impl::ImmutablePatternModifier;
+
+    // So that NumberPropertyMapper can create instances
+    friend class impl::NumberPropertyMapper;
+
+    // To allow access to the skeleton generation code:
+    friend class impl::GeneratorHelpers;
+};
+
+/**
+ * A class that defines a quantity by which a number should be multiplied when formatting.
+ *
+ * <p>
+ * To create a Scale, use one of the factory methods.
+ *
+ * @stable ICU 62
+ */
+class U_I18N_API Scale : public UMemory {
+  public:
+    /**
+     * Do not change the value of numbers when formatting or parsing.
+     *
+     * @return A Scale to prevent any multiplication.
+     * @stable ICU 62
+     */
+    static Scale none();
+
+    /**
+     * Multiply numbers by a power of ten before formatting. Useful for combining with a percent unit:
+     *
+     * <pre>
+     * NumberFormatter::with().unit(NoUnit::percent()).multiplier(Scale::powerOfTen(2))
+     * </pre>
+     *
+     * @return A Scale for passing to the setter in NumberFormatter.
+     * @stable ICU 62
+     */
+    static Scale powerOfTen(int32_t power);
+
+    /**
+     * Multiply numbers by an arbitrary value before formatting. Useful for unit conversions.
+     *
+     * This method takes a string in a decimal number format with syntax
+     * as defined in the Decimal Arithmetic Specification, available at
+     * http://speleotrove.com/decimal
+     *
+     * Also see the version of this method that takes a double.
+     *
+     * @return A Scale for passing to the setter in NumberFormatter.
+     * @stable ICU 62
+     */
+    static Scale byDecimal(StringPiece multiplicand);
+
+    /**
+     * Multiply numbers by an arbitrary value before formatting. Useful for unit conversions.
+     *
+     * This method takes a double; also see the version of this method that takes an exact decimal.
+     *
+     * @return A Scale for passing to the setter in NumberFormatter.
+     * @stable ICU 62
+     */
+    static Scale byDouble(double multiplicand);
+
+    /**
+     * Multiply a number by both a power of ten and by an arbitrary double value.
+     *
+     * @return A Scale for passing to the setter in NumberFormatter.
+     * @stable ICU 62
+     */
+    static Scale byDoubleAndPowerOfTen(double multiplicand, int32_t power);
+
+    // We need a custom destructor for the DecNum, which means we need to declare
+    // the copy/move constructor/assignment quartet.
+
+    /** @stable ICU 62 */
+    Scale(const Scale& other);
+
+    /** @stable ICU 62 */
+    Scale& operator=(const Scale& other);
+
+    /** @stable ICU 62 */
+    Scale(Scale&& src) noexcept;
+
+    /** @stable ICU 62 */
+    Scale& operator=(Scale&& src) noexcept;
+
+    /** @stable ICU 62 */
+    ~Scale();
+
+#ifndef U_HIDE_INTERNAL_API
+    /** @internal */
+    Scale(int32_t magnitude, impl::DecNum* arbitraryToAdopt);
+#endif  /* U_HIDE_INTERNAL_API */
+
+  private:
+    int32_t fMagnitude;
+    impl::DecNum* fArbitrary;
+    UErrorCode fError;
+
+    Scale(UErrorCode error) : fMagnitude(0), fArbitrary(nullptr), fError(error) {}
+
+    Scale() : fMagnitude(0), fArbitrary(nullptr), fError(U_ZERO_ERROR) {}
+
+    bool isValid() const {
+        return fMagnitude != 0 || fArbitrary != nullptr;
+    }
+
+    UBool copyErrorTo(UErrorCode &status) const {
+        if (U_FAILURE(fError)) {
+            status = fError;
+            return true;
+        }
+        return false;
+    }
+
+    void applyTo(impl::DecimalQuantity& quantity) const;
+
+    void applyReciprocalTo(impl::DecimalQuantity& quantity) const;
+
+    // To allow MacroProps/MicroProps to initialize empty instances:
+    friend struct impl::MacroProps;
+    friend struct impl::MicroProps;
+
+    // To allow NumberFormatterImpl to access isBogus() and perform other operations:
+    friend class impl::NumberFormatterImpl;
+
+    // To allow the helper class MultiplierFormatHandler access to private fields:
+    friend class impl::MultiplierFormatHandler;
+
+    // To allow access to the skeleton generation code:
+    friend class impl::GeneratorHelpers;
+
+    // To allow access to parsing code:
+    friend class ::icu::numparse::impl::NumberParserImpl;
+    friend class ::icu::numparse::impl::MultiplierParseHandler;
+};
+
+namespace impl {
+
+// Do not enclose entire StringProp with #ifndef U_HIDE_INTERNAL_API, needed for a protected field.
+// And do not enclose its class boilerplate within #ifndef U_HIDE_INTERNAL_API.
+/**
+ * Manages NumberFormatterSettings::usage()'s char* instance on the heap.
+ * @internal
+ */
+class U_I18N_API StringProp : public UMemory {
+
+  public:
+    /** @internal */
+    ~StringProp();
+
+    /** @internal */
+    StringProp(const StringProp &other);
+
+    /** @internal */
+    StringProp &operator=(const StringProp &other);
+
+#ifndef U_HIDE_INTERNAL_API
+
+    /** @internal */
+    StringProp(StringProp &&src) noexcept;
+
+    /** @internal */
+    StringProp &operator=(StringProp &&src) noexcept;
+
+    /** @internal */
+    int16_t length() const {
+        return fLength;
+    }
+
+    /** @internal
+     * Makes a copy of value. Set to "" to unset.
+     */
+    void set(StringPiece value);
+
+    /** @internal */
+    bool isSet() const {
+        return fLength > 0;
+    }
+
+#endif // U_HIDE_INTERNAL_API
+
+  private:
+    char *fValue;
+    int16_t fLength;
+    UErrorCode fError;
+
+    StringProp() : fValue(nullptr), fLength(0), fError(U_ZERO_ERROR) {
+    }
+
+    /** @internal (private) */
+    UBool copyErrorTo(UErrorCode &status) const {
+        if (U_FAILURE(fError)) {
+            status = fError;
+            return true;
+        }
+        return false;
+    }
+
+    // Allow NumberFormatterImpl to access fValue.
+    friend class impl::NumberFormatterImpl;
+
+    // Allow skeleton generation code to access private members.
+    friend class impl::GeneratorHelpers;
+
+    // Allow MacroProps/MicroProps to initialize empty instances and to call
+    // copyErrorTo().
+    friend struct impl::MacroProps;
+};
+
+// Do not enclose entire SymbolsWrapper with #ifndef U_HIDE_INTERNAL_API, needed for a protected field
+/** @internal */
+class U_I18N_API SymbolsWrapper : public UMemory {
+  public:
+    /** @internal */
+    SymbolsWrapper() : fType(SYMPTR_NONE), fPtr{nullptr} {}
+
+    /** @internal */
+    SymbolsWrapper(const SymbolsWrapper &other);
+
+    /** @internal */
+    SymbolsWrapper &operator=(const SymbolsWrapper &other);
+
+    /** @internal */
+    SymbolsWrapper(SymbolsWrapper&& src) noexcept;
+
+    /** @internal */
+    SymbolsWrapper &operator=(SymbolsWrapper&& src) noexcept;
+
+    /** @internal */
+    ~SymbolsWrapper();
+
+#ifndef U_HIDE_INTERNAL_API
+
+    /**
+     * The provided object is copied, but we do not adopt it.
+     * @internal
+     */
+    void setTo(const DecimalFormatSymbols &dfs);
+
+    /**
+     * Adopt the provided object.
+     * @internal
+     */
+    void setTo(const NumberingSystem *ns);
+
+    /**
+     * Whether the object is currently holding a DecimalFormatSymbols.
+     * @internal
+     */
+    bool isDecimalFormatSymbols() const;
+
+    /**
+     * Whether the object is currently holding a NumberingSystem.
+     * @internal
+     */
+    bool isNumberingSystem() const;
+
+    /**
+     * Get the DecimalFormatSymbols pointer. No ownership change.
+     * @internal
+     */
+    const DecimalFormatSymbols *getDecimalFormatSymbols() const;
+
+    /**
+     * Get the NumberingSystem pointer. No ownership change.
+     * @internal
+     */
+    const NumberingSystem *getNumberingSystem() const;
+
+#endif  // U_HIDE_INTERNAL_API
+
+    /** @internal */
+    UBool copyErrorTo(UErrorCode &status) const {
+        if (fType == SYMPTR_DFS && fPtr.dfs == nullptr) {
+            status = U_MEMORY_ALLOCATION_ERROR;
+            return true;
+        } else if (fType == SYMPTR_NS && fPtr.ns == nullptr) {
+            status = U_MEMORY_ALLOCATION_ERROR;
+            return true;
+        }
+        return false;
+    }
+
+  private:
+    enum SymbolsPointerType {
+        SYMPTR_NONE, SYMPTR_DFS, SYMPTR_NS
+    } fType;
+
+    union {
+        const DecimalFormatSymbols *dfs;
+        const NumberingSystem *ns;
+    } fPtr;
+
+    void doCopyFrom(const SymbolsWrapper &other);
+
+    void doMoveFrom(SymbolsWrapper&& src);
+
+    void doCleanup();
+};
+
+// Do not enclose entire Grouper with #ifndef U_HIDE_INTERNAL_API, needed for a protected field
+/** @internal */
+class U_I18N_API Grouper : public UMemory {
+  public:
+#ifndef U_HIDE_INTERNAL_API
+    /** @internal */
+    static Grouper forStrategy(UNumberGroupingStrategy grouping);
+
+    /**
+     * Resolve the values in Properties to a Grouper object.
+     * @internal
+     */
+    static Grouper forProperties(const DecimalFormatProperties& properties);
+
+    // Future: static Grouper forProperties(DecimalFormatProperties& properties);
+
+    /** @internal */
+    Grouper(int16_t grouping1, int16_t grouping2, int16_t minGrouping, UNumberGroupingStrategy strategy)
+            : fGrouping1(grouping1),
+              fGrouping2(grouping2),
+              fMinGrouping(minGrouping),
+              fStrategy(strategy) {}
+
+    /** @internal */
+    int16_t getPrimary() const;
+
+    /** @internal */
+    int16_t getSecondary() const;
+#endif  // U_HIDE_INTERNAL_API
+
+  private:
+    /**
+     * The grouping sizes, with the following special values:
+     * <ul>
+     * <li>-1 = no grouping
+     * <li>-2 = needs locale data
+     * <li>-4 = fall back to Western grouping if not in locale
+     * </ul>
+     */
+    int16_t fGrouping1;
+    int16_t fGrouping2;
+
+    /**
+     * The minimum grouping size, with the following special values:
+     * <ul>
+     * <li>-2 = needs locale data
+     * <li>-3 = no less than 2
+     * </ul>
+     */
+    int16_t fMinGrouping;
+
+    /**
+     * The UNumberGroupingStrategy that was used to create this Grouper, or UNUM_GROUPING_COUNT if this
+     * was not created from a UNumberGroupingStrategy.
+     */
+    UNumberGroupingStrategy fStrategy;
+
+    Grouper() : fGrouping1(-3) {}
+
+    bool isBogus() const {
+        return fGrouping1 == -3;
+    }
+
+    /** NON-CONST: mutates the current instance. */
+    void setLocaleData(const impl::ParsedPatternInfo &patternInfo, const Locale& locale);
+
+    bool groupAtPosition(int32_t position, const impl::DecimalQuantity &value) const;
+
+    // To allow MacroProps/MicroProps to initialize empty instances:
+    friend struct MacroProps;
+    friend struct MicroProps;
+    friend struct SimpleMicroProps;
+
+    // To allow NumberFormatterImpl to access isBogus() and perform other operations:
+    friend class NumberFormatterImpl;
+    friend class ::icu::number::SimpleNumberFormatter;
+
+    // To allow NumberParserImpl to perform setLocaleData():
+    friend class ::icu::numparse::impl::NumberParserImpl;
+
+    // To allow access to the skeleton generation code:
+    friend class impl::GeneratorHelpers;
+};
+
+// Do not enclose entire Padder with #ifndef U_HIDE_INTERNAL_API, needed for a protected field
+/** @internal */
+class U_I18N_API Padder : public UMemory {
+  public:
+#ifndef U_HIDE_INTERNAL_API
+    /** @internal */
+    static Padder none();
+
+    /** @internal */
+    static Padder codePoints(UChar32 cp, int32_t targetWidth, UNumberFormatPadPosition position);
+
+    /** @internal */
+    static Padder forProperties(const DecimalFormatProperties& properties);
+#endif  // U_HIDE_INTERNAL_API
+
+  private:
+    UChar32 fWidth;  // -3 = error; -2 = bogus; -1 = no padding
+    union {
+        struct {
+            int32_t fCp;
+            UNumberFormatPadPosition fPosition;
+        } padding;
+        UErrorCode errorCode;
+    } fUnion;
+
+    Padder(UChar32 cp, int32_t width, UNumberFormatPadPosition position);
+
+    Padder(int32_t width);
+
+    Padder(UErrorCode errorCode) : fWidth(-3) { // NOLINT
+        fUnion.errorCode = errorCode;
+    }
+
+    Padder() : fWidth(-2) {} // NOLINT
+
+    bool isBogus() const {
+        return fWidth == -2;
+    }
+
+    UBool copyErrorTo(UErrorCode &status) const {
+        if (fWidth == -3) {
+            status = fUnion.errorCode;
+            return true;
+        }
+        return false;
+    }
+
+    bool isValid() const {
+        return fWidth > 0;
+    }
+
+    int32_t padAndApply(const impl::Modifier &mod1, const impl::Modifier &mod2,
+                        FormattedStringBuilder &string, int32_t leftIndex, int32_t rightIndex,
+                        UErrorCode &status) const;
+
+    // To allow MacroProps/MicroProps to initialize empty instances:
+    friend struct MacroProps;
+    friend struct MicroProps;
+
+    // To allow NumberFormatterImpl to access isBogus() and perform other operations:
+    friend class impl::NumberFormatterImpl;
+
+    // To allow access to the skeleton generation code:
+    friend class impl::GeneratorHelpers;
+};
+
+// Do not enclose entire MacroProps with #ifndef U_HIDE_INTERNAL_API, needed for a protected field
+/** @internal */
+struct U_I18N_API MacroProps : public UMemory {
+    /** @internal */
+    Notation notation;
+
+    /** @internal */
+    MeasureUnit unit;  // = MeasureUnit();  (the base dimensionless unit)
+
+    /** @internal */
+    MeasureUnit perUnit;  // = MeasureUnit();  (the base dimensionless unit)
+
+    /** @internal */
+    Precision precision;  // = Precision();  (bogus)
+
+    /** @internal */
+    UNumberFormatRoundingMode roundingMode = UNUM_ROUND_HALFEVEN;
+
+    /** @internal */
+    Grouper grouper;  // = Grouper();  (bogus)
+
+    /** @internal */
+    Padder padder;    // = Padder();   (bogus)
+
+    /** @internal */
+    IntegerWidth integerWidth; // = IntegerWidth(); (bogus)
+
+    /** @internal */
+    SymbolsWrapper symbols;
+
+    // UNUM_XYZ_COUNT denotes null (bogus) values.
+
+    /** @internal */
+    UNumberUnitWidth unitWidth = UNUM_UNIT_WIDTH_COUNT;
+
+    /** @internal */
+    UNumberSignDisplay sign = UNUM_SIGN_COUNT;
+
+    /** @internal */
+    bool approximately = false;
+
+    /** @internal */
+    UNumberDecimalSeparatorDisplay decimal = UNUM_DECIMAL_SEPARATOR_COUNT;
+
+    /** @internal */
+    Scale scale;  // = Scale();  (benign value)
+
+    /** @internal */
+    StringProp usage;  // = StringProp();  (no usage)
+
+    /** @internal */
+    StringProp unitDisplayCase;  // = StringProp();  (nominative)
+
+    /** @internal */
+    const AffixPatternProvider* affixProvider = nullptr;  // no ownership
+
+    /** @internal */
+    const PluralRules* rules = nullptr;  // no ownership
+
+    /** @internal */
+    int32_t threshold = kInternalDefaultThreshold;
+
+    /** @internal */
+    Locale locale;
+
+    // NOTE: Uses default copy and move constructors.
+
+    /**
+     * Check all members for errors.
+     * @internal
+     */
+    bool copyErrorTo(UErrorCode &status) const {
+        return notation.copyErrorTo(status) || precision.copyErrorTo(status) ||
+               padder.copyErrorTo(status) || integerWidth.copyErrorTo(status) ||
+               symbols.copyErrorTo(status) || scale.copyErrorTo(status) || usage.copyErrorTo(status) ||
+               unitDisplayCase.copyErrorTo(status);
+    }
+};
+
+} // namespace impl
+
+#if (U_PF_WINDOWS <= U_PLATFORM && U_PLATFORM <= U_PF_CYGWIN) && defined(_MSC_VER)
+// Ignore MSVC warning 4661. This is generated for NumberFormatterSettings<>::toSkeleton() as this method
+// is defined elsewhere (in number_skeletons.cpp). The compiler is warning that the explicit template instantiation
+// inside this single translation unit (CPP file) is incomplete, and thus it isn't sure if the template class is
+// fully defined. However, since each translation unit explicitly instantiates all the necessary template classes,
+// they will all be passed to the linker, and the linker will still find and export all the class members.
+#pragma warning(push)
+#pragma warning(disable: 4661)
+#endif
+
+/**
+ * An abstract base class for specifying settings related to number formatting. This class is implemented by
+ * {@link UnlocalizedNumberFormatter} and {@link LocalizedNumberFormatter}. This class is not intended for
+ * public subclassing.
+ */
+template<typename Derived>
+class U_I18N_API NumberFormatterSettings {
+  public:
+    /**
+     * Specifies the notation style (simple, scientific, or compact) for rendering numbers.
+     *
+     * <ul>
+     * <li>Simple notation: "12,300"
+     * <li>Scientific notation: "1.23E4"
+     * <li>Compact notation: "12K"
+     * </ul>
+     *
+     * <p>
+     * All notation styles will be properly localized with locale data, and all notation styles are compatible with
+     * units, rounding precisions, and other number formatter settings.
+     *
+     * <p>
+     * Pass this method the return value of a {@link Notation} factory method. For example:
+     *
+     * <pre>
+     * NumberFormatter::with().notation(Notation::compactShort())
+     * </pre>
+     *
+     * The default is to use simple notation.
+     *
+     * @param notation
+     *            The notation strategy to use.
+     * @return The fluent chain.
+     * @see Notation
+     * @stable ICU 60
+     */
+    Derived notation(const Notation &notation) const &;
+
+    /**
+     * Overload of notation() for use on an rvalue reference.
+     *
+     * @param notation
+     *            The notation strategy to use.
+     * @return The fluent chain.
+     * @see #notation
+     * @stable ICU 62
+     */
+    Derived notation(const Notation &notation) &&;
+
+    /**
+     * Specifies the unit (unit of measure, currency, or percent) to associate with rendered numbers.
+     *
+     * <ul>
+     * <li>Unit of measure: "12.3 meters"
+     * <li>Currency: "$12.30"
+     * <li>Percent: "12.3%"
+     * </ul>
+     *
+     * All units will be properly localized with locale data, and all units are compatible with notation styles,
+     * rounding precisions, and other number formatter settings.
+     *
+     * \note If the usage() is set, the output unit **will be changed** to
+     *       produce localised units, according to usage, locale and unit. See
+     *       FormattedNumber::getOutputUnit().
+     *
+     * Pass this method any instance of {@link MeasureUnit}. For units of measure:
+     *
+     * <pre>
+     * NumberFormatter::with().unit(MeasureUnit::getMeter())
+     * NumberFormatter::with().unit(MeasureUnit::forIdentifier("foot-per-second", status))
+     * </pre>
+     *
+     * Currency:
+     *
+     * <pre>
+     * NumberFormatter::with().unit(CurrencyUnit(u"USD", status))
+     * </pre>
+     *
+     * Percent:
+     *
+     * <pre>
+     * NumberFormatter::with().unit(NoUnit.percent())
+     * </pre>
+     *
+     * See {@link #perUnit} for information on how to format strings like "5 meters per second".
+     *
+     * The default is to render without units (equivalent to NoUnit.base()).
+     *
+     * @param unit
+     *            The unit to render.
+     * @return The fluent chain.
+     * @see MeasureUnit
+     * @see Currency
+     * @see NoUnit
+     * @see #perUnit
+     * @stable ICU 60
+     */
+    Derived unit(const icu::MeasureUnit &unit) const &;
+
+    /**
+     * Overload of unit() for use on an rvalue reference.
+     *
+     * @param unit
+     *            The unit to render.
+     * @return The fluent chain.
+     * @see #unit
+     * @stable ICU 62
+     */
+    Derived unit(const icu::MeasureUnit &unit) &&;
+
+    /**
+     * Like unit(), but takes ownership of a pointer.  Convenient for use with the MeasureFormat factory
+     * methods that return pointers that need ownership.
+     *
+     * Note: consider using the MeasureFormat factory methods that return by value.
+     *
+     * @param unit
+     *            The unit to render.
+     * @return The fluent chain.
+     * @see #unit
+     * @see MeasureUnit
+     * @stable ICU 60
+     */
+    Derived adoptUnit(icu::MeasureUnit *unit) const &;
+
+    /**
+     * Overload of adoptUnit() for use on an rvalue reference.
+     *
+     * @param unit
+     *            The unit to render.
+     * @return The fluent chain.
+     * @see #adoptUnit
+     * @stable ICU 62
+     */
+    Derived adoptUnit(icu::MeasureUnit *unit) &&;
+
+    /**
+     * Sets a unit to be used in the denominator. For example, to format "3 m/s", pass METER to the unit and SECOND to
+     * the perUnit.
+     *
+     * Pass this method any instance of {@link MeasureUnit}. Example:
+     *
+     * <pre>
+     * NumberFormatter::with()
+     *      .unit(MeasureUnit::getMeter())
+     *      .perUnit(MeasureUnit::getSecond())
+     * </pre>
+     *
+     * The default is not to display any unit in the denominator.
+     *
+     * If a per-unit is specified without a primary unit via {@link #unit}, the behavior is undefined.
+     *
+     * @param perUnit
+     *            The unit to render in the denominator.
+     * @return The fluent chain
+     * @see #unit
+     * @stable ICU 61
+     */
+    Derived perUnit(const icu::MeasureUnit &perUnit) const &;
+
+    /**
+     * Overload of perUnit() for use on an rvalue reference.
+     *
+     * @param perUnit
+     *            The unit to render in the denominator.
+     * @return The fluent chain.
+     * @see #perUnit
+     * @stable ICU 62
+     */
+    Derived perUnit(const icu::MeasureUnit &perUnit) &&;
+
+    /**
+     * Like perUnit(), but takes ownership of a pointer.  Convenient for use with the MeasureFormat factory
+     * methods that return pointers that need ownership.
+     *
+     * Note: consider using the MeasureFormat factory methods that return by value.
+     *
+     * @param perUnit
+     *            The unit to render in the denominator.
+     * @return The fluent chain.
+     * @see #perUnit
+     * @see MeasureUnit
+     * @stable ICU 61
+     */
+    Derived adoptPerUnit(icu::MeasureUnit *perUnit) const &;
+
+    /**
+     * Overload of adoptPerUnit() for use on an rvalue reference.
+     *
+     * @param perUnit
+     *            The unit to render in the denominator.
+     * @return The fluent chain.
+     * @see #adoptPerUnit
+     * @stable ICU 62
+     */
+    Derived adoptPerUnit(icu::MeasureUnit *perUnit) &&;
+
+    /**
+     * Specifies the rounding precision to use when formatting numbers.
+     *
+     * <ul>
+     * <li>Round to 3 decimal places: "3.142"
+     * <li>Round to 3 significant figures: "3.14"
+     * <li>Round to the closest nickel: "3.15"
+     * <li>Do not perform rounding: "3.1415926..."
+     * </ul>
+     *
+     * <p>
+     * Pass this method the return value of one of the factory methods on {@link Precision}. For example:
+     *
+     * <pre>
+     * NumberFormatter::with().precision(Precision::fixedFraction(2))
+     * </pre>
+     *
+     * <p>
+     * In most cases, the default rounding strategy is to round to 6 fraction places; i.e.,
+     * <code>Precision.maxFraction(6)</code>. The exceptions are if compact notation is being used, then the compact
+     * notation rounding strategy is used (see {@link Notation#compactShort} for details), or if the unit is a currency,
+     * then standard currency rounding is used, which varies from currency to currency (see {@link Precision#currency} for
+     * details).
+     *
+     * @param precision
+     *            The rounding precision to use.
+     * @return The fluent chain.
+     * @see Precision
+     * @stable ICU 62
+     */
+    Derived precision(const Precision& precision) const &;
+
+    /**
+     * Overload of precision() for use on an rvalue reference.
+     *
+     * @param precision
+     *            The rounding precision to use.
+     * @return The fluent chain.
+     * @see #precision
+     * @stable ICU 62
+     */
+    Derived precision(const Precision& precision) &&;
+
+    /**
+     * Specifies how to determine the direction to round a number when it has more digits than fit in the
+     * desired precision.  When formatting 1.235:
+     *
+     * <ul>
+     * <li>Ceiling rounding mode with integer precision: "2"
+     * <li>Half-down rounding mode with 2 fixed fraction digits: "1.23"
+     * <li>Half-up rounding mode with 2 fixed fraction digits: "1.24"
+     * </ul>
+     *
+     * The default is HALF_EVEN. For more information on rounding mode, see the ICU userguide here:
+     *
+     * https://unicode-org.github.io/icu/userguide/format_parse/numbers/rounding-modes
+     *
+     * @param roundingMode The rounding mode to use.
+     * @return The fluent chain.
+     * @stable ICU 62
+     */
+    Derived roundingMode(UNumberFormatRoundingMode roundingMode) const &;
+
+    /**
+     * Overload of roundingMode() for use on an rvalue reference.
+     *
+     * @param roundingMode The rounding mode to use.
+     * @return The fluent chain.
+     * @see #roundingMode
+     * @stable ICU 62
+     */
+    Derived roundingMode(UNumberFormatRoundingMode roundingMode) &&;
+
+    /**
+     * Specifies the grouping strategy to use when formatting numbers.
+     *
+     * <ul>
+     * <li>Default grouping: "12,300" and "1,230"
+     * <li>Grouping with at least 2 digits: "12,300" and "1230"
+     * <li>No grouping: "12300" and "1230"
+     * </ul>
+     *
+     * <p>
+     * The exact grouping widths will be chosen based on the locale.
+     *
+     * <p>
+     * Pass this method an element from the {@link UNumberGroupingStrategy} enum. For example:
+     *
+     * <pre>
+     * NumberFormatter::with().grouping(UNUM_GROUPING_MIN2)
+     * </pre>
+     *
+     * The default is to perform grouping according to locale data; most locales, but not all locales,
+     * enable it by default.
+     *
+     * @param strategy
+     *            The grouping strategy to use.
+     * @return The fluent chain.
+     * @stable ICU 61
+     */
+    Derived grouping(UNumberGroupingStrategy strategy) const &;
+
+    /**
+     * Overload of grouping() for use on an rvalue reference.
+     *
+     * @param strategy
+     *            The grouping strategy to use.
+     * @return The fluent chain.
+     * @see #grouping
+     * @stable ICU 62
+     */
+    Derived grouping(UNumberGroupingStrategy strategy) &&;
+
+    /**
+     * Specifies the minimum and maximum number of digits to render before the decimal mark.
+     *
+     * <ul>
+     * <li>Zero minimum integer digits: ".08"
+     * <li>One minimum integer digit: "0.08"
+     * <li>Two minimum integer digits: "00.08"
+     * </ul>
+     *
+     * <p>
+     * Pass this method the return value of {@link IntegerWidth#zeroFillTo}. For example:
+     *
+     * <pre>
+     * NumberFormatter::with().integerWidth(IntegerWidth::zeroFillTo(2))
+     * </pre>
+     *
+     * The default is to have one minimum integer digit.
+     *
+     * @param style
+     *            The integer width to use.
+     * @return The fluent chain.
+     * @see IntegerWidth
+     * @stable ICU 60
+     */
+    Derived integerWidth(const IntegerWidth &style) const &;
+
+    /**
+     * Overload of integerWidth() for use on an rvalue reference.
+     *
+     * @param style
+     *            The integer width to use.
+     * @return The fluent chain.
+     * @see #integerWidth
+     * @stable ICU 62
+     */
+    Derived integerWidth(const IntegerWidth &style) &&;
+
+    /**
+     * Specifies the symbols (decimal separator, grouping separator, percent sign, numerals, etc.) to use when rendering
+     * numbers.
+     *
+     * <ul>
+     * <li><em>en_US</em> symbols: "12,345.67"
+     * <li><em>fr_FR</em> symbols: "12&nbsp;345,67"
+     * <li><em>de_CH</em> symbols: "12’345.67"
+     * <li><em>my_MY</em> symbols: "၁၂,၃၄၅.၆၇"
+     * </ul>
+     *
+     * <p>
+     * Pass this method an instance of {@link DecimalFormatSymbols}. For example:
+     *
+     * <pre>
+     * NumberFormatter::with().symbols(DecimalFormatSymbols(Locale("de_CH"), status))
+     * </pre>
+     *
+     * <p>
+     * <strong>Note:</strong> DecimalFormatSymbols automatically chooses the best numbering system based on the locale.
+     * In the examples above, the first three are using the Latin numbering system, and the fourth is using the Myanmar
+     * numbering system.
+     *
+     * <p>
+     * <strong>Note:</strong> The instance of DecimalFormatSymbols will be copied: changes made to the symbols object
+     * after passing it into the fluent chain will not be seen.
+     *
+     * <p>
+     * <strong>Note:</strong> Calling this method will override any previously specified DecimalFormatSymbols
+     * or NumberingSystem.
+     *
+     * <p>
+     * The default is to choose the symbols based on the locale specified in the fluent chain.
+     *
+     * @param symbols
+     *            The DecimalFormatSymbols to use.
+     * @return The fluent chain.
+     * @see DecimalFormatSymbols
+     * @stable ICU 60
+     */
+    Derived symbols(const DecimalFormatSymbols &symbols) const &;
+
+    /**
+     * Overload of symbols() for use on an rvalue reference.
+     *
+     * @param symbols
+     *            The DecimalFormatSymbols to use.
+     * @return The fluent chain.
+     * @see #symbols
+     * @stable ICU 62
+     */
+    Derived symbols(const DecimalFormatSymbols &symbols) &&;
+
+    /**
+     * Specifies that the given numbering system should be used when fetching symbols.
+     *
+     * <ul>
+     * <li>Latin numbering system: "12,345"
+     * <li>Myanmar numbering system: "၁၂,၃၄၅"
+     * <li>Math Sans Bold numbering system: "𝟭𝟮,𝟯𝟰𝟱"
+     * </ul>
+     *
+     * <p>
+     * Pass this method an instance of {@link NumberingSystem}. For example, to force the locale to always use the Latin
+     * alphabet numbering system (ASCII digits):
+     *
+     * <pre>
+     * NumberFormatter::with().adoptSymbols(NumberingSystem::createInstanceByName("latn", status))
+     * </pre>
+     *
+     * <p>
+     * <strong>Note:</strong> Calling this method will override any previously specified DecimalFormatSymbols
+     * or NumberingSystem.
+     *
+     * <p>
+     * The default is to choose the best numbering system for the locale.
+     *
+     * <p>
+     * This method takes ownership of a pointer in order to work nicely with the NumberingSystem factory methods.
+     *
+     * @param symbols
+     *            The NumberingSystem to use.
+     * @return The fluent chain.
+     * @see NumberingSystem
+     * @stable ICU 60
+     */
+    Derived adoptSymbols(NumberingSystem *symbols) const &;
+
+    /**
+     * Overload of adoptSymbols() for use on an rvalue reference.
+     *
+     * @param symbols
+     *            The NumberingSystem to use.
+     * @return The fluent chain.
+     * @see #adoptSymbols
+     * @stable ICU 62
+     */
+    Derived adoptSymbols(NumberingSystem *symbols) &&;
+
+    /**
+     * Sets the width of the unit (measure unit or currency).  Most common values:
+     *
+     * <ul>
+     * <li>Short: "$12.00", "12 m"
+     * <li>ISO Code: "USD 12.00"
+     * <li>Full name: "12.00 US dollars", "12 meters"
+     * </ul>
+     *
+     * <p>
+     * Pass an element from the {@link UNumberUnitWidth} enum to this setter. For example:
+     *
+     * <pre>
+     * NumberFormatter::with().unitWidth(UNumberUnitWidth::UNUM_UNIT_WIDTH_FULL_NAME)
+     * </pre>
+     *
+     * <p>
+     * The default is the SHORT width.
+     *
+     * @param width
+     *            The width to use when rendering numbers.
+     * @return The fluent chain
+     * @see UNumberUnitWidth
+     * @stable ICU 60
+     */
+    Derived unitWidth(UNumberUnitWidth width) const &;
+
+    /**
+     * Overload of unitWidth() for use on an rvalue reference.
+     *
+     * @param width
+     *            The width to use when rendering numbers.
+     * @return The fluent chain.
+     * @see #unitWidth
+     * @stable ICU 62
+     */
+    Derived unitWidth(UNumberUnitWidth width) &&;
+
+    /**
+     * Sets the plus/minus sign display strategy. Most common values:
+     *
+     * <ul>
+     * <li>Auto: "123", "-123"
+     * <li>Always: "+123", "-123"
+     * <li>Accounting: "$123", "($123)"
+     * </ul>
+     *
+     * <p>
+     * Pass an element from the {@link UNumberSignDisplay} enum to this setter. For example:
+     *
+     * <pre>
+     * NumberFormatter::with().sign(UNumberSignDisplay::UNUM_SIGN_ALWAYS)
+     * </pre>
+     *
+     * <p>
+     * The default is AUTO sign display.
+     *
+     * @param style
+     *            The sign display strategy to use when rendering numbers.
+     * @return The fluent chain
+     * @see UNumberSignDisplay
+     * @stable ICU 60
+     */
+    Derived sign(UNumberSignDisplay style) const &;
+
+    /**
+     * Overload of sign() for use on an rvalue reference.
+     *
+     * @param style
+     *            The sign display strategy to use when rendering numbers.
+     * @return The fluent chain.
+     * @see #sign
+     * @stable ICU 62
+     */
+    Derived sign(UNumberSignDisplay style) &&;
+
+    /**
+     * Sets the decimal separator display strategy. This affects integer numbers with no fraction part. Most common
+     * values:
+     *
+     * <ul>
+     * <li>Auto: "1"
+     * <li>Always: "1."
+     * </ul>
+     *
+     * <p>
+     * Pass an element from the {@link UNumberDecimalSeparatorDisplay} enum to this setter. For example:
+     *
+     * <pre>
+     * NumberFormatter::with().decimal(UNumberDecimalSeparatorDisplay::UNUM_DECIMAL_SEPARATOR_ALWAYS)
+     * </pre>
+     *
+     * <p>
+     * The default is AUTO decimal separator display.
+     *
+     * @param style
+     *            The decimal separator display strategy to use when rendering numbers.
+     * @return The fluent chain
+     * @see UNumberDecimalSeparatorDisplay
+     * @stable ICU 60
+     */
+    Derived decimal(UNumberDecimalSeparatorDisplay style) const &;
+
+    /**
+     * Overload of decimal() for use on an rvalue reference.
+     *
+     * @param style
+     *            The decimal separator display strategy to use when rendering numbers.
+     * @return The fluent chain.
+     * @see #decimal
+     * @stable ICU 62
+     */
+    Derived decimal(UNumberDecimalSeparatorDisplay style) &&;
+
+    /**
+     * Sets a scale (multiplier) to be used to scale the number by an arbitrary amount before formatting.
+     * Most common values:
+     *
+     * <ul>
+     * <li>Multiply by 100: useful for percentages.
+     * <li>Multiply by an arbitrary value: useful for unit conversions.
+     * </ul>
+     *
+     * <p>
+     * Pass an element from a {@link Scale} factory method to this setter. For example:
+     *
+     * <pre>
+     * NumberFormatter::with().scale(Scale::powerOfTen(2))
+     * </pre>
+     *
+     * <p>
+     * The default is to not apply any multiplier.
+     *
+     * @param scale
+     *            The scale to apply when rendering numbers.
+     * @return The fluent chain
+     * @stable ICU 62
+     */
+    Derived scale(const Scale &scale) const &;
+
+    /**
+     * Overload of scale() for use on an rvalue reference.
+     *
+     * @param scale
+     *            The scale to apply when rendering numbers.
+     * @return The fluent chain.
+     * @see #scale
+     * @stable ICU 62
+     */
+    Derived scale(const Scale &scale) &&;
+
+    /**
+     * Specifies the usage for which numbers will be formatted ("person-height",
+     * "road", "rainfall", etc.)
+     *
+     * When a `usage` is specified, the output unit will change depending on the
+     * `Locale` and the unit quantity. For example, formatting length
+     * measurements specified in meters:
+     *
+     * `NumberFormatter::with().usage("person").unit(MeasureUnit::getMeter()).locale("en-US")`
+     *   * When formatting 0.25, the output will be "10 inches".
+     *   * When formatting 1.50, the output will be "4 feet and 11 inches".
+     *
+     * The input unit specified via unit() determines the type of measurement
+     * being formatted (e.g. "length" when the unit is "foot"). The usage
+     * requested will be looked for only within this category of measurement
+     * units.
+     *
+     * The output unit can be found via FormattedNumber::getOutputUnit().
+     *
+     * If the usage has multiple parts (e.g. "land-agriculture-grain") and does
+     * not match a known usage preference, the last part will be dropped
+     * repeatedly until a match is found (e.g. trying "land-agriculture", then
+     * "land"). If a match is still not found, usage will fall back to
+     * "default".
+     *
+     * Setting usage to an empty string clears the usage (disables usage-based
+     * localized formatting).
+     *
+     * Setting a usage string but not a correct input unit will result in an
+     * U_ILLEGAL_ARGUMENT_ERROR.
+     *
+     * When using usage, specifying rounding or precision is unnecessary.
+     * Specifying a precision in some manner will override the default
+     * formatting.
+     *
+     * @param usage A `usage` parameter from the units resource. See the
+     * unitPreferenceData in *source/data/misc/units.txt*, generated from
+     * `unitPreferenceData` in [CLDR's
+     * supplemental/units.xml](https://github.com/unicode-org/cldr/blob/main/common/supplemental/units.xml).
+     * @return The fluent chain.
+     * @stable ICU 68
+     */
+    Derived usage(StringPiece usage) const &;
+
+    /**
+     * Overload of usage() for use on an rvalue reference.
+     *
+     * @param usage The unit `usage`.
+     * @return The fluent chain.
+     * @stable ICU 68
+     */
+    Derived usage(StringPiece usage) &&;
+
+#ifndef U_HIDE_DRAFT_API
+    /**
+     * Specifies the DisplayOptions. For example, UDisplayOptionsGrammaticalCase specifies
+     * the desired case for a unit formatter's output (e.g. accusative, dative, genitive).
+     *
+     * @param displayOptions
+     * @return The fluent chain.
+     * @draft ICU 72
+     */
+    Derived displayOptions(const DisplayOptions &displayOptions) const &;
+
+    /**
+     * Overload of displayOptions() for use on an rvalue reference.
+     *
+     * @param displayOptions
+     * @return The fluent chain.
+     * @draft ICU 72
+     */
+    Derived displayOptions(const DisplayOptions &displayOptions) &&;
+#endif // U_HIDE_DRAFT_API
+
+#ifndef U_HIDE_INTERNAL_API
+    /**
+     * NOTE: Use `displayOptions` instead. This method was part of
+     * an internal technology preview in ICU 69, but will be removed
+     * in ICU 73, in favor of `displayOptions`
+     *
+     * Specifies the desired case for a unit formatter's output (e.g.
+     * accusative, dative, genitive).
+     *
+     * @internal
+     */
+    Derived unitDisplayCase(StringPiece unitDisplayCase) const &;
+
+    /**
+     * NOTE: Use `displayOptions` instead. This method was part of
+     * an internal technology preview in ICU 69, but will be removed
+     * in ICU 73, in favor of `displayOptions`
+     *
+     * Overload of unitDisplayCase() for use on an rvalue reference.
+     *
+     * @internal
+     */
+    Derived unitDisplayCase(StringPiece unitDisplayCase) &&;
+#endif // U_HIDE_INTERNAL_API
+
+#ifndef U_HIDE_INTERNAL_API
+
+    /**
+     * Set the padding strategy. May be added in the future; see #13338.
+     *
+     * @internal ICU 60: This API is ICU internal only.
+     */
+    Derived padding(const impl::Padder &padder) const &;
+
+    /** @internal */
+    Derived padding(const impl::Padder &padder) &&;
+
+    /**
+     * Internal fluent setter to support a custom regulation threshold. A threshold of 1 causes the data structures to
+     * be built right away. A threshold of 0 prevents the data structures from being built.
+     *
+     * @internal ICU 60: This API is ICU internal only.
+     */
+    Derived threshold(int32_t threshold) const &;
+
+    /** @internal */
+    Derived threshold(int32_t threshold) &&;
+
+    /**
+     * Internal fluent setter to overwrite the entire macros object.
+     *
+     * @internal ICU 60: This API is ICU internal only.
+     */
+    Derived macros(const impl::MacroProps& macros) const &;
+
+    /** @internal */
+    Derived macros(const impl::MacroProps& macros) &&;
+
+    /** @internal */
+    Derived macros(impl::MacroProps&& macros) const &;
+
+    /** @internal */
+    Derived macros(impl::MacroProps&& macros) &&;
+
+#endif  /* U_HIDE_INTERNAL_API */
+
+    /**
+     * Creates a skeleton string representation of this number formatter. A skeleton string is a
+     * locale-agnostic serialized form of a number formatter.
+     *
+     * Not all options are capable of being represented in the skeleton string; for example, a
+     * DecimalFormatSymbols object. If any such option is encountered, the error code is set to
+     * U_UNSUPPORTED_ERROR.
+     *
+     * The returned skeleton is in normalized form, such that two number formatters with equivalent
+     * behavior should produce the same skeleton.
+     *
+     * For more information on number skeleton strings, see:
+     * https://unicode-org.github.io/icu/userguide/format_parse/numbers/skeletons.html
+     *
+     * @return A number skeleton string with behavior corresponding to this number formatter.
+     * @stable ICU 62
+     */
+    UnicodeString toSkeleton(UErrorCode& status) const;
+
+    /**
+     * Returns the current (Un)LocalizedNumberFormatter as a LocalPointer
+     * wrapping a heap-allocated copy of the current object.
+     *
+     * This is equivalent to new-ing the move constructor with a value object
+     * as the argument.
+     *
+     * @return A wrapped (Un)LocalizedNumberFormatter pointer, or a wrapped
+     *         nullptr on failure.
+     * @stable ICU 64
+     */
+    LocalPointer<Derived> clone() const &;
+
+    /**
+     * Overload of clone for use on an rvalue reference.
+     *
+     * @return A wrapped (Un)LocalizedNumberFormatter pointer, or a wrapped
+     *         nullptr on failure.
+     * @stable ICU 64
+     */
+    LocalPointer<Derived> clone() &&;
+
+    /**
+     * Sets the UErrorCode if an error occurred in the fluent chain.
+     * Preserves older error codes in the outErrorCode.
+     * @return true if U_FAILURE(outErrorCode)
+     * @stable ICU 60
+     */
+    UBool copyErrorTo(UErrorCode &outErrorCode) const {
+        if (U_FAILURE(outErrorCode)) {
+            // Do not overwrite the older error code
+            return true;
+        }
+        fMacros.copyErrorTo(outErrorCode);
+        return U_FAILURE(outErrorCode);
+    }
+
+    // NOTE: Uses default copy and move constructors.
+
+  private:
+    impl::MacroProps fMacros;
+
+    // Don't construct me directly!  Use (Un)LocalizedNumberFormatter.
+    NumberFormatterSettings() = default;
+
+    friend class LocalizedNumberFormatter;
+    friend class UnlocalizedNumberFormatter;
+
+    // Give NumberRangeFormatter access to the MacroProps
+    friend void impl::touchRangeLocales(impl::RangeMacroProps& macros);
+    friend class impl::NumberRangeFormatterImpl;
+};
+
+// Explicit instantiations in source/i18n/number_fluent.cpp.
+// (MSVC treats imports/exports of explicit instantiations differently.)
+#ifndef _MSC_VER
+extern template class NumberFormatterSettings<UnlocalizedNumberFormatter>;
+extern template class NumberFormatterSettings<LocalizedNumberFormatter>;
+#endif
+
+/**
+ * A NumberFormatter that does not yet have a locale. In order to format numbers, a locale must be specified.
+ *
+ * Instances of this class are immutable and thread-safe.
+ *
+ * @see NumberFormatter
+ * @stable ICU 60
+ */
+class U_I18N_API UnlocalizedNumberFormatter
+        : public NumberFormatterSettings<UnlocalizedNumberFormatter>, public UMemory {
+
+  public:
+    /**
+     * Associate the given locale with the number formatter. The locale is used for picking the appropriate symbols,
+     * formats, and other data for number display.
+     *
+     * @param locale
+     *            The locale to use when loading data for number formatting.
+     * @return The fluent chain.
+     * @stable ICU 60
+     */
+    LocalizedNumberFormatter locale(const icu::Locale &locale) const &;
+
+    /**
+     * Overload of locale() for use on an rvalue reference.
+     *
+     * @param locale
+     *            The locale to use when loading data for number formatting.
+     * @return The fluent chain.
+     * @see #locale
+     * @stable ICU 62
+     */
+    LocalizedNumberFormatter locale(const icu::Locale &locale) &&;
+
+    /**
+     * Default constructor: puts the formatter into a valid but undefined state.
+     *
+     * @stable ICU 62
+     */
+    UnlocalizedNumberFormatter() = default;
+
+    /**
+     * Returns a copy of this UnlocalizedNumberFormatter.
+     * @stable ICU 60
+     */
+    UnlocalizedNumberFormatter(const UnlocalizedNumberFormatter &other);
+
+    /**
+     * Move constructor:
+     * The source UnlocalizedNumberFormatter will be left in a valid but undefined state.
+     * @stable ICU 62
+     */
+    UnlocalizedNumberFormatter(UnlocalizedNumberFormatter&& src) noexcept;
+
+    /**
+     * Copy assignment operator.
+     * @stable ICU 62
+     */
+    UnlocalizedNumberFormatter& operator=(const UnlocalizedNumberFormatter& other);
+
+    /**
+     * Move assignment operator:
+     * The source UnlocalizedNumberFormatter will be left in a valid but undefined state.
+     * @stable ICU 62
+     */
+    UnlocalizedNumberFormatter& operator=(UnlocalizedNumberFormatter&& src) noexcept;
+
+  private:
+    explicit UnlocalizedNumberFormatter(const NumberFormatterSettings<UnlocalizedNumberFormatter>& other);
+
+    explicit UnlocalizedNumberFormatter(
+            NumberFormatterSettings<UnlocalizedNumberFormatter>&& src) noexcept;
+
+    // To give the fluent setters access to this class's constructor:
+    friend class NumberFormatterSettings<UnlocalizedNumberFormatter>;
+
+    // To give NumberFormatter::with() access to this class's constructor:
+    friend class NumberFormatter;
+};
+
+/**
+ * A NumberFormatter that has a locale associated with it; this means .format() methods are available.
+ *
+ * Instances of this class are immutable and thread-safe.
+ *
+ * @see NumberFormatter
+ * @stable ICU 60
+ */
+class U_I18N_API LocalizedNumberFormatter
+        : public NumberFormatterSettings<LocalizedNumberFormatter>, public UMemory {
+  public:
+    /**
+     * Format the given integer number to a string using the settings specified in the NumberFormatter fluent
+     * setting chain.
+     *
+     * @param value
+     *            The number to format.
+     * @param status
+     *            Set to an ErrorCode if one occurred in the setter chain or during formatting.
+     * @return A FormattedNumber object; call .toString() to get the string.
+     * @stable ICU 60
+     */
+    FormattedNumber formatInt(int64_t value, UErrorCode &status) const;
+
+    /**
+     * Format the given float or double to a string using the settings specified in the NumberFormatter fluent setting
+     * chain.
+     *
+     * @param value
+     *            The number to format.
+     * @param status
+     *            Set to an ErrorCode if one occurred in the setter chain or during formatting.
+     * @return A FormattedNumber object; call .toString() to get the string.
+     * @stable ICU 60
+     */
+    FormattedNumber formatDouble(double value, UErrorCode &status) const;
+
+    /**
+     * Format the given decimal number to a string using the settings
+     * specified in the NumberFormatter fluent setting chain.
+     * The syntax of the unformatted number is a "numeric string"
+     * as defined in the Decimal Arithmetic Specification, available at
+     * http://speleotrove.com/decimal
+     *
+     * @param value
+     *            The number to format.
+     * @param status
+     *            Set to an ErrorCode if one occurred in the setter chain or during formatting.
+     * @return A FormattedNumber object; call .toString() to get the string.
+     * @stable ICU 60
+     */
+    FormattedNumber formatDecimal(StringPiece value, UErrorCode& status) const;
+
+#ifndef U_HIDE_INTERNAL_API
+
+            
+    /**
+     * @internal
+     */
+    const DecimalFormatSymbols* getDecimalFormatSymbols() const;
+    
+    /** Internal method.
+     * @internal
+     */
+    FormattedNumber formatDecimalQuantity(const impl::DecimalQuantity& dq, UErrorCode& status) const;
+
+    /** Internal method for DecimalFormat compatibility.
+     * @internal
+     */
+    void getAffixImpl(bool isPrefix, bool isNegative, UnicodeString& result, UErrorCode& status) const;
+
+    /**
+     * Internal method for testing.
+     * @internal
+     */
+    const impl::NumberFormatterImpl* getCompiled() const;
+
+    /**
+     * Internal method for testing.
+     * @internal
+     */
+    int32_t getCallCount() const;
+
+#endif  /* U_HIDE_INTERNAL_API */
+
+    /**
+     * Creates a representation of this LocalizedNumberFormat as an icu::Format, enabling the use
+     * of this number formatter with APIs that need an object of that type, such as MessageFormat.
+     *
+     * This API is not intended to be used other than for enabling API compatibility. The formatDouble,
+     * formatInt, and formatDecimal methods should normally be used when formatting numbers, not the Format
+     * object returned by this method.
+     *
+     * The caller owns the returned object and must delete it when finished.
+     *
+     * @return A Format wrapping this LocalizedNumberFormatter.
+     * @stable ICU 62
+     */
+    Format* toFormat(UErrorCode& status) const;
+
+    /**
+     * Default constructor: puts the formatter into a valid but undefined state.
+     *
+     * @stable ICU 62
+     */
+    LocalizedNumberFormatter() = default;
+
+    /**
+     * Returns a copy of this LocalizedNumberFormatter.
+     * @stable ICU 60
+     */
+    LocalizedNumberFormatter(const LocalizedNumberFormatter &other);
+
+    /**
+     * Move constructor:
+     * The source LocalizedNumberFormatter will be left in a valid but undefined state.
+     * @stable ICU 62
+     */
+    LocalizedNumberFormatter(LocalizedNumberFormatter&& src) noexcept;
+
+    /**
+     * Copy assignment operator.
+     * @stable ICU 62
+     */
+    LocalizedNumberFormatter& operator=(const LocalizedNumberFormatter& other);
+
+    /**
+     * Move assignment operator:
+     * The source LocalizedNumberFormatter will be left in a valid but undefined state.
+     * @stable ICU 62
+     */
+    LocalizedNumberFormatter& operator=(LocalizedNumberFormatter&& src) noexcept;
+
+#ifndef U_HIDE_INTERNAL_API
+
+    /**
+     * This is the core entrypoint to the number formatting pipeline. It performs self-regulation: a static code path
+     * for the first few calls, and compiling a more efficient data structure if called repeatedly.
+     *
+     * <p>
+     * This function is very hot, being called in every call to the number formatting pipeline.
+     *
+     * @param results
+     *            The results object. This method will mutate it to save the results.
+     * @param status
+     * @internal
+     */
+    void formatImpl(impl::UFormattedNumberData *results, UErrorCode &status) const;
+
+#endif  /* U_HIDE_INTERNAL_API */
+
+    /**
+     * Destruct this LocalizedNumberFormatter, cleaning up any memory it might own.
+     * @stable ICU 60
+     */
+    ~LocalizedNumberFormatter();
+
+  private:
+    // Note: fCompiled can't be a LocalPointer because impl::NumberFormatterImpl is defined in an internal
+    // header, and LocalPointer needs the full class definition in order to delete the instance.
+    const impl::NumberFormatterImpl* fCompiled {nullptr};
+    char fUnsafeCallCount[8] {};  // internally cast to u_atomic_int32_t
+
+    // Owned pointer to a DecimalFormatWarehouse, used when copying a LocalizedNumberFormatter
+    // from a DecimalFormat.
+    const impl::DecimalFormatWarehouse* fWarehouse {nullptr};
+
+    explicit LocalizedNumberFormatter(const NumberFormatterSettings<LocalizedNumberFormatter>& other);
+
+    explicit LocalizedNumberFormatter(NumberFormatterSettings<LocalizedNumberFormatter>&& src) noexcept;
+
+    LocalizedNumberFormatter(const impl::MacroProps &macros, const Locale &locale);
+
+    LocalizedNumberFormatter(impl::MacroProps &&macros, const Locale &locale);
+
+    void resetCompiled();
+
+    void lnfMoveHelper(LocalizedNumberFormatter&& src);
+
+    void lnfCopyHelper(const LocalizedNumberFormatter& src, UErrorCode& status);
+
+    /**
+     * @return true if the compiled formatter is available.
+     */
+    bool computeCompiled(UErrorCode& status) const;
+
+    // To give the fluent setters access to this class's constructor:
+    friend class NumberFormatterSettings<UnlocalizedNumberFormatter>;
+    friend class NumberFormatterSettings<LocalizedNumberFormatter>;
+
+    // To give UnlocalizedNumberFormatter::locale() access to this class's constructor:
+    friend class UnlocalizedNumberFormatter;
+};
+
+#if (U_PF_WINDOWS <= U_PLATFORM && U_PLATFORM <= U_PF_CYGWIN) && defined(_MSC_VER)
+// Warning 4661.
+#pragma warning(pop)
+#endif
+
+/**
+ * See the main description in numberformatter.h for documentation and examples.
+ *
+ * @stable ICU 60
+ */
+class U_I18N_API NumberFormatter final {
+  public:
+    /**
+     * Call this method at the beginning of a NumberFormatter fluent chain in which the locale is not currently known at
+     * the call site.
+     *
+     * @return An {@link UnlocalizedNumberFormatter}, to be used for chaining.
+     * @stable ICU 60
+     */
+    static UnlocalizedNumberFormatter with();
+
+    /**
+     * Call this method at the beginning of a NumberFormatter fluent chain in which the locale is known at the call
+     * site.
+     *
+     * @param locale
+     *            The locale from which to load formats and symbols for number formatting.
+     * @return A {@link LocalizedNumberFormatter}, to be used for chaining.
+     * @stable ICU 60
+     */
+    static LocalizedNumberFormatter withLocale(const Locale &locale);
+
+    /**
+     * Call this method at the beginning of a NumberFormatter fluent chain to create an instance based
+     * on a given number skeleton string.
+     *
+     * It is possible for an error to occur while parsing. See the overload of this method if you are
+     * interested in the location of a possible parse error.
+     *
+     * For more information on number skeleton strings, see:
+     * https://unicode-org.github.io/icu/userguide/format_parse/numbers/skeletons.html
+     *
+     * @param skeleton
+     *            The skeleton string off of which to base this NumberFormatter.
+     * @param status
+     *            Set to U_NUMBER_SKELETON_SYNTAX_ERROR if the skeleton was invalid.
+     * @return An UnlocalizedNumberFormatter, to be used for chaining.
+     * @stable ICU 62
+     */
+    static UnlocalizedNumberFormatter forSkeleton(const UnicodeString& skeleton, UErrorCode& status);
+
+    /**
+     * Call this method at the beginning of a NumberFormatter fluent chain to create an instance based
+     * on a given number skeleton string.
+     *
+     * If an error occurs while parsing the skeleton string, the offset into the skeleton string at
+     * which the error occurred will be saved into the UParseError, if provided.
+     *
+     * For more information on number skeleton strings, see:
+     * https://unicode-org.github.io/icu/userguide/format_parse/numbers/skeletons.html
+     *
+     * @param skeleton
+     *            The skeleton string off of which to base this NumberFormatter.
+     * @param perror
+     *            A parse error struct populated if an error occurs when parsing.
+ *                If no error occurs, perror.offset will be set to -1.
+     * @param status
+     *            Set to U_NUMBER_SKELETON_SYNTAX_ERROR if the skeleton was invalid.
+     * @return An UnlocalizedNumberFormatter, to be used for chaining.
+     * @stable ICU 64
+     */
+    static UnlocalizedNumberFormatter forSkeleton(const UnicodeString& skeleton,
+                                                  UParseError& perror, UErrorCode& status);
+
+    /**
+     * Use factory methods instead of the constructor to create a NumberFormatter.
+     */
+    NumberFormatter() = delete;
+};
+
+}  // namespace number
+U_NAMESPACE_END
+
+#endif /* #if !UCONFIG_NO_FORMATTING */
+
+#endif /* U_SHOW_CPLUSPLUS_API */
+
+#endif // __NUMBERFORMATTER_H__