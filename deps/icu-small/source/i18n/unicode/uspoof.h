--- conflicted
+++ resolved
@@ -1,3157 +1,1577 @@
-<<<<<<< HEAD
-// © 2016 and later: Unicode, Inc. and others.
-// License & terms of use: http://www.unicode.org/copyright.html
-/*
-***************************************************************************
-* Copyright (C) 2008-2016, International Business Machines Corporation
-* and others. All Rights Reserved.
-***************************************************************************
-*   file name:  uspoof.h
-*   encoding:   UTF-8
-*   tab size:   8 (not used)
-*   indentation:4
-*
-*   created on: 2008Feb13
-*   created by: Andy Heninger
-*
-*   Unicode Spoof Detection
-*/
-
-#ifndef USPOOF_H
-#define USPOOF_H
-
-#include "unicode/utypes.h"
-#include "unicode/uset.h"
-#include "unicode/parseerr.h"
-
-#if !UCONFIG_NO_NORMALIZATION
-
-
-#if U_SHOW_CPLUSPLUS_API
-#include "unicode/localpointer.h"
-#include "unicode/unistr.h"
-#include "unicode/uniset.h"
-#endif
-
-
-/**
- * \file
- * \brief Unicode Security and Spoofing Detection, C API.
- *
- * <p>
- * This class, based on <a href="http://unicode.org/reports/tr36">Unicode Technical Report #36</a> and
- * <a href="http://unicode.org/reports/tr39">Unicode Technical Standard #39</a>, has two main functions:
- *
- * <ol>
- * <li>Checking whether two strings are visually <em>confusable</em> with each other, such as "Harvest" and
- * &quot;&Eta;arvest&quot;, where the second string starts with the Greek capital letter Eta.</li>
- * <li>Checking whether an individual string is likely to be an attempt at confusing the reader (<em>spoof
- * detection</em>), such as "paypal" with some Latin characters substituted with Cyrillic look-alikes.</li>
- * </ol>
- *
- * <p>
- * Although originally designed as a method for flagging suspicious identifier strings such as URLs,
- * <code>USpoofChecker</code> has a number of other practical use cases, such as preventing attempts to evade bad-word
- * content filters.
- *
- * <p>
- * The functions of this class are exposed as C API, with a handful of syntactical conveniences for C++.
- *
- * <h2>Confusables</h2>
- *
- * <p>
- * The following example shows how to use <code>USpoofChecker</code> to check for confusability between two strings:
- *
- * \code{.c}
- * UErrorCode status = U_ZERO_ERROR;
- * UChar* str1 = (UChar*) u"Harvest";
- * UChar* str2 = (UChar*) u"\u0397arvest";  // with U+0397 GREEK CAPITAL LETTER ETA
- *
- * USpoofChecker* sc = uspoof_open(&status);
- * uspoof_setChecks(sc, USPOOF_CONFUSABLE, &status);
- *
- * int32_t bitmask = uspoof_areConfusable(sc, str1, -1, str2, -1, &status);
- * UBool result = bitmask != 0;
- * // areConfusable: 1 (status: U_ZERO_ERROR)
- * printf("areConfusable: %d (status: %s)\n", result, u_errorName(status));
- * uspoof_close(sc);
- * \endcode
- *
- * <p>
- * The call to {@link uspoof_open} creates a <code>USpoofChecker</code> object; the call to {@link uspoof_setChecks}
- * enables confusable checking and disables all other checks; the call to {@link uspoof_areConfusable} performs the
- * confusability test; and the following line extracts the result out of the return value. For best performance,
- * the instance should be created once (e.g., upon application startup), and the efficient
- * {@link uspoof_areConfusable} method can be used at runtime.
- *
- * <p>
- * The type {@link LocalUSpoofCheckerPointer} is exposed for C++ programmers.  It will automatically call
- * {@link uspoof_close} when the object goes out of scope:
- *
- * \code{.cpp}
- * UErrorCode status = U_ZERO_ERROR;
- * LocalUSpoofCheckerPointer sc(uspoof_open(&status));
- * uspoof_setChecks(sc.getAlias(), USPOOF_CONFUSABLE, &status);
- * // ...
- * \endcode
- *
- * UTS 39 defines two strings to be <em>confusable</em> if they map to the same <em>skeleton string</em>. A skeleton can
- * be thought of as a "hash code". {@link uspoof_getSkeleton} computes the skeleton for a particular string, so
- * the following snippet is equivalent to the example above:
- *
- * \code{.c}
- * UErrorCode status = U_ZERO_ERROR;
- * UChar* str1 = (UChar*) u"Harvest";
- * UChar* str2 = (UChar*) u"\u0397arvest";  // with U+0397 GREEK CAPITAL LETTER ETA
- *
- * USpoofChecker* sc = uspoof_open(&status);
- * uspoof_setChecks(sc, USPOOF_CONFUSABLE, &status);
- *
- * // Get skeleton 1
- * int32_t skel1Len = uspoof_getSkeleton(sc, 0, str1, -1, NULL, 0, &status);
- * UChar* skel1 = (UChar*) malloc(++skel1Len * sizeof(UChar));
- * status = U_ZERO_ERROR;
- * uspoof_getSkeleton(sc, 0, str1, -1, skel1, skel1Len, &status);
- *
- * // Get skeleton 2
- * int32_t skel2Len = uspoof_getSkeleton(sc, 0, str2, -1, NULL, 0, &status);
- * UChar* skel2 = (UChar*) malloc(++skel2Len * sizeof(UChar));
- * status = U_ZERO_ERROR;
- * uspoof_getSkeleton(sc, 0, str2, -1, skel2, skel2Len, &status);
- *
- * // Are the skeletons the same?
- * UBool result = u_strcmp(skel1, skel2) == 0;
- * // areConfusable: 1 (status: U_ZERO_ERROR)
- * printf("areConfusable: %d (status: %s)\n", result, u_errorName(status));
- * uspoof_close(sc);
- * free(skel1);
- * free(skel2);
- * \endcode
- *
- * If you need to check if a string is confusable with any string in a dictionary of many strings, rather than calling
- * {@link uspoof_areConfusable} many times in a loop, {@link uspoof_getSkeleton} can be used instead, as shown below:
- *
- * \code{.c}
- * UErrorCode status = U_ZERO_ERROR;
- * #define DICTIONARY_LENGTH 2
- * UChar* dictionary[DICTIONARY_LENGTH] = { (UChar*) u"lorem", (UChar*) u"ipsum" };
- * UChar* skeletons[DICTIONARY_LENGTH];
- * UChar* str = (UChar*) u"1orern";
- *
- * // Setup:
- * USpoofChecker* sc = uspoof_open(&status);
- * uspoof_setChecks(sc, USPOOF_CONFUSABLE, &status);
- * for (size_t i=0; i<DICTIONARY_LENGTH; i++) {
- *     UChar* word = dictionary[i];
- *     int32_t len = uspoof_getSkeleton(sc, 0, word, -1, NULL, 0, &status);
- *     skeletons[i] = (UChar*) malloc(++len * sizeof(UChar));
- *     status = U_ZERO_ERROR;
- *     uspoof_getSkeleton(sc, 0, word, -1, skeletons[i], len, &status);
- * }
- *
- * // Live Check:
- * {
- *     int32_t len = uspoof_getSkeleton(sc, 0, str, -1, NULL, 0, &status);
- *     UChar* skel = (UChar*) malloc(++len * sizeof(UChar));
- *     status = U_ZERO_ERROR;
- *     uspoof_getSkeleton(sc, 0, str, -1, skel, len, &status);
- *     UBool result = false;
- *     for (size_t i=0; i<DICTIONARY_LENGTH; i++) {
- *         result = u_strcmp(skel, skeletons[i]) == 0;
- *         if (result == true) { break; }
- *     }
- *     // Has confusable in dictionary: 1 (status: U_ZERO_ERROR)
- *     printf("Has confusable in dictionary: %d (status: %s)\n", result, u_errorName(status));
- *     free(skel);
- * }
- *
- * for (size_t i=0; i<DICTIONARY_LENGTH; i++) {
- *     free(skeletons[i]);
- * }
- * uspoof_close(sc);
- * \endcode
- *
- * <b>Note:</b> Since the Unicode confusables mapping table is frequently updated, confusable skeletons are <em>not</em>
- * guaranteed to be the same between ICU releases. We therefore recommend that you always compute confusable skeletons
- * at runtime and do not rely on creating a permanent, or difficult to update, database of skeletons.
- *
- * <h2>Spoof Detection</h2>
- *
- * The following snippet shows a minimal example of using <code>USpoofChecker</code> to perform spoof detection on a
- * string:
- *
- * \code{.c}
- * UErrorCode status = U_ZERO_ERROR;
- * UChar* str = (UChar*) u"p\u0430ypal";  // with U+0430 CYRILLIC SMALL LETTER A
- *
- * // Get the default set of allowable characters:
- * USet* allowed = uset_openEmpty();
- * uset_addAll(allowed, uspoof_getRecommendedSet(&status));
- * uset_addAll(allowed, uspoof_getInclusionSet(&status));
- *
- * USpoofChecker* sc = uspoof_open(&status);
- * uspoof_setAllowedChars(sc, allowed, &status);
- * uspoof_setRestrictionLevel(sc, USPOOF_MODERATELY_RESTRICTIVE);
- *
- * int32_t bitmask = uspoof_check(sc, str, -1, NULL, &status);
- * UBool result = bitmask != 0;
- * // fails checks: 1 (status: U_ZERO_ERROR)
- * printf("fails checks: %d (status: %s)\n", result, u_errorName(status));
- * uspoof_close(sc);
- * uset_close(allowed);
- * \endcode
- *
- * As in the case for confusability checking, it is good practice to create one <code>USpoofChecker</code> instance at
- * startup, and call the cheaper {@link uspoof_check} online. We specify the set of
- * allowed characters to be those with type RECOMMENDED or INCLUSION, according to the recommendation in UTS 39.
- *
- * In addition to {@link uspoof_check}, the function {@link uspoof_checkUTF8} is exposed for UTF8-encoded char* strings,
- * and {@link uspoof_checkUnicodeString} is exposed for C++ programmers.
- *
- * If the {@link USPOOF_AUX_INFO} check is enabled, a limited amount of information on why a string failed the checks
- * is available in the returned bitmask.  For complete information, use the {@link uspoof_check2} class of functions
- * with a {@link USpoofCheckResult} parameter:
- *
- * \code{.c}
- * UErrorCode status = U_ZERO_ERROR;
- * UChar* str = (UChar*) u"p\u0430ypal";  // with U+0430 CYRILLIC SMALL LETTER A
- *
- * // Get the default set of allowable characters:
- * USet* allowed = uset_openEmpty();
- * uset_addAll(allowed, uspoof_getRecommendedSet(&status));
- * uset_addAll(allowed, uspoof_getInclusionSet(&status));
- *
- * USpoofChecker* sc = uspoof_open(&status);
- * uspoof_setAllowedChars(sc, allowed, &status);
- * uspoof_setRestrictionLevel(sc, USPOOF_MODERATELY_RESTRICTIVE);
- *
- * USpoofCheckResult* checkResult = uspoof_openCheckResult(&status);
- * int32_t bitmask = uspoof_check2(sc, str, -1, checkResult, &status);
- *
- * int32_t failures1 = bitmask;
- * int32_t failures2 = uspoof_getCheckResultChecks(checkResult, &status);
- * assert(failures1 == failures2);
- * // checks that failed: 0x00000010 (status: U_ZERO_ERROR)
- * printf("checks that failed: %#010x (status: %s)\n", failures1, u_errorName(status));
- *
- * // Cleanup:
- * uspoof_close(sc);
- * uset_close(allowed);
- * uspoof_closeCheckResult(checkResult);
- * \endcode
- *
- * C++ users can take advantage of a few syntactical conveniences.  The following snippet is functionally
- * equivalent to the one above:
- *
- * \code{.cpp}
- * UErrorCode status = U_ZERO_ERROR;
- * UnicodeString str((UChar*) u"p\u0430ypal");  // with U+0430 CYRILLIC SMALL LETTER A
- *
- * // Get the default set of allowable characters:
- * UnicodeSet allowed;
- * allowed.addAll(*uspoof_getRecommendedUnicodeSet(&status));
- * allowed.addAll(*uspoof_getInclusionUnicodeSet(&status));
- *
- * LocalUSpoofCheckerPointer sc(uspoof_open(&status));
- * uspoof_setAllowedChars(sc.getAlias(), allowed.toUSet(), &status);
- * uspoof_setRestrictionLevel(sc.getAlias(), USPOOF_MODERATELY_RESTRICTIVE);
- *
- * LocalUSpoofCheckResultPointer checkResult(uspoof_openCheckResult(&status));
- * int32_t bitmask = uspoof_check2UnicodeString(sc.getAlias(), str, checkResult.getAlias(), &status);
- *
- * int32_t failures1 = bitmask;
- * int32_t failures2 = uspoof_getCheckResultChecks(checkResult.getAlias(), &status);
- * assert(failures1 == failures2);
- * // checks that failed: 0x00000010 (status: U_ZERO_ERROR)
- * printf("checks that failed: %#010x (status: %s)\n", failures1, u_errorName(status));
- *
- * // Explicit cleanup not necessary.
- * \endcode
- *
- * The return value is a bitmask of the checks that failed. In this case, there was one check that failed:
- * {@link USPOOF_RESTRICTION_LEVEL}, corresponding to the fifth bit (16). The possible checks are:
- *
- * <ul>
- * <li><code>RESTRICTION_LEVEL</code>: flags strings that violate the
- * <a href="http://unicode.org/reports/tr39/#Restriction_Level_Detection">Restriction Level</a> test as specified in UTS
- * 39; in most cases, this means flagging strings that contain characters from multiple different scripts.</li>
- * <li><code>INVISIBLE</code>: flags strings that contain invisible characters, such as zero-width spaces, or character
- * sequences that are likely not to display, such as multiple occurrences of the same non-spacing mark.</li>
- * <li><code>CHAR_LIMIT</code>: flags strings that contain characters outside of a specified set of acceptable
- * characters. See {@link uspoof_setAllowedChars} and {@link uspoof_setAllowedLocales}.</li>
- * <li><code>MIXED_NUMBERS</code>: flags strings that contain digits from multiple different numbering systems.</li>
- * </ul>
- *
- * <p>
- * These checks can be enabled independently of each other. For example, if you were interested in checking for only the
- * INVISIBLE and MIXED_NUMBERS conditions, you could do:
- *
- * \code{.c}
- * UErrorCode status = U_ZERO_ERROR;
- * UChar* str = (UChar*) u"8\u09EA";  // 8 mixed with U+09EA BENGALI DIGIT FOUR
- *
- * USpoofChecker* sc = uspoof_open(&status);
- * uspoof_setChecks(sc, USPOOF_INVISIBLE | USPOOF_MIXED_NUMBERS, &status);
- *
- * int32_t bitmask = uspoof_check2(sc, str, -1, NULL, &status);
- * UBool result = bitmask != 0;
- * // fails checks: 1 (status: U_ZERO_ERROR)
- * printf("fails checks: %d (status: %s)\n", result, u_errorName(status));
- * uspoof_close(sc);
- * \endcode
- *
- * Here is an example in C++ showing how to compute the restriction level of a string:
- *
- * \code{.cpp}
- * UErrorCode status = U_ZERO_ERROR;
- * UnicodeString str((UChar*) u"p\u0430ypal");  // with U+0430 CYRILLIC SMALL LETTER A
- *
- * // Get the default set of allowable characters:
- * UnicodeSet allowed;
- * allowed.addAll(*uspoof_getRecommendedUnicodeSet(&status));
- * allowed.addAll(*uspoof_getInclusionUnicodeSet(&status));
- *
- * LocalUSpoofCheckerPointer sc(uspoof_open(&status));
- * uspoof_setAllowedChars(sc.getAlias(), allowed.toUSet(), &status);
- * uspoof_setRestrictionLevel(sc.getAlias(), USPOOF_MODERATELY_RESTRICTIVE);
- * uspoof_setChecks(sc.getAlias(), USPOOF_RESTRICTION_LEVEL | USPOOF_AUX_INFO, &status);
- *
- * LocalUSpoofCheckResultPointer checkResult(uspoof_openCheckResult(&status));
- * int32_t bitmask = uspoof_check2UnicodeString(sc.getAlias(), str, checkResult.getAlias(), &status);
- *
- * URestrictionLevel restrictionLevel = uspoof_getCheckResultRestrictionLevel(checkResult.getAlias(), &status);
- * // Since USPOOF_AUX_INFO was enabled, the restriction level is also available in the upper bits of the bitmask:
- * assert((restrictionLevel & bitmask) == restrictionLevel);
- * // Restriction level: 0x50000000 (status: U_ZERO_ERROR)
- * printf("Restriction level: %#010x (status: %s)\n", restrictionLevel, u_errorName(status));
- * \endcode
- *
- * The code '0x50000000' corresponds to the restriction level USPOOF_MINIMALLY_RESTRICTIVE.  Since
- * USPOOF_MINIMALLY_RESTRICTIVE is weaker than USPOOF_MODERATELY_RESTRICTIVE, the string fails the check.
- *
- * <b>Note:</b> The Restriction Level is the most powerful of the checks. The full logic is documented in
- * <a href="http://unicode.org/reports/tr39/#Restriction_Level_Detection">UTS 39</a>, but the basic idea is that strings
- * are restricted to contain characters from only a single script, <em>except</em> that most scripts are allowed to have
- * Latin characters interspersed. Although the default restriction level is <code>HIGHLY_RESTRICTIVE</code>, it is
- * recommended that users set their restriction level to <code>MODERATELY_RESTRICTIVE</code>, which allows Latin mixed
- * with all other scripts except Cyrillic, Greek, and Cherokee, with which it is often confusable. For more details on
- * the levels, see UTS 39 or {@link URestrictionLevel}. The Restriction Level test is aware of the set of
- * allowed characters set in {@link uspoof_setAllowedChars}. Note that characters which have script code
- * COMMON or INHERITED, such as numbers and punctuation, are ignored when computing whether a string has multiple
- * scripts.
- *
- * <h2>Additional Information</h2>
- *
- * A <code>USpoofChecker</code> instance may be used repeatedly to perform checks on any number of identifiers.
- *
- * <b>Thread Safety:</b> The test functions for checking a single identifier, or for testing whether
- * two identifiers are possible confusable, are thread safe. They may called concurrently, from multiple threads,
- * using the same USpoofChecker instance.
- *
- * More generally, the standard ICU thread safety rules apply: functions that take a const USpoofChecker parameter are
- * thread safe. Those that take a non-const USpoofChecker are not thread safe..
- *
- * @stable ICU 4.6
- */
-
-U_CDECL_BEGIN
-
-struct USpoofChecker;
-/**
- * @stable ICU 4.2
- */
-typedef struct USpoofChecker USpoofChecker; /**< typedef for C of USpoofChecker */
-
-struct USpoofCheckResult;
-/**
- * @see uspoof_openCheckResult
- * @stable ICU 58
- */
-typedef struct USpoofCheckResult USpoofCheckResult;
-
-/**
- * Enum for the kinds of checks that USpoofChecker can perform.
- * These enum values are used both to select the set of checks that
- * will be performed, and to report results from the check function.
- *
- * @stable ICU 4.2
- */
-typedef enum USpoofChecks {
-    /**
-     * When performing the two-string {@link uspoof_areConfusable} test, this flag in the return value indicates
-     * that the two strings are visually confusable and that they are from the same script, according to UTS 39 section
-     * 4.
-     *
-     * @see uspoof_areConfusable
-     * @stable ICU 4.2
-     */
-    USPOOF_SINGLE_SCRIPT_CONFUSABLE =   1,
-
-    /**
-     * When performing the two-string {@link uspoof_areConfusable} test, this flag in the return value indicates
-     * that the two strings are visually confusable and that they are <b>not</b> from the same script, according to UTS
-     * 39 section 4.
-     *
-     * @see uspoof_areConfusable
-     * @stable ICU 4.2
-     */
-    USPOOF_MIXED_SCRIPT_CONFUSABLE  =   2,
-
-    /**
-     * When performing the two-string {@link uspoof_areConfusable} test, this flag in the return value indicates
-     * that the two strings are visually confusable and that they are not from the same script but both of them are
-     * single-script strings, according to UTS 39 section 4.
-     *
-     * @see uspoof_areConfusable
-     * @stable ICU 4.2
-     */
-    USPOOF_WHOLE_SCRIPT_CONFUSABLE  =   4,
-
-    /**
-     * Enable this flag in {@link uspoof_setChecks} to turn on all types of confusables.  You may set
-     * the checks to some subset of SINGLE_SCRIPT_CONFUSABLE, MIXED_SCRIPT_CONFUSABLE, or WHOLE_SCRIPT_CONFUSABLE to
-     * make {@link uspoof_areConfusable} return only those types of confusables.
-     *
-     * @see uspoof_areConfusable
-     * @see uspoof_getSkeleton
-     * @stable ICU 58
-     */
-    USPOOF_CONFUSABLE               =   USPOOF_SINGLE_SCRIPT_CONFUSABLE | USPOOF_MIXED_SCRIPT_CONFUSABLE | USPOOF_WHOLE_SCRIPT_CONFUSABLE,
-
-#ifndef U_HIDE_DEPRECATED_API
-    /**
-      * This flag is deprecated and no longer affects the behavior of SpoofChecker.
-      *
-      * @deprecated ICU 58  Any case confusable mappings were removed from UTS 39; the corresponding ICU API was deprecated.
-      */
-    USPOOF_ANY_CASE                 =   8,
-#endif  /* U_HIDE_DEPRECATED_API */
-
-    /**
-      * Check that an identifier is no looser than the specified RestrictionLevel.
-      * The default if {@link uspoof_setRestrictionLevel} is not called is HIGHLY_RESTRICTIVE.
-      *
-      * If USPOOF_AUX_INFO is enabled the actual restriction level of the
-      * identifier being tested will also be returned by uspoof_check().
-      *
-      * @see URestrictionLevel
-      * @see uspoof_setRestrictionLevel
-      * @see USPOOF_AUX_INFO
-      *
-      * @stable ICU 51
-      */
-    USPOOF_RESTRICTION_LEVEL        = 16,
-
-#ifndef U_HIDE_DEPRECATED_API
-    /** Check that an identifier contains only characters from a
-      * single script (plus chars from the common and inherited scripts.)
-      * Applies to checks of a single identifier check only.
-      * @deprecated ICU 51  Use RESTRICTION_LEVEL instead.
-      */
-    USPOOF_SINGLE_SCRIPT            =  USPOOF_RESTRICTION_LEVEL,
-#endif  /* U_HIDE_DEPRECATED_API */
-
-    /** Check an identifier for the presence of invisible characters,
-      * such as zero-width spaces, or character sequences that are
-      * likely not to display, such as multiple occurrences of the same
-      * non-spacing mark.  This check does not test the input string as a whole
-      * for conformance to any particular syntax for identifiers.
-      */
-    USPOOF_INVISIBLE                =  32,
-
-    /** Check that an identifier contains only characters from a specified set
-      * of acceptable characters.  See {@link uspoof_setAllowedChars} and
-      * {@link uspoof_setAllowedLocales}.  Note that a string that fails this check
-      * will also fail the {@link USPOOF_RESTRICTION_LEVEL} check.
-      */
-    USPOOF_CHAR_LIMIT               =  64,
-
-    /**
-     * Check that an identifier does not mix numbers from different numbering systems.
-     * For more information, see UTS 39 section 5.3.
-     *
-     * @stable ICU 51
-     */
-    USPOOF_MIXED_NUMBERS            = 128,
-
-    /**
-     * Check that an identifier does not have a combining character following a character in which that
-     * combining character would be hidden; for example 'i' followed by a U+0307 combining dot.
-     *
-     * More specifically, the following characters are forbidden from preceding a U+0307:
-     * <ul>
-     * <li>Those with the Soft_Dotted Unicode property (which includes 'i' and 'j')</li>
-     * <li>Latin lowercase letter 'l'</li>
-     * <li>Dotless 'i' and 'j' ('ı' and 'ȷ', U+0131 and U+0237)</li>
-     * <li>Any character whose confusable prototype ends with such a character
-     * (Soft_Dotted, 'l', 'ı', or 'ȷ')</li>
-     * </ul>
-     * In addition, combining characters are allowed between the above characters and U+0307 except those
-     * with combining class 0 or combining class "Above" (230, same class as U+0307).
-     *
-     * This list and the number of combing characters considered by this check may grow over time.
-     *
-     * @stable ICU 62
-     */
-    USPOOF_HIDDEN_OVERLAY            = 256,
-
-   /**
-     * Enable all spoof checks.
-     *
-     * @stable ICU 4.6
-     */
-    USPOOF_ALL_CHECKS               = 0xFFFF,
-
-    /**
-      * Enable the return of auxiliary (non-error) information in the
-      * upper bits of the check results value.
-      *
-      * If this "check" is not enabled, the results of {@link uspoof_check} will be
-      * zero when an identifier passes all of the enabled checks.
-      *
-      * If this "check" is enabled, (uspoof_check() & {@link USPOOF_ALL_CHECKS}) will
-      * be zero when an identifier passes all checks.
-      *
-      * @stable ICU 51
-      */
-    USPOOF_AUX_INFO                  = 0x40000000
-
-    } USpoofChecks;
-
-
-    /**
-     * Constants from UAX #39 for use in {@link uspoof_setRestrictionLevel}, and
-     * for returned identifier restriction levels in check results.
-     *
-     * @stable ICU 51
-     *
-     * @see uspoof_setRestrictionLevel
-     * @see uspoof_check
-     */
-    typedef enum URestrictionLevel {
-        /**
-         * All characters in the string are in the identifier profile and all characters in the string are in the
-         * ASCII range.
-         *
-         * @stable ICU 51
-         */
-        USPOOF_ASCII = 0x10000000,
-        /**
-         * The string classifies as ASCII-Only, or all characters in the string are in the identifier profile and
-         * the string is single-script, according to the definition in UTS 39 section 5.1.
-         *
-         * @stable ICU 53
-         */
-        USPOOF_SINGLE_SCRIPT_RESTRICTIVE = 0x20000000,
-        /**
-         * The string classifies as Single Script, or all characters in the string are in the identifier profile and
-         * the string is covered by any of the following sets of scripts, according to the definition in UTS 39
-         * section 5.1:
-         * <ul>
-         *   <li>Latin + Han + Bopomofo (or equivalently: Latn + Hanb)</li>
-         *   <li>Latin + Han + Hiragana + Katakana (or equivalently: Latn + Jpan)</li>
-         *   <li>Latin + Han + Hangul (or equivalently: Latn +Kore)</li>
-         * </ul>
-         * This is the default restriction in ICU.
-         *
-         * @stable ICU 51
-         */
-        USPOOF_HIGHLY_RESTRICTIVE = 0x30000000,
-        /**
-         * The string classifies as Highly Restrictive, or all characters in the string are in the identifier profile
-         * and the string is covered by Latin and any one other Recommended or Aspirational script, except Cyrillic,
-         * Greek, and Cherokee.
-         *
-         * @stable ICU 51
-         */
-        USPOOF_MODERATELY_RESTRICTIVE = 0x40000000,
-        /**
-         * All characters in the string are in the identifier profile.  Allow arbitrary mixtures of scripts.
-         *
-         * @stable ICU 51
-         */
-        USPOOF_MINIMALLY_RESTRICTIVE = 0x50000000,
-        /**
-         * Any valid identifiers, including characters outside of the Identifier Profile.
-         *
-         * @stable ICU 51
-         */
-        USPOOF_UNRESTRICTIVE = 0x60000000,
-        /**
-         * Mask for selecting the Restriction Level bits from the return value of {@link uspoof_check}.
-         *
-         * @stable ICU 53
-         */
-        USPOOF_RESTRICTION_LEVEL_MASK = 0x7F000000,
-#ifndef U_HIDE_INTERNAL_API
-        /**
-         * An undefined restriction level.
-         * @internal
-         */
-        USPOOF_UNDEFINED_RESTRICTIVE = -1
-#endif  /* U_HIDE_INTERNAL_API */
-    } URestrictionLevel;
-
-/**
- *  Create a Unicode Spoof Checker, configured to perform all
- *  checks except for USPOOF_LOCALE_LIMIT and USPOOF_CHAR_LIMIT.
- *  Note that additional checks may be added in the future,
- *  resulting in the changes to the default checking behavior.
- *
- *  @param status  The error code, set if this function encounters a problem.
- *  @return        the newly created Spoof Checker
- *  @stable ICU 4.2
- */
-U_CAPI USpoofChecker * U_EXPORT2
-uspoof_open(UErrorCode *status);
-
-
-/**
- * Open a Spoof checker from its serialized form, stored in 32-bit-aligned memory.
- * Inverse of uspoof_serialize().
- * The memory containing the serialized data must remain valid and unchanged
- * as long as the spoof checker, or any cloned copies of the spoof checker,
- * are in use.  Ownership of the memory remains with the caller.
- * The spoof checker (and any clones) must be closed prior to deleting the
- * serialized data.
- *
- * @param data a pointer to 32-bit-aligned memory containing the serialized form of spoof data
- * @param length the number of bytes available at data;
- *               can be more than necessary
- * @param pActualLength receives the actual number of bytes at data taken up by the data;
- *                      can be NULL
- * @param pErrorCode ICU error code
- * @return the spoof checker.
- *
- * @see uspoof_open
- * @see uspoof_serialize
- * @stable ICU 4.2
- */
-U_CAPI USpoofChecker * U_EXPORT2
-uspoof_openFromSerialized(const void *data, int32_t length, int32_t *pActualLength,
-                          UErrorCode *pErrorCode);
-
-/**
-  * Open a Spoof Checker from the source form of the spoof data.
-  * The input corresponds to the Unicode data file confusables.txt
-  * as described in Unicode UAX #39.  The syntax of the source data
-  * is as described in UAX #39 for this file, and the content of
-  * this file is acceptable input.
-  *
-  * The character encoding of the (char *) input text is UTF-8.
-  *
-  * @param confusables a pointer to the confusable characters definitions,
-  *                    as found in file confusables.txt from unicode.org.
-  * @param confusablesLen The length of the confusables text, or -1 if the
-  *                    input string is zero terminated.
-  * @param confusablesWholeScript
-  *                    Deprecated in ICU 58.  No longer used.
-  * @param confusablesWholeScriptLen
-  *                    Deprecated in ICU 58.  No longer used.
-  * @param errType     In the event of an error in the input, indicates
-  *                    which of the input files contains the error.
-  *                    The value is one of USPOOF_SINGLE_SCRIPT_CONFUSABLE or
-  *                    USPOOF_WHOLE_SCRIPT_CONFUSABLE, or
-  *                    zero if no errors are found.
-  * @param pe          In the event of an error in the input, receives the position
-  *                    in the input text (line, offset) of the error.
-  * @param status      an in/out ICU UErrorCode.  Among the possible errors is
-  *                    U_PARSE_ERROR, which is used to report syntax errors
-  *                    in the input.
-  * @return            A spoof checker that uses the rules from the input files.
-  * @stable ICU 4.2
-  */
-U_CAPI USpoofChecker * U_EXPORT2
-uspoof_openFromSource(const char *confusables,  int32_t confusablesLen,
-                      const char *confusablesWholeScript, int32_t confusablesWholeScriptLen,
-                      int32_t *errType, UParseError *pe, UErrorCode *status);
-
-
-/**
-  * Close a Spoof Checker, freeing any memory that was being held by
-  *   its implementation.
-  * @stable ICU 4.2
-  */
-U_CAPI void U_EXPORT2
-uspoof_close(USpoofChecker *sc);
-
-/**
- * Clone a Spoof Checker.  The clone will be set to perform the same checks
- *   as the original source.
- *
- * @param sc       The source USpoofChecker
- * @param status   The error code, set if this function encounters a problem.
- * @return
- * @stable ICU 4.2
- */
-U_CAPI USpoofChecker * U_EXPORT2
-uspoof_clone(const USpoofChecker *sc, UErrorCode *status);
-
-
-/**
- * Specify the bitmask of checks that will be performed by {@link uspoof_check}. Calling this method
- * overwrites any checks that may have already been enabled. By default, all checks are enabled.
- *
- * To enable specific checks and disable all others,
- * OR together only the bit constants for the desired checks.
- * For example, to fail strings containing characters outside of
- * the set specified by {@link uspoof_setAllowedChars} and
- * also strings that contain digits from mixed numbering systems:
- *
- * <pre>
- * {@code
- * uspoof_setChecks(USPOOF_CHAR_LIMIT | USPOOF_MIXED_NUMBERS);
- * }
- * </pre>
- *
- * To disable specific checks and enable all others,
- * start with ALL_CHECKS and "AND away" the not-desired checks.
- * For example, if you are not planning to use the {@link uspoof_areConfusable} functionality,
- * it is good practice to disable the CONFUSABLE check:
- *
- * <pre>
- * {@code
- * uspoof_setChecks(USPOOF_ALL_CHECKS & ~USPOOF_CONFUSABLE);
- * }
- * </pre>
- *
- * Note that methods such as {@link uspoof_setAllowedChars}, {@link uspoof_setAllowedLocales}, and
- * {@link uspoof_setRestrictionLevel} will enable certain checks when called. Those methods will OR the check they
- * enable onto the existing bitmask specified by this method. For more details, see the documentation of those
- * methods.
- *
- * @param sc       The USpoofChecker
- * @param checks         The set of checks that this spoof checker will perform.
- *                 The value is a bit set, obtained by OR-ing together
- *                 values from enum USpoofChecks.
- * @param status   The error code, set if this function encounters a problem.
- * @stable ICU 4.2
- *
- */
-U_CAPI void U_EXPORT2
-uspoof_setChecks(USpoofChecker *sc, int32_t checks, UErrorCode *status);
-
-/**
- * Get the set of checks that this Spoof Checker has been configured to perform.
- *
- * @param sc       The USpoofChecker
- * @param status   The error code, set if this function encounters a problem.
- * @return         The set of checks that this spoof checker will perform.
- *                 The value is a bit set, obtained by OR-ing together
- *                 values from enum USpoofChecks.
- * @stable ICU 4.2
- *
- */
-U_CAPI int32_t U_EXPORT2
-uspoof_getChecks(const USpoofChecker *sc, UErrorCode *status);
-
-/**
- * Set the loosest restriction level allowed for strings. The default if this is not called is
- * {@link USPOOF_HIGHLY_RESTRICTIVE}. Calling this method enables the {@link USPOOF_RESTRICTION_LEVEL} and
- * {@link USPOOF_MIXED_NUMBERS} checks, corresponding to Sections 5.1 and 5.2 of UTS 39. To customize which checks are
- * to be performed by {@link uspoof_check}, see {@link uspoof_setChecks}.
- *
- * @param sc       The USpoofChecker
- * @param restrictionLevel The loosest restriction level allowed.
- * @see URestrictionLevel
- * @stable ICU 51
- */
-U_CAPI void U_EXPORT2
-uspoof_setRestrictionLevel(USpoofChecker *sc, URestrictionLevel restrictionLevel);
-
-
-/**
-  * Get the Restriction Level that will be tested if the checks include {@link USPOOF_RESTRICTION_LEVEL}.
-  *
-  * @return The restriction level
-  * @see URestrictionLevel
-  * @stable ICU 51
-  */
-U_CAPI URestrictionLevel U_EXPORT2
-uspoof_getRestrictionLevel(const USpoofChecker *sc);
-
-/**
- * Limit characters that are acceptable in identifiers being checked to those
- * normally used with the languages associated with the specified locales.
- * Any previously specified list of locales is replaced by the new settings.
- *
- * A set of languages is determined from the locale(s), and
- * from those a set of acceptable Unicode scripts is determined.
- * Characters from this set of scripts, along with characters from
- * the "common" and "inherited" Unicode Script categories
- * will be permitted.
- *
- * Supplying an empty string removes all restrictions;
- * characters from any script will be allowed.
- *
- * The {@link USPOOF_CHAR_LIMIT} test is automatically enabled for this
- * USpoofChecker when calling this function with a non-empty list
- * of locales.
- *
- * The Unicode Set of characters that will be allowed is accessible
- * via the uspoof_getAllowedChars() function.  uspoof_setAllowedLocales()
- * will <i>replace</i> any previously applied set of allowed characters.
- *
- * Adjustments, such as additions or deletions of certain classes of characters,
- * can be made to the result of uspoof_setAllowedLocales() by
- * fetching the resulting set with uspoof_getAllowedChars(),
- * manipulating it with the Unicode Set API, then resetting the
- * spoof detectors limits with uspoof_setAllowedChars().
- *
- * @param sc           The USpoofChecker
- * @param localesList  A list list of locales, from which the language
- *                     and associated script are extracted.  The locales
- *                     are comma-separated if there is more than one.
- *                     White space may not appear within an individual locale,
- *                     but is ignored otherwise.
- *                     The locales are syntactically like those from the
- *                     HTTP Accept-Language header.
- *                     If the localesList is empty, no restrictions will be placed on
- *                     the allowed characters.
- *
- * @param status       The error code, set if this function encounters a problem.
- * @stable ICU 4.2
- */
-U_CAPI void U_EXPORT2
-uspoof_setAllowedLocales(USpoofChecker *sc, const char *localesList, UErrorCode *status);
-
-/**
- * Get a list of locales for the scripts that are acceptable in strings
- *  to be checked.  If no limitations on scripts have been specified,
- *  an empty string will be returned.
- *
- *  uspoof_setAllowedChars() will reset the list of allowed to be empty.
- *
- *  The format of the returned list is the same as that supplied to
- *  uspoof_setAllowedLocales(), but returned list may not be identical
- *  to the originally specified string; the string may be reformatted,
- *  and information other than languages from
- *  the originally specified locales may be omitted.
- *
- * @param sc           The USpoofChecker
- * @param status       The error code, set if this function encounters a problem.
- * @return             A string containing a list of  locales corresponding
- *                     to the acceptable scripts, formatted like an
- *                     HTTP Accept Language value.
- *
- * @stable ICU 4.2
- */
-U_CAPI const char * U_EXPORT2
-uspoof_getAllowedLocales(USpoofChecker *sc, UErrorCode *status);
-
-
-/**
- * Limit the acceptable characters to those specified by a Unicode Set.
- *   Any previously specified character limit is
- *   is replaced by the new settings.  This includes limits on
- *   characters that were set with the uspoof_setAllowedLocales() function.
- *
- * The USPOOF_CHAR_LIMIT test is automatically enabled for this
- * USpoofChecker by this function.
- *
- * @param sc       The USpoofChecker
- * @param chars    A Unicode Set containing the list of
- *                 characters that are permitted.  Ownership of the set
- *                 remains with the caller.  The incoming set is cloned by
- *                 this function, so there are no restrictions on modifying
- *                 or deleting the USet after calling this function.
- * @param status   The error code, set if this function encounters a problem.
- * @stable ICU 4.2
- */
-U_CAPI void U_EXPORT2
-uspoof_setAllowedChars(USpoofChecker *sc, const USet *chars, UErrorCode *status);
-
-
-/**
- * Get a USet for the characters permitted in an identifier.
- * This corresponds to the limits imposed by the Set Allowed Characters
- * functions. Limitations imposed by other checks will not be
- * reflected in the set returned by this function.
- *
- * The returned set will be frozen, meaning that it cannot be modified
- * by the caller.
- *
- * Ownership of the returned set remains with the Spoof Detector.  The
- * returned set will become invalid if the spoof detector is closed,
- * or if a new set of allowed characters is specified.
- *
- *
- * @param sc       The USpoofChecker
- * @param status   The error code, set if this function encounters a problem.
- * @return         A USet containing the characters that are permitted by
- *                 the USPOOF_CHAR_LIMIT test.
- * @stable ICU 4.2
- */
-U_CAPI const USet * U_EXPORT2
-uspoof_getAllowedChars(const USpoofChecker *sc, UErrorCode *status);
-
-
-/**
- * Check the specified string for possible security issues.
- * The text to be checked will typically be an identifier of some sort.
- * The set of checks to be performed is specified with uspoof_setChecks().
- *
- * \note
- *   Consider using the newer API, {@link uspoof_check2}, instead.
- *   The newer API exposes additional information from the check procedure
- *   and is otherwise identical to this method.
- *
- * @param sc      The USpoofChecker
- * @param id      The identifier to be checked for possible security issues,
- *                in UTF-16 format.
- * @param length  the length of the string to be checked, expressed in
- *                16 bit UTF-16 code units, or -1 if the string is
- *                zero terminated.
- * @param position  Deprecated in ICU 51.  Always returns zero.
- *                Originally, an out parameter for the index of the first
- *                string position that failed a check.
- *                This parameter may be NULL.
- * @param status  The error code, set if an error occurred while attempting to
- *                perform the check.
- *                Spoofing or security issues detected with the input string are
- *                not reported here, but through the function's return value.
- * @return        An integer value with bits set for any potential security
- *                or spoofing issues detected.  The bits are defined by
- *                enum USpoofChecks.  (returned_value & USPOOF_ALL_CHECKS)
- *                will be zero if the input string passes all of the
- *                enabled checks.
- * @see uspoof_check2
- * @stable ICU 4.2
- */
-U_CAPI int32_t U_EXPORT2
-uspoof_check(const USpoofChecker *sc,
-                         const UChar *id, int32_t length,
-                         int32_t *position,
-                         UErrorCode *status);
-
-
-/**
- * Check the specified string for possible security issues.
- * The text to be checked will typically be an identifier of some sort.
- * The set of checks to be performed is specified with uspoof_setChecks().
- *
- * \note
- *   Consider using the newer API, {@link uspoof_check2UTF8}, instead.
- *   The newer API exposes additional information from the check procedure
- *   and is otherwise identical to this method.
- *
- * @param sc      The USpoofChecker
- * @param id      A identifier to be checked for possible security issues, in UTF8 format.
- * @param length  the length of the string to be checked, or -1 if the string is
- *                zero terminated.
- * @param position  Deprecated in ICU 51.  Always returns zero.
- *                Originally, an out parameter for the index of the first
- *                string position that failed a check.
- *                This parameter may be NULL.
- * @param status  The error code, set if an error occurred while attempting to
- *                perform the check.
- *                Spoofing or security issues detected with the input string are
- *                not reported here, but through the function's return value.
- *                If the input contains invalid UTF-8 sequences,
- *                a status of U_INVALID_CHAR_FOUND will be returned.
- * @return        An integer value with bits set for any potential security
- *                or spoofing issues detected.  The bits are defined by
- *                enum USpoofChecks.  (returned_value & USPOOF_ALL_CHECKS)
- *                will be zero if the input string passes all of the
- *                enabled checks.
- * @see uspoof_check2UTF8
- * @stable ICU 4.2
- */
-U_CAPI int32_t U_EXPORT2
-uspoof_checkUTF8(const USpoofChecker *sc,
-                 const char *id, int32_t length,
-                 int32_t *position,
-                 UErrorCode *status);
-
-
-/**
- * Check the specified string for possible security issues.
- * The text to be checked will typically be an identifier of some sort.
- * The set of checks to be performed is specified with uspoof_setChecks().
- *
- * @param sc      The USpoofChecker
- * @param id      The identifier to be checked for possible security issues,
- *                in UTF-16 format.
- * @param length  the length of the string to be checked, or -1 if the string is
- *                zero terminated.
- * @param checkResult  An instance of USpoofCheckResult to be filled with
- *                details about the identifier.  Can be NULL.
- * @param status  The error code, set if an error occurred while attempting to
- *                perform the check.
- *                Spoofing or security issues detected with the input string are
- *                not reported here, but through the function's return value.
- * @return        An integer value with bits set for any potential security
- *                or spoofing issues detected.  The bits are defined by
- *                enum USpoofChecks.  (returned_value & USPOOF_ALL_CHECKS)
- *                will be zero if the input string passes all of the
- *                enabled checks.  Any information in this bitmask will be
- *                consistent with the information saved in the optional
- *                checkResult parameter.
- * @see uspoof_openCheckResult
- * @see uspoof_check2UTF8
- * @see uspoof_check2UnicodeString
- * @stable ICU 58
- */
-U_CAPI int32_t U_EXPORT2
-uspoof_check2(const USpoofChecker *sc,
-    const UChar* id, int32_t length,
-    USpoofCheckResult* checkResult,
-    UErrorCode *status);
-
-/**
- * Check the specified string for possible security issues.
- * The text to be checked will typically be an identifier of some sort.
- * The set of checks to be performed is specified with uspoof_setChecks().
- *
- * This version of {@link uspoof_check} accepts a USpoofCheckResult, which
- * returns additional information about the identifier.  For more
- * information, see {@link uspoof_openCheckResult}.
- *
- * @param sc      The USpoofChecker
- * @param id      A identifier to be checked for possible security issues, in UTF8 format.
- * @param length  the length of the string to be checked, or -1 if the string is
- *                zero terminated.
- * @param checkResult  An instance of USpoofCheckResult to be filled with
- *                details about the identifier.  Can be NULL.
- * @param status  The error code, set if an error occurred while attempting to
- *                perform the check.
- *                Spoofing or security issues detected with the input string are
- *                not reported here, but through the function's return value.
- * @return        An integer value with bits set for any potential security
- *                or spoofing issues detected.  The bits are defined by
- *                enum USpoofChecks.  (returned_value & USPOOF_ALL_CHECKS)
- *                will be zero if the input string passes all of the
- *                enabled checks.  Any information in this bitmask will be
- *                consistent with the information saved in the optional
- *                checkResult parameter.
- * @see uspoof_openCheckResult
- * @see uspoof_check2
- * @see uspoof_check2UnicodeString
- * @stable ICU 58
- */
-U_CAPI int32_t U_EXPORT2
-uspoof_check2UTF8(const USpoofChecker *sc,
-    const char *id, int32_t length,
-    USpoofCheckResult* checkResult,
-    UErrorCode *status);
-
-/**
- * Create a USpoofCheckResult, used by the {@link uspoof_check2} class of functions to return
- * information about the identifier.  Information includes:
- * <ul>
- *   <li>A bitmask of the checks that failed</li>
- *   <li>The identifier's restriction level (UTS 39 section 5.2)</li>
- *   <li>The set of numerics in the string (UTS 39 section 5.3)</li>
- * </ul>
- * The data held in a USpoofCheckResult is cleared whenever it is passed into a new call
- * of {@link uspoof_check2}.
- *
- * @param status  The error code, set if this function encounters a problem.
- * @return        the newly created USpoofCheckResult
- * @see uspoof_check2
- * @see uspoof_check2UTF8
- * @see uspoof_check2UnicodeString
- * @stable ICU 58
- */
-U_CAPI USpoofCheckResult* U_EXPORT2
-uspoof_openCheckResult(UErrorCode *status);
-
-/**
- * Close a USpoofCheckResult, freeing any memory that was being held by
- *   its implementation.
- *
- * @param checkResult  The instance of USpoofCheckResult to close
- * @stable ICU 58
- */
-U_CAPI void U_EXPORT2
-uspoof_closeCheckResult(USpoofCheckResult *checkResult);
-
-/**
- * Indicates which of the spoof check(s) have failed. The value is a bitwise OR of the constants for the tests
- * in question: USPOOF_RESTRICTION_LEVEL, USPOOF_CHAR_LIMIT, and so on.
- *
- * @param checkResult  The instance of USpoofCheckResult created by {@link uspoof_openCheckResult}
- * @param status       The error code, set if an error occurred.
- * @return        An integer value with bits set for any potential security
- *                or spoofing issues detected.  The bits are defined by
- *                enum USpoofChecks.  (returned_value & USPOOF_ALL_CHECKS)
- *                will be zero if the input string passes all of the
- *                enabled checks.
- * @see uspoof_setChecks
- * @stable ICU 58
- */
-U_CAPI int32_t U_EXPORT2
-uspoof_getCheckResultChecks(const USpoofCheckResult *checkResult, UErrorCode *status);
-
-/**
- * Gets the restriction level that the text meets, if the USPOOF_RESTRICTION_LEVEL check
- * was enabled; otherwise, undefined.
- *
- * @param checkResult  The instance of USpoofCheckResult created by {@link uspoof_openCheckResult}
- * @param status       The error code, set if an error occurred.
- * @return             The restriction level contained in the USpoofCheckResult
- * @see uspoof_setRestrictionLevel
- * @stable ICU 58
- */
-U_CAPI URestrictionLevel U_EXPORT2
-uspoof_getCheckResultRestrictionLevel(const USpoofCheckResult *checkResult, UErrorCode *status);
-
-/**
- * Gets the set of numerics found in the string, if the USPOOF_MIXED_NUMBERS check was enabled;
- * otherwise, undefined.  The set will contain the zero digit from each decimal number system found
- * in the input string.  Ownership of the returned USet remains with the USpoofCheckResult.
- * The USet will be free'd when {@link uspoof_closeCheckResult} is called.
- *
- * @param checkResult  The instance of USpoofCheckResult created by {@link uspoof_openCheckResult}
- * @return             The set of numerics contained in the USpoofCheckResult
- * @param status       The error code, set if an error occurred.
- * @stable ICU 58
- */
-U_CAPI const USet* U_EXPORT2
-uspoof_getCheckResultNumerics(const USpoofCheckResult *checkResult, UErrorCode *status);
-
-
-/**
- * Check the whether two specified strings are visually confusable.
- *
- * If the strings are confusable, the return value will be nonzero, as long as
- * {@link USPOOF_CONFUSABLE} was enabled in uspoof_setChecks().
- *
- * The bits in the return value correspond to flags for each of the classes of
- * confusables applicable to the two input strings.  According to UTS 39
- * section 4, the possible flags are:
- *
- * <ul>
- *   <li>{@link USPOOF_SINGLE_SCRIPT_CONFUSABLE}</li>
- *   <li>{@link USPOOF_MIXED_SCRIPT_CONFUSABLE}</li>
- *   <li>{@link USPOOF_WHOLE_SCRIPT_CONFUSABLE}</li>
- * </ul>
- *
- * If one or more of the above flags were not listed in uspoof_setChecks(), this
- * function will never report that class of confusable.  The check
- * {@link USPOOF_CONFUSABLE} enables all three flags.
- *
- *
- * @param sc      The USpoofChecker
- * @param id1     The first of the two identifiers to be compared for
- *                confusability.  The strings are in UTF-16 format.
- * @param length1 the length of the first identifer, expressed in
- *                16 bit UTF-16 code units, or -1 if the string is
- *                nul terminated.
- * @param id2     The second of the two identifiers to be compared for
- *                confusability.  The identifiers are in UTF-16 format.
- * @param length2 The length of the second identifiers, expressed in
- *                16 bit UTF-16 code units, or -1 if the string is
- *                nul terminated.
- * @param status  The error code, set if an error occurred while attempting to
- *                perform the check.
- *                Confusability of the identifiers is not reported here,
- *                but through this function's return value.
- * @return        An integer value with bit(s) set corresponding to
- *                the type of confusability found, as defined by
- *                enum USpoofChecks.  Zero is returned if the identifiers
- *                are not confusable.
- *
- * @stable ICU 4.2
- */
-U_CAPI int32_t U_EXPORT2
-uspoof_areConfusable(const USpoofChecker *sc,
-                     const UChar *id1, int32_t length1,
-                     const UChar *id2, int32_t length2,
-                     UErrorCode *status);
-
-
-
-/**
- * A version of {@link uspoof_areConfusable} accepting strings in UTF-8 format.
- *
- * @param sc      The USpoofChecker
- * @param id1     The first of the two identifiers to be compared for
- *                confusability.  The strings are in UTF-8 format.
- * @param length1 the length of the first identifiers, in bytes, or -1
- *                if the string is nul terminated.
- * @param id2     The second of the two identifiers to be compared for
- *                confusability.  The strings are in UTF-8 format.
- * @param length2 The length of the second string in bytes, or -1
- *                if the string is nul terminated.
- * @param status  The error code, set if an error occurred while attempting to
- *                perform the check.
- *                Confusability of the strings is not reported here,
- *                but through this function's return value.
- * @return        An integer value with bit(s) set corresponding to
- *                the type of confusability found, as defined by
- *                enum USpoofChecks.  Zero is returned if the strings
- *                are not confusable.
- *
- * @stable ICU 4.2
- *
- * @see uspoof_areConfusable
- */
-U_CAPI int32_t U_EXPORT2
-uspoof_areConfusableUTF8(const USpoofChecker *sc,
-                         const char *id1, int32_t length1,
-                         const char *id2, int32_t length2,
-                         UErrorCode *status);
-
-
-
-
-/**
- *  Get the "skeleton" for an identifier.
- *  Skeletons are a transformation of the input identifier;
- * Two identifiers are confusable if their skeletons are identical.
- *  See Unicode UAX #39 for additional information.
- *
- *  Using skeletons directly makes it possible to quickly check
- *  whether an identifier is confusable with any of some large
- *  set of existing identifiers, by creating an efficiently
- *  searchable collection of the skeletons.
- *
- * @param sc      The USpoofChecker
- * @param type    Deprecated in ICU 58.  You may pass any number.
- *                Originally, controlled which of the Unicode confusable data
- *                tables to use.
- * @param id      The input identifier whose skeleton will be computed.
- * @param length  The length of the input identifier, expressed in 16 bit
- *                UTF-16 code units, or -1 if the string is zero terminated.
- * @param dest    The output buffer, to receive the skeleton string.
- * @param destCapacity  The length of the output buffer, in 16 bit units.
- *                The destCapacity may be zero, in which case the function will
- *                return the actual length of the skeleton.
- * @param status  The error code, set if an error occurred while attempting to
- *                perform the check.
- * @return        The length of the skeleton string.  The returned length
- *                is always that of the complete skeleton, even when the
- *                supplied buffer is too small (or of zero length)
- *
- * @stable ICU 4.2
- * @see uspoof_areConfusable
- */
-U_CAPI int32_t U_EXPORT2
-uspoof_getSkeleton(const USpoofChecker *sc,
-                   uint32_t type,
-                   const UChar *id,  int32_t length,
-                   UChar *dest, int32_t destCapacity,
-                   UErrorCode *status);
-
-/**
- *  Get the "skeleton" for an identifier.
- *  Skeletons are a transformation of the input identifier;
- *  Two identifiers are confusable if their skeletons are identical.
- *  See Unicode UAX #39 for additional information.
- *
- *  Using skeletons directly makes it possible to quickly check
- *  whether an identifier is confusable with any of some large
- *  set of existing identifiers, by creating an efficiently
- *  searchable collection of the skeletons.
- *
- * @param sc      The USpoofChecker
- * @param type    Deprecated in ICU 58.  You may pass any number.
- *                Originally, controlled which of the Unicode confusable data
- *                tables to use.
- * @param id      The UTF-8 format identifier whose skeleton will be computed.
- * @param length  The length of the input string, in bytes,
- *                or -1 if the string is zero terminated.
- * @param dest    The output buffer, to receive the skeleton string.
- * @param destCapacity  The length of the output buffer, in bytes.
- *                The destCapacity may be zero, in which case the function will
- *                return the actual length of the skeleton.
- * @param status  The error code, set if an error occurred while attempting to
- *                perform the check.  Possible Errors include U_INVALID_CHAR_FOUND
- *                   for invalid UTF-8 sequences, and
- *                   U_BUFFER_OVERFLOW_ERROR if the destination buffer is too small
- *                   to hold the complete skeleton.
- * @return        The length of the skeleton string, in bytes.  The returned length
- *                is always that of the complete skeleton, even when the
- *                supplied buffer is too small (or of zero length)
- *
- * @stable ICU 4.2
- */
-U_CAPI int32_t U_EXPORT2
-uspoof_getSkeletonUTF8(const USpoofChecker *sc,
-                       uint32_t type,
-                       const char *id,  int32_t length,
-                       char *dest, int32_t destCapacity,
-                       UErrorCode *status);
-
-/**
-  * Get the set of Candidate Characters for Inclusion in Identifiers, as defined
-  * in http://unicode.org/Public/security/latest/xidmodifications.txt
-  * and documented in http://www.unicode.org/reports/tr39/, Unicode Security Mechanisms.
-  *
-  * The returned set is frozen. Ownership of the set remains with the ICU library; it must not
-  * be deleted by the caller.
-  *
-  * @param status The error code, set if a problem occurs while creating the set.
-  *
-  * @stable ICU 51
-  */
-U_CAPI const USet * U_EXPORT2
-uspoof_getInclusionSet(UErrorCode *status);
-
-/**
-  * Get the set of characters from Recommended Scripts for Inclusion in Identifiers, as defined
-  * in http://unicode.org/Public/security/latest/xidmodifications.txt
-  * and documented in http://www.unicode.org/reports/tr39/, Unicode Security Mechanisms.
-  *
-  * The returned set is frozen. Ownership of the set remains with the ICU library; it must not
-  * be deleted by the caller.
-  *
-  * @param status The error code, set if a problem occurs while creating the set.
-  *
-  * @stable ICU 51
-  */
-U_CAPI const USet * U_EXPORT2
-uspoof_getRecommendedSet(UErrorCode *status);
-
-/**
- * Serialize the data for a spoof detector into a chunk of memory.
- * The flattened spoof detection tables can later be used to efficiently
- * instantiate a new Spoof Detector.
- *
- * The serialized spoof checker includes only the data compiled from the
- * Unicode data tables by uspoof_openFromSource(); it does not include
- * include any other state or configuration that may have been set.
- *
- * @param sc   the Spoof Detector whose data is to be serialized.
- * @param data a pointer to 32-bit-aligned memory to be filled with the data,
- *             can be NULL if capacity==0
- * @param capacity the number of bytes available at data,
- *                 or 0 for preflighting
- * @param status an in/out ICU UErrorCode; possible errors include:
- * - U_BUFFER_OVERFLOW_ERROR if the data storage block is too small for serialization
- * - U_ILLEGAL_ARGUMENT_ERROR  the data or capacity parameters are bad
- * @return the number of bytes written or needed for the spoof data
- *
- * @see utrie2_openFromSerialized()
- * @stable ICU 4.2
- */
-U_CAPI int32_t U_EXPORT2
-uspoof_serialize(USpoofChecker *sc,
-                 void *data, int32_t capacity,
-                 UErrorCode *status);
-
-U_CDECL_END
-
-#if U_SHOW_CPLUSPLUS_API
-
-U_NAMESPACE_BEGIN
-
-/**
- * \class LocalUSpoofCheckerPointer
- * "Smart pointer" class, closes a USpoofChecker via uspoof_close().
- * For most methods see the LocalPointerBase base class.
- *
- * @see LocalPointerBase
- * @see LocalPointer
- * @stable ICU 4.4
- */
-/**
- * \cond
- * Note: Doxygen is giving a bogus warning on this U_DEFINE_LOCAL_OPEN_POINTER.
- *       For now, suppress with a Doxygen cond
- */
-U_DEFINE_LOCAL_OPEN_POINTER(LocalUSpoofCheckerPointer, USpoofChecker, uspoof_close);
-/** \endcond */
-
-/**
- * \class LocalUSpoofCheckResultPointer
- * "Smart pointer" class, closes a USpoofCheckResult via `uspoof_closeCheckResult()`.
- * For most methods see the LocalPointerBase base class.
- *
- * @see LocalPointerBase
- * @see LocalPointer
- * @stable ICU 58
- */
-
-/**
- * \cond
- * Note: Doxygen is giving a bogus warning on this U_DEFINE_LOCAL_OPEN_POINTER.
- *       For now, suppress with a Doxygen cond
- */
-U_DEFINE_LOCAL_OPEN_POINTER(LocalUSpoofCheckResultPointer, USpoofCheckResult, uspoof_closeCheckResult);
-/** \endcond */
-
-U_NAMESPACE_END
-
-/**
- * Limit the acceptable characters to those specified by a Unicode Set.
- *   Any previously specified character limit is
- *   is replaced by the new settings.    This includes limits on
- *   characters that were set with the uspoof_setAllowedLocales() function.
- *
- * The USPOOF_CHAR_LIMIT test is automatically enabled for this
- * USoofChecker by this function.
- *
- * @param sc       The USpoofChecker
- * @param chars    A Unicode Set containing the list of
- *                 characters that are permitted.  Ownership of the set
- *                 remains with the caller.  The incoming set is cloned by
- *                 this function, so there are no restrictions on modifying
- *                 or deleting the UnicodeSet after calling this function.
- * @param status   The error code, set if this function encounters a problem.
- * @stable ICU 4.2
- */
-U_CAPI void U_EXPORT2
-uspoof_setAllowedUnicodeSet(USpoofChecker *sc, const icu::UnicodeSet *chars, UErrorCode *status);
-
-
-/**
- * Get a UnicodeSet for the characters permitted in an identifier.
- * This corresponds to the limits imposed by the Set Allowed Characters /
- * UnicodeSet functions. Limitations imposed by other checks will not be
- * reflected in the set returned by this function.
- *
- * The returned set will be frozen, meaning that it cannot be modified
- * by the caller.
- *
- * Ownership of the returned set remains with the Spoof Detector.  The
- * returned set will become invalid if the spoof detector is closed,
- * or if a new set of allowed characters is specified.
- *
- *
- * @param sc       The USpoofChecker
- * @param status   The error code, set if this function encounters a problem.
- * @return         A UnicodeSet containing the characters that are permitted by
- *                 the USPOOF_CHAR_LIMIT test.
- * @stable ICU 4.2
- */
-U_CAPI const icu::UnicodeSet * U_EXPORT2
-uspoof_getAllowedUnicodeSet(const USpoofChecker *sc, UErrorCode *status);
-
-/**
- * Check the specified string for possible security issues.
- * The text to be checked will typically be an identifier of some sort.
- * The set of checks to be performed is specified with uspoof_setChecks().
- *
- * \note
- *   Consider using the newer API, {@link uspoof_check2UnicodeString}, instead.
- *   The newer API exposes additional information from the check procedure
- *   and is otherwise identical to this method.
- *
- * @param sc      The USpoofChecker
- * @param id      A identifier to be checked for possible security issues.
- * @param position  Deprecated in ICU 51.  Always returns zero.
- *                Originally, an out parameter for the index of the first
- *                string position that failed a check.
- *                This parameter may be NULL.
- * @param status  The error code, set if an error occurred while attempting to
- *                perform the check.
- *                Spoofing or security issues detected with the input string are
- *                not reported here, but through the function's return value.
- * @return        An integer value with bits set for any potential security
- *                or spoofing issues detected.  The bits are defined by
- *                enum USpoofChecks.  (returned_value & USPOOF_ALL_CHECKS)
- *                will be zero if the input string passes all of the
- *                enabled checks.
- * @see uspoof_check2UnicodeString
- * @stable ICU 4.2
- */
-U_CAPI int32_t U_EXPORT2
-uspoof_checkUnicodeString(const USpoofChecker *sc,
-                          const icu::UnicodeString &id,
-                          int32_t *position,
-                          UErrorCode *status);
-
-/**
- * Check the specified string for possible security issues.
- * The text to be checked will typically be an identifier of some sort.
- * The set of checks to be performed is specified with uspoof_setChecks().
- *
- * @param sc      The USpoofChecker
- * @param id      A identifier to be checked for possible security issues.
- * @param checkResult  An instance of USpoofCheckResult to be filled with
- *                details about the identifier.  Can be NULL.
- * @param status  The error code, set if an error occurred while attempting to
- *                perform the check.
- *                Spoofing or security issues detected with the input string are
- *                not reported here, but through the function's return value.
- * @return        An integer value with bits set for any potential security
- *                or spoofing issues detected.  The bits are defined by
- *                enum USpoofChecks.  (returned_value & USPOOF_ALL_CHECKS)
- *                will be zero if the input string passes all of the
- *                enabled checks.  Any information in this bitmask will be
- *                consistent with the information saved in the optional
- *                checkResult parameter.
- * @see uspoof_openCheckResult
- * @see uspoof_check2
- * @see uspoof_check2UTF8
- * @stable ICU 58
- */
-U_CAPI int32_t U_EXPORT2
-uspoof_check2UnicodeString(const USpoofChecker *sc,
-    const icu::UnicodeString &id,
-    USpoofCheckResult* checkResult,
-    UErrorCode *status);
-
-/**
- * A version of {@link uspoof_areConfusable} accepting UnicodeStrings.
- *
- * @param sc      The USpoofChecker
- * @param s1     The first of the two identifiers to be compared for
- *                confusability.  The strings are in UTF-8 format.
- * @param s2     The second of the two identifiers to be compared for
- *                confusability.  The strings are in UTF-8 format.
- * @param status  The error code, set if an error occurred while attempting to
- *                perform the check.
- *                Confusability of the identifiers is not reported here,
- *                but through this function's return value.
- * @return        An integer value with bit(s) set corresponding to
- *                the type of confusability found, as defined by
- *                enum USpoofChecks.  Zero is returned if the identifiers
- *                are not confusable.
- *
- * @stable ICU 4.2
- *
- * @see uspoof_areConfusable
- */
-U_CAPI int32_t U_EXPORT2
-uspoof_areConfusableUnicodeString(const USpoofChecker *sc,
-                                  const icu::UnicodeString &s1,
-                                  const icu::UnicodeString &s2,
-                                  UErrorCode *status);
-
-/**
- *  Get the "skeleton" for an identifier.
- *  Skeletons are a transformation of the input identifier;
- *  Two identifiers are confusable if their skeletons are identical.
- *  See Unicode UAX #39 for additional information.
- *
- *  Using skeletons directly makes it possible to quickly check
- *  whether an identifier is confusable with any of some large
- *  set of existing identifiers, by creating an efficiently
- *  searchable collection of the skeletons.
- *
- * @param sc      The USpoofChecker.
- * @param type    Deprecated in ICU 58.  You may pass any number.
- *                Originally, controlled which of the Unicode confusable data
- *                tables to use.
- * @param id      The input identifier whose skeleton will be computed.
- * @param dest    The output identifier, to receive the skeleton string.
- * @param status  The error code, set if an error occurred while attempting to
- *                perform the check.
- * @return        A reference to the destination (skeleton) string.
- *
- * @stable ICU 4.2
- */
-U_I18N_API icu::UnicodeString & U_EXPORT2
-uspoof_getSkeletonUnicodeString(const USpoofChecker *sc,
-                                uint32_t type,
-                                const icu::UnicodeString &id,
-                                icu::UnicodeString &dest,
-                                UErrorCode *status);
-
-/**
-  * Get the set of Candidate Characters for Inclusion in Identifiers, as defined
-  * in http://unicode.org/Public/security/latest/xidmodifications.txt
-  * and documented in http://www.unicode.org/reports/tr39/, Unicode Security Mechanisms.
-  *
-  * The returned set is frozen. Ownership of the set remains with the ICU library; it must not
-  * be deleted by the caller.
-  *
-  * @param status The error code, set if a problem occurs while creating the set.
-  *
-  * @stable ICU 51
-  */
-U_CAPI const icu::UnicodeSet * U_EXPORT2
-uspoof_getInclusionUnicodeSet(UErrorCode *status);
-
-/**
-  * Get the set of characters from Recommended Scripts for Inclusion in Identifiers, as defined
-  * in http://unicode.org/Public/security/latest/xidmodifications.txt
-  * and documented in http://www.unicode.org/reports/tr39/, Unicode Security Mechanisms.
-  *
-  * The returned set is frozen. Ownership of the set remains with the ICU library; it must not
-  * be deleted by the caller.
-  *
-  * @param status The error code, set if a problem occurs while creating the set.
-  *
-  * @stable ICU 51
-  */
-U_CAPI const icu::UnicodeSet * U_EXPORT2
-uspoof_getRecommendedUnicodeSet(UErrorCode *status);
-
-#endif /* U_SHOW_CPLUSPLUS_API */
-
-#endif /* UCONFIG_NO_NORMALIZATION */
-
-#endif   /* USPOOF_H */
-=======
-// © 2016 and later: Unicode, Inc. and others.
-// License & terms of use: http://www.unicode.org/copyright.html
-/*
-***************************************************************************
-* Copyright (C) 2008-2016, International Business Machines Corporation
-* and others. All Rights Reserved.
-***************************************************************************
-*   file name:  uspoof.h
-*   encoding:   UTF-8
-*   tab size:   8 (not used)
-*   indentation:4
-*
-*   created on: 2008Feb13
-*   created by: Andy Heninger
-*
-*   Unicode Spoof Detection
-*/
-
-#ifndef USPOOF_H
-#define USPOOF_H
-
-#include "unicode/utypes.h"
-#include "unicode/uset.h"
-#include "unicode/parseerr.h"
-
-#if !UCONFIG_NO_NORMALIZATION
-
-
-#if U_SHOW_CPLUSPLUS_API
-#include "unicode/localpointer.h"
-#include "unicode/unistr.h"
-#include "unicode/uniset.h"
-#endif
-
-
-/**
- * \file
- * \brief C API: Unicode Security and Spoofing Detection
- *
- * <p>
- * This class, based on <a href="http://unicode.org/reports/tr36">Unicode Technical Report #36</a> and
- * <a href="http://unicode.org/reports/tr39">Unicode Technical Standard #39</a>, has two main functions:
- *
- * <ol>
- * <li>Checking whether two strings are visually <em>confusable</em> with each other, such as "Harvest" and
- * &quot;&Eta;arvest&quot;, where the second string starts with the Greek capital letter Eta.</li>
- * <li>Checking whether an individual string is likely to be an attempt at confusing the reader (<em>spoof
- * detection</em>), such as "paypal" with some Latin characters substituted with Cyrillic look-alikes.</li>
- * </ol>
- *
- * <p>
- * Although originally designed as a method for flagging suspicious identifier strings such as URLs,
- * <code>USpoofChecker</code> has a number of other practical use cases, such as preventing attempts to evade bad-word
- * content filters.
- *
- * <p>
- * The functions of this class are exposed as C API, with a handful of syntactical conveniences for C++.
- *
- * <h2>Confusables</h2>
- *
- * <p>
- * The following example shows how to use <code>USpoofChecker</code> to check for confusability between two strings:
- *
- * \code{.c}
- * UErrorCode status = U_ZERO_ERROR;
- * UChar* str1 = (UChar*) u"Harvest";
- * UChar* str2 = (UChar*) u"\u0397arvest";  // with U+0397 GREEK CAPITAL LETTER ETA
- *
- * USpoofChecker* sc = uspoof_open(&status);
- * uspoof_setChecks(sc, USPOOF_CONFUSABLE, &status);
- *
- * int32_t bitmask = uspoof_areConfusable(sc, str1, -1, str2, -1, &status);
- * UBool result = bitmask != 0;
- * // areConfusable: 1 (status: U_ZERO_ERROR)
- * printf("areConfusable: %d (status: %s)\n", result, u_errorName(status));
- * uspoof_close(sc);
- * \endcode
- *
- * <p>
- * The call to {@link uspoof_open} creates a <code>USpoofChecker</code> object; the call to {@link uspoof_setChecks}
- * enables confusable checking and disables all other checks; the call to {@link uspoof_areConfusable} performs the
- * confusability test; and the following line extracts the result out of the return value. For best performance,
- * the instance should be created once (e.g., upon application startup), and the efficient
- * {@link uspoof_areConfusable} method can be used at runtime.
- *
- * <p>
- * The type {@link LocalUSpoofCheckerPointer} is exposed for C++ programmers.  It will automatically call
- * {@link uspoof_close} when the object goes out of scope:
- *
- * \code{.cpp}
- * UErrorCode status = U_ZERO_ERROR;
- * LocalUSpoofCheckerPointer sc(uspoof_open(&status));
- * uspoof_setChecks(sc.getAlias(), USPOOF_CONFUSABLE, &status);
- * // ...
- * \endcode
- *
- * UTS 39 defines two strings to be <em>confusable</em> if they map to the same <em>skeleton string</em>. A skeleton can
- * be thought of as a "hash code". {@link uspoof_getSkeleton} computes the skeleton for a particular string, so
- * the following snippet is equivalent to the example above:
- *
- * \code{.c}
- * UErrorCode status = U_ZERO_ERROR;
- * UChar* str1 = (UChar*) u"Harvest";
- * UChar* str2 = (UChar*) u"\u0397arvest";  // with U+0397 GREEK CAPITAL LETTER ETA
- *
- * USpoofChecker* sc = uspoof_open(&status);
- * uspoof_setChecks(sc, USPOOF_CONFUSABLE, &status);
- *
- * // Get skeleton 1
- * int32_t skel1Len = uspoof_getSkeleton(sc, 0, str1, -1, NULL, 0, &status);
- * UChar* skel1 = (UChar*) malloc(++skel1Len * sizeof(UChar));
- * status = U_ZERO_ERROR;
- * uspoof_getSkeleton(sc, 0, str1, -1, skel1, skel1Len, &status);
- *
- * // Get skeleton 2
- * int32_t skel2Len = uspoof_getSkeleton(sc, 0, str2, -1, NULL, 0, &status);
- * UChar* skel2 = (UChar*) malloc(++skel2Len * sizeof(UChar));
- * status = U_ZERO_ERROR;
- * uspoof_getSkeleton(sc, 0, str2, -1, skel2, skel2Len, &status);
- *
- * // Are the skeletons the same?
- * UBool result = u_strcmp(skel1, skel2) == 0;
- * // areConfusable: 1 (status: U_ZERO_ERROR)
- * printf("areConfusable: %d (status: %s)\n", result, u_errorName(status));
- * uspoof_close(sc);
- * free(skel1);
- * free(skel2);
- * \endcode
- *
- * If you need to check if a string is confusable with any string in a dictionary of many strings, rather than calling
- * {@link uspoof_areConfusable} many times in a loop, {@link uspoof_getSkeleton} can be used instead, as shown below:
- *
- * \code{.c}
- * UErrorCode status = U_ZERO_ERROR;
- * #define DICTIONARY_LENGTH 2
- * UChar* dictionary[DICTIONARY_LENGTH] = { (UChar*) u"lorem", (UChar*) u"ipsum" };
- * UChar* skeletons[DICTIONARY_LENGTH];
- * UChar* str = (UChar*) u"1orern";
- *
- * // Setup:
- * USpoofChecker* sc = uspoof_open(&status);
- * uspoof_setChecks(sc, USPOOF_CONFUSABLE, &status);
- * for (size_t i=0; i<DICTIONARY_LENGTH; i++) {
- *     UChar* word = dictionary[i];
- *     int32_t len = uspoof_getSkeleton(sc, 0, word, -1, NULL, 0, &status);
- *     skeletons[i] = (UChar*) malloc(++len * sizeof(UChar));
- *     status = U_ZERO_ERROR;
- *     uspoof_getSkeleton(sc, 0, word, -1, skeletons[i], len, &status);
- * }
- *
- * // Live Check:
- * {
- *     int32_t len = uspoof_getSkeleton(sc, 0, str, -1, NULL, 0, &status);
- *     UChar* skel = (UChar*) malloc(++len * sizeof(UChar));
- *     status = U_ZERO_ERROR;
- *     uspoof_getSkeleton(sc, 0, str, -1, skel, len, &status);
- *     UBool result = false;
- *     for (size_t i=0; i<DICTIONARY_LENGTH; i++) {
- *         result = u_strcmp(skel, skeletons[i]) == 0;
- *         if (result == true) { break; }
- *     }
- *     // Has confusable in dictionary: 1 (status: U_ZERO_ERROR)
- *     printf("Has confusable in dictionary: %d (status: %s)\n", result, u_errorName(status));
- *     free(skel);
- * }
- *
- * for (size_t i=0; i<DICTIONARY_LENGTH; i++) {
- *     free(skeletons[i]);
- * }
- * uspoof_close(sc);
- * \endcode
- *
- * <b>Note:</b> Since the Unicode confusables mapping table is frequently updated, confusable skeletons are <em>not</em>
- * guaranteed to be the same between ICU releases. We therefore recommend that you always compute confusable skeletons
- * at runtime and do not rely on creating a permanent, or difficult to update, database of skeletons.
- *
- * <h2>Spoof Detection</h2>
- *
- * The following snippet shows a minimal example of using <code>USpoofChecker</code> to perform spoof detection on a
- * string:
- *
- * \code{.c}
- * UErrorCode status = U_ZERO_ERROR;
- * UChar* str = (UChar*) u"p\u0430ypal";  // with U+0430 CYRILLIC SMALL LETTER A
- *
- * // Get the default set of allowable characters:
- * USet* allowed = uset_openEmpty();
- * uset_addAll(allowed, uspoof_getRecommendedSet(&status));
- * uset_addAll(allowed, uspoof_getInclusionSet(&status));
- *
- * USpoofChecker* sc = uspoof_open(&status);
- * uspoof_setAllowedChars(sc, allowed, &status);
- * uspoof_setRestrictionLevel(sc, USPOOF_MODERATELY_RESTRICTIVE);
- *
- * int32_t bitmask = uspoof_check(sc, str, -1, NULL, &status);
- * UBool result = bitmask != 0;
- * // fails checks: 1 (status: U_ZERO_ERROR)
- * printf("fails checks: %d (status: %s)\n", result, u_errorName(status));
- * uspoof_close(sc);
- * uset_close(allowed);
- * \endcode
- *
- * As in the case for confusability checking, it is good practice to create one <code>USpoofChecker</code> instance at
- * startup, and call the cheaper {@link uspoof_check} online. We specify the set of
- * allowed characters to be those with type RECOMMENDED or INCLUSION, according to the recommendation in UTS 39.
- *
- * In addition to {@link uspoof_check}, the function {@link uspoof_checkUTF8} is exposed for UTF8-encoded char* strings,
- * and {@link uspoof_checkUnicodeString} is exposed for C++ programmers.
- *
- * If the {@link USPOOF_AUX_INFO} check is enabled, a limited amount of information on why a string failed the checks
- * is available in the returned bitmask.  For complete information, use the {@link uspoof_check2} class of functions
- * with a {@link USpoofCheckResult} parameter:
- *
- * \code{.c}
- * UErrorCode status = U_ZERO_ERROR;
- * UChar* str = (UChar*) u"p\u0430ypal";  // with U+0430 CYRILLIC SMALL LETTER A
- *
- * // Get the default set of allowable characters:
- * USet* allowed = uset_openEmpty();
- * uset_addAll(allowed, uspoof_getRecommendedSet(&status));
- * uset_addAll(allowed, uspoof_getInclusionSet(&status));
- *
- * USpoofChecker* sc = uspoof_open(&status);
- * uspoof_setAllowedChars(sc, allowed, &status);
- * uspoof_setRestrictionLevel(sc, USPOOF_MODERATELY_RESTRICTIVE);
- *
- * USpoofCheckResult* checkResult = uspoof_openCheckResult(&status);
- * int32_t bitmask = uspoof_check2(sc, str, -1, checkResult, &status);
- *
- * int32_t failures1 = bitmask;
- * int32_t failures2 = uspoof_getCheckResultChecks(checkResult, &status);
- * assert(failures1 == failures2);
- * // checks that failed: 0x00000010 (status: U_ZERO_ERROR)
- * printf("checks that failed: %#010x (status: %s)\n", failures1, u_errorName(status));
- *
- * // Cleanup:
- * uspoof_close(sc);
- * uset_close(allowed);
- * uspoof_closeCheckResult(checkResult);
- * \endcode
- *
- * C++ users can take advantage of a few syntactical conveniences.  The following snippet is functionally
- * equivalent to the one above:
- *
- * \code{.cpp}
- * UErrorCode status = U_ZERO_ERROR;
- * UnicodeString str((UChar*) u"p\u0430ypal");  // with U+0430 CYRILLIC SMALL LETTER A
- *
- * // Get the default set of allowable characters:
- * UnicodeSet allowed;
- * allowed.addAll(*uspoof_getRecommendedUnicodeSet(&status));
- * allowed.addAll(*uspoof_getInclusionUnicodeSet(&status));
- *
- * LocalUSpoofCheckerPointer sc(uspoof_open(&status));
- * uspoof_setAllowedChars(sc.getAlias(), allowed.toUSet(), &status);
- * uspoof_setRestrictionLevel(sc.getAlias(), USPOOF_MODERATELY_RESTRICTIVE);
- *
- * LocalUSpoofCheckResultPointer checkResult(uspoof_openCheckResult(&status));
- * int32_t bitmask = uspoof_check2UnicodeString(sc.getAlias(), str, checkResult.getAlias(), &status);
- *
- * int32_t failures1 = bitmask;
- * int32_t failures2 = uspoof_getCheckResultChecks(checkResult.getAlias(), &status);
- * assert(failures1 == failures2);
- * // checks that failed: 0x00000010 (status: U_ZERO_ERROR)
- * printf("checks that failed: %#010x (status: %s)\n", failures1, u_errorName(status));
- *
- * // Explicit cleanup not necessary.
- * \endcode
- *
- * The return value is a bitmask of the checks that failed. In this case, there was one check that failed:
- * {@link USPOOF_RESTRICTION_LEVEL}, corresponding to the fifth bit (16). The possible checks are:
- *
- * <ul>
- * <li><code>RESTRICTION_LEVEL</code>: flags strings that violate the
- * <a href="http://unicode.org/reports/tr39/#Restriction_Level_Detection">Restriction Level</a> test as specified in UTS
- * 39; in most cases, this means flagging strings that contain characters from multiple different scripts.</li>
- * <li><code>INVISIBLE</code>: flags strings that contain invisible characters, such as zero-width spaces, or character
- * sequences that are likely not to display, such as multiple occurrences of the same non-spacing mark.</li>
- * <li><code>CHAR_LIMIT</code>: flags strings that contain characters outside of a specified set of acceptable
- * characters. See {@link uspoof_setAllowedChars} and {@link uspoof_setAllowedLocales}.</li>
- * <li><code>MIXED_NUMBERS</code>: flags strings that contain digits from multiple different numbering systems.</li>
- * </ul>
- *
- * <p>
- * These checks can be enabled independently of each other. For example, if you were interested in checking for only the
- * INVISIBLE and MIXED_NUMBERS conditions, you could do:
- *
- * \code{.c}
- * UErrorCode status = U_ZERO_ERROR;
- * UChar* str = (UChar*) u"8\u09EA";  // 8 mixed with U+09EA BENGALI DIGIT FOUR
- *
- * USpoofChecker* sc = uspoof_open(&status);
- * uspoof_setChecks(sc, USPOOF_INVISIBLE | USPOOF_MIXED_NUMBERS, &status);
- *
- * int32_t bitmask = uspoof_check2(sc, str, -1, NULL, &status);
- * UBool result = bitmask != 0;
- * // fails checks: 1 (status: U_ZERO_ERROR)
- * printf("fails checks: %d (status: %s)\n", result, u_errorName(status));
- * uspoof_close(sc);
- * \endcode
- *
- * Here is an example in C++ showing how to compute the restriction level of a string:
- *
- * \code{.cpp}
- * UErrorCode status = U_ZERO_ERROR;
- * UnicodeString str((UChar*) u"p\u0430ypal");  // with U+0430 CYRILLIC SMALL LETTER A
- *
- * // Get the default set of allowable characters:
- * UnicodeSet allowed;
- * allowed.addAll(*uspoof_getRecommendedUnicodeSet(&status));
- * allowed.addAll(*uspoof_getInclusionUnicodeSet(&status));
- *
- * LocalUSpoofCheckerPointer sc(uspoof_open(&status));
- * uspoof_setAllowedChars(sc.getAlias(), allowed.toUSet(), &status);
- * uspoof_setRestrictionLevel(sc.getAlias(), USPOOF_MODERATELY_RESTRICTIVE);
- * uspoof_setChecks(sc.getAlias(), USPOOF_RESTRICTION_LEVEL | USPOOF_AUX_INFO, &status);
- *
- * LocalUSpoofCheckResultPointer checkResult(uspoof_openCheckResult(&status));
- * int32_t bitmask = uspoof_check2UnicodeString(sc.getAlias(), str, checkResult.getAlias(), &status);
- *
- * URestrictionLevel restrictionLevel = uspoof_getCheckResultRestrictionLevel(checkResult.getAlias(), &status);
- * // Since USPOOF_AUX_INFO was enabled, the restriction level is also available in the upper bits of the bitmask:
- * assert((restrictionLevel & bitmask) == restrictionLevel);
- * // Restriction level: 0x50000000 (status: U_ZERO_ERROR)
- * printf("Restriction level: %#010x (status: %s)\n", restrictionLevel, u_errorName(status));
- * \endcode
- *
- * The code '0x50000000' corresponds to the restriction level USPOOF_MINIMALLY_RESTRICTIVE.  Since
- * USPOOF_MINIMALLY_RESTRICTIVE is weaker than USPOOF_MODERATELY_RESTRICTIVE, the string fails the check.
- *
- * <b>Note:</b> The Restriction Level is the most powerful of the checks. The full logic is documented in
- * <a href="http://unicode.org/reports/tr39/#Restriction_Level_Detection">UTS 39</a>, but the basic idea is that strings
- * are restricted to contain characters from only a single script, <em>except</em> that most scripts are allowed to have
- * Latin characters interspersed. Although the default restriction level is <code>HIGHLY_RESTRICTIVE</code>, it is
- * recommended that users set their restriction level to <code>MODERATELY_RESTRICTIVE</code>, which allows Latin mixed
- * with all other scripts except Cyrillic, Greek, and Cherokee, with which it is often confusable. For more details on
- * the levels, see UTS 39 or {@link URestrictionLevel}. The Restriction Level test is aware of the set of
- * allowed characters set in {@link uspoof_setAllowedChars}. Note that characters which have script code
- * COMMON or INHERITED, such as numbers and punctuation, are ignored when computing whether a string has multiple
- * scripts.
- *
- * <h2>Additional Information</h2>
- *
- * A <code>USpoofChecker</code> instance may be used repeatedly to perform checks on any number of identifiers.
- *
- * <b>Thread Safety:</b> The test functions for checking a single identifier, or for testing whether
- * two identifiers are possible confusable, are thread safe. They may called concurrently, from multiple threads,
- * using the same USpoofChecker instance.
- *
- * More generally, the standard ICU thread safety rules apply: functions that take a const USpoofChecker parameter are
- * thread safe. Those that take a non-const USpoofChecker are not thread safe..
- *
- * @stable ICU 4.6
- */
-
-U_CDECL_BEGIN
-
-struct USpoofChecker;
-/**
- * @stable ICU 4.2
- */
-typedef struct USpoofChecker USpoofChecker; /**< typedef for C of USpoofChecker */
-
-struct USpoofCheckResult;
-/**
- * @see uspoof_openCheckResult
- * @stable ICU 58
- */
-typedef struct USpoofCheckResult USpoofCheckResult;
-
-/**
- * Enum for the kinds of checks that USpoofChecker can perform.
- * These enum values are used both to select the set of checks that
- * will be performed, and to report results from the check function.
- *
- * @stable ICU 4.2
- */
-typedef enum USpoofChecks {
-    /**
-     * When performing the two-string {@link uspoof_areConfusable} test, this flag in the return value indicates
-     * that the two strings are visually confusable and that they are from the same script, according to UTS 39 section
-     * 4.
-     *
-     * @see uspoof_areConfusable
-     * @stable ICU 4.2
-     */
-    USPOOF_SINGLE_SCRIPT_CONFUSABLE =   1,
-
-    /**
-     * When performing the two-string {@link uspoof_areConfusable} test, this flag in the return value indicates
-     * that the two strings are visually confusable and that they are <b>not</b> from the same script, according to UTS
-     * 39 section 4.
-     *
-     * @see uspoof_areConfusable
-     * @stable ICU 4.2
-     */
-    USPOOF_MIXED_SCRIPT_CONFUSABLE  =   2,
-
-    /**
-     * When performing the two-string {@link uspoof_areConfusable} test, this flag in the return value indicates
-     * that the two strings are visually confusable and that they are not from the same script but both of them are
-     * single-script strings, according to UTS 39 section 4.
-     *
-     * @see uspoof_areConfusable
-     * @stable ICU 4.2
-     */
-    USPOOF_WHOLE_SCRIPT_CONFUSABLE  =   4,
-
-    /**
-     * Enable this flag in {@link uspoof_setChecks} to turn on all types of confusables.  You may set
-     * the checks to some subset of SINGLE_SCRIPT_CONFUSABLE, MIXED_SCRIPT_CONFUSABLE, or WHOLE_SCRIPT_CONFUSABLE to
-     * make {@link uspoof_areConfusable} return only those types of confusables.
-     *
-     * @see uspoof_areConfusable
-     * @see uspoof_getSkeleton
-     * @stable ICU 58
-     */
-    USPOOF_CONFUSABLE               =   USPOOF_SINGLE_SCRIPT_CONFUSABLE | USPOOF_MIXED_SCRIPT_CONFUSABLE | USPOOF_WHOLE_SCRIPT_CONFUSABLE,
-
-#ifndef U_HIDE_DEPRECATED_API
-    /**
-      * This flag is deprecated and no longer affects the behavior of SpoofChecker.
-      *
-      * @deprecated ICU 58  Any case confusable mappings were removed from UTS 39; the corresponding ICU API was deprecated.
-      */
-    USPOOF_ANY_CASE                 =   8,
-#endif  /* U_HIDE_DEPRECATED_API */
-
-    /**
-      * Check that an identifier is no looser than the specified RestrictionLevel.
-      * The default if {@link uspoof_setRestrictionLevel} is not called is HIGHLY_RESTRICTIVE.
-      *
-      * If USPOOF_AUX_INFO is enabled the actual restriction level of the
-      * identifier being tested will also be returned by uspoof_check().
-      *
-      * @see URestrictionLevel
-      * @see uspoof_setRestrictionLevel
-      * @see USPOOF_AUX_INFO
-      *
-      * @stable ICU 51
-      */
-    USPOOF_RESTRICTION_LEVEL        = 16,
-
-#ifndef U_HIDE_DEPRECATED_API
-    /** Check that an identifier contains only characters from a
-      * single script (plus chars from the common and inherited scripts.)
-      * Applies to checks of a single identifier check only.
-      * @deprecated ICU 51  Use RESTRICTION_LEVEL instead.
-      */
-    USPOOF_SINGLE_SCRIPT            =  USPOOF_RESTRICTION_LEVEL,
-#endif  /* U_HIDE_DEPRECATED_API */
-
-    /** Check an identifier for the presence of invisible characters,
-      * such as zero-width spaces, or character sequences that are
-      * likely not to display, such as multiple occurrences of the same
-      * non-spacing mark.  This check does not test the input string as a whole
-      * for conformance to any particular syntax for identifiers.
-      */
-    USPOOF_INVISIBLE                =  32,
-
-    /** Check that an identifier contains only characters from a specified set
-      * of acceptable characters.  See {@link uspoof_setAllowedChars} and
-      * {@link uspoof_setAllowedLocales}.  Note that a string that fails this check
-      * will also fail the {@link USPOOF_RESTRICTION_LEVEL} check.
-      */
-    USPOOF_CHAR_LIMIT               =  64,
-
-    /**
-     * Check that an identifier does not mix numbers from different numbering systems.
-     * For more information, see UTS 39 section 5.3.
-     *
-     * @stable ICU 51
-     */
-    USPOOF_MIXED_NUMBERS            = 128,
-
-    /**
-     * Check that an identifier does not have a combining character following a character in which that
-     * combining character would be hidden; for example 'i' followed by a U+0307 combining dot.
-     *
-     * More specifically, the following characters are forbidden from preceding a U+0307:
-     * <ul>
-     * <li>Those with the Soft_Dotted Unicode property (which includes 'i' and 'j')</li>
-     * <li>Latin lowercase letter 'l'</li>
-     * <li>Dotless 'i' and 'j' ('ı' and 'ȷ', U+0131 and U+0237)</li>
-     * <li>Any character whose confusable prototype ends with such a character
-     * (Soft_Dotted, 'l', 'ı', or 'ȷ')</li>
-     * </ul>
-     * In addition, combining characters are allowed between the above characters and U+0307 except those
-     * with combining class 0 or combining class "Above" (230, same class as U+0307).
-     *
-     * This list and the number of combing characters considered by this check may grow over time.
-     *
-     * @stable ICU 62
-     */
-    USPOOF_HIDDEN_OVERLAY            = 256,
-
-   /**
-     * Enable all spoof checks.
-     *
-     * @stable ICU 4.6
-     */
-    USPOOF_ALL_CHECKS               = 0xFFFF,
-
-    /**
-      * Enable the return of auxiliary (non-error) information in the
-      * upper bits of the check results value.
-      *
-      * If this "check" is not enabled, the results of {@link uspoof_check} will be
-      * zero when an identifier passes all of the enabled checks.
-      *
-      * If this "check" is enabled, (uspoof_check() & {@link USPOOF_ALL_CHECKS}) will
-      * be zero when an identifier passes all checks.
-      *
-      * @stable ICU 51
-      */
-    USPOOF_AUX_INFO                  = 0x40000000
-
-    } USpoofChecks;
-
-
-    /**
-     * Constants from UAX #39 for use in {@link uspoof_setRestrictionLevel}, and
-     * for returned identifier restriction levels in check results.
-     *
-     * @stable ICU 51
-     *
-     * @see uspoof_setRestrictionLevel
-     * @see uspoof_check
-     */
-    typedef enum URestrictionLevel {
-        /**
-         * All characters in the string are in the identifier profile and all characters in the string are in the
-         * ASCII range.
-         *
-         * @stable ICU 51
-         */
-        USPOOF_ASCII = 0x10000000,
-        /**
-         * The string classifies as ASCII-Only, or all characters in the string are in the identifier profile and
-         * the string is single-script, according to the definition in UTS 39 section 5.1.
-         *
-         * @stable ICU 53
-         */
-        USPOOF_SINGLE_SCRIPT_RESTRICTIVE = 0x20000000,
-        /**
-         * The string classifies as Single Script, or all characters in the string are in the identifier profile and
-         * the string is covered by any of the following sets of scripts, according to the definition in UTS 39
-         * section 5.1:
-         * <ul>
-         *   <li>Latin + Han + Bopomofo (or equivalently: Latn + Hanb)</li>
-         *   <li>Latin + Han + Hiragana + Katakana (or equivalently: Latn + Jpan)</li>
-         *   <li>Latin + Han + Hangul (or equivalently: Latn +Kore)</li>
-         * </ul>
-         * This is the default restriction in ICU.
-         *
-         * @stable ICU 51
-         */
-        USPOOF_HIGHLY_RESTRICTIVE = 0x30000000,
-        /**
-         * The string classifies as Highly Restrictive, or all characters in the string are in the identifier profile
-         * and the string is covered by Latin and any one other Recommended or Aspirational script, except Cyrillic,
-         * Greek, and Cherokee.
-         *
-         * @stable ICU 51
-         */
-        USPOOF_MODERATELY_RESTRICTIVE = 0x40000000,
-        /**
-         * All characters in the string are in the identifier profile.  Allow arbitrary mixtures of scripts.
-         *
-         * @stable ICU 51
-         */
-        USPOOF_MINIMALLY_RESTRICTIVE = 0x50000000,
-        /**
-         * Any valid identifiers, including characters outside of the Identifier Profile.
-         *
-         * @stable ICU 51
-         */
-        USPOOF_UNRESTRICTIVE = 0x60000000,
-        /**
-         * Mask for selecting the Restriction Level bits from the return value of {@link uspoof_check}.
-         *
-         * @stable ICU 53
-         */
-        USPOOF_RESTRICTION_LEVEL_MASK = 0x7F000000,
-#ifndef U_HIDE_INTERNAL_API
-        /**
-         * An undefined restriction level.
-         * @internal
-         */
-        USPOOF_UNDEFINED_RESTRICTIVE = -1
-#endif  /* U_HIDE_INTERNAL_API */
-    } URestrictionLevel;
-
-/**
- *  Create a Unicode Spoof Checker, configured to perform all
- *  checks except for USPOOF_LOCALE_LIMIT and USPOOF_CHAR_LIMIT.
- *  Note that additional checks may be added in the future,
- *  resulting in the changes to the default checking behavior.
- *
- *  @param status  The error code, set if this function encounters a problem.
- *  @return        the newly created Spoof Checker
- *  @stable ICU 4.2
- */
-U_CAPI USpoofChecker * U_EXPORT2
-uspoof_open(UErrorCode *status);
-
-
-/**
- * Open a Spoof checker from its serialized form, stored in 32-bit-aligned memory.
- * Inverse of uspoof_serialize().
- * The memory containing the serialized data must remain valid and unchanged
- * as long as the spoof checker, or any cloned copies of the spoof checker,
- * are in use.  Ownership of the memory remains with the caller.
- * The spoof checker (and any clones) must be closed prior to deleting the
- * serialized data.
- *
- * @param data a pointer to 32-bit-aligned memory containing the serialized form of spoof data
- * @param length the number of bytes available at data;
- *               can be more than necessary
- * @param pActualLength receives the actual number of bytes at data taken up by the data;
- *                      can be NULL
- * @param pErrorCode ICU error code
- * @return the spoof checker.
- *
- * @see uspoof_open
- * @see uspoof_serialize
- * @stable ICU 4.2
- */
-U_CAPI USpoofChecker * U_EXPORT2
-uspoof_openFromSerialized(const void *data, int32_t length, int32_t *pActualLength,
-                          UErrorCode *pErrorCode);
-
-/**
-  * Open a Spoof Checker from the source form of the spoof data.
-  * The input corresponds to the Unicode data file confusables.txt
-  * as described in Unicode UAX #39.  The syntax of the source data
-  * is as described in UAX #39 for this file, and the content of
-  * this file is acceptable input.
-  *
-  * The character encoding of the (char *) input text is UTF-8.
-  *
-  * @param confusables a pointer to the confusable characters definitions,
-  *                    as found in file confusables.txt from unicode.org.
-  * @param confusablesLen The length of the confusables text, or -1 if the
-  *                    input string is zero terminated.
-  * @param confusablesWholeScript
-  *                    Deprecated in ICU 58.  No longer used.
-  * @param confusablesWholeScriptLen
-  *                    Deprecated in ICU 58.  No longer used.
-  * @param errType     In the event of an error in the input, indicates
-  *                    which of the input files contains the error.
-  *                    The value is one of USPOOF_SINGLE_SCRIPT_CONFUSABLE or
-  *                    USPOOF_WHOLE_SCRIPT_CONFUSABLE, or
-  *                    zero if no errors are found.
-  * @param pe          In the event of an error in the input, receives the position
-  *                    in the input text (line, offset) of the error.
-  * @param status      an in/out ICU UErrorCode.  Among the possible errors is
-  *                    U_PARSE_ERROR, which is used to report syntax errors
-  *                    in the input.
-  * @return            A spoof checker that uses the rules from the input files.
-  * @stable ICU 4.2
-  */
-U_CAPI USpoofChecker * U_EXPORT2
-uspoof_openFromSource(const char *confusables,  int32_t confusablesLen,
-                      const char *confusablesWholeScript, int32_t confusablesWholeScriptLen,
-                      int32_t *errType, UParseError *pe, UErrorCode *status);
-
-
-/**
-  * Close a Spoof Checker, freeing any memory that was being held by
-  *   its implementation.
-  * @stable ICU 4.2
-  */
-U_CAPI void U_EXPORT2
-uspoof_close(USpoofChecker *sc);
-
-/**
- * Clone a Spoof Checker.  The clone will be set to perform the same checks
- *   as the original source.
- *
- * @param sc       The source USpoofChecker
- * @param status   The error code, set if this function encounters a problem.
- * @return
- * @stable ICU 4.2
- */
-U_CAPI USpoofChecker * U_EXPORT2
-uspoof_clone(const USpoofChecker *sc, UErrorCode *status);
-
-
-/**
- * Specify the bitmask of checks that will be performed by {@link uspoof_check}. Calling this method
- * overwrites any checks that may have already been enabled. By default, all checks are enabled.
- *
- * To enable specific checks and disable all others,
- * OR together only the bit constants for the desired checks.
- * For example, to fail strings containing characters outside of
- * the set specified by {@link uspoof_setAllowedChars} and
- * also strings that contain digits from mixed numbering systems:
- *
- * <pre>
- * {@code
- * uspoof_setChecks(USPOOF_CHAR_LIMIT | USPOOF_MIXED_NUMBERS);
- * }
- * </pre>
- *
- * To disable specific checks and enable all others,
- * start with ALL_CHECKS and "AND away" the not-desired checks.
- * For example, if you are not planning to use the {@link uspoof_areConfusable} functionality,
- * it is good practice to disable the CONFUSABLE check:
- *
- * <pre>
- * {@code
- * uspoof_setChecks(USPOOF_ALL_CHECKS & ~USPOOF_CONFUSABLE);
- * }
- * </pre>
- *
- * Note that methods such as {@link uspoof_setAllowedChars}, {@link uspoof_setAllowedLocales}, and
- * {@link uspoof_setRestrictionLevel} will enable certain checks when called. Those methods will OR the check they
- * enable onto the existing bitmask specified by this method. For more details, see the documentation of those
- * methods.
- *
- * @param sc       The USpoofChecker
- * @param checks         The set of checks that this spoof checker will perform.
- *                 The value is a bit set, obtained by OR-ing together
- *                 values from enum USpoofChecks.
- * @param status   The error code, set if this function encounters a problem.
- * @stable ICU 4.2
- *
- */
-U_CAPI void U_EXPORT2
-uspoof_setChecks(USpoofChecker *sc, int32_t checks, UErrorCode *status);
-
-/**
- * Get the set of checks that this Spoof Checker has been configured to perform.
- *
- * @param sc       The USpoofChecker
- * @param status   The error code, set if this function encounters a problem.
- * @return         The set of checks that this spoof checker will perform.
- *                 The value is a bit set, obtained by OR-ing together
- *                 values from enum USpoofChecks.
- * @stable ICU 4.2
- *
- */
-U_CAPI int32_t U_EXPORT2
-uspoof_getChecks(const USpoofChecker *sc, UErrorCode *status);
-
-/**
- * Set the loosest restriction level allowed for strings. The default if this is not called is
- * {@link USPOOF_HIGHLY_RESTRICTIVE}. Calling this method enables the {@link USPOOF_RESTRICTION_LEVEL} and
- * {@link USPOOF_MIXED_NUMBERS} checks, corresponding to Sections 5.1 and 5.2 of UTS 39. To customize which checks are
- * to be performed by {@link uspoof_check}, see {@link uspoof_setChecks}.
- *
- * @param sc       The USpoofChecker
- * @param restrictionLevel The loosest restriction level allowed.
- * @see URestrictionLevel
- * @stable ICU 51
- */
-U_CAPI void U_EXPORT2
-uspoof_setRestrictionLevel(USpoofChecker *sc, URestrictionLevel restrictionLevel);
-
-
-/**
-  * Get the Restriction Level that will be tested if the checks include {@link USPOOF_RESTRICTION_LEVEL}.
-  *
-  * @return The restriction level
-  * @see URestrictionLevel
-  * @stable ICU 51
-  */
-U_CAPI URestrictionLevel U_EXPORT2
-uspoof_getRestrictionLevel(const USpoofChecker *sc);
-
-/**
- * Limit characters that are acceptable in identifiers being checked to those
- * normally used with the languages associated with the specified locales.
- * Any previously specified list of locales is replaced by the new settings.
- *
- * A set of languages is determined from the locale(s), and
- * from those a set of acceptable Unicode scripts is determined.
- * Characters from this set of scripts, along with characters from
- * the "common" and "inherited" Unicode Script categories
- * will be permitted.
- *
- * Supplying an empty string removes all restrictions;
- * characters from any script will be allowed.
- *
- * The {@link USPOOF_CHAR_LIMIT} test is automatically enabled for this
- * USpoofChecker when calling this function with a non-empty list
- * of locales.
- *
- * The Unicode Set of characters that will be allowed is accessible
- * via the uspoof_getAllowedChars() function.  uspoof_setAllowedLocales()
- * will <i>replace</i> any previously applied set of allowed characters.
- *
- * Adjustments, such as additions or deletions of certain classes of characters,
- * can be made to the result of uspoof_setAllowedLocales() by
- * fetching the resulting set with uspoof_getAllowedChars(),
- * manipulating it with the Unicode Set API, then resetting the
- * spoof detectors limits with uspoof_setAllowedChars().
- *
- * @param sc           The USpoofChecker
- * @param localesList  A list list of locales, from which the language
- *                     and associated script are extracted.  The locales
- *                     are comma-separated if there is more than one.
- *                     White space may not appear within an individual locale,
- *                     but is ignored otherwise.
- *                     The locales are syntactically like those from the
- *                     HTTP Accept-Language header.
- *                     If the localesList is empty, no restrictions will be placed on
- *                     the allowed characters.
- *
- * @param status       The error code, set if this function encounters a problem.
- * @stable ICU 4.2
- */
-U_CAPI void U_EXPORT2
-uspoof_setAllowedLocales(USpoofChecker *sc, const char *localesList, UErrorCode *status);
-
-/**
- * Get a list of locales for the scripts that are acceptable in strings
- *  to be checked.  If no limitations on scripts have been specified,
- *  an empty string will be returned.
- *
- *  uspoof_setAllowedChars() will reset the list of allowed to be empty.
- *
- *  The format of the returned list is the same as that supplied to
- *  uspoof_setAllowedLocales(), but returned list may not be identical
- *  to the originally specified string; the string may be reformatted,
- *  and information other than languages from
- *  the originally specified locales may be omitted.
- *
- * @param sc           The USpoofChecker
- * @param status       The error code, set if this function encounters a problem.
- * @return             A string containing a list of  locales corresponding
- *                     to the acceptable scripts, formatted like an
- *                     HTTP Accept Language value.
- *
- * @stable ICU 4.2
- */
-U_CAPI const char * U_EXPORT2
-uspoof_getAllowedLocales(USpoofChecker *sc, UErrorCode *status);
-
-
-/**
- * Limit the acceptable characters to those specified by a Unicode Set.
- *   Any previously specified character limit is
- *   is replaced by the new settings.  This includes limits on
- *   characters that were set with the uspoof_setAllowedLocales() function.
- *
- * The USPOOF_CHAR_LIMIT test is automatically enabled for this
- * USpoofChecker by this function.
- *
- * @param sc       The USpoofChecker
- * @param chars    A Unicode Set containing the list of
- *                 characters that are permitted.  Ownership of the set
- *                 remains with the caller.  The incoming set is cloned by
- *                 this function, so there are no restrictions on modifying
- *                 or deleting the USet after calling this function.
- * @param status   The error code, set if this function encounters a problem.
- * @stable ICU 4.2
- */
-U_CAPI void U_EXPORT2
-uspoof_setAllowedChars(USpoofChecker *sc, const USet *chars, UErrorCode *status);
-
-
-/**
- * Get a USet for the characters permitted in an identifier.
- * This corresponds to the limits imposed by the Set Allowed Characters
- * functions. Limitations imposed by other checks will not be
- * reflected in the set returned by this function.
- *
- * The returned set will be frozen, meaning that it cannot be modified
- * by the caller.
- *
- * Ownership of the returned set remains with the Spoof Detector.  The
- * returned set will become invalid if the spoof detector is closed,
- * or if a new set of allowed characters is specified.
- *
- *
- * @param sc       The USpoofChecker
- * @param status   The error code, set if this function encounters a problem.
- * @return         A USet containing the characters that are permitted by
- *                 the USPOOF_CHAR_LIMIT test.
- * @stable ICU 4.2
- */
-U_CAPI const USet * U_EXPORT2
-uspoof_getAllowedChars(const USpoofChecker *sc, UErrorCode *status);
-
-
-/**
- * Check the specified string for possible security issues.
- * The text to be checked will typically be an identifier of some sort.
- * The set of checks to be performed is specified with uspoof_setChecks().
- *
- * \note
- *   Consider using the newer API, {@link uspoof_check2}, instead.
- *   The newer API exposes additional information from the check procedure
- *   and is otherwise identical to this method.
- *
- * @param sc      The USpoofChecker
- * @param id      The identifier to be checked for possible security issues,
- *                in UTF-16 format.
- * @param length  the length of the string to be checked, expressed in
- *                16 bit UTF-16 code units, or -1 if the string is
- *                zero terminated.
- * @param position  Deprecated in ICU 51.  Always returns zero.
- *                Originally, an out parameter for the index of the first
- *                string position that failed a check.
- *                This parameter may be NULL.
- * @param status  The error code, set if an error occurred while attempting to
- *                perform the check.
- *                Spoofing or security issues detected with the input string are
- *                not reported here, but through the function's return value.
- * @return        An integer value with bits set for any potential security
- *                or spoofing issues detected.  The bits are defined by
- *                enum USpoofChecks.  (returned_value & USPOOF_ALL_CHECKS)
- *                will be zero if the input string passes all of the
- *                enabled checks.
- * @see uspoof_check2
- * @stable ICU 4.2
- */
-U_CAPI int32_t U_EXPORT2
-uspoof_check(const USpoofChecker *sc,
-                         const UChar *id, int32_t length,
-                         int32_t *position,
-                         UErrorCode *status);
-
-
-/**
- * Check the specified string for possible security issues.
- * The text to be checked will typically be an identifier of some sort.
- * The set of checks to be performed is specified with uspoof_setChecks().
- *
- * \note
- *   Consider using the newer API, {@link uspoof_check2UTF8}, instead.
- *   The newer API exposes additional information from the check procedure
- *   and is otherwise identical to this method.
- *
- * @param sc      The USpoofChecker
- * @param id      A identifier to be checked for possible security issues, in UTF8 format.
- * @param length  the length of the string to be checked, or -1 if the string is
- *                zero terminated.
- * @param position  Deprecated in ICU 51.  Always returns zero.
- *                Originally, an out parameter for the index of the first
- *                string position that failed a check.
- *                This parameter may be NULL.
- * @param status  The error code, set if an error occurred while attempting to
- *                perform the check.
- *                Spoofing or security issues detected with the input string are
- *                not reported here, but through the function's return value.
- *                If the input contains invalid UTF-8 sequences,
- *                a status of U_INVALID_CHAR_FOUND will be returned.
- * @return        An integer value with bits set for any potential security
- *                or spoofing issues detected.  The bits are defined by
- *                enum USpoofChecks.  (returned_value & USPOOF_ALL_CHECKS)
- *                will be zero if the input string passes all of the
- *                enabled checks.
- * @see uspoof_check2UTF8
- * @stable ICU 4.2
- */
-U_CAPI int32_t U_EXPORT2
-uspoof_checkUTF8(const USpoofChecker *sc,
-                 const char *id, int32_t length,
-                 int32_t *position,
-                 UErrorCode *status);
-
-
-/**
- * Check the specified string for possible security issues.
- * The text to be checked will typically be an identifier of some sort.
- * The set of checks to be performed is specified with uspoof_setChecks().
- *
- * @param sc      The USpoofChecker
- * @param id      The identifier to be checked for possible security issues,
- *                in UTF-16 format.
- * @param length  the length of the string to be checked, or -1 if the string is
- *                zero terminated.
- * @param checkResult  An instance of USpoofCheckResult to be filled with
- *                details about the identifier.  Can be NULL.
- * @param status  The error code, set if an error occurred while attempting to
- *                perform the check.
- *                Spoofing or security issues detected with the input string are
- *                not reported here, but through the function's return value.
- * @return        An integer value with bits set for any potential security
- *                or spoofing issues detected.  The bits are defined by
- *                enum USpoofChecks.  (returned_value & USPOOF_ALL_CHECKS)
- *                will be zero if the input string passes all of the
- *                enabled checks.  Any information in this bitmask will be
- *                consistent with the information saved in the optional
- *                checkResult parameter.
- * @see uspoof_openCheckResult
- * @see uspoof_check2UTF8
- * @see uspoof_check2UnicodeString
- * @stable ICU 58
- */
-U_CAPI int32_t U_EXPORT2
-uspoof_check2(const USpoofChecker *sc,
-    const UChar* id, int32_t length,
-    USpoofCheckResult* checkResult,
-    UErrorCode *status);
-
-/**
- * Check the specified string for possible security issues.
- * The text to be checked will typically be an identifier of some sort.
- * The set of checks to be performed is specified with uspoof_setChecks().
- *
- * This version of {@link uspoof_check} accepts a USpoofCheckResult, which
- * returns additional information about the identifier.  For more
- * information, see {@link uspoof_openCheckResult}.
- *
- * @param sc      The USpoofChecker
- * @param id      A identifier to be checked for possible security issues, in UTF8 format.
- * @param length  the length of the string to be checked, or -1 if the string is
- *                zero terminated.
- * @param checkResult  An instance of USpoofCheckResult to be filled with
- *                details about the identifier.  Can be NULL.
- * @param status  The error code, set if an error occurred while attempting to
- *                perform the check.
- *                Spoofing or security issues detected with the input string are
- *                not reported here, but through the function's return value.
- * @return        An integer value with bits set for any potential security
- *                or spoofing issues detected.  The bits are defined by
- *                enum USpoofChecks.  (returned_value & USPOOF_ALL_CHECKS)
- *                will be zero if the input string passes all of the
- *                enabled checks.  Any information in this bitmask will be
- *                consistent with the information saved in the optional
- *                checkResult parameter.
- * @see uspoof_openCheckResult
- * @see uspoof_check2
- * @see uspoof_check2UnicodeString
- * @stable ICU 58
- */
-U_CAPI int32_t U_EXPORT2
-uspoof_check2UTF8(const USpoofChecker *sc,
-    const char *id, int32_t length,
-    USpoofCheckResult* checkResult,
-    UErrorCode *status);
-
-/**
- * Create a USpoofCheckResult, used by the {@link uspoof_check2} class of functions to return
- * information about the identifier.  Information includes:
- * <ul>
- *   <li>A bitmask of the checks that failed</li>
- *   <li>The identifier's restriction level (UTS 39 section 5.2)</li>
- *   <li>The set of numerics in the string (UTS 39 section 5.3)</li>
- * </ul>
- * The data held in a USpoofCheckResult is cleared whenever it is passed into a new call
- * of {@link uspoof_check2}.
- *
- * @param status  The error code, set if this function encounters a problem.
- * @return        the newly created USpoofCheckResult
- * @see uspoof_check2
- * @see uspoof_check2UTF8
- * @see uspoof_check2UnicodeString
- * @stable ICU 58
- */
-U_CAPI USpoofCheckResult* U_EXPORT2
-uspoof_openCheckResult(UErrorCode *status);
-
-/**
- * Close a USpoofCheckResult, freeing any memory that was being held by
- *   its implementation.
- *
- * @param checkResult  The instance of USpoofCheckResult to close
- * @stable ICU 58
- */
-U_CAPI void U_EXPORT2
-uspoof_closeCheckResult(USpoofCheckResult *checkResult);
-
-/**
- * Indicates which of the spoof check(s) have failed. The value is a bitwise OR of the constants for the tests
- * in question: USPOOF_RESTRICTION_LEVEL, USPOOF_CHAR_LIMIT, and so on.
- *
- * @param checkResult  The instance of USpoofCheckResult created by {@link uspoof_openCheckResult}
- * @param status       The error code, set if an error occurred.
- * @return        An integer value with bits set for any potential security
- *                or spoofing issues detected.  The bits are defined by
- *                enum USpoofChecks.  (returned_value & USPOOF_ALL_CHECKS)
- *                will be zero if the input string passes all of the
- *                enabled checks.
- * @see uspoof_setChecks
- * @stable ICU 58
- */
-U_CAPI int32_t U_EXPORT2
-uspoof_getCheckResultChecks(const USpoofCheckResult *checkResult, UErrorCode *status);
-
-/**
- * Gets the restriction level that the text meets, if the USPOOF_RESTRICTION_LEVEL check
- * was enabled; otherwise, undefined.
- *
- * @param checkResult  The instance of USpoofCheckResult created by {@link uspoof_openCheckResult}
- * @param status       The error code, set if an error occurred.
- * @return             The restriction level contained in the USpoofCheckResult
- * @see uspoof_setRestrictionLevel
- * @stable ICU 58
- */
-U_CAPI URestrictionLevel U_EXPORT2
-uspoof_getCheckResultRestrictionLevel(const USpoofCheckResult *checkResult, UErrorCode *status);
-
-/**
- * Gets the set of numerics found in the string, if the USPOOF_MIXED_NUMBERS check was enabled;
- * otherwise, undefined.  The set will contain the zero digit from each decimal number system found
- * in the input string.  Ownership of the returned USet remains with the USpoofCheckResult.
- * The USet will be free'd when {@link uspoof_closeCheckResult} is called.
- *
- * @param checkResult  The instance of USpoofCheckResult created by {@link uspoof_openCheckResult}
- * @return             The set of numerics contained in the USpoofCheckResult
- * @param status       The error code, set if an error occurred.
- * @stable ICU 58
- */
-U_CAPI const USet* U_EXPORT2
-uspoof_getCheckResultNumerics(const USpoofCheckResult *checkResult, UErrorCode *status);
-
-
-/**
- * Check the whether two specified strings are visually confusable.
- *
- * If the strings are confusable, the return value will be nonzero, as long as
- * {@link USPOOF_CONFUSABLE} was enabled in uspoof_setChecks().
- *
- * The bits in the return value correspond to flags for each of the classes of
- * confusables applicable to the two input strings.  According to UTS 39
- * section 4, the possible flags are:
- *
- * <ul>
- *   <li>{@link USPOOF_SINGLE_SCRIPT_CONFUSABLE}</li>
- *   <li>{@link USPOOF_MIXED_SCRIPT_CONFUSABLE}</li>
- *   <li>{@link USPOOF_WHOLE_SCRIPT_CONFUSABLE}</li>
- * </ul>
- *
- * If one or more of the above flags were not listed in uspoof_setChecks(), this
- * function will never report that class of confusable.  The check
- * {@link USPOOF_CONFUSABLE} enables all three flags.
- *
- *
- * @param sc      The USpoofChecker
- * @param id1     The first of the two identifiers to be compared for
- *                confusability.  The strings are in UTF-16 format.
- * @param length1 the length of the first identifier, expressed in
- *                16 bit UTF-16 code units, or -1 if the string is
- *                nul terminated.
- * @param id2     The second of the two identifiers to be compared for
- *                confusability.  The identifiers are in UTF-16 format.
- * @param length2 The length of the second identifiers, expressed in
- *                16 bit UTF-16 code units, or -1 if the string is
- *                nul terminated.
- * @param status  The error code, set if an error occurred while attempting to
- *                perform the check.
- *                Confusability of the identifiers is not reported here,
- *                but through this function's return value.
- * @return        An integer value with bit(s) set corresponding to
- *                the type of confusability found, as defined by
- *                enum USpoofChecks.  Zero is returned if the identifiers
- *                are not confusable.
- *
- * @stable ICU 4.2
- */
-U_CAPI int32_t U_EXPORT2
-uspoof_areConfusable(const USpoofChecker *sc,
-                     const UChar *id1, int32_t length1,
-                     const UChar *id2, int32_t length2,
-                     UErrorCode *status);
-
-
-
-/**
- * A version of {@link uspoof_areConfusable} accepting strings in UTF-8 format.
- *
- * @param sc      The USpoofChecker
- * @param id1     The first of the two identifiers to be compared for
- *                confusability.  The strings are in UTF-8 format.
- * @param length1 the length of the first identifiers, in bytes, or -1
- *                if the string is nul terminated.
- * @param id2     The second of the two identifiers to be compared for
- *                confusability.  The strings are in UTF-8 format.
- * @param length2 The length of the second string in bytes, or -1
- *                if the string is nul terminated.
- * @param status  The error code, set if an error occurred while attempting to
- *                perform the check.
- *                Confusability of the strings is not reported here,
- *                but through this function's return value.
- * @return        An integer value with bit(s) set corresponding to
- *                the type of confusability found, as defined by
- *                enum USpoofChecks.  Zero is returned if the strings
- *                are not confusable.
- *
- * @stable ICU 4.2
- *
- * @see uspoof_areConfusable
- */
-U_CAPI int32_t U_EXPORT2
-uspoof_areConfusableUTF8(const USpoofChecker *sc,
-                         const char *id1, int32_t length1,
-                         const char *id2, int32_t length2,
-                         UErrorCode *status);
-
-
-
-
-/**
- *  Get the "skeleton" for an identifier.
- *  Skeletons are a transformation of the input identifier;
- * Two identifiers are confusable if their skeletons are identical.
- *  See Unicode UAX #39 for additional information.
- *
- *  Using skeletons directly makes it possible to quickly check
- *  whether an identifier is confusable with any of some large
- *  set of existing identifiers, by creating an efficiently
- *  searchable collection of the skeletons.
- *
- * @param sc      The USpoofChecker
- * @param type    Deprecated in ICU 58.  You may pass any number.
- *                Originally, controlled which of the Unicode confusable data
- *                tables to use.
- * @param id      The input identifier whose skeleton will be computed.
- * @param length  The length of the input identifier, expressed in 16 bit
- *                UTF-16 code units, or -1 if the string is zero terminated.
- * @param dest    The output buffer, to receive the skeleton string.
- * @param destCapacity  The length of the output buffer, in 16 bit units.
- *                The destCapacity may be zero, in which case the function will
- *                return the actual length of the skeleton.
- * @param status  The error code, set if an error occurred while attempting to
- *                perform the check.
- * @return        The length of the skeleton string.  The returned length
- *                is always that of the complete skeleton, even when the
- *                supplied buffer is too small (or of zero length)
- *
- * @stable ICU 4.2
- * @see uspoof_areConfusable
- */
-U_CAPI int32_t U_EXPORT2
-uspoof_getSkeleton(const USpoofChecker *sc,
-                   uint32_t type,
-                   const UChar *id,  int32_t length,
-                   UChar *dest, int32_t destCapacity,
-                   UErrorCode *status);
-
-/**
- *  Get the "skeleton" for an identifier.
- *  Skeletons are a transformation of the input identifier;
- *  Two identifiers are confusable if their skeletons are identical.
- *  See Unicode UAX #39 for additional information.
- *
- *  Using skeletons directly makes it possible to quickly check
- *  whether an identifier is confusable with any of some large
- *  set of existing identifiers, by creating an efficiently
- *  searchable collection of the skeletons.
- *
- * @param sc      The USpoofChecker
- * @param type    Deprecated in ICU 58.  You may pass any number.
- *                Originally, controlled which of the Unicode confusable data
- *                tables to use.
- * @param id      The UTF-8 format identifier whose skeleton will be computed.
- * @param length  The length of the input string, in bytes,
- *                or -1 if the string is zero terminated.
- * @param dest    The output buffer, to receive the skeleton string.
- * @param destCapacity  The length of the output buffer, in bytes.
- *                The destCapacity may be zero, in which case the function will
- *                return the actual length of the skeleton.
- * @param status  The error code, set if an error occurred while attempting to
- *                perform the check.  Possible Errors include U_INVALID_CHAR_FOUND
- *                   for invalid UTF-8 sequences, and
- *                   U_BUFFER_OVERFLOW_ERROR if the destination buffer is too small
- *                   to hold the complete skeleton.
- * @return        The length of the skeleton string, in bytes.  The returned length
- *                is always that of the complete skeleton, even when the
- *                supplied buffer is too small (or of zero length)
- *
- * @stable ICU 4.2
- */
-U_CAPI int32_t U_EXPORT2
-uspoof_getSkeletonUTF8(const USpoofChecker *sc,
-                       uint32_t type,
-                       const char *id,  int32_t length,
-                       char *dest, int32_t destCapacity,
-                       UErrorCode *status);
-
-/**
-  * Get the set of Candidate Characters for Inclusion in Identifiers, as defined
-  * in http://unicode.org/Public/security/latest/xidmodifications.txt
-  * and documented in http://www.unicode.org/reports/tr39/, Unicode Security Mechanisms.
-  *
-  * The returned set is frozen. Ownership of the set remains with the ICU library; it must not
-  * be deleted by the caller.
-  *
-  * @param status The error code, set if a problem occurs while creating the set.
-  *
-  * @stable ICU 51
-  */
-U_CAPI const USet * U_EXPORT2
-uspoof_getInclusionSet(UErrorCode *status);
-
-/**
-  * Get the set of characters from Recommended Scripts for Inclusion in Identifiers, as defined
-  * in http://unicode.org/Public/security/latest/xidmodifications.txt
-  * and documented in http://www.unicode.org/reports/tr39/, Unicode Security Mechanisms.
-  *
-  * The returned set is frozen. Ownership of the set remains with the ICU library; it must not
-  * be deleted by the caller.
-  *
-  * @param status The error code, set if a problem occurs while creating the set.
-  *
-  * @stable ICU 51
-  */
-U_CAPI const USet * U_EXPORT2
-uspoof_getRecommendedSet(UErrorCode *status);
-
-/**
- * Serialize the data for a spoof detector into a chunk of memory.
- * The flattened spoof detection tables can later be used to efficiently
- * instantiate a new Spoof Detector.
- *
- * The serialized spoof checker includes only the data compiled from the
- * Unicode data tables by uspoof_openFromSource(); it does not include
- * include any other state or configuration that may have been set.
- *
- * @param sc   the Spoof Detector whose data is to be serialized.
- * @param data a pointer to 32-bit-aligned memory to be filled with the data,
- *             can be NULL if capacity==0
- * @param capacity the number of bytes available at data,
- *                 or 0 for preflighting
- * @param status an in/out ICU UErrorCode; possible errors include:
- * - U_BUFFER_OVERFLOW_ERROR if the data storage block is too small for serialization
- * - U_ILLEGAL_ARGUMENT_ERROR  the data or capacity parameters are bad
- * @return the number of bytes written or needed for the spoof data
- *
- * @see utrie2_openFromSerialized()
- * @stable ICU 4.2
- */
-U_CAPI int32_t U_EXPORT2
-uspoof_serialize(USpoofChecker *sc,
-                 void *data, int32_t capacity,
-                 UErrorCode *status);
-
-U_CDECL_END
-
-#if U_SHOW_CPLUSPLUS_API
-
-U_NAMESPACE_BEGIN
-
-/**
- * \class LocalUSpoofCheckerPointer
- * "Smart pointer" class, closes a USpoofChecker via uspoof_close().
- * For most methods see the LocalPointerBase base class.
- *
- * @see LocalPointerBase
- * @see LocalPointer
- * @stable ICU 4.4
- */
-/**
- * \cond
- * Note: Doxygen is giving a bogus warning on this U_DEFINE_LOCAL_OPEN_POINTER.
- *       For now, suppress with a Doxygen cond
- */
-U_DEFINE_LOCAL_OPEN_POINTER(LocalUSpoofCheckerPointer, USpoofChecker, uspoof_close);
-/** \endcond */
-
-/**
- * \class LocalUSpoofCheckResultPointer
- * "Smart pointer" class, closes a USpoofCheckResult via `uspoof_closeCheckResult()`.
- * For most methods see the LocalPointerBase base class.
- *
- * @see LocalPointerBase
- * @see LocalPointer
- * @stable ICU 58
- */
-
-/**
- * \cond
- * Note: Doxygen is giving a bogus warning on this U_DEFINE_LOCAL_OPEN_POINTER.
- *       For now, suppress with a Doxygen cond
- */
-U_DEFINE_LOCAL_OPEN_POINTER(LocalUSpoofCheckResultPointer, USpoofCheckResult, uspoof_closeCheckResult);
-/** \endcond */
-
-U_NAMESPACE_END
-
-/**
- * Limit the acceptable characters to those specified by a Unicode Set.
- *   Any previously specified character limit is
- *   is replaced by the new settings.    This includes limits on
- *   characters that were set with the uspoof_setAllowedLocales() function.
- *
- * The USPOOF_CHAR_LIMIT test is automatically enabled for this
- * USoofChecker by this function.
- *
- * @param sc       The USpoofChecker
- * @param chars    A Unicode Set containing the list of
- *                 characters that are permitted.  Ownership of the set
- *                 remains with the caller.  The incoming set is cloned by
- *                 this function, so there are no restrictions on modifying
- *                 or deleting the UnicodeSet after calling this function.
- * @param status   The error code, set if this function encounters a problem.
- * @stable ICU 4.2
- */
-U_CAPI void U_EXPORT2
-uspoof_setAllowedUnicodeSet(USpoofChecker *sc, const icu::UnicodeSet *chars, UErrorCode *status);
-
-
-/**
- * Get a UnicodeSet for the characters permitted in an identifier.
- * This corresponds to the limits imposed by the Set Allowed Characters /
- * UnicodeSet functions. Limitations imposed by other checks will not be
- * reflected in the set returned by this function.
- *
- * The returned set will be frozen, meaning that it cannot be modified
- * by the caller.
- *
- * Ownership of the returned set remains with the Spoof Detector.  The
- * returned set will become invalid if the spoof detector is closed,
- * or if a new set of allowed characters is specified.
- *
- *
- * @param sc       The USpoofChecker
- * @param status   The error code, set if this function encounters a problem.
- * @return         A UnicodeSet containing the characters that are permitted by
- *                 the USPOOF_CHAR_LIMIT test.
- * @stable ICU 4.2
- */
-U_CAPI const icu::UnicodeSet * U_EXPORT2
-uspoof_getAllowedUnicodeSet(const USpoofChecker *sc, UErrorCode *status);
-
-/**
- * Check the specified string for possible security issues.
- * The text to be checked will typically be an identifier of some sort.
- * The set of checks to be performed is specified with uspoof_setChecks().
- *
- * \note
- *   Consider using the newer API, {@link uspoof_check2UnicodeString}, instead.
- *   The newer API exposes additional information from the check procedure
- *   and is otherwise identical to this method.
- *
- * @param sc      The USpoofChecker
- * @param id      A identifier to be checked for possible security issues.
- * @param position  Deprecated in ICU 51.  Always returns zero.
- *                Originally, an out parameter for the index of the first
- *                string position that failed a check.
- *                This parameter may be nullptr.
- * @param status  The error code, set if an error occurred while attempting to
- *                perform the check.
- *                Spoofing or security issues detected with the input string are
- *                not reported here, but through the function's return value.
- * @return        An integer value with bits set for any potential security
- *                or spoofing issues detected.  The bits are defined by
- *                enum USpoofChecks.  (returned_value & USPOOF_ALL_CHECKS)
- *                will be zero if the input string passes all of the
- *                enabled checks.
- * @see uspoof_check2UnicodeString
- * @stable ICU 4.2
- */
-U_CAPI int32_t U_EXPORT2
-uspoof_checkUnicodeString(const USpoofChecker *sc,
-                          const icu::UnicodeString &id,
-                          int32_t *position,
-                          UErrorCode *status);
-
-/**
- * Check the specified string for possible security issues.
- * The text to be checked will typically be an identifier of some sort.
- * The set of checks to be performed is specified with uspoof_setChecks().
- *
- * @param sc      The USpoofChecker
- * @param id      A identifier to be checked for possible security issues.
- * @param checkResult  An instance of USpoofCheckResult to be filled with
- *                details about the identifier.  Can be nullptr.
- * @param status  The error code, set if an error occurred while attempting to
- *                perform the check.
- *                Spoofing or security issues detected with the input string are
- *                not reported here, but through the function's return value.
- * @return        An integer value with bits set for any potential security
- *                or spoofing issues detected.  The bits are defined by
- *                enum USpoofChecks.  (returned_value & USPOOF_ALL_CHECKS)
- *                will be zero if the input string passes all of the
- *                enabled checks.  Any information in this bitmask will be
- *                consistent with the information saved in the optional
- *                checkResult parameter.
- * @see uspoof_openCheckResult
- * @see uspoof_check2
- * @see uspoof_check2UTF8
- * @stable ICU 58
- */
-U_CAPI int32_t U_EXPORT2
-uspoof_check2UnicodeString(const USpoofChecker *sc,
-    const icu::UnicodeString &id,
-    USpoofCheckResult* checkResult,
-    UErrorCode *status);
-
-/**
- * A version of {@link uspoof_areConfusable} accepting UnicodeStrings.
- *
- * @param sc      The USpoofChecker
- * @param s1     The first of the two identifiers to be compared for
- *                confusability.  The strings are in UTF-8 format.
- * @param s2     The second of the two identifiers to be compared for
- *                confusability.  The strings are in UTF-8 format.
- * @param status  The error code, set if an error occurred while attempting to
- *                perform the check.
- *                Confusability of the identifiers is not reported here,
- *                but through this function's return value.
- * @return        An integer value with bit(s) set corresponding to
- *                the type of confusability found, as defined by
- *                enum USpoofChecks.  Zero is returned if the identifiers
- *                are not confusable.
- *
- * @stable ICU 4.2
- *
- * @see uspoof_areConfusable
- */
-U_CAPI int32_t U_EXPORT2
-uspoof_areConfusableUnicodeString(const USpoofChecker *sc,
-                                  const icu::UnicodeString &s1,
-                                  const icu::UnicodeString &s2,
-                                  UErrorCode *status);
-
-/**
- *  Get the "skeleton" for an identifier.
- *  Skeletons are a transformation of the input identifier;
- *  Two identifiers are confusable if their skeletons are identical.
- *  See Unicode UAX #39 for additional information.
- *
- *  Using skeletons directly makes it possible to quickly check
- *  whether an identifier is confusable with any of some large
- *  set of existing identifiers, by creating an efficiently
- *  searchable collection of the skeletons.
- *
- * @param sc      The USpoofChecker.
- * @param type    Deprecated in ICU 58.  You may pass any number.
- *                Originally, controlled which of the Unicode confusable data
- *                tables to use.
- * @param id      The input identifier whose skeleton will be computed.
- * @param dest    The output identifier, to receive the skeleton string.
- * @param status  The error code, set if an error occurred while attempting to
- *                perform the check.
- * @return        A reference to the destination (skeleton) string.
- *
- * @stable ICU 4.2
- */
-U_I18N_API icu::UnicodeString & U_EXPORT2
-uspoof_getSkeletonUnicodeString(const USpoofChecker *sc,
-                                uint32_t type,
-                                const icu::UnicodeString &id,
-                                icu::UnicodeString &dest,
-                                UErrorCode *status);
-
-/**
-  * Get the set of Candidate Characters for Inclusion in Identifiers, as defined
-  * in http://unicode.org/Public/security/latest/xidmodifications.txt
-  * and documented in http://www.unicode.org/reports/tr39/, Unicode Security Mechanisms.
-  *
-  * The returned set is frozen. Ownership of the set remains with the ICU library; it must not
-  * be deleted by the caller.
-  *
-  * @param status The error code, set if a problem occurs while creating the set.
-  *
-  * @stable ICU 51
-  */
-U_CAPI const icu::UnicodeSet * U_EXPORT2
-uspoof_getInclusionUnicodeSet(UErrorCode *status);
-
-/**
-  * Get the set of characters from Recommended Scripts for Inclusion in Identifiers, as defined
-  * in http://unicode.org/Public/security/latest/xidmodifications.txt
-  * and documented in http://www.unicode.org/reports/tr39/, Unicode Security Mechanisms.
-  *
-  * The returned set is frozen. Ownership of the set remains with the ICU library; it must not
-  * be deleted by the caller.
-  *
-  * @param status The error code, set if a problem occurs while creating the set.
-  *
-  * @stable ICU 51
-  */
-U_CAPI const icu::UnicodeSet * U_EXPORT2
-uspoof_getRecommendedUnicodeSet(UErrorCode *status);
-
-#endif /* U_SHOW_CPLUSPLUS_API */
-
-#endif /* UCONFIG_NO_NORMALIZATION */
-
-#endif   /* USPOOF_H */
->>>>>>> a8a80be5
+// © 2016 and later: Unicode, Inc. and others.
+// License & terms of use: http://www.unicode.org/copyright.html
+/*
+***************************************************************************
+* Copyright (C) 2008-2016, International Business Machines Corporation
+* and others. All Rights Reserved.
+***************************************************************************
+*   file name:  uspoof.h
+*   encoding:   UTF-8
+*   tab size:   8 (not used)
+*   indentation:4
+*
+*   created on: 2008Feb13
+*   created by: Andy Heninger
+*
+*   Unicode Spoof Detection
+*/
+
+#ifndef USPOOF_H
+#define USPOOF_H
+
+#include "unicode/utypes.h"
+#include "unicode/uset.h"
+#include "unicode/parseerr.h"
+
+#if !UCONFIG_NO_NORMALIZATION
+
+
+#if U_SHOW_CPLUSPLUS_API
+#include "unicode/localpointer.h"
+#include "unicode/unistr.h"
+#include "unicode/uniset.h"
+#endif
+
+
+/**
+ * \file
+ * \brief C API: Unicode Security and Spoofing Detection
+ *
+ * <p>
+ * This class, based on <a href="http://unicode.org/reports/tr36">Unicode Technical Report #36</a> and
+ * <a href="http://unicode.org/reports/tr39">Unicode Technical Standard #39</a>, has two main functions:
+ *
+ * <ol>
+ * <li>Checking whether two strings are visually <em>confusable</em> with each other, such as "Harvest" and
+ * &quot;&Eta;arvest&quot;, where the second string starts with the Greek capital letter Eta.</li>
+ * <li>Checking whether an individual string is likely to be an attempt at confusing the reader (<em>spoof
+ * detection</em>), such as "paypal" with some Latin characters substituted with Cyrillic look-alikes.</li>
+ * </ol>
+ *
+ * <p>
+ * Although originally designed as a method for flagging suspicious identifier strings such as URLs,
+ * <code>USpoofChecker</code> has a number of other practical use cases, such as preventing attempts to evade bad-word
+ * content filters.
+ *
+ * <p>
+ * The functions of this class are exposed as C API, with a handful of syntactical conveniences for C++.
+ *
+ * <h2>Confusables</h2>
+ *
+ * <p>
+ * The following example shows how to use <code>USpoofChecker</code> to check for confusability between two strings:
+ *
+ * \code{.c}
+ * UErrorCode status = U_ZERO_ERROR;
+ * UChar* str1 = (UChar*) u"Harvest";
+ * UChar* str2 = (UChar*) u"\u0397arvest";  // with U+0397 GREEK CAPITAL LETTER ETA
+ *
+ * USpoofChecker* sc = uspoof_open(&status);
+ * uspoof_setChecks(sc, USPOOF_CONFUSABLE, &status);
+ *
+ * int32_t bitmask = uspoof_areConfusable(sc, str1, -1, str2, -1, &status);
+ * UBool result = bitmask != 0;
+ * // areConfusable: 1 (status: U_ZERO_ERROR)
+ * printf("areConfusable: %d (status: %s)\n", result, u_errorName(status));
+ * uspoof_close(sc);
+ * \endcode
+ *
+ * <p>
+ * The call to {@link uspoof_open} creates a <code>USpoofChecker</code> object; the call to {@link uspoof_setChecks}
+ * enables confusable checking and disables all other checks; the call to {@link uspoof_areConfusable} performs the
+ * confusability test; and the following line extracts the result out of the return value. For best performance,
+ * the instance should be created once (e.g., upon application startup), and the efficient
+ * {@link uspoof_areConfusable} method can be used at runtime.
+ *
+ * <p>
+ * The type {@link LocalUSpoofCheckerPointer} is exposed for C++ programmers.  It will automatically call
+ * {@link uspoof_close} when the object goes out of scope:
+ *
+ * \code{.cpp}
+ * UErrorCode status = U_ZERO_ERROR;
+ * LocalUSpoofCheckerPointer sc(uspoof_open(&status));
+ * uspoof_setChecks(sc.getAlias(), USPOOF_CONFUSABLE, &status);
+ * // ...
+ * \endcode
+ *
+ * UTS 39 defines two strings to be <em>confusable</em> if they map to the same <em>skeleton string</em>. A skeleton can
+ * be thought of as a "hash code". {@link uspoof_getSkeleton} computes the skeleton for a particular string, so
+ * the following snippet is equivalent to the example above:
+ *
+ * \code{.c}
+ * UErrorCode status = U_ZERO_ERROR;
+ * UChar* str1 = (UChar*) u"Harvest";
+ * UChar* str2 = (UChar*) u"\u0397arvest";  // with U+0397 GREEK CAPITAL LETTER ETA
+ *
+ * USpoofChecker* sc = uspoof_open(&status);
+ * uspoof_setChecks(sc, USPOOF_CONFUSABLE, &status);
+ *
+ * // Get skeleton 1
+ * int32_t skel1Len = uspoof_getSkeleton(sc, 0, str1, -1, NULL, 0, &status);
+ * UChar* skel1 = (UChar*) malloc(++skel1Len * sizeof(UChar));
+ * status = U_ZERO_ERROR;
+ * uspoof_getSkeleton(sc, 0, str1, -1, skel1, skel1Len, &status);
+ *
+ * // Get skeleton 2
+ * int32_t skel2Len = uspoof_getSkeleton(sc, 0, str2, -1, NULL, 0, &status);
+ * UChar* skel2 = (UChar*) malloc(++skel2Len * sizeof(UChar));
+ * status = U_ZERO_ERROR;
+ * uspoof_getSkeleton(sc, 0, str2, -1, skel2, skel2Len, &status);
+ *
+ * // Are the skeletons the same?
+ * UBool result = u_strcmp(skel1, skel2) == 0;
+ * // areConfusable: 1 (status: U_ZERO_ERROR)
+ * printf("areConfusable: %d (status: %s)\n", result, u_errorName(status));
+ * uspoof_close(sc);
+ * free(skel1);
+ * free(skel2);
+ * \endcode
+ *
+ * If you need to check if a string is confusable with any string in a dictionary of many strings, rather than calling
+ * {@link uspoof_areConfusable} many times in a loop, {@link uspoof_getSkeleton} can be used instead, as shown below:
+ *
+ * \code{.c}
+ * UErrorCode status = U_ZERO_ERROR;
+ * #define DICTIONARY_LENGTH 2
+ * UChar* dictionary[DICTIONARY_LENGTH] = { (UChar*) u"lorem", (UChar*) u"ipsum" };
+ * UChar* skeletons[DICTIONARY_LENGTH];
+ * UChar* str = (UChar*) u"1orern";
+ *
+ * // Setup:
+ * USpoofChecker* sc = uspoof_open(&status);
+ * uspoof_setChecks(sc, USPOOF_CONFUSABLE, &status);
+ * for (size_t i=0; i<DICTIONARY_LENGTH; i++) {
+ *     UChar* word = dictionary[i];
+ *     int32_t len = uspoof_getSkeleton(sc, 0, word, -1, NULL, 0, &status);
+ *     skeletons[i] = (UChar*) malloc(++len * sizeof(UChar));
+ *     status = U_ZERO_ERROR;
+ *     uspoof_getSkeleton(sc, 0, word, -1, skeletons[i], len, &status);
+ * }
+ *
+ * // Live Check:
+ * {
+ *     int32_t len = uspoof_getSkeleton(sc, 0, str, -1, NULL, 0, &status);
+ *     UChar* skel = (UChar*) malloc(++len * sizeof(UChar));
+ *     status = U_ZERO_ERROR;
+ *     uspoof_getSkeleton(sc, 0, str, -1, skel, len, &status);
+ *     UBool result = false;
+ *     for (size_t i=0; i<DICTIONARY_LENGTH; i++) {
+ *         result = u_strcmp(skel, skeletons[i]) == 0;
+ *         if (result == true) { break; }
+ *     }
+ *     // Has confusable in dictionary: 1 (status: U_ZERO_ERROR)
+ *     printf("Has confusable in dictionary: %d (status: %s)\n", result, u_errorName(status));
+ *     free(skel);
+ * }
+ *
+ * for (size_t i=0; i<DICTIONARY_LENGTH; i++) {
+ *     free(skeletons[i]);
+ * }
+ * uspoof_close(sc);
+ * \endcode
+ *
+ * <b>Note:</b> Since the Unicode confusables mapping table is frequently updated, confusable skeletons are <em>not</em>
+ * guaranteed to be the same between ICU releases. We therefore recommend that you always compute confusable skeletons
+ * at runtime and do not rely on creating a permanent, or difficult to update, database of skeletons.
+ *
+ * <h2>Spoof Detection</h2>
+ *
+ * The following snippet shows a minimal example of using <code>USpoofChecker</code> to perform spoof detection on a
+ * string:
+ *
+ * \code{.c}
+ * UErrorCode status = U_ZERO_ERROR;
+ * UChar* str = (UChar*) u"p\u0430ypal";  // with U+0430 CYRILLIC SMALL LETTER A
+ *
+ * // Get the default set of allowable characters:
+ * USet* allowed = uset_openEmpty();
+ * uset_addAll(allowed, uspoof_getRecommendedSet(&status));
+ * uset_addAll(allowed, uspoof_getInclusionSet(&status));
+ *
+ * USpoofChecker* sc = uspoof_open(&status);
+ * uspoof_setAllowedChars(sc, allowed, &status);
+ * uspoof_setRestrictionLevel(sc, USPOOF_MODERATELY_RESTRICTIVE);
+ *
+ * int32_t bitmask = uspoof_check(sc, str, -1, NULL, &status);
+ * UBool result = bitmask != 0;
+ * // fails checks: 1 (status: U_ZERO_ERROR)
+ * printf("fails checks: %d (status: %s)\n", result, u_errorName(status));
+ * uspoof_close(sc);
+ * uset_close(allowed);
+ * \endcode
+ *
+ * As in the case for confusability checking, it is good practice to create one <code>USpoofChecker</code> instance at
+ * startup, and call the cheaper {@link uspoof_check} online. We specify the set of
+ * allowed characters to be those with type RECOMMENDED or INCLUSION, according to the recommendation in UTS 39.
+ *
+ * In addition to {@link uspoof_check}, the function {@link uspoof_checkUTF8} is exposed for UTF8-encoded char* strings,
+ * and {@link uspoof_checkUnicodeString} is exposed for C++ programmers.
+ *
+ * If the {@link USPOOF_AUX_INFO} check is enabled, a limited amount of information on why a string failed the checks
+ * is available in the returned bitmask.  For complete information, use the {@link uspoof_check2} class of functions
+ * with a {@link USpoofCheckResult} parameter:
+ *
+ * \code{.c}
+ * UErrorCode status = U_ZERO_ERROR;
+ * UChar* str = (UChar*) u"p\u0430ypal";  // with U+0430 CYRILLIC SMALL LETTER A
+ *
+ * // Get the default set of allowable characters:
+ * USet* allowed = uset_openEmpty();
+ * uset_addAll(allowed, uspoof_getRecommendedSet(&status));
+ * uset_addAll(allowed, uspoof_getInclusionSet(&status));
+ *
+ * USpoofChecker* sc = uspoof_open(&status);
+ * uspoof_setAllowedChars(sc, allowed, &status);
+ * uspoof_setRestrictionLevel(sc, USPOOF_MODERATELY_RESTRICTIVE);
+ *
+ * USpoofCheckResult* checkResult = uspoof_openCheckResult(&status);
+ * int32_t bitmask = uspoof_check2(sc, str, -1, checkResult, &status);
+ *
+ * int32_t failures1 = bitmask;
+ * int32_t failures2 = uspoof_getCheckResultChecks(checkResult, &status);
+ * assert(failures1 == failures2);
+ * // checks that failed: 0x00000010 (status: U_ZERO_ERROR)
+ * printf("checks that failed: %#010x (status: %s)\n", failures1, u_errorName(status));
+ *
+ * // Cleanup:
+ * uspoof_close(sc);
+ * uset_close(allowed);
+ * uspoof_closeCheckResult(checkResult);
+ * \endcode
+ *
+ * C++ users can take advantage of a few syntactical conveniences.  The following snippet is functionally
+ * equivalent to the one above:
+ *
+ * \code{.cpp}
+ * UErrorCode status = U_ZERO_ERROR;
+ * UnicodeString str((UChar*) u"p\u0430ypal");  // with U+0430 CYRILLIC SMALL LETTER A
+ *
+ * // Get the default set of allowable characters:
+ * UnicodeSet allowed;
+ * allowed.addAll(*uspoof_getRecommendedUnicodeSet(&status));
+ * allowed.addAll(*uspoof_getInclusionUnicodeSet(&status));
+ *
+ * LocalUSpoofCheckerPointer sc(uspoof_open(&status));
+ * uspoof_setAllowedChars(sc.getAlias(), allowed.toUSet(), &status);
+ * uspoof_setRestrictionLevel(sc.getAlias(), USPOOF_MODERATELY_RESTRICTIVE);
+ *
+ * LocalUSpoofCheckResultPointer checkResult(uspoof_openCheckResult(&status));
+ * int32_t bitmask = uspoof_check2UnicodeString(sc.getAlias(), str, checkResult.getAlias(), &status);
+ *
+ * int32_t failures1 = bitmask;
+ * int32_t failures2 = uspoof_getCheckResultChecks(checkResult.getAlias(), &status);
+ * assert(failures1 == failures2);
+ * // checks that failed: 0x00000010 (status: U_ZERO_ERROR)
+ * printf("checks that failed: %#010x (status: %s)\n", failures1, u_errorName(status));
+ *
+ * // Explicit cleanup not necessary.
+ * \endcode
+ *
+ * The return value is a bitmask of the checks that failed. In this case, there was one check that failed:
+ * {@link USPOOF_RESTRICTION_LEVEL}, corresponding to the fifth bit (16). The possible checks are:
+ *
+ * <ul>
+ * <li><code>RESTRICTION_LEVEL</code>: flags strings that violate the
+ * <a href="http://unicode.org/reports/tr39/#Restriction_Level_Detection">Restriction Level</a> test as specified in UTS
+ * 39; in most cases, this means flagging strings that contain characters from multiple different scripts.</li>
+ * <li><code>INVISIBLE</code>: flags strings that contain invisible characters, such as zero-width spaces, or character
+ * sequences that are likely not to display, such as multiple occurrences of the same non-spacing mark.</li>
+ * <li><code>CHAR_LIMIT</code>: flags strings that contain characters outside of a specified set of acceptable
+ * characters. See {@link uspoof_setAllowedChars} and {@link uspoof_setAllowedLocales}.</li>
+ * <li><code>MIXED_NUMBERS</code>: flags strings that contain digits from multiple different numbering systems.</li>
+ * </ul>
+ *
+ * <p>
+ * These checks can be enabled independently of each other. For example, if you were interested in checking for only the
+ * INVISIBLE and MIXED_NUMBERS conditions, you could do:
+ *
+ * \code{.c}
+ * UErrorCode status = U_ZERO_ERROR;
+ * UChar* str = (UChar*) u"8\u09EA";  // 8 mixed with U+09EA BENGALI DIGIT FOUR
+ *
+ * USpoofChecker* sc = uspoof_open(&status);
+ * uspoof_setChecks(sc, USPOOF_INVISIBLE | USPOOF_MIXED_NUMBERS, &status);
+ *
+ * int32_t bitmask = uspoof_check2(sc, str, -1, NULL, &status);
+ * UBool result = bitmask != 0;
+ * // fails checks: 1 (status: U_ZERO_ERROR)
+ * printf("fails checks: %d (status: %s)\n", result, u_errorName(status));
+ * uspoof_close(sc);
+ * \endcode
+ *
+ * Here is an example in C++ showing how to compute the restriction level of a string:
+ *
+ * \code{.cpp}
+ * UErrorCode status = U_ZERO_ERROR;
+ * UnicodeString str((UChar*) u"p\u0430ypal");  // with U+0430 CYRILLIC SMALL LETTER A
+ *
+ * // Get the default set of allowable characters:
+ * UnicodeSet allowed;
+ * allowed.addAll(*uspoof_getRecommendedUnicodeSet(&status));
+ * allowed.addAll(*uspoof_getInclusionUnicodeSet(&status));
+ *
+ * LocalUSpoofCheckerPointer sc(uspoof_open(&status));
+ * uspoof_setAllowedChars(sc.getAlias(), allowed.toUSet(), &status);
+ * uspoof_setRestrictionLevel(sc.getAlias(), USPOOF_MODERATELY_RESTRICTIVE);
+ * uspoof_setChecks(sc.getAlias(), USPOOF_RESTRICTION_LEVEL | USPOOF_AUX_INFO, &status);
+ *
+ * LocalUSpoofCheckResultPointer checkResult(uspoof_openCheckResult(&status));
+ * int32_t bitmask = uspoof_check2UnicodeString(sc.getAlias(), str, checkResult.getAlias(), &status);
+ *
+ * URestrictionLevel restrictionLevel = uspoof_getCheckResultRestrictionLevel(checkResult.getAlias(), &status);
+ * // Since USPOOF_AUX_INFO was enabled, the restriction level is also available in the upper bits of the bitmask:
+ * assert((restrictionLevel & bitmask) == restrictionLevel);
+ * // Restriction level: 0x50000000 (status: U_ZERO_ERROR)
+ * printf("Restriction level: %#010x (status: %s)\n", restrictionLevel, u_errorName(status));
+ * \endcode
+ *
+ * The code '0x50000000' corresponds to the restriction level USPOOF_MINIMALLY_RESTRICTIVE.  Since
+ * USPOOF_MINIMALLY_RESTRICTIVE is weaker than USPOOF_MODERATELY_RESTRICTIVE, the string fails the check.
+ *
+ * <b>Note:</b> The Restriction Level is the most powerful of the checks. The full logic is documented in
+ * <a href="http://unicode.org/reports/tr39/#Restriction_Level_Detection">UTS 39</a>, but the basic idea is that strings
+ * are restricted to contain characters from only a single script, <em>except</em> that most scripts are allowed to have
+ * Latin characters interspersed. Although the default restriction level is <code>HIGHLY_RESTRICTIVE</code>, it is
+ * recommended that users set their restriction level to <code>MODERATELY_RESTRICTIVE</code>, which allows Latin mixed
+ * with all other scripts except Cyrillic, Greek, and Cherokee, with which it is often confusable. For more details on
+ * the levels, see UTS 39 or {@link URestrictionLevel}. The Restriction Level test is aware of the set of
+ * allowed characters set in {@link uspoof_setAllowedChars}. Note that characters which have script code
+ * COMMON or INHERITED, such as numbers and punctuation, are ignored when computing whether a string has multiple
+ * scripts.
+ *
+ * <h2>Additional Information</h2>
+ *
+ * A <code>USpoofChecker</code> instance may be used repeatedly to perform checks on any number of identifiers.
+ *
+ * <b>Thread Safety:</b> The test functions for checking a single identifier, or for testing whether
+ * two identifiers are possible confusable, are thread safe. They may called concurrently, from multiple threads,
+ * using the same USpoofChecker instance.
+ *
+ * More generally, the standard ICU thread safety rules apply: functions that take a const USpoofChecker parameter are
+ * thread safe. Those that take a non-const USpoofChecker are not thread safe..
+ *
+ * @stable ICU 4.6
+ */
+
+U_CDECL_BEGIN
+
+struct USpoofChecker;
+/**
+ * @stable ICU 4.2
+ */
+typedef struct USpoofChecker USpoofChecker; /**< typedef for C of USpoofChecker */
+
+struct USpoofCheckResult;
+/**
+ * @see uspoof_openCheckResult
+ * @stable ICU 58
+ */
+typedef struct USpoofCheckResult USpoofCheckResult;
+
+/**
+ * Enum for the kinds of checks that USpoofChecker can perform.
+ * These enum values are used both to select the set of checks that
+ * will be performed, and to report results from the check function.
+ *
+ * @stable ICU 4.2
+ */
+typedef enum USpoofChecks {
+    /**
+     * When performing the two-string {@link uspoof_areConfusable} test, this flag in the return value indicates
+     * that the two strings are visually confusable and that they are from the same script, according to UTS 39 section
+     * 4.
+     *
+     * @see uspoof_areConfusable
+     * @stable ICU 4.2
+     */
+    USPOOF_SINGLE_SCRIPT_CONFUSABLE =   1,
+
+    /**
+     * When performing the two-string {@link uspoof_areConfusable} test, this flag in the return value indicates
+     * that the two strings are visually confusable and that they are <b>not</b> from the same script, according to UTS
+     * 39 section 4.
+     *
+     * @see uspoof_areConfusable
+     * @stable ICU 4.2
+     */
+    USPOOF_MIXED_SCRIPT_CONFUSABLE  =   2,
+
+    /**
+     * When performing the two-string {@link uspoof_areConfusable} test, this flag in the return value indicates
+     * that the two strings are visually confusable and that they are not from the same script but both of them are
+     * single-script strings, according to UTS 39 section 4.
+     *
+     * @see uspoof_areConfusable
+     * @stable ICU 4.2
+     */
+    USPOOF_WHOLE_SCRIPT_CONFUSABLE  =   4,
+
+    /**
+     * Enable this flag in {@link uspoof_setChecks} to turn on all types of confusables.  You may set
+     * the checks to some subset of SINGLE_SCRIPT_CONFUSABLE, MIXED_SCRIPT_CONFUSABLE, or WHOLE_SCRIPT_CONFUSABLE to
+     * make {@link uspoof_areConfusable} return only those types of confusables.
+     *
+     * @see uspoof_areConfusable
+     * @see uspoof_getSkeleton
+     * @stable ICU 58
+     */
+    USPOOF_CONFUSABLE               =   USPOOF_SINGLE_SCRIPT_CONFUSABLE | USPOOF_MIXED_SCRIPT_CONFUSABLE | USPOOF_WHOLE_SCRIPT_CONFUSABLE,
+
+#ifndef U_HIDE_DEPRECATED_API
+    /**
+      * This flag is deprecated and no longer affects the behavior of SpoofChecker.
+      *
+      * @deprecated ICU 58  Any case confusable mappings were removed from UTS 39; the corresponding ICU API was deprecated.
+      */
+    USPOOF_ANY_CASE                 =   8,
+#endif  /* U_HIDE_DEPRECATED_API */
+
+    /**
+      * Check that an identifier is no looser than the specified RestrictionLevel.
+      * The default if {@link uspoof_setRestrictionLevel} is not called is HIGHLY_RESTRICTIVE.
+      *
+      * If USPOOF_AUX_INFO is enabled the actual restriction level of the
+      * identifier being tested will also be returned by uspoof_check().
+      *
+      * @see URestrictionLevel
+      * @see uspoof_setRestrictionLevel
+      * @see USPOOF_AUX_INFO
+      *
+      * @stable ICU 51
+      */
+    USPOOF_RESTRICTION_LEVEL        = 16,
+
+#ifndef U_HIDE_DEPRECATED_API
+    /** Check that an identifier contains only characters from a
+      * single script (plus chars from the common and inherited scripts.)
+      * Applies to checks of a single identifier check only.
+      * @deprecated ICU 51  Use RESTRICTION_LEVEL instead.
+      */
+    USPOOF_SINGLE_SCRIPT            =  USPOOF_RESTRICTION_LEVEL,
+#endif  /* U_HIDE_DEPRECATED_API */
+
+    /** Check an identifier for the presence of invisible characters,
+      * such as zero-width spaces, or character sequences that are
+      * likely not to display, such as multiple occurrences of the same
+      * non-spacing mark.  This check does not test the input string as a whole
+      * for conformance to any particular syntax for identifiers.
+      */
+    USPOOF_INVISIBLE                =  32,
+
+    /** Check that an identifier contains only characters from a specified set
+      * of acceptable characters.  See {@link uspoof_setAllowedChars} and
+      * {@link uspoof_setAllowedLocales}.  Note that a string that fails this check
+      * will also fail the {@link USPOOF_RESTRICTION_LEVEL} check.
+      */
+    USPOOF_CHAR_LIMIT               =  64,
+
+    /**
+     * Check that an identifier does not mix numbers from different numbering systems.
+     * For more information, see UTS 39 section 5.3.
+     *
+     * @stable ICU 51
+     */
+    USPOOF_MIXED_NUMBERS            = 128,
+
+    /**
+     * Check that an identifier does not have a combining character following a character in which that
+     * combining character would be hidden; for example 'i' followed by a U+0307 combining dot.
+     *
+     * More specifically, the following characters are forbidden from preceding a U+0307:
+     * <ul>
+     * <li>Those with the Soft_Dotted Unicode property (which includes 'i' and 'j')</li>
+     * <li>Latin lowercase letter 'l'</li>
+     * <li>Dotless 'i' and 'j' ('ı' and 'ȷ', U+0131 and U+0237)</li>
+     * <li>Any character whose confusable prototype ends with such a character
+     * (Soft_Dotted, 'l', 'ı', or 'ȷ')</li>
+     * </ul>
+     * In addition, combining characters are allowed between the above characters and U+0307 except those
+     * with combining class 0 or combining class "Above" (230, same class as U+0307).
+     *
+     * This list and the number of combing characters considered by this check may grow over time.
+     *
+     * @stable ICU 62
+     */
+    USPOOF_HIDDEN_OVERLAY            = 256,
+
+   /**
+     * Enable all spoof checks.
+     *
+     * @stable ICU 4.6
+     */
+    USPOOF_ALL_CHECKS               = 0xFFFF,
+
+    /**
+      * Enable the return of auxiliary (non-error) information in the
+      * upper bits of the check results value.
+      *
+      * If this "check" is not enabled, the results of {@link uspoof_check} will be
+      * zero when an identifier passes all of the enabled checks.
+      *
+      * If this "check" is enabled, (uspoof_check() & {@link USPOOF_ALL_CHECKS}) will
+      * be zero when an identifier passes all checks.
+      *
+      * @stable ICU 51
+      */
+    USPOOF_AUX_INFO                  = 0x40000000
+
+    } USpoofChecks;
+
+
+    /**
+     * Constants from UAX #39 for use in {@link uspoof_setRestrictionLevel}, and
+     * for returned identifier restriction levels in check results.
+     *
+     * @stable ICU 51
+     *
+     * @see uspoof_setRestrictionLevel
+     * @see uspoof_check
+     */
+    typedef enum URestrictionLevel {
+        /**
+         * All characters in the string are in the identifier profile and all characters in the string are in the
+         * ASCII range.
+         *
+         * @stable ICU 51
+         */
+        USPOOF_ASCII = 0x10000000,
+        /**
+         * The string classifies as ASCII-Only, or all characters in the string are in the identifier profile and
+         * the string is single-script, according to the definition in UTS 39 section 5.1.
+         *
+         * @stable ICU 53
+         */
+        USPOOF_SINGLE_SCRIPT_RESTRICTIVE = 0x20000000,
+        /**
+         * The string classifies as Single Script, or all characters in the string are in the identifier profile and
+         * the string is covered by any of the following sets of scripts, according to the definition in UTS 39
+         * section 5.1:
+         * <ul>
+         *   <li>Latin + Han + Bopomofo (or equivalently: Latn + Hanb)</li>
+         *   <li>Latin + Han + Hiragana + Katakana (or equivalently: Latn + Jpan)</li>
+         *   <li>Latin + Han + Hangul (or equivalently: Latn +Kore)</li>
+         * </ul>
+         * This is the default restriction in ICU.
+         *
+         * @stable ICU 51
+         */
+        USPOOF_HIGHLY_RESTRICTIVE = 0x30000000,
+        /**
+         * The string classifies as Highly Restrictive, or all characters in the string are in the identifier profile
+         * and the string is covered by Latin and any one other Recommended or Aspirational script, except Cyrillic,
+         * Greek, and Cherokee.
+         *
+         * @stable ICU 51
+         */
+        USPOOF_MODERATELY_RESTRICTIVE = 0x40000000,
+        /**
+         * All characters in the string are in the identifier profile.  Allow arbitrary mixtures of scripts.
+         *
+         * @stable ICU 51
+         */
+        USPOOF_MINIMALLY_RESTRICTIVE = 0x50000000,
+        /**
+         * Any valid identifiers, including characters outside of the Identifier Profile.
+         *
+         * @stable ICU 51
+         */
+        USPOOF_UNRESTRICTIVE = 0x60000000,
+        /**
+         * Mask for selecting the Restriction Level bits from the return value of {@link uspoof_check}.
+         *
+         * @stable ICU 53
+         */
+        USPOOF_RESTRICTION_LEVEL_MASK = 0x7F000000,
+#ifndef U_HIDE_INTERNAL_API
+        /**
+         * An undefined restriction level.
+         * @internal
+         */
+        USPOOF_UNDEFINED_RESTRICTIVE = -1
+#endif  /* U_HIDE_INTERNAL_API */
+    } URestrictionLevel;
+
+/**
+ *  Create a Unicode Spoof Checker, configured to perform all
+ *  checks except for USPOOF_LOCALE_LIMIT and USPOOF_CHAR_LIMIT.
+ *  Note that additional checks may be added in the future,
+ *  resulting in the changes to the default checking behavior.
+ *
+ *  @param status  The error code, set if this function encounters a problem.
+ *  @return        the newly created Spoof Checker
+ *  @stable ICU 4.2
+ */
+U_CAPI USpoofChecker * U_EXPORT2
+uspoof_open(UErrorCode *status);
+
+
+/**
+ * Open a Spoof checker from its serialized form, stored in 32-bit-aligned memory.
+ * Inverse of uspoof_serialize().
+ * The memory containing the serialized data must remain valid and unchanged
+ * as long as the spoof checker, or any cloned copies of the spoof checker,
+ * are in use.  Ownership of the memory remains with the caller.
+ * The spoof checker (and any clones) must be closed prior to deleting the
+ * serialized data.
+ *
+ * @param data a pointer to 32-bit-aligned memory containing the serialized form of spoof data
+ * @param length the number of bytes available at data;
+ *               can be more than necessary
+ * @param pActualLength receives the actual number of bytes at data taken up by the data;
+ *                      can be NULL
+ * @param pErrorCode ICU error code
+ * @return the spoof checker.
+ *
+ * @see uspoof_open
+ * @see uspoof_serialize
+ * @stable ICU 4.2
+ */
+U_CAPI USpoofChecker * U_EXPORT2
+uspoof_openFromSerialized(const void *data, int32_t length, int32_t *pActualLength,
+                          UErrorCode *pErrorCode);
+
+/**
+  * Open a Spoof Checker from the source form of the spoof data.
+  * The input corresponds to the Unicode data file confusables.txt
+  * as described in Unicode UAX #39.  The syntax of the source data
+  * is as described in UAX #39 for this file, and the content of
+  * this file is acceptable input.
+  *
+  * The character encoding of the (char *) input text is UTF-8.
+  *
+  * @param confusables a pointer to the confusable characters definitions,
+  *                    as found in file confusables.txt from unicode.org.
+  * @param confusablesLen The length of the confusables text, or -1 if the
+  *                    input string is zero terminated.
+  * @param confusablesWholeScript
+  *                    Deprecated in ICU 58.  No longer used.
+  * @param confusablesWholeScriptLen
+  *                    Deprecated in ICU 58.  No longer used.
+  * @param errType     In the event of an error in the input, indicates
+  *                    which of the input files contains the error.
+  *                    The value is one of USPOOF_SINGLE_SCRIPT_CONFUSABLE or
+  *                    USPOOF_WHOLE_SCRIPT_CONFUSABLE, or
+  *                    zero if no errors are found.
+  * @param pe          In the event of an error in the input, receives the position
+  *                    in the input text (line, offset) of the error.
+  * @param status      an in/out ICU UErrorCode.  Among the possible errors is
+  *                    U_PARSE_ERROR, which is used to report syntax errors
+  *                    in the input.
+  * @return            A spoof checker that uses the rules from the input files.
+  * @stable ICU 4.2
+  */
+U_CAPI USpoofChecker * U_EXPORT2
+uspoof_openFromSource(const char *confusables,  int32_t confusablesLen,
+                      const char *confusablesWholeScript, int32_t confusablesWholeScriptLen,
+                      int32_t *errType, UParseError *pe, UErrorCode *status);
+
+
+/**
+  * Close a Spoof Checker, freeing any memory that was being held by
+  *   its implementation.
+  * @stable ICU 4.2
+  */
+U_CAPI void U_EXPORT2
+uspoof_close(USpoofChecker *sc);
+
+/**
+ * Clone a Spoof Checker.  The clone will be set to perform the same checks
+ *   as the original source.
+ *
+ * @param sc       The source USpoofChecker
+ * @param status   The error code, set if this function encounters a problem.
+ * @return
+ * @stable ICU 4.2
+ */
+U_CAPI USpoofChecker * U_EXPORT2
+uspoof_clone(const USpoofChecker *sc, UErrorCode *status);
+
+
+/**
+ * Specify the bitmask of checks that will be performed by {@link uspoof_check}. Calling this method
+ * overwrites any checks that may have already been enabled. By default, all checks are enabled.
+ *
+ * To enable specific checks and disable all others,
+ * OR together only the bit constants for the desired checks.
+ * For example, to fail strings containing characters outside of
+ * the set specified by {@link uspoof_setAllowedChars} and
+ * also strings that contain digits from mixed numbering systems:
+ *
+ * <pre>
+ * {@code
+ * uspoof_setChecks(USPOOF_CHAR_LIMIT | USPOOF_MIXED_NUMBERS);
+ * }
+ * </pre>
+ *
+ * To disable specific checks and enable all others,
+ * start with ALL_CHECKS and "AND away" the not-desired checks.
+ * For example, if you are not planning to use the {@link uspoof_areConfusable} functionality,
+ * it is good practice to disable the CONFUSABLE check:
+ *
+ * <pre>
+ * {@code
+ * uspoof_setChecks(USPOOF_ALL_CHECKS & ~USPOOF_CONFUSABLE);
+ * }
+ * </pre>
+ *
+ * Note that methods such as {@link uspoof_setAllowedChars}, {@link uspoof_setAllowedLocales}, and
+ * {@link uspoof_setRestrictionLevel} will enable certain checks when called. Those methods will OR the check they
+ * enable onto the existing bitmask specified by this method. For more details, see the documentation of those
+ * methods.
+ *
+ * @param sc       The USpoofChecker
+ * @param checks         The set of checks that this spoof checker will perform.
+ *                 The value is a bit set, obtained by OR-ing together
+ *                 values from enum USpoofChecks.
+ * @param status   The error code, set if this function encounters a problem.
+ * @stable ICU 4.2
+ *
+ */
+U_CAPI void U_EXPORT2
+uspoof_setChecks(USpoofChecker *sc, int32_t checks, UErrorCode *status);
+
+/**
+ * Get the set of checks that this Spoof Checker has been configured to perform.
+ *
+ * @param sc       The USpoofChecker
+ * @param status   The error code, set if this function encounters a problem.
+ * @return         The set of checks that this spoof checker will perform.
+ *                 The value is a bit set, obtained by OR-ing together
+ *                 values from enum USpoofChecks.
+ * @stable ICU 4.2
+ *
+ */
+U_CAPI int32_t U_EXPORT2
+uspoof_getChecks(const USpoofChecker *sc, UErrorCode *status);
+
+/**
+ * Set the loosest restriction level allowed for strings. The default if this is not called is
+ * {@link USPOOF_HIGHLY_RESTRICTIVE}. Calling this method enables the {@link USPOOF_RESTRICTION_LEVEL} and
+ * {@link USPOOF_MIXED_NUMBERS} checks, corresponding to Sections 5.1 and 5.2 of UTS 39. To customize which checks are
+ * to be performed by {@link uspoof_check}, see {@link uspoof_setChecks}.
+ *
+ * @param sc       The USpoofChecker
+ * @param restrictionLevel The loosest restriction level allowed.
+ * @see URestrictionLevel
+ * @stable ICU 51
+ */
+U_CAPI void U_EXPORT2
+uspoof_setRestrictionLevel(USpoofChecker *sc, URestrictionLevel restrictionLevel);
+
+
+/**
+  * Get the Restriction Level that will be tested if the checks include {@link USPOOF_RESTRICTION_LEVEL}.
+  *
+  * @return The restriction level
+  * @see URestrictionLevel
+  * @stable ICU 51
+  */
+U_CAPI URestrictionLevel U_EXPORT2
+uspoof_getRestrictionLevel(const USpoofChecker *sc);
+
+/**
+ * Limit characters that are acceptable in identifiers being checked to those
+ * normally used with the languages associated with the specified locales.
+ * Any previously specified list of locales is replaced by the new settings.
+ *
+ * A set of languages is determined from the locale(s), and
+ * from those a set of acceptable Unicode scripts is determined.
+ * Characters from this set of scripts, along with characters from
+ * the "common" and "inherited" Unicode Script categories
+ * will be permitted.
+ *
+ * Supplying an empty string removes all restrictions;
+ * characters from any script will be allowed.
+ *
+ * The {@link USPOOF_CHAR_LIMIT} test is automatically enabled for this
+ * USpoofChecker when calling this function with a non-empty list
+ * of locales.
+ *
+ * The Unicode Set of characters that will be allowed is accessible
+ * via the uspoof_getAllowedChars() function.  uspoof_setAllowedLocales()
+ * will <i>replace</i> any previously applied set of allowed characters.
+ *
+ * Adjustments, such as additions or deletions of certain classes of characters,
+ * can be made to the result of uspoof_setAllowedLocales() by
+ * fetching the resulting set with uspoof_getAllowedChars(),
+ * manipulating it with the Unicode Set API, then resetting the
+ * spoof detectors limits with uspoof_setAllowedChars().
+ *
+ * @param sc           The USpoofChecker
+ * @param localesList  A list list of locales, from which the language
+ *                     and associated script are extracted.  The locales
+ *                     are comma-separated if there is more than one.
+ *                     White space may not appear within an individual locale,
+ *                     but is ignored otherwise.
+ *                     The locales are syntactically like those from the
+ *                     HTTP Accept-Language header.
+ *                     If the localesList is empty, no restrictions will be placed on
+ *                     the allowed characters.
+ *
+ * @param status       The error code, set if this function encounters a problem.
+ * @stable ICU 4.2
+ */
+U_CAPI void U_EXPORT2
+uspoof_setAllowedLocales(USpoofChecker *sc, const char *localesList, UErrorCode *status);
+
+/**
+ * Get a list of locales for the scripts that are acceptable in strings
+ *  to be checked.  If no limitations on scripts have been specified,
+ *  an empty string will be returned.
+ *
+ *  uspoof_setAllowedChars() will reset the list of allowed to be empty.
+ *
+ *  The format of the returned list is the same as that supplied to
+ *  uspoof_setAllowedLocales(), but returned list may not be identical
+ *  to the originally specified string; the string may be reformatted,
+ *  and information other than languages from
+ *  the originally specified locales may be omitted.
+ *
+ * @param sc           The USpoofChecker
+ * @param status       The error code, set if this function encounters a problem.
+ * @return             A string containing a list of  locales corresponding
+ *                     to the acceptable scripts, formatted like an
+ *                     HTTP Accept Language value.
+ *
+ * @stable ICU 4.2
+ */
+U_CAPI const char * U_EXPORT2
+uspoof_getAllowedLocales(USpoofChecker *sc, UErrorCode *status);
+
+
+/**
+ * Limit the acceptable characters to those specified by a Unicode Set.
+ *   Any previously specified character limit is
+ *   is replaced by the new settings.  This includes limits on
+ *   characters that were set with the uspoof_setAllowedLocales() function.
+ *
+ * The USPOOF_CHAR_LIMIT test is automatically enabled for this
+ * USpoofChecker by this function.
+ *
+ * @param sc       The USpoofChecker
+ * @param chars    A Unicode Set containing the list of
+ *                 characters that are permitted.  Ownership of the set
+ *                 remains with the caller.  The incoming set is cloned by
+ *                 this function, so there are no restrictions on modifying
+ *                 or deleting the USet after calling this function.
+ * @param status   The error code, set if this function encounters a problem.
+ * @stable ICU 4.2
+ */
+U_CAPI void U_EXPORT2
+uspoof_setAllowedChars(USpoofChecker *sc, const USet *chars, UErrorCode *status);
+
+
+/**
+ * Get a USet for the characters permitted in an identifier.
+ * This corresponds to the limits imposed by the Set Allowed Characters
+ * functions. Limitations imposed by other checks will not be
+ * reflected in the set returned by this function.
+ *
+ * The returned set will be frozen, meaning that it cannot be modified
+ * by the caller.
+ *
+ * Ownership of the returned set remains with the Spoof Detector.  The
+ * returned set will become invalid if the spoof detector is closed,
+ * or if a new set of allowed characters is specified.
+ *
+ *
+ * @param sc       The USpoofChecker
+ * @param status   The error code, set if this function encounters a problem.
+ * @return         A USet containing the characters that are permitted by
+ *                 the USPOOF_CHAR_LIMIT test.
+ * @stable ICU 4.2
+ */
+U_CAPI const USet * U_EXPORT2
+uspoof_getAllowedChars(const USpoofChecker *sc, UErrorCode *status);
+
+
+/**
+ * Check the specified string for possible security issues.
+ * The text to be checked will typically be an identifier of some sort.
+ * The set of checks to be performed is specified with uspoof_setChecks().
+ *
+ * \note
+ *   Consider using the newer API, {@link uspoof_check2}, instead.
+ *   The newer API exposes additional information from the check procedure
+ *   and is otherwise identical to this method.
+ *
+ * @param sc      The USpoofChecker
+ * @param id      The identifier to be checked for possible security issues,
+ *                in UTF-16 format.
+ * @param length  the length of the string to be checked, expressed in
+ *                16 bit UTF-16 code units, or -1 if the string is
+ *                zero terminated.
+ * @param position  Deprecated in ICU 51.  Always returns zero.
+ *                Originally, an out parameter for the index of the first
+ *                string position that failed a check.
+ *                This parameter may be NULL.
+ * @param status  The error code, set if an error occurred while attempting to
+ *                perform the check.
+ *                Spoofing or security issues detected with the input string are
+ *                not reported here, but through the function's return value.
+ * @return        An integer value with bits set for any potential security
+ *                or spoofing issues detected.  The bits are defined by
+ *                enum USpoofChecks.  (returned_value & USPOOF_ALL_CHECKS)
+ *                will be zero if the input string passes all of the
+ *                enabled checks.
+ * @see uspoof_check2
+ * @stable ICU 4.2
+ */
+U_CAPI int32_t U_EXPORT2
+uspoof_check(const USpoofChecker *sc,
+                         const UChar *id, int32_t length,
+                         int32_t *position,
+                         UErrorCode *status);
+
+
+/**
+ * Check the specified string for possible security issues.
+ * The text to be checked will typically be an identifier of some sort.
+ * The set of checks to be performed is specified with uspoof_setChecks().
+ *
+ * \note
+ *   Consider using the newer API, {@link uspoof_check2UTF8}, instead.
+ *   The newer API exposes additional information from the check procedure
+ *   and is otherwise identical to this method.
+ *
+ * @param sc      The USpoofChecker
+ * @param id      A identifier to be checked for possible security issues, in UTF8 format.
+ * @param length  the length of the string to be checked, or -1 if the string is
+ *                zero terminated.
+ * @param position  Deprecated in ICU 51.  Always returns zero.
+ *                Originally, an out parameter for the index of the first
+ *                string position that failed a check.
+ *                This parameter may be NULL.
+ * @param status  The error code, set if an error occurred while attempting to
+ *                perform the check.
+ *                Spoofing or security issues detected with the input string are
+ *                not reported here, but through the function's return value.
+ *                If the input contains invalid UTF-8 sequences,
+ *                a status of U_INVALID_CHAR_FOUND will be returned.
+ * @return        An integer value with bits set for any potential security
+ *                or spoofing issues detected.  The bits are defined by
+ *                enum USpoofChecks.  (returned_value & USPOOF_ALL_CHECKS)
+ *                will be zero if the input string passes all of the
+ *                enabled checks.
+ * @see uspoof_check2UTF8
+ * @stable ICU 4.2
+ */
+U_CAPI int32_t U_EXPORT2
+uspoof_checkUTF8(const USpoofChecker *sc,
+                 const char *id, int32_t length,
+                 int32_t *position,
+                 UErrorCode *status);
+
+
+/**
+ * Check the specified string for possible security issues.
+ * The text to be checked will typically be an identifier of some sort.
+ * The set of checks to be performed is specified with uspoof_setChecks().
+ *
+ * @param sc      The USpoofChecker
+ * @param id      The identifier to be checked for possible security issues,
+ *                in UTF-16 format.
+ * @param length  the length of the string to be checked, or -1 if the string is
+ *                zero terminated.
+ * @param checkResult  An instance of USpoofCheckResult to be filled with
+ *                details about the identifier.  Can be NULL.
+ * @param status  The error code, set if an error occurred while attempting to
+ *                perform the check.
+ *                Spoofing or security issues detected with the input string are
+ *                not reported here, but through the function's return value.
+ * @return        An integer value with bits set for any potential security
+ *                or spoofing issues detected.  The bits are defined by
+ *                enum USpoofChecks.  (returned_value & USPOOF_ALL_CHECKS)
+ *                will be zero if the input string passes all of the
+ *                enabled checks.  Any information in this bitmask will be
+ *                consistent with the information saved in the optional
+ *                checkResult parameter.
+ * @see uspoof_openCheckResult
+ * @see uspoof_check2UTF8
+ * @see uspoof_check2UnicodeString
+ * @stable ICU 58
+ */
+U_CAPI int32_t U_EXPORT2
+uspoof_check2(const USpoofChecker *sc,
+    const UChar* id, int32_t length,
+    USpoofCheckResult* checkResult,
+    UErrorCode *status);
+
+/**
+ * Check the specified string for possible security issues.
+ * The text to be checked will typically be an identifier of some sort.
+ * The set of checks to be performed is specified with uspoof_setChecks().
+ *
+ * This version of {@link uspoof_check} accepts a USpoofCheckResult, which
+ * returns additional information about the identifier.  For more
+ * information, see {@link uspoof_openCheckResult}.
+ *
+ * @param sc      The USpoofChecker
+ * @param id      A identifier to be checked for possible security issues, in UTF8 format.
+ * @param length  the length of the string to be checked, or -1 if the string is
+ *                zero terminated.
+ * @param checkResult  An instance of USpoofCheckResult to be filled with
+ *                details about the identifier.  Can be NULL.
+ * @param status  The error code, set if an error occurred while attempting to
+ *                perform the check.
+ *                Spoofing or security issues detected with the input string are
+ *                not reported here, but through the function's return value.
+ * @return        An integer value with bits set for any potential security
+ *                or spoofing issues detected.  The bits are defined by
+ *                enum USpoofChecks.  (returned_value & USPOOF_ALL_CHECKS)
+ *                will be zero if the input string passes all of the
+ *                enabled checks.  Any information in this bitmask will be
+ *                consistent with the information saved in the optional
+ *                checkResult parameter.
+ * @see uspoof_openCheckResult
+ * @see uspoof_check2
+ * @see uspoof_check2UnicodeString
+ * @stable ICU 58
+ */
+U_CAPI int32_t U_EXPORT2
+uspoof_check2UTF8(const USpoofChecker *sc,
+    const char *id, int32_t length,
+    USpoofCheckResult* checkResult,
+    UErrorCode *status);
+
+/**
+ * Create a USpoofCheckResult, used by the {@link uspoof_check2} class of functions to return
+ * information about the identifier.  Information includes:
+ * <ul>
+ *   <li>A bitmask of the checks that failed</li>
+ *   <li>The identifier's restriction level (UTS 39 section 5.2)</li>
+ *   <li>The set of numerics in the string (UTS 39 section 5.3)</li>
+ * </ul>
+ * The data held in a USpoofCheckResult is cleared whenever it is passed into a new call
+ * of {@link uspoof_check2}.
+ *
+ * @param status  The error code, set if this function encounters a problem.
+ * @return        the newly created USpoofCheckResult
+ * @see uspoof_check2
+ * @see uspoof_check2UTF8
+ * @see uspoof_check2UnicodeString
+ * @stable ICU 58
+ */
+U_CAPI USpoofCheckResult* U_EXPORT2
+uspoof_openCheckResult(UErrorCode *status);
+
+/**
+ * Close a USpoofCheckResult, freeing any memory that was being held by
+ *   its implementation.
+ *
+ * @param checkResult  The instance of USpoofCheckResult to close
+ * @stable ICU 58
+ */
+U_CAPI void U_EXPORT2
+uspoof_closeCheckResult(USpoofCheckResult *checkResult);
+
+/**
+ * Indicates which of the spoof check(s) have failed. The value is a bitwise OR of the constants for the tests
+ * in question: USPOOF_RESTRICTION_LEVEL, USPOOF_CHAR_LIMIT, and so on.
+ *
+ * @param checkResult  The instance of USpoofCheckResult created by {@link uspoof_openCheckResult}
+ * @param status       The error code, set if an error occurred.
+ * @return        An integer value with bits set for any potential security
+ *                or spoofing issues detected.  The bits are defined by
+ *                enum USpoofChecks.  (returned_value & USPOOF_ALL_CHECKS)
+ *                will be zero if the input string passes all of the
+ *                enabled checks.
+ * @see uspoof_setChecks
+ * @stable ICU 58
+ */
+U_CAPI int32_t U_EXPORT2
+uspoof_getCheckResultChecks(const USpoofCheckResult *checkResult, UErrorCode *status);
+
+/**
+ * Gets the restriction level that the text meets, if the USPOOF_RESTRICTION_LEVEL check
+ * was enabled; otherwise, undefined.
+ *
+ * @param checkResult  The instance of USpoofCheckResult created by {@link uspoof_openCheckResult}
+ * @param status       The error code, set if an error occurred.
+ * @return             The restriction level contained in the USpoofCheckResult
+ * @see uspoof_setRestrictionLevel
+ * @stable ICU 58
+ */
+U_CAPI URestrictionLevel U_EXPORT2
+uspoof_getCheckResultRestrictionLevel(const USpoofCheckResult *checkResult, UErrorCode *status);
+
+/**
+ * Gets the set of numerics found in the string, if the USPOOF_MIXED_NUMBERS check was enabled;
+ * otherwise, undefined.  The set will contain the zero digit from each decimal number system found
+ * in the input string.  Ownership of the returned USet remains with the USpoofCheckResult.
+ * The USet will be free'd when {@link uspoof_closeCheckResult} is called.
+ *
+ * @param checkResult  The instance of USpoofCheckResult created by {@link uspoof_openCheckResult}
+ * @return             The set of numerics contained in the USpoofCheckResult
+ * @param status       The error code, set if an error occurred.
+ * @stable ICU 58
+ */
+U_CAPI const USet* U_EXPORT2
+uspoof_getCheckResultNumerics(const USpoofCheckResult *checkResult, UErrorCode *status);
+
+
+/**
+ * Check the whether two specified strings are visually confusable.
+ *
+ * If the strings are confusable, the return value will be nonzero, as long as
+ * {@link USPOOF_CONFUSABLE} was enabled in uspoof_setChecks().
+ *
+ * The bits in the return value correspond to flags for each of the classes of
+ * confusables applicable to the two input strings.  According to UTS 39
+ * section 4, the possible flags are:
+ *
+ * <ul>
+ *   <li>{@link USPOOF_SINGLE_SCRIPT_CONFUSABLE}</li>
+ *   <li>{@link USPOOF_MIXED_SCRIPT_CONFUSABLE}</li>
+ *   <li>{@link USPOOF_WHOLE_SCRIPT_CONFUSABLE}</li>
+ * </ul>
+ *
+ * If one or more of the above flags were not listed in uspoof_setChecks(), this
+ * function will never report that class of confusable.  The check
+ * {@link USPOOF_CONFUSABLE} enables all three flags.
+ *
+ *
+ * @param sc      The USpoofChecker
+ * @param id1     The first of the two identifiers to be compared for
+ *                confusability.  The strings are in UTF-16 format.
+ * @param length1 the length of the first identifier, expressed in
+ *                16 bit UTF-16 code units, or -1 if the string is
+ *                nul terminated.
+ * @param id2     The second of the two identifiers to be compared for
+ *                confusability.  The identifiers are in UTF-16 format.
+ * @param length2 The length of the second identifiers, expressed in
+ *                16 bit UTF-16 code units, or -1 if the string is
+ *                nul terminated.
+ * @param status  The error code, set if an error occurred while attempting to
+ *                perform the check.
+ *                Confusability of the identifiers is not reported here,
+ *                but through this function's return value.
+ * @return        An integer value with bit(s) set corresponding to
+ *                the type of confusability found, as defined by
+ *                enum USpoofChecks.  Zero is returned if the identifiers
+ *                are not confusable.
+ *
+ * @stable ICU 4.2
+ */
+U_CAPI int32_t U_EXPORT2
+uspoof_areConfusable(const USpoofChecker *sc,
+                     const UChar *id1, int32_t length1,
+                     const UChar *id2, int32_t length2,
+                     UErrorCode *status);
+
+
+
+/**
+ * A version of {@link uspoof_areConfusable} accepting strings in UTF-8 format.
+ *
+ * @param sc      The USpoofChecker
+ * @param id1     The first of the two identifiers to be compared for
+ *                confusability.  The strings are in UTF-8 format.
+ * @param length1 the length of the first identifiers, in bytes, or -1
+ *                if the string is nul terminated.
+ * @param id2     The second of the two identifiers to be compared for
+ *                confusability.  The strings are in UTF-8 format.
+ * @param length2 The length of the second string in bytes, or -1
+ *                if the string is nul terminated.
+ * @param status  The error code, set if an error occurred while attempting to
+ *                perform the check.
+ *                Confusability of the strings is not reported here,
+ *                but through this function's return value.
+ * @return        An integer value with bit(s) set corresponding to
+ *                the type of confusability found, as defined by
+ *                enum USpoofChecks.  Zero is returned if the strings
+ *                are not confusable.
+ *
+ * @stable ICU 4.2
+ *
+ * @see uspoof_areConfusable
+ */
+U_CAPI int32_t U_EXPORT2
+uspoof_areConfusableUTF8(const USpoofChecker *sc,
+                         const char *id1, int32_t length1,
+                         const char *id2, int32_t length2,
+                         UErrorCode *status);
+
+
+
+
+/**
+ *  Get the "skeleton" for an identifier.
+ *  Skeletons are a transformation of the input identifier;
+ * Two identifiers are confusable if their skeletons are identical.
+ *  See Unicode UAX #39 for additional information.
+ *
+ *  Using skeletons directly makes it possible to quickly check
+ *  whether an identifier is confusable with any of some large
+ *  set of existing identifiers, by creating an efficiently
+ *  searchable collection of the skeletons.
+ *
+ * @param sc      The USpoofChecker
+ * @param type    Deprecated in ICU 58.  You may pass any number.
+ *                Originally, controlled which of the Unicode confusable data
+ *                tables to use.
+ * @param id      The input identifier whose skeleton will be computed.
+ * @param length  The length of the input identifier, expressed in 16 bit
+ *                UTF-16 code units, or -1 if the string is zero terminated.
+ * @param dest    The output buffer, to receive the skeleton string.
+ * @param destCapacity  The length of the output buffer, in 16 bit units.
+ *                The destCapacity may be zero, in which case the function will
+ *                return the actual length of the skeleton.
+ * @param status  The error code, set if an error occurred while attempting to
+ *                perform the check.
+ * @return        The length of the skeleton string.  The returned length
+ *                is always that of the complete skeleton, even when the
+ *                supplied buffer is too small (or of zero length)
+ *
+ * @stable ICU 4.2
+ * @see uspoof_areConfusable
+ */
+U_CAPI int32_t U_EXPORT2
+uspoof_getSkeleton(const USpoofChecker *sc,
+                   uint32_t type,
+                   const UChar *id,  int32_t length,
+                   UChar *dest, int32_t destCapacity,
+                   UErrorCode *status);
+
+/**
+ *  Get the "skeleton" for an identifier.
+ *  Skeletons are a transformation of the input identifier;
+ *  Two identifiers are confusable if their skeletons are identical.
+ *  See Unicode UAX #39 for additional information.
+ *
+ *  Using skeletons directly makes it possible to quickly check
+ *  whether an identifier is confusable with any of some large
+ *  set of existing identifiers, by creating an efficiently
+ *  searchable collection of the skeletons.
+ *
+ * @param sc      The USpoofChecker
+ * @param type    Deprecated in ICU 58.  You may pass any number.
+ *                Originally, controlled which of the Unicode confusable data
+ *                tables to use.
+ * @param id      The UTF-8 format identifier whose skeleton will be computed.
+ * @param length  The length of the input string, in bytes,
+ *                or -1 if the string is zero terminated.
+ * @param dest    The output buffer, to receive the skeleton string.
+ * @param destCapacity  The length of the output buffer, in bytes.
+ *                The destCapacity may be zero, in which case the function will
+ *                return the actual length of the skeleton.
+ * @param status  The error code, set if an error occurred while attempting to
+ *                perform the check.  Possible Errors include U_INVALID_CHAR_FOUND
+ *                   for invalid UTF-8 sequences, and
+ *                   U_BUFFER_OVERFLOW_ERROR if the destination buffer is too small
+ *                   to hold the complete skeleton.
+ * @return        The length of the skeleton string, in bytes.  The returned length
+ *                is always that of the complete skeleton, even when the
+ *                supplied buffer is too small (or of zero length)
+ *
+ * @stable ICU 4.2
+ */
+U_CAPI int32_t U_EXPORT2
+uspoof_getSkeletonUTF8(const USpoofChecker *sc,
+                       uint32_t type,
+                       const char *id,  int32_t length,
+                       char *dest, int32_t destCapacity,
+                       UErrorCode *status);
+
+/**
+  * Get the set of Candidate Characters for Inclusion in Identifiers, as defined
+  * in http://unicode.org/Public/security/latest/xidmodifications.txt
+  * and documented in http://www.unicode.org/reports/tr39/, Unicode Security Mechanisms.
+  *
+  * The returned set is frozen. Ownership of the set remains with the ICU library; it must not
+  * be deleted by the caller.
+  *
+  * @param status The error code, set if a problem occurs while creating the set.
+  *
+  * @stable ICU 51
+  */
+U_CAPI const USet * U_EXPORT2
+uspoof_getInclusionSet(UErrorCode *status);
+
+/**
+  * Get the set of characters from Recommended Scripts for Inclusion in Identifiers, as defined
+  * in http://unicode.org/Public/security/latest/xidmodifications.txt
+  * and documented in http://www.unicode.org/reports/tr39/, Unicode Security Mechanisms.
+  *
+  * The returned set is frozen. Ownership of the set remains with the ICU library; it must not
+  * be deleted by the caller.
+  *
+  * @param status The error code, set if a problem occurs while creating the set.
+  *
+  * @stable ICU 51
+  */
+U_CAPI const USet * U_EXPORT2
+uspoof_getRecommendedSet(UErrorCode *status);
+
+/**
+ * Serialize the data for a spoof detector into a chunk of memory.
+ * The flattened spoof detection tables can later be used to efficiently
+ * instantiate a new Spoof Detector.
+ *
+ * The serialized spoof checker includes only the data compiled from the
+ * Unicode data tables by uspoof_openFromSource(); it does not include
+ * include any other state or configuration that may have been set.
+ *
+ * @param sc   the Spoof Detector whose data is to be serialized.
+ * @param data a pointer to 32-bit-aligned memory to be filled with the data,
+ *             can be NULL if capacity==0
+ * @param capacity the number of bytes available at data,
+ *                 or 0 for preflighting
+ * @param status an in/out ICU UErrorCode; possible errors include:
+ * - U_BUFFER_OVERFLOW_ERROR if the data storage block is too small for serialization
+ * - U_ILLEGAL_ARGUMENT_ERROR  the data or capacity parameters are bad
+ * @return the number of bytes written or needed for the spoof data
+ *
+ * @see utrie2_openFromSerialized()
+ * @stable ICU 4.2
+ */
+U_CAPI int32_t U_EXPORT2
+uspoof_serialize(USpoofChecker *sc,
+                 void *data, int32_t capacity,
+                 UErrorCode *status);
+
+U_CDECL_END
+
+#if U_SHOW_CPLUSPLUS_API
+
+U_NAMESPACE_BEGIN
+
+/**
+ * \class LocalUSpoofCheckerPointer
+ * "Smart pointer" class, closes a USpoofChecker via uspoof_close().
+ * For most methods see the LocalPointerBase base class.
+ *
+ * @see LocalPointerBase
+ * @see LocalPointer
+ * @stable ICU 4.4
+ */
+/**
+ * \cond
+ * Note: Doxygen is giving a bogus warning on this U_DEFINE_LOCAL_OPEN_POINTER.
+ *       For now, suppress with a Doxygen cond
+ */
+U_DEFINE_LOCAL_OPEN_POINTER(LocalUSpoofCheckerPointer, USpoofChecker, uspoof_close);
+/** \endcond */
+
+/**
+ * \class LocalUSpoofCheckResultPointer
+ * "Smart pointer" class, closes a USpoofCheckResult via `uspoof_closeCheckResult()`.
+ * For most methods see the LocalPointerBase base class.
+ *
+ * @see LocalPointerBase
+ * @see LocalPointer
+ * @stable ICU 58
+ */
+
+/**
+ * \cond
+ * Note: Doxygen is giving a bogus warning on this U_DEFINE_LOCAL_OPEN_POINTER.
+ *       For now, suppress with a Doxygen cond
+ */
+U_DEFINE_LOCAL_OPEN_POINTER(LocalUSpoofCheckResultPointer, USpoofCheckResult, uspoof_closeCheckResult);
+/** \endcond */
+
+U_NAMESPACE_END
+
+/**
+ * Limit the acceptable characters to those specified by a Unicode Set.
+ *   Any previously specified character limit is
+ *   is replaced by the new settings.    This includes limits on
+ *   characters that were set with the uspoof_setAllowedLocales() function.
+ *
+ * The USPOOF_CHAR_LIMIT test is automatically enabled for this
+ * USoofChecker by this function.
+ *
+ * @param sc       The USpoofChecker
+ * @param chars    A Unicode Set containing the list of
+ *                 characters that are permitted.  Ownership of the set
+ *                 remains with the caller.  The incoming set is cloned by
+ *                 this function, so there are no restrictions on modifying
+ *                 or deleting the UnicodeSet after calling this function.
+ * @param status   The error code, set if this function encounters a problem.
+ * @stable ICU 4.2
+ */
+U_CAPI void U_EXPORT2
+uspoof_setAllowedUnicodeSet(USpoofChecker *sc, const icu::UnicodeSet *chars, UErrorCode *status);
+
+
+/**
+ * Get a UnicodeSet for the characters permitted in an identifier.
+ * This corresponds to the limits imposed by the Set Allowed Characters /
+ * UnicodeSet functions. Limitations imposed by other checks will not be
+ * reflected in the set returned by this function.
+ *
+ * The returned set will be frozen, meaning that it cannot be modified
+ * by the caller.
+ *
+ * Ownership of the returned set remains with the Spoof Detector.  The
+ * returned set will become invalid if the spoof detector is closed,
+ * or if a new set of allowed characters is specified.
+ *
+ *
+ * @param sc       The USpoofChecker
+ * @param status   The error code, set if this function encounters a problem.
+ * @return         A UnicodeSet containing the characters that are permitted by
+ *                 the USPOOF_CHAR_LIMIT test.
+ * @stable ICU 4.2
+ */
+U_CAPI const icu::UnicodeSet * U_EXPORT2
+uspoof_getAllowedUnicodeSet(const USpoofChecker *sc, UErrorCode *status);
+
+/**
+ * Check the specified string for possible security issues.
+ * The text to be checked will typically be an identifier of some sort.
+ * The set of checks to be performed is specified with uspoof_setChecks().
+ *
+ * \note
+ *   Consider using the newer API, {@link uspoof_check2UnicodeString}, instead.
+ *   The newer API exposes additional information from the check procedure
+ *   and is otherwise identical to this method.
+ *
+ * @param sc      The USpoofChecker
+ * @param id      A identifier to be checked for possible security issues.
+ * @param position  Deprecated in ICU 51.  Always returns zero.
+ *                Originally, an out parameter for the index of the first
+ *                string position that failed a check.
+ *                This parameter may be nullptr.
+ * @param status  The error code, set if an error occurred while attempting to
+ *                perform the check.
+ *                Spoofing or security issues detected with the input string are
+ *                not reported here, but through the function's return value.
+ * @return        An integer value with bits set for any potential security
+ *                or spoofing issues detected.  The bits are defined by
+ *                enum USpoofChecks.  (returned_value & USPOOF_ALL_CHECKS)
+ *                will be zero if the input string passes all of the
+ *                enabled checks.
+ * @see uspoof_check2UnicodeString
+ * @stable ICU 4.2
+ */
+U_CAPI int32_t U_EXPORT2
+uspoof_checkUnicodeString(const USpoofChecker *sc,
+                          const icu::UnicodeString &id,
+                          int32_t *position,
+                          UErrorCode *status);
+
+/**
+ * Check the specified string for possible security issues.
+ * The text to be checked will typically be an identifier of some sort.
+ * The set of checks to be performed is specified with uspoof_setChecks().
+ *
+ * @param sc      The USpoofChecker
+ * @param id      A identifier to be checked for possible security issues.
+ * @param checkResult  An instance of USpoofCheckResult to be filled with
+ *                details about the identifier.  Can be nullptr.
+ * @param status  The error code, set if an error occurred while attempting to
+ *                perform the check.
+ *                Spoofing or security issues detected with the input string are
+ *                not reported here, but through the function's return value.
+ * @return        An integer value with bits set for any potential security
+ *                or spoofing issues detected.  The bits are defined by
+ *                enum USpoofChecks.  (returned_value & USPOOF_ALL_CHECKS)
+ *                will be zero if the input string passes all of the
+ *                enabled checks.  Any information in this bitmask will be
+ *                consistent with the information saved in the optional
+ *                checkResult parameter.
+ * @see uspoof_openCheckResult
+ * @see uspoof_check2
+ * @see uspoof_check2UTF8
+ * @stable ICU 58
+ */
+U_CAPI int32_t U_EXPORT2
+uspoof_check2UnicodeString(const USpoofChecker *sc,
+    const icu::UnicodeString &id,
+    USpoofCheckResult* checkResult,
+    UErrorCode *status);
+
+/**
+ * A version of {@link uspoof_areConfusable} accepting UnicodeStrings.
+ *
+ * @param sc      The USpoofChecker
+ * @param s1     The first of the two identifiers to be compared for
+ *                confusability.  The strings are in UTF-8 format.
+ * @param s2     The second of the two identifiers to be compared for
+ *                confusability.  The strings are in UTF-8 format.
+ * @param status  The error code, set if an error occurred while attempting to
+ *                perform the check.
+ *                Confusability of the identifiers is not reported here,
+ *                but through this function's return value.
+ * @return        An integer value with bit(s) set corresponding to
+ *                the type of confusability found, as defined by
+ *                enum USpoofChecks.  Zero is returned if the identifiers
+ *                are not confusable.
+ *
+ * @stable ICU 4.2
+ *
+ * @see uspoof_areConfusable
+ */
+U_CAPI int32_t U_EXPORT2
+uspoof_areConfusableUnicodeString(const USpoofChecker *sc,
+                                  const icu::UnicodeString &s1,
+                                  const icu::UnicodeString &s2,
+                                  UErrorCode *status);
+
+/**
+ *  Get the "skeleton" for an identifier.
+ *  Skeletons are a transformation of the input identifier;
+ *  Two identifiers are confusable if their skeletons are identical.
+ *  See Unicode UAX #39 for additional information.
+ *
+ *  Using skeletons directly makes it possible to quickly check
+ *  whether an identifier is confusable with any of some large
+ *  set of existing identifiers, by creating an efficiently
+ *  searchable collection of the skeletons.
+ *
+ * @param sc      The USpoofChecker.
+ * @param type    Deprecated in ICU 58.  You may pass any number.
+ *                Originally, controlled which of the Unicode confusable data
+ *                tables to use.
+ * @param id      The input identifier whose skeleton will be computed.
+ * @param dest    The output identifier, to receive the skeleton string.
+ * @param status  The error code, set if an error occurred while attempting to
+ *                perform the check.
+ * @return        A reference to the destination (skeleton) string.
+ *
+ * @stable ICU 4.2
+ */
+U_I18N_API icu::UnicodeString & U_EXPORT2
+uspoof_getSkeletonUnicodeString(const USpoofChecker *sc,
+                                uint32_t type,
+                                const icu::UnicodeString &id,
+                                icu::UnicodeString &dest,
+                                UErrorCode *status);
+
+/**
+  * Get the set of Candidate Characters for Inclusion in Identifiers, as defined
+  * in http://unicode.org/Public/security/latest/xidmodifications.txt
+  * and documented in http://www.unicode.org/reports/tr39/, Unicode Security Mechanisms.
+  *
+  * The returned set is frozen. Ownership of the set remains with the ICU library; it must not
+  * be deleted by the caller.
+  *
+  * @param status The error code, set if a problem occurs while creating the set.
+  *
+  * @stable ICU 51
+  */
+U_CAPI const icu::UnicodeSet * U_EXPORT2
+uspoof_getInclusionUnicodeSet(UErrorCode *status);
+
+/**
+  * Get the set of characters from Recommended Scripts for Inclusion in Identifiers, as defined
+  * in http://unicode.org/Public/security/latest/xidmodifications.txt
+  * and documented in http://www.unicode.org/reports/tr39/, Unicode Security Mechanisms.
+  *
+  * The returned set is frozen. Ownership of the set remains with the ICU library; it must not
+  * be deleted by the caller.
+  *
+  * @param status The error code, set if a problem occurs while creating the set.
+  *
+  * @stable ICU 51
+  */
+U_CAPI const icu::UnicodeSet * U_EXPORT2
+uspoof_getRecommendedUnicodeSet(UErrorCode *status);
+
+#endif /* U_SHOW_CPLUSPLUS_API */
+
+#endif /* UCONFIG_NO_NORMALIZATION */
+
+#endif   /* USPOOF_H */