--- conflicted
+++ resolved
@@ -1,669 +1,333 @@
-<<<<<<< HEAD
-// © 2016 and later: Unicode, Inc. and others.
-// License & terms of use: http://www.unicode.org/copyright.html
-/*
-*****************************************************************************************
-* Copyright (C) 2015-2016, International Business Machines
-* Corporation and others. All Rights Reserved.
-*****************************************************************************************
-*/
-
-#ifndef ULISTFORMATTER_H
-#define ULISTFORMATTER_H
-
-#include "unicode/utypes.h"
-
-#if !UCONFIG_NO_FORMATTING
-
-#include "unicode/uformattedvalue.h"
-
-#if U_SHOW_CPLUSPLUS_API
-#include "unicode/localpointer.h"
-#endif   // U_SHOW_CPLUSPLUS_API
-
-/**
- * \file
- * \brief C API: Format a list in a locale-appropriate way.
- *
- * A UListFormatter is used to format a list of items in a locale-appropriate way,
- * using data from CLDR.
- * Example: Input data ["Alice", "Bob", "Charlie", "Delta"] will be formatted
- * as "Alice, Bob, Charlie, and Delta" in English.
- */
-
-/**
- * Opaque UListFormatter object for use in C
- * @stable ICU 55
- */
-struct UListFormatter;
-typedef struct UListFormatter UListFormatter;  /**< C typedef for struct UListFormatter. @stable ICU 55 */
-
-struct UFormattedList;
-/**
- * Opaque struct to contain the results of a UListFormatter operation.
- * @stable ICU 64
- */
-typedef struct UFormattedList UFormattedList;
-
-/**
- * FieldPosition and UFieldPosition selectors for format fields
- * defined by ListFormatter.
- * @stable ICU 63
- */
-typedef enum UListFormatterField {
-    /**
-     * The literal text in the result which came from the resources.
-     * @stable ICU 63
-     */
-    ULISTFMT_LITERAL_FIELD,
-    /**
-     * The element text in the result which came from the input strings.
-     * @stable ICU 63
-     */
-    ULISTFMT_ELEMENT_FIELD
-} UListFormatterField;
-
-/**
- * Type of meaning expressed by the list.
- *
- * @stable ICU 67
- */
-typedef enum UListFormatterType {
-    /**
-     * Conjunction formatting, e.g. "Alice, Bob, Charlie, and Delta".
-     *
-     * @stable ICU 67
-     */
-    ULISTFMT_TYPE_AND,
-
-    /**
-     * Disjunction (or alternative, or simply one of) formatting, e.g.
-     * "Alice, Bob, Charlie, or Delta".
-     *
-     * @stable ICU 67
-     */
-    ULISTFMT_TYPE_OR,
-
-    /**
-     * Formatting of a list of values with units, e.g. "5 pounds, 12 ounces".
-     *
-     * @stable ICU 67
-     */
-    ULISTFMT_TYPE_UNITS
-} UListFormatterType;
-
-/**
- * Verbosity level of the list patterns.
- *
- * @stable ICU 67
- */
-typedef enum UListFormatterWidth {
-    /**
-     * Use list formatting with full words (no abbreviations) when possible.
-     *
-     * @stable ICU 67
-     */
-    ULISTFMT_WIDTH_WIDE,
-
-    /**
-     * Use list formatting of typical length.
-     * @stable ICU 67
-     */
-    ULISTFMT_WIDTH_SHORT,
-
-    /**
-     * Use list formatting of the shortest possible length.
-     * @stable ICU 67
-     */
-    ULISTFMT_WIDTH_NARROW,
-} UListFormatterWidth;
-
-/**
- * Open a new UListFormatter object using the rules for a given locale.
- * The object will be initialized with AND type and WIDE width.
- *
- * @param locale
- *            The locale whose rules should be used; may be NULL for
- *            default locale.
- * @param status
- *            A pointer to a standard ICU UErrorCode (input/output parameter).
- *            Its input value must pass the U_SUCCESS() test, or else the
- *            function returns immediately. The caller should check its output
- *            value with U_FAILURE(), or use with function chaining (see User
- *            Guide for details).
- * @return
- *            A pointer to a UListFormatter object for the specified locale,
- *            or NULL if an error occurred.
- * @stable ICU 55
- */
-U_CAPI UListFormatter* U_EXPORT2
-ulistfmt_open(const char*  locale,
-              UErrorCode*  status);
-
-/**
- * Open a new UListFormatter object appropriate for the given locale, list type,
- * and style.
- *
- * @param locale
- *            The locale whose rules should be used; may be NULL for
- *            default locale.
- * @param type
- *            The type of list formatting to use.
- * @param width
- *            The width of formatting to use.
- * @param status
- *            A pointer to a standard ICU UErrorCode (input/output parameter).
- *            Its input value must pass the U_SUCCESS() test, or else the
- *            function returns immediately. The caller should check its output
- *            value with U_FAILURE(), or use with function chaining (see User
- *            Guide for details).
- * @return
- *            A pointer to a UListFormatter object for the specified locale,
- *            or NULL if an error occurred.
- * @stable ICU 67
- */
-U_CAPI UListFormatter* U_EXPORT2
-ulistfmt_openForType(const char*  locale, UListFormatterType type,
-                     UListFormatterWidth width, UErrorCode*  status);
-
-/**
- * Close a UListFormatter object. Once closed it may no longer be used.
- * @param listfmt
- *            The UListFormatter object to close.
- * @stable ICU 55
- */
-U_CAPI void U_EXPORT2
-ulistfmt_close(UListFormatter *listfmt);
-
-/**
- * Creates an object to hold the result of a UListFormatter
- * operation. The object can be used repeatedly; it is cleared whenever
- * passed to a format function.
- *
- * @param ec Set if an error occurs.
- * @return A pointer needing ownership.
- * @stable ICU 64
- */
-U_CAPI UFormattedList* U_EXPORT2
-ulistfmt_openResult(UErrorCode* ec);
-
-/**
- * Returns a representation of a UFormattedList as a UFormattedValue,
- * which can be subsequently passed to any API requiring that type.
- *
- * The returned object is owned by the UFormattedList and is valid
- * only as long as the UFormattedList is present and unchanged in memory.
- *
- * You can think of this method as a cast between types.
- *
- * When calling ufmtval_nextPosition():
- * The fields are returned from start to end. The special field category
- * UFIELD_CATEGORY_LIST_SPAN is used to indicate which argument
- * was inserted at the given position. The span category will
- * always occur before the corresponding instance of UFIELD_CATEGORY_LIST
- * in the ufmtval_nextPosition() iterator.
- *
- * @param uresult The object containing the formatted string.
- * @param ec Set if an error occurs.
- * @return A UFormattedValue owned by the input object.
- * @stable ICU 64
- */
-U_CAPI const UFormattedValue* U_EXPORT2
-ulistfmt_resultAsValue(const UFormattedList* uresult, UErrorCode* ec);
-
-/**
- * Releases the UFormattedList created by ulistfmt_openResult().
- *
- * @param uresult The object to release.
- * @stable ICU 64
- */
-U_CAPI void U_EXPORT2
-ulistfmt_closeResult(UFormattedList* uresult);
-
-
-#if U_SHOW_CPLUSPLUS_API
-
-U_NAMESPACE_BEGIN
-
-/**
- * \class LocalUListFormatterPointer
- * "Smart pointer" class, closes a UListFormatter via ulistfmt_close().
- * For most methods see the LocalPointerBase base class.
- *
- * @see LocalPointerBase
- * @see LocalPointer
- * @stable ICU 55
- */
-U_DEFINE_LOCAL_OPEN_POINTER(LocalUListFormatterPointer, UListFormatter, ulistfmt_close);
-
-/**
- * \class LocalUFormattedListPointer
- * "Smart pointer" class, closes a UFormattedList via ulistfmt_closeResult().
- * For most methods see the LocalPointerBase base class.
- *
- * @see LocalPointerBase
- * @see LocalPointer
- * @stable ICU 64
- */
-U_DEFINE_LOCAL_OPEN_POINTER(LocalUFormattedListPointer, UFormattedList, ulistfmt_closeResult);
-
-U_NAMESPACE_END
-
-#endif
-
-/**
- * Formats a list of strings using the conventions established for the
- * UListFormatter object.
- * @param listfmt
- *            The UListFormatter object specifying the list conventions.
- * @param strings
- *            An array of pointers to UChar strings; the array length is
- *            specified by stringCount. Must be non-NULL if stringCount > 0.
- * @param stringLengths
- *            An array of string lengths corresponding to the strings[]
- *            parameter; any individual length value may be negative to indicate
- *            that the corresponding strings[] entry is 0-terminated, or
- *            stringLengths itself may be NULL if all of the strings are
- *            0-terminated. If non-NULL, the stringLengths array must have
- *            stringCount entries.
- * @param stringCount
- *            the number of entries in strings[], and the number of entries
- *            in the stringLengths array if it is not NULL. Must be >= 0.
- * @param result
- *            A pointer to a buffer to receive the formatted list.
- * @param resultCapacity
- *            The maximum size of result.
- * @param status
- *            A pointer to a standard ICU UErrorCode (input/output parameter).
- *            Its input value must pass the U_SUCCESS() test, or else the
- *            function returns immediately. The caller should check its output
- *            value with U_FAILURE(), or use with function chaining (see User
- *            Guide for details).
- * @return
- *            The total buffer size needed; if greater than resultLength, the
- *            output was truncated. May be <=0 if unable to determine the
- *            total buffer size needed (e.g. for illegal arguments).
- * @stable ICU 55
- */
-U_CAPI int32_t U_EXPORT2
-ulistfmt_format(const UListFormatter* listfmt,
-                const UChar* const strings[],
-                const int32_t *    stringLengths,
-                int32_t            stringCount,
-                UChar*             result,
-                int32_t            resultCapacity,
-                UErrorCode*        status);
-
-/**
- * Formats a list of strings to a UFormattedList, which exposes more
- * information than the string exported by ulistfmt_format().
- *
- * @param listfmt
- *            The UListFormatter object specifying the list conventions.
- * @param strings
- *            An array of pointers to UChar strings; the array length is
- *            specified by stringCount. Must be non-NULL if stringCount > 0.
- * @param stringLengths
- *            An array of string lengths corresponding to the strings[]
- *            parameter; any individual length value may be negative to indicate
- *            that the corresponding strings[] entry is 0-terminated, or
- *            stringLengths itself may be NULL if all of the strings are
- *            0-terminated. If non-NULL, the stringLengths array must have
- *            stringCount entries.
- * @param stringCount
- *            the number of entries in strings[], and the number of entries
- *            in the stringLengths array if it is not NULL. Must be >= 0.
- * @param uresult
- *            The object in which to store the result of the list formatting
- *            operation. See ulistfmt_openResult().
- * @param status
- *            Error code set if an error occurred during formatting.
- * @stable ICU 64
- */
-U_CAPI void U_EXPORT2
-ulistfmt_formatStringsToResult(
-                const UListFormatter* listfmt,
-                const UChar* const strings[],
-                const int32_t *    stringLengths,
-                int32_t            stringCount,
-                UFormattedList*    uresult,
-                UErrorCode*        status);
-
-#endif /* #if !UCONFIG_NO_FORMATTING */
-
-#endif
-=======
-// © 2016 and later: Unicode, Inc. and others.
-// License & terms of use: http://www.unicode.org/copyright.html
-/*
-*****************************************************************************************
-* Copyright (C) 2015-2016, International Business Machines
-* Corporation and others. All Rights Reserved.
-*****************************************************************************************
-*/
-
-#ifndef ULISTFORMATTER_H
-#define ULISTFORMATTER_H
-
-#include "unicode/utypes.h"
-
-#if !UCONFIG_NO_FORMATTING
-
-#include "unicode/uformattedvalue.h"
-
-#if U_SHOW_CPLUSPLUS_API
-#include "unicode/localpointer.h"
-#endif   // U_SHOW_CPLUSPLUS_API
-
-/**
- * \file
- * \brief C API: Format a list in a locale-appropriate way.
- *
- * A UListFormatter is used to format a list of items in a locale-appropriate way, 
- * using data from CLDR.
- * Example: Input data ["Alice", "Bob", "Charlie", "Delta"] will be formatted
- * as "Alice, Bob, Charlie, and Delta" in English.
- */
-
-/**
- * Opaque UListFormatter object for use in C
- * @stable ICU 55
- */
-struct UListFormatter;
-typedef struct UListFormatter UListFormatter;  /**< C typedef for struct UListFormatter. @stable ICU 55 */
-
-struct UFormattedList;
-/**
- * Opaque struct to contain the results of a UListFormatter operation.
- * @stable ICU 64
- */
-typedef struct UFormattedList UFormattedList;
-
-/**
- * FieldPosition and UFieldPosition selectors for format fields
- * defined by ListFormatter.
- * @stable ICU 63
- */
-typedef enum UListFormatterField {
-    /**
-     * The literal text in the result which came from the resources.
-     * @stable ICU 63
-     */
-    ULISTFMT_LITERAL_FIELD,
-    /**
-     * The element text in the result which came from the input strings.
-     * @stable ICU 63
-     */
-    ULISTFMT_ELEMENT_FIELD
-} UListFormatterField;
-
-/**
- * Type of meaning expressed by the list.
- *
- * @stable ICU 67
- */
-typedef enum UListFormatterType {
-    /**
-     * Conjunction formatting, e.g. "Alice, Bob, Charlie, and Delta".
-     *
-     * @stable ICU 67
-     */
-    ULISTFMT_TYPE_AND,
-
-    /**
-     * Disjunction (or alternative, or simply one of) formatting, e.g.
-     * "Alice, Bob, Charlie, or Delta".
-     *
-     * @stable ICU 67
-     */
-    ULISTFMT_TYPE_OR,
-
-    /**
-     * Formatting of a list of values with units, e.g. "5 pounds, 12 ounces".
-     *
-     * @stable ICU 67
-     */
-    ULISTFMT_TYPE_UNITS
-} UListFormatterType;
-
-/**
- * Verbosity level of the list patterns.
- *
- * @stable ICU 67
- */
-typedef enum UListFormatterWidth {
-    /**
-     * Use list formatting with full words (no abbreviations) when possible.
-     *
-     * @stable ICU 67
-     */
-    ULISTFMT_WIDTH_WIDE,
-
-    /**
-     * Use list formatting of typical length.
-     * @stable ICU 67
-     */
-    ULISTFMT_WIDTH_SHORT,
-
-    /**
-     * Use list formatting of the shortest possible length.
-     * @stable ICU 67
-     */
-    ULISTFMT_WIDTH_NARROW,
-} UListFormatterWidth;
-
-/**
- * Open a new UListFormatter object using the rules for a given locale.
- * The object will be initialized with AND type and WIDE width.
- *
- * @param locale
- *            The locale whose rules should be used; may be NULL for
- *            default locale.
- * @param status
- *            A pointer to a standard ICU UErrorCode (input/output parameter).
- *            Its input value must pass the U_SUCCESS() test, or else the
- *            function returns immediately. The caller should check its output
- *            value with U_FAILURE(), or use with function chaining (see User
- *            Guide for details).
- * @return
- *            A pointer to a UListFormatter object for the specified locale,
- *            or NULL if an error occurred.
- * @stable ICU 55
- */
-U_CAPI UListFormatter* U_EXPORT2
-ulistfmt_open(const char*  locale,
-              UErrorCode*  status);
-
-/**
- * Open a new UListFormatter object appropriate for the given locale, list type,
- * and style.
- *
- * @param locale
- *            The locale whose rules should be used; may be NULL for
- *            default locale.
- * @param type
- *            The type of list formatting to use.
- * @param width
- *            The width of formatting to use.
- * @param status
- *            A pointer to a standard ICU UErrorCode (input/output parameter).
- *            Its input value must pass the U_SUCCESS() test, or else the
- *            function returns immediately. The caller should check its output
- *            value with U_FAILURE(), or use with function chaining (see User
- *            Guide for details).
- * @return
- *            A pointer to a UListFormatter object for the specified locale,
- *            or NULL if an error occurred.
- * @stable ICU 67
- */
-U_CAPI UListFormatter* U_EXPORT2
-ulistfmt_openForType(const char*  locale, UListFormatterType type,
-                     UListFormatterWidth width, UErrorCode*  status);
-
-/**
- * Close a UListFormatter object. Once closed it may no longer be used.
- * @param listfmt
- *            The UListFormatter object to close.
- * @stable ICU 55
- */
-U_CAPI void U_EXPORT2
-ulistfmt_close(UListFormatter *listfmt);
-
-/**
- * Creates an object to hold the result of a UListFormatter
- * operation. The object can be used repeatedly; it is cleared whenever
- * passed to a format function.
- *
- * @param ec Set if an error occurs.
- * @return A pointer needing ownership.
- * @stable ICU 64
- */
-U_CAPI UFormattedList* U_EXPORT2
-ulistfmt_openResult(UErrorCode* ec);
-
-/**
- * Returns a representation of a UFormattedList as a UFormattedValue,
- * which can be subsequently passed to any API requiring that type.
- *
- * The returned object is owned by the UFormattedList and is valid
- * only as long as the UFormattedList is present and unchanged in memory.
- *
- * You can think of this method as a cast between types.
- *
- * When calling ufmtval_nextPosition():
- * The fields are returned from start to end. The special field category
- * UFIELD_CATEGORY_LIST_SPAN is used to indicate which argument
- * was inserted at the given position. The span category will
- * always occur before the corresponding instance of UFIELD_CATEGORY_LIST
- * in the ufmtval_nextPosition() iterator.
- *
- * @param uresult The object containing the formatted string.
- * @param ec Set if an error occurs.
- * @return A UFormattedValue owned by the input object.
- * @stable ICU 64
- */
-U_CAPI const UFormattedValue* U_EXPORT2
-ulistfmt_resultAsValue(const UFormattedList* uresult, UErrorCode* ec);
-
-/**
- * Releases the UFormattedList created by ulistfmt_openResult().
- *
- * @param uresult The object to release.
- * @stable ICU 64
- */
-U_CAPI void U_EXPORT2
-ulistfmt_closeResult(UFormattedList* uresult);
-
-
-#if U_SHOW_CPLUSPLUS_API
-
-U_NAMESPACE_BEGIN
-
-/**
- * \class LocalUListFormatterPointer
- * "Smart pointer" class, closes a UListFormatter via ulistfmt_close().
- * For most methods see the LocalPointerBase base class.
- *
- * @see LocalPointerBase
- * @see LocalPointer
- * @stable ICU 55
- */
-U_DEFINE_LOCAL_OPEN_POINTER(LocalUListFormatterPointer, UListFormatter, ulistfmt_close);
-
-/**
- * \class LocalUFormattedListPointer
- * "Smart pointer" class, closes a UFormattedList via ulistfmt_closeResult().
- * For most methods see the LocalPointerBase base class.
- *
- * @see LocalPointerBase
- * @see LocalPointer
- * @stable ICU 64
- */
-U_DEFINE_LOCAL_OPEN_POINTER(LocalUFormattedListPointer, UFormattedList, ulistfmt_closeResult);
-
-U_NAMESPACE_END
-
-#endif
-
-/**
- * Formats a list of strings using the conventions established for the
- * UListFormatter object.
- * @param listfmt
- *            The UListFormatter object specifying the list conventions.
- * @param strings
- *            An array of pointers to UChar strings; the array length is
- *            specified by stringCount. Must be non-NULL if stringCount > 0.
- * @param stringLengths
- *            An array of string lengths corresponding to the strings[]
- *            parameter; any individual length value may be negative to indicate
- *            that the corresponding strings[] entry is 0-terminated, or
- *            stringLengths itself may be NULL if all of the strings are
- *            0-terminated. If non-NULL, the stringLengths array must have
- *            stringCount entries.
- * @param stringCount
- *            the number of entries in strings[], and the number of entries
- *            in the stringLengths array if it is not NULL. Must be >= 0.
- * @param result
- *            A pointer to a buffer to receive the formatted list.
- * @param resultCapacity
- *            The maximum size of result.
- * @param status
- *            A pointer to a standard ICU UErrorCode (input/output parameter).
- *            Its input value must pass the U_SUCCESS() test, or else the
- *            function returns immediately. The caller should check its output
- *            value with U_FAILURE(), or use with function chaining (see User
- *            Guide for details).
- * @return
- *            The total buffer size needed; if greater than resultLength, the
- *            output was truncated. May be <=0 if unable to determine the
- *            total buffer size needed (e.g. for illegal arguments).
- * @stable ICU 55
- */
-U_CAPI int32_t U_EXPORT2
-ulistfmt_format(const UListFormatter* listfmt,
-                const UChar* const strings[],
-                const int32_t *    stringLengths,
-                int32_t            stringCount,
-                UChar*             result,
-                int32_t            resultCapacity,
-                UErrorCode*        status);
-
-/**
- * Formats a list of strings to a UFormattedList, which exposes more
- * information than the string exported by ulistfmt_format().
- *
- * @param listfmt
- *            The UListFormatter object specifying the list conventions.
- * @param strings
- *            An array of pointers to UChar strings; the array length is
- *            specified by stringCount. Must be non-NULL if stringCount > 0.
- * @param stringLengths
- *            An array of string lengths corresponding to the strings[]
- *            parameter; any individual length value may be negative to indicate
- *            that the corresponding strings[] entry is 0-terminated, or
- *            stringLengths itself may be NULL if all of the strings are
- *            0-terminated. If non-NULL, the stringLengths array must have
- *            stringCount entries.
- * @param stringCount
- *            the number of entries in strings[], and the number of entries
- *            in the stringLengths array if it is not NULL. Must be >= 0.
- * @param uresult
- *            The object in which to store the result of the list formatting
- *            operation. See ulistfmt_openResult().
- * @param status
- *            Error code set if an error occurred during formatting.
- * @stable ICU 64
- */
-U_CAPI void U_EXPORT2
-ulistfmt_formatStringsToResult(
-                const UListFormatter* listfmt,
-                const UChar* const strings[],
-                const int32_t *    stringLengths,
-                int32_t            stringCount,
-                UFormattedList*    uresult,
-                UErrorCode*        status);
-
-#endif /* #if !UCONFIG_NO_FORMATTING */
-
-#endif
->>>>>>> a8a80be5
+// © 2016 and later: Unicode, Inc. and others.
+// License & terms of use: http://www.unicode.org/copyright.html
+/*
+*****************************************************************************************
+* Copyright (C) 2015-2016, International Business Machines
+* Corporation and others. All Rights Reserved.
+*****************************************************************************************
+*/
+
+#ifndef ULISTFORMATTER_H
+#define ULISTFORMATTER_H
+
+#include "unicode/utypes.h"
+
+#if !UCONFIG_NO_FORMATTING
+
+#include "unicode/uformattedvalue.h"
+
+#if U_SHOW_CPLUSPLUS_API
+#include "unicode/localpointer.h"
+#endif   // U_SHOW_CPLUSPLUS_API
+
+/**
+ * \file
+ * \brief C API: Format a list in a locale-appropriate way.
+ *
+ * A UListFormatter is used to format a list of items in a locale-appropriate way, 
+ * using data from CLDR.
+ * Example: Input data ["Alice", "Bob", "Charlie", "Delta"] will be formatted
+ * as "Alice, Bob, Charlie, and Delta" in English.
+ */
+
+/**
+ * Opaque UListFormatter object for use in C
+ * @stable ICU 55
+ */
+struct UListFormatter;
+typedef struct UListFormatter UListFormatter;  /**< C typedef for struct UListFormatter. @stable ICU 55 */
+
+struct UFormattedList;
+/**
+ * Opaque struct to contain the results of a UListFormatter operation.
+ * @stable ICU 64
+ */
+typedef struct UFormattedList UFormattedList;
+
+/**
+ * FieldPosition and UFieldPosition selectors for format fields
+ * defined by ListFormatter.
+ * @stable ICU 63
+ */
+typedef enum UListFormatterField {
+    /**
+     * The literal text in the result which came from the resources.
+     * @stable ICU 63
+     */
+    ULISTFMT_LITERAL_FIELD,
+    /**
+     * The element text in the result which came from the input strings.
+     * @stable ICU 63
+     */
+    ULISTFMT_ELEMENT_FIELD
+} UListFormatterField;
+
+/**
+ * Type of meaning expressed by the list.
+ *
+ * @stable ICU 67
+ */
+typedef enum UListFormatterType {
+    /**
+     * Conjunction formatting, e.g. "Alice, Bob, Charlie, and Delta".
+     *
+     * @stable ICU 67
+     */
+    ULISTFMT_TYPE_AND,
+
+    /**
+     * Disjunction (or alternative, or simply one of) formatting, e.g.
+     * "Alice, Bob, Charlie, or Delta".
+     *
+     * @stable ICU 67
+     */
+    ULISTFMT_TYPE_OR,
+
+    /**
+     * Formatting of a list of values with units, e.g. "5 pounds, 12 ounces".
+     *
+     * @stable ICU 67
+     */
+    ULISTFMT_TYPE_UNITS
+} UListFormatterType;
+
+/**
+ * Verbosity level of the list patterns.
+ *
+ * @stable ICU 67
+ */
+typedef enum UListFormatterWidth {
+    /**
+     * Use list formatting with full words (no abbreviations) when possible.
+     *
+     * @stable ICU 67
+     */
+    ULISTFMT_WIDTH_WIDE,
+
+    /**
+     * Use list formatting of typical length.
+     * @stable ICU 67
+     */
+    ULISTFMT_WIDTH_SHORT,
+
+    /**
+     * Use list formatting of the shortest possible length.
+     * @stable ICU 67
+     */
+    ULISTFMT_WIDTH_NARROW,
+} UListFormatterWidth;
+
+/**
+ * Open a new UListFormatter object using the rules for a given locale.
+ * The object will be initialized with AND type and WIDE width.
+ *
+ * @param locale
+ *            The locale whose rules should be used; may be NULL for
+ *            default locale.
+ * @param status
+ *            A pointer to a standard ICU UErrorCode (input/output parameter).
+ *            Its input value must pass the U_SUCCESS() test, or else the
+ *            function returns immediately. The caller should check its output
+ *            value with U_FAILURE(), or use with function chaining (see User
+ *            Guide for details).
+ * @return
+ *            A pointer to a UListFormatter object for the specified locale,
+ *            or NULL if an error occurred.
+ * @stable ICU 55
+ */
+U_CAPI UListFormatter* U_EXPORT2
+ulistfmt_open(const char*  locale,
+              UErrorCode*  status);
+
+/**
+ * Open a new UListFormatter object appropriate for the given locale, list type,
+ * and style.
+ *
+ * @param locale
+ *            The locale whose rules should be used; may be NULL for
+ *            default locale.
+ * @param type
+ *            The type of list formatting to use.
+ * @param width
+ *            The width of formatting to use.
+ * @param status
+ *            A pointer to a standard ICU UErrorCode (input/output parameter).
+ *            Its input value must pass the U_SUCCESS() test, or else the
+ *            function returns immediately. The caller should check its output
+ *            value with U_FAILURE(), or use with function chaining (see User
+ *            Guide for details).
+ * @return
+ *            A pointer to a UListFormatter object for the specified locale,
+ *            or NULL if an error occurred.
+ * @stable ICU 67
+ */
+U_CAPI UListFormatter* U_EXPORT2
+ulistfmt_openForType(const char*  locale, UListFormatterType type,
+                     UListFormatterWidth width, UErrorCode*  status);
+
+/**
+ * Close a UListFormatter object. Once closed it may no longer be used.
+ * @param listfmt
+ *            The UListFormatter object to close.
+ * @stable ICU 55
+ */
+U_CAPI void U_EXPORT2
+ulistfmt_close(UListFormatter *listfmt);
+
+/**
+ * Creates an object to hold the result of a UListFormatter
+ * operation. The object can be used repeatedly; it is cleared whenever
+ * passed to a format function.
+ *
+ * @param ec Set if an error occurs.
+ * @return A pointer needing ownership.
+ * @stable ICU 64
+ */
+U_CAPI UFormattedList* U_EXPORT2
+ulistfmt_openResult(UErrorCode* ec);
+
+/**
+ * Returns a representation of a UFormattedList as a UFormattedValue,
+ * which can be subsequently passed to any API requiring that type.
+ *
+ * The returned object is owned by the UFormattedList and is valid
+ * only as long as the UFormattedList is present and unchanged in memory.
+ *
+ * You can think of this method as a cast between types.
+ *
+ * When calling ufmtval_nextPosition():
+ * The fields are returned from start to end. The special field category
+ * UFIELD_CATEGORY_LIST_SPAN is used to indicate which argument
+ * was inserted at the given position. The span category will
+ * always occur before the corresponding instance of UFIELD_CATEGORY_LIST
+ * in the ufmtval_nextPosition() iterator.
+ *
+ * @param uresult The object containing the formatted string.
+ * @param ec Set if an error occurs.
+ * @return A UFormattedValue owned by the input object.
+ * @stable ICU 64
+ */
+U_CAPI const UFormattedValue* U_EXPORT2
+ulistfmt_resultAsValue(const UFormattedList* uresult, UErrorCode* ec);
+
+/**
+ * Releases the UFormattedList created by ulistfmt_openResult().
+ *
+ * @param uresult The object to release.
+ * @stable ICU 64
+ */
+U_CAPI void U_EXPORT2
+ulistfmt_closeResult(UFormattedList* uresult);
+
+
+#if U_SHOW_CPLUSPLUS_API
+
+U_NAMESPACE_BEGIN
+
+/**
+ * \class LocalUListFormatterPointer
+ * "Smart pointer" class, closes a UListFormatter via ulistfmt_close().
+ * For most methods see the LocalPointerBase base class.
+ *
+ * @see LocalPointerBase
+ * @see LocalPointer
+ * @stable ICU 55
+ */
+U_DEFINE_LOCAL_OPEN_POINTER(LocalUListFormatterPointer, UListFormatter, ulistfmt_close);
+
+/**
+ * \class LocalUFormattedListPointer
+ * "Smart pointer" class, closes a UFormattedList via ulistfmt_closeResult().
+ * For most methods see the LocalPointerBase base class.
+ *
+ * @see LocalPointerBase
+ * @see LocalPointer
+ * @stable ICU 64
+ */
+U_DEFINE_LOCAL_OPEN_POINTER(LocalUFormattedListPointer, UFormattedList, ulistfmt_closeResult);
+
+U_NAMESPACE_END
+
+#endif
+
+/**
+ * Formats a list of strings using the conventions established for the
+ * UListFormatter object.
+ * @param listfmt
+ *            The UListFormatter object specifying the list conventions.
+ * @param strings
+ *            An array of pointers to UChar strings; the array length is
+ *            specified by stringCount. Must be non-NULL if stringCount > 0.
+ * @param stringLengths
+ *            An array of string lengths corresponding to the strings[]
+ *            parameter; any individual length value may be negative to indicate
+ *            that the corresponding strings[] entry is 0-terminated, or
+ *            stringLengths itself may be NULL if all of the strings are
+ *            0-terminated. If non-NULL, the stringLengths array must have
+ *            stringCount entries.
+ * @param stringCount
+ *            the number of entries in strings[], and the number of entries
+ *            in the stringLengths array if it is not NULL. Must be >= 0.
+ * @param result
+ *            A pointer to a buffer to receive the formatted list.
+ * @param resultCapacity
+ *            The maximum size of result.
+ * @param status
+ *            A pointer to a standard ICU UErrorCode (input/output parameter).
+ *            Its input value must pass the U_SUCCESS() test, or else the
+ *            function returns immediately. The caller should check its output
+ *            value with U_FAILURE(), or use with function chaining (see User
+ *            Guide for details).
+ * @return
+ *            The total buffer size needed; if greater than resultLength, the
+ *            output was truncated. May be <=0 if unable to determine the
+ *            total buffer size needed (e.g. for illegal arguments).
+ * @stable ICU 55
+ */
+U_CAPI int32_t U_EXPORT2
+ulistfmt_format(const UListFormatter* listfmt,
+                const UChar* const strings[],
+                const int32_t *    stringLengths,
+                int32_t            stringCount,
+                UChar*             result,
+                int32_t            resultCapacity,
+                UErrorCode*        status);
+
+/**
+ * Formats a list of strings to a UFormattedList, which exposes more
+ * information than the string exported by ulistfmt_format().
+ *
+ * @param listfmt
+ *            The UListFormatter object specifying the list conventions.
+ * @param strings
+ *            An array of pointers to UChar strings; the array length is
+ *            specified by stringCount. Must be non-NULL if stringCount > 0.
+ * @param stringLengths
+ *            An array of string lengths corresponding to the strings[]
+ *            parameter; any individual length value may be negative to indicate
+ *            that the corresponding strings[] entry is 0-terminated, or
+ *            stringLengths itself may be NULL if all of the strings are
+ *            0-terminated. If non-NULL, the stringLengths array must have
+ *            stringCount entries.
+ * @param stringCount
+ *            the number of entries in strings[], and the number of entries
+ *            in the stringLengths array if it is not NULL. Must be >= 0.
+ * @param uresult
+ *            The object in which to store the result of the list formatting
+ *            operation. See ulistfmt_openResult().
+ * @param status
+ *            Error code set if an error occurred during formatting.
+ * @stable ICU 64
+ */
+U_CAPI void U_EXPORT2
+ulistfmt_formatStringsToResult(
+                const UListFormatter* listfmt,
+                const UChar* const strings[],
+                const int32_t *    stringLengths,
+                int32_t            stringCount,
+                UFormattedList*    uresult,
+                UErrorCode*        status);
+
+#endif /* #if !UCONFIG_NO_FORMATTING */
+
+#endif