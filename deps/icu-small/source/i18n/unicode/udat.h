--- conflicted
+++ resolved
@@ -1,3473 +1,1741 @@
-<<<<<<< HEAD
-// © 2016 and later: Unicode, Inc. and others.
-// License & terms of use: http://www.unicode.org/copyright.html
-/*
- *******************************************************************************
- * Copyright (C) 1996-2016, International Business Machines
- * Corporation and others. All Rights Reserved.
- *******************************************************************************
-*/
-
-#ifndef UDAT_H
-#define UDAT_H
-
-#include "unicode/utypes.h"
-
-#if !UCONFIG_NO_FORMATTING
-
-#include "unicode/ucal.h"
-#include "unicode/unum.h"
-#include "unicode/udisplaycontext.h"
-#include "unicode/ufieldpositer.h"
-
-#if U_SHOW_CPLUSPLUS_API
-#include "unicode/localpointer.h"
-#endif   // U_SHOW_CPLUSPLUS_API
-
-/**
- * \file
- * \brief C API: DateFormat
- *
- * <h2> Date Format C API</h2>
- *
- * Date Format C API  consists of functions that convert dates and
- * times from their internal representations to textual form and back again in a
- * language-independent manner. Converting from the internal representation (milliseconds
- * since midnight, January 1, 1970) to text is known as "formatting," and converting
- * from text to millis is known as "parsing."  We currently define only one concrete
- * structure UDateFormat, which can handle pretty much all normal
- * date formatting and parsing actions.
- * <P>
- * Date Format helps you to format and parse dates for any locale. Your code can
- * be completely independent of the locale conventions for months, days of the
- * week, or even the calendar format: lunar vs. solar.
- * <P>
- * To format a date for the current Locale with default time and date style,
- * use one of the static factory methods:
- * <pre>
- * \code
- *  UErrorCode status = U_ZERO_ERROR;
- *  UChar *myString;
- *  int32_t myStrlen = 0;
- *  UDateFormat* dfmt = udat_open(UDAT_DEFAULT, UDAT_DEFAULT, NULL, NULL, -1, NULL, -1, &status);
- *  myStrlen = udat_format(dfmt, myDate, NULL, myStrlen, NULL, &status);
- *  if (status==U_BUFFER_OVERFLOW_ERROR){
- *      status=U_ZERO_ERROR;
- *      myString=(UChar*)malloc(sizeof(UChar) * (myStrlen+1) );
- *      udat_format(dfmt, myDate, myString, myStrlen+1, NULL, &status);
- *  }
- * \endcode
- * </pre>
- * If you are formatting multiple numbers, it is more efficient to get the
- * format and use it multiple times so that the system doesn't have to fetch the
- * information about the local language and country conventions multiple times.
- * <pre>
- * \code
- *  UErrorCode status = U_ZERO_ERROR;
- *  int32_t i, myStrlen = 0;
- *  UChar* myString;
- *  char buffer[1024];
- *  UDate myDateArr[] = { 0.0, 100000000.0, 2000000000.0 }; // test values
- *  UDateFormat* df = udat_open(UDAT_DEFAULT, UDAT_DEFAULT, NULL, NULL, -1, NULL, 0, &status);
- *  for (i = 0; i < 3; i++) {
- *      myStrlen = udat_format(df, myDateArr[i], NULL, myStrlen, NULL, &status);
- *      if(status == U_BUFFER_OVERFLOW_ERROR){
- *          status = U_ZERO_ERROR;
- *          myString = (UChar*)malloc(sizeof(UChar) * (myStrlen+1) );
- *          udat_format(df, myDateArr[i], myString, myStrlen+1, NULL, &status);
- *          printf("%s\n", u_austrcpy(buffer, myString) );
- *          free(myString);
- *      }
- *  }
- * \endcode
- * </pre>
- * To get specific fields of a date, you can use UFieldPosition to
- * get specific fields.
- * <pre>
- * \code
- *  UErrorCode status = U_ZERO_ERROR;
- *  UFieldPosition pos;
- *  UChar *myString;
- *  int32_t myStrlen = 0;
- *  char buffer[1024];
- *
- *  pos.field = 1;  // Same as the DateFormat::EField enum
- *  UDateFormat* dfmt = udat_open(UDAT_DEFAULT, UDAT_DEFAULT, NULL, -1, NULL, 0, &status);
- *  myStrlen = udat_format(dfmt, myDate, NULL, myStrlen, &pos, &status);
- *  if (status==U_BUFFER_OVERFLOW_ERROR){
- *      status=U_ZERO_ERROR;
- *      myString=(UChar*)malloc(sizeof(UChar) * (myStrlen+1) );
- *      udat_format(dfmt, myDate, myString, myStrlen+1, &pos, &status);
- *  }
- *  printf("date format: %s\n", u_austrcpy(buffer, myString));
- *  buffer[pos.endIndex] = 0;   // NULL terminate the string.
- *  printf("UFieldPosition position equals %s\n", &buffer[pos.beginIndex]);
- * \endcode
- * </pre>
- * To format a date for a different Locale, specify it in the call to
- * udat_open()
- * <pre>
- * \code
- *        UDateFormat* df = udat_open(UDAT_SHORT, UDAT_SHORT, "fr_FR", NULL, -1, NULL, 0, &status);
- * \endcode
- * </pre>
- * You can use a DateFormat API udat_parse() to parse.
- * <pre>
- * \code
- *  UErrorCode status = U_ZERO_ERROR;
- *  int32_t parsepos=0;
- *  UDate myDate = udat_parse(df, myString, u_strlen(myString), &parsepos, &status);
- * \endcode
- * </pre>
- *  You can pass in different options for the arguments for date and time style
- *  to control the length of the result; from SHORT to MEDIUM to LONG to FULL.
- *  The exact result depends on the locale, but generally:
- *  see UDateFormatStyle for more details
- * <ul type=round>
- *   <li>   UDAT_SHORT is completely numeric, such as 12/13/52 or 3:30pm
- *   <li>   UDAT_MEDIUM is longer, such as Jan 12, 1952
- *   <li>   UDAT_LONG is longer, such as January 12, 1952 or 3:30:32pm
- *   <li>   UDAT_FULL is pretty completely specified, such as
- *          Tuesday, April 12, 1952 AD or 3:30:42pm PST.
- * </ul>
- * You can also set the time zone on the format if you wish.
- * <P>
- * You can also use forms of the parse and format methods with Parse Position and
- * UFieldPosition to allow you to
- * <ul type=round>
- *   <li>   Progressively parse through pieces of a string.
- *   <li>   Align any particular field, or find out where it is for selection
- *          on the screen.
- * </ul>
- * <p><strong>Date and Time Patterns:</strong></p>
- *
- * <p>Date and time formats are specified by <em>date and time pattern</em> strings.
- * Within date and time pattern strings, all unquoted ASCII letters [A-Za-z] are reserved
- * as pattern letters representing calendar fields. <code>UDateFormat</code> supports
- * the date and time formatting algorithm and pattern letters defined by
- * <a href="http://www.unicode.org/reports/tr35/tr35-dates.html#Date_Field_Symbol_Table">UTS#35
- * Unicode Locale Data Markup Language (LDML)</a> and further documented for ICU in the
- * <a href="https://unicode-org.github.io/icu/userguide/format_parse/datetime#date-field-symbol-table">ICU
- * User Guide</a>.</p>
- */
-
-/** A date formatter.
- *  For usage in C programs.
- *  @stable ICU 2.6
- */
-typedef void* UDateFormat;
-
-/** The possible date/time format styles
- *  @stable ICU 2.6
- */
-typedef enum UDateFormatStyle {
-    /** Full style */
-    UDAT_FULL,
-    /** Long style */
-    UDAT_LONG,
-    /** Medium style */
-    UDAT_MEDIUM,
-    /** Short style */
-    UDAT_SHORT,
-    /** Default style */
-    UDAT_DEFAULT = UDAT_MEDIUM,
-
-    /** Bitfield for relative date */
-    UDAT_RELATIVE = (1 << 7),
-
-    UDAT_FULL_RELATIVE = UDAT_FULL | UDAT_RELATIVE,
-
-    UDAT_LONG_RELATIVE = UDAT_LONG | UDAT_RELATIVE,
-
-    UDAT_MEDIUM_RELATIVE = UDAT_MEDIUM | UDAT_RELATIVE,
-
-    UDAT_SHORT_RELATIVE = UDAT_SHORT | UDAT_RELATIVE,
-
-
-    /** No style */
-    UDAT_NONE = -1,
-
-    /**
-     * Use the pattern given in the parameter to udat_open
-     * @see udat_open
-     * @stable ICU 50
-     */
-    UDAT_PATTERN = -2,
-
-#ifndef U_HIDE_INTERNAL_API
-    /** @internal alias to UDAT_PATTERN */
-    UDAT_IGNORE = UDAT_PATTERN
-#endif /* U_HIDE_INTERNAL_API */
-} UDateFormatStyle;
-
-/* Skeletons for dates. */
-
-/**
- * Constant for date skeleton with year.
- * @stable ICU 4.0
- */
-#define UDAT_YEAR                       "y"
-/**
- * Constant for date skeleton with quarter.
- * @stable ICU 51
- */
-#define UDAT_QUARTER                    "QQQQ"
-/**
- * Constant for date skeleton with abbreviated quarter.
- * @stable ICU 51
- */
-#define UDAT_ABBR_QUARTER               "QQQ"
-/**
- * Constant for date skeleton with year and quarter.
- * @stable ICU 4.0
- */
-#define UDAT_YEAR_QUARTER               "yQQQQ"
-/**
- * Constant for date skeleton with year and abbreviated quarter.
- * @stable ICU 4.0
- */
-#define UDAT_YEAR_ABBR_QUARTER          "yQQQ"
-/**
- * Constant for date skeleton with month.
- * @stable ICU 4.0
- */
-#define UDAT_MONTH                      "MMMM"
-/**
- * Constant for date skeleton with abbreviated month.
- * @stable ICU 4.0
- */
-#define UDAT_ABBR_MONTH                 "MMM"
-/**
- * Constant for date skeleton with numeric month.
- * @stable ICU 4.0
- */
-#define UDAT_NUM_MONTH                  "M"
-/**
- * Constant for date skeleton with year and month.
- * @stable ICU 4.0
- */
-#define UDAT_YEAR_MONTH                 "yMMMM"
-/**
- * Constant for date skeleton with year and abbreviated month.
- * @stable ICU 4.0
- */
-#define UDAT_YEAR_ABBR_MONTH            "yMMM"
-/**
- * Constant for date skeleton with year and numeric month.
- * @stable ICU 4.0
- */
-#define UDAT_YEAR_NUM_MONTH             "yM"
-/**
- * Constant for date skeleton with day.
- * @stable ICU 4.0
- */
-#define UDAT_DAY                        "d"
-/**
- * Constant for date skeleton with year, month, and day.
- * Used in combinations date + time, date + time + zone, or time + zone.
- * @stable ICU 4.0
- */
-#define UDAT_YEAR_MONTH_DAY             "yMMMMd"
-/**
- * Constant for date skeleton with year, abbreviated month, and day.
- * Used in combinations date + time, date + time + zone, or time + zone.
- * @stable ICU 4.0
- */
-#define UDAT_YEAR_ABBR_MONTH_DAY        "yMMMd"
-/**
- * Constant for date skeleton with year, numeric month, and day.
- * Used in combinations date + time, date + time + zone, or time + zone.
- * @stable ICU 4.0
- */
-#define UDAT_YEAR_NUM_MONTH_DAY         "yMd"
-/**
- * Constant for date skeleton with weekday.
- * @stable ICU 51
- */
-#define UDAT_WEEKDAY                    "EEEE"
-/**
- * Constant for date skeleton with abbreviated weekday.
- * @stable ICU 51
- */
-#define UDAT_ABBR_WEEKDAY               "E"
-/**
- * Constant for date skeleton with year, month, weekday, and day.
- * Used in combinations date + time, date + time + zone, or time + zone.
- * @stable ICU 4.0
- */
-#define UDAT_YEAR_MONTH_WEEKDAY_DAY     "yMMMMEEEEd"
-/**
- * Constant for date skeleton with year, abbreviated month, weekday, and day.
- * Used in combinations date + time, date + time + zone, or time + zone.
- * @stable ICU 4.0
- */
-#define UDAT_YEAR_ABBR_MONTH_WEEKDAY_DAY "yMMMEd"
-/**
- * Constant for date skeleton with year, numeric month, weekday, and day.
- * Used in combinations date + time, date + time + zone, or time + zone.
- * @stable ICU 4.0
- */
-#define UDAT_YEAR_NUM_MONTH_WEEKDAY_DAY "yMEd"
-/**
- * Constant for date skeleton with long month and day.
- * Used in combinations date + time, date + time + zone, or time + zone.
- * @stable ICU 4.0
- */
-#define UDAT_MONTH_DAY                  "MMMMd"
-/**
- * Constant for date skeleton with abbreviated month and day.
- * Used in combinations date + time, date + time + zone, or time + zone.
- * @stable ICU 4.0
- */
-#define UDAT_ABBR_MONTH_DAY             "MMMd"
-/**
- * Constant for date skeleton with numeric month and day.
- * Used in combinations date + time, date + time + zone, or time + zone.
- * @stable ICU 4.0
- */
-#define UDAT_NUM_MONTH_DAY              "Md"
-/**
- * Constant for date skeleton with month, weekday, and day.
- * Used in combinations date + time, date + time + zone, or time + zone.
- * @stable ICU 4.0
- */
-#define UDAT_MONTH_WEEKDAY_DAY          "MMMMEEEEd"
-/**
- * Constant for date skeleton with abbreviated month, weekday, and day.
- * Used in combinations date + time, date + time + zone, or time + zone.
- * @stable ICU 4.0
- */
-#define UDAT_ABBR_MONTH_WEEKDAY_DAY     "MMMEd"
-/**
- * Constant for date skeleton with numeric month, weekday, and day.
- * Used in combinations date + time, date + time + zone, or time + zone.
- * @stable ICU 4.0
- */
-#define UDAT_NUM_MONTH_WEEKDAY_DAY      "MEd"
-
-/* Skeletons for times. */
-
-/**
- * Constant for date skeleton with hour, with the locale's preferred hour format (12 or 24).
- * @stable ICU 4.0
- */
-#define UDAT_HOUR                       "j"
-/**
- * Constant for date skeleton with hour in 24-hour presentation.
- * @stable ICU 51
- */
-#define UDAT_HOUR24                     "H"
-/**
- * Constant for date skeleton with minute.
- * @stable ICU 51
- */
-#define UDAT_MINUTE                     "m"
-/**
- * Constant for date skeleton with hour and minute, with the locale's preferred hour format (12 or 24).
- * Used in combinations date + time, date + time + zone, or time + zone.
- * @stable ICU 4.0
- */
-#define UDAT_HOUR_MINUTE                "jm"
-/**
- * Constant for date skeleton with hour and minute in 24-hour presentation.
- * Used in combinations date + time, date + time + zone, or time + zone.
- * @stable ICU 4.0
- */
-#define UDAT_HOUR24_MINUTE              "Hm"
-/**
- * Constant for date skeleton with second.
- * @stable ICU 51
- */
-#define UDAT_SECOND                     "s"
-/**
- * Constant for date skeleton with hour, minute, and second,
- * with the locale's preferred hour format (12 or 24).
- * Used in combinations date + time, date + time + zone, or time + zone.
- * @stable ICU 4.0
- */
-#define UDAT_HOUR_MINUTE_SECOND         "jms"
-/**
- * Constant for date skeleton with hour, minute, and second in
- * 24-hour presentation.
- * Used in combinations date + time, date + time + zone, or time + zone.
- * @stable ICU 4.0
- */
-#define UDAT_HOUR24_MINUTE_SECOND       "Hms"
-/**
- * Constant for date skeleton with minute and second.
- * Used in combinations date + time, date + time + zone, or time + zone.
- * @stable ICU 4.0
- */
-#define UDAT_MINUTE_SECOND              "ms"
-
-/* Skeletons for time zones. */
-
-/**
- * Constant for <i>generic location format</i>, such as Los Angeles Time;
- * used in combinations date + time + zone, or time + zone.
- * @see <a href="http://unicode.org/reports/tr35/#Date_Format_Patterns">LDML Date Format Patterns</a>
- * @see <a href="http://unicode.org/reports/tr35/#Time_Zone_Fallback">LDML Time Zone Fallback</a>
- * @stable ICU 51
- */
-#define UDAT_LOCATION_TZ "VVVV"
-/**
- * Constant for <i>generic non-location format</i>, such as Pacific Time;
- * used in combinations date + time + zone, or time + zone.
- * @see <a href="http://unicode.org/reports/tr35/#Date_Format_Patterns">LDML Date Format Patterns</a>
- * @see <a href="http://unicode.org/reports/tr35/#Time_Zone_Fallback">LDML Time Zone Fallback</a>
- * @stable ICU 51
- */
-#define UDAT_GENERIC_TZ "vvvv"
-/**
- * Constant for <i>generic non-location format</i>, abbreviated if possible, such as PT;
- * used in combinations date + time + zone, or time + zone.
- * @see <a href="http://unicode.org/reports/tr35/#Date_Format_Patterns">LDML Date Format Patterns</a>
- * @see <a href="http://unicode.org/reports/tr35/#Time_Zone_Fallback">LDML Time Zone Fallback</a>
- * @stable ICU 51
- */
-#define UDAT_ABBR_GENERIC_TZ "v"
-/**
- * Constant for <i>specific non-location format</i>, such as Pacific Daylight Time;
- * used in combinations date + time + zone, or time + zone.
- * @see <a href="http://unicode.org/reports/tr35/#Date_Format_Patterns">LDML Date Format Patterns</a>
- * @see <a href="http://unicode.org/reports/tr35/#Time_Zone_Fallback">LDML Time Zone Fallback</a>
- * @stable ICU 51
- */
-#define UDAT_SPECIFIC_TZ "zzzz"
-/**
- * Constant for <i>specific non-location format</i>, abbreviated if possible, such as PDT;
- * used in combinations date + time + zone, or time + zone.
- * @see <a href="http://unicode.org/reports/tr35/#Date_Format_Patterns">LDML Date Format Patterns</a>
- * @see <a href="http://unicode.org/reports/tr35/#Time_Zone_Fallback">LDML Time Zone Fallback</a>
- * @stable ICU 51
- */
-#define UDAT_ABBR_SPECIFIC_TZ "z"
-/**
- * Constant for <i>localized GMT/UTC format</i>, such as GMT+8:00 or HPG-8:00;
- * used in combinations date + time + zone, or time + zone.
- * @see <a href="http://unicode.org/reports/tr35/#Date_Format_Patterns">LDML Date Format Patterns</a>
- * @see <a href="http://unicode.org/reports/tr35/#Time_Zone_Fallback">LDML Time Zone Fallback</a>
- * @stable ICU 51
- */
-#define UDAT_ABBR_UTC_TZ "ZZZZ"
-
-/* deprecated skeleton constants */
-
-#ifndef U_HIDE_DEPRECATED_API
-/**
- * Constant for date skeleton with standalone month.
- * @deprecated ICU 50 Use UDAT_MONTH instead.
- */
-#define UDAT_STANDALONE_MONTH           "LLLL"
-/**
- * Constant for date skeleton with standalone abbreviated month.
- * @deprecated ICU 50 Use UDAT_ABBR_MONTH instead.
- */
-#define UDAT_ABBR_STANDALONE_MONTH      "LLL"
-
-/**
- * Constant for date skeleton with hour, minute, and generic timezone.
- * @deprecated ICU 50 Use instead UDAT_HOUR_MINUTE UDAT_ABBR_GENERIC_TZ or some other timezone presentation.
- */
-#define UDAT_HOUR_MINUTE_GENERIC_TZ     "jmv"
-/**
- * Constant for date skeleton with hour, minute, and timezone.
- * @deprecated ICU 50 Use instead UDAT_HOUR_MINUTE UDAT_ABBR_SPECIFIC_TZ or some other timezone presentation.
- */
-#define UDAT_HOUR_MINUTE_TZ             "jmz"
-/**
- * Constant for date skeleton with hour and generic timezone.
- * @deprecated ICU 50 Use instead UDAT_HOUR UDAT_ABBR_GENERIC_TZ or some other timezone presentation.
- */
-#define UDAT_HOUR_GENERIC_TZ            "jv"
-/**
- * Constant for date skeleton with hour and timezone.
- * @deprecated ICU 50 Use instead UDAT_HOUR UDAT_ABBR_SPECIFIC_TZ or some other timezone presentation.
- */
-#define UDAT_HOUR_TZ                    "jz"
-#endif  /* U_HIDE_DEPRECATED_API */
-
-#ifndef U_HIDE_INTERNAL_API
-/**
- * Constant for Unicode string name of new (in 2019) Japanese calendar era,
- * root/English abbreviated version (ASCII-range characters).
- * @internal
- */
-#define JP_ERA_2019_ROOT                "Reiwa"
-/**
- * Constant for Unicode string name of new (in 2019) Japanese calendar era,
- * Japanese abbreviated version (Han, or fullwidth Latin for testing).
- * @internal
- */
-#define JP_ERA_2019_JA                  "\\u4EE4\\u548C"
-/**
- * Constant for Unicode string name of new (in 2019) Japanese calendar era,
- * root and Japanese narrow version (ASCII-range characters).
- * @internal
- */
-#define JP_ERA_2019_NARROW              "R"
-#endif  // U_HIDE_INTERNAL_API
-
-/**
- * FieldPosition and UFieldPosition selectors for format fields
- * defined by DateFormat and UDateFormat.
- * @stable ICU 3.0
- */
-typedef enum UDateFormatField {
-    /**
-     * FieldPosition and UFieldPosition selector for 'G' field alignment,
-     * corresponding to the UCAL_ERA field.
-     * @stable ICU 3.0
-     */
-    UDAT_ERA_FIELD = 0,
-
-    /**
-     * FieldPosition and UFieldPosition selector for 'y' field alignment,
-     * corresponding to the UCAL_YEAR field.
-     * @stable ICU 3.0
-     */
-    UDAT_YEAR_FIELD = 1,
-
-    /**
-     * FieldPosition and UFieldPosition selector for 'M' field alignment,
-     * corresponding to the UCAL_MONTH field.
-     * @stable ICU 3.0
-     */
-    UDAT_MONTH_FIELD = 2,
-
-    /**
-     * FieldPosition and UFieldPosition selector for 'd' field alignment,
-     * corresponding to the UCAL_DATE field.
-     * @stable ICU 3.0
-     */
-    UDAT_DATE_FIELD = 3,
-
-    /**
-     * FieldPosition and UFieldPosition selector for 'k' field alignment,
-     * corresponding to the UCAL_HOUR_OF_DAY field.
-     * UDAT_HOUR_OF_DAY1_FIELD is used for the one-based 24-hour clock.
-     * For example, 23:59 + 01:00 results in 24:59.
-     * @stable ICU 3.0
-     */
-    UDAT_HOUR_OF_DAY1_FIELD = 4,
-
-    /**
-     * FieldPosition and UFieldPosition selector for 'H' field alignment,
-     * corresponding to the UCAL_HOUR_OF_DAY field.
-     * UDAT_HOUR_OF_DAY0_FIELD is used for the zero-based 24-hour clock.
-     * For example, 23:59 + 01:00 results in 00:59.
-     * @stable ICU 3.0
-     */
-    UDAT_HOUR_OF_DAY0_FIELD = 5,
-
-    /**
-     * FieldPosition and UFieldPosition selector for 'm' field alignment,
-     * corresponding to the UCAL_MINUTE field.
-     * @stable ICU 3.0
-     */
-    UDAT_MINUTE_FIELD = 6,
-
-    /**
-     * FieldPosition and UFieldPosition selector for 's' field alignment,
-     * corresponding to the UCAL_SECOND field.
-     * @stable ICU 3.0
-     */
-    UDAT_SECOND_FIELD = 7,
-
-    /**
-     * FieldPosition and UFieldPosition selector for 'S' field alignment,
-     * corresponding to the UCAL_MILLISECOND field.
-     *
-     * Note: Time formats that use 'S' can display a maximum of three
-     * significant digits for fractional seconds, corresponding to millisecond
-     * resolution and a fractional seconds sub-pattern of SSS. If the
-     * sub-pattern is S or SS, the fractional seconds value will be truncated
-     * (not rounded) to the number of display places specified. If the
-     * fractional seconds sub-pattern is longer than SSS, the additional
-     * display places will be filled with zeros.
-     * @stable ICU 3.0
-     */
-    UDAT_FRACTIONAL_SECOND_FIELD = 8,
-
-    /**
-     * FieldPosition and UFieldPosition selector for 'E' field alignment,
-     * corresponding to the UCAL_DAY_OF_WEEK field.
-     * @stable ICU 3.0
-     */
-    UDAT_DAY_OF_WEEK_FIELD = 9,
-
-    /**
-     * FieldPosition and UFieldPosition selector for 'D' field alignment,
-     * corresponding to the UCAL_DAY_OF_YEAR field.
-     * @stable ICU 3.0
-     */
-    UDAT_DAY_OF_YEAR_FIELD = 10,
-
-    /**
-     * FieldPosition and UFieldPosition selector for 'F' field alignment,
-     * corresponding to the UCAL_DAY_OF_WEEK_IN_MONTH field.
-     * @stable ICU 3.0
-     */
-    UDAT_DAY_OF_WEEK_IN_MONTH_FIELD = 11,
-
-    /**
-     * FieldPosition and UFieldPosition selector for 'w' field alignment,
-     * corresponding to the UCAL_WEEK_OF_YEAR field.
-     * @stable ICU 3.0
-     */
-    UDAT_WEEK_OF_YEAR_FIELD = 12,
-
-    /**
-     * FieldPosition and UFieldPosition selector for 'W' field alignment,
-     * corresponding to the UCAL_WEEK_OF_MONTH field.
-     * @stable ICU 3.0
-     */
-    UDAT_WEEK_OF_MONTH_FIELD = 13,
-
-    /**
-     * FieldPosition and UFieldPosition selector for 'a' field alignment,
-     * corresponding to the UCAL_AM_PM field.
-     * @stable ICU 3.0
-     */
-    UDAT_AM_PM_FIELD = 14,
-
-    /**
-     * FieldPosition and UFieldPosition selector for 'h' field alignment,
-     * corresponding to the UCAL_HOUR field.
-     * UDAT_HOUR1_FIELD is used for the one-based 12-hour clock.
-     * For example, 11:30 PM + 1 hour results in 12:30 AM.
-     * @stable ICU 3.0
-     */
-    UDAT_HOUR1_FIELD = 15,
-
-    /**
-     * FieldPosition and UFieldPosition selector for 'K' field alignment,
-     * corresponding to the UCAL_HOUR field.
-     * UDAT_HOUR0_FIELD is used for the zero-based 12-hour clock.
-     * For example, 11:30 PM + 1 hour results in 00:30 AM.
-     * @stable ICU 3.0
-     */
-    UDAT_HOUR0_FIELD = 16,
-
-    /**
-     * FieldPosition and UFieldPosition selector for 'z' field alignment,
-     * corresponding to the UCAL_ZONE_OFFSET and
-     * UCAL_DST_OFFSET fields.
-     * @stable ICU 3.0
-     */
-    UDAT_TIMEZONE_FIELD = 17,
-
-    /**
-     * FieldPosition and UFieldPosition selector for 'Y' field alignment,
-     * corresponding to the UCAL_YEAR_WOY field.
-     * @stable ICU 3.0
-     */
-    UDAT_YEAR_WOY_FIELD = 18,
-
-    /**
-     * FieldPosition and UFieldPosition selector for 'e' field alignment,
-     * corresponding to the UCAL_DOW_LOCAL field.
-     * @stable ICU 3.0
-     */
-    UDAT_DOW_LOCAL_FIELD = 19,
-
-    /**
-     * FieldPosition and UFieldPosition selector for 'u' field alignment,
-     * corresponding to the UCAL_EXTENDED_YEAR field.
-     * @stable ICU 3.0
-     */
-    UDAT_EXTENDED_YEAR_FIELD = 20,
-
-    /**
-     * FieldPosition and UFieldPosition selector for 'g' field alignment,
-     * corresponding to the UCAL_JULIAN_DAY field.
-     * @stable ICU 3.0
-     */
-    UDAT_JULIAN_DAY_FIELD = 21,
-
-    /**
-     * FieldPosition and UFieldPosition selector for 'A' field alignment,
-     * corresponding to the UCAL_MILLISECONDS_IN_DAY field.
-     * @stable ICU 3.0
-     */
-    UDAT_MILLISECONDS_IN_DAY_FIELD = 22,
-
-    /**
-     * FieldPosition and UFieldPosition selector for 'Z' field alignment,
-     * corresponding to the UCAL_ZONE_OFFSET and
-     * UCAL_DST_OFFSET fields.
-     * @stable ICU 3.0
-     */
-    UDAT_TIMEZONE_RFC_FIELD = 23,
-
-    /**
-     * FieldPosition and UFieldPosition selector for 'v' field alignment,
-     * corresponding to the UCAL_ZONE_OFFSET field.
-     * @stable ICU 3.4
-     */
-    UDAT_TIMEZONE_GENERIC_FIELD = 24,
-    /**
-     * FieldPosition selector for 'c' field alignment,
-     * corresponding to the {@link #UCAL_DOW_LOCAL} field.
-     * This displays the stand alone day name, if available.
-     * @stable ICU 3.4
-     */
-    UDAT_STANDALONE_DAY_FIELD = 25,
-
-    /**
-     * FieldPosition selector for 'L' field alignment,
-     * corresponding to the {@link #UCAL_MONTH} field.
-     * This displays the stand alone month name, if available.
-     * @stable ICU 3.4
-     */
-    UDAT_STANDALONE_MONTH_FIELD = 26,
-
-    /**
-     * FieldPosition selector for "Q" field alignment,
-     * corresponding to quarters. This is implemented
-     * using the {@link #UCAL_MONTH} field. This
-     * displays the quarter.
-     * @stable ICU 3.6
-     */
-    UDAT_QUARTER_FIELD = 27,
-
-    /**
-     * FieldPosition selector for the "q" field alignment,
-     * corresponding to stand-alone quarters. This is
-     * implemented using the {@link #UCAL_MONTH} field.
-     * This displays the stand-alone quarter.
-     * @stable ICU 3.6
-     */
-    UDAT_STANDALONE_QUARTER_FIELD = 28,
-
-    /**
-     * FieldPosition and UFieldPosition selector for 'V' field alignment,
-     * corresponding to the UCAL_ZONE_OFFSET field.
-     * @stable ICU 3.8
-     */
-    UDAT_TIMEZONE_SPECIAL_FIELD = 29,
-
-    /**
-     * FieldPosition selector for "U" field alignment,
-     * corresponding to cyclic year names. This is implemented
-     * using the {@link #UCAL_YEAR} field. This displays
-     * the cyclic year name, if available.
-     * @stable ICU 49
-     */
-    UDAT_YEAR_NAME_FIELD = 30,
-
-    /**
-     * FieldPosition selector for 'O' field alignment,
-     * corresponding to the UCAL_ZONE_OFFSET and UCAL_DST_OFFSETfields.
-     * This displays the localized GMT format.
-     * @stable ICU 51
-     */
-    UDAT_TIMEZONE_LOCALIZED_GMT_OFFSET_FIELD = 31,
-
-    /**
-     * FieldPosition selector for 'X' field alignment,
-     * corresponding to the UCAL_ZONE_OFFSET and UCAL_DST_OFFSETfields.
-     * This displays the ISO 8601 local time offset format or UTC indicator ("Z").
-     * @stable ICU 51
-     */
-    UDAT_TIMEZONE_ISO_FIELD = 32,
-
-    /**
-     * FieldPosition selector for 'x' field alignment,
-     * corresponding to the UCAL_ZONE_OFFSET and UCAL_DST_OFFSET fields.
-     * This displays the ISO 8601 local time offset format.
-     * @stable ICU 51
-     */
-    UDAT_TIMEZONE_ISO_LOCAL_FIELD = 33,
-
-#ifndef U_HIDE_INTERNAL_API
-    /**
-     * FieldPosition and UFieldPosition selector for 'r' field alignment,
-     * no directly corresponding UCAL_ field.
-     * @internal ICU 53
-     */
-    UDAT_RELATED_YEAR_FIELD = 34,
-#endif  /* U_HIDE_INTERNAL_API */
-
-    /**
-     * FieldPosition selector for 'b' field alignment.
-     * Displays midnight and noon for 12am and 12pm, respectively, if available;
-     * otherwise fall back to AM / PM.
-     * @stable ICU 57
-     */
-    UDAT_AM_PM_MIDNIGHT_NOON_FIELD = 35,
-
-    /* FieldPosition selector for 'B' field alignment.
-     * Displays flexible day periods, such as "in the morning", if available.
-     * @stable ICU 57
-     */
-    UDAT_FLEXIBLE_DAY_PERIOD_FIELD = 36,
-
-#ifndef U_HIDE_INTERNAL_API
-    /**
-     * FieldPosition and UFieldPosition selector for time separator,
-     * no corresponding UCAL_ field. No pattern character is currently
-     * defined for this.
-     * @internal
-     */
-    UDAT_TIME_SEPARATOR_FIELD = 37,
-#endif  /* U_HIDE_INTERNAL_API */
-
-#ifndef U_HIDE_DEPRECATED_API
-    /**
-     * Number of FieldPosition and UFieldPosition selectors for
-     * DateFormat and UDateFormat.
-     * Valid selectors range from 0 to UDAT_FIELD_COUNT-1.
-     * @deprecated ICU 58 The numeric value may change over time, see ICU ticket #12420.
-     */
-    UDAT_FIELD_COUNT = 38
-#endif  /* U_HIDE_DEPRECATED_API */
-} UDateFormatField;
-
-
-#ifndef U_HIDE_INTERNAL_API
-/**
- * Is a pattern character defined for UDAT_TIME_SEPARATOR_FIELD?
- * In ICU 55 it was COLON, but that was withdrawn in ICU 56.
- * @internal ICU 56
- */
-#define UDAT_HAS_PATTERN_CHAR_FOR_TIME_SEPARATOR 0
-#endif /* U_HIDE_INTERNAL_API */
-
-
-/**
- * Maps from a UDateFormatField to the corresponding UCalendarDateFields.
- *
- * Note 1: Since the mapping is many-to-one, there is no inverse mapping.
- *
- * Note 2: There is no UErrorCode parameter, so in case of error (UDateFormatField is
- * unknown or has no corresponding UCalendarDateFields value), the function returns the
- * current value of UCAL_FIELD_COUNT. However, that value may change from release to
- * release and is consequently deprecated. For a future-proof runtime way of checking
- * for errors:
- * a) First save the value returned by the function when it is passed an invalid value
- *    such as "(UDateFormatField)-1".
- * b) Then, to test for errors when passing some other UDateFormatField value, check
- *     whether the function returns that saved value.
- *
- * @param field the UDateFormatField.
- * @return the UCalendarDateField. In case of error (UDateFormatField is unknown or has
- *   no corresponding UCalendarDateFields value) this will be the current value of
- *   UCAL_FIELD_COUNT, but that value may change from release to release.
- *   See Note 2 above.
- * @stable ICU 4.4
- */
-U_CAPI UCalendarDateFields U_EXPORT2
-udat_toCalendarDateField(UDateFormatField field);
-
-
-/**
- * Open a new UDateFormat for formatting and parsing dates and times.
- * A UDateFormat may be used to format dates in calls to {@link #udat_format },
- * and to parse dates in calls to {@link #udat_parse }.
- * @param timeStyle The style used to format times; one of UDAT_FULL, UDAT_LONG,
- * UDAT_MEDIUM, UDAT_SHORT, UDAT_DEFAULT, or UDAT_NONE (relative time styles
- * are not currently supported).
- * When the pattern parameter is used, pass in UDAT_PATTERN for both timeStyle and dateStyle.
- * @param dateStyle The style used to format dates; one of UDAT_FULL, UDAT_LONG,
- * UDAT_MEDIUM, UDAT_SHORT, UDAT_DEFAULT, UDAT_FULL_RELATIVE, UDAT_LONG_RELATIVE,
- * UDAT_MEDIUM_RELATIVE, UDAT_SHORT_RELATIVE, or UDAT_NONE.
- * When the pattern parameter is used, pass in UDAT_PATTERN for both timeStyle and dateStyle.
- * As currently implemented,
- * relative date formatting only affects a limited range of calendar days before or
- * after the current date, based on the CLDR &lt;field type="day"&gt;/&lt;relative&gt; data: For
- * example, in English, "Yesterday", "Today", and "Tomorrow". Outside of this range,
- * dates are formatted using the corresponding non-relative style.
- * @param locale The locale specifying the formatting conventions
- * @param tzID A timezone ID specifying the timezone to use.  If 0, use
- * the default timezone.
- * @param tzIDLength The length of tzID, or -1 if null-terminated.
- * @param pattern A pattern specifying the format to use.
- * @param patternLength The number of characters in the pattern, or -1 if null-terminated.
- * @param status A pointer to an UErrorCode to receive any errors
- * @return A pointer to a UDateFormat to use for formatting dates and times, or 0 if
- * an error occurred.
- * @stable ICU 2.0
- */
-U_CAPI UDateFormat* U_EXPORT2
-udat_open(UDateFormatStyle  timeStyle,
-          UDateFormatStyle  dateStyle,
-          const char        *locale,
-          const UChar       *tzID,
-          int32_t           tzIDLength,
-          const UChar       *pattern,
-          int32_t           patternLength,
-          UErrorCode        *status);
-
-
-/**
-* Close a UDateFormat.
-* Once closed, a UDateFormat may no longer be used.
-* @param format The formatter to close.
-* @stable ICU 2.0
-*/
-U_CAPI void U_EXPORT2
-udat_close(UDateFormat* format);
-
-
-/**
- * DateFormat boolean attributes
- *
- * @stable ICU 53
- */
-typedef enum UDateFormatBooleanAttribute {
-   /**
-     * indicates whether whitespace is allowed. Includes trailing dot tolerance.
-     * @stable ICU 53
-     */
-    UDAT_PARSE_ALLOW_WHITESPACE = 0,
-    /**
-     * indicates tolerance of numeric data when String data may be assumed. eg: UDAT_YEAR_NAME_FIELD,
-     * UDAT_STANDALONE_MONTH_FIELD, UDAT_DAY_OF_WEEK_FIELD
-     * @stable ICU 53
-     */
-    UDAT_PARSE_ALLOW_NUMERIC = 1,
-    /**
-     * indicates tolerance of a partial literal match
-     * e.g. accepting "--mon-02-march-2011" for a pattern of "'--: 'EEE-WW-MMMM-yyyy"
-     * @stable ICU 56
-     */
-    UDAT_PARSE_PARTIAL_LITERAL_MATCH = 2,
-    /**
-     * indicates tolerance of pattern mismatch between input data and specified format pattern.
-     * e.g. accepting "September" for a month pattern of MMM ("Sep")
-     * @stable ICU 56
-     */
-    UDAT_PARSE_MULTIPLE_PATTERNS_FOR_MATCH = 3,
-
-    /* Do not conditionalize the following with #ifndef U_HIDE_DEPRECATED_API,
-     * it is needed for layout of DateFormat object. */
-#ifndef U_FORCE_HIDE_DEPRECATED_API
-    /**
-     * One more than the highest normal UDateFormatBooleanAttribute value.
-     * @deprecated ICU 58 The numeric value may change over time, see ICU ticket #12420.
-     */
-    UDAT_BOOLEAN_ATTRIBUTE_COUNT = 4
-#endif  // U_FORCE_HIDE_DEPRECATED_API
-} UDateFormatBooleanAttribute;
-
-/**
- * Get a boolean attribute associated with a UDateFormat.
- * An example would be a true value for a key of UDAT_PARSE_ALLOW_WHITESPACE indicating allowing whitespace leniency.
- * If the formatter does not understand the attribute, -1 is returned.
- * @param fmt The formatter to query.
- * @param attr The attribute to query; e.g. UDAT_PARSE_ALLOW_WHITESPACE.
- * @param status A pointer to an UErrorCode to receive any errors
- * @return The value of attr.
- * @stable ICU 53
- */
-U_CAPI UBool U_EXPORT2
-udat_getBooleanAttribute(const UDateFormat* fmt, UDateFormatBooleanAttribute attr, UErrorCode* status);
-
-/**
- * Set a boolean attribute associated with a UDateFormat.
- * An example of a boolean attribute is parse leniency control.  If the formatter does not understand
- * the attribute, the call is ignored.
- * @param fmt The formatter to set.
- * @param attr The attribute to set; one of UDAT_PARSE_ALLOW_WHITESPACE or UDAT_PARSE_ALLOW_NUMERIC
- * @param newValue The new value of attr.
- * @param status A pointer to an UErrorCode to receive any errors
- * @stable ICU 53
- */
-U_CAPI void U_EXPORT2
-udat_setBooleanAttribute(UDateFormat *fmt, UDateFormatBooleanAttribute attr, UBool newValue, UErrorCode* status);
-
-/**
- * Hour Cycle.
- * @stable ICU 67
- */
-typedef enum UDateFormatHourCycle {
-    /**
-     * Hour in am/pm (0~11)
-     * @stable ICU 67
-     */
-    UDAT_HOUR_CYCLE_11,
-
-    /**
-     * Hour in am/pm (1~12)
-     * @stable ICU 67
-     */
-    UDAT_HOUR_CYCLE_12,
-
-    /**
-     * Hour in day (0~23)
-     * @stable ICU 67
-     */
-    UDAT_HOUR_CYCLE_23,
-
-    /**
-     * Hour in day (1~24)
-     * @stable ICU 67
-     */
-    UDAT_HOUR_CYCLE_24
-} UDateFormatHourCycle;
-
-#if U_SHOW_CPLUSPLUS_API
-
-U_NAMESPACE_BEGIN
-
-/**
- * \class LocalUDateFormatPointer
- * "Smart pointer" class, closes a UDateFormat via udat_close().
- * For most methods see the LocalPointerBase base class.
- *
- * @see LocalPointerBase
- * @see LocalPointer
- * @stable ICU 4.4
- */
-U_DEFINE_LOCAL_OPEN_POINTER(LocalUDateFormatPointer, UDateFormat, udat_close);
-
-U_NAMESPACE_END
-
-#endif
-
-/**
- * Open a copy of a UDateFormat.
- * This function performs a deep copy.
- * @param fmt The format to copy
- * @param status A pointer to an UErrorCode to receive any errors.
- * @return A pointer to a UDateFormat identical to fmt.
- * @stable ICU 2.0
- */
-U_CAPI UDateFormat* U_EXPORT2
-udat_clone(const UDateFormat *fmt,
-       UErrorCode *status);
-
-/**
-* Format a date using a UDateFormat.
-* The date will be formatted using the conventions specified in {@link #udat_open }
-* @param format The formatter to use
-* @param dateToFormat The date to format
-* @param result A pointer to a buffer to receive the formatted number.
-* @param resultLength The maximum size of result.
-* @param position A pointer to a UFieldPosition.  On input, position->field
-* is read.  On output, position->beginIndex and position->endIndex indicate
-* the beginning and ending indices of field number position->field, if such
-* a field exists.  This parameter may be NULL, in which case no field
-* position data is returned.
-* @param status A pointer to an UErrorCode to receive any errors
-* @return The total buffer size needed; if greater than resultLength, the output was truncated.
-* @see udat_parse
-* @see UFieldPosition
-* @stable ICU 2.0
-*/
-U_CAPI int32_t U_EXPORT2
-udat_format(    const    UDateFormat*    format,
-                        UDate           dateToFormat,
-                        UChar*          result,
-                        int32_t         resultLength,
-                        UFieldPosition* position,
-                        UErrorCode*     status);
-
-/**
-* Format a date using an UDateFormat.
-* The date will be formatted using the conventions specified in {@link #udat_open }
-* @param format The formatter to use
-* @param calendar The calendar to format. The calendar instance might be
-*                 mutated if fields are not yet fully calculated, though
-*                 the function won't change the logical date and time held
-*                 by the instance.
-* @param result A pointer to a buffer to receive the formatted number.
-* @param capacity The maximum size of result.
-* @param position A pointer to a UFieldPosition.  On input, position->field
-* is read.  On output, position->beginIndex and position->endIndex indicate
-* the beginning and ending indices of field number position->field, if such
-* a field exists.  This parameter may be NULL, in which case no field
-* position data is returned.
-* @param status A pointer to an UErrorCode to receive any errors
-* @return The total buffer size needed; if greater than resultLength, the output was truncated.
-* @see udat_format
-* @see udat_parseCalendar
-* @see UFieldPosition
-* @stable ICU 55
-*/
-U_CAPI int32_t U_EXPORT2
-udat_formatCalendar(    const UDateFormat*  format,
-                        UCalendar*      calendar,
-                        UChar*          result,
-                        int32_t         capacity,
-                        UFieldPosition* position,
-                        UErrorCode*     status);
-
-/**
-* Format a date using a UDateFormat.
-* The date will be formatted using the conventions specified in {@link #udat_open}
-* @param format
-*          The formatter to use
-* @param dateToFormat
-*          The date to format
-* @param result
-*          A pointer to a buffer to receive the formatted number.
-* @param resultLength
-*          The maximum size of result.
-* @param fpositer
-*          A pointer to a UFieldPositionIterator created by {@link #ufieldpositer_open}
-*          (may be NULL if field position information is not needed). Any
-*          iteration information already present in the UFieldPositionIterator
-*          will be deleted, and the iterator will be reset to apply to the
-*          fields in the formatted string created by this function call; the
-*          field values provided by {@link #ufieldpositer_next} will be from the
-*          UDateFormatField enum.
-* @param status
-*          A pointer to a UErrorCode to receive any errors
-* @return
-*          The total buffer size needed; if greater than resultLength, the output was truncated.
-* @see udat_parse
-* @see UFieldPositionIterator
-* @stable ICU 55
-*/
-U_CAPI int32_t U_EXPORT2
-udat_formatForFields(   const UDateFormat* format,
-                        UDate           dateToFormat,
-                        UChar*          result,
-                        int32_t         resultLength,
-                        UFieldPositionIterator* fpositer,
-                        UErrorCode*     status);
-
-/**
-* Format a date using a UDateFormat.
-* The date will be formatted using the conventions specified in {@link #udat_open }
-* @param format
-*          The formatter to use
-* @param calendar
-*          The calendar to format. The calendar instance might be mutated if fields
-*          are not yet fully calculated, though the function won't change the logical
-*          date and time held by the instance.
-* @param result
-*          A pointer to a buffer to receive the formatted number.
-* @param capacity
-*          The maximum size of result.
-* @param fpositer
-*          A pointer to a UFieldPositionIterator created by {@link #ufieldpositer_open}
-*          (may be NULL if field position information is not needed). Any
-*          iteration information already present in the UFieldPositionIterator
-*          will be deleted, and the iterator will be reset to apply to the
-*          fields in the formatted string created by this function call; the
-*          field values provided by {@link #ufieldpositer_next} will be from the
-*          UDateFormatField enum.
-* @param status
-*          A pointer to a UErrorCode to receive any errors
-* @return
-*          The total buffer size needed; if greater than resultLength, the output was truncated.
-* @see udat_format
-* @see udat_parseCalendar
-* @see UFieldPositionIterator
-* @stable ICU 55
-*/
-U_CAPI int32_t U_EXPORT2
-udat_formatCalendarForFields( const UDateFormat* format,
-                        UCalendar*      calendar,
-                        UChar*          result,
-                        int32_t         capacity,
-                        UFieldPositionIterator* fpositer,
-                        UErrorCode*     status);
-
-
-/**
-* Parse a string into an date/time using a UDateFormat.
-* The date will be parsed using the conventions specified in {@link #udat_open }.
-* <P>
-* Note that the normal date formats associated with some calendars - such
-* as the Chinese lunar calendar - do not specify enough fields to enable
-* dates to be parsed unambiguously. In the case of the Chinese lunar
-* calendar, while the year within the current 60-year cycle is specified,
-* the number of such cycles since the start date of the calendar (in the
-* UCAL_ERA field of the UCalendar object) is not normally part of the format,
-* and parsing may assume the wrong era. For cases such as this it is
-* recommended that clients parse using udat_parseCalendar with the UCalendar
-* passed in set to the current date, or to a date within the era/cycle that
-* should be assumed if absent in the format.
-*
-* @param format The formatter to use.
-* @param text The text to parse.
-* @param textLength The length of text, or -1 if null-terminated.
-* @param parsePos If not 0, on input a pointer to an integer specifying the offset at which
-* to begin parsing.  If not 0, on output the offset at which parsing ended.
-* @param status A pointer to an UErrorCode to receive any errors
-* @return The value of the parsed date/time
-* @see udat_format
-* @stable ICU 2.0
-*/
-U_CAPI UDate U_EXPORT2
-udat_parse(const    UDateFormat*    format,
-           const    UChar*          text,
-                    int32_t         textLength,
-                    int32_t         *parsePos,
-                    UErrorCode      *status);
-
-/**
-* Parse a string into an date/time using a UDateFormat.
-* The date will be parsed using the conventions specified in {@link #udat_open }.
-* @param format The formatter to use.
-* @param calendar A calendar set on input to the date and time to be used for
-*                 missing values in the date/time string being parsed, and set
-*                 on output to the parsed date/time. When the calendar type is
-*                 different from the internal calendar held by the UDateFormat
-*                 instance, the internal calendar will be cloned to a work
-*                 calendar set to the same milliseconds and time zone as this
-*                 calendar parameter, field values will be parsed based on the
-*                 work calendar, then the result (milliseconds and time zone)
-*                 will be set in this calendar.
-* @param text The text to parse.
-* @param textLength The length of text, or -1 if null-terminated.
-* @param parsePos If not 0, on input a pointer to an integer specifying the offset at which
-* to begin parsing.  If not 0, on output the offset at which parsing ended.
-* @param status A pointer to an UErrorCode to receive any errors
-* @see udat_format
-* @stable ICU 2.0
-*/
-U_CAPI void U_EXPORT2
-udat_parseCalendar(const    UDateFormat*    format,
-                            UCalendar*      calendar,
-                   const    UChar*          text,
-                            int32_t         textLength,
-                            int32_t         *parsePos,
-                            UErrorCode      *status);
-
-/**
-* Determine if an UDateFormat will perform lenient parsing.
-* With lenient parsing, the parser may use heuristics to interpret inputs that do not
-* precisely match the pattern. With strict parsing, inputs must match the pattern.
-* @param fmt The formatter to query
-* @return true if fmt is set to perform lenient parsing, false otherwise.
-* @see udat_setLenient
-* @stable ICU 2.0
-*/
-U_CAPI UBool U_EXPORT2
-udat_isLenient(const UDateFormat* fmt);
-
-/**
-* Specify whether an UDateFormat will perform lenient parsing.
-* With lenient parsing, the parser may use heuristics to interpret inputs that do not
-* precisely match the pattern. With strict parsing, inputs must match the pattern.
-* @param fmt The formatter to set
-* @param isLenient true if fmt should perform lenient parsing, false otherwise.
-* @see dat_isLenient
-* @stable ICU 2.0
-*/
-U_CAPI void U_EXPORT2
-udat_setLenient(    UDateFormat*    fmt,
-                    UBool          isLenient);
-
-/**
-* Get the UCalendar associated with an UDateFormat.
-* A UDateFormat uses a UCalendar to convert a raw value to, for example,
-* the day of the week.
-* @param fmt The formatter to query.
-* @return A pointer to the UCalendar used by fmt.
-* @see udat_setCalendar
-* @stable ICU 2.0
-*/
-U_CAPI const UCalendar* U_EXPORT2
-udat_getCalendar(const UDateFormat* fmt);
-
-/**
-* Set the UCalendar associated with an UDateFormat.
-* A UDateFormat uses a UCalendar to convert a raw value to, for example,
-* the day of the week.
-* @param fmt The formatter to set.
-* @param calendarToSet A pointer to an UCalendar to be used by fmt.
-* @see udat_setCalendar
-* @stable ICU 2.0
-*/
-U_CAPI void U_EXPORT2
-udat_setCalendar(            UDateFormat*    fmt,
-                    const   UCalendar*      calendarToSet);
-
-/**
-* Get the UNumberFormat associated with an UDateFormat.
-* A UDateFormat uses a UNumberFormat to format numbers within a date,
-* for example the day number.
-* @param fmt The formatter to query.
-* @return A pointer to the UNumberFormat used by fmt to format numbers.
-* @see udat_setNumberFormat
-* @stable ICU 2.0
-*/
-U_CAPI const UNumberFormat* U_EXPORT2
-udat_getNumberFormat(const UDateFormat* fmt);
-
-/**
-* Get the UNumberFormat for specific field associated with an UDateFormat.
-* For example: 'y' for year and 'M' for month
-* @param fmt The formatter to query.
-* @param field the field to query
-* @return A pointer to the UNumberFormat used by fmt to format field numbers.
-* @see udat_setNumberFormatForField
-* @stable ICU 54
-*/
-U_CAPI const UNumberFormat* U_EXPORT2
-udat_getNumberFormatForField(const UDateFormat* fmt, UChar field);
-
-/**
-* Set the UNumberFormat for specific field associated with an UDateFormat.
-* It can be a single field like: "y"(year) or "M"(month)
-* It can be several field combined together: "yM"(year and month)
-* Note:
-* 1 symbol field is enough for multiple symbol field (so "y" will override "yy", "yyy")
-* If the field is not numeric, then override has no effect (like "MMM" will use abbreviation, not numerical field)
-*
-* @param fields the fields to set
-* @param fmt The formatter to set.
-* @param numberFormatToSet A pointer to the UNumberFormat to be used by fmt to format numbers.
-* @param status error code passed around (memory allocation or invalid fields)
-* @see udat_getNumberFormatForField
-* @stable ICU 54
-*/
-U_CAPI void U_EXPORT2
-udat_adoptNumberFormatForFields(  UDateFormat* fmt,
-                            const UChar* fields,
-                                  UNumberFormat*  numberFormatToSet,
-                                  UErrorCode* status);
-/**
-* Set the UNumberFormat associated with an UDateFormat.
-* A UDateFormat uses a UNumberFormat to format numbers within a date,
-* for example the day number.
-* This method also clears per field NumberFormat instances previously
-* set by {@see udat_setNumberFormatForField}
-* @param fmt The formatter to set.
-* @param numberFormatToSet A pointer to the UNumberFormat to be used by fmt to format numbers.
-* @see udat_getNumberFormat
-* @see udat_setNumberFormatForField
-* @stable ICU 2.0
-*/
-U_CAPI void U_EXPORT2
-udat_setNumberFormat(            UDateFormat*    fmt,
-                        const   UNumberFormat*  numberFormatToSet);
-/**
-* Adopt the UNumberFormat associated with an UDateFormat.
-* A UDateFormat uses a UNumberFormat to format numbers within a date,
-* for example the day number.
-* @param fmt The formatter to set.
-* @param numberFormatToAdopt A pointer to the UNumberFormat to be used by fmt to format numbers.
-* @see udat_getNumberFormat
-* @stable ICU 54
-*/
-U_CAPI void U_EXPORT2
-udat_adoptNumberFormat(            UDateFormat*    fmt,
-                                   UNumberFormat*  numberFormatToAdopt);
-/**
-* Get a locale for which date/time formatting patterns are available.
-* A UDateFormat in a locale returned by this function will perform the correct
-* formatting and parsing for the locale.
-* @param localeIndex The index of the desired locale.
-* @return A locale for which date/time formatting patterns are available, or 0 if none.
-* @see udat_countAvailable
-* @stable ICU 2.0
-*/
-U_CAPI const char* U_EXPORT2
-udat_getAvailable(int32_t localeIndex);
-
-/**
-* Determine how many locales have date/time  formatting patterns available.
-* This function is most useful as determining the loop ending condition for
-* calls to {@link #udat_getAvailable }.
-* @return The number of locales for which date/time formatting patterns are available.
-* @see udat_getAvailable
-* @stable ICU 2.0
-*/
-U_CAPI int32_t U_EXPORT2
-udat_countAvailable(void);
-
-/**
-* Get the year relative to which all 2-digit years are interpreted.
-* For example, if the 2-digit start year is 2100, the year 99 will be
-* interpreted as 2199.
-* @param fmt The formatter to query.
-* @param status A pointer to an UErrorCode to receive any errors
-* @return The year relative to which all 2-digit years are interpreted.
-* @see udat_Set2DigitYearStart
-* @stable ICU 2.0
-*/
-U_CAPI UDate U_EXPORT2
-udat_get2DigitYearStart(    const   UDateFormat     *fmt,
-                                    UErrorCode      *status);
-
-/**
-* Set the year relative to which all 2-digit years will be interpreted.
-* For example, if the 2-digit start year is 2100, the year 99 will be
-* interpreted as 2199.
-* @param fmt The formatter to set.
-* @param d The year relative to which all 2-digit years will be interpreted.
-* @param status A pointer to an UErrorCode to receive any errors
-* @see udat_Set2DigitYearStart
-* @stable ICU 2.0
-*/
-U_CAPI void U_EXPORT2
-udat_set2DigitYearStart(    UDateFormat     *fmt,
-                            UDate           d,
-                            UErrorCode      *status);
-
-/**
-* Extract the pattern from a UDateFormat.
-* The pattern will follow the pattern syntax rules.
-* @param fmt The formatter to query.
-* @param localized true if the pattern should be localized, false otherwise.
-* @param result A pointer to a buffer to receive the pattern.
-* @param resultLength The maximum size of result.
-* @param status A pointer to an UErrorCode to receive any errors
-* @return The total buffer size needed; if greater than resultLength, the output was truncated.
-* @see udat_applyPattern
-* @stable ICU 2.0
-*/
-U_CAPI int32_t U_EXPORT2
-udat_toPattern(    const   UDateFormat     *fmt,
-                        UBool          localized,
-                        UChar           *result,
-                        int32_t         resultLength,
-                        UErrorCode      *status);
-
-/**
-* Set the pattern used by an UDateFormat.
-* The pattern should follow the pattern syntax rules.
-* @param format The formatter to set.
-* @param localized true if the pattern is localized, false otherwise.
-* @param pattern The new pattern
-* @param patternLength The length of pattern, or -1 if null-terminated.
-* @see udat_toPattern
-* @stable ICU 2.0
-*/
-U_CAPI void U_EXPORT2
-udat_applyPattern(            UDateFormat     *format,
-                            UBool          localized,
-                    const   UChar           *pattern,
-                            int32_t         patternLength);
-
-/**
- * The possible types of date format symbols
- * @stable ICU 2.6
- */
-typedef enum UDateFormatSymbolType {
-    /** The era names, for example AD */
-    UDAT_ERAS,
-    /** The month names, for example February */
-    UDAT_MONTHS,
-    /** The short month names, for example Feb. */
-    UDAT_SHORT_MONTHS,
-    /** The CLDR-style format "wide" weekday names, for example Monday */
-    UDAT_WEEKDAYS,
-    /**
-     * The CLDR-style format "abbreviated" (not "short") weekday names, for example "Mon."
-     * For the CLDR-style format "short" weekday names, use UDAT_SHORTER_WEEKDAYS.
-     */
-    UDAT_SHORT_WEEKDAYS,
-    /** The AM/PM names, for example AM */
-    UDAT_AM_PMS,
-    /** The localized characters */
-    UDAT_LOCALIZED_CHARS,
-    /** The long era names, for example Anno Domini */
-    UDAT_ERA_NAMES,
-    /** The narrow month names, for example F */
-    UDAT_NARROW_MONTHS,
-    /** The CLDR-style format "narrow" weekday names, for example "M" */
-    UDAT_NARROW_WEEKDAYS,
-    /** Standalone context versions of months */
-    UDAT_STANDALONE_MONTHS,
-    UDAT_STANDALONE_SHORT_MONTHS,
-    UDAT_STANDALONE_NARROW_MONTHS,
-    /** The CLDR-style stand-alone "wide" weekday names */
-    UDAT_STANDALONE_WEEKDAYS,
-    /**
-     * The CLDR-style stand-alone "abbreviated" (not "short") weekday names.
-     * For the CLDR-style stand-alone "short" weekday names, use UDAT_STANDALONE_SHORTER_WEEKDAYS.
-     */
-    UDAT_STANDALONE_SHORT_WEEKDAYS,
-    /** The CLDR-style stand-alone "narrow" weekday names */
-    UDAT_STANDALONE_NARROW_WEEKDAYS,
-    /** The quarters, for example 1st Quarter */
-    UDAT_QUARTERS,
-    /** The short quarter names, for example Q1 */
-    UDAT_SHORT_QUARTERS,
-    /** Standalone context versions of quarters */
-    UDAT_STANDALONE_QUARTERS,
-    UDAT_STANDALONE_SHORT_QUARTERS,
-    /**
-     * The CLDR-style short weekday names, e.g. "Su", Mo", etc.
-     * These are named "SHORTER" to contrast with the constants using _SHORT_
-     * above, which actually get the CLDR-style *abbreviated* versions of the
-     * corresponding names.
-     * @stable ICU 51
-     */
-    UDAT_SHORTER_WEEKDAYS,
-    /**
-     * Standalone version of UDAT_SHORTER_WEEKDAYS.
-     * @stable ICU 51
-     */
-    UDAT_STANDALONE_SHORTER_WEEKDAYS,
-    /**
-     * Cyclic year names (only supported for some calendars, and only for FORMAT usage;
-     * udat_setSymbols not supported for UDAT_CYCLIC_YEARS_WIDE)
-     * @stable ICU 54
-     */
-    UDAT_CYCLIC_YEARS_WIDE,
-    /**
-     * Cyclic year names (only supported for some calendars, and only for FORMAT usage)
-     * @stable ICU 54
-     */
-    UDAT_CYCLIC_YEARS_ABBREVIATED,
-    /**
-     * Cyclic year names (only supported for some calendars, and only for FORMAT usage;
-     * udat_setSymbols not supported for UDAT_CYCLIC_YEARS_NARROW)
-     * @stable ICU 54
-     */
-    UDAT_CYCLIC_YEARS_NARROW,
-    /**
-     * Calendar zodiac  names (only supported for some calendars, and only for FORMAT usage;
-     * udat_setSymbols not supported for UDAT_ZODIAC_NAMES_WIDE)
-     * @stable ICU 54
-     */
-    UDAT_ZODIAC_NAMES_WIDE,
-    /**
-     * Calendar zodiac  names (only supported for some calendars, and only for FORMAT usage)
-     * @stable ICU 54
-     */
-    UDAT_ZODIAC_NAMES_ABBREVIATED,
-    /**
-     * Calendar zodiac  names (only supported for some calendars, and only for FORMAT usage;
-     * udat_setSymbols not supported for UDAT_ZODIAC_NAMES_NARROW)
-     * @stable ICU 54
-     */
-    UDAT_ZODIAC_NAMES_NARROW
-} UDateFormatSymbolType;
-
-struct UDateFormatSymbols;
-/** Date format symbols.
- *  For usage in C programs.
- *  @stable ICU 2.6
- */
-typedef struct UDateFormatSymbols UDateFormatSymbols;
-
-/**
-* Get the symbols associated with an UDateFormat.
-* The symbols are what a UDateFormat uses to represent locale-specific data,
-* for example month or day names.
-* @param fmt The formatter to query.
-* @param type The type of symbols to get.  One of UDAT_ERAS, UDAT_MONTHS, UDAT_SHORT_MONTHS,
-* UDAT_WEEKDAYS, UDAT_SHORT_WEEKDAYS, UDAT_AM_PMS, or UDAT_LOCALIZED_CHARS
-* @param symbolIndex The desired symbol of type type.
-* @param result A pointer to a buffer to receive the pattern.
-* @param resultLength The maximum size of result.
-* @param status A pointer to an UErrorCode to receive any errors
-* @return The total buffer size needed; if greater than resultLength, the output was truncated.
-* @see udat_countSymbols
-* @see udat_setSymbols
-* @stable ICU 2.0
-*/
-U_CAPI int32_t U_EXPORT2
-udat_getSymbols(const   UDateFormat             *fmt,
-                        UDateFormatSymbolType   type,
-                        int32_t                 symbolIndex,
-                        UChar                   *result,
-                        int32_t                 resultLength,
-                        UErrorCode              *status);
-
-/**
-* Count the number of particular symbols for an UDateFormat.
-* This function is most useful as for detemining the loop termination condition
-* for calls to {@link #udat_getSymbols }.
-* @param fmt The formatter to query.
-* @param type The type of symbols to count.  One of UDAT_ERAS, UDAT_MONTHS, UDAT_SHORT_MONTHS,
-* UDAT_WEEKDAYS, UDAT_SHORT_WEEKDAYS, UDAT_AM_PMS, or UDAT_LOCALIZED_CHARS
-* @return The number of symbols of type type.
-* @see udat_getSymbols
-* @see udat_setSymbols
-* @stable ICU 2.0
-*/
-U_CAPI int32_t U_EXPORT2
-udat_countSymbols(    const    UDateFormat                *fmt,
-                            UDateFormatSymbolType    type);
-
-/**
-* Set the symbols associated with an UDateFormat.
-* The symbols are what a UDateFormat uses to represent locale-specific data,
-* for example month or day names.
-* @param format The formatter to set
-* @param type The type of symbols to set.  One of UDAT_ERAS, UDAT_MONTHS, UDAT_SHORT_MONTHS,
-* UDAT_WEEKDAYS, UDAT_SHORT_WEEKDAYS, UDAT_AM_PMS, or UDAT_LOCALIZED_CHARS
-* @param symbolIndex The index of the symbol to set of type type.
-* @param value The new value
-* @param valueLength The length of value, or -1 if null-terminated
-* @param status A pointer to an UErrorCode to receive any errors
-* @see udat_getSymbols
-* @see udat_countSymbols
-* @stable ICU 2.0
-*/
-U_CAPI void U_EXPORT2
-udat_setSymbols(    UDateFormat             *format,
-                    UDateFormatSymbolType   type,
-                    int32_t                 symbolIndex,
-                    UChar                   *value,
-                    int32_t                 valueLength,
-                    UErrorCode              *status);
-
-/**
- * Get the locale for this date format object.
- * You can choose between valid and actual locale.
- * @param fmt The formatter to get the locale from
- * @param type type of the locale we're looking for (valid or actual)
- * @param status error code for the operation
- * @return the locale name
- * @stable ICU 2.8
- */
-U_CAPI const char* U_EXPORT2
-udat_getLocaleByType(const UDateFormat *fmt,
-                     ULocDataLocaleType type,
-                     UErrorCode* status);
-
-/**
- * Set a particular UDisplayContext value in the formatter, such as
- * UDISPCTX_CAPITALIZATION_FOR_STANDALONE.
- * @param fmt The formatter for which to set a UDisplayContext value.
- * @param value The UDisplayContext value to set.
- * @param status A pointer to an UErrorCode to receive any errors
- * @stable ICU 51
- */
-U_CAPI void U_EXPORT2
-udat_setContext(UDateFormat* fmt, UDisplayContext value, UErrorCode* status);
-
-/**
- * Get the formatter's UDisplayContext value for the specified UDisplayContextType,
- * such as UDISPCTX_TYPE_CAPITALIZATION.
- * @param fmt The formatter to query.
- * @param type The UDisplayContextType whose value to return
- * @param status A pointer to an UErrorCode to receive any errors
- * @return The UDisplayContextValue for the specified type.
- * @stable ICU 53
- */
-U_CAPI UDisplayContext U_EXPORT2
-udat_getContext(const UDateFormat* fmt, UDisplayContextType type, UErrorCode* status);
-
-#ifndef U_HIDE_INTERNAL_API
-/**
-* Extract the date pattern from a UDateFormat set for relative date formatting.
-* The pattern will follow the pattern syntax rules.
-* @param fmt The formatter to query.
-* @param result A pointer to a buffer to receive the pattern.
-* @param resultLength The maximum size of result.
-* @param status A pointer to a UErrorCode to receive any errors
-* @return The total buffer size needed; if greater than resultLength, the output was truncated.
-* @see udat_applyPatternRelative
-* @internal ICU 4.2 technology preview
-*/
-U_CAPI int32_t U_EXPORT2
-udat_toPatternRelativeDate(const UDateFormat *fmt,
-                           UChar             *result,
-                           int32_t           resultLength,
-                           UErrorCode        *status);
-
-/**
-* Extract the time pattern from a UDateFormat set for relative date formatting.
-* The pattern will follow the pattern syntax rules.
-* @param fmt The formatter to query.
-* @param result A pointer to a buffer to receive the pattern.
-* @param resultLength The maximum size of result.
-* @param status A pointer to a UErrorCode to receive any errors
-* @return The total buffer size needed; if greater than resultLength, the output was truncated.
-* @see udat_applyPatternRelative
-* @internal ICU 4.2 technology preview
-*/
-U_CAPI int32_t U_EXPORT2
-udat_toPatternRelativeTime(const UDateFormat *fmt,
-                           UChar             *result,
-                           int32_t           resultLength,
-                           UErrorCode        *status);
-
-/**
-* Set the date & time patterns used by a UDateFormat set for relative date formatting.
-* The patterns should follow the pattern syntax rules.
-* @param format The formatter to set.
-* @param datePattern The new date pattern
-* @param datePatternLength The length of datePattern, or -1 if null-terminated.
-* @param timePattern The new time pattern
-* @param timePatternLength The length of timePattern, or -1 if null-terminated.
-* @param status A pointer to a UErrorCode to receive any errors
-* @see udat_toPatternRelativeDate, udat_toPatternRelativeTime
-* @internal ICU 4.2 technology preview
-*/
-U_CAPI void U_EXPORT2
-udat_applyPatternRelative(UDateFormat *format,
-                          const UChar *datePattern,
-                          int32_t     datePatternLength,
-                          const UChar *timePattern,
-                          int32_t     timePatternLength,
-                          UErrorCode  *status);
-
-/**
- * @internal
- * @see udat_open
- */
-typedef UDateFormat* (U_EXPORT2 *UDateFormatOpener) (UDateFormatStyle  timeStyle,
-                                                    UDateFormatStyle  dateStyle,
-                                                    const char        *locale,
-                                                    const UChar       *tzID,
-                                                    int32_t           tzIDLength,
-                                                    const UChar       *pattern,
-                                                    int32_t           patternLength,
-                                                    UErrorCode        *status);
-
-/**
- * Register a provider factory
- * @internal ICU 49
- */
-U_CAPI void U_EXPORT2
-udat_registerOpener(UDateFormatOpener opener, UErrorCode *status);
-
-/**
- * Un-Register a provider factory
- * @internal ICU 49
- */
-U_CAPI UDateFormatOpener U_EXPORT2
-udat_unregisterOpener(UDateFormatOpener opener, UErrorCode *status);
-#endif  /* U_HIDE_INTERNAL_API */
-
-
-#endif /* #if !UCONFIG_NO_FORMATTING */
-
-#endif
-=======
-// © 2016 and later: Unicode, Inc. and others.
-// License & terms of use: http://www.unicode.org/copyright.html
-/*
- *******************************************************************************
- * Copyright (C) 1996-2016, International Business Machines
- * Corporation and others. All Rights Reserved.
- *******************************************************************************
-*/
-
-#ifndef UDAT_H
-#define UDAT_H
-
-#include "unicode/utypes.h"
-
-#if !UCONFIG_NO_FORMATTING
-
-#include "unicode/ucal.h"
-#include "unicode/unum.h"
-#include "unicode/udisplaycontext.h"
-#include "unicode/ufieldpositer.h"
-
-#if U_SHOW_CPLUSPLUS_API
-#include "unicode/localpointer.h"
-#endif   // U_SHOW_CPLUSPLUS_API
-
-/**
- * \file
- * \brief C API: DateFormat
- *
- * <h2> Date Format C API</h2>
- *
- * Date Format C API  consists of functions that convert dates and
- * times from their internal representations to textual form and back again in a
- * language-independent manner. Converting from the internal representation (milliseconds
- * since midnight, January 1, 1970) to text is known as "formatting," and converting
- * from text to millis is known as "parsing."  We currently define only one concrete
- * structure UDateFormat, which can handle pretty much all normal
- * date formatting and parsing actions.
- * <P>
- * Date Format helps you to format and parse dates for any locale. Your code can
- * be completely independent of the locale conventions for months, days of the
- * week, or even the calendar format: lunar vs. solar.
- * <P>
- * To format a date for the current Locale with default time and date style,
- * use one of the static factory methods:
- * <pre>
- * \code
- *  UErrorCode status = U_ZERO_ERROR;
- *  UChar *myString;
- *  int32_t myStrlen = 0;
- *  UDateFormat* dfmt = udat_open(UDAT_DEFAULT, UDAT_DEFAULT, NULL, NULL, -1, NULL, -1, &status);
- *  myStrlen = udat_format(dfmt, myDate, NULL, myStrlen, NULL, &status);
- *  if (status==U_BUFFER_OVERFLOW_ERROR){
- *      status=U_ZERO_ERROR;
- *      myString=(UChar*)malloc(sizeof(UChar) * (myStrlen+1) );
- *      udat_format(dfmt, myDate, myString, myStrlen+1, NULL, &status);
- *  }
- * \endcode
- * </pre>
- * If you are formatting multiple numbers, it is more efficient to get the
- * format and use it multiple times so that the system doesn't have to fetch the
- * information about the local language and country conventions multiple times.
- * <pre>
- * \code
- *  UErrorCode status = U_ZERO_ERROR;
- *  int32_t i, myStrlen = 0;
- *  UChar* myString;
- *  char buffer[1024];
- *  UDate myDateArr[] = { 0.0, 100000000.0, 2000000000.0 }; // test values
- *  UDateFormat* df = udat_open(UDAT_DEFAULT, UDAT_DEFAULT, NULL, NULL, -1, NULL, 0, &status);
- *  for (i = 0; i < 3; i++) {
- *      myStrlen = udat_format(df, myDateArr[i], NULL, myStrlen, NULL, &status);
- *      if(status == U_BUFFER_OVERFLOW_ERROR){
- *          status = U_ZERO_ERROR;
- *          myString = (UChar*)malloc(sizeof(UChar) * (myStrlen+1) );
- *          udat_format(df, myDateArr[i], myString, myStrlen+1, NULL, &status);
- *          printf("%s\n", u_austrcpy(buffer, myString) );
- *          free(myString);
- *      }
- *  }
- * \endcode
- * </pre>
- * To get specific fields of a date, you can use UFieldPosition to
- * get specific fields.
- * <pre>
- * \code
- *  UErrorCode status = U_ZERO_ERROR;
- *  UFieldPosition pos;
- *  UChar *myString;
- *  int32_t myStrlen = 0;
- *  char buffer[1024];
- *
- *  pos.field = 1;  // Same as the DateFormat::EField enum
- *  UDateFormat* dfmt = udat_open(UDAT_DEFAULT, UDAT_DEFAULT, NULL, -1, NULL, 0, &status);
- *  myStrlen = udat_format(dfmt, myDate, NULL, myStrlen, &pos, &status);
- *  if (status==U_BUFFER_OVERFLOW_ERROR){
- *      status=U_ZERO_ERROR;
- *      myString=(UChar*)malloc(sizeof(UChar) * (myStrlen+1) );
- *      udat_format(dfmt, myDate, myString, myStrlen+1, &pos, &status);
- *  }
- *  printf("date format: %s\n", u_austrcpy(buffer, myString));
- *  buffer[pos.endIndex] = 0;   // NULL terminate the string.
- *  printf("UFieldPosition position equals %s\n", &buffer[pos.beginIndex]);
- * \endcode
- * </pre>
- * To format a date for a different Locale, specify it in the call to
- * udat_open()
- * <pre>
- * \code
- *        UDateFormat* df = udat_open(UDAT_SHORT, UDAT_SHORT, "fr_FR", NULL, -1, NULL, 0, &status);
- * \endcode
- * </pre>
- * You can use a DateFormat API udat_parse() to parse.
- * <pre>
- * \code
- *  UErrorCode status = U_ZERO_ERROR;
- *  int32_t parsepos=0;
- *  UDate myDate = udat_parse(df, myString, u_strlen(myString), &parsepos, &status);
- * \endcode
- * </pre>
- *  You can pass in different options for the arguments for date and time style
- *  to control the length of the result; from SHORT to MEDIUM to LONG to FULL.
- *  The exact result depends on the locale, but generally:
- *  see UDateFormatStyle for more details
- * <ul type=round>
- *   <li>   UDAT_SHORT is completely numeric, such as 12/13/52 or 3:30pm
- *   <li>   UDAT_MEDIUM is longer, such as Jan 12, 1952
- *   <li>   UDAT_LONG is longer, such as January 12, 1952 or 3:30:32pm
- *   <li>   UDAT_FULL is pretty completely specified, such as
- *          Tuesday, April 12, 1952 AD or 3:30:42pm PST.
- * </ul>
- * You can also set the time zone on the format if you wish.
- * <P>
- * You can also use forms of the parse and format methods with Parse Position and
- * UFieldPosition to allow you to
- * <ul type=round>
- *   <li>   Progressively parse through pieces of a string.
- *   <li>   Align any particular field, or find out where it is for selection
- *          on the screen.
- * </ul>
- * <p><strong>Date and Time Patterns:</strong></p>
- *
- * <p>Date and time formats are specified by <em>date and time pattern</em> strings.
- * Within date and time pattern strings, all unquoted ASCII letters [A-Za-z] are reserved
- * as pattern letters representing calendar fields. <code>UDateFormat</code> supports
- * the date and time formatting algorithm and pattern letters defined by
- * <a href="http://www.unicode.org/reports/tr35/tr35-dates.html#Date_Field_Symbol_Table">UTS#35
- * Unicode Locale Data Markup Language (LDML)</a> and further documented for ICU in the
- * <a href="https://unicode-org.github.io/icu/userguide/format_parse/datetime#date-field-symbol-table">ICU
- * User Guide</a>.</p>
- */
-
-/** A date formatter.
- *  For usage in C programs.
- *  @stable ICU 2.6
- */
-typedef void* UDateFormat;
-
-/** The possible date/time format styles
- *  @stable ICU 2.6
- */
-typedef enum UDateFormatStyle {
-    /** Full style */
-    UDAT_FULL,
-    /** Long style */
-    UDAT_LONG,
-    /** Medium style */
-    UDAT_MEDIUM,
-    /** Short style */
-    UDAT_SHORT,
-    /** Default style */
-    UDAT_DEFAULT = UDAT_MEDIUM,
-
-    /** Bitfield for relative date */
-    UDAT_RELATIVE = (1 << 7),
-
-    UDAT_FULL_RELATIVE = UDAT_FULL | UDAT_RELATIVE,
-
-    UDAT_LONG_RELATIVE = UDAT_LONG | UDAT_RELATIVE,
-
-    UDAT_MEDIUM_RELATIVE = UDAT_MEDIUM | UDAT_RELATIVE,
-
-    UDAT_SHORT_RELATIVE = UDAT_SHORT | UDAT_RELATIVE,
-
-
-    /** No style */
-    UDAT_NONE = -1,
-
-    /**
-     * Use the pattern given in the parameter to udat_open
-     * @see udat_open
-     * @stable ICU 50
-     */
-    UDAT_PATTERN = -2,
-
-#ifndef U_HIDE_INTERNAL_API
-    /** @internal alias to UDAT_PATTERN */
-    UDAT_IGNORE = UDAT_PATTERN
-#endif /* U_HIDE_INTERNAL_API */
-} UDateFormatStyle;
-
-/* Skeletons for dates. */
-
-/**
- * Constant for date skeleton with year.
- * @stable ICU 4.0
- */
-#define UDAT_YEAR                       "y"
-/**
- * Constant for date skeleton with quarter.
- * @stable ICU 51
- */
-#define UDAT_QUARTER                    "QQQQ"
-/**
- * Constant for date skeleton with abbreviated quarter.
- * @stable ICU 51
- */
-#define UDAT_ABBR_QUARTER               "QQQ"
-/**
- * Constant for date skeleton with year and quarter.
- * @stable ICU 4.0
- */
-#define UDAT_YEAR_QUARTER               "yQQQQ"
-/**
- * Constant for date skeleton with year and abbreviated quarter.
- * @stable ICU 4.0
- */
-#define UDAT_YEAR_ABBR_QUARTER          "yQQQ"
-/**
- * Constant for date skeleton with month.
- * @stable ICU 4.0
- */
-#define UDAT_MONTH                      "MMMM"
-/**
- * Constant for date skeleton with abbreviated month.
- * @stable ICU 4.0
- */
-#define UDAT_ABBR_MONTH                 "MMM"
-/**
- * Constant for date skeleton with numeric month.
- * @stable ICU 4.0
- */
-#define UDAT_NUM_MONTH                  "M"
-/**
- * Constant for date skeleton with year and month.
- * @stable ICU 4.0
- */
-#define UDAT_YEAR_MONTH                 "yMMMM"
-/**
- * Constant for date skeleton with year and abbreviated month.
- * @stable ICU 4.0
- */
-#define UDAT_YEAR_ABBR_MONTH            "yMMM"
-/**
- * Constant for date skeleton with year and numeric month.
- * @stable ICU 4.0
- */
-#define UDAT_YEAR_NUM_MONTH             "yM"
-/**
- * Constant for date skeleton with day.
- * @stable ICU 4.0
- */
-#define UDAT_DAY                        "d"
-/**
- * Constant for date skeleton with year, month, and day.
- * Used in combinations date + time, date + time + zone, or time + zone.
- * @stable ICU 4.0
- */
-#define UDAT_YEAR_MONTH_DAY             "yMMMMd"
-/**
- * Constant for date skeleton with year, abbreviated month, and day.
- * Used in combinations date + time, date + time + zone, or time + zone.
- * @stable ICU 4.0
- */
-#define UDAT_YEAR_ABBR_MONTH_DAY        "yMMMd"
-/**
- * Constant for date skeleton with year, numeric month, and day.
- * Used in combinations date + time, date + time + zone, or time + zone.
- * @stable ICU 4.0
- */
-#define UDAT_YEAR_NUM_MONTH_DAY         "yMd"
-/**
- * Constant for date skeleton with weekday.
- * @stable ICU 51
- */
-#define UDAT_WEEKDAY                    "EEEE"
-/**
- * Constant for date skeleton with abbreviated weekday.
- * @stable ICU 51
- */
-#define UDAT_ABBR_WEEKDAY               "E"
-/**
- * Constant for date skeleton with year, month, weekday, and day.
- * Used in combinations date + time, date + time + zone, or time + zone.
- * @stable ICU 4.0
- */
-#define UDAT_YEAR_MONTH_WEEKDAY_DAY     "yMMMMEEEEd"
-/**
- * Constant for date skeleton with year, abbreviated month, weekday, and day.
- * Used in combinations date + time, date + time + zone, or time + zone.
- * @stable ICU 4.0
- */
-#define UDAT_YEAR_ABBR_MONTH_WEEKDAY_DAY "yMMMEd"
-/**
- * Constant for date skeleton with year, numeric month, weekday, and day.
- * Used in combinations date + time, date + time + zone, or time + zone.
- * @stable ICU 4.0
- */
-#define UDAT_YEAR_NUM_MONTH_WEEKDAY_DAY "yMEd"
-/**
- * Constant for date skeleton with long month and day.
- * Used in combinations date + time, date + time + zone, or time + zone.
- * @stable ICU 4.0
- */
-#define UDAT_MONTH_DAY                  "MMMMd"
-/**
- * Constant for date skeleton with abbreviated month and day.
- * Used in combinations date + time, date + time + zone, or time + zone.
- * @stable ICU 4.0
- */
-#define UDAT_ABBR_MONTH_DAY             "MMMd"
-/**
- * Constant for date skeleton with numeric month and day.
- * Used in combinations date + time, date + time + zone, or time + zone.
- * @stable ICU 4.0
- */
-#define UDAT_NUM_MONTH_DAY              "Md"
-/**
- * Constant for date skeleton with month, weekday, and day.
- * Used in combinations date + time, date + time + zone, or time + zone.
- * @stable ICU 4.0
- */
-#define UDAT_MONTH_WEEKDAY_DAY          "MMMMEEEEd"
-/**
- * Constant for date skeleton with abbreviated month, weekday, and day.
- * Used in combinations date + time, date + time + zone, or time + zone.
- * @stable ICU 4.0
- */
-#define UDAT_ABBR_MONTH_WEEKDAY_DAY     "MMMEd"
-/**
- * Constant for date skeleton with numeric month, weekday, and day.
- * Used in combinations date + time, date + time + zone, or time + zone.
- * @stable ICU 4.0
- */
-#define UDAT_NUM_MONTH_WEEKDAY_DAY      "MEd"
-
-/* Skeletons for times. */
-
-/**
- * Constant for date skeleton with hour, with the locale's preferred hour format (12 or 24).
- * @stable ICU 4.0
- */
-#define UDAT_HOUR                       "j"
-/**
- * Constant for date skeleton with hour in 24-hour presentation.
- * @stable ICU 51
- */
-#define UDAT_HOUR24                     "H"
-/**
- * Constant for date skeleton with minute.
- * @stable ICU 51
- */
-#define UDAT_MINUTE                     "m"
-/**
- * Constant for date skeleton with hour and minute, with the locale's preferred hour format (12 or 24).
- * Used in combinations date + time, date + time + zone, or time + zone.
- * @stable ICU 4.0
- */
-#define UDAT_HOUR_MINUTE                "jm"
-/**
- * Constant for date skeleton with hour and minute in 24-hour presentation.
- * Used in combinations date + time, date + time + zone, or time + zone.
- * @stable ICU 4.0
- */
-#define UDAT_HOUR24_MINUTE              "Hm"
-/**
- * Constant for date skeleton with second.
- * @stable ICU 51
- */
-#define UDAT_SECOND                     "s"
-/**
- * Constant for date skeleton with hour, minute, and second,
- * with the locale's preferred hour format (12 or 24).
- * Used in combinations date + time, date + time + zone, or time + zone.
- * @stable ICU 4.0
- */
-#define UDAT_HOUR_MINUTE_SECOND         "jms"
-/**
- * Constant for date skeleton with hour, minute, and second in
- * 24-hour presentation.
- * Used in combinations date + time, date + time + zone, or time + zone.
- * @stable ICU 4.0
- */
-#define UDAT_HOUR24_MINUTE_SECOND       "Hms"
-/**
- * Constant for date skeleton with minute and second.
- * Used in combinations date + time, date + time + zone, or time + zone.
- * @stable ICU 4.0
- */
-#define UDAT_MINUTE_SECOND              "ms"
-
-/* Skeletons for time zones. */
-
-/**
- * Constant for <i>generic location format</i>, such as Los Angeles Time;
- * used in combinations date + time + zone, or time + zone.
- * @see <a href="http://unicode.org/reports/tr35/#Date_Format_Patterns">LDML Date Format Patterns</a>
- * @see <a href="http://unicode.org/reports/tr35/#Time_Zone_Fallback">LDML Time Zone Fallback</a>
- * @stable ICU 51
- */
-#define UDAT_LOCATION_TZ "VVVV"
-/**
- * Constant for <i>generic non-location format</i>, such as Pacific Time;
- * used in combinations date + time + zone, or time + zone.
- * @see <a href="http://unicode.org/reports/tr35/#Date_Format_Patterns">LDML Date Format Patterns</a>
- * @see <a href="http://unicode.org/reports/tr35/#Time_Zone_Fallback">LDML Time Zone Fallback</a>
- * @stable ICU 51
- */
-#define UDAT_GENERIC_TZ "vvvv"
-/**
- * Constant for <i>generic non-location format</i>, abbreviated if possible, such as PT;
- * used in combinations date + time + zone, or time + zone.
- * @see <a href="http://unicode.org/reports/tr35/#Date_Format_Patterns">LDML Date Format Patterns</a>
- * @see <a href="http://unicode.org/reports/tr35/#Time_Zone_Fallback">LDML Time Zone Fallback</a>
- * @stable ICU 51
- */
-#define UDAT_ABBR_GENERIC_TZ "v"
-/**
- * Constant for <i>specific non-location format</i>, such as Pacific Daylight Time;
- * used in combinations date + time + zone, or time + zone.
- * @see <a href="http://unicode.org/reports/tr35/#Date_Format_Patterns">LDML Date Format Patterns</a>
- * @see <a href="http://unicode.org/reports/tr35/#Time_Zone_Fallback">LDML Time Zone Fallback</a>
- * @stable ICU 51
- */
-#define UDAT_SPECIFIC_TZ "zzzz"
-/**
- * Constant for <i>specific non-location format</i>, abbreviated if possible, such as PDT;
- * used in combinations date + time + zone, or time + zone.
- * @see <a href="http://unicode.org/reports/tr35/#Date_Format_Patterns">LDML Date Format Patterns</a>
- * @see <a href="http://unicode.org/reports/tr35/#Time_Zone_Fallback">LDML Time Zone Fallback</a>
- * @stable ICU 51
- */
-#define UDAT_ABBR_SPECIFIC_TZ "z"
-/**
- * Constant for <i>localized GMT/UTC format</i>, such as GMT+8:00 or HPG-8:00;
- * used in combinations date + time + zone, or time + zone.
- * @see <a href="http://unicode.org/reports/tr35/#Date_Format_Patterns">LDML Date Format Patterns</a>
- * @see <a href="http://unicode.org/reports/tr35/#Time_Zone_Fallback">LDML Time Zone Fallback</a>
- * @stable ICU 51
- */
-#define UDAT_ABBR_UTC_TZ "ZZZZ"
-
-/* deprecated skeleton constants */
-
-#ifndef U_HIDE_DEPRECATED_API
-/**
- * Constant for date skeleton with standalone month.
- * @deprecated ICU 50 Use UDAT_MONTH instead.
- */
-#define UDAT_STANDALONE_MONTH           "LLLL"
-/**
- * Constant for date skeleton with standalone abbreviated month.
- * @deprecated ICU 50 Use UDAT_ABBR_MONTH instead.
- */
-#define UDAT_ABBR_STANDALONE_MONTH      "LLL"
-
-/**
- * Constant for date skeleton with hour, minute, and generic timezone.
- * @deprecated ICU 50 Use instead UDAT_HOUR_MINUTE UDAT_ABBR_GENERIC_TZ or some other timezone presentation.
- */
-#define UDAT_HOUR_MINUTE_GENERIC_TZ     "jmv"
-/**
- * Constant for date skeleton with hour, minute, and timezone.
- * @deprecated ICU 50 Use instead UDAT_HOUR_MINUTE UDAT_ABBR_SPECIFIC_TZ or some other timezone presentation.
- */
-#define UDAT_HOUR_MINUTE_TZ             "jmz"
-/**
- * Constant for date skeleton with hour and generic timezone.
- * @deprecated ICU 50 Use instead UDAT_HOUR UDAT_ABBR_GENERIC_TZ or some other timezone presentation.
- */
-#define UDAT_HOUR_GENERIC_TZ            "jv"
-/**
- * Constant for date skeleton with hour and timezone.
- * @deprecated ICU 50 Use instead UDAT_HOUR UDAT_ABBR_SPECIFIC_TZ or some other timezone presentation.
- */
-#define UDAT_HOUR_TZ                    "jz"
-#endif  /* U_HIDE_DEPRECATED_API */
-
-#ifndef U_HIDE_INTERNAL_API
-/**
- * Constant for Unicode string name of new (in 2019) Japanese calendar era,
- * root/English abbreviated version (ASCII-range characters).
- * @internal
- */
-#define JP_ERA_2019_ROOT                "Reiwa"
-/**
- * Constant for Unicode string name of new (in 2019) Japanese calendar era,
- * Japanese abbreviated version (Han, or fullwidth Latin for testing).
- * @internal
- */
-#define JP_ERA_2019_JA                  "\\u4EE4\\u548C"
-/**
- * Constant for Unicode string name of new (in 2019) Japanese calendar era,
- * root and Japanese narrow version (ASCII-range characters).
- * @internal
- */
-#define JP_ERA_2019_NARROW              "R"
-#endif  // U_HIDE_INTERNAL_API
-
-/**
- * FieldPosition and UFieldPosition selectors for format fields
- * defined by DateFormat and UDateFormat.
- * @stable ICU 3.0
- */
-typedef enum UDateFormatField {
-    /**
-     * FieldPosition and UFieldPosition selector for 'G' field alignment,
-     * corresponding to the UCAL_ERA field.
-     * @stable ICU 3.0
-     */
-    UDAT_ERA_FIELD = 0,
-
-    /**
-     * FieldPosition and UFieldPosition selector for 'y' field alignment,
-     * corresponding to the UCAL_YEAR field.
-     * @stable ICU 3.0
-     */
-    UDAT_YEAR_FIELD = 1,
-
-    /**
-     * FieldPosition and UFieldPosition selector for 'M' field alignment,
-     * corresponding to the UCAL_MONTH field.
-     * @stable ICU 3.0
-     */
-    UDAT_MONTH_FIELD = 2,
-
-    /**
-     * FieldPosition and UFieldPosition selector for 'd' field alignment,
-     * corresponding to the UCAL_DATE field.
-     * @stable ICU 3.0
-     */
-    UDAT_DATE_FIELD = 3,
-
-    /**
-     * FieldPosition and UFieldPosition selector for 'k' field alignment,
-     * corresponding to the UCAL_HOUR_OF_DAY field.
-     * UDAT_HOUR_OF_DAY1_FIELD is used for the one-based 24-hour clock.
-     * For example, 23:59 + 01:00 results in 24:59.
-     * @stable ICU 3.0
-     */
-    UDAT_HOUR_OF_DAY1_FIELD = 4,
-
-    /**
-     * FieldPosition and UFieldPosition selector for 'H' field alignment,
-     * corresponding to the UCAL_HOUR_OF_DAY field.
-     * UDAT_HOUR_OF_DAY0_FIELD is used for the zero-based 24-hour clock.
-     * For example, 23:59 + 01:00 results in 00:59.
-     * @stable ICU 3.0
-     */
-    UDAT_HOUR_OF_DAY0_FIELD = 5,
-
-    /**
-     * FieldPosition and UFieldPosition selector for 'm' field alignment,
-     * corresponding to the UCAL_MINUTE field.
-     * @stable ICU 3.0
-     */
-    UDAT_MINUTE_FIELD = 6,
-
-    /**
-     * FieldPosition and UFieldPosition selector for 's' field alignment,
-     * corresponding to the UCAL_SECOND field.
-     * @stable ICU 3.0
-     */
-    UDAT_SECOND_FIELD = 7,
-
-    /**
-     * FieldPosition and UFieldPosition selector for 'S' field alignment,
-     * corresponding to the UCAL_MILLISECOND field.
-     *
-     * Note: Time formats that use 'S' can display a maximum of three
-     * significant digits for fractional seconds, corresponding to millisecond
-     * resolution and a fractional seconds sub-pattern of SSS. If the
-     * sub-pattern is S or SS, the fractional seconds value will be truncated
-     * (not rounded) to the number of display places specified. If the
-     * fractional seconds sub-pattern is longer than SSS, the additional
-     * display places will be filled with zeros.
-     * @stable ICU 3.0
-     */
-    UDAT_FRACTIONAL_SECOND_FIELD = 8,
-
-    /**
-     * FieldPosition and UFieldPosition selector for 'E' field alignment,
-     * corresponding to the UCAL_DAY_OF_WEEK field.
-     * @stable ICU 3.0
-     */
-    UDAT_DAY_OF_WEEK_FIELD = 9,
-
-    /**
-     * FieldPosition and UFieldPosition selector for 'D' field alignment,
-     * corresponding to the UCAL_DAY_OF_YEAR field.
-     * @stable ICU 3.0
-     */
-    UDAT_DAY_OF_YEAR_FIELD = 10,
-
-    /**
-     * FieldPosition and UFieldPosition selector for 'F' field alignment,
-     * corresponding to the UCAL_DAY_OF_WEEK_IN_MONTH field.
-     * @stable ICU 3.0
-     */
-    UDAT_DAY_OF_WEEK_IN_MONTH_FIELD = 11,
-
-    /**
-     * FieldPosition and UFieldPosition selector for 'w' field alignment,
-     * corresponding to the UCAL_WEEK_OF_YEAR field.
-     * @stable ICU 3.0
-     */
-    UDAT_WEEK_OF_YEAR_FIELD = 12,
-
-    /**
-     * FieldPosition and UFieldPosition selector for 'W' field alignment,
-     * corresponding to the UCAL_WEEK_OF_MONTH field.
-     * @stable ICU 3.0
-     */
-    UDAT_WEEK_OF_MONTH_FIELD = 13,
-
-    /**
-     * FieldPosition and UFieldPosition selector for 'a' field alignment,
-     * corresponding to the UCAL_AM_PM field.
-     * @stable ICU 3.0
-     */
-    UDAT_AM_PM_FIELD = 14,
-
-    /**
-     * FieldPosition and UFieldPosition selector for 'h' field alignment,
-     * corresponding to the UCAL_HOUR field.
-     * UDAT_HOUR1_FIELD is used for the one-based 12-hour clock.
-     * For example, 11:30 PM + 1 hour results in 12:30 AM.
-     * @stable ICU 3.0
-     */
-    UDAT_HOUR1_FIELD = 15,
-
-    /**
-     * FieldPosition and UFieldPosition selector for 'K' field alignment,
-     * corresponding to the UCAL_HOUR field.
-     * UDAT_HOUR0_FIELD is used for the zero-based 12-hour clock.
-     * For example, 11:30 PM + 1 hour results in 00:30 AM.
-     * @stable ICU 3.0
-     */
-    UDAT_HOUR0_FIELD = 16,
-
-    /**
-     * FieldPosition and UFieldPosition selector for 'z' field alignment,
-     * corresponding to the UCAL_ZONE_OFFSET and
-     * UCAL_DST_OFFSET fields.
-     * @stable ICU 3.0
-     */
-    UDAT_TIMEZONE_FIELD = 17,
-
-    /**
-     * FieldPosition and UFieldPosition selector for 'Y' field alignment,
-     * corresponding to the UCAL_YEAR_WOY field.
-     * @stable ICU 3.0
-     */
-    UDAT_YEAR_WOY_FIELD = 18,
-
-    /**
-     * FieldPosition and UFieldPosition selector for 'e' field alignment,
-     * corresponding to the UCAL_DOW_LOCAL field.
-     * @stable ICU 3.0
-     */
-    UDAT_DOW_LOCAL_FIELD = 19,
-
-    /**
-     * FieldPosition and UFieldPosition selector for 'u' field alignment,
-     * corresponding to the UCAL_EXTENDED_YEAR field.
-     * @stable ICU 3.0
-     */
-    UDAT_EXTENDED_YEAR_FIELD = 20,
-
-    /**
-     * FieldPosition and UFieldPosition selector for 'g' field alignment,
-     * corresponding to the UCAL_JULIAN_DAY field.
-     * @stable ICU 3.0
-     */
-    UDAT_JULIAN_DAY_FIELD = 21,
-
-    /**
-     * FieldPosition and UFieldPosition selector for 'A' field alignment,
-     * corresponding to the UCAL_MILLISECONDS_IN_DAY field.
-     * @stable ICU 3.0
-     */
-    UDAT_MILLISECONDS_IN_DAY_FIELD = 22,
-
-    /**
-     * FieldPosition and UFieldPosition selector for 'Z' field alignment,
-     * corresponding to the UCAL_ZONE_OFFSET and
-     * UCAL_DST_OFFSET fields.
-     * @stable ICU 3.0
-     */
-    UDAT_TIMEZONE_RFC_FIELD = 23,
-
-    /**
-     * FieldPosition and UFieldPosition selector for 'v' field alignment,
-     * corresponding to the UCAL_ZONE_OFFSET field.
-     * @stable ICU 3.4
-     */
-    UDAT_TIMEZONE_GENERIC_FIELD = 24,
-    /**
-     * FieldPosition selector for 'c' field alignment,
-     * corresponding to the {@link #UCAL_DOW_LOCAL} field.
-     * This displays the stand alone day name, if available.
-     * @stable ICU 3.4
-     */
-    UDAT_STANDALONE_DAY_FIELD = 25,
-
-    /**
-     * FieldPosition selector for 'L' field alignment,
-     * corresponding to the {@link #UCAL_MONTH} field.
-     * This displays the stand alone month name, if available.
-     * @stable ICU 3.4
-     */
-    UDAT_STANDALONE_MONTH_FIELD = 26,
-
-    /**
-     * FieldPosition selector for "Q" field alignment,
-     * corresponding to quarters. This is implemented
-     * using the {@link #UCAL_MONTH} field. This
-     * displays the quarter.
-     * @stable ICU 3.6
-     */
-    UDAT_QUARTER_FIELD = 27,
-
-    /**
-     * FieldPosition selector for the "q" field alignment,
-     * corresponding to stand-alone quarters. This is
-     * implemented using the {@link #UCAL_MONTH} field.
-     * This displays the stand-alone quarter.
-     * @stable ICU 3.6
-     */
-    UDAT_STANDALONE_QUARTER_FIELD = 28,
-
-    /**
-     * FieldPosition and UFieldPosition selector for 'V' field alignment,
-     * corresponding to the UCAL_ZONE_OFFSET field.
-     * @stable ICU 3.8
-     */
-    UDAT_TIMEZONE_SPECIAL_FIELD = 29,
-
-    /**
-     * FieldPosition selector for "U" field alignment,
-     * corresponding to cyclic year names. This is implemented
-     * using the {@link #UCAL_YEAR} field. This displays
-     * the cyclic year name, if available.
-     * @stable ICU 49
-     */
-    UDAT_YEAR_NAME_FIELD = 30,
-
-    /**
-     * FieldPosition selector for 'O' field alignment,
-     * corresponding to the UCAL_ZONE_OFFSET and UCAL_DST_OFFSETfields.
-     * This displays the localized GMT format.
-     * @stable ICU 51
-     */
-    UDAT_TIMEZONE_LOCALIZED_GMT_OFFSET_FIELD = 31,
-
-    /**
-     * FieldPosition selector for 'X' field alignment,
-     * corresponding to the UCAL_ZONE_OFFSET and UCAL_DST_OFFSETfields.
-     * This displays the ISO 8601 local time offset format or UTC indicator ("Z").
-     * @stable ICU 51
-     */
-    UDAT_TIMEZONE_ISO_FIELD = 32,
-
-    /**
-     * FieldPosition selector for 'x' field alignment,
-     * corresponding to the UCAL_ZONE_OFFSET and UCAL_DST_OFFSET fields.
-     * This displays the ISO 8601 local time offset format.
-     * @stable ICU 51
-     */
-    UDAT_TIMEZONE_ISO_LOCAL_FIELD = 33,
-
-#ifndef U_HIDE_INTERNAL_API
-    /**
-     * FieldPosition and UFieldPosition selector for 'r' field alignment,
-     * no directly corresponding UCAL_ field.
-     * @internal ICU 53
-     */
-    UDAT_RELATED_YEAR_FIELD = 34,
-#endif  /* U_HIDE_INTERNAL_API */
-
-    /**
-     * FieldPosition selector for 'b' field alignment.
-     * Displays midnight and noon for 12am and 12pm, respectively, if available;
-     * otherwise fall back to AM / PM.
-     * @stable ICU 57
-     */
-    UDAT_AM_PM_MIDNIGHT_NOON_FIELD = 35,
-
-    /* FieldPosition selector for 'B' field alignment.
-     * Displays flexible day periods, such as "in the morning", if available.
-     * @stable ICU 57
-     */
-    UDAT_FLEXIBLE_DAY_PERIOD_FIELD = 36,
-
-#ifndef U_HIDE_INTERNAL_API
-    /**
-     * FieldPosition and UFieldPosition selector for time separator,
-     * no corresponding UCAL_ field. No pattern character is currently
-     * defined for this.
-     * @internal
-     */
-    UDAT_TIME_SEPARATOR_FIELD = 37,
-#endif  /* U_HIDE_INTERNAL_API */
-
-#ifndef U_HIDE_DEPRECATED_API
-    /**
-     * Number of FieldPosition and UFieldPosition selectors for
-     * DateFormat and UDateFormat.
-     * Valid selectors range from 0 to UDAT_FIELD_COUNT-1.
-     * @deprecated ICU 58 The numeric value may change over time, see ICU ticket #12420.
-     */
-    UDAT_FIELD_COUNT = 38
-#endif  /* U_HIDE_DEPRECATED_API */
-} UDateFormatField;
-
-
-#ifndef U_HIDE_INTERNAL_API
-/**
- * Is a pattern character defined for UDAT_TIME_SEPARATOR_FIELD?
- * In ICU 55 it was COLON, but that was withdrawn in ICU 56.
- * @internal ICU 56
- */
-#define UDAT_HAS_PATTERN_CHAR_FOR_TIME_SEPARATOR 0
-#endif /* U_HIDE_INTERNAL_API */
-
-
-/**
- * Maps from a UDateFormatField to the corresponding UCalendarDateFields.
- *
- * Note 1: Since the mapping is many-to-one, there is no inverse mapping.
- *
- * Note 2: There is no UErrorCode parameter, so in case of error (UDateFormatField is
- * unknown or has no corresponding UCalendarDateFields value), the function returns the
- * current value of UCAL_FIELD_COUNT. However, that value may change from release to
- * release and is consequently deprecated. For a future-proof runtime way of checking
- * for errors:
- * a) First save the value returned by the function when it is passed an invalid value
- *    such as "(UDateFormatField)-1".
- * b) Then, to test for errors when passing some other UDateFormatField value, check
- *     whether the function returns that saved value.
- *
- * @param field the UDateFormatField.
- * @return the UCalendarDateField. In case of error (UDateFormatField is unknown or has
- *   no corresponding UCalendarDateFields value) this will be the current value of
- *   UCAL_FIELD_COUNT, but that value may change from release to release.
- *   See Note 2 above.
- * @stable ICU 4.4
- */
-U_CAPI UCalendarDateFields U_EXPORT2
-udat_toCalendarDateField(UDateFormatField field);
-
-
-/**
- * Open a new UDateFormat for formatting and parsing dates and times.
- * A UDateFormat may be used to format dates in calls to {@link #udat_format },
- * and to parse dates in calls to {@link #udat_parse }.
- * @param timeStyle The style used to format times; one of UDAT_FULL, UDAT_LONG,
- * UDAT_MEDIUM, UDAT_SHORT, UDAT_DEFAULT, or UDAT_NONE (relative time styles
- * are not currently supported).
- * When the pattern parameter is used, pass in UDAT_PATTERN for both timeStyle and dateStyle.
- * @param dateStyle The style used to format dates; one of UDAT_FULL, UDAT_LONG,
- * UDAT_MEDIUM, UDAT_SHORT, UDAT_DEFAULT, UDAT_FULL_RELATIVE, UDAT_LONG_RELATIVE,
- * UDAT_MEDIUM_RELATIVE, UDAT_SHORT_RELATIVE, or UDAT_NONE.
- * When the pattern parameter is used, pass in UDAT_PATTERN for both timeStyle and dateStyle.
- * As currently implemented,
- * relative date formatting only affects a limited range of calendar days before or
- * after the current date, based on the CLDR &lt;field type="day"&gt;/&lt;relative&gt; data: For
- * example, in English, "Yesterday", "Today", and "Tomorrow". Outside of this range,
- * dates are formatted using the corresponding non-relative style.
- * @param locale The locale specifying the formatting conventions
- * @param tzID A timezone ID specifying the timezone to use.  If 0, use
- * the default timezone.
- * @param tzIDLength The length of tzID, or -1 if null-terminated.
- * @param pattern A pattern specifying the format to use.
- * @param patternLength The number of characters in the pattern, or -1 if null-terminated.
- * @param status A pointer to an UErrorCode to receive any errors
- * @return A pointer to a UDateFormat to use for formatting dates and times, or 0 if
- * an error occurred.
- * @stable ICU 2.0
- */
-U_CAPI UDateFormat* U_EXPORT2
-udat_open(UDateFormatStyle  timeStyle,
-          UDateFormatStyle  dateStyle,
-          const char        *locale,
-          const UChar       *tzID,
-          int32_t           tzIDLength,
-          const UChar       *pattern,
-          int32_t           patternLength,
-          UErrorCode        *status);
-
-
-/**
-* Close a UDateFormat.
-* Once closed, a UDateFormat may no longer be used.
-* @param format The formatter to close.
-* @stable ICU 2.0
-*/
-U_CAPI void U_EXPORT2
-udat_close(UDateFormat* format);
-
-
-/**
- * DateFormat boolean attributes
- *
- * @stable ICU 53
- */
-typedef enum UDateFormatBooleanAttribute {
-   /**
-     * indicates whether whitespace is allowed. Includes trailing dot tolerance.
-     * @stable ICU 53
-     */
-    UDAT_PARSE_ALLOW_WHITESPACE = 0,
-    /**
-     * indicates tolerance of numeric data when String data may be assumed. eg: UDAT_YEAR_NAME_FIELD,
-     * UDAT_STANDALONE_MONTH_FIELD, UDAT_DAY_OF_WEEK_FIELD
-     * @stable ICU 53
-     */
-    UDAT_PARSE_ALLOW_NUMERIC = 1,
-    /**
-     * indicates tolerance of a partial literal match
-     * e.g. accepting "--mon-02-march-2011" for a pattern of "'--: 'EEE-WW-MMMM-yyyy"
-     * @stable ICU 56
-     */
-    UDAT_PARSE_PARTIAL_LITERAL_MATCH = 2,
-    /**
-     * indicates tolerance of pattern mismatch between input data and specified format pattern.
-     * e.g. accepting "September" for a month pattern of MMM ("Sep")
-     * @stable ICU 56
-     */
-    UDAT_PARSE_MULTIPLE_PATTERNS_FOR_MATCH = 3,
-
-    /* Do not conditionalize the following with #ifndef U_HIDE_DEPRECATED_API,
-     * it is needed for layout of DateFormat object. */
-#ifndef U_FORCE_HIDE_DEPRECATED_API
-    /**
-     * One more than the highest normal UDateFormatBooleanAttribute value.
-     * @deprecated ICU 58 The numeric value may change over time, see ICU ticket #12420.
-     */
-    UDAT_BOOLEAN_ATTRIBUTE_COUNT = 4
-#endif  // U_FORCE_HIDE_DEPRECATED_API
-} UDateFormatBooleanAttribute;
-
-/**
- * Get a boolean attribute associated with a UDateFormat.
- * An example would be a true value for a key of UDAT_PARSE_ALLOW_WHITESPACE indicating allowing whitespace leniency.
- * If the formatter does not understand the attribute, -1 is returned.
- * @param fmt The formatter to query.
- * @param attr The attribute to query; e.g. UDAT_PARSE_ALLOW_WHITESPACE.
- * @param status A pointer to an UErrorCode to receive any errors
- * @return The value of attr.
- * @stable ICU 53
- */
-U_CAPI UBool U_EXPORT2
-udat_getBooleanAttribute(const UDateFormat* fmt, UDateFormatBooleanAttribute attr, UErrorCode* status);
-
-/**
- * Set a boolean attribute associated with a UDateFormat.
- * An example of a boolean attribute is parse leniency control.  If the formatter does not understand
- * the attribute, the call is ignored.
- * @param fmt The formatter to set.
- * @param attr The attribute to set; one of UDAT_PARSE_ALLOW_WHITESPACE or UDAT_PARSE_ALLOW_NUMERIC
- * @param newValue The new value of attr.
- * @param status A pointer to an UErrorCode to receive any errors
- * @stable ICU 53
- */
-U_CAPI void U_EXPORT2
-udat_setBooleanAttribute(UDateFormat *fmt, UDateFormatBooleanAttribute attr, UBool newValue, UErrorCode* status);
-
-/**
- * Hour Cycle.
- * @stable ICU 67
- */
-typedef enum UDateFormatHourCycle {
-    /**
-     * Hour in am/pm (0~11)
-     * @stable ICU 67
-     */
-    UDAT_HOUR_CYCLE_11,
-
-    /**
-     * Hour in am/pm (1~12)
-     * @stable ICU 67
-     */
-    UDAT_HOUR_CYCLE_12,
-
-    /**
-     * Hour in day (0~23)
-     * @stable ICU 67
-     */
-    UDAT_HOUR_CYCLE_23,
-
-    /**
-     * Hour in day (1~24)
-     * @stable ICU 67
-     */
-    UDAT_HOUR_CYCLE_24
-} UDateFormatHourCycle;
-
-#if U_SHOW_CPLUSPLUS_API
-
-U_NAMESPACE_BEGIN
-
-/**
- * \class LocalUDateFormatPointer
- * "Smart pointer" class, closes a UDateFormat via udat_close().
- * For most methods see the LocalPointerBase base class.
- *
- * @see LocalPointerBase
- * @see LocalPointer
- * @stable ICU 4.4
- */
-U_DEFINE_LOCAL_OPEN_POINTER(LocalUDateFormatPointer, UDateFormat, udat_close);
-
-U_NAMESPACE_END
-
-#endif
-
-/**
- * Open a copy of a UDateFormat.
- * This function performs a deep copy.
- * @param fmt The format to copy
- * @param status A pointer to an UErrorCode to receive any errors.
- * @return A pointer to a UDateFormat identical to fmt.
- * @stable ICU 2.0
- */
-U_CAPI UDateFormat* U_EXPORT2
-udat_clone(const UDateFormat *fmt,
-       UErrorCode *status);
-
-/**
-* Format a date using a UDateFormat.
-* The date will be formatted using the conventions specified in {@link #udat_open }
-* @param format The formatter to use
-* @param dateToFormat The date to format
-* @param result A pointer to a buffer to receive the formatted number.
-* @param resultLength The maximum size of result.
-* @param position A pointer to a UFieldPosition.  On input, position->field
-* is read.  On output, position->beginIndex and position->endIndex indicate
-* the beginning and ending indices of field number position->field, if such
-* a field exists.  This parameter may be NULL, in which case no field
-* position data is returned.
-* @param status A pointer to an UErrorCode to receive any errors
-* @return The total buffer size needed; if greater than resultLength, the output was truncated.
-* @see udat_parse
-* @see UFieldPosition
-* @stable ICU 2.0
-*/
-U_CAPI int32_t U_EXPORT2
-udat_format(    const    UDateFormat*    format,
-                        UDate           dateToFormat,
-                        UChar*          result,
-                        int32_t         resultLength,
-                        UFieldPosition* position,
-                        UErrorCode*     status);
-
-/**
-* Format a date using an UDateFormat.
-* The date will be formatted using the conventions specified in {@link #udat_open }
-* @param format The formatter to use
-* @param calendar The calendar to format. The calendar instance might be
-*                 mutated if fields are not yet fully calculated, though
-*                 the function won't change the logical date and time held
-*                 by the instance.
-* @param result A pointer to a buffer to receive the formatted number.
-* @param capacity The maximum size of result.
-* @param position A pointer to a UFieldPosition.  On input, position->field
-* is read.  On output, position->beginIndex and position->endIndex indicate
-* the beginning and ending indices of field number position->field, if such
-* a field exists.  This parameter may be NULL, in which case no field
-* position data is returned.
-* @param status A pointer to an UErrorCode to receive any errors
-* @return The total buffer size needed; if greater than resultLength, the output was truncated.
-* @see udat_format
-* @see udat_parseCalendar
-* @see UFieldPosition
-* @stable ICU 55
-*/
-U_CAPI int32_t U_EXPORT2
-udat_formatCalendar(    const UDateFormat*  format,
-                        UCalendar*      calendar,
-                        UChar*          result,
-                        int32_t         capacity,
-                        UFieldPosition* position,
-                        UErrorCode*     status);
-
-/**
-* Format a date using a UDateFormat.
-* The date will be formatted using the conventions specified in {@link #udat_open}
-* @param format
-*          The formatter to use
-* @param dateToFormat
-*          The date to format
-* @param result
-*          A pointer to a buffer to receive the formatted number.
-* @param resultLength
-*          The maximum size of result.
-* @param fpositer
-*          A pointer to a UFieldPositionIterator created by {@link #ufieldpositer_open}
-*          (may be NULL if field position information is not needed). Any
-*          iteration information already present in the UFieldPositionIterator
-*          will be deleted, and the iterator will be reset to apply to the
-*          fields in the formatted string created by this function call; the
-*          field values provided by {@link #ufieldpositer_next} will be from the
-*          UDateFormatField enum.
-* @param status
-*          A pointer to a UErrorCode to receive any errors
-* @return
-*          The total buffer size needed; if greater than resultLength, the output was truncated.
-* @see udat_parse
-* @see UFieldPositionIterator
-* @stable ICU 55
-*/
-U_CAPI int32_t U_EXPORT2
-udat_formatForFields(   const UDateFormat* format,
-                        UDate           dateToFormat,
-                        UChar*          result,
-                        int32_t         resultLength,
-                        UFieldPositionIterator* fpositer,
-                        UErrorCode*     status);
-
-/**
-* Format a date using a UDateFormat.
-* The date will be formatted using the conventions specified in {@link #udat_open }
-* @param format
-*          The formatter to use
-* @param calendar
-*          The calendar to format. The calendar instance might be mutated if fields
-*          are not yet fully calculated, though the function won't change the logical
-*          date and time held by the instance.
-* @param result
-*          A pointer to a buffer to receive the formatted number.
-* @param capacity
-*          The maximum size of result.
-* @param fpositer
-*          A pointer to a UFieldPositionIterator created by {@link #ufieldpositer_open}
-*          (may be NULL if field position information is not needed). Any
-*          iteration information already present in the UFieldPositionIterator
-*          will be deleted, and the iterator will be reset to apply to the
-*          fields in the formatted string created by this function call; the
-*          field values provided by {@link #ufieldpositer_next} will be from the
-*          UDateFormatField enum.
-* @param status
-*          A pointer to a UErrorCode to receive any errors
-* @return
-*          The total buffer size needed; if greater than resultLength, the output was truncated.
-* @see udat_format
-* @see udat_parseCalendar
-* @see UFieldPositionIterator
-* @stable ICU 55
-*/
-U_CAPI int32_t U_EXPORT2
-udat_formatCalendarForFields( const UDateFormat* format,
-                        UCalendar*      calendar,
-                        UChar*          result,
-                        int32_t         capacity,
-                        UFieldPositionIterator* fpositer,
-                        UErrorCode*     status);
-
-
-/**
-* Parse a string into an date/time using a UDateFormat.
-* The date will be parsed using the conventions specified in {@link #udat_open }.
-* <P>
-* Note that the normal date formats associated with some calendars - such
-* as the Chinese lunar calendar - do not specify enough fields to enable
-* dates to be parsed unambiguously. In the case of the Chinese lunar
-* calendar, while the year within the current 60-year cycle is specified,
-* the number of such cycles since the start date of the calendar (in the
-* UCAL_ERA field of the UCalendar object) is not normally part of the format,
-* and parsing may assume the wrong era. For cases such as this it is
-* recommended that clients parse using udat_parseCalendar with the UCalendar
-* passed in set to the current date, or to a date within the era/cycle that
-* should be assumed if absent in the format.
-*
-* @param format The formatter to use.
-* @param text The text to parse.
-* @param textLength The length of text, or -1 if null-terminated.
-* @param parsePos If not 0, on input a pointer to an integer specifying the offset at which
-* to begin parsing.  If not 0, on output the offset at which parsing ended.
-* @param status A pointer to an UErrorCode to receive any errors
-* @return The value of the parsed date/time
-* @see udat_format
-* @stable ICU 2.0
-*/
-U_CAPI UDate U_EXPORT2
-udat_parse(const    UDateFormat*    format,
-           const    UChar*          text,
-                    int32_t         textLength,
-                    int32_t         *parsePos,
-                    UErrorCode      *status);
-
-/**
-* Parse a string into an date/time using a UDateFormat.
-* The date will be parsed using the conventions specified in {@link #udat_open }.
-* @param format The formatter to use.
-* @param calendar A calendar set on input to the date and time to be used for
-*                 missing values in the date/time string being parsed, and set
-*                 on output to the parsed date/time. When the calendar type is
-*                 different from the internal calendar held by the UDateFormat
-*                 instance, the internal calendar will be cloned to a work
-*                 calendar set to the same milliseconds and time zone as this
-*                 calendar parameter, field values will be parsed based on the
-*                 work calendar, then the result (milliseconds and time zone)
-*                 will be set in this calendar.
-* @param text The text to parse.
-* @param textLength The length of text, or -1 if null-terminated.
-* @param parsePos If not 0, on input a pointer to an integer specifying the offset at which
-* to begin parsing.  If not 0, on output the offset at which parsing ended.
-* @param status A pointer to an UErrorCode to receive any errors
-* @see udat_format
-* @stable ICU 2.0
-*/
-U_CAPI void U_EXPORT2
-udat_parseCalendar(const    UDateFormat*    format,
-                            UCalendar*      calendar,
-                   const    UChar*          text,
-                            int32_t         textLength,
-                            int32_t         *parsePos,
-                            UErrorCode      *status);
-
-/**
-* Determine if an UDateFormat will perform lenient parsing.
-* With lenient parsing, the parser may use heuristics to interpret inputs that do not
-* precisely match the pattern. With strict parsing, inputs must match the pattern.
-* @param fmt The formatter to query
-* @return true if fmt is set to perform lenient parsing, false otherwise.
-* @see udat_setLenient
-* @stable ICU 2.0
-*/
-U_CAPI UBool U_EXPORT2
-udat_isLenient(const UDateFormat* fmt);
-
-/**
-* Specify whether an UDateFormat will perform lenient parsing.
-* With lenient parsing, the parser may use heuristics to interpret inputs that do not
-* precisely match the pattern. With strict parsing, inputs must match the pattern.
-* @param fmt The formatter to set
-* @param isLenient true if fmt should perform lenient parsing, false otherwise.
-* @see dat_isLenient
-* @stable ICU 2.0
-*/
-U_CAPI void U_EXPORT2
-udat_setLenient(    UDateFormat*    fmt,
-                    UBool          isLenient);
-
-/**
-* Get the UCalendar associated with an UDateFormat.
-* A UDateFormat uses a UCalendar to convert a raw value to, for example,
-* the day of the week.
-* @param fmt The formatter to query.
-* @return A pointer to the UCalendar used by fmt.
-* @see udat_setCalendar
-* @stable ICU 2.0
-*/
-U_CAPI const UCalendar* U_EXPORT2
-udat_getCalendar(const UDateFormat* fmt);
-
-/**
-* Set the UCalendar associated with an UDateFormat.
-* A UDateFormat uses a UCalendar to convert a raw value to, for example,
-* the day of the week.
-* @param fmt The formatter to set.
-* @param calendarToSet A pointer to an UCalendar to be used by fmt.
-* @see udat_setCalendar
-* @stable ICU 2.0
-*/
-U_CAPI void U_EXPORT2
-udat_setCalendar(            UDateFormat*    fmt,
-                    const   UCalendar*      calendarToSet);
-
-/**
-* Get the UNumberFormat associated with an UDateFormat.
-* A UDateFormat uses a UNumberFormat to format numbers within a date,
-* for example the day number.
-* @param fmt The formatter to query.
-* @return A pointer to the UNumberFormat used by fmt to format numbers.
-* @see udat_setNumberFormat
-* @stable ICU 2.0
-*/
-U_CAPI const UNumberFormat* U_EXPORT2
-udat_getNumberFormat(const UDateFormat* fmt);
-
-/**
-* Get the UNumberFormat for specific field associated with an UDateFormat.
-* For example: 'y' for year and 'M' for month
-* @param fmt The formatter to query.
-* @param field the field to query
-* @return A pointer to the UNumberFormat used by fmt to format field numbers.
-* @see udat_setNumberFormatForField
-* @stable ICU 54
-*/
-U_CAPI const UNumberFormat* U_EXPORT2
-udat_getNumberFormatForField(const UDateFormat* fmt, UChar field);
-
-/**
-* Set the UNumberFormat for specific field associated with an UDateFormat.
-* It can be a single field like: "y"(year) or "M"(month)
-* It can be several field combined together: "yM"(year and month)
-* Note:
-* 1 symbol field is enough for multiple symbol field (so "y" will override "yy", "yyy")
-* If the field is not numeric, then override has no effect (like "MMM" will use abbreviation, not numerical field)
-*
-* @param fields the fields to set
-* @param fmt The formatter to set.
-* @param numberFormatToSet A pointer to the UNumberFormat to be used by fmt to format numbers.
-* @param status error code passed around (memory allocation or invalid fields)
-* @see udat_getNumberFormatForField
-* @stable ICU 54
-*/
-U_CAPI void U_EXPORT2
-udat_adoptNumberFormatForFields(  UDateFormat* fmt,
-                            const UChar* fields,
-                                  UNumberFormat*  numberFormatToSet,
-                                  UErrorCode* status);
-/**
-* Set the UNumberFormat associated with an UDateFormat.
-* A UDateFormat uses a UNumberFormat to format numbers within a date,
-* for example the day number.
-* This method also clears per field NumberFormat instances previously
-* set by {@see udat_setNumberFormatForField}
-* @param fmt The formatter to set.
-* @param numberFormatToSet A pointer to the UNumberFormat to be used by fmt to format numbers.
-* @see udat_getNumberFormat
-* @see udat_setNumberFormatForField
-* @stable ICU 2.0
-*/
-U_CAPI void U_EXPORT2
-udat_setNumberFormat(            UDateFormat*    fmt,
-                        const   UNumberFormat*  numberFormatToSet);
-/**
-* Adopt the UNumberFormat associated with an UDateFormat.
-* A UDateFormat uses a UNumberFormat to format numbers within a date,
-* for example the day number.
-* @param fmt The formatter to set.
-* @param numberFormatToAdopt A pointer to the UNumberFormat to be used by fmt to format numbers.
-* @see udat_getNumberFormat
-* @stable ICU 54
-*/
-U_CAPI void U_EXPORT2
-udat_adoptNumberFormat(            UDateFormat*    fmt,
-                                   UNumberFormat*  numberFormatToAdopt);
-/**
-* Get a locale for which date/time formatting patterns are available.
-* A UDateFormat in a locale returned by this function will perform the correct
-* formatting and parsing for the locale.
-* @param localeIndex The index of the desired locale.
-* @return A locale for which date/time formatting patterns are available, or 0 if none.
-* @see udat_countAvailable
-* @stable ICU 2.0
-*/
-U_CAPI const char* U_EXPORT2
-udat_getAvailable(int32_t localeIndex);
-
-/**
-* Determine how many locales have date/time  formatting patterns available.
-* This function is most useful as determining the loop ending condition for
-* calls to {@link #udat_getAvailable }.
-* @return The number of locales for which date/time formatting patterns are available.
-* @see udat_getAvailable
-* @stable ICU 2.0
-*/
-U_CAPI int32_t U_EXPORT2
-udat_countAvailable(void);
-
-/**
-* Get the year relative to which all 2-digit years are interpreted.
-* For example, if the 2-digit start year is 2100, the year 99 will be
-* interpreted as 2199.
-* @param fmt The formatter to query.
-* @param status A pointer to an UErrorCode to receive any errors
-* @return The year relative to which all 2-digit years are interpreted.
-* @see udat_Set2DigitYearStart
-* @stable ICU 2.0
-*/
-U_CAPI UDate U_EXPORT2
-udat_get2DigitYearStart(    const   UDateFormat     *fmt,
-                                    UErrorCode      *status);
-
-/**
-* Set the year relative to which all 2-digit years will be interpreted.
-* For example, if the 2-digit start year is 2100, the year 99 will be
-* interpreted as 2199.
-* @param fmt The formatter to set.
-* @param d The year relative to which all 2-digit years will be interpreted.
-* @param status A pointer to an UErrorCode to receive any errors
-* @see udat_Set2DigitYearStart
-* @stable ICU 2.0
-*/
-U_CAPI void U_EXPORT2
-udat_set2DigitYearStart(    UDateFormat     *fmt,
-                            UDate           d,
-                            UErrorCode      *status);
-
-/**
-* Extract the pattern from a UDateFormat.
-* The pattern will follow the pattern syntax rules.
-* @param fmt The formatter to query.
-* @param localized true if the pattern should be localized, false otherwise.
-* @param result A pointer to a buffer to receive the pattern.
-* @param resultLength The maximum size of result.
-* @param status A pointer to an UErrorCode to receive any errors
-* @return The total buffer size needed; if greater than resultLength, the output was truncated.
-* @see udat_applyPattern
-* @stable ICU 2.0
-*/
-U_CAPI int32_t U_EXPORT2
-udat_toPattern(    const   UDateFormat     *fmt,
-                        UBool          localized,
-                        UChar           *result,
-                        int32_t         resultLength,
-                        UErrorCode      *status);
-
-/**
-* Set the pattern used by an UDateFormat.
-* The pattern should follow the pattern syntax rules.
-* @param format The formatter to set.
-* @param localized true if the pattern is localized, false otherwise.
-* @param pattern The new pattern
-* @param patternLength The length of pattern, or -1 if null-terminated.
-* @see udat_toPattern
-* @stable ICU 2.0
-*/
-U_CAPI void U_EXPORT2
-udat_applyPattern(            UDateFormat     *format,
-                            UBool          localized,
-                    const   UChar           *pattern,
-                            int32_t         patternLength);
-
-/**
- * The possible types of date format symbols
- * @stable ICU 2.6
- */
-typedef enum UDateFormatSymbolType {
-    /** The era names, for example AD */
-    UDAT_ERAS,
-    /** The month names, for example February */
-    UDAT_MONTHS,
-    /** The short month names, for example Feb. */
-    UDAT_SHORT_MONTHS,
-    /** The CLDR-style format "wide" weekday names, for example Monday */
-    UDAT_WEEKDAYS,
-    /**
-     * The CLDR-style format "abbreviated" (not "short") weekday names, for example "Mon."
-     * For the CLDR-style format "short" weekday names, use UDAT_SHORTER_WEEKDAYS.
-     */
-    UDAT_SHORT_WEEKDAYS,
-    /** The AM/PM names, for example AM */
-    UDAT_AM_PMS,
-    /** The localized characters */
-    UDAT_LOCALIZED_CHARS,
-    /** The long era names, for example Anno Domini */
-    UDAT_ERA_NAMES,
-    /** The narrow month names, for example F */
-    UDAT_NARROW_MONTHS,
-    /** The CLDR-style format "narrow" weekday names, for example "M" */
-    UDAT_NARROW_WEEKDAYS,
-    /** Standalone context versions of months */
-    UDAT_STANDALONE_MONTHS,
-    UDAT_STANDALONE_SHORT_MONTHS,
-    UDAT_STANDALONE_NARROW_MONTHS,
-    /** The CLDR-style stand-alone "wide" weekday names */
-    UDAT_STANDALONE_WEEKDAYS,
-    /**
-     * The CLDR-style stand-alone "abbreviated" (not "short") weekday names.
-     * For the CLDR-style stand-alone "short" weekday names, use UDAT_STANDALONE_SHORTER_WEEKDAYS.
-     */
-    UDAT_STANDALONE_SHORT_WEEKDAYS,
-    /** The CLDR-style stand-alone "narrow" weekday names */
-    UDAT_STANDALONE_NARROW_WEEKDAYS,
-    /** The quarters, for example 1st Quarter */
-    UDAT_QUARTERS,
-    /** The short quarter names, for example Q1 */
-    UDAT_SHORT_QUARTERS,
-    /** Standalone context versions of quarters */
-    UDAT_STANDALONE_QUARTERS,
-    UDAT_STANDALONE_SHORT_QUARTERS,
-    /**
-     * The CLDR-style short weekday names, e.g. "Su", Mo", etc.
-     * These are named "SHORTER" to contrast with the constants using _SHORT_
-     * above, which actually get the CLDR-style *abbreviated* versions of the
-     * corresponding names.
-     * @stable ICU 51
-     */
-    UDAT_SHORTER_WEEKDAYS,
-    /**
-     * Standalone version of UDAT_SHORTER_WEEKDAYS.
-     * @stable ICU 51
-     */
-    UDAT_STANDALONE_SHORTER_WEEKDAYS,
-    /**
-     * Cyclic year names (only supported for some calendars, and only for FORMAT usage;
-     * udat_setSymbols not supported for UDAT_CYCLIC_YEARS_WIDE)
-     * @stable ICU 54
-     */
-    UDAT_CYCLIC_YEARS_WIDE,
-    /**
-     * Cyclic year names (only supported for some calendars, and only for FORMAT usage)
-     * @stable ICU 54
-     */
-    UDAT_CYCLIC_YEARS_ABBREVIATED,
-    /**
-     * Cyclic year names (only supported for some calendars, and only for FORMAT usage;
-     * udat_setSymbols not supported for UDAT_CYCLIC_YEARS_NARROW)
-     * @stable ICU 54
-     */
-    UDAT_CYCLIC_YEARS_NARROW,
-    /**
-     * Calendar zodiac  names (only supported for some calendars, and only for FORMAT usage;
-     * udat_setSymbols not supported for UDAT_ZODIAC_NAMES_WIDE)
-     * @stable ICU 54
-     */
-    UDAT_ZODIAC_NAMES_WIDE,
-    /**
-     * Calendar zodiac  names (only supported for some calendars, and only for FORMAT usage)
-     * @stable ICU 54
-     */
-    UDAT_ZODIAC_NAMES_ABBREVIATED,
-    /**
-     * Calendar zodiac  names (only supported for some calendars, and only for FORMAT usage;
-     * udat_setSymbols not supported for UDAT_ZODIAC_NAMES_NARROW)
-     * @stable ICU 54
-     */
-    UDAT_ZODIAC_NAMES_NARROW,
-    
-    /**
-     * The narrow quarter names, for example 1
-     * @stable ICU 70
-     */
-    UDAT_NARROW_QUARTERS,
-    
-    /**
-     * The narrow standalone quarter names, for example 1
-     * @stable ICU 70
-     */
-    UDAT_STANDALONE_NARROW_QUARTERS
-} UDateFormatSymbolType;
-
-struct UDateFormatSymbols;
-/** Date format symbols.
- *  For usage in C programs.
- *  @stable ICU 2.6
- */
-typedef struct UDateFormatSymbols UDateFormatSymbols;
-
-/**
-* Get the symbols associated with an UDateFormat.
-* The symbols are what a UDateFormat uses to represent locale-specific data,
-* for example month or day names.
-* @param fmt The formatter to query.
-* @param type The type of symbols to get.  One of UDAT_ERAS, UDAT_MONTHS, UDAT_SHORT_MONTHS,
-* UDAT_WEEKDAYS, UDAT_SHORT_WEEKDAYS, UDAT_AM_PMS, or UDAT_LOCALIZED_CHARS
-* @param symbolIndex The desired symbol of type type.
-* @param result A pointer to a buffer to receive the pattern.
-* @param resultLength The maximum size of result.
-* @param status A pointer to an UErrorCode to receive any errors
-* @return The total buffer size needed; if greater than resultLength, the output was truncated.
-* @see udat_countSymbols
-* @see udat_setSymbols
-* @stable ICU 2.0
-*/
-U_CAPI int32_t U_EXPORT2
-udat_getSymbols(const   UDateFormat             *fmt,
-                        UDateFormatSymbolType   type,
-                        int32_t                 symbolIndex,
-                        UChar                   *result,
-                        int32_t                 resultLength,
-                        UErrorCode              *status);
-
-/**
-* Count the number of particular symbols for an UDateFormat.
-* This function is most useful as for determining the loop termination condition
-* for calls to {@link #udat_getSymbols }.
-* @param fmt The formatter to query.
-* @param type The type of symbols to count.  One of UDAT_ERAS, UDAT_MONTHS, UDAT_SHORT_MONTHS,
-* UDAT_WEEKDAYS, UDAT_SHORT_WEEKDAYS, UDAT_AM_PMS, or UDAT_LOCALIZED_CHARS
-* @return The number of symbols of type type.
-* @see udat_getSymbols
-* @see udat_setSymbols
-* @stable ICU 2.0
-*/
-U_CAPI int32_t U_EXPORT2
-udat_countSymbols(    const    UDateFormat                *fmt,
-                            UDateFormatSymbolType    type);
-
-/**
-* Set the symbols associated with an UDateFormat.
-* The symbols are what a UDateFormat uses to represent locale-specific data,
-* for example month or day names.
-* @param format The formatter to set
-* @param type The type of symbols to set.  One of UDAT_ERAS, UDAT_MONTHS, UDAT_SHORT_MONTHS,
-* UDAT_WEEKDAYS, UDAT_SHORT_WEEKDAYS, UDAT_AM_PMS, or UDAT_LOCALIZED_CHARS
-* @param symbolIndex The index of the symbol to set of type type.
-* @param value The new value
-* @param valueLength The length of value, or -1 if null-terminated
-* @param status A pointer to an UErrorCode to receive any errors
-* @see udat_getSymbols
-* @see udat_countSymbols
-* @stable ICU 2.0
-*/
-U_CAPI void U_EXPORT2
-udat_setSymbols(    UDateFormat             *format,
-                    UDateFormatSymbolType   type,
-                    int32_t                 symbolIndex,
-                    UChar                   *value,
-                    int32_t                 valueLength,
-                    UErrorCode              *status);
-
-/**
- * Get the locale for this date format object.
- * You can choose between valid and actual locale.
- * @param fmt The formatter to get the locale from
- * @param type type of the locale we're looking for (valid or actual)
- * @param status error code for the operation
- * @return the locale name
- * @stable ICU 2.8
- */
-U_CAPI const char* U_EXPORT2
-udat_getLocaleByType(const UDateFormat *fmt,
-                     ULocDataLocaleType type,
-                     UErrorCode* status);
-
-/**
- * Set a particular UDisplayContext value in the formatter, such as
- * UDISPCTX_CAPITALIZATION_FOR_STANDALONE.
- * @param fmt The formatter for which to set a UDisplayContext value.
- * @param value The UDisplayContext value to set.
- * @param status A pointer to an UErrorCode to receive any errors
- * @stable ICU 51
- */
-U_CAPI void U_EXPORT2
-udat_setContext(UDateFormat* fmt, UDisplayContext value, UErrorCode* status);
-
-/**
- * Get the formatter's UDisplayContext value for the specified UDisplayContextType,
- * such as UDISPCTX_TYPE_CAPITALIZATION.
- * @param fmt The formatter to query.
- * @param type The UDisplayContextType whose value to return
- * @param status A pointer to an UErrorCode to receive any errors
- * @return The UDisplayContextValue for the specified type.
- * @stable ICU 53
- */
-U_CAPI UDisplayContext U_EXPORT2
-udat_getContext(const UDateFormat* fmt, UDisplayContextType type, UErrorCode* status);
-
-#ifndef U_HIDE_INTERNAL_API
-/**
-* Extract the date pattern from a UDateFormat set for relative date formatting.
-* The pattern will follow the pattern syntax rules.
-* @param fmt The formatter to query.
-* @param result A pointer to a buffer to receive the pattern.
-* @param resultLength The maximum size of result.
-* @param status A pointer to a UErrorCode to receive any errors
-* @return The total buffer size needed; if greater than resultLength, the output was truncated.
-* @see udat_applyPatternRelative
-* @internal ICU 4.2 technology preview
-*/
-U_CAPI int32_t U_EXPORT2
-udat_toPatternRelativeDate(const UDateFormat *fmt,
-                           UChar             *result,
-                           int32_t           resultLength,
-                           UErrorCode        *status);
-
-/**
-* Extract the time pattern from a UDateFormat set for relative date formatting.
-* The pattern will follow the pattern syntax rules.
-* @param fmt The formatter to query.
-* @param result A pointer to a buffer to receive the pattern.
-* @param resultLength The maximum size of result.
-* @param status A pointer to a UErrorCode to receive any errors
-* @return The total buffer size needed; if greater than resultLength, the output was truncated.
-* @see udat_applyPatternRelative
-* @internal ICU 4.2 technology preview
-*/
-U_CAPI int32_t U_EXPORT2
-udat_toPatternRelativeTime(const UDateFormat *fmt,
-                           UChar             *result,
-                           int32_t           resultLength,
-                           UErrorCode        *status);
-
-/**
-* Set the date & time patterns used by a UDateFormat set for relative date formatting.
-* The patterns should follow the pattern syntax rules.
-* @param format The formatter to set.
-* @param datePattern The new date pattern
-* @param datePatternLength The length of datePattern, or -1 if null-terminated.
-* @param timePattern The new time pattern
-* @param timePatternLength The length of timePattern, or -1 if null-terminated.
-* @param status A pointer to a UErrorCode to receive any errors
-* @see udat_toPatternRelativeDate, udat_toPatternRelativeTime
-* @internal ICU 4.2 technology preview
-*/
-U_CAPI void U_EXPORT2
-udat_applyPatternRelative(UDateFormat *format,
-                          const UChar *datePattern,
-                          int32_t     datePatternLength,
-                          const UChar *timePattern,
-                          int32_t     timePatternLength,
-                          UErrorCode  *status);
-
-/**
- * @internal
- * @see udat_open
- */
-typedef UDateFormat* (U_EXPORT2 *UDateFormatOpener) (UDateFormatStyle  timeStyle,
-                                                    UDateFormatStyle  dateStyle,
-                                                    const char        *locale,
-                                                    const UChar       *tzID,
-                                                    int32_t           tzIDLength,
-                                                    const UChar       *pattern,
-                                                    int32_t           patternLength,
-                                                    UErrorCode        *status);
-
-/**
- * Register a provider factory
- * @internal ICU 49
- */
-U_CAPI void U_EXPORT2
-udat_registerOpener(UDateFormatOpener opener, UErrorCode *status);
-
-/**
- * Un-Register a provider factory
- * @internal ICU 49
- */
-U_CAPI UDateFormatOpener U_EXPORT2
-udat_unregisterOpener(UDateFormatOpener opener, UErrorCode *status);
-#endif  /* U_HIDE_INTERNAL_API */
-
-
-#endif /* #if !UCONFIG_NO_FORMATTING */
-
-#endif
->>>>>>> a8a80be5
+// © 2016 and later: Unicode, Inc. and others.
+// License & terms of use: http://www.unicode.org/copyright.html
+/*
+ *******************************************************************************
+ * Copyright (C) 1996-2016, International Business Machines
+ * Corporation and others. All Rights Reserved.
+ *******************************************************************************
+*/
+
+#ifndef UDAT_H
+#define UDAT_H
+
+#include "unicode/utypes.h"
+
+#if !UCONFIG_NO_FORMATTING
+
+#include "unicode/ucal.h"
+#include "unicode/unum.h"
+#include "unicode/udisplaycontext.h"
+#include "unicode/ufieldpositer.h"
+
+#if U_SHOW_CPLUSPLUS_API
+#include "unicode/localpointer.h"
+#endif   // U_SHOW_CPLUSPLUS_API
+
+/**
+ * \file
+ * \brief C API: DateFormat
+ *
+ * <h2> Date Format C API</h2>
+ *
+ * Date Format C API  consists of functions that convert dates and
+ * times from their internal representations to textual form and back again in a
+ * language-independent manner. Converting from the internal representation (milliseconds
+ * since midnight, January 1, 1970) to text is known as "formatting," and converting
+ * from text to millis is known as "parsing."  We currently define only one concrete
+ * structure UDateFormat, which can handle pretty much all normal
+ * date formatting and parsing actions.
+ * <P>
+ * Date Format helps you to format and parse dates for any locale. Your code can
+ * be completely independent of the locale conventions for months, days of the
+ * week, or even the calendar format: lunar vs. solar.
+ * <P>
+ * To format a date for the current Locale with default time and date style,
+ * use one of the static factory methods:
+ * <pre>
+ * \code
+ *  UErrorCode status = U_ZERO_ERROR;
+ *  UChar *myString;
+ *  int32_t myStrlen = 0;
+ *  UDateFormat* dfmt = udat_open(UDAT_DEFAULT, UDAT_DEFAULT, NULL, NULL, -1, NULL, -1, &status);
+ *  myStrlen = udat_format(dfmt, myDate, NULL, myStrlen, NULL, &status);
+ *  if (status==U_BUFFER_OVERFLOW_ERROR){
+ *      status=U_ZERO_ERROR;
+ *      myString=(UChar*)malloc(sizeof(UChar) * (myStrlen+1) );
+ *      udat_format(dfmt, myDate, myString, myStrlen+1, NULL, &status);
+ *  }
+ * \endcode
+ * </pre>
+ * If you are formatting multiple numbers, it is more efficient to get the
+ * format and use it multiple times so that the system doesn't have to fetch the
+ * information about the local language and country conventions multiple times.
+ * <pre>
+ * \code
+ *  UErrorCode status = U_ZERO_ERROR;
+ *  int32_t i, myStrlen = 0;
+ *  UChar* myString;
+ *  char buffer[1024];
+ *  UDate myDateArr[] = { 0.0, 100000000.0, 2000000000.0 }; // test values
+ *  UDateFormat* df = udat_open(UDAT_DEFAULT, UDAT_DEFAULT, NULL, NULL, -1, NULL, 0, &status);
+ *  for (i = 0; i < 3; i++) {
+ *      myStrlen = udat_format(df, myDateArr[i], NULL, myStrlen, NULL, &status);
+ *      if(status == U_BUFFER_OVERFLOW_ERROR){
+ *          status = U_ZERO_ERROR;
+ *          myString = (UChar*)malloc(sizeof(UChar) * (myStrlen+1) );
+ *          udat_format(df, myDateArr[i], myString, myStrlen+1, NULL, &status);
+ *          printf("%s\n", u_austrcpy(buffer, myString) );
+ *          free(myString);
+ *      }
+ *  }
+ * \endcode
+ * </pre>
+ * To get specific fields of a date, you can use UFieldPosition to
+ * get specific fields.
+ * <pre>
+ * \code
+ *  UErrorCode status = U_ZERO_ERROR;
+ *  UFieldPosition pos;
+ *  UChar *myString;
+ *  int32_t myStrlen = 0;
+ *  char buffer[1024];
+ *
+ *  pos.field = 1;  // Same as the DateFormat::EField enum
+ *  UDateFormat* dfmt = udat_open(UDAT_DEFAULT, UDAT_DEFAULT, NULL, -1, NULL, 0, &status);
+ *  myStrlen = udat_format(dfmt, myDate, NULL, myStrlen, &pos, &status);
+ *  if (status==U_BUFFER_OVERFLOW_ERROR){
+ *      status=U_ZERO_ERROR;
+ *      myString=(UChar*)malloc(sizeof(UChar) * (myStrlen+1) );
+ *      udat_format(dfmt, myDate, myString, myStrlen+1, &pos, &status);
+ *  }
+ *  printf("date format: %s\n", u_austrcpy(buffer, myString));
+ *  buffer[pos.endIndex] = 0;   // NULL terminate the string.
+ *  printf("UFieldPosition position equals %s\n", &buffer[pos.beginIndex]);
+ * \endcode
+ * </pre>
+ * To format a date for a different Locale, specify it in the call to
+ * udat_open()
+ * <pre>
+ * \code
+ *        UDateFormat* df = udat_open(UDAT_SHORT, UDAT_SHORT, "fr_FR", NULL, -1, NULL, 0, &status);
+ * \endcode
+ * </pre>
+ * You can use a DateFormat API udat_parse() to parse.
+ * <pre>
+ * \code
+ *  UErrorCode status = U_ZERO_ERROR;
+ *  int32_t parsepos=0;
+ *  UDate myDate = udat_parse(df, myString, u_strlen(myString), &parsepos, &status);
+ * \endcode
+ * </pre>
+ *  You can pass in different options for the arguments for date and time style
+ *  to control the length of the result; from SHORT to MEDIUM to LONG to FULL.
+ *  The exact result depends on the locale, but generally:
+ *  see UDateFormatStyle for more details
+ * <ul type=round>
+ *   <li>   UDAT_SHORT is completely numeric, such as 12/13/52 or 3:30pm
+ *   <li>   UDAT_MEDIUM is longer, such as Jan 12, 1952
+ *   <li>   UDAT_LONG is longer, such as January 12, 1952 or 3:30:32pm
+ *   <li>   UDAT_FULL is pretty completely specified, such as
+ *          Tuesday, April 12, 1952 AD or 3:30:42pm PST.
+ * </ul>
+ * You can also set the time zone on the format if you wish.
+ * <P>
+ * You can also use forms of the parse and format methods with Parse Position and
+ * UFieldPosition to allow you to
+ * <ul type=round>
+ *   <li>   Progressively parse through pieces of a string.
+ *   <li>   Align any particular field, or find out where it is for selection
+ *          on the screen.
+ * </ul>
+ * <p><strong>Date and Time Patterns:</strong></p>
+ *
+ * <p>Date and time formats are specified by <em>date and time pattern</em> strings.
+ * Within date and time pattern strings, all unquoted ASCII letters [A-Za-z] are reserved
+ * as pattern letters representing calendar fields. <code>UDateFormat</code> supports
+ * the date and time formatting algorithm and pattern letters defined by
+ * <a href="http://www.unicode.org/reports/tr35/tr35-dates.html#Date_Field_Symbol_Table">UTS#35
+ * Unicode Locale Data Markup Language (LDML)</a> and further documented for ICU in the
+ * <a href="https://unicode-org.github.io/icu/userguide/format_parse/datetime#date-field-symbol-table">ICU
+ * User Guide</a>.</p>
+ */
+
+/** A date formatter.
+ *  For usage in C programs.
+ *  @stable ICU 2.6
+ */
+typedef void* UDateFormat;
+
+/** The possible date/time format styles
+ *  @stable ICU 2.6
+ */
+typedef enum UDateFormatStyle {
+    /** Full style */
+    UDAT_FULL,
+    /** Long style */
+    UDAT_LONG,
+    /** Medium style */
+    UDAT_MEDIUM,
+    /** Short style */
+    UDAT_SHORT,
+    /** Default style */
+    UDAT_DEFAULT = UDAT_MEDIUM,
+
+    /** Bitfield for relative date */
+    UDAT_RELATIVE = (1 << 7),
+
+    UDAT_FULL_RELATIVE = UDAT_FULL | UDAT_RELATIVE,
+
+    UDAT_LONG_RELATIVE = UDAT_LONG | UDAT_RELATIVE,
+
+    UDAT_MEDIUM_RELATIVE = UDAT_MEDIUM | UDAT_RELATIVE,
+
+    UDAT_SHORT_RELATIVE = UDAT_SHORT | UDAT_RELATIVE,
+
+
+    /** No style */
+    UDAT_NONE = -1,
+
+    /**
+     * Use the pattern given in the parameter to udat_open
+     * @see udat_open
+     * @stable ICU 50
+     */
+    UDAT_PATTERN = -2,
+
+#ifndef U_HIDE_INTERNAL_API
+    /** @internal alias to UDAT_PATTERN */
+    UDAT_IGNORE = UDAT_PATTERN
+#endif /* U_HIDE_INTERNAL_API */
+} UDateFormatStyle;
+
+/* Skeletons for dates. */
+
+/**
+ * Constant for date skeleton with year.
+ * @stable ICU 4.0
+ */
+#define UDAT_YEAR                       "y"
+/**
+ * Constant for date skeleton with quarter.
+ * @stable ICU 51
+ */
+#define UDAT_QUARTER                    "QQQQ"
+/**
+ * Constant for date skeleton with abbreviated quarter.
+ * @stable ICU 51
+ */
+#define UDAT_ABBR_QUARTER               "QQQ"
+/**
+ * Constant for date skeleton with year and quarter.
+ * @stable ICU 4.0
+ */
+#define UDAT_YEAR_QUARTER               "yQQQQ"
+/**
+ * Constant for date skeleton with year and abbreviated quarter.
+ * @stable ICU 4.0
+ */
+#define UDAT_YEAR_ABBR_QUARTER          "yQQQ"
+/**
+ * Constant for date skeleton with month.
+ * @stable ICU 4.0
+ */
+#define UDAT_MONTH                      "MMMM"
+/**
+ * Constant for date skeleton with abbreviated month.
+ * @stable ICU 4.0
+ */
+#define UDAT_ABBR_MONTH                 "MMM"
+/**
+ * Constant for date skeleton with numeric month.
+ * @stable ICU 4.0
+ */
+#define UDAT_NUM_MONTH                  "M"
+/**
+ * Constant for date skeleton with year and month.
+ * @stable ICU 4.0
+ */
+#define UDAT_YEAR_MONTH                 "yMMMM"
+/**
+ * Constant for date skeleton with year and abbreviated month.
+ * @stable ICU 4.0
+ */
+#define UDAT_YEAR_ABBR_MONTH            "yMMM"
+/**
+ * Constant for date skeleton with year and numeric month.
+ * @stable ICU 4.0
+ */
+#define UDAT_YEAR_NUM_MONTH             "yM"
+/**
+ * Constant for date skeleton with day.
+ * @stable ICU 4.0
+ */
+#define UDAT_DAY                        "d"
+/**
+ * Constant for date skeleton with year, month, and day.
+ * Used in combinations date + time, date + time + zone, or time + zone.
+ * @stable ICU 4.0
+ */
+#define UDAT_YEAR_MONTH_DAY             "yMMMMd"
+/**
+ * Constant for date skeleton with year, abbreviated month, and day.
+ * Used in combinations date + time, date + time + zone, or time + zone.
+ * @stable ICU 4.0
+ */
+#define UDAT_YEAR_ABBR_MONTH_DAY        "yMMMd"
+/**
+ * Constant for date skeleton with year, numeric month, and day.
+ * Used in combinations date + time, date + time + zone, or time + zone.
+ * @stable ICU 4.0
+ */
+#define UDAT_YEAR_NUM_MONTH_DAY         "yMd"
+/**
+ * Constant for date skeleton with weekday.
+ * @stable ICU 51
+ */
+#define UDAT_WEEKDAY                    "EEEE"
+/**
+ * Constant for date skeleton with abbreviated weekday.
+ * @stable ICU 51
+ */
+#define UDAT_ABBR_WEEKDAY               "E"
+/**
+ * Constant for date skeleton with year, month, weekday, and day.
+ * Used in combinations date + time, date + time + zone, or time + zone.
+ * @stable ICU 4.0
+ */
+#define UDAT_YEAR_MONTH_WEEKDAY_DAY     "yMMMMEEEEd"
+/**
+ * Constant for date skeleton with year, abbreviated month, weekday, and day.
+ * Used in combinations date + time, date + time + zone, or time + zone.
+ * @stable ICU 4.0
+ */
+#define UDAT_YEAR_ABBR_MONTH_WEEKDAY_DAY "yMMMEd"
+/**
+ * Constant for date skeleton with year, numeric month, weekday, and day.
+ * Used in combinations date + time, date + time + zone, or time + zone.
+ * @stable ICU 4.0
+ */
+#define UDAT_YEAR_NUM_MONTH_WEEKDAY_DAY "yMEd"
+/**
+ * Constant for date skeleton with long month and day.
+ * Used in combinations date + time, date + time + zone, or time + zone.
+ * @stable ICU 4.0
+ */
+#define UDAT_MONTH_DAY                  "MMMMd"
+/**
+ * Constant for date skeleton with abbreviated month and day.
+ * Used in combinations date + time, date + time + zone, or time + zone.
+ * @stable ICU 4.0
+ */
+#define UDAT_ABBR_MONTH_DAY             "MMMd"
+/**
+ * Constant for date skeleton with numeric month and day.
+ * Used in combinations date + time, date + time + zone, or time + zone.
+ * @stable ICU 4.0
+ */
+#define UDAT_NUM_MONTH_DAY              "Md"
+/**
+ * Constant for date skeleton with month, weekday, and day.
+ * Used in combinations date + time, date + time + zone, or time + zone.
+ * @stable ICU 4.0
+ */
+#define UDAT_MONTH_WEEKDAY_DAY          "MMMMEEEEd"
+/**
+ * Constant for date skeleton with abbreviated month, weekday, and day.
+ * Used in combinations date + time, date + time + zone, or time + zone.
+ * @stable ICU 4.0
+ */
+#define UDAT_ABBR_MONTH_WEEKDAY_DAY     "MMMEd"
+/**
+ * Constant for date skeleton with numeric month, weekday, and day.
+ * Used in combinations date + time, date + time + zone, or time + zone.
+ * @stable ICU 4.0
+ */
+#define UDAT_NUM_MONTH_WEEKDAY_DAY      "MEd"
+
+/* Skeletons for times. */
+
+/**
+ * Constant for date skeleton with hour, with the locale's preferred hour format (12 or 24).
+ * @stable ICU 4.0
+ */
+#define UDAT_HOUR                       "j"
+/**
+ * Constant for date skeleton with hour in 24-hour presentation.
+ * @stable ICU 51
+ */
+#define UDAT_HOUR24                     "H"
+/**
+ * Constant for date skeleton with minute.
+ * @stable ICU 51
+ */
+#define UDAT_MINUTE                     "m"
+/**
+ * Constant for date skeleton with hour and minute, with the locale's preferred hour format (12 or 24).
+ * Used in combinations date + time, date + time + zone, or time + zone.
+ * @stable ICU 4.0
+ */
+#define UDAT_HOUR_MINUTE                "jm"
+/**
+ * Constant for date skeleton with hour and minute in 24-hour presentation.
+ * Used in combinations date + time, date + time + zone, or time + zone.
+ * @stable ICU 4.0
+ */
+#define UDAT_HOUR24_MINUTE              "Hm"
+/**
+ * Constant for date skeleton with second.
+ * @stable ICU 51
+ */
+#define UDAT_SECOND                     "s"
+/**
+ * Constant for date skeleton with hour, minute, and second,
+ * with the locale's preferred hour format (12 or 24).
+ * Used in combinations date + time, date + time + zone, or time + zone.
+ * @stable ICU 4.0
+ */
+#define UDAT_HOUR_MINUTE_SECOND         "jms"
+/**
+ * Constant for date skeleton with hour, minute, and second in
+ * 24-hour presentation.
+ * Used in combinations date + time, date + time + zone, or time + zone.
+ * @stable ICU 4.0
+ */
+#define UDAT_HOUR24_MINUTE_SECOND       "Hms"
+/**
+ * Constant for date skeleton with minute and second.
+ * Used in combinations date + time, date + time + zone, or time + zone.
+ * @stable ICU 4.0
+ */
+#define UDAT_MINUTE_SECOND              "ms"
+
+/* Skeletons for time zones. */
+
+/**
+ * Constant for <i>generic location format</i>, such as Los Angeles Time;
+ * used in combinations date + time + zone, or time + zone.
+ * @see <a href="http://unicode.org/reports/tr35/#Date_Format_Patterns">LDML Date Format Patterns</a>
+ * @see <a href="http://unicode.org/reports/tr35/#Time_Zone_Fallback">LDML Time Zone Fallback</a>
+ * @stable ICU 51
+ */
+#define UDAT_LOCATION_TZ "VVVV"
+/**
+ * Constant for <i>generic non-location format</i>, such as Pacific Time;
+ * used in combinations date + time + zone, or time + zone.
+ * @see <a href="http://unicode.org/reports/tr35/#Date_Format_Patterns">LDML Date Format Patterns</a>
+ * @see <a href="http://unicode.org/reports/tr35/#Time_Zone_Fallback">LDML Time Zone Fallback</a>
+ * @stable ICU 51
+ */
+#define UDAT_GENERIC_TZ "vvvv"
+/**
+ * Constant for <i>generic non-location format</i>, abbreviated if possible, such as PT;
+ * used in combinations date + time + zone, or time + zone.
+ * @see <a href="http://unicode.org/reports/tr35/#Date_Format_Patterns">LDML Date Format Patterns</a>
+ * @see <a href="http://unicode.org/reports/tr35/#Time_Zone_Fallback">LDML Time Zone Fallback</a>
+ * @stable ICU 51
+ */
+#define UDAT_ABBR_GENERIC_TZ "v"
+/**
+ * Constant for <i>specific non-location format</i>, such as Pacific Daylight Time;
+ * used in combinations date + time + zone, or time + zone.
+ * @see <a href="http://unicode.org/reports/tr35/#Date_Format_Patterns">LDML Date Format Patterns</a>
+ * @see <a href="http://unicode.org/reports/tr35/#Time_Zone_Fallback">LDML Time Zone Fallback</a>
+ * @stable ICU 51
+ */
+#define UDAT_SPECIFIC_TZ "zzzz"
+/**
+ * Constant for <i>specific non-location format</i>, abbreviated if possible, such as PDT;
+ * used in combinations date + time + zone, or time + zone.
+ * @see <a href="http://unicode.org/reports/tr35/#Date_Format_Patterns">LDML Date Format Patterns</a>
+ * @see <a href="http://unicode.org/reports/tr35/#Time_Zone_Fallback">LDML Time Zone Fallback</a>
+ * @stable ICU 51
+ */
+#define UDAT_ABBR_SPECIFIC_TZ "z"
+/**
+ * Constant for <i>localized GMT/UTC format</i>, such as GMT+8:00 or HPG-8:00;
+ * used in combinations date + time + zone, or time + zone.
+ * @see <a href="http://unicode.org/reports/tr35/#Date_Format_Patterns">LDML Date Format Patterns</a>
+ * @see <a href="http://unicode.org/reports/tr35/#Time_Zone_Fallback">LDML Time Zone Fallback</a>
+ * @stable ICU 51
+ */
+#define UDAT_ABBR_UTC_TZ "ZZZZ"
+
+/* deprecated skeleton constants */
+
+#ifndef U_HIDE_DEPRECATED_API
+/**
+ * Constant for date skeleton with standalone month.
+ * @deprecated ICU 50 Use UDAT_MONTH instead.
+ */
+#define UDAT_STANDALONE_MONTH           "LLLL"
+/**
+ * Constant for date skeleton with standalone abbreviated month.
+ * @deprecated ICU 50 Use UDAT_ABBR_MONTH instead.
+ */
+#define UDAT_ABBR_STANDALONE_MONTH      "LLL"
+
+/**
+ * Constant for date skeleton with hour, minute, and generic timezone.
+ * @deprecated ICU 50 Use instead UDAT_HOUR_MINUTE UDAT_ABBR_GENERIC_TZ or some other timezone presentation.
+ */
+#define UDAT_HOUR_MINUTE_GENERIC_TZ     "jmv"
+/**
+ * Constant for date skeleton with hour, minute, and timezone.
+ * @deprecated ICU 50 Use instead UDAT_HOUR_MINUTE UDAT_ABBR_SPECIFIC_TZ or some other timezone presentation.
+ */
+#define UDAT_HOUR_MINUTE_TZ             "jmz"
+/**
+ * Constant for date skeleton with hour and generic timezone.
+ * @deprecated ICU 50 Use instead UDAT_HOUR UDAT_ABBR_GENERIC_TZ or some other timezone presentation.
+ */
+#define UDAT_HOUR_GENERIC_TZ            "jv"
+/**
+ * Constant for date skeleton with hour and timezone.
+ * @deprecated ICU 50 Use instead UDAT_HOUR UDAT_ABBR_SPECIFIC_TZ or some other timezone presentation.
+ */
+#define UDAT_HOUR_TZ                    "jz"
+#endif  /* U_HIDE_DEPRECATED_API */
+
+#ifndef U_HIDE_INTERNAL_API
+/**
+ * Constant for Unicode string name of new (in 2019) Japanese calendar era,
+ * root/English abbreviated version (ASCII-range characters).
+ * @internal
+ */
+#define JP_ERA_2019_ROOT                "Reiwa"
+/**
+ * Constant for Unicode string name of new (in 2019) Japanese calendar era,
+ * Japanese abbreviated version (Han, or fullwidth Latin for testing).
+ * @internal
+ */
+#define JP_ERA_2019_JA                  "\\u4EE4\\u548C"
+/**
+ * Constant for Unicode string name of new (in 2019) Japanese calendar era,
+ * root and Japanese narrow version (ASCII-range characters).
+ * @internal
+ */
+#define JP_ERA_2019_NARROW              "R"
+#endif  // U_HIDE_INTERNAL_API
+
+/**
+ * FieldPosition and UFieldPosition selectors for format fields
+ * defined by DateFormat and UDateFormat.
+ * @stable ICU 3.0
+ */
+typedef enum UDateFormatField {
+    /**
+     * FieldPosition and UFieldPosition selector for 'G' field alignment,
+     * corresponding to the UCAL_ERA field.
+     * @stable ICU 3.0
+     */
+    UDAT_ERA_FIELD = 0,
+
+    /**
+     * FieldPosition and UFieldPosition selector for 'y' field alignment,
+     * corresponding to the UCAL_YEAR field.
+     * @stable ICU 3.0
+     */
+    UDAT_YEAR_FIELD = 1,
+
+    /**
+     * FieldPosition and UFieldPosition selector for 'M' field alignment,
+     * corresponding to the UCAL_MONTH field.
+     * @stable ICU 3.0
+     */
+    UDAT_MONTH_FIELD = 2,
+
+    /**
+     * FieldPosition and UFieldPosition selector for 'd' field alignment,
+     * corresponding to the UCAL_DATE field.
+     * @stable ICU 3.0
+     */
+    UDAT_DATE_FIELD = 3,
+
+    /**
+     * FieldPosition and UFieldPosition selector for 'k' field alignment,
+     * corresponding to the UCAL_HOUR_OF_DAY field.
+     * UDAT_HOUR_OF_DAY1_FIELD is used for the one-based 24-hour clock.
+     * For example, 23:59 + 01:00 results in 24:59.
+     * @stable ICU 3.0
+     */
+    UDAT_HOUR_OF_DAY1_FIELD = 4,
+
+    /**
+     * FieldPosition and UFieldPosition selector for 'H' field alignment,
+     * corresponding to the UCAL_HOUR_OF_DAY field.
+     * UDAT_HOUR_OF_DAY0_FIELD is used for the zero-based 24-hour clock.
+     * For example, 23:59 + 01:00 results in 00:59.
+     * @stable ICU 3.0
+     */
+    UDAT_HOUR_OF_DAY0_FIELD = 5,
+
+    /**
+     * FieldPosition and UFieldPosition selector for 'm' field alignment,
+     * corresponding to the UCAL_MINUTE field.
+     * @stable ICU 3.0
+     */
+    UDAT_MINUTE_FIELD = 6,
+
+    /**
+     * FieldPosition and UFieldPosition selector for 's' field alignment,
+     * corresponding to the UCAL_SECOND field.
+     * @stable ICU 3.0
+     */
+    UDAT_SECOND_FIELD = 7,
+
+    /**
+     * FieldPosition and UFieldPosition selector for 'S' field alignment,
+     * corresponding to the UCAL_MILLISECOND field.
+     *
+     * Note: Time formats that use 'S' can display a maximum of three
+     * significant digits for fractional seconds, corresponding to millisecond
+     * resolution and a fractional seconds sub-pattern of SSS. If the
+     * sub-pattern is S or SS, the fractional seconds value will be truncated
+     * (not rounded) to the number of display places specified. If the
+     * fractional seconds sub-pattern is longer than SSS, the additional
+     * display places will be filled with zeros.
+     * @stable ICU 3.0
+     */
+    UDAT_FRACTIONAL_SECOND_FIELD = 8,
+
+    /**
+     * FieldPosition and UFieldPosition selector for 'E' field alignment,
+     * corresponding to the UCAL_DAY_OF_WEEK field.
+     * @stable ICU 3.0
+     */
+    UDAT_DAY_OF_WEEK_FIELD = 9,
+
+    /**
+     * FieldPosition and UFieldPosition selector for 'D' field alignment,
+     * corresponding to the UCAL_DAY_OF_YEAR field.
+     * @stable ICU 3.0
+     */
+    UDAT_DAY_OF_YEAR_FIELD = 10,
+
+    /**
+     * FieldPosition and UFieldPosition selector for 'F' field alignment,
+     * corresponding to the UCAL_DAY_OF_WEEK_IN_MONTH field.
+     * @stable ICU 3.0
+     */
+    UDAT_DAY_OF_WEEK_IN_MONTH_FIELD = 11,
+
+    /**
+     * FieldPosition and UFieldPosition selector for 'w' field alignment,
+     * corresponding to the UCAL_WEEK_OF_YEAR field.
+     * @stable ICU 3.0
+     */
+    UDAT_WEEK_OF_YEAR_FIELD = 12,
+
+    /**
+     * FieldPosition and UFieldPosition selector for 'W' field alignment,
+     * corresponding to the UCAL_WEEK_OF_MONTH field.
+     * @stable ICU 3.0
+     */
+    UDAT_WEEK_OF_MONTH_FIELD = 13,
+
+    /**
+     * FieldPosition and UFieldPosition selector for 'a' field alignment,
+     * corresponding to the UCAL_AM_PM field.
+     * @stable ICU 3.0
+     */
+    UDAT_AM_PM_FIELD = 14,
+
+    /**
+     * FieldPosition and UFieldPosition selector for 'h' field alignment,
+     * corresponding to the UCAL_HOUR field.
+     * UDAT_HOUR1_FIELD is used for the one-based 12-hour clock.
+     * For example, 11:30 PM + 1 hour results in 12:30 AM.
+     * @stable ICU 3.0
+     */
+    UDAT_HOUR1_FIELD = 15,
+
+    /**
+     * FieldPosition and UFieldPosition selector for 'K' field alignment,
+     * corresponding to the UCAL_HOUR field.
+     * UDAT_HOUR0_FIELD is used for the zero-based 12-hour clock.
+     * For example, 11:30 PM + 1 hour results in 00:30 AM.
+     * @stable ICU 3.0
+     */
+    UDAT_HOUR0_FIELD = 16,
+
+    /**
+     * FieldPosition and UFieldPosition selector for 'z' field alignment,
+     * corresponding to the UCAL_ZONE_OFFSET and
+     * UCAL_DST_OFFSET fields.
+     * @stable ICU 3.0
+     */
+    UDAT_TIMEZONE_FIELD = 17,
+
+    /**
+     * FieldPosition and UFieldPosition selector for 'Y' field alignment,
+     * corresponding to the UCAL_YEAR_WOY field.
+     * @stable ICU 3.0
+     */
+    UDAT_YEAR_WOY_FIELD = 18,
+
+    /**
+     * FieldPosition and UFieldPosition selector for 'e' field alignment,
+     * corresponding to the UCAL_DOW_LOCAL field.
+     * @stable ICU 3.0
+     */
+    UDAT_DOW_LOCAL_FIELD = 19,
+
+    /**
+     * FieldPosition and UFieldPosition selector for 'u' field alignment,
+     * corresponding to the UCAL_EXTENDED_YEAR field.
+     * @stable ICU 3.0
+     */
+    UDAT_EXTENDED_YEAR_FIELD = 20,
+
+    /**
+     * FieldPosition and UFieldPosition selector for 'g' field alignment,
+     * corresponding to the UCAL_JULIAN_DAY field.
+     * @stable ICU 3.0
+     */
+    UDAT_JULIAN_DAY_FIELD = 21,
+
+    /**
+     * FieldPosition and UFieldPosition selector for 'A' field alignment,
+     * corresponding to the UCAL_MILLISECONDS_IN_DAY field.
+     * @stable ICU 3.0
+     */
+    UDAT_MILLISECONDS_IN_DAY_FIELD = 22,
+
+    /**
+     * FieldPosition and UFieldPosition selector for 'Z' field alignment,
+     * corresponding to the UCAL_ZONE_OFFSET and
+     * UCAL_DST_OFFSET fields.
+     * @stable ICU 3.0
+     */
+    UDAT_TIMEZONE_RFC_FIELD = 23,
+
+    /**
+     * FieldPosition and UFieldPosition selector for 'v' field alignment,
+     * corresponding to the UCAL_ZONE_OFFSET field.
+     * @stable ICU 3.4
+     */
+    UDAT_TIMEZONE_GENERIC_FIELD = 24,
+    /**
+     * FieldPosition selector for 'c' field alignment,
+     * corresponding to the {@link #UCAL_DOW_LOCAL} field.
+     * This displays the stand alone day name, if available.
+     * @stable ICU 3.4
+     */
+    UDAT_STANDALONE_DAY_FIELD = 25,
+
+    /**
+     * FieldPosition selector for 'L' field alignment,
+     * corresponding to the {@link #UCAL_MONTH} field.
+     * This displays the stand alone month name, if available.
+     * @stable ICU 3.4
+     */
+    UDAT_STANDALONE_MONTH_FIELD = 26,
+
+    /**
+     * FieldPosition selector for "Q" field alignment,
+     * corresponding to quarters. This is implemented
+     * using the {@link #UCAL_MONTH} field. This
+     * displays the quarter.
+     * @stable ICU 3.6
+     */
+    UDAT_QUARTER_FIELD = 27,
+
+    /**
+     * FieldPosition selector for the "q" field alignment,
+     * corresponding to stand-alone quarters. This is
+     * implemented using the {@link #UCAL_MONTH} field.
+     * This displays the stand-alone quarter.
+     * @stable ICU 3.6
+     */
+    UDAT_STANDALONE_QUARTER_FIELD = 28,
+
+    /**
+     * FieldPosition and UFieldPosition selector for 'V' field alignment,
+     * corresponding to the UCAL_ZONE_OFFSET field.
+     * @stable ICU 3.8
+     */
+    UDAT_TIMEZONE_SPECIAL_FIELD = 29,
+
+    /**
+     * FieldPosition selector for "U" field alignment,
+     * corresponding to cyclic year names. This is implemented
+     * using the {@link #UCAL_YEAR} field. This displays
+     * the cyclic year name, if available.
+     * @stable ICU 49
+     */
+    UDAT_YEAR_NAME_FIELD = 30,
+
+    /**
+     * FieldPosition selector for 'O' field alignment,
+     * corresponding to the UCAL_ZONE_OFFSET and UCAL_DST_OFFSETfields.
+     * This displays the localized GMT format.
+     * @stable ICU 51
+     */
+    UDAT_TIMEZONE_LOCALIZED_GMT_OFFSET_FIELD = 31,
+
+    /**
+     * FieldPosition selector for 'X' field alignment,
+     * corresponding to the UCAL_ZONE_OFFSET and UCAL_DST_OFFSETfields.
+     * This displays the ISO 8601 local time offset format or UTC indicator ("Z").
+     * @stable ICU 51
+     */
+    UDAT_TIMEZONE_ISO_FIELD = 32,
+
+    /**
+     * FieldPosition selector for 'x' field alignment,
+     * corresponding to the UCAL_ZONE_OFFSET and UCAL_DST_OFFSET fields.
+     * This displays the ISO 8601 local time offset format.
+     * @stable ICU 51
+     */
+    UDAT_TIMEZONE_ISO_LOCAL_FIELD = 33,
+
+#ifndef U_HIDE_INTERNAL_API
+    /**
+     * FieldPosition and UFieldPosition selector for 'r' field alignment,
+     * no directly corresponding UCAL_ field.
+     * @internal ICU 53
+     */
+    UDAT_RELATED_YEAR_FIELD = 34,
+#endif  /* U_HIDE_INTERNAL_API */
+
+    /**
+     * FieldPosition selector for 'b' field alignment.
+     * Displays midnight and noon for 12am and 12pm, respectively, if available;
+     * otherwise fall back to AM / PM.
+     * @stable ICU 57
+     */
+    UDAT_AM_PM_MIDNIGHT_NOON_FIELD = 35,
+
+    /* FieldPosition selector for 'B' field alignment.
+     * Displays flexible day periods, such as "in the morning", if available.
+     * @stable ICU 57
+     */
+    UDAT_FLEXIBLE_DAY_PERIOD_FIELD = 36,
+
+#ifndef U_HIDE_INTERNAL_API
+    /**
+     * FieldPosition and UFieldPosition selector for time separator,
+     * no corresponding UCAL_ field. No pattern character is currently
+     * defined for this.
+     * @internal
+     */
+    UDAT_TIME_SEPARATOR_FIELD = 37,
+#endif  /* U_HIDE_INTERNAL_API */
+
+#ifndef U_HIDE_DEPRECATED_API
+    /**
+     * Number of FieldPosition and UFieldPosition selectors for
+     * DateFormat and UDateFormat.
+     * Valid selectors range from 0 to UDAT_FIELD_COUNT-1.
+     * @deprecated ICU 58 The numeric value may change over time, see ICU ticket #12420.
+     */
+    UDAT_FIELD_COUNT = 38
+#endif  /* U_HIDE_DEPRECATED_API */
+} UDateFormatField;
+
+
+#ifndef U_HIDE_INTERNAL_API
+/**
+ * Is a pattern character defined for UDAT_TIME_SEPARATOR_FIELD?
+ * In ICU 55 it was COLON, but that was withdrawn in ICU 56.
+ * @internal ICU 56
+ */
+#define UDAT_HAS_PATTERN_CHAR_FOR_TIME_SEPARATOR 0
+#endif /* U_HIDE_INTERNAL_API */
+
+
+/**
+ * Maps from a UDateFormatField to the corresponding UCalendarDateFields.
+ *
+ * Note 1: Since the mapping is many-to-one, there is no inverse mapping.
+ *
+ * Note 2: There is no UErrorCode parameter, so in case of error (UDateFormatField is
+ * unknown or has no corresponding UCalendarDateFields value), the function returns the
+ * current value of UCAL_FIELD_COUNT. However, that value may change from release to
+ * release and is consequently deprecated. For a future-proof runtime way of checking
+ * for errors:
+ * a) First save the value returned by the function when it is passed an invalid value
+ *    such as "(UDateFormatField)-1".
+ * b) Then, to test for errors when passing some other UDateFormatField value, check
+ *     whether the function returns that saved value.
+ *
+ * @param field the UDateFormatField.
+ * @return the UCalendarDateField. In case of error (UDateFormatField is unknown or has
+ *   no corresponding UCalendarDateFields value) this will be the current value of
+ *   UCAL_FIELD_COUNT, but that value may change from release to release.
+ *   See Note 2 above.
+ * @stable ICU 4.4
+ */
+U_CAPI UCalendarDateFields U_EXPORT2
+udat_toCalendarDateField(UDateFormatField field);
+
+
+/**
+ * Open a new UDateFormat for formatting and parsing dates and times.
+ * A UDateFormat may be used to format dates in calls to {@link #udat_format },
+ * and to parse dates in calls to {@link #udat_parse }.
+ * @param timeStyle The style used to format times; one of UDAT_FULL, UDAT_LONG,
+ * UDAT_MEDIUM, UDAT_SHORT, UDAT_DEFAULT, or UDAT_NONE (relative time styles
+ * are not currently supported).
+ * When the pattern parameter is used, pass in UDAT_PATTERN for both timeStyle and dateStyle.
+ * @param dateStyle The style used to format dates; one of UDAT_FULL, UDAT_LONG,
+ * UDAT_MEDIUM, UDAT_SHORT, UDAT_DEFAULT, UDAT_FULL_RELATIVE, UDAT_LONG_RELATIVE,
+ * UDAT_MEDIUM_RELATIVE, UDAT_SHORT_RELATIVE, or UDAT_NONE.
+ * When the pattern parameter is used, pass in UDAT_PATTERN for both timeStyle and dateStyle.
+ * As currently implemented,
+ * relative date formatting only affects a limited range of calendar days before or
+ * after the current date, based on the CLDR &lt;field type="day"&gt;/&lt;relative&gt; data: For
+ * example, in English, "Yesterday", "Today", and "Tomorrow". Outside of this range,
+ * dates are formatted using the corresponding non-relative style.
+ * @param locale The locale specifying the formatting conventions
+ * @param tzID A timezone ID specifying the timezone to use.  If 0, use
+ * the default timezone.
+ * @param tzIDLength The length of tzID, or -1 if null-terminated.
+ * @param pattern A pattern specifying the format to use.
+ * @param patternLength The number of characters in the pattern, or -1 if null-terminated.
+ * @param status A pointer to an UErrorCode to receive any errors
+ * @return A pointer to a UDateFormat to use for formatting dates and times, or 0 if
+ * an error occurred.
+ * @stable ICU 2.0
+ */
+U_CAPI UDateFormat* U_EXPORT2
+udat_open(UDateFormatStyle  timeStyle,
+          UDateFormatStyle  dateStyle,
+          const char        *locale,
+          const UChar       *tzID,
+          int32_t           tzIDLength,
+          const UChar       *pattern,
+          int32_t           patternLength,
+          UErrorCode        *status);
+
+
+/**
+* Close a UDateFormat.
+* Once closed, a UDateFormat may no longer be used.
+* @param format The formatter to close.
+* @stable ICU 2.0
+*/
+U_CAPI void U_EXPORT2
+udat_close(UDateFormat* format);
+
+
+/**
+ * DateFormat boolean attributes
+ *
+ * @stable ICU 53
+ */
+typedef enum UDateFormatBooleanAttribute {
+   /**
+     * indicates whether whitespace is allowed. Includes trailing dot tolerance.
+     * @stable ICU 53
+     */
+    UDAT_PARSE_ALLOW_WHITESPACE = 0,
+    /**
+     * indicates tolerance of numeric data when String data may be assumed. eg: UDAT_YEAR_NAME_FIELD,
+     * UDAT_STANDALONE_MONTH_FIELD, UDAT_DAY_OF_WEEK_FIELD
+     * @stable ICU 53
+     */
+    UDAT_PARSE_ALLOW_NUMERIC = 1,
+    /**
+     * indicates tolerance of a partial literal match
+     * e.g. accepting "--mon-02-march-2011" for a pattern of "'--: 'EEE-WW-MMMM-yyyy"
+     * @stable ICU 56
+     */
+    UDAT_PARSE_PARTIAL_LITERAL_MATCH = 2,
+    /**
+     * indicates tolerance of pattern mismatch between input data and specified format pattern.
+     * e.g. accepting "September" for a month pattern of MMM ("Sep")
+     * @stable ICU 56
+     */
+    UDAT_PARSE_MULTIPLE_PATTERNS_FOR_MATCH = 3,
+
+    /* Do not conditionalize the following with #ifndef U_HIDE_DEPRECATED_API,
+     * it is needed for layout of DateFormat object. */
+#ifndef U_FORCE_HIDE_DEPRECATED_API
+    /**
+     * One more than the highest normal UDateFormatBooleanAttribute value.
+     * @deprecated ICU 58 The numeric value may change over time, see ICU ticket #12420.
+     */
+    UDAT_BOOLEAN_ATTRIBUTE_COUNT = 4
+#endif  // U_FORCE_HIDE_DEPRECATED_API
+} UDateFormatBooleanAttribute;
+
+/**
+ * Get a boolean attribute associated with a UDateFormat.
+ * An example would be a true value for a key of UDAT_PARSE_ALLOW_WHITESPACE indicating allowing whitespace leniency.
+ * If the formatter does not understand the attribute, -1 is returned.
+ * @param fmt The formatter to query.
+ * @param attr The attribute to query; e.g. UDAT_PARSE_ALLOW_WHITESPACE.
+ * @param status A pointer to an UErrorCode to receive any errors
+ * @return The value of attr.
+ * @stable ICU 53
+ */
+U_CAPI UBool U_EXPORT2
+udat_getBooleanAttribute(const UDateFormat* fmt, UDateFormatBooleanAttribute attr, UErrorCode* status);
+
+/**
+ * Set a boolean attribute associated with a UDateFormat.
+ * An example of a boolean attribute is parse leniency control.  If the formatter does not understand
+ * the attribute, the call is ignored.
+ * @param fmt The formatter to set.
+ * @param attr The attribute to set; one of UDAT_PARSE_ALLOW_WHITESPACE or UDAT_PARSE_ALLOW_NUMERIC
+ * @param newValue The new value of attr.
+ * @param status A pointer to an UErrorCode to receive any errors
+ * @stable ICU 53
+ */
+U_CAPI void U_EXPORT2
+udat_setBooleanAttribute(UDateFormat *fmt, UDateFormatBooleanAttribute attr, UBool newValue, UErrorCode* status);
+
+/**
+ * Hour Cycle.
+ * @stable ICU 67
+ */
+typedef enum UDateFormatHourCycle {
+    /**
+     * Hour in am/pm (0~11)
+     * @stable ICU 67
+     */
+    UDAT_HOUR_CYCLE_11,
+
+    /**
+     * Hour in am/pm (1~12)
+     * @stable ICU 67
+     */
+    UDAT_HOUR_CYCLE_12,
+
+    /**
+     * Hour in day (0~23)
+     * @stable ICU 67
+     */
+    UDAT_HOUR_CYCLE_23,
+
+    /**
+     * Hour in day (1~24)
+     * @stable ICU 67
+     */
+    UDAT_HOUR_CYCLE_24
+} UDateFormatHourCycle;
+
+#if U_SHOW_CPLUSPLUS_API
+
+U_NAMESPACE_BEGIN
+
+/**
+ * \class LocalUDateFormatPointer
+ * "Smart pointer" class, closes a UDateFormat via udat_close().
+ * For most methods see the LocalPointerBase base class.
+ *
+ * @see LocalPointerBase
+ * @see LocalPointer
+ * @stable ICU 4.4
+ */
+U_DEFINE_LOCAL_OPEN_POINTER(LocalUDateFormatPointer, UDateFormat, udat_close);
+
+U_NAMESPACE_END
+
+#endif
+
+/**
+ * Open a copy of a UDateFormat.
+ * This function performs a deep copy.
+ * @param fmt The format to copy
+ * @param status A pointer to an UErrorCode to receive any errors.
+ * @return A pointer to a UDateFormat identical to fmt.
+ * @stable ICU 2.0
+ */
+U_CAPI UDateFormat* U_EXPORT2
+udat_clone(const UDateFormat *fmt,
+       UErrorCode *status);
+
+/**
+* Format a date using a UDateFormat.
+* The date will be formatted using the conventions specified in {@link #udat_open }
+* @param format The formatter to use
+* @param dateToFormat The date to format
+* @param result A pointer to a buffer to receive the formatted number.
+* @param resultLength The maximum size of result.
+* @param position A pointer to a UFieldPosition.  On input, position->field
+* is read.  On output, position->beginIndex and position->endIndex indicate
+* the beginning and ending indices of field number position->field, if such
+* a field exists.  This parameter may be NULL, in which case no field
+* position data is returned.
+* @param status A pointer to an UErrorCode to receive any errors
+* @return The total buffer size needed; if greater than resultLength, the output was truncated.
+* @see udat_parse
+* @see UFieldPosition
+* @stable ICU 2.0
+*/
+U_CAPI int32_t U_EXPORT2
+udat_format(    const    UDateFormat*    format,
+                        UDate           dateToFormat,
+                        UChar*          result,
+                        int32_t         resultLength,
+                        UFieldPosition* position,
+                        UErrorCode*     status);
+
+/**
+* Format a date using an UDateFormat.
+* The date will be formatted using the conventions specified in {@link #udat_open }
+* @param format The formatter to use
+* @param calendar The calendar to format. The calendar instance might be
+*                 mutated if fields are not yet fully calculated, though
+*                 the function won't change the logical date and time held
+*                 by the instance.
+* @param result A pointer to a buffer to receive the formatted number.
+* @param capacity The maximum size of result.
+* @param position A pointer to a UFieldPosition.  On input, position->field
+* is read.  On output, position->beginIndex and position->endIndex indicate
+* the beginning and ending indices of field number position->field, if such
+* a field exists.  This parameter may be NULL, in which case no field
+* position data is returned.
+* @param status A pointer to an UErrorCode to receive any errors
+* @return The total buffer size needed; if greater than resultLength, the output was truncated.
+* @see udat_format
+* @see udat_parseCalendar
+* @see UFieldPosition
+* @stable ICU 55
+*/
+U_CAPI int32_t U_EXPORT2
+udat_formatCalendar(    const UDateFormat*  format,
+                        UCalendar*      calendar,
+                        UChar*          result,
+                        int32_t         capacity,
+                        UFieldPosition* position,
+                        UErrorCode*     status);
+
+/**
+* Format a date using a UDateFormat.
+* The date will be formatted using the conventions specified in {@link #udat_open}
+* @param format
+*          The formatter to use
+* @param dateToFormat
+*          The date to format
+* @param result
+*          A pointer to a buffer to receive the formatted number.
+* @param resultLength
+*          The maximum size of result.
+* @param fpositer
+*          A pointer to a UFieldPositionIterator created by {@link #ufieldpositer_open}
+*          (may be NULL if field position information is not needed). Any
+*          iteration information already present in the UFieldPositionIterator
+*          will be deleted, and the iterator will be reset to apply to the
+*          fields in the formatted string created by this function call; the
+*          field values provided by {@link #ufieldpositer_next} will be from the
+*          UDateFormatField enum.
+* @param status
+*          A pointer to a UErrorCode to receive any errors
+* @return
+*          The total buffer size needed; if greater than resultLength, the output was truncated.
+* @see udat_parse
+* @see UFieldPositionIterator
+* @stable ICU 55
+*/
+U_CAPI int32_t U_EXPORT2
+udat_formatForFields(   const UDateFormat* format,
+                        UDate           dateToFormat,
+                        UChar*          result,
+                        int32_t         resultLength,
+                        UFieldPositionIterator* fpositer,
+                        UErrorCode*     status);
+
+/**
+* Format a date using a UDateFormat.
+* The date will be formatted using the conventions specified in {@link #udat_open }
+* @param format
+*          The formatter to use
+* @param calendar
+*          The calendar to format. The calendar instance might be mutated if fields
+*          are not yet fully calculated, though the function won't change the logical
+*          date and time held by the instance.
+* @param result
+*          A pointer to a buffer to receive the formatted number.
+* @param capacity
+*          The maximum size of result.
+* @param fpositer
+*          A pointer to a UFieldPositionIterator created by {@link #ufieldpositer_open}
+*          (may be NULL if field position information is not needed). Any
+*          iteration information already present in the UFieldPositionIterator
+*          will be deleted, and the iterator will be reset to apply to the
+*          fields in the formatted string created by this function call; the
+*          field values provided by {@link #ufieldpositer_next} will be from the
+*          UDateFormatField enum.
+* @param status
+*          A pointer to a UErrorCode to receive any errors
+* @return
+*          The total buffer size needed; if greater than resultLength, the output was truncated.
+* @see udat_format
+* @see udat_parseCalendar
+* @see UFieldPositionIterator
+* @stable ICU 55
+*/
+U_CAPI int32_t U_EXPORT2
+udat_formatCalendarForFields( const UDateFormat* format,
+                        UCalendar*      calendar,
+                        UChar*          result,
+                        int32_t         capacity,
+                        UFieldPositionIterator* fpositer,
+                        UErrorCode*     status);
+
+
+/**
+* Parse a string into an date/time using a UDateFormat.
+* The date will be parsed using the conventions specified in {@link #udat_open }.
+* <P>
+* Note that the normal date formats associated with some calendars - such
+* as the Chinese lunar calendar - do not specify enough fields to enable
+* dates to be parsed unambiguously. In the case of the Chinese lunar
+* calendar, while the year within the current 60-year cycle is specified,
+* the number of such cycles since the start date of the calendar (in the
+* UCAL_ERA field of the UCalendar object) is not normally part of the format,
+* and parsing may assume the wrong era. For cases such as this it is
+* recommended that clients parse using udat_parseCalendar with the UCalendar
+* passed in set to the current date, or to a date within the era/cycle that
+* should be assumed if absent in the format.
+*
+* @param format The formatter to use.
+* @param text The text to parse.
+* @param textLength The length of text, or -1 if null-terminated.
+* @param parsePos If not 0, on input a pointer to an integer specifying the offset at which
+* to begin parsing.  If not 0, on output the offset at which parsing ended.
+* @param status A pointer to an UErrorCode to receive any errors
+* @return The value of the parsed date/time
+* @see udat_format
+* @stable ICU 2.0
+*/
+U_CAPI UDate U_EXPORT2
+udat_parse(const    UDateFormat*    format,
+           const    UChar*          text,
+                    int32_t         textLength,
+                    int32_t         *parsePos,
+                    UErrorCode      *status);
+
+/**
+* Parse a string into an date/time using a UDateFormat.
+* The date will be parsed using the conventions specified in {@link #udat_open }.
+* @param format The formatter to use.
+* @param calendar A calendar set on input to the date and time to be used for
+*                 missing values in the date/time string being parsed, and set
+*                 on output to the parsed date/time. When the calendar type is
+*                 different from the internal calendar held by the UDateFormat
+*                 instance, the internal calendar will be cloned to a work
+*                 calendar set to the same milliseconds and time zone as this
+*                 calendar parameter, field values will be parsed based on the
+*                 work calendar, then the result (milliseconds and time zone)
+*                 will be set in this calendar.
+* @param text The text to parse.
+* @param textLength The length of text, or -1 if null-terminated.
+* @param parsePos If not 0, on input a pointer to an integer specifying the offset at which
+* to begin parsing.  If not 0, on output the offset at which parsing ended.
+* @param status A pointer to an UErrorCode to receive any errors
+* @see udat_format
+* @stable ICU 2.0
+*/
+U_CAPI void U_EXPORT2
+udat_parseCalendar(const    UDateFormat*    format,
+                            UCalendar*      calendar,
+                   const    UChar*          text,
+                            int32_t         textLength,
+                            int32_t         *parsePos,
+                            UErrorCode      *status);
+
+/**
+* Determine if an UDateFormat will perform lenient parsing.
+* With lenient parsing, the parser may use heuristics to interpret inputs that do not
+* precisely match the pattern. With strict parsing, inputs must match the pattern.
+* @param fmt The formatter to query
+* @return true if fmt is set to perform lenient parsing, false otherwise.
+* @see udat_setLenient
+* @stable ICU 2.0
+*/
+U_CAPI UBool U_EXPORT2
+udat_isLenient(const UDateFormat* fmt);
+
+/**
+* Specify whether an UDateFormat will perform lenient parsing.
+* With lenient parsing, the parser may use heuristics to interpret inputs that do not
+* precisely match the pattern. With strict parsing, inputs must match the pattern.
+* @param fmt The formatter to set
+* @param isLenient true if fmt should perform lenient parsing, false otherwise.
+* @see dat_isLenient
+* @stable ICU 2.0
+*/
+U_CAPI void U_EXPORT2
+udat_setLenient(    UDateFormat*    fmt,
+                    UBool          isLenient);
+
+/**
+* Get the UCalendar associated with an UDateFormat.
+* A UDateFormat uses a UCalendar to convert a raw value to, for example,
+* the day of the week.
+* @param fmt The formatter to query.
+* @return A pointer to the UCalendar used by fmt.
+* @see udat_setCalendar
+* @stable ICU 2.0
+*/
+U_CAPI const UCalendar* U_EXPORT2
+udat_getCalendar(const UDateFormat* fmt);
+
+/**
+* Set the UCalendar associated with an UDateFormat.
+* A UDateFormat uses a UCalendar to convert a raw value to, for example,
+* the day of the week.
+* @param fmt The formatter to set.
+* @param calendarToSet A pointer to an UCalendar to be used by fmt.
+* @see udat_setCalendar
+* @stable ICU 2.0
+*/
+U_CAPI void U_EXPORT2
+udat_setCalendar(            UDateFormat*    fmt,
+                    const   UCalendar*      calendarToSet);
+
+/**
+* Get the UNumberFormat associated with an UDateFormat.
+* A UDateFormat uses a UNumberFormat to format numbers within a date,
+* for example the day number.
+* @param fmt The formatter to query.
+* @return A pointer to the UNumberFormat used by fmt to format numbers.
+* @see udat_setNumberFormat
+* @stable ICU 2.0
+*/
+U_CAPI const UNumberFormat* U_EXPORT2
+udat_getNumberFormat(const UDateFormat* fmt);
+
+/**
+* Get the UNumberFormat for specific field associated with an UDateFormat.
+* For example: 'y' for year and 'M' for month
+* @param fmt The formatter to query.
+* @param field the field to query
+* @return A pointer to the UNumberFormat used by fmt to format field numbers.
+* @see udat_setNumberFormatForField
+* @stable ICU 54
+*/
+U_CAPI const UNumberFormat* U_EXPORT2
+udat_getNumberFormatForField(const UDateFormat* fmt, UChar field);
+
+/**
+* Set the UNumberFormat for specific field associated with an UDateFormat.
+* It can be a single field like: "y"(year) or "M"(month)
+* It can be several field combined together: "yM"(year and month)
+* Note:
+* 1 symbol field is enough for multiple symbol field (so "y" will override "yy", "yyy")
+* If the field is not numeric, then override has no effect (like "MMM" will use abbreviation, not numerical field)
+*
+* @param fields the fields to set
+* @param fmt The formatter to set.
+* @param numberFormatToSet A pointer to the UNumberFormat to be used by fmt to format numbers.
+* @param status error code passed around (memory allocation or invalid fields)
+* @see udat_getNumberFormatForField
+* @stable ICU 54
+*/
+U_CAPI void U_EXPORT2
+udat_adoptNumberFormatForFields(  UDateFormat* fmt,
+                            const UChar* fields,
+                                  UNumberFormat*  numberFormatToSet,
+                                  UErrorCode* status);
+/**
+* Set the UNumberFormat associated with an UDateFormat.
+* A UDateFormat uses a UNumberFormat to format numbers within a date,
+* for example the day number.
+* This method also clears per field NumberFormat instances previously
+* set by {@see udat_setNumberFormatForField}
+* @param fmt The formatter to set.
+* @param numberFormatToSet A pointer to the UNumberFormat to be used by fmt to format numbers.
+* @see udat_getNumberFormat
+* @see udat_setNumberFormatForField
+* @stable ICU 2.0
+*/
+U_CAPI void U_EXPORT2
+udat_setNumberFormat(            UDateFormat*    fmt,
+                        const   UNumberFormat*  numberFormatToSet);
+/**
+* Adopt the UNumberFormat associated with an UDateFormat.
+* A UDateFormat uses a UNumberFormat to format numbers within a date,
+* for example the day number.
+* @param fmt The formatter to set.
+* @param numberFormatToAdopt A pointer to the UNumberFormat to be used by fmt to format numbers.
+* @see udat_getNumberFormat
+* @stable ICU 54
+*/
+U_CAPI void U_EXPORT2
+udat_adoptNumberFormat(            UDateFormat*    fmt,
+                                   UNumberFormat*  numberFormatToAdopt);
+/**
+* Get a locale for which date/time formatting patterns are available.
+* A UDateFormat in a locale returned by this function will perform the correct
+* formatting and parsing for the locale.
+* @param localeIndex The index of the desired locale.
+* @return A locale for which date/time formatting patterns are available, or 0 if none.
+* @see udat_countAvailable
+* @stable ICU 2.0
+*/
+U_CAPI const char* U_EXPORT2
+udat_getAvailable(int32_t localeIndex);
+
+/**
+* Determine how many locales have date/time  formatting patterns available.
+* This function is most useful as determining the loop ending condition for
+* calls to {@link #udat_getAvailable }.
+* @return The number of locales for which date/time formatting patterns are available.
+* @see udat_getAvailable
+* @stable ICU 2.0
+*/
+U_CAPI int32_t U_EXPORT2
+udat_countAvailable(void);
+
+/**
+* Get the year relative to which all 2-digit years are interpreted.
+* For example, if the 2-digit start year is 2100, the year 99 will be
+* interpreted as 2199.
+* @param fmt The formatter to query.
+* @param status A pointer to an UErrorCode to receive any errors
+* @return The year relative to which all 2-digit years are interpreted.
+* @see udat_Set2DigitYearStart
+* @stable ICU 2.0
+*/
+U_CAPI UDate U_EXPORT2
+udat_get2DigitYearStart(    const   UDateFormat     *fmt,
+                                    UErrorCode      *status);
+
+/**
+* Set the year relative to which all 2-digit years will be interpreted.
+* For example, if the 2-digit start year is 2100, the year 99 will be
+* interpreted as 2199.
+* @param fmt The formatter to set.
+* @param d The year relative to which all 2-digit years will be interpreted.
+* @param status A pointer to an UErrorCode to receive any errors
+* @see udat_Set2DigitYearStart
+* @stable ICU 2.0
+*/
+U_CAPI void U_EXPORT2
+udat_set2DigitYearStart(    UDateFormat     *fmt,
+                            UDate           d,
+                            UErrorCode      *status);
+
+/**
+* Extract the pattern from a UDateFormat.
+* The pattern will follow the pattern syntax rules.
+* @param fmt The formatter to query.
+* @param localized true if the pattern should be localized, false otherwise.
+* @param result A pointer to a buffer to receive the pattern.
+* @param resultLength The maximum size of result.
+* @param status A pointer to an UErrorCode to receive any errors
+* @return The total buffer size needed; if greater than resultLength, the output was truncated.
+* @see udat_applyPattern
+* @stable ICU 2.0
+*/
+U_CAPI int32_t U_EXPORT2
+udat_toPattern(    const   UDateFormat     *fmt,
+                        UBool          localized,
+                        UChar           *result,
+                        int32_t         resultLength,
+                        UErrorCode      *status);
+
+/**
+* Set the pattern used by an UDateFormat.
+* The pattern should follow the pattern syntax rules.
+* @param format The formatter to set.
+* @param localized true if the pattern is localized, false otherwise.
+* @param pattern The new pattern
+* @param patternLength The length of pattern, or -1 if null-terminated.
+* @see udat_toPattern
+* @stable ICU 2.0
+*/
+U_CAPI void U_EXPORT2
+udat_applyPattern(            UDateFormat     *format,
+                            UBool          localized,
+                    const   UChar           *pattern,
+                            int32_t         patternLength);
+
+/**
+ * The possible types of date format symbols
+ * @stable ICU 2.6
+ */
+typedef enum UDateFormatSymbolType {
+    /** The era names, for example AD */
+    UDAT_ERAS,
+    /** The month names, for example February */
+    UDAT_MONTHS,
+    /** The short month names, for example Feb. */
+    UDAT_SHORT_MONTHS,
+    /** The CLDR-style format "wide" weekday names, for example Monday */
+    UDAT_WEEKDAYS,
+    /**
+     * The CLDR-style format "abbreviated" (not "short") weekday names, for example "Mon."
+     * For the CLDR-style format "short" weekday names, use UDAT_SHORTER_WEEKDAYS.
+     */
+    UDAT_SHORT_WEEKDAYS,
+    /** The AM/PM names, for example AM */
+    UDAT_AM_PMS,
+    /** The localized characters */
+    UDAT_LOCALIZED_CHARS,
+    /** The long era names, for example Anno Domini */
+    UDAT_ERA_NAMES,
+    /** The narrow month names, for example F */
+    UDAT_NARROW_MONTHS,
+    /** The CLDR-style format "narrow" weekday names, for example "M" */
+    UDAT_NARROW_WEEKDAYS,
+    /** Standalone context versions of months */
+    UDAT_STANDALONE_MONTHS,
+    UDAT_STANDALONE_SHORT_MONTHS,
+    UDAT_STANDALONE_NARROW_MONTHS,
+    /** The CLDR-style stand-alone "wide" weekday names */
+    UDAT_STANDALONE_WEEKDAYS,
+    /**
+     * The CLDR-style stand-alone "abbreviated" (not "short") weekday names.
+     * For the CLDR-style stand-alone "short" weekday names, use UDAT_STANDALONE_SHORTER_WEEKDAYS.
+     */
+    UDAT_STANDALONE_SHORT_WEEKDAYS,
+    /** The CLDR-style stand-alone "narrow" weekday names */
+    UDAT_STANDALONE_NARROW_WEEKDAYS,
+    /** The quarters, for example 1st Quarter */
+    UDAT_QUARTERS,
+    /** The short quarter names, for example Q1 */
+    UDAT_SHORT_QUARTERS,
+    /** Standalone context versions of quarters */
+    UDAT_STANDALONE_QUARTERS,
+    UDAT_STANDALONE_SHORT_QUARTERS,
+    /**
+     * The CLDR-style short weekday names, e.g. "Su", Mo", etc.
+     * These are named "SHORTER" to contrast with the constants using _SHORT_
+     * above, which actually get the CLDR-style *abbreviated* versions of the
+     * corresponding names.
+     * @stable ICU 51
+     */
+    UDAT_SHORTER_WEEKDAYS,
+    /**
+     * Standalone version of UDAT_SHORTER_WEEKDAYS.
+     * @stable ICU 51
+     */
+    UDAT_STANDALONE_SHORTER_WEEKDAYS,
+    /**
+     * Cyclic year names (only supported for some calendars, and only for FORMAT usage;
+     * udat_setSymbols not supported for UDAT_CYCLIC_YEARS_WIDE)
+     * @stable ICU 54
+     */
+    UDAT_CYCLIC_YEARS_WIDE,
+    /**
+     * Cyclic year names (only supported for some calendars, and only for FORMAT usage)
+     * @stable ICU 54
+     */
+    UDAT_CYCLIC_YEARS_ABBREVIATED,
+    /**
+     * Cyclic year names (only supported for some calendars, and only for FORMAT usage;
+     * udat_setSymbols not supported for UDAT_CYCLIC_YEARS_NARROW)
+     * @stable ICU 54
+     */
+    UDAT_CYCLIC_YEARS_NARROW,
+    /**
+     * Calendar zodiac  names (only supported for some calendars, and only for FORMAT usage;
+     * udat_setSymbols not supported for UDAT_ZODIAC_NAMES_WIDE)
+     * @stable ICU 54
+     */
+    UDAT_ZODIAC_NAMES_WIDE,
+    /**
+     * Calendar zodiac  names (only supported for some calendars, and only for FORMAT usage)
+     * @stable ICU 54
+     */
+    UDAT_ZODIAC_NAMES_ABBREVIATED,
+    /**
+     * Calendar zodiac  names (only supported for some calendars, and only for FORMAT usage;
+     * udat_setSymbols not supported for UDAT_ZODIAC_NAMES_NARROW)
+     * @stable ICU 54
+     */
+    UDAT_ZODIAC_NAMES_NARROW,
+    
+    /**
+     * The narrow quarter names, for example 1
+     * @stable ICU 70
+     */
+    UDAT_NARROW_QUARTERS,
+    
+    /**
+     * The narrow standalone quarter names, for example 1
+     * @stable ICU 70
+     */
+    UDAT_STANDALONE_NARROW_QUARTERS
+} UDateFormatSymbolType;
+
+struct UDateFormatSymbols;
+/** Date format symbols.
+ *  For usage in C programs.
+ *  @stable ICU 2.6
+ */
+typedef struct UDateFormatSymbols UDateFormatSymbols;
+
+/**
+* Get the symbols associated with an UDateFormat.
+* The symbols are what a UDateFormat uses to represent locale-specific data,
+* for example month or day names.
+* @param fmt The formatter to query.
+* @param type The type of symbols to get.  One of UDAT_ERAS, UDAT_MONTHS, UDAT_SHORT_MONTHS,
+* UDAT_WEEKDAYS, UDAT_SHORT_WEEKDAYS, UDAT_AM_PMS, or UDAT_LOCALIZED_CHARS
+* @param symbolIndex The desired symbol of type type.
+* @param result A pointer to a buffer to receive the pattern.
+* @param resultLength The maximum size of result.
+* @param status A pointer to an UErrorCode to receive any errors
+* @return The total buffer size needed; if greater than resultLength, the output was truncated.
+* @see udat_countSymbols
+* @see udat_setSymbols
+* @stable ICU 2.0
+*/
+U_CAPI int32_t U_EXPORT2
+udat_getSymbols(const   UDateFormat             *fmt,
+                        UDateFormatSymbolType   type,
+                        int32_t                 symbolIndex,
+                        UChar                   *result,
+                        int32_t                 resultLength,
+                        UErrorCode              *status);
+
+/**
+* Count the number of particular symbols for an UDateFormat.
+* This function is most useful as for determining the loop termination condition
+* for calls to {@link #udat_getSymbols }.
+* @param fmt The formatter to query.
+* @param type The type of symbols to count.  One of UDAT_ERAS, UDAT_MONTHS, UDAT_SHORT_MONTHS,
+* UDAT_WEEKDAYS, UDAT_SHORT_WEEKDAYS, UDAT_AM_PMS, or UDAT_LOCALIZED_CHARS
+* @return The number of symbols of type type.
+* @see udat_getSymbols
+* @see udat_setSymbols
+* @stable ICU 2.0
+*/
+U_CAPI int32_t U_EXPORT2
+udat_countSymbols(    const    UDateFormat                *fmt,
+                            UDateFormatSymbolType    type);
+
+/**
+* Set the symbols associated with an UDateFormat.
+* The symbols are what a UDateFormat uses to represent locale-specific data,
+* for example month or day names.
+* @param format The formatter to set
+* @param type The type of symbols to set.  One of UDAT_ERAS, UDAT_MONTHS, UDAT_SHORT_MONTHS,
+* UDAT_WEEKDAYS, UDAT_SHORT_WEEKDAYS, UDAT_AM_PMS, or UDAT_LOCALIZED_CHARS
+* @param symbolIndex The index of the symbol to set of type type.
+* @param value The new value
+* @param valueLength The length of value, or -1 if null-terminated
+* @param status A pointer to an UErrorCode to receive any errors
+* @see udat_getSymbols
+* @see udat_countSymbols
+* @stable ICU 2.0
+*/
+U_CAPI void U_EXPORT2
+udat_setSymbols(    UDateFormat             *format,
+                    UDateFormatSymbolType   type,
+                    int32_t                 symbolIndex,
+                    UChar                   *value,
+                    int32_t                 valueLength,
+                    UErrorCode              *status);
+
+/**
+ * Get the locale for this date format object.
+ * You can choose between valid and actual locale.
+ * @param fmt The formatter to get the locale from
+ * @param type type of the locale we're looking for (valid or actual)
+ * @param status error code for the operation
+ * @return the locale name
+ * @stable ICU 2.8
+ */
+U_CAPI const char* U_EXPORT2
+udat_getLocaleByType(const UDateFormat *fmt,
+                     ULocDataLocaleType type,
+                     UErrorCode* status);
+
+/**
+ * Set a particular UDisplayContext value in the formatter, such as
+ * UDISPCTX_CAPITALIZATION_FOR_STANDALONE.
+ * @param fmt The formatter for which to set a UDisplayContext value.
+ * @param value The UDisplayContext value to set.
+ * @param status A pointer to an UErrorCode to receive any errors
+ * @stable ICU 51
+ */
+U_CAPI void U_EXPORT2
+udat_setContext(UDateFormat* fmt, UDisplayContext value, UErrorCode* status);
+
+/**
+ * Get the formatter's UDisplayContext value for the specified UDisplayContextType,
+ * such as UDISPCTX_TYPE_CAPITALIZATION.
+ * @param fmt The formatter to query.
+ * @param type The UDisplayContextType whose value to return
+ * @param status A pointer to an UErrorCode to receive any errors
+ * @return The UDisplayContextValue for the specified type.
+ * @stable ICU 53
+ */
+U_CAPI UDisplayContext U_EXPORT2
+udat_getContext(const UDateFormat* fmt, UDisplayContextType type, UErrorCode* status);
+
+#ifndef U_HIDE_INTERNAL_API
+/**
+* Extract the date pattern from a UDateFormat set for relative date formatting.
+* The pattern will follow the pattern syntax rules.
+* @param fmt The formatter to query.
+* @param result A pointer to a buffer to receive the pattern.
+* @param resultLength The maximum size of result.
+* @param status A pointer to a UErrorCode to receive any errors
+* @return The total buffer size needed; if greater than resultLength, the output was truncated.
+* @see udat_applyPatternRelative
+* @internal ICU 4.2 technology preview
+*/
+U_CAPI int32_t U_EXPORT2
+udat_toPatternRelativeDate(const UDateFormat *fmt,
+                           UChar             *result,
+                           int32_t           resultLength,
+                           UErrorCode        *status);
+
+/**
+* Extract the time pattern from a UDateFormat set for relative date formatting.
+* The pattern will follow the pattern syntax rules.
+* @param fmt The formatter to query.
+* @param result A pointer to a buffer to receive the pattern.
+* @param resultLength The maximum size of result.
+* @param status A pointer to a UErrorCode to receive any errors
+* @return The total buffer size needed; if greater than resultLength, the output was truncated.
+* @see udat_applyPatternRelative
+* @internal ICU 4.2 technology preview
+*/
+U_CAPI int32_t U_EXPORT2
+udat_toPatternRelativeTime(const UDateFormat *fmt,
+                           UChar             *result,
+                           int32_t           resultLength,
+                           UErrorCode        *status);
+
+/**
+* Set the date & time patterns used by a UDateFormat set for relative date formatting.
+* The patterns should follow the pattern syntax rules.
+* @param format The formatter to set.
+* @param datePattern The new date pattern
+* @param datePatternLength The length of datePattern, or -1 if null-terminated.
+* @param timePattern The new time pattern
+* @param timePatternLength The length of timePattern, or -1 if null-terminated.
+* @param status A pointer to a UErrorCode to receive any errors
+* @see udat_toPatternRelativeDate, udat_toPatternRelativeTime
+* @internal ICU 4.2 technology preview
+*/
+U_CAPI void U_EXPORT2
+udat_applyPatternRelative(UDateFormat *format,
+                          const UChar *datePattern,
+                          int32_t     datePatternLength,
+                          const UChar *timePattern,
+                          int32_t     timePatternLength,
+                          UErrorCode  *status);
+
+/**
+ * @internal
+ * @see udat_open
+ */
+typedef UDateFormat* (U_EXPORT2 *UDateFormatOpener) (UDateFormatStyle  timeStyle,
+                                                    UDateFormatStyle  dateStyle,
+                                                    const char        *locale,
+                                                    const UChar       *tzID,
+                                                    int32_t           tzIDLength,
+                                                    const UChar       *pattern,
+                                                    int32_t           patternLength,
+                                                    UErrorCode        *status);
+
+/**
+ * Register a provider factory
+ * @internal ICU 49
+ */
+U_CAPI void U_EXPORT2
+udat_registerOpener(UDateFormatOpener opener, UErrorCode *status);
+
+/**
+ * Un-Register a provider factory
+ * @internal ICU 49
+ */
+U_CAPI UDateFormatOpener U_EXPORT2
+udat_unregisterOpener(UDateFormatOpener opener, UErrorCode *status);
+#endif  /* U_HIDE_INTERNAL_API */
+
+
+#endif /* #if !UCONFIG_NO_FORMATTING */
+
+#endif