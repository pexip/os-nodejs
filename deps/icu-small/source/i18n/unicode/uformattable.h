--- conflicted
+++ resolved
@@ -1,583 +1,290 @@
-<<<<<<< HEAD
-// © 2016 and later: Unicode, Inc. and others.
-// License & terms of use: http://www.unicode.org/copyright.html
-/*
-********************************************************************************
-* Copyright (C) 2013-2014, International Business Machines Corporation and others.
-* All Rights Reserved.
-********************************************************************************
-*
-* File UFORMATTABLE.H
-*
-* Modification History:
-*
-*   Date        Name        Description
-*   2013 Jun 7  srl         New
-********************************************************************************
-*/
-
-/**
- * \file
- * \brief C API: UFormattable is a thin wrapper for primitive types used for formatting and parsing.
- *
- * This is a C interface to the icu::Formattable class. Static functions on this class convert
- * to and from this interface (via reinterpret_cast).  Note that Formattables (and thus UFormattables)
- * are mutable, and many operations (even getters) may actually modify the internal state. For this
- * reason, UFormattables are not thread safe, and should not be shared between threads.
- *
- * See {@link unum_parseToUFormattable} for example code.
- */
-
-#ifndef UFORMATTABLE_H
-#define UFORMATTABLE_H
-
-#include "unicode/utypes.h"
-
-#if !UCONFIG_NO_FORMATTING
-
-#if U_SHOW_CPLUSPLUS_API
-#include "unicode/localpointer.h"
-#endif   // U_SHOW_CPLUSPLUS_API
-
-/**
- * Enum designating the type of a UFormattable instance.
- * Practically, this indicates which of the getters would return without conversion
- * or error.
- * @see icu::Formattable::Type
- * @stable ICU 52
- */
-typedef enum UFormattableType {
-  UFMT_DATE = 0, /**< ufmt_getDate() will return without conversion. @see ufmt_getDate*/
-  UFMT_DOUBLE,   /**< ufmt_getDouble() will return without conversion.  @see ufmt_getDouble*/
-  UFMT_LONG,     /**< ufmt_getLong() will return without conversion. @see ufmt_getLong */
-  UFMT_STRING,   /**< ufmt_getUChars() will return without conversion.  @see ufmt_getUChars*/
-  UFMT_ARRAY,    /**< ufmt_countArray() and ufmt_getArray() will return the value.  @see ufmt_getArrayItemByIndex */
-  UFMT_INT64,    /**< ufmt_getInt64() will return without conversion. @see ufmt_getInt64 */
-  UFMT_OBJECT,   /**< ufmt_getObject() will return without conversion.  @see ufmt_getObject*/
-#ifndef U_HIDE_DEPRECATED_API
-    /**
-     * One more than the highest normal UFormattableType value.
-     * @deprecated ICU 58 The numeric value may change over time, see ICU ticket #12420.
-     */
-    UFMT_COUNT
-#endif  /* U_HIDE_DEPRECATED_API */
-} UFormattableType;
-
-
-/**
- * Opaque type representing various types of data which may be used for formatting
- * and parsing operations.
- * @see icu::Formattable
- * @stable ICU 52
- */
-typedef void *UFormattable;
-
-/**
- * Initialize a UFormattable, to type UNUM_LONG, value 0
- * may return error if memory allocation failed.
- * parameter status error code.
- * See {@link unum_parseToUFormattable} for example code.
- * @stable ICU 52
- * @return the new UFormattable
- * @see ufmt_close
- * @see icu::Formattable::Formattable()
- */
-U_CAPI UFormattable* U_EXPORT2
-ufmt_open(UErrorCode* status);
-
-/**
- * Cleanup any additional memory allocated by this UFormattable.
- * @param fmt the formatter
- * @stable ICU 52
- * @see ufmt_open
- */
-U_CAPI void U_EXPORT2
-ufmt_close(UFormattable* fmt);
-
-#if U_SHOW_CPLUSPLUS_API
-
-U_NAMESPACE_BEGIN
-
-/**
- * \class LocalUFormattablePointer
- * "Smart pointer" class, closes a UFormattable via ufmt_close().
- * For most methods see the LocalPointerBase base class.
- *
- * @see LocalPointerBase
- * @see LocalPointer
- * @stable ICU 52
- */
-U_DEFINE_LOCAL_OPEN_POINTER(LocalUFormattablePointer, UFormattable, ufmt_close);
-
-U_NAMESPACE_END
-
-#endif
-
-/**
- * Return the type of this object
- * @param fmt the UFormattable object
- * @param status status code - U_ILLEGAL_ARGUMENT_ERROR is returned if the UFormattable contains data not supported by
- * the API
- * @return the value as a UFormattableType
- * @see ufmt_isNumeric
- * @see icu::Formattable::getType() const
- * @stable ICU 52
- */
-U_CAPI UFormattableType U_EXPORT2
-ufmt_getType(const UFormattable* fmt, UErrorCode *status);
-
-/**
- * Return whether the object is numeric.
- * @param fmt the UFormattable object
- * @return true if the object is a double, long, or int64 value, else false.
- * @see ufmt_getType
- * @see icu::Formattable::isNumeric() const
- * @stable ICU 52
- */
-U_CAPI UBool U_EXPORT2
-ufmt_isNumeric(const UFormattable* fmt);
-
-/**
- * Gets the UDate value of this object.  If the type is not of type UFMT_DATE,
- * status is set to U_INVALID_FORMAT_ERROR and the return value is
- * undefined.
- * @param fmt the UFormattable object
- * @param status the error code - any conversion or format errors
- * @return the value
- * @stable ICU 52
- * @see icu::Formattable::getDate(UErrorCode&) const
- */
-U_CAPI UDate U_EXPORT2
-ufmt_getDate(const UFormattable* fmt, UErrorCode *status);
-
-/**
- * Gets the double value of this object. If the type is not a UFMT_DOUBLE, or
- * if there are additional significant digits than fit in a double type,
- * a conversion is performed with  possible loss of precision.
- * If the type is UFMT_OBJECT and the
- * object is a Measure, then the result of
- * getNumber().getDouble(status) is returned.  If this object is
- * neither a numeric type nor a Measure, then 0 is returned and
- * the status is set to U_INVALID_FORMAT_ERROR.
- * @param fmt the UFormattable object
- * @param status the error code - any conversion or format errors
- * @return the value
- * @stable ICU 52
- * @see icu::Formattable::getDouble(UErrorCode&) const
- */
-U_CAPI double U_EXPORT2
-ufmt_getDouble(UFormattable* fmt, UErrorCode *status);
-
-/**
- * Gets the long (int32_t) value of this object. If the magnitude is too
- * large to fit in a long, then the maximum or minimum long value,
- * as appropriate, is returned and the status is set to
- * U_INVALID_FORMAT_ERROR.  If this object is of type UFMT_INT64 and
- * it fits within a long, then no precision is lost.  If it is of
- * type kDouble or kDecimalNumber, then a conversion is peformed, with
- * truncation of any fractional part.  If the type is UFMT_OBJECT and
- * the object is a Measure, then the result of
- * getNumber().getLong(status) is returned.  If this object is
- * neither a numeric type nor a Measure, then 0 is returned and
- * the status is set to U_INVALID_FORMAT_ERROR.
- * @param fmt the UFormattable object
- * @param status the error code - any conversion or format errors
- * @return the value
- * @stable ICU 52
- * @see icu::Formattable::getLong(UErrorCode&) const
- */
-U_CAPI int32_t U_EXPORT2
-ufmt_getLong(UFormattable* fmt, UErrorCode *status);
-
-
-/**
- * Gets the int64_t value of this object. If this object is of a numeric
- * type and the magnitude is too large to fit in an int64, then
- * the maximum or minimum int64 value, as appropriate, is returned
- * and the status is set to U_INVALID_FORMAT_ERROR.  If the
- * magnitude fits in an int64, then a casting conversion is
- * peformed, with truncation of any fractional part.  If the type
- * is UFMT_OBJECT and the object is a Measure, then the result of
- * getNumber().getDouble(status) is returned.  If this object is
- * neither a numeric type nor a Measure, then 0 is returned and
- * the status is set to U_INVALID_FORMAT_ERROR.
- * @param fmt the UFormattable object
- * @param status the error code - any conversion or format errors
- * @return the value
- * @stable ICU 52
- * @see icu::Formattable::getInt64(UErrorCode&) const
- */
-U_CAPI int64_t U_EXPORT2
-ufmt_getInt64(UFormattable* fmt, UErrorCode *status);
-
-/**
- * Returns a pointer to the UObject contained within this
- * formattable (as a const void*), or NULL if this object
- * is not of type UFMT_OBJECT.
- * @param fmt the UFormattable object
- * @param status the error code - any conversion or format errors
- * @return the value as a const void*. It is a polymorphic C++ object.
- * @stable ICU 52
- * @see icu::Formattable::getObject() const
- */
-U_CAPI const void *U_EXPORT2
-ufmt_getObject(const UFormattable* fmt, UErrorCode *status);
-
-/**
- * Gets the string value of this object as a UChar string. If the type is not a
- * string, status is set to U_INVALID_FORMAT_ERROR and a NULL pointer is returned.
- * This function is not thread safe and may modify the UFormattable if need be to terminate the string.
- * The returned pointer is not valid if any other functions are called on this UFormattable, or if the UFormattable is closed.
- * @param fmt the UFormattable object
- * @param status the error code - any conversion or format errors
- * @param len if non null, contains the string length on return
- * @return the null terminated string value - must not be referenced after any other functions are called on this UFormattable.
- * @stable ICU 52
- * @see icu::Formattable::getString(UnicodeString&)const
- */
-U_CAPI const UChar* U_EXPORT2
-ufmt_getUChars(UFormattable* fmt, int32_t *len, UErrorCode *status);
-
-/**
- * Get the number of array objects contained, if an array type UFMT_ARRAY
- * @param fmt the UFormattable object
- * @param status the error code - any conversion or format errors. U_ILLEGAL_ARGUMENT_ERROR if not an array type.
- * @return the number of array objects or undefined if not an array type
- * @stable ICU 52
- * @see ufmt_getArrayItemByIndex
- */
-U_CAPI int32_t U_EXPORT2
-ufmt_getArrayLength(const UFormattable* fmt, UErrorCode *status);
-
-/**
- * Get the specified value from the array of UFormattables. Invalid if the object is not an array type UFMT_ARRAY
- * @param fmt the UFormattable object
- * @param n the number of the array to return (0 based).
- * @param status the error code - any conversion or format errors. Returns an error if n is out of bounds.
- * @return the nth array value, only valid while the containing UFormattable is valid. NULL if not an array.
- * @stable ICU 52
- * @see icu::Formattable::getArray(int32_t&, UErrorCode&) const
- */
-U_CAPI UFormattable * U_EXPORT2
-ufmt_getArrayItemByIndex(UFormattable* fmt, int32_t n, UErrorCode *status);
-
-/**
- * Returns a numeric string representation of the number contained within this
- * formattable, or NULL if this object does not contain numeric type.
- * For values obtained by parsing, the returned decimal number retains
- * the full precision and range of the original input, unconstrained by
- * the limits of a double floating point or a 64 bit int.
- *
- * This function is not thread safe, and therfore is not declared const,
- * even though it is logically const.
- * The resulting buffer is owned by the UFormattable and is invalid if any other functions are
- * called on the UFormattable.
- *
- * Possible errors include U_MEMORY_ALLOCATION_ERROR, and
- * U_INVALID_STATE if the formattable object has not been set to
- * a numeric type.
- * @param fmt the UFormattable object
- * @param len if non-null, on exit contains the string length (not including the terminating null)
- * @param status the error code
- * @return the character buffer as a NULL terminated string, which is owned by the object and must not be accessed if any other functions are called on this object.
- * @stable ICU 52
- * @see icu::Formattable::getDecimalNumber(UErrorCode&)
- */
-U_CAPI const char * U_EXPORT2
-ufmt_getDecNumChars(UFormattable *fmt, int32_t *len, UErrorCode *status);
-
-#endif
-
-#endif
-=======
-// © 2016 and later: Unicode, Inc. and others.
-// License & terms of use: http://www.unicode.org/copyright.html
-/*
-********************************************************************************
-* Copyright (C) 2013-2014, International Business Machines Corporation and others.
-* All Rights Reserved.
-********************************************************************************
-*
-* File UFORMATTABLE.H
-*
-* Modification History:
-*
-*   Date        Name        Description
-*   2013 Jun 7  srl         New
-********************************************************************************
-*/
-
-/**
- * \file
- * \brief C API: UFormattable is a thin wrapper for primitive types used for formatting and parsing.
- *
- * This is a C interface to the icu::Formattable class. Static functions on this class convert
- * to and from this interface (via reinterpret_cast).  Note that Formattables (and thus UFormattables)
- * are mutable, and many operations (even getters) may actually modify the internal state. For this
- * reason, UFormattables are not thread safe, and should not be shared between threads.
- *
- * See {@link unum_parseToUFormattable} for example code.
- */
-
-#ifndef UFORMATTABLE_H
-#define UFORMATTABLE_H
-
-#include "unicode/utypes.h"
-
-#if !UCONFIG_NO_FORMATTING
-
-#if U_SHOW_CPLUSPLUS_API
-#include "unicode/localpointer.h"
-#endif   // U_SHOW_CPLUSPLUS_API
-
-/**
- * Enum designating the type of a UFormattable instance.
- * Practically, this indicates which of the getters would return without conversion
- * or error.
- * @see icu::Formattable::Type
- * @stable ICU 52
- */
-typedef enum UFormattableType {
-  UFMT_DATE = 0, /**< ufmt_getDate() will return without conversion. @see ufmt_getDate*/
-  UFMT_DOUBLE,   /**< ufmt_getDouble() will return without conversion.  @see ufmt_getDouble*/
-  UFMT_LONG,     /**< ufmt_getLong() will return without conversion. @see ufmt_getLong */
-  UFMT_STRING,   /**< ufmt_getUChars() will return without conversion.  @see ufmt_getUChars*/
-  UFMT_ARRAY,    /**< ufmt_countArray() and ufmt_getArray() will return the value.  @see ufmt_getArrayItemByIndex */
-  UFMT_INT64,    /**< ufmt_getInt64() will return without conversion. @see ufmt_getInt64 */
-  UFMT_OBJECT,   /**< ufmt_getObject() will return without conversion.  @see ufmt_getObject*/
-#ifndef U_HIDE_DEPRECATED_API
-    /**
-     * One more than the highest normal UFormattableType value.
-     * @deprecated ICU 58 The numeric value may change over time, see ICU ticket #12420.
-     */
-    UFMT_COUNT
-#endif  /* U_HIDE_DEPRECATED_API */
-} UFormattableType;
-
-
-/**
- * Opaque type representing various types of data which may be used for formatting
- * and parsing operations.
- * @see icu::Formattable
- * @stable ICU 52
- */
-typedef void *UFormattable;
-
-/**
- * Initialize a UFormattable, to type UNUM_LONG, value 0
- * may return error if memory allocation failed.
- * parameter status error code.
- * See {@link unum_parseToUFormattable} for example code.
- * @stable ICU 52
- * @return the new UFormattable
- * @see ufmt_close
- * @see icu::Formattable::Formattable()
- */
-U_CAPI UFormattable* U_EXPORT2
-ufmt_open(UErrorCode* status);
-
-/**
- * Cleanup any additional memory allocated by this UFormattable.
- * @param fmt the formatter
- * @stable ICU 52
- * @see ufmt_open
- */
-U_CAPI void U_EXPORT2
-ufmt_close(UFormattable* fmt);
-
-#if U_SHOW_CPLUSPLUS_API
-
-U_NAMESPACE_BEGIN
-
-/**
- * \class LocalUFormattablePointer
- * "Smart pointer" class, closes a UFormattable via ufmt_close().
- * For most methods see the LocalPointerBase base class.
- *
- * @see LocalPointerBase
- * @see LocalPointer
- * @stable ICU 52
- */
-U_DEFINE_LOCAL_OPEN_POINTER(LocalUFormattablePointer, UFormattable, ufmt_close);
-
-U_NAMESPACE_END
-
-#endif
-
-/**
- * Return the type of this object
- * @param fmt the UFormattable object
- * @param status status code - U_ILLEGAL_ARGUMENT_ERROR is returned if the UFormattable contains data not supported by
- * the API
- * @return the value as a UFormattableType
- * @see ufmt_isNumeric
- * @see icu::Formattable::getType() const
- * @stable ICU 52
- */
-U_CAPI UFormattableType U_EXPORT2
-ufmt_getType(const UFormattable* fmt, UErrorCode *status);
-
-/**
- * Return whether the object is numeric.
- * @param fmt the UFormattable object
- * @return true if the object is a double, long, or int64 value, else false.
- * @see ufmt_getType
- * @see icu::Formattable::isNumeric() const
- * @stable ICU 52
- */
-U_CAPI UBool U_EXPORT2
-ufmt_isNumeric(const UFormattable* fmt);
-
-/**
- * Gets the UDate value of this object.  If the type is not of type UFMT_DATE,
- * status is set to U_INVALID_FORMAT_ERROR and the return value is
- * undefined.
- * @param fmt the UFormattable object
- * @param status the error code - any conversion or format errors
- * @return the value
- * @stable ICU 52
- * @see icu::Formattable::getDate(UErrorCode&) const
- */
-U_CAPI UDate U_EXPORT2
-ufmt_getDate(const UFormattable* fmt, UErrorCode *status);
-
-/**
- * Gets the double value of this object. If the type is not a UFMT_DOUBLE, or
- * if there are additional significant digits than fit in a double type,
- * a conversion is performed with  possible loss of precision.
- * If the type is UFMT_OBJECT and the
- * object is a Measure, then the result of
- * getNumber().getDouble(status) is returned.  If this object is
- * neither a numeric type nor a Measure, then 0 is returned and
- * the status is set to U_INVALID_FORMAT_ERROR.
- * @param fmt the UFormattable object
- * @param status the error code - any conversion or format errors
- * @return the value
- * @stable ICU 52
- * @see icu::Formattable::getDouble(UErrorCode&) const
- */
-U_CAPI double U_EXPORT2
-ufmt_getDouble(UFormattable* fmt, UErrorCode *status);
-
-/**
- * Gets the long (int32_t) value of this object. If the magnitude is too
- * large to fit in a long, then the maximum or minimum long value,
- * as appropriate, is returned and the status is set to
- * U_INVALID_FORMAT_ERROR.  If this object is of type UFMT_INT64 and
- * it fits within a long, then no precision is lost.  If it is of
- * type kDouble or kDecimalNumber, then a conversion is performed, with
- * truncation of any fractional part.  If the type is UFMT_OBJECT and
- * the object is a Measure, then the result of
- * getNumber().getLong(status) is returned.  If this object is
- * neither a numeric type nor a Measure, then 0 is returned and
- * the status is set to U_INVALID_FORMAT_ERROR.
- * @param fmt the UFormattable object
- * @param status the error code - any conversion or format errors
- * @return the value
- * @stable ICU 52
- * @see icu::Formattable::getLong(UErrorCode&) const
- */
-U_CAPI int32_t U_EXPORT2
-ufmt_getLong(UFormattable* fmt, UErrorCode *status);
-
-
-/**
- * Gets the int64_t value of this object. If this object is of a numeric
- * type and the magnitude is too large to fit in an int64, then
- * the maximum or minimum int64 value, as appropriate, is returned
- * and the status is set to U_INVALID_FORMAT_ERROR.  If the
- * magnitude fits in an int64, then a casting conversion is
- * performed, with truncation of any fractional part.  If the type
- * is UFMT_OBJECT and the object is a Measure, then the result of
- * getNumber().getDouble(status) is returned.  If this object is
- * neither a numeric type nor a Measure, then 0 is returned and
- * the status is set to U_INVALID_FORMAT_ERROR.
- * @param fmt the UFormattable object
- * @param status the error code - any conversion or format errors
- * @return the value
- * @stable ICU 52
- * @see icu::Formattable::getInt64(UErrorCode&) const
- */
-U_CAPI int64_t U_EXPORT2
-ufmt_getInt64(UFormattable* fmt, UErrorCode *status);
-
-/**
- * Returns a pointer to the UObject contained within this
- * formattable (as a const void*), or NULL if this object
- * is not of type UFMT_OBJECT.
- * @param fmt the UFormattable object
- * @param status the error code - any conversion or format errors
- * @return the value as a const void*. It is a polymorphic C++ object.
- * @stable ICU 52
- * @see icu::Formattable::getObject() const
- */
-U_CAPI const void *U_EXPORT2
-ufmt_getObject(const UFormattable* fmt, UErrorCode *status);
-
-/**
- * Gets the string value of this object as a UChar string. If the type is not a
- * string, status is set to U_INVALID_FORMAT_ERROR and a NULL pointer is returned.
- * This function is not thread safe and may modify the UFormattable if need be to terminate the string.
- * The returned pointer is not valid if any other functions are called on this UFormattable, or if the UFormattable is closed.
- * @param fmt the UFormattable object
- * @param status the error code - any conversion or format errors
- * @param len if non null, contains the string length on return
- * @return the null terminated string value - must not be referenced after any other functions are called on this UFormattable.
- * @stable ICU 52
- * @see icu::Formattable::getString(UnicodeString&)const
- */
-U_CAPI const UChar* U_EXPORT2
-ufmt_getUChars(UFormattable* fmt, int32_t *len, UErrorCode *status);
-
-/**
- * Get the number of array objects contained, if an array type UFMT_ARRAY
- * @param fmt the UFormattable object
- * @param status the error code - any conversion or format errors. U_ILLEGAL_ARGUMENT_ERROR if not an array type.
- * @return the number of array objects or undefined if not an array type
- * @stable ICU 52
- * @see ufmt_getArrayItemByIndex
- */
-U_CAPI int32_t U_EXPORT2
-ufmt_getArrayLength(const UFormattable* fmt, UErrorCode *status);
-
-/**
- * Get the specified value from the array of UFormattables. Invalid if the object is not an array type UFMT_ARRAY
- * @param fmt the UFormattable object
- * @param n the number of the array to return (0 based).
- * @param status the error code - any conversion or format errors. Returns an error if n is out of bounds.
- * @return the nth array value, only valid while the containing UFormattable is valid. NULL if not an array.
- * @stable ICU 52
- * @see icu::Formattable::getArray(int32_t&, UErrorCode&) const
- */
-U_CAPI UFormattable * U_EXPORT2
-ufmt_getArrayItemByIndex(UFormattable* fmt, int32_t n, UErrorCode *status);
-
-/**
- * Returns a numeric string representation of the number contained within this
- * formattable, or NULL if this object does not contain numeric type.
- * For values obtained by parsing, the returned decimal number retains
- * the full precision and range of the original input, unconstrained by
- * the limits of a double floating point or a 64 bit int.
- *
- * This function is not thread safe, and therefore is not declared const,
- * even though it is logically const.
- * The resulting buffer is owned by the UFormattable and is invalid if any other functions are
- * called on the UFormattable.
- *
- * Possible errors include U_MEMORY_ALLOCATION_ERROR, and
- * U_INVALID_STATE if the formattable object has not been set to
- * a numeric type.
- * @param fmt the UFormattable object
- * @param len if non-null, on exit contains the string length (not including the terminating null)
- * @param status the error code
- * @return the character buffer as a NULL terminated string, which is owned by the object and must not be accessed if any other functions are called on this object.
- * @stable ICU 52
- * @see icu::Formattable::getDecimalNumber(UErrorCode&)
- */
-U_CAPI const char * U_EXPORT2
-ufmt_getDecNumChars(UFormattable *fmt, int32_t *len, UErrorCode *status);
-
-#endif
-
-#endif
->>>>>>> a8a80be5
+// © 2016 and later: Unicode, Inc. and others.
+// License & terms of use: http://www.unicode.org/copyright.html
+/*
+********************************************************************************
+* Copyright (C) 2013-2014, International Business Machines Corporation and others.
+* All Rights Reserved.
+********************************************************************************
+*
+* File UFORMATTABLE.H
+*
+* Modification History:
+*
+*   Date        Name        Description
+*   2013 Jun 7  srl         New
+********************************************************************************
+*/
+
+/**
+ * \file
+ * \brief C API: UFormattable is a thin wrapper for primitive types used for formatting and parsing.
+ *
+ * This is a C interface to the icu::Formattable class. Static functions on this class convert
+ * to and from this interface (via reinterpret_cast).  Note that Formattables (and thus UFormattables)
+ * are mutable, and many operations (even getters) may actually modify the internal state. For this
+ * reason, UFormattables are not thread safe, and should not be shared between threads.
+ *
+ * See {@link unum_parseToUFormattable} for example code.
+ */
+
+#ifndef UFORMATTABLE_H
+#define UFORMATTABLE_H
+
+#include "unicode/utypes.h"
+
+#if !UCONFIG_NO_FORMATTING
+
+#if U_SHOW_CPLUSPLUS_API
+#include "unicode/localpointer.h"
+#endif   // U_SHOW_CPLUSPLUS_API
+
+/**
+ * Enum designating the type of a UFormattable instance.
+ * Practically, this indicates which of the getters would return without conversion
+ * or error.
+ * @see icu::Formattable::Type
+ * @stable ICU 52
+ */
+typedef enum UFormattableType {
+  UFMT_DATE = 0, /**< ufmt_getDate() will return without conversion. @see ufmt_getDate*/
+  UFMT_DOUBLE,   /**< ufmt_getDouble() will return without conversion.  @see ufmt_getDouble*/
+  UFMT_LONG,     /**< ufmt_getLong() will return without conversion. @see ufmt_getLong */
+  UFMT_STRING,   /**< ufmt_getUChars() will return without conversion.  @see ufmt_getUChars*/
+  UFMT_ARRAY,    /**< ufmt_countArray() and ufmt_getArray() will return the value.  @see ufmt_getArrayItemByIndex */
+  UFMT_INT64,    /**< ufmt_getInt64() will return without conversion. @see ufmt_getInt64 */
+  UFMT_OBJECT,   /**< ufmt_getObject() will return without conversion.  @see ufmt_getObject*/
+#ifndef U_HIDE_DEPRECATED_API
+    /**
+     * One more than the highest normal UFormattableType value.
+     * @deprecated ICU 58 The numeric value may change over time, see ICU ticket #12420.
+     */
+    UFMT_COUNT
+#endif  /* U_HIDE_DEPRECATED_API */
+} UFormattableType;
+
+
+/**
+ * Opaque type representing various types of data which may be used for formatting
+ * and parsing operations.
+ * @see icu::Formattable
+ * @stable ICU 52
+ */
+typedef void *UFormattable;
+
+/**
+ * Initialize a UFormattable, to type UNUM_LONG, value 0
+ * may return error if memory allocation failed.
+ * parameter status error code.
+ * See {@link unum_parseToUFormattable} for example code.
+ * @stable ICU 52
+ * @return the new UFormattable
+ * @see ufmt_close
+ * @see icu::Formattable::Formattable()
+ */
+U_CAPI UFormattable* U_EXPORT2
+ufmt_open(UErrorCode* status);
+
+/**
+ * Cleanup any additional memory allocated by this UFormattable.
+ * @param fmt the formatter
+ * @stable ICU 52
+ * @see ufmt_open
+ */
+U_CAPI void U_EXPORT2
+ufmt_close(UFormattable* fmt);
+
+#if U_SHOW_CPLUSPLUS_API
+
+U_NAMESPACE_BEGIN
+
+/**
+ * \class LocalUFormattablePointer
+ * "Smart pointer" class, closes a UFormattable via ufmt_close().
+ * For most methods see the LocalPointerBase base class.
+ *
+ * @see LocalPointerBase
+ * @see LocalPointer
+ * @stable ICU 52
+ */
+U_DEFINE_LOCAL_OPEN_POINTER(LocalUFormattablePointer, UFormattable, ufmt_close);
+
+U_NAMESPACE_END
+
+#endif
+
+/**
+ * Return the type of this object
+ * @param fmt the UFormattable object
+ * @param status status code - U_ILLEGAL_ARGUMENT_ERROR is returned if the UFormattable contains data not supported by
+ * the API
+ * @return the value as a UFormattableType
+ * @see ufmt_isNumeric
+ * @see icu::Formattable::getType() const
+ * @stable ICU 52
+ */
+U_CAPI UFormattableType U_EXPORT2
+ufmt_getType(const UFormattable* fmt, UErrorCode *status);
+
+/**
+ * Return whether the object is numeric.
+ * @param fmt the UFormattable object
+ * @return true if the object is a double, long, or int64 value, else false.
+ * @see ufmt_getType
+ * @see icu::Formattable::isNumeric() const
+ * @stable ICU 52
+ */
+U_CAPI UBool U_EXPORT2
+ufmt_isNumeric(const UFormattable* fmt);
+
+/**
+ * Gets the UDate value of this object.  If the type is not of type UFMT_DATE,
+ * status is set to U_INVALID_FORMAT_ERROR and the return value is
+ * undefined.
+ * @param fmt the UFormattable object
+ * @param status the error code - any conversion or format errors
+ * @return the value
+ * @stable ICU 52
+ * @see icu::Formattable::getDate(UErrorCode&) const
+ */
+U_CAPI UDate U_EXPORT2
+ufmt_getDate(const UFormattable* fmt, UErrorCode *status);
+
+/**
+ * Gets the double value of this object. If the type is not a UFMT_DOUBLE, or
+ * if there are additional significant digits than fit in a double type,
+ * a conversion is performed with  possible loss of precision.
+ * If the type is UFMT_OBJECT and the
+ * object is a Measure, then the result of
+ * getNumber().getDouble(status) is returned.  If this object is
+ * neither a numeric type nor a Measure, then 0 is returned and
+ * the status is set to U_INVALID_FORMAT_ERROR.
+ * @param fmt the UFormattable object
+ * @param status the error code - any conversion or format errors
+ * @return the value
+ * @stable ICU 52
+ * @see icu::Formattable::getDouble(UErrorCode&) const
+ */
+U_CAPI double U_EXPORT2
+ufmt_getDouble(UFormattable* fmt, UErrorCode *status);
+
+/**
+ * Gets the long (int32_t) value of this object. If the magnitude is too
+ * large to fit in a long, then the maximum or minimum long value,
+ * as appropriate, is returned and the status is set to
+ * U_INVALID_FORMAT_ERROR.  If this object is of type UFMT_INT64 and
+ * it fits within a long, then no precision is lost.  If it is of
+ * type kDouble or kDecimalNumber, then a conversion is performed, with
+ * truncation of any fractional part.  If the type is UFMT_OBJECT and
+ * the object is a Measure, then the result of
+ * getNumber().getLong(status) is returned.  If this object is
+ * neither a numeric type nor a Measure, then 0 is returned and
+ * the status is set to U_INVALID_FORMAT_ERROR.
+ * @param fmt the UFormattable object
+ * @param status the error code - any conversion or format errors
+ * @return the value
+ * @stable ICU 52
+ * @see icu::Formattable::getLong(UErrorCode&) const
+ */
+U_CAPI int32_t U_EXPORT2
+ufmt_getLong(UFormattable* fmt, UErrorCode *status);
+
+
+/**
+ * Gets the int64_t value of this object. If this object is of a numeric
+ * type and the magnitude is too large to fit in an int64, then
+ * the maximum or minimum int64 value, as appropriate, is returned
+ * and the status is set to U_INVALID_FORMAT_ERROR.  If the
+ * magnitude fits in an int64, then a casting conversion is
+ * performed, with truncation of any fractional part.  If the type
+ * is UFMT_OBJECT and the object is a Measure, then the result of
+ * getNumber().getDouble(status) is returned.  If this object is
+ * neither a numeric type nor a Measure, then 0 is returned and
+ * the status is set to U_INVALID_FORMAT_ERROR.
+ * @param fmt the UFormattable object
+ * @param status the error code - any conversion or format errors
+ * @return the value
+ * @stable ICU 52
+ * @see icu::Formattable::getInt64(UErrorCode&) const
+ */
+U_CAPI int64_t U_EXPORT2
+ufmt_getInt64(UFormattable* fmt, UErrorCode *status);
+
+/**
+ * Returns a pointer to the UObject contained within this
+ * formattable (as a const void*), or NULL if this object
+ * is not of type UFMT_OBJECT.
+ * @param fmt the UFormattable object
+ * @param status the error code - any conversion or format errors
+ * @return the value as a const void*. It is a polymorphic C++ object.
+ * @stable ICU 52
+ * @see icu::Formattable::getObject() const
+ */
+U_CAPI const void *U_EXPORT2
+ufmt_getObject(const UFormattable* fmt, UErrorCode *status);
+
+/**
+ * Gets the string value of this object as a UChar string. If the type is not a
+ * string, status is set to U_INVALID_FORMAT_ERROR and a NULL pointer is returned.
+ * This function is not thread safe and may modify the UFormattable if need be to terminate the string.
+ * The returned pointer is not valid if any other functions are called on this UFormattable, or if the UFormattable is closed.
+ * @param fmt the UFormattable object
+ * @param status the error code - any conversion or format errors
+ * @param len if non null, contains the string length on return
+ * @return the null terminated string value - must not be referenced after any other functions are called on this UFormattable.
+ * @stable ICU 52
+ * @see icu::Formattable::getString(UnicodeString&)const
+ */
+U_CAPI const UChar* U_EXPORT2
+ufmt_getUChars(UFormattable* fmt, int32_t *len, UErrorCode *status);
+
+/**
+ * Get the number of array objects contained, if an array type UFMT_ARRAY
+ * @param fmt the UFormattable object
+ * @param status the error code - any conversion or format errors. U_ILLEGAL_ARGUMENT_ERROR if not an array type.
+ * @return the number of array objects or undefined if not an array type
+ * @stable ICU 52
+ * @see ufmt_getArrayItemByIndex
+ */
+U_CAPI int32_t U_EXPORT2
+ufmt_getArrayLength(const UFormattable* fmt, UErrorCode *status);
+
+/**
+ * Get the specified value from the array of UFormattables. Invalid if the object is not an array type UFMT_ARRAY
+ * @param fmt the UFormattable object
+ * @param n the number of the array to return (0 based).
+ * @param status the error code - any conversion or format errors. Returns an error if n is out of bounds.
+ * @return the nth array value, only valid while the containing UFormattable is valid. NULL if not an array.
+ * @stable ICU 52
+ * @see icu::Formattable::getArray(int32_t&, UErrorCode&) const
+ */
+U_CAPI UFormattable * U_EXPORT2
+ufmt_getArrayItemByIndex(UFormattable* fmt, int32_t n, UErrorCode *status);
+
+/**
+ * Returns a numeric string representation of the number contained within this
+ * formattable, or NULL if this object does not contain numeric type.
+ * For values obtained by parsing, the returned decimal number retains
+ * the full precision and range of the original input, unconstrained by
+ * the limits of a double floating point or a 64 bit int.
+ *
+ * This function is not thread safe, and therefore is not declared const,
+ * even though it is logically const.
+ * The resulting buffer is owned by the UFormattable and is invalid if any other functions are
+ * called on the UFormattable.
+ *
+ * Possible errors include U_MEMORY_ALLOCATION_ERROR, and
+ * U_INVALID_STATE if the formattable object has not been set to
+ * a numeric type.
+ * @param fmt the UFormattable object
+ * @param len if non-null, on exit contains the string length (not including the terminating null)
+ * @param status the error code
+ * @return the character buffer as a NULL terminated string, which is owned by the object and must not be accessed if any other functions are called on this object.
+ * @stable ICU 52
+ * @see icu::Formattable::getDecimalNumber(UErrorCode&)
+ */
+U_CAPI const char * U_EXPORT2
+ufmt_getDecNumChars(UFormattable *fmt, int32_t *len, UErrorCode *status);
+
+#endif
+
+#endif