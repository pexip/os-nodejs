--- conflicted
+++ resolved
@@ -1,178 +1,86 @@
-<<<<<<< HEAD
-// © 2017 and later: Unicode, Inc. and others.
-// License & terms of use: http://www.unicode.org/copyright.html
-/*
- *******************************************************************************
- * Copyright (C) 2009-2017, International Business Machines Corporation,       *
- * Google, and others. All Rights Reserved.                                    *
- *******************************************************************************
- */
-
-#ifndef __NOUNIT_H__
-#define __NOUNIT_H__
-
-#include "unicode/utypes.h"
-
-#if U_SHOW_CPLUSPLUS_API
-
-#if !UCONFIG_NO_FORMATTING
-
-#include "unicode/measunit.h"
-
-#ifndef U_HIDE_DRAFT_API
-
-/**
- * \file
- * \brief C++ API: units for percent and permille
- */
-
-U_NAMESPACE_BEGIN
-
-/**
- * Dimensionless unit for percent and permille.
- * Prior to ICU 68, this namespace was a class with the same name.
- * @see NumberFormatter
- * @draft ICU 68
- */
-namespace NoUnit {
-    /**
-     * Returns an instance for the base unit (dimensionless and no scaling).
-     *
-     * Prior to ICU 68, this function returned a NoUnit by value.
-     *
-     * Since ICU 68, this function returns the same value as the default MeasureUnit constructor.
-     *
-     * @return               a MeasureUnit instance
-     * @draft ICU 68
-     */
-    static inline MeasureUnit U_EXPORT2 base() {
-        return MeasureUnit();
-    }
-
-    /**
-     * Returns an instance for percent, or 1/100 of a base unit.
-     *
-     * Prior to ICU 68, this function returned a NoUnit by value.
-     *
-     * Since ICU 68, this function returns the same value as MeasureUnit::getPercent().
-     *
-     * @return               a MeasureUnit instance
-     * @draft ICU 68
-     */
-    static inline MeasureUnit U_EXPORT2 percent() {
-        return MeasureUnit::getPercent();
-    }
-
-    /**
-     * Returns an instance for permille, or 1/1000 of a base unit.
-     *
-     * Prior to ICU 68, this function returned a NoUnit by value.
-     *
-     * Since ICU 68, this function returns the same value as MeasureUnit::getPermille().
-     *
-     * @return               a MeasureUnit instance
-     * @draft ICU 68
-     */
-    static inline MeasureUnit U_EXPORT2 permille() {
-        return MeasureUnit::getPermille();
-    }
-}
-
-U_NAMESPACE_END
-
-#endif  /* U_HIDE_DRAFT_API */
-#endif /* #if !UCONFIG_NO_FORMATTING */
-
-#endif /* U_SHOW_CPLUSPLUS_API */
-
-#endif // __NOUNIT_H__
-//eof
-//
-=======
-// © 2017 and later: Unicode, Inc. and others.
-// License & terms of use: http://www.unicode.org/copyright.html
-/*
- *******************************************************************************
- * Copyright (C) 2009-2017, International Business Machines Corporation,       *
- * Google, and others. All Rights Reserved.                                    *
- *******************************************************************************
- */
-
-#ifndef __NOUNIT_H__
-#define __NOUNIT_H__
-
-#include "unicode/utypes.h"
-
-#if U_SHOW_CPLUSPLUS_API
-
-#if !UCONFIG_NO_FORMATTING
-
-#include "unicode/measunit.h"
-
-/**
- * \file
- * \brief C++ API: units for percent and permille
- */
-
-U_NAMESPACE_BEGIN
-
-/**
- * Dimensionless unit for percent and permille.
- * Prior to ICU 68, this namespace was a class with the same name.
- * @see NumberFormatter
- * @stable ICU 68
- */
-namespace NoUnit {
-    /**
-     * Returns an instance for the base unit (dimensionless and no scaling).
-     *
-     * Prior to ICU 68, this function returned a NoUnit by value.
-     *
-     * Since ICU 68, this function returns the same value as the default MeasureUnit constructor.
-     *
-     * @return               a MeasureUnit instance
-     * @stable ICU 68
-     */
-    static inline MeasureUnit U_EXPORT2 base() {
-        return MeasureUnit();
-    }
-
-    /**
-     * Returns an instance for percent, or 1/100 of a base unit.
-     *
-     * Prior to ICU 68, this function returned a NoUnit by value.
-     *
-     * Since ICU 68, this function returns the same value as MeasureUnit::getPercent().
-     *
-     * @return               a MeasureUnit instance
-     * @stable ICU 68
-     */
-    static inline MeasureUnit U_EXPORT2 percent() {
-        return MeasureUnit::getPercent();
-    }
-
-    /**
-     * Returns an instance for permille, or 1/1000 of a base unit.
-     *
-     * Prior to ICU 68, this function returned a NoUnit by value.
-     *
-     * Since ICU 68, this function returns the same value as MeasureUnit::getPermille().
-     *
-     * @return               a MeasureUnit instance
-     * @stable ICU 68
-     */
-    static inline MeasureUnit U_EXPORT2 permille() {
-        return MeasureUnit::getPermille();
-    }
-}
-
-U_NAMESPACE_END
-
-#endif /* #if !UCONFIG_NO_FORMATTING */
-
-#endif /* U_SHOW_CPLUSPLUS_API */
-
-#endif // __NOUNIT_H__
-//eof
-//
->>>>>>> a8a80be5
+// © 2017 and later: Unicode, Inc. and others.
+// License & terms of use: http://www.unicode.org/copyright.html
+/*
+ *******************************************************************************
+ * Copyright (C) 2009-2017, International Business Machines Corporation,       *
+ * Google, and others. All Rights Reserved.                                    *
+ *******************************************************************************
+ */
+
+#ifndef __NOUNIT_H__
+#define __NOUNIT_H__
+
+#include "unicode/utypes.h"
+
+#if U_SHOW_CPLUSPLUS_API
+
+#if !UCONFIG_NO_FORMATTING
+
+#include "unicode/measunit.h"
+
+/**
+ * \file
+ * \brief C++ API: units for percent and permille
+ */
+
+U_NAMESPACE_BEGIN
+
+/**
+ * Dimensionless unit for percent and permille.
+ * Prior to ICU 68, this namespace was a class with the same name.
+ * @see NumberFormatter
+ * @stable ICU 68
+ */
+namespace NoUnit {
+    /**
+     * Returns an instance for the base unit (dimensionless and no scaling).
+     *
+     * Prior to ICU 68, this function returned a NoUnit by value.
+     *
+     * Since ICU 68, this function returns the same value as the default MeasureUnit constructor.
+     *
+     * @return               a MeasureUnit instance
+     * @stable ICU 68
+     */
+    static inline MeasureUnit U_EXPORT2 base() {
+        return MeasureUnit();
+    }
+
+    /**
+     * Returns an instance for percent, or 1/100 of a base unit.
+     *
+     * Prior to ICU 68, this function returned a NoUnit by value.
+     *
+     * Since ICU 68, this function returns the same value as MeasureUnit::getPercent().
+     *
+     * @return               a MeasureUnit instance
+     * @stable ICU 68
+     */
+    static inline MeasureUnit U_EXPORT2 percent() {
+        return MeasureUnit::getPercent();
+    }
+
+    /**
+     * Returns an instance for permille, or 1/1000 of a base unit.
+     *
+     * Prior to ICU 68, this function returned a NoUnit by value.
+     *
+     * Since ICU 68, this function returns the same value as MeasureUnit::getPermille().
+     *
+     * @return               a MeasureUnit instance
+     * @stable ICU 68
+     */
+    static inline MeasureUnit U_EXPORT2 permille() {
+        return MeasureUnit::getPermille();
+    }
+}
+
+U_NAMESPACE_END
+
+#endif /* #if !UCONFIG_NO_FORMATTING */
+
+#endif /* U_SHOW_CPLUSPLUS_API */
+
+#endif // __NOUNIT_H__
+//eof
+//