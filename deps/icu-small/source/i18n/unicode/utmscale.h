--- conflicted
+++ resolved
@@ -1,982 +1,490 @@
-<<<<<<< HEAD
-// © 2016 and later: Unicode, Inc. and others.
-// License & terms of use: http://www.unicode.org/copyright.html
-/*
-*******************************************************************************
-* Copyright (C) 2004 - 2008, International Business Machines Corporation and
-* others. All Rights Reserved.
-*******************************************************************************
-*/
-
-#ifndef UTMSCALE_H
-#define UTMSCALE_H
-
-#include "unicode/utypes.h"
-
-#if !UCONFIG_NO_FORMATTING
-
-/**
- * \file
- * \brief C API: Universal Time Scale
- *
- * There are quite a few different conventions for binary datetime, depending on different
- * platforms and protocols. Some of these have severe drawbacks. For example, people using
- * Unix time (seconds since Jan 1, 1970) think that they are safe until near the year 2038.
- * But cases can and do arise where arithmetic manipulations causes serious problems. Consider
- * the computation of the average of two datetimes, for example: if one calculates them with
- * <code>averageTime = (time1 + time2)/2</code>, there will be overflow even with dates
- * around the present. Moreover, even if these problems don't occur, there is the issue of
- * conversion back and forth between different systems.
- *
- * <p>
- * Binary datetimes differ in a number of ways: the datatype, the unit,
- * and the epoch (origin). We'll refer to these as time scales. For example:
- *
- * <table border="1" cellspacing="0" cellpadding="4">
- *  <caption>Table 1: Binary Time Scales</caption>
- *  <tr>
- *    <th align="left">Source</th>
- *    <th align="left">Datatype</th>
- *    <th align="left">Unit</th>
- *    <th align="left">Epoch</th>
- *  </tr>
- *
- *  <tr>
- *    <td>UDTS_JAVA_TIME</td>
- *    <td>int64_t</td>
- *    <td>milliseconds</td>
- *    <td>Jan 1, 1970</td>
- *  </tr>
- *  <tr>
- *
- *    <td>UDTS_UNIX_TIME</td>
- *    <td>int32_t or int64_t</td>
- *    <td>seconds</td>
- *    <td>Jan 1, 1970</td>
- *  </tr>
- *  <tr>
- *    <td>UDTS_ICU4C_TIME</td>
- *
- *    <td>double</td>
- *    <td>milliseconds</td>
- *    <td>Jan 1, 1970</td>
- *  </tr>
- *  <tr>
- *    <td>UDTS_WINDOWS_FILE_TIME</td>
- *    <td>int64_t</td>
- *
- *    <td>ticks (100 nanoseconds)</td>
- *    <td>Jan 1, 1601</td>
- *  </tr>
- *  <tr>
- *    <td>UDTS_DOTNET_DATE_TIME</td>
- *    <td>int64_t</td>
- *    <td>ticks (100 nanoseconds)</td>
- *
- *    <td>Jan 1, 0001</td>
- *  </tr>
- *  <tr>
- *    <td>UDTS_MAC_OLD_TIME</td>
- *    <td>int32_t or int64_t</td>
- *    <td>seconds</td>
- *    <td>Jan 1, 1904</td>
- *
- *  </tr>
- *  <tr>
- *    <td>UDTS_MAC_TIME</td>
- *    <td>double</td>
- *    <td>seconds</td>
- *    <td>Jan 1, 2001</td>
- *  </tr>
- *
- *  <tr>
- *    <td>UDTS_EXCEL_TIME</td>
- *    <td>?</td>
- *    <td>days</td>
- *    <td>Dec 31, 1899</td>
- *  </tr>
- *  <tr>
- *
- *    <td>UDTS_DB2_TIME</td>
- *    <td>?</td>
- *    <td>days</td>
- *    <td>Dec 31, 1899</td>
- *  </tr>
- *
- *  <tr>
- *    <td>UDTS_UNIX_MICROSECONDS_TIME</td>
- *    <td>int64_t</td>
- *    <td>microseconds</td>
- *    <td>Jan 1, 1970</td>
- *  </tr>
- * </table>
- *
- * <p>
- * All of the epochs start at 00:00 am (the earliest possible time on the day in question),
- * and are assumed to be UTC.
- *
- * <p>
- * The ranges for different datatypes are given in the following table (all values in years).
- * The range of years includes the entire range expressible with positive and negative
- * values of the datatype. The range of years for double is the range that would be allowed
- * without losing precision to the corresponding unit.
- *
- * <table border="1" cellspacing="0" cellpadding="4">
- *  <tr>
- *    <th align="left">Units</th>
- *    <th align="left">int64_t</th>
- *    <th align="left">double</th>
- *    <th align="left">int32_t</th>
- *  </tr>
- *
- *  <tr>
- *    <td>1 sec</td>
- *    <td align="right">5.84542x10<sup>11</sup></td>
- *    <td align="right">285,420,920.94</td>
- *    <td align="right">136.10</td>
- *  </tr>
- *  <tr>
- *
- *    <td>1 millisecond</td>
- *    <td align="right">584,542,046.09</td>
- *    <td align="right">285,420.92</td>
- *    <td align="right">0.14</td>
- *  </tr>
- *  <tr>
- *    <td>1 microsecond</td>
- *
- *    <td align="right">584,542.05</td>
- *    <td align="right">285.42</td>
- *    <td align="right">0.00</td>
- *  </tr>
- *  <tr>
- *    <td>100 nanoseconds (tick)</td>
- *    <td align="right">58,454.20</td>
- *    <td align="right">28.54</td>
- *    <td align="right">0.00</td>
- *  </tr>
- *  <tr>
- *    <td>1 nanosecond</td>
- *    <td align="right">584.5420461</td>
- *    <td align="right">0.2854</td>
- *    <td align="right">0.00</td>
- *  </tr>
- * </table>
- *
- * <p>
- * These functions implement a universal time scale which can be used as a 'pivot',
- * and provide conversion functions to and from all other major time scales.
- * This datetimes to be converted to the pivot time, safely manipulated,
- * and converted back to any other datetime time scale.
- *
- *<p>
- * So what to use for this pivot? Java time has plenty of range, but cannot represent
- * .NET <code>System.DateTime</code> values without severe loss of precision. ICU4C time addresses this by using a
- * <code>double</code> that is otherwise equivalent to the Java time. However, there are disadvantages
- * with <code>doubles</code>. They provide for much more graceful degradation in arithmetic operations.
- * But they only have 53 bits of accuracy, which means that they will lose precision when
- * converting back and forth to ticks. What would really be nice would be a
- * <code>long double</code> (80 bits -- 64 bit mantissa), but that is not supported on most systems.
- *
- *<p>
- * The Unix extended time uses a structure with two components: time in seconds and a
- * fractional field (microseconds). However, this is clumsy, slow, and
- * prone to error (you always have to keep track of overflow and underflow in the
- * fractional field). <code>BigDecimal</code> would allow for arbitrary precision and arbitrary range,
- * but we do not want to use this as the normal type, because it is slow and does not
- * have a fixed size.
- *
- *<p>
- * Because of these issues, we ended up concluding that the .NET framework's
- * <code>System.DateTime</code> would be the best pivot. However, we use the full range
- * allowed by the datatype, allowing for datetimes back to 29,000 BC and up to 29,000 AD.
- * This time scale is very fine grained, does not lose precision, and covers a range that
- * will meet almost all requirements. It will not handle the range that Java times do,
- * but frankly, being able to handle dates before 29,000 BC or after 29,000 AD is of very limited interest.
- *
- */
-
-/**
- * <code>UDateTimeScale</code> values are used to specify the time scale used for
- * conversion into or out if the universal time scale.
- *
- * @stable ICU 3.2
- */
-typedef enum UDateTimeScale {
-    /**
-     * Used in the JDK. Data is a Java <code>long</code> (<code>int64_t</code>). Value
-     * is milliseconds since January 1, 1970.
-     *
-     * @stable ICU 3.2
-     */
-    UDTS_JAVA_TIME = 0,
-
-    /**
-     * Used on Unix systems. Data is <code>int32_t</code> or <code>int64_t</code>. Value
-     * is seconds since January 1, 1970.
-     *
-     * @stable ICU 3.2
-     */
-    UDTS_UNIX_TIME,
-
-    /**
-     * Used in IUC4C. Data is a <code>double</code>. Value
-     * is milliseconds since January 1, 1970.
-     *
-     * @stable ICU 3.2
-     */
-    UDTS_ICU4C_TIME,
-
-    /**
-     * Used in Windows for file times. Data is an <code>int64_t</code>. Value
-     * is ticks (1 tick == 100 nanoseconds) since January 1, 1601.
-     *
-     * @stable ICU 3.2
-     */
-    UDTS_WINDOWS_FILE_TIME,
-
-    /**
-     * Used in the .NET framework's <code>System.DateTime</code> structure. Data is an <code>int64_t</code>. Value
-     * is ticks (1 tick == 100 nanoseconds) since January 1, 0001.
-     *
-     * @stable ICU 3.2
-     */
-    UDTS_DOTNET_DATE_TIME,
-
-    /**
-     * Used in older Macintosh systems. Data is <code>int32_t</code> or <code>int64_t</code>. Value
-     * is seconds since January 1, 1904.
-     *
-     * @stable ICU 3.2
-     */
-    UDTS_MAC_OLD_TIME,
-
-    /**
-     * Used in newer Macintosh systems. Data is a <code>double</code>. Value
-     * is seconds since January 1, 2001.
-     *
-     * @stable ICU 3.2
-     */
-    UDTS_MAC_TIME,
-
-    /**
-     * Used in Excel. Data is an <code>?unknown?</code>. Value
-     * is days since December 31, 1899.
-     *
-     * @stable ICU 3.2
-     */
-    UDTS_EXCEL_TIME,
-
-    /**
-     * Used in DB2. Data is an <code>?unknown?</code>. Value
-     * is days since December 31, 1899.
-     *
-     * @stable ICU 3.2
-     */
-    UDTS_DB2_TIME,
-
-    /**
-     * Data is a <code>long</code>. Value is microseconds since January 1, 1970.
-     * Similar to Unix time (linear value from 1970) and struct timeval
-     * (microseconds resolution).
-     *
-     * @stable ICU 3.8
-     */
-    UDTS_UNIX_MICROSECONDS_TIME,
-
-#ifndef U_HIDE_DEPRECATED_API
-    /**
-     * The first unused time scale value. The limit of this enum
-     * @deprecated ICU 59 The numeric value may change over time, see ICU ticket #12420.
-     */
-    UDTS_MAX_SCALE
-#endif  /* U_HIDE_DEPRECATED_API */
-
-} UDateTimeScale;
-
-/**
- * <code>UTimeScaleValue</code> values are used to specify the time scale values
- * to <code>utmscale_getTimeScaleValue</code>.
- *
- * @see utmscale_getTimeScaleValue
- *
- * @stable ICU 3.2
- */
-typedef enum UTimeScaleValue {
-    /**
-     * The constant used to select the units vale
-     * for a time scale.
-     *
-     * @see utmscale_getTimeScaleValue
-     *
-     * @stable ICU 3.2
-     */
-    UTSV_UNITS_VALUE = 0,
-
-    /**
-     * The constant used to select the epoch offset value
-     * for a time scale.
-     *
-     * @see utmscale_getTimeScaleValue
-     *
-     * @stable ICU 3.2
-     */
-    UTSV_EPOCH_OFFSET_VALUE=1,
-
-    /**
-     * The constant used to select the minimum from value
-     * for a time scale.
-     *
-     * @see utmscale_getTimeScaleValue
-     *
-     * @stable ICU 3.2
-     */
-    UTSV_FROM_MIN_VALUE=2,
-
-    /**
-     * The constant used to select the maximum from value
-     * for a time scale.
-     *
-     * @see utmscale_getTimeScaleValue
-     *
-     * @stable ICU 3.2
-     */
-    UTSV_FROM_MAX_VALUE=3,
-
-    /**
-     * The constant used to select the minimum to value
-     * for a time scale.
-     *
-     * @see utmscale_getTimeScaleValue
-     *
-     * @stable ICU 3.2
-     */
-    UTSV_TO_MIN_VALUE=4,
-
-    /**
-     * The constant used to select the maximum to value
-     * for a time scale.
-     *
-     * @see utmscale_getTimeScaleValue
-     *
-     * @stable ICU 3.2
-     */
-    UTSV_TO_MAX_VALUE=5,
-
-#ifndef U_HIDE_INTERNAL_API
-    /**
-     * The constant used to select the epoch plus one value
-     * for a time scale.
-     *
-     * NOTE: This is an internal value. DO NOT USE IT. May not
-     * actually be equal to the epoch offset value plus one.
-     *
-     * @see utmscale_getTimeScaleValue
-     *
-     * @internal ICU 3.2
-     */
-    UTSV_EPOCH_OFFSET_PLUS_1_VALUE=6,
-
-    /**
-     * The constant used to select the epoch plus one value
-     * for a time scale.
-     *
-     * NOTE: This is an internal value. DO NOT USE IT. May not
-     * actually be equal to the epoch offset value plus one.
-     *
-     * @see utmscale_getTimeScaleValue
-     *
-     * @internal ICU 3.2
-     */
-    UTSV_EPOCH_OFFSET_MINUS_1_VALUE=7,
-
-    /**
-     * The constant used to select the units round value
-     * for a time scale.
-     *
-     * NOTE: This is an internal value. DO NOT USE IT.
-     *
-     * @see utmscale_getTimeScaleValue
-     *
-     * @internal ICU 3.2
-     */
-    UTSV_UNITS_ROUND_VALUE=8,
-
-    /**
-     * The constant used to select the minimum safe rounding value
-     * for a time scale.
-     *
-     * NOTE: This is an internal value. DO NOT USE IT.
-     *
-     * @see utmscale_getTimeScaleValue
-     *
-     * @internal ICU 3.2
-     */
-    UTSV_MIN_ROUND_VALUE=9,
-
-    /**
-     * The constant used to select the maximum safe rounding value
-     * for a time scale.
-     *
-     * NOTE: This is an internal value. DO NOT USE IT.
-     *
-     * @see utmscale_getTimeScaleValue
-     *
-     * @internal ICU 3.2
-     */
-    UTSV_MAX_ROUND_VALUE=10,
-
-#endif /* U_HIDE_INTERNAL_API */
-
-#ifndef U_HIDE_DEPRECATED_API
-    /**
-     * The number of time scale values, in other words limit of this enum.
-     *
-     * @see utmscale_getTimeScaleValue
-     * @deprecated ICU 59 The numeric value may change over time, see ICU ticket #12420.
-     */
-    UTSV_MAX_SCALE_VALUE=11
-#endif  /* U_HIDE_DEPRECATED_API */
-
-} UTimeScaleValue;
-
-/**
- * Get a value associated with a particular time scale.
- *
- * @param timeScale The time scale
- * @param value A constant representing the value to get
- * @param status The status code. Set to <code>U_ILLEGAL_ARGUMENT_ERROR</code> if arguments are invalid.
- * @return - the value.
- *
- * @stable ICU 3.2
- */
-U_CAPI int64_t U_EXPORT2
-    utmscale_getTimeScaleValue(UDateTimeScale timeScale, UTimeScaleValue value, UErrorCode *status);
-
-/* Conversion to 'universal time scale' */
-
-/**
- * Convert a <code>int64_t</code> datetime from the given time scale to the universal time scale.
- *
- * @param otherTime The <code>int64_t</code> datetime
- * @param timeScale The time scale to convert from
- * @param status The status code. Set to <code>U_ILLEGAL_ARGUMENT_ERROR</code> if the conversion is out of range.
- *
- * @return The datetime converted to the universal time scale
- *
- * @stable ICU 3.2
- */
-U_CAPI int64_t U_EXPORT2
-    utmscale_fromInt64(int64_t otherTime, UDateTimeScale timeScale, UErrorCode *status);
-
-/* Conversion from 'universal time scale' */
-
-/**
- * Convert a datetime from the universal time scale to a <code>int64_t</code> in the given time scale.
- *
- * @param universalTime The datetime in the universal time scale
- * @param timeScale The time scale to convert to
- * @param status The status code. Set to <code>U_ILLEGAL_ARGUMENT_ERROR</code> if the conversion is out of range.
- *
- * @return The datetime converted to the given time scale
- *
- * @stable ICU 3.2
- */
-U_CAPI int64_t U_EXPORT2
-    utmscale_toInt64(int64_t universalTime, UDateTimeScale timeScale, UErrorCode *status);
-
-#endif /* #if !UCONFIG_NO_FORMATTING */
-
-#endif
-=======
-// © 2016 and later: Unicode, Inc. and others.
-// License & terms of use: http://www.unicode.org/copyright.html
-/*
-*******************************************************************************
-* Copyright (C) 2004 - 2008, International Business Machines Corporation and
-* others. All Rights Reserved.
-*******************************************************************************
-*/
-
-#ifndef UTMSCALE_H
-#define UTMSCALE_H
-
-#include "unicode/utypes.h"
-
-#if !UCONFIG_NO_FORMATTING
-
-/** 
- * \file
- * \brief C API: Universal Time Scale
- *
- * There are quite a few different conventions for binary datetime, depending on different
- * platforms and protocols. Some of these have severe drawbacks. For example, people using
- * Unix time (seconds since Jan 1, 1970) think that they are safe until near the year 2038.
- * But cases can and do arise where arithmetic manipulations causes serious problems. Consider
- * the computation of the average of two datetimes, for example: if one calculates them with
- * <code>averageTime = (time1 + time2)/2</code>, there will be overflow even with dates
- * around the present. Moreover, even if these problems don't occur, there is the issue of
- * conversion back and forth between different systems.
- *
- * <p>
- * Binary datetimes differ in a number of ways: the datatype, the unit,
- * and the epoch (origin). We'll refer to these as time scales. For example:
- *
- * <table border="1" cellspacing="0" cellpadding="4">
- *  <caption>Table 1: Binary Time Scales</caption>
- *  <tr>
- *    <th align="left">Source</th>
- *    <th align="left">Datatype</th>
- *    <th align="left">Unit</th>
- *    <th align="left">Epoch</th>
- *  </tr>
- *
- *  <tr>
- *    <td>UDTS_JAVA_TIME</td>
- *    <td>int64_t</td>
- *    <td>milliseconds</td>
- *    <td>Jan 1, 1970</td>
- *  </tr>
- *  <tr>
- *
- *    <td>UDTS_UNIX_TIME</td>
- *    <td>int32_t or int64_t</td>
- *    <td>seconds</td>
- *    <td>Jan 1, 1970</td>
- *  </tr>
- *  <tr>
- *    <td>UDTS_ICU4C_TIME</td>
- *
- *    <td>double</td>
- *    <td>milliseconds</td>
- *    <td>Jan 1, 1970</td>
- *  </tr>
- *  <tr>
- *    <td>UDTS_WINDOWS_FILE_TIME</td>
- *    <td>int64_t</td>
- *
- *    <td>ticks (100 nanoseconds)</td>
- *    <td>Jan 1, 1601</td>
- *  </tr>
- *  <tr>
- *    <td>UDTS_DOTNET_DATE_TIME</td>
- *    <td>int64_t</td>
- *    <td>ticks (100 nanoseconds)</td>
- *
- *    <td>Jan 1, 0001</td>
- *  </tr>
- *  <tr>
- *    <td>UDTS_MAC_OLD_TIME</td>
- *    <td>int32_t or int64_t</td>
- *    <td>seconds</td>
- *    <td>Jan 1, 1904</td>
- *
- *  </tr>
- *  <tr>
- *    <td>UDTS_MAC_TIME</td>
- *    <td>double</td>
- *    <td>seconds</td>
- *    <td>Jan 1, 2001</td>
- *  </tr>
- *
- *  <tr>
- *    <td>UDTS_EXCEL_TIME</td>
- *    <td>?</td>
- *    <td>days</td>
- *    <td>Dec 31, 1899</td>
- *  </tr>
- *  <tr>
- *
- *    <td>UDTS_DB2_TIME</td>
- *    <td>?</td>
- *    <td>days</td>
- *    <td>Dec 31, 1899</td>
- *  </tr>
- *
- *  <tr>
- *    <td>UDTS_UNIX_MICROSECONDS_TIME</td>
- *    <td>int64_t</td>
- *    <td>microseconds</td>
- *    <td>Jan 1, 1970</td>
- *  </tr>
- * </table>
- *
- * <p>
- * All of the epochs start at 00:00 am (the earliest possible time on the day in question),
- * and are assumed to be UTC.
- *
- * <p>
- * The ranges for different datatypes are given in the following table (all values in years).
- * The range of years includes the entire range expressible with positive and negative
- * values of the datatype. The range of years for double is the range that would be allowed
- * without losing precision to the corresponding unit.
- *
- * <table border="1" cellspacing="0" cellpadding="4">
- *  <tr>
- *    <th align="left">Units</th>
- *    <th align="left">int64_t</th>
- *    <th align="left">double</th>
- *    <th align="left">int32_t</th>
- *  </tr>
- *
- *  <tr>
- *    <td>1 sec</td>
- *    <td align="right">5.84542x10<sup>11</sup></td>
- *    <td align="right">285,420,920.94</td>
- *    <td align="right">136.10</td>
- *  </tr>
- *  <tr>
- *
- *    <td>1 millisecond</td>
- *    <td align="right">584,542,046.09</td>
- *    <td align="right">285,420.92</td>
- *    <td align="right">0.14</td>
- *  </tr>
- *  <tr>
- *    <td>1 microsecond</td>
- *
- *    <td align="right">584,542.05</td>
- *    <td align="right">285.42</td>
- *    <td align="right">0.00</td>
- *  </tr>
- *  <tr>
- *    <td>100 nanoseconds (tick)</td>
- *    <td align="right">58,454.20</td>
- *    <td align="right">28.54</td>
- *    <td align="right">0.00</td>
- *  </tr>
- *  <tr>
- *    <td>1 nanosecond</td>
- *    <td align="right">584.5420461</td>
- *    <td align="right">0.2854</td>
- *    <td align="right">0.00</td>
- *  </tr>
- * </table>
- *
- * <p>
- * These functions implement a universal time scale which can be used as a 'pivot',
- * and provide conversion functions to and from all other major time scales.
- * This datetimes to be converted to the pivot time, safely manipulated,
- * and converted back to any other datetime time scale.
- *
- *<p>
- * So what to use for this pivot? Java time has plenty of range, but cannot represent
- * .NET <code>System.DateTime</code> values without severe loss of precision. ICU4C time addresses this by using a
- * <code>double</code> that is otherwise equivalent to the Java time. However, there are disadvantages
- * with <code>doubles</code>. They provide for much more graceful degradation in arithmetic operations.
- * But they only have 53 bits of accuracy, which means that they will lose precision when
- * converting back and forth to ticks. What would really be nice would be a
- * <code>long double</code> (80 bits -- 64 bit mantissa), but that is not supported on most systems.
- *
- *<p>
- * The Unix extended time uses a structure with two components: time in seconds and a
- * fractional field (microseconds). However, this is clumsy, slow, and
- * prone to error (you always have to keep track of overflow and underflow in the
- * fractional field). <code>BigDecimal</code> would allow for arbitrary precision and arbitrary range,
- * but we do not want to use this as the normal type, because it is slow and does not
- * have a fixed size.
- *
- *<p>
- * Because of these issues, we ended up concluding that the .NET framework's
- * <code>System.DateTime</code> would be the best pivot. However, we use the full range
- * allowed by the datatype, allowing for datetimes back to 29,000 BC and up to 29,000 AD.
- * This time scale is very fine grained, does not lose precision, and covers a range that
- * will meet almost all requirements. It will not handle the range that Java times do,
- * but frankly, being able to handle dates before 29,000 BC or after 29,000 AD is of very limited interest.
- *
- */
-
-/**
- * <code>UDateTimeScale</code> values are used to specify the time scale used for
- * conversion into or out if the universal time scale.
- *
- * @stable ICU 3.2
- */
-typedef enum UDateTimeScale {
-    /**
-     * Used in the JDK. Data is a Java <code>long</code> (<code>int64_t</code>). Value
-     * is milliseconds since January 1, 1970.
-     *
-     * @stable ICU 3.2
-     */
-    UDTS_JAVA_TIME = 0,
-
-    /**
-     * Used on Unix systems. Data is <code>int32_t</code> or <code>int64_t</code>. Value
-     * is seconds since January 1, 1970.
-     *
-     * @stable ICU 3.2
-     */
-    UDTS_UNIX_TIME,
-    
-    /**
-     * Used in IUC4C. Data is a <code>double</code>. Value
-     * is milliseconds since January 1, 1970.
-     *
-     * @stable ICU 3.2
-     */
-    UDTS_ICU4C_TIME,
-    
-    /**
-     * Used in Windows for file times. Data is an <code>int64_t</code>. Value
-     * is ticks (1 tick == 100 nanoseconds) since January 1, 1601.
-     *
-     * @stable ICU 3.2
-     */
-    UDTS_WINDOWS_FILE_TIME,
-    
-    /**
-     * Used in the .NET framework's <code>System.DateTime</code> structure. Data is an <code>int64_t</code>. Value
-     * is ticks (1 tick == 100 nanoseconds) since January 1, 0001.
-     *
-     * @stable ICU 3.2
-     */
-    UDTS_DOTNET_DATE_TIME,
-    
-    /**
-     * Used in older Macintosh systems. Data is <code>int32_t</code> or <code>int64_t</code>. Value
-     * is seconds since January 1, 1904.
-     *
-     * @stable ICU 3.2
-     */
-    UDTS_MAC_OLD_TIME,
-    
-    /**
-     * Used in newer Macintosh systems. Data is a <code>double</code>. Value
-     * is seconds since January 1, 2001.
-     *
-     * @stable ICU 3.2
-     */
-    UDTS_MAC_TIME,
-    
-    /**
-     * Used in Excel. Data is an <code>?unknown?</code>. Value
-     * is days since December 31, 1899.
-     *
-     * @stable ICU 3.2
-     */
-    UDTS_EXCEL_TIME,
-    
-    /**
-     * Used in DB2. Data is an <code>?unknown?</code>. Value
-     * is days since December 31, 1899.
-     *
-     * @stable ICU 3.2
-     */
-    UDTS_DB2_TIME,
-
-    /**
-     * Data is a <code>long</code>. Value is microseconds since January 1, 1970.
-     * Similar to Unix time (linear value from 1970) and struct timeval
-     * (microseconds resolution).
-     *
-     * @stable ICU 3.8
-     */
-    UDTS_UNIX_MICROSECONDS_TIME,
-
-#ifndef U_HIDE_DEPRECATED_API
-    /**
-     * The first unused time scale value. The limit of this enum
-     * @deprecated ICU 59 The numeric value may change over time, see ICU ticket #12420.
-     */
-    UDTS_MAX_SCALE
-#endif  /* U_HIDE_DEPRECATED_API */
-
-} UDateTimeScale;
-
-/**
- * <code>UTimeScaleValue</code> values are used to specify the time scale values
- * to <code>utmscale_getTimeScaleValue</code>.
- *
- * @see utmscale_getTimeScaleValue
- *
- * @stable ICU 3.2
- */
-typedef enum UTimeScaleValue {
-    /**
-     * The constant used to select the units vale
-     * for a time scale.
-     * 
-     * @see utmscale_getTimeScaleValue
-     *
-     * @stable ICU 3.2
-     */
-    UTSV_UNITS_VALUE = 0,
-
-    /**
-     * The constant used to select the epoch offset value
-     * for a time scale.
-     * 
-     * @see utmscale_getTimeScaleValue
-     *
-     * @stable ICU 3.2
-     */
-    UTSV_EPOCH_OFFSET_VALUE=1,
-
-    /**
-     * The constant used to select the minimum from value
-     * for a time scale.
-     * 
-     * @see utmscale_getTimeScaleValue
-     *
-     * @stable ICU 3.2
-     */
-    UTSV_FROM_MIN_VALUE=2,
-
-    /**
-     * The constant used to select the maximum from value
-     * for a time scale.
-     * 
-     * @see utmscale_getTimeScaleValue
-     *
-     * @stable ICU 3.2
-     */
-    UTSV_FROM_MAX_VALUE=3,
-
-    /**
-     * The constant used to select the minimum to value
-     * for a time scale.
-     * 
-     * @see utmscale_getTimeScaleValue
-     *
-     * @stable ICU 3.2
-     */
-    UTSV_TO_MIN_VALUE=4,
-
-    /**
-     * The constant used to select the maximum to value
-     * for a time scale.
-     * 
-     * @see utmscale_getTimeScaleValue
-     *
-     * @stable ICU 3.2
-     */
-    UTSV_TO_MAX_VALUE=5,
-
-#ifndef U_HIDE_INTERNAL_API
-    /**
-     * The constant used to select the epoch plus one value
-     * for a time scale.
-     * 
-     * NOTE: This is an internal value. DO NOT USE IT. May not
-     * actually be equal to the epoch offset value plus one.
-     * 
-     * @see utmscale_getTimeScaleValue
-     *
-     * @internal ICU 3.2
-     */
-    UTSV_EPOCH_OFFSET_PLUS_1_VALUE=6,
-
-    /**
-     * The constant used to select the epoch plus one value
-     * for a time scale.
-     * 
-     * NOTE: This is an internal value. DO NOT USE IT. May not
-     * actually be equal to the epoch offset value plus one.
-     * 
-     * @see utmscale_getTimeScaleValue
-     *
-     * @internal ICU 3.2
-     */
-    UTSV_EPOCH_OFFSET_MINUS_1_VALUE=7,
-
-    /**
-     * The constant used to select the units round value
-     * for a time scale.
-     * 
-     * NOTE: This is an internal value. DO NOT USE IT.
-     * 
-     * @see utmscale_getTimeScaleValue
-     *
-     * @internal ICU 3.2
-     */
-    UTSV_UNITS_ROUND_VALUE=8,
-
-    /**
-     * The constant used to select the minimum safe rounding value
-     * for a time scale.
-     * 
-     * NOTE: This is an internal value. DO NOT USE IT.
-     * 
-     * @see utmscale_getTimeScaleValue
-     *
-     * @internal ICU 3.2
-     */
-    UTSV_MIN_ROUND_VALUE=9,
-
-    /**
-     * The constant used to select the maximum safe rounding value
-     * for a time scale.
-     * 
-     * NOTE: This is an internal value. DO NOT USE IT.
-     * 
-     * @see utmscale_getTimeScaleValue
-     *
-     * @internal ICU 3.2
-     */
-    UTSV_MAX_ROUND_VALUE=10,
-
-#endif /* U_HIDE_INTERNAL_API */
-
-#ifndef U_HIDE_DEPRECATED_API
-    /**
-     * The number of time scale values, in other words limit of this enum.
-     * 
-     * @see utmscale_getTimeScaleValue
-     * @deprecated ICU 59 The numeric value may change over time, see ICU ticket #12420.
-     */
-    UTSV_MAX_SCALE_VALUE=11
-#endif  /* U_HIDE_DEPRECATED_API */
-
-} UTimeScaleValue;
-
-/**
- * Get a value associated with a particular time scale.
- * 
- * @param timeScale The time scale
- * @param value A constant representing the value to get
- * @param status The status code. Set to <code>U_ILLEGAL_ARGUMENT_ERROR</code> if arguments are invalid.
- * @return - the value.
- * 
- * @stable ICU 3.2
- */
-U_CAPI int64_t U_EXPORT2
-    utmscale_getTimeScaleValue(UDateTimeScale timeScale, UTimeScaleValue value, UErrorCode *status);
-
-/* Conversion to 'universal time scale' */
-
-/**
- * Convert a <code>int64_t</code> datetime from the given time scale to the universal time scale.
- *
- * @param otherTime The <code>int64_t</code> datetime
- * @param timeScale The time scale to convert from
- * @param status The status code. Set to <code>U_ILLEGAL_ARGUMENT_ERROR</code> if the conversion is out of range.
- * 
- * @return The datetime converted to the universal time scale
- *
- * @stable ICU 3.2
- */
-U_CAPI int64_t U_EXPORT2
-    utmscale_fromInt64(int64_t otherTime, UDateTimeScale timeScale, UErrorCode *status);
-
-/* Conversion from 'universal time scale' */
-
-/**
- * Convert a datetime from the universal time scale to a <code>int64_t</code> in the given time scale.
- *
- * @param universalTime The datetime in the universal time scale
- * @param timeScale The time scale to convert to
- * @param status The status code. Set to <code>U_ILLEGAL_ARGUMENT_ERROR</code> if the conversion is out of range.
- * 
- * @return The datetime converted to the given time scale
- *
- * @stable ICU 3.2
- */
-U_CAPI int64_t U_EXPORT2
-    utmscale_toInt64(int64_t universalTime, UDateTimeScale timeScale, UErrorCode *status);
-
-#endif /* #if !UCONFIG_NO_FORMATTING */
-
-#endif
-
->>>>>>> a8a80be5
+// © 2016 and later: Unicode, Inc. and others.
+// License & terms of use: http://www.unicode.org/copyright.html
+/*
+*******************************************************************************
+* Copyright (C) 2004 - 2008, International Business Machines Corporation and
+* others. All Rights Reserved.
+*******************************************************************************
+*/
+
+#ifndef UTMSCALE_H
+#define UTMSCALE_H
+
+#include "unicode/utypes.h"
+
+#if !UCONFIG_NO_FORMATTING
+
+/** 
+ * \file
+ * \brief C API: Universal Time Scale
+ *
+ * There are quite a few different conventions for binary datetime, depending on different
+ * platforms and protocols. Some of these have severe drawbacks. For example, people using
+ * Unix time (seconds since Jan 1, 1970) think that they are safe until near the year 2038.
+ * But cases can and do arise where arithmetic manipulations causes serious problems. Consider
+ * the computation of the average of two datetimes, for example: if one calculates them with
+ * <code>averageTime = (time1 + time2)/2</code>, there will be overflow even with dates
+ * around the present. Moreover, even if these problems don't occur, there is the issue of
+ * conversion back and forth between different systems.
+ *
+ * <p>
+ * Binary datetimes differ in a number of ways: the datatype, the unit,
+ * and the epoch (origin). We'll refer to these as time scales. For example:
+ *
+ * <table border="1" cellspacing="0" cellpadding="4">
+ *  <caption>Table 1: Binary Time Scales</caption>
+ *  <tr>
+ *    <th align="left">Source</th>
+ *    <th align="left">Datatype</th>
+ *    <th align="left">Unit</th>
+ *    <th align="left">Epoch</th>
+ *  </tr>
+ *
+ *  <tr>
+ *    <td>UDTS_JAVA_TIME</td>
+ *    <td>int64_t</td>
+ *    <td>milliseconds</td>
+ *    <td>Jan 1, 1970</td>
+ *  </tr>
+ *  <tr>
+ *
+ *    <td>UDTS_UNIX_TIME</td>
+ *    <td>int32_t or int64_t</td>
+ *    <td>seconds</td>
+ *    <td>Jan 1, 1970</td>
+ *  </tr>
+ *  <tr>
+ *    <td>UDTS_ICU4C_TIME</td>
+ *
+ *    <td>double</td>
+ *    <td>milliseconds</td>
+ *    <td>Jan 1, 1970</td>
+ *  </tr>
+ *  <tr>
+ *    <td>UDTS_WINDOWS_FILE_TIME</td>
+ *    <td>int64_t</td>
+ *
+ *    <td>ticks (100 nanoseconds)</td>
+ *    <td>Jan 1, 1601</td>
+ *  </tr>
+ *  <tr>
+ *    <td>UDTS_DOTNET_DATE_TIME</td>
+ *    <td>int64_t</td>
+ *    <td>ticks (100 nanoseconds)</td>
+ *
+ *    <td>Jan 1, 0001</td>
+ *  </tr>
+ *  <tr>
+ *    <td>UDTS_MAC_OLD_TIME</td>
+ *    <td>int32_t or int64_t</td>
+ *    <td>seconds</td>
+ *    <td>Jan 1, 1904</td>
+ *
+ *  </tr>
+ *  <tr>
+ *    <td>UDTS_MAC_TIME</td>
+ *    <td>double</td>
+ *    <td>seconds</td>
+ *    <td>Jan 1, 2001</td>
+ *  </tr>
+ *
+ *  <tr>
+ *    <td>UDTS_EXCEL_TIME</td>
+ *    <td>?</td>
+ *    <td>days</td>
+ *    <td>Dec 31, 1899</td>
+ *  </tr>
+ *  <tr>
+ *
+ *    <td>UDTS_DB2_TIME</td>
+ *    <td>?</td>
+ *    <td>days</td>
+ *    <td>Dec 31, 1899</td>
+ *  </tr>
+ *
+ *  <tr>
+ *    <td>UDTS_UNIX_MICROSECONDS_TIME</td>
+ *    <td>int64_t</td>
+ *    <td>microseconds</td>
+ *    <td>Jan 1, 1970</td>
+ *  </tr>
+ * </table>
+ *
+ * <p>
+ * All of the epochs start at 00:00 am (the earliest possible time on the day in question),
+ * and are assumed to be UTC.
+ *
+ * <p>
+ * The ranges for different datatypes are given in the following table (all values in years).
+ * The range of years includes the entire range expressible with positive and negative
+ * values of the datatype. The range of years for double is the range that would be allowed
+ * without losing precision to the corresponding unit.
+ *
+ * <table border="1" cellspacing="0" cellpadding="4">
+ *  <tr>
+ *    <th align="left">Units</th>
+ *    <th align="left">int64_t</th>
+ *    <th align="left">double</th>
+ *    <th align="left">int32_t</th>
+ *  </tr>
+ *
+ *  <tr>
+ *    <td>1 sec</td>
+ *    <td align="right">5.84542x10<sup>11</sup></td>
+ *    <td align="right">285,420,920.94</td>
+ *    <td align="right">136.10</td>
+ *  </tr>
+ *  <tr>
+ *
+ *    <td>1 millisecond</td>
+ *    <td align="right">584,542,046.09</td>
+ *    <td align="right">285,420.92</td>
+ *    <td align="right">0.14</td>
+ *  </tr>
+ *  <tr>
+ *    <td>1 microsecond</td>
+ *
+ *    <td align="right">584,542.05</td>
+ *    <td align="right">285.42</td>
+ *    <td align="right">0.00</td>
+ *  </tr>
+ *  <tr>
+ *    <td>100 nanoseconds (tick)</td>
+ *    <td align="right">58,454.20</td>
+ *    <td align="right">28.54</td>
+ *    <td align="right">0.00</td>
+ *  </tr>
+ *  <tr>
+ *    <td>1 nanosecond</td>
+ *    <td align="right">584.5420461</td>
+ *    <td align="right">0.2854</td>
+ *    <td align="right">0.00</td>
+ *  </tr>
+ * </table>
+ *
+ * <p>
+ * These functions implement a universal time scale which can be used as a 'pivot',
+ * and provide conversion functions to and from all other major time scales.
+ * This datetimes to be converted to the pivot time, safely manipulated,
+ * and converted back to any other datetime time scale.
+ *
+ *<p>
+ * So what to use for this pivot? Java time has plenty of range, but cannot represent
+ * .NET <code>System.DateTime</code> values without severe loss of precision. ICU4C time addresses this by using a
+ * <code>double</code> that is otherwise equivalent to the Java time. However, there are disadvantages
+ * with <code>doubles</code>. They provide for much more graceful degradation in arithmetic operations.
+ * But they only have 53 bits of accuracy, which means that they will lose precision when
+ * converting back and forth to ticks. What would really be nice would be a
+ * <code>long double</code> (80 bits -- 64 bit mantissa), but that is not supported on most systems.
+ *
+ *<p>
+ * The Unix extended time uses a structure with two components: time in seconds and a
+ * fractional field (microseconds). However, this is clumsy, slow, and
+ * prone to error (you always have to keep track of overflow and underflow in the
+ * fractional field). <code>BigDecimal</code> would allow for arbitrary precision and arbitrary range,
+ * but we do not want to use this as the normal type, because it is slow and does not
+ * have a fixed size.
+ *
+ *<p>
+ * Because of these issues, we ended up concluding that the .NET framework's
+ * <code>System.DateTime</code> would be the best pivot. However, we use the full range
+ * allowed by the datatype, allowing for datetimes back to 29,000 BC and up to 29,000 AD.
+ * This time scale is very fine grained, does not lose precision, and covers a range that
+ * will meet almost all requirements. It will not handle the range that Java times do,
+ * but frankly, being able to handle dates before 29,000 BC or after 29,000 AD is of very limited interest.
+ *
+ */
+
+/**
+ * <code>UDateTimeScale</code> values are used to specify the time scale used for
+ * conversion into or out if the universal time scale.
+ *
+ * @stable ICU 3.2
+ */
+typedef enum UDateTimeScale {
+    /**
+     * Used in the JDK. Data is a Java <code>long</code> (<code>int64_t</code>). Value
+     * is milliseconds since January 1, 1970.
+     *
+     * @stable ICU 3.2
+     */
+    UDTS_JAVA_TIME = 0,
+
+    /**
+     * Used on Unix systems. Data is <code>int32_t</code> or <code>int64_t</code>. Value
+     * is seconds since January 1, 1970.
+     *
+     * @stable ICU 3.2
+     */
+    UDTS_UNIX_TIME,
+    
+    /**
+     * Used in IUC4C. Data is a <code>double</code>. Value
+     * is milliseconds since January 1, 1970.
+     *
+     * @stable ICU 3.2
+     */
+    UDTS_ICU4C_TIME,
+    
+    /**
+     * Used in Windows for file times. Data is an <code>int64_t</code>. Value
+     * is ticks (1 tick == 100 nanoseconds) since January 1, 1601.
+     *
+     * @stable ICU 3.2
+     */
+    UDTS_WINDOWS_FILE_TIME,
+    
+    /**
+     * Used in the .NET framework's <code>System.DateTime</code> structure. Data is an <code>int64_t</code>. Value
+     * is ticks (1 tick == 100 nanoseconds) since January 1, 0001.
+     *
+     * @stable ICU 3.2
+     */
+    UDTS_DOTNET_DATE_TIME,
+    
+    /**
+     * Used in older Macintosh systems. Data is <code>int32_t</code> or <code>int64_t</code>. Value
+     * is seconds since January 1, 1904.
+     *
+     * @stable ICU 3.2
+     */
+    UDTS_MAC_OLD_TIME,
+    
+    /**
+     * Used in newer Macintosh systems. Data is a <code>double</code>. Value
+     * is seconds since January 1, 2001.
+     *
+     * @stable ICU 3.2
+     */
+    UDTS_MAC_TIME,
+    
+    /**
+     * Used in Excel. Data is an <code>?unknown?</code>. Value
+     * is days since December 31, 1899.
+     *
+     * @stable ICU 3.2
+     */
+    UDTS_EXCEL_TIME,
+    
+    /**
+     * Used in DB2. Data is an <code>?unknown?</code>. Value
+     * is days since December 31, 1899.
+     *
+     * @stable ICU 3.2
+     */
+    UDTS_DB2_TIME,
+
+    /**
+     * Data is a <code>long</code>. Value is microseconds since January 1, 1970.
+     * Similar to Unix time (linear value from 1970) and struct timeval
+     * (microseconds resolution).
+     *
+     * @stable ICU 3.8
+     */
+    UDTS_UNIX_MICROSECONDS_TIME,
+
+#ifndef U_HIDE_DEPRECATED_API
+    /**
+     * The first unused time scale value. The limit of this enum
+     * @deprecated ICU 59 The numeric value may change over time, see ICU ticket #12420.
+     */
+    UDTS_MAX_SCALE
+#endif  /* U_HIDE_DEPRECATED_API */
+
+} UDateTimeScale;
+
+/**
+ * <code>UTimeScaleValue</code> values are used to specify the time scale values
+ * to <code>utmscale_getTimeScaleValue</code>.
+ *
+ * @see utmscale_getTimeScaleValue
+ *
+ * @stable ICU 3.2
+ */
+typedef enum UTimeScaleValue {
+    /**
+     * The constant used to select the units vale
+     * for a time scale.
+     * 
+     * @see utmscale_getTimeScaleValue
+     *
+     * @stable ICU 3.2
+     */
+    UTSV_UNITS_VALUE = 0,
+
+    /**
+     * The constant used to select the epoch offset value
+     * for a time scale.
+     * 
+     * @see utmscale_getTimeScaleValue
+     *
+     * @stable ICU 3.2
+     */
+    UTSV_EPOCH_OFFSET_VALUE=1,
+
+    /**
+     * The constant used to select the minimum from value
+     * for a time scale.
+     * 
+     * @see utmscale_getTimeScaleValue
+     *
+     * @stable ICU 3.2
+     */
+    UTSV_FROM_MIN_VALUE=2,
+
+    /**
+     * The constant used to select the maximum from value
+     * for a time scale.
+     * 
+     * @see utmscale_getTimeScaleValue
+     *
+     * @stable ICU 3.2
+     */
+    UTSV_FROM_MAX_VALUE=3,
+
+    /**
+     * The constant used to select the minimum to value
+     * for a time scale.
+     * 
+     * @see utmscale_getTimeScaleValue
+     *
+     * @stable ICU 3.2
+     */
+    UTSV_TO_MIN_VALUE=4,
+
+    /**
+     * The constant used to select the maximum to value
+     * for a time scale.
+     * 
+     * @see utmscale_getTimeScaleValue
+     *
+     * @stable ICU 3.2
+     */
+    UTSV_TO_MAX_VALUE=5,
+
+#ifndef U_HIDE_INTERNAL_API
+    /**
+     * The constant used to select the epoch plus one value
+     * for a time scale.
+     * 
+     * NOTE: This is an internal value. DO NOT USE IT. May not
+     * actually be equal to the epoch offset value plus one.
+     * 
+     * @see utmscale_getTimeScaleValue
+     *
+     * @internal ICU 3.2
+     */
+    UTSV_EPOCH_OFFSET_PLUS_1_VALUE=6,
+
+    /**
+     * The constant used to select the epoch plus one value
+     * for a time scale.
+     * 
+     * NOTE: This is an internal value. DO NOT USE IT. May not
+     * actually be equal to the epoch offset value plus one.
+     * 
+     * @see utmscale_getTimeScaleValue
+     *
+     * @internal ICU 3.2
+     */
+    UTSV_EPOCH_OFFSET_MINUS_1_VALUE=7,
+
+    /**
+     * The constant used to select the units round value
+     * for a time scale.
+     * 
+     * NOTE: This is an internal value. DO NOT USE IT.
+     * 
+     * @see utmscale_getTimeScaleValue
+     *
+     * @internal ICU 3.2
+     */
+    UTSV_UNITS_ROUND_VALUE=8,
+
+    /**
+     * The constant used to select the minimum safe rounding value
+     * for a time scale.
+     * 
+     * NOTE: This is an internal value. DO NOT USE IT.
+     * 
+     * @see utmscale_getTimeScaleValue
+     *
+     * @internal ICU 3.2
+     */
+    UTSV_MIN_ROUND_VALUE=9,
+
+    /**
+     * The constant used to select the maximum safe rounding value
+     * for a time scale.
+     * 
+     * NOTE: This is an internal value. DO NOT USE IT.
+     * 
+     * @see utmscale_getTimeScaleValue
+     *
+     * @internal ICU 3.2
+     */
+    UTSV_MAX_ROUND_VALUE=10,
+
+#endif /* U_HIDE_INTERNAL_API */
+
+#ifndef U_HIDE_DEPRECATED_API
+    /**
+     * The number of time scale values, in other words limit of this enum.
+     * 
+     * @see utmscale_getTimeScaleValue
+     * @deprecated ICU 59 The numeric value may change over time, see ICU ticket #12420.
+     */
+    UTSV_MAX_SCALE_VALUE=11
+#endif  /* U_HIDE_DEPRECATED_API */
+
+} UTimeScaleValue;
+
+/**
+ * Get a value associated with a particular time scale.
+ * 
+ * @param timeScale The time scale
+ * @param value A constant representing the value to get
+ * @param status The status code. Set to <code>U_ILLEGAL_ARGUMENT_ERROR</code> if arguments are invalid.
+ * @return - the value.
+ * 
+ * @stable ICU 3.2
+ */
+U_CAPI int64_t U_EXPORT2
+    utmscale_getTimeScaleValue(UDateTimeScale timeScale, UTimeScaleValue value, UErrorCode *status);
+
+/* Conversion to 'universal time scale' */
+
+/**
+ * Convert a <code>int64_t</code> datetime from the given time scale to the universal time scale.
+ *
+ * @param otherTime The <code>int64_t</code> datetime
+ * @param timeScale The time scale to convert from
+ * @param status The status code. Set to <code>U_ILLEGAL_ARGUMENT_ERROR</code> if the conversion is out of range.
+ * 
+ * @return The datetime converted to the universal time scale
+ *
+ * @stable ICU 3.2
+ */
+U_CAPI int64_t U_EXPORT2
+    utmscale_fromInt64(int64_t otherTime, UDateTimeScale timeScale, UErrorCode *status);
+
+/* Conversion from 'universal time scale' */
+
+/**
+ * Convert a datetime from the universal time scale to a <code>int64_t</code> in the given time scale.
+ *
+ * @param universalTime The datetime in the universal time scale
+ * @param timeScale The time scale to convert to
+ * @param status The status code. Set to <code>U_ILLEGAL_ARGUMENT_ERROR</code> if the conversion is out of range.
+ * 
+ * @return The datetime converted to the given time scale
+ *
+ * @stable ICU 3.2
+ */
+U_CAPI int64_t U_EXPORT2
+    utmscale_toInt64(int64_t universalTime, UDateTimeScale timeScale, UErrorCode *status);
+
+#endif /* #if !UCONFIG_NO_FORMATTING */
+
+#endif
+