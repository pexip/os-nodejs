<<<<<<< HEAD
// © 2016 and later: Unicode, Inc. and others.
// License & terms of use: http://www.unicode.org/copyright.html
/*
*******************************************************************************
* Copyright (C) 2008-2015, International Business Machines Corporation and
* others. All Rights Reserved.
*******************************************************************************
*
*
* File PLURRULE.H
*
* Modification History:*
*   Date        Name        Description
*
********************************************************************************
*/

#ifndef PLURRULE
#define PLURRULE

#include "unicode/utypes.h"

#if U_SHOW_CPLUSPLUS_API

/**
 * \file
 * \brief C++ API: PluralRules object
 */

#if !UCONFIG_NO_FORMATTING

#include "unicode/format.h"
#include "unicode/upluralrules.h"
#ifndef U_HIDE_INTERNAL_API
#include "unicode/numfmt.h"
#endif  /* U_HIDE_INTERNAL_API */

/**
 * Value returned by PluralRules::getUniqueKeywordValue() when there is no
 * unique value to return.
 * @stable ICU 4.8
 */
#define UPLRULES_NO_UNIQUE_VALUE ((double)-0.00123456777)

U_NAMESPACE_BEGIN

class Hashtable;
class IFixedDecimal;
class FixedDecimal;
class RuleChain;
class PluralRuleParser;
class PluralKeywordEnumeration;
class AndConstraint;
class SharedPluralRules;
class StandardPluralRanges;

namespace number {
class FormattedNumber;
class FormattedNumberRange;
namespace impl {
class UFormattedNumberRangeData;
}
}

/**
 * Defines rules for mapping non-negative numeric values onto a small set of
 * keywords. Rules are constructed from a text description, consisting
 * of a series of keywords and conditions.  The {@link #select} method
 * examines each condition in order and returns the keyword for the
 * first condition that matches the number.  If none match,
 * default rule(other) is returned.
 *
 * For more information, details, and tips for writing rules, see the
 * LDML spec, C.11 Language Plural Rules:
 * http://www.unicode.org/draft/reports/tr35/tr35.html#Language_Plural_Rules
 *
 * Examples:<pre>
 *   "one: n is 1; few: n in 2..4"</pre>
 *  This defines two rules, for 'one' and 'few'.  The condition for
 *  'one' is "n is 1" which means that the number must be equal to
 *  1 for this condition to pass.  The condition for 'few' is
 *  "n in 2..4" which means that the number must be between 2 and
 *  4 inclusive for this condition to pass.  All other numbers
 *  are assigned the keyword "other" by the default rule.
 *  </p><pre>
 *    "zero: n is 0; one: n is 1; zero: n mod 100 in 1..19"</pre>
 *  This illustrates that the same keyword can be defined multiple times.
 *  Each rule is examined in order, and the first keyword whose condition
 *  passes is the one returned.  Also notes that a modulus is applied
 *  to n in the last rule.  Thus its condition holds for 119, 219, 319...
 *  </p><pre>
 *    "one: n is 1; few: n mod 10 in 2..4 and n mod 100 not in 12..14"</pre>
 *  This illustrates conjunction and negation.  The condition for 'few'
 *  has two parts, both of which must be met: "n mod 10 in 2..4" and
 *  "n mod 100 not in 12..14".  The first part applies a modulus to n
 *  before the test as in the previous example.  The second part applies
 *  a different modulus and also uses negation, thus it matches all
 *  numbers _not_ in 12, 13, 14, 112, 113, 114, 212, 213, 214...
 *  </p>
 *  <p>
 * Syntax:<pre>
 * \code
 * rules         = rule (';' rule)*
 * rule          = keyword ':' condition
 * keyword       = <identifier>
 * condition     = and_condition ('or' and_condition)*
 * and_condition = relation ('and' relation)*
 * relation      = is_relation | in_relation | within_relation | 'n' <EOL>
 * is_relation   = expr 'is' ('not')? value
 * in_relation   = expr ('not')? 'in' range_list
 * within_relation = expr ('not')? 'within' range
 * expr          = ('n' | 'i' | 'f' | 'v' | 'j') ('mod' value)?
 * range_list    = (range | value) (',' range_list)*
 * value         = digit+  ('.' digit+)?
 * digit         = 0|1|2|3|4|5|6|7|8|9
 * range         = value'..'value
 * \endcode
 * </pre></p>
 * <p>
 * <p>
 * The i, f, and v values are defined as follows:
 * </p>
 * <ul>
 * <li>i to be the integer digits.</li>
 * <li>f to be the visible fractional digits, as an integer.</li>
 * <li>v to be the number of visible fraction digits.</li>
 * <li>j is defined to only match integers. That is j is 3 fails if v != 0 (eg for 3.1 or 3.0).</li>
 * </ul>
 * <p>
 * Examples are in the following table:
 * </p>
 * <table border='1' style="border-collapse:collapse">
 * <tr>
 * <th>n</th>
 * <th>i</th>
 * <th>f</th>
 * <th>v</th>
 * </tr>
 * <tr>
 * <td>1.0</td>
 * <td>1</td>
 * <td align="right">0</td>
 * <td>1</td>
 * </tr>
 * <tr>
 * <td>1.00</td>
 * <td>1</td>
 * <td align="right">0</td>
 * <td>2</td>
 * </tr>
 * <tr>
 * <td>1.3</td>
 * <td>1</td>
 * <td align="right">3</td>
 * <td>1</td>
 * </tr>
 * <tr>
 * <td>1.03</td>
 * <td>1</td>
 * <td align="right">3</td>
 * <td>2</td>
 * </tr>
 * <tr>
 * <td>1.23</td>
 * <td>1</td>
 * <td align="right">23</td>
 * <td>2</td>
 * </tr>
 * </table>
 * <p>
 * The difference between 'in' and 'within' is that 'in' only includes integers in the specified range, while 'within'
 * includes all values. Using 'within' with a range_list consisting entirely of values is the same as using 'in' (it's
 * not an error).
 * </p>

 * An "identifier" is a sequence of characters that do not have the
 * Unicode Pattern_Syntax or Pattern_White_Space properties.
 * <p>
 * The difference between 'in' and 'within' is that 'in' only includes
 * integers in the specified range, while 'within' includes all values.
 * Using 'within' with a range_list consisting entirely of values is the
 * same as using 'in' (it's not an error).
 *</p>
 * <p>
 * Keywords
 * could be defined by users or from ICU locale data. There are 6
 * predefined values in ICU - 'zero', 'one', 'two', 'few', 'many' and
 * 'other'. Callers need to check the value of keyword returned by
 * {@link #select} method.
 * </p>
 *
 * Examples:<pre>
 * UnicodeString keyword = pl->select(number);
 * if (keyword== UnicodeString("one") {
 *     ...
 * }
 * else if ( ... )
 * </pre>
 * <strong>Note:</strong><br>
 *  <p>
 *   ICU defines plural rules for many locales based on CLDR <i>Language Plural Rules</i>.
 *   For these predefined rules, see CLDR page at
 *    http://unicode.org/repos/cldr-tmp/trunk/diff/supplemental/language_plural_rules.html
 * </p>
 */
class U_I18N_API PluralRules : public UObject {
public:

    /**
     * Constructor.
     * @param status  Output param set to success/failure code on exit, which
     *                must not indicate a failure before the function call.
     *
     * @stable ICU 4.0
     */
    PluralRules(UErrorCode& status);

    /**
     * Copy constructor.
     * @stable ICU 4.0
     */
    PluralRules(const PluralRules& other);

    /**
     * Destructor.
     * @stable ICU 4.0
     */
    virtual ~PluralRules();

    /**
     * Clone
     * @stable ICU 4.0
     */
    PluralRules* clone() const;

    /**
      * Assignment operator.
      * @stable ICU 4.0
      */
    PluralRules& operator=(const PluralRules&);

    /**
     * Creates a PluralRules from a description if it is parsable, otherwise
     * returns NULL.
     *
     * @param description rule description
     * @param status      Output param set to success/failure code on exit, which
     *                    must not indicate a failure before the function call.
     * @return            new PluralRules pointer. NULL if there is an error.
     * @stable ICU 4.0
     */
    static PluralRules* U_EXPORT2 createRules(const UnicodeString& description,
                                              UErrorCode& status);

    /**
     * The default rules that accept any number.
     *
     * @param status  Output param set to success/failure code on exit, which
     *                must not indicate a failure before the function call.
     * @return        new PluralRules pointer. NULL if there is an error.
     * @stable ICU 4.0
     */
    static PluralRules* U_EXPORT2 createDefaultRules(UErrorCode& status);

    /**
     * Provides access to the predefined cardinal-number <code>PluralRules</code> for a given
     * locale.
     * Same as forLocale(locale, UPLURAL_TYPE_CARDINAL, status).
     *
     * @param locale  The locale for which a <code>PluralRules</code> object is
     *                returned.
     * @param status  Output param set to success/failure code on exit, which
     *                must not indicate a failure before the function call.
     * @return        The predefined <code>PluralRules</code> object pointer for
     *                this locale. If there's no predefined rules for this locale,
     *                the rules for the closest parent in the locale hierarchy
     *                that has one will  be returned.  The final fallback always
     *                returns the default 'other' rules.
     * @stable ICU 4.0
     */
    static PluralRules* U_EXPORT2 forLocale(const Locale& locale, UErrorCode& status);

    /**
     * Provides access to the predefined <code>PluralRules</code> for a given
     * locale and the plural type.
     *
     * @param locale  The locale for which a <code>PluralRules</code> object is
     *                returned.
     * @param type    The plural type (e.g., cardinal or ordinal).
     * @param status  Output param set to success/failure code on exit, which
     *                must not indicate a failure before the function call.
     * @return        The predefined <code>PluralRules</code> object pointer for
     *                this locale. If there's no predefined rules for this locale,
     *                the rules for the closest parent in the locale hierarchy
     *                that has one will  be returned.  The final fallback always
     *                returns the default 'other' rules.
     * @stable ICU 50
     */
    static PluralRules* U_EXPORT2 forLocale(const Locale& locale, UPluralType type, UErrorCode& status);

#ifndef U_HIDE_INTERNAL_API
    /**
     * Return a StringEnumeration over the locales for which there is plurals data.
     * @return a StringEnumeration over the locales available.
     * @internal
     */
    static StringEnumeration* U_EXPORT2 getAvailableLocales(UErrorCode &status);

    /**
     * Returns whether or not there are overrides.
     * @param locale       the locale to check.
     * @return
     * @internal
     */
    static UBool hasOverride(const Locale &locale);

    /**
     * For ICU use only.
     * creates a  SharedPluralRules object
     * @internal
     */
    static PluralRules* U_EXPORT2 internalForLocale(const Locale& locale, UPluralType type, UErrorCode& status);

    /**
     * For ICU use only.
     * Returns handle to the shared, cached PluralRules instance.
     * Caller must call removeRef() on returned value once it is done with
     * the shared instance.
     * @internal
     */
    static const SharedPluralRules* U_EXPORT2 createSharedInstance(
            const Locale& locale, UPluralType type, UErrorCode& status);


#endif  /* U_HIDE_INTERNAL_API */

    /**
     * Given an integer, returns the keyword of the first rule
     * that applies to  the number.  This function can be used with
     * isKeyword* functions to determine the keyword for default plural rules.
     *
     * @param number  The number for which the rule has to be determined.
     * @return        The keyword of the selected rule.
     * @stable ICU 4.0
     */
    UnicodeString select(int32_t number) const;

    /**
     * Given a floating-point number, returns the keyword of the first rule
     * that applies to  the number.  This function can be used with
     * isKeyword* functions to determine the keyword for default plural rules.
     *
     * @param number  The number for which the rule has to be determined.
     * @return        The keyword of the selected rule.
     * @stable ICU 4.0
     */
    UnicodeString select(double number) const;

    /**
     * Given a formatted number, returns the keyword of the first rule
     * that applies to  the number.  This function can be used with
     * isKeyword* functions to determine the keyword for default plural rules.
     *
     * A FormattedNumber allows you to specify an exponent or trailing zeros,
     * which can affect the plural category. To get a FormattedNumber, see
     * NumberFormatter.
     *
     * @param number  The number for which the rule has to be determined.
     * @param status  Set if an error occurs while selecting plural keyword.
     *                This could happen if the FormattedNumber is invalid.
     * @return        The keyword of the selected rule.
     * @stable ICU 64
     */
    UnicodeString select(const number::FormattedNumber& number, UErrorCode& status) const;

#ifndef U_HIDE_DRAFT_API
    /**
     * Given a formatted number range, returns the overall plural form of the
     * range. For example, "3-5" returns "other" in English.
     *
     * To get a FormattedNumberRange, see NumberRangeFormatter.
     *
     * This method only works if PluralRules was created with a locale. If it was created
     * from PluralRules::createRules(), this method sets status code U_UNSUPPORTED_ERROR.
     *
     * @param range  The number range onto which the rules will be applied.
     * @param status Set if an error occurs while selecting plural keyword.
     *               This could happen if the FormattedNumberRange is invalid,
     *               or if plural ranges data is unavailable.
     * @return       The keyword of the selected rule.
     * @draft ICU 68
     */
    UnicodeString select(const number::FormattedNumberRange& range, UErrorCode& status) const;
#endif // U_HIDE_DRAFT_API

#ifndef U_HIDE_INTERNAL_API
    /**
     * @internal
     */
    UnicodeString select(const IFixedDecimal &number) const;
    /**
     * @internal
     */
    UnicodeString select(const number::impl::UFormattedNumberRangeData* urange, UErrorCode& status) const;
#endif  /* U_HIDE_INTERNAL_API */

    /**
     * Returns a list of all rule keywords used in this <code>PluralRules</code>
     * object.  The rule 'other' is always present by default.
     *
     * @param status Output param set to success/failure code on exit, which
     *               must not indicate a failure before the function call.
     * @return       StringEnumeration with the keywords.
     *               The caller must delete the object.
     * @stable ICU 4.0
     */
    StringEnumeration* getKeywords(UErrorCode& status) const;

#ifndef U_HIDE_DEPRECATED_API
    /**
     * Deprecated Function, does not return useful results.
     *
     * Originally intended to return a unique value for this keyword if it exists,
     * else the constant UPLRULES_NO_UNIQUE_VALUE.
     *
     * @param keyword The keyword.
     * @return        Stub deprecated function returns UPLRULES_NO_UNIQUE_VALUE always.
     * @deprecated ICU 55
     */
    double getUniqueKeywordValue(const UnicodeString& keyword);

    /**
     * Deprecated Function, does not produce useful results.
     *
     * Originally intended to return all the values for which select() would return the keyword.
     * If the keyword is unknown, returns no values, but this is not an error.  If
     * the number of values is unlimited, returns no values and -1 as the
     * count.
     *
     * The number of returned values is typically small.
     *
     * @param keyword      The keyword.
     * @param dest         Array into which to put the returned values.  May
     *                     be NULL if destCapacity is 0.
     * @param destCapacity The capacity of the array, must be at least 0.
     * @param status       The error code. Deprecated function, always sets U_UNSUPPORTED_ERROR.
     * @return             The count of values available, or -1.  This count
     *                     can be larger than destCapacity, but no more than
     *                     destCapacity values will be written.
     * @deprecated ICU 55
     */
    int32_t getAllKeywordValues(const UnicodeString &keyword,
                                double *dest, int32_t destCapacity,
                                UErrorCode& status);
#endif  /* U_HIDE_DEPRECATED_API */

    /**
     * Returns sample values for which select() would return the keyword.  If
     * the keyword is unknown, returns no values, but this is not an error.
     *
     * The number of returned values is typically small.
     *
     * @param keyword      The keyword.
     * @param dest         Array into which to put the returned values.  May
     *                     be NULL if destCapacity is 0.
     * @param destCapacity The capacity of the array, must be at least 0.
     * @param status       The error code.
     * @return             The count of values written.
     *                     If more than destCapacity samples are available, then
     *                     only destCapacity are written, and destCapacity is returned as the count,
     *                     rather than setting a U_BUFFER_OVERFLOW_ERROR.
     *                     (The actual number of keyword values could be unlimited.)
     * @stable ICU 4.8
     */
    int32_t getSamples(const UnicodeString &keyword,
                       double *dest, int32_t destCapacity,
                       UErrorCode& status);

#ifndef U_HIDE_INTERNAL_API
    /**
     * Internal-only function that returns FixedDecimals instead of doubles.
     *
     * Returns sample values for which select() would return the keyword.  If
     * the keyword is unknown, returns no values, but this is not an error.
     *
     * The number of returned values is typically small.
     *
     * @param keyword      The keyword.
     * @param dest         Array into which to put the returned values.  May
     *                     be NULL if destCapacity is 0.
     * @param destCapacity The capacity of the array, must be at least 0.
     * @param status       The error code.
     * @return             The count of values written.
     *                     If more than destCapacity samples are available, then
     *                     only destCapacity are written, and destCapacity is returned as the count,
     *                     rather than setting a U_BUFFER_OVERFLOW_ERROR.
     *                     (The actual number of keyword values could be unlimited.)
     * @internal
     */
    int32_t getSamples(const UnicodeString &keyword,
                       FixedDecimal *dest, int32_t destCapacity,
                       UErrorCode& status);
#endif  /* U_HIDE_INTERNAL_API */

    /**
     * Returns true if the given keyword is defined in this
     * <code>PluralRules</code> object.
     *
     * @param keyword  the input keyword.
     * @return         true if the input keyword is defined.
     *                 Otherwise, return false.
     * @stable ICU 4.0
     */
    UBool isKeyword(const UnicodeString& keyword) const;


    /**
     * Returns keyword for default plural form.
     *
     * @return         keyword for default plural form.
     * @stable ICU 4.0
     */
    UnicodeString getKeywordOther() const;

#ifndef U_HIDE_INTERNAL_API
    /**
     *
     * @internal
     */
     UnicodeString getRules() const;
#endif  /* U_HIDE_INTERNAL_API */

    /**
     * Compares the equality of two PluralRules objects.
     *
     * @param other The other PluralRules object to be compared with.
     * @return      True if the given PluralRules is the same as this
     *              PluralRules; false otherwise.
     * @stable ICU 4.0
     */
    virtual UBool operator==(const PluralRules& other) const;

    /**
     * Compares the inequality of two PluralRules objects.
     *
     * @param other The PluralRules object to be compared with.
     * @return      True if the given PluralRules is not the same as this
     *              PluralRules; false otherwise.
     * @stable ICU 4.0
     */
    UBool operator!=(const PluralRules& other) const  {return !operator==(other);}


    /**
     * ICU "poor man's RTTI", returns a UClassID for this class.
     *
     * @stable ICU 4.0
     *
    */
    static UClassID U_EXPORT2 getStaticClassID(void);

    /**
     * ICU "poor man's RTTI", returns a UClassID for the actual class.
     *
     * @stable ICU 4.0
     */
    virtual UClassID getDynamicClassID() const;


private:
    RuleChain  *mRules;
    StandardPluralRanges *mStandardPluralRanges;

    PluralRules();   // default constructor not implemented
    void            parseDescription(const UnicodeString& ruleData, UErrorCode &status);
    int32_t         getNumberValue(const UnicodeString& token) const;
    UnicodeString   getRuleFromResource(const Locale& locale, UPluralType type, UErrorCode& status);
    RuleChain      *rulesForKeyword(const UnicodeString &keyword) const;
    PluralRules    *clone(UErrorCode& status) const;

    /**
    * An internal status variable used to indicate that the object is in an 'invalid' state.
    * Used by copy constructor, the assignment operator and the clone method.
    */
    UErrorCode mInternalStatus;

    friend class PluralRuleParser;
};

U_NAMESPACE_END

#endif /* #if !UCONFIG_NO_FORMATTING */

#endif /* U_SHOW_CPLUSPLUS_API */

#endif // _PLURRULE
//eof
=======
// © 2016 and later: Unicode, Inc. and others.
// License & terms of use: http://www.unicode.org/copyright.html
/*
*******************************************************************************
* Copyright (C) 2008-2015, International Business Machines Corporation and
* others. All Rights Reserved.
*******************************************************************************
*
*
* File PLURRULE.H
*
* Modification History:*
*   Date        Name        Description
*
********************************************************************************
*/

#ifndef PLURRULE
#define PLURRULE

#include "unicode/utypes.h"

#if U_SHOW_CPLUSPLUS_API

/**
 * \file
 * \brief C++ API: PluralRules object
 */

#if !UCONFIG_NO_FORMATTING

#include "unicode/format.h"
#include "unicode/upluralrules.h"
#ifndef U_HIDE_INTERNAL_API
#include "unicode/numfmt.h"
#endif  /* U_HIDE_INTERNAL_API */

/**
 * Value returned by PluralRules::getUniqueKeywordValue() when there is no
 * unique value to return.
 * @stable ICU 4.8
 */
#define UPLRULES_NO_UNIQUE_VALUE ((double)-0.00123456777)

U_NAMESPACE_BEGIN

class Hashtable;
class IFixedDecimal;
class FixedDecimal;
class RuleChain;
class PluralRuleParser;
class PluralKeywordEnumeration;
class AndConstraint;
class SharedPluralRules;
class StandardPluralRanges;

namespace number {
class FormattedNumber;
class FormattedNumberRange;
namespace impl {
class UFormattedNumberRangeData;
class DecimalQuantity;
class DecNum;
}
}

#ifndef U_HIDE_INTERNAL_API
using icu::number::impl::DecimalQuantity;
#endif  /* U_HIDE_INTERNAL_API */

/**
 * Defines rules for mapping non-negative numeric values onto a small set of
 * keywords. Rules are constructed from a text description, consisting
 * of a series of keywords and conditions.  The {@link #select} method
 * examines each condition in order and returns the keyword for the
 * first condition that matches the number.  If none match,
 * default rule(other) is returned.
 *
 * For more information, details, and tips for writing rules, see the
 * LDML spec, Part 3.5 Language Plural Rules:
 * https://www.unicode.org/reports/tr35/tr35-numbers.html#Language_Plural_Rules
 *
 * Examples:<pre>
 *   "one: n is 1; few: n in 2..4"</pre>
 *  This defines two rules, for 'one' and 'few'.  The condition for
 *  'one' is "n is 1" which means that the number must be equal to
 *  1 for this condition to pass.  The condition for 'few' is
 *  "n in 2..4" which means that the number must be between 2 and
 *  4 inclusive for this condition to pass.  All other numbers
 *  are assigned the keyword "other" by the default rule.
 *  </p><pre>
 *    "zero: n is 0; one: n is 1; zero: n mod 100 in 1..19"</pre>
 *  This illustrates that the same keyword can be defined multiple times.
 *  Each rule is examined in order, and the first keyword whose condition
 *  passes is the one returned.  Also notes that a modulus is applied
 *  to n in the last rule.  Thus its condition holds for 119, 219, 319...
 *  </p><pre>
 *    "one: n is 1; few: n mod 10 in 2..4 and n mod 100 not in 12..14"</pre>
 *  This illustrates conjunction and negation.  The condition for 'few'
 *  has two parts, both of which must be met: "n mod 10 in 2..4" and
 *  "n mod 100 not in 12..14".  The first part applies a modulus to n
 *  before the test as in the previous example.  The second part applies
 *  a different modulus and also uses negation, thus it matches all
 *  numbers _not_ in 12, 13, 14, 112, 113, 114, 212, 213, 214...
 *  </p>
 *  <p>
 * Syntax:<pre>
 * \code
 * rules         = rule (';' rule)*
 * rule          = keyword ':' condition
 * keyword       = <identifier>
 * condition     = and_condition ('or' and_condition)*
 * and_condition = relation ('and' relation)*
 * relation      = is_relation | in_relation | within_relation | 'n' <EOL>
 * is_relation   = expr 'is' ('not')? value
 * in_relation   = expr ('not')? 'in' range_list
 * within_relation = expr ('not')? 'within' range
 * expr          = ('n' | 'i' | 'f' | 'v' | 'j') ('mod' value)?
 * range_list    = (range | value) (',' range_list)*
 * value         = digit+  ('.' digit+)?
 * digit         = 0|1|2|3|4|5|6|7|8|9
 * range         = value'..'value
 * \endcode
 * </pre></p>
 * <p>
 * <p>
 * The i, f, and v values are defined as follows:
 * </p>
 * <ul>
 * <li>i to be the integer digits.</li>
 * <li>f to be the visible fractional digits, as an integer.</li>
 * <li>v to be the number of visible fraction digits.</li>
 * <li>j is defined to only match integers. That is j is 3 fails if v != 0 (eg for 3.1 or 3.0).</li>
 * </ul>
 * <p>
 * Examples are in the following table:
 * </p>
 * <table border='1' style="border-collapse:collapse">
 * <tr>
 * <th>n</th>
 * <th>i</th>
 * <th>f</th>
 * <th>v</th>
 * </tr>
 * <tr>
 * <td>1.0</td>
 * <td>1</td>
 * <td align="right">0</td>
 * <td>1</td>
 * </tr>
 * <tr>
 * <td>1.00</td>
 * <td>1</td>
 * <td align="right">0</td>
 * <td>2</td>
 * </tr>
 * <tr>
 * <td>1.3</td>
 * <td>1</td>
 * <td align="right">3</td>
 * <td>1</td>
 * </tr>
 * <tr>
 * <td>1.03</td>
 * <td>1</td>
 * <td align="right">3</td>
 * <td>2</td>
 * </tr>
 * <tr>
 * <td>1.23</td>
 * <td>1</td>
 * <td align="right">23</td>
 * <td>2</td>
 * </tr>
 * </table>
 * <p>
 * The difference between 'in' and 'within' is that 'in' only includes integers in the specified range, while 'within'
 * includes all values. Using 'within' with a range_list consisting entirely of values is the same as using 'in' (it's
 * not an error).
 * </p>

 * An "identifier" is a sequence of characters that do not have the
 * Unicode Pattern_Syntax or Pattern_White_Space properties.
 * <p>
 * The difference between 'in' and 'within' is that 'in' only includes
 * integers in the specified range, while 'within' includes all values.
 * Using 'within' with a range_list consisting entirely of values is the
 * same as using 'in' (it's not an error).
 *</p>
 * <p>
 * Keywords
 * could be defined by users or from ICU locale data. There are 6
 * predefined values in ICU - 'zero', 'one', 'two', 'few', 'many' and
 * 'other'. Callers need to check the value of keyword returned by
 * {@link #select} method.
 * </p>
 *
 * Examples:<pre>
 * UnicodeString keyword = pl->select(number);
 * if (keyword== UnicodeString("one") {
 *     ...
 * }
 * else if ( ... )
 * </pre>
 * <strong>Note:</strong><br>
 *  <p>
 *   ICU defines plural rules for many locales based on CLDR <i>Language Plural Rules</i>.
 *   For these predefined rules, see CLDR page at
 *   https://unicode-org.github.io/cldr-staging/charts/latest/supplemental/language_plural_rules.html
 * </p>
 */
class U_I18N_API PluralRules : public UObject {
public:

    /**
     * Constructor.
     * @param status  Output param set to success/failure code on exit, which
     *                must not indicate a failure before the function call.
     *
     * @stable ICU 4.0
     */
    PluralRules(UErrorCode& status);

    /**
     * Copy constructor.
     * @stable ICU 4.0
     */
    PluralRules(const PluralRules& other);

    /**
     * Destructor.
     * @stable ICU 4.0
     */
    virtual ~PluralRules();

    /**
     * Clone
     * @stable ICU 4.0
     */
    PluralRules* clone() const;

    /**
      * Assignment operator.
      * @stable ICU 4.0
      */
    PluralRules& operator=(const PluralRules&);

    /**
     * Creates a PluralRules from a description if it is parsable, otherwise
     * returns nullptr.
     *
     * @param description rule description
     * @param status      Output param set to success/failure code on exit, which
     *                    must not indicate a failure before the function call.
     * @return            new PluralRules pointer. nullptr if there is an error.
     * @stable ICU 4.0
     */
    static PluralRules* U_EXPORT2 createRules(const UnicodeString& description,
                                              UErrorCode& status);

    /**
     * The default rules that accept any number.
     *
     * @param status  Output param set to success/failure code on exit, which
     *                must not indicate a failure before the function call.
     * @return        new PluralRules pointer. nullptr if there is an error.
     * @stable ICU 4.0
     */
    static PluralRules* U_EXPORT2 createDefaultRules(UErrorCode& status);

    /**
     * Provides access to the predefined cardinal-number <code>PluralRules</code> for a given
     * locale.
     * Same as forLocale(locale, UPLURAL_TYPE_CARDINAL, status).
     *
     * @param locale  The locale for which a <code>PluralRules</code> object is
     *                returned.
     * @param status  Output param set to success/failure code on exit, which
     *                must not indicate a failure before the function call.
     * @return        The predefined <code>PluralRules</code> object pointer for
     *                this locale. If there's no predefined rules for this locale,
     *                the rules for the closest parent in the locale hierarchy
     *                that has one will  be returned.  The final fallback always
     *                returns the default 'other' rules.
     * @stable ICU 4.0
     */
    static PluralRules* U_EXPORT2 forLocale(const Locale& locale, UErrorCode& status);

    /**
     * Provides access to the predefined <code>PluralRules</code> for a given
     * locale and the plural type.
     *
     * @param locale  The locale for which a <code>PluralRules</code> object is
     *                returned.
     * @param type    The plural type (e.g., cardinal or ordinal).
     * @param status  Output param set to success/failure code on exit, which
     *                must not indicate a failure before the function call.
     * @return        The predefined <code>PluralRules</code> object pointer for
     *                this locale. If there's no predefined rules for this locale,
     *                the rules for the closest parent in the locale hierarchy
     *                that has one will  be returned.  The final fallback always
     *                returns the default 'other' rules.
     * @stable ICU 50
     */
    static PluralRules* U_EXPORT2 forLocale(const Locale& locale, UPluralType type, UErrorCode& status);

#ifndef U_HIDE_INTERNAL_API
    /**
     * Return a StringEnumeration over the locales for which there is plurals data.
     * @return a StringEnumeration over the locales available.
     * @internal
     */
    static StringEnumeration* U_EXPORT2 getAvailableLocales(UErrorCode &status);

    /**
     * For ICU use only.
     * creates a  SharedPluralRules object
     * @internal
     */
    static PluralRules* U_EXPORT2 internalForLocale(const Locale& locale, UPluralType type, UErrorCode& status);

    /**
     * For ICU use only.
     * Returns handle to the shared, cached PluralRules instance.
     * Caller must call removeRef() on returned value once it is done with
     * the shared instance.
     * @internal
     */
    static const SharedPluralRules* U_EXPORT2 createSharedInstance(
            const Locale& locale, UPluralType type, UErrorCode& status);


#endif  /* U_HIDE_INTERNAL_API */

    /**
     * Given an integer, returns the keyword of the first rule
     * that applies to  the number.  This function can be used with
     * isKeyword* functions to determine the keyword for default plural rules.
     *
     * @param number  The number for which the rule has to be determined.
     * @return        The keyword of the selected rule.
     * @stable ICU 4.0
     */
    UnicodeString select(int32_t number) const;

    /**
     * Given a floating-point number, returns the keyword of the first rule
     * that applies to  the number.  This function can be used with
     * isKeyword* functions to determine the keyword for default plural rules.
     *
     * @param number  The number for which the rule has to be determined.
     * @return        The keyword of the selected rule.
     * @stable ICU 4.0
     */
    UnicodeString select(double number) const;

    /**
     * Given a formatted number, returns the keyword of the first rule
     * that applies to  the number.  This function can be used with
     * isKeyword* functions to determine the keyword for default plural rules.
     *
     * A FormattedNumber allows you to specify an exponent or trailing zeros,
     * which can affect the plural category. To get a FormattedNumber, see
     * NumberFormatter.
     *
     * @param number  The number for which the rule has to be determined.
     * @param status  Set if an error occurs while selecting plural keyword.
     *                This could happen if the FormattedNumber is invalid.
     * @return        The keyword of the selected rule.
     * @stable ICU 64
     */
    UnicodeString select(const number::FormattedNumber& number, UErrorCode& status) const;

    /**
     * Given a formatted number range, returns the overall plural form of the
     * range. For example, "3-5" returns "other" in English.
     *
     * To get a FormattedNumberRange, see NumberRangeFormatter.
     * 
     * This method only works if PluralRules was created with a locale. If it was created
     * from PluralRules::createRules(), this method sets status code U_UNSUPPORTED_ERROR.
     * 
     * @param range  The number range onto which the rules will be applied.
     * @param status Set if an error occurs while selecting plural keyword.
     *               This could happen if the FormattedNumberRange is invalid,
     *               or if plural ranges data is unavailable.
     * @return       The keyword of the selected rule.
     * @stable ICU 68
     */
    UnicodeString select(const number::FormattedNumberRange& range, UErrorCode& status) const;

#ifndef U_HIDE_INTERNAL_API
    /**
     * @internal
     */
    UnicodeString select(const IFixedDecimal &number) const;
    /**
     * @internal
     */
    UnicodeString select(const number::impl::UFormattedNumberRangeData* urange, UErrorCode& status) const;
#endif  /* U_HIDE_INTERNAL_API */

    /**
     * Returns a list of all rule keywords used in this <code>PluralRules</code>
     * object.  The rule 'other' is always present by default.
     *
     * @param status Output param set to success/failure code on exit, which
     *               must not indicate a failure before the function call.
     * @return       StringEnumeration with the keywords.
     *               The caller must delete the object.
     * @stable ICU 4.0
     */
    StringEnumeration* getKeywords(UErrorCode& status) const;

#ifndef U_HIDE_DEPRECATED_API
    /**
     * Deprecated Function, does not return useful results.
     *
     * Originally intended to return a unique value for this keyword if it exists,
     * else the constant UPLRULES_NO_UNIQUE_VALUE.
     *
     * @param keyword The keyword.
     * @return        Stub deprecated function returns UPLRULES_NO_UNIQUE_VALUE always.
     * @deprecated ICU 55
     */
    double getUniqueKeywordValue(const UnicodeString& keyword);

    /**
     * Deprecated Function, does not produce useful results.
     *
     * Originally intended to return all the values for which select() would return the keyword.
     * If the keyword is unknown, returns no values, but this is not an error.  If
     * the number of values is unlimited, returns no values and -1 as the
     * count.
     *
     * The number of returned values is typically small.
     *
     * @param keyword      The keyword.
     * @param dest         Array into which to put the returned values.  May
     *                     be nullptr if destCapacity is 0.
     * @param destCapacity The capacity of the array, must be at least 0.
     * @param status       The error code. Deprecated function, always sets U_UNSUPPORTED_ERROR.
     * @return             The count of values available, or -1.  This count
     *                     can be larger than destCapacity, but no more than
     *                     destCapacity values will be written.
     * @deprecated ICU 55
     */
    int32_t getAllKeywordValues(const UnicodeString &keyword,
                                double *dest, int32_t destCapacity,
                                UErrorCode& status);
#endif  /* U_HIDE_DEPRECATED_API */

    /**
     * Returns sample values for which select() would return the keyword.  If
     * the keyword is unknown, returns no values, but this is not an error.
     *
     * The number of returned values is typically small.
     *
     * @param keyword      The keyword.
     * @param dest         Array into which to put the returned values.  May
     *                     be nullptr if destCapacity is 0.
     * @param destCapacity The capacity of the array, must be at least 0.
     * @param status       The error code.
     * @return             The count of values written.
     *                     If more than destCapacity samples are available, then
     *                     only destCapacity are written, and destCapacity is returned as the count,
     *                     rather than setting a U_BUFFER_OVERFLOW_ERROR.
     *                     (The actual number of keyword values could be unlimited.)
     * @stable ICU 4.8
     */
    int32_t getSamples(const UnicodeString &keyword,
                       double *dest, int32_t destCapacity,
                       UErrorCode& status);

#ifndef U_HIDE_INTERNAL_API
    /**
     * Internal-only function that returns DecimalQuantitys instead of doubles.
     *
     * Returns sample values for which select() would return the keyword.  If
     * the keyword is unknown, returns no values, but this is not an error.
     *
     * The number of returned values is typically small.
     *
     * @param keyword      The keyword.
     * @param dest         Array into which to put the returned values.  May
     *                     be nullptr if destCapacity is 0.
     * @param destCapacity The capacity of the array, must be at least 0.
     * @param status       The error code.
     * @return             The count of values written.
     *                     If more than destCapacity samples are available, then
     *                     only destCapacity are written, and destCapacity is returned as the count,
     *                     rather than setting a U_BUFFER_OVERFLOW_ERROR.
     *                     (The actual number of keyword values could be unlimited.)
     * @internal
     */
    int32_t getSamples(const UnicodeString &keyword,
                       DecimalQuantity *dest, int32_t destCapacity,
                       UErrorCode& status);
#endif  /* U_HIDE_INTERNAL_API */

    /**
     * Returns true if the given keyword is defined in this
     * <code>PluralRules</code> object.
     *
     * @param keyword  the input keyword.
     * @return         true if the input keyword is defined.
     *                 Otherwise, return false.
     * @stable ICU 4.0
     */
    UBool isKeyword(const UnicodeString& keyword) const;


    /**
     * Returns keyword for default plural form.
     *
     * @return         keyword for default plural form.
     * @stable ICU 4.0
     */
    UnicodeString getKeywordOther() const;

#ifndef U_HIDE_INTERNAL_API
    /**
     *
     * @internal
     */
     UnicodeString getRules() const;
#endif  /* U_HIDE_INTERNAL_API */

    /**
     * Compares the equality of two PluralRules objects.
     *
     * @param other The other PluralRules object to be compared with.
     * @return      true if the given PluralRules is the same as this
     *              PluralRules; false otherwise.
     * @stable ICU 4.0
     */
    virtual bool operator==(const PluralRules& other) const;

    /**
     * Compares the inequality of two PluralRules objects.
     *
     * @param other The PluralRules object to be compared with.
     * @return      true if the given PluralRules is not the same as this
     *              PluralRules; false otherwise.
     * @stable ICU 4.0
     */
    bool operator!=(const PluralRules& other) const  {return !operator==(other);}


    /**
     * ICU "poor man's RTTI", returns a UClassID for this class.
     *
     * @stable ICU 4.0
     *
    */
    static UClassID U_EXPORT2 getStaticClassID(void);

    /**
     * ICU "poor man's RTTI", returns a UClassID for the actual class.
     *
     * @stable ICU 4.0
     */
    virtual UClassID getDynamicClassID() const override;


private:
    RuleChain  *mRules;
    StandardPluralRanges *mStandardPluralRanges;

    PluralRules() = delete;   // default constructor not implemented
    UnicodeString   getRuleFromResource(const Locale& locale, UPluralType type, UErrorCode& status);
    RuleChain      *rulesForKeyword(const UnicodeString &keyword) const;
    PluralRules    *clone(UErrorCode& status) const;

    /**
    * An internal status variable used to indicate that the object is in an 'invalid' state.
    * Used by copy constructor, the assignment operator and the clone method.
    */
    UErrorCode mInternalStatus;

    friend class PluralRuleParser;
};

U_NAMESPACE_END

#endif /* #if !UCONFIG_NO_FORMATTING */

#endif /* U_SHOW_CPLUSPLUS_API */

#endif // _PLURRULE
//eof
>>>>>>> a8a80be5
<|MERGE_RESOLUTION|>--- conflicted
+++ resolved
@@ -1,1191 +1,591 @@
-<<<<<<< HEAD
-// © 2016 and later: Unicode, Inc. and others.
-// License & terms of use: http://www.unicode.org/copyright.html
-/*
-*******************************************************************************
-* Copyright (C) 2008-2015, International Business Machines Corporation and
-* others. All Rights Reserved.
-*******************************************************************************
-*
-*
-* File PLURRULE.H
-*
-* Modification History:*
-*   Date        Name        Description
-*
-********************************************************************************
-*/
-
-#ifndef PLURRULE
-#define PLURRULE
-
-#include "unicode/utypes.h"
-
-#if U_SHOW_CPLUSPLUS_API
-
-/**
- * \file
- * \brief C++ API: PluralRules object
- */
-
-#if !UCONFIG_NO_FORMATTING
-
-#include "unicode/format.h"
-#include "unicode/upluralrules.h"
-#ifndef U_HIDE_INTERNAL_API
-#include "unicode/numfmt.h"
-#endif  /* U_HIDE_INTERNAL_API */
-
-/**
- * Value returned by PluralRules::getUniqueKeywordValue() when there is no
- * unique value to return.
- * @stable ICU 4.8
- */
-#define UPLRULES_NO_UNIQUE_VALUE ((double)-0.00123456777)
-
-U_NAMESPACE_BEGIN
-
-class Hashtable;
-class IFixedDecimal;
-class FixedDecimal;
-class RuleChain;
-class PluralRuleParser;
-class PluralKeywordEnumeration;
-class AndConstraint;
-class SharedPluralRules;
-class StandardPluralRanges;
-
-namespace number {
-class FormattedNumber;
-class FormattedNumberRange;
-namespace impl {
-class UFormattedNumberRangeData;
-}
-}
-
-/**
- * Defines rules for mapping non-negative numeric values onto a small set of
- * keywords. Rules are constructed from a text description, consisting
- * of a series of keywords and conditions.  The {@link #select} method
- * examines each condition in order and returns the keyword for the
- * first condition that matches the number.  If none match,
- * default rule(other) is returned.
- *
- * For more information, details, and tips for writing rules, see the
- * LDML spec, C.11 Language Plural Rules:
- * http://www.unicode.org/draft/reports/tr35/tr35.html#Language_Plural_Rules
- *
- * Examples:<pre>
- *   "one: n is 1; few: n in 2..4"</pre>
- *  This defines two rules, for 'one' and 'few'.  The condition for
- *  'one' is "n is 1" which means that the number must be equal to
- *  1 for this condition to pass.  The condition for 'few' is
- *  "n in 2..4" which means that the number must be between 2 and
- *  4 inclusive for this condition to pass.  All other numbers
- *  are assigned the keyword "other" by the default rule.
- *  </p><pre>
- *    "zero: n is 0; one: n is 1; zero: n mod 100 in 1..19"</pre>
- *  This illustrates that the same keyword can be defined multiple times.
- *  Each rule is examined in order, and the first keyword whose condition
- *  passes is the one returned.  Also notes that a modulus is applied
- *  to n in the last rule.  Thus its condition holds for 119, 219, 319...
- *  </p><pre>
- *    "one: n is 1; few: n mod 10 in 2..4 and n mod 100 not in 12..14"</pre>
- *  This illustrates conjunction and negation.  The condition for 'few'
- *  has two parts, both of which must be met: "n mod 10 in 2..4" and
- *  "n mod 100 not in 12..14".  The first part applies a modulus to n
- *  before the test as in the previous example.  The second part applies
- *  a different modulus and also uses negation, thus it matches all
- *  numbers _not_ in 12, 13, 14, 112, 113, 114, 212, 213, 214...
- *  </p>
- *  <p>
- * Syntax:<pre>
- * \code
- * rules         = rule (';' rule)*
- * rule          = keyword ':' condition
- * keyword       = <identifier>
- * condition     = and_condition ('or' and_condition)*
- * and_condition = relation ('and' relation)*
- * relation      = is_relation | in_relation | within_relation | 'n' <EOL>
- * is_relation   = expr 'is' ('not')? value
- * in_relation   = expr ('not')? 'in' range_list
- * within_relation = expr ('not')? 'within' range
- * expr          = ('n' | 'i' | 'f' | 'v' | 'j') ('mod' value)?
- * range_list    = (range | value) (',' range_list)*
- * value         = digit+  ('.' digit+)?
- * digit         = 0|1|2|3|4|5|6|7|8|9
- * range         = value'..'value
- * \endcode
- * </pre></p>
- * <p>
- * <p>
- * The i, f, and v values are defined as follows:
- * </p>
- * <ul>
- * <li>i to be the integer digits.</li>
- * <li>f to be the visible fractional digits, as an integer.</li>
- * <li>v to be the number of visible fraction digits.</li>
- * <li>j is defined to only match integers. That is j is 3 fails if v != 0 (eg for 3.1 or 3.0).</li>
- * </ul>
- * <p>
- * Examples are in the following table:
- * </p>
- * <table border='1' style="border-collapse:collapse">
- * <tr>
- * <th>n</th>
- * <th>i</th>
- * <th>f</th>
- * <th>v</th>
- * </tr>
- * <tr>
- * <td>1.0</td>
- * <td>1</td>
- * <td align="right">0</td>
- * <td>1</td>
- * </tr>
- * <tr>
- * <td>1.00</td>
- * <td>1</td>
- * <td align="right">0</td>
- * <td>2</td>
- * </tr>
- * <tr>
- * <td>1.3</td>
- * <td>1</td>
- * <td align="right">3</td>
- * <td>1</td>
- * </tr>
- * <tr>
- * <td>1.03</td>
- * <td>1</td>
- * <td align="right">3</td>
- * <td>2</td>
- * </tr>
- * <tr>
- * <td>1.23</td>
- * <td>1</td>
- * <td align="right">23</td>
- * <td>2</td>
- * </tr>
- * </table>
- * <p>
- * The difference between 'in' and 'within' is that 'in' only includes integers in the specified range, while 'within'
- * includes all values. Using 'within' with a range_list consisting entirely of values is the same as using 'in' (it's
- * not an error).
- * </p>
-
- * An "identifier" is a sequence of characters that do not have the
- * Unicode Pattern_Syntax or Pattern_White_Space properties.
- * <p>
- * The difference between 'in' and 'within' is that 'in' only includes
- * integers in the specified range, while 'within' includes all values.
- * Using 'within' with a range_list consisting entirely of values is the
- * same as using 'in' (it's not an error).
- *</p>
- * <p>
- * Keywords
- * could be defined by users or from ICU locale data. There are 6
- * predefined values in ICU - 'zero', 'one', 'two', 'few', 'many' and
- * 'other'. Callers need to check the value of keyword returned by
- * {@link #select} method.
- * </p>
- *
- * Examples:<pre>
- * UnicodeString keyword = pl->select(number);
- * if (keyword== UnicodeString("one") {
- *     ...
- * }
- * else if ( ... )
- * </pre>
- * <strong>Note:</strong><br>
- *  <p>
- *   ICU defines plural rules for many locales based on CLDR <i>Language Plural Rules</i>.
- *   For these predefined rules, see CLDR page at
- *    http://unicode.org/repos/cldr-tmp/trunk/diff/supplemental/language_plural_rules.html
- * </p>
- */
-class U_I18N_API PluralRules : public UObject {
-public:
-
-    /**
-     * Constructor.
-     * @param status  Output param set to success/failure code on exit, which
-     *                must not indicate a failure before the function call.
-     *
-     * @stable ICU 4.0
-     */
-    PluralRules(UErrorCode& status);
-
-    /**
-     * Copy constructor.
-     * @stable ICU 4.0
-     */
-    PluralRules(const PluralRules& other);
-
-    /**
-     * Destructor.
-     * @stable ICU 4.0
-     */
-    virtual ~PluralRules();
-
-    /**
-     * Clone
-     * @stable ICU 4.0
-     */
-    PluralRules* clone() const;
-
-    /**
-      * Assignment operator.
-      * @stable ICU 4.0
-      */
-    PluralRules& operator=(const PluralRules&);
-
-    /**
-     * Creates a PluralRules from a description if it is parsable, otherwise
-     * returns NULL.
-     *
-     * @param description rule description
-     * @param status      Output param set to success/failure code on exit, which
-     *                    must not indicate a failure before the function call.
-     * @return            new PluralRules pointer. NULL if there is an error.
-     * @stable ICU 4.0
-     */
-    static PluralRules* U_EXPORT2 createRules(const UnicodeString& description,
-                                              UErrorCode& status);
-
-    /**
-     * The default rules that accept any number.
-     *
-     * @param status  Output param set to success/failure code on exit, which
-     *                must not indicate a failure before the function call.
-     * @return        new PluralRules pointer. NULL if there is an error.
-     * @stable ICU 4.0
-     */
-    static PluralRules* U_EXPORT2 createDefaultRules(UErrorCode& status);
-
-    /**
-     * Provides access to the predefined cardinal-number <code>PluralRules</code> for a given
-     * locale.
-     * Same as forLocale(locale, UPLURAL_TYPE_CARDINAL, status).
-     *
-     * @param locale  The locale for which a <code>PluralRules</code> object is
-     *                returned.
-     * @param status  Output param set to success/failure code on exit, which
-     *                must not indicate a failure before the function call.
-     * @return        The predefined <code>PluralRules</code> object pointer for
-     *                this locale. If there's no predefined rules for this locale,
-     *                the rules for the closest parent in the locale hierarchy
-     *                that has one will  be returned.  The final fallback always
-     *                returns the default 'other' rules.
-     * @stable ICU 4.0
-     */
-    static PluralRules* U_EXPORT2 forLocale(const Locale& locale, UErrorCode& status);
-
-    /**
-     * Provides access to the predefined <code>PluralRules</code> for a given
-     * locale and the plural type.
-     *
-     * @param locale  The locale for which a <code>PluralRules</code> object is
-     *                returned.
-     * @param type    The plural type (e.g., cardinal or ordinal).
-     * @param status  Output param set to success/failure code on exit, which
-     *                must not indicate a failure before the function call.
-     * @return        The predefined <code>PluralRules</code> object pointer for
-     *                this locale. If there's no predefined rules for this locale,
-     *                the rules for the closest parent in the locale hierarchy
-     *                that has one will  be returned.  The final fallback always
-     *                returns the default 'other' rules.
-     * @stable ICU 50
-     */
-    static PluralRules* U_EXPORT2 forLocale(const Locale& locale, UPluralType type, UErrorCode& status);
-
-#ifndef U_HIDE_INTERNAL_API
-    /**
-     * Return a StringEnumeration over the locales for which there is plurals data.
-     * @return a StringEnumeration over the locales available.
-     * @internal
-     */
-    static StringEnumeration* U_EXPORT2 getAvailableLocales(UErrorCode &status);
-
-    /**
-     * Returns whether or not there are overrides.
-     * @param locale       the locale to check.
-     * @return
-     * @internal
-     */
-    static UBool hasOverride(const Locale &locale);
-
-    /**
-     * For ICU use only.
-     * creates a  SharedPluralRules object
-     * @internal
-     */
-    static PluralRules* U_EXPORT2 internalForLocale(const Locale& locale, UPluralType type, UErrorCode& status);
-
-    /**
-     * For ICU use only.
-     * Returns handle to the shared, cached PluralRules instance.
-     * Caller must call removeRef() on returned value once it is done with
-     * the shared instance.
-     * @internal
-     */
-    static const SharedPluralRules* U_EXPORT2 createSharedInstance(
-            const Locale& locale, UPluralType type, UErrorCode& status);
-
-
-#endif  /* U_HIDE_INTERNAL_API */
-
-    /**
-     * Given an integer, returns the keyword of the first rule
-     * that applies to  the number.  This function can be used with
-     * isKeyword* functions to determine the keyword for default plural rules.
-     *
-     * @param number  The number for which the rule has to be determined.
-     * @return        The keyword of the selected rule.
-     * @stable ICU 4.0
-     */
-    UnicodeString select(int32_t number) const;
-
-    /**
-     * Given a floating-point number, returns the keyword of the first rule
-     * that applies to  the number.  This function can be used with
-     * isKeyword* functions to determine the keyword for default plural rules.
-     *
-     * @param number  The number for which the rule has to be determined.
-     * @return        The keyword of the selected rule.
-     * @stable ICU 4.0
-     */
-    UnicodeString select(double number) const;
-
-    /**
-     * Given a formatted number, returns the keyword of the first rule
-     * that applies to  the number.  This function can be used with
-     * isKeyword* functions to determine the keyword for default plural rules.
-     *
-     * A FormattedNumber allows you to specify an exponent or trailing zeros,
-     * which can affect the plural category. To get a FormattedNumber, see
-     * NumberFormatter.
-     *
-     * @param number  The number for which the rule has to be determined.
-     * @param status  Set if an error occurs while selecting plural keyword.
-     *                This could happen if the FormattedNumber is invalid.
-     * @return        The keyword of the selected rule.
-     * @stable ICU 64
-     */
-    UnicodeString select(const number::FormattedNumber& number, UErrorCode& status) const;
-
-#ifndef U_HIDE_DRAFT_API
-    /**
-     * Given a formatted number range, returns the overall plural form of the
-     * range. For example, "3-5" returns "other" in English.
-     *
-     * To get a FormattedNumberRange, see NumberRangeFormatter.
-     *
-     * This method only works if PluralRules was created with a locale. If it was created
-     * from PluralRules::createRules(), this method sets status code U_UNSUPPORTED_ERROR.
-     *
-     * @param range  The number range onto which the rules will be applied.
-     * @param status Set if an error occurs while selecting plural keyword.
-     *               This could happen if the FormattedNumberRange is invalid,
-     *               or if plural ranges data is unavailable.
-     * @return       The keyword of the selected rule.
-     * @draft ICU 68
-     */
-    UnicodeString select(const number::FormattedNumberRange& range, UErrorCode& status) const;
-#endif // U_HIDE_DRAFT_API
-
-#ifndef U_HIDE_INTERNAL_API
-    /**
-     * @internal
-     */
-    UnicodeString select(const IFixedDecimal &number) const;
-    /**
-     * @internal
-     */
-    UnicodeString select(const number::impl::UFormattedNumberRangeData* urange, UErrorCode& status) const;
-#endif  /* U_HIDE_INTERNAL_API */
-
-    /**
-     * Returns a list of all rule keywords used in this <code>PluralRules</code>
-     * object.  The rule 'other' is always present by default.
-     *
-     * @param status Output param set to success/failure code on exit, which
-     *               must not indicate a failure before the function call.
-     * @return       StringEnumeration with the keywords.
-     *               The caller must delete the object.
-     * @stable ICU 4.0
-     */
-    StringEnumeration* getKeywords(UErrorCode& status) const;
-
-#ifndef U_HIDE_DEPRECATED_API
-    /**
-     * Deprecated Function, does not return useful results.
-     *
-     * Originally intended to return a unique value for this keyword if it exists,
-     * else the constant UPLRULES_NO_UNIQUE_VALUE.
-     *
-     * @param keyword The keyword.
-     * @return        Stub deprecated function returns UPLRULES_NO_UNIQUE_VALUE always.
-     * @deprecated ICU 55
-     */
-    double getUniqueKeywordValue(const UnicodeString& keyword);
-
-    /**
-     * Deprecated Function, does not produce useful results.
-     *
-     * Originally intended to return all the values for which select() would return the keyword.
-     * If the keyword is unknown, returns no values, but this is not an error.  If
-     * the number of values is unlimited, returns no values and -1 as the
-     * count.
-     *
-     * The number of returned values is typically small.
-     *
-     * @param keyword      The keyword.
-     * @param dest         Array into which to put the returned values.  May
-     *                     be NULL if destCapacity is 0.
-     * @param destCapacity The capacity of the array, must be at least 0.
-     * @param status       The error code. Deprecated function, always sets U_UNSUPPORTED_ERROR.
-     * @return             The count of values available, or -1.  This count
-     *                     can be larger than destCapacity, but no more than
-     *                     destCapacity values will be written.
-     * @deprecated ICU 55
-     */
-    int32_t getAllKeywordValues(const UnicodeString &keyword,
-                                double *dest, int32_t destCapacity,
-                                UErrorCode& status);
-#endif  /* U_HIDE_DEPRECATED_API */
-
-    /**
-     * Returns sample values for which select() would return the keyword.  If
-     * the keyword is unknown, returns no values, but this is not an error.
-     *
-     * The number of returned values is typically small.
-     *
-     * @param keyword      The keyword.
-     * @param dest         Array into which to put the returned values.  May
-     *                     be NULL if destCapacity is 0.
-     * @param destCapacity The capacity of the array, must be at least 0.
-     * @param status       The error code.
-     * @return             The count of values written.
-     *                     If more than destCapacity samples are available, then
-     *                     only destCapacity are written, and destCapacity is returned as the count,
-     *                     rather than setting a U_BUFFER_OVERFLOW_ERROR.
-     *                     (The actual number of keyword values could be unlimited.)
-     * @stable ICU 4.8
-     */
-    int32_t getSamples(const UnicodeString &keyword,
-                       double *dest, int32_t destCapacity,
-                       UErrorCode& status);
-
-#ifndef U_HIDE_INTERNAL_API
-    /**
-     * Internal-only function that returns FixedDecimals instead of doubles.
-     *
-     * Returns sample values for which select() would return the keyword.  If
-     * the keyword is unknown, returns no values, but this is not an error.
-     *
-     * The number of returned values is typically small.
-     *
-     * @param keyword      The keyword.
-     * @param dest         Array into which to put the returned values.  May
-     *                     be NULL if destCapacity is 0.
-     * @param destCapacity The capacity of the array, must be at least 0.
-     * @param status       The error code.
-     * @return             The count of values written.
-     *                     If more than destCapacity samples are available, then
-     *                     only destCapacity are written, and destCapacity is returned as the count,
-     *                     rather than setting a U_BUFFER_OVERFLOW_ERROR.
-     *                     (The actual number of keyword values could be unlimited.)
-     * @internal
-     */
-    int32_t getSamples(const UnicodeString &keyword,
-                       FixedDecimal *dest, int32_t destCapacity,
-                       UErrorCode& status);
-#endif  /* U_HIDE_INTERNAL_API */
-
-    /**
-     * Returns true if the given keyword is defined in this
-     * <code>PluralRules</code> object.
-     *
-     * @param keyword  the input keyword.
-     * @return         true if the input keyword is defined.
-     *                 Otherwise, return false.
-     * @stable ICU 4.0
-     */
-    UBool isKeyword(const UnicodeString& keyword) const;
-
-
-    /**
-     * Returns keyword for default plural form.
-     *
-     * @return         keyword for default plural form.
-     * @stable ICU 4.0
-     */
-    UnicodeString getKeywordOther() const;
-
-#ifndef U_HIDE_INTERNAL_API
-    /**
-     *
-     * @internal
-     */
-     UnicodeString getRules() const;
-#endif  /* U_HIDE_INTERNAL_API */
-
-    /**
-     * Compares the equality of two PluralRules objects.
-     *
-     * @param other The other PluralRules object to be compared with.
-     * @return      True if the given PluralRules is the same as this
-     *              PluralRules; false otherwise.
-     * @stable ICU 4.0
-     */
-    virtual UBool operator==(const PluralRules& other) const;
-
-    /**
-     * Compares the inequality of two PluralRules objects.
-     *
-     * @param other The PluralRules object to be compared with.
-     * @return      True if the given PluralRules is not the same as this
-     *              PluralRules; false otherwise.
-     * @stable ICU 4.0
-     */
-    UBool operator!=(const PluralRules& other) const  {return !operator==(other);}
-
-
-    /**
-     * ICU "poor man's RTTI", returns a UClassID for this class.
-     *
-     * @stable ICU 4.0
-     *
-    */
-    static UClassID U_EXPORT2 getStaticClassID(void);
-
-    /**
-     * ICU "poor man's RTTI", returns a UClassID for the actual class.
-     *
-     * @stable ICU 4.0
-     */
-    virtual UClassID getDynamicClassID() const;
-
-
-private:
-    RuleChain  *mRules;
-    StandardPluralRanges *mStandardPluralRanges;
-
-    PluralRules();   // default constructor not implemented
-    void            parseDescription(const UnicodeString& ruleData, UErrorCode &status);
-    int32_t         getNumberValue(const UnicodeString& token) const;
-    UnicodeString   getRuleFromResource(const Locale& locale, UPluralType type, UErrorCode& status);
-    RuleChain      *rulesForKeyword(const UnicodeString &keyword) const;
-    PluralRules    *clone(UErrorCode& status) const;
-
-    /**
-    * An internal status variable used to indicate that the object is in an 'invalid' state.
-    * Used by copy constructor, the assignment operator and the clone method.
-    */
-    UErrorCode mInternalStatus;
-
-    friend class PluralRuleParser;
-};
-
-U_NAMESPACE_END
-
-#endif /* #if !UCONFIG_NO_FORMATTING */
-
-#endif /* U_SHOW_CPLUSPLUS_API */
-
-#endif // _PLURRULE
-//eof
-=======
-// © 2016 and later: Unicode, Inc. and others.
-// License & terms of use: http://www.unicode.org/copyright.html
-/*
-*******************************************************************************
-* Copyright (C) 2008-2015, International Business Machines Corporation and
-* others. All Rights Reserved.
-*******************************************************************************
-*
-*
-* File PLURRULE.H
-*
-* Modification History:*
-*   Date        Name        Description
-*
-********************************************************************************
-*/
-
-#ifndef PLURRULE
-#define PLURRULE
-
-#include "unicode/utypes.h"
-
-#if U_SHOW_CPLUSPLUS_API
-
-/**
- * \file
- * \brief C++ API: PluralRules object
- */
-
-#if !UCONFIG_NO_FORMATTING
-
-#include "unicode/format.h"
-#include "unicode/upluralrules.h"
-#ifndef U_HIDE_INTERNAL_API
-#include "unicode/numfmt.h"
-#endif  /* U_HIDE_INTERNAL_API */
-
-/**
- * Value returned by PluralRules::getUniqueKeywordValue() when there is no
- * unique value to return.
- * @stable ICU 4.8
- */
-#define UPLRULES_NO_UNIQUE_VALUE ((double)-0.00123456777)
-
-U_NAMESPACE_BEGIN
-
-class Hashtable;
-class IFixedDecimal;
-class FixedDecimal;
-class RuleChain;
-class PluralRuleParser;
-class PluralKeywordEnumeration;
-class AndConstraint;
-class SharedPluralRules;
-class StandardPluralRanges;
-
-namespace number {
-class FormattedNumber;
-class FormattedNumberRange;
-namespace impl {
-class UFormattedNumberRangeData;
-class DecimalQuantity;
-class DecNum;
-}
-}
-
-#ifndef U_HIDE_INTERNAL_API
-using icu::number::impl::DecimalQuantity;
-#endif  /* U_HIDE_INTERNAL_API */
-
-/**
- * Defines rules for mapping non-negative numeric values onto a small set of
- * keywords. Rules are constructed from a text description, consisting
- * of a series of keywords and conditions.  The {@link #select} method
- * examines each condition in order and returns the keyword for the
- * first condition that matches the number.  If none match,
- * default rule(other) is returned.
- *
- * For more information, details, and tips for writing rules, see the
- * LDML spec, Part 3.5 Language Plural Rules:
- * https://www.unicode.org/reports/tr35/tr35-numbers.html#Language_Plural_Rules
- *
- * Examples:<pre>
- *   "one: n is 1; few: n in 2..4"</pre>
- *  This defines two rules, for 'one' and 'few'.  The condition for
- *  'one' is "n is 1" which means that the number must be equal to
- *  1 for this condition to pass.  The condition for 'few' is
- *  "n in 2..4" which means that the number must be between 2 and
- *  4 inclusive for this condition to pass.  All other numbers
- *  are assigned the keyword "other" by the default rule.
- *  </p><pre>
- *    "zero: n is 0; one: n is 1; zero: n mod 100 in 1..19"</pre>
- *  This illustrates that the same keyword can be defined multiple times.
- *  Each rule is examined in order, and the first keyword whose condition
- *  passes is the one returned.  Also notes that a modulus is applied
- *  to n in the last rule.  Thus its condition holds for 119, 219, 319...
- *  </p><pre>
- *    "one: n is 1; few: n mod 10 in 2..4 and n mod 100 not in 12..14"</pre>
- *  This illustrates conjunction and negation.  The condition for 'few'
- *  has two parts, both of which must be met: "n mod 10 in 2..4" and
- *  "n mod 100 not in 12..14".  The first part applies a modulus to n
- *  before the test as in the previous example.  The second part applies
- *  a different modulus and also uses negation, thus it matches all
- *  numbers _not_ in 12, 13, 14, 112, 113, 114, 212, 213, 214...
- *  </p>
- *  <p>
- * Syntax:<pre>
- * \code
- * rules         = rule (';' rule)*
- * rule          = keyword ':' condition
- * keyword       = <identifier>
- * condition     = and_condition ('or' and_condition)*
- * and_condition = relation ('and' relation)*
- * relation      = is_relation | in_relation | within_relation | 'n' <EOL>
- * is_relation   = expr 'is' ('not')? value
- * in_relation   = expr ('not')? 'in' range_list
- * within_relation = expr ('not')? 'within' range
- * expr          = ('n' | 'i' | 'f' | 'v' | 'j') ('mod' value)?
- * range_list    = (range | value) (',' range_list)*
- * value         = digit+  ('.' digit+)?
- * digit         = 0|1|2|3|4|5|6|7|8|9
- * range         = value'..'value
- * \endcode
- * </pre></p>
- * <p>
- * <p>
- * The i, f, and v values are defined as follows:
- * </p>
- * <ul>
- * <li>i to be the integer digits.</li>
- * <li>f to be the visible fractional digits, as an integer.</li>
- * <li>v to be the number of visible fraction digits.</li>
- * <li>j is defined to only match integers. That is j is 3 fails if v != 0 (eg for 3.1 or 3.0).</li>
- * </ul>
- * <p>
- * Examples are in the following table:
- * </p>
- * <table border='1' style="border-collapse:collapse">
- * <tr>
- * <th>n</th>
- * <th>i</th>
- * <th>f</th>
- * <th>v</th>
- * </tr>
- * <tr>
- * <td>1.0</td>
- * <td>1</td>
- * <td align="right">0</td>
- * <td>1</td>
- * </tr>
- * <tr>
- * <td>1.00</td>
- * <td>1</td>
- * <td align="right">0</td>
- * <td>2</td>
- * </tr>
- * <tr>
- * <td>1.3</td>
- * <td>1</td>
- * <td align="right">3</td>
- * <td>1</td>
- * </tr>
- * <tr>
- * <td>1.03</td>
- * <td>1</td>
- * <td align="right">3</td>
- * <td>2</td>
- * </tr>
- * <tr>
- * <td>1.23</td>
- * <td>1</td>
- * <td align="right">23</td>
- * <td>2</td>
- * </tr>
- * </table>
- * <p>
- * The difference between 'in' and 'within' is that 'in' only includes integers in the specified range, while 'within'
- * includes all values. Using 'within' with a range_list consisting entirely of values is the same as using 'in' (it's
- * not an error).
- * </p>
-
- * An "identifier" is a sequence of characters that do not have the
- * Unicode Pattern_Syntax or Pattern_White_Space properties.
- * <p>
- * The difference between 'in' and 'within' is that 'in' only includes
- * integers in the specified range, while 'within' includes all values.
- * Using 'within' with a range_list consisting entirely of values is the
- * same as using 'in' (it's not an error).
- *</p>
- * <p>
- * Keywords
- * could be defined by users or from ICU locale data. There are 6
- * predefined values in ICU - 'zero', 'one', 'two', 'few', 'many' and
- * 'other'. Callers need to check the value of keyword returned by
- * {@link #select} method.
- * </p>
- *
- * Examples:<pre>
- * UnicodeString keyword = pl->select(number);
- * if (keyword== UnicodeString("one") {
- *     ...
- * }
- * else if ( ... )
- * </pre>
- * <strong>Note:</strong><br>
- *  <p>
- *   ICU defines plural rules for many locales based on CLDR <i>Language Plural Rules</i>.
- *   For these predefined rules, see CLDR page at
- *   https://unicode-org.github.io/cldr-staging/charts/latest/supplemental/language_plural_rules.html
- * </p>
- */
-class U_I18N_API PluralRules : public UObject {
-public:
-
-    /**
-     * Constructor.
-     * @param status  Output param set to success/failure code on exit, which
-     *                must not indicate a failure before the function call.
-     *
-     * @stable ICU 4.0
-     */
-    PluralRules(UErrorCode& status);
-
-    /**
-     * Copy constructor.
-     * @stable ICU 4.0
-     */
-    PluralRules(const PluralRules& other);
-
-    /**
-     * Destructor.
-     * @stable ICU 4.0
-     */
-    virtual ~PluralRules();
-
-    /**
-     * Clone
-     * @stable ICU 4.0
-     */
-    PluralRules* clone() const;
-
-    /**
-      * Assignment operator.
-      * @stable ICU 4.0
-      */
-    PluralRules& operator=(const PluralRules&);
-
-    /**
-     * Creates a PluralRules from a description if it is parsable, otherwise
-     * returns nullptr.
-     *
-     * @param description rule description
-     * @param status      Output param set to success/failure code on exit, which
-     *                    must not indicate a failure before the function call.
-     * @return            new PluralRules pointer. nullptr if there is an error.
-     * @stable ICU 4.0
-     */
-    static PluralRules* U_EXPORT2 createRules(const UnicodeString& description,
-                                              UErrorCode& status);
-
-    /**
-     * The default rules that accept any number.
-     *
-     * @param status  Output param set to success/failure code on exit, which
-     *                must not indicate a failure before the function call.
-     * @return        new PluralRules pointer. nullptr if there is an error.
-     * @stable ICU 4.0
-     */
-    static PluralRules* U_EXPORT2 createDefaultRules(UErrorCode& status);
-
-    /**
-     * Provides access to the predefined cardinal-number <code>PluralRules</code> for a given
-     * locale.
-     * Same as forLocale(locale, UPLURAL_TYPE_CARDINAL, status).
-     *
-     * @param locale  The locale for which a <code>PluralRules</code> object is
-     *                returned.
-     * @param status  Output param set to success/failure code on exit, which
-     *                must not indicate a failure before the function call.
-     * @return        The predefined <code>PluralRules</code> object pointer for
-     *                this locale. If there's no predefined rules for this locale,
-     *                the rules for the closest parent in the locale hierarchy
-     *                that has one will  be returned.  The final fallback always
-     *                returns the default 'other' rules.
-     * @stable ICU 4.0
-     */
-    static PluralRules* U_EXPORT2 forLocale(const Locale& locale, UErrorCode& status);
-
-    /**
-     * Provides access to the predefined <code>PluralRules</code> for a given
-     * locale and the plural type.
-     *
-     * @param locale  The locale for which a <code>PluralRules</code> object is
-     *                returned.
-     * @param type    The plural type (e.g., cardinal or ordinal).
-     * @param status  Output param set to success/failure code on exit, which
-     *                must not indicate a failure before the function call.
-     * @return        The predefined <code>PluralRules</code> object pointer for
-     *                this locale. If there's no predefined rules for this locale,
-     *                the rules for the closest parent in the locale hierarchy
-     *                that has one will  be returned.  The final fallback always
-     *                returns the default 'other' rules.
-     * @stable ICU 50
-     */
-    static PluralRules* U_EXPORT2 forLocale(const Locale& locale, UPluralType type, UErrorCode& status);
-
-#ifndef U_HIDE_INTERNAL_API
-    /**
-     * Return a StringEnumeration over the locales for which there is plurals data.
-     * @return a StringEnumeration over the locales available.
-     * @internal
-     */
-    static StringEnumeration* U_EXPORT2 getAvailableLocales(UErrorCode &status);
-
-    /**
-     * For ICU use only.
-     * creates a  SharedPluralRules object
-     * @internal
-     */
-    static PluralRules* U_EXPORT2 internalForLocale(const Locale& locale, UPluralType type, UErrorCode& status);
-
-    /**
-     * For ICU use only.
-     * Returns handle to the shared, cached PluralRules instance.
-     * Caller must call removeRef() on returned value once it is done with
-     * the shared instance.
-     * @internal
-     */
-    static const SharedPluralRules* U_EXPORT2 createSharedInstance(
-            const Locale& locale, UPluralType type, UErrorCode& status);
-
-
-#endif  /* U_HIDE_INTERNAL_API */
-
-    /**
-     * Given an integer, returns the keyword of the first rule
-     * that applies to  the number.  This function can be used with
-     * isKeyword* functions to determine the keyword for default plural rules.
-     *
-     * @param number  The number for which the rule has to be determined.
-     * @return        The keyword of the selected rule.
-     * @stable ICU 4.0
-     */
-    UnicodeString select(int32_t number) const;
-
-    /**
-     * Given a floating-point number, returns the keyword of the first rule
-     * that applies to  the number.  This function can be used with
-     * isKeyword* functions to determine the keyword for default plural rules.
-     *
-     * @param number  The number for which the rule has to be determined.
-     * @return        The keyword of the selected rule.
-     * @stable ICU 4.0
-     */
-    UnicodeString select(double number) const;
-
-    /**
-     * Given a formatted number, returns the keyword of the first rule
-     * that applies to  the number.  This function can be used with
-     * isKeyword* functions to determine the keyword for default plural rules.
-     *
-     * A FormattedNumber allows you to specify an exponent or trailing zeros,
-     * which can affect the plural category. To get a FormattedNumber, see
-     * NumberFormatter.
-     *
-     * @param number  The number for which the rule has to be determined.
-     * @param status  Set if an error occurs while selecting plural keyword.
-     *                This could happen if the FormattedNumber is invalid.
-     * @return        The keyword of the selected rule.
-     * @stable ICU 64
-     */
-    UnicodeString select(const number::FormattedNumber& number, UErrorCode& status) const;
-
-    /**
-     * Given a formatted number range, returns the overall plural form of the
-     * range. For example, "3-5" returns "other" in English.
-     *
-     * To get a FormattedNumberRange, see NumberRangeFormatter.
-     * 
-     * This method only works if PluralRules was created with a locale. If it was created
-     * from PluralRules::createRules(), this method sets status code U_UNSUPPORTED_ERROR.
-     * 
-     * @param range  The number range onto which the rules will be applied.
-     * @param status Set if an error occurs while selecting plural keyword.
-     *               This could happen if the FormattedNumberRange is invalid,
-     *               or if plural ranges data is unavailable.
-     * @return       The keyword of the selected rule.
-     * @stable ICU 68
-     */
-    UnicodeString select(const number::FormattedNumberRange& range, UErrorCode& status) const;
-
-#ifndef U_HIDE_INTERNAL_API
-    /**
-     * @internal
-     */
-    UnicodeString select(const IFixedDecimal &number) const;
-    /**
-     * @internal
-     */
-    UnicodeString select(const number::impl::UFormattedNumberRangeData* urange, UErrorCode& status) const;
-#endif  /* U_HIDE_INTERNAL_API */
-
-    /**
-     * Returns a list of all rule keywords used in this <code>PluralRules</code>
-     * object.  The rule 'other' is always present by default.
-     *
-     * @param status Output param set to success/failure code on exit, which
-     *               must not indicate a failure before the function call.
-     * @return       StringEnumeration with the keywords.
-     *               The caller must delete the object.
-     * @stable ICU 4.0
-     */
-    StringEnumeration* getKeywords(UErrorCode& status) const;
-
-#ifndef U_HIDE_DEPRECATED_API
-    /**
-     * Deprecated Function, does not return useful results.
-     *
-     * Originally intended to return a unique value for this keyword if it exists,
-     * else the constant UPLRULES_NO_UNIQUE_VALUE.
-     *
-     * @param keyword The keyword.
-     * @return        Stub deprecated function returns UPLRULES_NO_UNIQUE_VALUE always.
-     * @deprecated ICU 55
-     */
-    double getUniqueKeywordValue(const UnicodeString& keyword);
-
-    /**
-     * Deprecated Function, does not produce useful results.
-     *
-     * Originally intended to return all the values for which select() would return the keyword.
-     * If the keyword is unknown, returns no values, but this is not an error.  If
-     * the number of values is unlimited, returns no values and -1 as the
-     * count.
-     *
-     * The number of returned values is typically small.
-     *
-     * @param keyword      The keyword.
-     * @param dest         Array into which to put the returned values.  May
-     *                     be nullptr if destCapacity is 0.
-     * @param destCapacity The capacity of the array, must be at least 0.
-     * @param status       The error code. Deprecated function, always sets U_UNSUPPORTED_ERROR.
-     * @return             The count of values available, or -1.  This count
-     *                     can be larger than destCapacity, but no more than
-     *                     destCapacity values will be written.
-     * @deprecated ICU 55
-     */
-    int32_t getAllKeywordValues(const UnicodeString &keyword,
-                                double *dest, int32_t destCapacity,
-                                UErrorCode& status);
-#endif  /* U_HIDE_DEPRECATED_API */
-
-    /**
-     * Returns sample values for which select() would return the keyword.  If
-     * the keyword is unknown, returns no values, but this is not an error.
-     *
-     * The number of returned values is typically small.
-     *
-     * @param keyword      The keyword.
-     * @param dest         Array into which to put the returned values.  May
-     *                     be nullptr if destCapacity is 0.
-     * @param destCapacity The capacity of the array, must be at least 0.
-     * @param status       The error code.
-     * @return             The count of values written.
-     *                     If more than destCapacity samples are available, then
-     *                     only destCapacity are written, and destCapacity is returned as the count,
-     *                     rather than setting a U_BUFFER_OVERFLOW_ERROR.
-     *                     (The actual number of keyword values could be unlimited.)
-     * @stable ICU 4.8
-     */
-    int32_t getSamples(const UnicodeString &keyword,
-                       double *dest, int32_t destCapacity,
-                       UErrorCode& status);
-
-#ifndef U_HIDE_INTERNAL_API
-    /**
-     * Internal-only function that returns DecimalQuantitys instead of doubles.
-     *
-     * Returns sample values for which select() would return the keyword.  If
-     * the keyword is unknown, returns no values, but this is not an error.
-     *
-     * The number of returned values is typically small.
-     *
-     * @param keyword      The keyword.
-     * @param dest         Array into which to put the returned values.  May
-     *                     be nullptr if destCapacity is 0.
-     * @param destCapacity The capacity of the array, must be at least 0.
-     * @param status       The error code.
-     * @return             The count of values written.
-     *                     If more than destCapacity samples are available, then
-     *                     only destCapacity are written, and destCapacity is returned as the count,
-     *                     rather than setting a U_BUFFER_OVERFLOW_ERROR.
-     *                     (The actual number of keyword values could be unlimited.)
-     * @internal
-     */
-    int32_t getSamples(const UnicodeString &keyword,
-                       DecimalQuantity *dest, int32_t destCapacity,
-                       UErrorCode& status);
-#endif  /* U_HIDE_INTERNAL_API */
-
-    /**
-     * Returns true if the given keyword is defined in this
-     * <code>PluralRules</code> object.
-     *
-     * @param keyword  the input keyword.
-     * @return         true if the input keyword is defined.
-     *                 Otherwise, return false.
-     * @stable ICU 4.0
-     */
-    UBool isKeyword(const UnicodeString& keyword) const;
-
-
-    /**
-     * Returns keyword for default plural form.
-     *
-     * @return         keyword for default plural form.
-     * @stable ICU 4.0
-     */
-    UnicodeString getKeywordOther() const;
-
-#ifndef U_HIDE_INTERNAL_API
-    /**
-     *
-     * @internal
-     */
-     UnicodeString getRules() const;
-#endif  /* U_HIDE_INTERNAL_API */
-
-    /**
-     * Compares the equality of two PluralRules objects.
-     *
-     * @param other The other PluralRules object to be compared with.
-     * @return      true if the given PluralRules is the same as this
-     *              PluralRules; false otherwise.
-     * @stable ICU 4.0
-     */
-    virtual bool operator==(const PluralRules& other) const;
-
-    /**
-     * Compares the inequality of two PluralRules objects.
-     *
-     * @param other The PluralRules object to be compared with.
-     * @return      true if the given PluralRules is not the same as this
-     *              PluralRules; false otherwise.
-     * @stable ICU 4.0
-     */
-    bool operator!=(const PluralRules& other) const  {return !operator==(other);}
-
-
-    /**
-     * ICU "poor man's RTTI", returns a UClassID for this class.
-     *
-     * @stable ICU 4.0
-     *
-    */
-    static UClassID U_EXPORT2 getStaticClassID(void);
-
-    /**
-     * ICU "poor man's RTTI", returns a UClassID for the actual class.
-     *
-     * @stable ICU 4.0
-     */
-    virtual UClassID getDynamicClassID() const override;
-
-
-private:
-    RuleChain  *mRules;
-    StandardPluralRanges *mStandardPluralRanges;
-
-    PluralRules() = delete;   // default constructor not implemented
-    UnicodeString   getRuleFromResource(const Locale& locale, UPluralType type, UErrorCode& status);
-    RuleChain      *rulesForKeyword(const UnicodeString &keyword) const;
-    PluralRules    *clone(UErrorCode& status) const;
-
-    /**
-    * An internal status variable used to indicate that the object is in an 'invalid' state.
-    * Used by copy constructor, the assignment operator and the clone method.
-    */
-    UErrorCode mInternalStatus;
-
-    friend class PluralRuleParser;
-};
-
-U_NAMESPACE_END
-
-#endif /* #if !UCONFIG_NO_FORMATTING */
-
-#endif /* U_SHOW_CPLUSPLUS_API */
-
-#endif // _PLURRULE
-//eof
->>>>>>> a8a80be5
+// © 2016 and later: Unicode, Inc. and others.
+// License & terms of use: http://www.unicode.org/copyright.html
+/*
+*******************************************************************************
+* Copyright (C) 2008-2015, International Business Machines Corporation and
+* others. All Rights Reserved.
+*******************************************************************************
+*
+*
+* File PLURRULE.H
+*
+* Modification History:*
+*   Date        Name        Description
+*
+********************************************************************************
+*/
+
+#ifndef PLURRULE
+#define PLURRULE
+
+#include "unicode/utypes.h"
+
+#if U_SHOW_CPLUSPLUS_API
+
+/**
+ * \file
+ * \brief C++ API: PluralRules object
+ */
+
+#if !UCONFIG_NO_FORMATTING
+
+#include "unicode/format.h"
+#include "unicode/upluralrules.h"
+#ifndef U_HIDE_INTERNAL_API
+#include "unicode/numfmt.h"
+#endif  /* U_HIDE_INTERNAL_API */
+
+/**
+ * Value returned by PluralRules::getUniqueKeywordValue() when there is no
+ * unique value to return.
+ * @stable ICU 4.8
+ */
+#define UPLRULES_NO_UNIQUE_VALUE ((double)-0.00123456777)
+
+U_NAMESPACE_BEGIN
+
+class Hashtable;
+class IFixedDecimal;
+class FixedDecimal;
+class RuleChain;
+class PluralRuleParser;
+class PluralKeywordEnumeration;
+class AndConstraint;
+class SharedPluralRules;
+class StandardPluralRanges;
+
+namespace number {
+class FormattedNumber;
+class FormattedNumberRange;
+namespace impl {
+class UFormattedNumberRangeData;
+class DecimalQuantity;
+class DecNum;
+}
+}
+
+#ifndef U_HIDE_INTERNAL_API
+using icu::number::impl::DecimalQuantity;
+#endif  /* U_HIDE_INTERNAL_API */
+
+/**
+ * Defines rules for mapping non-negative numeric values onto a small set of
+ * keywords. Rules are constructed from a text description, consisting
+ * of a series of keywords and conditions.  The {@link #select} method
+ * examines each condition in order and returns the keyword for the
+ * first condition that matches the number.  If none match,
+ * default rule(other) is returned.
+ *
+ * For more information, details, and tips for writing rules, see the
+ * LDML spec, Part 3.5 Language Plural Rules:
+ * https://www.unicode.org/reports/tr35/tr35-numbers.html#Language_Plural_Rules
+ *
+ * Examples:<pre>
+ *   "one: n is 1; few: n in 2..4"</pre>
+ *  This defines two rules, for 'one' and 'few'.  The condition for
+ *  'one' is "n is 1" which means that the number must be equal to
+ *  1 for this condition to pass.  The condition for 'few' is
+ *  "n in 2..4" which means that the number must be between 2 and
+ *  4 inclusive for this condition to pass.  All other numbers
+ *  are assigned the keyword "other" by the default rule.
+ *  </p><pre>
+ *    "zero: n is 0; one: n is 1; zero: n mod 100 in 1..19"</pre>
+ *  This illustrates that the same keyword can be defined multiple times.
+ *  Each rule is examined in order, and the first keyword whose condition
+ *  passes is the one returned.  Also notes that a modulus is applied
+ *  to n in the last rule.  Thus its condition holds for 119, 219, 319...
+ *  </p><pre>
+ *    "one: n is 1; few: n mod 10 in 2..4 and n mod 100 not in 12..14"</pre>
+ *  This illustrates conjunction and negation.  The condition for 'few'
+ *  has two parts, both of which must be met: "n mod 10 in 2..4" and
+ *  "n mod 100 not in 12..14".  The first part applies a modulus to n
+ *  before the test as in the previous example.  The second part applies
+ *  a different modulus and also uses negation, thus it matches all
+ *  numbers _not_ in 12, 13, 14, 112, 113, 114, 212, 213, 214...
+ *  </p>
+ *  <p>
+ * Syntax:<pre>
+ * \code
+ * rules         = rule (';' rule)*
+ * rule          = keyword ':' condition
+ * keyword       = <identifier>
+ * condition     = and_condition ('or' and_condition)*
+ * and_condition = relation ('and' relation)*
+ * relation      = is_relation | in_relation | within_relation | 'n' <EOL>
+ * is_relation   = expr 'is' ('not')? value
+ * in_relation   = expr ('not')? 'in' range_list
+ * within_relation = expr ('not')? 'within' range
+ * expr          = ('n' | 'i' | 'f' | 'v' | 'j') ('mod' value)?
+ * range_list    = (range | value) (',' range_list)*
+ * value         = digit+  ('.' digit+)?
+ * digit         = 0|1|2|3|4|5|6|7|8|9
+ * range         = value'..'value
+ * \endcode
+ * </pre></p>
+ * <p>
+ * <p>
+ * The i, f, and v values are defined as follows:
+ * </p>
+ * <ul>
+ * <li>i to be the integer digits.</li>
+ * <li>f to be the visible fractional digits, as an integer.</li>
+ * <li>v to be the number of visible fraction digits.</li>
+ * <li>j is defined to only match integers. That is j is 3 fails if v != 0 (eg for 3.1 or 3.0).</li>
+ * </ul>
+ * <p>
+ * Examples are in the following table:
+ * </p>
+ * <table border='1' style="border-collapse:collapse">
+ * <tr>
+ * <th>n</th>
+ * <th>i</th>
+ * <th>f</th>
+ * <th>v</th>
+ * </tr>
+ * <tr>
+ * <td>1.0</td>
+ * <td>1</td>
+ * <td align="right">0</td>
+ * <td>1</td>
+ * </tr>
+ * <tr>
+ * <td>1.00</td>
+ * <td>1</td>
+ * <td align="right">0</td>
+ * <td>2</td>
+ * </tr>
+ * <tr>
+ * <td>1.3</td>
+ * <td>1</td>
+ * <td align="right">3</td>
+ * <td>1</td>
+ * </tr>
+ * <tr>
+ * <td>1.03</td>
+ * <td>1</td>
+ * <td align="right">3</td>
+ * <td>2</td>
+ * </tr>
+ * <tr>
+ * <td>1.23</td>
+ * <td>1</td>
+ * <td align="right">23</td>
+ * <td>2</td>
+ * </tr>
+ * </table>
+ * <p>
+ * The difference between 'in' and 'within' is that 'in' only includes integers in the specified range, while 'within'
+ * includes all values. Using 'within' with a range_list consisting entirely of values is the same as using 'in' (it's
+ * not an error).
+ * </p>
+
+ * An "identifier" is a sequence of characters that do not have the
+ * Unicode Pattern_Syntax or Pattern_White_Space properties.
+ * <p>
+ * The difference between 'in' and 'within' is that 'in' only includes
+ * integers in the specified range, while 'within' includes all values.
+ * Using 'within' with a range_list consisting entirely of values is the
+ * same as using 'in' (it's not an error).
+ *</p>
+ * <p>
+ * Keywords
+ * could be defined by users or from ICU locale data. There are 6
+ * predefined values in ICU - 'zero', 'one', 'two', 'few', 'many' and
+ * 'other'. Callers need to check the value of keyword returned by
+ * {@link #select} method.
+ * </p>
+ *
+ * Examples:<pre>
+ * UnicodeString keyword = pl->select(number);
+ * if (keyword== UnicodeString("one") {
+ *     ...
+ * }
+ * else if ( ... )
+ * </pre>
+ * <strong>Note:</strong><br>
+ *  <p>
+ *   ICU defines plural rules for many locales based on CLDR <i>Language Plural Rules</i>.
+ *   For these predefined rules, see CLDR page at
+ *   https://unicode-org.github.io/cldr-staging/charts/latest/supplemental/language_plural_rules.html
+ * </p>
+ */
+class U_I18N_API PluralRules : public UObject {
+public:
+
+    /**
+     * Constructor.
+     * @param status  Output param set to success/failure code on exit, which
+     *                must not indicate a failure before the function call.
+     *
+     * @stable ICU 4.0
+     */
+    PluralRules(UErrorCode& status);
+
+    /**
+     * Copy constructor.
+     * @stable ICU 4.0
+     */
+    PluralRules(const PluralRules& other);
+
+    /**
+     * Destructor.
+     * @stable ICU 4.0
+     */
+    virtual ~PluralRules();
+
+    /**
+     * Clone
+     * @stable ICU 4.0
+     */
+    PluralRules* clone() const;
+
+    /**
+      * Assignment operator.
+      * @stable ICU 4.0
+      */
+    PluralRules& operator=(const PluralRules&);
+
+    /**
+     * Creates a PluralRules from a description if it is parsable, otherwise
+     * returns nullptr.
+     *
+     * @param description rule description
+     * @param status      Output param set to success/failure code on exit, which
+     *                    must not indicate a failure before the function call.
+     * @return            new PluralRules pointer. nullptr if there is an error.
+     * @stable ICU 4.0
+     */
+    static PluralRules* U_EXPORT2 createRules(const UnicodeString& description,
+                                              UErrorCode& status);
+
+    /**
+     * The default rules that accept any number.
+     *
+     * @param status  Output param set to success/failure code on exit, which
+     *                must not indicate a failure before the function call.
+     * @return        new PluralRules pointer. nullptr if there is an error.
+     * @stable ICU 4.0
+     */
+    static PluralRules* U_EXPORT2 createDefaultRules(UErrorCode& status);
+
+    /**
+     * Provides access to the predefined cardinal-number <code>PluralRules</code> for a given
+     * locale.
+     * Same as forLocale(locale, UPLURAL_TYPE_CARDINAL, status).
+     *
+     * @param locale  The locale for which a <code>PluralRules</code> object is
+     *                returned.
+     * @param status  Output param set to success/failure code on exit, which
+     *                must not indicate a failure before the function call.
+     * @return        The predefined <code>PluralRules</code> object pointer for
+     *                this locale. If there's no predefined rules for this locale,
+     *                the rules for the closest parent in the locale hierarchy
+     *                that has one will  be returned.  The final fallback always
+     *                returns the default 'other' rules.
+     * @stable ICU 4.0
+     */
+    static PluralRules* U_EXPORT2 forLocale(const Locale& locale, UErrorCode& status);
+
+    /**
+     * Provides access to the predefined <code>PluralRules</code> for a given
+     * locale and the plural type.
+     *
+     * @param locale  The locale for which a <code>PluralRules</code> object is
+     *                returned.
+     * @param type    The plural type (e.g., cardinal or ordinal).
+     * @param status  Output param set to success/failure code on exit, which
+     *                must not indicate a failure before the function call.
+     * @return        The predefined <code>PluralRules</code> object pointer for
+     *                this locale. If there's no predefined rules for this locale,
+     *                the rules for the closest parent in the locale hierarchy
+     *                that has one will  be returned.  The final fallback always
+     *                returns the default 'other' rules.
+     * @stable ICU 50
+     */
+    static PluralRules* U_EXPORT2 forLocale(const Locale& locale, UPluralType type, UErrorCode& status);
+
+#ifndef U_HIDE_INTERNAL_API
+    /**
+     * Return a StringEnumeration over the locales for which there is plurals data.
+     * @return a StringEnumeration over the locales available.
+     * @internal
+     */
+    static StringEnumeration* U_EXPORT2 getAvailableLocales(UErrorCode &status);
+
+    /**
+     * For ICU use only.
+     * creates a  SharedPluralRules object
+     * @internal
+     */
+    static PluralRules* U_EXPORT2 internalForLocale(const Locale& locale, UPluralType type, UErrorCode& status);
+
+    /**
+     * For ICU use only.
+     * Returns handle to the shared, cached PluralRules instance.
+     * Caller must call removeRef() on returned value once it is done with
+     * the shared instance.
+     * @internal
+     */
+    static const SharedPluralRules* U_EXPORT2 createSharedInstance(
+            const Locale& locale, UPluralType type, UErrorCode& status);
+
+
+#endif  /* U_HIDE_INTERNAL_API */
+
+    /**
+     * Given an integer, returns the keyword of the first rule
+     * that applies to  the number.  This function can be used with
+     * isKeyword* functions to determine the keyword for default plural rules.
+     *
+     * @param number  The number for which the rule has to be determined.
+     * @return        The keyword of the selected rule.
+     * @stable ICU 4.0
+     */
+    UnicodeString select(int32_t number) const;
+
+    /**
+     * Given a floating-point number, returns the keyword of the first rule
+     * that applies to  the number.  This function can be used with
+     * isKeyword* functions to determine the keyword for default plural rules.
+     *
+     * @param number  The number for which the rule has to be determined.
+     * @return        The keyword of the selected rule.
+     * @stable ICU 4.0
+     */
+    UnicodeString select(double number) const;
+
+    /**
+     * Given a formatted number, returns the keyword of the first rule
+     * that applies to  the number.  This function can be used with
+     * isKeyword* functions to determine the keyword for default plural rules.
+     *
+     * A FormattedNumber allows you to specify an exponent or trailing zeros,
+     * which can affect the plural category. To get a FormattedNumber, see
+     * NumberFormatter.
+     *
+     * @param number  The number for which the rule has to be determined.
+     * @param status  Set if an error occurs while selecting plural keyword.
+     *                This could happen if the FormattedNumber is invalid.
+     * @return        The keyword of the selected rule.
+     * @stable ICU 64
+     */
+    UnicodeString select(const number::FormattedNumber& number, UErrorCode& status) const;
+
+    /**
+     * Given a formatted number range, returns the overall plural form of the
+     * range. For example, "3-5" returns "other" in English.
+     *
+     * To get a FormattedNumberRange, see NumberRangeFormatter.
+     * 
+     * This method only works if PluralRules was created with a locale. If it was created
+     * from PluralRules::createRules(), this method sets status code U_UNSUPPORTED_ERROR.
+     * 
+     * @param range  The number range onto which the rules will be applied.
+     * @param status Set if an error occurs while selecting plural keyword.
+     *               This could happen if the FormattedNumberRange is invalid,
+     *               or if plural ranges data is unavailable.
+     * @return       The keyword of the selected rule.
+     * @stable ICU 68
+     */
+    UnicodeString select(const number::FormattedNumberRange& range, UErrorCode& status) const;
+
+#ifndef U_HIDE_INTERNAL_API
+    /**
+     * @internal
+     */
+    UnicodeString select(const IFixedDecimal &number) const;
+    /**
+     * @internal
+     */
+    UnicodeString select(const number::impl::UFormattedNumberRangeData* urange, UErrorCode& status) const;
+#endif  /* U_HIDE_INTERNAL_API */
+
+    /**
+     * Returns a list of all rule keywords used in this <code>PluralRules</code>
+     * object.  The rule 'other' is always present by default.
+     *
+     * @param status Output param set to success/failure code on exit, which
+     *               must not indicate a failure before the function call.
+     * @return       StringEnumeration with the keywords.
+     *               The caller must delete the object.
+     * @stable ICU 4.0
+     */
+    StringEnumeration* getKeywords(UErrorCode& status) const;
+
+#ifndef U_HIDE_DEPRECATED_API
+    /**
+     * Deprecated Function, does not return useful results.
+     *
+     * Originally intended to return a unique value for this keyword if it exists,
+     * else the constant UPLRULES_NO_UNIQUE_VALUE.
+     *
+     * @param keyword The keyword.
+     * @return        Stub deprecated function returns UPLRULES_NO_UNIQUE_VALUE always.
+     * @deprecated ICU 55
+     */
+    double getUniqueKeywordValue(const UnicodeString& keyword);
+
+    /**
+     * Deprecated Function, does not produce useful results.
+     *
+     * Originally intended to return all the values for which select() would return the keyword.
+     * If the keyword is unknown, returns no values, but this is not an error.  If
+     * the number of values is unlimited, returns no values and -1 as the
+     * count.
+     *
+     * The number of returned values is typically small.
+     *
+     * @param keyword      The keyword.
+     * @param dest         Array into which to put the returned values.  May
+     *                     be nullptr if destCapacity is 0.
+     * @param destCapacity The capacity of the array, must be at least 0.
+     * @param status       The error code. Deprecated function, always sets U_UNSUPPORTED_ERROR.
+     * @return             The count of values available, or -1.  This count
+     *                     can be larger than destCapacity, but no more than
+     *                     destCapacity values will be written.
+     * @deprecated ICU 55
+     */
+    int32_t getAllKeywordValues(const UnicodeString &keyword,
+                                double *dest, int32_t destCapacity,
+                                UErrorCode& status);
+#endif  /* U_HIDE_DEPRECATED_API */
+
+    /**
+     * Returns sample values for which select() would return the keyword.  If
+     * the keyword is unknown, returns no values, but this is not an error.
+     *
+     * The number of returned values is typically small.
+     *
+     * @param keyword      The keyword.
+     * @param dest         Array into which to put the returned values.  May
+     *                     be nullptr if destCapacity is 0.
+     * @param destCapacity The capacity of the array, must be at least 0.
+     * @param status       The error code.
+     * @return             The count of values written.
+     *                     If more than destCapacity samples are available, then
+     *                     only destCapacity are written, and destCapacity is returned as the count,
+     *                     rather than setting a U_BUFFER_OVERFLOW_ERROR.
+     *                     (The actual number of keyword values could be unlimited.)
+     * @stable ICU 4.8
+     */
+    int32_t getSamples(const UnicodeString &keyword,
+                       double *dest, int32_t destCapacity,
+                       UErrorCode& status);
+
+#ifndef U_HIDE_INTERNAL_API
+    /**
+     * Internal-only function that returns DecimalQuantitys instead of doubles.
+     *
+     * Returns sample values for which select() would return the keyword.  If
+     * the keyword is unknown, returns no values, but this is not an error.
+     *
+     * The number of returned values is typically small.
+     *
+     * @param keyword      The keyword.
+     * @param dest         Array into which to put the returned values.  May
+     *                     be nullptr if destCapacity is 0.
+     * @param destCapacity The capacity of the array, must be at least 0.
+     * @param status       The error code.
+     * @return             The count of values written.
+     *                     If more than destCapacity samples are available, then
+     *                     only destCapacity are written, and destCapacity is returned as the count,
+     *                     rather than setting a U_BUFFER_OVERFLOW_ERROR.
+     *                     (The actual number of keyword values could be unlimited.)
+     * @internal
+     */
+    int32_t getSamples(const UnicodeString &keyword,
+                       DecimalQuantity *dest, int32_t destCapacity,
+                       UErrorCode& status);
+#endif  /* U_HIDE_INTERNAL_API */
+
+    /**
+     * Returns true if the given keyword is defined in this
+     * <code>PluralRules</code> object.
+     *
+     * @param keyword  the input keyword.
+     * @return         true if the input keyword is defined.
+     *                 Otherwise, return false.
+     * @stable ICU 4.0
+     */
+    UBool isKeyword(const UnicodeString& keyword) const;
+
+
+    /**
+     * Returns keyword for default plural form.
+     *
+     * @return         keyword for default plural form.
+     * @stable ICU 4.0
+     */
+    UnicodeString getKeywordOther() const;
+
+#ifndef U_HIDE_INTERNAL_API
+    /**
+     *
+     * @internal
+     */
+     UnicodeString getRules() const;
+#endif  /* U_HIDE_INTERNAL_API */
+
+    /**
+     * Compares the equality of two PluralRules objects.
+     *
+     * @param other The other PluralRules object to be compared with.
+     * @return      true if the given PluralRules is the same as this
+     *              PluralRules; false otherwise.
+     * @stable ICU 4.0
+     */
+    virtual bool operator==(const PluralRules& other) const;
+
+    /**
+     * Compares the inequality of two PluralRules objects.
+     *
+     * @param other The PluralRules object to be compared with.
+     * @return      true if the given PluralRules is not the same as this
+     *              PluralRules; false otherwise.
+     * @stable ICU 4.0
+     */
+    bool operator!=(const PluralRules& other) const  {return !operator==(other);}
+
+
+    /**
+     * ICU "poor man's RTTI", returns a UClassID for this class.
+     *
+     * @stable ICU 4.0
+     *
+    */
+    static UClassID U_EXPORT2 getStaticClassID(void);
+
+    /**
+     * ICU "poor man's RTTI", returns a UClassID for the actual class.
+     *
+     * @stable ICU 4.0
+     */
+    virtual UClassID getDynamicClassID() const override;
+
+
+private:
+    RuleChain  *mRules;
+    StandardPluralRanges *mStandardPluralRanges;
+
+    PluralRules() = delete;   // default constructor not implemented
+    UnicodeString   getRuleFromResource(const Locale& locale, UPluralType type, UErrorCode& status);
+    RuleChain      *rulesForKeyword(const UnicodeString &keyword) const;
+    PluralRules    *clone(UErrorCode& status) const;
+
+    /**
+    * An internal status variable used to indicate that the object is in an 'invalid' state.
+    * Used by copy constructor, the assignment operator and the clone method.
+    */
+    UErrorCode mInternalStatus;
+
+    friend class PluralRuleParser;
+};
+
+U_NAMESPACE_END
+
+#endif /* #if !UCONFIG_NO_FORMATTING */
+
+#endif /* U_SHOW_CPLUSPLUS_API */
+
+#endif // _PLURRULE
+//eof