--- conflicted
+++ resolved
@@ -1,273 +1,133 @@
-<<<<<<< HEAD
-// © 2016 and later: Unicode, Inc. and others.
-// License & terms of use: http://www.unicode.org/copyright.html
-/*
-**********************************************************************
-* Copyright (c) 2004-2006, International Business Machines
-* Corporation and others.  All Rights Reserved.
-**********************************************************************
-* Author: Alan Liu
-* Created: April 26, 2004
-* Since: ICU 3.0
-**********************************************************************
-*/
-#ifndef __CURRENCYAMOUNT_H__
-#define __CURRENCYAMOUNT_H__
-
-#include "unicode/utypes.h"
-
-#if U_SHOW_CPLUSPLUS_API
-
-#if !UCONFIG_NO_FORMATTING
-
-#include "unicode/measure.h"
-#include "unicode/currunit.h"
-
-/**
- * \file
- * \brief C++ API: Currency Amount Object.
- */
-
-U_NAMESPACE_BEGIN
-
-/**
- *
- * A currency together with a numeric amount, such as 200 USD.
- *
- * @author Alan Liu
- * @stable ICU 3.0
- */
-class U_I18N_API CurrencyAmount: public Measure {
- public:
-    /**
-     * Construct an object with the given numeric amount and the given
-     * ISO currency code.
-     * @param amount a numeric object; amount.isNumeric() must be true
-     * @param isoCode the 3-letter ISO 4217 currency code; must not be
-     * NULL and must have length 3
-     * @param ec input-output error code. If the amount or the isoCode
-     * is invalid, then this will be set to a failing value.
-     * @stable ICU 3.0
-     */
-    CurrencyAmount(const Formattable& amount, ConstChar16Ptr isoCode,
-                   UErrorCode &ec);
-
-    /**
-     * Construct an object with the given numeric amount and the given
-     * ISO currency code.
-     * @param amount the amount of the given currency
-     * @param isoCode the 3-letter ISO 4217 currency code; must not be
-     * NULL and must have length 3
-     * @param ec input-output error code. If the isoCode is invalid,
-     * then this will be set to a failing value.
-     * @stable ICU 3.0
-     */
-    CurrencyAmount(double amount, ConstChar16Ptr isoCode,
-                   UErrorCode &ec);
-
-    /**
-     * Copy constructor
-     * @stable ICU 3.0
-     */
-    CurrencyAmount(const CurrencyAmount& other);
-
-    /**
-     * Assignment operator
-     * @stable ICU 3.0
-     */
-    CurrencyAmount& operator=(const CurrencyAmount& other);
-
-    /**
-     * Return a polymorphic clone of this object.  The result will
-     * have the same class as returned by getDynamicClassID().
-     * @stable ICU 3.0
-     */
-    virtual CurrencyAmount* clone() const;
-
-    /**
-     * Destructor
-     * @stable ICU 3.0
-     */
-    virtual ~CurrencyAmount();
-
-    /**
-     * Returns a unique class ID for this object POLYMORPHICALLY.
-     * This method implements a simple form of RTTI used by ICU.
-     * @return The class ID for this object. All objects of a given
-     * class have the same class ID.  Objects of other classes have
-     * different class IDs.
-     * @stable ICU 3.0
-     */
-    virtual UClassID getDynamicClassID() const;
-
-    /**
-     * Returns the class ID for this class. This is used to compare to
-     * the return value of getDynamicClassID().
-     * @return The class ID for all objects of this class.
-     * @stable ICU 3.0
-     */
-    static UClassID U_EXPORT2 getStaticClassID();
-
-    /**
-     * Return the currency unit object of this object.
-     * @stable ICU 3.0
-     */
-    inline const CurrencyUnit& getCurrency() const;
-
-    /**
-     * Return the ISO currency code of this object.
-     * @stable ICU 3.0
-     */
-    inline const char16_t* getISOCurrency() const;
-};
-
-inline const CurrencyUnit& CurrencyAmount::getCurrency() const {
-    return (const CurrencyUnit&) getUnit();
-}
-
-inline const char16_t* CurrencyAmount::getISOCurrency() const {
-    return getCurrency().getISOCurrency();
-}
-
-U_NAMESPACE_END
-
-#endif // !UCONFIG_NO_FORMATTING
-
-#endif /* U_SHOW_CPLUSPLUS_API */
-
-#endif // __CURRENCYAMOUNT_H__
-=======
-// © 2016 and later: Unicode, Inc. and others.
-// License & terms of use: http://www.unicode.org/copyright.html
-/*
-**********************************************************************
-* Copyright (c) 2004-2006, International Business Machines
-* Corporation and others.  All Rights Reserved.
-**********************************************************************
-* Author: Alan Liu
-* Created: April 26, 2004
-* Since: ICU 3.0
-**********************************************************************
-*/
-#ifndef __CURRENCYAMOUNT_H__
-#define __CURRENCYAMOUNT_H__
-
-#include "unicode/utypes.h"
-
-#if U_SHOW_CPLUSPLUS_API
-
-#if !UCONFIG_NO_FORMATTING
-
-#include "unicode/measure.h"
-#include "unicode/currunit.h"
-
-/**
- * \file 
- * \brief C++ API: Currency Amount Object.
- */
- 
-U_NAMESPACE_BEGIN
-
-/**
- *
- * A currency together with a numeric amount, such as 200 USD.
- *
- * @author Alan Liu
- * @stable ICU 3.0
- */
-class U_I18N_API CurrencyAmount: public Measure {
- public:
-    /**
-     * Construct an object with the given numeric amount and the given
-     * ISO currency code.
-     * @param amount a numeric object; amount.isNumeric() must be true
-     * @param isoCode the 3-letter ISO 4217 currency code; must not be
-     * nullptr and must have length 3
-     * @param ec input-output error code. If the amount or the isoCode
-     * is invalid, then this will be set to a failing value.
-     * @stable ICU 3.0
-     */
-    CurrencyAmount(const Formattable& amount, ConstChar16Ptr isoCode,
-                   UErrorCode &ec);
-
-    /**
-     * Construct an object with the given numeric amount and the given
-     * ISO currency code.
-     * @param amount the amount of the given currency
-     * @param isoCode the 3-letter ISO 4217 currency code; must not be
-     * nullptr and must have length 3
-     * @param ec input-output error code. If the isoCode is invalid,
-     * then this will be set to a failing value.
-     * @stable ICU 3.0
-     */
-    CurrencyAmount(double amount, ConstChar16Ptr isoCode,
-                   UErrorCode &ec);
-
-    /**
-     * Copy constructor
-     * @stable ICU 3.0
-     */
-    CurrencyAmount(const CurrencyAmount& other);
- 
-    /**
-     * Assignment operator
-     * @stable ICU 3.0
-     */
-    CurrencyAmount& operator=(const CurrencyAmount& other);
-
-    /**
-     * Return a polymorphic clone of this object.  The result will
-     * have the same class as returned by getDynamicClassID().
-     * @stable ICU 3.0
-     */
-    virtual CurrencyAmount* clone() const override;
-
-    /**
-     * Destructor
-     * @stable ICU 3.0
-     */
-    virtual ~CurrencyAmount();
-    
-    /**
-     * Returns a unique class ID for this object POLYMORPHICALLY.
-     * This method implements a simple form of RTTI used by ICU.
-     * @return The class ID for this object. All objects of a given
-     * class have the same class ID.  Objects of other classes have
-     * different class IDs.
-     * @stable ICU 3.0
-     */
-    virtual UClassID getDynamicClassID() const override;
-
-    /**
-     * Returns the class ID for this class. This is used to compare to
-     * the return value of getDynamicClassID().
-     * @return The class ID for all objects of this class.
-     * @stable ICU 3.0
-     */
-    static UClassID U_EXPORT2 getStaticClassID();
-
-    /**
-     * Return the currency unit object of this object.
-     * @stable ICU 3.0
-     */
-    const CurrencyUnit& getCurrency() const;
-
-    /**
-     * Return the ISO currency code of this object.
-     * @stable ICU 3.0
-     */
-    inline const char16_t* getISOCurrency() const;
-};
-
-inline const char16_t* CurrencyAmount::getISOCurrency() const {
-    return getCurrency().getISOCurrency();
-}
-
-U_NAMESPACE_END
-
-#endif // !UCONFIG_NO_FORMATTING
-
-#endif /* U_SHOW_CPLUSPLUS_API */
-
-#endif // __CURRENCYAMOUNT_H__
->>>>>>> a8a80be5
+// © 2016 and later: Unicode, Inc. and others.
+// License & terms of use: http://www.unicode.org/copyright.html
+/*
+**********************************************************************
+* Copyright (c) 2004-2006, International Business Machines
+* Corporation and others.  All Rights Reserved.
+**********************************************************************
+* Author: Alan Liu
+* Created: April 26, 2004
+* Since: ICU 3.0
+**********************************************************************
+*/
+#ifndef __CURRENCYAMOUNT_H__
+#define __CURRENCYAMOUNT_H__
+
+#include "unicode/utypes.h"
+
+#if U_SHOW_CPLUSPLUS_API
+
+#if !UCONFIG_NO_FORMATTING
+
+#include "unicode/measure.h"
+#include "unicode/currunit.h"
+
+/**
+ * \file 
+ * \brief C++ API: Currency Amount Object.
+ */
+ 
+U_NAMESPACE_BEGIN
+
+/**
+ *
+ * A currency together with a numeric amount, such as 200 USD.
+ *
+ * @author Alan Liu
+ * @stable ICU 3.0
+ */
+class U_I18N_API CurrencyAmount: public Measure {
+ public:
+    /**
+     * Construct an object with the given numeric amount and the given
+     * ISO currency code.
+     * @param amount a numeric object; amount.isNumeric() must be true
+     * @param isoCode the 3-letter ISO 4217 currency code; must not be
+     * nullptr and must have length 3
+     * @param ec input-output error code. If the amount or the isoCode
+     * is invalid, then this will be set to a failing value.
+     * @stable ICU 3.0
+     */
+    CurrencyAmount(const Formattable& amount, ConstChar16Ptr isoCode,
+                   UErrorCode &ec);
+
+    /**
+     * Construct an object with the given numeric amount and the given
+     * ISO currency code.
+     * @param amount the amount of the given currency
+     * @param isoCode the 3-letter ISO 4217 currency code; must not be
+     * nullptr and must have length 3
+     * @param ec input-output error code. If the isoCode is invalid,
+     * then this will be set to a failing value.
+     * @stable ICU 3.0
+     */
+    CurrencyAmount(double amount, ConstChar16Ptr isoCode,
+                   UErrorCode &ec);
+
+    /**
+     * Copy constructor
+     * @stable ICU 3.0
+     */
+    CurrencyAmount(const CurrencyAmount& other);
+ 
+    /**
+     * Assignment operator
+     * @stable ICU 3.0
+     */
+    CurrencyAmount& operator=(const CurrencyAmount& other);
+
+    /**
+     * Return a polymorphic clone of this object.  The result will
+     * have the same class as returned by getDynamicClassID().
+     * @stable ICU 3.0
+     */
+    virtual CurrencyAmount* clone() const override;
+
+    /**
+     * Destructor
+     * @stable ICU 3.0
+     */
+    virtual ~CurrencyAmount();
+    
+    /**
+     * Returns a unique class ID for this object POLYMORPHICALLY.
+     * This method implements a simple form of RTTI used by ICU.
+     * @return The class ID for this object. All objects of a given
+     * class have the same class ID.  Objects of other classes have
+     * different class IDs.
+     * @stable ICU 3.0
+     */
+    virtual UClassID getDynamicClassID() const override;
+
+    /**
+     * Returns the class ID for this class. This is used to compare to
+     * the return value of getDynamicClassID().
+     * @return The class ID for all objects of this class.
+     * @stable ICU 3.0
+     */
+    static UClassID U_EXPORT2 getStaticClassID();
+
+    /**
+     * Return the currency unit object of this object.
+     * @stable ICU 3.0
+     */
+    const CurrencyUnit& getCurrency() const;
+
+    /**
+     * Return the ISO currency code of this object.
+     * @stable ICU 3.0
+     */
+    inline const char16_t* getISOCurrency() const;
+};
+
+inline const char16_t* CurrencyAmount::getISOCurrency() const {
+    return getCurrency().getISOCurrency();
+}
+
+U_NAMESPACE_END
+
+#endif // !UCONFIG_NO_FORMATTING
+
+#endif /* U_SHOW_CPLUSPLUS_API */
+
+#endif // __CURRENCYAMOUNT_H__