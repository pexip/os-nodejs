--- conflicted
+++ resolved
@@ -1,599 +1,298 @@
-<<<<<<< HEAD
-// © 2016 and later: Unicode, Inc. and others.
-// License & terms of use: http://www.unicode.org/copyright.html
-/*
- ********************************************************************************
- *   Copyright (C) 1997-2006, International Business Machines
- *   Corporation and others.  All Rights Reserved.
- ********************************************************************************
- *
- * File FIELDPOS.H
- *
- * Modification History:
- *
- *   Date        Name        Description
- *   02/25/97    aliu        Converted from java.
- *   03/17/97    clhuang     Updated per Format implementation.
- *    07/17/98    stephen        Added default/copy ctors, and operators =, ==, !=
- ********************************************************************************
- */
-
-// *****************************************************************************
-// This file was generated from the java source file FieldPosition.java
-// *****************************************************************************
-
-#ifndef FIELDPOS_H
-#define FIELDPOS_H
-
-#include "unicode/utypes.h"
-
-#if U_SHOW_CPLUSPLUS_API
-
-/**
- * \file
- * \brief C++ API: FieldPosition identifies the fields in a formatted output.
- */
-
-#if !UCONFIG_NO_FORMATTING
-
-#include "unicode/uobject.h"
-
-U_NAMESPACE_BEGIN
-
-/**
- * <code>FieldPosition</code> is a simple class used by <code>Format</code>
- * and its subclasses to identify fields in formatted output. Fields are
- * identified by constants, whose names typically end with <code>_FIELD</code>,
- * defined in the various subclasses of <code>Format</code>. See
- * <code>ERA_FIELD</code> and its friends in <code>DateFormat</code> for
- * an example.
- *
- * <p>
- * <code>FieldPosition</code> keeps track of the position of the
- * field within the formatted output with two indices: the index
- * of the first character of the field and the index of the last
- * character of the field.
- *
- * <p>
- * One version of the <code>format</code> method in the various
- * <code>Format</code> classes requires a <code>FieldPosition</code>
- * object as an argument. You use this <code>format</code> method
- * to perform partial formatting or to get information about the
- * formatted output (such as the position of a field).
- *
- * The FieldPosition class is not intended for public subclassing.
- *
- * <p>
- * Below is an example of using <code>FieldPosition</code> to aid
- * alignment of an array of formatted floating-point numbers on
- * their decimal points:
- * <pre>
- * \code
- *       double doubleNum[] = {123456789.0, -12345678.9, 1234567.89, -123456.789,
- *                  12345.6789, -1234.56789, 123.456789, -12.3456789, 1.23456789};
- *       int dNumSize = (int)(sizeof(doubleNum)/sizeof(double));
- *
- *       UErrorCode status = U_ZERO_ERROR;
- *       DecimalFormat* fmt = (DecimalFormat*) NumberFormat::createInstance(status);
- *       fmt->setDecimalSeparatorAlwaysShown(true);
- *
- *       const int tempLen = 20;
- *       char temp[tempLen];
- *
- *       for (int i=0; i<dNumSize; i++) {
- *           FieldPosition pos(NumberFormat::INTEGER_FIELD);
- *           UnicodeString buf;
- *           char fmtText[tempLen];
- *           ToCharString(fmt->format(doubleNum[i], buf, pos), fmtText);
- *           for (int j=0; j<tempLen; j++) temp[j] = ' '; // clear with spaces
- *           temp[__min(tempLen, tempLen-pos.getEndIndex())] = '\0';
- *           cout << temp << fmtText   << endl;
- *       }
- *       delete fmt;
- * \endcode
- * </pre>
- * <p>
- * The code will generate the following output:
- * <pre>
- * \code
- *           123,456,789.000
- *           -12,345,678.900
- *             1,234,567.880
- *              -123,456.789
- *                12,345.678
- *                -1,234.567
- *                   123.456
- *                   -12.345
- *                     1.234
- *  \endcode
- * </pre>
- */
-class U_I18N_API FieldPosition : public UObject {
-public:
-    /**
-     * DONT_CARE may be specified as the field to indicate that the
-     * caller doesn't need to specify a field.
-     * @stable ICU 2.0
-     */
-    enum { DONT_CARE = -1 };
-
-    /**
-     * Creates a FieldPosition object with a non-specified field.
-     * @stable ICU 2.0
-     */
-    FieldPosition()
-        : UObject(), fField(DONT_CARE), fBeginIndex(0), fEndIndex(0) {}
-
-    /**
-     * Creates a FieldPosition object for the given field.  Fields are
-     * identified by constants, whose names typically end with _FIELD,
-     * in the various subclasses of Format.
-     *
-     * @see NumberFormat#INTEGER_FIELD
-     * @see NumberFormat#FRACTION_FIELD
-     * @see DateFormat#YEAR_FIELD
-     * @see DateFormat#MONTH_FIELD
-     * @stable ICU 2.0
-     */
-    FieldPosition(int32_t field)
-        : UObject(), fField(field), fBeginIndex(0), fEndIndex(0) {}
-
-    /**
-     * Copy constructor
-     * @param copy the object to be copied from.
-     * @stable ICU 2.0
-     */
-    FieldPosition(const FieldPosition& copy)
-        : UObject(copy), fField(copy.fField), fBeginIndex(copy.fBeginIndex), fEndIndex(copy.fEndIndex) {}
-
-    /**
-     * Destructor
-     * @stable ICU 2.0
-     */
-    virtual ~FieldPosition();
-
-    /**
-     * Assignment operator
-     * @param copy the object to be copied from.
-     * @stable ICU 2.0
-     */
-    FieldPosition&      operator=(const FieldPosition& copy);
-
-    /**
-     * Equality operator.
-     * @param that    the object to be compared with.
-     * @return        true if the two field positions are equal, false otherwise.
-     * @stable ICU 2.0
-     */
-    UBool              operator==(const FieldPosition& that) const;
-
-    /**
-     * Equality operator.
-     * @param that    the object to be compared with.
-     * @return        true if the two field positions are not equal, false otherwise.
-     * @stable ICU 2.0
-     */
-    UBool              operator!=(const FieldPosition& that) const;
-
-    /**
-     * Clone this object.
-     * Clones can be used concurrently in multiple threads.
-     * If an error occurs, then NULL is returned.
-     * The caller must delete the clone.
-     *
-     * @return a clone of this object
-     *
-     * @see getDynamicClassID
-     * @stable ICU 2.8
-     */
-    FieldPosition *clone() const;
-
-    /**
-     * Retrieve the field identifier.
-     * @return    the field identifier.
-     * @stable ICU 2.0
-     */
-    int32_t getField(void) const { return fField; }
-
-    /**
-     * Retrieve the index of the first character in the requested field.
-     * @return    the index of the first character in the requested field.
-     * @stable ICU 2.0
-     */
-    int32_t getBeginIndex(void) const { return fBeginIndex; }
-
-    /**
-     * Retrieve the index of the character following the last character in the
-     * requested field.
-     * @return    the index of the character following the last character in the
-     *            requested field.
-     * @stable ICU 2.0
-     */
-    int32_t getEndIndex(void) const { return fEndIndex; }
-
-    /**
-     * Set the field.
-     * @param f    the new value of the field.
-     * @stable ICU 2.0
-     */
-    void setField(int32_t f) { fField = f; }
-
-    /**
-     * Set the begin index.  For use by subclasses of Format.
-     * @param bi    the new value of the begin index
-     * @stable ICU 2.0
-     */
-    void setBeginIndex(int32_t bi) { fBeginIndex = bi; }
-
-    /**
-     * Set the end index.  For use by subclasses of Format.
-     * @param ei    the new value of the end index
-     * @stable ICU 2.0
-     */
-    void setEndIndex(int32_t ei) { fEndIndex = ei; }
-
-    /**
-     * ICU "poor man's RTTI", returns a UClassID for the actual class.
-     *
-     * @stable ICU 2.2
-     */
-    virtual UClassID getDynamicClassID() const;
-
-    /**
-     * ICU "poor man's RTTI", returns a UClassID for this class.
-     *
-     * @stable ICU 2.2
-     */
-    static UClassID U_EXPORT2 getStaticClassID();
-
-private:
-    /**
-     * Input: Desired field to determine start and end offsets for.
-     * The meaning depends on the subclass of Format.
-     */
-    int32_t fField;
-
-    /**
-     * Output: Start offset of field in text.
-     * If the field does not occur in the text, 0 is returned.
-     */
-    int32_t fBeginIndex;
-
-    /**
-     * Output: End offset of field in text.
-     * If the field does not occur in the text, 0 is returned.
-     */
-    int32_t fEndIndex;
-};
-
-inline FieldPosition&
-FieldPosition::operator=(const FieldPosition& copy)
-{
-    fField         = copy.fField;
-    fEndIndex     = copy.fEndIndex;
-    fBeginIndex = copy.fBeginIndex;
-    return *this;
-}
-
-inline UBool
-FieldPosition::operator==(const FieldPosition& copy) const
-{
-    return (fField == copy.fField &&
-        fEndIndex == copy.fEndIndex &&
-        fBeginIndex == copy.fBeginIndex);
-}
-
-inline UBool
-FieldPosition::operator!=(const FieldPosition& copy) const
-{
-    return !operator==(copy);
-}
-
-U_NAMESPACE_END
-
-#endif /* #if !UCONFIG_NO_FORMATTING */
-
-#endif /* U_SHOW_CPLUSPLUS_API */
-
-#endif // _FIELDPOS
-//eof
-=======
-// © 2016 and later: Unicode, Inc. and others.
-// License & terms of use: http://www.unicode.org/copyright.html
-/*
- ********************************************************************************
- *   Copyright (C) 1997-2006, International Business Machines
- *   Corporation and others.  All Rights Reserved.
- ********************************************************************************
- *
- * File FIELDPOS.H
- *
- * Modification History:
- *
- *   Date        Name        Description
- *   02/25/97    aliu        Converted from java.
- *   03/17/97    clhuang     Updated per Format implementation.
- *    07/17/98    stephen        Added default/copy ctors, and operators =, ==, !=
- ********************************************************************************
- */
-
-// *****************************************************************************
-// This file was generated from the java source file FieldPosition.java
-// *****************************************************************************
- 
-#ifndef FIELDPOS_H
-#define FIELDPOS_H
-
-#include "unicode/utypes.h"
-
-#if U_SHOW_CPLUSPLUS_API
-
-/**
- * \file 
- * \brief C++ API: FieldPosition identifies the fields in a formatted output.
- */
-
-#if !UCONFIG_NO_FORMATTING
-
-#include "unicode/uobject.h"
-
-U_NAMESPACE_BEGIN
-
-/**
- * <code>FieldPosition</code> is a simple class used by <code>Format</code>
- * and its subclasses to identify fields in formatted output. Fields are
- * identified by constants, whose names typically end with <code>_FIELD</code>,
- * defined in the various subclasses of <code>Format</code>. See
- * <code>ERA_FIELD</code> and its friends in <code>DateFormat</code> for
- * an example.
- *
- * <p>
- * <code>FieldPosition</code> keeps track of the position of the
- * field within the formatted output with two indices: the index
- * of the first character of the field and the index of the last
- * character of the field.
- *
- * <p>
- * One version of the <code>format</code> method in the various
- * <code>Format</code> classes requires a <code>FieldPosition</code>
- * object as an argument. You use this <code>format</code> method
- * to perform partial formatting or to get information about the
- * formatted output (such as the position of a field).
- *
- * The FieldPosition class is not intended for public subclassing.
- *
- * <p>
- * Below is an example of using <code>FieldPosition</code> to aid
- * alignment of an array of formatted floating-point numbers on
- * their decimal points:
- * <pre>
- * \code
- *       double doubleNum[] = {123456789.0, -12345678.9, 1234567.89, -123456.789,
- *                  12345.6789, -1234.56789, 123.456789, -12.3456789, 1.23456789};
- *       int dNumSize = (int)(sizeof(doubleNum)/sizeof(double));
- *       
- *       UErrorCode status = U_ZERO_ERROR;
- *       DecimalFormat* fmt = (DecimalFormat*) NumberFormat::createInstance(status);
- *       fmt->setDecimalSeparatorAlwaysShown(true);
- *       
- *       const int tempLen = 20;
- *       char temp[tempLen];
- *       
- *       for (int i=0; i<dNumSize; i++) {
- *           FieldPosition pos(NumberFormat::INTEGER_FIELD);
- *           UnicodeString buf;
- *           char fmtText[tempLen];
- *           ToCharString(fmt->format(doubleNum[i], buf, pos), fmtText);
- *           for (int j=0; j<tempLen; j++) temp[j] = ' '; // clear with spaces
- *           temp[__min(tempLen, tempLen-pos.getEndIndex())] = '\0';
- *           cout << temp << fmtText   << endl;
- *       }
- *       delete fmt;
- * \endcode
- * </pre>
- * <p>
- * The code will generate the following output:
- * <pre>
- * \code
- *           123,456,789.000
- *           -12,345,678.900
- *             1,234,567.880
- *              -123,456.789
- *                12,345.678
- *                -1,234.567
- *                   123.456
- *                   -12.345
- *                     1.234
- *  \endcode
- * </pre>
- */
-class U_I18N_API FieldPosition : public UObject {
-public:
-    /**
-     * DONT_CARE may be specified as the field to indicate that the
-     * caller doesn't need to specify a field.
-     * @stable ICU 2.0
-     */
-    enum { DONT_CARE = -1 };
-
-    /**
-     * Creates a FieldPosition object with a non-specified field.
-     * @stable ICU 2.0
-     */
-    FieldPosition() 
-        : UObject(), fField(DONT_CARE), fBeginIndex(0), fEndIndex(0) {}
-
-    /**
-     * Creates a FieldPosition object for the given field.  Fields are
-     * identified by constants, whose names typically end with _FIELD,
-     * in the various subclasses of Format.
-     *
-     * @see NumberFormat#INTEGER_FIELD
-     * @see NumberFormat#FRACTION_FIELD
-     * @see DateFormat#YEAR_FIELD
-     * @see DateFormat#MONTH_FIELD
-     * @stable ICU 2.0
-     */
-    FieldPosition(int32_t field) 
-        : UObject(), fField(field), fBeginIndex(0), fEndIndex(0) {}
-
-    /**
-     * Copy constructor
-     * @param copy the object to be copied from.
-     * @stable ICU 2.0
-     */
-    FieldPosition(const FieldPosition& copy) 
-        : UObject(copy), fField(copy.fField), fBeginIndex(copy.fBeginIndex), fEndIndex(copy.fEndIndex) {}
-
-    /**
-     * Destructor
-     * @stable ICU 2.0
-     */
-    virtual ~FieldPosition();
-
-    /**
-     * Assignment operator
-     * @param copy the object to be copied from.
-     * @stable ICU 2.0
-     */
-    FieldPosition&      operator=(const FieldPosition& copy);
-
-    /** 
-     * Equality operator.
-     * @param that    the object to be compared with.
-     * @return        true if the two field positions are equal, false otherwise.
-     * @stable ICU 2.0
-     */
-    bool               operator==(const FieldPosition& that) const;
-
-    /** 
-     * Equality operator.
-     * @param that    the object to be compared with.
-     * @return        true if the two field positions are not equal, false otherwise.
-     * @stable ICU 2.0
-     */
-    bool               operator!=(const FieldPosition& that) const;
-
-    /**
-     * Clone this object.
-     * Clones can be used concurrently in multiple threads.
-     * If an error occurs, then nullptr is returned.
-     * The caller must delete the clone.
-     *
-     * @return a clone of this object
-     *
-     * @see getDynamicClassID
-     * @stable ICU 2.8
-     */
-    FieldPosition *clone() const;
-
-    /**
-     * Retrieve the field identifier.
-     * @return    the field identifier.
-     * @stable ICU 2.0
-     */
-    int32_t getField(void) const { return fField; }
-
-    /**
-     * Retrieve the index of the first character in the requested field.
-     * @return    the index of the first character in the requested field.
-     * @stable ICU 2.0
-     */
-    int32_t getBeginIndex(void) const { return fBeginIndex; }
-
-    /**
-     * Retrieve the index of the character following the last character in the
-     * requested field.
-     * @return    the index of the character following the last character in the
-     *            requested field.
-     * @stable ICU 2.0
-     */
-    int32_t getEndIndex(void) const { return fEndIndex; }
- 
-    /**
-     * Set the field.
-     * @param f    the new value of the field.
-     * @stable ICU 2.0
-     */
-    void setField(int32_t f) { fField = f; }
-
-    /**
-     * Set the begin index.  For use by subclasses of Format.
-     * @param bi    the new value of the begin index
-     * @stable ICU 2.0
-     */
-    void setBeginIndex(int32_t bi) { fBeginIndex = bi; }
-
-    /**
-     * Set the end index.  For use by subclasses of Format.
-     * @param ei    the new value of the end index
-     * @stable ICU 2.0
-     */
-    void setEndIndex(int32_t ei) { fEndIndex = ei; }
-    
-    /**
-     * ICU "poor man's RTTI", returns a UClassID for the actual class.
-     *
-     * @stable ICU 2.2
-     */
-    virtual UClassID getDynamicClassID() const override;
-
-    /**
-     * ICU "poor man's RTTI", returns a UClassID for this class.
-     *
-     * @stable ICU 2.2
-     */
-    static UClassID U_EXPORT2 getStaticClassID();
-
-private:
-    /**
-     * Input: Desired field to determine start and end offsets for.
-     * The meaning depends on the subclass of Format.
-     */
-    int32_t fField;
-
-    /**
-     * Output: Start offset of field in text.
-     * If the field does not occur in the text, 0 is returned.
-     */
-    int32_t fBeginIndex;
-
-    /**
-     * Output: End offset of field in text.
-     * If the field does not occur in the text, 0 is returned.
-     */
-    int32_t fEndIndex;
-};
-
-inline FieldPosition&
-FieldPosition::operator=(const FieldPosition& copy)
-{
-    fField         = copy.fField;
-    fEndIndex     = copy.fEndIndex;
-    fBeginIndex = copy.fBeginIndex;
-    return *this;
-}
-
-inline bool
-FieldPosition::operator==(const FieldPosition& copy) const
-{
-    return (fField == copy.fField &&
-        fEndIndex == copy.fEndIndex &&
-        fBeginIndex == copy.fBeginIndex);
-}
-
-inline bool
-FieldPosition::operator!=(const FieldPosition& copy) const
-{
-    return !operator==(copy);
-}
-
-U_NAMESPACE_END
-
-#endif /* #if !UCONFIG_NO_FORMATTING */
-
-#endif /* U_SHOW_CPLUSPLUS_API */
-
-#endif // _FIELDPOS
-//eof
->>>>>>> a8a80be5
+// © 2016 and later: Unicode, Inc. and others.
+// License & terms of use: http://www.unicode.org/copyright.html
+/*
+ ********************************************************************************
+ *   Copyright (C) 1997-2006, International Business Machines
+ *   Corporation and others.  All Rights Reserved.
+ ********************************************************************************
+ *
+ * File FIELDPOS.H
+ *
+ * Modification History:
+ *
+ *   Date        Name        Description
+ *   02/25/97    aliu        Converted from java.
+ *   03/17/97    clhuang     Updated per Format implementation.
+ *    07/17/98    stephen        Added default/copy ctors, and operators =, ==, !=
+ ********************************************************************************
+ */
+
+// *****************************************************************************
+// This file was generated from the java source file FieldPosition.java
+// *****************************************************************************
+ 
+#ifndef FIELDPOS_H
+#define FIELDPOS_H
+
+#include "unicode/utypes.h"
+
+#if U_SHOW_CPLUSPLUS_API
+
+/**
+ * \file 
+ * \brief C++ API: FieldPosition identifies the fields in a formatted output.
+ */
+
+#if !UCONFIG_NO_FORMATTING
+
+#include "unicode/uobject.h"
+
+U_NAMESPACE_BEGIN
+
+/**
+ * <code>FieldPosition</code> is a simple class used by <code>Format</code>
+ * and its subclasses to identify fields in formatted output. Fields are
+ * identified by constants, whose names typically end with <code>_FIELD</code>,
+ * defined in the various subclasses of <code>Format</code>. See
+ * <code>ERA_FIELD</code> and its friends in <code>DateFormat</code> for
+ * an example.
+ *
+ * <p>
+ * <code>FieldPosition</code> keeps track of the position of the
+ * field within the formatted output with two indices: the index
+ * of the first character of the field and the index of the last
+ * character of the field.
+ *
+ * <p>
+ * One version of the <code>format</code> method in the various
+ * <code>Format</code> classes requires a <code>FieldPosition</code>
+ * object as an argument. You use this <code>format</code> method
+ * to perform partial formatting or to get information about the
+ * formatted output (such as the position of a field).
+ *
+ * The FieldPosition class is not intended for public subclassing.
+ *
+ * <p>
+ * Below is an example of using <code>FieldPosition</code> to aid
+ * alignment of an array of formatted floating-point numbers on
+ * their decimal points:
+ * <pre>
+ * \code
+ *       double doubleNum[] = {123456789.0, -12345678.9, 1234567.89, -123456.789,
+ *                  12345.6789, -1234.56789, 123.456789, -12.3456789, 1.23456789};
+ *       int dNumSize = (int)(sizeof(doubleNum)/sizeof(double));
+ *       
+ *       UErrorCode status = U_ZERO_ERROR;
+ *       DecimalFormat* fmt = (DecimalFormat*) NumberFormat::createInstance(status);
+ *       fmt->setDecimalSeparatorAlwaysShown(true);
+ *       
+ *       const int tempLen = 20;
+ *       char temp[tempLen];
+ *       
+ *       for (int i=0; i<dNumSize; i++) {
+ *           FieldPosition pos(NumberFormat::INTEGER_FIELD);
+ *           UnicodeString buf;
+ *           char fmtText[tempLen];
+ *           ToCharString(fmt->format(doubleNum[i], buf, pos), fmtText);
+ *           for (int j=0; j<tempLen; j++) temp[j] = ' '; // clear with spaces
+ *           temp[__min(tempLen, tempLen-pos.getEndIndex())] = '\0';
+ *           cout << temp << fmtText   << endl;
+ *       }
+ *       delete fmt;
+ * \endcode
+ * </pre>
+ * <p>
+ * The code will generate the following output:
+ * <pre>
+ * \code
+ *           123,456,789.000
+ *           -12,345,678.900
+ *             1,234,567.880
+ *              -123,456.789
+ *                12,345.678
+ *                -1,234.567
+ *                   123.456
+ *                   -12.345
+ *                     1.234
+ *  \endcode
+ * </pre>
+ */
+class U_I18N_API FieldPosition : public UObject {
+public:
+    /**
+     * DONT_CARE may be specified as the field to indicate that the
+     * caller doesn't need to specify a field.
+     * @stable ICU 2.0
+     */
+    enum { DONT_CARE = -1 };
+
+    /**
+     * Creates a FieldPosition object with a non-specified field.
+     * @stable ICU 2.0
+     */
+    FieldPosition() 
+        : UObject(), fField(DONT_CARE), fBeginIndex(0), fEndIndex(0) {}
+
+    /**
+     * Creates a FieldPosition object for the given field.  Fields are
+     * identified by constants, whose names typically end with _FIELD,
+     * in the various subclasses of Format.
+     *
+     * @see NumberFormat#INTEGER_FIELD
+     * @see NumberFormat#FRACTION_FIELD
+     * @see DateFormat#YEAR_FIELD
+     * @see DateFormat#MONTH_FIELD
+     * @stable ICU 2.0
+     */
+    FieldPosition(int32_t field) 
+        : UObject(), fField(field), fBeginIndex(0), fEndIndex(0) {}
+
+    /**
+     * Copy constructor
+     * @param copy the object to be copied from.
+     * @stable ICU 2.0
+     */
+    FieldPosition(const FieldPosition& copy) 
+        : UObject(copy), fField(copy.fField), fBeginIndex(copy.fBeginIndex), fEndIndex(copy.fEndIndex) {}
+
+    /**
+     * Destructor
+     * @stable ICU 2.0
+     */
+    virtual ~FieldPosition();
+
+    /**
+     * Assignment operator
+     * @param copy the object to be copied from.
+     * @stable ICU 2.0
+     */
+    FieldPosition&      operator=(const FieldPosition& copy);
+
+    /** 
+     * Equality operator.
+     * @param that    the object to be compared with.
+     * @return        true if the two field positions are equal, false otherwise.
+     * @stable ICU 2.0
+     */
+    bool               operator==(const FieldPosition& that) const;
+
+    /** 
+     * Equality operator.
+     * @param that    the object to be compared with.
+     * @return        true if the two field positions are not equal, false otherwise.
+     * @stable ICU 2.0
+     */
+    bool               operator!=(const FieldPosition& that) const;
+
+    /**
+     * Clone this object.
+     * Clones can be used concurrently in multiple threads.
+     * If an error occurs, then nullptr is returned.
+     * The caller must delete the clone.
+     *
+     * @return a clone of this object
+     *
+     * @see getDynamicClassID
+     * @stable ICU 2.8
+     */
+    FieldPosition *clone() const;
+
+    /**
+     * Retrieve the field identifier.
+     * @return    the field identifier.
+     * @stable ICU 2.0
+     */
+    int32_t getField(void) const { return fField; }
+
+    /**
+     * Retrieve the index of the first character in the requested field.
+     * @return    the index of the first character in the requested field.
+     * @stable ICU 2.0
+     */
+    int32_t getBeginIndex(void) const { return fBeginIndex; }
+
+    /**
+     * Retrieve the index of the character following the last character in the
+     * requested field.
+     * @return    the index of the character following the last character in the
+     *            requested field.
+     * @stable ICU 2.0
+     */
+    int32_t getEndIndex(void) const { return fEndIndex; }
+ 
+    /**
+     * Set the field.
+     * @param f    the new value of the field.
+     * @stable ICU 2.0
+     */
+    void setField(int32_t f) { fField = f; }
+
+    /**
+     * Set the begin index.  For use by subclasses of Format.
+     * @param bi    the new value of the begin index
+     * @stable ICU 2.0
+     */
+    void setBeginIndex(int32_t bi) { fBeginIndex = bi; }
+
+    /**
+     * Set the end index.  For use by subclasses of Format.
+     * @param ei    the new value of the end index
+     * @stable ICU 2.0
+     */
+    void setEndIndex(int32_t ei) { fEndIndex = ei; }
+    
+    /**
+     * ICU "poor man's RTTI", returns a UClassID for the actual class.
+     *
+     * @stable ICU 2.2
+     */
+    virtual UClassID getDynamicClassID() const override;
+
+    /**
+     * ICU "poor man's RTTI", returns a UClassID for this class.
+     *
+     * @stable ICU 2.2
+     */
+    static UClassID U_EXPORT2 getStaticClassID();
+
+private:
+    /**
+     * Input: Desired field to determine start and end offsets for.
+     * The meaning depends on the subclass of Format.
+     */
+    int32_t fField;
+
+    /**
+     * Output: Start offset of field in text.
+     * If the field does not occur in the text, 0 is returned.
+     */
+    int32_t fBeginIndex;
+
+    /**
+     * Output: End offset of field in text.
+     * If the field does not occur in the text, 0 is returned.
+     */
+    int32_t fEndIndex;
+};
+
+inline FieldPosition&
+FieldPosition::operator=(const FieldPosition& copy)
+{
+    fField         = copy.fField;
+    fEndIndex     = copy.fEndIndex;
+    fBeginIndex = copy.fBeginIndex;
+    return *this;
+}
+
+inline bool
+FieldPosition::operator==(const FieldPosition& copy) const
+{
+    return (fField == copy.fField &&
+        fEndIndex == copy.fEndIndex &&
+        fBeginIndex == copy.fBeginIndex);
+}
+
+inline bool
+FieldPosition::operator!=(const FieldPosition& copy) const
+{
+    return !operator==(copy);
+}
+
+U_NAMESPACE_END
+
+#endif /* #if !UCONFIG_NO_FORMATTING */
+
+#endif /* U_SHOW_CPLUSPLUS_API */
+
+#endif // _FIELDPOS
+//eof