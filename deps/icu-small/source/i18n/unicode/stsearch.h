--- conflicted
+++ resolved
@@ -1,1020 +1,509 @@
-<<<<<<< HEAD
-// © 2016 and later: Unicode, Inc. and others.
-// License & terms of use: http://www.unicode.org/copyright.html
-/*
-**********************************************************************
-*   Copyright (C) 2001-2014 IBM and others. All rights reserved.
-**********************************************************************
-*   Date        Name        Description
-*  03/22/2000   helena      Creation.
-**********************************************************************
-*/
-
-#ifndef STSEARCH_H
-#define STSEARCH_H
-
-#include "unicode/utypes.h"
-
-#if U_SHOW_CPLUSPLUS_API
-
-/**
- * \file
- * \brief C++ API: Service for searching text based on RuleBasedCollator.
- */
-
-#if !UCONFIG_NO_COLLATION && !UCONFIG_NO_BREAK_ITERATION
-
-#include "unicode/tblcoll.h"
-#include "unicode/coleitr.h"
-#include "unicode/search.h"
-
-U_NAMESPACE_BEGIN
-
-/**
- *
- * <tt>StringSearch</tt> is a <tt>SearchIterator</tt> that provides
- * language-sensitive text searching based on the comparison rules defined
- * in a {@link RuleBasedCollator} object.
- * StringSearch ensures that language eccentricity can be
- * handled, e.g. for the German collator, characters &szlig; and SS will be matched
- * if case is chosen to be ignored.
- * See the <a href="http://source.icu-project.org/repos/icu/icuhtml/trunk/design/collation/ICU_collation_design.htm">
- * "ICU Collation Design Document"</a> for more information.
- * <p>
- * There are 2 match options for selection:<br>
- * Let S' be the sub-string of a text string S between the offsets start and
- * end [start, end].
- * <br>
- * A pattern string P matches a text string S at the offsets [start, end]
- * if
- * <pre>
- * option 1. Some canonical equivalent of P matches some canonical equivalent
- *           of S'
- * option 2. P matches S' and if P starts or ends with a combining mark,
- *           there exists no non-ignorable combining mark before or after S?
- *           in S respectively.
- * </pre>
- * Option 2. will be the default.
- * <p>
- * This search has APIs similar to that of other text iteration mechanisms
- * such as the break iterators in <tt>BreakIterator</tt>. Using these
- * APIs, it is easy to scan through text looking for all occurrences of
- * a given pattern. This search iterator allows changing of direction by
- * calling a <tt>reset</tt> followed by a <tt>next</tt> or <tt>previous</tt>.
- * Though a direction change can occur without calling <tt>reset</tt> first,
- * this operation comes with some speed penalty.
- * Match results in the forward direction will match the result matches in
- * the backwards direction in the reverse order
- * <p>
- * <tt>SearchIterator</tt> provides APIs to specify the starting position
- * within the text string to be searched, e.g. <tt>setOffset</tt>,
- * <tt>preceding</tt> and <tt>following</tt>. Since the
- * starting position will be set as it is specified, please take note that
- * there are some danger points which the search may render incorrect
- * results:
- * <ul>
- * <li> The midst of a substring that requires normalization.
- * <li> If the following match is to be found, the position should not be the
- *      second character which requires to be swapped with the preceding
- *      character. Vice versa, if the preceding match is to be found,
- *      position to search from should not be the first character which
- *      requires to be swapped with the next character. E.g certain Thai and
- *      Lao characters require swapping.
- * <li> If a following pattern match is to be found, any position within a
- *      contracting sequence except the first will fail. Vice versa if a
- *      preceding pattern match is to be found, a invalid starting point
- *      would be any character within a contracting sequence except the last.
- * </ul>
- * <p>
- * A <tt>BreakIterator</tt> can be used if only matches at logical breaks are desired.
- * Using a <tt>BreakIterator</tt> will only give you results that exactly matches the
- * boundaries given by the breakiterator. For instance the pattern "e" will
- * not be found in the string "\u00e9" if a character break iterator is used.
- * <p>
- * Options are provided to handle overlapping matches.
- * E.g. In English, overlapping matches produces the result 0 and 2
- * for the pattern "abab" in the text "ababab", where else mutually
- * exclusive matches only produce the result of 0.
- * <p>
- * Though collator attributes will be taken into consideration while
- * performing matches, there are no APIs here for setting and getting the
- * attributes. These attributes can be set by getting the collator
- * from <tt>getCollator</tt> and using the APIs in <tt>coll.h</tt>.
- * Lastly to update <tt>StringSearch</tt> to the new collator attributes,
- * <tt>reset</tt> has to be called.
- * <p>
- * Restriction: <br>
- * Currently there are no composite characters that consists of a
- * character with combining class > 0 before a character with combining
- * class == 0. However, if such a character exists in the future,
- * <tt>StringSearch</tt> does not guarantee the results for option 1.
- * <p>
- * Consult the <tt>SearchIterator</tt> documentation for information on
- * and examples of how to use instances of this class to implement text
- * searching.
- * <pre><code>
- * UnicodeString target("The quick brown fox jumps over the lazy dog.");
- * UnicodeString pattern("fox");
- *
- * UErrorCode      error = U_ZERO_ERROR;
- * StringSearch iter(pattern, target, Locale::getUS(), NULL, status);
- * for (int pos = iter.first(error);
- *      pos != USEARCH_DONE;
- *      pos = iter.next(error))
- * {
- *     printf("Found match at %d pos, length is %d\n", pos, iter.getMatchedLength());
- * }
- * </code></pre>
- * <p>
- * Note, <tt>StringSearch</tt> is not to be subclassed.
- * </p>
- * @see SearchIterator
- * @see RuleBasedCollator
- * @since ICU 2.0
- */
-
-class U_I18N_API StringSearch U_FINAL : public SearchIterator
-{
-public:
-
-    // public constructors and destructors --------------------------------
-
-    /**
-     * Creating a <tt>StringSearch</tt> instance using the argument locale
-     * language rule set. A collator will be created in the process, which
-     * will be owned by this instance and will be deleted during
-     * destruction
-     * @param pattern The text for which this object will search.
-     * @param text    The text in which to search for the pattern.
-     * @param locale  A locale which defines the language-sensitive
-     *                comparison rules used to determine whether text in the
-     *                pattern and target matches.
-     * @param breakiter A <tt>BreakIterator</tt> object used to constrain
-     *                the matches that are found. Matches whose start and end
-     *                indices in the target text are not boundaries as
-     *                determined by the <tt>BreakIterator</tt> are
-     *                ignored. If this behavior is not desired,
-     *                <tt>NULL</tt> can be passed in instead.
-     * @param status  for errors if any. If pattern or text is NULL, or if
-     *               either the length of pattern or text is 0 then an
-     *               U_ILLEGAL_ARGUMENT_ERROR is returned.
-     * @stable ICU 2.0
-     */
-    StringSearch(const UnicodeString &pattern, const UnicodeString &text,
-                 const Locale        &locale,
-                       BreakIterator *breakiter,
-                       UErrorCode    &status);
-
-    /**
-     * Creating a <tt>StringSearch</tt> instance using the argument collator
-     * language rule set. Note, user retains the ownership of this collator,
-     * it does not get destroyed during this instance's destruction.
-     * @param pattern The text for which this object will search.
-     * @param text    The text in which to search for the pattern.
-     * @param coll    A <tt>RuleBasedCollator</tt> object which defines
-     *                the language-sensitive comparison rules used to
-     *                determine whether text in the pattern and target
-     *                matches. User is responsible for the clearing of this
-     *                object.
-     * @param breakiter A <tt>BreakIterator</tt> object used to constrain
-     *                the matches that are found. Matches whose start and end
-     *                indices in the target text are not boundaries as
-     *                determined by the <tt>BreakIterator</tt> are
-     *                ignored. If this behavior is not desired,
-     *                <tt>NULL</tt> can be passed in instead.
-     * @param status for errors if any. If either the length of pattern or
-     *               text is 0 then an U_ILLEGAL_ARGUMENT_ERROR is returned.
-     * @stable ICU 2.0
-     */
-    StringSearch(const UnicodeString     &pattern,
-                 const UnicodeString     &text,
-                       RuleBasedCollator *coll,
-                       BreakIterator     *breakiter,
-                       UErrorCode        &status);
-
-    /**
-     * Creating a <tt>StringSearch</tt> instance using the argument locale
-     * language rule set. A collator will be created in the process, which
-     * will be owned by this instance and will be deleted during
-     * destruction
-     * <p>
-     * Note: No parsing of the text within the <tt>CharacterIterator</tt>
-     * will be done during searching for this version. The block of text
-     * in <tt>CharacterIterator</tt> will be used as it is.
-     * @param pattern The text for which this object will search.
-     * @param text    The text iterator in which to search for the pattern.
-     * @param locale  A locale which defines the language-sensitive
-     *                comparison rules used to determine whether text in the
-     *                pattern and target matches. User is responsible for
-     *                the clearing of this object.
-     * @param breakiter A <tt>BreakIterator</tt> object used to constrain
-     *                the matches that are found. Matches whose start and end
-     *                indices in the target text are not boundaries as
-     *                determined by the <tt>BreakIterator</tt> are
-     *                ignored. If this behavior is not desired,
-     *                <tt>NULL</tt> can be passed in instead.
-     * @param status for errors if any. If either the length of pattern or
-     *               text is 0 then an U_ILLEGAL_ARGUMENT_ERROR is returned.
-     * @stable ICU 2.0
-     */
-    StringSearch(const UnicodeString &pattern, CharacterIterator &text,
-                 const Locale        &locale,
-                       BreakIterator *breakiter,
-                       UErrorCode    &status);
-
-    /**
-     * Creating a <tt>StringSearch</tt> instance using the argument collator
-     * language rule set. Note, user retains the ownership of this collator,
-     * it does not get destroyed during this instance's destruction.
-     * <p>
-     * Note: No parsing of the text within the <tt>CharacterIterator</tt>
-     * will be done during searching for this version. The block of text
-     * in <tt>CharacterIterator</tt> will be used as it is.
-     * @param pattern The text for which this object will search.
-     * @param text    The text in which to search for the pattern.
-     * @param coll    A <tt>RuleBasedCollator</tt> object which defines
-     *                the language-sensitive comparison rules used to
-     *                determine whether text in the pattern and target
-     *                matches. User is responsible for the clearing of this
-     *                object.
-     * @param breakiter A <tt>BreakIterator</tt> object used to constrain
-     *                the matches that are found. Matches whose start and end
-     *                indices in the target text are not boundaries as
-     *                determined by the <tt>BreakIterator</tt> are
-     *                ignored. If this behavior is not desired,
-     *                <tt>NULL</tt> can be passed in instead.
-     * @param status for errors if any. If either the length of pattern or
-     *               text is 0 then an U_ILLEGAL_ARGUMENT_ERROR is returned.
-     * @stable ICU 2.0
-     */
-    StringSearch(const UnicodeString     &pattern, CharacterIterator &text,
-                       RuleBasedCollator *coll,
-                       BreakIterator     *breakiter,
-                       UErrorCode        &status);
-
-    /**
-     * Copy constructor that creates a StringSearch instance with the same
-     * behavior, and iterating over the same text.
-     * @param that StringSearch instance to be copied.
-     * @stable ICU 2.0
-     */
-    StringSearch(const StringSearch &that);
-
-    /**
-    * Destructor. Cleans up the search iterator data struct.
-    * If a collator is created in the constructor, it will be destroyed here.
-    * @stable ICU 2.0
-    */
-    virtual ~StringSearch(void);
-
-    /**
-     * Clone this object.
-     * Clones can be used concurrently in multiple threads.
-     * If an error occurs, then NULL is returned.
-     * The caller must delete the clone.
-     *
-     * @return a clone of this object
-     *
-     * @see getDynamicClassID
-     * @stable ICU 2.8
-     */
-    StringSearch *clone() const;
-
-    // operator overloading ---------------------------------------------
-
-    /**
-     * Assignment operator. Sets this iterator to have the same behavior,
-     * and iterate over the same text, as the one passed in.
-     * @param that instance to be copied.
-     * @stable ICU 2.0
-     */
-    StringSearch & operator=(const StringSearch &that);
-
-    /**
-     * Equality operator.
-     * @param that instance to be compared.
-     * @return true if both instances have the same attributes,
-     *         breakiterators, collators and iterate over the same text
-     *         while looking for the same pattern.
-     * @stable ICU 2.0
-     */
-    virtual UBool operator==(const SearchIterator &that) const;
-
-    // public get and set methods ----------------------------------------
-
-    /**
-     * Sets the index to point to the given position, and clears any state
-     * that's affected.
-     * <p>
-     * This method takes the argument index and sets the position in the text
-     * string accordingly without checking if the index is pointing to a
-     * valid starting point to begin searching.
-     * @param position within the text to be set. If position is less
-     *          than or greater than the text range for searching,
-     *          an U_INDEX_OUTOFBOUNDS_ERROR will be returned
-     * @param status for errors if it occurs
-     * @stable ICU 2.0
-     */
-    virtual void setOffset(int32_t position, UErrorCode &status);
-
-    /**
-     * Return the current index in the text being searched.
-     * If the iteration has gone past the end of the text
-     * (or past the beginning for a backwards search), USEARCH_DONE
-     * is returned.
-     * @return current index in the text being searched.
-     * @stable ICU 2.0
-     */
-    virtual int32_t getOffset(void) const;
-
-    /**
-     * Set the target text to be searched.
-     * Text iteration will hence begin at the start of the text string.
-     * This method is
-     * useful if you want to re-use an iterator to search for the same
-     * pattern within a different body of text.
-     * @param text text string to be searched
-     * @param status for errors if any. If the text length is 0 then an
-     *        U_ILLEGAL_ARGUMENT_ERROR is returned.
-     * @stable ICU 2.0
-     */
-    virtual void setText(const UnicodeString &text, UErrorCode &status);
-
-    /**
-     * Set the target text to be searched.
-     * Text iteration will hence begin at the start of the text string.
-     * This method is
-     * useful if you want to re-use an iterator to search for the same
-     * pattern within a different body of text.
-     * Note: No parsing of the text within the <tt>CharacterIterator</tt>
-     * will be done during searching for this version. The block of text
-     * in <tt>CharacterIterator</tt> will be used as it is.
-     * @param text text string to be searched
-     * @param status for errors if any. If the text length is 0 then an
-     *        U_ILLEGAL_ARGUMENT_ERROR is returned.
-     * @stable ICU 2.0
-     */
-    virtual void setText(CharacterIterator &text, UErrorCode &status);
-
-    /**
-     * Gets the collator used for the language rules.
-     * <p>
-     * Caller may modify but <b>must not</b> delete the <tt>RuleBasedCollator</tt>!
-     * Modifications to this collator will affect the original collator passed in to
-     * the <tt>StringSearch></tt> constructor or to setCollator, if any.
-     * @return collator used for string search
-     * @stable ICU 2.0
-     */
-    RuleBasedCollator * getCollator() const;
-
-    /**
-     * Sets the collator used for the language rules. User retains the
-     * ownership of this collator, thus the responsibility of deletion lies
-     * with the user. The iterator's position will not be changed by this method.
-     * @param coll    collator
-     * @param status  for errors if any
-     * @stable ICU 2.0
-     */
-    void setCollator(RuleBasedCollator *coll, UErrorCode &status);
-
-    /**
-     * Sets the pattern used for matching.
-     * The iterator's position will not be changed by this method.
-     * @param pattern search pattern to be found
-     * @param status for errors if any. If the pattern length is 0 then an
-     *               U_ILLEGAL_ARGUMENT_ERROR is returned.
-     * @stable ICU 2.0
-     */
-    void setPattern(const UnicodeString &pattern, UErrorCode &status);
-
-    /**
-     * Gets the search pattern.
-     * @return pattern used for matching
-     * @stable ICU 2.0
-     */
-    const UnicodeString & getPattern() const;
-
-    // public methods ----------------------------------------------------
-
-    /**
-     * Reset the iteration.
-     * Search will begin at the start of the text string if a forward
-     * iteration is initiated before a backwards iteration. Otherwise if
-     * a backwards iteration is initiated before a forwards iteration, the
-     * search will begin at the end of the text string.
-     * @stable ICU 2.0
-     */
-    virtual void reset();
-
-    /**
-     * Returns a copy of StringSearch with the same behavior, and
-     * iterating over the same text, as this one. Note that all data will be
-     * replicated, except for the user-specified collator and the
-     * breakiterator.
-     * @return cloned object
-     * @stable ICU 2.0
-     */
-    virtual StringSearch * safeClone() const;
-
-    /**
-     * ICU "poor man's RTTI", returns a UClassID for the actual class.
-     *
-     * @stable ICU 2.2
-     */
-    virtual UClassID getDynamicClassID() const;
-
-    /**
-     * ICU "poor man's RTTI", returns a UClassID for this class.
-     *
-     * @stable ICU 2.2
-     */
-    static UClassID U_EXPORT2 getStaticClassID();
-
-protected:
-
-    // protected method -------------------------------------------------
-
-    /**
-     * Search forward for matching text, starting at a given location.
-     * Clients should not call this method directly; instead they should
-     * call {@link SearchIterator#next }.
-     * <p>
-     * If a match is found, this method returns the index at which the match
-     * starts and calls {@link SearchIterator#setMatchLength } with the number
-     * of characters in the target text that make up the match. If no match
-     * is found, the method returns <tt>USEARCH_DONE</tt>.
-     * <p>
-     * The <tt>StringSearch</tt> is adjusted so that its current index
-     * (as returned by {@link #getOffset }) is the match position if one was
-     * found.
-     * If a match is not found, <tt>USEARCH_DONE</tt> will be returned and
-     * the <tt>StringSearch</tt> will be adjusted to the index USEARCH_DONE.
-     * @param position The index in the target text at which the search
-     *                 starts
-     * @param status for errors if any occurs
-     * @return The index at which the matched text in the target starts, or
-     *         USEARCH_DONE if no match was found.
-     * @stable ICU 2.0
-     */
-    virtual int32_t handleNext(int32_t position, UErrorCode &status);
-
-    /**
-     * Search backward for matching text, starting at a given location.
-     * Clients should not call this method directly; instead they should call
-     * <tt>SearchIterator.previous()</tt>, which this method overrides.
-     * <p>
-     * If a match is found, this method returns the index at which the match
-     * starts and calls {@link SearchIterator#setMatchLength } with the number
-     * of characters in the target text that make up the match. If no match
-     * is found, the method returns <tt>USEARCH_DONE</tt>.
-     * <p>
-     * The <tt>StringSearch</tt> is adjusted so that its current index
-     * (as returned by {@link #getOffset }) is the match position if one was
-     * found.
-     * If a match is not found, <tt>USEARCH_DONE</tt> will be returned and
-     * the <tt>StringSearch</tt> will be adjusted to the index USEARCH_DONE.
-     * @param position The index in the target text at which the search
-     *                 starts.
-     * @param status for errors if any occurs
-     * @return The index at which the matched text in the target starts, or
-     *         USEARCH_DONE if no match was found.
-     * @stable ICU 2.0
-     */
-    virtual int32_t handlePrev(int32_t position, UErrorCode &status);
-
-private :
-    StringSearch(); // default constructor not implemented
-
-    // private data members ----------------------------------------------
-
-    /**
-    * Pattern text
-    * @stable ICU 2.0
-    */
-    UnicodeString      m_pattern_;
-    /**
-    * String search struct data
-    * @stable ICU 2.0
-    */
-    UStringSearch     *m_strsrch_;
-
-};
-
-U_NAMESPACE_END
-
-#endif /* #if !UCONFIG_NO_COLLATION */
-
-#endif /* U_SHOW_CPLUSPLUS_API */
-
-#endif
-=======
-// © 2016 and later: Unicode, Inc. and others.
-// License & terms of use: http://www.unicode.org/copyright.html
-/*
-**********************************************************************
-*   Copyright (C) 2001-2014 IBM and others. All rights reserved.
-**********************************************************************
-*   Date        Name        Description
-*  03/22/2000   helena      Creation.
-**********************************************************************
-*/
-
-#ifndef STSEARCH_H
-#define STSEARCH_H
-
-#include "unicode/utypes.h"
-
-#if U_SHOW_CPLUSPLUS_API
-
-/**
- * \file 
- * \brief C++ API: Service for searching text based on RuleBasedCollator.
- */
- 
-#if !UCONFIG_NO_COLLATION && !UCONFIG_NO_BREAK_ITERATION
-
-#include "unicode/tblcoll.h"
-#include "unicode/coleitr.h"
-#include "unicode/search.h"
-
-U_NAMESPACE_BEGIN
-
-/** 
- *
- * <tt>StringSearch</tt> is a <tt>SearchIterator</tt> that provides
- * language-sensitive text searching based on the comparison rules defined
- * in a {@link RuleBasedCollator} object.
- * StringSearch ensures that language eccentricity can be
- * handled, e.g. for the German collator, characters &szlig; and SS will be matched
- * if case is chosen to be ignored.
- * See the <a href="https://htmlpreview.github.io/?https://github.com/unicode-org/icu-docs/blob/main/design/collation/ICU_collation_design.htm">
- * "ICU Collation Design Document"</a> for more information.
- * <p>
- * There are 2 match options for selection:<br>
- * Let S' be the sub-string of a text string S between the offsets start and
- * end [start, end].
- * <br>
- * A pattern string P matches a text string S at the offsets [start, end]
- * if
- * <pre> 
- * option 1. Some canonical equivalent of P matches some canonical equivalent
- *           of S'
- * option 2. P matches S' and if P starts or ends with a combining mark,
- *           there exists no non-ignorable combining mark before or after S?
- *           in S respectively.
- * </pre>
- * Option 2. will be the default.
- * <p>
- * This search has APIs similar to that of other text iteration mechanisms 
- * such as the break iterators in <tt>BreakIterator</tt>. Using these 
- * APIs, it is easy to scan through text looking for all occurrences of 
- * a given pattern. This search iterator allows changing of direction by 
- * calling a <tt>reset</tt> followed by a <tt>next</tt> or <tt>previous</tt>.
- * Though a direction change can occur without calling <tt>reset</tt> first,
- * this operation comes with some speed penalty.
- * Match results in the forward direction will match the result matches in
- * the backwards direction in the reverse order
- * <p>
- * <tt>SearchIterator</tt> provides APIs to specify the starting position
- * within the text string to be searched, e.g. <tt>setOffset</tt>,
- * <tt>preceding</tt> and <tt>following</tt>. Since the
- * starting position will be set as it is specified, please take note that
- * there are some danger points which the search may render incorrect
- * results:
- * <ul>
- * <li> The midst of a substring that requires normalization.
- * <li> If the following match is to be found, the position should not be the
- *      second character which requires to be swapped with the preceding
- *      character. Vice versa, if the preceding match is to be found,
- *      position to search from should not be the first character which
- *      requires to be swapped with the next character. E.g certain Thai and
- *      Lao characters require swapping.
- * <li> If a following pattern match is to be found, any position within a
- *      contracting sequence except the first will fail. Vice versa if a
- *      preceding pattern match is to be found, a invalid starting point
- *      would be any character within a contracting sequence except the last.
- * </ul>
- * <p>
- * A <tt>BreakIterator</tt> can be used if only matches at logical breaks are desired.
- * Using a <tt>BreakIterator</tt> will only give you results that exactly matches the
- * boundaries given by the breakiterator. For instance the pattern "e" will
- * not be found in the string "\u00e9" if a character break iterator is used.
- * <p>
- * Options are provided to handle overlapping matches.
- * E.g. In English, overlapping matches produces the result 0 and 2
- * for the pattern "abab" in the text "ababab", where else mutually
- * exclusive matches only produce the result of 0.
- * <p>
- * Though collator attributes will be taken into consideration while
- * performing matches, there are no APIs here for setting and getting the
- * attributes. These attributes can be set by getting the collator
- * from <tt>getCollator</tt> and using the APIs in <tt>coll.h</tt>.
- * Lastly to update <tt>StringSearch</tt> to the new collator attributes,
- * <tt>reset</tt> has to be called.
- * <p> 
- * Restriction: <br>
- * Currently there are no composite characters that consists of a
- * character with combining class > 0 before a character with combining
- * class == 0. However, if such a character exists in the future,
- * <tt>StringSearch</tt> does not guarantee the results for option 1.
- * <p>
- * Consult the <tt>SearchIterator</tt> documentation for information on
- * and examples of how to use instances of this class to implement text
- * searching.
- * <pre><code>
- * UnicodeString target("The quick brown fox jumps over the lazy dog.");
- * UnicodeString pattern("fox");
- *
- * UErrorCode      error = U_ZERO_ERROR;
- * StringSearch iter(pattern, target, Locale::getUS(), nullptr, status);
- * for (int pos = iter.first(error);
- *      pos != USEARCH_DONE; 
- *      pos = iter.next(error))
- * {
- *     printf("Found match at %d pos, length is %d\n", pos, iter.getMatchedLength());
- * }
- * </code></pre>
- * <p>
- * Note, <tt>StringSearch</tt> is not to be subclassed.
- * </p>
- * @see SearchIterator
- * @see RuleBasedCollator
- * @since ICU 2.0
- */
-
-class U_I18N_API StringSearch final : public SearchIterator
-{
-public:
-
-    // public constructors and destructors --------------------------------
-
-    /**
-     * Creating a <tt>StringSearch</tt> instance using the argument locale 
-     * language rule set. A collator will be created in the process, which 
-     * will be owned by this instance and will be deleted during 
-     * destruction
-     * @param pattern The text for which this object will search.
-     * @param text    The text in which to search for the pattern.
-     * @param locale  A locale which defines the language-sensitive 
-     *                comparison rules used to determine whether text in the 
-     *                pattern and target matches. 
-     * @param breakiter A <tt>BreakIterator</tt> object used to constrain 
-     *                the matches that are found. Matches whose start and end 
-     *                indices in the target text are not boundaries as 
-     *                determined by the <tt>BreakIterator</tt> are 
-     *                ignored. If this behavior is not desired, 
-     *                <tt>nullptr</tt> can be passed in instead.
-     * @param status  for errors if any. If pattern or text is nullptr, or if
-     *               either the length of pattern or text is 0 then an 
-     *               U_ILLEGAL_ARGUMENT_ERROR is returned.
-     * @stable ICU 2.0
-     */
-    StringSearch(const UnicodeString &pattern, const UnicodeString &text,
-                 const Locale        &locale,       
-                       BreakIterator *breakiter,
-                       UErrorCode    &status);
-
-    /**
-     * Creating a <tt>StringSearch</tt> instance using the argument collator 
-     * language rule set. Note, user retains the ownership of this collator, 
-     * it does not get destroyed during this instance's destruction.
-     * @param pattern The text for which this object will search.
-     * @param text    The text in which to search for the pattern.
-     * @param coll    A <tt>RuleBasedCollator</tt> object which defines 
-     *                the language-sensitive comparison rules used to 
-     *                determine whether text in the pattern and target 
-     *                matches. User is responsible for the clearing of this
-     *                object.
-     * @param breakiter A <tt>BreakIterator</tt> object used to constrain 
-     *                the matches that are found. Matches whose start and end 
-     *                indices in the target text are not boundaries as 
-     *                determined by the <tt>BreakIterator</tt> are 
-     *                ignored. If this behavior is not desired, 
-     *                <tt>nullptr</tt> can be passed in instead.
-     * @param status for errors if any. If either the length of pattern or 
-     *               text is 0 then an U_ILLEGAL_ARGUMENT_ERROR is returned.
-     * @stable ICU 2.0
-     */
-    StringSearch(const UnicodeString     &pattern, 
-                 const UnicodeString     &text,
-                       RuleBasedCollator *coll,       
-                       BreakIterator     *breakiter,
-                       UErrorCode        &status);
-
-    /**
-     * Creating a <tt>StringSearch</tt> instance using the argument locale 
-     * language rule set. A collator will be created in the process, which 
-     * will be owned by this instance and will be deleted during 
-     * destruction
-     * <p>
-     * Note: No parsing of the text within the <tt>CharacterIterator</tt> 
-     * will be done during searching for this version. The block of text 
-     * in <tt>CharacterIterator</tt> will be used as it is.
-     * @param pattern The text for which this object will search.
-     * @param text    The text iterator in which to search for the pattern.
-     * @param locale  A locale which defines the language-sensitive 
-     *                comparison rules used to determine whether text in the 
-     *                pattern and target matches. User is responsible for 
-     *                the clearing of this object.
-     * @param breakiter A <tt>BreakIterator</tt> object used to constrain 
-     *                the matches that are found. Matches whose start and end 
-     *                indices in the target text are not boundaries as 
-     *                determined by the <tt>BreakIterator</tt> are 
-     *                ignored. If this behavior is not desired, 
-     *                <tt>nullptr</tt> can be passed in instead.
-     * @param status for errors if any. If either the length of pattern or 
-     *               text is 0 then an U_ILLEGAL_ARGUMENT_ERROR is returned.
-     * @stable ICU 2.0
-     */
-    StringSearch(const UnicodeString &pattern, CharacterIterator &text,
-                 const Locale        &locale, 
-                       BreakIterator *breakiter,
-                       UErrorCode    &status);
-
-    /**
-     * Creating a <tt>StringSearch</tt> instance using the argument collator 
-     * language rule set. Note, user retains the ownership of this collator, 
-     * it does not get destroyed during this instance's destruction.
-     * <p>
-     * Note: No parsing of the text within the <tt>CharacterIterator</tt> 
-     * will be done during searching for this version. The block of text 
-     * in <tt>CharacterIterator</tt> will be used as it is.
-     * @param pattern The text for which this object will search.
-     * @param text    The text in which to search for the pattern.
-     * @param coll    A <tt>RuleBasedCollator</tt> object which defines 
-     *                the language-sensitive comparison rules used to 
-     *                determine whether text in the pattern and target 
-     *                matches. User is responsible for the clearing of this
-     *                object.
-     * @param breakiter A <tt>BreakIterator</tt> object used to constrain 
-     *                the matches that are found. Matches whose start and end 
-     *                indices in the target text are not boundaries as 
-     *                determined by the <tt>BreakIterator</tt> are 
-     *                ignored. If this behavior is not desired, 
-     *                <tt>nullptr</tt> can be passed in instead.
-     * @param status for errors if any. If either the length of pattern or 
-     *               text is 0 then an U_ILLEGAL_ARGUMENT_ERROR is returned.
-     * @stable ICU 2.0
-     */
-    StringSearch(const UnicodeString     &pattern, CharacterIterator &text,
-                       RuleBasedCollator *coll, 
-                       BreakIterator     *breakiter,
-                       UErrorCode        &status);
-
-    /**
-     * Copy constructor that creates a StringSearch instance with the same 
-     * behavior, and iterating over the same text.
-     * @param that StringSearch instance to be copied.
-     * @stable ICU 2.0
-     */
-    StringSearch(const StringSearch &that);
-
-    /**
-    * Destructor. Cleans up the search iterator data struct.
-    * If a collator is created in the constructor, it will be destroyed here.
-    * @stable ICU 2.0
-    */
-    virtual ~StringSearch(void);
-
-    /**
-     * Clone this object.
-     * Clones can be used concurrently in multiple threads.
-     * If an error occurs, then nullptr is returned.
-     * The caller must delete the clone.
-     *
-     * @return a clone of this object
-     *
-     * @see getDynamicClassID
-     * @stable ICU 2.8
-     */
-    StringSearch *clone() const;
-
-    // operator overloading ---------------------------------------------
-
-    /**
-     * Assignment operator. Sets this iterator to have the same behavior,
-     * and iterate over the same text, as the one passed in.
-     * @param that instance to be copied.
-     * @stable ICU 2.0
-     */
-    StringSearch & operator=(const StringSearch &that);
-
-    /**
-     * Equality operator. 
-     * @param that instance to be compared.
-     * @return true if both instances have the same attributes, 
-     *         breakiterators, collators and iterate over the same text 
-     *         while looking for the same pattern.
-     * @stable ICU 2.0
-     */
-    virtual bool operator==(const SearchIterator &that) const override;
-
-    // public get and set methods ----------------------------------------
-
-    /**
-     * Sets the index to point to the given position, and clears any state 
-     * that's affected.
-     * <p>
-     * This method takes the argument index and sets the position in the text 
-     * string accordingly without checking if the index is pointing to a 
-     * valid starting point to begin searching. 
-     * @param position within the text to be set. If position is less
-     *          than or greater than the text range for searching, 
-     *          an U_INDEX_OUTOFBOUNDS_ERROR will be returned
-     * @param status for errors if it occurs
-     * @stable ICU 2.0
-     */
-    virtual void setOffset(int32_t position, UErrorCode &status) override;
-
-    /**
-     * Return the current index in the text being searched.
-     * If the iteration has gone past the end of the text
-     * (or past the beginning for a backwards search), USEARCH_DONE
-     * is returned.
-     * @return current index in the text being searched.
-     * @stable ICU 2.0
-     */
-    virtual int32_t getOffset(void) const override;
-
-    /**
-     * Set the target text to be searched.
-     * Text iteration will hence begin at the start of the text string. 
-     * This method is 
-     * useful if you want to re-use an iterator to search for the same 
-     * pattern within a different body of text.
-     * @param text text string to be searched
-     * @param status for errors if any. If the text length is 0 then an 
-     *        U_ILLEGAL_ARGUMENT_ERROR is returned.
-     * @stable ICU 2.0
-     */
-    virtual void setText(const UnicodeString &text, UErrorCode &status) override;
-    
-    /**
-     * Set the target text to be searched.
-     * Text iteration will hence begin at the start of the text string. 
-     * This method is 
-     * useful if you want to re-use an iterator to search for the same 
-     * pattern within a different body of text.
-     * Note: No parsing of the text within the <tt>CharacterIterator</tt> 
-     * will be done during searching for this version. The block of text 
-     * in <tt>CharacterIterator</tt> will be used as it is.
-     * @param text text string to be searched
-     * @param status for errors if any. If the text length is 0 then an 
-     *        U_ILLEGAL_ARGUMENT_ERROR is returned.
-     * @stable ICU 2.0
-     */
-    virtual void setText(CharacterIterator &text, UErrorCode &status) override;
-
-    /**
-     * Gets the collator used for the language rules.
-     * <p>
-     * Caller may modify but <b>must not</b> delete the <tt>RuleBasedCollator</tt>!
-     * Modifications to this collator will affect the original collator passed in to 
-     * the <tt>StringSearch></tt> constructor or to setCollator, if any.
-     * @return collator used for string search
-     * @stable ICU 2.0
-     */
-    RuleBasedCollator * getCollator() const;
-    
-    /**
-     * Sets the collator used for the language rules. User retains the 
-     * ownership of this collator, thus the responsibility of deletion lies 
-     * with the user. The iterator's position will not be changed by this method.
-     * @param coll    collator 
-     * @param status  for errors if any
-     * @stable ICU 2.0
-     */
-    void setCollator(RuleBasedCollator *coll, UErrorCode &status);
-    
-    /**
-     * Sets the pattern used for matching.
-     * The iterator's position will not be changed by this method.
-     * @param pattern search pattern to be found
-     * @param status for errors if any. If the pattern length is 0 then an 
-     *               U_ILLEGAL_ARGUMENT_ERROR is returned.
-     * @stable ICU 2.0
-     */
-    void setPattern(const UnicodeString &pattern, UErrorCode &status);
-    
-    /**
-     * Gets the search pattern.
-     * @return pattern used for matching
-     * @stable ICU 2.0
-     */
-    const UnicodeString & getPattern() const;
-
-    // public methods ----------------------------------------------------
-
-    /** 
-     * Reset the iteration.
-     * Search will begin at the start of the text string if a forward 
-     * iteration is initiated before a backwards iteration. Otherwise if 
-     * a backwards iteration is initiated before a forwards iteration, the 
-     * search will begin at the end of the text string.
-     * @stable ICU 2.0
-     */
-    virtual void reset() override;
-
-    /**
-     * Returns a copy of StringSearch with the same behavior, and 
-     * iterating over the same text, as this one. Note that all data will be
-     * replicated, except for the user-specified collator and the
-     * breakiterator.
-     * @return cloned object
-     * @stable ICU 2.0
-     */
-    virtual StringSearch * safeClone() const override;
-    
-    /**
-     * ICU "poor man's RTTI", returns a UClassID for the actual class.
-     *
-     * @stable ICU 2.2
-     */
-    virtual UClassID getDynamicClassID() const override;
-
-    /**
-     * ICU "poor man's RTTI", returns a UClassID for this class.
-     *
-     * @stable ICU 2.2
-     */
-    static UClassID U_EXPORT2 getStaticClassID();
-
-protected:
-
-    // protected method -------------------------------------------------
-
-    /**
-     * Search forward for matching text, starting at a given location.
-     * Clients should not call this method directly; instead they should 
-     * call {@link SearchIterator#next }.
-     * <p>
-     * If a match is found, this method returns the index at which the match
-     * starts and calls {@link SearchIterator#setMatchLength } with the number 
-     * of characters in the target text that make up the match. If no match 
-     * is found, the method returns <tt>USEARCH_DONE</tt>.
-     * <p>
-     * The <tt>StringSearch</tt> is adjusted so that its current index 
-     * (as returned by {@link #getOffset }) is the match position if one was 
-     * found.
-     * If a match is not found, <tt>USEARCH_DONE</tt> will be returned and
-     * the <tt>StringSearch</tt> will be adjusted to the index USEARCH_DONE.
-     * @param position The index in the target text at which the search 
-     *                 starts
-     * @param status for errors if any occurs
-     * @return The index at which the matched text in the target starts, or 
-     *         USEARCH_DONE if no match was found.
-     * @stable ICU 2.0
-     */
-    virtual int32_t handleNext(int32_t position, UErrorCode &status) override;
-
-    /**
-     * Search backward for matching text, starting at a given location.
-     * Clients should not call this method directly; instead they should call
-     * <tt>SearchIterator.previous()</tt>, which this method overrides.
-     * <p>
-     * If a match is found, this method returns the index at which the match
-     * starts and calls {@link SearchIterator#setMatchLength } with the number 
-     * of characters in the target text that make up the match. If no match 
-     * is found, the method returns <tt>USEARCH_DONE</tt>.
-     * <p>
-     * The <tt>StringSearch</tt> is adjusted so that its current index 
-     * (as returned by {@link #getOffset }) is the match position if one was 
-     * found.
-     * If a match is not found, <tt>USEARCH_DONE</tt> will be returned and
-     * the <tt>StringSearch</tt> will be adjusted to the index USEARCH_DONE.
-     * @param position The index in the target text at which the search 
-     *                 starts.
-     * @param status for errors if any occurs
-     * @return The index at which the matched text in the target starts, or 
-     *         USEARCH_DONE if no match was found.
-     * @stable ICU 2.0
-     */
-    virtual int32_t handlePrev(int32_t position, UErrorCode &status) override;
-    
-private :
-    StringSearch() = delete; // default constructor not implemented
-
-    // private data members ----------------------------------------------
-
-    /**
-    * Pattern text
-    * @stable ICU 2.0
-    */
-    UnicodeString      m_pattern_;
-    /**
-    * String search struct data
-    * @stable ICU 2.0
-    */
-    UStringSearch     *m_strsrch_;
-
-};
-
-U_NAMESPACE_END
-
-#endif /* #if !UCONFIG_NO_COLLATION */
-
-#endif /* U_SHOW_CPLUSPLUS_API */
-
-#endif
-
->>>>>>> a8a80be5
+// © 2016 and later: Unicode, Inc. and others.
+// License & terms of use: http://www.unicode.org/copyright.html
+/*
+**********************************************************************
+*   Copyright (C) 2001-2014 IBM and others. All rights reserved.
+**********************************************************************
+*   Date        Name        Description
+*  03/22/2000   helena      Creation.
+**********************************************************************
+*/
+
+#ifndef STSEARCH_H
+#define STSEARCH_H
+
+#include "unicode/utypes.h"
+
+#if U_SHOW_CPLUSPLUS_API
+
+/**
+ * \file 
+ * \brief C++ API: Service for searching text based on RuleBasedCollator.
+ */
+ 
+#if !UCONFIG_NO_COLLATION && !UCONFIG_NO_BREAK_ITERATION
+
+#include "unicode/tblcoll.h"
+#include "unicode/coleitr.h"
+#include "unicode/search.h"
+
+U_NAMESPACE_BEGIN
+
+/** 
+ *
+ * <tt>StringSearch</tt> is a <tt>SearchIterator</tt> that provides
+ * language-sensitive text searching based on the comparison rules defined
+ * in a {@link RuleBasedCollator} object.
+ * StringSearch ensures that language eccentricity can be
+ * handled, e.g. for the German collator, characters &szlig; and SS will be matched
+ * if case is chosen to be ignored.
+ * See the <a href="https://htmlpreview.github.io/?https://github.com/unicode-org/icu-docs/blob/main/design/collation/ICU_collation_design.htm">
+ * "ICU Collation Design Document"</a> for more information.
+ * <p>
+ * There are 2 match options for selection:<br>
+ * Let S' be the sub-string of a text string S between the offsets start and
+ * end [start, end].
+ * <br>
+ * A pattern string P matches a text string S at the offsets [start, end]
+ * if
+ * <pre> 
+ * option 1. Some canonical equivalent of P matches some canonical equivalent
+ *           of S'
+ * option 2. P matches S' and if P starts or ends with a combining mark,
+ *           there exists no non-ignorable combining mark before or after S?
+ *           in S respectively.
+ * </pre>
+ * Option 2. will be the default.
+ * <p>
+ * This search has APIs similar to that of other text iteration mechanisms 
+ * such as the break iterators in <tt>BreakIterator</tt>. Using these 
+ * APIs, it is easy to scan through text looking for all occurrences of 
+ * a given pattern. This search iterator allows changing of direction by 
+ * calling a <tt>reset</tt> followed by a <tt>next</tt> or <tt>previous</tt>.
+ * Though a direction change can occur without calling <tt>reset</tt> first,
+ * this operation comes with some speed penalty.
+ * Match results in the forward direction will match the result matches in
+ * the backwards direction in the reverse order
+ * <p>
+ * <tt>SearchIterator</tt> provides APIs to specify the starting position
+ * within the text string to be searched, e.g. <tt>setOffset</tt>,
+ * <tt>preceding</tt> and <tt>following</tt>. Since the
+ * starting position will be set as it is specified, please take note that
+ * there are some danger points which the search may render incorrect
+ * results:
+ * <ul>
+ * <li> The midst of a substring that requires normalization.
+ * <li> If the following match is to be found, the position should not be the
+ *      second character which requires to be swapped with the preceding
+ *      character. Vice versa, if the preceding match is to be found,
+ *      position to search from should not be the first character which
+ *      requires to be swapped with the next character. E.g certain Thai and
+ *      Lao characters require swapping.
+ * <li> If a following pattern match is to be found, any position within a
+ *      contracting sequence except the first will fail. Vice versa if a
+ *      preceding pattern match is to be found, a invalid starting point
+ *      would be any character within a contracting sequence except the last.
+ * </ul>
+ * <p>
+ * A <tt>BreakIterator</tt> can be used if only matches at logical breaks are desired.
+ * Using a <tt>BreakIterator</tt> will only give you results that exactly matches the
+ * boundaries given by the breakiterator. For instance the pattern "e" will
+ * not be found in the string "\u00e9" if a character break iterator is used.
+ * <p>
+ * Options are provided to handle overlapping matches.
+ * E.g. In English, overlapping matches produces the result 0 and 2
+ * for the pattern "abab" in the text "ababab", where else mutually
+ * exclusive matches only produce the result of 0.
+ * <p>
+ * Though collator attributes will be taken into consideration while
+ * performing matches, there are no APIs here for setting and getting the
+ * attributes. These attributes can be set by getting the collator
+ * from <tt>getCollator</tt> and using the APIs in <tt>coll.h</tt>.
+ * Lastly to update <tt>StringSearch</tt> to the new collator attributes,
+ * <tt>reset</tt> has to be called.
+ * <p> 
+ * Restriction: <br>
+ * Currently there are no composite characters that consists of a
+ * character with combining class > 0 before a character with combining
+ * class == 0. However, if such a character exists in the future,
+ * <tt>StringSearch</tt> does not guarantee the results for option 1.
+ * <p>
+ * Consult the <tt>SearchIterator</tt> documentation for information on
+ * and examples of how to use instances of this class to implement text
+ * searching.
+ * <pre><code>
+ * UnicodeString target("The quick brown fox jumps over the lazy dog.");
+ * UnicodeString pattern("fox");
+ *
+ * UErrorCode      error = U_ZERO_ERROR;
+ * StringSearch iter(pattern, target, Locale::getUS(), nullptr, status);
+ * for (int pos = iter.first(error);
+ *      pos != USEARCH_DONE; 
+ *      pos = iter.next(error))
+ * {
+ *     printf("Found match at %d pos, length is %d\n", pos, iter.getMatchedLength());
+ * }
+ * </code></pre>
+ * <p>
+ * Note, <tt>StringSearch</tt> is not to be subclassed.
+ * </p>
+ * @see SearchIterator
+ * @see RuleBasedCollator
+ * @since ICU 2.0
+ */
+
+class U_I18N_API StringSearch final : public SearchIterator
+{
+public:
+
+    // public constructors and destructors --------------------------------
+
+    /**
+     * Creating a <tt>StringSearch</tt> instance using the argument locale 
+     * language rule set. A collator will be created in the process, which 
+     * will be owned by this instance and will be deleted during 
+     * destruction
+     * @param pattern The text for which this object will search.
+     * @param text    The text in which to search for the pattern.
+     * @param locale  A locale which defines the language-sensitive 
+     *                comparison rules used to determine whether text in the 
+     *                pattern and target matches. 
+     * @param breakiter A <tt>BreakIterator</tt> object used to constrain 
+     *                the matches that are found. Matches whose start and end 
+     *                indices in the target text are not boundaries as 
+     *                determined by the <tt>BreakIterator</tt> are 
+     *                ignored. If this behavior is not desired, 
+     *                <tt>nullptr</tt> can be passed in instead.
+     * @param status  for errors if any. If pattern or text is nullptr, or if
+     *               either the length of pattern or text is 0 then an 
+     *               U_ILLEGAL_ARGUMENT_ERROR is returned.
+     * @stable ICU 2.0
+     */
+    StringSearch(const UnicodeString &pattern, const UnicodeString &text,
+                 const Locale        &locale,       
+                       BreakIterator *breakiter,
+                       UErrorCode    &status);
+
+    /**
+     * Creating a <tt>StringSearch</tt> instance using the argument collator 
+     * language rule set. Note, user retains the ownership of this collator, 
+     * it does not get destroyed during this instance's destruction.
+     * @param pattern The text for which this object will search.
+     * @param text    The text in which to search for the pattern.
+     * @param coll    A <tt>RuleBasedCollator</tt> object which defines 
+     *                the language-sensitive comparison rules used to 
+     *                determine whether text in the pattern and target 
+     *                matches. User is responsible for the clearing of this
+     *                object.
+     * @param breakiter A <tt>BreakIterator</tt> object used to constrain 
+     *                the matches that are found. Matches whose start and end 
+     *                indices in the target text are not boundaries as 
+     *                determined by the <tt>BreakIterator</tt> are 
+     *                ignored. If this behavior is not desired, 
+     *                <tt>nullptr</tt> can be passed in instead.
+     * @param status for errors if any. If either the length of pattern or 
+     *               text is 0 then an U_ILLEGAL_ARGUMENT_ERROR is returned.
+     * @stable ICU 2.0
+     */
+    StringSearch(const UnicodeString     &pattern, 
+                 const UnicodeString     &text,
+                       RuleBasedCollator *coll,       
+                       BreakIterator     *breakiter,
+                       UErrorCode        &status);
+
+    /**
+     * Creating a <tt>StringSearch</tt> instance using the argument locale 
+     * language rule set. A collator will be created in the process, which 
+     * will be owned by this instance and will be deleted during 
+     * destruction
+     * <p>
+     * Note: No parsing of the text within the <tt>CharacterIterator</tt> 
+     * will be done during searching for this version. The block of text 
+     * in <tt>CharacterIterator</tt> will be used as it is.
+     * @param pattern The text for which this object will search.
+     * @param text    The text iterator in which to search for the pattern.
+     * @param locale  A locale which defines the language-sensitive 
+     *                comparison rules used to determine whether text in the 
+     *                pattern and target matches. User is responsible for 
+     *                the clearing of this object.
+     * @param breakiter A <tt>BreakIterator</tt> object used to constrain 
+     *                the matches that are found. Matches whose start and end 
+     *                indices in the target text are not boundaries as 
+     *                determined by the <tt>BreakIterator</tt> are 
+     *                ignored. If this behavior is not desired, 
+     *                <tt>nullptr</tt> can be passed in instead.
+     * @param status for errors if any. If either the length of pattern or 
+     *               text is 0 then an U_ILLEGAL_ARGUMENT_ERROR is returned.
+     * @stable ICU 2.0
+     */
+    StringSearch(const UnicodeString &pattern, CharacterIterator &text,
+                 const Locale        &locale, 
+                       BreakIterator *breakiter,
+                       UErrorCode    &status);
+
+    /**
+     * Creating a <tt>StringSearch</tt> instance using the argument collator 
+     * language rule set. Note, user retains the ownership of this collator, 
+     * it does not get destroyed during this instance's destruction.
+     * <p>
+     * Note: No parsing of the text within the <tt>CharacterIterator</tt> 
+     * will be done during searching for this version. The block of text 
+     * in <tt>CharacterIterator</tt> will be used as it is.
+     * @param pattern The text for which this object will search.
+     * @param text    The text in which to search for the pattern.
+     * @param coll    A <tt>RuleBasedCollator</tt> object which defines 
+     *                the language-sensitive comparison rules used to 
+     *                determine whether text in the pattern and target 
+     *                matches. User is responsible for the clearing of this
+     *                object.
+     * @param breakiter A <tt>BreakIterator</tt> object used to constrain 
+     *                the matches that are found. Matches whose start and end 
+     *                indices in the target text are not boundaries as 
+     *                determined by the <tt>BreakIterator</tt> are 
+     *                ignored. If this behavior is not desired, 
+     *                <tt>nullptr</tt> can be passed in instead.
+     * @param status for errors if any. If either the length of pattern or 
+     *               text is 0 then an U_ILLEGAL_ARGUMENT_ERROR is returned.
+     * @stable ICU 2.0
+     */
+    StringSearch(const UnicodeString     &pattern, CharacterIterator &text,
+                       RuleBasedCollator *coll, 
+                       BreakIterator     *breakiter,
+                       UErrorCode        &status);
+
+    /**
+     * Copy constructor that creates a StringSearch instance with the same 
+     * behavior, and iterating over the same text.
+     * @param that StringSearch instance to be copied.
+     * @stable ICU 2.0
+     */
+    StringSearch(const StringSearch &that);
+
+    /**
+    * Destructor. Cleans up the search iterator data struct.
+    * If a collator is created in the constructor, it will be destroyed here.
+    * @stable ICU 2.0
+    */
+    virtual ~StringSearch(void);
+
+    /**
+     * Clone this object.
+     * Clones can be used concurrently in multiple threads.
+     * If an error occurs, then nullptr is returned.
+     * The caller must delete the clone.
+     *
+     * @return a clone of this object
+     *
+     * @see getDynamicClassID
+     * @stable ICU 2.8
+     */
+    StringSearch *clone() const;
+
+    // operator overloading ---------------------------------------------
+
+    /**
+     * Assignment operator. Sets this iterator to have the same behavior,
+     * and iterate over the same text, as the one passed in.
+     * @param that instance to be copied.
+     * @stable ICU 2.0
+     */
+    StringSearch & operator=(const StringSearch &that);
+
+    /**
+     * Equality operator. 
+     * @param that instance to be compared.
+     * @return true if both instances have the same attributes, 
+     *         breakiterators, collators and iterate over the same text 
+     *         while looking for the same pattern.
+     * @stable ICU 2.0
+     */
+    virtual bool operator==(const SearchIterator &that) const override;
+
+    // public get and set methods ----------------------------------------
+
+    /**
+     * Sets the index to point to the given position, and clears any state 
+     * that's affected.
+     * <p>
+     * This method takes the argument index and sets the position in the text 
+     * string accordingly without checking if the index is pointing to a 
+     * valid starting point to begin searching. 
+     * @param position within the text to be set. If position is less
+     *          than or greater than the text range for searching, 
+     *          an U_INDEX_OUTOFBOUNDS_ERROR will be returned
+     * @param status for errors if it occurs
+     * @stable ICU 2.0
+     */
+    virtual void setOffset(int32_t position, UErrorCode &status) override;
+
+    /**
+     * Return the current index in the text being searched.
+     * If the iteration has gone past the end of the text
+     * (or past the beginning for a backwards search), USEARCH_DONE
+     * is returned.
+     * @return current index in the text being searched.
+     * @stable ICU 2.0
+     */
+    virtual int32_t getOffset(void) const override;
+
+    /**
+     * Set the target text to be searched.
+     * Text iteration will hence begin at the start of the text string. 
+     * This method is 
+     * useful if you want to re-use an iterator to search for the same 
+     * pattern within a different body of text.
+     * @param text text string to be searched
+     * @param status for errors if any. If the text length is 0 then an 
+     *        U_ILLEGAL_ARGUMENT_ERROR is returned.
+     * @stable ICU 2.0
+     */
+    virtual void setText(const UnicodeString &text, UErrorCode &status) override;
+    
+    /**
+     * Set the target text to be searched.
+     * Text iteration will hence begin at the start of the text string. 
+     * This method is 
+     * useful if you want to re-use an iterator to search for the same 
+     * pattern within a different body of text.
+     * Note: No parsing of the text within the <tt>CharacterIterator</tt> 
+     * will be done during searching for this version. The block of text 
+     * in <tt>CharacterIterator</tt> will be used as it is.
+     * @param text text string to be searched
+     * @param status for errors if any. If the text length is 0 then an 
+     *        U_ILLEGAL_ARGUMENT_ERROR is returned.
+     * @stable ICU 2.0
+     */
+    virtual void setText(CharacterIterator &text, UErrorCode &status) override;
+
+    /**
+     * Gets the collator used for the language rules.
+     * <p>
+     * Caller may modify but <b>must not</b> delete the <tt>RuleBasedCollator</tt>!
+     * Modifications to this collator will affect the original collator passed in to 
+     * the <tt>StringSearch></tt> constructor or to setCollator, if any.
+     * @return collator used for string search
+     * @stable ICU 2.0
+     */
+    RuleBasedCollator * getCollator() const;
+    
+    /**
+     * Sets the collator used for the language rules. User retains the 
+     * ownership of this collator, thus the responsibility of deletion lies 
+     * with the user. The iterator's position will not be changed by this method.
+     * @param coll    collator 
+     * @param status  for errors if any
+     * @stable ICU 2.0
+     */
+    void setCollator(RuleBasedCollator *coll, UErrorCode &status);
+    
+    /**
+     * Sets the pattern used for matching.
+     * The iterator's position will not be changed by this method.
+     * @param pattern search pattern to be found
+     * @param status for errors if any. If the pattern length is 0 then an 
+     *               U_ILLEGAL_ARGUMENT_ERROR is returned.
+     * @stable ICU 2.0
+     */
+    void setPattern(const UnicodeString &pattern, UErrorCode &status);
+    
+    /**
+     * Gets the search pattern.
+     * @return pattern used for matching
+     * @stable ICU 2.0
+     */
+    const UnicodeString & getPattern() const;
+
+    // public methods ----------------------------------------------------
+
+    /** 
+     * Reset the iteration.
+     * Search will begin at the start of the text string if a forward 
+     * iteration is initiated before a backwards iteration. Otherwise if 
+     * a backwards iteration is initiated before a forwards iteration, the 
+     * search will begin at the end of the text string.
+     * @stable ICU 2.0
+     */
+    virtual void reset() override;
+
+    /**
+     * Returns a copy of StringSearch with the same behavior, and 
+     * iterating over the same text, as this one. Note that all data will be
+     * replicated, except for the user-specified collator and the
+     * breakiterator.
+     * @return cloned object
+     * @stable ICU 2.0
+     */
+    virtual StringSearch * safeClone() const override;
+    
+    /**
+     * ICU "poor man's RTTI", returns a UClassID for the actual class.
+     *
+     * @stable ICU 2.2
+     */
+    virtual UClassID getDynamicClassID() const override;
+
+    /**
+     * ICU "poor man's RTTI", returns a UClassID for this class.
+     *
+     * @stable ICU 2.2
+     */
+    static UClassID U_EXPORT2 getStaticClassID();
+
+protected:
+
+    // protected method -------------------------------------------------
+
+    /**
+     * Search forward for matching text, starting at a given location.
+     * Clients should not call this method directly; instead they should 
+     * call {@link SearchIterator#next }.
+     * <p>
+     * If a match is found, this method returns the index at which the match
+     * starts and calls {@link SearchIterator#setMatchLength } with the number 
+     * of characters in the target text that make up the match. If no match 
+     * is found, the method returns <tt>USEARCH_DONE</tt>.
+     * <p>
+     * The <tt>StringSearch</tt> is adjusted so that its current index 
+     * (as returned by {@link #getOffset }) is the match position if one was 
+     * found.
+     * If a match is not found, <tt>USEARCH_DONE</tt> will be returned and
+     * the <tt>StringSearch</tt> will be adjusted to the index USEARCH_DONE.
+     * @param position The index in the target text at which the search 
+     *                 starts
+     * @param status for errors if any occurs
+     * @return The index at which the matched text in the target starts, or 
+     *         USEARCH_DONE if no match was found.
+     * @stable ICU 2.0
+     */
+    virtual int32_t handleNext(int32_t position, UErrorCode &status) override;
+
+    /**
+     * Search backward for matching text, starting at a given location.
+     * Clients should not call this method directly; instead they should call
+     * <tt>SearchIterator.previous()</tt>, which this method overrides.
+     * <p>
+     * If a match is found, this method returns the index at which the match
+     * starts and calls {@link SearchIterator#setMatchLength } with the number 
+     * of characters in the target text that make up the match. If no match 
+     * is found, the method returns <tt>USEARCH_DONE</tt>.
+     * <p>
+     * The <tt>StringSearch</tt> is adjusted so that its current index 
+     * (as returned by {@link #getOffset }) is the match position if one was 
+     * found.
+     * If a match is not found, <tt>USEARCH_DONE</tt> will be returned and
+     * the <tt>StringSearch</tt> will be adjusted to the index USEARCH_DONE.
+     * @param position The index in the target text at which the search 
+     *                 starts.
+     * @param status for errors if any occurs
+     * @return The index at which the matched text in the target starts, or 
+     *         USEARCH_DONE if no match was found.
+     * @stable ICU 2.0
+     */
+    virtual int32_t handlePrev(int32_t position, UErrorCode &status) override;
+    
+private :
+    StringSearch() = delete; // default constructor not implemented
+
+    // private data members ----------------------------------------------
+
+    /**
+    * Pattern text
+    * @stable ICU 2.0
+    */
+    UnicodeString      m_pattern_;
+    /**
+    * String search struct data
+    * @stable ICU 2.0
+    */
+    UStringSearch     *m_strsrch_;
+
+};
+
+U_NAMESPACE_END
+
+#endif /* #if !UCONFIG_NO_COLLATION */
+
+#endif /* U_SHOW_CPLUSPLUS_API */
+
+#endif
+