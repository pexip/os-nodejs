<<<<<<< HEAD
// © 2016 and later: Unicode, Inc. and others.
// License & terms of use: http://www.unicode.org/copyright.html
/*
**********************************************************************
* Copyright (c) 2004-2016, International Business Machines
* Corporation and others.  All Rights Reserved.
**********************************************************************
* Author: Alan Liu
* Created: April 26, 2004
* Since: ICU 3.0
**********************************************************************
*/
#ifndef __MEASUREUNIT_H__
#define __MEASUREUNIT_H__

#include "unicode/utypes.h"

#if U_SHOW_CPLUSPLUS_API

#if !UCONFIG_NO_FORMATTING

#include "unicode/unistr.h"
#include "unicode/localpointer.h"

/**
 * \file
 * \brief C++ API: A unit for measuring a quantity.
 */

U_NAMESPACE_BEGIN

class StringEnumeration;
class MeasureUnitImpl;

namespace number {
namespace impl {
class LongNameHandler;
}
} // namespace number

/**
 * Enumeration for unit complexity. There are three levels:
 *
 * - SINGLE: A single unit, optionally with a power and/or SI or binary prefix.
 *           Examples: hectare, square-kilometer, kilojoule, per-second, mebibyte.
 * - COMPOUND: A unit composed of the product of multiple single units. Examples:
 *             meter-per-second, kilowatt-hour, kilogram-meter-per-square-second.
 * - MIXED: A unit composed of the sum of multiple single units. Examples: foot+inch,
 *          hour+minute+second, degree+arcminute+arcsecond.
 *
 * The complexity determines which operations are available. For example, you cannot set the power
 * or prefix of a compound unit.
 *
 * @stable ICU 67
 */
enum UMeasureUnitComplexity {
    /**
     * A single unit, like kilojoule.
     *
     * @stable ICU 67
     */
    UMEASURE_UNIT_SINGLE,

    /**
     * A compound unit, like meter-per-second.
     *
     * @stable ICU 67
     */
    UMEASURE_UNIT_COMPOUND,

    /**
     * A mixed unit, like hour+minute.
     *
     * @stable ICU 67
     */
    UMEASURE_UNIT_MIXED
};


#ifndef U_HIDE_DRAFT_API
/**
 * Enumeration for SI and binary prefixes, e.g. "kilo-", "nano-", "mebi-".
 *
 * Enum values should be treated as opaque: use umeas_getPrefixPower() and
 * umeas_getPrefixBase() to find their corresponding values.
 *
 * @draft ICU 69
 * @see umeas_getPrefixBase
 * @see umeas_getPrefixPower
 */
typedef enum UMeasurePrefix {
    /**
     * The absence of an SI or binary prefix.
     *
     * The integer representation of this enum value is an arbitrary
     * implementation detail and should not be relied upon: use
     * umeas_getPrefixPower() to obtain meaningful values.
     *
     * @draft ICU 69
     */
    UMEASURE_PREFIX_ONE = 30 + 0,

    /**
     * SI prefix: yotta, 10^24.
     *
     * @draft ICU 69
     */
    UMEASURE_PREFIX_YOTTA = UMEASURE_PREFIX_ONE + 24,

    /**
     * ICU use only.
     * Used to determine the set of base-10 SI prefixes.
     * @internal
     */
    UMEASURE_PREFIX_INTERNAL_MAX_SI = UMEASURE_PREFIX_YOTTA,

    /**
     * SI prefix: zetta, 10^21.
     *
     * @draft ICU 69
     */
    UMEASURE_PREFIX_ZETTA = UMEASURE_PREFIX_ONE + 21,

    /**
     * SI prefix: exa, 10^18.
     *
     * @draft ICU 69
     */
    UMEASURE_PREFIX_EXA = UMEASURE_PREFIX_ONE + 18,

    /**
     * SI prefix: peta, 10^15.
     *
     * @draft ICU 69
     */
    UMEASURE_PREFIX_PETA = UMEASURE_PREFIX_ONE + 15,

    /**
     * SI prefix: tera, 10^12.
     *
     * @draft ICU 69
     */
    UMEASURE_PREFIX_TERA = UMEASURE_PREFIX_ONE + 12,

    /**
     * SI prefix: giga, 10^9.
     *
     * @draft ICU 69
     */
    UMEASURE_PREFIX_GIGA = UMEASURE_PREFIX_ONE + 9,

    /**
     * SI prefix: mega, 10^6.
     *
     * @draft ICU 69
     */
    UMEASURE_PREFIX_MEGA = UMEASURE_PREFIX_ONE + 6,

    /**
     * SI prefix: kilo, 10^3.
     *
     * @draft ICU 69
     */
    UMEASURE_PREFIX_KILO = UMEASURE_PREFIX_ONE + 3,

    /**
     * SI prefix: hecto, 10^2.
     *
     * @draft ICU 69
     */
    UMEASURE_PREFIX_HECTO = UMEASURE_PREFIX_ONE + 2,

    /**
     * SI prefix: deka, 10^1.
     *
     * @draft ICU 69
     */
    UMEASURE_PREFIX_DEKA = UMEASURE_PREFIX_ONE + 1,

    /**
     * SI prefix: deci, 10^-1.
     *
     * @draft ICU 69
     */
    UMEASURE_PREFIX_DECI = UMEASURE_PREFIX_ONE + -1,

    /**
     * SI prefix: centi, 10^-2.
     *
     * @draft ICU 69
     */
    UMEASURE_PREFIX_CENTI = UMEASURE_PREFIX_ONE + -2,

    /**
     * SI prefix: milli, 10^-3.
     *
     * @draft ICU 69
     */
    UMEASURE_PREFIX_MILLI = UMEASURE_PREFIX_ONE + -3,

    /**
     * SI prefix: micro, 10^-6.
     *
     * @draft ICU 69
     */
    UMEASURE_PREFIX_MICRO = UMEASURE_PREFIX_ONE + -6,

    /**
     * SI prefix: nano, 10^-9.
     *
     * @draft ICU 69
     */
    UMEASURE_PREFIX_NANO = UMEASURE_PREFIX_ONE + -9,

    /**
     * SI prefix: pico, 10^-12.
     *
     * @draft ICU 69
     */
    UMEASURE_PREFIX_PICO = UMEASURE_PREFIX_ONE + -12,

    /**
     * SI prefix: femto, 10^-15.
     *
     * @draft ICU 69
     */
    UMEASURE_PREFIX_FEMTO = UMEASURE_PREFIX_ONE + -15,

    /**
     * SI prefix: atto, 10^-18.
     *
     * @draft ICU 69
     */
    UMEASURE_PREFIX_ATTO = UMEASURE_PREFIX_ONE + -18,

    /**
     * SI prefix: zepto, 10^-21.
     *
     * @draft ICU 69
     */
    UMEASURE_PREFIX_ZEPTO = UMEASURE_PREFIX_ONE + -21,

    /**
     * SI prefix: yocto, 10^-24.
     *
     * @draft ICU 69
     */
    UMEASURE_PREFIX_YOCTO = UMEASURE_PREFIX_ONE + -24,

#ifndef U_HIDE_INTERNAL_API
    /**
     * ICU use only.
     * Used to determine the set of base-10 SI prefixes.
     * @internal
     */
    UMEASURE_PREFIX_INTERNAL_MIN_SI = UMEASURE_PREFIX_YOCTO,
#endif  // U_HIDE_INTERNAL_API

    // Cannot conditionalize the following with #ifndef U_HIDE_INTERNAL_API,
    // used in definitions of non-internal enum values
    /**
     * ICU use only.
     * Sets the arbitrary offset of the base-1024 binary prefixes' enum values.
     * @internal
     */
    UMEASURE_PREFIX_INTERNAL_ONE_BIN = -60,

    /**
     * Binary prefix: kibi, 1024^1.
     *
     * @draft ICU 69
     */
    UMEASURE_PREFIX_KIBI = UMEASURE_PREFIX_INTERNAL_ONE_BIN + 1,

#ifndef U_HIDE_INTERNAL_API
    /**
     * ICU use only.
     * Used to determine the set of base-1024 binary prefixes.
     * @internal
     */
    UMEASURE_PREFIX_INTERNAL_MIN_BIN = UMEASURE_PREFIX_KIBI,
#endif  // U_HIDE_INTERNAL_API

    /**
     * Binary prefix: mebi, 1024^2.
     *
     * @draft ICU 69
     */
    UMEASURE_PREFIX_MEBI = UMEASURE_PREFIX_INTERNAL_ONE_BIN + 2,

    /**
     * Binary prefix: gibi, 1024^3.
     *
     * @draft ICU 69
     */
    UMEASURE_PREFIX_GIBI = UMEASURE_PREFIX_INTERNAL_ONE_BIN + 3,

    /**
     * Binary prefix: tebi, 1024^4.
     *
     * @draft ICU 69
     */
    UMEASURE_PREFIX_TEBI = UMEASURE_PREFIX_INTERNAL_ONE_BIN + 4,

    /**
     * Binary prefix: pebi, 1024^5.
     *
     * @draft ICU 69
     */
    UMEASURE_PREFIX_PEBI = UMEASURE_PREFIX_INTERNAL_ONE_BIN + 5,

    /**
     * Binary prefix: exbi, 1024^6.
     *
     * @draft ICU 69
     */
    UMEASURE_PREFIX_EXBI = UMEASURE_PREFIX_INTERNAL_ONE_BIN + 6,

    /**
     * Binary prefix: zebi, 1024^7.
     *
     * @draft ICU 69
     */
    UMEASURE_PREFIX_ZEBI = UMEASURE_PREFIX_INTERNAL_ONE_BIN + 7,

    /**
     * Binary prefix: yobi, 1024^8.
     *
     * @draft ICU 69
     */
    UMEASURE_PREFIX_YOBI = UMEASURE_PREFIX_INTERNAL_ONE_BIN + 8,

#ifndef U_HIDE_INTERNAL_API
    /**
     * ICU use only.
     * Used to determine the set of base-1024 binary prefixes.
     * @internal
     */
    UMEASURE_PREFIX_INTERNAL_MAX_BIN = UMEASURE_PREFIX_YOBI,
#endif  // U_HIDE_INTERNAL_API
} UMeasurePrefix;

/**
 * Returns the base of the factor associated with the given unit prefix: the
 * base is 10 for SI prefixes (kilo, micro) and 1024 for binary prefixes (kibi,
 * mebi).
 *
 * @draft ICU 69
 */
U_CAPI int32_t U_EXPORT2 umeas_getPrefixBase(UMeasurePrefix unitPrefix);

/**
 * Returns the exponent of the factor associated with the given unit prefix, for
 * example 3 for kilo, -6 for micro, 1 for kibi, 2 for mebi, 3 for gibi.
 *
 * @draft ICU 69
 */
U_CAPI int32_t U_EXPORT2 umeas_getPrefixPower(UMeasurePrefix unitPrefix);

#endif // U_HIDE_DRAFT_API

/**
 * A unit such as length, mass, volume, currency, etc.  A unit is
 * coupled with a numeric amount to produce a Measure.
 *
 * @author Alan Liu
 * @stable ICU 3.0
 */
class U_I18N_API MeasureUnit: public UObject {
 public:

    /**
     * Default constructor.
     * Populates the instance with the base dimensionless unit.
     * @stable ICU 3.0
     */
    MeasureUnit();

    /**
     * Copy constructor.
     * @stable ICU 3.0
     */
    MeasureUnit(const MeasureUnit &other);

    /**
     * Move constructor.
     * @stable ICU 67
     */
    MeasureUnit(MeasureUnit &&other) noexcept;

    /**
     * Construct a MeasureUnit from a CLDR Core Unit Identifier, defined in UTS
     * 35. (Core unit identifiers and mixed unit identifiers are supported, long
     * unit identifiers are not.) Validates and canonicalizes the identifier.
     *
     * <pre>
     * MeasureUnit example = MeasureUnit::forIdentifier("furlong-per-nanosecond")
     * </pre>
     *
     * @param identifier The CLDR Unit Identifier.
     * @param status Set if the identifier is invalid.
     * @stable ICU 67
     */
    static MeasureUnit forIdentifier(StringPiece identifier, UErrorCode& status);

    /**
     * Copy assignment operator.
     * @stable ICU 3.0
     */
    MeasureUnit &operator=(const MeasureUnit &other);

    /**
     * Move assignment operator.
     * @stable ICU 67
     */
    MeasureUnit &operator=(MeasureUnit &&other) noexcept;

    /**
     * Returns a polymorphic clone of this object.  The result will
     * have the same class as returned by getDynamicClassID().
     * @stable ICU 3.0
     */
    virtual MeasureUnit* clone() const;

    /**
     * Destructor
     * @stable ICU 3.0
     */
    virtual ~MeasureUnit();

    /**
     * Equality operator.  Return true if this object is equal
     * to the given object.
     * @stable ICU 3.0
     */
    virtual UBool operator==(const UObject& other) const;

    /**
     * Inequality operator.  Return true if this object is not equal
     * to the given object.
     * @stable ICU 53
     */
    UBool operator!=(const UObject& other) const {
        return !(*this == other);
    }

    /**
     * Get the type.
     *
     * If the unit does not have a type, the empty string is returned.
     *
     * @stable ICU 53
     */
    const char *getType() const;

    /**
     * Get the sub type.
     *
     * If the unit does not have a subtype, the empty string is returned.
     *
     * @stable ICU 53
     */
    const char *getSubtype() const;

    /**
     * Get CLDR Unit Identifier for this MeasureUnit, as defined in UTS 35.
     *
     * @return The string form of this unit, owned by this MeasureUnit.
     * @stable ICU 67
     */
    const char* getIdentifier() const;

    /**
     * Compute the complexity of the unit. See UMeasureUnitComplexity for more information.
     *
     * @param status Set if an error occurs.
     * @return The unit complexity.
     * @stable ICU 67
     */
    UMeasureUnitComplexity getComplexity(UErrorCode& status) const;

#ifndef U_HIDE_DRAFT_API
    /**
     * Creates a MeasureUnit which is this SINGLE unit augmented with the specified prefix.
     * For example, UMEASURE_PREFIX_KILO for "kilo", or UMEASURE_PREFIX_KIBI for "kibi".
     *
     * There is sufficient locale data to format all standard prefixes.
     *
     * NOTE: Only works on SINGLE units. If this is a COMPOUND or MIXED unit, an error will
     * occur. For more information, see UMeasureUnitComplexity.
     *
     * @param prefix The prefix, from UMeasurePrefix.
     * @param status Set if this is not a SINGLE unit or if another error occurs.
     * @return A new SINGLE unit.
     * @draft ICU 69
     */
    MeasureUnit withPrefix(UMeasurePrefix prefix, UErrorCode& status) const;

    /**
     * Returns the current SI or binary prefix of this SINGLE unit. For example,
     * if the unit has the prefix "kilo", then UMEASURE_PREFIX_KILO is
     * returned.
     *
     * NOTE: Only works on SINGLE units. If this is a COMPOUND or MIXED unit, an error will
     * occur. For more information, see UMeasureUnitComplexity.
     *
     * @param status Set if this is not a SINGLE unit or if another error occurs.
     * @return The prefix of this SINGLE unit, from UMeasurePrefix.
     * @see umeas_getPrefixBase
     * @see umeas_getPrefixPower
     * @draft ICU 69
     */
    UMeasurePrefix getPrefix(UErrorCode& status) const;
#endif // U_HIDE_DRAFT_API

    /**
     * Creates a MeasureUnit which is this SINGLE unit augmented with the specified dimensionality
     * (power). For example, if dimensionality is 2, the unit will be squared.
     *
     * NOTE: Only works on SINGLE units. If this is a COMPOUND or MIXED unit, an error will
     * occur. For more information, see UMeasureUnitComplexity.
     *
     * For the base dimensionless unit, withDimensionality does nothing.
     *
     * @param dimensionality The dimensionality (power).
     * @param status Set if this is not a SINGLE unit or if another error occurs.
     * @return A new SINGLE unit.
     * @stable ICU 67
     */
    MeasureUnit withDimensionality(int32_t dimensionality, UErrorCode& status) const;

    /**
     * Gets the dimensionality (power) of this MeasureUnit. For example, if the unit is square,
     * then 2 is returned.
     *
     * NOTE: Only works on SINGLE units. If this is a COMPOUND or MIXED unit, an error will
     * occur. For more information, see UMeasureUnitComplexity.
     *
     * For the base dimensionless unit, getDimensionality returns 0.
     *
     * @param status Set if this is not a SINGLE unit or if another error occurs.
     * @return The dimensionality (power) of this simple unit.
     * @stable ICU 67
     */
    int32_t getDimensionality(UErrorCode& status) const;

    /**
     * Gets the reciprocal of this MeasureUnit, with the numerator and denominator flipped.
     *
     * For example, if the receiver is "meter-per-second", the unit "second-per-meter" is returned.
     *
     * NOTE: Only works on SINGLE and COMPOUND units. If this is a MIXED unit, an error will
     * occur. For more information, see UMeasureUnitComplexity.
     *
     * @param status Set if this is a MIXED unit or if another error occurs.
     * @return The reciprocal of the target unit.
     * @stable ICU 67
     */
    MeasureUnit reciprocal(UErrorCode& status) const;

    /**
     * Gets the product of this unit with another unit. This is a way to build units from
     * constituent parts.
     *
     * The numerator and denominator are preserved through this operation.
     *
     * For example, if the receiver is "kilowatt" and the argument is "hour-per-day", then the
     * unit "kilowatt-hour-per-day" is returned.
     *
     * NOTE: Only works on SINGLE and COMPOUND units. If either unit (receiver and argument) is a
     * MIXED unit, an error will occur. For more information, see UMeasureUnitComplexity.
     *
     * @param other The MeasureUnit to multiply with the target.
     * @param status Set if this or other is a MIXED unit or if another error occurs.
     * @return The product of the target unit with the provided unit.
     * @stable ICU 67
     */
    MeasureUnit product(const MeasureUnit& other, UErrorCode& status) const;

#ifndef U_HIDE_DRAFT_API
    /**
     * Gets the list of SINGLE units contained within a MIXED or COMPOUND unit.
     *
     * Examples:
     * - Given "meter-kilogram-per-second", three units will be returned: "meter",
     *   "kilogram", and "per-second".
     * - Given "hour+minute+second", three units will be returned: "hour", "minute",
     *   and "second".
     *
     * If this is a SINGLE unit, an array of length 1 will be returned.
     *
     * @param status Set if an error occurs.
     * @return A pair with the list of units as a LocalArray and the number of units in the list.
     * @draft ICU 68
     */
    inline std::pair<LocalArray<MeasureUnit>, int32_t> splitToSingleUnits(UErrorCode& status) const;
#endif // U_HIDE_DRAFT_API

    /**
     * getAvailable gets all of the available units.
     * If there are too many units to fit into destCapacity then the
     * error code is set to U_BUFFER_OVERFLOW_ERROR.
     *
     * @param destArray destination buffer.
     * @param destCapacity number of MeasureUnit instances available at dest.
     * @param errorCode ICU error code.
     * @return number of available units.
     * @stable ICU 53
     */
    static int32_t getAvailable(
            MeasureUnit *destArray,
            int32_t destCapacity,
            UErrorCode &errorCode);

    /**
     * getAvailable gets all of the available units for a specific type.
     * If there are too many units to fit into destCapacity then the
     * error code is set to U_BUFFER_OVERFLOW_ERROR.
     *
     * @param type the type
     * @param destArray destination buffer.
     * @param destCapacity number of MeasureUnit instances available at dest.
     * @param errorCode ICU error code.
     * @return number of available units for type.
     * @stable ICU 53
     */
    static int32_t getAvailable(
            const char *type,
            MeasureUnit *destArray,
            int32_t destCapacity,
            UErrorCode &errorCode);

    /**
     * getAvailableTypes gets all of the available types. Caller owns the
     * returned StringEnumeration and must delete it when finished using it.
     *
     * @param errorCode ICU error code.
     * @return the types.
     * @stable ICU 53
     */
    static StringEnumeration* getAvailableTypes(UErrorCode &errorCode);

    /**
     * Return the class ID for this class. This is useful only for comparing to
     * a return value from getDynamicClassID(). For example:
     * <pre>
     * .   Base* polymorphic_pointer = createPolymorphicObject();
     * .   if (polymorphic_pointer->getDynamicClassID() ==
     * .       Derived::getStaticClassID()) ...
     * </pre>
     * @return          The class ID for all objects of this class.
     * @stable ICU 53
     */
    static UClassID U_EXPORT2 getStaticClassID(void);

    /**
     * Returns a unique class ID POLYMORPHICALLY. Pure virtual override. This
     * method is to implement a simple version of RTTI, since not all C++
     * compilers support genuine RTTI. Polymorphic operator==() and clone()
     * methods call this method.
     *
     * @return          The class ID for this object. All objects of a
     *                  given class have the same class ID.  Objects of
     *                  other classes have different class IDs.
     * @stable ICU 53
     */
    virtual UClassID getDynamicClassID(void) const;

#ifndef U_HIDE_INTERNAL_API
    /**
     * ICU use only.
     * Returns associated array index for this measure unit.
     * @internal
     */
    int32_t getOffset() const;
#endif /* U_HIDE_INTERNAL_API */

// All code between the "Start generated createXXX methods" comment and
// the "End generated createXXX methods" comment is auto generated code
// and must not be edited manually. For instructions on how to correctly
// update this code, refer to:
// docs/processes/release/tasks/updating-measure-unit.md
//
// Start generated createXXX methods

    /**
     * Returns by pointer, unit of acceleration: g-force.
     * Caller owns returned value and must free it.
     * Also see {@link #getGForce()}.
     * @param status ICU error code.
     * @stable ICU 53
     */
    static MeasureUnit *createGForce(UErrorCode &status);

    /**
     * Returns by value, unit of acceleration: g-force.
     * Also see {@link #createGForce()}.
     * @stable ICU 64
     */
    static MeasureUnit getGForce();

    /**
     * Returns by pointer, unit of acceleration: meter-per-square-second.
     * Caller owns returned value and must free it.
     * Also see {@link #getMeterPerSecondSquared()}.
     * @param status ICU error code.
     * @stable ICU 54
     */
    static MeasureUnit *createMeterPerSecondSquared(UErrorCode &status);

    /**
     * Returns by value, unit of acceleration: meter-per-square-second.
     * Also see {@link #createMeterPerSecondSquared()}.
     * @stable ICU 64
     */
    static MeasureUnit getMeterPerSecondSquared();

    /**
     * Returns by pointer, unit of angle: arc-minute.
     * Caller owns returned value and must free it.
     * Also see {@link #getArcMinute()}.
     * @param status ICU error code.
     * @stable ICU 53
     */
    static MeasureUnit *createArcMinute(UErrorCode &status);

    /**
     * Returns by value, unit of angle: arc-minute.
     * Also see {@link #createArcMinute()}.
     * @stable ICU 64
     */
    static MeasureUnit getArcMinute();

    /**
     * Returns by pointer, unit of angle: arc-second.
     * Caller owns returned value and must free it.
     * Also see {@link #getArcSecond()}.
     * @param status ICU error code.
     * @stable ICU 53
     */
    static MeasureUnit *createArcSecond(UErrorCode &status);

    /**
     * Returns by value, unit of angle: arc-second.
     * Also see {@link #createArcSecond()}.
     * @stable ICU 64
     */
    static MeasureUnit getArcSecond();

    /**
     * Returns by pointer, unit of angle: degree.
     * Caller owns returned value and must free it.
     * Also see {@link #getDegree()}.
     * @param status ICU error code.
     * @stable ICU 53
     */
    static MeasureUnit *createDegree(UErrorCode &status);

    /**
     * Returns by value, unit of angle: degree.
     * Also see {@link #createDegree()}.
     * @stable ICU 64
     */
    static MeasureUnit getDegree();

    /**
     * Returns by pointer, unit of angle: radian.
     * Caller owns returned value and must free it.
     * Also see {@link #getRadian()}.
     * @param status ICU error code.
     * @stable ICU 54
     */
    static MeasureUnit *createRadian(UErrorCode &status);

    /**
     * Returns by value, unit of angle: radian.
     * Also see {@link #createRadian()}.
     * @stable ICU 64
     */
    static MeasureUnit getRadian();

    /**
     * Returns by pointer, unit of angle: revolution.
     * Caller owns returned value and must free it.
     * Also see {@link #getRevolutionAngle()}.
     * @param status ICU error code.
     * @stable ICU 56
     */
    static MeasureUnit *createRevolutionAngle(UErrorCode &status);

    /**
     * Returns by value, unit of angle: revolution.
     * Also see {@link #createRevolutionAngle()}.
     * @stable ICU 64
     */
    static MeasureUnit getRevolutionAngle();

    /**
     * Returns by pointer, unit of area: acre.
     * Caller owns returned value and must free it.
     * Also see {@link #getAcre()}.
     * @param status ICU error code.
     * @stable ICU 53
     */
    static MeasureUnit *createAcre(UErrorCode &status);

    /**
     * Returns by value, unit of area: acre.
     * Also see {@link #createAcre()}.
     * @stable ICU 64
     */
    static MeasureUnit getAcre();

    /**
     * Returns by pointer, unit of area: dunam.
     * Caller owns returned value and must free it.
     * Also see {@link #getDunam()}.
     * @param status ICU error code.
     * @stable ICU 64
     */
    static MeasureUnit *createDunam(UErrorCode &status);

    /**
     * Returns by value, unit of area: dunam.
     * Also see {@link #createDunam()}.
     * @stable ICU 64
     */
    static MeasureUnit getDunam();

    /**
     * Returns by pointer, unit of area: hectare.
     * Caller owns returned value and must free it.
     * Also see {@link #getHectare()}.
     * @param status ICU error code.
     * @stable ICU 53
     */
    static MeasureUnit *createHectare(UErrorCode &status);

    /**
     * Returns by value, unit of area: hectare.
     * Also see {@link #createHectare()}.
     * @stable ICU 64
     */
    static MeasureUnit getHectare();

    /**
     * Returns by pointer, unit of area: square-centimeter.
     * Caller owns returned value and must free it.
     * Also see {@link #getSquareCentimeter()}.
     * @param status ICU error code.
     * @stable ICU 54
     */
    static MeasureUnit *createSquareCentimeter(UErrorCode &status);

    /**
     * Returns by value, unit of area: square-centimeter.
     * Also see {@link #createSquareCentimeter()}.
     * @stable ICU 64
     */
    static MeasureUnit getSquareCentimeter();

    /**
     * Returns by pointer, unit of area: square-foot.
     * Caller owns returned value and must free it.
     * Also see {@link #getSquareFoot()}.
     * @param status ICU error code.
     * @stable ICU 53
     */
    static MeasureUnit *createSquareFoot(UErrorCode &status);

    /**
     * Returns by value, unit of area: square-foot.
     * Also see {@link #createSquareFoot()}.
     * @stable ICU 64
     */
    static MeasureUnit getSquareFoot();

    /**
     * Returns by pointer, unit of area: square-inch.
     * Caller owns returned value and must free it.
     * Also see {@link #getSquareInch()}.
     * @param status ICU error code.
     * @stable ICU 54
     */
    static MeasureUnit *createSquareInch(UErrorCode &status);

    /**
     * Returns by value, unit of area: square-inch.
     * Also see {@link #createSquareInch()}.
     * @stable ICU 64
     */
    static MeasureUnit getSquareInch();

    /**
     * Returns by pointer, unit of area: square-kilometer.
     * Caller owns returned value and must free it.
     * Also see {@link #getSquareKilometer()}.
     * @param status ICU error code.
     * @stable ICU 53
     */
    static MeasureUnit *createSquareKilometer(UErrorCode &status);

    /**
     * Returns by value, unit of area: square-kilometer.
     * Also see {@link #createSquareKilometer()}.
     * @stable ICU 64
     */
    static MeasureUnit getSquareKilometer();

    /**
     * Returns by pointer, unit of area: square-meter.
     * Caller owns returned value and must free it.
     * Also see {@link #getSquareMeter()}.
     * @param status ICU error code.
     * @stable ICU 53
     */
    static MeasureUnit *createSquareMeter(UErrorCode &status);

    /**
     * Returns by value, unit of area: square-meter.
     * Also see {@link #createSquareMeter()}.
     * @stable ICU 64
     */
    static MeasureUnit getSquareMeter();

    /**
     * Returns by pointer, unit of area: square-mile.
     * Caller owns returned value and must free it.
     * Also see {@link #getSquareMile()}.
     * @param status ICU error code.
     * @stable ICU 53
     */
    static MeasureUnit *createSquareMile(UErrorCode &status);

    /**
     * Returns by value, unit of area: square-mile.
     * Also see {@link #createSquareMile()}.
     * @stable ICU 64
     */
    static MeasureUnit getSquareMile();

    /**
     * Returns by pointer, unit of area: square-yard.
     * Caller owns returned value and must free it.
     * Also see {@link #getSquareYard()}.
     * @param status ICU error code.
     * @stable ICU 54
     */
    static MeasureUnit *createSquareYard(UErrorCode &status);

    /**
     * Returns by value, unit of area: square-yard.
     * Also see {@link #createSquareYard()}.
     * @stable ICU 64
     */
    static MeasureUnit getSquareYard();

    /**
     * Returns by pointer, unit of concentr: karat.
     * Caller owns returned value and must free it.
     * Also see {@link #getKarat()}.
     * @param status ICU error code.
     * @stable ICU 54
     */
    static MeasureUnit *createKarat(UErrorCode &status);

    /**
     * Returns by value, unit of concentr: karat.
     * Also see {@link #createKarat()}.
     * @stable ICU 64
     */
    static MeasureUnit getKarat();

#ifndef U_HIDE_DRAFT_API
    /**
     * Returns by pointer, unit of concentr: milligram-ofglucose-per-deciliter.
     * Caller owns returned value and must free it.
     * Also see {@link #getMilligramOfglucosePerDeciliter()}.
     * @param status ICU error code.
     * @draft ICU 69
     */
    static MeasureUnit *createMilligramOfglucosePerDeciliter(UErrorCode &status);

    /**
     * Returns by value, unit of concentr: milligram-ofglucose-per-deciliter.
     * Also see {@link #createMilligramOfglucosePerDeciliter()}.
     * @draft ICU 69
     */
    static MeasureUnit getMilligramOfglucosePerDeciliter();
#endif /* U_HIDE_DRAFT_API */

    /**
     * Returns by pointer, unit of concentr: milligram-per-deciliter.
     * Caller owns returned value and must free it.
     * Also see {@link #getMilligramPerDeciliter()}.
     * @param status ICU error code.
     * @stable ICU 57
     */
    static MeasureUnit *createMilligramPerDeciliter(UErrorCode &status);

    /**
     * Returns by value, unit of concentr: milligram-per-deciliter.
     * Also see {@link #createMilligramPerDeciliter()}.
     * @stable ICU 64
     */
    static MeasureUnit getMilligramPerDeciliter();

    /**
     * Returns by pointer, unit of concentr: millimole-per-liter.
     * Caller owns returned value and must free it.
     * Also see {@link #getMillimolePerLiter()}.
     * @param status ICU error code.
     * @stable ICU 57
     */
    static MeasureUnit *createMillimolePerLiter(UErrorCode &status);

    /**
     * Returns by value, unit of concentr: millimole-per-liter.
     * Also see {@link #createMillimolePerLiter()}.
     * @stable ICU 64
     */
    static MeasureUnit getMillimolePerLiter();

    /**
     * Returns by pointer, unit of concentr: mole.
     * Caller owns returned value and must free it.
     * Also see {@link #getMole()}.
     * @param status ICU error code.
     * @stable ICU 64
     */
    static MeasureUnit *createMole(UErrorCode &status);

    /**
     * Returns by value, unit of concentr: mole.
     * Also see {@link #createMole()}.
     * @stable ICU 64
     */
    static MeasureUnit getMole();

    /**
     * Returns by pointer, unit of concentr: percent.
     * Caller owns returned value and must free it.
     * Also see {@link #getPercent()}.
     * @param status ICU error code.
     * @stable ICU 63
     */
    static MeasureUnit *createPercent(UErrorCode &status);

    /**
     * Returns by value, unit of concentr: percent.
     * Also see {@link #createPercent()}.
     * @stable ICU 64
     */
    static MeasureUnit getPercent();

    /**
     * Returns by pointer, unit of concentr: permille.
     * Caller owns returned value and must free it.
     * Also see {@link #getPermille()}.
     * @param status ICU error code.
     * @stable ICU 63
     */
    static MeasureUnit *createPermille(UErrorCode &status);

    /**
     * Returns by value, unit of concentr: permille.
     * Also see {@link #createPermille()}.
     * @stable ICU 64
     */
    static MeasureUnit getPermille();

    /**
     * Returns by pointer, unit of concentr: permillion.
     * Caller owns returned value and must free it.
     * Also see {@link #getPartPerMillion()}.
     * @param status ICU error code.
     * @stable ICU 57
     */
    static MeasureUnit *createPartPerMillion(UErrorCode &status);

    /**
     * Returns by value, unit of concentr: permillion.
     * Also see {@link #createPartPerMillion()}.
     * @stable ICU 64
     */
    static MeasureUnit getPartPerMillion();

    /**
     * Returns by pointer, unit of concentr: permyriad.
     * Caller owns returned value and must free it.
     * Also see {@link #getPermyriad()}.
     * @param status ICU error code.
     * @stable ICU 64
     */
    static MeasureUnit *createPermyriad(UErrorCode &status);

    /**
     * Returns by value, unit of concentr: permyriad.
     * Also see {@link #createPermyriad()}.
     * @stable ICU 64
     */
    static MeasureUnit getPermyriad();

    /**
     * Returns by pointer, unit of consumption: liter-per-100-kilometer.
     * Caller owns returned value and must free it.
     * Also see {@link #getLiterPer100Kilometers()}.
     * @param status ICU error code.
     * @stable ICU 56
     */
    static MeasureUnit *createLiterPer100Kilometers(UErrorCode &status);

    /**
     * Returns by value, unit of consumption: liter-per-100-kilometer.
     * Also see {@link #createLiterPer100Kilometers()}.
     * @stable ICU 64
     */
    static MeasureUnit getLiterPer100Kilometers();

    /**
     * Returns by pointer, unit of consumption: liter-per-kilometer.
     * Caller owns returned value and must free it.
     * Also see {@link #getLiterPerKilometer()}.
     * @param status ICU error code.
     * @stable ICU 54
     */
    static MeasureUnit *createLiterPerKilometer(UErrorCode &status);

    /**
     * Returns by value, unit of consumption: liter-per-kilometer.
     * Also see {@link #createLiterPerKilometer()}.
     * @stable ICU 64
     */
    static MeasureUnit getLiterPerKilometer();

    /**
     * Returns by pointer, unit of consumption: mile-per-gallon.
     * Caller owns returned value and must free it.
     * Also see {@link #getMilePerGallon()}.
     * @param status ICU error code.
     * @stable ICU 54
     */
    static MeasureUnit *createMilePerGallon(UErrorCode &status);

    /**
     * Returns by value, unit of consumption: mile-per-gallon.
     * Also see {@link #createMilePerGallon()}.
     * @stable ICU 64
     */
    static MeasureUnit getMilePerGallon();

    /**
     * Returns by pointer, unit of consumption: mile-per-gallon-imperial.
     * Caller owns returned value and must free it.
     * Also see {@link #getMilePerGallonImperial()}.
     * @param status ICU error code.
     * @stable ICU 57
     */
    static MeasureUnit *createMilePerGallonImperial(UErrorCode &status);

    /**
     * Returns by value, unit of consumption: mile-per-gallon-imperial.
     * Also see {@link #createMilePerGallonImperial()}.
     * @stable ICU 64
     */
    static MeasureUnit getMilePerGallonImperial();

    /**
     * Returns by pointer, unit of digital: bit.
     * Caller owns returned value and must free it.
     * Also see {@link #getBit()}.
     * @param status ICU error code.
     * @stable ICU 54
     */
    static MeasureUnit *createBit(UErrorCode &status);

    /**
     * Returns by value, unit of digital: bit.
     * Also see {@link #createBit()}.
     * @stable ICU 64
     */
    static MeasureUnit getBit();

    /**
     * Returns by pointer, unit of digital: byte.
     * Caller owns returned value and must free it.
     * Also see {@link #getByte()}.
     * @param status ICU error code.
     * @stable ICU 54
     */
    static MeasureUnit *createByte(UErrorCode &status);

    /**
     * Returns by value, unit of digital: byte.
     * Also see {@link #createByte()}.
     * @stable ICU 64
     */
    static MeasureUnit getByte();

    /**
     * Returns by pointer, unit of digital: gigabit.
     * Caller owns returned value and must free it.
     * Also see {@link #getGigabit()}.
     * @param status ICU error code.
     * @stable ICU 54
     */
    static MeasureUnit *createGigabit(UErrorCode &status);

    /**
     * Returns by value, unit of digital: gigabit.
     * Also see {@link #createGigabit()}.
     * @stable ICU 64
     */
    static MeasureUnit getGigabit();

    /**
     * Returns by pointer, unit of digital: gigabyte.
     * Caller owns returned value and must free it.
     * Also see {@link #getGigabyte()}.
     * @param status ICU error code.
     * @stable ICU 54
     */
    static MeasureUnit *createGigabyte(UErrorCode &status);

    /**
     * Returns by value, unit of digital: gigabyte.
     * Also see {@link #createGigabyte()}.
     * @stable ICU 64
     */
    static MeasureUnit getGigabyte();

    /**
     * Returns by pointer, unit of digital: kilobit.
     * Caller owns returned value and must free it.
     * Also see {@link #getKilobit()}.
     * @param status ICU error code.
     * @stable ICU 54
     */
    static MeasureUnit *createKilobit(UErrorCode &status);

    /**
     * Returns by value, unit of digital: kilobit.
     * Also see {@link #createKilobit()}.
     * @stable ICU 64
     */
    static MeasureUnit getKilobit();

    /**
     * Returns by pointer, unit of digital: kilobyte.
     * Caller owns returned value and must free it.
     * Also see {@link #getKilobyte()}.
     * @param status ICU error code.
     * @stable ICU 54
     */
    static MeasureUnit *createKilobyte(UErrorCode &status);

    /**
     * Returns by value, unit of digital: kilobyte.
     * Also see {@link #createKilobyte()}.
     * @stable ICU 64
     */
    static MeasureUnit getKilobyte();

    /**
     * Returns by pointer, unit of digital: megabit.
     * Caller owns returned value and must free it.
     * Also see {@link #getMegabit()}.
     * @param status ICU error code.
     * @stable ICU 54
     */
    static MeasureUnit *createMegabit(UErrorCode &status);

    /**
     * Returns by value, unit of digital: megabit.
     * Also see {@link #createMegabit()}.
     * @stable ICU 64
     */
    static MeasureUnit getMegabit();

    /**
     * Returns by pointer, unit of digital: megabyte.
     * Caller owns returned value and must free it.
     * Also see {@link #getMegabyte()}.
     * @param status ICU error code.
     * @stable ICU 54
     */
    static MeasureUnit *createMegabyte(UErrorCode &status);

    /**
     * Returns by value, unit of digital: megabyte.
     * Also see {@link #createMegabyte()}.
     * @stable ICU 64
     */
    static MeasureUnit getMegabyte();

    /**
     * Returns by pointer, unit of digital: petabyte.
     * Caller owns returned value and must free it.
     * Also see {@link #getPetabyte()}.
     * @param status ICU error code.
     * @stable ICU 63
     */
    static MeasureUnit *createPetabyte(UErrorCode &status);

    /**
     * Returns by value, unit of digital: petabyte.
     * Also see {@link #createPetabyte()}.
     * @stable ICU 64
     */
    static MeasureUnit getPetabyte();

    /**
     * Returns by pointer, unit of digital: terabit.
     * Caller owns returned value and must free it.
     * Also see {@link #getTerabit()}.
     * @param status ICU error code.
     * @stable ICU 54
     */
    static MeasureUnit *createTerabit(UErrorCode &status);

    /**
     * Returns by value, unit of digital: terabit.
     * Also see {@link #createTerabit()}.
     * @stable ICU 64
     */
    static MeasureUnit getTerabit();

    /**
     * Returns by pointer, unit of digital: terabyte.
     * Caller owns returned value and must free it.
     * Also see {@link #getTerabyte()}.
     * @param status ICU error code.
     * @stable ICU 54
     */
    static MeasureUnit *createTerabyte(UErrorCode &status);

    /**
     * Returns by value, unit of digital: terabyte.
     * Also see {@link #createTerabyte()}.
     * @stable ICU 64
     */
    static MeasureUnit getTerabyte();

    /**
     * Returns by pointer, unit of duration: century.
     * Caller owns returned value and must free it.
     * Also see {@link #getCentury()}.
     * @param status ICU error code.
     * @stable ICU 56
     */
    static MeasureUnit *createCentury(UErrorCode &status);

    /**
     * Returns by value, unit of duration: century.
     * Also see {@link #createCentury()}.
     * @stable ICU 64
     */
    static MeasureUnit getCentury();

    /**
     * Returns by pointer, unit of duration: day.
     * Caller owns returned value and must free it.
     * Also see {@link #getDay()}.
     * @param status ICU error code.
     * @stable ICU 53
     */
    static MeasureUnit *createDay(UErrorCode &status);

    /**
     * Returns by value, unit of duration: day.
     * Also see {@link #createDay()}.
     * @stable ICU 64
     */
    static MeasureUnit getDay();

    /**
     * Returns by pointer, unit of duration: day-person.
     * Caller owns returned value and must free it.
     * Also see {@link #getDayPerson()}.
     * @param status ICU error code.
     * @stable ICU 64
     */
    static MeasureUnit *createDayPerson(UErrorCode &status);

    /**
     * Returns by value, unit of duration: day-person.
     * Also see {@link #createDayPerson()}.
     * @stable ICU 64
     */
    static MeasureUnit getDayPerson();

    /**
     * Returns by pointer, unit of duration: decade.
     * Caller owns returned value and must free it.
     * Also see {@link #getDecade()}.
     * @param status ICU error code.
     * @stable ICU 65
     */
    static MeasureUnit *createDecade(UErrorCode &status);

    /**
     * Returns by value, unit of duration: decade.
     * Also see {@link #createDecade()}.
     * @stable ICU 65
     */
    static MeasureUnit getDecade();

    /**
     * Returns by pointer, unit of duration: hour.
     * Caller owns returned value and must free it.
     * Also see {@link #getHour()}.
     * @param status ICU error code.
     * @stable ICU 53
     */
    static MeasureUnit *createHour(UErrorCode &status);

    /**
     * Returns by value, unit of duration: hour.
     * Also see {@link #createHour()}.
     * @stable ICU 64
     */
    static MeasureUnit getHour();

    /**
     * Returns by pointer, unit of duration: microsecond.
     * Caller owns returned value and must free it.
     * Also see {@link #getMicrosecond()}.
     * @param status ICU error code.
     * @stable ICU 54
     */
    static MeasureUnit *createMicrosecond(UErrorCode &status);

    /**
     * Returns by value, unit of duration: microsecond.
     * Also see {@link #createMicrosecond()}.
     * @stable ICU 64
     */
    static MeasureUnit getMicrosecond();

    /**
     * Returns by pointer, unit of duration: millisecond.
     * Caller owns returned value and must free it.
     * Also see {@link #getMillisecond()}.
     * @param status ICU error code.
     * @stable ICU 53
     */
    static MeasureUnit *createMillisecond(UErrorCode &status);

    /**
     * Returns by value, unit of duration: millisecond.
     * Also see {@link #createMillisecond()}.
     * @stable ICU 64
     */
    static MeasureUnit getMillisecond();

    /**
     * Returns by pointer, unit of duration: minute.
     * Caller owns returned value and must free it.
     * Also see {@link #getMinute()}.
     * @param status ICU error code.
     * @stable ICU 53
     */
    static MeasureUnit *createMinute(UErrorCode &status);

    /**
     * Returns by value, unit of duration: minute.
     * Also see {@link #createMinute()}.
     * @stable ICU 64
     */
    static MeasureUnit getMinute();

    /**
     * Returns by pointer, unit of duration: month.
     * Caller owns returned value and must free it.
     * Also see {@link #getMonth()}.
     * @param status ICU error code.
     * @stable ICU 53
     */
    static MeasureUnit *createMonth(UErrorCode &status);

    /**
     * Returns by value, unit of duration: month.
     * Also see {@link #createMonth()}.
     * @stable ICU 64
     */
    static MeasureUnit getMonth();

    /**
     * Returns by pointer, unit of duration: month-person.
     * Caller owns returned value and must free it.
     * Also see {@link #getMonthPerson()}.
     * @param status ICU error code.
     * @stable ICU 64
     */
    static MeasureUnit *createMonthPerson(UErrorCode &status);

    /**
     * Returns by value, unit of duration: month-person.
     * Also see {@link #createMonthPerson()}.
     * @stable ICU 64
     */
    static MeasureUnit getMonthPerson();

    /**
     * Returns by pointer, unit of duration: nanosecond.
     * Caller owns returned value and must free it.
     * Also see {@link #getNanosecond()}.
     * @param status ICU error code.
     * @stable ICU 54
     */
    static MeasureUnit *createNanosecond(UErrorCode &status);

    /**
     * Returns by value, unit of duration: nanosecond.
     * Also see {@link #createNanosecond()}.
     * @stable ICU 64
     */
    static MeasureUnit getNanosecond();

    /**
     * Returns by pointer, unit of duration: second.
     * Caller owns returned value and must free it.
     * Also see {@link #getSecond()}.
     * @param status ICU error code.
     * @stable ICU 53
     */
    static MeasureUnit *createSecond(UErrorCode &status);

    /**
     * Returns by value, unit of duration: second.
     * Also see {@link #createSecond()}.
     * @stable ICU 64
     */
    static MeasureUnit getSecond();

    /**
     * Returns by pointer, unit of duration: week.
     * Caller owns returned value and must free it.
     * Also see {@link #getWeek()}.
     * @param status ICU error code.
     * @stable ICU 53
     */
    static MeasureUnit *createWeek(UErrorCode &status);

    /**
     * Returns by value, unit of duration: week.
     * Also see {@link #createWeek()}.
     * @stable ICU 64
     */
    static MeasureUnit getWeek();

    /**
     * Returns by pointer, unit of duration: week-person.
     * Caller owns returned value and must free it.
     * Also see {@link #getWeekPerson()}.
     * @param status ICU error code.
     * @stable ICU 64
     */
    static MeasureUnit *createWeekPerson(UErrorCode &status);

    /**
     * Returns by value, unit of duration: week-person.
     * Also see {@link #createWeekPerson()}.
     * @stable ICU 64
     */
    static MeasureUnit getWeekPerson();

    /**
     * Returns by pointer, unit of duration: year.
     * Caller owns returned value and must free it.
     * Also see {@link #getYear()}.
     * @param status ICU error code.
     * @stable ICU 53
     */
    static MeasureUnit *createYear(UErrorCode &status);

    /**
     * Returns by value, unit of duration: year.
     * Also see {@link #createYear()}.
     * @stable ICU 64
     */
    static MeasureUnit getYear();

    /**
     * Returns by pointer, unit of duration: year-person.
     * Caller owns returned value and must free it.
     * Also see {@link #getYearPerson()}.
     * @param status ICU error code.
     * @stable ICU 64
     */
    static MeasureUnit *createYearPerson(UErrorCode &status);

    /**
     * Returns by value, unit of duration: year-person.
     * Also see {@link #createYearPerson()}.
     * @stable ICU 64
     */
    static MeasureUnit getYearPerson();

    /**
     * Returns by pointer, unit of electric: ampere.
     * Caller owns returned value and must free it.
     * Also see {@link #getAmpere()}.
     * @param status ICU error code.
     * @stable ICU 54
     */
    static MeasureUnit *createAmpere(UErrorCode &status);

    /**
     * Returns by value, unit of electric: ampere.
     * Also see {@link #createAmpere()}.
     * @stable ICU 64
     */
    static MeasureUnit getAmpere();

    /**
     * Returns by pointer, unit of electric: milliampere.
     * Caller owns returned value and must free it.
     * Also see {@link #getMilliampere()}.
     * @param status ICU error code.
     * @stable ICU 54
     */
    static MeasureUnit *createMilliampere(UErrorCode &status);

    /**
     * Returns by value, unit of electric: milliampere.
     * Also see {@link #createMilliampere()}.
     * @stable ICU 64
     */
    static MeasureUnit getMilliampere();

    /**
     * Returns by pointer, unit of electric: ohm.
     * Caller owns returned value and must free it.
     * Also see {@link #getOhm()}.
     * @param status ICU error code.
     * @stable ICU 54
     */
    static MeasureUnit *createOhm(UErrorCode &status);

    /**
     * Returns by value, unit of electric: ohm.
     * Also see {@link #createOhm()}.
     * @stable ICU 64
     */
    static MeasureUnit getOhm();

    /**
     * Returns by pointer, unit of electric: volt.
     * Caller owns returned value and must free it.
     * Also see {@link #getVolt()}.
     * @param status ICU error code.
     * @stable ICU 54
     */
    static MeasureUnit *createVolt(UErrorCode &status);

    /**
     * Returns by value, unit of electric: volt.
     * Also see {@link #createVolt()}.
     * @stable ICU 64
     */
    static MeasureUnit getVolt();

    /**
     * Returns by pointer, unit of energy: british-thermal-unit.
     * Caller owns returned value and must free it.
     * Also see {@link #getBritishThermalUnit()}.
     * @param status ICU error code.
     * @stable ICU 64
     */
    static MeasureUnit *createBritishThermalUnit(UErrorCode &status);

    /**
     * Returns by value, unit of energy: british-thermal-unit.
     * Also see {@link #createBritishThermalUnit()}.
     * @stable ICU 64
     */
    static MeasureUnit getBritishThermalUnit();

    /**
     * Returns by pointer, unit of energy: calorie.
     * Caller owns returned value and must free it.
     * Also see {@link #getCalorie()}.
     * @param status ICU error code.
     * @stable ICU 54
     */
    static MeasureUnit *createCalorie(UErrorCode &status);

    /**
     * Returns by value, unit of energy: calorie.
     * Also see {@link #createCalorie()}.
     * @stable ICU 64
     */
    static MeasureUnit getCalorie();

    /**
     * Returns by pointer, unit of energy: electronvolt.
     * Caller owns returned value and must free it.
     * Also see {@link #getElectronvolt()}.
     * @param status ICU error code.
     * @stable ICU 64
     */
    static MeasureUnit *createElectronvolt(UErrorCode &status);

    /**
     * Returns by value, unit of energy: electronvolt.
     * Also see {@link #createElectronvolt()}.
     * @stable ICU 64
     */
    static MeasureUnit getElectronvolt();

    /**
     * Returns by pointer, unit of energy: foodcalorie.
     * Caller owns returned value and must free it.
     * Also see {@link #getFoodcalorie()}.
     * @param status ICU error code.
     * @stable ICU 54
     */
    static MeasureUnit *createFoodcalorie(UErrorCode &status);

    /**
     * Returns by value, unit of energy: foodcalorie.
     * Also see {@link #createFoodcalorie()}.
     * @stable ICU 64
     */
    static MeasureUnit getFoodcalorie();

    /**
     * Returns by pointer, unit of energy: joule.
     * Caller owns returned value and must free it.
     * Also see {@link #getJoule()}.
     * @param status ICU error code.
     * @stable ICU 54
     */
    static MeasureUnit *createJoule(UErrorCode &status);

    /**
     * Returns by value, unit of energy: joule.
     * Also see {@link #createJoule()}.
     * @stable ICU 64
     */
    static MeasureUnit getJoule();

    /**
     * Returns by pointer, unit of energy: kilocalorie.
     * Caller owns returned value and must free it.
     * Also see {@link #getKilocalorie()}.
     * @param status ICU error code.
     * @stable ICU 54
     */
    static MeasureUnit *createKilocalorie(UErrorCode &status);

    /**
     * Returns by value, unit of energy: kilocalorie.
     * Also see {@link #createKilocalorie()}.
     * @stable ICU 64
     */
    static MeasureUnit getKilocalorie();

    /**
     * Returns by pointer, unit of energy: kilojoule.
     * Caller owns returned value and must free it.
     * Also see {@link #getKilojoule()}.
     * @param status ICU error code.
     * @stable ICU 54
     */
    static MeasureUnit *createKilojoule(UErrorCode &status);

    /**
     * Returns by value, unit of energy: kilojoule.
     * Also see {@link #createKilojoule()}.
     * @stable ICU 64
     */
    static MeasureUnit getKilojoule();

    /**
     * Returns by pointer, unit of energy: kilowatt-hour.
     * Caller owns returned value and must free it.
     * Also see {@link #getKilowattHour()}.
     * @param status ICU error code.
     * @stable ICU 54
     */
    static MeasureUnit *createKilowattHour(UErrorCode &status);

    /**
     * Returns by value, unit of energy: kilowatt-hour.
     * Also see {@link #createKilowattHour()}.
     * @stable ICU 64
     */
    static MeasureUnit getKilowattHour();

    /**
     * Returns by pointer, unit of energy: therm-us.
     * Caller owns returned value and must free it.
     * Also see {@link #getThermUs()}.
     * @param status ICU error code.
     * @stable ICU 65
     */
    static MeasureUnit *createThermUs(UErrorCode &status);

    /**
     * Returns by value, unit of energy: therm-us.
     * Also see {@link #createThermUs()}.
     * @stable ICU 65
     */
    static MeasureUnit getThermUs();

    /**
     * Returns by pointer, unit of force: newton.
     * Caller owns returned value and must free it.
     * Also see {@link #getNewton()}.
     * @param status ICU error code.
     * @stable ICU 64
     */
    static MeasureUnit *createNewton(UErrorCode &status);

    /**
     * Returns by value, unit of force: newton.
     * Also see {@link #createNewton()}.
     * @stable ICU 64
     */
    static MeasureUnit getNewton();

    /**
     * Returns by pointer, unit of force: pound-force.
     * Caller owns returned value and must free it.
     * Also see {@link #getPoundForce()}.
     * @param status ICU error code.
     * @stable ICU 64
     */
    static MeasureUnit *createPoundForce(UErrorCode &status);

    /**
     * Returns by value, unit of force: pound-force.
     * Also see {@link #createPoundForce()}.
     * @stable ICU 64
     */
    static MeasureUnit getPoundForce();

    /**
     * Returns by pointer, unit of frequency: gigahertz.
     * Caller owns returned value and must free it.
     * Also see {@link #getGigahertz()}.
     * @param status ICU error code.
     * @stable ICU 54
     */
    static MeasureUnit *createGigahertz(UErrorCode &status);

    /**
     * Returns by value, unit of frequency: gigahertz.
     * Also see {@link #createGigahertz()}.
     * @stable ICU 64
     */
    static MeasureUnit getGigahertz();

    /**
     * Returns by pointer, unit of frequency: hertz.
     * Caller owns returned value and must free it.
     * Also see {@link #getHertz()}.
     * @param status ICU error code.
     * @stable ICU 54
     */
    static MeasureUnit *createHertz(UErrorCode &status);

    /**
     * Returns by value, unit of frequency: hertz.
     * Also see {@link #createHertz()}.
     * @stable ICU 64
     */
    static MeasureUnit getHertz();

    /**
     * Returns by pointer, unit of frequency: kilohertz.
     * Caller owns returned value and must free it.
     * Also see {@link #getKilohertz()}.
     * @param status ICU error code.
     * @stable ICU 54
     */
    static MeasureUnit *createKilohertz(UErrorCode &status);

    /**
     * Returns by value, unit of frequency: kilohertz.
     * Also see {@link #createKilohertz()}.
     * @stable ICU 64
     */
    static MeasureUnit getKilohertz();

    /**
     * Returns by pointer, unit of frequency: megahertz.
     * Caller owns returned value and must free it.
     * Also see {@link #getMegahertz()}.
     * @param status ICU error code.
     * @stable ICU 54
     */
    static MeasureUnit *createMegahertz(UErrorCode &status);

    /**
     * Returns by value, unit of frequency: megahertz.
     * Also see {@link #createMegahertz()}.
     * @stable ICU 64
     */
    static MeasureUnit getMegahertz();

#ifndef U_HIDE_DRAFT_API
    /**
     * Returns by pointer, unit of graphics: dot.
     * Caller owns returned value and must free it.
     * Also see {@link #getDot()}.
     * @param status ICU error code.
     * @draft ICU 68
     */
    static MeasureUnit *createDot(UErrorCode &status);

    /**
     * Returns by value, unit of graphics: dot.
     * Also see {@link #createDot()}.
     * @draft ICU 68
     */
    static MeasureUnit getDot();
#endif /* U_HIDE_DRAFT_API */

    /**
     * Returns by pointer, unit of graphics: dot-per-centimeter.
     * Caller owns returned value and must free it.
     * Also see {@link #getDotPerCentimeter()}.
     * @param status ICU error code.
     * @stable ICU 65
     */
    static MeasureUnit *createDotPerCentimeter(UErrorCode &status);

    /**
     * Returns by value, unit of graphics: dot-per-centimeter.
     * Also see {@link #createDotPerCentimeter()}.
     * @stable ICU 65
     */
    static MeasureUnit getDotPerCentimeter();

    /**
     * Returns by pointer, unit of graphics: dot-per-inch.
     * Caller owns returned value and must free it.
     * Also see {@link #getDotPerInch()}.
     * @param status ICU error code.
     * @stable ICU 65
     */
    static MeasureUnit *createDotPerInch(UErrorCode &status);

    /**
     * Returns by value, unit of graphics: dot-per-inch.
     * Also see {@link #createDotPerInch()}.
     * @stable ICU 65
     */
    static MeasureUnit getDotPerInch();

    /**
     * Returns by pointer, unit of graphics: em.
     * Caller owns returned value and must free it.
     * Also see {@link #getEm()}.
     * @param status ICU error code.
     * @stable ICU 65
     */
    static MeasureUnit *createEm(UErrorCode &status);

    /**
     * Returns by value, unit of graphics: em.
     * Also see {@link #createEm()}.
     * @stable ICU 65
     */
    static MeasureUnit getEm();

    /**
     * Returns by pointer, unit of graphics: megapixel.
     * Caller owns returned value and must free it.
     * Also see {@link #getMegapixel()}.
     * @param status ICU error code.
     * @stable ICU 65
     */
    static MeasureUnit *createMegapixel(UErrorCode &status);

    /**
     * Returns by value, unit of graphics: megapixel.
     * Also see {@link #createMegapixel()}.
     * @stable ICU 65
     */
    static MeasureUnit getMegapixel();

    /**
     * Returns by pointer, unit of graphics: pixel.
     * Caller owns returned value and must free it.
     * Also see {@link #getPixel()}.
     * @param status ICU error code.
     * @stable ICU 65
     */
    static MeasureUnit *createPixel(UErrorCode &status);

    /**
     * Returns by value, unit of graphics: pixel.
     * Also see {@link #createPixel()}.
     * @stable ICU 65
     */
    static MeasureUnit getPixel();

    /**
     * Returns by pointer, unit of graphics: pixel-per-centimeter.
     * Caller owns returned value and must free it.
     * Also see {@link #getPixelPerCentimeter()}.
     * @param status ICU error code.
     * @stable ICU 65
     */
    static MeasureUnit *createPixelPerCentimeter(UErrorCode &status);

    /**
     * Returns by value, unit of graphics: pixel-per-centimeter.
     * Also see {@link #createPixelPerCentimeter()}.
     * @stable ICU 65
     */
    static MeasureUnit getPixelPerCentimeter();

    /**
     * Returns by pointer, unit of graphics: pixel-per-inch.
     * Caller owns returned value and must free it.
     * Also see {@link #getPixelPerInch()}.
     * @param status ICU error code.
     * @stable ICU 65
     */
    static MeasureUnit *createPixelPerInch(UErrorCode &status);

    /**
     * Returns by value, unit of graphics: pixel-per-inch.
     * Also see {@link #createPixelPerInch()}.
     * @stable ICU 65
     */
    static MeasureUnit getPixelPerInch();

    /**
     * Returns by pointer, unit of length: astronomical-unit.
     * Caller owns returned value and must free it.
     * Also see {@link #getAstronomicalUnit()}.
     * @param status ICU error code.
     * @stable ICU 54
     */
    static MeasureUnit *createAstronomicalUnit(UErrorCode &status);

    /**
     * Returns by value, unit of length: astronomical-unit.
     * Also see {@link #createAstronomicalUnit()}.
     * @stable ICU 64
     */
    static MeasureUnit getAstronomicalUnit();

    /**
     * Returns by pointer, unit of length: centimeter.
     * Caller owns returned value and must free it.
     * Also see {@link #getCentimeter()}.
     * @param status ICU error code.
     * @stable ICU 53
     */
    static MeasureUnit *createCentimeter(UErrorCode &status);

    /**
     * Returns by value, unit of length: centimeter.
     * Also see {@link #createCentimeter()}.
     * @stable ICU 64
     */
    static MeasureUnit getCentimeter();

    /**
     * Returns by pointer, unit of length: decimeter.
     * Caller owns returned value and must free it.
     * Also see {@link #getDecimeter()}.
     * @param status ICU error code.
     * @stable ICU 54
     */
    static MeasureUnit *createDecimeter(UErrorCode &status);

    /**
     * Returns by value, unit of length: decimeter.
     * Also see {@link #createDecimeter()}.
     * @stable ICU 64
     */
    static MeasureUnit getDecimeter();

#ifndef U_HIDE_DRAFT_API
    /**
     * Returns by pointer, unit of length: earth-radius.
     * Caller owns returned value and must free it.
     * Also see {@link #getEarthRadius()}.
     * @param status ICU error code.
     * @draft ICU 68
     */
    static MeasureUnit *createEarthRadius(UErrorCode &status);

    /**
     * Returns by value, unit of length: earth-radius.
     * Also see {@link #createEarthRadius()}.
     * @draft ICU 68
     */
    static MeasureUnit getEarthRadius();
#endif /* U_HIDE_DRAFT_API */

    /**
     * Returns by pointer, unit of length: fathom.
     * Caller owns returned value and must free it.
     * Also see {@link #getFathom()}.
     * @param status ICU error code.
     * @stable ICU 54
     */
    static MeasureUnit *createFathom(UErrorCode &status);

    /**
     * Returns by value, unit of length: fathom.
     * Also see {@link #createFathom()}.
     * @stable ICU 64
     */
    static MeasureUnit getFathom();

    /**
     * Returns by pointer, unit of length: foot.
     * Caller owns returned value and must free it.
     * Also see {@link #getFoot()}.
     * @param status ICU error code.
     * @stable ICU 53
     */
    static MeasureUnit *createFoot(UErrorCode &status);

    /**
     * Returns by value, unit of length: foot.
     * Also see {@link #createFoot()}.
     * @stable ICU 64
     */
    static MeasureUnit getFoot();

    /**
     * Returns by pointer, unit of length: furlong.
     * Caller owns returned value and must free it.
     * Also see {@link #getFurlong()}.
     * @param status ICU error code.
     * @stable ICU 54
     */
    static MeasureUnit *createFurlong(UErrorCode &status);

    /**
     * Returns by value, unit of length: furlong.
     * Also see {@link #createFurlong()}.
     * @stable ICU 64
     */
    static MeasureUnit getFurlong();

    /**
     * Returns by pointer, unit of length: inch.
     * Caller owns returned value and must free it.
     * Also see {@link #getInch()}.
     * @param status ICU error code.
     * @stable ICU 53
     */
    static MeasureUnit *createInch(UErrorCode &status);

    /**
     * Returns by value, unit of length: inch.
     * Also see {@link #createInch()}.
     * @stable ICU 64
     */
    static MeasureUnit getInch();

    /**
     * Returns by pointer, unit of length: kilometer.
     * Caller owns returned value and must free it.
     * Also see {@link #getKilometer()}.
     * @param status ICU error code.
     * @stable ICU 53
     */
    static MeasureUnit *createKilometer(UErrorCode &status);

    /**
     * Returns by value, unit of length: kilometer.
     * Also see {@link #createKilometer()}.
     * @stable ICU 64
     */
    static MeasureUnit getKilometer();

    /**
     * Returns by pointer, unit of length: light-year.
     * Caller owns returned value and must free it.
     * Also see {@link #getLightYear()}.
     * @param status ICU error code.
     * @stable ICU 53
     */
    static MeasureUnit *createLightYear(UErrorCode &status);

    /**
     * Returns by value, unit of length: light-year.
     * Also see {@link #createLightYear()}.
     * @stable ICU 64
     */
    static MeasureUnit getLightYear();

    /**
     * Returns by pointer, unit of length: meter.
     * Caller owns returned value and must free it.
     * Also see {@link #getMeter()}.
     * @param status ICU error code.
     * @stable ICU 53
     */
    static MeasureUnit *createMeter(UErrorCode &status);

    /**
     * Returns by value, unit of length: meter.
     * Also see {@link #createMeter()}.
     * @stable ICU 64
     */
    static MeasureUnit getMeter();

    /**
     * Returns by pointer, unit of length: micrometer.
     * Caller owns returned value and must free it.
     * Also see {@link #getMicrometer()}.
     * @param status ICU error code.
     * @stable ICU 54
     */
    static MeasureUnit *createMicrometer(UErrorCode &status);

    /**
     * Returns by value, unit of length: micrometer.
     * Also see {@link #createMicrometer()}.
     * @stable ICU 64
     */
    static MeasureUnit getMicrometer();

    /**
     * Returns by pointer, unit of length: mile.
     * Caller owns returned value and must free it.
     * Also see {@link #getMile()}.
     * @param status ICU error code.
     * @stable ICU 53
     */
    static MeasureUnit *createMile(UErrorCode &status);

    /**
     * Returns by value, unit of length: mile.
     * Also see {@link #createMile()}.
     * @stable ICU 64
     */
    static MeasureUnit getMile();

    /**
     * Returns by pointer, unit of length: mile-scandinavian.
     * Caller owns returned value and must free it.
     * Also see {@link #getMileScandinavian()}.
     * @param status ICU error code.
     * @stable ICU 56
     */
    static MeasureUnit *createMileScandinavian(UErrorCode &status);

    /**
     * Returns by value, unit of length: mile-scandinavian.
     * Also see {@link #createMileScandinavian()}.
     * @stable ICU 64
     */
    static MeasureUnit getMileScandinavian();

    /**
     * Returns by pointer, unit of length: millimeter.
     * Caller owns returned value and must free it.
     * Also see {@link #getMillimeter()}.
     * @param status ICU error code.
     * @stable ICU 53
     */
    static MeasureUnit *createMillimeter(UErrorCode &status);

    /**
     * Returns by value, unit of length: millimeter.
     * Also see {@link #createMillimeter()}.
     * @stable ICU 64
     */
    static MeasureUnit getMillimeter();

    /**
     * Returns by pointer, unit of length: nanometer.
     * Caller owns returned value and must free it.
     * Also see {@link #getNanometer()}.
     * @param status ICU error code.
     * @stable ICU 54
     */
    static MeasureUnit *createNanometer(UErrorCode &status);

    /**
     * Returns by value, unit of length: nanometer.
     * Also see {@link #createNanometer()}.
     * @stable ICU 64
     */
    static MeasureUnit getNanometer();

    /**
     * Returns by pointer, unit of length: nautical-mile.
     * Caller owns returned value and must free it.
     * Also see {@link #getNauticalMile()}.
     * @param status ICU error code.
     * @stable ICU 54
     */
    static MeasureUnit *createNauticalMile(UErrorCode &status);

    /**
     * Returns by value, unit of length: nautical-mile.
     * Also see {@link #createNauticalMile()}.
     * @stable ICU 64
     */
    static MeasureUnit getNauticalMile();

    /**
     * Returns by pointer, unit of length: parsec.
     * Caller owns returned value and must free it.
     * Also see {@link #getParsec()}.
     * @param status ICU error code.
     * @stable ICU 54
     */
    static MeasureUnit *createParsec(UErrorCode &status);

    /**
     * Returns by value, unit of length: parsec.
     * Also see {@link #createParsec()}.
     * @stable ICU 64
     */
    static MeasureUnit getParsec();

    /**
     * Returns by pointer, unit of length: picometer.
     * Caller owns returned value and must free it.
     * Also see {@link #getPicometer()}.
     * @param status ICU error code.
     * @stable ICU 53
     */
    static MeasureUnit *createPicometer(UErrorCode &status);

    /**
     * Returns by value, unit of length: picometer.
     * Also see {@link #createPicometer()}.
     * @stable ICU 64
     */
    static MeasureUnit getPicometer();

    /**
     * Returns by pointer, unit of length: point.
     * Caller owns returned value and must free it.
     * Also see {@link #getPoint()}.
     * @param status ICU error code.
     * @stable ICU 59
     */
    static MeasureUnit *createPoint(UErrorCode &status);

    /**
     * Returns by value, unit of length: point.
     * Also see {@link #createPoint()}.
     * @stable ICU 64
     */
    static MeasureUnit getPoint();

    /**
     * Returns by pointer, unit of length: solar-radius.
     * Caller owns returned value and must free it.
     * Also see {@link #getSolarRadius()}.
     * @param status ICU error code.
     * @stable ICU 64
     */
    static MeasureUnit *createSolarRadius(UErrorCode &status);

    /**
     * Returns by value, unit of length: solar-radius.
     * Also see {@link #createSolarRadius()}.
     * @stable ICU 64
     */
    static MeasureUnit getSolarRadius();

    /**
     * Returns by pointer, unit of length: yard.
     * Caller owns returned value and must free it.
     * Also see {@link #getYard()}.
     * @param status ICU error code.
     * @stable ICU 53
     */
    static MeasureUnit *createYard(UErrorCode &status);

    /**
     * Returns by value, unit of length: yard.
     * Also see {@link #createYard()}.
     * @stable ICU 64
     */
    static MeasureUnit getYard();

#ifndef U_HIDE_DRAFT_API
    /**
     * Returns by pointer, unit of light: candela.
     * Caller owns returned value and must free it.
     * Also see {@link #getCandela()}.
     * @param status ICU error code.
     * @draft ICU 68
     */
    static MeasureUnit *createCandela(UErrorCode &status);

    /**
     * Returns by value, unit of light: candela.
     * Also see {@link #createCandela()}.
     * @draft ICU 68
     */
    static MeasureUnit getCandela();
#endif /* U_HIDE_DRAFT_API */

#ifndef U_HIDE_DRAFT_API
    /**
     * Returns by pointer, unit of light: lumen.
     * Caller owns returned value and must free it.
     * Also see {@link #getLumen()}.
     * @param status ICU error code.
     * @draft ICU 68
     */
    static MeasureUnit *createLumen(UErrorCode &status);

    /**
     * Returns by value, unit of light: lumen.
     * Also see {@link #createLumen()}.
     * @draft ICU 68
     */
    static MeasureUnit getLumen();
#endif /* U_HIDE_DRAFT_API */

    /**
     * Returns by pointer, unit of light: lux.
     * Caller owns returned value and must free it.
     * Also see {@link #getLux()}.
     * @param status ICU error code.
     * @stable ICU 54
     */
    static MeasureUnit *createLux(UErrorCode &status);

    /**
     * Returns by value, unit of light: lux.
     * Also see {@link #createLux()}.
     * @stable ICU 64
     */
    static MeasureUnit getLux();

    /**
     * Returns by pointer, unit of light: solar-luminosity.
     * Caller owns returned value and must free it.
     * Also see {@link #getSolarLuminosity()}.
     * @param status ICU error code.
     * @stable ICU 64
     */
    static MeasureUnit *createSolarLuminosity(UErrorCode &status);

    /**
     * Returns by value, unit of light: solar-luminosity.
     * Also see {@link #createSolarLuminosity()}.
     * @stable ICU 64
     */
    static MeasureUnit getSolarLuminosity();

    /**
     * Returns by pointer, unit of mass: carat.
     * Caller owns returned value and must free it.
     * Also see {@link #getCarat()}.
     * @param status ICU error code.
     * @stable ICU 54
     */
    static MeasureUnit *createCarat(UErrorCode &status);

    /**
     * Returns by value, unit of mass: carat.
     * Also see {@link #createCarat()}.
     * @stable ICU 64
     */
    static MeasureUnit getCarat();

    /**
     * Returns by pointer, unit of mass: dalton.
     * Caller owns returned value and must free it.
     * Also see {@link #getDalton()}.
     * @param status ICU error code.
     * @stable ICU 64
     */
    static MeasureUnit *createDalton(UErrorCode &status);

    /**
     * Returns by value, unit of mass: dalton.
     * Also see {@link #createDalton()}.
     * @stable ICU 64
     */
    static MeasureUnit getDalton();

    /**
     * Returns by pointer, unit of mass: earth-mass.
     * Caller owns returned value and must free it.
     * Also see {@link #getEarthMass()}.
     * @param status ICU error code.
     * @stable ICU 64
     */
    static MeasureUnit *createEarthMass(UErrorCode &status);

    /**
     * Returns by value, unit of mass: earth-mass.
     * Also see {@link #createEarthMass()}.
     * @stable ICU 64
     */
    static MeasureUnit getEarthMass();

#ifndef U_HIDE_DRAFT_API
    /**
     * Returns by pointer, unit of mass: grain.
     * Caller owns returned value and must free it.
     * Also see {@link #getGrain()}.
     * @param status ICU error code.
     * @draft ICU 68
     */
    static MeasureUnit *createGrain(UErrorCode &status);

    /**
     * Returns by value, unit of mass: grain.
     * Also see {@link #createGrain()}.
     * @draft ICU 68
     */
    static MeasureUnit getGrain();
#endif /* U_HIDE_DRAFT_API */

    /**
     * Returns by pointer, unit of mass: gram.
     * Caller owns returned value and must free it.
     * Also see {@link #getGram()}.
     * @param status ICU error code.
     * @stable ICU 53
     */
    static MeasureUnit *createGram(UErrorCode &status);

    /**
     * Returns by value, unit of mass: gram.
     * Also see {@link #createGram()}.
     * @stable ICU 64
     */
    static MeasureUnit getGram();

    /**
     * Returns by pointer, unit of mass: kilogram.
     * Caller owns returned value and must free it.
     * Also see {@link #getKilogram()}.
     * @param status ICU error code.
     * @stable ICU 53
     */
    static MeasureUnit *createKilogram(UErrorCode &status);

    /**
     * Returns by value, unit of mass: kilogram.
     * Also see {@link #createKilogram()}.
     * @stable ICU 64
     */
    static MeasureUnit getKilogram();

    /**
     * Returns by pointer, unit of mass: metric-ton.
     * Caller owns returned value and must free it.
     * Also see {@link #getMetricTon()}.
     * @param status ICU error code.
     * @stable ICU 54
     */
    static MeasureUnit *createMetricTon(UErrorCode &status);

    /**
     * Returns by value, unit of mass: metric-ton.
     * Also see {@link #createMetricTon()}.
     * @stable ICU 64
     */
    static MeasureUnit getMetricTon();

    /**
     * Returns by pointer, unit of mass: microgram.
     * Caller owns returned value and must free it.
     * Also see {@link #getMicrogram()}.
     * @param status ICU error code.
     * @stable ICU 54
     */
    static MeasureUnit *createMicrogram(UErrorCode &status);

    /**
     * Returns by value, unit of mass: microgram.
     * Also see {@link #createMicrogram()}.
     * @stable ICU 64
     */
    static MeasureUnit getMicrogram();

    /**
     * Returns by pointer, unit of mass: milligram.
     * Caller owns returned value and must free it.
     * Also see {@link #getMilligram()}.
     * @param status ICU error code.
     * @stable ICU 54
     */
    static MeasureUnit *createMilligram(UErrorCode &status);

    /**
     * Returns by value, unit of mass: milligram.
     * Also see {@link #createMilligram()}.
     * @stable ICU 64
     */
    static MeasureUnit getMilligram();

    /**
     * Returns by pointer, unit of mass: ounce.
     * Caller owns returned value and must free it.
     * Also see {@link #getOunce()}.
     * @param status ICU error code.
     * @stable ICU 53
     */
    static MeasureUnit *createOunce(UErrorCode &status);

    /**
     * Returns by value, unit of mass: ounce.
     * Also see {@link #createOunce()}.
     * @stable ICU 64
     */
    static MeasureUnit getOunce();

    /**
     * Returns by pointer, unit of mass: ounce-troy.
     * Caller owns returned value and must free it.
     * Also see {@link #getOunceTroy()}.
     * @param status ICU error code.
     * @stable ICU 54
     */
    static MeasureUnit *createOunceTroy(UErrorCode &status);

    /**
     * Returns by value, unit of mass: ounce-troy.
     * Also see {@link #createOunceTroy()}.
     * @stable ICU 64
     */
    static MeasureUnit getOunceTroy();

    /**
     * Returns by pointer, unit of mass: pound.
     * Caller owns returned value and must free it.
     * Also see {@link #getPound()}.
     * @param status ICU error code.
     * @stable ICU 53
     */
    static MeasureUnit *createPound(UErrorCode &status);

    /**
     * Returns by value, unit of mass: pound.
     * Also see {@link #createPound()}.
     * @stable ICU 64
     */
    static MeasureUnit getPound();

    /**
     * Returns by pointer, unit of mass: solar-mass.
     * Caller owns returned value and must free it.
     * Also see {@link #getSolarMass()}.
     * @param status ICU error code.
     * @stable ICU 64
     */
    static MeasureUnit *createSolarMass(UErrorCode &status);

    /**
     * Returns by value, unit of mass: solar-mass.
     * Also see {@link #createSolarMass()}.
     * @stable ICU 64
     */
    static MeasureUnit getSolarMass();

    /**
     * Returns by pointer, unit of mass: stone.
     * Caller owns returned value and must free it.
     * Also see {@link #getStone()}.
     * @param status ICU error code.
     * @stable ICU 54
     */
    static MeasureUnit *createStone(UErrorCode &status);

    /**
     * Returns by value, unit of mass: stone.
     * Also see {@link #createStone()}.
     * @stable ICU 64
     */
    static MeasureUnit getStone();

    /**
     * Returns by pointer, unit of mass: ton.
     * Caller owns returned value and must free it.
     * Also see {@link #getTon()}.
     * @param status ICU error code.
     * @stable ICU 54
     */
    static MeasureUnit *createTon(UErrorCode &status);

    /**
     * Returns by value, unit of mass: ton.
     * Also see {@link #createTon()}.
     * @stable ICU 64
     */
    static MeasureUnit getTon();

    /**
     * Returns by pointer, unit of power: gigawatt.
     * Caller owns returned value and must free it.
     * Also see {@link #getGigawatt()}.
     * @param status ICU error code.
     * @stable ICU 54
     */
    static MeasureUnit *createGigawatt(UErrorCode &status);

    /**
     * Returns by value, unit of power: gigawatt.
     * Also see {@link #createGigawatt()}.
     * @stable ICU 64
     */
    static MeasureUnit getGigawatt();

    /**
     * Returns by pointer, unit of power: horsepower.
     * Caller owns returned value and must free it.
     * Also see {@link #getHorsepower()}.
     * @param status ICU error code.
     * @stable ICU 53
     */
    static MeasureUnit *createHorsepower(UErrorCode &status);

    /**
     * Returns by value, unit of power: horsepower.
     * Also see {@link #createHorsepower()}.
     * @stable ICU 64
     */
    static MeasureUnit getHorsepower();

    /**
     * Returns by pointer, unit of power: kilowatt.
     * Caller owns returned value and must free it.
     * Also see {@link #getKilowatt()}.
     * @param status ICU error code.
     * @stable ICU 53
     */
    static MeasureUnit *createKilowatt(UErrorCode &status);

    /**
     * Returns by value, unit of power: kilowatt.
     * Also see {@link #createKilowatt()}.
     * @stable ICU 64
     */
    static MeasureUnit getKilowatt();

    /**
     * Returns by pointer, unit of power: megawatt.
     * Caller owns returned value and must free it.
     * Also see {@link #getMegawatt()}.
     * @param status ICU error code.
     * @stable ICU 54
     */
    static MeasureUnit *createMegawatt(UErrorCode &status);

    /**
     * Returns by value, unit of power: megawatt.
     * Also see {@link #createMegawatt()}.
     * @stable ICU 64
     */
    static MeasureUnit getMegawatt();

    /**
     * Returns by pointer, unit of power: milliwatt.
     * Caller owns returned value and must free it.
     * Also see {@link #getMilliwatt()}.
     * @param status ICU error code.
     * @stable ICU 54
     */
    static MeasureUnit *createMilliwatt(UErrorCode &status);

    /**
     * Returns by value, unit of power: milliwatt.
     * Also see {@link #createMilliwatt()}.
     * @stable ICU 64
     */
    static MeasureUnit getMilliwatt();

    /**
     * Returns by pointer, unit of power: watt.
     * Caller owns returned value and must free it.
     * Also see {@link #getWatt()}.
     * @param status ICU error code.
     * @stable ICU 53
     */
    static MeasureUnit *createWatt(UErrorCode &status);

    /**
     * Returns by value, unit of power: watt.
     * Also see {@link #createWatt()}.
     * @stable ICU 64
     */
    static MeasureUnit getWatt();

    /**
     * Returns by pointer, unit of pressure: atmosphere.
     * Caller owns returned value and must free it.
     * Also see {@link #getAtmosphere()}.
     * @param status ICU error code.
     * @stable ICU 63
     */
    static MeasureUnit *createAtmosphere(UErrorCode &status);

    /**
     * Returns by value, unit of pressure: atmosphere.
     * Also see {@link #createAtmosphere()}.
     * @stable ICU 64
     */
    static MeasureUnit getAtmosphere();

    /**
     * Returns by pointer, unit of pressure: bar.
     * Caller owns returned value and must free it.
     * Also see {@link #getBar()}.
     * @param status ICU error code.
     * @stable ICU 65
     */
    static MeasureUnit *createBar(UErrorCode &status);

    /**
     * Returns by value, unit of pressure: bar.
     * Also see {@link #createBar()}.
     * @stable ICU 65
     */
    static MeasureUnit getBar();

    /**
     * Returns by pointer, unit of pressure: hectopascal.
     * Caller owns returned value and must free it.
     * Also see {@link #getHectopascal()}.
     * @param status ICU error code.
     * @stable ICU 53
     */
    static MeasureUnit *createHectopascal(UErrorCode &status);

    /**
     * Returns by value, unit of pressure: hectopascal.
     * Also see {@link #createHectopascal()}.
     * @stable ICU 64
     */
    static MeasureUnit getHectopascal();

    /**
     * Returns by pointer, unit of pressure: inch-ofhg.
     * Caller owns returned value and must free it.
     * Also see {@link #getInchHg()}.
     * @param status ICU error code.
     * @stable ICU 53
     */
    static MeasureUnit *createInchHg(UErrorCode &status);

    /**
     * Returns by value, unit of pressure: inch-ofhg.
     * Also see {@link #createInchHg()}.
     * @stable ICU 64
     */
    static MeasureUnit getInchHg();

    /**
     * Returns by pointer, unit of pressure: kilopascal.
     * Caller owns returned value and must free it.
     * Also see {@link #getKilopascal()}.
     * @param status ICU error code.
     * @stable ICU 64
     */
    static MeasureUnit *createKilopascal(UErrorCode &status);

    /**
     * Returns by value, unit of pressure: kilopascal.
     * Also see {@link #createKilopascal()}.
     * @stable ICU 64
     */
    static MeasureUnit getKilopascal();

    /**
     * Returns by pointer, unit of pressure: megapascal.
     * Caller owns returned value and must free it.
     * Also see {@link #getMegapascal()}.
     * @param status ICU error code.
     * @stable ICU 64
     */
    static MeasureUnit *createMegapascal(UErrorCode &status);

    /**
     * Returns by value, unit of pressure: megapascal.
     * Also see {@link #createMegapascal()}.
     * @stable ICU 64
     */
    static MeasureUnit getMegapascal();

    /**
     * Returns by pointer, unit of pressure: millibar.
     * Caller owns returned value and must free it.
     * Also see {@link #getMillibar()}.
     * @param status ICU error code.
     * @stable ICU 53
     */
    static MeasureUnit *createMillibar(UErrorCode &status);

    /**
     * Returns by value, unit of pressure: millibar.
     * Also see {@link #createMillibar()}.
     * @stable ICU 64
     */
    static MeasureUnit getMillibar();

    /**
     * Returns by pointer, unit of pressure: millimeter-ofhg.
     * Caller owns returned value and must free it.
     * Also see {@link #getMillimeterOfMercury()}.
     * @param status ICU error code.
     * @stable ICU 54
     */
    static MeasureUnit *createMillimeterOfMercury(UErrorCode &status);

    /**
     * Returns by value, unit of pressure: millimeter-ofhg.
     * Also see {@link #createMillimeterOfMercury()}.
     * @stable ICU 64
     */
    static MeasureUnit getMillimeterOfMercury();

    /**
     * Returns by pointer, unit of pressure: pascal.
     * Caller owns returned value and must free it.
     * Also see {@link #getPascal()}.
     * @param status ICU error code.
     * @stable ICU 65
     */
    static MeasureUnit *createPascal(UErrorCode &status);

    /**
     * Returns by value, unit of pressure: pascal.
     * Also see {@link #createPascal()}.
     * @stable ICU 65
     */
    static MeasureUnit getPascal();

    /**
     * Returns by pointer, unit of pressure: pound-force-per-square-inch.
     * Caller owns returned value and must free it.
     * Also see {@link #getPoundPerSquareInch()}.
     * @param status ICU error code.
     * @stable ICU 54
     */
    static MeasureUnit *createPoundPerSquareInch(UErrorCode &status);

    /**
     * Returns by value, unit of pressure: pound-force-per-square-inch.
     * Also see {@link #createPoundPerSquareInch()}.
     * @stable ICU 64
     */
    static MeasureUnit getPoundPerSquareInch();

    /**
     * Returns by pointer, unit of speed: kilometer-per-hour.
     * Caller owns returned value and must free it.
     * Also see {@link #getKilometerPerHour()}.
     * @param status ICU error code.
     * @stable ICU 53
     */
    static MeasureUnit *createKilometerPerHour(UErrorCode &status);

    /**
     * Returns by value, unit of speed: kilometer-per-hour.
     * Also see {@link #createKilometerPerHour()}.
     * @stable ICU 64
     */
    static MeasureUnit getKilometerPerHour();

    /**
     * Returns by pointer, unit of speed: knot.
     * Caller owns returned value and must free it.
     * Also see {@link #getKnot()}.
     * @param status ICU error code.
     * @stable ICU 56
     */
    static MeasureUnit *createKnot(UErrorCode &status);

    /**
     * Returns by value, unit of speed: knot.
     * Also see {@link #createKnot()}.
     * @stable ICU 64
     */
    static MeasureUnit getKnot();

    /**
     * Returns by pointer, unit of speed: meter-per-second.
     * Caller owns returned value and must free it.
     * Also see {@link #getMeterPerSecond()}.
     * @param status ICU error code.
     * @stable ICU 53
     */
    static MeasureUnit *createMeterPerSecond(UErrorCode &status);

    /**
     * Returns by value, unit of speed: meter-per-second.
     * Also see {@link #createMeterPerSecond()}.
     * @stable ICU 64
     */
    static MeasureUnit getMeterPerSecond();

    /**
     * Returns by pointer, unit of speed: mile-per-hour.
     * Caller owns returned value and must free it.
     * Also see {@link #getMilePerHour()}.
     * @param status ICU error code.
     * @stable ICU 53
     */
    static MeasureUnit *createMilePerHour(UErrorCode &status);

    /**
     * Returns by value, unit of speed: mile-per-hour.
     * Also see {@link #createMilePerHour()}.
     * @stable ICU 64
     */
    static MeasureUnit getMilePerHour();

    /**
     * Returns by pointer, unit of temperature: celsius.
     * Caller owns returned value and must free it.
     * Also see {@link #getCelsius()}.
     * @param status ICU error code.
     * @stable ICU 53
     */
    static MeasureUnit *createCelsius(UErrorCode &status);

    /**
     * Returns by value, unit of temperature: celsius.
     * Also see {@link #createCelsius()}.
     * @stable ICU 64
     */
    static MeasureUnit getCelsius();

    /**
     * Returns by pointer, unit of temperature: fahrenheit.
     * Caller owns returned value and must free it.
     * Also see {@link #getFahrenheit()}.
     * @param status ICU error code.
     * @stable ICU 53
     */
    static MeasureUnit *createFahrenheit(UErrorCode &status);

    /**
     * Returns by value, unit of temperature: fahrenheit.
     * Also see {@link #createFahrenheit()}.
     * @stable ICU 64
     */
    static MeasureUnit getFahrenheit();

    /**
     * Returns by pointer, unit of temperature: generic.
     * Caller owns returned value and must free it.
     * Also see {@link #getGenericTemperature()}.
     * @param status ICU error code.
     * @stable ICU 56
     */
    static MeasureUnit *createGenericTemperature(UErrorCode &status);

    /**
     * Returns by value, unit of temperature: generic.
     * Also see {@link #createGenericTemperature()}.
     * @stable ICU 64
     */
    static MeasureUnit getGenericTemperature();

    /**
     * Returns by pointer, unit of temperature: kelvin.
     * Caller owns returned value and must free it.
     * Also see {@link #getKelvin()}.
     * @param status ICU error code.
     * @stable ICU 54
     */
    static MeasureUnit *createKelvin(UErrorCode &status);

    /**
     * Returns by value, unit of temperature: kelvin.
     * Also see {@link #createKelvin()}.
     * @stable ICU 64
     */
    static MeasureUnit getKelvin();

    /**
     * Returns by pointer, unit of torque: newton-meter.
     * Caller owns returned value and must free it.
     * Also see {@link #getNewtonMeter()}.
     * @param status ICU error code.
     * @stable ICU 64
     */
    static MeasureUnit *createNewtonMeter(UErrorCode &status);

    /**
     * Returns by value, unit of torque: newton-meter.
     * Also see {@link #createNewtonMeter()}.
     * @stable ICU 64
     */
    static MeasureUnit getNewtonMeter();

    /**
     * Returns by pointer, unit of torque: pound-force-foot.
     * Caller owns returned value and must free it.
     * Also see {@link #getPoundFoot()}.
     * @param status ICU error code.
     * @stable ICU 64
     */
    static MeasureUnit *createPoundFoot(UErrorCode &status);

    /**
     * Returns by value, unit of torque: pound-force-foot.
     * Also see {@link #createPoundFoot()}.
     * @stable ICU 64
     */
    static MeasureUnit getPoundFoot();

    /**
     * Returns by pointer, unit of volume: acre-foot.
     * Caller owns returned value and must free it.
     * Also see {@link #getAcreFoot()}.
     * @param status ICU error code.
     * @stable ICU 54
     */
    static MeasureUnit *createAcreFoot(UErrorCode &status);

    /**
     * Returns by value, unit of volume: acre-foot.
     * Also see {@link #createAcreFoot()}.
     * @stable ICU 64
     */
    static MeasureUnit getAcreFoot();

    /**
     * Returns by pointer, unit of volume: barrel.
     * Caller owns returned value and must free it.
     * Also see {@link #getBarrel()}.
     * @param status ICU error code.
     * @stable ICU 64
     */
    static MeasureUnit *createBarrel(UErrorCode &status);

    /**
     * Returns by value, unit of volume: barrel.
     * Also see {@link #createBarrel()}.
     * @stable ICU 64
     */
    static MeasureUnit getBarrel();

    /**
     * Returns by pointer, unit of volume: bushel.
     * Caller owns returned value and must free it.
     * Also see {@link #getBushel()}.
     * @param status ICU error code.
     * @stable ICU 54
     */
    static MeasureUnit *createBushel(UErrorCode &status);

    /**
     * Returns by value, unit of volume: bushel.
     * Also see {@link #createBushel()}.
     * @stable ICU 64
     */
    static MeasureUnit getBushel();

    /**
     * Returns by pointer, unit of volume: centiliter.
     * Caller owns returned value and must free it.
     * Also see {@link #getCentiliter()}.
     * @param status ICU error code.
     * @stable ICU 54
     */
    static MeasureUnit *createCentiliter(UErrorCode &status);

    /**
     * Returns by value, unit of volume: centiliter.
     * Also see {@link #createCentiliter()}.
     * @stable ICU 64
     */
    static MeasureUnit getCentiliter();

    /**
     * Returns by pointer, unit of volume: cubic-centimeter.
     * Caller owns returned value and must free it.
     * Also see {@link #getCubicCentimeter()}.
     * @param status ICU error code.
     * @stable ICU 54
     */
    static MeasureUnit *createCubicCentimeter(UErrorCode &status);

    /**
     * Returns by value, unit of volume: cubic-centimeter.
     * Also see {@link #createCubicCentimeter()}.
     * @stable ICU 64
     */
    static MeasureUnit getCubicCentimeter();

    /**
     * Returns by pointer, unit of volume: cubic-foot.
     * Caller owns returned value and must free it.
     * Also see {@link #getCubicFoot()}.
     * @param status ICU error code.
     * @stable ICU 54
     */
    static MeasureUnit *createCubicFoot(UErrorCode &status);

    /**
     * Returns by value, unit of volume: cubic-foot.
     * Also see {@link #createCubicFoot()}.
     * @stable ICU 64
     */
    static MeasureUnit getCubicFoot();

    /**
     * Returns by pointer, unit of volume: cubic-inch.
     * Caller owns returned value and must free it.
     * Also see {@link #getCubicInch()}.
     * @param status ICU error code.
     * @stable ICU 54
     */
    static MeasureUnit *createCubicInch(UErrorCode &status);

    /**
     * Returns by value, unit of volume: cubic-inch.
     * Also see {@link #createCubicInch()}.
     * @stable ICU 64
     */
    static MeasureUnit getCubicInch();

    /**
     * Returns by pointer, unit of volume: cubic-kilometer.
     * Caller owns returned value and must free it.
     * Also see {@link #getCubicKilometer()}.
     * @param status ICU error code.
     * @stable ICU 53
     */
    static MeasureUnit *createCubicKilometer(UErrorCode &status);

    /**
     * Returns by value, unit of volume: cubic-kilometer.
     * Also see {@link #createCubicKilometer()}.
     * @stable ICU 64
     */
    static MeasureUnit getCubicKilometer();

    /**
     * Returns by pointer, unit of volume: cubic-meter.
     * Caller owns returned value and must free it.
     * Also see {@link #getCubicMeter()}.
     * @param status ICU error code.
     * @stable ICU 54
     */
    static MeasureUnit *createCubicMeter(UErrorCode &status);

    /**
     * Returns by value, unit of volume: cubic-meter.
     * Also see {@link #createCubicMeter()}.
     * @stable ICU 64
     */
    static MeasureUnit getCubicMeter();

    /**
     * Returns by pointer, unit of volume: cubic-mile.
     * Caller owns returned value and must free it.
     * Also see {@link #getCubicMile()}.
     * @param status ICU error code.
     * @stable ICU 53
     */
    static MeasureUnit *createCubicMile(UErrorCode &status);

    /**
     * Returns by value, unit of volume: cubic-mile.
     * Also see {@link #createCubicMile()}.
     * @stable ICU 64
     */
    static MeasureUnit getCubicMile();

    /**
     * Returns by pointer, unit of volume: cubic-yard.
     * Caller owns returned value and must free it.
     * Also see {@link #getCubicYard()}.
     * @param status ICU error code.
     * @stable ICU 54
     */
    static MeasureUnit *createCubicYard(UErrorCode &status);

    /**
     * Returns by value, unit of volume: cubic-yard.
     * Also see {@link #createCubicYard()}.
     * @stable ICU 64
     */
    static MeasureUnit getCubicYard();

    /**
     * Returns by pointer, unit of volume: cup.
     * Caller owns returned value and must free it.
     * Also see {@link #getCup()}.
     * @param status ICU error code.
     * @stable ICU 54
     */
    static MeasureUnit *createCup(UErrorCode &status);

    /**
     * Returns by value, unit of volume: cup.
     * Also see {@link #createCup()}.
     * @stable ICU 64
     */
    static MeasureUnit getCup();

    /**
     * Returns by pointer, unit of volume: cup-metric.
     * Caller owns returned value and must free it.
     * Also see {@link #getCupMetric()}.
     * @param status ICU error code.
     * @stable ICU 56
     */
    static MeasureUnit *createCupMetric(UErrorCode &status);

    /**
     * Returns by value, unit of volume: cup-metric.
     * Also see {@link #createCupMetric()}.
     * @stable ICU 64
     */
    static MeasureUnit getCupMetric();

    /**
     * Returns by pointer, unit of volume: deciliter.
     * Caller owns returned value and must free it.
     * Also see {@link #getDeciliter()}.
     * @param status ICU error code.
     * @stable ICU 54
     */
    static MeasureUnit *createDeciliter(UErrorCode &status);

    /**
     * Returns by value, unit of volume: deciliter.
     * Also see {@link #createDeciliter()}.
     * @stable ICU 64
     */
    static MeasureUnit getDeciliter();

#ifndef U_HIDE_DRAFT_API
    /**
     * Returns by pointer, unit of volume: dessert-spoon.
     * Caller owns returned value and must free it.
     * Also see {@link #getDessertSpoon()}.
     * @param status ICU error code.
     * @draft ICU 68
     */
    static MeasureUnit *createDessertSpoon(UErrorCode &status);

    /**
     * Returns by value, unit of volume: dessert-spoon.
     * Also see {@link #createDessertSpoon()}.
     * @draft ICU 68
     */
    static MeasureUnit getDessertSpoon();
#endif /* U_HIDE_DRAFT_API */

#ifndef U_HIDE_DRAFT_API
    /**
     * Returns by pointer, unit of volume: dessert-spoon-imperial.
     * Caller owns returned value and must free it.
     * Also see {@link #getDessertSpoonImperial()}.
     * @param status ICU error code.
     * @draft ICU 68
     */
    static MeasureUnit *createDessertSpoonImperial(UErrorCode &status);

    /**
     * Returns by value, unit of volume: dessert-spoon-imperial.
     * Also see {@link #createDessertSpoonImperial()}.
     * @draft ICU 68
     */
    static MeasureUnit getDessertSpoonImperial();
#endif /* U_HIDE_DRAFT_API */

#ifndef U_HIDE_DRAFT_API
    /**
     * Returns by pointer, unit of volume: dram.
     * Caller owns returned value and must free it.
     * Also see {@link #getDram()}.
     * @param status ICU error code.
     * @draft ICU 68
     */
    static MeasureUnit *createDram(UErrorCode &status);

    /**
     * Returns by value, unit of volume: dram.
     * Also see {@link #createDram()}.
     * @draft ICU 68
     */
    static MeasureUnit getDram();
#endif /* U_HIDE_DRAFT_API */

#ifndef U_HIDE_DRAFT_API
    /**
     * Returns by pointer, unit of volume: drop.
     * Caller owns returned value and must free it.
     * Also see {@link #getDrop()}.
     * @param status ICU error code.
     * @draft ICU 68
     */
    static MeasureUnit *createDrop(UErrorCode &status);

    /**
     * Returns by value, unit of volume: drop.
     * Also see {@link #createDrop()}.
     * @draft ICU 68
     */
    static MeasureUnit getDrop();
#endif /* U_HIDE_DRAFT_API */

    /**
     * Returns by pointer, unit of volume: fluid-ounce.
     * Caller owns returned value and must free it.
     * Also see {@link #getFluidOunce()}.
     * @param status ICU error code.
     * @stable ICU 54
     */
    static MeasureUnit *createFluidOunce(UErrorCode &status);

    /**
     * Returns by value, unit of volume: fluid-ounce.
     * Also see {@link #createFluidOunce()}.
     * @stable ICU 64
     */
    static MeasureUnit getFluidOunce();

    /**
     * Returns by pointer, unit of volume: fluid-ounce-imperial.
     * Caller owns returned value and must free it.
     * Also see {@link #getFluidOunceImperial()}.
     * @param status ICU error code.
     * @stable ICU 64
     */
    static MeasureUnit *createFluidOunceImperial(UErrorCode &status);

    /**
     * Returns by value, unit of volume: fluid-ounce-imperial.
     * Also see {@link #createFluidOunceImperial()}.
     * @stable ICU 64
     */
    static MeasureUnit getFluidOunceImperial();

    /**
     * Returns by pointer, unit of volume: gallon.
     * Caller owns returned value and must free it.
     * Also see {@link #getGallon()}.
     * @param status ICU error code.
     * @stable ICU 54
     */
    static MeasureUnit *createGallon(UErrorCode &status);

    /**
     * Returns by value, unit of volume: gallon.
     * Also see {@link #createGallon()}.
     * @stable ICU 64
     */
    static MeasureUnit getGallon();

    /**
     * Returns by pointer, unit of volume: gallon-imperial.
     * Caller owns returned value and must free it.
     * Also see {@link #getGallonImperial()}.
     * @param status ICU error code.
     * @stable ICU 57
     */
    static MeasureUnit *createGallonImperial(UErrorCode &status);

    /**
     * Returns by value, unit of volume: gallon-imperial.
     * Also see {@link #createGallonImperial()}.
     * @stable ICU 64
     */
    static MeasureUnit getGallonImperial();

    /**
     * Returns by pointer, unit of volume: hectoliter.
     * Caller owns returned value and must free it.
     * Also see {@link #getHectoliter()}.
     * @param status ICU error code.
     * @stable ICU 54
     */
    static MeasureUnit *createHectoliter(UErrorCode &status);

    /**
     * Returns by value, unit of volume: hectoliter.
     * Also see {@link #createHectoliter()}.
     * @stable ICU 64
     */
    static MeasureUnit getHectoliter();

#ifndef U_HIDE_DRAFT_API
    /**
     * Returns by pointer, unit of volume: jigger.
     * Caller owns returned value and must free it.
     * Also see {@link #getJigger()}.
     * @param status ICU error code.
     * @draft ICU 68
     */
    static MeasureUnit *createJigger(UErrorCode &status);

    /**
     * Returns by value, unit of volume: jigger.
     * Also see {@link #createJigger()}.
     * @draft ICU 68
     */
    static MeasureUnit getJigger();
#endif /* U_HIDE_DRAFT_API */

    /**
     * Returns by pointer, unit of volume: liter.
     * Caller owns returned value and must free it.
     * Also see {@link #getLiter()}.
     * @param status ICU error code.
     * @stable ICU 53
     */
    static MeasureUnit *createLiter(UErrorCode &status);

    /**
     * Returns by value, unit of volume: liter.
     * Also see {@link #createLiter()}.
     * @stable ICU 64
     */
    static MeasureUnit getLiter();

    /**
     * Returns by pointer, unit of volume: megaliter.
     * Caller owns returned value and must free it.
     * Also see {@link #getMegaliter()}.
     * @param status ICU error code.
     * @stable ICU 54
     */
    static MeasureUnit *createMegaliter(UErrorCode &status);

    /**
     * Returns by value, unit of volume: megaliter.
     * Also see {@link #createMegaliter()}.
     * @stable ICU 64
     */
    static MeasureUnit getMegaliter();

    /**
     * Returns by pointer, unit of volume: milliliter.
     * Caller owns returned value and must free it.
     * Also see {@link #getMilliliter()}.
     * @param status ICU error code.
     * @stable ICU 54
     */
    static MeasureUnit *createMilliliter(UErrorCode &status);

    /**
     * Returns by value, unit of volume: milliliter.
     * Also see {@link #createMilliliter()}.
     * @stable ICU 64
     */
    static MeasureUnit getMilliliter();

#ifndef U_HIDE_DRAFT_API
    /**
     * Returns by pointer, unit of volume: pinch.
     * Caller owns returned value and must free it.
     * Also see {@link #getPinch()}.
     * @param status ICU error code.
     * @draft ICU 68
     */
    static MeasureUnit *createPinch(UErrorCode &status);

    /**
     * Returns by value, unit of volume: pinch.
     * Also see {@link #createPinch()}.
     * @draft ICU 68
     */
    static MeasureUnit getPinch();
#endif /* U_HIDE_DRAFT_API */

    /**
     * Returns by pointer, unit of volume: pint.
     * Caller owns returned value and must free it.
     * Also see {@link #getPint()}.
     * @param status ICU error code.
     * @stable ICU 54
     */
    static MeasureUnit *createPint(UErrorCode &status);

    /**
     * Returns by value, unit of volume: pint.
     * Also see {@link #createPint()}.
     * @stable ICU 64
     */
    static MeasureUnit getPint();

    /**
     * Returns by pointer, unit of volume: pint-metric.
     * Caller owns returned value and must free it.
     * Also see {@link #getPintMetric()}.
     * @param status ICU error code.
     * @stable ICU 56
     */
    static MeasureUnit *createPintMetric(UErrorCode &status);

    /**
     * Returns by value, unit of volume: pint-metric.
     * Also see {@link #createPintMetric()}.
     * @stable ICU 64
     */
    static MeasureUnit getPintMetric();

    /**
     * Returns by pointer, unit of volume: quart.
     * Caller owns returned value and must free it.
     * Also see {@link #getQuart()}.
     * @param status ICU error code.
     * @stable ICU 54
     */
    static MeasureUnit *createQuart(UErrorCode &status);

    /**
     * Returns by value, unit of volume: quart.
     * Also see {@link #createQuart()}.
     * @stable ICU 64
     */
    static MeasureUnit getQuart();

#ifndef U_HIDE_DRAFT_API
    /**
     * Returns by pointer, unit of volume: quart-imperial.
     * Caller owns returned value and must free it.
     * Also see {@link #getQuartImperial()}.
     * @param status ICU error code.
     * @draft ICU 68
     */
    static MeasureUnit *createQuartImperial(UErrorCode &status);

    /**
     * Returns by value, unit of volume: quart-imperial.
     * Also see {@link #createQuartImperial()}.
     * @draft ICU 68
     */
    static MeasureUnit getQuartImperial();
#endif /* U_HIDE_DRAFT_API */

    /**
     * Returns by pointer, unit of volume: tablespoon.
     * Caller owns returned value and must free it.
     * Also see {@link #getTablespoon()}.
     * @param status ICU error code.
     * @stable ICU 54
     */
    static MeasureUnit *createTablespoon(UErrorCode &status);

    /**
     * Returns by value, unit of volume: tablespoon.
     * Also see {@link #createTablespoon()}.
     * @stable ICU 64
     */
    static MeasureUnit getTablespoon();

    /**
     * Returns by pointer, unit of volume: teaspoon.
     * Caller owns returned value and must free it.
     * Also see {@link #getTeaspoon()}.
     * @param status ICU error code.
     * @stable ICU 54
     */
    static MeasureUnit *createTeaspoon(UErrorCode &status);

    /**
     * Returns by value, unit of volume: teaspoon.
     * Also see {@link #createTeaspoon()}.
     * @stable ICU 64
     */
    static MeasureUnit getTeaspoon();

// End generated createXXX methods

 protected:

#ifndef U_HIDE_INTERNAL_API
    /**
     * For ICU use only.
     * @internal
     */
    void initTime(const char *timeId);

    /**
     * For ICU use only.
     * @internal
     */
    void initCurrency(StringPiece isoCurrency);

#endif  /* U_HIDE_INTERNAL_API */

private:

    // Used by new draft APIs in ICU 67. If non-null, fImpl is owned by the
    // MeasureUnit.
    MeasureUnitImpl* fImpl;

    // An index into a static string list in measunit.cpp. If set to -1, fImpl
    // is in use instead of fTypeId and fSubTypeId.
    int16_t fSubTypeId;
    // An index into a static string list in measunit.cpp. If set to -1, fImpl
    // is in use instead of fTypeId and fSubTypeId.
    int8_t fTypeId;

    MeasureUnit(int32_t typeId, int32_t subTypeId);
    MeasureUnit(MeasureUnitImpl&& impl);
    void setTo(int32_t typeId, int32_t subTypeId);
    static MeasureUnit *create(int typeId, int subTypeId, UErrorCode &status);

    /**
     * Sets output's typeId and subTypeId according to subType, if subType is a
     * valid/known identifier.
     *
     * @return Whether subType is known to ICU. If false, output was not
     * modified.
     */
    static bool findBySubType(StringPiece subType, MeasureUnit* output);

    /** Internal version of public API */
    LocalArray<MeasureUnit> splitToSingleUnitsImpl(int32_t& outCount, UErrorCode& status) const;

    friend class MeasureUnitImpl;

    // For access to findBySubType
    friend class number::impl::LongNameHandler;
};

#ifndef U_HIDE_DRAFT_API
// inline impl of @draft ICU 68 method
inline std::pair<LocalArray<MeasureUnit>, int32_t>
MeasureUnit::splitToSingleUnits(UErrorCode& status) const {
    int32_t length;
    auto array = splitToSingleUnitsImpl(length, status);
    return std::make_pair(std::move(array), length);
}
#endif // U_HIDE_DRAFT_API

U_NAMESPACE_END

#endif // !UNCONFIG_NO_FORMATTING

#endif /* U_SHOW_CPLUSPLUS_API */

#endif // __MEASUREUNIT_H__
=======
// © 2016 and later: Unicode, Inc. and others.
// License & terms of use: http://www.unicode.org/copyright.html
/*
**********************************************************************
* Copyright (c) 2004-2016, International Business Machines
* Corporation and others.  All Rights Reserved.
**********************************************************************
* Author: Alan Liu
* Created: April 26, 2004
* Since: ICU 3.0
**********************************************************************
*/
#ifndef __MEASUREUNIT_H__
#define __MEASUREUNIT_H__

#include "unicode/utypes.h"

#if U_SHOW_CPLUSPLUS_API

#if !UCONFIG_NO_FORMATTING

#include <utility>
#include "unicode/unistr.h"
#include "unicode/localpointer.h"

/**
 * \file
 * \brief C++ API: A unit for measuring a quantity.
 */

U_NAMESPACE_BEGIN

class StringEnumeration;
class MeasureUnitImpl;

namespace number {
namespace impl {
class LongNameHandler;
}
} // namespace number

/**
 * Enumeration for unit complexity. There are three levels:
 *
 * - SINGLE: A single unit, optionally with a power and/or SI or binary prefix.
 *           Examples: hectare, square-kilometer, kilojoule, per-second, mebibyte.
 * - COMPOUND: A unit composed of the product of multiple single units. Examples:
 *             meter-per-second, kilowatt-hour, kilogram-meter-per-square-second.
 * - MIXED: A unit composed of the sum of multiple single units. Examples: foot+inch,
 *          hour+minute+second, degree+arcminute+arcsecond.
 *
 * The complexity determines which operations are available. For example, you cannot set the power
 * or prefix of a compound unit.
 *
 * @stable ICU 67
 */
enum UMeasureUnitComplexity {
    /**
     * A single unit, like kilojoule.
     *
     * @stable ICU 67
     */
    UMEASURE_UNIT_SINGLE,

    /**
     * A compound unit, like meter-per-second.
     *
     * @stable ICU 67
     */
    UMEASURE_UNIT_COMPOUND,

    /**
     * A mixed unit, like hour+minute.
     *
     * @stable ICU 67
     */
    UMEASURE_UNIT_MIXED
};


/**
 * Enumeration for SI and binary prefixes, e.g. "kilo-", "nano-", "mebi-".
 *
 * Enum values should be treated as opaque: use umeas_getPrefixPower() and
 * umeas_getPrefixBase() to find their corresponding values.
 *
 * @stable ICU 69
 * @see umeas_getPrefixBase
 * @see umeas_getPrefixPower
 */
typedef enum UMeasurePrefix {
    /**
     * The absence of an SI or binary prefix.
     *
     * The integer representation of this enum value is an arbitrary
     * implementation detail and should not be relied upon: use
     * umeas_getPrefixPower() to obtain meaningful values.
     *
     * @stable ICU 69
     */
    UMEASURE_PREFIX_ONE = 30 + 0,

    /**
     * SI prefix: yotta, 10^24.
     *
     * @stable ICU 69
     */
    UMEASURE_PREFIX_YOTTA = UMEASURE_PREFIX_ONE + 24,

#ifndef U_HIDE_INTERNAL_API
    /**
     * ICU use only.
     * Used to determine the set of base-10 SI prefixes.
     * @internal
     */
    UMEASURE_PREFIX_INTERNAL_MAX_SI = UMEASURE_PREFIX_YOTTA,
#endif  /* U_HIDE_INTERNAL_API */

    /**
     * SI prefix: zetta, 10^21.
     *
     * @stable ICU 69
     */
    UMEASURE_PREFIX_ZETTA = UMEASURE_PREFIX_ONE + 21,

    /**
     * SI prefix: exa, 10^18.
     *
     * @stable ICU 69
     */
    UMEASURE_PREFIX_EXA = UMEASURE_PREFIX_ONE + 18,

    /**
     * SI prefix: peta, 10^15.
     *
     * @stable ICU 69
     */
    UMEASURE_PREFIX_PETA = UMEASURE_PREFIX_ONE + 15,

    /**
     * SI prefix: tera, 10^12.
     *
     * @stable ICU 69
     */
    UMEASURE_PREFIX_TERA = UMEASURE_PREFIX_ONE + 12,

    /**
     * SI prefix: giga, 10^9.
     *
     * @stable ICU 69
     */
    UMEASURE_PREFIX_GIGA = UMEASURE_PREFIX_ONE + 9,

    /**
     * SI prefix: mega, 10^6.
     *
     * @stable ICU 69
     */
    UMEASURE_PREFIX_MEGA = UMEASURE_PREFIX_ONE + 6,

    /**
     * SI prefix: kilo, 10^3.
     *
     * @stable ICU 69
     */
    UMEASURE_PREFIX_KILO = UMEASURE_PREFIX_ONE + 3,

    /**
     * SI prefix: hecto, 10^2.
     *
     * @stable ICU 69
     */
    UMEASURE_PREFIX_HECTO = UMEASURE_PREFIX_ONE + 2,

    /**
     * SI prefix: deka, 10^1.
     *
     * @stable ICU 69
     */
    UMEASURE_PREFIX_DEKA = UMEASURE_PREFIX_ONE + 1,

    /**
     * SI prefix: deci, 10^-1.
     *
     * @stable ICU 69
     */
    UMEASURE_PREFIX_DECI = UMEASURE_PREFIX_ONE + -1,

    /**
     * SI prefix: centi, 10^-2.
     *
     * @stable ICU 69
     */
    UMEASURE_PREFIX_CENTI = UMEASURE_PREFIX_ONE + -2,

    /**
     * SI prefix: milli, 10^-3.
     *
     * @stable ICU 69
     */
    UMEASURE_PREFIX_MILLI = UMEASURE_PREFIX_ONE + -3,

    /**
     * SI prefix: micro, 10^-6.
     *
     * @stable ICU 69
     */
    UMEASURE_PREFIX_MICRO = UMEASURE_PREFIX_ONE + -6,

    /**
     * SI prefix: nano, 10^-9.
     *
     * @stable ICU 69
     */
    UMEASURE_PREFIX_NANO = UMEASURE_PREFIX_ONE + -9,

    /**
     * SI prefix: pico, 10^-12.
     *
     * @stable ICU 69
     */
    UMEASURE_PREFIX_PICO = UMEASURE_PREFIX_ONE + -12,

    /**
     * SI prefix: femto, 10^-15.
     *
     * @stable ICU 69
     */
    UMEASURE_PREFIX_FEMTO = UMEASURE_PREFIX_ONE + -15,

    /**
     * SI prefix: atto, 10^-18.
     *
     * @stable ICU 69
     */
    UMEASURE_PREFIX_ATTO = UMEASURE_PREFIX_ONE + -18,

    /**
     * SI prefix: zepto, 10^-21.
     *
     * @stable ICU 69
     */
    UMEASURE_PREFIX_ZEPTO = UMEASURE_PREFIX_ONE + -21,

    /**
     * SI prefix: yocto, 10^-24.
     *
     * @stable ICU 69
     */
    UMEASURE_PREFIX_YOCTO = UMEASURE_PREFIX_ONE + -24,

#ifndef U_HIDE_INTERNAL_API
    /**
     * ICU use only.
     * Used to determine the set of base-10 SI prefixes.
     * @internal
     */
    UMEASURE_PREFIX_INTERNAL_MIN_SI = UMEASURE_PREFIX_YOCTO,
#endif  // U_HIDE_INTERNAL_API

    // Cannot conditionalize the following with #ifndef U_HIDE_INTERNAL_API,
    // used in definitions of non-internal enum values
    /**
     * ICU use only.
     * Sets the arbitrary offset of the base-1024 binary prefixes' enum values.
     * @internal
     */
    UMEASURE_PREFIX_INTERNAL_ONE_BIN = -60,

    /**
     * Binary prefix: kibi, 1024^1.
     *
     * @stable ICU 69
     */
    UMEASURE_PREFIX_KIBI = UMEASURE_PREFIX_INTERNAL_ONE_BIN + 1,

#ifndef U_HIDE_INTERNAL_API
    /**
     * ICU use only.
     * Used to determine the set of base-1024 binary prefixes.
     * @internal
     */
    UMEASURE_PREFIX_INTERNAL_MIN_BIN = UMEASURE_PREFIX_KIBI,
#endif  // U_HIDE_INTERNAL_API

    /**
     * Binary prefix: mebi, 1024^2.
     *
     * @stable ICU 69
     */
    UMEASURE_PREFIX_MEBI = UMEASURE_PREFIX_INTERNAL_ONE_BIN + 2,

    /**
     * Binary prefix: gibi, 1024^3.
     *
     * @stable ICU 69
     */
    UMEASURE_PREFIX_GIBI = UMEASURE_PREFIX_INTERNAL_ONE_BIN + 3,

    /**
     * Binary prefix: tebi, 1024^4.
     *
     * @stable ICU 69
     */
    UMEASURE_PREFIX_TEBI = UMEASURE_PREFIX_INTERNAL_ONE_BIN + 4,

    /**
     * Binary prefix: pebi, 1024^5.
     *
     * @stable ICU 69
     */
    UMEASURE_PREFIX_PEBI = UMEASURE_PREFIX_INTERNAL_ONE_BIN + 5,

    /**
     * Binary prefix: exbi, 1024^6.
     *
     * @stable ICU 69
     */
    UMEASURE_PREFIX_EXBI = UMEASURE_PREFIX_INTERNAL_ONE_BIN + 6,

    /**
     * Binary prefix: zebi, 1024^7.
     *
     * @stable ICU 69
     */
    UMEASURE_PREFIX_ZEBI = UMEASURE_PREFIX_INTERNAL_ONE_BIN + 7,

    /**
     * Binary prefix: yobi, 1024^8.
     *
     * @stable ICU 69
     */
    UMEASURE_PREFIX_YOBI = UMEASURE_PREFIX_INTERNAL_ONE_BIN + 8,

#ifndef U_HIDE_INTERNAL_API
    /**
     * ICU use only.
     * Used to determine the set of base-1024 binary prefixes.
     * @internal
     */
    UMEASURE_PREFIX_INTERNAL_MAX_BIN = UMEASURE_PREFIX_YOBI,
#endif  // U_HIDE_INTERNAL_API
} UMeasurePrefix;

/**
 * Returns the base of the factor associated with the given unit prefix: the
 * base is 10 for SI prefixes (kilo, micro) and 1024 for binary prefixes (kibi,
 * mebi).
 *
 * @stable ICU 69
 */
U_CAPI int32_t U_EXPORT2 umeas_getPrefixBase(UMeasurePrefix unitPrefix);

/**
 * Returns the exponent of the factor associated with the given unit prefix, for
 * example 3 for kilo, -6 for micro, 1 for kibi, 2 for mebi, 3 for gibi.
 *
 * @stable ICU 69
 */
U_CAPI int32_t U_EXPORT2 umeas_getPrefixPower(UMeasurePrefix unitPrefix);

/**
 * A unit such as length, mass, volume, currency, etc.  A unit is
 * coupled with a numeric amount to produce a Measure.
 *
 * @author Alan Liu
 * @stable ICU 3.0
 */
class U_I18N_API MeasureUnit: public UObject {
 public:

    /**
     * Default constructor.
     * Populates the instance with the base dimensionless unit.
     * @stable ICU 3.0
     */
    MeasureUnit();

    /**
     * Copy constructor.
     * @stable ICU 3.0
     */
    MeasureUnit(const MeasureUnit &other);

    /**
     * Move constructor.
     * @stable ICU 67
     */
    MeasureUnit(MeasureUnit &&other) noexcept;

    /**
     * Construct a MeasureUnit from a CLDR Core Unit Identifier, defined in UTS
     * 35. (Core unit identifiers and mixed unit identifiers are supported, long
     * unit identifiers are not.) Validates and canonicalizes the identifier.
     *
     * <pre>
     * MeasureUnit example = MeasureUnit::forIdentifier("furlong-per-nanosecond")
     * </pre>
     *
     * @param identifier The CLDR Unit Identifier.
     * @param status Set if the identifier is invalid.
     * @stable ICU 67
     */
    static MeasureUnit forIdentifier(StringPiece identifier, UErrorCode& status);

    /**
     * Copy assignment operator.
     * @stable ICU 3.0
     */
    MeasureUnit &operator=(const MeasureUnit &other);

    /**
     * Move assignment operator.
     * @stable ICU 67
     */
    MeasureUnit &operator=(MeasureUnit &&other) noexcept;

    /**
     * Returns a polymorphic clone of this object.  The result will
     * have the same class as returned by getDynamicClassID().
     * @stable ICU 3.0
     */
    virtual MeasureUnit* clone() const;

    /**
     * Destructor
     * @stable ICU 3.0
     */
    virtual ~MeasureUnit();

    /**
     * Equality operator.  Return true if this object is equal
     * to the given object.
     * @stable ICU 3.0
     */
    virtual bool operator==(const UObject& other) const;

    /**
     * Inequality operator.  Return true if this object is not equal
     * to the given object.
     * @stable ICU 53
     */
    bool operator!=(const UObject& other) const {
        return !(*this == other);
    }

    /**
     * Get the type.
     *
     * If the unit does not have a type, the empty string is returned.
     *
     * @stable ICU 53
     */
    const char *getType() const;

    /**
     * Get the sub type.
     *
     * If the unit does not have a subtype, the empty string is returned.
     *
     * @stable ICU 53
     */
    const char *getSubtype() const;

    /**
     * Get CLDR Unit Identifier for this MeasureUnit, as defined in UTS 35.
     *
     * @return The string form of this unit, owned by this MeasureUnit.
     * @stable ICU 67
     */
    const char* getIdentifier() const;

    /**
     * Compute the complexity of the unit. See UMeasureUnitComplexity for more information.
     *
     * @param status Set if an error occurs.
     * @return The unit complexity.
     * @stable ICU 67
     */
    UMeasureUnitComplexity getComplexity(UErrorCode& status) const;

    /**
     * Creates a MeasureUnit which is this SINGLE unit augmented with the specified prefix.
     * For example, UMEASURE_PREFIX_KILO for "kilo", or UMEASURE_PREFIX_KIBI for "kibi".
     *
     * There is sufficient locale data to format all standard prefixes.
     *
     * NOTE: Only works on SINGLE units. If this is a COMPOUND or MIXED unit, an error will
     * occur. For more information, see UMeasureUnitComplexity.
     *
     * @param prefix The prefix, from UMeasurePrefix.
     * @param status Set if this is not a SINGLE unit or if another error occurs.
     * @return A new SINGLE unit.
     * @stable ICU 69
     */
    MeasureUnit withPrefix(UMeasurePrefix prefix, UErrorCode& status) const;

    /**
     * Returns the current SI or binary prefix of this SINGLE unit. For example,
     * if the unit has the prefix "kilo", then UMEASURE_PREFIX_KILO is
     * returned.
     *
     * NOTE: Only works on SINGLE units. If this is a COMPOUND or MIXED unit, an error will
     * occur. For more information, see UMeasureUnitComplexity.
     *
     * @param status Set if this is not a SINGLE unit or if another error occurs.
     * @return The prefix of this SINGLE unit, from UMeasurePrefix.
     * @see umeas_getPrefixBase
     * @see umeas_getPrefixPower
     * @stable ICU 69
     */
    UMeasurePrefix getPrefix(UErrorCode& status) const;

    /**
     * Creates a MeasureUnit which is this SINGLE unit augmented with the specified dimensionality
     * (power). For example, if dimensionality is 2, the unit will be squared.
     *
     * NOTE: Only works on SINGLE units. If this is a COMPOUND or MIXED unit, an error will
     * occur. For more information, see UMeasureUnitComplexity.
     *
     * For the base dimensionless unit, withDimensionality does nothing.
     *
     * @param dimensionality The dimensionality (power).
     * @param status Set if this is not a SINGLE unit or if another error occurs.
     * @return A new SINGLE unit.
     * @stable ICU 67
     */
    MeasureUnit withDimensionality(int32_t dimensionality, UErrorCode& status) const;

    /**
     * Gets the dimensionality (power) of this MeasureUnit. For example, if the unit is square,
     * then 2 is returned.
     *
     * NOTE: Only works on SINGLE units. If this is a COMPOUND or MIXED unit, an error will
     * occur. For more information, see UMeasureUnitComplexity.
     *
     * For the base dimensionless unit, getDimensionality returns 0.
     *
     * @param status Set if this is not a SINGLE unit or if another error occurs.
     * @return The dimensionality (power) of this simple unit.
     * @stable ICU 67
     */
    int32_t getDimensionality(UErrorCode& status) const;

    /**
     * Gets the reciprocal of this MeasureUnit, with the numerator and denominator flipped.
     *
     * For example, if the receiver is "meter-per-second", the unit "second-per-meter" is returned.
     *
     * NOTE: Only works on SINGLE and COMPOUND units. If this is a MIXED unit, an error will
     * occur. For more information, see UMeasureUnitComplexity.
     *
     * @param status Set if this is a MIXED unit or if another error occurs.
     * @return The reciprocal of the target unit.
     * @stable ICU 67
     */
    MeasureUnit reciprocal(UErrorCode& status) const;

    /**
     * Gets the product of this unit with another unit. This is a way to build units from
     * constituent parts.
     *
     * The numerator and denominator are preserved through this operation.
     *
     * For example, if the receiver is "kilowatt" and the argument is "hour-per-day", then the
     * unit "kilowatt-hour-per-day" is returned.
     *
     * NOTE: Only works on SINGLE and COMPOUND units. If either unit (receiver and argument) is a
     * MIXED unit, an error will occur. For more information, see UMeasureUnitComplexity.
     *
     * @param other The MeasureUnit to multiply with the target.
     * @param status Set if this or other is a MIXED unit or if another error occurs.
     * @return The product of the target unit with the provided unit.
     * @stable ICU 67
     */
    MeasureUnit product(const MeasureUnit& other, UErrorCode& status) const;

    /**
     * Gets the list of SINGLE units contained within a MIXED or COMPOUND unit.
     *
     * Examples:
     * - Given "meter-kilogram-per-second", three units will be returned: "meter",
     *   "kilogram", and "per-second".
     * - Given "hour+minute+second", three units will be returned: "hour", "minute",
     *   and "second".
     *
     * If this is a SINGLE unit, an array of length 1 will be returned.
     *
     * @param status Set if an error occurs.
     * @return A pair with the list of units as a LocalArray and the number of units in the list.
     * @stable ICU 68
     */
    inline std::pair<LocalArray<MeasureUnit>, int32_t> splitToSingleUnits(UErrorCode& status) const;

    /**
     * getAvailable gets all of the available units.
     * If there are too many units to fit into destCapacity then the
     * error code is set to U_BUFFER_OVERFLOW_ERROR.
     *
     * @param destArray destination buffer.
     * @param destCapacity number of MeasureUnit instances available at dest.
     * @param errorCode ICU error code.
     * @return number of available units.
     * @stable ICU 53
     */
    static int32_t getAvailable(
            MeasureUnit *destArray,
            int32_t destCapacity,
            UErrorCode &errorCode);

    /**
     * getAvailable gets all of the available units for a specific type.
     * If there are too many units to fit into destCapacity then the
     * error code is set to U_BUFFER_OVERFLOW_ERROR.
     *
     * @param type the type
     * @param destArray destination buffer.
     * @param destCapacity number of MeasureUnit instances available at dest.
     * @param errorCode ICU error code.
     * @return number of available units for type.
     * @stable ICU 53
     */
    static int32_t getAvailable(
            const char *type,
            MeasureUnit *destArray,
            int32_t destCapacity,
            UErrorCode &errorCode);

    /**
     * getAvailableTypes gets all of the available types. Caller owns the
     * returned StringEnumeration and must delete it when finished using it.
     *
     * @param errorCode ICU error code.
     * @return the types.
     * @stable ICU 53
     */
    static StringEnumeration* getAvailableTypes(UErrorCode &errorCode);

    /**
     * Return the class ID for this class. This is useful only for comparing to
     * a return value from getDynamicClassID(). For example:
     * <pre>
     * .   Base* polymorphic_pointer = createPolymorphicObject();
     * .   if (polymorphic_pointer->getDynamicClassID() ==
     * .       Derived::getStaticClassID()) ...
     * </pre>
     * @return          The class ID for all objects of this class.
     * @stable ICU 53
     */
    static UClassID U_EXPORT2 getStaticClassID(void);

    /**
     * Returns a unique class ID POLYMORPHICALLY. Pure virtual override. This
     * method is to implement a simple version of RTTI, since not all C++
     * compilers support genuine RTTI. Polymorphic operator==() and clone()
     * methods call this method.
     *
     * @return          The class ID for this object. All objects of a
     *                  given class have the same class ID.  Objects of
     *                  other classes have different class IDs.
     * @stable ICU 53
     */
    virtual UClassID getDynamicClassID(void) const override;

#ifndef U_HIDE_INTERNAL_API
    /**
     * ICU use only.
     * Returns associated array index for this measure unit.
     * @internal
     */
    int32_t getOffset() const;
#endif /* U_HIDE_INTERNAL_API */

// All code between the "Start generated createXXX methods" comment and
// the "End generated createXXX methods" comment is auto generated code
// and must not be edited manually. For instructions on how to correctly
// update this code, refer to:
// docs/processes/release/tasks/updating-measure-unit.md
//
// Start generated createXXX methods

    /**
     * Returns by pointer, unit of acceleration: g-force.
     * Caller owns returned value and must free it.
     * Also see {@link #getGForce()}.
     * @param status ICU error code.
     * @stable ICU 53
     */
    static MeasureUnit *createGForce(UErrorCode &status);

    /**
     * Returns by value, unit of acceleration: g-force.
     * Also see {@link #createGForce()}.
     * @stable ICU 64
     */
    static MeasureUnit getGForce();

    /**
     * Returns by pointer, unit of acceleration: meter-per-square-second.
     * Caller owns returned value and must free it.
     * Also see {@link #getMeterPerSecondSquared()}.
     * @param status ICU error code.
     * @stable ICU 54
     */
    static MeasureUnit *createMeterPerSecondSquared(UErrorCode &status);

    /**
     * Returns by value, unit of acceleration: meter-per-square-second.
     * Also see {@link #createMeterPerSecondSquared()}.
     * @stable ICU 64
     */
    static MeasureUnit getMeterPerSecondSquared();

    /**
     * Returns by pointer, unit of angle: arc-minute.
     * Caller owns returned value and must free it.
     * Also see {@link #getArcMinute()}.
     * @param status ICU error code.
     * @stable ICU 53
     */
    static MeasureUnit *createArcMinute(UErrorCode &status);

    /**
     * Returns by value, unit of angle: arc-minute.
     * Also see {@link #createArcMinute()}.
     * @stable ICU 64
     */
    static MeasureUnit getArcMinute();

    /**
     * Returns by pointer, unit of angle: arc-second.
     * Caller owns returned value and must free it.
     * Also see {@link #getArcSecond()}.
     * @param status ICU error code.
     * @stable ICU 53
     */
    static MeasureUnit *createArcSecond(UErrorCode &status);

    /**
     * Returns by value, unit of angle: arc-second.
     * Also see {@link #createArcSecond()}.
     * @stable ICU 64
     */
    static MeasureUnit getArcSecond();

    /**
     * Returns by pointer, unit of angle: degree.
     * Caller owns returned value and must free it.
     * Also see {@link #getDegree()}.
     * @param status ICU error code.
     * @stable ICU 53
     */
    static MeasureUnit *createDegree(UErrorCode &status);

    /**
     * Returns by value, unit of angle: degree.
     * Also see {@link #createDegree()}.
     * @stable ICU 64
     */
    static MeasureUnit getDegree();

    /**
     * Returns by pointer, unit of angle: radian.
     * Caller owns returned value and must free it.
     * Also see {@link #getRadian()}.
     * @param status ICU error code.
     * @stable ICU 54
     */
    static MeasureUnit *createRadian(UErrorCode &status);

    /**
     * Returns by value, unit of angle: radian.
     * Also see {@link #createRadian()}.
     * @stable ICU 64
     */
    static MeasureUnit getRadian();

    /**
     * Returns by pointer, unit of angle: revolution.
     * Caller owns returned value and must free it.
     * Also see {@link #getRevolutionAngle()}.
     * @param status ICU error code.
     * @stable ICU 56
     */
    static MeasureUnit *createRevolutionAngle(UErrorCode &status);

    /**
     * Returns by value, unit of angle: revolution.
     * Also see {@link #createRevolutionAngle()}.
     * @stable ICU 64
     */
    static MeasureUnit getRevolutionAngle();

    /**
     * Returns by pointer, unit of area: acre.
     * Caller owns returned value and must free it.
     * Also see {@link #getAcre()}.
     * @param status ICU error code.
     * @stable ICU 53
     */
    static MeasureUnit *createAcre(UErrorCode &status);

    /**
     * Returns by value, unit of area: acre.
     * Also see {@link #createAcre()}.
     * @stable ICU 64
     */
    static MeasureUnit getAcre();

    /**
     * Returns by pointer, unit of area: dunam.
     * Caller owns returned value and must free it.
     * Also see {@link #getDunam()}.
     * @param status ICU error code.
     * @stable ICU 64
     */
    static MeasureUnit *createDunam(UErrorCode &status);

    /**
     * Returns by value, unit of area: dunam.
     * Also see {@link #createDunam()}.
     * @stable ICU 64
     */
    static MeasureUnit getDunam();

    /**
     * Returns by pointer, unit of area: hectare.
     * Caller owns returned value and must free it.
     * Also see {@link #getHectare()}.
     * @param status ICU error code.
     * @stable ICU 53
     */
    static MeasureUnit *createHectare(UErrorCode &status);

    /**
     * Returns by value, unit of area: hectare.
     * Also see {@link #createHectare()}.
     * @stable ICU 64
     */
    static MeasureUnit getHectare();

    /**
     * Returns by pointer, unit of area: square-centimeter.
     * Caller owns returned value and must free it.
     * Also see {@link #getSquareCentimeter()}.
     * @param status ICU error code.
     * @stable ICU 54
     */
    static MeasureUnit *createSquareCentimeter(UErrorCode &status);

    /**
     * Returns by value, unit of area: square-centimeter.
     * Also see {@link #createSquareCentimeter()}.
     * @stable ICU 64
     */
    static MeasureUnit getSquareCentimeter();

    /**
     * Returns by pointer, unit of area: square-foot.
     * Caller owns returned value and must free it.
     * Also see {@link #getSquareFoot()}.
     * @param status ICU error code.
     * @stable ICU 53
     */
    static MeasureUnit *createSquareFoot(UErrorCode &status);

    /**
     * Returns by value, unit of area: square-foot.
     * Also see {@link #createSquareFoot()}.
     * @stable ICU 64
     */
    static MeasureUnit getSquareFoot();

    /**
     * Returns by pointer, unit of area: square-inch.
     * Caller owns returned value and must free it.
     * Also see {@link #getSquareInch()}.
     * @param status ICU error code.
     * @stable ICU 54
     */
    static MeasureUnit *createSquareInch(UErrorCode &status);

    /**
     * Returns by value, unit of area: square-inch.
     * Also see {@link #createSquareInch()}.
     * @stable ICU 64
     */
    static MeasureUnit getSquareInch();

    /**
     * Returns by pointer, unit of area: square-kilometer.
     * Caller owns returned value and must free it.
     * Also see {@link #getSquareKilometer()}.
     * @param status ICU error code.
     * @stable ICU 53
     */
    static MeasureUnit *createSquareKilometer(UErrorCode &status);

    /**
     * Returns by value, unit of area: square-kilometer.
     * Also see {@link #createSquareKilometer()}.
     * @stable ICU 64
     */
    static MeasureUnit getSquareKilometer();

    /**
     * Returns by pointer, unit of area: square-meter.
     * Caller owns returned value and must free it.
     * Also see {@link #getSquareMeter()}.
     * @param status ICU error code.
     * @stable ICU 53
     */
    static MeasureUnit *createSquareMeter(UErrorCode &status);

    /**
     * Returns by value, unit of area: square-meter.
     * Also see {@link #createSquareMeter()}.
     * @stable ICU 64
     */
    static MeasureUnit getSquareMeter();

    /**
     * Returns by pointer, unit of area: square-mile.
     * Caller owns returned value and must free it.
     * Also see {@link #getSquareMile()}.
     * @param status ICU error code.
     * @stable ICU 53
     */
    static MeasureUnit *createSquareMile(UErrorCode &status);

    /**
     * Returns by value, unit of area: square-mile.
     * Also see {@link #createSquareMile()}.
     * @stable ICU 64
     */
    static MeasureUnit getSquareMile();

    /**
     * Returns by pointer, unit of area: square-yard.
     * Caller owns returned value and must free it.
     * Also see {@link #getSquareYard()}.
     * @param status ICU error code.
     * @stable ICU 54
     */
    static MeasureUnit *createSquareYard(UErrorCode &status);

    /**
     * Returns by value, unit of area: square-yard.
     * Also see {@link #createSquareYard()}.
     * @stable ICU 64
     */
    static MeasureUnit getSquareYard();

    /**
     * Returns by pointer, unit of concentr: item.
     * Caller owns returned value and must free it.
     * Also see {@link #getItem()}.
     * @param status ICU error code.
     * @stable ICU 70
     */
    static MeasureUnit *createItem(UErrorCode &status);

    /**
     * Returns by value, unit of concentr: item.
     * Also see {@link #createItem()}.
     * @stable ICU 70
     */
    static MeasureUnit getItem();

    /**
     * Returns by pointer, unit of concentr: karat.
     * Caller owns returned value and must free it.
     * Also see {@link #getKarat()}.
     * @param status ICU error code.
     * @stable ICU 54
     */
    static MeasureUnit *createKarat(UErrorCode &status);

    /**
     * Returns by value, unit of concentr: karat.
     * Also see {@link #createKarat()}.
     * @stable ICU 64
     */
    static MeasureUnit getKarat();

    /**
     * Returns by pointer, unit of concentr: milligram-ofglucose-per-deciliter.
     * Caller owns returned value and must free it.
     * Also see {@link #getMilligramOfglucosePerDeciliter()}.
     * @param status ICU error code.
     * @stable ICU 69
     */
    static MeasureUnit *createMilligramOfglucosePerDeciliter(UErrorCode &status);

    /**
     * Returns by value, unit of concentr: milligram-ofglucose-per-deciliter.
     * Also see {@link #createMilligramOfglucosePerDeciliter()}.
     * @stable ICU 69
     */
    static MeasureUnit getMilligramOfglucosePerDeciliter();

    /**
     * Returns by pointer, unit of concentr: milligram-per-deciliter.
     * Caller owns returned value and must free it.
     * Also see {@link #getMilligramPerDeciliter()}.
     * @param status ICU error code.
     * @stable ICU 57
     */
    static MeasureUnit *createMilligramPerDeciliter(UErrorCode &status);

    /**
     * Returns by value, unit of concentr: milligram-per-deciliter.
     * Also see {@link #createMilligramPerDeciliter()}.
     * @stable ICU 64
     */
    static MeasureUnit getMilligramPerDeciliter();

    /**
     * Returns by pointer, unit of concentr: millimole-per-liter.
     * Caller owns returned value and must free it.
     * Also see {@link #getMillimolePerLiter()}.
     * @param status ICU error code.
     * @stable ICU 57
     */
    static MeasureUnit *createMillimolePerLiter(UErrorCode &status);

    /**
     * Returns by value, unit of concentr: millimole-per-liter.
     * Also see {@link #createMillimolePerLiter()}.
     * @stable ICU 64
     */
    static MeasureUnit getMillimolePerLiter();

    /**
     * Returns by pointer, unit of concentr: mole.
     * Caller owns returned value and must free it.
     * Also see {@link #getMole()}.
     * @param status ICU error code.
     * @stable ICU 64
     */
    static MeasureUnit *createMole(UErrorCode &status);

    /**
     * Returns by value, unit of concentr: mole.
     * Also see {@link #createMole()}.
     * @stable ICU 64
     */
    static MeasureUnit getMole();

    /**
     * Returns by pointer, unit of concentr: percent.
     * Caller owns returned value and must free it.
     * Also see {@link #getPercent()}.
     * @param status ICU error code.
     * @stable ICU 63
     */
    static MeasureUnit *createPercent(UErrorCode &status);

    /**
     * Returns by value, unit of concentr: percent.
     * Also see {@link #createPercent()}.
     * @stable ICU 64
     */
    static MeasureUnit getPercent();

    /**
     * Returns by pointer, unit of concentr: permille.
     * Caller owns returned value and must free it.
     * Also see {@link #getPermille()}.
     * @param status ICU error code.
     * @stable ICU 63
     */
    static MeasureUnit *createPermille(UErrorCode &status);

    /**
     * Returns by value, unit of concentr: permille.
     * Also see {@link #createPermille()}.
     * @stable ICU 64
     */
    static MeasureUnit getPermille();

    /**
     * Returns by pointer, unit of concentr: permillion.
     * Caller owns returned value and must free it.
     * Also see {@link #getPartPerMillion()}.
     * @param status ICU error code.
     * @stable ICU 57
     */
    static MeasureUnit *createPartPerMillion(UErrorCode &status);

    /**
     * Returns by value, unit of concentr: permillion.
     * Also see {@link #createPartPerMillion()}.
     * @stable ICU 64
     */
    static MeasureUnit getPartPerMillion();

    /**
     * Returns by pointer, unit of concentr: permyriad.
     * Caller owns returned value and must free it.
     * Also see {@link #getPermyriad()}.
     * @param status ICU error code.
     * @stable ICU 64
     */
    static MeasureUnit *createPermyriad(UErrorCode &status);

    /**
     * Returns by value, unit of concentr: permyriad.
     * Also see {@link #createPermyriad()}.
     * @stable ICU 64
     */
    static MeasureUnit getPermyriad();

    /**
     * Returns by pointer, unit of consumption: liter-per-100-kilometer.
     * Caller owns returned value and must free it.
     * Also see {@link #getLiterPer100Kilometers()}.
     * @param status ICU error code.
     * @stable ICU 56
     */
    static MeasureUnit *createLiterPer100Kilometers(UErrorCode &status);

    /**
     * Returns by value, unit of consumption: liter-per-100-kilometer.
     * Also see {@link #createLiterPer100Kilometers()}.
     * @stable ICU 64
     */
    static MeasureUnit getLiterPer100Kilometers();

    /**
     * Returns by pointer, unit of consumption: liter-per-kilometer.
     * Caller owns returned value and must free it.
     * Also see {@link #getLiterPerKilometer()}.
     * @param status ICU error code.
     * @stable ICU 54
     */
    static MeasureUnit *createLiterPerKilometer(UErrorCode &status);

    /**
     * Returns by value, unit of consumption: liter-per-kilometer.
     * Also see {@link #createLiterPerKilometer()}.
     * @stable ICU 64
     */
    static MeasureUnit getLiterPerKilometer();

    /**
     * Returns by pointer, unit of consumption: mile-per-gallon.
     * Caller owns returned value and must free it.
     * Also see {@link #getMilePerGallon()}.
     * @param status ICU error code.
     * @stable ICU 54
     */
    static MeasureUnit *createMilePerGallon(UErrorCode &status);

    /**
     * Returns by value, unit of consumption: mile-per-gallon.
     * Also see {@link #createMilePerGallon()}.
     * @stable ICU 64
     */
    static MeasureUnit getMilePerGallon();

    /**
     * Returns by pointer, unit of consumption: mile-per-gallon-imperial.
     * Caller owns returned value and must free it.
     * Also see {@link #getMilePerGallonImperial()}.
     * @param status ICU error code.
     * @stable ICU 57
     */
    static MeasureUnit *createMilePerGallonImperial(UErrorCode &status);

    /**
     * Returns by value, unit of consumption: mile-per-gallon-imperial.
     * Also see {@link #createMilePerGallonImperial()}.
     * @stable ICU 64
     */
    static MeasureUnit getMilePerGallonImperial();

    /**
     * Returns by pointer, unit of digital: bit.
     * Caller owns returned value and must free it.
     * Also see {@link #getBit()}.
     * @param status ICU error code.
     * @stable ICU 54
     */
    static MeasureUnit *createBit(UErrorCode &status);

    /**
     * Returns by value, unit of digital: bit.
     * Also see {@link #createBit()}.
     * @stable ICU 64
     */
    static MeasureUnit getBit();

    /**
     * Returns by pointer, unit of digital: byte.
     * Caller owns returned value and must free it.
     * Also see {@link #getByte()}.
     * @param status ICU error code.
     * @stable ICU 54
     */
    static MeasureUnit *createByte(UErrorCode &status);

    /**
     * Returns by value, unit of digital: byte.
     * Also see {@link #createByte()}.
     * @stable ICU 64
     */
    static MeasureUnit getByte();

    /**
     * Returns by pointer, unit of digital: gigabit.
     * Caller owns returned value and must free it.
     * Also see {@link #getGigabit()}.
     * @param status ICU error code.
     * @stable ICU 54
     */
    static MeasureUnit *createGigabit(UErrorCode &status);

    /**
     * Returns by value, unit of digital: gigabit.
     * Also see {@link #createGigabit()}.
     * @stable ICU 64
     */
    static MeasureUnit getGigabit();

    /**
     * Returns by pointer, unit of digital: gigabyte.
     * Caller owns returned value and must free it.
     * Also see {@link #getGigabyte()}.
     * @param status ICU error code.
     * @stable ICU 54
     */
    static MeasureUnit *createGigabyte(UErrorCode &status);

    /**
     * Returns by value, unit of digital: gigabyte.
     * Also see {@link #createGigabyte()}.
     * @stable ICU 64
     */
    static MeasureUnit getGigabyte();

    /**
     * Returns by pointer, unit of digital: kilobit.
     * Caller owns returned value and must free it.
     * Also see {@link #getKilobit()}.
     * @param status ICU error code.
     * @stable ICU 54
     */
    static MeasureUnit *createKilobit(UErrorCode &status);

    /**
     * Returns by value, unit of digital: kilobit.
     * Also see {@link #createKilobit()}.
     * @stable ICU 64
     */
    static MeasureUnit getKilobit();

    /**
     * Returns by pointer, unit of digital: kilobyte.
     * Caller owns returned value and must free it.
     * Also see {@link #getKilobyte()}.
     * @param status ICU error code.
     * @stable ICU 54
     */
    static MeasureUnit *createKilobyte(UErrorCode &status);

    /**
     * Returns by value, unit of digital: kilobyte.
     * Also see {@link #createKilobyte()}.
     * @stable ICU 64
     */
    static MeasureUnit getKilobyte();

    /**
     * Returns by pointer, unit of digital: megabit.
     * Caller owns returned value and must free it.
     * Also see {@link #getMegabit()}.
     * @param status ICU error code.
     * @stable ICU 54
     */
    static MeasureUnit *createMegabit(UErrorCode &status);

    /**
     * Returns by value, unit of digital: megabit.
     * Also see {@link #createMegabit()}.
     * @stable ICU 64
     */
    static MeasureUnit getMegabit();

    /**
     * Returns by pointer, unit of digital: megabyte.
     * Caller owns returned value and must free it.
     * Also see {@link #getMegabyte()}.
     * @param status ICU error code.
     * @stable ICU 54
     */
    static MeasureUnit *createMegabyte(UErrorCode &status);

    /**
     * Returns by value, unit of digital: megabyte.
     * Also see {@link #createMegabyte()}.
     * @stable ICU 64
     */
    static MeasureUnit getMegabyte();

    /**
     * Returns by pointer, unit of digital: petabyte.
     * Caller owns returned value and must free it.
     * Also see {@link #getPetabyte()}.
     * @param status ICU error code.
     * @stable ICU 63
     */
    static MeasureUnit *createPetabyte(UErrorCode &status);

    /**
     * Returns by value, unit of digital: petabyte.
     * Also see {@link #createPetabyte()}.
     * @stable ICU 64
     */
    static MeasureUnit getPetabyte();

    /**
     * Returns by pointer, unit of digital: terabit.
     * Caller owns returned value and must free it.
     * Also see {@link #getTerabit()}.
     * @param status ICU error code.
     * @stable ICU 54
     */
    static MeasureUnit *createTerabit(UErrorCode &status);

    /**
     * Returns by value, unit of digital: terabit.
     * Also see {@link #createTerabit()}.
     * @stable ICU 64
     */
    static MeasureUnit getTerabit();

    /**
     * Returns by pointer, unit of digital: terabyte.
     * Caller owns returned value and must free it.
     * Also see {@link #getTerabyte()}.
     * @param status ICU error code.
     * @stable ICU 54
     */
    static MeasureUnit *createTerabyte(UErrorCode &status);

    /**
     * Returns by value, unit of digital: terabyte.
     * Also see {@link #createTerabyte()}.
     * @stable ICU 64
     */
    static MeasureUnit getTerabyte();

    /**
     * Returns by pointer, unit of duration: century.
     * Caller owns returned value and must free it.
     * Also see {@link #getCentury()}.
     * @param status ICU error code.
     * @stable ICU 56
     */
    static MeasureUnit *createCentury(UErrorCode &status);

    /**
     * Returns by value, unit of duration: century.
     * Also see {@link #createCentury()}.
     * @stable ICU 64
     */
    static MeasureUnit getCentury();

    /**
     * Returns by pointer, unit of duration: day.
     * Caller owns returned value and must free it.
     * Also see {@link #getDay()}.
     * @param status ICU error code.
     * @stable ICU 53
     */
    static MeasureUnit *createDay(UErrorCode &status);

    /**
     * Returns by value, unit of duration: day.
     * Also see {@link #createDay()}.
     * @stable ICU 64
     */
    static MeasureUnit getDay();

    /**
     * Returns by pointer, unit of duration: day-person.
     * Caller owns returned value and must free it.
     * Also see {@link #getDayPerson()}.
     * @param status ICU error code.
     * @stable ICU 64
     */
    static MeasureUnit *createDayPerson(UErrorCode &status);

    /**
     * Returns by value, unit of duration: day-person.
     * Also see {@link #createDayPerson()}.
     * @stable ICU 64
     */
    static MeasureUnit getDayPerson();

    /**
     * Returns by pointer, unit of duration: decade.
     * Caller owns returned value and must free it.
     * Also see {@link #getDecade()}.
     * @param status ICU error code.
     * @stable ICU 65
     */
    static MeasureUnit *createDecade(UErrorCode &status);

    /**
     * Returns by value, unit of duration: decade.
     * Also see {@link #createDecade()}.
     * @stable ICU 65
     */
    static MeasureUnit getDecade();

    /**
     * Returns by pointer, unit of duration: hour.
     * Caller owns returned value and must free it.
     * Also see {@link #getHour()}.
     * @param status ICU error code.
     * @stable ICU 53
     */
    static MeasureUnit *createHour(UErrorCode &status);

    /**
     * Returns by value, unit of duration: hour.
     * Also see {@link #createHour()}.
     * @stable ICU 64
     */
    static MeasureUnit getHour();

    /**
     * Returns by pointer, unit of duration: microsecond.
     * Caller owns returned value and must free it.
     * Also see {@link #getMicrosecond()}.
     * @param status ICU error code.
     * @stable ICU 54
     */
    static MeasureUnit *createMicrosecond(UErrorCode &status);

    /**
     * Returns by value, unit of duration: microsecond.
     * Also see {@link #createMicrosecond()}.
     * @stable ICU 64
     */
    static MeasureUnit getMicrosecond();

    /**
     * Returns by pointer, unit of duration: millisecond.
     * Caller owns returned value and must free it.
     * Also see {@link #getMillisecond()}.
     * @param status ICU error code.
     * @stable ICU 53
     */
    static MeasureUnit *createMillisecond(UErrorCode &status);

    /**
     * Returns by value, unit of duration: millisecond.
     * Also see {@link #createMillisecond()}.
     * @stable ICU 64
     */
    static MeasureUnit getMillisecond();

    /**
     * Returns by pointer, unit of duration: minute.
     * Caller owns returned value and must free it.
     * Also see {@link #getMinute()}.
     * @param status ICU error code.
     * @stable ICU 53
     */
    static MeasureUnit *createMinute(UErrorCode &status);

    /**
     * Returns by value, unit of duration: minute.
     * Also see {@link #createMinute()}.
     * @stable ICU 64
     */
    static MeasureUnit getMinute();

    /**
     * Returns by pointer, unit of duration: month.
     * Caller owns returned value and must free it.
     * Also see {@link #getMonth()}.
     * @param status ICU error code.
     * @stable ICU 53
     */
    static MeasureUnit *createMonth(UErrorCode &status);

    /**
     * Returns by value, unit of duration: month.
     * Also see {@link #createMonth()}.
     * @stable ICU 64
     */
    static MeasureUnit getMonth();

    /**
     * Returns by pointer, unit of duration: month-person.
     * Caller owns returned value and must free it.
     * Also see {@link #getMonthPerson()}.
     * @param status ICU error code.
     * @stable ICU 64
     */
    static MeasureUnit *createMonthPerson(UErrorCode &status);

    /**
     * Returns by value, unit of duration: month-person.
     * Also see {@link #createMonthPerson()}.
     * @stable ICU 64
     */
    static MeasureUnit getMonthPerson();

    /**
     * Returns by pointer, unit of duration: nanosecond.
     * Caller owns returned value and must free it.
     * Also see {@link #getNanosecond()}.
     * @param status ICU error code.
     * @stable ICU 54
     */
    static MeasureUnit *createNanosecond(UErrorCode &status);

    /**
     * Returns by value, unit of duration: nanosecond.
     * Also see {@link #createNanosecond()}.
     * @stable ICU 64
     */
    static MeasureUnit getNanosecond();

#ifndef U_HIDE_DRAFT_API
    /**
     * Returns by pointer, unit of duration: quarter.
     * Caller owns returned value and must free it.
     * Also see {@link #getQuarter()}.
     * @param status ICU error code.
     * @draft ICU 72
     */
    static MeasureUnit *createQuarter(UErrorCode &status);

    /**
     * Returns by value, unit of duration: quarter.
     * Also see {@link #createQuarter()}.
     * @draft ICU 72
     */
    static MeasureUnit getQuarter();
#endif /* U_HIDE_DRAFT_API */

    /**
     * Returns by pointer, unit of duration: second.
     * Caller owns returned value and must free it.
     * Also see {@link #getSecond()}.
     * @param status ICU error code.
     * @stable ICU 53
     */
    static MeasureUnit *createSecond(UErrorCode &status);

    /**
     * Returns by value, unit of duration: second.
     * Also see {@link #createSecond()}.
     * @stable ICU 64
     */
    static MeasureUnit getSecond();

    /**
     * Returns by pointer, unit of duration: week.
     * Caller owns returned value and must free it.
     * Also see {@link #getWeek()}.
     * @param status ICU error code.
     * @stable ICU 53
     */
    static MeasureUnit *createWeek(UErrorCode &status);

    /**
     * Returns by value, unit of duration: week.
     * Also see {@link #createWeek()}.
     * @stable ICU 64
     */
    static MeasureUnit getWeek();

    /**
     * Returns by pointer, unit of duration: week-person.
     * Caller owns returned value and must free it.
     * Also see {@link #getWeekPerson()}.
     * @param status ICU error code.
     * @stable ICU 64
     */
    static MeasureUnit *createWeekPerson(UErrorCode &status);

    /**
     * Returns by value, unit of duration: week-person.
     * Also see {@link #createWeekPerson()}.
     * @stable ICU 64
     */
    static MeasureUnit getWeekPerson();

    /**
     * Returns by pointer, unit of duration: year.
     * Caller owns returned value and must free it.
     * Also see {@link #getYear()}.
     * @param status ICU error code.
     * @stable ICU 53
     */
    static MeasureUnit *createYear(UErrorCode &status);

    /**
     * Returns by value, unit of duration: year.
     * Also see {@link #createYear()}.
     * @stable ICU 64
     */
    static MeasureUnit getYear();

    /**
     * Returns by pointer, unit of duration: year-person.
     * Caller owns returned value and must free it.
     * Also see {@link #getYearPerson()}.
     * @param status ICU error code.
     * @stable ICU 64
     */
    static MeasureUnit *createYearPerson(UErrorCode &status);

    /**
     * Returns by value, unit of duration: year-person.
     * Also see {@link #createYearPerson()}.
     * @stable ICU 64
     */
    static MeasureUnit getYearPerson();

    /**
     * Returns by pointer, unit of electric: ampere.
     * Caller owns returned value and must free it.
     * Also see {@link #getAmpere()}.
     * @param status ICU error code.
     * @stable ICU 54
     */
    static MeasureUnit *createAmpere(UErrorCode &status);

    /**
     * Returns by value, unit of electric: ampere.
     * Also see {@link #createAmpere()}.
     * @stable ICU 64
     */
    static MeasureUnit getAmpere();

    /**
     * Returns by pointer, unit of electric: milliampere.
     * Caller owns returned value and must free it.
     * Also see {@link #getMilliampere()}.
     * @param status ICU error code.
     * @stable ICU 54
     */
    static MeasureUnit *createMilliampere(UErrorCode &status);

    /**
     * Returns by value, unit of electric: milliampere.
     * Also see {@link #createMilliampere()}.
     * @stable ICU 64
     */
    static MeasureUnit getMilliampere();

    /**
     * Returns by pointer, unit of electric: ohm.
     * Caller owns returned value and must free it.
     * Also see {@link #getOhm()}.
     * @param status ICU error code.
     * @stable ICU 54
     */
    static MeasureUnit *createOhm(UErrorCode &status);

    /**
     * Returns by value, unit of electric: ohm.
     * Also see {@link #createOhm()}.
     * @stable ICU 64
     */
    static MeasureUnit getOhm();

    /**
     * Returns by pointer, unit of electric: volt.
     * Caller owns returned value and must free it.
     * Also see {@link #getVolt()}.
     * @param status ICU error code.
     * @stable ICU 54
     */
    static MeasureUnit *createVolt(UErrorCode &status);

    /**
     * Returns by value, unit of electric: volt.
     * Also see {@link #createVolt()}.
     * @stable ICU 64
     */
    static MeasureUnit getVolt();

    /**
     * Returns by pointer, unit of energy: british-thermal-unit.
     * Caller owns returned value and must free it.
     * Also see {@link #getBritishThermalUnit()}.
     * @param status ICU error code.
     * @stable ICU 64
     */
    static MeasureUnit *createBritishThermalUnit(UErrorCode &status);

    /**
     * Returns by value, unit of energy: british-thermal-unit.
     * Also see {@link #createBritishThermalUnit()}.
     * @stable ICU 64
     */
    static MeasureUnit getBritishThermalUnit();

    /**
     * Returns by pointer, unit of energy: calorie.
     * Caller owns returned value and must free it.
     * Also see {@link #getCalorie()}.
     * @param status ICU error code.
     * @stable ICU 54
     */
    static MeasureUnit *createCalorie(UErrorCode &status);

    /**
     * Returns by value, unit of energy: calorie.
     * Also see {@link #createCalorie()}.
     * @stable ICU 64
     */
    static MeasureUnit getCalorie();

    /**
     * Returns by pointer, unit of energy: electronvolt.
     * Caller owns returned value and must free it.
     * Also see {@link #getElectronvolt()}.
     * @param status ICU error code.
     * @stable ICU 64
     */
    static MeasureUnit *createElectronvolt(UErrorCode &status);

    /**
     * Returns by value, unit of energy: electronvolt.
     * Also see {@link #createElectronvolt()}.
     * @stable ICU 64
     */
    static MeasureUnit getElectronvolt();

    /**
     * Returns by pointer, unit of energy: foodcalorie.
     * Caller owns returned value and must free it.
     * Also see {@link #getFoodcalorie()}.
     * @param status ICU error code.
     * @stable ICU 54
     */
    static MeasureUnit *createFoodcalorie(UErrorCode &status);

    /**
     * Returns by value, unit of energy: foodcalorie.
     * Also see {@link #createFoodcalorie()}.
     * @stable ICU 64
     */
    static MeasureUnit getFoodcalorie();

    /**
     * Returns by pointer, unit of energy: joule.
     * Caller owns returned value and must free it.
     * Also see {@link #getJoule()}.
     * @param status ICU error code.
     * @stable ICU 54
     */
    static MeasureUnit *createJoule(UErrorCode &status);

    /**
     * Returns by value, unit of energy: joule.
     * Also see {@link #createJoule()}.
     * @stable ICU 64
     */
    static MeasureUnit getJoule();

    /**
     * Returns by pointer, unit of energy: kilocalorie.
     * Caller owns returned value and must free it.
     * Also see {@link #getKilocalorie()}.
     * @param status ICU error code.
     * @stable ICU 54
     */
    static MeasureUnit *createKilocalorie(UErrorCode &status);

    /**
     * Returns by value, unit of energy: kilocalorie.
     * Also see {@link #createKilocalorie()}.
     * @stable ICU 64
     */
    static MeasureUnit getKilocalorie();

    /**
     * Returns by pointer, unit of energy: kilojoule.
     * Caller owns returned value and must free it.
     * Also see {@link #getKilojoule()}.
     * @param status ICU error code.
     * @stable ICU 54
     */
    static MeasureUnit *createKilojoule(UErrorCode &status);

    /**
     * Returns by value, unit of energy: kilojoule.
     * Also see {@link #createKilojoule()}.
     * @stable ICU 64
     */
    static MeasureUnit getKilojoule();

    /**
     * Returns by pointer, unit of energy: kilowatt-hour.
     * Caller owns returned value and must free it.
     * Also see {@link #getKilowattHour()}.
     * @param status ICU error code.
     * @stable ICU 54
     */
    static MeasureUnit *createKilowattHour(UErrorCode &status);

    /**
     * Returns by value, unit of energy: kilowatt-hour.
     * Also see {@link #createKilowattHour()}.
     * @stable ICU 64
     */
    static MeasureUnit getKilowattHour();

    /**
     * Returns by pointer, unit of energy: therm-us.
     * Caller owns returned value and must free it.
     * Also see {@link #getThermUs()}.
     * @param status ICU error code.
     * @stable ICU 65
     */
    static MeasureUnit *createThermUs(UErrorCode &status);

    /**
     * Returns by value, unit of energy: therm-us.
     * Also see {@link #createThermUs()}.
     * @stable ICU 65
     */
    static MeasureUnit getThermUs();

    /**
     * Returns by pointer, unit of force: kilowatt-hour-per-100-kilometer.
     * Caller owns returned value and must free it.
     * Also see {@link #getKilowattHourPer100Kilometer()}.
     * @param status ICU error code.
     * @stable ICU 70
     */
    static MeasureUnit *createKilowattHourPer100Kilometer(UErrorCode &status);

    /**
     * Returns by value, unit of force: kilowatt-hour-per-100-kilometer.
     * Also see {@link #createKilowattHourPer100Kilometer()}.
     * @stable ICU 70
     */
    static MeasureUnit getKilowattHourPer100Kilometer();

    /**
     * Returns by pointer, unit of force: newton.
     * Caller owns returned value and must free it.
     * Also see {@link #getNewton()}.
     * @param status ICU error code.
     * @stable ICU 64
     */
    static MeasureUnit *createNewton(UErrorCode &status);

    /**
     * Returns by value, unit of force: newton.
     * Also see {@link #createNewton()}.
     * @stable ICU 64
     */
    static MeasureUnit getNewton();

    /**
     * Returns by pointer, unit of force: pound-force.
     * Caller owns returned value and must free it.
     * Also see {@link #getPoundForce()}.
     * @param status ICU error code.
     * @stable ICU 64
     */
    static MeasureUnit *createPoundForce(UErrorCode &status);

    /**
     * Returns by value, unit of force: pound-force.
     * Also see {@link #createPoundForce()}.
     * @stable ICU 64
     */
    static MeasureUnit getPoundForce();

    /**
     * Returns by pointer, unit of frequency: gigahertz.
     * Caller owns returned value and must free it.
     * Also see {@link #getGigahertz()}.
     * @param status ICU error code.
     * @stable ICU 54
     */
    static MeasureUnit *createGigahertz(UErrorCode &status);

    /**
     * Returns by value, unit of frequency: gigahertz.
     * Also see {@link #createGigahertz()}.
     * @stable ICU 64
     */
    static MeasureUnit getGigahertz();

    /**
     * Returns by pointer, unit of frequency: hertz.
     * Caller owns returned value and must free it.
     * Also see {@link #getHertz()}.
     * @param status ICU error code.
     * @stable ICU 54
     */
    static MeasureUnit *createHertz(UErrorCode &status);

    /**
     * Returns by value, unit of frequency: hertz.
     * Also see {@link #createHertz()}.
     * @stable ICU 64
     */
    static MeasureUnit getHertz();

    /**
     * Returns by pointer, unit of frequency: kilohertz.
     * Caller owns returned value and must free it.
     * Also see {@link #getKilohertz()}.
     * @param status ICU error code.
     * @stable ICU 54
     */
    static MeasureUnit *createKilohertz(UErrorCode &status);

    /**
     * Returns by value, unit of frequency: kilohertz.
     * Also see {@link #createKilohertz()}.
     * @stable ICU 64
     */
    static MeasureUnit getKilohertz();

    /**
     * Returns by pointer, unit of frequency: megahertz.
     * Caller owns returned value and must free it.
     * Also see {@link #getMegahertz()}.
     * @param status ICU error code.
     * @stable ICU 54
     */
    static MeasureUnit *createMegahertz(UErrorCode &status);

    /**
     * Returns by value, unit of frequency: megahertz.
     * Also see {@link #createMegahertz()}.
     * @stable ICU 64
     */
    static MeasureUnit getMegahertz();

    /**
     * Returns by pointer, unit of graphics: dot.
     * Caller owns returned value and must free it.
     * Also see {@link #getDot()}.
     * @param status ICU error code.
     * @stable ICU 68
     */
    static MeasureUnit *createDot(UErrorCode &status);

    /**
     * Returns by value, unit of graphics: dot.
     * Also see {@link #createDot()}.
     * @stable ICU 68
     */
    static MeasureUnit getDot();

    /**
     * Returns by pointer, unit of graphics: dot-per-centimeter.
     * Caller owns returned value and must free it.
     * Also see {@link #getDotPerCentimeter()}.
     * @param status ICU error code.
     * @stable ICU 65
     */
    static MeasureUnit *createDotPerCentimeter(UErrorCode &status);

    /**
     * Returns by value, unit of graphics: dot-per-centimeter.
     * Also see {@link #createDotPerCentimeter()}.
     * @stable ICU 65
     */
    static MeasureUnit getDotPerCentimeter();

    /**
     * Returns by pointer, unit of graphics: dot-per-inch.
     * Caller owns returned value and must free it.
     * Also see {@link #getDotPerInch()}.
     * @param status ICU error code.
     * @stable ICU 65
     */
    static MeasureUnit *createDotPerInch(UErrorCode &status);

    /**
     * Returns by value, unit of graphics: dot-per-inch.
     * Also see {@link #createDotPerInch()}.
     * @stable ICU 65
     */
    static MeasureUnit getDotPerInch();

    /**
     * Returns by pointer, unit of graphics: em.
     * Caller owns returned value and must free it.
     * Also see {@link #getEm()}.
     * @param status ICU error code.
     * @stable ICU 65
     */
    static MeasureUnit *createEm(UErrorCode &status);

    /**
     * Returns by value, unit of graphics: em.
     * Also see {@link #createEm()}.
     * @stable ICU 65
     */
    static MeasureUnit getEm();

    /**
     * Returns by pointer, unit of graphics: megapixel.
     * Caller owns returned value and must free it.
     * Also see {@link #getMegapixel()}.
     * @param status ICU error code.
     * @stable ICU 65
     */
    static MeasureUnit *createMegapixel(UErrorCode &status);

    /**
     * Returns by value, unit of graphics: megapixel.
     * Also see {@link #createMegapixel()}.
     * @stable ICU 65
     */
    static MeasureUnit getMegapixel();

    /**
     * Returns by pointer, unit of graphics: pixel.
     * Caller owns returned value and must free it.
     * Also see {@link #getPixel()}.
     * @param status ICU error code.
     * @stable ICU 65
     */
    static MeasureUnit *createPixel(UErrorCode &status);

    /**
     * Returns by value, unit of graphics: pixel.
     * Also see {@link #createPixel()}.
     * @stable ICU 65
     */
    static MeasureUnit getPixel();

    /**
     * Returns by pointer, unit of graphics: pixel-per-centimeter.
     * Caller owns returned value and must free it.
     * Also see {@link #getPixelPerCentimeter()}.
     * @param status ICU error code.
     * @stable ICU 65
     */
    static MeasureUnit *createPixelPerCentimeter(UErrorCode &status);

    /**
     * Returns by value, unit of graphics: pixel-per-centimeter.
     * Also see {@link #createPixelPerCentimeter()}.
     * @stable ICU 65
     */
    static MeasureUnit getPixelPerCentimeter();

    /**
     * Returns by pointer, unit of graphics: pixel-per-inch.
     * Caller owns returned value and must free it.
     * Also see {@link #getPixelPerInch()}.
     * @param status ICU error code.
     * @stable ICU 65
     */
    static MeasureUnit *createPixelPerInch(UErrorCode &status);

    /**
     * Returns by value, unit of graphics: pixel-per-inch.
     * Also see {@link #createPixelPerInch()}.
     * @stable ICU 65
     */
    static MeasureUnit getPixelPerInch();

    /**
     * Returns by pointer, unit of length: astronomical-unit.
     * Caller owns returned value and must free it.
     * Also see {@link #getAstronomicalUnit()}.
     * @param status ICU error code.
     * @stable ICU 54
     */
    static MeasureUnit *createAstronomicalUnit(UErrorCode &status);

    /**
     * Returns by value, unit of length: astronomical-unit.
     * Also see {@link #createAstronomicalUnit()}.
     * @stable ICU 64
     */
    static MeasureUnit getAstronomicalUnit();

    /**
     * Returns by pointer, unit of length: centimeter.
     * Caller owns returned value and must free it.
     * Also see {@link #getCentimeter()}.
     * @param status ICU error code.
     * @stable ICU 53
     */
    static MeasureUnit *createCentimeter(UErrorCode &status);

    /**
     * Returns by value, unit of length: centimeter.
     * Also see {@link #createCentimeter()}.
     * @stable ICU 64
     */
    static MeasureUnit getCentimeter();

    /**
     * Returns by pointer, unit of length: decimeter.
     * Caller owns returned value and must free it.
     * Also see {@link #getDecimeter()}.
     * @param status ICU error code.
     * @stable ICU 54
     */
    static MeasureUnit *createDecimeter(UErrorCode &status);

    /**
     * Returns by value, unit of length: decimeter.
     * Also see {@link #createDecimeter()}.
     * @stable ICU 64
     */
    static MeasureUnit getDecimeter();

    /**
     * Returns by pointer, unit of length: earth-radius.
     * Caller owns returned value and must free it.
     * Also see {@link #getEarthRadius()}.
     * @param status ICU error code.
     * @stable ICU 68
     */
    static MeasureUnit *createEarthRadius(UErrorCode &status);

    /**
     * Returns by value, unit of length: earth-radius.
     * Also see {@link #createEarthRadius()}.
     * @stable ICU 68
     */
    static MeasureUnit getEarthRadius();

    /**
     * Returns by pointer, unit of length: fathom.
     * Caller owns returned value and must free it.
     * Also see {@link #getFathom()}.
     * @param status ICU error code.
     * @stable ICU 54
     */
    static MeasureUnit *createFathom(UErrorCode &status);

    /**
     * Returns by value, unit of length: fathom.
     * Also see {@link #createFathom()}.
     * @stable ICU 64
     */
    static MeasureUnit getFathom();

    /**
     * Returns by pointer, unit of length: foot.
     * Caller owns returned value and must free it.
     * Also see {@link #getFoot()}.
     * @param status ICU error code.
     * @stable ICU 53
     */
    static MeasureUnit *createFoot(UErrorCode &status);

    /**
     * Returns by value, unit of length: foot.
     * Also see {@link #createFoot()}.
     * @stable ICU 64
     */
    static MeasureUnit getFoot();

    /**
     * Returns by pointer, unit of length: furlong.
     * Caller owns returned value and must free it.
     * Also see {@link #getFurlong()}.
     * @param status ICU error code.
     * @stable ICU 54
     */
    static MeasureUnit *createFurlong(UErrorCode &status);

    /**
     * Returns by value, unit of length: furlong.
     * Also see {@link #createFurlong()}.
     * @stable ICU 64
     */
    static MeasureUnit getFurlong();

    /**
     * Returns by pointer, unit of length: inch.
     * Caller owns returned value and must free it.
     * Also see {@link #getInch()}.
     * @param status ICU error code.
     * @stable ICU 53
     */
    static MeasureUnit *createInch(UErrorCode &status);

    /**
     * Returns by value, unit of length: inch.
     * Also see {@link #createInch()}.
     * @stable ICU 64
     */
    static MeasureUnit getInch();

    /**
     * Returns by pointer, unit of length: kilometer.
     * Caller owns returned value and must free it.
     * Also see {@link #getKilometer()}.
     * @param status ICU error code.
     * @stable ICU 53
     */
    static MeasureUnit *createKilometer(UErrorCode &status);

    /**
     * Returns by value, unit of length: kilometer.
     * Also see {@link #createKilometer()}.
     * @stable ICU 64
     */
    static MeasureUnit getKilometer();

    /**
     * Returns by pointer, unit of length: light-year.
     * Caller owns returned value and must free it.
     * Also see {@link #getLightYear()}.
     * @param status ICU error code.
     * @stable ICU 53
     */
    static MeasureUnit *createLightYear(UErrorCode &status);

    /**
     * Returns by value, unit of length: light-year.
     * Also see {@link #createLightYear()}.
     * @stable ICU 64
     */
    static MeasureUnit getLightYear();

    /**
     * Returns by pointer, unit of length: meter.
     * Caller owns returned value and must free it.
     * Also see {@link #getMeter()}.
     * @param status ICU error code.
     * @stable ICU 53
     */
    static MeasureUnit *createMeter(UErrorCode &status);

    /**
     * Returns by value, unit of length: meter.
     * Also see {@link #createMeter()}.
     * @stable ICU 64
     */
    static MeasureUnit getMeter();

    /**
     * Returns by pointer, unit of length: micrometer.
     * Caller owns returned value and must free it.
     * Also see {@link #getMicrometer()}.
     * @param status ICU error code.
     * @stable ICU 54
     */
    static MeasureUnit *createMicrometer(UErrorCode &status);

    /**
     * Returns by value, unit of length: micrometer.
     * Also see {@link #createMicrometer()}.
     * @stable ICU 64
     */
    static MeasureUnit getMicrometer();

    /**
     * Returns by pointer, unit of length: mile.
     * Caller owns returned value and must free it.
     * Also see {@link #getMile()}.
     * @param status ICU error code.
     * @stable ICU 53
     */
    static MeasureUnit *createMile(UErrorCode &status);

    /**
     * Returns by value, unit of length: mile.
     * Also see {@link #createMile()}.
     * @stable ICU 64
     */
    static MeasureUnit getMile();

    /**
     * Returns by pointer, unit of length: mile-scandinavian.
     * Caller owns returned value and must free it.
     * Also see {@link #getMileScandinavian()}.
     * @param status ICU error code.
     * @stable ICU 56
     */
    static MeasureUnit *createMileScandinavian(UErrorCode &status);

    /**
     * Returns by value, unit of length: mile-scandinavian.
     * Also see {@link #createMileScandinavian()}.
     * @stable ICU 64
     */
    static MeasureUnit getMileScandinavian();

    /**
     * Returns by pointer, unit of length: millimeter.
     * Caller owns returned value and must free it.
     * Also see {@link #getMillimeter()}.
     * @param status ICU error code.
     * @stable ICU 53
     */
    static MeasureUnit *createMillimeter(UErrorCode &status);

    /**
     * Returns by value, unit of length: millimeter.
     * Also see {@link #createMillimeter()}.
     * @stable ICU 64
     */
    static MeasureUnit getMillimeter();

    /**
     * Returns by pointer, unit of length: nanometer.
     * Caller owns returned value and must free it.
     * Also see {@link #getNanometer()}.
     * @param status ICU error code.
     * @stable ICU 54
     */
    static MeasureUnit *createNanometer(UErrorCode &status);

    /**
     * Returns by value, unit of length: nanometer.
     * Also see {@link #createNanometer()}.
     * @stable ICU 64
     */
    static MeasureUnit getNanometer();

    /**
     * Returns by pointer, unit of length: nautical-mile.
     * Caller owns returned value and must free it.
     * Also see {@link #getNauticalMile()}.
     * @param status ICU error code.
     * @stable ICU 54
     */
    static MeasureUnit *createNauticalMile(UErrorCode &status);

    /**
     * Returns by value, unit of length: nautical-mile.
     * Also see {@link #createNauticalMile()}.
     * @stable ICU 64
     */
    static MeasureUnit getNauticalMile();

    /**
     * Returns by pointer, unit of length: parsec.
     * Caller owns returned value and must free it.
     * Also see {@link #getParsec()}.
     * @param status ICU error code.
     * @stable ICU 54
     */
    static MeasureUnit *createParsec(UErrorCode &status);

    /**
     * Returns by value, unit of length: parsec.
     * Also see {@link #createParsec()}.
     * @stable ICU 64
     */
    static MeasureUnit getParsec();

    /**
     * Returns by pointer, unit of length: picometer.
     * Caller owns returned value and must free it.
     * Also see {@link #getPicometer()}.
     * @param status ICU error code.
     * @stable ICU 53
     */
    static MeasureUnit *createPicometer(UErrorCode &status);

    /**
     * Returns by value, unit of length: picometer.
     * Also see {@link #createPicometer()}.
     * @stable ICU 64
     */
    static MeasureUnit getPicometer();

    /**
     * Returns by pointer, unit of length: point.
     * Caller owns returned value and must free it.
     * Also see {@link #getPoint()}.
     * @param status ICU error code.
     * @stable ICU 59
     */
    static MeasureUnit *createPoint(UErrorCode &status);

    /**
     * Returns by value, unit of length: point.
     * Also see {@link #createPoint()}.
     * @stable ICU 64
     */
    static MeasureUnit getPoint();

    /**
     * Returns by pointer, unit of length: solar-radius.
     * Caller owns returned value and must free it.
     * Also see {@link #getSolarRadius()}.
     * @param status ICU error code.
     * @stable ICU 64
     */
    static MeasureUnit *createSolarRadius(UErrorCode &status);

    /**
     * Returns by value, unit of length: solar-radius.
     * Also see {@link #createSolarRadius()}.
     * @stable ICU 64
     */
    static MeasureUnit getSolarRadius();

    /**
     * Returns by pointer, unit of length: yard.
     * Caller owns returned value and must free it.
     * Also see {@link #getYard()}.
     * @param status ICU error code.
     * @stable ICU 53
     */
    static MeasureUnit *createYard(UErrorCode &status);

    /**
     * Returns by value, unit of length: yard.
     * Also see {@link #createYard()}.
     * @stable ICU 64
     */
    static MeasureUnit getYard();

    /**
     * Returns by pointer, unit of light: candela.
     * Caller owns returned value and must free it.
     * Also see {@link #getCandela()}.
     * @param status ICU error code.
     * @stable ICU 68
     */
    static MeasureUnit *createCandela(UErrorCode &status);

    /**
     * Returns by value, unit of light: candela.
     * Also see {@link #createCandela()}.
     * @stable ICU 68
     */
    static MeasureUnit getCandela();

    /**
     * Returns by pointer, unit of light: lumen.
     * Caller owns returned value and must free it.
     * Also see {@link #getLumen()}.
     * @param status ICU error code.
     * @stable ICU 68
     */
    static MeasureUnit *createLumen(UErrorCode &status);

    /**
     * Returns by value, unit of light: lumen.
     * Also see {@link #createLumen()}.
     * @stable ICU 68
     */
    static MeasureUnit getLumen();

    /**
     * Returns by pointer, unit of light: lux.
     * Caller owns returned value and must free it.
     * Also see {@link #getLux()}.
     * @param status ICU error code.
     * @stable ICU 54
     */
    static MeasureUnit *createLux(UErrorCode &status);

    /**
     * Returns by value, unit of light: lux.
     * Also see {@link #createLux()}.
     * @stable ICU 64
     */
    static MeasureUnit getLux();

    /**
     * Returns by pointer, unit of light: solar-luminosity.
     * Caller owns returned value and must free it.
     * Also see {@link #getSolarLuminosity()}.
     * @param status ICU error code.
     * @stable ICU 64
     */
    static MeasureUnit *createSolarLuminosity(UErrorCode &status);

    /**
     * Returns by value, unit of light: solar-luminosity.
     * Also see {@link #createSolarLuminosity()}.
     * @stable ICU 64
     */
    static MeasureUnit getSolarLuminosity();

    /**
     * Returns by pointer, unit of mass: carat.
     * Caller owns returned value and must free it.
     * Also see {@link #getCarat()}.
     * @param status ICU error code.
     * @stable ICU 54
     */
    static MeasureUnit *createCarat(UErrorCode &status);

    /**
     * Returns by value, unit of mass: carat.
     * Also see {@link #createCarat()}.
     * @stable ICU 64
     */
    static MeasureUnit getCarat();

    /**
     * Returns by pointer, unit of mass: dalton.
     * Caller owns returned value and must free it.
     * Also see {@link #getDalton()}.
     * @param status ICU error code.
     * @stable ICU 64
     */
    static MeasureUnit *createDalton(UErrorCode &status);

    /**
     * Returns by value, unit of mass: dalton.
     * Also see {@link #createDalton()}.
     * @stable ICU 64
     */
    static MeasureUnit getDalton();

    /**
     * Returns by pointer, unit of mass: earth-mass.
     * Caller owns returned value and must free it.
     * Also see {@link #getEarthMass()}.
     * @param status ICU error code.
     * @stable ICU 64
     */
    static MeasureUnit *createEarthMass(UErrorCode &status);

    /**
     * Returns by value, unit of mass: earth-mass.
     * Also see {@link #createEarthMass()}.
     * @stable ICU 64
     */
    static MeasureUnit getEarthMass();

    /**
     * Returns by pointer, unit of mass: grain.
     * Caller owns returned value and must free it.
     * Also see {@link #getGrain()}.
     * @param status ICU error code.
     * @stable ICU 68
     */
    static MeasureUnit *createGrain(UErrorCode &status);

    /**
     * Returns by value, unit of mass: grain.
     * Also see {@link #createGrain()}.
     * @stable ICU 68
     */
    static MeasureUnit getGrain();

    /**
     * Returns by pointer, unit of mass: gram.
     * Caller owns returned value and must free it.
     * Also see {@link #getGram()}.
     * @param status ICU error code.
     * @stable ICU 53
     */
    static MeasureUnit *createGram(UErrorCode &status);

    /**
     * Returns by value, unit of mass: gram.
     * Also see {@link #createGram()}.
     * @stable ICU 64
     */
    static MeasureUnit getGram();

    /**
     * Returns by pointer, unit of mass: kilogram.
     * Caller owns returned value and must free it.
     * Also see {@link #getKilogram()}.
     * @param status ICU error code.
     * @stable ICU 53
     */
    static MeasureUnit *createKilogram(UErrorCode &status);

    /**
     * Returns by value, unit of mass: kilogram.
     * Also see {@link #createKilogram()}.
     * @stable ICU 64
     */
    static MeasureUnit getKilogram();

    /**
     * Returns by pointer, unit of mass: metric-ton
     * (renamed to tonne in CLDR 42 / ICU 72).
     * Caller owns returned value and must free it.
     * Note: In ICU 74 this will be deprecated in favor of
     * createTonne(), which is currently draft but will
     * become stable in ICU 74, and which uses the preferred naming.
     * Also see {@link #getMetricTon()} and {@link #createTonne()}.
     * @param status ICU error code.
     * @stable ICU 54
     */
    static MeasureUnit *createMetricTon(UErrorCode &status);

    /**
     * Returns by value, unit of mass: metric-ton
     * (renamed to tonne in CLDR 42 / ICU 72).
     * Note: In ICU 74 this will be deprecated in favor of
     * getTonne(), which is currently draft but will
     * become stable in ICU 74, and which uses the preferred naming.
     * Also see {@link #createMetricTon()} and {@link #getTonne()}.
     * @stable ICU 64
     */
    static MeasureUnit getMetricTon();

    /**
     * Returns by pointer, unit of mass: microgram.
     * Caller owns returned value and must free it.
     * Also see {@link #getMicrogram()}.
     * @param status ICU error code.
     * @stable ICU 54
     */
    static MeasureUnit *createMicrogram(UErrorCode &status);

    /**
     * Returns by value, unit of mass: microgram.
     * Also see {@link #createMicrogram()}.
     * @stable ICU 64
     */
    static MeasureUnit getMicrogram();

    /**
     * Returns by pointer, unit of mass: milligram.
     * Caller owns returned value and must free it.
     * Also see {@link #getMilligram()}.
     * @param status ICU error code.
     * @stable ICU 54
     */
    static MeasureUnit *createMilligram(UErrorCode &status);

    /**
     * Returns by value, unit of mass: milligram.
     * Also see {@link #createMilligram()}.
     * @stable ICU 64
     */
    static MeasureUnit getMilligram();

    /**
     * Returns by pointer, unit of mass: ounce.
     * Caller owns returned value and must free it.
     * Also see {@link #getOunce()}.
     * @param status ICU error code.
     * @stable ICU 53
     */
    static MeasureUnit *createOunce(UErrorCode &status);

    /**
     * Returns by value, unit of mass: ounce.
     * Also see {@link #createOunce()}.
     * @stable ICU 64
     */
    static MeasureUnit getOunce();

    /**
     * Returns by pointer, unit of mass: ounce-troy.
     * Caller owns returned value and must free it.
     * Also see {@link #getOunceTroy()}.
     * @param status ICU error code.
     * @stable ICU 54
     */
    static MeasureUnit *createOunceTroy(UErrorCode &status);

    /**
     * Returns by value, unit of mass: ounce-troy.
     * Also see {@link #createOunceTroy()}.
     * @stable ICU 64
     */
    static MeasureUnit getOunceTroy();

    /**
     * Returns by pointer, unit of mass: pound.
     * Caller owns returned value and must free it.
     * Also see {@link #getPound()}.
     * @param status ICU error code.
     * @stable ICU 53
     */
    static MeasureUnit *createPound(UErrorCode &status);

    /**
     * Returns by value, unit of mass: pound.
     * Also see {@link #createPound()}.
     * @stable ICU 64
     */
    static MeasureUnit getPound();

    /**
     * Returns by pointer, unit of mass: solar-mass.
     * Caller owns returned value and must free it.
     * Also see {@link #getSolarMass()}.
     * @param status ICU error code.
     * @stable ICU 64
     */
    static MeasureUnit *createSolarMass(UErrorCode &status);

    /**
     * Returns by value, unit of mass: solar-mass.
     * Also see {@link #createSolarMass()}.
     * @stable ICU 64
     */
    static MeasureUnit getSolarMass();

    /**
     * Returns by pointer, unit of mass: stone.
     * Caller owns returned value and must free it.
     * Also see {@link #getStone()}.
     * @param status ICU error code.
     * @stable ICU 54
     */
    static MeasureUnit *createStone(UErrorCode &status);

    /**
     * Returns by value, unit of mass: stone.
     * Also see {@link #createStone()}.
     * @stable ICU 64
     */
    static MeasureUnit getStone();

    /**
     * Returns by pointer, unit of mass: ton.
     * Caller owns returned value and must free it.
     * Also see {@link #getTon()}.
     * @param status ICU error code.
     * @stable ICU 54
     */
    static MeasureUnit *createTon(UErrorCode &status);

    /**
     * Returns by value, unit of mass: ton.
     * Also see {@link #createTon()}.
     * @stable ICU 64
     */
    static MeasureUnit getTon();

#ifndef U_HIDE_DRAFT_API
    /**
     * Returns by pointer, unit of mass: tonne.
     * Caller owns returned value and must free it.
     * Also see {@link #getTonne()}.
     * @param status ICU error code.
     * @draft ICU 72
     */
    static MeasureUnit *createTonne(UErrorCode &status);

    /**
     * Returns by value, unit of mass: tonne.
     * Also see {@link #createTonne()}.
     * @draft ICU 72
     */
    static MeasureUnit getTonne();
#endif /* U_HIDE_DRAFT_API */

    /**
     * Returns by pointer, unit of power: gigawatt.
     * Caller owns returned value and must free it.
     * Also see {@link #getGigawatt()}.
     * @param status ICU error code.
     * @stable ICU 54
     */
    static MeasureUnit *createGigawatt(UErrorCode &status);

    /**
     * Returns by value, unit of power: gigawatt.
     * Also see {@link #createGigawatt()}.
     * @stable ICU 64
     */
    static MeasureUnit getGigawatt();

    /**
     * Returns by pointer, unit of power: horsepower.
     * Caller owns returned value and must free it.
     * Also see {@link #getHorsepower()}.
     * @param status ICU error code.
     * @stable ICU 53
     */
    static MeasureUnit *createHorsepower(UErrorCode &status);

    /**
     * Returns by value, unit of power: horsepower.
     * Also see {@link #createHorsepower()}.
     * @stable ICU 64
     */
    static MeasureUnit getHorsepower();

    /**
     * Returns by pointer, unit of power: kilowatt.
     * Caller owns returned value and must free it.
     * Also see {@link #getKilowatt()}.
     * @param status ICU error code.
     * @stable ICU 53
     */
    static MeasureUnit *createKilowatt(UErrorCode &status);

    /**
     * Returns by value, unit of power: kilowatt.
     * Also see {@link #createKilowatt()}.
     * @stable ICU 64
     */
    static MeasureUnit getKilowatt();

    /**
     * Returns by pointer, unit of power: megawatt.
     * Caller owns returned value and must free it.
     * Also see {@link #getMegawatt()}.
     * @param status ICU error code.
     * @stable ICU 54
     */
    static MeasureUnit *createMegawatt(UErrorCode &status);

    /**
     * Returns by value, unit of power: megawatt.
     * Also see {@link #createMegawatt()}.
     * @stable ICU 64
     */
    static MeasureUnit getMegawatt();

    /**
     * Returns by pointer, unit of power: milliwatt.
     * Caller owns returned value and must free it.
     * Also see {@link #getMilliwatt()}.
     * @param status ICU error code.
     * @stable ICU 54
     */
    static MeasureUnit *createMilliwatt(UErrorCode &status);

    /**
     * Returns by value, unit of power: milliwatt.
     * Also see {@link #createMilliwatt()}.
     * @stable ICU 64
     */
    static MeasureUnit getMilliwatt();

    /**
     * Returns by pointer, unit of power: watt.
     * Caller owns returned value and must free it.
     * Also see {@link #getWatt()}.
     * @param status ICU error code.
     * @stable ICU 53
     */
    static MeasureUnit *createWatt(UErrorCode &status);

    /**
     * Returns by value, unit of power: watt.
     * Also see {@link #createWatt()}.
     * @stable ICU 64
     */
    static MeasureUnit getWatt();

    /**
     * Returns by pointer, unit of pressure: atmosphere.
     * Caller owns returned value and must free it.
     * Also see {@link #getAtmosphere()}.
     * @param status ICU error code.
     * @stable ICU 63
     */
    static MeasureUnit *createAtmosphere(UErrorCode &status);

    /**
     * Returns by value, unit of pressure: atmosphere.
     * Also see {@link #createAtmosphere()}.
     * @stable ICU 64
     */
    static MeasureUnit getAtmosphere();

    /**
     * Returns by pointer, unit of pressure: bar.
     * Caller owns returned value and must free it.
     * Also see {@link #getBar()}.
     * @param status ICU error code.
     * @stable ICU 65
     */
    static MeasureUnit *createBar(UErrorCode &status);

    /**
     * Returns by value, unit of pressure: bar.
     * Also see {@link #createBar()}.
     * @stable ICU 65
     */
    static MeasureUnit getBar();

    /**
     * Returns by pointer, unit of pressure: hectopascal.
     * Caller owns returned value and must free it.
     * Also see {@link #getHectopascal()}.
     * @param status ICU error code.
     * @stable ICU 53
     */
    static MeasureUnit *createHectopascal(UErrorCode &status);

    /**
     * Returns by value, unit of pressure: hectopascal.
     * Also see {@link #createHectopascal()}.
     * @stable ICU 64
     */
    static MeasureUnit getHectopascal();

    /**
     * Returns by pointer, unit of pressure: inch-ofhg.
     * Caller owns returned value and must free it.
     * Also see {@link #getInchHg()}.
     * @param status ICU error code.
     * @stable ICU 53
     */
    static MeasureUnit *createInchHg(UErrorCode &status);

    /**
     * Returns by value, unit of pressure: inch-ofhg.
     * Also see {@link #createInchHg()}.
     * @stable ICU 64
     */
    static MeasureUnit getInchHg();

    /**
     * Returns by pointer, unit of pressure: kilopascal.
     * Caller owns returned value and must free it.
     * Also see {@link #getKilopascal()}.
     * @param status ICU error code.
     * @stable ICU 64
     */
    static MeasureUnit *createKilopascal(UErrorCode &status);

    /**
     * Returns by value, unit of pressure: kilopascal.
     * Also see {@link #createKilopascal()}.
     * @stable ICU 64
     */
    static MeasureUnit getKilopascal();

    /**
     * Returns by pointer, unit of pressure: megapascal.
     * Caller owns returned value and must free it.
     * Also see {@link #getMegapascal()}.
     * @param status ICU error code.
     * @stable ICU 64
     */
    static MeasureUnit *createMegapascal(UErrorCode &status);

    /**
     * Returns by value, unit of pressure: megapascal.
     * Also see {@link #createMegapascal()}.
     * @stable ICU 64
     */
    static MeasureUnit getMegapascal();

    /**
     * Returns by pointer, unit of pressure: millibar.
     * Caller owns returned value and must free it.
     * Also see {@link #getMillibar()}.
     * @param status ICU error code.
     * @stable ICU 53
     */
    static MeasureUnit *createMillibar(UErrorCode &status);

    /**
     * Returns by value, unit of pressure: millibar.
     * Also see {@link #createMillibar()}.
     * @stable ICU 64
     */
    static MeasureUnit getMillibar();

    /**
     * Returns by pointer, unit of pressure: millimeter-ofhg.
     * Caller owns returned value and must free it.
     * Also see {@link #getMillimeterOfMercury()}.
     * @param status ICU error code.
     * @stable ICU 54
     */
    static MeasureUnit *createMillimeterOfMercury(UErrorCode &status);

    /**
     * Returns by value, unit of pressure: millimeter-ofhg.
     * Also see {@link #createMillimeterOfMercury()}.
     * @stable ICU 64
     */
    static MeasureUnit getMillimeterOfMercury();

    /**
     * Returns by pointer, unit of pressure: pascal.
     * Caller owns returned value and must free it.
     * Also see {@link #getPascal()}.
     * @param status ICU error code.
     * @stable ICU 65
     */
    static MeasureUnit *createPascal(UErrorCode &status);

    /**
     * Returns by value, unit of pressure: pascal.
     * Also see {@link #createPascal()}.
     * @stable ICU 65
     */
    static MeasureUnit getPascal();

    /**
     * Returns by pointer, unit of pressure: pound-force-per-square-inch.
     * Caller owns returned value and must free it.
     * Also see {@link #getPoundPerSquareInch()}.
     * @param status ICU error code.
     * @stable ICU 54
     */
    static MeasureUnit *createPoundPerSquareInch(UErrorCode &status);

    /**
     * Returns by value, unit of pressure: pound-force-per-square-inch.
     * Also see {@link #createPoundPerSquareInch()}.
     * @stable ICU 64
     */
    static MeasureUnit getPoundPerSquareInch();

#ifndef U_HIDE_DRAFT_API
    /**
     * Returns by pointer, unit of speed: beaufort.
     * Caller owns returned value and must free it.
     * Also see {@link #getBeaufort()}.
     * @param status ICU error code.
     * @draft ICU 73
     */
    static MeasureUnit *createBeaufort(UErrorCode &status);

    /**
     * Returns by value, unit of speed: beaufort.
     * Also see {@link #createBeaufort()}.
     * @draft ICU 73
     */
    static MeasureUnit getBeaufort();
#endif /* U_HIDE_DRAFT_API */

    /**
     * Returns by pointer, unit of speed: kilometer-per-hour.
     * Caller owns returned value and must free it.
     * Also see {@link #getKilometerPerHour()}.
     * @param status ICU error code.
     * @stable ICU 53
     */
    static MeasureUnit *createKilometerPerHour(UErrorCode &status);

    /**
     * Returns by value, unit of speed: kilometer-per-hour.
     * Also see {@link #createKilometerPerHour()}.
     * @stable ICU 64
     */
    static MeasureUnit getKilometerPerHour();

    /**
     * Returns by pointer, unit of speed: knot.
     * Caller owns returned value and must free it.
     * Also see {@link #getKnot()}.
     * @param status ICU error code.
     * @stable ICU 56
     */
    static MeasureUnit *createKnot(UErrorCode &status);

    /**
     * Returns by value, unit of speed: knot.
     * Also see {@link #createKnot()}.
     * @stable ICU 64
     */
    static MeasureUnit getKnot();

    /**
     * Returns by pointer, unit of speed: meter-per-second.
     * Caller owns returned value and must free it.
     * Also see {@link #getMeterPerSecond()}.
     * @param status ICU error code.
     * @stable ICU 53
     */
    static MeasureUnit *createMeterPerSecond(UErrorCode &status);

    /**
     * Returns by value, unit of speed: meter-per-second.
     * Also see {@link #createMeterPerSecond()}.
     * @stable ICU 64
     */
    static MeasureUnit getMeterPerSecond();

    /**
     * Returns by pointer, unit of speed: mile-per-hour.
     * Caller owns returned value and must free it.
     * Also see {@link #getMilePerHour()}.
     * @param status ICU error code.
     * @stable ICU 53
     */
    static MeasureUnit *createMilePerHour(UErrorCode &status);

    /**
     * Returns by value, unit of speed: mile-per-hour.
     * Also see {@link #createMilePerHour()}.
     * @stable ICU 64
     */
    static MeasureUnit getMilePerHour();

    /**
     * Returns by pointer, unit of temperature: celsius.
     * Caller owns returned value and must free it.
     * Also see {@link #getCelsius()}.
     * @param status ICU error code.
     * @stable ICU 53
     */
    static MeasureUnit *createCelsius(UErrorCode &status);

    /**
     * Returns by value, unit of temperature: celsius.
     * Also see {@link #createCelsius()}.
     * @stable ICU 64
     */
    static MeasureUnit getCelsius();

    /**
     * Returns by pointer, unit of temperature: fahrenheit.
     * Caller owns returned value and must free it.
     * Also see {@link #getFahrenheit()}.
     * @param status ICU error code.
     * @stable ICU 53
     */
    static MeasureUnit *createFahrenheit(UErrorCode &status);

    /**
     * Returns by value, unit of temperature: fahrenheit.
     * Also see {@link #createFahrenheit()}.
     * @stable ICU 64
     */
    static MeasureUnit getFahrenheit();

    /**
     * Returns by pointer, unit of temperature: generic.
     * Caller owns returned value and must free it.
     * Also see {@link #getGenericTemperature()}.
     * @param status ICU error code.
     * @stable ICU 56
     */
    static MeasureUnit *createGenericTemperature(UErrorCode &status);

    /**
     * Returns by value, unit of temperature: generic.
     * Also see {@link #createGenericTemperature()}.
     * @stable ICU 64
     */
    static MeasureUnit getGenericTemperature();

    /**
     * Returns by pointer, unit of temperature: kelvin.
     * Caller owns returned value and must free it.
     * Also see {@link #getKelvin()}.
     * @param status ICU error code.
     * @stable ICU 54
     */
    static MeasureUnit *createKelvin(UErrorCode &status);

    /**
     * Returns by value, unit of temperature: kelvin.
     * Also see {@link #createKelvin()}.
     * @stable ICU 64
     */
    static MeasureUnit getKelvin();

    /**
     * Returns by pointer, unit of torque: newton-meter.
     * Caller owns returned value and must free it.
     * Also see {@link #getNewtonMeter()}.
     * @param status ICU error code.
     * @stable ICU 64
     */
    static MeasureUnit *createNewtonMeter(UErrorCode &status);

    /**
     * Returns by value, unit of torque: newton-meter.
     * Also see {@link #createNewtonMeter()}.
     * @stable ICU 64
     */
    static MeasureUnit getNewtonMeter();

    /**
     * Returns by pointer, unit of torque: pound-force-foot.
     * Caller owns returned value and must free it.
     * Also see {@link #getPoundFoot()}.
     * @param status ICU error code.
     * @stable ICU 64
     */
    static MeasureUnit *createPoundFoot(UErrorCode &status);

    /**
     * Returns by value, unit of torque: pound-force-foot.
     * Also see {@link #createPoundFoot()}.
     * @stable ICU 64
     */
    static MeasureUnit getPoundFoot();

    /**
     * Returns by pointer, unit of volume: acre-foot.
     * Caller owns returned value and must free it.
     * Also see {@link #getAcreFoot()}.
     * @param status ICU error code.
     * @stable ICU 54
     */
    static MeasureUnit *createAcreFoot(UErrorCode &status);

    /**
     * Returns by value, unit of volume: acre-foot.
     * Also see {@link #createAcreFoot()}.
     * @stable ICU 64
     */
    static MeasureUnit getAcreFoot();

    /**
     * Returns by pointer, unit of volume: barrel.
     * Caller owns returned value and must free it.
     * Also see {@link #getBarrel()}.
     * @param status ICU error code.
     * @stable ICU 64
     */
    static MeasureUnit *createBarrel(UErrorCode &status);

    /**
     * Returns by value, unit of volume: barrel.
     * Also see {@link #createBarrel()}.
     * @stable ICU 64
     */
    static MeasureUnit getBarrel();

    /**
     * Returns by pointer, unit of volume: bushel.
     * Caller owns returned value and must free it.
     * Also see {@link #getBushel()}.
     * @param status ICU error code.
     * @stable ICU 54
     */
    static MeasureUnit *createBushel(UErrorCode &status);

    /**
     * Returns by value, unit of volume: bushel.
     * Also see {@link #createBushel()}.
     * @stable ICU 64
     */
    static MeasureUnit getBushel();

    /**
     * Returns by pointer, unit of volume: centiliter.
     * Caller owns returned value and must free it.
     * Also see {@link #getCentiliter()}.
     * @param status ICU error code.
     * @stable ICU 54
     */
    static MeasureUnit *createCentiliter(UErrorCode &status);

    /**
     * Returns by value, unit of volume: centiliter.
     * Also see {@link #createCentiliter()}.
     * @stable ICU 64
     */
    static MeasureUnit getCentiliter();

    /**
     * Returns by pointer, unit of volume: cubic-centimeter.
     * Caller owns returned value and must free it.
     * Also see {@link #getCubicCentimeter()}.
     * @param status ICU error code.
     * @stable ICU 54
     */
    static MeasureUnit *createCubicCentimeter(UErrorCode &status);

    /**
     * Returns by value, unit of volume: cubic-centimeter.
     * Also see {@link #createCubicCentimeter()}.
     * @stable ICU 64
     */
    static MeasureUnit getCubicCentimeter();

    /**
     * Returns by pointer, unit of volume: cubic-foot.
     * Caller owns returned value and must free it.
     * Also see {@link #getCubicFoot()}.
     * @param status ICU error code.
     * @stable ICU 54
     */
    static MeasureUnit *createCubicFoot(UErrorCode &status);

    /**
     * Returns by value, unit of volume: cubic-foot.
     * Also see {@link #createCubicFoot()}.
     * @stable ICU 64
     */
    static MeasureUnit getCubicFoot();

    /**
     * Returns by pointer, unit of volume: cubic-inch.
     * Caller owns returned value and must free it.
     * Also see {@link #getCubicInch()}.
     * @param status ICU error code.
     * @stable ICU 54
     */
    static MeasureUnit *createCubicInch(UErrorCode &status);

    /**
     * Returns by value, unit of volume: cubic-inch.
     * Also see {@link #createCubicInch()}.
     * @stable ICU 64
     */
    static MeasureUnit getCubicInch();

    /**
     * Returns by pointer, unit of volume: cubic-kilometer.
     * Caller owns returned value and must free it.
     * Also see {@link #getCubicKilometer()}.
     * @param status ICU error code.
     * @stable ICU 53
     */
    static MeasureUnit *createCubicKilometer(UErrorCode &status);

    /**
     * Returns by value, unit of volume: cubic-kilometer.
     * Also see {@link #createCubicKilometer()}.
     * @stable ICU 64
     */
    static MeasureUnit getCubicKilometer();

    /**
     * Returns by pointer, unit of volume: cubic-meter.
     * Caller owns returned value and must free it.
     * Also see {@link #getCubicMeter()}.
     * @param status ICU error code.
     * @stable ICU 54
     */
    static MeasureUnit *createCubicMeter(UErrorCode &status);

    /**
     * Returns by value, unit of volume: cubic-meter.
     * Also see {@link #createCubicMeter()}.
     * @stable ICU 64
     */
    static MeasureUnit getCubicMeter();

    /**
     * Returns by pointer, unit of volume: cubic-mile.
     * Caller owns returned value and must free it.
     * Also see {@link #getCubicMile()}.
     * @param status ICU error code.
     * @stable ICU 53
     */
    static MeasureUnit *createCubicMile(UErrorCode &status);

    /**
     * Returns by value, unit of volume: cubic-mile.
     * Also see {@link #createCubicMile()}.
     * @stable ICU 64
     */
    static MeasureUnit getCubicMile();

    /**
     * Returns by pointer, unit of volume: cubic-yard.
     * Caller owns returned value and must free it.
     * Also see {@link #getCubicYard()}.
     * @param status ICU error code.
     * @stable ICU 54
     */
    static MeasureUnit *createCubicYard(UErrorCode &status);

    /**
     * Returns by value, unit of volume: cubic-yard.
     * Also see {@link #createCubicYard()}.
     * @stable ICU 64
     */
    static MeasureUnit getCubicYard();

    /**
     * Returns by pointer, unit of volume: cup.
     * Caller owns returned value and must free it.
     * Also see {@link #getCup()}.
     * @param status ICU error code.
     * @stable ICU 54
     */
    static MeasureUnit *createCup(UErrorCode &status);

    /**
     * Returns by value, unit of volume: cup.
     * Also see {@link #createCup()}.
     * @stable ICU 64
     */
    static MeasureUnit getCup();

    /**
     * Returns by pointer, unit of volume: cup-metric.
     * Caller owns returned value and must free it.
     * Also see {@link #getCupMetric()}.
     * @param status ICU error code.
     * @stable ICU 56
     */
    static MeasureUnit *createCupMetric(UErrorCode &status);

    /**
     * Returns by value, unit of volume: cup-metric.
     * Also see {@link #createCupMetric()}.
     * @stable ICU 64
     */
    static MeasureUnit getCupMetric();

    /**
     * Returns by pointer, unit of volume: deciliter.
     * Caller owns returned value and must free it.
     * Also see {@link #getDeciliter()}.
     * @param status ICU error code.
     * @stable ICU 54
     */
    static MeasureUnit *createDeciliter(UErrorCode &status);

    /**
     * Returns by value, unit of volume: deciliter.
     * Also see {@link #createDeciliter()}.
     * @stable ICU 64
     */
    static MeasureUnit getDeciliter();

    /**
     * Returns by pointer, unit of volume: dessert-spoon.
     * Caller owns returned value and must free it.
     * Also see {@link #getDessertSpoon()}.
     * @param status ICU error code.
     * @stable ICU 68
     */
    static MeasureUnit *createDessertSpoon(UErrorCode &status);

    /**
     * Returns by value, unit of volume: dessert-spoon.
     * Also see {@link #createDessertSpoon()}.
     * @stable ICU 68
     */
    static MeasureUnit getDessertSpoon();

    /**
     * Returns by pointer, unit of volume: dessert-spoon-imperial.
     * Caller owns returned value and must free it.
     * Also see {@link #getDessertSpoonImperial()}.
     * @param status ICU error code.
     * @stable ICU 68
     */
    static MeasureUnit *createDessertSpoonImperial(UErrorCode &status);

    /**
     * Returns by value, unit of volume: dessert-spoon-imperial.
     * Also see {@link #createDessertSpoonImperial()}.
     * @stable ICU 68
     */
    static MeasureUnit getDessertSpoonImperial();

    /**
     * Returns by pointer, unit of volume: dram.
     * Caller owns returned value and must free it.
     * Also see {@link #getDram()}.
     * @param status ICU error code.
     * @stable ICU 68
     */
    static MeasureUnit *createDram(UErrorCode &status);

    /**
     * Returns by value, unit of volume: dram.
     * Also see {@link #createDram()}.
     * @stable ICU 68
     */
    static MeasureUnit getDram();

    /**
     * Returns by pointer, unit of volume: drop.
     * Caller owns returned value and must free it.
     * Also see {@link #getDrop()}.
     * @param status ICU error code.
     * @stable ICU 68
     */
    static MeasureUnit *createDrop(UErrorCode &status);

    /**
     * Returns by value, unit of volume: drop.
     * Also see {@link #createDrop()}.
     * @stable ICU 68
     */
    static MeasureUnit getDrop();

    /**
     * Returns by pointer, unit of volume: fluid-ounce.
     * Caller owns returned value and must free it.
     * Also see {@link #getFluidOunce()}.
     * @param status ICU error code.
     * @stable ICU 54
     */
    static MeasureUnit *createFluidOunce(UErrorCode &status);

    /**
     * Returns by value, unit of volume: fluid-ounce.
     * Also see {@link #createFluidOunce()}.
     * @stable ICU 64
     */
    static MeasureUnit getFluidOunce();

    /**
     * Returns by pointer, unit of volume: fluid-ounce-imperial.
     * Caller owns returned value and must free it.
     * Also see {@link #getFluidOunceImperial()}.
     * @param status ICU error code.
     * @stable ICU 64
     */
    static MeasureUnit *createFluidOunceImperial(UErrorCode &status);

    /**
     * Returns by value, unit of volume: fluid-ounce-imperial.
     * Also see {@link #createFluidOunceImperial()}.
     * @stable ICU 64
     */
    static MeasureUnit getFluidOunceImperial();

    /**
     * Returns by pointer, unit of volume: gallon.
     * Caller owns returned value and must free it.
     * Also see {@link #getGallon()}.
     * @param status ICU error code.
     * @stable ICU 54
     */
    static MeasureUnit *createGallon(UErrorCode &status);

    /**
     * Returns by value, unit of volume: gallon.
     * Also see {@link #createGallon()}.
     * @stable ICU 64
     */
    static MeasureUnit getGallon();

    /**
     * Returns by pointer, unit of volume: gallon-imperial.
     * Caller owns returned value and must free it.
     * Also see {@link #getGallonImperial()}.
     * @param status ICU error code.
     * @stable ICU 57
     */
    static MeasureUnit *createGallonImperial(UErrorCode &status);

    /**
     * Returns by value, unit of volume: gallon-imperial.
     * Also see {@link #createGallonImperial()}.
     * @stable ICU 64
     */
    static MeasureUnit getGallonImperial();

    /**
     * Returns by pointer, unit of volume: hectoliter.
     * Caller owns returned value and must free it.
     * Also see {@link #getHectoliter()}.
     * @param status ICU error code.
     * @stable ICU 54
     */
    static MeasureUnit *createHectoliter(UErrorCode &status);

    /**
     * Returns by value, unit of volume: hectoliter.
     * Also see {@link #createHectoliter()}.
     * @stable ICU 64
     */
    static MeasureUnit getHectoliter();

    /**
     * Returns by pointer, unit of volume: jigger.
     * Caller owns returned value and must free it.
     * Also see {@link #getJigger()}.
     * @param status ICU error code.
     * @stable ICU 68
     */
    static MeasureUnit *createJigger(UErrorCode &status);

    /**
     * Returns by value, unit of volume: jigger.
     * Also see {@link #createJigger()}.
     * @stable ICU 68
     */
    static MeasureUnit getJigger();

    /**
     * Returns by pointer, unit of volume: liter.
     * Caller owns returned value and must free it.
     * Also see {@link #getLiter()}.
     * @param status ICU error code.
     * @stable ICU 53
     */
    static MeasureUnit *createLiter(UErrorCode &status);

    /**
     * Returns by value, unit of volume: liter.
     * Also see {@link #createLiter()}.
     * @stable ICU 64
     */
    static MeasureUnit getLiter();

    /**
     * Returns by pointer, unit of volume: megaliter.
     * Caller owns returned value and must free it.
     * Also see {@link #getMegaliter()}.
     * @param status ICU error code.
     * @stable ICU 54
     */
    static MeasureUnit *createMegaliter(UErrorCode &status);

    /**
     * Returns by value, unit of volume: megaliter.
     * Also see {@link #createMegaliter()}.
     * @stable ICU 64
     */
    static MeasureUnit getMegaliter();

    /**
     * Returns by pointer, unit of volume: milliliter.
     * Caller owns returned value and must free it.
     * Also see {@link #getMilliliter()}.
     * @param status ICU error code.
     * @stable ICU 54
     */
    static MeasureUnit *createMilliliter(UErrorCode &status);

    /**
     * Returns by value, unit of volume: milliliter.
     * Also see {@link #createMilliliter()}.
     * @stable ICU 64
     */
    static MeasureUnit getMilliliter();

    /**
     * Returns by pointer, unit of volume: pinch.
     * Caller owns returned value and must free it.
     * Also see {@link #getPinch()}.
     * @param status ICU error code.
     * @stable ICU 68
     */
    static MeasureUnit *createPinch(UErrorCode &status);

    /**
     * Returns by value, unit of volume: pinch.
     * Also see {@link #createPinch()}.
     * @stable ICU 68
     */
    static MeasureUnit getPinch();

    /**
     * Returns by pointer, unit of volume: pint.
     * Caller owns returned value and must free it.
     * Also see {@link #getPint()}.
     * @param status ICU error code.
     * @stable ICU 54
     */
    static MeasureUnit *createPint(UErrorCode &status);

    /**
     * Returns by value, unit of volume: pint.
     * Also see {@link #createPint()}.
     * @stable ICU 64
     */
    static MeasureUnit getPint();

    /**
     * Returns by pointer, unit of volume: pint-metric.
     * Caller owns returned value and must free it.
     * Also see {@link #getPintMetric()}.
     * @param status ICU error code.
     * @stable ICU 56
     */
    static MeasureUnit *createPintMetric(UErrorCode &status);

    /**
     * Returns by value, unit of volume: pint-metric.
     * Also see {@link #createPintMetric()}.
     * @stable ICU 64
     */
    static MeasureUnit getPintMetric();

    /**
     * Returns by pointer, unit of volume: quart.
     * Caller owns returned value and must free it.
     * Also see {@link #getQuart()}.
     * @param status ICU error code.
     * @stable ICU 54
     */
    static MeasureUnit *createQuart(UErrorCode &status);

    /**
     * Returns by value, unit of volume: quart.
     * Also see {@link #createQuart()}.
     * @stable ICU 64
     */
    static MeasureUnit getQuart();

    /**
     * Returns by pointer, unit of volume: quart-imperial.
     * Caller owns returned value and must free it.
     * Also see {@link #getQuartImperial()}.
     * @param status ICU error code.
     * @stable ICU 68
     */
    static MeasureUnit *createQuartImperial(UErrorCode &status);

    /**
     * Returns by value, unit of volume: quart-imperial.
     * Also see {@link #createQuartImperial()}.
     * @stable ICU 68
     */
    static MeasureUnit getQuartImperial();

    /**
     * Returns by pointer, unit of volume: tablespoon.
     * Caller owns returned value and must free it.
     * Also see {@link #getTablespoon()}.
     * @param status ICU error code.
     * @stable ICU 54
     */
    static MeasureUnit *createTablespoon(UErrorCode &status);

    /**
     * Returns by value, unit of volume: tablespoon.
     * Also see {@link #createTablespoon()}.
     * @stable ICU 64
     */
    static MeasureUnit getTablespoon();

    /**
     * Returns by pointer, unit of volume: teaspoon.
     * Caller owns returned value and must free it.
     * Also see {@link #getTeaspoon()}.
     * @param status ICU error code.
     * @stable ICU 54
     */
    static MeasureUnit *createTeaspoon(UErrorCode &status);

    /**
     * Returns by value, unit of volume: teaspoon.
     * Also see {@link #createTeaspoon()}.
     * @stable ICU 64
     */
    static MeasureUnit getTeaspoon();

// End generated createXXX methods

 protected:

#ifndef U_HIDE_INTERNAL_API
    /**
     * For ICU use only.
     * @internal
     */
    void initTime(const char *timeId);

    /**
     * For ICU use only.
     * @internal
     */
    void initCurrency(StringPiece isoCurrency);

#endif  /* U_HIDE_INTERNAL_API */

private:

    // Used by new draft APIs in ICU 67. If non-null, fImpl is owned by the
    // MeasureUnit.
    MeasureUnitImpl* fImpl;

    // An index into a static string list in measunit.cpp. If set to -1, fImpl
    // is in use instead of fTypeId and fSubTypeId.
    int16_t fSubTypeId;
    // An index into a static string list in measunit.cpp. If set to -1, fImpl
    // is in use instead of fTypeId and fSubTypeId.
    int8_t fTypeId;

    MeasureUnit(int32_t typeId, int32_t subTypeId);
    MeasureUnit(MeasureUnitImpl&& impl);
    void setTo(int32_t typeId, int32_t subTypeId);
    static MeasureUnit *create(int typeId, int subTypeId, UErrorCode &status);

    /**
     * Sets output's typeId and subTypeId according to subType, if subType is a
     * valid/known identifier.
     *
     * @return Whether subType is known to ICU. If false, output was not
     * modified.
     */
    static bool findBySubType(StringPiece subType, MeasureUnit* output);

    /** Internal version of public API */
    LocalArray<MeasureUnit> splitToSingleUnitsImpl(int32_t& outCount, UErrorCode& status) const;

    friend class MeasureUnitImpl;

    // For access to findBySubType
    friend class number::impl::LongNameHandler;
};

// inline impl of @stable ICU 68 method
inline std::pair<LocalArray<MeasureUnit>, int32_t>
MeasureUnit::splitToSingleUnits(UErrorCode& status) const {
    int32_t length;
    auto array = splitToSingleUnitsImpl(length, status);
    return std::make_pair(std::move(array), length);
}

U_NAMESPACE_END

#endif // !UNCONFIG_NO_FORMATTING

#endif /* U_SHOW_CPLUSPLUS_API */

#endif // __MEASUREUNIT_H__
>>>>>>> a8a80be5
<|MERGE_RESOLUTION|>--- conflicted
+++ resolved
@@ -1,7551 +1,3805 @@
-<<<<<<< HEAD
-// © 2016 and later: Unicode, Inc. and others.
-// License & terms of use: http://www.unicode.org/copyright.html
-/*
-**********************************************************************
-* Copyright (c) 2004-2016, International Business Machines
-* Corporation and others.  All Rights Reserved.
-**********************************************************************
-* Author: Alan Liu
-* Created: April 26, 2004
-* Since: ICU 3.0
-**********************************************************************
-*/
-#ifndef __MEASUREUNIT_H__
-#define __MEASUREUNIT_H__
-
-#include "unicode/utypes.h"
-
-#if U_SHOW_CPLUSPLUS_API
-
-#if !UCONFIG_NO_FORMATTING
-
-#include "unicode/unistr.h"
-#include "unicode/localpointer.h"
-
-/**
- * \file
- * \brief C++ API: A unit for measuring a quantity.
- */
-
-U_NAMESPACE_BEGIN
-
-class StringEnumeration;
-class MeasureUnitImpl;
-
-namespace number {
-namespace impl {
-class LongNameHandler;
-}
-} // namespace number
-
-/**
- * Enumeration for unit complexity. There are three levels:
- *
- * - SINGLE: A single unit, optionally with a power and/or SI or binary prefix.
- *           Examples: hectare, square-kilometer, kilojoule, per-second, mebibyte.
- * - COMPOUND: A unit composed of the product of multiple single units. Examples:
- *             meter-per-second, kilowatt-hour, kilogram-meter-per-square-second.
- * - MIXED: A unit composed of the sum of multiple single units. Examples: foot+inch,
- *          hour+minute+second, degree+arcminute+arcsecond.
- *
- * The complexity determines which operations are available. For example, you cannot set the power
- * or prefix of a compound unit.
- *
- * @stable ICU 67
- */
-enum UMeasureUnitComplexity {
-    /**
-     * A single unit, like kilojoule.
-     *
-     * @stable ICU 67
-     */
-    UMEASURE_UNIT_SINGLE,
-
-    /**
-     * A compound unit, like meter-per-second.
-     *
-     * @stable ICU 67
-     */
-    UMEASURE_UNIT_COMPOUND,
-
-    /**
-     * A mixed unit, like hour+minute.
-     *
-     * @stable ICU 67
-     */
-    UMEASURE_UNIT_MIXED
-};
-
-
-#ifndef U_HIDE_DRAFT_API
-/**
- * Enumeration for SI and binary prefixes, e.g. "kilo-", "nano-", "mebi-".
- *
- * Enum values should be treated as opaque: use umeas_getPrefixPower() and
- * umeas_getPrefixBase() to find their corresponding values.
- *
- * @draft ICU 69
- * @see umeas_getPrefixBase
- * @see umeas_getPrefixPower
- */
-typedef enum UMeasurePrefix {
-    /**
-     * The absence of an SI or binary prefix.
-     *
-     * The integer representation of this enum value is an arbitrary
-     * implementation detail and should not be relied upon: use
-     * umeas_getPrefixPower() to obtain meaningful values.
-     *
-     * @draft ICU 69
-     */
-    UMEASURE_PREFIX_ONE = 30 + 0,
-
-    /**
-     * SI prefix: yotta, 10^24.
-     *
-     * @draft ICU 69
-     */
-    UMEASURE_PREFIX_YOTTA = UMEASURE_PREFIX_ONE + 24,
-
-    /**
-     * ICU use only.
-     * Used to determine the set of base-10 SI prefixes.
-     * @internal
-     */
-    UMEASURE_PREFIX_INTERNAL_MAX_SI = UMEASURE_PREFIX_YOTTA,
-
-    /**
-     * SI prefix: zetta, 10^21.
-     *
-     * @draft ICU 69
-     */
-    UMEASURE_PREFIX_ZETTA = UMEASURE_PREFIX_ONE + 21,
-
-    /**
-     * SI prefix: exa, 10^18.
-     *
-     * @draft ICU 69
-     */
-    UMEASURE_PREFIX_EXA = UMEASURE_PREFIX_ONE + 18,
-
-    /**
-     * SI prefix: peta, 10^15.
-     *
-     * @draft ICU 69
-     */
-    UMEASURE_PREFIX_PETA = UMEASURE_PREFIX_ONE + 15,
-
-    /**
-     * SI prefix: tera, 10^12.
-     *
-     * @draft ICU 69
-     */
-    UMEASURE_PREFIX_TERA = UMEASURE_PREFIX_ONE + 12,
-
-    /**
-     * SI prefix: giga, 10^9.
-     *
-     * @draft ICU 69
-     */
-    UMEASURE_PREFIX_GIGA = UMEASURE_PREFIX_ONE + 9,
-
-    /**
-     * SI prefix: mega, 10^6.
-     *
-     * @draft ICU 69
-     */
-    UMEASURE_PREFIX_MEGA = UMEASURE_PREFIX_ONE + 6,
-
-    /**
-     * SI prefix: kilo, 10^3.
-     *
-     * @draft ICU 69
-     */
-    UMEASURE_PREFIX_KILO = UMEASURE_PREFIX_ONE + 3,
-
-    /**
-     * SI prefix: hecto, 10^2.
-     *
-     * @draft ICU 69
-     */
-    UMEASURE_PREFIX_HECTO = UMEASURE_PREFIX_ONE + 2,
-
-    /**
-     * SI prefix: deka, 10^1.
-     *
-     * @draft ICU 69
-     */
-    UMEASURE_PREFIX_DEKA = UMEASURE_PREFIX_ONE + 1,
-
-    /**
-     * SI prefix: deci, 10^-1.
-     *
-     * @draft ICU 69
-     */
-    UMEASURE_PREFIX_DECI = UMEASURE_PREFIX_ONE + -1,
-
-    /**
-     * SI prefix: centi, 10^-2.
-     *
-     * @draft ICU 69
-     */
-    UMEASURE_PREFIX_CENTI = UMEASURE_PREFIX_ONE + -2,
-
-    /**
-     * SI prefix: milli, 10^-3.
-     *
-     * @draft ICU 69
-     */
-    UMEASURE_PREFIX_MILLI = UMEASURE_PREFIX_ONE + -3,
-
-    /**
-     * SI prefix: micro, 10^-6.
-     *
-     * @draft ICU 69
-     */
-    UMEASURE_PREFIX_MICRO = UMEASURE_PREFIX_ONE + -6,
-
-    /**
-     * SI prefix: nano, 10^-9.
-     *
-     * @draft ICU 69
-     */
-    UMEASURE_PREFIX_NANO = UMEASURE_PREFIX_ONE + -9,
-
-    /**
-     * SI prefix: pico, 10^-12.
-     *
-     * @draft ICU 69
-     */
-    UMEASURE_PREFIX_PICO = UMEASURE_PREFIX_ONE + -12,
-
-    /**
-     * SI prefix: femto, 10^-15.
-     *
-     * @draft ICU 69
-     */
-    UMEASURE_PREFIX_FEMTO = UMEASURE_PREFIX_ONE + -15,
-
-    /**
-     * SI prefix: atto, 10^-18.
-     *
-     * @draft ICU 69
-     */
-    UMEASURE_PREFIX_ATTO = UMEASURE_PREFIX_ONE + -18,
-
-    /**
-     * SI prefix: zepto, 10^-21.
-     *
-     * @draft ICU 69
-     */
-    UMEASURE_PREFIX_ZEPTO = UMEASURE_PREFIX_ONE + -21,
-
-    /**
-     * SI prefix: yocto, 10^-24.
-     *
-     * @draft ICU 69
-     */
-    UMEASURE_PREFIX_YOCTO = UMEASURE_PREFIX_ONE + -24,
-
-#ifndef U_HIDE_INTERNAL_API
-    /**
-     * ICU use only.
-     * Used to determine the set of base-10 SI prefixes.
-     * @internal
-     */
-    UMEASURE_PREFIX_INTERNAL_MIN_SI = UMEASURE_PREFIX_YOCTO,
-#endif  // U_HIDE_INTERNAL_API
-
-    // Cannot conditionalize the following with #ifndef U_HIDE_INTERNAL_API,
-    // used in definitions of non-internal enum values
-    /**
-     * ICU use only.
-     * Sets the arbitrary offset of the base-1024 binary prefixes' enum values.
-     * @internal
-     */
-    UMEASURE_PREFIX_INTERNAL_ONE_BIN = -60,
-
-    /**
-     * Binary prefix: kibi, 1024^1.
-     *
-     * @draft ICU 69
-     */
-    UMEASURE_PREFIX_KIBI = UMEASURE_PREFIX_INTERNAL_ONE_BIN + 1,
-
-#ifndef U_HIDE_INTERNAL_API
-    /**
-     * ICU use only.
-     * Used to determine the set of base-1024 binary prefixes.
-     * @internal
-     */
-    UMEASURE_PREFIX_INTERNAL_MIN_BIN = UMEASURE_PREFIX_KIBI,
-#endif  // U_HIDE_INTERNAL_API
-
-    /**
-     * Binary prefix: mebi, 1024^2.
-     *
-     * @draft ICU 69
-     */
-    UMEASURE_PREFIX_MEBI = UMEASURE_PREFIX_INTERNAL_ONE_BIN + 2,
-
-    /**
-     * Binary prefix: gibi, 1024^3.
-     *
-     * @draft ICU 69
-     */
-    UMEASURE_PREFIX_GIBI = UMEASURE_PREFIX_INTERNAL_ONE_BIN + 3,
-
-    /**
-     * Binary prefix: tebi, 1024^4.
-     *
-     * @draft ICU 69
-     */
-    UMEASURE_PREFIX_TEBI = UMEASURE_PREFIX_INTERNAL_ONE_BIN + 4,
-
-    /**
-     * Binary prefix: pebi, 1024^5.
-     *
-     * @draft ICU 69
-     */
-    UMEASURE_PREFIX_PEBI = UMEASURE_PREFIX_INTERNAL_ONE_BIN + 5,
-
-    /**
-     * Binary prefix: exbi, 1024^6.
-     *
-     * @draft ICU 69
-     */
-    UMEASURE_PREFIX_EXBI = UMEASURE_PREFIX_INTERNAL_ONE_BIN + 6,
-
-    /**
-     * Binary prefix: zebi, 1024^7.
-     *
-     * @draft ICU 69
-     */
-    UMEASURE_PREFIX_ZEBI = UMEASURE_PREFIX_INTERNAL_ONE_BIN + 7,
-
-    /**
-     * Binary prefix: yobi, 1024^8.
-     *
-     * @draft ICU 69
-     */
-    UMEASURE_PREFIX_YOBI = UMEASURE_PREFIX_INTERNAL_ONE_BIN + 8,
-
-#ifndef U_HIDE_INTERNAL_API
-    /**
-     * ICU use only.
-     * Used to determine the set of base-1024 binary prefixes.
-     * @internal
-     */
-    UMEASURE_PREFIX_INTERNAL_MAX_BIN = UMEASURE_PREFIX_YOBI,
-#endif  // U_HIDE_INTERNAL_API
-} UMeasurePrefix;
-
-/**
- * Returns the base of the factor associated with the given unit prefix: the
- * base is 10 for SI prefixes (kilo, micro) and 1024 for binary prefixes (kibi,
- * mebi).
- *
- * @draft ICU 69
- */
-U_CAPI int32_t U_EXPORT2 umeas_getPrefixBase(UMeasurePrefix unitPrefix);
-
-/**
- * Returns the exponent of the factor associated with the given unit prefix, for
- * example 3 for kilo, -6 for micro, 1 for kibi, 2 for mebi, 3 for gibi.
- *
- * @draft ICU 69
- */
-U_CAPI int32_t U_EXPORT2 umeas_getPrefixPower(UMeasurePrefix unitPrefix);
-
-#endif // U_HIDE_DRAFT_API
-
-/**
- * A unit such as length, mass, volume, currency, etc.  A unit is
- * coupled with a numeric amount to produce a Measure.
- *
- * @author Alan Liu
- * @stable ICU 3.0
- */
-class U_I18N_API MeasureUnit: public UObject {
- public:
-
-    /**
-     * Default constructor.
-     * Populates the instance with the base dimensionless unit.
-     * @stable ICU 3.0
-     */
-    MeasureUnit();
-
-    /**
-     * Copy constructor.
-     * @stable ICU 3.0
-     */
-    MeasureUnit(const MeasureUnit &other);
-
-    /**
-     * Move constructor.
-     * @stable ICU 67
-     */
-    MeasureUnit(MeasureUnit &&other) noexcept;
-
-    /**
-     * Construct a MeasureUnit from a CLDR Core Unit Identifier, defined in UTS
-     * 35. (Core unit identifiers and mixed unit identifiers are supported, long
-     * unit identifiers are not.) Validates and canonicalizes the identifier.
-     *
-     * <pre>
-     * MeasureUnit example = MeasureUnit::forIdentifier("furlong-per-nanosecond")
-     * </pre>
-     *
-     * @param identifier The CLDR Unit Identifier.
-     * @param status Set if the identifier is invalid.
-     * @stable ICU 67
-     */
-    static MeasureUnit forIdentifier(StringPiece identifier, UErrorCode& status);
-
-    /**
-     * Copy assignment operator.
-     * @stable ICU 3.0
-     */
-    MeasureUnit &operator=(const MeasureUnit &other);
-
-    /**
-     * Move assignment operator.
-     * @stable ICU 67
-     */
-    MeasureUnit &operator=(MeasureUnit &&other) noexcept;
-
-    /**
-     * Returns a polymorphic clone of this object.  The result will
-     * have the same class as returned by getDynamicClassID().
-     * @stable ICU 3.0
-     */
-    virtual MeasureUnit* clone() const;
-
-    /**
-     * Destructor
-     * @stable ICU 3.0
-     */
-    virtual ~MeasureUnit();
-
-    /**
-     * Equality operator.  Return true if this object is equal
-     * to the given object.
-     * @stable ICU 3.0
-     */
-    virtual UBool operator==(const UObject& other) const;
-
-    /**
-     * Inequality operator.  Return true if this object is not equal
-     * to the given object.
-     * @stable ICU 53
-     */
-    UBool operator!=(const UObject& other) const {
-        return !(*this == other);
-    }
-
-    /**
-     * Get the type.
-     *
-     * If the unit does not have a type, the empty string is returned.
-     *
-     * @stable ICU 53
-     */
-    const char *getType() const;
-
-    /**
-     * Get the sub type.
-     *
-     * If the unit does not have a subtype, the empty string is returned.
-     *
-     * @stable ICU 53
-     */
-    const char *getSubtype() const;
-
-    /**
-     * Get CLDR Unit Identifier for this MeasureUnit, as defined in UTS 35.
-     *
-     * @return The string form of this unit, owned by this MeasureUnit.
-     * @stable ICU 67
-     */
-    const char* getIdentifier() const;
-
-    /**
-     * Compute the complexity of the unit. See UMeasureUnitComplexity for more information.
-     *
-     * @param status Set if an error occurs.
-     * @return The unit complexity.
-     * @stable ICU 67
-     */
-    UMeasureUnitComplexity getComplexity(UErrorCode& status) const;
-
-#ifndef U_HIDE_DRAFT_API
-    /**
-     * Creates a MeasureUnit which is this SINGLE unit augmented with the specified prefix.
-     * For example, UMEASURE_PREFIX_KILO for "kilo", or UMEASURE_PREFIX_KIBI for "kibi".
-     *
-     * There is sufficient locale data to format all standard prefixes.
-     *
-     * NOTE: Only works on SINGLE units. If this is a COMPOUND or MIXED unit, an error will
-     * occur. For more information, see UMeasureUnitComplexity.
-     *
-     * @param prefix The prefix, from UMeasurePrefix.
-     * @param status Set if this is not a SINGLE unit or if another error occurs.
-     * @return A new SINGLE unit.
-     * @draft ICU 69
-     */
-    MeasureUnit withPrefix(UMeasurePrefix prefix, UErrorCode& status) const;
-
-    /**
-     * Returns the current SI or binary prefix of this SINGLE unit. For example,
-     * if the unit has the prefix "kilo", then UMEASURE_PREFIX_KILO is
-     * returned.
-     *
-     * NOTE: Only works on SINGLE units. If this is a COMPOUND or MIXED unit, an error will
-     * occur. For more information, see UMeasureUnitComplexity.
-     *
-     * @param status Set if this is not a SINGLE unit or if another error occurs.
-     * @return The prefix of this SINGLE unit, from UMeasurePrefix.
-     * @see umeas_getPrefixBase
-     * @see umeas_getPrefixPower
-     * @draft ICU 69
-     */
-    UMeasurePrefix getPrefix(UErrorCode& status) const;
-#endif // U_HIDE_DRAFT_API
-
-    /**
-     * Creates a MeasureUnit which is this SINGLE unit augmented with the specified dimensionality
-     * (power). For example, if dimensionality is 2, the unit will be squared.
-     *
-     * NOTE: Only works on SINGLE units. If this is a COMPOUND or MIXED unit, an error will
-     * occur. For more information, see UMeasureUnitComplexity.
-     *
-     * For the base dimensionless unit, withDimensionality does nothing.
-     *
-     * @param dimensionality The dimensionality (power).
-     * @param status Set if this is not a SINGLE unit or if another error occurs.
-     * @return A new SINGLE unit.
-     * @stable ICU 67
-     */
-    MeasureUnit withDimensionality(int32_t dimensionality, UErrorCode& status) const;
-
-    /**
-     * Gets the dimensionality (power) of this MeasureUnit. For example, if the unit is square,
-     * then 2 is returned.
-     *
-     * NOTE: Only works on SINGLE units. If this is a COMPOUND or MIXED unit, an error will
-     * occur. For more information, see UMeasureUnitComplexity.
-     *
-     * For the base dimensionless unit, getDimensionality returns 0.
-     *
-     * @param status Set if this is not a SINGLE unit or if another error occurs.
-     * @return The dimensionality (power) of this simple unit.
-     * @stable ICU 67
-     */
-    int32_t getDimensionality(UErrorCode& status) const;
-
-    /**
-     * Gets the reciprocal of this MeasureUnit, with the numerator and denominator flipped.
-     *
-     * For example, if the receiver is "meter-per-second", the unit "second-per-meter" is returned.
-     *
-     * NOTE: Only works on SINGLE and COMPOUND units. If this is a MIXED unit, an error will
-     * occur. For more information, see UMeasureUnitComplexity.
-     *
-     * @param status Set if this is a MIXED unit or if another error occurs.
-     * @return The reciprocal of the target unit.
-     * @stable ICU 67
-     */
-    MeasureUnit reciprocal(UErrorCode& status) const;
-
-    /**
-     * Gets the product of this unit with another unit. This is a way to build units from
-     * constituent parts.
-     *
-     * The numerator and denominator are preserved through this operation.
-     *
-     * For example, if the receiver is "kilowatt" and the argument is "hour-per-day", then the
-     * unit "kilowatt-hour-per-day" is returned.
-     *
-     * NOTE: Only works on SINGLE and COMPOUND units. If either unit (receiver and argument) is a
-     * MIXED unit, an error will occur. For more information, see UMeasureUnitComplexity.
-     *
-     * @param other The MeasureUnit to multiply with the target.
-     * @param status Set if this or other is a MIXED unit or if another error occurs.
-     * @return The product of the target unit with the provided unit.
-     * @stable ICU 67
-     */
-    MeasureUnit product(const MeasureUnit& other, UErrorCode& status) const;
-
-#ifndef U_HIDE_DRAFT_API
-    /**
-     * Gets the list of SINGLE units contained within a MIXED or COMPOUND unit.
-     *
-     * Examples:
-     * - Given "meter-kilogram-per-second", three units will be returned: "meter",
-     *   "kilogram", and "per-second".
-     * - Given "hour+minute+second", three units will be returned: "hour", "minute",
-     *   and "second".
-     *
-     * If this is a SINGLE unit, an array of length 1 will be returned.
-     *
-     * @param status Set if an error occurs.
-     * @return A pair with the list of units as a LocalArray and the number of units in the list.
-     * @draft ICU 68
-     */
-    inline std::pair<LocalArray<MeasureUnit>, int32_t> splitToSingleUnits(UErrorCode& status) const;
-#endif // U_HIDE_DRAFT_API
-
-    /**
-     * getAvailable gets all of the available units.
-     * If there are too many units to fit into destCapacity then the
-     * error code is set to U_BUFFER_OVERFLOW_ERROR.
-     *
-     * @param destArray destination buffer.
-     * @param destCapacity number of MeasureUnit instances available at dest.
-     * @param errorCode ICU error code.
-     * @return number of available units.
-     * @stable ICU 53
-     */
-    static int32_t getAvailable(
-            MeasureUnit *destArray,
-            int32_t destCapacity,
-            UErrorCode &errorCode);
-
-    /**
-     * getAvailable gets all of the available units for a specific type.
-     * If there are too many units to fit into destCapacity then the
-     * error code is set to U_BUFFER_OVERFLOW_ERROR.
-     *
-     * @param type the type
-     * @param destArray destination buffer.
-     * @param destCapacity number of MeasureUnit instances available at dest.
-     * @param errorCode ICU error code.
-     * @return number of available units for type.
-     * @stable ICU 53
-     */
-    static int32_t getAvailable(
-            const char *type,
-            MeasureUnit *destArray,
-            int32_t destCapacity,
-            UErrorCode &errorCode);
-
-    /**
-     * getAvailableTypes gets all of the available types. Caller owns the
-     * returned StringEnumeration and must delete it when finished using it.
-     *
-     * @param errorCode ICU error code.
-     * @return the types.
-     * @stable ICU 53
-     */
-    static StringEnumeration* getAvailableTypes(UErrorCode &errorCode);
-
-    /**
-     * Return the class ID for this class. This is useful only for comparing to
-     * a return value from getDynamicClassID(). For example:
-     * <pre>
-     * .   Base* polymorphic_pointer = createPolymorphicObject();
-     * .   if (polymorphic_pointer->getDynamicClassID() ==
-     * .       Derived::getStaticClassID()) ...
-     * </pre>
-     * @return          The class ID for all objects of this class.
-     * @stable ICU 53
-     */
-    static UClassID U_EXPORT2 getStaticClassID(void);
-
-    /**
-     * Returns a unique class ID POLYMORPHICALLY. Pure virtual override. This
-     * method is to implement a simple version of RTTI, since not all C++
-     * compilers support genuine RTTI. Polymorphic operator==() and clone()
-     * methods call this method.
-     *
-     * @return          The class ID for this object. All objects of a
-     *                  given class have the same class ID.  Objects of
-     *                  other classes have different class IDs.
-     * @stable ICU 53
-     */
-    virtual UClassID getDynamicClassID(void) const;
-
-#ifndef U_HIDE_INTERNAL_API
-    /**
-     * ICU use only.
-     * Returns associated array index for this measure unit.
-     * @internal
-     */
-    int32_t getOffset() const;
-#endif /* U_HIDE_INTERNAL_API */
-
-// All code between the "Start generated createXXX methods" comment and
-// the "End generated createXXX methods" comment is auto generated code
-// and must not be edited manually. For instructions on how to correctly
-// update this code, refer to:
-// docs/processes/release/tasks/updating-measure-unit.md
-//
-// Start generated createXXX methods
-
-    /**
-     * Returns by pointer, unit of acceleration: g-force.
-     * Caller owns returned value and must free it.
-     * Also see {@link #getGForce()}.
-     * @param status ICU error code.
-     * @stable ICU 53
-     */
-    static MeasureUnit *createGForce(UErrorCode &status);
-
-    /**
-     * Returns by value, unit of acceleration: g-force.
-     * Also see {@link #createGForce()}.
-     * @stable ICU 64
-     */
-    static MeasureUnit getGForce();
-
-    /**
-     * Returns by pointer, unit of acceleration: meter-per-square-second.
-     * Caller owns returned value and must free it.
-     * Also see {@link #getMeterPerSecondSquared()}.
-     * @param status ICU error code.
-     * @stable ICU 54
-     */
-    static MeasureUnit *createMeterPerSecondSquared(UErrorCode &status);
-
-    /**
-     * Returns by value, unit of acceleration: meter-per-square-second.
-     * Also see {@link #createMeterPerSecondSquared()}.
-     * @stable ICU 64
-     */
-    static MeasureUnit getMeterPerSecondSquared();
-
-    /**
-     * Returns by pointer, unit of angle: arc-minute.
-     * Caller owns returned value and must free it.
-     * Also see {@link #getArcMinute()}.
-     * @param status ICU error code.
-     * @stable ICU 53
-     */
-    static MeasureUnit *createArcMinute(UErrorCode &status);
-
-    /**
-     * Returns by value, unit of angle: arc-minute.
-     * Also see {@link #createArcMinute()}.
-     * @stable ICU 64
-     */
-    static MeasureUnit getArcMinute();
-
-    /**
-     * Returns by pointer, unit of angle: arc-second.
-     * Caller owns returned value and must free it.
-     * Also see {@link #getArcSecond()}.
-     * @param status ICU error code.
-     * @stable ICU 53
-     */
-    static MeasureUnit *createArcSecond(UErrorCode &status);
-
-    /**
-     * Returns by value, unit of angle: arc-second.
-     * Also see {@link #createArcSecond()}.
-     * @stable ICU 64
-     */
-    static MeasureUnit getArcSecond();
-
-    /**
-     * Returns by pointer, unit of angle: degree.
-     * Caller owns returned value and must free it.
-     * Also see {@link #getDegree()}.
-     * @param status ICU error code.
-     * @stable ICU 53
-     */
-    static MeasureUnit *createDegree(UErrorCode &status);
-
-    /**
-     * Returns by value, unit of angle: degree.
-     * Also see {@link #createDegree()}.
-     * @stable ICU 64
-     */
-    static MeasureUnit getDegree();
-
-    /**
-     * Returns by pointer, unit of angle: radian.
-     * Caller owns returned value and must free it.
-     * Also see {@link #getRadian()}.
-     * @param status ICU error code.
-     * @stable ICU 54
-     */
-    static MeasureUnit *createRadian(UErrorCode &status);
-
-    /**
-     * Returns by value, unit of angle: radian.
-     * Also see {@link #createRadian()}.
-     * @stable ICU 64
-     */
-    static MeasureUnit getRadian();
-
-    /**
-     * Returns by pointer, unit of angle: revolution.
-     * Caller owns returned value and must free it.
-     * Also see {@link #getRevolutionAngle()}.
-     * @param status ICU error code.
-     * @stable ICU 56
-     */
-    static MeasureUnit *createRevolutionAngle(UErrorCode &status);
-
-    /**
-     * Returns by value, unit of angle: revolution.
-     * Also see {@link #createRevolutionAngle()}.
-     * @stable ICU 64
-     */
-    static MeasureUnit getRevolutionAngle();
-
-    /**
-     * Returns by pointer, unit of area: acre.
-     * Caller owns returned value and must free it.
-     * Also see {@link #getAcre()}.
-     * @param status ICU error code.
-     * @stable ICU 53
-     */
-    static MeasureUnit *createAcre(UErrorCode &status);
-
-    /**
-     * Returns by value, unit of area: acre.
-     * Also see {@link #createAcre()}.
-     * @stable ICU 64
-     */
-    static MeasureUnit getAcre();
-
-    /**
-     * Returns by pointer, unit of area: dunam.
-     * Caller owns returned value and must free it.
-     * Also see {@link #getDunam()}.
-     * @param status ICU error code.
-     * @stable ICU 64
-     */
-    static MeasureUnit *createDunam(UErrorCode &status);
-
-    /**
-     * Returns by value, unit of area: dunam.
-     * Also see {@link #createDunam()}.
-     * @stable ICU 64
-     */
-    static MeasureUnit getDunam();
-
-    /**
-     * Returns by pointer, unit of area: hectare.
-     * Caller owns returned value and must free it.
-     * Also see {@link #getHectare()}.
-     * @param status ICU error code.
-     * @stable ICU 53
-     */
-    static MeasureUnit *createHectare(UErrorCode &status);
-
-    /**
-     * Returns by value, unit of area: hectare.
-     * Also see {@link #createHectare()}.
-     * @stable ICU 64
-     */
-    static MeasureUnit getHectare();
-
-    /**
-     * Returns by pointer, unit of area: square-centimeter.
-     * Caller owns returned value and must free it.
-     * Also see {@link #getSquareCentimeter()}.
-     * @param status ICU error code.
-     * @stable ICU 54
-     */
-    static MeasureUnit *createSquareCentimeter(UErrorCode &status);
-
-    /**
-     * Returns by value, unit of area: square-centimeter.
-     * Also see {@link #createSquareCentimeter()}.
-     * @stable ICU 64
-     */
-    static MeasureUnit getSquareCentimeter();
-
-    /**
-     * Returns by pointer, unit of area: square-foot.
-     * Caller owns returned value and must free it.
-     * Also see {@link #getSquareFoot()}.
-     * @param status ICU error code.
-     * @stable ICU 53
-     */
-    static MeasureUnit *createSquareFoot(UErrorCode &status);
-
-    /**
-     * Returns by value, unit of area: square-foot.
-     * Also see {@link #createSquareFoot()}.
-     * @stable ICU 64
-     */
-    static MeasureUnit getSquareFoot();
-
-    /**
-     * Returns by pointer, unit of area: square-inch.
-     * Caller owns returned value and must free it.
-     * Also see {@link #getSquareInch()}.
-     * @param status ICU error code.
-     * @stable ICU 54
-     */
-    static MeasureUnit *createSquareInch(UErrorCode &status);
-
-    /**
-     * Returns by value, unit of area: square-inch.
-     * Also see {@link #createSquareInch()}.
-     * @stable ICU 64
-     */
-    static MeasureUnit getSquareInch();
-
-    /**
-     * Returns by pointer, unit of area: square-kilometer.
-     * Caller owns returned value and must free it.
-     * Also see {@link #getSquareKilometer()}.
-     * @param status ICU error code.
-     * @stable ICU 53
-     */
-    static MeasureUnit *createSquareKilometer(UErrorCode &status);
-
-    /**
-     * Returns by value, unit of area: square-kilometer.
-     * Also see {@link #createSquareKilometer()}.
-     * @stable ICU 64
-     */
-    static MeasureUnit getSquareKilometer();
-
-    /**
-     * Returns by pointer, unit of area: square-meter.
-     * Caller owns returned value and must free it.
-     * Also see {@link #getSquareMeter()}.
-     * @param status ICU error code.
-     * @stable ICU 53
-     */
-    static MeasureUnit *createSquareMeter(UErrorCode &status);
-
-    /**
-     * Returns by value, unit of area: square-meter.
-     * Also see {@link #createSquareMeter()}.
-     * @stable ICU 64
-     */
-    static MeasureUnit getSquareMeter();
-
-    /**
-     * Returns by pointer, unit of area: square-mile.
-     * Caller owns returned value and must free it.
-     * Also see {@link #getSquareMile()}.
-     * @param status ICU error code.
-     * @stable ICU 53
-     */
-    static MeasureUnit *createSquareMile(UErrorCode &status);
-
-    /**
-     * Returns by value, unit of area: square-mile.
-     * Also see {@link #createSquareMile()}.
-     * @stable ICU 64
-     */
-    static MeasureUnit getSquareMile();
-
-    /**
-     * Returns by pointer, unit of area: square-yard.
-     * Caller owns returned value and must free it.
-     * Also see {@link #getSquareYard()}.
-     * @param status ICU error code.
-     * @stable ICU 54
-     */
-    static MeasureUnit *createSquareYard(UErrorCode &status);
-
-    /**
-     * Returns by value, unit of area: square-yard.
-     * Also see {@link #createSquareYard()}.
-     * @stable ICU 64
-     */
-    static MeasureUnit getSquareYard();
-
-    /**
-     * Returns by pointer, unit of concentr: karat.
-     * Caller owns returned value and must free it.
-     * Also see {@link #getKarat()}.
-     * @param status ICU error code.
-     * @stable ICU 54
-     */
-    static MeasureUnit *createKarat(UErrorCode &status);
-
-    /**
-     * Returns by value, unit of concentr: karat.
-     * Also see {@link #createKarat()}.
-     * @stable ICU 64
-     */
-    static MeasureUnit getKarat();
-
-#ifndef U_HIDE_DRAFT_API
-    /**
-     * Returns by pointer, unit of concentr: milligram-ofglucose-per-deciliter.
-     * Caller owns returned value and must free it.
-     * Also see {@link #getMilligramOfglucosePerDeciliter()}.
-     * @param status ICU error code.
-     * @draft ICU 69
-     */
-    static MeasureUnit *createMilligramOfglucosePerDeciliter(UErrorCode &status);
-
-    /**
-     * Returns by value, unit of concentr: milligram-ofglucose-per-deciliter.
-     * Also see {@link #createMilligramOfglucosePerDeciliter()}.
-     * @draft ICU 69
-     */
-    static MeasureUnit getMilligramOfglucosePerDeciliter();
-#endif /* U_HIDE_DRAFT_API */
-
-    /**
-     * Returns by pointer, unit of concentr: milligram-per-deciliter.
-     * Caller owns returned value and must free it.
-     * Also see {@link #getMilligramPerDeciliter()}.
-     * @param status ICU error code.
-     * @stable ICU 57
-     */
-    static MeasureUnit *createMilligramPerDeciliter(UErrorCode &status);
-
-    /**
-     * Returns by value, unit of concentr: milligram-per-deciliter.
-     * Also see {@link #createMilligramPerDeciliter()}.
-     * @stable ICU 64
-     */
-    static MeasureUnit getMilligramPerDeciliter();
-
-    /**
-     * Returns by pointer, unit of concentr: millimole-per-liter.
-     * Caller owns returned value and must free it.
-     * Also see {@link #getMillimolePerLiter()}.
-     * @param status ICU error code.
-     * @stable ICU 57
-     */
-    static MeasureUnit *createMillimolePerLiter(UErrorCode &status);
-
-    /**
-     * Returns by value, unit of concentr: millimole-per-liter.
-     * Also see {@link #createMillimolePerLiter()}.
-     * @stable ICU 64
-     */
-    static MeasureUnit getMillimolePerLiter();
-
-    /**
-     * Returns by pointer, unit of concentr: mole.
-     * Caller owns returned value and must free it.
-     * Also see {@link #getMole()}.
-     * @param status ICU error code.
-     * @stable ICU 64
-     */
-    static MeasureUnit *createMole(UErrorCode &status);
-
-    /**
-     * Returns by value, unit of concentr: mole.
-     * Also see {@link #createMole()}.
-     * @stable ICU 64
-     */
-    static MeasureUnit getMole();
-
-    /**
-     * Returns by pointer, unit of concentr: percent.
-     * Caller owns returned value and must free it.
-     * Also see {@link #getPercent()}.
-     * @param status ICU error code.
-     * @stable ICU 63
-     */
-    static MeasureUnit *createPercent(UErrorCode &status);
-
-    /**
-     * Returns by value, unit of concentr: percent.
-     * Also see {@link #createPercent()}.
-     * @stable ICU 64
-     */
-    static MeasureUnit getPercent();
-
-    /**
-     * Returns by pointer, unit of concentr: permille.
-     * Caller owns returned value and must free it.
-     * Also see {@link #getPermille()}.
-     * @param status ICU error code.
-     * @stable ICU 63
-     */
-    static MeasureUnit *createPermille(UErrorCode &status);
-
-    /**
-     * Returns by value, unit of concentr: permille.
-     * Also see {@link #createPermille()}.
-     * @stable ICU 64
-     */
-    static MeasureUnit getPermille();
-
-    /**
-     * Returns by pointer, unit of concentr: permillion.
-     * Caller owns returned value and must free it.
-     * Also see {@link #getPartPerMillion()}.
-     * @param status ICU error code.
-     * @stable ICU 57
-     */
-    static MeasureUnit *createPartPerMillion(UErrorCode &status);
-
-    /**
-     * Returns by value, unit of concentr: permillion.
-     * Also see {@link #createPartPerMillion()}.
-     * @stable ICU 64
-     */
-    static MeasureUnit getPartPerMillion();
-
-    /**
-     * Returns by pointer, unit of concentr: permyriad.
-     * Caller owns returned value and must free it.
-     * Also see {@link #getPermyriad()}.
-     * @param status ICU error code.
-     * @stable ICU 64
-     */
-    static MeasureUnit *createPermyriad(UErrorCode &status);
-
-    /**
-     * Returns by value, unit of concentr: permyriad.
-     * Also see {@link #createPermyriad()}.
-     * @stable ICU 64
-     */
-    static MeasureUnit getPermyriad();
-
-    /**
-     * Returns by pointer, unit of consumption: liter-per-100-kilometer.
-     * Caller owns returned value and must free it.
-     * Also see {@link #getLiterPer100Kilometers()}.
-     * @param status ICU error code.
-     * @stable ICU 56
-     */
-    static MeasureUnit *createLiterPer100Kilometers(UErrorCode &status);
-
-    /**
-     * Returns by value, unit of consumption: liter-per-100-kilometer.
-     * Also see {@link #createLiterPer100Kilometers()}.
-     * @stable ICU 64
-     */
-    static MeasureUnit getLiterPer100Kilometers();
-
-    /**
-     * Returns by pointer, unit of consumption: liter-per-kilometer.
-     * Caller owns returned value and must free it.
-     * Also see {@link #getLiterPerKilometer()}.
-     * @param status ICU error code.
-     * @stable ICU 54
-     */
-    static MeasureUnit *createLiterPerKilometer(UErrorCode &status);
-
-    /**
-     * Returns by value, unit of consumption: liter-per-kilometer.
-     * Also see {@link #createLiterPerKilometer()}.
-     * @stable ICU 64
-     */
-    static MeasureUnit getLiterPerKilometer();
-
-    /**
-     * Returns by pointer, unit of consumption: mile-per-gallon.
-     * Caller owns returned value and must free it.
-     * Also see {@link #getMilePerGallon()}.
-     * @param status ICU error code.
-     * @stable ICU 54
-     */
-    static MeasureUnit *createMilePerGallon(UErrorCode &status);
-
-    /**
-     * Returns by value, unit of consumption: mile-per-gallon.
-     * Also see {@link #createMilePerGallon()}.
-     * @stable ICU 64
-     */
-    static MeasureUnit getMilePerGallon();
-
-    /**
-     * Returns by pointer, unit of consumption: mile-per-gallon-imperial.
-     * Caller owns returned value and must free it.
-     * Also see {@link #getMilePerGallonImperial()}.
-     * @param status ICU error code.
-     * @stable ICU 57
-     */
-    static MeasureUnit *createMilePerGallonImperial(UErrorCode &status);
-
-    /**
-     * Returns by value, unit of consumption: mile-per-gallon-imperial.
-     * Also see {@link #createMilePerGallonImperial()}.
-     * @stable ICU 64
-     */
-    static MeasureUnit getMilePerGallonImperial();
-
-    /**
-     * Returns by pointer, unit of digital: bit.
-     * Caller owns returned value and must free it.
-     * Also see {@link #getBit()}.
-     * @param status ICU error code.
-     * @stable ICU 54
-     */
-    static MeasureUnit *createBit(UErrorCode &status);
-
-    /**
-     * Returns by value, unit of digital: bit.
-     * Also see {@link #createBit()}.
-     * @stable ICU 64
-     */
-    static MeasureUnit getBit();
-
-    /**
-     * Returns by pointer, unit of digital: byte.
-     * Caller owns returned value and must free it.
-     * Also see {@link #getByte()}.
-     * @param status ICU error code.
-     * @stable ICU 54
-     */
-    static MeasureUnit *createByte(UErrorCode &status);
-
-    /**
-     * Returns by value, unit of digital: byte.
-     * Also see {@link #createByte()}.
-     * @stable ICU 64
-     */
-    static MeasureUnit getByte();
-
-    /**
-     * Returns by pointer, unit of digital: gigabit.
-     * Caller owns returned value and must free it.
-     * Also see {@link #getGigabit()}.
-     * @param status ICU error code.
-     * @stable ICU 54
-     */
-    static MeasureUnit *createGigabit(UErrorCode &status);
-
-    /**
-     * Returns by value, unit of digital: gigabit.
-     * Also see {@link #createGigabit()}.
-     * @stable ICU 64
-     */
-    static MeasureUnit getGigabit();
-
-    /**
-     * Returns by pointer, unit of digital: gigabyte.
-     * Caller owns returned value and must free it.
-     * Also see {@link #getGigabyte()}.
-     * @param status ICU error code.
-     * @stable ICU 54
-     */
-    static MeasureUnit *createGigabyte(UErrorCode &status);
-
-    /**
-     * Returns by value, unit of digital: gigabyte.
-     * Also see {@link #createGigabyte()}.
-     * @stable ICU 64
-     */
-    static MeasureUnit getGigabyte();
-
-    /**
-     * Returns by pointer, unit of digital: kilobit.
-     * Caller owns returned value and must free it.
-     * Also see {@link #getKilobit()}.
-     * @param status ICU error code.
-     * @stable ICU 54
-     */
-    static MeasureUnit *createKilobit(UErrorCode &status);
-
-    /**
-     * Returns by value, unit of digital: kilobit.
-     * Also see {@link #createKilobit()}.
-     * @stable ICU 64
-     */
-    static MeasureUnit getKilobit();
-
-    /**
-     * Returns by pointer, unit of digital: kilobyte.
-     * Caller owns returned value and must free it.
-     * Also see {@link #getKilobyte()}.
-     * @param status ICU error code.
-     * @stable ICU 54
-     */
-    static MeasureUnit *createKilobyte(UErrorCode &status);
-
-    /**
-     * Returns by value, unit of digital: kilobyte.
-     * Also see {@link #createKilobyte()}.
-     * @stable ICU 64
-     */
-    static MeasureUnit getKilobyte();
-
-    /**
-     * Returns by pointer, unit of digital: megabit.
-     * Caller owns returned value and must free it.
-     * Also see {@link #getMegabit()}.
-     * @param status ICU error code.
-     * @stable ICU 54
-     */
-    static MeasureUnit *createMegabit(UErrorCode &status);
-
-    /**
-     * Returns by value, unit of digital: megabit.
-     * Also see {@link #createMegabit()}.
-     * @stable ICU 64
-     */
-    static MeasureUnit getMegabit();
-
-    /**
-     * Returns by pointer, unit of digital: megabyte.
-     * Caller owns returned value and must free it.
-     * Also see {@link #getMegabyte()}.
-     * @param status ICU error code.
-     * @stable ICU 54
-     */
-    static MeasureUnit *createMegabyte(UErrorCode &status);
-
-    /**
-     * Returns by value, unit of digital: megabyte.
-     * Also see {@link #createMegabyte()}.
-     * @stable ICU 64
-     */
-    static MeasureUnit getMegabyte();
-
-    /**
-     * Returns by pointer, unit of digital: petabyte.
-     * Caller owns returned value and must free it.
-     * Also see {@link #getPetabyte()}.
-     * @param status ICU error code.
-     * @stable ICU 63
-     */
-    static MeasureUnit *createPetabyte(UErrorCode &status);
-
-    /**
-     * Returns by value, unit of digital: petabyte.
-     * Also see {@link #createPetabyte()}.
-     * @stable ICU 64
-     */
-    static MeasureUnit getPetabyte();
-
-    /**
-     * Returns by pointer, unit of digital: terabit.
-     * Caller owns returned value and must free it.
-     * Also see {@link #getTerabit()}.
-     * @param status ICU error code.
-     * @stable ICU 54
-     */
-    static MeasureUnit *createTerabit(UErrorCode &status);
-
-    /**
-     * Returns by value, unit of digital: terabit.
-     * Also see {@link #createTerabit()}.
-     * @stable ICU 64
-     */
-    static MeasureUnit getTerabit();
-
-    /**
-     * Returns by pointer, unit of digital: terabyte.
-     * Caller owns returned value and must free it.
-     * Also see {@link #getTerabyte()}.
-     * @param status ICU error code.
-     * @stable ICU 54
-     */
-    static MeasureUnit *createTerabyte(UErrorCode &status);
-
-    /**
-     * Returns by value, unit of digital: terabyte.
-     * Also see {@link #createTerabyte()}.
-     * @stable ICU 64
-     */
-    static MeasureUnit getTerabyte();
-
-    /**
-     * Returns by pointer, unit of duration: century.
-     * Caller owns returned value and must free it.
-     * Also see {@link #getCentury()}.
-     * @param status ICU error code.
-     * @stable ICU 56
-     */
-    static MeasureUnit *createCentury(UErrorCode &status);
-
-    /**
-     * Returns by value, unit of duration: century.
-     * Also see {@link #createCentury()}.
-     * @stable ICU 64
-     */
-    static MeasureUnit getCentury();
-
-    /**
-     * Returns by pointer, unit of duration: day.
-     * Caller owns returned value and must free it.
-     * Also see {@link #getDay()}.
-     * @param status ICU error code.
-     * @stable ICU 53
-     */
-    static MeasureUnit *createDay(UErrorCode &status);
-
-    /**
-     * Returns by value, unit of duration: day.
-     * Also see {@link #createDay()}.
-     * @stable ICU 64
-     */
-    static MeasureUnit getDay();
-
-    /**
-     * Returns by pointer, unit of duration: day-person.
-     * Caller owns returned value and must free it.
-     * Also see {@link #getDayPerson()}.
-     * @param status ICU error code.
-     * @stable ICU 64
-     */
-    static MeasureUnit *createDayPerson(UErrorCode &status);
-
-    /**
-     * Returns by value, unit of duration: day-person.
-     * Also see {@link #createDayPerson()}.
-     * @stable ICU 64
-     */
-    static MeasureUnit getDayPerson();
-
-    /**
-     * Returns by pointer, unit of duration: decade.
-     * Caller owns returned value and must free it.
-     * Also see {@link #getDecade()}.
-     * @param status ICU error code.
-     * @stable ICU 65
-     */
-    static MeasureUnit *createDecade(UErrorCode &status);
-
-    /**
-     * Returns by value, unit of duration: decade.
-     * Also see {@link #createDecade()}.
-     * @stable ICU 65
-     */
-    static MeasureUnit getDecade();
-
-    /**
-     * Returns by pointer, unit of duration: hour.
-     * Caller owns returned value and must free it.
-     * Also see {@link #getHour()}.
-     * @param status ICU error code.
-     * @stable ICU 53
-     */
-    static MeasureUnit *createHour(UErrorCode &status);
-
-    /**
-     * Returns by value, unit of duration: hour.
-     * Also see {@link #createHour()}.
-     * @stable ICU 64
-     */
-    static MeasureUnit getHour();
-
-    /**
-     * Returns by pointer, unit of duration: microsecond.
-     * Caller owns returned value and must free it.
-     * Also see {@link #getMicrosecond()}.
-     * @param status ICU error code.
-     * @stable ICU 54
-     */
-    static MeasureUnit *createMicrosecond(UErrorCode &status);
-
-    /**
-     * Returns by value, unit of duration: microsecond.
-     * Also see {@link #createMicrosecond()}.
-     * @stable ICU 64
-     */
-    static MeasureUnit getMicrosecond();
-
-    /**
-     * Returns by pointer, unit of duration: millisecond.
-     * Caller owns returned value and must free it.
-     * Also see {@link #getMillisecond()}.
-     * @param status ICU error code.
-     * @stable ICU 53
-     */
-    static MeasureUnit *createMillisecond(UErrorCode &status);
-
-    /**
-     * Returns by value, unit of duration: millisecond.
-     * Also see {@link #createMillisecond()}.
-     * @stable ICU 64
-     */
-    static MeasureUnit getMillisecond();
-
-    /**
-     * Returns by pointer, unit of duration: minute.
-     * Caller owns returned value and must free it.
-     * Also see {@link #getMinute()}.
-     * @param status ICU error code.
-     * @stable ICU 53
-     */
-    static MeasureUnit *createMinute(UErrorCode &status);
-
-    /**
-     * Returns by value, unit of duration: minute.
-     * Also see {@link #createMinute()}.
-     * @stable ICU 64
-     */
-    static MeasureUnit getMinute();
-
-    /**
-     * Returns by pointer, unit of duration: month.
-     * Caller owns returned value and must free it.
-     * Also see {@link #getMonth()}.
-     * @param status ICU error code.
-     * @stable ICU 53
-     */
-    static MeasureUnit *createMonth(UErrorCode &status);
-
-    /**
-     * Returns by value, unit of duration: month.
-     * Also see {@link #createMonth()}.
-     * @stable ICU 64
-     */
-    static MeasureUnit getMonth();
-
-    /**
-     * Returns by pointer, unit of duration: month-person.
-     * Caller owns returned value and must free it.
-     * Also see {@link #getMonthPerson()}.
-     * @param status ICU error code.
-     * @stable ICU 64
-     */
-    static MeasureUnit *createMonthPerson(UErrorCode &status);
-
-    /**
-     * Returns by value, unit of duration: month-person.
-     * Also see {@link #createMonthPerson()}.
-     * @stable ICU 64
-     */
-    static MeasureUnit getMonthPerson();
-
-    /**
-     * Returns by pointer, unit of duration: nanosecond.
-     * Caller owns returned value and must free it.
-     * Also see {@link #getNanosecond()}.
-     * @param status ICU error code.
-     * @stable ICU 54
-     */
-    static MeasureUnit *createNanosecond(UErrorCode &status);
-
-    /**
-     * Returns by value, unit of duration: nanosecond.
-     * Also see {@link #createNanosecond()}.
-     * @stable ICU 64
-     */
-    static MeasureUnit getNanosecond();
-
-    /**
-     * Returns by pointer, unit of duration: second.
-     * Caller owns returned value and must free it.
-     * Also see {@link #getSecond()}.
-     * @param status ICU error code.
-     * @stable ICU 53
-     */
-    static MeasureUnit *createSecond(UErrorCode &status);
-
-    /**
-     * Returns by value, unit of duration: second.
-     * Also see {@link #createSecond()}.
-     * @stable ICU 64
-     */
-    static MeasureUnit getSecond();
-
-    /**
-     * Returns by pointer, unit of duration: week.
-     * Caller owns returned value and must free it.
-     * Also see {@link #getWeek()}.
-     * @param status ICU error code.
-     * @stable ICU 53
-     */
-    static MeasureUnit *createWeek(UErrorCode &status);
-
-    /**
-     * Returns by value, unit of duration: week.
-     * Also see {@link #createWeek()}.
-     * @stable ICU 64
-     */
-    static MeasureUnit getWeek();
-
-    /**
-     * Returns by pointer, unit of duration: week-person.
-     * Caller owns returned value and must free it.
-     * Also see {@link #getWeekPerson()}.
-     * @param status ICU error code.
-     * @stable ICU 64
-     */
-    static MeasureUnit *createWeekPerson(UErrorCode &status);
-
-    /**
-     * Returns by value, unit of duration: week-person.
-     * Also see {@link #createWeekPerson()}.
-     * @stable ICU 64
-     */
-    static MeasureUnit getWeekPerson();
-
-    /**
-     * Returns by pointer, unit of duration: year.
-     * Caller owns returned value and must free it.
-     * Also see {@link #getYear()}.
-     * @param status ICU error code.
-     * @stable ICU 53
-     */
-    static MeasureUnit *createYear(UErrorCode &status);
-
-    /**
-     * Returns by value, unit of duration: year.
-     * Also see {@link #createYear()}.
-     * @stable ICU 64
-     */
-    static MeasureUnit getYear();
-
-    /**
-     * Returns by pointer, unit of duration: year-person.
-     * Caller owns returned value and must free it.
-     * Also see {@link #getYearPerson()}.
-     * @param status ICU error code.
-     * @stable ICU 64
-     */
-    static MeasureUnit *createYearPerson(UErrorCode &status);
-
-    /**
-     * Returns by value, unit of duration: year-person.
-     * Also see {@link #createYearPerson()}.
-     * @stable ICU 64
-     */
-    static MeasureUnit getYearPerson();
-
-    /**
-     * Returns by pointer, unit of electric: ampere.
-     * Caller owns returned value and must free it.
-     * Also see {@link #getAmpere()}.
-     * @param status ICU error code.
-     * @stable ICU 54
-     */
-    static MeasureUnit *createAmpere(UErrorCode &status);
-
-    /**
-     * Returns by value, unit of electric: ampere.
-     * Also see {@link #createAmpere()}.
-     * @stable ICU 64
-     */
-    static MeasureUnit getAmpere();
-
-    /**
-     * Returns by pointer, unit of electric: milliampere.
-     * Caller owns returned value and must free it.
-     * Also see {@link #getMilliampere()}.
-     * @param status ICU error code.
-     * @stable ICU 54
-     */
-    static MeasureUnit *createMilliampere(UErrorCode &status);
-
-    /**
-     * Returns by value, unit of electric: milliampere.
-     * Also see {@link #createMilliampere()}.
-     * @stable ICU 64
-     */
-    static MeasureUnit getMilliampere();
-
-    /**
-     * Returns by pointer, unit of electric: ohm.
-     * Caller owns returned value and must free it.
-     * Also see {@link #getOhm()}.
-     * @param status ICU error code.
-     * @stable ICU 54
-     */
-    static MeasureUnit *createOhm(UErrorCode &status);
-
-    /**
-     * Returns by value, unit of electric: ohm.
-     * Also see {@link #createOhm()}.
-     * @stable ICU 64
-     */
-    static MeasureUnit getOhm();
-
-    /**
-     * Returns by pointer, unit of electric: volt.
-     * Caller owns returned value and must free it.
-     * Also see {@link #getVolt()}.
-     * @param status ICU error code.
-     * @stable ICU 54
-     */
-    static MeasureUnit *createVolt(UErrorCode &status);
-
-    /**
-     * Returns by value, unit of electric: volt.
-     * Also see {@link #createVolt()}.
-     * @stable ICU 64
-     */
-    static MeasureUnit getVolt();
-
-    /**
-     * Returns by pointer, unit of energy: british-thermal-unit.
-     * Caller owns returned value and must free it.
-     * Also see {@link #getBritishThermalUnit()}.
-     * @param status ICU error code.
-     * @stable ICU 64
-     */
-    static MeasureUnit *createBritishThermalUnit(UErrorCode &status);
-
-    /**
-     * Returns by value, unit of energy: british-thermal-unit.
-     * Also see {@link #createBritishThermalUnit()}.
-     * @stable ICU 64
-     */
-    static MeasureUnit getBritishThermalUnit();
-
-    /**
-     * Returns by pointer, unit of energy: calorie.
-     * Caller owns returned value and must free it.
-     * Also see {@link #getCalorie()}.
-     * @param status ICU error code.
-     * @stable ICU 54
-     */
-    static MeasureUnit *createCalorie(UErrorCode &status);
-
-    /**
-     * Returns by value, unit of energy: calorie.
-     * Also see {@link #createCalorie()}.
-     * @stable ICU 64
-     */
-    static MeasureUnit getCalorie();
-
-    /**
-     * Returns by pointer, unit of energy: electronvolt.
-     * Caller owns returned value and must free it.
-     * Also see {@link #getElectronvolt()}.
-     * @param status ICU error code.
-     * @stable ICU 64
-     */
-    static MeasureUnit *createElectronvolt(UErrorCode &status);
-
-    /**
-     * Returns by value, unit of energy: electronvolt.
-     * Also see {@link #createElectronvolt()}.
-     * @stable ICU 64
-     */
-    static MeasureUnit getElectronvolt();
-
-    /**
-     * Returns by pointer, unit of energy: foodcalorie.
-     * Caller owns returned value and must free it.
-     * Also see {@link #getFoodcalorie()}.
-     * @param status ICU error code.
-     * @stable ICU 54
-     */
-    static MeasureUnit *createFoodcalorie(UErrorCode &status);
-
-    /**
-     * Returns by value, unit of energy: foodcalorie.
-     * Also see {@link #createFoodcalorie()}.
-     * @stable ICU 64
-     */
-    static MeasureUnit getFoodcalorie();
-
-    /**
-     * Returns by pointer, unit of energy: joule.
-     * Caller owns returned value and must free it.
-     * Also see {@link #getJoule()}.
-     * @param status ICU error code.
-     * @stable ICU 54
-     */
-    static MeasureUnit *createJoule(UErrorCode &status);
-
-    /**
-     * Returns by value, unit of energy: joule.
-     * Also see {@link #createJoule()}.
-     * @stable ICU 64
-     */
-    static MeasureUnit getJoule();
-
-    /**
-     * Returns by pointer, unit of energy: kilocalorie.
-     * Caller owns returned value and must free it.
-     * Also see {@link #getKilocalorie()}.
-     * @param status ICU error code.
-     * @stable ICU 54
-     */
-    static MeasureUnit *createKilocalorie(UErrorCode &status);
-
-    /**
-     * Returns by value, unit of energy: kilocalorie.
-     * Also see {@link #createKilocalorie()}.
-     * @stable ICU 64
-     */
-    static MeasureUnit getKilocalorie();
-
-    /**
-     * Returns by pointer, unit of energy: kilojoule.
-     * Caller owns returned value and must free it.
-     * Also see {@link #getKilojoule()}.
-     * @param status ICU error code.
-     * @stable ICU 54
-     */
-    static MeasureUnit *createKilojoule(UErrorCode &status);
-
-    /**
-     * Returns by value, unit of energy: kilojoule.
-     * Also see {@link #createKilojoule()}.
-     * @stable ICU 64
-     */
-    static MeasureUnit getKilojoule();
-
-    /**
-     * Returns by pointer, unit of energy: kilowatt-hour.
-     * Caller owns returned value and must free it.
-     * Also see {@link #getKilowattHour()}.
-     * @param status ICU error code.
-     * @stable ICU 54
-     */
-    static MeasureUnit *createKilowattHour(UErrorCode &status);
-
-    /**
-     * Returns by value, unit of energy: kilowatt-hour.
-     * Also see {@link #createKilowattHour()}.
-     * @stable ICU 64
-     */
-    static MeasureUnit getKilowattHour();
-
-    /**
-     * Returns by pointer, unit of energy: therm-us.
-     * Caller owns returned value and must free it.
-     * Also see {@link #getThermUs()}.
-     * @param status ICU error code.
-     * @stable ICU 65
-     */
-    static MeasureUnit *createThermUs(UErrorCode &status);
-
-    /**
-     * Returns by value, unit of energy: therm-us.
-     * Also see {@link #createThermUs()}.
-     * @stable ICU 65
-     */
-    static MeasureUnit getThermUs();
-
-    /**
-     * Returns by pointer, unit of force: newton.
-     * Caller owns returned value and must free it.
-     * Also see {@link #getNewton()}.
-     * @param status ICU error code.
-     * @stable ICU 64
-     */
-    static MeasureUnit *createNewton(UErrorCode &status);
-
-    /**
-     * Returns by value, unit of force: newton.
-     * Also see {@link #createNewton()}.
-     * @stable ICU 64
-     */
-    static MeasureUnit getNewton();
-
-    /**
-     * Returns by pointer, unit of force: pound-force.
-     * Caller owns returned value and must free it.
-     * Also see {@link #getPoundForce()}.
-     * @param status ICU error code.
-     * @stable ICU 64
-     */
-    static MeasureUnit *createPoundForce(UErrorCode &status);
-
-    /**
-     * Returns by value, unit of force: pound-force.
-     * Also see {@link #createPoundForce()}.
-     * @stable ICU 64
-     */
-    static MeasureUnit getPoundForce();
-
-    /**
-     * Returns by pointer, unit of frequency: gigahertz.
-     * Caller owns returned value and must free it.
-     * Also see {@link #getGigahertz()}.
-     * @param status ICU error code.
-     * @stable ICU 54
-     */
-    static MeasureUnit *createGigahertz(UErrorCode &status);
-
-    /**
-     * Returns by value, unit of frequency: gigahertz.
-     * Also see {@link #createGigahertz()}.
-     * @stable ICU 64
-     */
-    static MeasureUnit getGigahertz();
-
-    /**
-     * Returns by pointer, unit of frequency: hertz.
-     * Caller owns returned value and must free it.
-     * Also see {@link #getHertz()}.
-     * @param status ICU error code.
-     * @stable ICU 54
-     */
-    static MeasureUnit *createHertz(UErrorCode &status);
-
-    /**
-     * Returns by value, unit of frequency: hertz.
-     * Also see {@link #createHertz()}.
-     * @stable ICU 64
-     */
-    static MeasureUnit getHertz();
-
-    /**
-     * Returns by pointer, unit of frequency: kilohertz.
-     * Caller owns returned value and must free it.
-     * Also see {@link #getKilohertz()}.
-     * @param status ICU error code.
-     * @stable ICU 54
-     */
-    static MeasureUnit *createKilohertz(UErrorCode &status);
-
-    /**
-     * Returns by value, unit of frequency: kilohertz.
-     * Also see {@link #createKilohertz()}.
-     * @stable ICU 64
-     */
-    static MeasureUnit getKilohertz();
-
-    /**
-     * Returns by pointer, unit of frequency: megahertz.
-     * Caller owns returned value and must free it.
-     * Also see {@link #getMegahertz()}.
-     * @param status ICU error code.
-     * @stable ICU 54
-     */
-    static MeasureUnit *createMegahertz(UErrorCode &status);
-
-    /**
-     * Returns by value, unit of frequency: megahertz.
-     * Also see {@link #createMegahertz()}.
-     * @stable ICU 64
-     */
-    static MeasureUnit getMegahertz();
-
-#ifndef U_HIDE_DRAFT_API
-    /**
-     * Returns by pointer, unit of graphics: dot.
-     * Caller owns returned value and must free it.
-     * Also see {@link #getDot()}.
-     * @param status ICU error code.
-     * @draft ICU 68
-     */
-    static MeasureUnit *createDot(UErrorCode &status);
-
-    /**
-     * Returns by value, unit of graphics: dot.
-     * Also see {@link #createDot()}.
-     * @draft ICU 68
-     */
-    static MeasureUnit getDot();
-#endif /* U_HIDE_DRAFT_API */
-
-    /**
-     * Returns by pointer, unit of graphics: dot-per-centimeter.
-     * Caller owns returned value and must free it.
-     * Also see {@link #getDotPerCentimeter()}.
-     * @param status ICU error code.
-     * @stable ICU 65
-     */
-    static MeasureUnit *createDotPerCentimeter(UErrorCode &status);
-
-    /**
-     * Returns by value, unit of graphics: dot-per-centimeter.
-     * Also see {@link #createDotPerCentimeter()}.
-     * @stable ICU 65
-     */
-    static MeasureUnit getDotPerCentimeter();
-
-    /**
-     * Returns by pointer, unit of graphics: dot-per-inch.
-     * Caller owns returned value and must free it.
-     * Also see {@link #getDotPerInch()}.
-     * @param status ICU error code.
-     * @stable ICU 65
-     */
-    static MeasureUnit *createDotPerInch(UErrorCode &status);
-
-    /**
-     * Returns by value, unit of graphics: dot-per-inch.
-     * Also see {@link #createDotPerInch()}.
-     * @stable ICU 65
-     */
-    static MeasureUnit getDotPerInch();
-
-    /**
-     * Returns by pointer, unit of graphics: em.
-     * Caller owns returned value and must free it.
-     * Also see {@link #getEm()}.
-     * @param status ICU error code.
-     * @stable ICU 65
-     */
-    static MeasureUnit *createEm(UErrorCode &status);
-
-    /**
-     * Returns by value, unit of graphics: em.
-     * Also see {@link #createEm()}.
-     * @stable ICU 65
-     */
-    static MeasureUnit getEm();
-
-    /**
-     * Returns by pointer, unit of graphics: megapixel.
-     * Caller owns returned value and must free it.
-     * Also see {@link #getMegapixel()}.
-     * @param status ICU error code.
-     * @stable ICU 65
-     */
-    static MeasureUnit *createMegapixel(UErrorCode &status);
-
-    /**
-     * Returns by value, unit of graphics: megapixel.
-     * Also see {@link #createMegapixel()}.
-     * @stable ICU 65
-     */
-    static MeasureUnit getMegapixel();
-
-    /**
-     * Returns by pointer, unit of graphics: pixel.
-     * Caller owns returned value and must free it.
-     * Also see {@link #getPixel()}.
-     * @param status ICU error code.
-     * @stable ICU 65
-     */
-    static MeasureUnit *createPixel(UErrorCode &status);
-
-    /**
-     * Returns by value, unit of graphics: pixel.
-     * Also see {@link #createPixel()}.
-     * @stable ICU 65
-     */
-    static MeasureUnit getPixel();
-
-    /**
-     * Returns by pointer, unit of graphics: pixel-per-centimeter.
-     * Caller owns returned value and must free it.
-     * Also see {@link #getPixelPerCentimeter()}.
-     * @param status ICU error code.
-     * @stable ICU 65
-     */
-    static MeasureUnit *createPixelPerCentimeter(UErrorCode &status);
-
-    /**
-     * Returns by value, unit of graphics: pixel-per-centimeter.
-     * Also see {@link #createPixelPerCentimeter()}.
-     * @stable ICU 65
-     */
-    static MeasureUnit getPixelPerCentimeter();
-
-    /**
-     * Returns by pointer, unit of graphics: pixel-per-inch.
-     * Caller owns returned value and must free it.
-     * Also see {@link #getPixelPerInch()}.
-     * @param status ICU error code.
-     * @stable ICU 65
-     */
-    static MeasureUnit *createPixelPerInch(UErrorCode &status);
-
-    /**
-     * Returns by value, unit of graphics: pixel-per-inch.
-     * Also see {@link #createPixelPerInch()}.
-     * @stable ICU 65
-     */
-    static MeasureUnit getPixelPerInch();
-
-    /**
-     * Returns by pointer, unit of length: astronomical-unit.
-     * Caller owns returned value and must free it.
-     * Also see {@link #getAstronomicalUnit()}.
-     * @param status ICU error code.
-     * @stable ICU 54
-     */
-    static MeasureUnit *createAstronomicalUnit(UErrorCode &status);
-
-    /**
-     * Returns by value, unit of length: astronomical-unit.
-     * Also see {@link #createAstronomicalUnit()}.
-     * @stable ICU 64
-     */
-    static MeasureUnit getAstronomicalUnit();
-
-    /**
-     * Returns by pointer, unit of length: centimeter.
-     * Caller owns returned value and must free it.
-     * Also see {@link #getCentimeter()}.
-     * @param status ICU error code.
-     * @stable ICU 53
-     */
-    static MeasureUnit *createCentimeter(UErrorCode &status);
-
-    /**
-     * Returns by value, unit of length: centimeter.
-     * Also see {@link #createCentimeter()}.
-     * @stable ICU 64
-     */
-    static MeasureUnit getCentimeter();
-
-    /**
-     * Returns by pointer, unit of length: decimeter.
-     * Caller owns returned value and must free it.
-     * Also see {@link #getDecimeter()}.
-     * @param status ICU error code.
-     * @stable ICU 54
-     */
-    static MeasureUnit *createDecimeter(UErrorCode &status);
-
-    /**
-     * Returns by value, unit of length: decimeter.
-     * Also see {@link #createDecimeter()}.
-     * @stable ICU 64
-     */
-    static MeasureUnit getDecimeter();
-
-#ifndef U_HIDE_DRAFT_API
-    /**
-     * Returns by pointer, unit of length: earth-radius.
-     * Caller owns returned value and must free it.
-     * Also see {@link #getEarthRadius()}.
-     * @param status ICU error code.
-     * @draft ICU 68
-     */
-    static MeasureUnit *createEarthRadius(UErrorCode &status);
-
-    /**
-     * Returns by value, unit of length: earth-radius.
-     * Also see {@link #createEarthRadius()}.
-     * @draft ICU 68
-     */
-    static MeasureUnit getEarthRadius();
-#endif /* U_HIDE_DRAFT_API */
-
-    /**
-     * Returns by pointer, unit of length: fathom.
-     * Caller owns returned value and must free it.
-     * Also see {@link #getFathom()}.
-     * @param status ICU error code.
-     * @stable ICU 54
-     */
-    static MeasureUnit *createFathom(UErrorCode &status);
-
-    /**
-     * Returns by value, unit of length: fathom.
-     * Also see {@link #createFathom()}.
-     * @stable ICU 64
-     */
-    static MeasureUnit getFathom();
-
-    /**
-     * Returns by pointer, unit of length: foot.
-     * Caller owns returned value and must free it.
-     * Also see {@link #getFoot()}.
-     * @param status ICU error code.
-     * @stable ICU 53
-     */
-    static MeasureUnit *createFoot(UErrorCode &status);
-
-    /**
-     * Returns by value, unit of length: foot.
-     * Also see {@link #createFoot()}.
-     * @stable ICU 64
-     */
-    static MeasureUnit getFoot();
-
-    /**
-     * Returns by pointer, unit of length: furlong.
-     * Caller owns returned value and must free it.
-     * Also see {@link #getFurlong()}.
-     * @param status ICU error code.
-     * @stable ICU 54
-     */
-    static MeasureUnit *createFurlong(UErrorCode &status);
-
-    /**
-     * Returns by value, unit of length: furlong.
-     * Also see {@link #createFurlong()}.
-     * @stable ICU 64
-     */
-    static MeasureUnit getFurlong();
-
-    /**
-     * Returns by pointer, unit of length: inch.
-     * Caller owns returned value and must free it.
-     * Also see {@link #getInch()}.
-     * @param status ICU error code.
-     * @stable ICU 53
-     */
-    static MeasureUnit *createInch(UErrorCode &status);
-
-    /**
-     * Returns by value, unit of length: inch.
-     * Also see {@link #createInch()}.
-     * @stable ICU 64
-     */
-    static MeasureUnit getInch();
-
-    /**
-     * Returns by pointer, unit of length: kilometer.
-     * Caller owns returned value and must free it.
-     * Also see {@link #getKilometer()}.
-     * @param status ICU error code.
-     * @stable ICU 53
-     */
-    static MeasureUnit *createKilometer(UErrorCode &status);
-
-    /**
-     * Returns by value, unit of length: kilometer.
-     * Also see {@link #createKilometer()}.
-     * @stable ICU 64
-     */
-    static MeasureUnit getKilometer();
-
-    /**
-     * Returns by pointer, unit of length: light-year.
-     * Caller owns returned value and must free it.
-     * Also see {@link #getLightYear()}.
-     * @param status ICU error code.
-     * @stable ICU 53
-     */
-    static MeasureUnit *createLightYear(UErrorCode &status);
-
-    /**
-     * Returns by value, unit of length: light-year.
-     * Also see {@link #createLightYear()}.
-     * @stable ICU 64
-     */
-    static MeasureUnit getLightYear();
-
-    /**
-     * Returns by pointer, unit of length: meter.
-     * Caller owns returned value and must free it.
-     * Also see {@link #getMeter()}.
-     * @param status ICU error code.
-     * @stable ICU 53
-     */
-    static MeasureUnit *createMeter(UErrorCode &status);
-
-    /**
-     * Returns by value, unit of length: meter.
-     * Also see {@link #createMeter()}.
-     * @stable ICU 64
-     */
-    static MeasureUnit getMeter();
-
-    /**
-     * Returns by pointer, unit of length: micrometer.
-     * Caller owns returned value and must free it.
-     * Also see {@link #getMicrometer()}.
-     * @param status ICU error code.
-     * @stable ICU 54
-     */
-    static MeasureUnit *createMicrometer(UErrorCode &status);
-
-    /**
-     * Returns by value, unit of length: micrometer.
-     * Also see {@link #createMicrometer()}.
-     * @stable ICU 64
-     */
-    static MeasureUnit getMicrometer();
-
-    /**
-     * Returns by pointer, unit of length: mile.
-     * Caller owns returned value and must free it.
-     * Also see {@link #getMile()}.
-     * @param status ICU error code.
-     * @stable ICU 53
-     */
-    static MeasureUnit *createMile(UErrorCode &status);
-
-    /**
-     * Returns by value, unit of length: mile.
-     * Also see {@link #createMile()}.
-     * @stable ICU 64
-     */
-    static MeasureUnit getMile();
-
-    /**
-     * Returns by pointer, unit of length: mile-scandinavian.
-     * Caller owns returned value and must free it.
-     * Also see {@link #getMileScandinavian()}.
-     * @param status ICU error code.
-     * @stable ICU 56
-     */
-    static MeasureUnit *createMileScandinavian(UErrorCode &status);
-
-    /**
-     * Returns by value, unit of length: mile-scandinavian.
-     * Also see {@link #createMileScandinavian()}.
-     * @stable ICU 64
-     */
-    static MeasureUnit getMileScandinavian();
-
-    /**
-     * Returns by pointer, unit of length: millimeter.
-     * Caller owns returned value and must free it.
-     * Also see {@link #getMillimeter()}.
-     * @param status ICU error code.
-     * @stable ICU 53
-     */
-    static MeasureUnit *createMillimeter(UErrorCode &status);
-
-    /**
-     * Returns by value, unit of length: millimeter.
-     * Also see {@link #createMillimeter()}.
-     * @stable ICU 64
-     */
-    static MeasureUnit getMillimeter();
-
-    /**
-     * Returns by pointer, unit of length: nanometer.
-     * Caller owns returned value and must free it.
-     * Also see {@link #getNanometer()}.
-     * @param status ICU error code.
-     * @stable ICU 54
-     */
-    static MeasureUnit *createNanometer(UErrorCode &status);
-
-    /**
-     * Returns by value, unit of length: nanometer.
-     * Also see {@link #createNanometer()}.
-     * @stable ICU 64
-     */
-    static MeasureUnit getNanometer();
-
-    /**
-     * Returns by pointer, unit of length: nautical-mile.
-     * Caller owns returned value and must free it.
-     * Also see {@link #getNauticalMile()}.
-     * @param status ICU error code.
-     * @stable ICU 54
-     */
-    static MeasureUnit *createNauticalMile(UErrorCode &status);
-
-    /**
-     * Returns by value, unit of length: nautical-mile.
-     * Also see {@link #createNauticalMile()}.
-     * @stable ICU 64
-     */
-    static MeasureUnit getNauticalMile();
-
-    /**
-     * Returns by pointer, unit of length: parsec.
-     * Caller owns returned value and must free it.
-     * Also see {@link #getParsec()}.
-     * @param status ICU error code.
-     * @stable ICU 54
-     */
-    static MeasureUnit *createParsec(UErrorCode &status);
-
-    /**
-     * Returns by value, unit of length: parsec.
-     * Also see {@link #createParsec()}.
-     * @stable ICU 64
-     */
-    static MeasureUnit getParsec();
-
-    /**
-     * Returns by pointer, unit of length: picometer.
-     * Caller owns returned value and must free it.
-     * Also see {@link #getPicometer()}.
-     * @param status ICU error code.
-     * @stable ICU 53
-     */
-    static MeasureUnit *createPicometer(UErrorCode &status);
-
-    /**
-     * Returns by value, unit of length: picometer.
-     * Also see {@link #createPicometer()}.
-     * @stable ICU 64
-     */
-    static MeasureUnit getPicometer();
-
-    /**
-     * Returns by pointer, unit of length: point.
-     * Caller owns returned value and must free it.
-     * Also see {@link #getPoint()}.
-     * @param status ICU error code.
-     * @stable ICU 59
-     */
-    static MeasureUnit *createPoint(UErrorCode &status);
-
-    /**
-     * Returns by value, unit of length: point.
-     * Also see {@link #createPoint()}.
-     * @stable ICU 64
-     */
-    static MeasureUnit getPoint();
-
-    /**
-     * Returns by pointer, unit of length: solar-radius.
-     * Caller owns returned value and must free it.
-     * Also see {@link #getSolarRadius()}.
-     * @param status ICU error code.
-     * @stable ICU 64
-     */
-    static MeasureUnit *createSolarRadius(UErrorCode &status);
-
-    /**
-     * Returns by value, unit of length: solar-radius.
-     * Also see {@link #createSolarRadius()}.
-     * @stable ICU 64
-     */
-    static MeasureUnit getSolarRadius();
-
-    /**
-     * Returns by pointer, unit of length: yard.
-     * Caller owns returned value and must free it.
-     * Also see {@link #getYard()}.
-     * @param status ICU error code.
-     * @stable ICU 53
-     */
-    static MeasureUnit *createYard(UErrorCode &status);
-
-    /**
-     * Returns by value, unit of length: yard.
-     * Also see {@link #createYard()}.
-     * @stable ICU 64
-     */
-    static MeasureUnit getYard();
-
-#ifndef U_HIDE_DRAFT_API
-    /**
-     * Returns by pointer, unit of light: candela.
-     * Caller owns returned value and must free it.
-     * Also see {@link #getCandela()}.
-     * @param status ICU error code.
-     * @draft ICU 68
-     */
-    static MeasureUnit *createCandela(UErrorCode &status);
-
-    /**
-     * Returns by value, unit of light: candela.
-     * Also see {@link #createCandela()}.
-     * @draft ICU 68
-     */
-    static MeasureUnit getCandela();
-#endif /* U_HIDE_DRAFT_API */
-
-#ifndef U_HIDE_DRAFT_API
-    /**
-     * Returns by pointer, unit of light: lumen.
-     * Caller owns returned value and must free it.
-     * Also see {@link #getLumen()}.
-     * @param status ICU error code.
-     * @draft ICU 68
-     */
-    static MeasureUnit *createLumen(UErrorCode &status);
-
-    /**
-     * Returns by value, unit of light: lumen.
-     * Also see {@link #createLumen()}.
-     * @draft ICU 68
-     */
-    static MeasureUnit getLumen();
-#endif /* U_HIDE_DRAFT_API */
-
-    /**
-     * Returns by pointer, unit of light: lux.
-     * Caller owns returned value and must free it.
-     * Also see {@link #getLux()}.
-     * @param status ICU error code.
-     * @stable ICU 54
-     */
-    static MeasureUnit *createLux(UErrorCode &status);
-
-    /**
-     * Returns by value, unit of light: lux.
-     * Also see {@link #createLux()}.
-     * @stable ICU 64
-     */
-    static MeasureUnit getLux();
-
-    /**
-     * Returns by pointer, unit of light: solar-luminosity.
-     * Caller owns returned value and must free it.
-     * Also see {@link #getSolarLuminosity()}.
-     * @param status ICU error code.
-     * @stable ICU 64
-     */
-    static MeasureUnit *createSolarLuminosity(UErrorCode &status);
-
-    /**
-     * Returns by value, unit of light: solar-luminosity.
-     * Also see {@link #createSolarLuminosity()}.
-     * @stable ICU 64
-     */
-    static MeasureUnit getSolarLuminosity();
-
-    /**
-     * Returns by pointer, unit of mass: carat.
-     * Caller owns returned value and must free it.
-     * Also see {@link #getCarat()}.
-     * @param status ICU error code.
-     * @stable ICU 54
-     */
-    static MeasureUnit *createCarat(UErrorCode &status);
-
-    /**
-     * Returns by value, unit of mass: carat.
-     * Also see {@link #createCarat()}.
-     * @stable ICU 64
-     */
-    static MeasureUnit getCarat();
-
-    /**
-     * Returns by pointer, unit of mass: dalton.
-     * Caller owns returned value and must free it.
-     * Also see {@link #getDalton()}.
-     * @param status ICU error code.
-     * @stable ICU 64
-     */
-    static MeasureUnit *createDalton(UErrorCode &status);
-
-    /**
-     * Returns by value, unit of mass: dalton.
-     * Also see {@link #createDalton()}.
-     * @stable ICU 64
-     */
-    static MeasureUnit getDalton();
-
-    /**
-     * Returns by pointer, unit of mass: earth-mass.
-     * Caller owns returned value and must free it.
-     * Also see {@link #getEarthMass()}.
-     * @param status ICU error code.
-     * @stable ICU 64
-     */
-    static MeasureUnit *createEarthMass(UErrorCode &status);
-
-    /**
-     * Returns by value, unit of mass: earth-mass.
-     * Also see {@link #createEarthMass()}.
-     * @stable ICU 64
-     */
-    static MeasureUnit getEarthMass();
-
-#ifndef U_HIDE_DRAFT_API
-    /**
-     * Returns by pointer, unit of mass: grain.
-     * Caller owns returned value and must free it.
-     * Also see {@link #getGrain()}.
-     * @param status ICU error code.
-     * @draft ICU 68
-     */
-    static MeasureUnit *createGrain(UErrorCode &status);
-
-    /**
-     * Returns by value, unit of mass: grain.
-     * Also see {@link #createGrain()}.
-     * @draft ICU 68
-     */
-    static MeasureUnit getGrain();
-#endif /* U_HIDE_DRAFT_API */
-
-    /**
-     * Returns by pointer, unit of mass: gram.
-     * Caller owns returned value and must free it.
-     * Also see {@link #getGram()}.
-     * @param status ICU error code.
-     * @stable ICU 53
-     */
-    static MeasureUnit *createGram(UErrorCode &status);
-
-    /**
-     * Returns by value, unit of mass: gram.
-     * Also see {@link #createGram()}.
-     * @stable ICU 64
-     */
-    static MeasureUnit getGram();
-
-    /**
-     * Returns by pointer, unit of mass: kilogram.
-     * Caller owns returned value and must free it.
-     * Also see {@link #getKilogram()}.
-     * @param status ICU error code.
-     * @stable ICU 53
-     */
-    static MeasureUnit *createKilogram(UErrorCode &status);
-
-    /**
-     * Returns by value, unit of mass: kilogram.
-     * Also see {@link #createKilogram()}.
-     * @stable ICU 64
-     */
-    static MeasureUnit getKilogram();
-
-    /**
-     * Returns by pointer, unit of mass: metric-ton.
-     * Caller owns returned value and must free it.
-     * Also see {@link #getMetricTon()}.
-     * @param status ICU error code.
-     * @stable ICU 54
-     */
-    static MeasureUnit *createMetricTon(UErrorCode &status);
-
-    /**
-     * Returns by value, unit of mass: metric-ton.
-     * Also see {@link #createMetricTon()}.
-     * @stable ICU 64
-     */
-    static MeasureUnit getMetricTon();
-
-    /**
-     * Returns by pointer, unit of mass: microgram.
-     * Caller owns returned value and must free it.
-     * Also see {@link #getMicrogram()}.
-     * @param status ICU error code.
-     * @stable ICU 54
-     */
-    static MeasureUnit *createMicrogram(UErrorCode &status);
-
-    /**
-     * Returns by value, unit of mass: microgram.
-     * Also see {@link #createMicrogram()}.
-     * @stable ICU 64
-     */
-    static MeasureUnit getMicrogram();
-
-    /**
-     * Returns by pointer, unit of mass: milligram.
-     * Caller owns returned value and must free it.
-     * Also see {@link #getMilligram()}.
-     * @param status ICU error code.
-     * @stable ICU 54
-     */
-    static MeasureUnit *createMilligram(UErrorCode &status);
-
-    /**
-     * Returns by value, unit of mass: milligram.
-     * Also see {@link #createMilligram()}.
-     * @stable ICU 64
-     */
-    static MeasureUnit getMilligram();
-
-    /**
-     * Returns by pointer, unit of mass: ounce.
-     * Caller owns returned value and must free it.
-     * Also see {@link #getOunce()}.
-     * @param status ICU error code.
-     * @stable ICU 53
-     */
-    static MeasureUnit *createOunce(UErrorCode &status);
-
-    /**
-     * Returns by value, unit of mass: ounce.
-     * Also see {@link #createOunce()}.
-     * @stable ICU 64
-     */
-    static MeasureUnit getOunce();
-
-    /**
-     * Returns by pointer, unit of mass: ounce-troy.
-     * Caller owns returned value and must free it.
-     * Also see {@link #getOunceTroy()}.
-     * @param status ICU error code.
-     * @stable ICU 54
-     */
-    static MeasureUnit *createOunceTroy(UErrorCode &status);
-
-    /**
-     * Returns by value, unit of mass: ounce-troy.
-     * Also see {@link #createOunceTroy()}.
-     * @stable ICU 64
-     */
-    static MeasureUnit getOunceTroy();
-
-    /**
-     * Returns by pointer, unit of mass: pound.
-     * Caller owns returned value and must free it.
-     * Also see {@link #getPound()}.
-     * @param status ICU error code.
-     * @stable ICU 53
-     */
-    static MeasureUnit *createPound(UErrorCode &status);
-
-    /**
-     * Returns by value, unit of mass: pound.
-     * Also see {@link #createPound()}.
-     * @stable ICU 64
-     */
-    static MeasureUnit getPound();
-
-    /**
-     * Returns by pointer, unit of mass: solar-mass.
-     * Caller owns returned value and must free it.
-     * Also see {@link #getSolarMass()}.
-     * @param status ICU error code.
-     * @stable ICU 64
-     */
-    static MeasureUnit *createSolarMass(UErrorCode &status);
-
-    /**
-     * Returns by value, unit of mass: solar-mass.
-     * Also see {@link #createSolarMass()}.
-     * @stable ICU 64
-     */
-    static MeasureUnit getSolarMass();
-
-    /**
-     * Returns by pointer, unit of mass: stone.
-     * Caller owns returned value and must free it.
-     * Also see {@link #getStone()}.
-     * @param status ICU error code.
-     * @stable ICU 54
-     */
-    static MeasureUnit *createStone(UErrorCode &status);
-
-    /**
-     * Returns by value, unit of mass: stone.
-     * Also see {@link #createStone()}.
-     * @stable ICU 64
-     */
-    static MeasureUnit getStone();
-
-    /**
-     * Returns by pointer, unit of mass: ton.
-     * Caller owns returned value and must free it.
-     * Also see {@link #getTon()}.
-     * @param status ICU error code.
-     * @stable ICU 54
-     */
-    static MeasureUnit *createTon(UErrorCode &status);
-
-    /**
-     * Returns by value, unit of mass: ton.
-     * Also see {@link #createTon()}.
-     * @stable ICU 64
-     */
-    static MeasureUnit getTon();
-
-    /**
-     * Returns by pointer, unit of power: gigawatt.
-     * Caller owns returned value and must free it.
-     * Also see {@link #getGigawatt()}.
-     * @param status ICU error code.
-     * @stable ICU 54
-     */
-    static MeasureUnit *createGigawatt(UErrorCode &status);
-
-    /**
-     * Returns by value, unit of power: gigawatt.
-     * Also see {@link #createGigawatt()}.
-     * @stable ICU 64
-     */
-    static MeasureUnit getGigawatt();
-
-    /**
-     * Returns by pointer, unit of power: horsepower.
-     * Caller owns returned value and must free it.
-     * Also see {@link #getHorsepower()}.
-     * @param status ICU error code.
-     * @stable ICU 53
-     */
-    static MeasureUnit *createHorsepower(UErrorCode &status);
-
-    /**
-     * Returns by value, unit of power: horsepower.
-     * Also see {@link #createHorsepower()}.
-     * @stable ICU 64
-     */
-    static MeasureUnit getHorsepower();
-
-    /**
-     * Returns by pointer, unit of power: kilowatt.
-     * Caller owns returned value and must free it.
-     * Also see {@link #getKilowatt()}.
-     * @param status ICU error code.
-     * @stable ICU 53
-     */
-    static MeasureUnit *createKilowatt(UErrorCode &status);
-
-    /**
-     * Returns by value, unit of power: kilowatt.
-     * Also see {@link #createKilowatt()}.
-     * @stable ICU 64
-     */
-    static MeasureUnit getKilowatt();
-
-    /**
-     * Returns by pointer, unit of power: megawatt.
-     * Caller owns returned value and must free it.
-     * Also see {@link #getMegawatt()}.
-     * @param status ICU error code.
-     * @stable ICU 54
-     */
-    static MeasureUnit *createMegawatt(UErrorCode &status);
-
-    /**
-     * Returns by value, unit of power: megawatt.
-     * Also see {@link #createMegawatt()}.
-     * @stable ICU 64
-     */
-    static MeasureUnit getMegawatt();
-
-    /**
-     * Returns by pointer, unit of power: milliwatt.
-     * Caller owns returned value and must free it.
-     * Also see {@link #getMilliwatt()}.
-     * @param status ICU error code.
-     * @stable ICU 54
-     */
-    static MeasureUnit *createMilliwatt(UErrorCode &status);
-
-    /**
-     * Returns by value, unit of power: milliwatt.
-     * Also see {@link #createMilliwatt()}.
-     * @stable ICU 64
-     */
-    static MeasureUnit getMilliwatt();
-
-    /**
-     * Returns by pointer, unit of power: watt.
-     * Caller owns returned value and must free it.
-     * Also see {@link #getWatt()}.
-     * @param status ICU error code.
-     * @stable ICU 53
-     */
-    static MeasureUnit *createWatt(UErrorCode &status);
-
-    /**
-     * Returns by value, unit of power: watt.
-     * Also see {@link #createWatt()}.
-     * @stable ICU 64
-     */
-    static MeasureUnit getWatt();
-
-    /**
-     * Returns by pointer, unit of pressure: atmosphere.
-     * Caller owns returned value and must free it.
-     * Also see {@link #getAtmosphere()}.
-     * @param status ICU error code.
-     * @stable ICU 63
-     */
-    static MeasureUnit *createAtmosphere(UErrorCode &status);
-
-    /**
-     * Returns by value, unit of pressure: atmosphere.
-     * Also see {@link #createAtmosphere()}.
-     * @stable ICU 64
-     */
-    static MeasureUnit getAtmosphere();
-
-    /**
-     * Returns by pointer, unit of pressure: bar.
-     * Caller owns returned value and must free it.
-     * Also see {@link #getBar()}.
-     * @param status ICU error code.
-     * @stable ICU 65
-     */
-    static MeasureUnit *createBar(UErrorCode &status);
-
-    /**
-     * Returns by value, unit of pressure: bar.
-     * Also see {@link #createBar()}.
-     * @stable ICU 65
-     */
-    static MeasureUnit getBar();
-
-    /**
-     * Returns by pointer, unit of pressure: hectopascal.
-     * Caller owns returned value and must free it.
-     * Also see {@link #getHectopascal()}.
-     * @param status ICU error code.
-     * @stable ICU 53
-     */
-    static MeasureUnit *createHectopascal(UErrorCode &status);
-
-    /**
-     * Returns by value, unit of pressure: hectopascal.
-     * Also see {@link #createHectopascal()}.
-     * @stable ICU 64
-     */
-    static MeasureUnit getHectopascal();
-
-    /**
-     * Returns by pointer, unit of pressure: inch-ofhg.
-     * Caller owns returned value and must free it.
-     * Also see {@link #getInchHg()}.
-     * @param status ICU error code.
-     * @stable ICU 53
-     */
-    static MeasureUnit *createInchHg(UErrorCode &status);
-
-    /**
-     * Returns by value, unit of pressure: inch-ofhg.
-     * Also see {@link #createInchHg()}.
-     * @stable ICU 64
-     */
-    static MeasureUnit getInchHg();
-
-    /**
-     * Returns by pointer, unit of pressure: kilopascal.
-     * Caller owns returned value and must free it.
-     * Also see {@link #getKilopascal()}.
-     * @param status ICU error code.
-     * @stable ICU 64
-     */
-    static MeasureUnit *createKilopascal(UErrorCode &status);
-
-    /**
-     * Returns by value, unit of pressure: kilopascal.
-     * Also see {@link #createKilopascal()}.
-     * @stable ICU 64
-     */
-    static MeasureUnit getKilopascal();
-
-    /**
-     * Returns by pointer, unit of pressure: megapascal.
-     * Caller owns returned value and must free it.
-     * Also see {@link #getMegapascal()}.
-     * @param status ICU error code.
-     * @stable ICU 64
-     */
-    static MeasureUnit *createMegapascal(UErrorCode &status);
-
-    /**
-     * Returns by value, unit of pressure: megapascal.
-     * Also see {@link #createMegapascal()}.
-     * @stable ICU 64
-     */
-    static MeasureUnit getMegapascal();
-
-    /**
-     * Returns by pointer, unit of pressure: millibar.
-     * Caller owns returned value and must free it.
-     * Also see {@link #getMillibar()}.
-     * @param status ICU error code.
-     * @stable ICU 53
-     */
-    static MeasureUnit *createMillibar(UErrorCode &status);
-
-    /**
-     * Returns by value, unit of pressure: millibar.
-     * Also see {@link #createMillibar()}.
-     * @stable ICU 64
-     */
-    static MeasureUnit getMillibar();
-
-    /**
-     * Returns by pointer, unit of pressure: millimeter-ofhg.
-     * Caller owns returned value and must free it.
-     * Also see {@link #getMillimeterOfMercury()}.
-     * @param status ICU error code.
-     * @stable ICU 54
-     */
-    static MeasureUnit *createMillimeterOfMercury(UErrorCode &status);
-
-    /**
-     * Returns by value, unit of pressure: millimeter-ofhg.
-     * Also see {@link #createMillimeterOfMercury()}.
-     * @stable ICU 64
-     */
-    static MeasureUnit getMillimeterOfMercury();
-
-    /**
-     * Returns by pointer, unit of pressure: pascal.
-     * Caller owns returned value and must free it.
-     * Also see {@link #getPascal()}.
-     * @param status ICU error code.
-     * @stable ICU 65
-     */
-    static MeasureUnit *createPascal(UErrorCode &status);
-
-    /**
-     * Returns by value, unit of pressure: pascal.
-     * Also see {@link #createPascal()}.
-     * @stable ICU 65
-     */
-    static MeasureUnit getPascal();
-
-    /**
-     * Returns by pointer, unit of pressure: pound-force-per-square-inch.
-     * Caller owns returned value and must free it.
-     * Also see {@link #getPoundPerSquareInch()}.
-     * @param status ICU error code.
-     * @stable ICU 54
-     */
-    static MeasureUnit *createPoundPerSquareInch(UErrorCode &status);
-
-    /**
-     * Returns by value, unit of pressure: pound-force-per-square-inch.
-     * Also see {@link #createPoundPerSquareInch()}.
-     * @stable ICU 64
-     */
-    static MeasureUnit getPoundPerSquareInch();
-
-    /**
-     * Returns by pointer, unit of speed: kilometer-per-hour.
-     * Caller owns returned value and must free it.
-     * Also see {@link #getKilometerPerHour()}.
-     * @param status ICU error code.
-     * @stable ICU 53
-     */
-    static MeasureUnit *createKilometerPerHour(UErrorCode &status);
-
-    /**
-     * Returns by value, unit of speed: kilometer-per-hour.
-     * Also see {@link #createKilometerPerHour()}.
-     * @stable ICU 64
-     */
-    static MeasureUnit getKilometerPerHour();
-
-    /**
-     * Returns by pointer, unit of speed: knot.
-     * Caller owns returned value and must free it.
-     * Also see {@link #getKnot()}.
-     * @param status ICU error code.
-     * @stable ICU 56
-     */
-    static MeasureUnit *createKnot(UErrorCode &status);
-
-    /**
-     * Returns by value, unit of speed: knot.
-     * Also see {@link #createKnot()}.
-     * @stable ICU 64
-     */
-    static MeasureUnit getKnot();
-
-    /**
-     * Returns by pointer, unit of speed: meter-per-second.
-     * Caller owns returned value and must free it.
-     * Also see {@link #getMeterPerSecond()}.
-     * @param status ICU error code.
-     * @stable ICU 53
-     */
-    static MeasureUnit *createMeterPerSecond(UErrorCode &status);
-
-    /**
-     * Returns by value, unit of speed: meter-per-second.
-     * Also see {@link #createMeterPerSecond()}.
-     * @stable ICU 64
-     */
-    static MeasureUnit getMeterPerSecond();
-
-    /**
-     * Returns by pointer, unit of speed: mile-per-hour.
-     * Caller owns returned value and must free it.
-     * Also see {@link #getMilePerHour()}.
-     * @param status ICU error code.
-     * @stable ICU 53
-     */
-    static MeasureUnit *createMilePerHour(UErrorCode &status);
-
-    /**
-     * Returns by value, unit of speed: mile-per-hour.
-     * Also see {@link #createMilePerHour()}.
-     * @stable ICU 64
-     */
-    static MeasureUnit getMilePerHour();
-
-    /**
-     * Returns by pointer, unit of temperature: celsius.
-     * Caller owns returned value and must free it.
-     * Also see {@link #getCelsius()}.
-     * @param status ICU error code.
-     * @stable ICU 53
-     */
-    static MeasureUnit *createCelsius(UErrorCode &status);
-
-    /**
-     * Returns by value, unit of temperature: celsius.
-     * Also see {@link #createCelsius()}.
-     * @stable ICU 64
-     */
-    static MeasureUnit getCelsius();
-
-    /**
-     * Returns by pointer, unit of temperature: fahrenheit.
-     * Caller owns returned value and must free it.
-     * Also see {@link #getFahrenheit()}.
-     * @param status ICU error code.
-     * @stable ICU 53
-     */
-    static MeasureUnit *createFahrenheit(UErrorCode &status);
-
-    /**
-     * Returns by value, unit of temperature: fahrenheit.
-     * Also see {@link #createFahrenheit()}.
-     * @stable ICU 64
-     */
-    static MeasureUnit getFahrenheit();
-
-    /**
-     * Returns by pointer, unit of temperature: generic.
-     * Caller owns returned value and must free it.
-     * Also see {@link #getGenericTemperature()}.
-     * @param status ICU error code.
-     * @stable ICU 56
-     */
-    static MeasureUnit *createGenericTemperature(UErrorCode &status);
-
-    /**
-     * Returns by value, unit of temperature: generic.
-     * Also see {@link #createGenericTemperature()}.
-     * @stable ICU 64
-     */
-    static MeasureUnit getGenericTemperature();
-
-    /**
-     * Returns by pointer, unit of temperature: kelvin.
-     * Caller owns returned value and must free it.
-     * Also see {@link #getKelvin()}.
-     * @param status ICU error code.
-     * @stable ICU 54
-     */
-    static MeasureUnit *createKelvin(UErrorCode &status);
-
-    /**
-     * Returns by value, unit of temperature: kelvin.
-     * Also see {@link #createKelvin()}.
-     * @stable ICU 64
-     */
-    static MeasureUnit getKelvin();
-
-    /**
-     * Returns by pointer, unit of torque: newton-meter.
-     * Caller owns returned value and must free it.
-     * Also see {@link #getNewtonMeter()}.
-     * @param status ICU error code.
-     * @stable ICU 64
-     */
-    static MeasureUnit *createNewtonMeter(UErrorCode &status);
-
-    /**
-     * Returns by value, unit of torque: newton-meter.
-     * Also see {@link #createNewtonMeter()}.
-     * @stable ICU 64
-     */
-    static MeasureUnit getNewtonMeter();
-
-    /**
-     * Returns by pointer, unit of torque: pound-force-foot.
-     * Caller owns returned value and must free it.
-     * Also see {@link #getPoundFoot()}.
-     * @param status ICU error code.
-     * @stable ICU 64
-     */
-    static MeasureUnit *createPoundFoot(UErrorCode &status);
-
-    /**
-     * Returns by value, unit of torque: pound-force-foot.
-     * Also see {@link #createPoundFoot()}.
-     * @stable ICU 64
-     */
-    static MeasureUnit getPoundFoot();
-
-    /**
-     * Returns by pointer, unit of volume: acre-foot.
-     * Caller owns returned value and must free it.
-     * Also see {@link #getAcreFoot()}.
-     * @param status ICU error code.
-     * @stable ICU 54
-     */
-    static MeasureUnit *createAcreFoot(UErrorCode &status);
-
-    /**
-     * Returns by value, unit of volume: acre-foot.
-     * Also see {@link #createAcreFoot()}.
-     * @stable ICU 64
-     */
-    static MeasureUnit getAcreFoot();
-
-    /**
-     * Returns by pointer, unit of volume: barrel.
-     * Caller owns returned value and must free it.
-     * Also see {@link #getBarrel()}.
-     * @param status ICU error code.
-     * @stable ICU 64
-     */
-    static MeasureUnit *createBarrel(UErrorCode &status);
-
-    /**
-     * Returns by value, unit of volume: barrel.
-     * Also see {@link #createBarrel()}.
-     * @stable ICU 64
-     */
-    static MeasureUnit getBarrel();
-
-    /**
-     * Returns by pointer, unit of volume: bushel.
-     * Caller owns returned value and must free it.
-     * Also see {@link #getBushel()}.
-     * @param status ICU error code.
-     * @stable ICU 54
-     */
-    static MeasureUnit *createBushel(UErrorCode &status);
-
-    /**
-     * Returns by value, unit of volume: bushel.
-     * Also see {@link #createBushel()}.
-     * @stable ICU 64
-     */
-    static MeasureUnit getBushel();
-
-    /**
-     * Returns by pointer, unit of volume: centiliter.
-     * Caller owns returned value and must free it.
-     * Also see {@link #getCentiliter()}.
-     * @param status ICU error code.
-     * @stable ICU 54
-     */
-    static MeasureUnit *createCentiliter(UErrorCode &status);
-
-    /**
-     * Returns by value, unit of volume: centiliter.
-     * Also see {@link #createCentiliter()}.
-     * @stable ICU 64
-     */
-    static MeasureUnit getCentiliter();
-
-    /**
-     * Returns by pointer, unit of volume: cubic-centimeter.
-     * Caller owns returned value and must free it.
-     * Also see {@link #getCubicCentimeter()}.
-     * @param status ICU error code.
-     * @stable ICU 54
-     */
-    static MeasureUnit *createCubicCentimeter(UErrorCode &status);
-
-    /**
-     * Returns by value, unit of volume: cubic-centimeter.
-     * Also see {@link #createCubicCentimeter()}.
-     * @stable ICU 64
-     */
-    static MeasureUnit getCubicCentimeter();
-
-    /**
-     * Returns by pointer, unit of volume: cubic-foot.
-     * Caller owns returned value and must free it.
-     * Also see {@link #getCubicFoot()}.
-     * @param status ICU error code.
-     * @stable ICU 54
-     */
-    static MeasureUnit *createCubicFoot(UErrorCode &status);
-
-    /**
-     * Returns by value, unit of volume: cubic-foot.
-     * Also see {@link #createCubicFoot()}.
-     * @stable ICU 64
-     */
-    static MeasureUnit getCubicFoot();
-
-    /**
-     * Returns by pointer, unit of volume: cubic-inch.
-     * Caller owns returned value and must free it.
-     * Also see {@link #getCubicInch()}.
-     * @param status ICU error code.
-     * @stable ICU 54
-     */
-    static MeasureUnit *createCubicInch(UErrorCode &status);
-
-    /**
-     * Returns by value, unit of volume: cubic-inch.
-     * Also see {@link #createCubicInch()}.
-     * @stable ICU 64
-     */
-    static MeasureUnit getCubicInch();
-
-    /**
-     * Returns by pointer, unit of volume: cubic-kilometer.
-     * Caller owns returned value and must free it.
-     * Also see {@link #getCubicKilometer()}.
-     * @param status ICU error code.
-     * @stable ICU 53
-     */
-    static MeasureUnit *createCubicKilometer(UErrorCode &status);
-
-    /**
-     * Returns by value, unit of volume: cubic-kilometer.
-     * Also see {@link #createCubicKilometer()}.
-     * @stable ICU 64
-     */
-    static MeasureUnit getCubicKilometer();
-
-    /**
-     * Returns by pointer, unit of volume: cubic-meter.
-     * Caller owns returned value and must free it.
-     * Also see {@link #getCubicMeter()}.
-     * @param status ICU error code.
-     * @stable ICU 54
-     */
-    static MeasureUnit *createCubicMeter(UErrorCode &status);
-
-    /**
-     * Returns by value, unit of volume: cubic-meter.
-     * Also see {@link #createCubicMeter()}.
-     * @stable ICU 64
-     */
-    static MeasureUnit getCubicMeter();
-
-    /**
-     * Returns by pointer, unit of volume: cubic-mile.
-     * Caller owns returned value and must free it.
-     * Also see {@link #getCubicMile()}.
-     * @param status ICU error code.
-     * @stable ICU 53
-     */
-    static MeasureUnit *createCubicMile(UErrorCode &status);
-
-    /**
-     * Returns by value, unit of volume: cubic-mile.
-     * Also see {@link #createCubicMile()}.
-     * @stable ICU 64
-     */
-    static MeasureUnit getCubicMile();
-
-    /**
-     * Returns by pointer, unit of volume: cubic-yard.
-     * Caller owns returned value and must free it.
-     * Also see {@link #getCubicYard()}.
-     * @param status ICU error code.
-     * @stable ICU 54
-     */
-    static MeasureUnit *createCubicYard(UErrorCode &status);
-
-    /**
-     * Returns by value, unit of volume: cubic-yard.
-     * Also see {@link #createCubicYard()}.
-     * @stable ICU 64
-     */
-    static MeasureUnit getCubicYard();
-
-    /**
-     * Returns by pointer, unit of volume: cup.
-     * Caller owns returned value and must free it.
-     * Also see {@link #getCup()}.
-     * @param status ICU error code.
-     * @stable ICU 54
-     */
-    static MeasureUnit *createCup(UErrorCode &status);
-
-    /**
-     * Returns by value, unit of volume: cup.
-     * Also see {@link #createCup()}.
-     * @stable ICU 64
-     */
-    static MeasureUnit getCup();
-
-    /**
-     * Returns by pointer, unit of volume: cup-metric.
-     * Caller owns returned value and must free it.
-     * Also see {@link #getCupMetric()}.
-     * @param status ICU error code.
-     * @stable ICU 56
-     */
-    static MeasureUnit *createCupMetric(UErrorCode &status);
-
-    /**
-     * Returns by value, unit of volume: cup-metric.
-     * Also see {@link #createCupMetric()}.
-     * @stable ICU 64
-     */
-    static MeasureUnit getCupMetric();
-
-    /**
-     * Returns by pointer, unit of volume: deciliter.
-     * Caller owns returned value and must free it.
-     * Also see {@link #getDeciliter()}.
-     * @param status ICU error code.
-     * @stable ICU 54
-     */
-    static MeasureUnit *createDeciliter(UErrorCode &status);
-
-    /**
-     * Returns by value, unit of volume: deciliter.
-     * Also see {@link #createDeciliter()}.
-     * @stable ICU 64
-     */
-    static MeasureUnit getDeciliter();
-
-#ifndef U_HIDE_DRAFT_API
-    /**
-     * Returns by pointer, unit of volume: dessert-spoon.
-     * Caller owns returned value and must free it.
-     * Also see {@link #getDessertSpoon()}.
-     * @param status ICU error code.
-     * @draft ICU 68
-     */
-    static MeasureUnit *createDessertSpoon(UErrorCode &status);
-
-    /**
-     * Returns by value, unit of volume: dessert-spoon.
-     * Also see {@link #createDessertSpoon()}.
-     * @draft ICU 68
-     */
-    static MeasureUnit getDessertSpoon();
-#endif /* U_HIDE_DRAFT_API */
-
-#ifndef U_HIDE_DRAFT_API
-    /**
-     * Returns by pointer, unit of volume: dessert-spoon-imperial.
-     * Caller owns returned value and must free it.
-     * Also see {@link #getDessertSpoonImperial()}.
-     * @param status ICU error code.
-     * @draft ICU 68
-     */
-    static MeasureUnit *createDessertSpoonImperial(UErrorCode &status);
-
-    /**
-     * Returns by value, unit of volume: dessert-spoon-imperial.
-     * Also see {@link #createDessertSpoonImperial()}.
-     * @draft ICU 68
-     */
-    static MeasureUnit getDessertSpoonImperial();
-#endif /* U_HIDE_DRAFT_API */
-
-#ifndef U_HIDE_DRAFT_API
-    /**
-     * Returns by pointer, unit of volume: dram.
-     * Caller owns returned value and must free it.
-     * Also see {@link #getDram()}.
-     * @param status ICU error code.
-     * @draft ICU 68
-     */
-    static MeasureUnit *createDram(UErrorCode &status);
-
-    /**
-     * Returns by value, unit of volume: dram.
-     * Also see {@link #createDram()}.
-     * @draft ICU 68
-     */
-    static MeasureUnit getDram();
-#endif /* U_HIDE_DRAFT_API */
-
-#ifndef U_HIDE_DRAFT_API
-    /**
-     * Returns by pointer, unit of volume: drop.
-     * Caller owns returned value and must free it.
-     * Also see {@link #getDrop()}.
-     * @param status ICU error code.
-     * @draft ICU 68
-     */
-    static MeasureUnit *createDrop(UErrorCode &status);
-
-    /**
-     * Returns by value, unit of volume: drop.
-     * Also see {@link #createDrop()}.
-     * @draft ICU 68
-     */
-    static MeasureUnit getDrop();
-#endif /* U_HIDE_DRAFT_API */
-
-    /**
-     * Returns by pointer, unit of volume: fluid-ounce.
-     * Caller owns returned value and must free it.
-     * Also see {@link #getFluidOunce()}.
-     * @param status ICU error code.
-     * @stable ICU 54
-     */
-    static MeasureUnit *createFluidOunce(UErrorCode &status);
-
-    /**
-     * Returns by value, unit of volume: fluid-ounce.
-     * Also see {@link #createFluidOunce()}.
-     * @stable ICU 64
-     */
-    static MeasureUnit getFluidOunce();
-
-    /**
-     * Returns by pointer, unit of volume: fluid-ounce-imperial.
-     * Caller owns returned value and must free it.
-     * Also see {@link #getFluidOunceImperial()}.
-     * @param status ICU error code.
-     * @stable ICU 64
-     */
-    static MeasureUnit *createFluidOunceImperial(UErrorCode &status);
-
-    /**
-     * Returns by value, unit of volume: fluid-ounce-imperial.
-     * Also see {@link #createFluidOunceImperial()}.
-     * @stable ICU 64
-     */
-    static MeasureUnit getFluidOunceImperial();
-
-    /**
-     * Returns by pointer, unit of volume: gallon.
-     * Caller owns returned value and must free it.
-     * Also see {@link #getGallon()}.
-     * @param status ICU error code.
-     * @stable ICU 54
-     */
-    static MeasureUnit *createGallon(UErrorCode &status);
-
-    /**
-     * Returns by value, unit of volume: gallon.
-     * Also see {@link #createGallon()}.
-     * @stable ICU 64
-     */
-    static MeasureUnit getGallon();
-
-    /**
-     * Returns by pointer, unit of volume: gallon-imperial.
-     * Caller owns returned value and must free it.
-     * Also see {@link #getGallonImperial()}.
-     * @param status ICU error code.
-     * @stable ICU 57
-     */
-    static MeasureUnit *createGallonImperial(UErrorCode &status);
-
-    /**
-     * Returns by value, unit of volume: gallon-imperial.
-     * Also see {@link #createGallonImperial()}.
-     * @stable ICU 64
-     */
-    static MeasureUnit getGallonImperial();
-
-    /**
-     * Returns by pointer, unit of volume: hectoliter.
-     * Caller owns returned value and must free it.
-     * Also see {@link #getHectoliter()}.
-     * @param status ICU error code.
-     * @stable ICU 54
-     */
-    static MeasureUnit *createHectoliter(UErrorCode &status);
-
-    /**
-     * Returns by value, unit of volume: hectoliter.
-     * Also see {@link #createHectoliter()}.
-     * @stable ICU 64
-     */
-    static MeasureUnit getHectoliter();
-
-#ifndef U_HIDE_DRAFT_API
-    /**
-     * Returns by pointer, unit of volume: jigger.
-     * Caller owns returned value and must free it.
-     * Also see {@link #getJigger()}.
-     * @param status ICU error code.
-     * @draft ICU 68
-     */
-    static MeasureUnit *createJigger(UErrorCode &status);
-
-    /**
-     * Returns by value, unit of volume: jigger.
-     * Also see {@link #createJigger()}.
-     * @draft ICU 68
-     */
-    static MeasureUnit getJigger();
-#endif /* U_HIDE_DRAFT_API */
-
-    /**
-     * Returns by pointer, unit of volume: liter.
-     * Caller owns returned value and must free it.
-     * Also see {@link #getLiter()}.
-     * @param status ICU error code.
-     * @stable ICU 53
-     */
-    static MeasureUnit *createLiter(UErrorCode &status);
-
-    /**
-     * Returns by value, unit of volume: liter.
-     * Also see {@link #createLiter()}.
-     * @stable ICU 64
-     */
-    static MeasureUnit getLiter();
-
-    /**
-     * Returns by pointer, unit of volume: megaliter.
-     * Caller owns returned value and must free it.
-     * Also see {@link #getMegaliter()}.
-     * @param status ICU error code.
-     * @stable ICU 54
-     */
-    static MeasureUnit *createMegaliter(UErrorCode &status);
-
-    /**
-     * Returns by value, unit of volume: megaliter.
-     * Also see {@link #createMegaliter()}.
-     * @stable ICU 64
-     */
-    static MeasureUnit getMegaliter();
-
-    /**
-     * Returns by pointer, unit of volume: milliliter.
-     * Caller owns returned value and must free it.
-     * Also see {@link #getMilliliter()}.
-     * @param status ICU error code.
-     * @stable ICU 54
-     */
-    static MeasureUnit *createMilliliter(UErrorCode &status);
-
-    /**
-     * Returns by value, unit of volume: milliliter.
-     * Also see {@link #createMilliliter()}.
-     * @stable ICU 64
-     */
-    static MeasureUnit getMilliliter();
-
-#ifndef U_HIDE_DRAFT_API
-    /**
-     * Returns by pointer, unit of volume: pinch.
-     * Caller owns returned value and must free it.
-     * Also see {@link #getPinch()}.
-     * @param status ICU error code.
-     * @draft ICU 68
-     */
-    static MeasureUnit *createPinch(UErrorCode &status);
-
-    /**
-     * Returns by value, unit of volume: pinch.
-     * Also see {@link #createPinch()}.
-     * @draft ICU 68
-     */
-    static MeasureUnit getPinch();
-#endif /* U_HIDE_DRAFT_API */
-
-    /**
-     * Returns by pointer, unit of volume: pint.
-     * Caller owns returned value and must free it.
-     * Also see {@link #getPint()}.
-     * @param status ICU error code.
-     * @stable ICU 54
-     */
-    static MeasureUnit *createPint(UErrorCode &status);
-
-    /**
-     * Returns by value, unit of volume: pint.
-     * Also see {@link #createPint()}.
-     * @stable ICU 64
-     */
-    static MeasureUnit getPint();
-
-    /**
-     * Returns by pointer, unit of volume: pint-metric.
-     * Caller owns returned value and must free it.
-     * Also see {@link #getPintMetric()}.
-     * @param status ICU error code.
-     * @stable ICU 56
-     */
-    static MeasureUnit *createPintMetric(UErrorCode &status);
-
-    /**
-     * Returns by value, unit of volume: pint-metric.
-     * Also see {@link #createPintMetric()}.
-     * @stable ICU 64
-     */
-    static MeasureUnit getPintMetric();
-
-    /**
-     * Returns by pointer, unit of volume: quart.
-     * Caller owns returned value and must free it.
-     * Also see {@link #getQuart()}.
-     * @param status ICU error code.
-     * @stable ICU 54
-     */
-    static MeasureUnit *createQuart(UErrorCode &status);
-
-    /**
-     * Returns by value, unit of volume: quart.
-     * Also see {@link #createQuart()}.
-     * @stable ICU 64
-     */
-    static MeasureUnit getQuart();
-
-#ifndef U_HIDE_DRAFT_API
-    /**
-     * Returns by pointer, unit of volume: quart-imperial.
-     * Caller owns returned value and must free it.
-     * Also see {@link #getQuartImperial()}.
-     * @param status ICU error code.
-     * @draft ICU 68
-     */
-    static MeasureUnit *createQuartImperial(UErrorCode &status);
-
-    /**
-     * Returns by value, unit of volume: quart-imperial.
-     * Also see {@link #createQuartImperial()}.
-     * @draft ICU 68
-     */
-    static MeasureUnit getQuartImperial();
-#endif /* U_HIDE_DRAFT_API */
-
-    /**
-     * Returns by pointer, unit of volume: tablespoon.
-     * Caller owns returned value and must free it.
-     * Also see {@link #getTablespoon()}.
-     * @param status ICU error code.
-     * @stable ICU 54
-     */
-    static MeasureUnit *createTablespoon(UErrorCode &status);
-
-    /**
-     * Returns by value, unit of volume: tablespoon.
-     * Also see {@link #createTablespoon()}.
-     * @stable ICU 64
-     */
-    static MeasureUnit getTablespoon();
-
-    /**
-     * Returns by pointer, unit of volume: teaspoon.
-     * Caller owns returned value and must free it.
-     * Also see {@link #getTeaspoon()}.
-     * @param status ICU error code.
-     * @stable ICU 54
-     */
-    static MeasureUnit *createTeaspoon(UErrorCode &status);
-
-    /**
-     * Returns by value, unit of volume: teaspoon.
-     * Also see {@link #createTeaspoon()}.
-     * @stable ICU 64
-     */
-    static MeasureUnit getTeaspoon();
-
-// End generated createXXX methods
-
- protected:
-
-#ifndef U_HIDE_INTERNAL_API
-    /**
-     * For ICU use only.
-     * @internal
-     */
-    void initTime(const char *timeId);
-
-    /**
-     * For ICU use only.
-     * @internal
-     */
-    void initCurrency(StringPiece isoCurrency);
-
-#endif  /* U_HIDE_INTERNAL_API */
-
-private:
-
-    // Used by new draft APIs in ICU 67. If non-null, fImpl is owned by the
-    // MeasureUnit.
-    MeasureUnitImpl* fImpl;
-
-    // An index into a static string list in measunit.cpp. If set to -1, fImpl
-    // is in use instead of fTypeId and fSubTypeId.
-    int16_t fSubTypeId;
-    // An index into a static string list in measunit.cpp. If set to -1, fImpl
-    // is in use instead of fTypeId and fSubTypeId.
-    int8_t fTypeId;
-
-    MeasureUnit(int32_t typeId, int32_t subTypeId);
-    MeasureUnit(MeasureUnitImpl&& impl);
-    void setTo(int32_t typeId, int32_t subTypeId);
-    static MeasureUnit *create(int typeId, int subTypeId, UErrorCode &status);
-
-    /**
-     * Sets output's typeId and subTypeId according to subType, if subType is a
-     * valid/known identifier.
-     *
-     * @return Whether subType is known to ICU. If false, output was not
-     * modified.
-     */
-    static bool findBySubType(StringPiece subType, MeasureUnit* output);
-
-    /** Internal version of public API */
-    LocalArray<MeasureUnit> splitToSingleUnitsImpl(int32_t& outCount, UErrorCode& status) const;
-
-    friend class MeasureUnitImpl;
-
-    // For access to findBySubType
-    friend class number::impl::LongNameHandler;
-};
-
-#ifndef U_HIDE_DRAFT_API
-// inline impl of @draft ICU 68 method
-inline std::pair<LocalArray<MeasureUnit>, int32_t>
-MeasureUnit::splitToSingleUnits(UErrorCode& status) const {
-    int32_t length;
-    auto array = splitToSingleUnitsImpl(length, status);
-    return std::make_pair(std::move(array), length);
-}
-#endif // U_HIDE_DRAFT_API
-
-U_NAMESPACE_END
-
-#endif // !UNCONFIG_NO_FORMATTING
-
-#endif /* U_SHOW_CPLUSPLUS_API */
-
-#endif // __MEASUREUNIT_H__
-=======
-// © 2016 and later: Unicode, Inc. and others.
-// License & terms of use: http://www.unicode.org/copyright.html
-/*
-**********************************************************************
-* Copyright (c) 2004-2016, International Business Machines
-* Corporation and others.  All Rights Reserved.
-**********************************************************************
-* Author: Alan Liu
-* Created: April 26, 2004
-* Since: ICU 3.0
-**********************************************************************
-*/
-#ifndef __MEASUREUNIT_H__
-#define __MEASUREUNIT_H__
-
-#include "unicode/utypes.h"
-
-#if U_SHOW_CPLUSPLUS_API
-
-#if !UCONFIG_NO_FORMATTING
-
-#include <utility>
-#include "unicode/unistr.h"
-#include "unicode/localpointer.h"
-
-/**
- * \file
- * \brief C++ API: A unit for measuring a quantity.
- */
-
-U_NAMESPACE_BEGIN
-
-class StringEnumeration;
-class MeasureUnitImpl;
-
-namespace number {
-namespace impl {
-class LongNameHandler;
-}
-} // namespace number
-
-/**
- * Enumeration for unit complexity. There are three levels:
- *
- * - SINGLE: A single unit, optionally with a power and/or SI or binary prefix.
- *           Examples: hectare, square-kilometer, kilojoule, per-second, mebibyte.
- * - COMPOUND: A unit composed of the product of multiple single units. Examples:
- *             meter-per-second, kilowatt-hour, kilogram-meter-per-square-second.
- * - MIXED: A unit composed of the sum of multiple single units. Examples: foot+inch,
- *          hour+minute+second, degree+arcminute+arcsecond.
- *
- * The complexity determines which operations are available. For example, you cannot set the power
- * or prefix of a compound unit.
- *
- * @stable ICU 67
- */
-enum UMeasureUnitComplexity {
-    /**
-     * A single unit, like kilojoule.
-     *
-     * @stable ICU 67
-     */
-    UMEASURE_UNIT_SINGLE,
-
-    /**
-     * A compound unit, like meter-per-second.
-     *
-     * @stable ICU 67
-     */
-    UMEASURE_UNIT_COMPOUND,
-
-    /**
-     * A mixed unit, like hour+minute.
-     *
-     * @stable ICU 67
-     */
-    UMEASURE_UNIT_MIXED
-};
-
-
-/**
- * Enumeration for SI and binary prefixes, e.g. "kilo-", "nano-", "mebi-".
- *
- * Enum values should be treated as opaque: use umeas_getPrefixPower() and
- * umeas_getPrefixBase() to find their corresponding values.
- *
- * @stable ICU 69
- * @see umeas_getPrefixBase
- * @see umeas_getPrefixPower
- */
-typedef enum UMeasurePrefix {
-    /**
-     * The absence of an SI or binary prefix.
-     *
-     * The integer representation of this enum value is an arbitrary
-     * implementation detail and should not be relied upon: use
-     * umeas_getPrefixPower() to obtain meaningful values.
-     *
-     * @stable ICU 69
-     */
-    UMEASURE_PREFIX_ONE = 30 + 0,
-
-    /**
-     * SI prefix: yotta, 10^24.
-     *
-     * @stable ICU 69
-     */
-    UMEASURE_PREFIX_YOTTA = UMEASURE_PREFIX_ONE + 24,
-
-#ifndef U_HIDE_INTERNAL_API
-    /**
-     * ICU use only.
-     * Used to determine the set of base-10 SI prefixes.
-     * @internal
-     */
-    UMEASURE_PREFIX_INTERNAL_MAX_SI = UMEASURE_PREFIX_YOTTA,
-#endif  /* U_HIDE_INTERNAL_API */
-
-    /**
-     * SI prefix: zetta, 10^21.
-     *
-     * @stable ICU 69
-     */
-    UMEASURE_PREFIX_ZETTA = UMEASURE_PREFIX_ONE + 21,
-
-    /**
-     * SI prefix: exa, 10^18.
-     *
-     * @stable ICU 69
-     */
-    UMEASURE_PREFIX_EXA = UMEASURE_PREFIX_ONE + 18,
-
-    /**
-     * SI prefix: peta, 10^15.
-     *
-     * @stable ICU 69
-     */
-    UMEASURE_PREFIX_PETA = UMEASURE_PREFIX_ONE + 15,
-
-    /**
-     * SI prefix: tera, 10^12.
-     *
-     * @stable ICU 69
-     */
-    UMEASURE_PREFIX_TERA = UMEASURE_PREFIX_ONE + 12,
-
-    /**
-     * SI prefix: giga, 10^9.
-     *
-     * @stable ICU 69
-     */
-    UMEASURE_PREFIX_GIGA = UMEASURE_PREFIX_ONE + 9,
-
-    /**
-     * SI prefix: mega, 10^6.
-     *
-     * @stable ICU 69
-     */
-    UMEASURE_PREFIX_MEGA = UMEASURE_PREFIX_ONE + 6,
-
-    /**
-     * SI prefix: kilo, 10^3.
-     *
-     * @stable ICU 69
-     */
-    UMEASURE_PREFIX_KILO = UMEASURE_PREFIX_ONE + 3,
-
-    /**
-     * SI prefix: hecto, 10^2.
-     *
-     * @stable ICU 69
-     */
-    UMEASURE_PREFIX_HECTO = UMEASURE_PREFIX_ONE + 2,
-
-    /**
-     * SI prefix: deka, 10^1.
-     *
-     * @stable ICU 69
-     */
-    UMEASURE_PREFIX_DEKA = UMEASURE_PREFIX_ONE + 1,
-
-    /**
-     * SI prefix: deci, 10^-1.
-     *
-     * @stable ICU 69
-     */
-    UMEASURE_PREFIX_DECI = UMEASURE_PREFIX_ONE + -1,
-
-    /**
-     * SI prefix: centi, 10^-2.
-     *
-     * @stable ICU 69
-     */
-    UMEASURE_PREFIX_CENTI = UMEASURE_PREFIX_ONE + -2,
-
-    /**
-     * SI prefix: milli, 10^-3.
-     *
-     * @stable ICU 69
-     */
-    UMEASURE_PREFIX_MILLI = UMEASURE_PREFIX_ONE + -3,
-
-    /**
-     * SI prefix: micro, 10^-6.
-     *
-     * @stable ICU 69
-     */
-    UMEASURE_PREFIX_MICRO = UMEASURE_PREFIX_ONE + -6,
-
-    /**
-     * SI prefix: nano, 10^-9.
-     *
-     * @stable ICU 69
-     */
-    UMEASURE_PREFIX_NANO = UMEASURE_PREFIX_ONE + -9,
-
-    /**
-     * SI prefix: pico, 10^-12.
-     *
-     * @stable ICU 69
-     */
-    UMEASURE_PREFIX_PICO = UMEASURE_PREFIX_ONE + -12,
-
-    /**
-     * SI prefix: femto, 10^-15.
-     *
-     * @stable ICU 69
-     */
-    UMEASURE_PREFIX_FEMTO = UMEASURE_PREFIX_ONE + -15,
-
-    /**
-     * SI prefix: atto, 10^-18.
-     *
-     * @stable ICU 69
-     */
-    UMEASURE_PREFIX_ATTO = UMEASURE_PREFIX_ONE + -18,
-
-    /**
-     * SI prefix: zepto, 10^-21.
-     *
-     * @stable ICU 69
-     */
-    UMEASURE_PREFIX_ZEPTO = UMEASURE_PREFIX_ONE + -21,
-
-    /**
-     * SI prefix: yocto, 10^-24.
-     *
-     * @stable ICU 69
-     */
-    UMEASURE_PREFIX_YOCTO = UMEASURE_PREFIX_ONE + -24,
-
-#ifndef U_HIDE_INTERNAL_API
-    /**
-     * ICU use only.
-     * Used to determine the set of base-10 SI prefixes.
-     * @internal
-     */
-    UMEASURE_PREFIX_INTERNAL_MIN_SI = UMEASURE_PREFIX_YOCTO,
-#endif  // U_HIDE_INTERNAL_API
-
-    // Cannot conditionalize the following with #ifndef U_HIDE_INTERNAL_API,
-    // used in definitions of non-internal enum values
-    /**
-     * ICU use only.
-     * Sets the arbitrary offset of the base-1024 binary prefixes' enum values.
-     * @internal
-     */
-    UMEASURE_PREFIX_INTERNAL_ONE_BIN = -60,
-
-    /**
-     * Binary prefix: kibi, 1024^1.
-     *
-     * @stable ICU 69
-     */
-    UMEASURE_PREFIX_KIBI = UMEASURE_PREFIX_INTERNAL_ONE_BIN + 1,
-
-#ifndef U_HIDE_INTERNAL_API
-    /**
-     * ICU use only.
-     * Used to determine the set of base-1024 binary prefixes.
-     * @internal
-     */
-    UMEASURE_PREFIX_INTERNAL_MIN_BIN = UMEASURE_PREFIX_KIBI,
-#endif  // U_HIDE_INTERNAL_API
-
-    /**
-     * Binary prefix: mebi, 1024^2.
-     *
-     * @stable ICU 69
-     */
-    UMEASURE_PREFIX_MEBI = UMEASURE_PREFIX_INTERNAL_ONE_BIN + 2,
-
-    /**
-     * Binary prefix: gibi, 1024^3.
-     *
-     * @stable ICU 69
-     */
-    UMEASURE_PREFIX_GIBI = UMEASURE_PREFIX_INTERNAL_ONE_BIN + 3,
-
-    /**
-     * Binary prefix: tebi, 1024^4.
-     *
-     * @stable ICU 69
-     */
-    UMEASURE_PREFIX_TEBI = UMEASURE_PREFIX_INTERNAL_ONE_BIN + 4,
-
-    /**
-     * Binary prefix: pebi, 1024^5.
-     *
-     * @stable ICU 69
-     */
-    UMEASURE_PREFIX_PEBI = UMEASURE_PREFIX_INTERNAL_ONE_BIN + 5,
-
-    /**
-     * Binary prefix: exbi, 1024^6.
-     *
-     * @stable ICU 69
-     */
-    UMEASURE_PREFIX_EXBI = UMEASURE_PREFIX_INTERNAL_ONE_BIN + 6,
-
-    /**
-     * Binary prefix: zebi, 1024^7.
-     *
-     * @stable ICU 69
-     */
-    UMEASURE_PREFIX_ZEBI = UMEASURE_PREFIX_INTERNAL_ONE_BIN + 7,
-
-    /**
-     * Binary prefix: yobi, 1024^8.
-     *
-     * @stable ICU 69
-     */
-    UMEASURE_PREFIX_YOBI = UMEASURE_PREFIX_INTERNAL_ONE_BIN + 8,
-
-#ifndef U_HIDE_INTERNAL_API
-    /**
-     * ICU use only.
-     * Used to determine the set of base-1024 binary prefixes.
-     * @internal
-     */
-    UMEASURE_PREFIX_INTERNAL_MAX_BIN = UMEASURE_PREFIX_YOBI,
-#endif  // U_HIDE_INTERNAL_API
-} UMeasurePrefix;
-
-/**
- * Returns the base of the factor associated with the given unit prefix: the
- * base is 10 for SI prefixes (kilo, micro) and 1024 for binary prefixes (kibi,
- * mebi).
- *
- * @stable ICU 69
- */
-U_CAPI int32_t U_EXPORT2 umeas_getPrefixBase(UMeasurePrefix unitPrefix);
-
-/**
- * Returns the exponent of the factor associated with the given unit prefix, for
- * example 3 for kilo, -6 for micro, 1 for kibi, 2 for mebi, 3 for gibi.
- *
- * @stable ICU 69
- */
-U_CAPI int32_t U_EXPORT2 umeas_getPrefixPower(UMeasurePrefix unitPrefix);
-
-/**
- * A unit such as length, mass, volume, currency, etc.  A unit is
- * coupled with a numeric amount to produce a Measure.
- *
- * @author Alan Liu
- * @stable ICU 3.0
- */
-class U_I18N_API MeasureUnit: public UObject {
- public:
-
-    /**
-     * Default constructor.
-     * Populates the instance with the base dimensionless unit.
-     * @stable ICU 3.0
-     */
-    MeasureUnit();
-
-    /**
-     * Copy constructor.
-     * @stable ICU 3.0
-     */
-    MeasureUnit(const MeasureUnit &other);
-
-    /**
-     * Move constructor.
-     * @stable ICU 67
-     */
-    MeasureUnit(MeasureUnit &&other) noexcept;
-
-    /**
-     * Construct a MeasureUnit from a CLDR Core Unit Identifier, defined in UTS
-     * 35. (Core unit identifiers and mixed unit identifiers are supported, long
-     * unit identifiers are not.) Validates and canonicalizes the identifier.
-     *
-     * <pre>
-     * MeasureUnit example = MeasureUnit::forIdentifier("furlong-per-nanosecond")
-     * </pre>
-     *
-     * @param identifier The CLDR Unit Identifier.
-     * @param status Set if the identifier is invalid.
-     * @stable ICU 67
-     */
-    static MeasureUnit forIdentifier(StringPiece identifier, UErrorCode& status);
-
-    /**
-     * Copy assignment operator.
-     * @stable ICU 3.0
-     */
-    MeasureUnit &operator=(const MeasureUnit &other);
-
-    /**
-     * Move assignment operator.
-     * @stable ICU 67
-     */
-    MeasureUnit &operator=(MeasureUnit &&other) noexcept;
-
-    /**
-     * Returns a polymorphic clone of this object.  The result will
-     * have the same class as returned by getDynamicClassID().
-     * @stable ICU 3.0
-     */
-    virtual MeasureUnit* clone() const;
-
-    /**
-     * Destructor
-     * @stable ICU 3.0
-     */
-    virtual ~MeasureUnit();
-
-    /**
-     * Equality operator.  Return true if this object is equal
-     * to the given object.
-     * @stable ICU 3.0
-     */
-    virtual bool operator==(const UObject& other) const;
-
-    /**
-     * Inequality operator.  Return true if this object is not equal
-     * to the given object.
-     * @stable ICU 53
-     */
-    bool operator!=(const UObject& other) const {
-        return !(*this == other);
-    }
-
-    /**
-     * Get the type.
-     *
-     * If the unit does not have a type, the empty string is returned.
-     *
-     * @stable ICU 53
-     */
-    const char *getType() const;
-
-    /**
-     * Get the sub type.
-     *
-     * If the unit does not have a subtype, the empty string is returned.
-     *
-     * @stable ICU 53
-     */
-    const char *getSubtype() const;
-
-    /**
-     * Get CLDR Unit Identifier for this MeasureUnit, as defined in UTS 35.
-     *
-     * @return The string form of this unit, owned by this MeasureUnit.
-     * @stable ICU 67
-     */
-    const char* getIdentifier() const;
-
-    /**
-     * Compute the complexity of the unit. See UMeasureUnitComplexity for more information.
-     *
-     * @param status Set if an error occurs.
-     * @return The unit complexity.
-     * @stable ICU 67
-     */
-    UMeasureUnitComplexity getComplexity(UErrorCode& status) const;
-
-    /**
-     * Creates a MeasureUnit which is this SINGLE unit augmented with the specified prefix.
-     * For example, UMEASURE_PREFIX_KILO for "kilo", or UMEASURE_PREFIX_KIBI for "kibi".
-     *
-     * There is sufficient locale data to format all standard prefixes.
-     *
-     * NOTE: Only works on SINGLE units. If this is a COMPOUND or MIXED unit, an error will
-     * occur. For more information, see UMeasureUnitComplexity.
-     *
-     * @param prefix The prefix, from UMeasurePrefix.
-     * @param status Set if this is not a SINGLE unit or if another error occurs.
-     * @return A new SINGLE unit.
-     * @stable ICU 69
-     */
-    MeasureUnit withPrefix(UMeasurePrefix prefix, UErrorCode& status) const;
-
-    /**
-     * Returns the current SI or binary prefix of this SINGLE unit. For example,
-     * if the unit has the prefix "kilo", then UMEASURE_PREFIX_KILO is
-     * returned.
-     *
-     * NOTE: Only works on SINGLE units. If this is a COMPOUND or MIXED unit, an error will
-     * occur. For more information, see UMeasureUnitComplexity.
-     *
-     * @param status Set if this is not a SINGLE unit or if another error occurs.
-     * @return The prefix of this SINGLE unit, from UMeasurePrefix.
-     * @see umeas_getPrefixBase
-     * @see umeas_getPrefixPower
-     * @stable ICU 69
-     */
-    UMeasurePrefix getPrefix(UErrorCode& status) const;
-
-    /**
-     * Creates a MeasureUnit which is this SINGLE unit augmented with the specified dimensionality
-     * (power). For example, if dimensionality is 2, the unit will be squared.
-     *
-     * NOTE: Only works on SINGLE units. If this is a COMPOUND or MIXED unit, an error will
-     * occur. For more information, see UMeasureUnitComplexity.
-     *
-     * For the base dimensionless unit, withDimensionality does nothing.
-     *
-     * @param dimensionality The dimensionality (power).
-     * @param status Set if this is not a SINGLE unit or if another error occurs.
-     * @return A new SINGLE unit.
-     * @stable ICU 67
-     */
-    MeasureUnit withDimensionality(int32_t dimensionality, UErrorCode& status) const;
-
-    /**
-     * Gets the dimensionality (power) of this MeasureUnit. For example, if the unit is square,
-     * then 2 is returned.
-     *
-     * NOTE: Only works on SINGLE units. If this is a COMPOUND or MIXED unit, an error will
-     * occur. For more information, see UMeasureUnitComplexity.
-     *
-     * For the base dimensionless unit, getDimensionality returns 0.
-     *
-     * @param status Set if this is not a SINGLE unit or if another error occurs.
-     * @return The dimensionality (power) of this simple unit.
-     * @stable ICU 67
-     */
-    int32_t getDimensionality(UErrorCode& status) const;
-
-    /**
-     * Gets the reciprocal of this MeasureUnit, with the numerator and denominator flipped.
-     *
-     * For example, if the receiver is "meter-per-second", the unit "second-per-meter" is returned.
-     *
-     * NOTE: Only works on SINGLE and COMPOUND units. If this is a MIXED unit, an error will
-     * occur. For more information, see UMeasureUnitComplexity.
-     *
-     * @param status Set if this is a MIXED unit or if another error occurs.
-     * @return The reciprocal of the target unit.
-     * @stable ICU 67
-     */
-    MeasureUnit reciprocal(UErrorCode& status) const;
-
-    /**
-     * Gets the product of this unit with another unit. This is a way to build units from
-     * constituent parts.
-     *
-     * The numerator and denominator are preserved through this operation.
-     *
-     * For example, if the receiver is "kilowatt" and the argument is "hour-per-day", then the
-     * unit "kilowatt-hour-per-day" is returned.
-     *
-     * NOTE: Only works on SINGLE and COMPOUND units. If either unit (receiver and argument) is a
-     * MIXED unit, an error will occur. For more information, see UMeasureUnitComplexity.
-     *
-     * @param other The MeasureUnit to multiply with the target.
-     * @param status Set if this or other is a MIXED unit or if another error occurs.
-     * @return The product of the target unit with the provided unit.
-     * @stable ICU 67
-     */
-    MeasureUnit product(const MeasureUnit& other, UErrorCode& status) const;
-
-    /**
-     * Gets the list of SINGLE units contained within a MIXED or COMPOUND unit.
-     *
-     * Examples:
-     * - Given "meter-kilogram-per-second", three units will be returned: "meter",
-     *   "kilogram", and "per-second".
-     * - Given "hour+minute+second", three units will be returned: "hour", "minute",
-     *   and "second".
-     *
-     * If this is a SINGLE unit, an array of length 1 will be returned.
-     *
-     * @param status Set if an error occurs.
-     * @return A pair with the list of units as a LocalArray and the number of units in the list.
-     * @stable ICU 68
-     */
-    inline std::pair<LocalArray<MeasureUnit>, int32_t> splitToSingleUnits(UErrorCode& status) const;
-
-    /**
-     * getAvailable gets all of the available units.
-     * If there are too many units to fit into destCapacity then the
-     * error code is set to U_BUFFER_OVERFLOW_ERROR.
-     *
-     * @param destArray destination buffer.
-     * @param destCapacity number of MeasureUnit instances available at dest.
-     * @param errorCode ICU error code.
-     * @return number of available units.
-     * @stable ICU 53
-     */
-    static int32_t getAvailable(
-            MeasureUnit *destArray,
-            int32_t destCapacity,
-            UErrorCode &errorCode);
-
-    /**
-     * getAvailable gets all of the available units for a specific type.
-     * If there are too many units to fit into destCapacity then the
-     * error code is set to U_BUFFER_OVERFLOW_ERROR.
-     *
-     * @param type the type
-     * @param destArray destination buffer.
-     * @param destCapacity number of MeasureUnit instances available at dest.
-     * @param errorCode ICU error code.
-     * @return number of available units for type.
-     * @stable ICU 53
-     */
-    static int32_t getAvailable(
-            const char *type,
-            MeasureUnit *destArray,
-            int32_t destCapacity,
-            UErrorCode &errorCode);
-
-    /**
-     * getAvailableTypes gets all of the available types. Caller owns the
-     * returned StringEnumeration and must delete it when finished using it.
-     *
-     * @param errorCode ICU error code.
-     * @return the types.
-     * @stable ICU 53
-     */
-    static StringEnumeration* getAvailableTypes(UErrorCode &errorCode);
-
-    /**
-     * Return the class ID for this class. This is useful only for comparing to
-     * a return value from getDynamicClassID(). For example:
-     * <pre>
-     * .   Base* polymorphic_pointer = createPolymorphicObject();
-     * .   if (polymorphic_pointer->getDynamicClassID() ==
-     * .       Derived::getStaticClassID()) ...
-     * </pre>
-     * @return          The class ID for all objects of this class.
-     * @stable ICU 53
-     */
-    static UClassID U_EXPORT2 getStaticClassID(void);
-
-    /**
-     * Returns a unique class ID POLYMORPHICALLY. Pure virtual override. This
-     * method is to implement a simple version of RTTI, since not all C++
-     * compilers support genuine RTTI. Polymorphic operator==() and clone()
-     * methods call this method.
-     *
-     * @return          The class ID for this object. All objects of a
-     *                  given class have the same class ID.  Objects of
-     *                  other classes have different class IDs.
-     * @stable ICU 53
-     */
-    virtual UClassID getDynamicClassID(void) const override;
-
-#ifndef U_HIDE_INTERNAL_API
-    /**
-     * ICU use only.
-     * Returns associated array index for this measure unit.
-     * @internal
-     */
-    int32_t getOffset() const;
-#endif /* U_HIDE_INTERNAL_API */
-
-// All code between the "Start generated createXXX methods" comment and
-// the "End generated createXXX methods" comment is auto generated code
-// and must not be edited manually. For instructions on how to correctly
-// update this code, refer to:
-// docs/processes/release/tasks/updating-measure-unit.md
-//
-// Start generated createXXX methods
-
-    /**
-     * Returns by pointer, unit of acceleration: g-force.
-     * Caller owns returned value and must free it.
-     * Also see {@link #getGForce()}.
-     * @param status ICU error code.
-     * @stable ICU 53
-     */
-    static MeasureUnit *createGForce(UErrorCode &status);
-
-    /**
-     * Returns by value, unit of acceleration: g-force.
-     * Also see {@link #createGForce()}.
-     * @stable ICU 64
-     */
-    static MeasureUnit getGForce();
-
-    /**
-     * Returns by pointer, unit of acceleration: meter-per-square-second.
-     * Caller owns returned value and must free it.
-     * Also see {@link #getMeterPerSecondSquared()}.
-     * @param status ICU error code.
-     * @stable ICU 54
-     */
-    static MeasureUnit *createMeterPerSecondSquared(UErrorCode &status);
-
-    /**
-     * Returns by value, unit of acceleration: meter-per-square-second.
-     * Also see {@link #createMeterPerSecondSquared()}.
-     * @stable ICU 64
-     */
-    static MeasureUnit getMeterPerSecondSquared();
-
-    /**
-     * Returns by pointer, unit of angle: arc-minute.
-     * Caller owns returned value and must free it.
-     * Also see {@link #getArcMinute()}.
-     * @param status ICU error code.
-     * @stable ICU 53
-     */
-    static MeasureUnit *createArcMinute(UErrorCode &status);
-
-    /**
-     * Returns by value, unit of angle: arc-minute.
-     * Also see {@link #createArcMinute()}.
-     * @stable ICU 64
-     */
-    static MeasureUnit getArcMinute();
-
-    /**
-     * Returns by pointer, unit of angle: arc-second.
-     * Caller owns returned value and must free it.
-     * Also see {@link #getArcSecond()}.
-     * @param status ICU error code.
-     * @stable ICU 53
-     */
-    static MeasureUnit *createArcSecond(UErrorCode &status);
-
-    /**
-     * Returns by value, unit of angle: arc-second.
-     * Also see {@link #createArcSecond()}.
-     * @stable ICU 64
-     */
-    static MeasureUnit getArcSecond();
-
-    /**
-     * Returns by pointer, unit of angle: degree.
-     * Caller owns returned value and must free it.
-     * Also see {@link #getDegree()}.
-     * @param status ICU error code.
-     * @stable ICU 53
-     */
-    static MeasureUnit *createDegree(UErrorCode &status);
-
-    /**
-     * Returns by value, unit of angle: degree.
-     * Also see {@link #createDegree()}.
-     * @stable ICU 64
-     */
-    static MeasureUnit getDegree();
-
-    /**
-     * Returns by pointer, unit of angle: radian.
-     * Caller owns returned value and must free it.
-     * Also see {@link #getRadian()}.
-     * @param status ICU error code.
-     * @stable ICU 54
-     */
-    static MeasureUnit *createRadian(UErrorCode &status);
-
-    /**
-     * Returns by value, unit of angle: radian.
-     * Also see {@link #createRadian()}.
-     * @stable ICU 64
-     */
-    static MeasureUnit getRadian();
-
-    /**
-     * Returns by pointer, unit of angle: revolution.
-     * Caller owns returned value and must free it.
-     * Also see {@link #getRevolutionAngle()}.
-     * @param status ICU error code.
-     * @stable ICU 56
-     */
-    static MeasureUnit *createRevolutionAngle(UErrorCode &status);
-
-    /**
-     * Returns by value, unit of angle: revolution.
-     * Also see {@link #createRevolutionAngle()}.
-     * @stable ICU 64
-     */
-    static MeasureUnit getRevolutionAngle();
-
-    /**
-     * Returns by pointer, unit of area: acre.
-     * Caller owns returned value and must free it.
-     * Also see {@link #getAcre()}.
-     * @param status ICU error code.
-     * @stable ICU 53
-     */
-    static MeasureUnit *createAcre(UErrorCode &status);
-
-    /**
-     * Returns by value, unit of area: acre.
-     * Also see {@link #createAcre()}.
-     * @stable ICU 64
-     */
-    static MeasureUnit getAcre();
-
-    /**
-     * Returns by pointer, unit of area: dunam.
-     * Caller owns returned value and must free it.
-     * Also see {@link #getDunam()}.
-     * @param status ICU error code.
-     * @stable ICU 64
-     */
-    static MeasureUnit *createDunam(UErrorCode &status);
-
-    /**
-     * Returns by value, unit of area: dunam.
-     * Also see {@link #createDunam()}.
-     * @stable ICU 64
-     */
-    static MeasureUnit getDunam();
-
-    /**
-     * Returns by pointer, unit of area: hectare.
-     * Caller owns returned value and must free it.
-     * Also see {@link #getHectare()}.
-     * @param status ICU error code.
-     * @stable ICU 53
-     */
-    static MeasureUnit *createHectare(UErrorCode &status);
-
-    /**
-     * Returns by value, unit of area: hectare.
-     * Also see {@link #createHectare()}.
-     * @stable ICU 64
-     */
-    static MeasureUnit getHectare();
-
-    /**
-     * Returns by pointer, unit of area: square-centimeter.
-     * Caller owns returned value and must free it.
-     * Also see {@link #getSquareCentimeter()}.
-     * @param status ICU error code.
-     * @stable ICU 54
-     */
-    static MeasureUnit *createSquareCentimeter(UErrorCode &status);
-
-    /**
-     * Returns by value, unit of area: square-centimeter.
-     * Also see {@link #createSquareCentimeter()}.
-     * @stable ICU 64
-     */
-    static MeasureUnit getSquareCentimeter();
-
-    /**
-     * Returns by pointer, unit of area: square-foot.
-     * Caller owns returned value and must free it.
-     * Also see {@link #getSquareFoot()}.
-     * @param status ICU error code.
-     * @stable ICU 53
-     */
-    static MeasureUnit *createSquareFoot(UErrorCode &status);
-
-    /**
-     * Returns by value, unit of area: square-foot.
-     * Also see {@link #createSquareFoot()}.
-     * @stable ICU 64
-     */
-    static MeasureUnit getSquareFoot();
-
-    /**
-     * Returns by pointer, unit of area: square-inch.
-     * Caller owns returned value and must free it.
-     * Also see {@link #getSquareInch()}.
-     * @param status ICU error code.
-     * @stable ICU 54
-     */
-    static MeasureUnit *createSquareInch(UErrorCode &status);
-
-    /**
-     * Returns by value, unit of area: square-inch.
-     * Also see {@link #createSquareInch()}.
-     * @stable ICU 64
-     */
-    static MeasureUnit getSquareInch();
-
-    /**
-     * Returns by pointer, unit of area: square-kilometer.
-     * Caller owns returned value and must free it.
-     * Also see {@link #getSquareKilometer()}.
-     * @param status ICU error code.
-     * @stable ICU 53
-     */
-    static MeasureUnit *createSquareKilometer(UErrorCode &status);
-
-    /**
-     * Returns by value, unit of area: square-kilometer.
-     * Also see {@link #createSquareKilometer()}.
-     * @stable ICU 64
-     */
-    static MeasureUnit getSquareKilometer();
-
-    /**
-     * Returns by pointer, unit of area: square-meter.
-     * Caller owns returned value and must free it.
-     * Also see {@link #getSquareMeter()}.
-     * @param status ICU error code.
-     * @stable ICU 53
-     */
-    static MeasureUnit *createSquareMeter(UErrorCode &status);
-
-    /**
-     * Returns by value, unit of area: square-meter.
-     * Also see {@link #createSquareMeter()}.
-     * @stable ICU 64
-     */
-    static MeasureUnit getSquareMeter();
-
-    /**
-     * Returns by pointer, unit of area: square-mile.
-     * Caller owns returned value and must free it.
-     * Also see {@link #getSquareMile()}.
-     * @param status ICU error code.
-     * @stable ICU 53
-     */
-    static MeasureUnit *createSquareMile(UErrorCode &status);
-
-    /**
-     * Returns by value, unit of area: square-mile.
-     * Also see {@link #createSquareMile()}.
-     * @stable ICU 64
-     */
-    static MeasureUnit getSquareMile();
-
-    /**
-     * Returns by pointer, unit of area: square-yard.
-     * Caller owns returned value and must free it.
-     * Also see {@link #getSquareYard()}.
-     * @param status ICU error code.
-     * @stable ICU 54
-     */
-    static MeasureUnit *createSquareYard(UErrorCode &status);
-
-    /**
-     * Returns by value, unit of area: square-yard.
-     * Also see {@link #createSquareYard()}.
-     * @stable ICU 64
-     */
-    static MeasureUnit getSquareYard();
-
-    /**
-     * Returns by pointer, unit of concentr: item.
-     * Caller owns returned value and must free it.
-     * Also see {@link #getItem()}.
-     * @param status ICU error code.
-     * @stable ICU 70
-     */
-    static MeasureUnit *createItem(UErrorCode &status);
-
-    /**
-     * Returns by value, unit of concentr: item.
-     * Also see {@link #createItem()}.
-     * @stable ICU 70
-     */
-    static MeasureUnit getItem();
-
-    /**
-     * Returns by pointer, unit of concentr: karat.
-     * Caller owns returned value and must free it.
-     * Also see {@link #getKarat()}.
-     * @param status ICU error code.
-     * @stable ICU 54
-     */
-    static MeasureUnit *createKarat(UErrorCode &status);
-
-    /**
-     * Returns by value, unit of concentr: karat.
-     * Also see {@link #createKarat()}.
-     * @stable ICU 64
-     */
-    static MeasureUnit getKarat();
-
-    /**
-     * Returns by pointer, unit of concentr: milligram-ofglucose-per-deciliter.
-     * Caller owns returned value and must free it.
-     * Also see {@link #getMilligramOfglucosePerDeciliter()}.
-     * @param status ICU error code.
-     * @stable ICU 69
-     */
-    static MeasureUnit *createMilligramOfglucosePerDeciliter(UErrorCode &status);
-
-    /**
-     * Returns by value, unit of concentr: milligram-ofglucose-per-deciliter.
-     * Also see {@link #createMilligramOfglucosePerDeciliter()}.
-     * @stable ICU 69
-     */
-    static MeasureUnit getMilligramOfglucosePerDeciliter();
-
-    /**
-     * Returns by pointer, unit of concentr: milligram-per-deciliter.
-     * Caller owns returned value and must free it.
-     * Also see {@link #getMilligramPerDeciliter()}.
-     * @param status ICU error code.
-     * @stable ICU 57
-     */
-    static MeasureUnit *createMilligramPerDeciliter(UErrorCode &status);
-
-    /**
-     * Returns by value, unit of concentr: milligram-per-deciliter.
-     * Also see {@link #createMilligramPerDeciliter()}.
-     * @stable ICU 64
-     */
-    static MeasureUnit getMilligramPerDeciliter();
-
-    /**
-     * Returns by pointer, unit of concentr: millimole-per-liter.
-     * Caller owns returned value and must free it.
-     * Also see {@link #getMillimolePerLiter()}.
-     * @param status ICU error code.
-     * @stable ICU 57
-     */
-    static MeasureUnit *createMillimolePerLiter(UErrorCode &status);
-
-    /**
-     * Returns by value, unit of concentr: millimole-per-liter.
-     * Also see {@link #createMillimolePerLiter()}.
-     * @stable ICU 64
-     */
-    static MeasureUnit getMillimolePerLiter();
-
-    /**
-     * Returns by pointer, unit of concentr: mole.
-     * Caller owns returned value and must free it.
-     * Also see {@link #getMole()}.
-     * @param status ICU error code.
-     * @stable ICU 64
-     */
-    static MeasureUnit *createMole(UErrorCode &status);
-
-    /**
-     * Returns by value, unit of concentr: mole.
-     * Also see {@link #createMole()}.
-     * @stable ICU 64
-     */
-    static MeasureUnit getMole();
-
-    /**
-     * Returns by pointer, unit of concentr: percent.
-     * Caller owns returned value and must free it.
-     * Also see {@link #getPercent()}.
-     * @param status ICU error code.
-     * @stable ICU 63
-     */
-    static MeasureUnit *createPercent(UErrorCode &status);
-
-    /**
-     * Returns by value, unit of concentr: percent.
-     * Also see {@link #createPercent()}.
-     * @stable ICU 64
-     */
-    static MeasureUnit getPercent();
-
-    /**
-     * Returns by pointer, unit of concentr: permille.
-     * Caller owns returned value and must free it.
-     * Also see {@link #getPermille()}.
-     * @param status ICU error code.
-     * @stable ICU 63
-     */
-    static MeasureUnit *createPermille(UErrorCode &status);
-
-    /**
-     * Returns by value, unit of concentr: permille.
-     * Also see {@link #createPermille()}.
-     * @stable ICU 64
-     */
-    static MeasureUnit getPermille();
-
-    /**
-     * Returns by pointer, unit of concentr: permillion.
-     * Caller owns returned value and must free it.
-     * Also see {@link #getPartPerMillion()}.
-     * @param status ICU error code.
-     * @stable ICU 57
-     */
-    static MeasureUnit *createPartPerMillion(UErrorCode &status);
-
-    /**
-     * Returns by value, unit of concentr: permillion.
-     * Also see {@link #createPartPerMillion()}.
-     * @stable ICU 64
-     */
-    static MeasureUnit getPartPerMillion();
-
-    /**
-     * Returns by pointer, unit of concentr: permyriad.
-     * Caller owns returned value and must free it.
-     * Also see {@link #getPermyriad()}.
-     * @param status ICU error code.
-     * @stable ICU 64
-     */
-    static MeasureUnit *createPermyriad(UErrorCode &status);
-
-    /**
-     * Returns by value, unit of concentr: permyriad.
-     * Also see {@link #createPermyriad()}.
-     * @stable ICU 64
-     */
-    static MeasureUnit getPermyriad();
-
-    /**
-     * Returns by pointer, unit of consumption: liter-per-100-kilometer.
-     * Caller owns returned value and must free it.
-     * Also see {@link #getLiterPer100Kilometers()}.
-     * @param status ICU error code.
-     * @stable ICU 56
-     */
-    static MeasureUnit *createLiterPer100Kilometers(UErrorCode &status);
-
-    /**
-     * Returns by value, unit of consumption: liter-per-100-kilometer.
-     * Also see {@link #createLiterPer100Kilometers()}.
-     * @stable ICU 64
-     */
-    static MeasureUnit getLiterPer100Kilometers();
-
-    /**
-     * Returns by pointer, unit of consumption: liter-per-kilometer.
-     * Caller owns returned value and must free it.
-     * Also see {@link #getLiterPerKilometer()}.
-     * @param status ICU error code.
-     * @stable ICU 54
-     */
-    static MeasureUnit *createLiterPerKilometer(UErrorCode &status);
-
-    /**
-     * Returns by value, unit of consumption: liter-per-kilometer.
-     * Also see {@link #createLiterPerKilometer()}.
-     * @stable ICU 64
-     */
-    static MeasureUnit getLiterPerKilometer();
-
-    /**
-     * Returns by pointer, unit of consumption: mile-per-gallon.
-     * Caller owns returned value and must free it.
-     * Also see {@link #getMilePerGallon()}.
-     * @param status ICU error code.
-     * @stable ICU 54
-     */
-    static MeasureUnit *createMilePerGallon(UErrorCode &status);
-
-    /**
-     * Returns by value, unit of consumption: mile-per-gallon.
-     * Also see {@link #createMilePerGallon()}.
-     * @stable ICU 64
-     */
-    static MeasureUnit getMilePerGallon();
-
-    /**
-     * Returns by pointer, unit of consumption: mile-per-gallon-imperial.
-     * Caller owns returned value and must free it.
-     * Also see {@link #getMilePerGallonImperial()}.
-     * @param status ICU error code.
-     * @stable ICU 57
-     */
-    static MeasureUnit *createMilePerGallonImperial(UErrorCode &status);
-
-    /**
-     * Returns by value, unit of consumption: mile-per-gallon-imperial.
-     * Also see {@link #createMilePerGallonImperial()}.
-     * @stable ICU 64
-     */
-    static MeasureUnit getMilePerGallonImperial();
-
-    /**
-     * Returns by pointer, unit of digital: bit.
-     * Caller owns returned value and must free it.
-     * Also see {@link #getBit()}.
-     * @param status ICU error code.
-     * @stable ICU 54
-     */
-    static MeasureUnit *createBit(UErrorCode &status);
-
-    /**
-     * Returns by value, unit of digital: bit.
-     * Also see {@link #createBit()}.
-     * @stable ICU 64
-     */
-    static MeasureUnit getBit();
-
-    /**
-     * Returns by pointer, unit of digital: byte.
-     * Caller owns returned value and must free it.
-     * Also see {@link #getByte()}.
-     * @param status ICU error code.
-     * @stable ICU 54
-     */
-    static MeasureUnit *createByte(UErrorCode &status);
-
-    /**
-     * Returns by value, unit of digital: byte.
-     * Also see {@link #createByte()}.
-     * @stable ICU 64
-     */
-    static MeasureUnit getByte();
-
-    /**
-     * Returns by pointer, unit of digital: gigabit.
-     * Caller owns returned value and must free it.
-     * Also see {@link #getGigabit()}.
-     * @param status ICU error code.
-     * @stable ICU 54
-     */
-    static MeasureUnit *createGigabit(UErrorCode &status);
-
-    /**
-     * Returns by value, unit of digital: gigabit.
-     * Also see {@link #createGigabit()}.
-     * @stable ICU 64
-     */
-    static MeasureUnit getGigabit();
-
-    /**
-     * Returns by pointer, unit of digital: gigabyte.
-     * Caller owns returned value and must free it.
-     * Also see {@link #getGigabyte()}.
-     * @param status ICU error code.
-     * @stable ICU 54
-     */
-    static MeasureUnit *createGigabyte(UErrorCode &status);
-
-    /**
-     * Returns by value, unit of digital: gigabyte.
-     * Also see {@link #createGigabyte()}.
-     * @stable ICU 64
-     */
-    static MeasureUnit getGigabyte();
-
-    /**
-     * Returns by pointer, unit of digital: kilobit.
-     * Caller owns returned value and must free it.
-     * Also see {@link #getKilobit()}.
-     * @param status ICU error code.
-     * @stable ICU 54
-     */
-    static MeasureUnit *createKilobit(UErrorCode &status);
-
-    /**
-     * Returns by value, unit of digital: kilobit.
-     * Also see {@link #createKilobit()}.
-     * @stable ICU 64
-     */
-    static MeasureUnit getKilobit();
-
-    /**
-     * Returns by pointer, unit of digital: kilobyte.
-     * Caller owns returned value and must free it.
-     * Also see {@link #getKilobyte()}.
-     * @param status ICU error code.
-     * @stable ICU 54
-     */
-    static MeasureUnit *createKilobyte(UErrorCode &status);
-
-    /**
-     * Returns by value, unit of digital: kilobyte.
-     * Also see {@link #createKilobyte()}.
-     * @stable ICU 64
-     */
-    static MeasureUnit getKilobyte();
-
-    /**
-     * Returns by pointer, unit of digital: megabit.
-     * Caller owns returned value and must free it.
-     * Also see {@link #getMegabit()}.
-     * @param status ICU error code.
-     * @stable ICU 54
-     */
-    static MeasureUnit *createMegabit(UErrorCode &status);
-
-    /**
-     * Returns by value, unit of digital: megabit.
-     * Also see {@link #createMegabit()}.
-     * @stable ICU 64
-     */
-    static MeasureUnit getMegabit();
-
-    /**
-     * Returns by pointer, unit of digital: megabyte.
-     * Caller owns returned value and must free it.
-     * Also see {@link #getMegabyte()}.
-     * @param status ICU error code.
-     * @stable ICU 54
-     */
-    static MeasureUnit *createMegabyte(UErrorCode &status);
-
-    /**
-     * Returns by value, unit of digital: megabyte.
-     * Also see {@link #createMegabyte()}.
-     * @stable ICU 64
-     */
-    static MeasureUnit getMegabyte();
-
-    /**
-     * Returns by pointer, unit of digital: petabyte.
-     * Caller owns returned value and must free it.
-     * Also see {@link #getPetabyte()}.
-     * @param status ICU error code.
-     * @stable ICU 63
-     */
-    static MeasureUnit *createPetabyte(UErrorCode &status);
-
-    /**
-     * Returns by value, unit of digital: petabyte.
-     * Also see {@link #createPetabyte()}.
-     * @stable ICU 64
-     */
-    static MeasureUnit getPetabyte();
-
-    /**
-     * Returns by pointer, unit of digital: terabit.
-     * Caller owns returned value and must free it.
-     * Also see {@link #getTerabit()}.
-     * @param status ICU error code.
-     * @stable ICU 54
-     */
-    static MeasureUnit *createTerabit(UErrorCode &status);
-
-    /**
-     * Returns by value, unit of digital: terabit.
-     * Also see {@link #createTerabit()}.
-     * @stable ICU 64
-     */
-    static MeasureUnit getTerabit();
-
-    /**
-     * Returns by pointer, unit of digital: terabyte.
-     * Caller owns returned value and must free it.
-     * Also see {@link #getTerabyte()}.
-     * @param status ICU error code.
-     * @stable ICU 54
-     */
-    static MeasureUnit *createTerabyte(UErrorCode &status);
-
-    /**
-     * Returns by value, unit of digital: terabyte.
-     * Also see {@link #createTerabyte()}.
-     * @stable ICU 64
-     */
-    static MeasureUnit getTerabyte();
-
-    /**
-     * Returns by pointer, unit of duration: century.
-     * Caller owns returned value and must free it.
-     * Also see {@link #getCentury()}.
-     * @param status ICU error code.
-     * @stable ICU 56
-     */
-    static MeasureUnit *createCentury(UErrorCode &status);
-
-    /**
-     * Returns by value, unit of duration: century.
-     * Also see {@link #createCentury()}.
-     * @stable ICU 64
-     */
-    static MeasureUnit getCentury();
-
-    /**
-     * Returns by pointer, unit of duration: day.
-     * Caller owns returned value and must free it.
-     * Also see {@link #getDay()}.
-     * @param status ICU error code.
-     * @stable ICU 53
-     */
-    static MeasureUnit *createDay(UErrorCode &status);
-
-    /**
-     * Returns by value, unit of duration: day.
-     * Also see {@link #createDay()}.
-     * @stable ICU 64
-     */
-    static MeasureUnit getDay();
-
-    /**
-     * Returns by pointer, unit of duration: day-person.
-     * Caller owns returned value and must free it.
-     * Also see {@link #getDayPerson()}.
-     * @param status ICU error code.
-     * @stable ICU 64
-     */
-    static MeasureUnit *createDayPerson(UErrorCode &status);
-
-    /**
-     * Returns by value, unit of duration: day-person.
-     * Also see {@link #createDayPerson()}.
-     * @stable ICU 64
-     */
-    static MeasureUnit getDayPerson();
-
-    /**
-     * Returns by pointer, unit of duration: decade.
-     * Caller owns returned value and must free it.
-     * Also see {@link #getDecade()}.
-     * @param status ICU error code.
-     * @stable ICU 65
-     */
-    static MeasureUnit *createDecade(UErrorCode &status);
-
-    /**
-     * Returns by value, unit of duration: decade.
-     * Also see {@link #createDecade()}.
-     * @stable ICU 65
-     */
-    static MeasureUnit getDecade();
-
-    /**
-     * Returns by pointer, unit of duration: hour.
-     * Caller owns returned value and must free it.
-     * Also see {@link #getHour()}.
-     * @param status ICU error code.
-     * @stable ICU 53
-     */
-    static MeasureUnit *createHour(UErrorCode &status);
-
-    /**
-     * Returns by value, unit of duration: hour.
-     * Also see {@link #createHour()}.
-     * @stable ICU 64
-     */
-    static MeasureUnit getHour();
-
-    /**
-     * Returns by pointer, unit of duration: microsecond.
-     * Caller owns returned value and must free it.
-     * Also see {@link #getMicrosecond()}.
-     * @param status ICU error code.
-     * @stable ICU 54
-     */
-    static MeasureUnit *createMicrosecond(UErrorCode &status);
-
-    /**
-     * Returns by value, unit of duration: microsecond.
-     * Also see {@link #createMicrosecond()}.
-     * @stable ICU 64
-     */
-    static MeasureUnit getMicrosecond();
-
-    /**
-     * Returns by pointer, unit of duration: millisecond.
-     * Caller owns returned value and must free it.
-     * Also see {@link #getMillisecond()}.
-     * @param status ICU error code.
-     * @stable ICU 53
-     */
-    static MeasureUnit *createMillisecond(UErrorCode &status);
-
-    /**
-     * Returns by value, unit of duration: millisecond.
-     * Also see {@link #createMillisecond()}.
-     * @stable ICU 64
-     */
-    static MeasureUnit getMillisecond();
-
-    /**
-     * Returns by pointer, unit of duration: minute.
-     * Caller owns returned value and must free it.
-     * Also see {@link #getMinute()}.
-     * @param status ICU error code.
-     * @stable ICU 53
-     */
-    static MeasureUnit *createMinute(UErrorCode &status);
-
-    /**
-     * Returns by value, unit of duration: minute.
-     * Also see {@link #createMinute()}.
-     * @stable ICU 64
-     */
-    static MeasureUnit getMinute();
-
-    /**
-     * Returns by pointer, unit of duration: month.
-     * Caller owns returned value and must free it.
-     * Also see {@link #getMonth()}.
-     * @param status ICU error code.
-     * @stable ICU 53
-     */
-    static MeasureUnit *createMonth(UErrorCode &status);
-
-    /**
-     * Returns by value, unit of duration: month.
-     * Also see {@link #createMonth()}.
-     * @stable ICU 64
-     */
-    static MeasureUnit getMonth();
-
-    /**
-     * Returns by pointer, unit of duration: month-person.
-     * Caller owns returned value and must free it.
-     * Also see {@link #getMonthPerson()}.
-     * @param status ICU error code.
-     * @stable ICU 64
-     */
-    static MeasureUnit *createMonthPerson(UErrorCode &status);
-
-    /**
-     * Returns by value, unit of duration: month-person.
-     * Also see {@link #createMonthPerson()}.
-     * @stable ICU 64
-     */
-    static MeasureUnit getMonthPerson();
-
-    /**
-     * Returns by pointer, unit of duration: nanosecond.
-     * Caller owns returned value and must free it.
-     * Also see {@link #getNanosecond()}.
-     * @param status ICU error code.
-     * @stable ICU 54
-     */
-    static MeasureUnit *createNanosecond(UErrorCode &status);
-
-    /**
-     * Returns by value, unit of duration: nanosecond.
-     * Also see {@link #createNanosecond()}.
-     * @stable ICU 64
-     */
-    static MeasureUnit getNanosecond();
-
-#ifndef U_HIDE_DRAFT_API
-    /**
-     * Returns by pointer, unit of duration: quarter.
-     * Caller owns returned value and must free it.
-     * Also see {@link #getQuarter()}.
-     * @param status ICU error code.
-     * @draft ICU 72
-     */
-    static MeasureUnit *createQuarter(UErrorCode &status);
-
-    /**
-     * Returns by value, unit of duration: quarter.
-     * Also see {@link #createQuarter()}.
-     * @draft ICU 72
-     */
-    static MeasureUnit getQuarter();
-#endif /* U_HIDE_DRAFT_API */
-
-    /**
-     * Returns by pointer, unit of duration: second.
-     * Caller owns returned value and must free it.
-     * Also see {@link #getSecond()}.
-     * @param status ICU error code.
-     * @stable ICU 53
-     */
-    static MeasureUnit *createSecond(UErrorCode &status);
-
-    /**
-     * Returns by value, unit of duration: second.
-     * Also see {@link #createSecond()}.
-     * @stable ICU 64
-     */
-    static MeasureUnit getSecond();
-
-    /**
-     * Returns by pointer, unit of duration: week.
-     * Caller owns returned value and must free it.
-     * Also see {@link #getWeek()}.
-     * @param status ICU error code.
-     * @stable ICU 53
-     */
-    static MeasureUnit *createWeek(UErrorCode &status);
-
-    /**
-     * Returns by value, unit of duration: week.
-     * Also see {@link #createWeek()}.
-     * @stable ICU 64
-     */
-    static MeasureUnit getWeek();
-
-    /**
-     * Returns by pointer, unit of duration: week-person.
-     * Caller owns returned value and must free it.
-     * Also see {@link #getWeekPerson()}.
-     * @param status ICU error code.
-     * @stable ICU 64
-     */
-    static MeasureUnit *createWeekPerson(UErrorCode &status);
-
-    /**
-     * Returns by value, unit of duration: week-person.
-     * Also see {@link #createWeekPerson()}.
-     * @stable ICU 64
-     */
-    static MeasureUnit getWeekPerson();
-
-    /**
-     * Returns by pointer, unit of duration: year.
-     * Caller owns returned value and must free it.
-     * Also see {@link #getYear()}.
-     * @param status ICU error code.
-     * @stable ICU 53
-     */
-    static MeasureUnit *createYear(UErrorCode &status);
-
-    /**
-     * Returns by value, unit of duration: year.
-     * Also see {@link #createYear()}.
-     * @stable ICU 64
-     */
-    static MeasureUnit getYear();
-
-    /**
-     * Returns by pointer, unit of duration: year-person.
-     * Caller owns returned value and must free it.
-     * Also see {@link #getYearPerson()}.
-     * @param status ICU error code.
-     * @stable ICU 64
-     */
-    static MeasureUnit *createYearPerson(UErrorCode &status);
-
-    /**
-     * Returns by value, unit of duration: year-person.
-     * Also see {@link #createYearPerson()}.
-     * @stable ICU 64
-     */
-    static MeasureUnit getYearPerson();
-
-    /**
-     * Returns by pointer, unit of electric: ampere.
-     * Caller owns returned value and must free it.
-     * Also see {@link #getAmpere()}.
-     * @param status ICU error code.
-     * @stable ICU 54
-     */
-    static MeasureUnit *createAmpere(UErrorCode &status);
-
-    /**
-     * Returns by value, unit of electric: ampere.
-     * Also see {@link #createAmpere()}.
-     * @stable ICU 64
-     */
-    static MeasureUnit getAmpere();
-
-    /**
-     * Returns by pointer, unit of electric: milliampere.
-     * Caller owns returned value and must free it.
-     * Also see {@link #getMilliampere()}.
-     * @param status ICU error code.
-     * @stable ICU 54
-     */
-    static MeasureUnit *createMilliampere(UErrorCode &status);
-
-    /**
-     * Returns by value, unit of electric: milliampere.
-     * Also see {@link #createMilliampere()}.
-     * @stable ICU 64
-     */
-    static MeasureUnit getMilliampere();
-
-    /**
-     * Returns by pointer, unit of electric: ohm.
-     * Caller owns returned value and must free it.
-     * Also see {@link #getOhm()}.
-     * @param status ICU error code.
-     * @stable ICU 54
-     */
-    static MeasureUnit *createOhm(UErrorCode &status);
-
-    /**
-     * Returns by value, unit of electric: ohm.
-     * Also see {@link #createOhm()}.
-     * @stable ICU 64
-     */
-    static MeasureUnit getOhm();
-
-    /**
-     * Returns by pointer, unit of electric: volt.
-     * Caller owns returned value and must free it.
-     * Also see {@link #getVolt()}.
-     * @param status ICU error code.
-     * @stable ICU 54
-     */
-    static MeasureUnit *createVolt(UErrorCode &status);
-
-    /**
-     * Returns by value, unit of electric: volt.
-     * Also see {@link #createVolt()}.
-     * @stable ICU 64
-     */
-    static MeasureUnit getVolt();
-
-    /**
-     * Returns by pointer, unit of energy: british-thermal-unit.
-     * Caller owns returned value and must free it.
-     * Also see {@link #getBritishThermalUnit()}.
-     * @param status ICU error code.
-     * @stable ICU 64
-     */
-    static MeasureUnit *createBritishThermalUnit(UErrorCode &status);
-
-    /**
-     * Returns by value, unit of energy: british-thermal-unit.
-     * Also see {@link #createBritishThermalUnit()}.
-     * @stable ICU 64
-     */
-    static MeasureUnit getBritishThermalUnit();
-
-    /**
-     * Returns by pointer, unit of energy: calorie.
-     * Caller owns returned value and must free it.
-     * Also see {@link #getCalorie()}.
-     * @param status ICU error code.
-     * @stable ICU 54
-     */
-    static MeasureUnit *createCalorie(UErrorCode &status);
-
-    /**
-     * Returns by value, unit of energy: calorie.
-     * Also see {@link #createCalorie()}.
-     * @stable ICU 64
-     */
-    static MeasureUnit getCalorie();
-
-    /**
-     * Returns by pointer, unit of energy: electronvolt.
-     * Caller owns returned value and must free it.
-     * Also see {@link #getElectronvolt()}.
-     * @param status ICU error code.
-     * @stable ICU 64
-     */
-    static MeasureUnit *createElectronvolt(UErrorCode &status);
-
-    /**
-     * Returns by value, unit of energy: electronvolt.
-     * Also see {@link #createElectronvolt()}.
-     * @stable ICU 64
-     */
-    static MeasureUnit getElectronvolt();
-
-    /**
-     * Returns by pointer, unit of energy: foodcalorie.
-     * Caller owns returned value and must free it.
-     * Also see {@link #getFoodcalorie()}.
-     * @param status ICU error code.
-     * @stable ICU 54
-     */
-    static MeasureUnit *createFoodcalorie(UErrorCode &status);
-
-    /**
-     * Returns by value, unit of energy: foodcalorie.
-     * Also see {@link #createFoodcalorie()}.
-     * @stable ICU 64
-     */
-    static MeasureUnit getFoodcalorie();
-
-    /**
-     * Returns by pointer, unit of energy: joule.
-     * Caller owns returned value and must free it.
-     * Also see {@link #getJoule()}.
-     * @param status ICU error code.
-     * @stable ICU 54
-     */
-    static MeasureUnit *createJoule(UErrorCode &status);
-
-    /**
-     * Returns by value, unit of energy: joule.
-     * Also see {@link #createJoule()}.
-     * @stable ICU 64
-     */
-    static MeasureUnit getJoule();
-
-    /**
-     * Returns by pointer, unit of energy: kilocalorie.
-     * Caller owns returned value and must free it.
-     * Also see {@link #getKilocalorie()}.
-     * @param status ICU error code.
-     * @stable ICU 54
-     */
-    static MeasureUnit *createKilocalorie(UErrorCode &status);
-
-    /**
-     * Returns by value, unit of energy: kilocalorie.
-     * Also see {@link #createKilocalorie()}.
-     * @stable ICU 64
-     */
-    static MeasureUnit getKilocalorie();
-
-    /**
-     * Returns by pointer, unit of energy: kilojoule.
-     * Caller owns returned value and must free it.
-     * Also see {@link #getKilojoule()}.
-     * @param status ICU error code.
-     * @stable ICU 54
-     */
-    static MeasureUnit *createKilojoule(UErrorCode &status);
-
-    /**
-     * Returns by value, unit of energy: kilojoule.
-     * Also see {@link #createKilojoule()}.
-     * @stable ICU 64
-     */
-    static MeasureUnit getKilojoule();
-
-    /**
-     * Returns by pointer, unit of energy: kilowatt-hour.
-     * Caller owns returned value and must free it.
-     * Also see {@link #getKilowattHour()}.
-     * @param status ICU error code.
-     * @stable ICU 54
-     */
-    static MeasureUnit *createKilowattHour(UErrorCode &status);
-
-    /**
-     * Returns by value, unit of energy: kilowatt-hour.
-     * Also see {@link #createKilowattHour()}.
-     * @stable ICU 64
-     */
-    static MeasureUnit getKilowattHour();
-
-    /**
-     * Returns by pointer, unit of energy: therm-us.
-     * Caller owns returned value and must free it.
-     * Also see {@link #getThermUs()}.
-     * @param status ICU error code.
-     * @stable ICU 65
-     */
-    static MeasureUnit *createThermUs(UErrorCode &status);
-
-    /**
-     * Returns by value, unit of energy: therm-us.
-     * Also see {@link #createThermUs()}.
-     * @stable ICU 65
-     */
-    static MeasureUnit getThermUs();
-
-    /**
-     * Returns by pointer, unit of force: kilowatt-hour-per-100-kilometer.
-     * Caller owns returned value and must free it.
-     * Also see {@link #getKilowattHourPer100Kilometer()}.
-     * @param status ICU error code.
-     * @stable ICU 70
-     */
-    static MeasureUnit *createKilowattHourPer100Kilometer(UErrorCode &status);
-
-    /**
-     * Returns by value, unit of force: kilowatt-hour-per-100-kilometer.
-     * Also see {@link #createKilowattHourPer100Kilometer()}.
-     * @stable ICU 70
-     */
-    static MeasureUnit getKilowattHourPer100Kilometer();
-
-    /**
-     * Returns by pointer, unit of force: newton.
-     * Caller owns returned value and must free it.
-     * Also see {@link #getNewton()}.
-     * @param status ICU error code.
-     * @stable ICU 64
-     */
-    static MeasureUnit *createNewton(UErrorCode &status);
-
-    /**
-     * Returns by value, unit of force: newton.
-     * Also see {@link #createNewton()}.
-     * @stable ICU 64
-     */
-    static MeasureUnit getNewton();
-
-    /**
-     * Returns by pointer, unit of force: pound-force.
-     * Caller owns returned value and must free it.
-     * Also see {@link #getPoundForce()}.
-     * @param status ICU error code.
-     * @stable ICU 64
-     */
-    static MeasureUnit *createPoundForce(UErrorCode &status);
-
-    /**
-     * Returns by value, unit of force: pound-force.
-     * Also see {@link #createPoundForce()}.
-     * @stable ICU 64
-     */
-    static MeasureUnit getPoundForce();
-
-    /**
-     * Returns by pointer, unit of frequency: gigahertz.
-     * Caller owns returned value and must free it.
-     * Also see {@link #getGigahertz()}.
-     * @param status ICU error code.
-     * @stable ICU 54
-     */
-    static MeasureUnit *createGigahertz(UErrorCode &status);
-
-    /**
-     * Returns by value, unit of frequency: gigahertz.
-     * Also see {@link #createGigahertz()}.
-     * @stable ICU 64
-     */
-    static MeasureUnit getGigahertz();
-
-    /**
-     * Returns by pointer, unit of frequency: hertz.
-     * Caller owns returned value and must free it.
-     * Also see {@link #getHertz()}.
-     * @param status ICU error code.
-     * @stable ICU 54
-     */
-    static MeasureUnit *createHertz(UErrorCode &status);
-
-    /**
-     * Returns by value, unit of frequency: hertz.
-     * Also see {@link #createHertz()}.
-     * @stable ICU 64
-     */
-    static MeasureUnit getHertz();
-
-    /**
-     * Returns by pointer, unit of frequency: kilohertz.
-     * Caller owns returned value and must free it.
-     * Also see {@link #getKilohertz()}.
-     * @param status ICU error code.
-     * @stable ICU 54
-     */
-    static MeasureUnit *createKilohertz(UErrorCode &status);
-
-    /**
-     * Returns by value, unit of frequency: kilohertz.
-     * Also see {@link #createKilohertz()}.
-     * @stable ICU 64
-     */
-    static MeasureUnit getKilohertz();
-
-    /**
-     * Returns by pointer, unit of frequency: megahertz.
-     * Caller owns returned value and must free it.
-     * Also see {@link #getMegahertz()}.
-     * @param status ICU error code.
-     * @stable ICU 54
-     */
-    static MeasureUnit *createMegahertz(UErrorCode &status);
-
-    /**
-     * Returns by value, unit of frequency: megahertz.
-     * Also see {@link #createMegahertz()}.
-     * @stable ICU 64
-     */
-    static MeasureUnit getMegahertz();
-
-    /**
-     * Returns by pointer, unit of graphics: dot.
-     * Caller owns returned value and must free it.
-     * Also see {@link #getDot()}.
-     * @param status ICU error code.
-     * @stable ICU 68
-     */
-    static MeasureUnit *createDot(UErrorCode &status);
-
-    /**
-     * Returns by value, unit of graphics: dot.
-     * Also see {@link #createDot()}.
-     * @stable ICU 68
-     */
-    static MeasureUnit getDot();
-
-    /**
-     * Returns by pointer, unit of graphics: dot-per-centimeter.
-     * Caller owns returned value and must free it.
-     * Also see {@link #getDotPerCentimeter()}.
-     * @param status ICU error code.
-     * @stable ICU 65
-     */
-    static MeasureUnit *createDotPerCentimeter(UErrorCode &status);
-
-    /**
-     * Returns by value, unit of graphics: dot-per-centimeter.
-     * Also see {@link #createDotPerCentimeter()}.
-     * @stable ICU 65
-     */
-    static MeasureUnit getDotPerCentimeter();
-
-    /**
-     * Returns by pointer, unit of graphics: dot-per-inch.
-     * Caller owns returned value and must free it.
-     * Also see {@link #getDotPerInch()}.
-     * @param status ICU error code.
-     * @stable ICU 65
-     */
-    static MeasureUnit *createDotPerInch(UErrorCode &status);
-
-    /**
-     * Returns by value, unit of graphics: dot-per-inch.
-     * Also see {@link #createDotPerInch()}.
-     * @stable ICU 65
-     */
-    static MeasureUnit getDotPerInch();
-
-    /**
-     * Returns by pointer, unit of graphics: em.
-     * Caller owns returned value and must free it.
-     * Also see {@link #getEm()}.
-     * @param status ICU error code.
-     * @stable ICU 65
-     */
-    static MeasureUnit *createEm(UErrorCode &status);
-
-    /**
-     * Returns by value, unit of graphics: em.
-     * Also see {@link #createEm()}.
-     * @stable ICU 65
-     */
-    static MeasureUnit getEm();
-
-    /**
-     * Returns by pointer, unit of graphics: megapixel.
-     * Caller owns returned value and must free it.
-     * Also see {@link #getMegapixel()}.
-     * @param status ICU error code.
-     * @stable ICU 65
-     */
-    static MeasureUnit *createMegapixel(UErrorCode &status);
-
-    /**
-     * Returns by value, unit of graphics: megapixel.
-     * Also see {@link #createMegapixel()}.
-     * @stable ICU 65
-     */
-    static MeasureUnit getMegapixel();
-
-    /**
-     * Returns by pointer, unit of graphics: pixel.
-     * Caller owns returned value and must free it.
-     * Also see {@link #getPixel()}.
-     * @param status ICU error code.
-     * @stable ICU 65
-     */
-    static MeasureUnit *createPixel(UErrorCode &status);
-
-    /**
-     * Returns by value, unit of graphics: pixel.
-     * Also see {@link #createPixel()}.
-     * @stable ICU 65
-     */
-    static MeasureUnit getPixel();
-
-    /**
-     * Returns by pointer, unit of graphics: pixel-per-centimeter.
-     * Caller owns returned value and must free it.
-     * Also see {@link #getPixelPerCentimeter()}.
-     * @param status ICU error code.
-     * @stable ICU 65
-     */
-    static MeasureUnit *createPixelPerCentimeter(UErrorCode &status);
-
-    /**
-     * Returns by value, unit of graphics: pixel-per-centimeter.
-     * Also see {@link #createPixelPerCentimeter()}.
-     * @stable ICU 65
-     */
-    static MeasureUnit getPixelPerCentimeter();
-
-    /**
-     * Returns by pointer, unit of graphics: pixel-per-inch.
-     * Caller owns returned value and must free it.
-     * Also see {@link #getPixelPerInch()}.
-     * @param status ICU error code.
-     * @stable ICU 65
-     */
-    static MeasureUnit *createPixelPerInch(UErrorCode &status);
-
-    /**
-     * Returns by value, unit of graphics: pixel-per-inch.
-     * Also see {@link #createPixelPerInch()}.
-     * @stable ICU 65
-     */
-    static MeasureUnit getPixelPerInch();
-
-    /**
-     * Returns by pointer, unit of length: astronomical-unit.
-     * Caller owns returned value and must free it.
-     * Also see {@link #getAstronomicalUnit()}.
-     * @param status ICU error code.
-     * @stable ICU 54
-     */
-    static MeasureUnit *createAstronomicalUnit(UErrorCode &status);
-
-    /**
-     * Returns by value, unit of length: astronomical-unit.
-     * Also see {@link #createAstronomicalUnit()}.
-     * @stable ICU 64
-     */
-    static MeasureUnit getAstronomicalUnit();
-
-    /**
-     * Returns by pointer, unit of length: centimeter.
-     * Caller owns returned value and must free it.
-     * Also see {@link #getCentimeter()}.
-     * @param status ICU error code.
-     * @stable ICU 53
-     */
-    static MeasureUnit *createCentimeter(UErrorCode &status);
-
-    /**
-     * Returns by value, unit of length: centimeter.
-     * Also see {@link #createCentimeter()}.
-     * @stable ICU 64
-     */
-    static MeasureUnit getCentimeter();
-
-    /**
-     * Returns by pointer, unit of length: decimeter.
-     * Caller owns returned value and must free it.
-     * Also see {@link #getDecimeter()}.
-     * @param status ICU error code.
-     * @stable ICU 54
-     */
-    static MeasureUnit *createDecimeter(UErrorCode &status);
-
-    /**
-     * Returns by value, unit of length: decimeter.
-     * Also see {@link #createDecimeter()}.
-     * @stable ICU 64
-     */
-    static MeasureUnit getDecimeter();
-
-    /**
-     * Returns by pointer, unit of length: earth-radius.
-     * Caller owns returned value and must free it.
-     * Also see {@link #getEarthRadius()}.
-     * @param status ICU error code.
-     * @stable ICU 68
-     */
-    static MeasureUnit *createEarthRadius(UErrorCode &status);
-
-    /**
-     * Returns by value, unit of length: earth-radius.
-     * Also see {@link #createEarthRadius()}.
-     * @stable ICU 68
-     */
-    static MeasureUnit getEarthRadius();
-
-    /**
-     * Returns by pointer, unit of length: fathom.
-     * Caller owns returned value and must free it.
-     * Also see {@link #getFathom()}.
-     * @param status ICU error code.
-     * @stable ICU 54
-     */
-    static MeasureUnit *createFathom(UErrorCode &status);
-
-    /**
-     * Returns by value, unit of length: fathom.
-     * Also see {@link #createFathom()}.
-     * @stable ICU 64
-     */
-    static MeasureUnit getFathom();
-
-    /**
-     * Returns by pointer, unit of length: foot.
-     * Caller owns returned value and must free it.
-     * Also see {@link #getFoot()}.
-     * @param status ICU error code.
-     * @stable ICU 53
-     */
-    static MeasureUnit *createFoot(UErrorCode &status);
-
-    /**
-     * Returns by value, unit of length: foot.
-     * Also see {@link #createFoot()}.
-     * @stable ICU 64
-     */
-    static MeasureUnit getFoot();
-
-    /**
-     * Returns by pointer, unit of length: furlong.
-     * Caller owns returned value and must free it.
-     * Also see {@link #getFurlong()}.
-     * @param status ICU error code.
-     * @stable ICU 54
-     */
-    static MeasureUnit *createFurlong(UErrorCode &status);
-
-    /**
-     * Returns by value, unit of length: furlong.
-     * Also see {@link #createFurlong()}.
-     * @stable ICU 64
-     */
-    static MeasureUnit getFurlong();
-
-    /**
-     * Returns by pointer, unit of length: inch.
-     * Caller owns returned value and must free it.
-     * Also see {@link #getInch()}.
-     * @param status ICU error code.
-     * @stable ICU 53
-     */
-    static MeasureUnit *createInch(UErrorCode &status);
-
-    /**
-     * Returns by value, unit of length: inch.
-     * Also see {@link #createInch()}.
-     * @stable ICU 64
-     */
-    static MeasureUnit getInch();
-
-    /**
-     * Returns by pointer, unit of length: kilometer.
-     * Caller owns returned value and must free it.
-     * Also see {@link #getKilometer()}.
-     * @param status ICU error code.
-     * @stable ICU 53
-     */
-    static MeasureUnit *createKilometer(UErrorCode &status);
-
-    /**
-     * Returns by value, unit of length: kilometer.
-     * Also see {@link #createKilometer()}.
-     * @stable ICU 64
-     */
-    static MeasureUnit getKilometer();
-
-    /**
-     * Returns by pointer, unit of length: light-year.
-     * Caller owns returned value and must free it.
-     * Also see {@link #getLightYear()}.
-     * @param status ICU error code.
-     * @stable ICU 53
-     */
-    static MeasureUnit *createLightYear(UErrorCode &status);
-
-    /**
-     * Returns by value, unit of length: light-year.
-     * Also see {@link #createLightYear()}.
-     * @stable ICU 64
-     */
-    static MeasureUnit getLightYear();
-
-    /**
-     * Returns by pointer, unit of length: meter.
-     * Caller owns returned value and must free it.
-     * Also see {@link #getMeter()}.
-     * @param status ICU error code.
-     * @stable ICU 53
-     */
-    static MeasureUnit *createMeter(UErrorCode &status);
-
-    /**
-     * Returns by value, unit of length: meter.
-     * Also see {@link #createMeter()}.
-     * @stable ICU 64
-     */
-    static MeasureUnit getMeter();
-
-    /**
-     * Returns by pointer, unit of length: micrometer.
-     * Caller owns returned value and must free it.
-     * Also see {@link #getMicrometer()}.
-     * @param status ICU error code.
-     * @stable ICU 54
-     */
-    static MeasureUnit *createMicrometer(UErrorCode &status);
-
-    /**
-     * Returns by value, unit of length: micrometer.
-     * Also see {@link #createMicrometer()}.
-     * @stable ICU 64
-     */
-    static MeasureUnit getMicrometer();
-
-    /**
-     * Returns by pointer, unit of length: mile.
-     * Caller owns returned value and must free it.
-     * Also see {@link #getMile()}.
-     * @param status ICU error code.
-     * @stable ICU 53
-     */
-    static MeasureUnit *createMile(UErrorCode &status);
-
-    /**
-     * Returns by value, unit of length: mile.
-     * Also see {@link #createMile()}.
-     * @stable ICU 64
-     */
-    static MeasureUnit getMile();
-
-    /**
-     * Returns by pointer, unit of length: mile-scandinavian.
-     * Caller owns returned value and must free it.
-     * Also see {@link #getMileScandinavian()}.
-     * @param status ICU error code.
-     * @stable ICU 56
-     */
-    static MeasureUnit *createMileScandinavian(UErrorCode &status);
-
-    /**
-     * Returns by value, unit of length: mile-scandinavian.
-     * Also see {@link #createMileScandinavian()}.
-     * @stable ICU 64
-     */
-    static MeasureUnit getMileScandinavian();
-
-    /**
-     * Returns by pointer, unit of length: millimeter.
-     * Caller owns returned value and must free it.
-     * Also see {@link #getMillimeter()}.
-     * @param status ICU error code.
-     * @stable ICU 53
-     */
-    static MeasureUnit *createMillimeter(UErrorCode &status);
-
-    /**
-     * Returns by value, unit of length: millimeter.
-     * Also see {@link #createMillimeter()}.
-     * @stable ICU 64
-     */
-    static MeasureUnit getMillimeter();
-
-    /**
-     * Returns by pointer, unit of length: nanometer.
-     * Caller owns returned value and must free it.
-     * Also see {@link #getNanometer()}.
-     * @param status ICU error code.
-     * @stable ICU 54
-     */
-    static MeasureUnit *createNanometer(UErrorCode &status);
-
-    /**
-     * Returns by value, unit of length: nanometer.
-     * Also see {@link #createNanometer()}.
-     * @stable ICU 64
-     */
-    static MeasureUnit getNanometer();
-
-    /**
-     * Returns by pointer, unit of length: nautical-mile.
-     * Caller owns returned value and must free it.
-     * Also see {@link #getNauticalMile()}.
-     * @param status ICU error code.
-     * @stable ICU 54
-     */
-    static MeasureUnit *createNauticalMile(UErrorCode &status);
-
-    /**
-     * Returns by value, unit of length: nautical-mile.
-     * Also see {@link #createNauticalMile()}.
-     * @stable ICU 64
-     */
-    static MeasureUnit getNauticalMile();
-
-    /**
-     * Returns by pointer, unit of length: parsec.
-     * Caller owns returned value and must free it.
-     * Also see {@link #getParsec()}.
-     * @param status ICU error code.
-     * @stable ICU 54
-     */
-    static MeasureUnit *createParsec(UErrorCode &status);
-
-    /**
-     * Returns by value, unit of length: parsec.
-     * Also see {@link #createParsec()}.
-     * @stable ICU 64
-     */
-    static MeasureUnit getParsec();
-
-    /**
-     * Returns by pointer, unit of length: picometer.
-     * Caller owns returned value and must free it.
-     * Also see {@link #getPicometer()}.
-     * @param status ICU error code.
-     * @stable ICU 53
-     */
-    static MeasureUnit *createPicometer(UErrorCode &status);
-
-    /**
-     * Returns by value, unit of length: picometer.
-     * Also see {@link #createPicometer()}.
-     * @stable ICU 64
-     */
-    static MeasureUnit getPicometer();
-
-    /**
-     * Returns by pointer, unit of length: point.
-     * Caller owns returned value and must free it.
-     * Also see {@link #getPoint()}.
-     * @param status ICU error code.
-     * @stable ICU 59
-     */
-    static MeasureUnit *createPoint(UErrorCode &status);
-
-    /**
-     * Returns by value, unit of length: point.
-     * Also see {@link #createPoint()}.
-     * @stable ICU 64
-     */
-    static MeasureUnit getPoint();
-
-    /**
-     * Returns by pointer, unit of length: solar-radius.
-     * Caller owns returned value and must free it.
-     * Also see {@link #getSolarRadius()}.
-     * @param status ICU error code.
-     * @stable ICU 64
-     */
-    static MeasureUnit *createSolarRadius(UErrorCode &status);
-
-    /**
-     * Returns by value, unit of length: solar-radius.
-     * Also see {@link #createSolarRadius()}.
-     * @stable ICU 64
-     */
-    static MeasureUnit getSolarRadius();
-
-    /**
-     * Returns by pointer, unit of length: yard.
-     * Caller owns returned value and must free it.
-     * Also see {@link #getYard()}.
-     * @param status ICU error code.
-     * @stable ICU 53
-     */
-    static MeasureUnit *createYard(UErrorCode &status);
-
-    /**
-     * Returns by value, unit of length: yard.
-     * Also see {@link #createYard()}.
-     * @stable ICU 64
-     */
-    static MeasureUnit getYard();
-
-    /**
-     * Returns by pointer, unit of light: candela.
-     * Caller owns returned value and must free it.
-     * Also see {@link #getCandela()}.
-     * @param status ICU error code.
-     * @stable ICU 68
-     */
-    static MeasureUnit *createCandela(UErrorCode &status);
-
-    /**
-     * Returns by value, unit of light: candela.
-     * Also see {@link #createCandela()}.
-     * @stable ICU 68
-     */
-    static MeasureUnit getCandela();
-
-    /**
-     * Returns by pointer, unit of light: lumen.
-     * Caller owns returned value and must free it.
-     * Also see {@link #getLumen()}.
-     * @param status ICU error code.
-     * @stable ICU 68
-     */
-    static MeasureUnit *createLumen(UErrorCode &status);
-
-    /**
-     * Returns by value, unit of light: lumen.
-     * Also see {@link #createLumen()}.
-     * @stable ICU 68
-     */
-    static MeasureUnit getLumen();
-
-    /**
-     * Returns by pointer, unit of light: lux.
-     * Caller owns returned value and must free it.
-     * Also see {@link #getLux()}.
-     * @param status ICU error code.
-     * @stable ICU 54
-     */
-    static MeasureUnit *createLux(UErrorCode &status);
-
-    /**
-     * Returns by value, unit of light: lux.
-     * Also see {@link #createLux()}.
-     * @stable ICU 64
-     */
-    static MeasureUnit getLux();
-
-    /**
-     * Returns by pointer, unit of light: solar-luminosity.
-     * Caller owns returned value and must free it.
-     * Also see {@link #getSolarLuminosity()}.
-     * @param status ICU error code.
-     * @stable ICU 64
-     */
-    static MeasureUnit *createSolarLuminosity(UErrorCode &status);
-
-    /**
-     * Returns by value, unit of light: solar-luminosity.
-     * Also see {@link #createSolarLuminosity()}.
-     * @stable ICU 64
-     */
-    static MeasureUnit getSolarLuminosity();
-
-    /**
-     * Returns by pointer, unit of mass: carat.
-     * Caller owns returned value and must free it.
-     * Also see {@link #getCarat()}.
-     * @param status ICU error code.
-     * @stable ICU 54
-     */
-    static MeasureUnit *createCarat(UErrorCode &status);
-
-    /**
-     * Returns by value, unit of mass: carat.
-     * Also see {@link #createCarat()}.
-     * @stable ICU 64
-     */
-    static MeasureUnit getCarat();
-
-    /**
-     * Returns by pointer, unit of mass: dalton.
-     * Caller owns returned value and must free it.
-     * Also see {@link #getDalton()}.
-     * @param status ICU error code.
-     * @stable ICU 64
-     */
-    static MeasureUnit *createDalton(UErrorCode &status);
-
-    /**
-     * Returns by value, unit of mass: dalton.
-     * Also see {@link #createDalton()}.
-     * @stable ICU 64
-     */
-    static MeasureUnit getDalton();
-
-    /**
-     * Returns by pointer, unit of mass: earth-mass.
-     * Caller owns returned value and must free it.
-     * Also see {@link #getEarthMass()}.
-     * @param status ICU error code.
-     * @stable ICU 64
-     */
-    static MeasureUnit *createEarthMass(UErrorCode &status);
-
-    /**
-     * Returns by value, unit of mass: earth-mass.
-     * Also see {@link #createEarthMass()}.
-     * @stable ICU 64
-     */
-    static MeasureUnit getEarthMass();
-
-    /**
-     * Returns by pointer, unit of mass: grain.
-     * Caller owns returned value and must free it.
-     * Also see {@link #getGrain()}.
-     * @param status ICU error code.
-     * @stable ICU 68
-     */
-    static MeasureUnit *createGrain(UErrorCode &status);
-
-    /**
-     * Returns by value, unit of mass: grain.
-     * Also see {@link #createGrain()}.
-     * @stable ICU 68
-     */
-    static MeasureUnit getGrain();
-
-    /**
-     * Returns by pointer, unit of mass: gram.
-     * Caller owns returned value and must free it.
-     * Also see {@link #getGram()}.
-     * @param status ICU error code.
-     * @stable ICU 53
-     */
-    static MeasureUnit *createGram(UErrorCode &status);
-
-    /**
-     * Returns by value, unit of mass: gram.
-     * Also see {@link #createGram()}.
-     * @stable ICU 64
-     */
-    static MeasureUnit getGram();
-
-    /**
-     * Returns by pointer, unit of mass: kilogram.
-     * Caller owns returned value and must free it.
-     * Also see {@link #getKilogram()}.
-     * @param status ICU error code.
-     * @stable ICU 53
-     */
-    static MeasureUnit *createKilogram(UErrorCode &status);
-
-    /**
-     * Returns by value, unit of mass: kilogram.
-     * Also see {@link #createKilogram()}.
-     * @stable ICU 64
-     */
-    static MeasureUnit getKilogram();
-
-    /**
-     * Returns by pointer, unit of mass: metric-ton
-     * (renamed to tonne in CLDR 42 / ICU 72).
-     * Caller owns returned value and must free it.
-     * Note: In ICU 74 this will be deprecated in favor of
-     * createTonne(), which is currently draft but will
-     * become stable in ICU 74, and which uses the preferred naming.
-     * Also see {@link #getMetricTon()} and {@link #createTonne()}.
-     * @param status ICU error code.
-     * @stable ICU 54
-     */
-    static MeasureUnit *createMetricTon(UErrorCode &status);
-
-    /**
-     * Returns by value, unit of mass: metric-ton
-     * (renamed to tonne in CLDR 42 / ICU 72).
-     * Note: In ICU 74 this will be deprecated in favor of
-     * getTonne(), which is currently draft but will
-     * become stable in ICU 74, and which uses the preferred naming.
-     * Also see {@link #createMetricTon()} and {@link #getTonne()}.
-     * @stable ICU 64
-     */
-    static MeasureUnit getMetricTon();
-
-    /**
-     * Returns by pointer, unit of mass: microgram.
-     * Caller owns returned value and must free it.
-     * Also see {@link #getMicrogram()}.
-     * @param status ICU error code.
-     * @stable ICU 54
-     */
-    static MeasureUnit *createMicrogram(UErrorCode &status);
-
-    /**
-     * Returns by value, unit of mass: microgram.
-     * Also see {@link #createMicrogram()}.
-     * @stable ICU 64
-     */
-    static MeasureUnit getMicrogram();
-
-    /**
-     * Returns by pointer, unit of mass: milligram.
-     * Caller owns returned value and must free it.
-     * Also see {@link #getMilligram()}.
-     * @param status ICU error code.
-     * @stable ICU 54
-     */
-    static MeasureUnit *createMilligram(UErrorCode &status);
-
-    /**
-     * Returns by value, unit of mass: milligram.
-     * Also see {@link #createMilligram()}.
-     * @stable ICU 64
-     */
-    static MeasureUnit getMilligram();
-
-    /**
-     * Returns by pointer, unit of mass: ounce.
-     * Caller owns returned value and must free it.
-     * Also see {@link #getOunce()}.
-     * @param status ICU error code.
-     * @stable ICU 53
-     */
-    static MeasureUnit *createOunce(UErrorCode &status);
-
-    /**
-     * Returns by value, unit of mass: ounce.
-     * Also see {@link #createOunce()}.
-     * @stable ICU 64
-     */
-    static MeasureUnit getOunce();
-
-    /**
-     * Returns by pointer, unit of mass: ounce-troy.
-     * Caller owns returned value and must free it.
-     * Also see {@link #getOunceTroy()}.
-     * @param status ICU error code.
-     * @stable ICU 54
-     */
-    static MeasureUnit *createOunceTroy(UErrorCode &status);
-
-    /**
-     * Returns by value, unit of mass: ounce-troy.
-     * Also see {@link #createOunceTroy()}.
-     * @stable ICU 64
-     */
-    static MeasureUnit getOunceTroy();
-
-    /**
-     * Returns by pointer, unit of mass: pound.
-     * Caller owns returned value and must free it.
-     * Also see {@link #getPound()}.
-     * @param status ICU error code.
-     * @stable ICU 53
-     */
-    static MeasureUnit *createPound(UErrorCode &status);
-
-    /**
-     * Returns by value, unit of mass: pound.
-     * Also see {@link #createPound()}.
-     * @stable ICU 64
-     */
-    static MeasureUnit getPound();
-
-    /**
-     * Returns by pointer, unit of mass: solar-mass.
-     * Caller owns returned value and must free it.
-     * Also see {@link #getSolarMass()}.
-     * @param status ICU error code.
-     * @stable ICU 64
-     */
-    static MeasureUnit *createSolarMass(UErrorCode &status);
-
-    /**
-     * Returns by value, unit of mass: solar-mass.
-     * Also see {@link #createSolarMass()}.
-     * @stable ICU 64
-     */
-    static MeasureUnit getSolarMass();
-
-    /**
-     * Returns by pointer, unit of mass: stone.
-     * Caller owns returned value and must free it.
-     * Also see {@link #getStone()}.
-     * @param status ICU error code.
-     * @stable ICU 54
-     */
-    static MeasureUnit *createStone(UErrorCode &status);
-
-    /**
-     * Returns by value, unit of mass: stone.
-     * Also see {@link #createStone()}.
-     * @stable ICU 64
-     */
-    static MeasureUnit getStone();
-
-    /**
-     * Returns by pointer, unit of mass: ton.
-     * Caller owns returned value and must free it.
-     * Also see {@link #getTon()}.
-     * @param status ICU error code.
-     * @stable ICU 54
-     */
-    static MeasureUnit *createTon(UErrorCode &status);
-
-    /**
-     * Returns by value, unit of mass: ton.
-     * Also see {@link #createTon()}.
-     * @stable ICU 64
-     */
-    static MeasureUnit getTon();
-
-#ifndef U_HIDE_DRAFT_API
-    /**
-     * Returns by pointer, unit of mass: tonne.
-     * Caller owns returned value and must free it.
-     * Also see {@link #getTonne()}.
-     * @param status ICU error code.
-     * @draft ICU 72
-     */
-    static MeasureUnit *createTonne(UErrorCode &status);
-
-    /**
-     * Returns by value, unit of mass: tonne.
-     * Also see {@link #createTonne()}.
-     * @draft ICU 72
-     */
-    static MeasureUnit getTonne();
-#endif /* U_HIDE_DRAFT_API */
-
-    /**
-     * Returns by pointer, unit of power: gigawatt.
-     * Caller owns returned value and must free it.
-     * Also see {@link #getGigawatt()}.
-     * @param status ICU error code.
-     * @stable ICU 54
-     */
-    static MeasureUnit *createGigawatt(UErrorCode &status);
-
-    /**
-     * Returns by value, unit of power: gigawatt.
-     * Also see {@link #createGigawatt()}.
-     * @stable ICU 64
-     */
-    static MeasureUnit getGigawatt();
-
-    /**
-     * Returns by pointer, unit of power: horsepower.
-     * Caller owns returned value and must free it.
-     * Also see {@link #getHorsepower()}.
-     * @param status ICU error code.
-     * @stable ICU 53
-     */
-    static MeasureUnit *createHorsepower(UErrorCode &status);
-
-    /**
-     * Returns by value, unit of power: horsepower.
-     * Also see {@link #createHorsepower()}.
-     * @stable ICU 64
-     */
-    static MeasureUnit getHorsepower();
-
-    /**
-     * Returns by pointer, unit of power: kilowatt.
-     * Caller owns returned value and must free it.
-     * Also see {@link #getKilowatt()}.
-     * @param status ICU error code.
-     * @stable ICU 53
-     */
-    static MeasureUnit *createKilowatt(UErrorCode &status);
-
-    /**
-     * Returns by value, unit of power: kilowatt.
-     * Also see {@link #createKilowatt()}.
-     * @stable ICU 64
-     */
-    static MeasureUnit getKilowatt();
-
-    /**
-     * Returns by pointer, unit of power: megawatt.
-     * Caller owns returned value and must free it.
-     * Also see {@link #getMegawatt()}.
-     * @param status ICU error code.
-     * @stable ICU 54
-     */
-    static MeasureUnit *createMegawatt(UErrorCode &status);
-
-    /**
-     * Returns by value, unit of power: megawatt.
-     * Also see {@link #createMegawatt()}.
-     * @stable ICU 64
-     */
-    static MeasureUnit getMegawatt();
-
-    /**
-     * Returns by pointer, unit of power: milliwatt.
-     * Caller owns returned value and must free it.
-     * Also see {@link #getMilliwatt()}.
-     * @param status ICU error code.
-     * @stable ICU 54
-     */
-    static MeasureUnit *createMilliwatt(UErrorCode &status);
-
-    /**
-     * Returns by value, unit of power: milliwatt.
-     * Also see {@link #createMilliwatt()}.
-     * @stable ICU 64
-     */
-    static MeasureUnit getMilliwatt();
-
-    /**
-     * Returns by pointer, unit of power: watt.
-     * Caller owns returned value and must free it.
-     * Also see {@link #getWatt()}.
-     * @param status ICU error code.
-     * @stable ICU 53
-     */
-    static MeasureUnit *createWatt(UErrorCode &status);
-
-    /**
-     * Returns by value, unit of power: watt.
-     * Also see {@link #createWatt()}.
-     * @stable ICU 64
-     */
-    static MeasureUnit getWatt();
-
-    /**
-     * Returns by pointer, unit of pressure: atmosphere.
-     * Caller owns returned value and must free it.
-     * Also see {@link #getAtmosphere()}.
-     * @param status ICU error code.
-     * @stable ICU 63
-     */
-    static MeasureUnit *createAtmosphere(UErrorCode &status);
-
-    /**
-     * Returns by value, unit of pressure: atmosphere.
-     * Also see {@link #createAtmosphere()}.
-     * @stable ICU 64
-     */
-    static MeasureUnit getAtmosphere();
-
-    /**
-     * Returns by pointer, unit of pressure: bar.
-     * Caller owns returned value and must free it.
-     * Also see {@link #getBar()}.
-     * @param status ICU error code.
-     * @stable ICU 65
-     */
-    static MeasureUnit *createBar(UErrorCode &status);
-
-    /**
-     * Returns by value, unit of pressure: bar.
-     * Also see {@link #createBar()}.
-     * @stable ICU 65
-     */
-    static MeasureUnit getBar();
-
-    /**
-     * Returns by pointer, unit of pressure: hectopascal.
-     * Caller owns returned value and must free it.
-     * Also see {@link #getHectopascal()}.
-     * @param status ICU error code.
-     * @stable ICU 53
-     */
-    static MeasureUnit *createHectopascal(UErrorCode &status);
-
-    /**
-     * Returns by value, unit of pressure: hectopascal.
-     * Also see {@link #createHectopascal()}.
-     * @stable ICU 64
-     */
-    static MeasureUnit getHectopascal();
-
-    /**
-     * Returns by pointer, unit of pressure: inch-ofhg.
-     * Caller owns returned value and must free it.
-     * Also see {@link #getInchHg()}.
-     * @param status ICU error code.
-     * @stable ICU 53
-     */
-    static MeasureUnit *createInchHg(UErrorCode &status);
-
-    /**
-     * Returns by value, unit of pressure: inch-ofhg.
-     * Also see {@link #createInchHg()}.
-     * @stable ICU 64
-     */
-    static MeasureUnit getInchHg();
-
-    /**
-     * Returns by pointer, unit of pressure: kilopascal.
-     * Caller owns returned value and must free it.
-     * Also see {@link #getKilopascal()}.
-     * @param status ICU error code.
-     * @stable ICU 64
-     */
-    static MeasureUnit *createKilopascal(UErrorCode &status);
-
-    /**
-     * Returns by value, unit of pressure: kilopascal.
-     * Also see {@link #createKilopascal()}.
-     * @stable ICU 64
-     */
-    static MeasureUnit getKilopascal();
-
-    /**
-     * Returns by pointer, unit of pressure: megapascal.
-     * Caller owns returned value and must free it.
-     * Also see {@link #getMegapascal()}.
-     * @param status ICU error code.
-     * @stable ICU 64
-     */
-    static MeasureUnit *createMegapascal(UErrorCode &status);
-
-    /**
-     * Returns by value, unit of pressure: megapascal.
-     * Also see {@link #createMegapascal()}.
-     * @stable ICU 64
-     */
-    static MeasureUnit getMegapascal();
-
-    /**
-     * Returns by pointer, unit of pressure: millibar.
-     * Caller owns returned value and must free it.
-     * Also see {@link #getMillibar()}.
-     * @param status ICU error code.
-     * @stable ICU 53
-     */
-    static MeasureUnit *createMillibar(UErrorCode &status);
-
-    /**
-     * Returns by value, unit of pressure: millibar.
-     * Also see {@link #createMillibar()}.
-     * @stable ICU 64
-     */
-    static MeasureUnit getMillibar();
-
-    /**
-     * Returns by pointer, unit of pressure: millimeter-ofhg.
-     * Caller owns returned value and must free it.
-     * Also see {@link #getMillimeterOfMercury()}.
-     * @param status ICU error code.
-     * @stable ICU 54
-     */
-    static MeasureUnit *createMillimeterOfMercury(UErrorCode &status);
-
-    /**
-     * Returns by value, unit of pressure: millimeter-ofhg.
-     * Also see {@link #createMillimeterOfMercury()}.
-     * @stable ICU 64
-     */
-    static MeasureUnit getMillimeterOfMercury();
-
-    /**
-     * Returns by pointer, unit of pressure: pascal.
-     * Caller owns returned value and must free it.
-     * Also see {@link #getPascal()}.
-     * @param status ICU error code.
-     * @stable ICU 65
-     */
-    static MeasureUnit *createPascal(UErrorCode &status);
-
-    /**
-     * Returns by value, unit of pressure: pascal.
-     * Also see {@link #createPascal()}.
-     * @stable ICU 65
-     */
-    static MeasureUnit getPascal();
-
-    /**
-     * Returns by pointer, unit of pressure: pound-force-per-square-inch.
-     * Caller owns returned value and must free it.
-     * Also see {@link #getPoundPerSquareInch()}.
-     * @param status ICU error code.
-     * @stable ICU 54
-     */
-    static MeasureUnit *createPoundPerSquareInch(UErrorCode &status);
-
-    /**
-     * Returns by value, unit of pressure: pound-force-per-square-inch.
-     * Also see {@link #createPoundPerSquareInch()}.
-     * @stable ICU 64
-     */
-    static MeasureUnit getPoundPerSquareInch();
-
-#ifndef U_HIDE_DRAFT_API
-    /**
-     * Returns by pointer, unit of speed: beaufort.
-     * Caller owns returned value and must free it.
-     * Also see {@link #getBeaufort()}.
-     * @param status ICU error code.
-     * @draft ICU 73
-     */
-    static MeasureUnit *createBeaufort(UErrorCode &status);
-
-    /**
-     * Returns by value, unit of speed: beaufort.
-     * Also see {@link #createBeaufort()}.
-     * @draft ICU 73
-     */
-    static MeasureUnit getBeaufort();
-#endif /* U_HIDE_DRAFT_API */
-
-    /**
-     * Returns by pointer, unit of speed: kilometer-per-hour.
-     * Caller owns returned value and must free it.
-     * Also see {@link #getKilometerPerHour()}.
-     * @param status ICU error code.
-     * @stable ICU 53
-     */
-    static MeasureUnit *createKilometerPerHour(UErrorCode &status);
-
-    /**
-     * Returns by value, unit of speed: kilometer-per-hour.
-     * Also see {@link #createKilometerPerHour()}.
-     * @stable ICU 64
-     */
-    static MeasureUnit getKilometerPerHour();
-
-    /**
-     * Returns by pointer, unit of speed: knot.
-     * Caller owns returned value and must free it.
-     * Also see {@link #getKnot()}.
-     * @param status ICU error code.
-     * @stable ICU 56
-     */
-    static MeasureUnit *createKnot(UErrorCode &status);
-
-    /**
-     * Returns by value, unit of speed: knot.
-     * Also see {@link #createKnot()}.
-     * @stable ICU 64
-     */
-    static MeasureUnit getKnot();
-
-    /**
-     * Returns by pointer, unit of speed: meter-per-second.
-     * Caller owns returned value and must free it.
-     * Also see {@link #getMeterPerSecond()}.
-     * @param status ICU error code.
-     * @stable ICU 53
-     */
-    static MeasureUnit *createMeterPerSecond(UErrorCode &status);
-
-    /**
-     * Returns by value, unit of speed: meter-per-second.
-     * Also see {@link #createMeterPerSecond()}.
-     * @stable ICU 64
-     */
-    static MeasureUnit getMeterPerSecond();
-
-    /**
-     * Returns by pointer, unit of speed: mile-per-hour.
-     * Caller owns returned value and must free it.
-     * Also see {@link #getMilePerHour()}.
-     * @param status ICU error code.
-     * @stable ICU 53
-     */
-    static MeasureUnit *createMilePerHour(UErrorCode &status);
-
-    /**
-     * Returns by value, unit of speed: mile-per-hour.
-     * Also see {@link #createMilePerHour()}.
-     * @stable ICU 64
-     */
-    static MeasureUnit getMilePerHour();
-
-    /**
-     * Returns by pointer, unit of temperature: celsius.
-     * Caller owns returned value and must free it.
-     * Also see {@link #getCelsius()}.
-     * @param status ICU error code.
-     * @stable ICU 53
-     */
-    static MeasureUnit *createCelsius(UErrorCode &status);
-
-    /**
-     * Returns by value, unit of temperature: celsius.
-     * Also see {@link #createCelsius()}.
-     * @stable ICU 64
-     */
-    static MeasureUnit getCelsius();
-
-    /**
-     * Returns by pointer, unit of temperature: fahrenheit.
-     * Caller owns returned value and must free it.
-     * Also see {@link #getFahrenheit()}.
-     * @param status ICU error code.
-     * @stable ICU 53
-     */
-    static MeasureUnit *createFahrenheit(UErrorCode &status);
-
-    /**
-     * Returns by value, unit of temperature: fahrenheit.
-     * Also see {@link #createFahrenheit()}.
-     * @stable ICU 64
-     */
-    static MeasureUnit getFahrenheit();
-
-    /**
-     * Returns by pointer, unit of temperature: generic.
-     * Caller owns returned value and must free it.
-     * Also see {@link #getGenericTemperature()}.
-     * @param status ICU error code.
-     * @stable ICU 56
-     */
-    static MeasureUnit *createGenericTemperature(UErrorCode &status);
-
-    /**
-     * Returns by value, unit of temperature: generic.
-     * Also see {@link #createGenericTemperature()}.
-     * @stable ICU 64
-     */
-    static MeasureUnit getGenericTemperature();
-
-    /**
-     * Returns by pointer, unit of temperature: kelvin.
-     * Caller owns returned value and must free it.
-     * Also see {@link #getKelvin()}.
-     * @param status ICU error code.
-     * @stable ICU 54
-     */
-    static MeasureUnit *createKelvin(UErrorCode &status);
-
-    /**
-     * Returns by value, unit of temperature: kelvin.
-     * Also see {@link #createKelvin()}.
-     * @stable ICU 64
-     */
-    static MeasureUnit getKelvin();
-
-    /**
-     * Returns by pointer, unit of torque: newton-meter.
-     * Caller owns returned value and must free it.
-     * Also see {@link #getNewtonMeter()}.
-     * @param status ICU error code.
-     * @stable ICU 64
-     */
-    static MeasureUnit *createNewtonMeter(UErrorCode &status);
-
-    /**
-     * Returns by value, unit of torque: newton-meter.
-     * Also see {@link #createNewtonMeter()}.
-     * @stable ICU 64
-     */
-    static MeasureUnit getNewtonMeter();
-
-    /**
-     * Returns by pointer, unit of torque: pound-force-foot.
-     * Caller owns returned value and must free it.
-     * Also see {@link #getPoundFoot()}.
-     * @param status ICU error code.
-     * @stable ICU 64
-     */
-    static MeasureUnit *createPoundFoot(UErrorCode &status);
-
-    /**
-     * Returns by value, unit of torque: pound-force-foot.
-     * Also see {@link #createPoundFoot()}.
-     * @stable ICU 64
-     */
-    static MeasureUnit getPoundFoot();
-
-    /**
-     * Returns by pointer, unit of volume: acre-foot.
-     * Caller owns returned value and must free it.
-     * Also see {@link #getAcreFoot()}.
-     * @param status ICU error code.
-     * @stable ICU 54
-     */
-    static MeasureUnit *createAcreFoot(UErrorCode &status);
-
-    /**
-     * Returns by value, unit of volume: acre-foot.
-     * Also see {@link #createAcreFoot()}.
-     * @stable ICU 64
-     */
-    static MeasureUnit getAcreFoot();
-
-    /**
-     * Returns by pointer, unit of volume: barrel.
-     * Caller owns returned value and must free it.
-     * Also see {@link #getBarrel()}.
-     * @param status ICU error code.
-     * @stable ICU 64
-     */
-    static MeasureUnit *createBarrel(UErrorCode &status);
-
-    /**
-     * Returns by value, unit of volume: barrel.
-     * Also see {@link #createBarrel()}.
-     * @stable ICU 64
-     */
-    static MeasureUnit getBarrel();
-
-    /**
-     * Returns by pointer, unit of volume: bushel.
-     * Caller owns returned value and must free it.
-     * Also see {@link #getBushel()}.
-     * @param status ICU error code.
-     * @stable ICU 54
-     */
-    static MeasureUnit *createBushel(UErrorCode &status);
-
-    /**
-     * Returns by value, unit of volume: bushel.
-     * Also see {@link #createBushel()}.
-     * @stable ICU 64
-     */
-    static MeasureUnit getBushel();
-
-    /**
-     * Returns by pointer, unit of volume: centiliter.
-     * Caller owns returned value and must free it.
-     * Also see {@link #getCentiliter()}.
-     * @param status ICU error code.
-     * @stable ICU 54
-     */
-    static MeasureUnit *createCentiliter(UErrorCode &status);
-
-    /**
-     * Returns by value, unit of volume: centiliter.
-     * Also see {@link #createCentiliter()}.
-     * @stable ICU 64
-     */
-    static MeasureUnit getCentiliter();
-
-    /**
-     * Returns by pointer, unit of volume: cubic-centimeter.
-     * Caller owns returned value and must free it.
-     * Also see {@link #getCubicCentimeter()}.
-     * @param status ICU error code.
-     * @stable ICU 54
-     */
-    static MeasureUnit *createCubicCentimeter(UErrorCode &status);
-
-    /**
-     * Returns by value, unit of volume: cubic-centimeter.
-     * Also see {@link #createCubicCentimeter()}.
-     * @stable ICU 64
-     */
-    static MeasureUnit getCubicCentimeter();
-
-    /**
-     * Returns by pointer, unit of volume: cubic-foot.
-     * Caller owns returned value and must free it.
-     * Also see {@link #getCubicFoot()}.
-     * @param status ICU error code.
-     * @stable ICU 54
-     */
-    static MeasureUnit *createCubicFoot(UErrorCode &status);
-
-    /**
-     * Returns by value, unit of volume: cubic-foot.
-     * Also see {@link #createCubicFoot()}.
-     * @stable ICU 64
-     */
-    static MeasureUnit getCubicFoot();
-
-    /**
-     * Returns by pointer, unit of volume: cubic-inch.
-     * Caller owns returned value and must free it.
-     * Also see {@link #getCubicInch()}.
-     * @param status ICU error code.
-     * @stable ICU 54
-     */
-    static MeasureUnit *createCubicInch(UErrorCode &status);
-
-    /**
-     * Returns by value, unit of volume: cubic-inch.
-     * Also see {@link #createCubicInch()}.
-     * @stable ICU 64
-     */
-    static MeasureUnit getCubicInch();
-
-    /**
-     * Returns by pointer, unit of volume: cubic-kilometer.
-     * Caller owns returned value and must free it.
-     * Also see {@link #getCubicKilometer()}.
-     * @param status ICU error code.
-     * @stable ICU 53
-     */
-    static MeasureUnit *createCubicKilometer(UErrorCode &status);
-
-    /**
-     * Returns by value, unit of volume: cubic-kilometer.
-     * Also see {@link #createCubicKilometer()}.
-     * @stable ICU 64
-     */
-    static MeasureUnit getCubicKilometer();
-
-    /**
-     * Returns by pointer, unit of volume: cubic-meter.
-     * Caller owns returned value and must free it.
-     * Also see {@link #getCubicMeter()}.
-     * @param status ICU error code.
-     * @stable ICU 54
-     */
-    static MeasureUnit *createCubicMeter(UErrorCode &status);
-
-    /**
-     * Returns by value, unit of volume: cubic-meter.
-     * Also see {@link #createCubicMeter()}.
-     * @stable ICU 64
-     */
-    static MeasureUnit getCubicMeter();
-
-    /**
-     * Returns by pointer, unit of volume: cubic-mile.
-     * Caller owns returned value and must free it.
-     * Also see {@link #getCubicMile()}.
-     * @param status ICU error code.
-     * @stable ICU 53
-     */
-    static MeasureUnit *createCubicMile(UErrorCode &status);
-
-    /**
-     * Returns by value, unit of volume: cubic-mile.
-     * Also see {@link #createCubicMile()}.
-     * @stable ICU 64
-     */
-    static MeasureUnit getCubicMile();
-
-    /**
-     * Returns by pointer, unit of volume: cubic-yard.
-     * Caller owns returned value and must free it.
-     * Also see {@link #getCubicYard()}.
-     * @param status ICU error code.
-     * @stable ICU 54
-     */
-    static MeasureUnit *createCubicYard(UErrorCode &status);
-
-    /**
-     * Returns by value, unit of volume: cubic-yard.
-     * Also see {@link #createCubicYard()}.
-     * @stable ICU 64
-     */
-    static MeasureUnit getCubicYard();
-
-    /**
-     * Returns by pointer, unit of volume: cup.
-     * Caller owns returned value and must free it.
-     * Also see {@link #getCup()}.
-     * @param status ICU error code.
-     * @stable ICU 54
-     */
-    static MeasureUnit *createCup(UErrorCode &status);
-
-    /**
-     * Returns by value, unit of volume: cup.
-     * Also see {@link #createCup()}.
-     * @stable ICU 64
-     */
-    static MeasureUnit getCup();
-
-    /**
-     * Returns by pointer, unit of volume: cup-metric.
-     * Caller owns returned value and must free it.
-     * Also see {@link #getCupMetric()}.
-     * @param status ICU error code.
-     * @stable ICU 56
-     */
-    static MeasureUnit *createCupMetric(UErrorCode &status);
-
-    /**
-     * Returns by value, unit of volume: cup-metric.
-     * Also see {@link #createCupMetric()}.
-     * @stable ICU 64
-     */
-    static MeasureUnit getCupMetric();
-
-    /**
-     * Returns by pointer, unit of volume: deciliter.
-     * Caller owns returned value and must free it.
-     * Also see {@link #getDeciliter()}.
-     * @param status ICU error code.
-     * @stable ICU 54
-     */
-    static MeasureUnit *createDeciliter(UErrorCode &status);
-
-    /**
-     * Returns by value, unit of volume: deciliter.
-     * Also see {@link #createDeciliter()}.
-     * @stable ICU 64
-     */
-    static MeasureUnit getDeciliter();
-
-    /**
-     * Returns by pointer, unit of volume: dessert-spoon.
-     * Caller owns returned value and must free it.
-     * Also see {@link #getDessertSpoon()}.
-     * @param status ICU error code.
-     * @stable ICU 68
-     */
-    static MeasureUnit *createDessertSpoon(UErrorCode &status);
-
-    /**
-     * Returns by value, unit of volume: dessert-spoon.
-     * Also see {@link #createDessertSpoon()}.
-     * @stable ICU 68
-     */
-    static MeasureUnit getDessertSpoon();
-
-    /**
-     * Returns by pointer, unit of volume: dessert-spoon-imperial.
-     * Caller owns returned value and must free it.
-     * Also see {@link #getDessertSpoonImperial()}.
-     * @param status ICU error code.
-     * @stable ICU 68
-     */
-    static MeasureUnit *createDessertSpoonImperial(UErrorCode &status);
-
-    /**
-     * Returns by value, unit of volume: dessert-spoon-imperial.
-     * Also see {@link #createDessertSpoonImperial()}.
-     * @stable ICU 68
-     */
-    static MeasureUnit getDessertSpoonImperial();
-
-    /**
-     * Returns by pointer, unit of volume: dram.
-     * Caller owns returned value and must free it.
-     * Also see {@link #getDram()}.
-     * @param status ICU error code.
-     * @stable ICU 68
-     */
-    static MeasureUnit *createDram(UErrorCode &status);
-
-    /**
-     * Returns by value, unit of volume: dram.
-     * Also see {@link #createDram()}.
-     * @stable ICU 68
-     */
-    static MeasureUnit getDram();
-
-    /**
-     * Returns by pointer, unit of volume: drop.
-     * Caller owns returned value and must free it.
-     * Also see {@link #getDrop()}.
-     * @param status ICU error code.
-     * @stable ICU 68
-     */
-    static MeasureUnit *createDrop(UErrorCode &status);
-
-    /**
-     * Returns by value, unit of volume: drop.
-     * Also see {@link #createDrop()}.
-     * @stable ICU 68
-     */
-    static MeasureUnit getDrop();
-
-    /**
-     * Returns by pointer, unit of volume: fluid-ounce.
-     * Caller owns returned value and must free it.
-     * Also see {@link #getFluidOunce()}.
-     * @param status ICU error code.
-     * @stable ICU 54
-     */
-    static MeasureUnit *createFluidOunce(UErrorCode &status);
-
-    /**
-     * Returns by value, unit of volume: fluid-ounce.
-     * Also see {@link #createFluidOunce()}.
-     * @stable ICU 64
-     */
-    static MeasureUnit getFluidOunce();
-
-    /**
-     * Returns by pointer, unit of volume: fluid-ounce-imperial.
-     * Caller owns returned value and must free it.
-     * Also see {@link #getFluidOunceImperial()}.
-     * @param status ICU error code.
-     * @stable ICU 64
-     */
-    static MeasureUnit *createFluidOunceImperial(UErrorCode &status);
-
-    /**
-     * Returns by value, unit of volume: fluid-ounce-imperial.
-     * Also see {@link #createFluidOunceImperial()}.
-     * @stable ICU 64
-     */
-    static MeasureUnit getFluidOunceImperial();
-
-    /**
-     * Returns by pointer, unit of volume: gallon.
-     * Caller owns returned value and must free it.
-     * Also see {@link #getGallon()}.
-     * @param status ICU error code.
-     * @stable ICU 54
-     */
-    static MeasureUnit *createGallon(UErrorCode &status);
-
-    /**
-     * Returns by value, unit of volume: gallon.
-     * Also see {@link #createGallon()}.
-     * @stable ICU 64
-     */
-    static MeasureUnit getGallon();
-
-    /**
-     * Returns by pointer, unit of volume: gallon-imperial.
-     * Caller owns returned value and must free it.
-     * Also see {@link #getGallonImperial()}.
-     * @param status ICU error code.
-     * @stable ICU 57
-     */
-    static MeasureUnit *createGallonImperial(UErrorCode &status);
-
-    /**
-     * Returns by value, unit of volume: gallon-imperial.
-     * Also see {@link #createGallonImperial()}.
-     * @stable ICU 64
-     */
-    static MeasureUnit getGallonImperial();
-
-    /**
-     * Returns by pointer, unit of volume: hectoliter.
-     * Caller owns returned value and must free it.
-     * Also see {@link #getHectoliter()}.
-     * @param status ICU error code.
-     * @stable ICU 54
-     */
-    static MeasureUnit *createHectoliter(UErrorCode &status);
-
-    /**
-     * Returns by value, unit of volume: hectoliter.
-     * Also see {@link #createHectoliter()}.
-     * @stable ICU 64
-     */
-    static MeasureUnit getHectoliter();
-
-    /**
-     * Returns by pointer, unit of volume: jigger.
-     * Caller owns returned value and must free it.
-     * Also see {@link #getJigger()}.
-     * @param status ICU error code.
-     * @stable ICU 68
-     */
-    static MeasureUnit *createJigger(UErrorCode &status);
-
-    /**
-     * Returns by value, unit of volume: jigger.
-     * Also see {@link #createJigger()}.
-     * @stable ICU 68
-     */
-    static MeasureUnit getJigger();
-
-    /**
-     * Returns by pointer, unit of volume: liter.
-     * Caller owns returned value and must free it.
-     * Also see {@link #getLiter()}.
-     * @param status ICU error code.
-     * @stable ICU 53
-     */
-    static MeasureUnit *createLiter(UErrorCode &status);
-
-    /**
-     * Returns by value, unit of volume: liter.
-     * Also see {@link #createLiter()}.
-     * @stable ICU 64
-     */
-    static MeasureUnit getLiter();
-
-    /**
-     * Returns by pointer, unit of volume: megaliter.
-     * Caller owns returned value and must free it.
-     * Also see {@link #getMegaliter()}.
-     * @param status ICU error code.
-     * @stable ICU 54
-     */
-    static MeasureUnit *createMegaliter(UErrorCode &status);
-
-    /**
-     * Returns by value, unit of volume: megaliter.
-     * Also see {@link #createMegaliter()}.
-     * @stable ICU 64
-     */
-    static MeasureUnit getMegaliter();
-
-    /**
-     * Returns by pointer, unit of volume: milliliter.
-     * Caller owns returned value and must free it.
-     * Also see {@link #getMilliliter()}.
-     * @param status ICU error code.
-     * @stable ICU 54
-     */
-    static MeasureUnit *createMilliliter(UErrorCode &status);
-
-    /**
-     * Returns by value, unit of volume: milliliter.
-     * Also see {@link #createMilliliter()}.
-     * @stable ICU 64
-     */
-    static MeasureUnit getMilliliter();
-
-    /**
-     * Returns by pointer, unit of volume: pinch.
-     * Caller owns returned value and must free it.
-     * Also see {@link #getPinch()}.
-     * @param status ICU error code.
-     * @stable ICU 68
-     */
-    static MeasureUnit *createPinch(UErrorCode &status);
-
-    /**
-     * Returns by value, unit of volume: pinch.
-     * Also see {@link #createPinch()}.
-     * @stable ICU 68
-     */
-    static MeasureUnit getPinch();
-
-    /**
-     * Returns by pointer, unit of volume: pint.
-     * Caller owns returned value and must free it.
-     * Also see {@link #getPint()}.
-     * @param status ICU error code.
-     * @stable ICU 54
-     */
-    static MeasureUnit *createPint(UErrorCode &status);
-
-    /**
-     * Returns by value, unit of volume: pint.
-     * Also see {@link #createPint()}.
-     * @stable ICU 64
-     */
-    static MeasureUnit getPint();
-
-    /**
-     * Returns by pointer, unit of volume: pint-metric.
-     * Caller owns returned value and must free it.
-     * Also see {@link #getPintMetric()}.
-     * @param status ICU error code.
-     * @stable ICU 56
-     */
-    static MeasureUnit *createPintMetric(UErrorCode &status);
-
-    /**
-     * Returns by value, unit of volume: pint-metric.
-     * Also see {@link #createPintMetric()}.
-     * @stable ICU 64
-     */
-    static MeasureUnit getPintMetric();
-
-    /**
-     * Returns by pointer, unit of volume: quart.
-     * Caller owns returned value and must free it.
-     * Also see {@link #getQuart()}.
-     * @param status ICU error code.
-     * @stable ICU 54
-     */
-    static MeasureUnit *createQuart(UErrorCode &status);
-
-    /**
-     * Returns by value, unit of volume: quart.
-     * Also see {@link #createQuart()}.
-     * @stable ICU 64
-     */
-    static MeasureUnit getQuart();
-
-    /**
-     * Returns by pointer, unit of volume: quart-imperial.
-     * Caller owns returned value and must free it.
-     * Also see {@link #getQuartImperial()}.
-     * @param status ICU error code.
-     * @stable ICU 68
-     */
-    static MeasureUnit *createQuartImperial(UErrorCode &status);
-
-    /**
-     * Returns by value, unit of volume: quart-imperial.
-     * Also see {@link #createQuartImperial()}.
-     * @stable ICU 68
-     */
-    static MeasureUnit getQuartImperial();
-
-    /**
-     * Returns by pointer, unit of volume: tablespoon.
-     * Caller owns returned value and must free it.
-     * Also see {@link #getTablespoon()}.
-     * @param status ICU error code.
-     * @stable ICU 54
-     */
-    static MeasureUnit *createTablespoon(UErrorCode &status);
-
-    /**
-     * Returns by value, unit of volume: tablespoon.
-     * Also see {@link #createTablespoon()}.
-     * @stable ICU 64
-     */
-    static MeasureUnit getTablespoon();
-
-    /**
-     * Returns by pointer, unit of volume: teaspoon.
-     * Caller owns returned value and must free it.
-     * Also see {@link #getTeaspoon()}.
-     * @param status ICU error code.
-     * @stable ICU 54
-     */
-    static MeasureUnit *createTeaspoon(UErrorCode &status);
-
-    /**
-     * Returns by value, unit of volume: teaspoon.
-     * Also see {@link #createTeaspoon()}.
-     * @stable ICU 64
-     */
-    static MeasureUnit getTeaspoon();
-
-// End generated createXXX methods
-
- protected:
-
-#ifndef U_HIDE_INTERNAL_API
-    /**
-     * For ICU use only.
-     * @internal
-     */
-    void initTime(const char *timeId);
-
-    /**
-     * For ICU use only.
-     * @internal
-     */
-    void initCurrency(StringPiece isoCurrency);
-
-#endif  /* U_HIDE_INTERNAL_API */
-
-private:
-
-    // Used by new draft APIs in ICU 67. If non-null, fImpl is owned by the
-    // MeasureUnit.
-    MeasureUnitImpl* fImpl;
-
-    // An index into a static string list in measunit.cpp. If set to -1, fImpl
-    // is in use instead of fTypeId and fSubTypeId.
-    int16_t fSubTypeId;
-    // An index into a static string list in measunit.cpp. If set to -1, fImpl
-    // is in use instead of fTypeId and fSubTypeId.
-    int8_t fTypeId;
-
-    MeasureUnit(int32_t typeId, int32_t subTypeId);
-    MeasureUnit(MeasureUnitImpl&& impl);
-    void setTo(int32_t typeId, int32_t subTypeId);
-    static MeasureUnit *create(int typeId, int subTypeId, UErrorCode &status);
-
-    /**
-     * Sets output's typeId and subTypeId according to subType, if subType is a
-     * valid/known identifier.
-     *
-     * @return Whether subType is known to ICU. If false, output was not
-     * modified.
-     */
-    static bool findBySubType(StringPiece subType, MeasureUnit* output);
-
-    /** Internal version of public API */
-    LocalArray<MeasureUnit> splitToSingleUnitsImpl(int32_t& outCount, UErrorCode& status) const;
-
-    friend class MeasureUnitImpl;
-
-    // For access to findBySubType
-    friend class number::impl::LongNameHandler;
-};
-
-// inline impl of @stable ICU 68 method
-inline std::pair<LocalArray<MeasureUnit>, int32_t>
-MeasureUnit::splitToSingleUnits(UErrorCode& status) const {
-    int32_t length;
-    auto array = splitToSingleUnitsImpl(length, status);
-    return std::make_pair(std::move(array), length);
-}
-
-U_NAMESPACE_END
-
-#endif // !UNCONFIG_NO_FORMATTING
-
-#endif /* U_SHOW_CPLUSPLUS_API */
-
-#endif // __MEASUREUNIT_H__
->>>>>>> a8a80be5
+// © 2016 and later: Unicode, Inc. and others.
+// License & terms of use: http://www.unicode.org/copyright.html
+/*
+**********************************************************************
+* Copyright (c) 2004-2016, International Business Machines
+* Corporation and others.  All Rights Reserved.
+**********************************************************************
+* Author: Alan Liu
+* Created: April 26, 2004
+* Since: ICU 3.0
+**********************************************************************
+*/
+#ifndef __MEASUREUNIT_H__
+#define __MEASUREUNIT_H__
+
+#include "unicode/utypes.h"
+
+#if U_SHOW_CPLUSPLUS_API
+
+#if !UCONFIG_NO_FORMATTING
+
+#include <utility>
+#include "unicode/unistr.h"
+#include "unicode/localpointer.h"
+
+/**
+ * \file
+ * \brief C++ API: A unit for measuring a quantity.
+ */
+
+U_NAMESPACE_BEGIN
+
+class StringEnumeration;
+class MeasureUnitImpl;
+
+namespace number {
+namespace impl {
+class LongNameHandler;
+}
+} // namespace number
+
+/**
+ * Enumeration for unit complexity. There are three levels:
+ *
+ * - SINGLE: A single unit, optionally with a power and/or SI or binary prefix.
+ *           Examples: hectare, square-kilometer, kilojoule, per-second, mebibyte.
+ * - COMPOUND: A unit composed of the product of multiple single units. Examples:
+ *             meter-per-second, kilowatt-hour, kilogram-meter-per-square-second.
+ * - MIXED: A unit composed of the sum of multiple single units. Examples: foot+inch,
+ *          hour+minute+second, degree+arcminute+arcsecond.
+ *
+ * The complexity determines which operations are available. For example, you cannot set the power
+ * or prefix of a compound unit.
+ *
+ * @stable ICU 67
+ */
+enum UMeasureUnitComplexity {
+    /**
+     * A single unit, like kilojoule.
+     *
+     * @stable ICU 67
+     */
+    UMEASURE_UNIT_SINGLE,
+
+    /**
+     * A compound unit, like meter-per-second.
+     *
+     * @stable ICU 67
+     */
+    UMEASURE_UNIT_COMPOUND,
+
+    /**
+     * A mixed unit, like hour+minute.
+     *
+     * @stable ICU 67
+     */
+    UMEASURE_UNIT_MIXED
+};
+
+
+/**
+ * Enumeration for SI and binary prefixes, e.g. "kilo-", "nano-", "mebi-".
+ *
+ * Enum values should be treated as opaque: use umeas_getPrefixPower() and
+ * umeas_getPrefixBase() to find their corresponding values.
+ *
+ * @stable ICU 69
+ * @see umeas_getPrefixBase
+ * @see umeas_getPrefixPower
+ */
+typedef enum UMeasurePrefix {
+    /**
+     * The absence of an SI or binary prefix.
+     *
+     * The integer representation of this enum value is an arbitrary
+     * implementation detail and should not be relied upon: use
+     * umeas_getPrefixPower() to obtain meaningful values.
+     *
+     * @stable ICU 69
+     */
+    UMEASURE_PREFIX_ONE = 30 + 0,
+
+    /**
+     * SI prefix: yotta, 10^24.
+     *
+     * @stable ICU 69
+     */
+    UMEASURE_PREFIX_YOTTA = UMEASURE_PREFIX_ONE + 24,
+
+#ifndef U_HIDE_INTERNAL_API
+    /**
+     * ICU use only.
+     * Used to determine the set of base-10 SI prefixes.
+     * @internal
+     */
+    UMEASURE_PREFIX_INTERNAL_MAX_SI = UMEASURE_PREFIX_YOTTA,
+#endif  /* U_HIDE_INTERNAL_API */
+
+    /**
+     * SI prefix: zetta, 10^21.
+     *
+     * @stable ICU 69
+     */
+    UMEASURE_PREFIX_ZETTA = UMEASURE_PREFIX_ONE + 21,
+
+    /**
+     * SI prefix: exa, 10^18.
+     *
+     * @stable ICU 69
+     */
+    UMEASURE_PREFIX_EXA = UMEASURE_PREFIX_ONE + 18,
+
+    /**
+     * SI prefix: peta, 10^15.
+     *
+     * @stable ICU 69
+     */
+    UMEASURE_PREFIX_PETA = UMEASURE_PREFIX_ONE + 15,
+
+    /**
+     * SI prefix: tera, 10^12.
+     *
+     * @stable ICU 69
+     */
+    UMEASURE_PREFIX_TERA = UMEASURE_PREFIX_ONE + 12,
+
+    /**
+     * SI prefix: giga, 10^9.
+     *
+     * @stable ICU 69
+     */
+    UMEASURE_PREFIX_GIGA = UMEASURE_PREFIX_ONE + 9,
+
+    /**
+     * SI prefix: mega, 10^6.
+     *
+     * @stable ICU 69
+     */
+    UMEASURE_PREFIX_MEGA = UMEASURE_PREFIX_ONE + 6,
+
+    /**
+     * SI prefix: kilo, 10^3.
+     *
+     * @stable ICU 69
+     */
+    UMEASURE_PREFIX_KILO = UMEASURE_PREFIX_ONE + 3,
+
+    /**
+     * SI prefix: hecto, 10^2.
+     *
+     * @stable ICU 69
+     */
+    UMEASURE_PREFIX_HECTO = UMEASURE_PREFIX_ONE + 2,
+
+    /**
+     * SI prefix: deka, 10^1.
+     *
+     * @stable ICU 69
+     */
+    UMEASURE_PREFIX_DEKA = UMEASURE_PREFIX_ONE + 1,
+
+    /**
+     * SI prefix: deci, 10^-1.
+     *
+     * @stable ICU 69
+     */
+    UMEASURE_PREFIX_DECI = UMEASURE_PREFIX_ONE + -1,
+
+    /**
+     * SI prefix: centi, 10^-2.
+     *
+     * @stable ICU 69
+     */
+    UMEASURE_PREFIX_CENTI = UMEASURE_PREFIX_ONE + -2,
+
+    /**
+     * SI prefix: milli, 10^-3.
+     *
+     * @stable ICU 69
+     */
+    UMEASURE_PREFIX_MILLI = UMEASURE_PREFIX_ONE + -3,
+
+    /**
+     * SI prefix: micro, 10^-6.
+     *
+     * @stable ICU 69
+     */
+    UMEASURE_PREFIX_MICRO = UMEASURE_PREFIX_ONE + -6,
+
+    /**
+     * SI prefix: nano, 10^-9.
+     *
+     * @stable ICU 69
+     */
+    UMEASURE_PREFIX_NANO = UMEASURE_PREFIX_ONE + -9,
+
+    /**
+     * SI prefix: pico, 10^-12.
+     *
+     * @stable ICU 69
+     */
+    UMEASURE_PREFIX_PICO = UMEASURE_PREFIX_ONE + -12,
+
+    /**
+     * SI prefix: femto, 10^-15.
+     *
+     * @stable ICU 69
+     */
+    UMEASURE_PREFIX_FEMTO = UMEASURE_PREFIX_ONE + -15,
+
+    /**
+     * SI prefix: atto, 10^-18.
+     *
+     * @stable ICU 69
+     */
+    UMEASURE_PREFIX_ATTO = UMEASURE_PREFIX_ONE + -18,
+
+    /**
+     * SI prefix: zepto, 10^-21.
+     *
+     * @stable ICU 69
+     */
+    UMEASURE_PREFIX_ZEPTO = UMEASURE_PREFIX_ONE + -21,
+
+    /**
+     * SI prefix: yocto, 10^-24.
+     *
+     * @stable ICU 69
+     */
+    UMEASURE_PREFIX_YOCTO = UMEASURE_PREFIX_ONE + -24,
+
+#ifndef U_HIDE_INTERNAL_API
+    /**
+     * ICU use only.
+     * Used to determine the set of base-10 SI prefixes.
+     * @internal
+     */
+    UMEASURE_PREFIX_INTERNAL_MIN_SI = UMEASURE_PREFIX_YOCTO,
+#endif  // U_HIDE_INTERNAL_API
+
+    // Cannot conditionalize the following with #ifndef U_HIDE_INTERNAL_API,
+    // used in definitions of non-internal enum values
+    /**
+     * ICU use only.
+     * Sets the arbitrary offset of the base-1024 binary prefixes' enum values.
+     * @internal
+     */
+    UMEASURE_PREFIX_INTERNAL_ONE_BIN = -60,
+
+    /**
+     * Binary prefix: kibi, 1024^1.
+     *
+     * @stable ICU 69
+     */
+    UMEASURE_PREFIX_KIBI = UMEASURE_PREFIX_INTERNAL_ONE_BIN + 1,
+
+#ifndef U_HIDE_INTERNAL_API
+    /**
+     * ICU use only.
+     * Used to determine the set of base-1024 binary prefixes.
+     * @internal
+     */
+    UMEASURE_PREFIX_INTERNAL_MIN_BIN = UMEASURE_PREFIX_KIBI,
+#endif  // U_HIDE_INTERNAL_API
+
+    /**
+     * Binary prefix: mebi, 1024^2.
+     *
+     * @stable ICU 69
+     */
+    UMEASURE_PREFIX_MEBI = UMEASURE_PREFIX_INTERNAL_ONE_BIN + 2,
+
+    /**
+     * Binary prefix: gibi, 1024^3.
+     *
+     * @stable ICU 69
+     */
+    UMEASURE_PREFIX_GIBI = UMEASURE_PREFIX_INTERNAL_ONE_BIN + 3,
+
+    /**
+     * Binary prefix: tebi, 1024^4.
+     *
+     * @stable ICU 69
+     */
+    UMEASURE_PREFIX_TEBI = UMEASURE_PREFIX_INTERNAL_ONE_BIN + 4,
+
+    /**
+     * Binary prefix: pebi, 1024^5.
+     *
+     * @stable ICU 69
+     */
+    UMEASURE_PREFIX_PEBI = UMEASURE_PREFIX_INTERNAL_ONE_BIN + 5,
+
+    /**
+     * Binary prefix: exbi, 1024^6.
+     *
+     * @stable ICU 69
+     */
+    UMEASURE_PREFIX_EXBI = UMEASURE_PREFIX_INTERNAL_ONE_BIN + 6,
+
+    /**
+     * Binary prefix: zebi, 1024^7.
+     *
+     * @stable ICU 69
+     */
+    UMEASURE_PREFIX_ZEBI = UMEASURE_PREFIX_INTERNAL_ONE_BIN + 7,
+
+    /**
+     * Binary prefix: yobi, 1024^8.
+     *
+     * @stable ICU 69
+     */
+    UMEASURE_PREFIX_YOBI = UMEASURE_PREFIX_INTERNAL_ONE_BIN + 8,
+
+#ifndef U_HIDE_INTERNAL_API
+    /**
+     * ICU use only.
+     * Used to determine the set of base-1024 binary prefixes.
+     * @internal
+     */
+    UMEASURE_PREFIX_INTERNAL_MAX_BIN = UMEASURE_PREFIX_YOBI,
+#endif  // U_HIDE_INTERNAL_API
+} UMeasurePrefix;
+
+/**
+ * Returns the base of the factor associated with the given unit prefix: the
+ * base is 10 for SI prefixes (kilo, micro) and 1024 for binary prefixes (kibi,
+ * mebi).
+ *
+ * @stable ICU 69
+ */
+U_CAPI int32_t U_EXPORT2 umeas_getPrefixBase(UMeasurePrefix unitPrefix);
+
+/**
+ * Returns the exponent of the factor associated with the given unit prefix, for
+ * example 3 for kilo, -6 for micro, 1 for kibi, 2 for mebi, 3 for gibi.
+ *
+ * @stable ICU 69
+ */
+U_CAPI int32_t U_EXPORT2 umeas_getPrefixPower(UMeasurePrefix unitPrefix);
+
+/**
+ * A unit such as length, mass, volume, currency, etc.  A unit is
+ * coupled with a numeric amount to produce a Measure.
+ *
+ * @author Alan Liu
+ * @stable ICU 3.0
+ */
+class U_I18N_API MeasureUnit: public UObject {
+ public:
+
+    /**
+     * Default constructor.
+     * Populates the instance with the base dimensionless unit.
+     * @stable ICU 3.0
+     */
+    MeasureUnit();
+
+    /**
+     * Copy constructor.
+     * @stable ICU 3.0
+     */
+    MeasureUnit(const MeasureUnit &other);
+
+    /**
+     * Move constructor.
+     * @stable ICU 67
+     */
+    MeasureUnit(MeasureUnit &&other) noexcept;
+
+    /**
+     * Construct a MeasureUnit from a CLDR Core Unit Identifier, defined in UTS
+     * 35. (Core unit identifiers and mixed unit identifiers are supported, long
+     * unit identifiers are not.) Validates and canonicalizes the identifier.
+     *
+     * <pre>
+     * MeasureUnit example = MeasureUnit::forIdentifier("furlong-per-nanosecond")
+     * </pre>
+     *
+     * @param identifier The CLDR Unit Identifier.
+     * @param status Set if the identifier is invalid.
+     * @stable ICU 67
+     */
+    static MeasureUnit forIdentifier(StringPiece identifier, UErrorCode& status);
+
+    /**
+     * Copy assignment operator.
+     * @stable ICU 3.0
+     */
+    MeasureUnit &operator=(const MeasureUnit &other);
+
+    /**
+     * Move assignment operator.
+     * @stable ICU 67
+     */
+    MeasureUnit &operator=(MeasureUnit &&other) noexcept;
+
+    /**
+     * Returns a polymorphic clone of this object.  The result will
+     * have the same class as returned by getDynamicClassID().
+     * @stable ICU 3.0
+     */
+    virtual MeasureUnit* clone() const;
+
+    /**
+     * Destructor
+     * @stable ICU 3.0
+     */
+    virtual ~MeasureUnit();
+
+    /**
+     * Equality operator.  Return true if this object is equal
+     * to the given object.
+     * @stable ICU 3.0
+     */
+    virtual bool operator==(const UObject& other) const;
+
+    /**
+     * Inequality operator.  Return true if this object is not equal
+     * to the given object.
+     * @stable ICU 53
+     */
+    bool operator!=(const UObject& other) const {
+        return !(*this == other);
+    }
+
+    /**
+     * Get the type.
+     *
+     * If the unit does not have a type, the empty string is returned.
+     *
+     * @stable ICU 53
+     */
+    const char *getType() const;
+
+    /**
+     * Get the sub type.
+     *
+     * If the unit does not have a subtype, the empty string is returned.
+     *
+     * @stable ICU 53
+     */
+    const char *getSubtype() const;
+
+    /**
+     * Get CLDR Unit Identifier for this MeasureUnit, as defined in UTS 35.
+     *
+     * @return The string form of this unit, owned by this MeasureUnit.
+     * @stable ICU 67
+     */
+    const char* getIdentifier() const;
+
+    /**
+     * Compute the complexity of the unit. See UMeasureUnitComplexity for more information.
+     *
+     * @param status Set if an error occurs.
+     * @return The unit complexity.
+     * @stable ICU 67
+     */
+    UMeasureUnitComplexity getComplexity(UErrorCode& status) const;
+
+    /**
+     * Creates a MeasureUnit which is this SINGLE unit augmented with the specified prefix.
+     * For example, UMEASURE_PREFIX_KILO for "kilo", or UMEASURE_PREFIX_KIBI for "kibi".
+     *
+     * There is sufficient locale data to format all standard prefixes.
+     *
+     * NOTE: Only works on SINGLE units. If this is a COMPOUND or MIXED unit, an error will
+     * occur. For more information, see UMeasureUnitComplexity.
+     *
+     * @param prefix The prefix, from UMeasurePrefix.
+     * @param status Set if this is not a SINGLE unit or if another error occurs.
+     * @return A new SINGLE unit.
+     * @stable ICU 69
+     */
+    MeasureUnit withPrefix(UMeasurePrefix prefix, UErrorCode& status) const;
+
+    /**
+     * Returns the current SI or binary prefix of this SINGLE unit. For example,
+     * if the unit has the prefix "kilo", then UMEASURE_PREFIX_KILO is
+     * returned.
+     *
+     * NOTE: Only works on SINGLE units. If this is a COMPOUND or MIXED unit, an error will
+     * occur. For more information, see UMeasureUnitComplexity.
+     *
+     * @param status Set if this is not a SINGLE unit or if another error occurs.
+     * @return The prefix of this SINGLE unit, from UMeasurePrefix.
+     * @see umeas_getPrefixBase
+     * @see umeas_getPrefixPower
+     * @stable ICU 69
+     */
+    UMeasurePrefix getPrefix(UErrorCode& status) const;
+
+    /**
+     * Creates a MeasureUnit which is this SINGLE unit augmented with the specified dimensionality
+     * (power). For example, if dimensionality is 2, the unit will be squared.
+     *
+     * NOTE: Only works on SINGLE units. If this is a COMPOUND or MIXED unit, an error will
+     * occur. For more information, see UMeasureUnitComplexity.
+     *
+     * For the base dimensionless unit, withDimensionality does nothing.
+     *
+     * @param dimensionality The dimensionality (power).
+     * @param status Set if this is not a SINGLE unit or if another error occurs.
+     * @return A new SINGLE unit.
+     * @stable ICU 67
+     */
+    MeasureUnit withDimensionality(int32_t dimensionality, UErrorCode& status) const;
+
+    /**
+     * Gets the dimensionality (power) of this MeasureUnit. For example, if the unit is square,
+     * then 2 is returned.
+     *
+     * NOTE: Only works on SINGLE units. If this is a COMPOUND or MIXED unit, an error will
+     * occur. For more information, see UMeasureUnitComplexity.
+     *
+     * For the base dimensionless unit, getDimensionality returns 0.
+     *
+     * @param status Set if this is not a SINGLE unit or if another error occurs.
+     * @return The dimensionality (power) of this simple unit.
+     * @stable ICU 67
+     */
+    int32_t getDimensionality(UErrorCode& status) const;
+
+    /**
+     * Gets the reciprocal of this MeasureUnit, with the numerator and denominator flipped.
+     *
+     * For example, if the receiver is "meter-per-second", the unit "second-per-meter" is returned.
+     *
+     * NOTE: Only works on SINGLE and COMPOUND units. If this is a MIXED unit, an error will
+     * occur. For more information, see UMeasureUnitComplexity.
+     *
+     * @param status Set if this is a MIXED unit or if another error occurs.
+     * @return The reciprocal of the target unit.
+     * @stable ICU 67
+     */
+    MeasureUnit reciprocal(UErrorCode& status) const;
+
+    /**
+     * Gets the product of this unit with another unit. This is a way to build units from
+     * constituent parts.
+     *
+     * The numerator and denominator are preserved through this operation.
+     *
+     * For example, if the receiver is "kilowatt" and the argument is "hour-per-day", then the
+     * unit "kilowatt-hour-per-day" is returned.
+     *
+     * NOTE: Only works on SINGLE and COMPOUND units. If either unit (receiver and argument) is a
+     * MIXED unit, an error will occur. For more information, see UMeasureUnitComplexity.
+     *
+     * @param other The MeasureUnit to multiply with the target.
+     * @param status Set if this or other is a MIXED unit or if another error occurs.
+     * @return The product of the target unit with the provided unit.
+     * @stable ICU 67
+     */
+    MeasureUnit product(const MeasureUnit& other, UErrorCode& status) const;
+
+    /**
+     * Gets the list of SINGLE units contained within a MIXED or COMPOUND unit.
+     *
+     * Examples:
+     * - Given "meter-kilogram-per-second", three units will be returned: "meter",
+     *   "kilogram", and "per-second".
+     * - Given "hour+minute+second", three units will be returned: "hour", "minute",
+     *   and "second".
+     *
+     * If this is a SINGLE unit, an array of length 1 will be returned.
+     *
+     * @param status Set if an error occurs.
+     * @return A pair with the list of units as a LocalArray and the number of units in the list.
+     * @stable ICU 68
+     */
+    inline std::pair<LocalArray<MeasureUnit>, int32_t> splitToSingleUnits(UErrorCode& status) const;
+
+    /**
+     * getAvailable gets all of the available units.
+     * If there are too many units to fit into destCapacity then the
+     * error code is set to U_BUFFER_OVERFLOW_ERROR.
+     *
+     * @param destArray destination buffer.
+     * @param destCapacity number of MeasureUnit instances available at dest.
+     * @param errorCode ICU error code.
+     * @return number of available units.
+     * @stable ICU 53
+     */
+    static int32_t getAvailable(
+            MeasureUnit *destArray,
+            int32_t destCapacity,
+            UErrorCode &errorCode);
+
+    /**
+     * getAvailable gets all of the available units for a specific type.
+     * If there are too many units to fit into destCapacity then the
+     * error code is set to U_BUFFER_OVERFLOW_ERROR.
+     *
+     * @param type the type
+     * @param destArray destination buffer.
+     * @param destCapacity number of MeasureUnit instances available at dest.
+     * @param errorCode ICU error code.
+     * @return number of available units for type.
+     * @stable ICU 53
+     */
+    static int32_t getAvailable(
+            const char *type,
+            MeasureUnit *destArray,
+            int32_t destCapacity,
+            UErrorCode &errorCode);
+
+    /**
+     * getAvailableTypes gets all of the available types. Caller owns the
+     * returned StringEnumeration and must delete it when finished using it.
+     *
+     * @param errorCode ICU error code.
+     * @return the types.
+     * @stable ICU 53
+     */
+    static StringEnumeration* getAvailableTypes(UErrorCode &errorCode);
+
+    /**
+     * Return the class ID for this class. This is useful only for comparing to
+     * a return value from getDynamicClassID(). For example:
+     * <pre>
+     * .   Base* polymorphic_pointer = createPolymorphicObject();
+     * .   if (polymorphic_pointer->getDynamicClassID() ==
+     * .       Derived::getStaticClassID()) ...
+     * </pre>
+     * @return          The class ID for all objects of this class.
+     * @stable ICU 53
+     */
+    static UClassID U_EXPORT2 getStaticClassID(void);
+
+    /**
+     * Returns a unique class ID POLYMORPHICALLY. Pure virtual override. This
+     * method is to implement a simple version of RTTI, since not all C++
+     * compilers support genuine RTTI. Polymorphic operator==() and clone()
+     * methods call this method.
+     *
+     * @return          The class ID for this object. All objects of a
+     *                  given class have the same class ID.  Objects of
+     *                  other classes have different class IDs.
+     * @stable ICU 53
+     */
+    virtual UClassID getDynamicClassID(void) const override;
+
+#ifndef U_HIDE_INTERNAL_API
+    /**
+     * ICU use only.
+     * Returns associated array index for this measure unit.
+     * @internal
+     */
+    int32_t getOffset() const;
+#endif /* U_HIDE_INTERNAL_API */
+
+// All code between the "Start generated createXXX methods" comment and
+// the "End generated createXXX methods" comment is auto generated code
+// and must not be edited manually. For instructions on how to correctly
+// update this code, refer to:
+// docs/processes/release/tasks/updating-measure-unit.md
+//
+// Start generated createXXX methods
+
+    /**
+     * Returns by pointer, unit of acceleration: g-force.
+     * Caller owns returned value and must free it.
+     * Also see {@link #getGForce()}.
+     * @param status ICU error code.
+     * @stable ICU 53
+     */
+    static MeasureUnit *createGForce(UErrorCode &status);
+
+    /**
+     * Returns by value, unit of acceleration: g-force.
+     * Also see {@link #createGForce()}.
+     * @stable ICU 64
+     */
+    static MeasureUnit getGForce();
+
+    /**
+     * Returns by pointer, unit of acceleration: meter-per-square-second.
+     * Caller owns returned value and must free it.
+     * Also see {@link #getMeterPerSecondSquared()}.
+     * @param status ICU error code.
+     * @stable ICU 54
+     */
+    static MeasureUnit *createMeterPerSecondSquared(UErrorCode &status);
+
+    /**
+     * Returns by value, unit of acceleration: meter-per-square-second.
+     * Also see {@link #createMeterPerSecondSquared()}.
+     * @stable ICU 64
+     */
+    static MeasureUnit getMeterPerSecondSquared();
+
+    /**
+     * Returns by pointer, unit of angle: arc-minute.
+     * Caller owns returned value and must free it.
+     * Also see {@link #getArcMinute()}.
+     * @param status ICU error code.
+     * @stable ICU 53
+     */
+    static MeasureUnit *createArcMinute(UErrorCode &status);
+
+    /**
+     * Returns by value, unit of angle: arc-minute.
+     * Also see {@link #createArcMinute()}.
+     * @stable ICU 64
+     */
+    static MeasureUnit getArcMinute();
+
+    /**
+     * Returns by pointer, unit of angle: arc-second.
+     * Caller owns returned value and must free it.
+     * Also see {@link #getArcSecond()}.
+     * @param status ICU error code.
+     * @stable ICU 53
+     */
+    static MeasureUnit *createArcSecond(UErrorCode &status);
+
+    /**
+     * Returns by value, unit of angle: arc-second.
+     * Also see {@link #createArcSecond()}.
+     * @stable ICU 64
+     */
+    static MeasureUnit getArcSecond();
+
+    /**
+     * Returns by pointer, unit of angle: degree.
+     * Caller owns returned value and must free it.
+     * Also see {@link #getDegree()}.
+     * @param status ICU error code.
+     * @stable ICU 53
+     */
+    static MeasureUnit *createDegree(UErrorCode &status);
+
+    /**
+     * Returns by value, unit of angle: degree.
+     * Also see {@link #createDegree()}.
+     * @stable ICU 64
+     */
+    static MeasureUnit getDegree();
+
+    /**
+     * Returns by pointer, unit of angle: radian.
+     * Caller owns returned value and must free it.
+     * Also see {@link #getRadian()}.
+     * @param status ICU error code.
+     * @stable ICU 54
+     */
+    static MeasureUnit *createRadian(UErrorCode &status);
+
+    /**
+     * Returns by value, unit of angle: radian.
+     * Also see {@link #createRadian()}.
+     * @stable ICU 64
+     */
+    static MeasureUnit getRadian();
+
+    /**
+     * Returns by pointer, unit of angle: revolution.
+     * Caller owns returned value and must free it.
+     * Also see {@link #getRevolutionAngle()}.
+     * @param status ICU error code.
+     * @stable ICU 56
+     */
+    static MeasureUnit *createRevolutionAngle(UErrorCode &status);
+
+    /**
+     * Returns by value, unit of angle: revolution.
+     * Also see {@link #createRevolutionAngle()}.
+     * @stable ICU 64
+     */
+    static MeasureUnit getRevolutionAngle();
+
+    /**
+     * Returns by pointer, unit of area: acre.
+     * Caller owns returned value and must free it.
+     * Also see {@link #getAcre()}.
+     * @param status ICU error code.
+     * @stable ICU 53
+     */
+    static MeasureUnit *createAcre(UErrorCode &status);
+
+    /**
+     * Returns by value, unit of area: acre.
+     * Also see {@link #createAcre()}.
+     * @stable ICU 64
+     */
+    static MeasureUnit getAcre();
+
+    /**
+     * Returns by pointer, unit of area: dunam.
+     * Caller owns returned value and must free it.
+     * Also see {@link #getDunam()}.
+     * @param status ICU error code.
+     * @stable ICU 64
+     */
+    static MeasureUnit *createDunam(UErrorCode &status);
+
+    /**
+     * Returns by value, unit of area: dunam.
+     * Also see {@link #createDunam()}.
+     * @stable ICU 64
+     */
+    static MeasureUnit getDunam();
+
+    /**
+     * Returns by pointer, unit of area: hectare.
+     * Caller owns returned value and must free it.
+     * Also see {@link #getHectare()}.
+     * @param status ICU error code.
+     * @stable ICU 53
+     */
+    static MeasureUnit *createHectare(UErrorCode &status);
+
+    /**
+     * Returns by value, unit of area: hectare.
+     * Also see {@link #createHectare()}.
+     * @stable ICU 64
+     */
+    static MeasureUnit getHectare();
+
+    /**
+     * Returns by pointer, unit of area: square-centimeter.
+     * Caller owns returned value and must free it.
+     * Also see {@link #getSquareCentimeter()}.
+     * @param status ICU error code.
+     * @stable ICU 54
+     */
+    static MeasureUnit *createSquareCentimeter(UErrorCode &status);
+
+    /**
+     * Returns by value, unit of area: square-centimeter.
+     * Also see {@link #createSquareCentimeter()}.
+     * @stable ICU 64
+     */
+    static MeasureUnit getSquareCentimeter();
+
+    /**
+     * Returns by pointer, unit of area: square-foot.
+     * Caller owns returned value and must free it.
+     * Also see {@link #getSquareFoot()}.
+     * @param status ICU error code.
+     * @stable ICU 53
+     */
+    static MeasureUnit *createSquareFoot(UErrorCode &status);
+
+    /**
+     * Returns by value, unit of area: square-foot.
+     * Also see {@link #createSquareFoot()}.
+     * @stable ICU 64
+     */
+    static MeasureUnit getSquareFoot();
+
+    /**
+     * Returns by pointer, unit of area: square-inch.
+     * Caller owns returned value and must free it.
+     * Also see {@link #getSquareInch()}.
+     * @param status ICU error code.
+     * @stable ICU 54
+     */
+    static MeasureUnit *createSquareInch(UErrorCode &status);
+
+    /**
+     * Returns by value, unit of area: square-inch.
+     * Also see {@link #createSquareInch()}.
+     * @stable ICU 64
+     */
+    static MeasureUnit getSquareInch();
+
+    /**
+     * Returns by pointer, unit of area: square-kilometer.
+     * Caller owns returned value and must free it.
+     * Also see {@link #getSquareKilometer()}.
+     * @param status ICU error code.
+     * @stable ICU 53
+     */
+    static MeasureUnit *createSquareKilometer(UErrorCode &status);
+
+    /**
+     * Returns by value, unit of area: square-kilometer.
+     * Also see {@link #createSquareKilometer()}.
+     * @stable ICU 64
+     */
+    static MeasureUnit getSquareKilometer();
+
+    /**
+     * Returns by pointer, unit of area: square-meter.
+     * Caller owns returned value and must free it.
+     * Also see {@link #getSquareMeter()}.
+     * @param status ICU error code.
+     * @stable ICU 53
+     */
+    static MeasureUnit *createSquareMeter(UErrorCode &status);
+
+    /**
+     * Returns by value, unit of area: square-meter.
+     * Also see {@link #createSquareMeter()}.
+     * @stable ICU 64
+     */
+    static MeasureUnit getSquareMeter();
+
+    /**
+     * Returns by pointer, unit of area: square-mile.
+     * Caller owns returned value and must free it.
+     * Also see {@link #getSquareMile()}.
+     * @param status ICU error code.
+     * @stable ICU 53
+     */
+    static MeasureUnit *createSquareMile(UErrorCode &status);
+
+    /**
+     * Returns by value, unit of area: square-mile.
+     * Also see {@link #createSquareMile()}.
+     * @stable ICU 64
+     */
+    static MeasureUnit getSquareMile();
+
+    /**
+     * Returns by pointer, unit of area: square-yard.
+     * Caller owns returned value and must free it.
+     * Also see {@link #getSquareYard()}.
+     * @param status ICU error code.
+     * @stable ICU 54
+     */
+    static MeasureUnit *createSquareYard(UErrorCode &status);
+
+    /**
+     * Returns by value, unit of area: square-yard.
+     * Also see {@link #createSquareYard()}.
+     * @stable ICU 64
+     */
+    static MeasureUnit getSquareYard();
+
+    /**
+     * Returns by pointer, unit of concentr: item.
+     * Caller owns returned value and must free it.
+     * Also see {@link #getItem()}.
+     * @param status ICU error code.
+     * @stable ICU 70
+     */
+    static MeasureUnit *createItem(UErrorCode &status);
+
+    /**
+     * Returns by value, unit of concentr: item.
+     * Also see {@link #createItem()}.
+     * @stable ICU 70
+     */
+    static MeasureUnit getItem();
+
+    /**
+     * Returns by pointer, unit of concentr: karat.
+     * Caller owns returned value and must free it.
+     * Also see {@link #getKarat()}.
+     * @param status ICU error code.
+     * @stable ICU 54
+     */
+    static MeasureUnit *createKarat(UErrorCode &status);
+
+    /**
+     * Returns by value, unit of concentr: karat.
+     * Also see {@link #createKarat()}.
+     * @stable ICU 64
+     */
+    static MeasureUnit getKarat();
+
+    /**
+     * Returns by pointer, unit of concentr: milligram-ofglucose-per-deciliter.
+     * Caller owns returned value and must free it.
+     * Also see {@link #getMilligramOfglucosePerDeciliter()}.
+     * @param status ICU error code.
+     * @stable ICU 69
+     */
+    static MeasureUnit *createMilligramOfglucosePerDeciliter(UErrorCode &status);
+
+    /**
+     * Returns by value, unit of concentr: milligram-ofglucose-per-deciliter.
+     * Also see {@link #createMilligramOfglucosePerDeciliter()}.
+     * @stable ICU 69
+     */
+    static MeasureUnit getMilligramOfglucosePerDeciliter();
+
+    /**
+     * Returns by pointer, unit of concentr: milligram-per-deciliter.
+     * Caller owns returned value and must free it.
+     * Also see {@link #getMilligramPerDeciliter()}.
+     * @param status ICU error code.
+     * @stable ICU 57
+     */
+    static MeasureUnit *createMilligramPerDeciliter(UErrorCode &status);
+
+    /**
+     * Returns by value, unit of concentr: milligram-per-deciliter.
+     * Also see {@link #createMilligramPerDeciliter()}.
+     * @stable ICU 64
+     */
+    static MeasureUnit getMilligramPerDeciliter();
+
+    /**
+     * Returns by pointer, unit of concentr: millimole-per-liter.
+     * Caller owns returned value and must free it.
+     * Also see {@link #getMillimolePerLiter()}.
+     * @param status ICU error code.
+     * @stable ICU 57
+     */
+    static MeasureUnit *createMillimolePerLiter(UErrorCode &status);
+
+    /**
+     * Returns by value, unit of concentr: millimole-per-liter.
+     * Also see {@link #createMillimolePerLiter()}.
+     * @stable ICU 64
+     */
+    static MeasureUnit getMillimolePerLiter();
+
+    /**
+     * Returns by pointer, unit of concentr: mole.
+     * Caller owns returned value and must free it.
+     * Also see {@link #getMole()}.
+     * @param status ICU error code.
+     * @stable ICU 64
+     */
+    static MeasureUnit *createMole(UErrorCode &status);
+
+    /**
+     * Returns by value, unit of concentr: mole.
+     * Also see {@link #createMole()}.
+     * @stable ICU 64
+     */
+    static MeasureUnit getMole();
+
+    /**
+     * Returns by pointer, unit of concentr: percent.
+     * Caller owns returned value and must free it.
+     * Also see {@link #getPercent()}.
+     * @param status ICU error code.
+     * @stable ICU 63
+     */
+    static MeasureUnit *createPercent(UErrorCode &status);
+
+    /**
+     * Returns by value, unit of concentr: percent.
+     * Also see {@link #createPercent()}.
+     * @stable ICU 64
+     */
+    static MeasureUnit getPercent();
+
+    /**
+     * Returns by pointer, unit of concentr: permille.
+     * Caller owns returned value and must free it.
+     * Also see {@link #getPermille()}.
+     * @param status ICU error code.
+     * @stable ICU 63
+     */
+    static MeasureUnit *createPermille(UErrorCode &status);
+
+    /**
+     * Returns by value, unit of concentr: permille.
+     * Also see {@link #createPermille()}.
+     * @stable ICU 64
+     */
+    static MeasureUnit getPermille();
+
+    /**
+     * Returns by pointer, unit of concentr: permillion.
+     * Caller owns returned value and must free it.
+     * Also see {@link #getPartPerMillion()}.
+     * @param status ICU error code.
+     * @stable ICU 57
+     */
+    static MeasureUnit *createPartPerMillion(UErrorCode &status);
+
+    /**
+     * Returns by value, unit of concentr: permillion.
+     * Also see {@link #createPartPerMillion()}.
+     * @stable ICU 64
+     */
+    static MeasureUnit getPartPerMillion();
+
+    /**
+     * Returns by pointer, unit of concentr: permyriad.
+     * Caller owns returned value and must free it.
+     * Also see {@link #getPermyriad()}.
+     * @param status ICU error code.
+     * @stable ICU 64
+     */
+    static MeasureUnit *createPermyriad(UErrorCode &status);
+
+    /**
+     * Returns by value, unit of concentr: permyriad.
+     * Also see {@link #createPermyriad()}.
+     * @stable ICU 64
+     */
+    static MeasureUnit getPermyriad();
+
+    /**
+     * Returns by pointer, unit of consumption: liter-per-100-kilometer.
+     * Caller owns returned value and must free it.
+     * Also see {@link #getLiterPer100Kilometers()}.
+     * @param status ICU error code.
+     * @stable ICU 56
+     */
+    static MeasureUnit *createLiterPer100Kilometers(UErrorCode &status);
+
+    /**
+     * Returns by value, unit of consumption: liter-per-100-kilometer.
+     * Also see {@link #createLiterPer100Kilometers()}.
+     * @stable ICU 64
+     */
+    static MeasureUnit getLiterPer100Kilometers();
+
+    /**
+     * Returns by pointer, unit of consumption: liter-per-kilometer.
+     * Caller owns returned value and must free it.
+     * Also see {@link #getLiterPerKilometer()}.
+     * @param status ICU error code.
+     * @stable ICU 54
+     */
+    static MeasureUnit *createLiterPerKilometer(UErrorCode &status);
+
+    /**
+     * Returns by value, unit of consumption: liter-per-kilometer.
+     * Also see {@link #createLiterPerKilometer()}.
+     * @stable ICU 64
+     */
+    static MeasureUnit getLiterPerKilometer();
+
+    /**
+     * Returns by pointer, unit of consumption: mile-per-gallon.
+     * Caller owns returned value and must free it.
+     * Also see {@link #getMilePerGallon()}.
+     * @param status ICU error code.
+     * @stable ICU 54
+     */
+    static MeasureUnit *createMilePerGallon(UErrorCode &status);
+
+    /**
+     * Returns by value, unit of consumption: mile-per-gallon.
+     * Also see {@link #createMilePerGallon()}.
+     * @stable ICU 64
+     */
+    static MeasureUnit getMilePerGallon();
+
+    /**
+     * Returns by pointer, unit of consumption: mile-per-gallon-imperial.
+     * Caller owns returned value and must free it.
+     * Also see {@link #getMilePerGallonImperial()}.
+     * @param status ICU error code.
+     * @stable ICU 57
+     */
+    static MeasureUnit *createMilePerGallonImperial(UErrorCode &status);
+
+    /**
+     * Returns by value, unit of consumption: mile-per-gallon-imperial.
+     * Also see {@link #createMilePerGallonImperial()}.
+     * @stable ICU 64
+     */
+    static MeasureUnit getMilePerGallonImperial();
+
+    /**
+     * Returns by pointer, unit of digital: bit.
+     * Caller owns returned value and must free it.
+     * Also see {@link #getBit()}.
+     * @param status ICU error code.
+     * @stable ICU 54
+     */
+    static MeasureUnit *createBit(UErrorCode &status);
+
+    /**
+     * Returns by value, unit of digital: bit.
+     * Also see {@link #createBit()}.
+     * @stable ICU 64
+     */
+    static MeasureUnit getBit();
+
+    /**
+     * Returns by pointer, unit of digital: byte.
+     * Caller owns returned value and must free it.
+     * Also see {@link #getByte()}.
+     * @param status ICU error code.
+     * @stable ICU 54
+     */
+    static MeasureUnit *createByte(UErrorCode &status);
+
+    /**
+     * Returns by value, unit of digital: byte.
+     * Also see {@link #createByte()}.
+     * @stable ICU 64
+     */
+    static MeasureUnit getByte();
+
+    /**
+     * Returns by pointer, unit of digital: gigabit.
+     * Caller owns returned value and must free it.
+     * Also see {@link #getGigabit()}.
+     * @param status ICU error code.
+     * @stable ICU 54
+     */
+    static MeasureUnit *createGigabit(UErrorCode &status);
+
+    /**
+     * Returns by value, unit of digital: gigabit.
+     * Also see {@link #createGigabit()}.
+     * @stable ICU 64
+     */
+    static MeasureUnit getGigabit();
+
+    /**
+     * Returns by pointer, unit of digital: gigabyte.
+     * Caller owns returned value and must free it.
+     * Also see {@link #getGigabyte()}.
+     * @param status ICU error code.
+     * @stable ICU 54
+     */
+    static MeasureUnit *createGigabyte(UErrorCode &status);
+
+    /**
+     * Returns by value, unit of digital: gigabyte.
+     * Also see {@link #createGigabyte()}.
+     * @stable ICU 64
+     */
+    static MeasureUnit getGigabyte();
+
+    /**
+     * Returns by pointer, unit of digital: kilobit.
+     * Caller owns returned value and must free it.
+     * Also see {@link #getKilobit()}.
+     * @param status ICU error code.
+     * @stable ICU 54
+     */
+    static MeasureUnit *createKilobit(UErrorCode &status);
+
+    /**
+     * Returns by value, unit of digital: kilobit.
+     * Also see {@link #createKilobit()}.
+     * @stable ICU 64
+     */
+    static MeasureUnit getKilobit();
+
+    /**
+     * Returns by pointer, unit of digital: kilobyte.
+     * Caller owns returned value and must free it.
+     * Also see {@link #getKilobyte()}.
+     * @param status ICU error code.
+     * @stable ICU 54
+     */
+    static MeasureUnit *createKilobyte(UErrorCode &status);
+
+    /**
+     * Returns by value, unit of digital: kilobyte.
+     * Also see {@link #createKilobyte()}.
+     * @stable ICU 64
+     */
+    static MeasureUnit getKilobyte();
+
+    /**
+     * Returns by pointer, unit of digital: megabit.
+     * Caller owns returned value and must free it.
+     * Also see {@link #getMegabit()}.
+     * @param status ICU error code.
+     * @stable ICU 54
+     */
+    static MeasureUnit *createMegabit(UErrorCode &status);
+
+    /**
+     * Returns by value, unit of digital: megabit.
+     * Also see {@link #createMegabit()}.
+     * @stable ICU 64
+     */
+    static MeasureUnit getMegabit();
+
+    /**
+     * Returns by pointer, unit of digital: megabyte.
+     * Caller owns returned value and must free it.
+     * Also see {@link #getMegabyte()}.
+     * @param status ICU error code.
+     * @stable ICU 54
+     */
+    static MeasureUnit *createMegabyte(UErrorCode &status);
+
+    /**
+     * Returns by value, unit of digital: megabyte.
+     * Also see {@link #createMegabyte()}.
+     * @stable ICU 64
+     */
+    static MeasureUnit getMegabyte();
+
+    /**
+     * Returns by pointer, unit of digital: petabyte.
+     * Caller owns returned value and must free it.
+     * Also see {@link #getPetabyte()}.
+     * @param status ICU error code.
+     * @stable ICU 63
+     */
+    static MeasureUnit *createPetabyte(UErrorCode &status);
+
+    /**
+     * Returns by value, unit of digital: petabyte.
+     * Also see {@link #createPetabyte()}.
+     * @stable ICU 64
+     */
+    static MeasureUnit getPetabyte();
+
+    /**
+     * Returns by pointer, unit of digital: terabit.
+     * Caller owns returned value and must free it.
+     * Also see {@link #getTerabit()}.
+     * @param status ICU error code.
+     * @stable ICU 54
+     */
+    static MeasureUnit *createTerabit(UErrorCode &status);
+
+    /**
+     * Returns by value, unit of digital: terabit.
+     * Also see {@link #createTerabit()}.
+     * @stable ICU 64
+     */
+    static MeasureUnit getTerabit();
+
+    /**
+     * Returns by pointer, unit of digital: terabyte.
+     * Caller owns returned value and must free it.
+     * Also see {@link #getTerabyte()}.
+     * @param status ICU error code.
+     * @stable ICU 54
+     */
+    static MeasureUnit *createTerabyte(UErrorCode &status);
+
+    /**
+     * Returns by value, unit of digital: terabyte.
+     * Also see {@link #createTerabyte()}.
+     * @stable ICU 64
+     */
+    static MeasureUnit getTerabyte();
+
+    /**
+     * Returns by pointer, unit of duration: century.
+     * Caller owns returned value and must free it.
+     * Also see {@link #getCentury()}.
+     * @param status ICU error code.
+     * @stable ICU 56
+     */
+    static MeasureUnit *createCentury(UErrorCode &status);
+
+    /**
+     * Returns by value, unit of duration: century.
+     * Also see {@link #createCentury()}.
+     * @stable ICU 64
+     */
+    static MeasureUnit getCentury();
+
+    /**
+     * Returns by pointer, unit of duration: day.
+     * Caller owns returned value and must free it.
+     * Also see {@link #getDay()}.
+     * @param status ICU error code.
+     * @stable ICU 53
+     */
+    static MeasureUnit *createDay(UErrorCode &status);
+
+    /**
+     * Returns by value, unit of duration: day.
+     * Also see {@link #createDay()}.
+     * @stable ICU 64
+     */
+    static MeasureUnit getDay();
+
+    /**
+     * Returns by pointer, unit of duration: day-person.
+     * Caller owns returned value and must free it.
+     * Also see {@link #getDayPerson()}.
+     * @param status ICU error code.
+     * @stable ICU 64
+     */
+    static MeasureUnit *createDayPerson(UErrorCode &status);
+
+    /**
+     * Returns by value, unit of duration: day-person.
+     * Also see {@link #createDayPerson()}.
+     * @stable ICU 64
+     */
+    static MeasureUnit getDayPerson();
+
+    /**
+     * Returns by pointer, unit of duration: decade.
+     * Caller owns returned value and must free it.
+     * Also see {@link #getDecade()}.
+     * @param status ICU error code.
+     * @stable ICU 65
+     */
+    static MeasureUnit *createDecade(UErrorCode &status);
+
+    /**
+     * Returns by value, unit of duration: decade.
+     * Also see {@link #createDecade()}.
+     * @stable ICU 65
+     */
+    static MeasureUnit getDecade();
+
+    /**
+     * Returns by pointer, unit of duration: hour.
+     * Caller owns returned value and must free it.
+     * Also see {@link #getHour()}.
+     * @param status ICU error code.
+     * @stable ICU 53
+     */
+    static MeasureUnit *createHour(UErrorCode &status);
+
+    /**
+     * Returns by value, unit of duration: hour.
+     * Also see {@link #createHour()}.
+     * @stable ICU 64
+     */
+    static MeasureUnit getHour();
+
+    /**
+     * Returns by pointer, unit of duration: microsecond.
+     * Caller owns returned value and must free it.
+     * Also see {@link #getMicrosecond()}.
+     * @param status ICU error code.
+     * @stable ICU 54
+     */
+    static MeasureUnit *createMicrosecond(UErrorCode &status);
+
+    /**
+     * Returns by value, unit of duration: microsecond.
+     * Also see {@link #createMicrosecond()}.
+     * @stable ICU 64
+     */
+    static MeasureUnit getMicrosecond();
+
+    /**
+     * Returns by pointer, unit of duration: millisecond.
+     * Caller owns returned value and must free it.
+     * Also see {@link #getMillisecond()}.
+     * @param status ICU error code.
+     * @stable ICU 53
+     */
+    static MeasureUnit *createMillisecond(UErrorCode &status);
+
+    /**
+     * Returns by value, unit of duration: millisecond.
+     * Also see {@link #createMillisecond()}.
+     * @stable ICU 64
+     */
+    static MeasureUnit getMillisecond();
+
+    /**
+     * Returns by pointer, unit of duration: minute.
+     * Caller owns returned value and must free it.
+     * Also see {@link #getMinute()}.
+     * @param status ICU error code.
+     * @stable ICU 53
+     */
+    static MeasureUnit *createMinute(UErrorCode &status);
+
+    /**
+     * Returns by value, unit of duration: minute.
+     * Also see {@link #createMinute()}.
+     * @stable ICU 64
+     */
+    static MeasureUnit getMinute();
+
+    /**
+     * Returns by pointer, unit of duration: month.
+     * Caller owns returned value and must free it.
+     * Also see {@link #getMonth()}.
+     * @param status ICU error code.
+     * @stable ICU 53
+     */
+    static MeasureUnit *createMonth(UErrorCode &status);
+
+    /**
+     * Returns by value, unit of duration: month.
+     * Also see {@link #createMonth()}.
+     * @stable ICU 64
+     */
+    static MeasureUnit getMonth();
+
+    /**
+     * Returns by pointer, unit of duration: month-person.
+     * Caller owns returned value and must free it.
+     * Also see {@link #getMonthPerson()}.
+     * @param status ICU error code.
+     * @stable ICU 64
+     */
+    static MeasureUnit *createMonthPerson(UErrorCode &status);
+
+    /**
+     * Returns by value, unit of duration: month-person.
+     * Also see {@link #createMonthPerson()}.
+     * @stable ICU 64
+     */
+    static MeasureUnit getMonthPerson();
+
+    /**
+     * Returns by pointer, unit of duration: nanosecond.
+     * Caller owns returned value and must free it.
+     * Also see {@link #getNanosecond()}.
+     * @param status ICU error code.
+     * @stable ICU 54
+     */
+    static MeasureUnit *createNanosecond(UErrorCode &status);
+
+    /**
+     * Returns by value, unit of duration: nanosecond.
+     * Also see {@link #createNanosecond()}.
+     * @stable ICU 64
+     */
+    static MeasureUnit getNanosecond();
+
+#ifndef U_HIDE_DRAFT_API
+    /**
+     * Returns by pointer, unit of duration: quarter.
+     * Caller owns returned value and must free it.
+     * Also see {@link #getQuarter()}.
+     * @param status ICU error code.
+     * @draft ICU 72
+     */
+    static MeasureUnit *createQuarter(UErrorCode &status);
+
+    /**
+     * Returns by value, unit of duration: quarter.
+     * Also see {@link #createQuarter()}.
+     * @draft ICU 72
+     */
+    static MeasureUnit getQuarter();
+#endif /* U_HIDE_DRAFT_API */
+
+    /**
+     * Returns by pointer, unit of duration: second.
+     * Caller owns returned value and must free it.
+     * Also see {@link #getSecond()}.
+     * @param status ICU error code.
+     * @stable ICU 53
+     */
+    static MeasureUnit *createSecond(UErrorCode &status);
+
+    /**
+     * Returns by value, unit of duration: second.
+     * Also see {@link #createSecond()}.
+     * @stable ICU 64
+     */
+    static MeasureUnit getSecond();
+
+    /**
+     * Returns by pointer, unit of duration: week.
+     * Caller owns returned value and must free it.
+     * Also see {@link #getWeek()}.
+     * @param status ICU error code.
+     * @stable ICU 53
+     */
+    static MeasureUnit *createWeek(UErrorCode &status);
+
+    /**
+     * Returns by value, unit of duration: week.
+     * Also see {@link #createWeek()}.
+     * @stable ICU 64
+     */
+    static MeasureUnit getWeek();
+
+    /**
+     * Returns by pointer, unit of duration: week-person.
+     * Caller owns returned value and must free it.
+     * Also see {@link #getWeekPerson()}.
+     * @param status ICU error code.
+     * @stable ICU 64
+     */
+    static MeasureUnit *createWeekPerson(UErrorCode &status);
+
+    /**
+     * Returns by value, unit of duration: week-person.
+     * Also see {@link #createWeekPerson()}.
+     * @stable ICU 64
+     */
+    static MeasureUnit getWeekPerson();
+
+    /**
+     * Returns by pointer, unit of duration: year.
+     * Caller owns returned value and must free it.
+     * Also see {@link #getYear()}.
+     * @param status ICU error code.
+     * @stable ICU 53
+     */
+    static MeasureUnit *createYear(UErrorCode &status);
+
+    /**
+     * Returns by value, unit of duration: year.
+     * Also see {@link #createYear()}.
+     * @stable ICU 64
+     */
+    static MeasureUnit getYear();
+
+    /**
+     * Returns by pointer, unit of duration: year-person.
+     * Caller owns returned value and must free it.
+     * Also see {@link #getYearPerson()}.
+     * @param status ICU error code.
+     * @stable ICU 64
+     */
+    static MeasureUnit *createYearPerson(UErrorCode &status);
+
+    /**
+     * Returns by value, unit of duration: year-person.
+     * Also see {@link #createYearPerson()}.
+     * @stable ICU 64
+     */
+    static MeasureUnit getYearPerson();
+
+    /**
+     * Returns by pointer, unit of electric: ampere.
+     * Caller owns returned value and must free it.
+     * Also see {@link #getAmpere()}.
+     * @param status ICU error code.
+     * @stable ICU 54
+     */
+    static MeasureUnit *createAmpere(UErrorCode &status);
+
+    /**
+     * Returns by value, unit of electric: ampere.
+     * Also see {@link #createAmpere()}.
+     * @stable ICU 64
+     */
+    static MeasureUnit getAmpere();
+
+    /**
+     * Returns by pointer, unit of electric: milliampere.
+     * Caller owns returned value and must free it.
+     * Also see {@link #getMilliampere()}.
+     * @param status ICU error code.
+     * @stable ICU 54
+     */
+    static MeasureUnit *createMilliampere(UErrorCode &status);
+
+    /**
+     * Returns by value, unit of electric: milliampere.
+     * Also see {@link #createMilliampere()}.
+     * @stable ICU 64
+     */
+    static MeasureUnit getMilliampere();
+
+    /**
+     * Returns by pointer, unit of electric: ohm.
+     * Caller owns returned value and must free it.
+     * Also see {@link #getOhm()}.
+     * @param status ICU error code.
+     * @stable ICU 54
+     */
+    static MeasureUnit *createOhm(UErrorCode &status);
+
+    /**
+     * Returns by value, unit of electric: ohm.
+     * Also see {@link #createOhm()}.
+     * @stable ICU 64
+     */
+    static MeasureUnit getOhm();
+
+    /**
+     * Returns by pointer, unit of electric: volt.
+     * Caller owns returned value and must free it.
+     * Also see {@link #getVolt()}.
+     * @param status ICU error code.
+     * @stable ICU 54
+     */
+    static MeasureUnit *createVolt(UErrorCode &status);
+
+    /**
+     * Returns by value, unit of electric: volt.
+     * Also see {@link #createVolt()}.
+     * @stable ICU 64
+     */
+    static MeasureUnit getVolt();
+
+    /**
+     * Returns by pointer, unit of energy: british-thermal-unit.
+     * Caller owns returned value and must free it.
+     * Also see {@link #getBritishThermalUnit()}.
+     * @param status ICU error code.
+     * @stable ICU 64
+     */
+    static MeasureUnit *createBritishThermalUnit(UErrorCode &status);
+
+    /**
+     * Returns by value, unit of energy: british-thermal-unit.
+     * Also see {@link #createBritishThermalUnit()}.
+     * @stable ICU 64
+     */
+    static MeasureUnit getBritishThermalUnit();
+
+    /**
+     * Returns by pointer, unit of energy: calorie.
+     * Caller owns returned value and must free it.
+     * Also see {@link #getCalorie()}.
+     * @param status ICU error code.
+     * @stable ICU 54
+     */
+    static MeasureUnit *createCalorie(UErrorCode &status);
+
+    /**
+     * Returns by value, unit of energy: calorie.
+     * Also see {@link #createCalorie()}.
+     * @stable ICU 64
+     */
+    static MeasureUnit getCalorie();
+
+    /**
+     * Returns by pointer, unit of energy: electronvolt.
+     * Caller owns returned value and must free it.
+     * Also see {@link #getElectronvolt()}.
+     * @param status ICU error code.
+     * @stable ICU 64
+     */
+    static MeasureUnit *createElectronvolt(UErrorCode &status);
+
+    /**
+     * Returns by value, unit of energy: electronvolt.
+     * Also see {@link #createElectronvolt()}.
+     * @stable ICU 64
+     */
+    static MeasureUnit getElectronvolt();
+
+    /**
+     * Returns by pointer, unit of energy: foodcalorie.
+     * Caller owns returned value and must free it.
+     * Also see {@link #getFoodcalorie()}.
+     * @param status ICU error code.
+     * @stable ICU 54
+     */
+    static MeasureUnit *createFoodcalorie(UErrorCode &status);
+
+    /**
+     * Returns by value, unit of energy: foodcalorie.
+     * Also see {@link #createFoodcalorie()}.
+     * @stable ICU 64
+     */
+    static MeasureUnit getFoodcalorie();
+
+    /**
+     * Returns by pointer, unit of energy: joule.
+     * Caller owns returned value and must free it.
+     * Also see {@link #getJoule()}.
+     * @param status ICU error code.
+     * @stable ICU 54
+     */
+    static MeasureUnit *createJoule(UErrorCode &status);
+
+    /**
+     * Returns by value, unit of energy: joule.
+     * Also see {@link #createJoule()}.
+     * @stable ICU 64
+     */
+    static MeasureUnit getJoule();
+
+    /**
+     * Returns by pointer, unit of energy: kilocalorie.
+     * Caller owns returned value and must free it.
+     * Also see {@link #getKilocalorie()}.
+     * @param status ICU error code.
+     * @stable ICU 54
+     */
+    static MeasureUnit *createKilocalorie(UErrorCode &status);
+
+    /**
+     * Returns by value, unit of energy: kilocalorie.
+     * Also see {@link #createKilocalorie()}.
+     * @stable ICU 64
+     */
+    static MeasureUnit getKilocalorie();
+
+    /**
+     * Returns by pointer, unit of energy: kilojoule.
+     * Caller owns returned value and must free it.
+     * Also see {@link #getKilojoule()}.
+     * @param status ICU error code.
+     * @stable ICU 54
+     */
+    static MeasureUnit *createKilojoule(UErrorCode &status);
+
+    /**
+     * Returns by value, unit of energy: kilojoule.
+     * Also see {@link #createKilojoule()}.
+     * @stable ICU 64
+     */
+    static MeasureUnit getKilojoule();
+
+    /**
+     * Returns by pointer, unit of energy: kilowatt-hour.
+     * Caller owns returned value and must free it.
+     * Also see {@link #getKilowattHour()}.
+     * @param status ICU error code.
+     * @stable ICU 54
+     */
+    static MeasureUnit *createKilowattHour(UErrorCode &status);
+
+    /**
+     * Returns by value, unit of energy: kilowatt-hour.
+     * Also see {@link #createKilowattHour()}.
+     * @stable ICU 64
+     */
+    static MeasureUnit getKilowattHour();
+
+    /**
+     * Returns by pointer, unit of energy: therm-us.
+     * Caller owns returned value and must free it.
+     * Also see {@link #getThermUs()}.
+     * @param status ICU error code.
+     * @stable ICU 65
+     */
+    static MeasureUnit *createThermUs(UErrorCode &status);
+
+    /**
+     * Returns by value, unit of energy: therm-us.
+     * Also see {@link #createThermUs()}.
+     * @stable ICU 65
+     */
+    static MeasureUnit getThermUs();
+
+    /**
+     * Returns by pointer, unit of force: kilowatt-hour-per-100-kilometer.
+     * Caller owns returned value and must free it.
+     * Also see {@link #getKilowattHourPer100Kilometer()}.
+     * @param status ICU error code.
+     * @stable ICU 70
+     */
+    static MeasureUnit *createKilowattHourPer100Kilometer(UErrorCode &status);
+
+    /**
+     * Returns by value, unit of force: kilowatt-hour-per-100-kilometer.
+     * Also see {@link #createKilowattHourPer100Kilometer()}.
+     * @stable ICU 70
+     */
+    static MeasureUnit getKilowattHourPer100Kilometer();
+
+    /**
+     * Returns by pointer, unit of force: newton.
+     * Caller owns returned value and must free it.
+     * Also see {@link #getNewton()}.
+     * @param status ICU error code.
+     * @stable ICU 64
+     */
+    static MeasureUnit *createNewton(UErrorCode &status);
+
+    /**
+     * Returns by value, unit of force: newton.
+     * Also see {@link #createNewton()}.
+     * @stable ICU 64
+     */
+    static MeasureUnit getNewton();
+
+    /**
+     * Returns by pointer, unit of force: pound-force.
+     * Caller owns returned value and must free it.
+     * Also see {@link #getPoundForce()}.
+     * @param status ICU error code.
+     * @stable ICU 64
+     */
+    static MeasureUnit *createPoundForce(UErrorCode &status);
+
+    /**
+     * Returns by value, unit of force: pound-force.
+     * Also see {@link #createPoundForce()}.
+     * @stable ICU 64
+     */
+    static MeasureUnit getPoundForce();
+
+    /**
+     * Returns by pointer, unit of frequency: gigahertz.
+     * Caller owns returned value and must free it.
+     * Also see {@link #getGigahertz()}.
+     * @param status ICU error code.
+     * @stable ICU 54
+     */
+    static MeasureUnit *createGigahertz(UErrorCode &status);
+
+    /**
+     * Returns by value, unit of frequency: gigahertz.
+     * Also see {@link #createGigahertz()}.
+     * @stable ICU 64
+     */
+    static MeasureUnit getGigahertz();
+
+    /**
+     * Returns by pointer, unit of frequency: hertz.
+     * Caller owns returned value and must free it.
+     * Also see {@link #getHertz()}.
+     * @param status ICU error code.
+     * @stable ICU 54
+     */
+    static MeasureUnit *createHertz(UErrorCode &status);
+
+    /**
+     * Returns by value, unit of frequency: hertz.
+     * Also see {@link #createHertz()}.
+     * @stable ICU 64
+     */
+    static MeasureUnit getHertz();
+
+    /**
+     * Returns by pointer, unit of frequency: kilohertz.
+     * Caller owns returned value and must free it.
+     * Also see {@link #getKilohertz()}.
+     * @param status ICU error code.
+     * @stable ICU 54
+     */
+    static MeasureUnit *createKilohertz(UErrorCode &status);
+
+    /**
+     * Returns by value, unit of frequency: kilohertz.
+     * Also see {@link #createKilohertz()}.
+     * @stable ICU 64
+     */
+    static MeasureUnit getKilohertz();
+
+    /**
+     * Returns by pointer, unit of frequency: megahertz.
+     * Caller owns returned value and must free it.
+     * Also see {@link #getMegahertz()}.
+     * @param status ICU error code.
+     * @stable ICU 54
+     */
+    static MeasureUnit *createMegahertz(UErrorCode &status);
+
+    /**
+     * Returns by value, unit of frequency: megahertz.
+     * Also see {@link #createMegahertz()}.
+     * @stable ICU 64
+     */
+    static MeasureUnit getMegahertz();
+
+    /**
+     * Returns by pointer, unit of graphics: dot.
+     * Caller owns returned value and must free it.
+     * Also see {@link #getDot()}.
+     * @param status ICU error code.
+     * @stable ICU 68
+     */
+    static MeasureUnit *createDot(UErrorCode &status);
+
+    /**
+     * Returns by value, unit of graphics: dot.
+     * Also see {@link #createDot()}.
+     * @stable ICU 68
+     */
+    static MeasureUnit getDot();
+
+    /**
+     * Returns by pointer, unit of graphics: dot-per-centimeter.
+     * Caller owns returned value and must free it.
+     * Also see {@link #getDotPerCentimeter()}.
+     * @param status ICU error code.
+     * @stable ICU 65
+     */
+    static MeasureUnit *createDotPerCentimeter(UErrorCode &status);
+
+    /**
+     * Returns by value, unit of graphics: dot-per-centimeter.
+     * Also see {@link #createDotPerCentimeter()}.
+     * @stable ICU 65
+     */
+    static MeasureUnit getDotPerCentimeter();
+
+    /**
+     * Returns by pointer, unit of graphics: dot-per-inch.
+     * Caller owns returned value and must free it.
+     * Also see {@link #getDotPerInch()}.
+     * @param status ICU error code.
+     * @stable ICU 65
+     */
+    static MeasureUnit *createDotPerInch(UErrorCode &status);
+
+    /**
+     * Returns by value, unit of graphics: dot-per-inch.
+     * Also see {@link #createDotPerInch()}.
+     * @stable ICU 65
+     */
+    static MeasureUnit getDotPerInch();
+
+    /**
+     * Returns by pointer, unit of graphics: em.
+     * Caller owns returned value and must free it.
+     * Also see {@link #getEm()}.
+     * @param status ICU error code.
+     * @stable ICU 65
+     */
+    static MeasureUnit *createEm(UErrorCode &status);
+
+    /**
+     * Returns by value, unit of graphics: em.
+     * Also see {@link #createEm()}.
+     * @stable ICU 65
+     */
+    static MeasureUnit getEm();
+
+    /**
+     * Returns by pointer, unit of graphics: megapixel.
+     * Caller owns returned value and must free it.
+     * Also see {@link #getMegapixel()}.
+     * @param status ICU error code.
+     * @stable ICU 65
+     */
+    static MeasureUnit *createMegapixel(UErrorCode &status);
+
+    /**
+     * Returns by value, unit of graphics: megapixel.
+     * Also see {@link #createMegapixel()}.
+     * @stable ICU 65
+     */
+    static MeasureUnit getMegapixel();
+
+    /**
+     * Returns by pointer, unit of graphics: pixel.
+     * Caller owns returned value and must free it.
+     * Also see {@link #getPixel()}.
+     * @param status ICU error code.
+     * @stable ICU 65
+     */
+    static MeasureUnit *createPixel(UErrorCode &status);
+
+    /**
+     * Returns by value, unit of graphics: pixel.
+     * Also see {@link #createPixel()}.
+     * @stable ICU 65
+     */
+    static MeasureUnit getPixel();
+
+    /**
+     * Returns by pointer, unit of graphics: pixel-per-centimeter.
+     * Caller owns returned value and must free it.
+     * Also see {@link #getPixelPerCentimeter()}.
+     * @param status ICU error code.
+     * @stable ICU 65
+     */
+    static MeasureUnit *createPixelPerCentimeter(UErrorCode &status);
+
+    /**
+     * Returns by value, unit of graphics: pixel-per-centimeter.
+     * Also see {@link #createPixelPerCentimeter()}.
+     * @stable ICU 65
+     */
+    static MeasureUnit getPixelPerCentimeter();
+
+    /**
+     * Returns by pointer, unit of graphics: pixel-per-inch.
+     * Caller owns returned value and must free it.
+     * Also see {@link #getPixelPerInch()}.
+     * @param status ICU error code.
+     * @stable ICU 65
+     */
+    static MeasureUnit *createPixelPerInch(UErrorCode &status);
+
+    /**
+     * Returns by value, unit of graphics: pixel-per-inch.
+     * Also see {@link #createPixelPerInch()}.
+     * @stable ICU 65
+     */
+    static MeasureUnit getPixelPerInch();
+
+    /**
+     * Returns by pointer, unit of length: astronomical-unit.
+     * Caller owns returned value and must free it.
+     * Also see {@link #getAstronomicalUnit()}.
+     * @param status ICU error code.
+     * @stable ICU 54
+     */
+    static MeasureUnit *createAstronomicalUnit(UErrorCode &status);
+
+    /**
+     * Returns by value, unit of length: astronomical-unit.
+     * Also see {@link #createAstronomicalUnit()}.
+     * @stable ICU 64
+     */
+    static MeasureUnit getAstronomicalUnit();
+
+    /**
+     * Returns by pointer, unit of length: centimeter.
+     * Caller owns returned value and must free it.
+     * Also see {@link #getCentimeter()}.
+     * @param status ICU error code.
+     * @stable ICU 53
+     */
+    static MeasureUnit *createCentimeter(UErrorCode &status);
+
+    /**
+     * Returns by value, unit of length: centimeter.
+     * Also see {@link #createCentimeter()}.
+     * @stable ICU 64
+     */
+    static MeasureUnit getCentimeter();
+
+    /**
+     * Returns by pointer, unit of length: decimeter.
+     * Caller owns returned value and must free it.
+     * Also see {@link #getDecimeter()}.
+     * @param status ICU error code.
+     * @stable ICU 54
+     */
+    static MeasureUnit *createDecimeter(UErrorCode &status);
+
+    /**
+     * Returns by value, unit of length: decimeter.
+     * Also see {@link #createDecimeter()}.
+     * @stable ICU 64
+     */
+    static MeasureUnit getDecimeter();
+
+    /**
+     * Returns by pointer, unit of length: earth-radius.
+     * Caller owns returned value and must free it.
+     * Also see {@link #getEarthRadius()}.
+     * @param status ICU error code.
+     * @stable ICU 68
+     */
+    static MeasureUnit *createEarthRadius(UErrorCode &status);
+
+    /**
+     * Returns by value, unit of length: earth-radius.
+     * Also see {@link #createEarthRadius()}.
+     * @stable ICU 68
+     */
+    static MeasureUnit getEarthRadius();
+
+    /**
+     * Returns by pointer, unit of length: fathom.
+     * Caller owns returned value and must free it.
+     * Also see {@link #getFathom()}.
+     * @param status ICU error code.
+     * @stable ICU 54
+     */
+    static MeasureUnit *createFathom(UErrorCode &status);
+
+    /**
+     * Returns by value, unit of length: fathom.
+     * Also see {@link #createFathom()}.
+     * @stable ICU 64
+     */
+    static MeasureUnit getFathom();
+
+    /**
+     * Returns by pointer, unit of length: foot.
+     * Caller owns returned value and must free it.
+     * Also see {@link #getFoot()}.
+     * @param status ICU error code.
+     * @stable ICU 53
+     */
+    static MeasureUnit *createFoot(UErrorCode &status);
+
+    /**
+     * Returns by value, unit of length: foot.
+     * Also see {@link #createFoot()}.
+     * @stable ICU 64
+     */
+    static MeasureUnit getFoot();
+
+    /**
+     * Returns by pointer, unit of length: furlong.
+     * Caller owns returned value and must free it.
+     * Also see {@link #getFurlong()}.
+     * @param status ICU error code.
+     * @stable ICU 54
+     */
+    static MeasureUnit *createFurlong(UErrorCode &status);
+
+    /**
+     * Returns by value, unit of length: furlong.
+     * Also see {@link #createFurlong()}.
+     * @stable ICU 64
+     */
+    static MeasureUnit getFurlong();
+
+    /**
+     * Returns by pointer, unit of length: inch.
+     * Caller owns returned value and must free it.
+     * Also see {@link #getInch()}.
+     * @param status ICU error code.
+     * @stable ICU 53
+     */
+    static MeasureUnit *createInch(UErrorCode &status);
+
+    /**
+     * Returns by value, unit of length: inch.
+     * Also see {@link #createInch()}.
+     * @stable ICU 64
+     */
+    static MeasureUnit getInch();
+
+    /**
+     * Returns by pointer, unit of length: kilometer.
+     * Caller owns returned value and must free it.
+     * Also see {@link #getKilometer()}.
+     * @param status ICU error code.
+     * @stable ICU 53
+     */
+    static MeasureUnit *createKilometer(UErrorCode &status);
+
+    /**
+     * Returns by value, unit of length: kilometer.
+     * Also see {@link #createKilometer()}.
+     * @stable ICU 64
+     */
+    static MeasureUnit getKilometer();
+
+    /**
+     * Returns by pointer, unit of length: light-year.
+     * Caller owns returned value and must free it.
+     * Also see {@link #getLightYear()}.
+     * @param status ICU error code.
+     * @stable ICU 53
+     */
+    static MeasureUnit *createLightYear(UErrorCode &status);
+
+    /**
+     * Returns by value, unit of length: light-year.
+     * Also see {@link #createLightYear()}.
+     * @stable ICU 64
+     */
+    static MeasureUnit getLightYear();
+
+    /**
+     * Returns by pointer, unit of length: meter.
+     * Caller owns returned value and must free it.
+     * Also see {@link #getMeter()}.
+     * @param status ICU error code.
+     * @stable ICU 53
+     */
+    static MeasureUnit *createMeter(UErrorCode &status);
+
+    /**
+     * Returns by value, unit of length: meter.
+     * Also see {@link #createMeter()}.
+     * @stable ICU 64
+     */
+    static MeasureUnit getMeter();
+
+    /**
+     * Returns by pointer, unit of length: micrometer.
+     * Caller owns returned value and must free it.
+     * Also see {@link #getMicrometer()}.
+     * @param status ICU error code.
+     * @stable ICU 54
+     */
+    static MeasureUnit *createMicrometer(UErrorCode &status);
+
+    /**
+     * Returns by value, unit of length: micrometer.
+     * Also see {@link #createMicrometer()}.
+     * @stable ICU 64
+     */
+    static MeasureUnit getMicrometer();
+
+    /**
+     * Returns by pointer, unit of length: mile.
+     * Caller owns returned value and must free it.
+     * Also see {@link #getMile()}.
+     * @param status ICU error code.
+     * @stable ICU 53
+     */
+    static MeasureUnit *createMile(UErrorCode &status);
+
+    /**
+     * Returns by value, unit of length: mile.
+     * Also see {@link #createMile()}.
+     * @stable ICU 64
+     */
+    static MeasureUnit getMile();
+
+    /**
+     * Returns by pointer, unit of length: mile-scandinavian.
+     * Caller owns returned value and must free it.
+     * Also see {@link #getMileScandinavian()}.
+     * @param status ICU error code.
+     * @stable ICU 56
+     */
+    static MeasureUnit *createMileScandinavian(UErrorCode &status);
+
+    /**
+     * Returns by value, unit of length: mile-scandinavian.
+     * Also see {@link #createMileScandinavian()}.
+     * @stable ICU 64
+     */
+    static MeasureUnit getMileScandinavian();
+
+    /**
+     * Returns by pointer, unit of length: millimeter.
+     * Caller owns returned value and must free it.
+     * Also see {@link #getMillimeter()}.
+     * @param status ICU error code.
+     * @stable ICU 53
+     */
+    static MeasureUnit *createMillimeter(UErrorCode &status);
+
+    /**
+     * Returns by value, unit of length: millimeter.
+     * Also see {@link #createMillimeter()}.
+     * @stable ICU 64
+     */
+    static MeasureUnit getMillimeter();
+
+    /**
+     * Returns by pointer, unit of length: nanometer.
+     * Caller owns returned value and must free it.
+     * Also see {@link #getNanometer()}.
+     * @param status ICU error code.
+     * @stable ICU 54
+     */
+    static MeasureUnit *createNanometer(UErrorCode &status);
+
+    /**
+     * Returns by value, unit of length: nanometer.
+     * Also see {@link #createNanometer()}.
+     * @stable ICU 64
+     */
+    static MeasureUnit getNanometer();
+
+    /**
+     * Returns by pointer, unit of length: nautical-mile.
+     * Caller owns returned value and must free it.
+     * Also see {@link #getNauticalMile()}.
+     * @param status ICU error code.
+     * @stable ICU 54
+     */
+    static MeasureUnit *createNauticalMile(UErrorCode &status);
+
+    /**
+     * Returns by value, unit of length: nautical-mile.
+     * Also see {@link #createNauticalMile()}.
+     * @stable ICU 64
+     */
+    static MeasureUnit getNauticalMile();
+
+    /**
+     * Returns by pointer, unit of length: parsec.
+     * Caller owns returned value and must free it.
+     * Also see {@link #getParsec()}.
+     * @param status ICU error code.
+     * @stable ICU 54
+     */
+    static MeasureUnit *createParsec(UErrorCode &status);
+
+    /**
+     * Returns by value, unit of length: parsec.
+     * Also see {@link #createParsec()}.
+     * @stable ICU 64
+     */
+    static MeasureUnit getParsec();
+
+    /**
+     * Returns by pointer, unit of length: picometer.
+     * Caller owns returned value and must free it.
+     * Also see {@link #getPicometer()}.
+     * @param status ICU error code.
+     * @stable ICU 53
+     */
+    static MeasureUnit *createPicometer(UErrorCode &status);
+
+    /**
+     * Returns by value, unit of length: picometer.
+     * Also see {@link #createPicometer()}.
+     * @stable ICU 64
+     */
+    static MeasureUnit getPicometer();
+
+    /**
+     * Returns by pointer, unit of length: point.
+     * Caller owns returned value and must free it.
+     * Also see {@link #getPoint()}.
+     * @param status ICU error code.
+     * @stable ICU 59
+     */
+    static MeasureUnit *createPoint(UErrorCode &status);
+
+    /**
+     * Returns by value, unit of length: point.
+     * Also see {@link #createPoint()}.
+     * @stable ICU 64
+     */
+    static MeasureUnit getPoint();
+
+    /**
+     * Returns by pointer, unit of length: solar-radius.
+     * Caller owns returned value and must free it.
+     * Also see {@link #getSolarRadius()}.
+     * @param status ICU error code.
+     * @stable ICU 64
+     */
+    static MeasureUnit *createSolarRadius(UErrorCode &status);
+
+    /**
+     * Returns by value, unit of length: solar-radius.
+     * Also see {@link #createSolarRadius()}.
+     * @stable ICU 64
+     */
+    static MeasureUnit getSolarRadius();
+
+    /**
+     * Returns by pointer, unit of length: yard.
+     * Caller owns returned value and must free it.
+     * Also see {@link #getYard()}.
+     * @param status ICU error code.
+     * @stable ICU 53
+     */
+    static MeasureUnit *createYard(UErrorCode &status);
+
+    /**
+     * Returns by value, unit of length: yard.
+     * Also see {@link #createYard()}.
+     * @stable ICU 64
+     */
+    static MeasureUnit getYard();
+
+    /**
+     * Returns by pointer, unit of light: candela.
+     * Caller owns returned value and must free it.
+     * Also see {@link #getCandela()}.
+     * @param status ICU error code.
+     * @stable ICU 68
+     */
+    static MeasureUnit *createCandela(UErrorCode &status);
+
+    /**
+     * Returns by value, unit of light: candela.
+     * Also see {@link #createCandela()}.
+     * @stable ICU 68
+     */
+    static MeasureUnit getCandela();
+
+    /**
+     * Returns by pointer, unit of light: lumen.
+     * Caller owns returned value and must free it.
+     * Also see {@link #getLumen()}.
+     * @param status ICU error code.
+     * @stable ICU 68
+     */
+    static MeasureUnit *createLumen(UErrorCode &status);
+
+    /**
+     * Returns by value, unit of light: lumen.
+     * Also see {@link #createLumen()}.
+     * @stable ICU 68
+     */
+    static MeasureUnit getLumen();
+
+    /**
+     * Returns by pointer, unit of light: lux.
+     * Caller owns returned value and must free it.
+     * Also see {@link #getLux()}.
+     * @param status ICU error code.
+     * @stable ICU 54
+     */
+    static MeasureUnit *createLux(UErrorCode &status);
+
+    /**
+     * Returns by value, unit of light: lux.
+     * Also see {@link #createLux()}.
+     * @stable ICU 64
+     */
+    static MeasureUnit getLux();
+
+    /**
+     * Returns by pointer, unit of light: solar-luminosity.
+     * Caller owns returned value and must free it.
+     * Also see {@link #getSolarLuminosity()}.
+     * @param status ICU error code.
+     * @stable ICU 64
+     */
+    static MeasureUnit *createSolarLuminosity(UErrorCode &status);
+
+    /**
+     * Returns by value, unit of light: solar-luminosity.
+     * Also see {@link #createSolarLuminosity()}.
+     * @stable ICU 64
+     */
+    static MeasureUnit getSolarLuminosity();
+
+    /**
+     * Returns by pointer, unit of mass: carat.
+     * Caller owns returned value and must free it.
+     * Also see {@link #getCarat()}.
+     * @param status ICU error code.
+     * @stable ICU 54
+     */
+    static MeasureUnit *createCarat(UErrorCode &status);
+
+    /**
+     * Returns by value, unit of mass: carat.
+     * Also see {@link #createCarat()}.
+     * @stable ICU 64
+     */
+    static MeasureUnit getCarat();
+
+    /**
+     * Returns by pointer, unit of mass: dalton.
+     * Caller owns returned value and must free it.
+     * Also see {@link #getDalton()}.
+     * @param status ICU error code.
+     * @stable ICU 64
+     */
+    static MeasureUnit *createDalton(UErrorCode &status);
+
+    /**
+     * Returns by value, unit of mass: dalton.
+     * Also see {@link #createDalton()}.
+     * @stable ICU 64
+     */
+    static MeasureUnit getDalton();
+
+    /**
+     * Returns by pointer, unit of mass: earth-mass.
+     * Caller owns returned value and must free it.
+     * Also see {@link #getEarthMass()}.
+     * @param status ICU error code.
+     * @stable ICU 64
+     */
+    static MeasureUnit *createEarthMass(UErrorCode &status);
+
+    /**
+     * Returns by value, unit of mass: earth-mass.
+     * Also see {@link #createEarthMass()}.
+     * @stable ICU 64
+     */
+    static MeasureUnit getEarthMass();
+
+    /**
+     * Returns by pointer, unit of mass: grain.
+     * Caller owns returned value and must free it.
+     * Also see {@link #getGrain()}.
+     * @param status ICU error code.
+     * @stable ICU 68
+     */
+    static MeasureUnit *createGrain(UErrorCode &status);
+
+    /**
+     * Returns by value, unit of mass: grain.
+     * Also see {@link #createGrain()}.
+     * @stable ICU 68
+     */
+    static MeasureUnit getGrain();
+
+    /**
+     * Returns by pointer, unit of mass: gram.
+     * Caller owns returned value and must free it.
+     * Also see {@link #getGram()}.
+     * @param status ICU error code.
+     * @stable ICU 53
+     */
+    static MeasureUnit *createGram(UErrorCode &status);
+
+    /**
+     * Returns by value, unit of mass: gram.
+     * Also see {@link #createGram()}.
+     * @stable ICU 64
+     */
+    static MeasureUnit getGram();
+
+    /**
+     * Returns by pointer, unit of mass: kilogram.
+     * Caller owns returned value and must free it.
+     * Also see {@link #getKilogram()}.
+     * @param status ICU error code.
+     * @stable ICU 53
+     */
+    static MeasureUnit *createKilogram(UErrorCode &status);
+
+    /**
+     * Returns by value, unit of mass: kilogram.
+     * Also see {@link #createKilogram()}.
+     * @stable ICU 64
+     */
+    static MeasureUnit getKilogram();
+
+    /**
+     * Returns by pointer, unit of mass: metric-ton
+     * (renamed to tonne in CLDR 42 / ICU 72).
+     * Caller owns returned value and must free it.
+     * Note: In ICU 74 this will be deprecated in favor of
+     * createTonne(), which is currently draft but will
+     * become stable in ICU 74, and which uses the preferred naming.
+     * Also see {@link #getMetricTon()} and {@link #createTonne()}.
+     * @param status ICU error code.
+     * @stable ICU 54
+     */
+    static MeasureUnit *createMetricTon(UErrorCode &status);
+
+    /**
+     * Returns by value, unit of mass: metric-ton
+     * (renamed to tonne in CLDR 42 / ICU 72).
+     * Note: In ICU 74 this will be deprecated in favor of
+     * getTonne(), which is currently draft but will
+     * become stable in ICU 74, and which uses the preferred naming.
+     * Also see {@link #createMetricTon()} and {@link #getTonne()}.
+     * @stable ICU 64
+     */
+    static MeasureUnit getMetricTon();
+
+    /**
+     * Returns by pointer, unit of mass: microgram.
+     * Caller owns returned value and must free it.
+     * Also see {@link #getMicrogram()}.
+     * @param status ICU error code.
+     * @stable ICU 54
+     */
+    static MeasureUnit *createMicrogram(UErrorCode &status);
+
+    /**
+     * Returns by value, unit of mass: microgram.
+     * Also see {@link #createMicrogram()}.
+     * @stable ICU 64
+     */
+    static MeasureUnit getMicrogram();
+
+    /**
+     * Returns by pointer, unit of mass: milligram.
+     * Caller owns returned value and must free it.
+     * Also see {@link #getMilligram()}.
+     * @param status ICU error code.
+     * @stable ICU 54
+     */
+    static MeasureUnit *createMilligram(UErrorCode &status);
+
+    /**
+     * Returns by value, unit of mass: milligram.
+     * Also see {@link #createMilligram()}.
+     * @stable ICU 64
+     */
+    static MeasureUnit getMilligram();
+
+    /**
+     * Returns by pointer, unit of mass: ounce.
+     * Caller owns returned value and must free it.
+     * Also see {@link #getOunce()}.
+     * @param status ICU error code.
+     * @stable ICU 53
+     */
+    static MeasureUnit *createOunce(UErrorCode &status);
+
+    /**
+     * Returns by value, unit of mass: ounce.
+     * Also see {@link #createOunce()}.
+     * @stable ICU 64
+     */
+    static MeasureUnit getOunce();
+
+    /**
+     * Returns by pointer, unit of mass: ounce-troy.
+     * Caller owns returned value and must free it.
+     * Also see {@link #getOunceTroy()}.
+     * @param status ICU error code.
+     * @stable ICU 54
+     */
+    static MeasureUnit *createOunceTroy(UErrorCode &status);
+
+    /**
+     * Returns by value, unit of mass: ounce-troy.
+     * Also see {@link #createOunceTroy()}.
+     * @stable ICU 64
+     */
+    static MeasureUnit getOunceTroy();
+
+    /**
+     * Returns by pointer, unit of mass: pound.
+     * Caller owns returned value and must free it.
+     * Also see {@link #getPound()}.
+     * @param status ICU error code.
+     * @stable ICU 53
+     */
+    static MeasureUnit *createPound(UErrorCode &status);
+
+    /**
+     * Returns by value, unit of mass: pound.
+     * Also see {@link #createPound()}.
+     * @stable ICU 64
+     */
+    static MeasureUnit getPound();
+
+    /**
+     * Returns by pointer, unit of mass: solar-mass.
+     * Caller owns returned value and must free it.
+     * Also see {@link #getSolarMass()}.
+     * @param status ICU error code.
+     * @stable ICU 64
+     */
+    static MeasureUnit *createSolarMass(UErrorCode &status);
+
+    /**
+     * Returns by value, unit of mass: solar-mass.
+     * Also see {@link #createSolarMass()}.
+     * @stable ICU 64
+     */
+    static MeasureUnit getSolarMass();
+
+    /**
+     * Returns by pointer, unit of mass: stone.
+     * Caller owns returned value and must free it.
+     * Also see {@link #getStone()}.
+     * @param status ICU error code.
+     * @stable ICU 54
+     */
+    static MeasureUnit *createStone(UErrorCode &status);
+
+    /**
+     * Returns by value, unit of mass: stone.
+     * Also see {@link #createStone()}.
+     * @stable ICU 64
+     */
+    static MeasureUnit getStone();
+
+    /**
+     * Returns by pointer, unit of mass: ton.
+     * Caller owns returned value and must free it.
+     * Also see {@link #getTon()}.
+     * @param status ICU error code.
+     * @stable ICU 54
+     */
+    static MeasureUnit *createTon(UErrorCode &status);
+
+    /**
+     * Returns by value, unit of mass: ton.
+     * Also see {@link #createTon()}.
+     * @stable ICU 64
+     */
+    static MeasureUnit getTon();
+
+#ifndef U_HIDE_DRAFT_API
+    /**
+     * Returns by pointer, unit of mass: tonne.
+     * Caller owns returned value and must free it.
+     * Also see {@link #getTonne()}.
+     * @param status ICU error code.
+     * @draft ICU 72
+     */
+    static MeasureUnit *createTonne(UErrorCode &status);
+
+    /**
+     * Returns by value, unit of mass: tonne.
+     * Also see {@link #createTonne()}.
+     * @draft ICU 72
+     */
+    static MeasureUnit getTonne();
+#endif /* U_HIDE_DRAFT_API */
+
+    /**
+     * Returns by pointer, unit of power: gigawatt.
+     * Caller owns returned value and must free it.
+     * Also see {@link #getGigawatt()}.
+     * @param status ICU error code.
+     * @stable ICU 54
+     */
+    static MeasureUnit *createGigawatt(UErrorCode &status);
+
+    /**
+     * Returns by value, unit of power: gigawatt.
+     * Also see {@link #createGigawatt()}.
+     * @stable ICU 64
+     */
+    static MeasureUnit getGigawatt();
+
+    /**
+     * Returns by pointer, unit of power: horsepower.
+     * Caller owns returned value and must free it.
+     * Also see {@link #getHorsepower()}.
+     * @param status ICU error code.
+     * @stable ICU 53
+     */
+    static MeasureUnit *createHorsepower(UErrorCode &status);
+
+    /**
+     * Returns by value, unit of power: horsepower.
+     * Also see {@link #createHorsepower()}.
+     * @stable ICU 64
+     */
+    static MeasureUnit getHorsepower();
+
+    /**
+     * Returns by pointer, unit of power: kilowatt.
+     * Caller owns returned value and must free it.
+     * Also see {@link #getKilowatt()}.
+     * @param status ICU error code.
+     * @stable ICU 53
+     */
+    static MeasureUnit *createKilowatt(UErrorCode &status);
+
+    /**
+     * Returns by value, unit of power: kilowatt.
+     * Also see {@link #createKilowatt()}.
+     * @stable ICU 64
+     */
+    static MeasureUnit getKilowatt();
+
+    /**
+     * Returns by pointer, unit of power: megawatt.
+     * Caller owns returned value and must free it.
+     * Also see {@link #getMegawatt()}.
+     * @param status ICU error code.
+     * @stable ICU 54
+     */
+    static MeasureUnit *createMegawatt(UErrorCode &status);
+
+    /**
+     * Returns by value, unit of power: megawatt.
+     * Also see {@link #createMegawatt()}.
+     * @stable ICU 64
+     */
+    static MeasureUnit getMegawatt();
+
+    /**
+     * Returns by pointer, unit of power: milliwatt.
+     * Caller owns returned value and must free it.
+     * Also see {@link #getMilliwatt()}.
+     * @param status ICU error code.
+     * @stable ICU 54
+     */
+    static MeasureUnit *createMilliwatt(UErrorCode &status);
+
+    /**
+     * Returns by value, unit of power: milliwatt.
+     * Also see {@link #createMilliwatt()}.
+     * @stable ICU 64
+     */
+    static MeasureUnit getMilliwatt();
+
+    /**
+     * Returns by pointer, unit of power: watt.
+     * Caller owns returned value and must free it.
+     * Also see {@link #getWatt()}.
+     * @param status ICU error code.
+     * @stable ICU 53
+     */
+    static MeasureUnit *createWatt(UErrorCode &status);
+
+    /**
+     * Returns by value, unit of power: watt.
+     * Also see {@link #createWatt()}.
+     * @stable ICU 64
+     */
+    static MeasureUnit getWatt();
+
+    /**
+     * Returns by pointer, unit of pressure: atmosphere.
+     * Caller owns returned value and must free it.
+     * Also see {@link #getAtmosphere()}.
+     * @param status ICU error code.
+     * @stable ICU 63
+     */
+    static MeasureUnit *createAtmosphere(UErrorCode &status);
+
+    /**
+     * Returns by value, unit of pressure: atmosphere.
+     * Also see {@link #createAtmosphere()}.
+     * @stable ICU 64
+     */
+    static MeasureUnit getAtmosphere();
+
+    /**
+     * Returns by pointer, unit of pressure: bar.
+     * Caller owns returned value and must free it.
+     * Also see {@link #getBar()}.
+     * @param status ICU error code.
+     * @stable ICU 65
+     */
+    static MeasureUnit *createBar(UErrorCode &status);
+
+    /**
+     * Returns by value, unit of pressure: bar.
+     * Also see {@link #createBar()}.
+     * @stable ICU 65
+     */
+    static MeasureUnit getBar();
+
+    /**
+     * Returns by pointer, unit of pressure: hectopascal.
+     * Caller owns returned value and must free it.
+     * Also see {@link #getHectopascal()}.
+     * @param status ICU error code.
+     * @stable ICU 53
+     */
+    static MeasureUnit *createHectopascal(UErrorCode &status);
+
+    /**
+     * Returns by value, unit of pressure: hectopascal.
+     * Also see {@link #createHectopascal()}.
+     * @stable ICU 64
+     */
+    static MeasureUnit getHectopascal();
+
+    /**
+     * Returns by pointer, unit of pressure: inch-ofhg.
+     * Caller owns returned value and must free it.
+     * Also see {@link #getInchHg()}.
+     * @param status ICU error code.
+     * @stable ICU 53
+     */
+    static MeasureUnit *createInchHg(UErrorCode &status);
+
+    /**
+     * Returns by value, unit of pressure: inch-ofhg.
+     * Also see {@link #createInchHg()}.
+     * @stable ICU 64
+     */
+    static MeasureUnit getInchHg();
+
+    /**
+     * Returns by pointer, unit of pressure: kilopascal.
+     * Caller owns returned value and must free it.
+     * Also see {@link #getKilopascal()}.
+     * @param status ICU error code.
+     * @stable ICU 64
+     */
+    static MeasureUnit *createKilopascal(UErrorCode &status);
+
+    /**
+     * Returns by value, unit of pressure: kilopascal.
+     * Also see {@link #createKilopascal()}.
+     * @stable ICU 64
+     */
+    static MeasureUnit getKilopascal();
+
+    /**
+     * Returns by pointer, unit of pressure: megapascal.
+     * Caller owns returned value and must free it.
+     * Also see {@link #getMegapascal()}.
+     * @param status ICU error code.
+     * @stable ICU 64
+     */
+    static MeasureUnit *createMegapascal(UErrorCode &status);
+
+    /**
+     * Returns by value, unit of pressure: megapascal.
+     * Also see {@link #createMegapascal()}.
+     * @stable ICU 64
+     */
+    static MeasureUnit getMegapascal();
+
+    /**
+     * Returns by pointer, unit of pressure: millibar.
+     * Caller owns returned value and must free it.
+     * Also see {@link #getMillibar()}.
+     * @param status ICU error code.
+     * @stable ICU 53
+     */
+    static MeasureUnit *createMillibar(UErrorCode &status);
+
+    /**
+     * Returns by value, unit of pressure: millibar.
+     * Also see {@link #createMillibar()}.
+     * @stable ICU 64
+     */
+    static MeasureUnit getMillibar();
+
+    /**
+     * Returns by pointer, unit of pressure: millimeter-ofhg.
+     * Caller owns returned value and must free it.
+     * Also see {@link #getMillimeterOfMercury()}.
+     * @param status ICU error code.
+     * @stable ICU 54
+     */
+    static MeasureUnit *createMillimeterOfMercury(UErrorCode &status);
+
+    /**
+     * Returns by value, unit of pressure: millimeter-ofhg.
+     * Also see {@link #createMillimeterOfMercury()}.
+     * @stable ICU 64
+     */
+    static MeasureUnit getMillimeterOfMercury();
+
+    /**
+     * Returns by pointer, unit of pressure: pascal.
+     * Caller owns returned value and must free it.
+     * Also see {@link #getPascal()}.
+     * @param status ICU error code.
+     * @stable ICU 65
+     */
+    static MeasureUnit *createPascal(UErrorCode &status);
+
+    /**
+     * Returns by value, unit of pressure: pascal.
+     * Also see {@link #createPascal()}.
+     * @stable ICU 65
+     */
+    static MeasureUnit getPascal();
+
+    /**
+     * Returns by pointer, unit of pressure: pound-force-per-square-inch.
+     * Caller owns returned value and must free it.
+     * Also see {@link #getPoundPerSquareInch()}.
+     * @param status ICU error code.
+     * @stable ICU 54
+     */
+    static MeasureUnit *createPoundPerSquareInch(UErrorCode &status);
+
+    /**
+     * Returns by value, unit of pressure: pound-force-per-square-inch.
+     * Also see {@link #createPoundPerSquareInch()}.
+     * @stable ICU 64
+     */
+    static MeasureUnit getPoundPerSquareInch();
+
+#ifndef U_HIDE_DRAFT_API
+    /**
+     * Returns by pointer, unit of speed: beaufort.
+     * Caller owns returned value and must free it.
+     * Also see {@link #getBeaufort()}.
+     * @param status ICU error code.
+     * @draft ICU 73
+     */
+    static MeasureUnit *createBeaufort(UErrorCode &status);
+
+    /**
+     * Returns by value, unit of speed: beaufort.
+     * Also see {@link #createBeaufort()}.
+     * @draft ICU 73
+     */
+    static MeasureUnit getBeaufort();
+#endif /* U_HIDE_DRAFT_API */
+
+    /**
+     * Returns by pointer, unit of speed: kilometer-per-hour.
+     * Caller owns returned value and must free it.
+     * Also see {@link #getKilometerPerHour()}.
+     * @param status ICU error code.
+     * @stable ICU 53
+     */
+    static MeasureUnit *createKilometerPerHour(UErrorCode &status);
+
+    /**
+     * Returns by value, unit of speed: kilometer-per-hour.
+     * Also see {@link #createKilometerPerHour()}.
+     * @stable ICU 64
+     */
+    static MeasureUnit getKilometerPerHour();
+
+    /**
+     * Returns by pointer, unit of speed: knot.
+     * Caller owns returned value and must free it.
+     * Also see {@link #getKnot()}.
+     * @param status ICU error code.
+     * @stable ICU 56
+     */
+    static MeasureUnit *createKnot(UErrorCode &status);
+
+    /**
+     * Returns by value, unit of speed: knot.
+     * Also see {@link #createKnot()}.
+     * @stable ICU 64
+     */
+    static MeasureUnit getKnot();
+
+    /**
+     * Returns by pointer, unit of speed: meter-per-second.
+     * Caller owns returned value and must free it.
+     * Also see {@link #getMeterPerSecond()}.
+     * @param status ICU error code.
+     * @stable ICU 53
+     */
+    static MeasureUnit *createMeterPerSecond(UErrorCode &status);
+
+    /**
+     * Returns by value, unit of speed: meter-per-second.
+     * Also see {@link #createMeterPerSecond()}.
+     * @stable ICU 64
+     */
+    static MeasureUnit getMeterPerSecond();
+
+    /**
+     * Returns by pointer, unit of speed: mile-per-hour.
+     * Caller owns returned value and must free it.
+     * Also see {@link #getMilePerHour()}.
+     * @param status ICU error code.
+     * @stable ICU 53
+     */
+    static MeasureUnit *createMilePerHour(UErrorCode &status);
+
+    /**
+     * Returns by value, unit of speed: mile-per-hour.
+     * Also see {@link #createMilePerHour()}.
+     * @stable ICU 64
+     */
+    static MeasureUnit getMilePerHour();
+
+    /**
+     * Returns by pointer, unit of temperature: celsius.
+     * Caller owns returned value and must free it.
+     * Also see {@link #getCelsius()}.
+     * @param status ICU error code.
+     * @stable ICU 53
+     */
+    static MeasureUnit *createCelsius(UErrorCode &status);
+
+    /**
+     * Returns by value, unit of temperature: celsius.
+     * Also see {@link #createCelsius()}.
+     * @stable ICU 64
+     */
+    static MeasureUnit getCelsius();
+
+    /**
+     * Returns by pointer, unit of temperature: fahrenheit.
+     * Caller owns returned value and must free it.
+     * Also see {@link #getFahrenheit()}.
+     * @param status ICU error code.
+     * @stable ICU 53
+     */
+    static MeasureUnit *createFahrenheit(UErrorCode &status);
+
+    /**
+     * Returns by value, unit of temperature: fahrenheit.
+     * Also see {@link #createFahrenheit()}.
+     * @stable ICU 64
+     */
+    static MeasureUnit getFahrenheit();
+
+    /**
+     * Returns by pointer, unit of temperature: generic.
+     * Caller owns returned value and must free it.
+     * Also see {@link #getGenericTemperature()}.
+     * @param status ICU error code.
+     * @stable ICU 56
+     */
+    static MeasureUnit *createGenericTemperature(UErrorCode &status);
+
+    /**
+     * Returns by value, unit of temperature: generic.
+     * Also see {@link #createGenericTemperature()}.
+     * @stable ICU 64
+     */
+    static MeasureUnit getGenericTemperature();
+
+    /**
+     * Returns by pointer, unit of temperature: kelvin.
+     * Caller owns returned value and must free it.
+     * Also see {@link #getKelvin()}.
+     * @param status ICU error code.
+     * @stable ICU 54
+     */
+    static MeasureUnit *createKelvin(UErrorCode &status);
+
+    /**
+     * Returns by value, unit of temperature: kelvin.
+     * Also see {@link #createKelvin()}.
+     * @stable ICU 64
+     */
+    static MeasureUnit getKelvin();
+
+    /**
+     * Returns by pointer, unit of torque: newton-meter.
+     * Caller owns returned value and must free it.
+     * Also see {@link #getNewtonMeter()}.
+     * @param status ICU error code.
+     * @stable ICU 64
+     */
+    static MeasureUnit *createNewtonMeter(UErrorCode &status);
+
+    /**
+     * Returns by value, unit of torque: newton-meter.
+     * Also see {@link #createNewtonMeter()}.
+     * @stable ICU 64
+     */
+    static MeasureUnit getNewtonMeter();
+
+    /**
+     * Returns by pointer, unit of torque: pound-force-foot.
+     * Caller owns returned value and must free it.
+     * Also see {@link #getPoundFoot()}.
+     * @param status ICU error code.
+     * @stable ICU 64
+     */
+    static MeasureUnit *createPoundFoot(UErrorCode &status);
+
+    /**
+     * Returns by value, unit of torque: pound-force-foot.
+     * Also see {@link #createPoundFoot()}.
+     * @stable ICU 64
+     */
+    static MeasureUnit getPoundFoot();
+
+    /**
+     * Returns by pointer, unit of volume: acre-foot.
+     * Caller owns returned value and must free it.
+     * Also see {@link #getAcreFoot()}.
+     * @param status ICU error code.
+     * @stable ICU 54
+     */
+    static MeasureUnit *createAcreFoot(UErrorCode &status);
+
+    /**
+     * Returns by value, unit of volume: acre-foot.
+     * Also see {@link #createAcreFoot()}.
+     * @stable ICU 64
+     */
+    static MeasureUnit getAcreFoot();
+
+    /**
+     * Returns by pointer, unit of volume: barrel.
+     * Caller owns returned value and must free it.
+     * Also see {@link #getBarrel()}.
+     * @param status ICU error code.
+     * @stable ICU 64
+     */
+    static MeasureUnit *createBarrel(UErrorCode &status);
+
+    /**
+     * Returns by value, unit of volume: barrel.
+     * Also see {@link #createBarrel()}.
+     * @stable ICU 64
+     */
+    static MeasureUnit getBarrel();
+
+    /**
+     * Returns by pointer, unit of volume: bushel.
+     * Caller owns returned value and must free it.
+     * Also see {@link #getBushel()}.
+     * @param status ICU error code.
+     * @stable ICU 54
+     */
+    static MeasureUnit *createBushel(UErrorCode &status);
+
+    /**
+     * Returns by value, unit of volume: bushel.
+     * Also see {@link #createBushel()}.
+     * @stable ICU 64
+     */
+    static MeasureUnit getBushel();
+
+    /**
+     * Returns by pointer, unit of volume: centiliter.
+     * Caller owns returned value and must free it.
+     * Also see {@link #getCentiliter()}.
+     * @param status ICU error code.
+     * @stable ICU 54
+     */
+    static MeasureUnit *createCentiliter(UErrorCode &status);
+
+    /**
+     * Returns by value, unit of volume: centiliter.
+     * Also see {@link #createCentiliter()}.
+     * @stable ICU 64
+     */
+    static MeasureUnit getCentiliter();
+
+    /**
+     * Returns by pointer, unit of volume: cubic-centimeter.
+     * Caller owns returned value and must free it.
+     * Also see {@link #getCubicCentimeter()}.
+     * @param status ICU error code.
+     * @stable ICU 54
+     */
+    static MeasureUnit *createCubicCentimeter(UErrorCode &status);
+
+    /**
+     * Returns by value, unit of volume: cubic-centimeter.
+     * Also see {@link #createCubicCentimeter()}.
+     * @stable ICU 64
+     */
+    static MeasureUnit getCubicCentimeter();
+
+    /**
+     * Returns by pointer, unit of volume: cubic-foot.
+     * Caller owns returned value and must free it.
+     * Also see {@link #getCubicFoot()}.
+     * @param status ICU error code.
+     * @stable ICU 54
+     */
+    static MeasureUnit *createCubicFoot(UErrorCode &status);
+
+    /**
+     * Returns by value, unit of volume: cubic-foot.
+     * Also see {@link #createCubicFoot()}.
+     * @stable ICU 64
+     */
+    static MeasureUnit getCubicFoot();
+
+    /**
+     * Returns by pointer, unit of volume: cubic-inch.
+     * Caller owns returned value and must free it.
+     * Also see {@link #getCubicInch()}.
+     * @param status ICU error code.
+     * @stable ICU 54
+     */
+    static MeasureUnit *createCubicInch(UErrorCode &status);
+
+    /**
+     * Returns by value, unit of volume: cubic-inch.
+     * Also see {@link #createCubicInch()}.
+     * @stable ICU 64
+     */
+    static MeasureUnit getCubicInch();
+
+    /**
+     * Returns by pointer, unit of volume: cubic-kilometer.
+     * Caller owns returned value and must free it.
+     * Also see {@link #getCubicKilometer()}.
+     * @param status ICU error code.
+     * @stable ICU 53
+     */
+    static MeasureUnit *createCubicKilometer(UErrorCode &status);
+
+    /**
+     * Returns by value, unit of volume: cubic-kilometer.
+     * Also see {@link #createCubicKilometer()}.
+     * @stable ICU 64
+     */
+    static MeasureUnit getCubicKilometer();
+
+    /**
+     * Returns by pointer, unit of volume: cubic-meter.
+     * Caller owns returned value and must free it.
+     * Also see {@link #getCubicMeter()}.
+     * @param status ICU error code.
+     * @stable ICU 54
+     */
+    static MeasureUnit *createCubicMeter(UErrorCode &status);
+
+    /**
+     * Returns by value, unit of volume: cubic-meter.
+     * Also see {@link #createCubicMeter()}.
+     * @stable ICU 64
+     */
+    static MeasureUnit getCubicMeter();
+
+    /**
+     * Returns by pointer, unit of volume: cubic-mile.
+     * Caller owns returned value and must free it.
+     * Also see {@link #getCubicMile()}.
+     * @param status ICU error code.
+     * @stable ICU 53
+     */
+    static MeasureUnit *createCubicMile(UErrorCode &status);
+
+    /**
+     * Returns by value, unit of volume: cubic-mile.
+     * Also see {@link #createCubicMile()}.
+     * @stable ICU 64
+     */
+    static MeasureUnit getCubicMile();
+
+    /**
+     * Returns by pointer, unit of volume: cubic-yard.
+     * Caller owns returned value and must free it.
+     * Also see {@link #getCubicYard()}.
+     * @param status ICU error code.
+     * @stable ICU 54
+     */
+    static MeasureUnit *createCubicYard(UErrorCode &status);
+
+    /**
+     * Returns by value, unit of volume: cubic-yard.
+     * Also see {@link #createCubicYard()}.
+     * @stable ICU 64
+     */
+    static MeasureUnit getCubicYard();
+
+    /**
+     * Returns by pointer, unit of volume: cup.
+     * Caller owns returned value and must free it.
+     * Also see {@link #getCup()}.
+     * @param status ICU error code.
+     * @stable ICU 54
+     */
+    static MeasureUnit *createCup(UErrorCode &status);
+
+    /**
+     * Returns by value, unit of volume: cup.
+     * Also see {@link #createCup()}.
+     * @stable ICU 64
+     */
+    static MeasureUnit getCup();
+
+    /**
+     * Returns by pointer, unit of volume: cup-metric.
+     * Caller owns returned value and must free it.
+     * Also see {@link #getCupMetric()}.
+     * @param status ICU error code.
+     * @stable ICU 56
+     */
+    static MeasureUnit *createCupMetric(UErrorCode &status);
+
+    /**
+     * Returns by value, unit of volume: cup-metric.
+     * Also see {@link #createCupMetric()}.
+     * @stable ICU 64
+     */
+    static MeasureUnit getCupMetric();
+
+    /**
+     * Returns by pointer, unit of volume: deciliter.
+     * Caller owns returned value and must free it.
+     * Also see {@link #getDeciliter()}.
+     * @param status ICU error code.
+     * @stable ICU 54
+     */
+    static MeasureUnit *createDeciliter(UErrorCode &status);
+
+    /**
+     * Returns by value, unit of volume: deciliter.
+     * Also see {@link #createDeciliter()}.
+     * @stable ICU 64
+     */
+    static MeasureUnit getDeciliter();
+
+    /**
+     * Returns by pointer, unit of volume: dessert-spoon.
+     * Caller owns returned value and must free it.
+     * Also see {@link #getDessertSpoon()}.
+     * @param status ICU error code.
+     * @stable ICU 68
+     */
+    static MeasureUnit *createDessertSpoon(UErrorCode &status);
+
+    /**
+     * Returns by value, unit of volume: dessert-spoon.
+     * Also see {@link #createDessertSpoon()}.
+     * @stable ICU 68
+     */
+    static MeasureUnit getDessertSpoon();
+
+    /**
+     * Returns by pointer, unit of volume: dessert-spoon-imperial.
+     * Caller owns returned value and must free it.
+     * Also see {@link #getDessertSpoonImperial()}.
+     * @param status ICU error code.
+     * @stable ICU 68
+     */
+    static MeasureUnit *createDessertSpoonImperial(UErrorCode &status);
+
+    /**
+     * Returns by value, unit of volume: dessert-spoon-imperial.
+     * Also see {@link #createDessertSpoonImperial()}.
+     * @stable ICU 68
+     */
+    static MeasureUnit getDessertSpoonImperial();
+
+    /**
+     * Returns by pointer, unit of volume: dram.
+     * Caller owns returned value and must free it.
+     * Also see {@link #getDram()}.
+     * @param status ICU error code.
+     * @stable ICU 68
+     */
+    static MeasureUnit *createDram(UErrorCode &status);
+
+    /**
+     * Returns by value, unit of volume: dram.
+     * Also see {@link #createDram()}.
+     * @stable ICU 68
+     */
+    static MeasureUnit getDram();
+
+    /**
+     * Returns by pointer, unit of volume: drop.
+     * Caller owns returned value and must free it.
+     * Also see {@link #getDrop()}.
+     * @param status ICU error code.
+     * @stable ICU 68
+     */
+    static MeasureUnit *createDrop(UErrorCode &status);
+
+    /**
+     * Returns by value, unit of volume: drop.
+     * Also see {@link #createDrop()}.
+     * @stable ICU 68
+     */
+    static MeasureUnit getDrop();
+
+    /**
+     * Returns by pointer, unit of volume: fluid-ounce.
+     * Caller owns returned value and must free it.
+     * Also see {@link #getFluidOunce()}.
+     * @param status ICU error code.
+     * @stable ICU 54
+     */
+    static MeasureUnit *createFluidOunce(UErrorCode &status);
+
+    /**
+     * Returns by value, unit of volume: fluid-ounce.
+     * Also see {@link #createFluidOunce()}.
+     * @stable ICU 64
+     */
+    static MeasureUnit getFluidOunce();
+
+    /**
+     * Returns by pointer, unit of volume: fluid-ounce-imperial.
+     * Caller owns returned value and must free it.
+     * Also see {@link #getFluidOunceImperial()}.
+     * @param status ICU error code.
+     * @stable ICU 64
+     */
+    static MeasureUnit *createFluidOunceImperial(UErrorCode &status);
+
+    /**
+     * Returns by value, unit of volume: fluid-ounce-imperial.
+     * Also see {@link #createFluidOunceImperial()}.
+     * @stable ICU 64
+     */
+    static MeasureUnit getFluidOunceImperial();
+
+    /**
+     * Returns by pointer, unit of volume: gallon.
+     * Caller owns returned value and must free it.
+     * Also see {@link #getGallon()}.
+     * @param status ICU error code.
+     * @stable ICU 54
+     */
+    static MeasureUnit *createGallon(UErrorCode &status);
+
+    /**
+     * Returns by value, unit of volume: gallon.
+     * Also see {@link #createGallon()}.
+     * @stable ICU 64
+     */
+    static MeasureUnit getGallon();
+
+    /**
+     * Returns by pointer, unit of volume: gallon-imperial.
+     * Caller owns returned value and must free it.
+     * Also see {@link #getGallonImperial()}.
+     * @param status ICU error code.
+     * @stable ICU 57
+     */
+    static MeasureUnit *createGallonImperial(UErrorCode &status);
+
+    /**
+     * Returns by value, unit of volume: gallon-imperial.
+     * Also see {@link #createGallonImperial()}.
+     * @stable ICU 64
+     */
+    static MeasureUnit getGallonImperial();
+
+    /**
+     * Returns by pointer, unit of volume: hectoliter.
+     * Caller owns returned value and must free it.
+     * Also see {@link #getHectoliter()}.
+     * @param status ICU error code.
+     * @stable ICU 54
+     */
+    static MeasureUnit *createHectoliter(UErrorCode &status);
+
+    /**
+     * Returns by value, unit of volume: hectoliter.
+     * Also see {@link #createHectoliter()}.
+     * @stable ICU 64
+     */
+    static MeasureUnit getHectoliter();
+
+    /**
+     * Returns by pointer, unit of volume: jigger.
+     * Caller owns returned value and must free it.
+     * Also see {@link #getJigger()}.
+     * @param status ICU error code.
+     * @stable ICU 68
+     */
+    static MeasureUnit *createJigger(UErrorCode &status);
+
+    /**
+     * Returns by value, unit of volume: jigger.
+     * Also see {@link #createJigger()}.
+     * @stable ICU 68
+     */
+    static MeasureUnit getJigger();
+
+    /**
+     * Returns by pointer, unit of volume: liter.
+     * Caller owns returned value and must free it.
+     * Also see {@link #getLiter()}.
+     * @param status ICU error code.
+     * @stable ICU 53
+     */
+    static MeasureUnit *createLiter(UErrorCode &status);
+
+    /**
+     * Returns by value, unit of volume: liter.
+     * Also see {@link #createLiter()}.
+     * @stable ICU 64
+     */
+    static MeasureUnit getLiter();
+
+    /**
+     * Returns by pointer, unit of volume: megaliter.
+     * Caller owns returned value and must free it.
+     * Also see {@link #getMegaliter()}.
+     * @param status ICU error code.
+     * @stable ICU 54
+     */
+    static MeasureUnit *createMegaliter(UErrorCode &status);
+
+    /**
+     * Returns by value, unit of volume: megaliter.
+     * Also see {@link #createMegaliter()}.
+     * @stable ICU 64
+     */
+    static MeasureUnit getMegaliter();
+
+    /**
+     * Returns by pointer, unit of volume: milliliter.
+     * Caller owns returned value and must free it.
+     * Also see {@link #getMilliliter()}.
+     * @param status ICU error code.
+     * @stable ICU 54
+     */
+    static MeasureUnit *createMilliliter(UErrorCode &status);
+
+    /**
+     * Returns by value, unit of volume: milliliter.
+     * Also see {@link #createMilliliter()}.
+     * @stable ICU 64
+     */
+    static MeasureUnit getMilliliter();
+
+    /**
+     * Returns by pointer, unit of volume: pinch.
+     * Caller owns returned value and must free it.
+     * Also see {@link #getPinch()}.
+     * @param status ICU error code.
+     * @stable ICU 68
+     */
+    static MeasureUnit *createPinch(UErrorCode &status);
+
+    /**
+     * Returns by value, unit of volume: pinch.
+     * Also see {@link #createPinch()}.
+     * @stable ICU 68
+     */
+    static MeasureUnit getPinch();
+
+    /**
+     * Returns by pointer, unit of volume: pint.
+     * Caller owns returned value and must free it.
+     * Also see {@link #getPint()}.
+     * @param status ICU error code.
+     * @stable ICU 54
+     */
+    static MeasureUnit *createPint(UErrorCode &status);
+
+    /**
+     * Returns by value, unit of volume: pint.
+     * Also see {@link #createPint()}.
+     * @stable ICU 64
+     */
+    static MeasureUnit getPint();
+
+    /**
+     * Returns by pointer, unit of volume: pint-metric.
+     * Caller owns returned value and must free it.
+     * Also see {@link #getPintMetric()}.
+     * @param status ICU error code.
+     * @stable ICU 56
+     */
+    static MeasureUnit *createPintMetric(UErrorCode &status);
+
+    /**
+     * Returns by value, unit of volume: pint-metric.
+     * Also see {@link #createPintMetric()}.
+     * @stable ICU 64
+     */
+    static MeasureUnit getPintMetric();
+
+    /**
+     * Returns by pointer, unit of volume: quart.
+     * Caller owns returned value and must free it.
+     * Also see {@link #getQuart()}.
+     * @param status ICU error code.
+     * @stable ICU 54
+     */
+    static MeasureUnit *createQuart(UErrorCode &status);
+
+    /**
+     * Returns by value, unit of volume: quart.
+     * Also see {@link #createQuart()}.
+     * @stable ICU 64
+     */
+    static MeasureUnit getQuart();
+
+    /**
+     * Returns by pointer, unit of volume: quart-imperial.
+     * Caller owns returned value and must free it.
+     * Also see {@link #getQuartImperial()}.
+     * @param status ICU error code.
+     * @stable ICU 68
+     */
+    static MeasureUnit *createQuartImperial(UErrorCode &status);
+
+    /**
+     * Returns by value, unit of volume: quart-imperial.
+     * Also see {@link #createQuartImperial()}.
+     * @stable ICU 68
+     */
+    static MeasureUnit getQuartImperial();
+
+    /**
+     * Returns by pointer, unit of volume: tablespoon.
+     * Caller owns returned value and must free it.
+     * Also see {@link #getTablespoon()}.
+     * @param status ICU error code.
+     * @stable ICU 54
+     */
+    static MeasureUnit *createTablespoon(UErrorCode &status);
+
+    /**
+     * Returns by value, unit of volume: tablespoon.
+     * Also see {@link #createTablespoon()}.
+     * @stable ICU 64
+     */
+    static MeasureUnit getTablespoon();
+
+    /**
+     * Returns by pointer, unit of volume: teaspoon.
+     * Caller owns returned value and must free it.
+     * Also see {@link #getTeaspoon()}.
+     * @param status ICU error code.
+     * @stable ICU 54
+     */
+    static MeasureUnit *createTeaspoon(UErrorCode &status);
+
+    /**
+     * Returns by value, unit of volume: teaspoon.
+     * Also see {@link #createTeaspoon()}.
+     * @stable ICU 64
+     */
+    static MeasureUnit getTeaspoon();
+
+// End generated createXXX methods
+
+ protected:
+
+#ifndef U_HIDE_INTERNAL_API
+    /**
+     * For ICU use only.
+     * @internal
+     */
+    void initTime(const char *timeId);
+
+    /**
+     * For ICU use only.
+     * @internal
+     */
+    void initCurrency(StringPiece isoCurrency);
+
+#endif  /* U_HIDE_INTERNAL_API */
+
+private:
+
+    // Used by new draft APIs in ICU 67. If non-null, fImpl is owned by the
+    // MeasureUnit.
+    MeasureUnitImpl* fImpl;
+
+    // An index into a static string list in measunit.cpp. If set to -1, fImpl
+    // is in use instead of fTypeId and fSubTypeId.
+    int16_t fSubTypeId;
+    // An index into a static string list in measunit.cpp. If set to -1, fImpl
+    // is in use instead of fTypeId and fSubTypeId.
+    int8_t fTypeId;
+
+    MeasureUnit(int32_t typeId, int32_t subTypeId);
+    MeasureUnit(MeasureUnitImpl&& impl);
+    void setTo(int32_t typeId, int32_t subTypeId);
+    static MeasureUnit *create(int typeId, int subTypeId, UErrorCode &status);
+
+    /**
+     * Sets output's typeId and subTypeId according to subType, if subType is a
+     * valid/known identifier.
+     *
+     * @return Whether subType is known to ICU. If false, output was not
+     * modified.
+     */
+    static bool findBySubType(StringPiece subType, MeasureUnit* output);
+
+    /** Internal version of public API */
+    LocalArray<MeasureUnit> splitToSingleUnitsImpl(int32_t& outCount, UErrorCode& status) const;
+
+    friend class MeasureUnitImpl;
+
+    // For access to findBySubType
+    friend class number::impl::LongNameHandler;
+};
+
+// inline impl of @stable ICU 68 method
+inline std::pair<LocalArray<MeasureUnit>, int32_t>
+MeasureUnit::splitToSingleUnits(UErrorCode& status) const {
+    int32_t length;
+    auto array = splitToSingleUnitsImpl(length, status);
+    return std::make_pair(std::move(array), length);
+}
+
+U_NAMESPACE_END
+
+#endif // !UNCONFIG_NO_FORMATTING
+
+#endif /* U_SHOW_CPLUSPLUS_API */
+
+#endif // __MEASUREUNIT_H__