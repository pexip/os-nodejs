--- conflicted
+++ resolved
@@ -1,251 +1,124 @@
-<<<<<<< HEAD
-// © 2016 and later: Unicode, Inc. and others.
-// License & terms of use: http://www.unicode.org/copyright.html
-/*
-********************************************************************************
-*   Copyright (C) 2010-2012, International Business Machines
-*   Corporation and others.  All Rights Reserved.
-********************************************************************************
-*
-* File attiter.h
-*
-* Modification History:
-*
-*   Date        Name        Description
-*   12/15/2009  dougfelt    Created
-********************************************************************************
-*/
-
-#ifndef FPOSITER_H
-#define FPOSITER_H
-
-#include "unicode/utypes.h"
-
-#if U_SHOW_CPLUSPLUS_API
-
-#include "unicode/uobject.h"
-
-/**
- * \file
- * \brief C++ API: FieldPosition Iterator.
- */
-
-#if UCONFIG_NO_FORMATTING
-
-U_NAMESPACE_BEGIN
-
-/*
- * Allow the declaration of APIs with pointers to FieldPositionIterator
- * even when formatting is removed from the build.
- */
-class FieldPositionIterator;
-
-U_NAMESPACE_END
-
-#else
-
-#include "unicode/fieldpos.h"
-#include "unicode/umisc.h"
-
-U_NAMESPACE_BEGIN
-
-class UVector32;
-
-/**
- * FieldPositionIterator returns the field ids and their start/limit positions generated
- * by a call to Format::format.  See Format, NumberFormat, DecimalFormat.
- * @stable ICU 4.4
- */
-class U_I18N_API FieldPositionIterator : public UObject {
-public:
-    /**
-     * Destructor.
-     * @stable ICU 4.4
-     */
-    ~FieldPositionIterator();
-
-    /**
-     * Constructs a new, empty iterator.
-     * @stable ICU 4.4
-     */
-    FieldPositionIterator(void);
-
-    /**
-     * Copy constructor.  If the copy failed for some reason, the new iterator will
-     * be empty.
-     * @stable ICU 4.4
-     */
-    FieldPositionIterator(const FieldPositionIterator&);
-
-    /**
-     * Return true if another object is semantically equal to this
-     * one.
-     * <p>
-     * Return true if this FieldPositionIterator is at the same position in an
-     * equal array of run values.
-     * @stable ICU 4.4
-     */
-    UBool operator==(const FieldPositionIterator&) const;
-
-    /**
-     * Returns the complement of the result of operator==
-     * @param rhs The FieldPositionIterator to be compared for inequality
-     * @return the complement of the result of operator==
-     * @stable ICU 4.4
-     */
-    UBool operator!=(const FieldPositionIterator& rhs) const { return !operator==(rhs); }
-
-    /**
-     * If the current position is valid, updates the FieldPosition values, advances the iterator,
-     * and returns true, otherwise returns false.
-     * @stable ICU 4.4
-     */
-    UBool next(FieldPosition& fp);
-
-private:
-    /**
-     * Sets the data used by the iterator, and resets the position.
-     * Returns U_ILLEGAL_ARGUMENT_ERROR in status if the data is not valid
-     * (length is not a multiple of 3, or start >= limit for any run).
-     */
-    void setData(UVector32 *adopt, UErrorCode& status);
-
-    friend class FieldPositionIteratorHandler;
-
-    UVector32 *data;
-    int32_t pos;
-};
-
-U_NAMESPACE_END
-
-#endif /* #if !UCONFIG_NO_FORMATTING */
-
-#endif /* U_SHOW_CPLUSPLUS_API */
-
-#endif // FPOSITER_H
-=======
-// © 2016 and later: Unicode, Inc. and others.
-// License & terms of use: http://www.unicode.org/copyright.html
-/*
-********************************************************************************
-*   Copyright (C) 2010-2012, International Business Machines
-*   Corporation and others.  All Rights Reserved.
-********************************************************************************
-*
-* File attiter.h
-*
-* Modification History:
-*
-*   Date        Name        Description
-*   12/15/2009  dougfelt    Created
-********************************************************************************
-*/
-
-#ifndef FPOSITER_H
-#define FPOSITER_H
-
-#include "unicode/utypes.h"
-
-#if U_SHOW_CPLUSPLUS_API
-
-#include "unicode/uobject.h"
-
-/**
- * \file
- * \brief C++ API: FieldPosition Iterator.
- */
-
-#if UCONFIG_NO_FORMATTING
-
-U_NAMESPACE_BEGIN
-
-/*
- * Allow the declaration of APIs with pointers to FieldPositionIterator
- * even when formatting is removed from the build.
- */
-class FieldPositionIterator;
-
-U_NAMESPACE_END
-
-#else
-
-#include "unicode/fieldpos.h"
-#include "unicode/umisc.h"
-
-U_NAMESPACE_BEGIN
-
-class UVector32;
-
-/**
- * FieldPositionIterator returns the field ids and their start/limit positions generated
- * by a call to Format::format.  See Format, NumberFormat, DecimalFormat.
- * @stable ICU 4.4
- */
-class U_I18N_API FieldPositionIterator : public UObject {
-public:
-    /**
-     * Destructor.
-     * @stable ICU 4.4
-     */
-    ~FieldPositionIterator();
-
-    /**
-     * Constructs a new, empty iterator.
-     * @stable ICU 4.4
-     */
-    FieldPositionIterator(void);
-
-    /**
-     * Copy constructor.  If the copy failed for some reason, the new iterator will
-     * be empty.
-     * @stable ICU 4.4
-     */
-    FieldPositionIterator(const FieldPositionIterator&);
-
-    /**
-     * Return true if another object is semantically equal to this
-     * one.
-     * <p>
-     * Return true if this FieldPositionIterator is at the same position in an
-     * equal array of run values.
-     * @stable ICU 4.4
-     */
-    bool operator==(const FieldPositionIterator&) const;
-
-    /**
-     * Returns the complement of the result of operator==
-     * @param rhs The FieldPositionIterator to be compared for inequality
-     * @return the complement of the result of operator==
-     * @stable ICU 4.4
-     */
-    bool operator!=(const FieldPositionIterator& rhs) const { return !operator==(rhs); }
-
-    /**
-     * If the current position is valid, updates the FieldPosition values, advances the iterator,
-     * and returns true, otherwise returns false.
-     * @stable ICU 4.4
-     */
-    UBool next(FieldPosition& fp);
-
-private:
-    /**
-     * Sets the data used by the iterator, and resets the position.
-     * Returns U_ILLEGAL_ARGUMENT_ERROR in status if the data is not valid 
-     * (length is not a multiple of 3, or start >= limit for any run).
-     */
-    void setData(UVector32 *adopt, UErrorCode& status);
-
-    friend class FieldPositionIteratorHandler;
-
-    UVector32 *data;
-    int32_t pos;
-};
-
-U_NAMESPACE_END
-
-#endif /* #if !UCONFIG_NO_FORMATTING */
-
-#endif /* U_SHOW_CPLUSPLUS_API */
-
-#endif // FPOSITER_H
->>>>>>> a8a80be5
+// © 2016 and later: Unicode, Inc. and others.
+// License & terms of use: http://www.unicode.org/copyright.html
+/*
+********************************************************************************
+*   Copyright (C) 2010-2012, International Business Machines
+*   Corporation and others.  All Rights Reserved.
+********************************************************************************
+*
+* File attiter.h
+*
+* Modification History:
+*
+*   Date        Name        Description
+*   12/15/2009  dougfelt    Created
+********************************************************************************
+*/
+
+#ifndef FPOSITER_H
+#define FPOSITER_H
+
+#include "unicode/utypes.h"
+
+#if U_SHOW_CPLUSPLUS_API
+
+#include "unicode/uobject.h"
+
+/**
+ * \file
+ * \brief C++ API: FieldPosition Iterator.
+ */
+
+#if UCONFIG_NO_FORMATTING
+
+U_NAMESPACE_BEGIN
+
+/*
+ * Allow the declaration of APIs with pointers to FieldPositionIterator
+ * even when formatting is removed from the build.
+ */
+class FieldPositionIterator;
+
+U_NAMESPACE_END
+
+#else
+
+#include "unicode/fieldpos.h"
+#include "unicode/umisc.h"
+
+U_NAMESPACE_BEGIN
+
+class UVector32;
+
+/**
+ * FieldPositionIterator returns the field ids and their start/limit positions generated
+ * by a call to Format::format.  See Format, NumberFormat, DecimalFormat.
+ * @stable ICU 4.4
+ */
+class U_I18N_API FieldPositionIterator : public UObject {
+public:
+    /**
+     * Destructor.
+     * @stable ICU 4.4
+     */
+    ~FieldPositionIterator();
+
+    /**
+     * Constructs a new, empty iterator.
+     * @stable ICU 4.4
+     */
+    FieldPositionIterator(void);
+
+    /**
+     * Copy constructor.  If the copy failed for some reason, the new iterator will
+     * be empty.
+     * @stable ICU 4.4
+     */
+    FieldPositionIterator(const FieldPositionIterator&);
+
+    /**
+     * Return true if another object is semantically equal to this
+     * one.
+     * <p>
+     * Return true if this FieldPositionIterator is at the same position in an
+     * equal array of run values.
+     * @stable ICU 4.4
+     */
+    bool operator==(const FieldPositionIterator&) const;
+
+    /**
+     * Returns the complement of the result of operator==
+     * @param rhs The FieldPositionIterator to be compared for inequality
+     * @return the complement of the result of operator==
+     * @stable ICU 4.4
+     */
+    bool operator!=(const FieldPositionIterator& rhs) const { return !operator==(rhs); }
+
+    /**
+     * If the current position is valid, updates the FieldPosition values, advances the iterator,
+     * and returns true, otherwise returns false.
+     * @stable ICU 4.4
+     */
+    UBool next(FieldPosition& fp);
+
+private:
+    /**
+     * Sets the data used by the iterator, and resets the position.
+     * Returns U_ILLEGAL_ARGUMENT_ERROR in status if the data is not valid 
+     * (length is not a multiple of 3, or start >= limit for any run).
+     */
+    void setData(UVector32 *adopt, UErrorCode& status);
+
+    friend class FieldPositionIteratorHandler;
+
+    UVector32 *data;
+    int32_t pos;
+};
+
+U_NAMESPACE_END
+
+#endif /* #if !UCONFIG_NO_FORMATTING */
+
+#endif /* U_SHOW_CPLUSPLUS_API */
+
+#endif // FPOSITER_H