<<<<<<< HEAD
// © 2016 and later: Unicode, Inc. and others.
// License & terms of use: http://www.unicode.org/copyright.html
/*
*******************************************************************************
* Copyright (C) 2007-2008, International Business Machines Corporation and    *
* others. All Rights Reserved.                                                *
*******************************************************************************
*/
#ifndef TZRULE_H
#define TZRULE_H

/**
 * \file
 * \brief C++ API: Time zone rule classes
 */

#include "unicode/utypes.h"

#if U_SHOW_CPLUSPLUS_API

#if !UCONFIG_NO_FORMATTING

#include "unicode/uobject.h"
#include "unicode/unistr.h"
#include "unicode/dtrule.h"

U_NAMESPACE_BEGIN

/**
 * <code>TimeZoneRule</code> is a class representing a rule for time zone.
 * <code>TimeZoneRule</code> has a set of time zone attributes, such as zone name,
 * raw offset (UTC offset for standard time) and daylight saving time offset.
 *
 * @stable ICU 3.8
 */
class U_I18N_API TimeZoneRule : public UObject {
public:
    /**
     * Destructor.
     * @stable ICU 3.8
     */
    virtual ~TimeZoneRule();

    /**
     * Clone this TimeZoneRule object polymorphically. The caller owns the result and
     * should delete it when done.
     * @return  A copy of the object.
     * @stable ICU 3.8
     */
    virtual TimeZoneRule* clone() const = 0;

    /**
     * Return true if the given <code>TimeZoneRule</code> objects are semantically equal. Objects
     * of different subclasses are considered unequal.
     * @param that  The object to be compared with.
     * @return  true if the given <code>TimeZoneRule</code> objects are semantically equal.
     * @stable ICU 3.8
     */
    virtual UBool operator==(const TimeZoneRule& that) const;

    /**
     * Return true if the given <code>TimeZoneRule</code> objects are semantically unequal. Objects
     * of different subclasses are considered unequal.
     * @param that  The object to be compared with.
     * @return  true if the given <code>TimeZoneRule</code> objects are semantically unequal.
     * @stable ICU 3.8
     */
    virtual UBool operator!=(const TimeZoneRule& that) const;

    /**
     * Fills in "name" with the name of this time zone.
     * @param name  Receives the name of this time zone.
     * @return  A reference to "name"
     * @stable ICU 3.8
     */
    UnicodeString& getName(UnicodeString& name) const;

    /**
     * Gets the standard time offset.
     * @return  The standard time offset from UTC in milliseconds.
     * @stable ICU 3.8
     */
    int32_t getRawOffset(void) const;

    /**
     * Gets the amount of daylight saving delta time from the standard time.
     * @return  The amount of daylight saving offset used by this rule
     *          in milliseconds.
     * @stable ICU 3.8
     */
    int32_t getDSTSavings(void) const;

    /**
     * Returns if this rule represents the same rule and offsets as another.
     * When two <code>TimeZoneRule</code> objects differ only its names, this method
     * returns true.
     * @param other The <code>TimeZoneRule</code> object to be compared with.
     * @return  true if the other <code>TimeZoneRule</code> is the same as this one.
     * @stable ICU 3.8
     */
    virtual UBool isEquivalentTo(const TimeZoneRule& other) const;

    /**
     * Gets the very first time when this rule takes effect.
     * @param prevRawOffset     The standard time offset from UTC before this rule
     *                          takes effect in milliseconds.
     * @param prevDSTSavings    The amount of daylight saving offset from the
     *                          standard time.
     * @param result            Receives the very first time when this rule takes effect.
     * @return  true if the start time is available.  When false is returned, output parameter
     *          "result" is unchanged.
     * @stable ICU 3.8
     */
    virtual UBool getFirstStart(int32_t prevRawOffset, int32_t prevDSTSavings, UDate& result) const = 0;

    /**
     * Gets the final time when this rule takes effect.
     * @param prevRawOffset     The standard time offset from UTC before this rule
     *                          takes effect in milliseconds.
     * @param prevDSTSavings    The amount of daylight saving offset from the
     *                          standard time.
     * @param result            Receives the final time when this rule takes effect.
     * @return  true if the start time is available.  When false is returned, output parameter
     *          "result" is unchanged.
     * @stable ICU 3.8
     */
    virtual UBool getFinalStart(int32_t prevRawOffset, int32_t prevDSTSavings, UDate& result) const = 0;

    /**
     * Gets the first time when this rule takes effect after the specified time.
     * @param base              The first start time after this base time will be returned.
     * @param prevRawOffset     The standard time offset from UTC before this rule
     *                          takes effect in milliseconds.
     * @param prevDSTSavings    The amount of daylight saving offset from the
     *                          standard time.
     * @param inclusive         Whether the base time is inclusive or not.
     * @param result            Receives The first time when this rule takes effect after
     *                          the specified base time.
     * @return  true if the start time is available.  When false is returned, output parameter
     *          "result" is unchanged.
     * @stable ICU 3.8
     */
    virtual UBool getNextStart(UDate base, int32_t prevRawOffset, int32_t prevDSTSavings,
        UBool inclusive, UDate& result) const = 0;

    /**
     * Gets the most recent time when this rule takes effect before the specified time.
     * @param base              The most recent time before this base time will be returned.
     * @param prevRawOffset     The standard time offset from UTC before this rule
     *                          takes effect in milliseconds.
     * @param prevDSTSavings    The amount of daylight saving offset from the
     *                          standard time.
     * @param inclusive         Whether the base time is inclusive or not.
     * @param result            Receives The most recent time when this rule takes effect before
     *                          the specified base time.
     * @return  true if the start time is available.  When false is returned, output parameter
     *          "result" is unchanged.
     * @stable ICU 3.8
     */
    virtual UBool getPreviousStart(UDate base, int32_t prevRawOffset, int32_t prevDSTSavings,
        UBool inclusive, UDate& result) const = 0;

protected:

    /**
     * Constructs a <code>TimeZoneRule</code> with the name, the GMT offset of its
     * standard time and the amount of daylight saving offset adjustment.
     * @param name          The time zone name.
     * @param rawOffset     The UTC offset of its standard time in milliseconds.
     * @param dstSavings    The amount of daylight saving offset adjustment in milliseconds.
     *                      If this ia a rule for standard time, the value of this argument is 0.
     * @stable ICU 3.8
     */
    TimeZoneRule(const UnicodeString& name, int32_t rawOffset, int32_t dstSavings);

    /**
     * Copy constructor.
     * @param source    The TimeZoneRule object to be copied.
     * @stable ICU 3.8
     */
    TimeZoneRule(const TimeZoneRule& source);

    /**
     * Assignment operator.
     * @param right The object to be copied.
     * @stable ICU 3.8
     */
    TimeZoneRule& operator=(const TimeZoneRule& right);

private:
    UnicodeString fName; // time name
    int32_t fRawOffset;  // UTC offset of the standard time in milliseconds
    int32_t fDSTSavings; // DST saving amount in milliseconds
};

/**
 * <code>InitialTimeZoneRule</code> represents a time zone rule
 * representing a time zone effective from the beginning and
 * has no actual start times.
 * @stable ICU 3.8
 */
class U_I18N_API InitialTimeZoneRule : public TimeZoneRule {
public:
    /**
     * Constructs an <code>InitialTimeZoneRule</code> with the name, the GMT offset of its
     * standard time and the amount of daylight saving offset adjustment.
     * @param name          The time zone name.
     * @param rawOffset     The UTC offset of its standard time in milliseconds.
     * @param dstSavings    The amount of daylight saving offset adjustment in milliseconds.
     *                      If this ia a rule for standard time, the value of this argument is 0.
     * @stable ICU 3.8
     */
    InitialTimeZoneRule(const UnicodeString& name, int32_t rawOffset, int32_t dstSavings);

    /**
     * Copy constructor.
     * @param source    The InitialTimeZoneRule object to be copied.
     * @stable ICU 3.8
     */
    InitialTimeZoneRule(const InitialTimeZoneRule& source);

    /**
     * Destructor.
     * @stable ICU 3.8
     */
    virtual ~InitialTimeZoneRule();

    /**
     * Clone this InitialTimeZoneRule object polymorphically. The caller owns the result and
     * should delete it when done.
     * @return    A copy of the object.
     * @stable ICU 3.8
     */
    virtual InitialTimeZoneRule* clone() const;

    /**
     * Assignment operator.
     * @param right The object to be copied.
     * @stable ICU 3.8
     */
    InitialTimeZoneRule& operator=(const InitialTimeZoneRule& right);

    /**
     * Return true if the given <code>TimeZoneRule</code> objects are semantically equal. Objects
     * of different subclasses are considered unequal.
     * @param that  The object to be compared with.
     * @return  true if the given <code>TimeZoneRule</code> objects are semantically equal.
     * @stable ICU 3.8
     */
    virtual UBool operator==(const TimeZoneRule& that) const;

    /**
     * Return true if the given <code>TimeZoneRule</code> objects are semantically unequal. Objects
     * of different subclasses are considered unequal.
     * @param that  The object to be compared with.
     * @return  true if the given <code>TimeZoneRule</code> objects are semantically unequal.
     * @stable ICU 3.8
     */
    virtual UBool operator!=(const TimeZoneRule& that) const;

    /**
     * Gets the time when this rule takes effect in the given year.
     * @param year              The Gregorian year, with 0 == 1 BCE, -1 == 2 BCE, etc.
     * @param prevRawOffset     The standard time offset from UTC before this rule
     *                          takes effect in milliseconds.
     * @param prevDSTSavings    The amount of daylight saving offset from the
     *                          standard time.
     * @param result            Receives the start time in the year.
     * @return  true if this rule takes effect in the year and the result is set to
     *          "result".
     * @stable ICU 3.8
     */
    UBool getStartInYear(int32_t year, int32_t prevRawOffset, int32_t prevDSTSavings, UDate& result) const;

    /**
     * Returns if this rule represents the same rule and offsets as another.
     * When two <code>TimeZoneRule</code> objects differ only its names, this method
     * returns true.
     * @param that  The <code>TimeZoneRule</code> object to be compared with.
     * @return  true if the other <code>TimeZoneRule</code> is equivalent to this one.
     * @stable ICU 3.8
     */
    virtual UBool isEquivalentTo(const TimeZoneRule& that) const;

    /**
     * Gets the very first time when this rule takes effect.
     * @param prevRawOffset     The standard time offset from UTC before this rule
     *                          takes effect in milliseconds.
     * @param prevDSTSavings    The amount of daylight saving offset from the
     *                          standard time.
     * @param result            Receives the very first time when this rule takes effect.
     * @return  true if the start time is available.  When false is returned, output parameter
     *          "result" is unchanged.
     * @stable ICU 3.8
     */
    virtual UBool getFirstStart(int32_t prevRawOffset, int32_t prevDSTSavings, UDate& result) const;

    /**
     * Gets the final time when this rule takes effect.
     * @param prevRawOffset     The standard time offset from UTC before this rule
     *                          takes effect in milliseconds.
     * @param prevDSTSavings    The amount of daylight saving offset from the
     *                          standard time.
     * @param result            Receives the final time when this rule takes effect.
     * @return  true if the start time is available.  When false is returned, output parameter
     *          "result" is unchanged.
     * @stable ICU 3.8
     */
    virtual UBool getFinalStart(int32_t prevRawOffset, int32_t prevDSTSavings, UDate& result) const;

    /**
     * Gets the first time when this rule takes effect after the specified time.
     * @param base              The first start time after this base time will be returned.
     * @param prevRawOffset     The standard time offset from UTC before this rule
     *                          takes effect in milliseconds.
     * @param prevDSTSavings    The amount of daylight saving offset from the
     *                          standard time.
     * @param inclusive         Whether the base time is inclusive or not.
     * @param result            Receives The first time when this rule takes effect after
     *                          the specified base time.
     * @return  true if the start time is available.  When false is returned, output parameter
     *          "result" is unchanged.
     * @stable ICU 3.8
     */
    virtual UBool getNextStart(UDate base, int32_t prevRawOffset, int32_t prevDSTSavings,
        UBool inclusive, UDate& result) const;

    /**
     * Gets the most recent time when this rule takes effect before the specified time.
     * @param base              The most recent time before this base time will be returned.
     * @param prevRawOffset     The standard time offset from UTC before this rule
     *                          takes effect in milliseconds.
     * @param prevDSTSavings    The amount of daylight saving offset from the
     *                          standard time.
     * @param inclusive         Whether the base time is inclusive or not.
     * @param result            Receives The most recent time when this rule takes effect before
     *                          the specified base time.
     * @return  true if the start time is available.  When false is returned, output parameter
     *          "result" is unchanged.
     * @stable ICU 3.8
     */
    virtual UBool getPreviousStart(UDate base, int32_t prevRawOffset, int32_t prevDSTSavings,
        UBool inclusive, UDate& result) const;

public:
    /**
     * Return the class ID for this class. This is useful only for comparing to
     * a return value from getDynamicClassID(). For example:
     * <pre>
     * .   Base* polymorphic_pointer = createPolymorphicObject();
     * .   if (polymorphic_pointer->getDynamicClassID() ==
     * .       erived::getStaticClassID()) ...
     * </pre>
     * @return          The class ID for all objects of this class.
     * @stable ICU 3.8
     */
    static UClassID U_EXPORT2 getStaticClassID(void);

    /**
     * Returns a unique class ID POLYMORPHICALLY. Pure virtual override. This
     * method is to implement a simple version of RTTI, since not all C++
     * compilers support genuine RTTI. Polymorphic operator==() and clone()
     * methods call this method.
     *
     * @return          The class ID for this object. All objects of a
     *                  given class have the same class ID.  Objects of
     *                  other classes have different class IDs.
     * @stable ICU 3.8
     */
    virtual UClassID getDynamicClassID(void) const;
};

/**
 * <code>AnnualTimeZoneRule</code> is a class used for representing a time zone
 * rule which takes effect annually.  The calendar system used for the rule is
 * is based on Gregorian calendar
 *
 * @stable ICU 3.8
 */
class U_I18N_API AnnualTimeZoneRule : public TimeZoneRule {
public:
    /**
     * The constant representing the maximum year used for designating
     * a rule is permanent.
     */
    static const int32_t MAX_YEAR;

    /**
     * Constructs a <code>AnnualTimeZoneRule</code> with the name, the GMT offset of its
     * standard time, the amount of daylight saving offset adjustment, the annual start
     * time rule and the start/until years.  The input DateTimeRule is copied by this
     * constructor, so the caller remains responsible for deleting the object.
     * @param name          The time zone name.
     * @param rawOffset     The GMT offset of its standard time in milliseconds.
     * @param dstSavings    The amount of daylight saving offset adjustment in
     *                      milliseconds.  If this ia a rule for standard time,
     *                      the value of this argument is 0.
     * @param dateTimeRule  The start date/time rule repeated annually.
     * @param startYear     The first year when this rule takes effect.
     * @param endYear       The last year when this rule takes effect.  If this
     *                      rule is effective forever in future, specify MAX_YEAR.
     * @stable ICU 3.8
     */
    AnnualTimeZoneRule(const UnicodeString& name, int32_t rawOffset, int32_t dstSavings,
            const DateTimeRule& dateTimeRule, int32_t startYear, int32_t endYear);

    /**
     * Constructs a <code>AnnualTimeZoneRule</code> with the name, the GMT offset of its
     * standard time, the amount of daylight saving offset adjustment, the annual start
     * time rule and the start/until years.  The input DateTimeRule object is adopted
     * by this object, therefore, the caller must not delete the object.
     * @param name          The time zone name.
     * @param rawOffset     The GMT offset of its standard time in milliseconds.
     * @param dstSavings    The amount of daylight saving offset adjustment in
     *                      milliseconds.  If this ia a rule for standard time,
     *                      the value of this argument is 0.
     * @param dateTimeRule  The start date/time rule repeated annually.
     * @param startYear     The first year when this rule takes effect.
     * @param endYear       The last year when this rule takes effect.  If this
     *                      rule is effective forever in future, specify MAX_YEAR.
     * @stable ICU 3.8
     */
    AnnualTimeZoneRule(const UnicodeString& name, int32_t rawOffset, int32_t dstSavings,
            DateTimeRule* dateTimeRule, int32_t startYear, int32_t endYear);

    /**
     * Copy constructor.
     * @param source    The AnnualTimeZoneRule object to be copied.
     * @stable ICU 3.8
     */
    AnnualTimeZoneRule(const AnnualTimeZoneRule& source);

    /**
     * Destructor.
     * @stable ICU 3.8
     */
    virtual ~AnnualTimeZoneRule();

    /**
     * Clone this AnnualTimeZoneRule object polymorphically. The caller owns the result and
     * should delete it when done.
     * @return    A copy of the object.
     * @stable ICU 3.8
     */
    virtual AnnualTimeZoneRule* clone() const;

    /**
     * Assignment operator.
     * @param right The object to be copied.
     * @stable ICU 3.8
     */
    AnnualTimeZoneRule& operator=(const AnnualTimeZoneRule& right);

    /**
     * Return true if the given <code>TimeZoneRule</code> objects are semantically equal. Objects
     * of different subclasses are considered unequal.
     * @param that  The object to be compared with.
     * @return  true if the given <code>TimeZoneRule</code> objects are semantically equal.
     * @stable ICU 3.8
     */
    virtual UBool operator==(const TimeZoneRule& that) const;

    /**
     * Return true if the given <code>TimeZoneRule</code> objects are semantically unequal. Objects
     * of different subclasses are considered unequal.
     * @param that  The object to be compared with.
     * @return  true if the given <code>TimeZoneRule</code> objects are semantically unequal.
     * @stable ICU 3.8
     */
    virtual UBool operator!=(const TimeZoneRule& that) const;

    /**
     * Gets the start date/time rule used by this rule.
     * @return  The <code>AnnualDateTimeRule</code> which represents the start date/time
     *          rule used by this time zone rule.
     * @stable ICU 3.8
     */
    const DateTimeRule* getRule(void) const;

    /**
     * Gets the first year when this rule takes effect.
     * @return  The start year of this rule.  The year is in Gregorian calendar
     *          with 0 == 1 BCE, -1 == 2 BCE, etc.
     * @stable ICU 3.8
     */
    int32_t getStartYear(void) const;

    /**
     * Gets the end year when this rule takes effect.
     * @return  The end year of this rule (inclusive). The year is in Gregorian calendar
     *          with 0 == 1 BCE, -1 == 2 BCE, etc.
     * @stable ICU 3.8
     */
    int32_t getEndYear(void) const;

    /**
     * Gets the time when this rule takes effect in the given year.
     * @param year              The Gregorian year, with 0 == 1 BCE, -1 == 2 BCE, etc.
     * @param prevRawOffset     The standard time offset from UTC before this rule
     *                          takes effect in milliseconds.
     * @param prevDSTSavings    The amount of daylight saving offset from the
     *                          standard time.
     * @param result            Receives the start time in the year.
     * @return  true if this rule takes effect in the year and the result is set to
     *          "result".
     * @stable ICU 3.8
     */
    UBool getStartInYear(int32_t year, int32_t prevRawOffset, int32_t prevDSTSavings, UDate& result) const;

    /**
     * Returns if this rule represents the same rule and offsets as another.
     * When two <code>TimeZoneRule</code> objects differ only its names, this method
     * returns true.
     * @param that  The <code>TimeZoneRule</code> object to be compared with.
     * @return  true if the other <code>TimeZoneRule</code> is equivalent to this one.
     * @stable ICU 3.8
     */
    virtual UBool isEquivalentTo(const TimeZoneRule& that) const;

    /**
     * Gets the very first time when this rule takes effect.
     * @param prevRawOffset     The standard time offset from UTC before this rule
     *                          takes effect in milliseconds.
     * @param prevDSTSavings    The amount of daylight saving offset from the
     *                          standard time.
     * @param result            Receives the very first time when this rule takes effect.
     * @return  true if the start time is available.  When false is returned, output parameter
     *          "result" is unchanged.
     * @stable ICU 3.8
     */
    virtual UBool getFirstStart(int32_t prevRawOffset, int32_t prevDSTSavings, UDate& result) const;

    /**
     * Gets the final time when this rule takes effect.
     * @param prevRawOffset     The standard time offset from UTC before this rule
     *                          takes effect in milliseconds.
     * @param prevDSTSavings    The amount of daylight saving offset from the
     *                          standard time.
     * @param result            Receives the final time when this rule takes effect.
     * @return  true if the start time is available.  When false is returned, output parameter
     *          "result" is unchanged.
     * @stable ICU 3.8
     */
    virtual UBool getFinalStart(int32_t prevRawOffset, int32_t prevDSTSavings, UDate& result) const;

    /**
     * Gets the first time when this rule takes effect after the specified time.
     * @param base              The first start time after this base time will be returned.
     * @param prevRawOffset     The standard time offset from UTC before this rule
     *                          takes effect in milliseconds.
     * @param prevDSTSavings    The amount of daylight saving offset from the
     *                          standard time.
     * @param inclusive         Whether the base time is inclusive or not.
     * @param result            Receives The first time when this rule takes effect after
     *                          the specified base time.
     * @return  true if the start time is available.  When false is returned, output parameter
     *          "result" is unchanged.
     * @stable ICU 3.8
     */
    virtual UBool getNextStart(UDate base, int32_t prevRawOffset, int32_t prevDSTSavings,
        UBool inclusive, UDate& result) const;

    /**
     * Gets the most recent time when this rule takes effect before the specified time.
     * @param base              The most recent time before this base time will be returned.
     * @param prevRawOffset     The standard time offset from UTC before this rule
     *                          takes effect in milliseconds.
     * @param prevDSTSavings    The amount of daylight saving offset from the
     *                          standard time.
     * @param inclusive         Whether the base time is inclusive or not.
     * @param result            Receives The most recent time when this rule takes effect before
     *                          the specified base time.
     * @return  true if the start time is available.  When false is returned, output parameter
     *          "result" is unchanged.
     * @stable ICU 3.8
     */
    virtual UBool getPreviousStart(UDate base, int32_t prevRawOffset, int32_t prevDSTSavings,
        UBool inclusive, UDate& result) const;


private:
    DateTimeRule* fDateTimeRule;
    int32_t fStartYear;
    int32_t fEndYear;

public:
    /**
     * Return the class ID for this class. This is useful only for comparing to
     * a return value from getDynamicClassID(). For example:
     * <pre>
     * .   Base* polymorphic_pointer = createPolymorphicObject();
     * .   if (polymorphic_pointer->getDynamicClassID() ==
     * .       erived::getStaticClassID()) ...
     * </pre>
     * @return          The class ID for all objects of this class.
     * @stable ICU 3.8
     */
    static UClassID U_EXPORT2 getStaticClassID(void);

    /**
     * Returns a unique class ID POLYMORPHICALLY. Pure virtual override. This
     * method is to implement a simple version of RTTI, since not all C++
     * compilers support genuine RTTI. Polymorphic operator==() and clone()
     * methods call this method.
     *
     * @return          The class ID for this object. All objects of a
     *                  given class have the same class ID.  Objects of
     *                  other classes have different class IDs.
     * @stable ICU 3.8
     */
    virtual UClassID getDynamicClassID(void) const;
};

/**
 * <code>TimeArrayTimeZoneRule</code> represents a time zone rule whose start times are
 * defined by an array of milliseconds since the standard base time.
 *
 * @stable ICU 3.8
 */
class U_I18N_API TimeArrayTimeZoneRule : public TimeZoneRule {
public:
    /**
     * Constructs a <code>TimeArrayTimeZoneRule</code> with the name, the GMT offset of its
     * standard time, the amount of daylight saving offset adjustment and
     * the array of times when this rule takes effect.
     * @param name          The time zone name.
     * @param rawOffset     The UTC offset of its standard time in milliseconds.
     * @param dstSavings    The amount of daylight saving offset adjustment in
     *                      milliseconds.  If this ia a rule for standard time,
     *                      the value of this argument is 0.
     * @param startTimes    The array start times in milliseconds since the base time
     *                      (January 1, 1970, 00:00:00).
     * @param numStartTimes The number of elements in the parameter "startTimes"
     * @param timeRuleType  The time type of the start times, which is one of
     *                      <code>DataTimeRule::WALL_TIME</code>, <code>STANDARD_TIME</code>
     *                      and <code>UTC_TIME</code>.
     * @stable ICU 3.8
     */
    TimeArrayTimeZoneRule(const UnicodeString& name, int32_t rawOffset, int32_t dstSavings,
        const UDate* startTimes, int32_t numStartTimes, DateTimeRule::TimeRuleType timeRuleType);

    /**
     * Copy constructor.
     * @param source    The TimeArrayTimeZoneRule object to be copied.
     * @stable ICU 3.8
     */
    TimeArrayTimeZoneRule(const TimeArrayTimeZoneRule& source);

    /**
     * Destructor.
     * @stable ICU 3.8
     */
    virtual ~TimeArrayTimeZoneRule();

    /**
     * Clone this TimeArrayTimeZoneRule object polymorphically. The caller owns the result and
     * should delete it when done.
     * @return    A copy of the object.
     * @stable ICU 3.8
     */
    virtual TimeArrayTimeZoneRule* clone() const;

    /**
     * Assignment operator.
     * @param right The object to be copied.
     * @stable ICU 3.8
     */
    TimeArrayTimeZoneRule& operator=(const TimeArrayTimeZoneRule& right);

    /**
     * Return true if the given <code>TimeZoneRule</code> objects are semantically equal. Objects
     * of different subclasses are considered unequal.
     * @param that  The object to be compared with.
     * @return  true if the given <code>TimeZoneRule</code> objects are semantically equal.
     * @stable ICU 3.8
     */
    virtual UBool operator==(const TimeZoneRule& that) const;

    /**
     * Return true if the given <code>TimeZoneRule</code> objects are semantically unequal. Objects
     * of different subclasses are considered unequal.
     * @param that  The object to be compared with.
     * @return  true if the given <code>TimeZoneRule</code> objects are semantically unequal.
     * @stable ICU 3.8
     */
    virtual UBool operator!=(const TimeZoneRule& that) const;

    /**
     * Gets the time type of the start times used by this rule.  The return value
     * is either <code>DateTimeRule::WALL_TIME</code> or <code>STANDARD_TIME</code>
     * or <code>UTC_TIME</code>.
     *
     * @return The time type used of the start times used by this rule.
     * @stable ICU 3.8
     */
    DateTimeRule::TimeRuleType getTimeType(void) const;

    /**
     * Gets a start time at the index stored in this rule.
     * @param index     The index of start times
     * @param result    Receives the start time at the index
     * @return  true if the index is within the valid range and
     *          and the result is set.  When false, the output
     *          parameger "result" is unchanged.
     * @stable ICU 3.8
     */
    UBool getStartTimeAt(int32_t index, UDate& result) const;

    /**
     * Returns the number of start times stored in this rule
     * @return The number of start times.
     * @stable ICU 3.8
     */
    int32_t countStartTimes(void) const;

    /**
     * Returns if this rule represents the same rule and offsets as another.
     * When two <code>TimeZoneRule</code> objects differ only its names, this method
     * returns true.
     * @param that  The <code>TimeZoneRule</code> object to be compared with.
     * @return  true if the other <code>TimeZoneRule</code> is equivalent to this one.
     * @stable ICU 3.8
     */
    virtual UBool isEquivalentTo(const TimeZoneRule& that) const;

    /**
     * Gets the very first time when this rule takes effect.
     * @param prevRawOffset     The standard time offset from UTC before this rule
     *                          takes effect in milliseconds.
     * @param prevDSTSavings    The amount of daylight saving offset from the
     *                          standard time.
     * @param result            Receives the very first time when this rule takes effect.
     * @return  true if the start time is available.  When false is returned, output parameter
     *          "result" is unchanged.
     * @stable ICU 3.8
     */
    virtual UBool getFirstStart(int32_t prevRawOffset, int32_t prevDSTSavings, UDate& result) const;

    /**
     * Gets the final time when this rule takes effect.
     * @param prevRawOffset     The standard time offset from UTC before this rule
     *                          takes effect in milliseconds.
     * @param prevDSTSavings    The amount of daylight saving offset from the
     *                          standard time.
     * @param result            Receives the final time when this rule takes effect.
     * @return  true if the start time is available.  When false is returned, output parameter
     *          "result" is unchanged.
     * @stable ICU 3.8
     */
    virtual UBool getFinalStart(int32_t prevRawOffset, int32_t prevDSTSavings, UDate& result) const;

    /**
     * Gets the first time when this rule takes effect after the specified time.
     * @param base              The first start time after this base time will be returned.
     * @param prevRawOffset     The standard time offset from UTC before this rule
     *                          takes effect in milliseconds.
     * @param prevDSTSavings    The amount of daylight saving offset from the
     *                          standard time.
     * @param inclusive         Whether the base time is inclusive or not.
     * @param result            Receives The first time when this rule takes effect after
     *                          the specified base time.
     * @return  true if the start time is available.  When false is returned, output parameter
     *          "result" is unchanged.
     * @stable ICU 3.8
     */
    virtual UBool getNextStart(UDate base, int32_t prevRawOffset, int32_t prevDSTSavings,
        UBool inclusive, UDate& result) const;

    /**
     * Gets the most recent time when this rule takes effect before the specified time.
     * @param base              The most recent time before this base time will be returned.
     * @param prevRawOffset     The standard time offset from UTC before this rule
     *                          takes effect in milliseconds.
     * @param prevDSTSavings    The amount of daylight saving offset from the
     *                          standard time.
     * @param inclusive         Whether the base time is inclusive or not.
     * @param result            Receives The most recent time when this rule takes effect before
     *                          the specified base time.
     * @return  true if the start time is available.  When false is returned, output parameter
     *          "result" is unchanged.
     * @stable ICU 3.8
     */
    virtual UBool getPreviousStart(UDate base, int32_t prevRawOffset, int32_t prevDSTSavings,
        UBool inclusive, UDate& result) const;


private:
    enum { TIMEARRAY_STACK_BUFFER_SIZE = 32 };
    UBool initStartTimes(const UDate source[], int32_t size, UErrorCode& ec);
    UDate getUTC(UDate time, int32_t raw, int32_t dst) const;

    DateTimeRule::TimeRuleType  fTimeRuleType;
    int32_t fNumStartTimes;
    UDate*  fStartTimes;
    UDate   fLocalStartTimes[TIMEARRAY_STACK_BUFFER_SIZE];

public:
    /**
     * Return the class ID for this class. This is useful only for comparing to
     * a return value from getDynamicClassID(). For example:
     * <pre>
     * .   Base* polymorphic_pointer = createPolymorphicObject();
     * .   if (polymorphic_pointer->getDynamicClassID() ==
     * .       erived::getStaticClassID()) ...
     * </pre>
     * @return          The class ID for all objects of this class.
     * @stable ICU 3.8
     */
    static UClassID U_EXPORT2 getStaticClassID(void);

    /**
     * Returns a unique class ID POLYMORPHICALLY. Pure virtual override. This
     * method is to implement a simple version of RTTI, since not all C++
     * compilers support genuine RTTI. Polymorphic operator==() and clone()
     * methods call this method.
     *
     * @return          The class ID for this object. All objects of a
     *                  given class have the same class ID.  Objects of
     *                  other classes have different class IDs.
     * @stable ICU 3.8
     */
    virtual UClassID getDynamicClassID(void) const;
};


U_NAMESPACE_END

#endif /* #if !UCONFIG_NO_FORMATTING */

#endif /* U_SHOW_CPLUSPLUS_API */

#endif // TZRULE_H

//eof
=======
// © 2016 and later: Unicode, Inc. and others.
// License & terms of use: http://www.unicode.org/copyright.html
/*
*******************************************************************************
* Copyright (C) 2007-2008, International Business Machines Corporation and    *
* others. All Rights Reserved.                                                *
*******************************************************************************
*/
#ifndef TZRULE_H
#define TZRULE_H

/**
 * \file 
 * \brief C++ API: Time zone rule classes
 */

#include "unicode/utypes.h"

#if U_SHOW_CPLUSPLUS_API

#if !UCONFIG_NO_FORMATTING

#include "unicode/uobject.h"
#include "unicode/unistr.h"
#include "unicode/dtrule.h"

U_NAMESPACE_BEGIN

/**
 * <code>TimeZoneRule</code> is a class representing a rule for time zone.
 * <code>TimeZoneRule</code> has a set of time zone attributes, such as zone name,
 * raw offset (UTC offset for standard time) and daylight saving time offset.
 * 
 * @stable ICU 3.8
 */
class U_I18N_API TimeZoneRule : public UObject {
public:
    /**
     * Destructor.
     * @stable ICU 3.8
     */
    virtual ~TimeZoneRule();

    /**
     * Clone this TimeZoneRule object polymorphically. The caller owns the result and
     * should delete it when done.
     * @return  A copy of the object.
     * @stable ICU 3.8
     */
    virtual TimeZoneRule* clone() const = 0;

    /**
     * Return true if the given <code>TimeZoneRule</code> objects are semantically equal. Objects
     * of different subclasses are considered unequal.
     * @param that  The object to be compared with.
     * @return  true if the given <code>TimeZoneRule</code> objects are semantically equal.
     * @stable ICU 3.8
     */
    virtual bool operator==(const TimeZoneRule& that) const;

    /**
     * Return true if the given <code>TimeZoneRule</code> objects are semantically unequal. Objects
     * of different subclasses are considered unequal.
     * @param that  The object to be compared with.
     * @return  true if the given <code>TimeZoneRule</code> objects are semantically unequal.
     * @stable ICU 3.8
     */
    virtual bool operator!=(const TimeZoneRule& that) const;

    /**
     * Fills in "name" with the name of this time zone.
     * @param name  Receives the name of this time zone.
     * @return  A reference to "name"
     * @stable ICU 3.8
     */
    UnicodeString& getName(UnicodeString& name) const;

    /**
     * Gets the standard time offset.
     * @return  The standard time offset from UTC in milliseconds.
     * @stable ICU 3.8
     */
    int32_t getRawOffset(void) const;

    /**
     * Gets the amount of daylight saving delta time from the standard time.
     * @return  The amount of daylight saving offset used by this rule
     *          in milliseconds.
     * @stable ICU 3.8
     */
    int32_t getDSTSavings(void) const;

    /**
     * Returns if this rule represents the same rule and offsets as another.
     * When two <code>TimeZoneRule</code> objects differ only its names, this method
     * returns true.
     * @param other The <code>TimeZoneRule</code> object to be compared with.
     * @return  true if the other <code>TimeZoneRule</code> is the same as this one.
     * @stable ICU 3.8
     */
    virtual UBool isEquivalentTo(const TimeZoneRule& other) const;

    /**
     * Gets the very first time when this rule takes effect.
     * @param prevRawOffset     The standard time offset from UTC before this rule
     *                          takes effect in milliseconds.
     * @param prevDSTSavings    The amount of daylight saving offset from the
     *                          standard time.
     * @param result            Receives the very first time when this rule takes effect.
     * @return  true if the start time is available.  When false is returned, output parameter
     *          "result" is unchanged.
     * @stable ICU 3.8
     */
    virtual UBool getFirstStart(int32_t prevRawOffset, int32_t prevDSTSavings, UDate& result) const = 0;

    /**
     * Gets the final time when this rule takes effect.
     * @param prevRawOffset     The standard time offset from UTC before this rule
     *                          takes effect in milliseconds.
     * @param prevDSTSavings    The amount of daylight saving offset from the
     *                          standard time.
     * @param result            Receives the final time when this rule takes effect.
     * @return  true if the start time is available.  When false is returned, output parameter
     *          "result" is unchanged.
     * @stable ICU 3.8
     */
    virtual UBool getFinalStart(int32_t prevRawOffset, int32_t prevDSTSavings, UDate& result) const = 0;

    /**
     * Gets the first time when this rule takes effect after the specified time.
     * @param base              The first start time after this base time will be returned.
     * @param prevRawOffset     The standard time offset from UTC before this rule
     *                          takes effect in milliseconds.
     * @param prevDSTSavings    The amount of daylight saving offset from the
     *                          standard time.
     * @param inclusive         Whether the base time is inclusive or not.
     * @param result            Receives The first time when this rule takes effect after
     *                          the specified base time.
     * @return  true if the start time is available.  When false is returned, output parameter
     *          "result" is unchanged.
     * @stable ICU 3.8
     */
    virtual UBool getNextStart(UDate base, int32_t prevRawOffset, int32_t prevDSTSavings,
        UBool inclusive, UDate& result) const = 0;

    /**
     * Gets the most recent time when this rule takes effect before the specified time.
     * @param base              The most recent time before this base time will be returned.
     * @param prevRawOffset     The standard time offset from UTC before this rule
     *                          takes effect in milliseconds.
     * @param prevDSTSavings    The amount of daylight saving offset from the
     *                          standard time.
     * @param inclusive         Whether the base time is inclusive or not.
     * @param result            Receives The most recent time when this rule takes effect before
     *                          the specified base time.
     * @return  true if the start time is available.  When false is returned, output parameter
     *          "result" is unchanged.
     * @stable ICU 3.8
     */
    virtual UBool getPreviousStart(UDate base, int32_t prevRawOffset, int32_t prevDSTSavings,
        UBool inclusive, UDate& result) const = 0;

protected:

    /**
     * Constructs a <code>TimeZoneRule</code> with the name, the GMT offset of its
     * standard time and the amount of daylight saving offset adjustment.
     * @param name          The time zone name.
     * @param rawOffset     The UTC offset of its standard time in milliseconds.
     * @param dstSavings    The amount of daylight saving offset adjustment in milliseconds.
     *                      If this ia a rule for standard time, the value of this argument is 0.
     * @stable ICU 3.8
     */
    TimeZoneRule(const UnicodeString& name, int32_t rawOffset, int32_t dstSavings);

    /**
     * Copy constructor.
     * @param source    The TimeZoneRule object to be copied.
     * @stable ICU 3.8
     */
    TimeZoneRule(const TimeZoneRule& source);

    /**
     * Assignment operator.
     * @param right The object to be copied.
     * @stable ICU 3.8
     */
    TimeZoneRule& operator=(const TimeZoneRule& right);

private:
    UnicodeString fName; // time name
    int32_t fRawOffset;  // UTC offset of the standard time in milliseconds
    int32_t fDSTSavings; // DST saving amount in milliseconds
};

/**
 * <code>InitialTimeZoneRule</code> represents a time zone rule
 * representing a time zone effective from the beginning and
 * has no actual start times.
 * @stable ICU 3.8
 */
class U_I18N_API InitialTimeZoneRule : public TimeZoneRule {
public:
    /**
     * Constructs an <code>InitialTimeZoneRule</code> with the name, the GMT offset of its
     * standard time and the amount of daylight saving offset adjustment.
     * @param name          The time zone name.
     * @param rawOffset     The UTC offset of its standard time in milliseconds.
     * @param dstSavings    The amount of daylight saving offset adjustment in milliseconds.
     *                      If this ia a rule for standard time, the value of this argument is 0.
     * @stable ICU 3.8
     */
    InitialTimeZoneRule(const UnicodeString& name, int32_t rawOffset, int32_t dstSavings);

    /**
     * Copy constructor.
     * @param source    The InitialTimeZoneRule object to be copied.
     * @stable ICU 3.8
     */
    InitialTimeZoneRule(const InitialTimeZoneRule& source);

    /**
     * Destructor.
     * @stable ICU 3.8
     */
    virtual ~InitialTimeZoneRule();

    /**
     * Clone this InitialTimeZoneRule object polymorphically. The caller owns the result and
     * should delete it when done.
     * @return    A copy of the object.
     * @stable ICU 3.8
     */
    virtual InitialTimeZoneRule* clone() const override;

    /**
     * Assignment operator.
     * @param right The object to be copied.
     * @stable ICU 3.8
     */
    InitialTimeZoneRule& operator=(const InitialTimeZoneRule& right);

    /**
     * Return true if the given <code>TimeZoneRule</code> objects are semantically equal. Objects
     * of different subclasses are considered unequal.
     * @param that  The object to be compared with.
     * @return  true if the given <code>TimeZoneRule</code> objects are semantically equal.
     * @stable ICU 3.8
     */
    virtual bool operator==(const TimeZoneRule& that) const override;

    /**
     * Return true if the given <code>TimeZoneRule</code> objects are semantically unequal. Objects
     * of different subclasses are considered unequal.
     * @param that  The object to be compared with.
     * @return  true if the given <code>TimeZoneRule</code> objects are semantically unequal.
     * @stable ICU 3.8
     */
    virtual bool operator!=(const TimeZoneRule& that) const override;

    /**
     * Returns if this rule represents the same rule and offsets as another.
     * When two <code>TimeZoneRule</code> objects differ only its names, this method
     * returns true.
     * @param that  The <code>TimeZoneRule</code> object to be compared with.
     * @return  true if the other <code>TimeZoneRule</code> is equivalent to this one.
     * @stable ICU 3.8
     */
    virtual UBool isEquivalentTo(const TimeZoneRule& that) const override;

    /**
     * Gets the very first time when this rule takes effect.
     * @param prevRawOffset     The standard time offset from UTC before this rule
     *                          takes effect in milliseconds.
     * @param prevDSTSavings    The amount of daylight saving offset from the
     *                          standard time.
     * @param result            Receives the very first time when this rule takes effect.
     * @return  true if the start time is available.  When false is returned, output parameter
     *          "result" is unchanged.
     * @stable ICU 3.8
     */
    virtual UBool getFirstStart(int32_t prevRawOffset, int32_t prevDSTSavings, UDate& result) const override;

    /**
     * Gets the final time when this rule takes effect.
     * @param prevRawOffset     The standard time offset from UTC before this rule
     *                          takes effect in milliseconds.
     * @param prevDSTSavings    The amount of daylight saving offset from the
     *                          standard time.
     * @param result            Receives the final time when this rule takes effect.
     * @return  true if the start time is available.  When false is returned, output parameter
     *          "result" is unchanged.
     * @stable ICU 3.8
     */
    virtual UBool getFinalStart(int32_t prevRawOffset, int32_t prevDSTSavings, UDate& result) const override;

    /**
     * Gets the first time when this rule takes effect after the specified time.
     * @param base              The first start time after this base time will be returned.
     * @param prevRawOffset     The standard time offset from UTC before this rule
     *                          takes effect in milliseconds.
     * @param prevDSTSavings    The amount of daylight saving offset from the
     *                          standard time.
     * @param inclusive         Whether the base time is inclusive or not.
     * @param result            Receives The first time when this rule takes effect after
     *                          the specified base time.
     * @return  true if the start time is available.  When false is returned, output parameter
     *          "result" is unchanged.
     * @stable ICU 3.8
     */
    virtual UBool getNextStart(UDate base, int32_t prevRawOffset, int32_t prevDSTSavings,
        UBool inclusive, UDate& result) const override;

    /**
     * Gets the most recent time when this rule takes effect before the specified time.
     * @param base              The most recent time before this base time will be returned.
     * @param prevRawOffset     The standard time offset from UTC before this rule
     *                          takes effect in milliseconds.
     * @param prevDSTSavings    The amount of daylight saving offset from the
     *                          standard time.
     * @param inclusive         Whether the base time is inclusive or not.
     * @param result            Receives The most recent time when this rule takes effect before
     *                          the specified base time.
     * @return  true if the start time is available.  When false is returned, output parameter
     *          "result" is unchanged.
     * @stable ICU 3.8
     */
    virtual UBool getPreviousStart(UDate base, int32_t prevRawOffset, int32_t prevDSTSavings,
        UBool inclusive, UDate& result) const override;

public:
    /**
     * Return the class ID for this class. This is useful only for comparing to
     * a return value from getDynamicClassID(). For example:
     * <pre>
     * .   Base* polymorphic_pointer = createPolymorphicObject();
     * .   if (polymorphic_pointer->getDynamicClassID() ==
     * .       erived::getStaticClassID()) ...
     * </pre>
     * @return          The class ID for all objects of this class.
     * @stable ICU 3.8
     */
    static UClassID U_EXPORT2 getStaticClassID(void);

    /**
     * Returns a unique class ID POLYMORPHICALLY. Pure virtual override. This
     * method is to implement a simple version of RTTI, since not all C++
     * compilers support genuine RTTI. Polymorphic operator==() and clone()
     * methods call this method.
     *
     * @return          The class ID for this object. All objects of a
     *                  given class have the same class ID.  Objects of
     *                  other classes have different class IDs.
     * @stable ICU 3.8
     */
    virtual UClassID getDynamicClassID(void) const override;
};

/**
 * <code>AnnualTimeZoneRule</code> is a class used for representing a time zone
 * rule which takes effect annually.  The calendar system used for the rule is
 * is based on Gregorian calendar
 * 
 * @stable ICU 3.8
 */
class U_I18N_API AnnualTimeZoneRule : public TimeZoneRule {
public:
    /**
     * The constant representing the maximum year used for designating
     * a rule is permanent.
     */
    static const int32_t MAX_YEAR;

    /**
     * Constructs a <code>AnnualTimeZoneRule</code> with the name, the GMT offset of its
     * standard time, the amount of daylight saving offset adjustment, the annual start
     * time rule and the start/until years.  The input DateTimeRule is copied by this
     * constructor, so the caller remains responsible for deleting the object.
     * @param name          The time zone name.
     * @param rawOffset     The GMT offset of its standard time in milliseconds.
     * @param dstSavings    The amount of daylight saving offset adjustment in
     *                      milliseconds.  If this ia a rule for standard time,
     *                      the value of this argument is 0.
     * @param dateTimeRule  The start date/time rule repeated annually.
     * @param startYear     The first year when this rule takes effect.
     * @param endYear       The last year when this rule takes effect.  If this
     *                      rule is effective forever in future, specify MAX_YEAR.
     * @stable ICU 3.8
     */
    AnnualTimeZoneRule(const UnicodeString& name, int32_t rawOffset, int32_t dstSavings,
            const DateTimeRule& dateTimeRule, int32_t startYear, int32_t endYear);

    /**
     * Constructs a <code>AnnualTimeZoneRule</code> with the name, the GMT offset of its
     * standard time, the amount of daylight saving offset adjustment, the annual start
     * time rule and the start/until years.  The input DateTimeRule object is adopted
     * by this object, therefore, the caller must not delete the object.
     * @param name          The time zone name.
     * @param rawOffset     The GMT offset of its standard time in milliseconds.
     * @param dstSavings    The amount of daylight saving offset adjustment in
     *                      milliseconds.  If this ia a rule for standard time,
     *                      the value of this argument is 0.
     * @param dateTimeRule  The start date/time rule repeated annually.
     * @param startYear     The first year when this rule takes effect.
     * @param endYear       The last year when this rule takes effect.  If this
     *                      rule is effective forever in future, specify MAX_YEAR.
     * @stable ICU 3.8
     */
    AnnualTimeZoneRule(const UnicodeString& name, int32_t rawOffset, int32_t dstSavings,
            DateTimeRule* dateTimeRule, int32_t startYear, int32_t endYear);

    /**
     * Copy constructor.
     * @param source    The AnnualTimeZoneRule object to be copied.
     * @stable ICU 3.8
     */
    AnnualTimeZoneRule(const AnnualTimeZoneRule& source);

    /**
     * Destructor.
     * @stable ICU 3.8
     */
    virtual ~AnnualTimeZoneRule();

    /**
     * Clone this AnnualTimeZoneRule object polymorphically. The caller owns the result and
     * should delete it when done.
     * @return    A copy of the object.
     * @stable ICU 3.8
     */
    virtual AnnualTimeZoneRule* clone() const override;

    /**
     * Assignment operator.
     * @param right The object to be copied.
     * @stable ICU 3.8
     */
    AnnualTimeZoneRule& operator=(const AnnualTimeZoneRule& right);

    /**
     * Return true if the given <code>TimeZoneRule</code> objects are semantically equal. Objects
     * of different subclasses are considered unequal.
     * @param that  The object to be compared with.
     * @return  true if the given <code>TimeZoneRule</code> objects are semantically equal.
     * @stable ICU 3.8
     */
    virtual bool operator==(const TimeZoneRule& that) const override;

    /**
     * Return true if the given <code>TimeZoneRule</code> objects are semantically unequal. Objects
     * of different subclasses are considered unequal.
     * @param that  The object to be compared with.
     * @return  true if the given <code>TimeZoneRule</code> objects are semantically unequal.
     * @stable ICU 3.8
     */
    virtual bool operator!=(const TimeZoneRule& that) const override;

    /**
     * Gets the start date/time rule used by this rule.
     * @return  The <code>AnnualDateTimeRule</code> which represents the start date/time
     *          rule used by this time zone rule.
     * @stable ICU 3.8
     */
    const DateTimeRule* getRule(void) const;

    /**
     * Gets the first year when this rule takes effect.
     * @return  The start year of this rule.  The year is in Gregorian calendar
     *          with 0 == 1 BCE, -1 == 2 BCE, etc.
     * @stable ICU 3.8
     */
    int32_t getStartYear(void) const;

    /**
     * Gets the end year when this rule takes effect.
     * @return  The end year of this rule (inclusive). The year is in Gregorian calendar
     *          with 0 == 1 BCE, -1 == 2 BCE, etc.
     * @stable ICU 3.8
     */
    int32_t getEndYear(void) const;

    /**
     * Gets the time when this rule takes effect in the given year.
     * @param year              The Gregorian year, with 0 == 1 BCE, -1 == 2 BCE, etc.
     * @param prevRawOffset     The standard time offset from UTC before this rule
     *                          takes effect in milliseconds.
     * @param prevDSTSavings    The amount of daylight saving offset from the
     *                          standard time.
     * @param result            Receives the start time in the year.
     * @return  true if this rule takes effect in the year and the result is set to
     *          "result".
     * @stable ICU 3.8
     */
    UBool getStartInYear(int32_t year, int32_t prevRawOffset, int32_t prevDSTSavings, UDate& result) const;

    /**
     * Returns if this rule represents the same rule and offsets as another.
     * When two <code>TimeZoneRule</code> objects differ only its names, this method
     * returns true.
     * @param that  The <code>TimeZoneRule</code> object to be compared with.
     * @return  true if the other <code>TimeZoneRule</code> is equivalent to this one.
     * @stable ICU 3.8
     */
    virtual UBool isEquivalentTo(const TimeZoneRule& that) const override;

    /**
     * Gets the very first time when this rule takes effect.
     * @param prevRawOffset     The standard time offset from UTC before this rule
     *                          takes effect in milliseconds.
     * @param prevDSTSavings    The amount of daylight saving offset from the
     *                          standard time.
     * @param result            Receives the very first time when this rule takes effect.
     * @return  true if the start time is available.  When false is returned, output parameter
     *          "result" is unchanged.
     * @stable ICU 3.8
     */
    virtual UBool getFirstStart(int32_t prevRawOffset, int32_t prevDSTSavings, UDate& result) const override;

    /**
     * Gets the final time when this rule takes effect.
     * @param prevRawOffset     The standard time offset from UTC before this rule
     *                          takes effect in milliseconds.
     * @param prevDSTSavings    The amount of daylight saving offset from the
     *                          standard time.
     * @param result            Receives the final time when this rule takes effect.
     * @return  true if the start time is available.  When false is returned, output parameter
     *          "result" is unchanged.
     * @stable ICU 3.8
     */
    virtual UBool getFinalStart(int32_t prevRawOffset, int32_t prevDSTSavings, UDate& result) const override;

    /**
     * Gets the first time when this rule takes effect after the specified time.
     * @param base              The first start time after this base time will be returned.
     * @param prevRawOffset     The standard time offset from UTC before this rule
     *                          takes effect in milliseconds.
     * @param prevDSTSavings    The amount of daylight saving offset from the
     *                          standard time.
     * @param inclusive         Whether the base time is inclusive or not.
     * @param result            Receives The first time when this rule takes effect after
     *                          the specified base time.
     * @return  true if the start time is available.  When false is returned, output parameter
     *          "result" is unchanged.
     * @stable ICU 3.8
     */
    virtual UBool getNextStart(UDate base, int32_t prevRawOffset, int32_t prevDSTSavings,
        UBool inclusive, UDate& result) const override;

    /**
     * Gets the most recent time when this rule takes effect before the specified time.
     * @param base              The most recent time before this base time will be returned.
     * @param prevRawOffset     The standard time offset from UTC before this rule
     *                          takes effect in milliseconds.
     * @param prevDSTSavings    The amount of daylight saving offset from the
     *                          standard time.
     * @param inclusive         Whether the base time is inclusive or not.
     * @param result            Receives The most recent time when this rule takes effect before
     *                          the specified base time.
     * @return  true if the start time is available.  When false is returned, output parameter
     *          "result" is unchanged.
     * @stable ICU 3.8
     */
    virtual UBool getPreviousStart(UDate base, int32_t prevRawOffset, int32_t prevDSTSavings,
        UBool inclusive, UDate& result) const override;


private:
    DateTimeRule* fDateTimeRule;
    int32_t fStartYear;
    int32_t fEndYear;

public:
    /**
     * Return the class ID for this class. This is useful only for comparing to
     * a return value from getDynamicClassID(). For example:
     * <pre>
     * .   Base* polymorphic_pointer = createPolymorphicObject();
     * .   if (polymorphic_pointer->getDynamicClassID() ==
     * .       erived::getStaticClassID()) ...
     * </pre>
     * @return          The class ID for all objects of this class.
     * @stable ICU 3.8
     */
    static UClassID U_EXPORT2 getStaticClassID(void);

    /**
     * Returns a unique class ID POLYMORPHICALLY. Pure virtual override. This
     * method is to implement a simple version of RTTI, since not all C++
     * compilers support genuine RTTI. Polymorphic operator==() and clone()
     * methods call this method.
     *
     * @return          The class ID for this object. All objects of a
     *                  given class have the same class ID.  Objects of
     *                  other classes have different class IDs.
     * @stable ICU 3.8
     */
    virtual UClassID getDynamicClassID(void) const override;
};

/**
 * <code>TimeArrayTimeZoneRule</code> represents a time zone rule whose start times are
 * defined by an array of milliseconds since the standard base time.
 * 
 * @stable ICU 3.8
 */
class U_I18N_API TimeArrayTimeZoneRule : public TimeZoneRule {
public:
    /**
     * Constructs a <code>TimeArrayTimeZoneRule</code> with the name, the GMT offset of its
     * standard time, the amount of daylight saving offset adjustment and
     * the array of times when this rule takes effect.
     * @param name          The time zone name.
     * @param rawOffset     The UTC offset of its standard time in milliseconds.
     * @param dstSavings    The amount of daylight saving offset adjustment in
     *                      milliseconds.  If this ia a rule for standard time,
     *                      the value of this argument is 0.
     * @param startTimes    The array start times in milliseconds since the base time
     *                      (January 1, 1970, 00:00:00).
     * @param numStartTimes The number of elements in the parameter "startTimes"
     * @param timeRuleType  The time type of the start times, which is one of
     *                      <code>DataTimeRule::WALL_TIME</code>, <code>STANDARD_TIME</code>
     *                      and <code>UTC_TIME</code>.
     * @stable ICU 3.8
     */
    TimeArrayTimeZoneRule(const UnicodeString& name, int32_t rawOffset, int32_t dstSavings,
        const UDate* startTimes, int32_t numStartTimes, DateTimeRule::TimeRuleType timeRuleType);

    /**
     * Copy constructor.
     * @param source    The TimeArrayTimeZoneRule object to be copied.
     * @stable ICU 3.8
     */
    TimeArrayTimeZoneRule(const TimeArrayTimeZoneRule& source);

    /**
     * Destructor.
     * @stable ICU 3.8
     */
    virtual ~TimeArrayTimeZoneRule();

    /**
     * Clone this TimeArrayTimeZoneRule object polymorphically. The caller owns the result and
     * should delete it when done.
     * @return    A copy of the object.
     * @stable ICU 3.8
     */
    virtual TimeArrayTimeZoneRule* clone() const override;

    /**
     * Assignment operator.
     * @param right The object to be copied.
     * @stable ICU 3.8
     */
    TimeArrayTimeZoneRule& operator=(const TimeArrayTimeZoneRule& right);

    /**
     * Return true if the given <code>TimeZoneRule</code> objects are semantically equal. Objects
     * of different subclasses are considered unequal.
     * @param that  The object to be compared with.
     * @return  true if the given <code>TimeZoneRule</code> objects are semantically equal.
     * @stable ICU 3.8
     */
    virtual bool operator==(const TimeZoneRule& that) const override;

    /**
     * Return true if the given <code>TimeZoneRule</code> objects are semantically unequal. Objects
     * of different subclasses are considered unequal.
     * @param that  The object to be compared with.
     * @return  true if the given <code>TimeZoneRule</code> objects are semantically unequal.
     * @stable ICU 3.8
     */
    virtual bool operator!=(const TimeZoneRule& that) const override;

    /**
     * Gets the time type of the start times used by this rule.  The return value
     * is either <code>DateTimeRule::WALL_TIME</code> or <code>STANDARD_TIME</code>
     * or <code>UTC_TIME</code>.
     * 
     * @return The time type used of the start times used by this rule.
     * @stable ICU 3.8
     */
    DateTimeRule::TimeRuleType getTimeType(void) const;

    /**
     * Gets a start time at the index stored in this rule.
     * @param index     The index of start times
     * @param result    Receives the start time at the index
     * @return  true if the index is within the valid range and
     *          and the result is set.  When false, the output
     *          parameger "result" is unchanged.
     * @stable ICU 3.8
     */
    UBool getStartTimeAt(int32_t index, UDate& result) const;

    /**
     * Returns the number of start times stored in this rule
     * @return The number of start times.
     * @stable ICU 3.8
     */
    int32_t countStartTimes(void) const;

    /**
     * Returns if this rule represents the same rule and offsets as another.
     * When two <code>TimeZoneRule</code> objects differ only its names, this method
     * returns true.
     * @param that  The <code>TimeZoneRule</code> object to be compared with.
     * @return  true if the other <code>TimeZoneRule</code> is equivalent to this one.
     * @stable ICU 3.8
     */
    virtual UBool isEquivalentTo(const TimeZoneRule& that) const override;

    /**
     * Gets the very first time when this rule takes effect.
     * @param prevRawOffset     The standard time offset from UTC before this rule
     *                          takes effect in milliseconds.
     * @param prevDSTSavings    The amount of daylight saving offset from the
     *                          standard time.
     * @param result            Receives the very first time when this rule takes effect.
     * @return  true if the start time is available.  When false is returned, output parameter
     *          "result" is unchanged.
     * @stable ICU 3.8
     */
    virtual UBool getFirstStart(int32_t prevRawOffset, int32_t prevDSTSavings, UDate& result) const override;

    /**
     * Gets the final time when this rule takes effect.
     * @param prevRawOffset     The standard time offset from UTC before this rule
     *                          takes effect in milliseconds.
     * @param prevDSTSavings    The amount of daylight saving offset from the
     *                          standard time.
     * @param result            Receives the final time when this rule takes effect.
     * @return  true if the start time is available.  When false is returned, output parameter
     *          "result" is unchanged.
     * @stable ICU 3.8
     */
    virtual UBool getFinalStart(int32_t prevRawOffset, int32_t prevDSTSavings, UDate& result) const override;

    /**
     * Gets the first time when this rule takes effect after the specified time.
     * @param base              The first start time after this base time will be returned.
     * @param prevRawOffset     The standard time offset from UTC before this rule
     *                          takes effect in milliseconds.
     * @param prevDSTSavings    The amount of daylight saving offset from the
     *                          standard time.
     * @param inclusive         Whether the base time is inclusive or not.
     * @param result            Receives The first time when this rule takes effect after
     *                          the specified base time.
     * @return  true if the start time is available.  When false is returned, output parameter
     *          "result" is unchanged.
     * @stable ICU 3.8
     */
    virtual UBool getNextStart(UDate base, int32_t prevRawOffset, int32_t prevDSTSavings,
        UBool inclusive, UDate& result) const override;

    /**
     * Gets the most recent time when this rule takes effect before the specified time.
     * @param base              The most recent time before this base time will be returned.
     * @param prevRawOffset     The standard time offset from UTC before this rule
     *                          takes effect in milliseconds.
     * @param prevDSTSavings    The amount of daylight saving offset from the
     *                          standard time.
     * @param inclusive         Whether the base time is inclusive or not.
     * @param result            Receives The most recent time when this rule takes effect before
     *                          the specified base time.
     * @return  true if the start time is available.  When false is returned, output parameter
     *          "result" is unchanged.
     * @stable ICU 3.8
     */
    virtual UBool getPreviousStart(UDate base, int32_t prevRawOffset, int32_t prevDSTSavings,
        UBool inclusive, UDate& result) const override;


private:
    enum { TIMEARRAY_STACK_BUFFER_SIZE = 32 };
    UBool initStartTimes(const UDate source[], int32_t size, UErrorCode& ec);
    UDate getUTC(UDate time, int32_t raw, int32_t dst) const;

    DateTimeRule::TimeRuleType  fTimeRuleType;
    int32_t fNumStartTimes;
    UDate*  fStartTimes;
    UDate   fLocalStartTimes[TIMEARRAY_STACK_BUFFER_SIZE];

public:
    /**
     * Return the class ID for this class. This is useful only for comparing to
     * a return value from getDynamicClassID(). For example:
     * <pre>
     * .   Base* polymorphic_pointer = createPolymorphicObject();
     * .   if (polymorphic_pointer->getDynamicClassID() ==
     * .       erived::getStaticClassID()) ...
     * </pre>
     * @return          The class ID for all objects of this class.
     * @stable ICU 3.8
     */
    static UClassID U_EXPORT2 getStaticClassID(void);

    /**
     * Returns a unique class ID POLYMORPHICALLY. Pure virtual override. This
     * method is to implement a simple version of RTTI, since not all C++
     * compilers support genuine RTTI. Polymorphic operator==() and clone()
     * methods call this method.
     *
     * @return          The class ID for this object. All objects of a
     *                  given class have the same class ID.  Objects of
     *                  other classes have different class IDs.
     * @stable ICU 3.8
     */
    virtual UClassID getDynamicClassID(void) const override;
};


U_NAMESPACE_END

#endif /* #if !UCONFIG_NO_FORMATTING */

#endif /* U_SHOW_CPLUSPLUS_API */

#endif // TZRULE_H

//eof
>>>>>>> a8a80be5
<|MERGE_RESOLUTION|>--- conflicted
+++ resolved
@@ -1,1657 +1,820 @@
-<<<<<<< HEAD
-// © 2016 and later: Unicode, Inc. and others.
-// License & terms of use: http://www.unicode.org/copyright.html
-/*
-*******************************************************************************
-* Copyright (C) 2007-2008, International Business Machines Corporation and    *
-* others. All Rights Reserved.                                                *
-*******************************************************************************
-*/
-#ifndef TZRULE_H
-#define TZRULE_H
-
-/**
- * \file
- * \brief C++ API: Time zone rule classes
- */
-
-#include "unicode/utypes.h"
-
-#if U_SHOW_CPLUSPLUS_API
-
-#if !UCONFIG_NO_FORMATTING
-
-#include "unicode/uobject.h"
-#include "unicode/unistr.h"
-#include "unicode/dtrule.h"
-
-U_NAMESPACE_BEGIN
-
-/**
- * <code>TimeZoneRule</code> is a class representing a rule for time zone.
- * <code>TimeZoneRule</code> has a set of time zone attributes, such as zone name,
- * raw offset (UTC offset for standard time) and daylight saving time offset.
- *
- * @stable ICU 3.8
- */
-class U_I18N_API TimeZoneRule : public UObject {
-public:
-    /**
-     * Destructor.
-     * @stable ICU 3.8
-     */
-    virtual ~TimeZoneRule();
-
-    /**
-     * Clone this TimeZoneRule object polymorphically. The caller owns the result and
-     * should delete it when done.
-     * @return  A copy of the object.
-     * @stable ICU 3.8
-     */
-    virtual TimeZoneRule* clone() const = 0;
-
-    /**
-     * Return true if the given <code>TimeZoneRule</code> objects are semantically equal. Objects
-     * of different subclasses are considered unequal.
-     * @param that  The object to be compared with.
-     * @return  true if the given <code>TimeZoneRule</code> objects are semantically equal.
-     * @stable ICU 3.8
-     */
-    virtual UBool operator==(const TimeZoneRule& that) const;
-
-    /**
-     * Return true if the given <code>TimeZoneRule</code> objects are semantically unequal. Objects
-     * of different subclasses are considered unequal.
-     * @param that  The object to be compared with.
-     * @return  true if the given <code>TimeZoneRule</code> objects are semantically unequal.
-     * @stable ICU 3.8
-     */
-    virtual UBool operator!=(const TimeZoneRule& that) const;
-
-    /**
-     * Fills in "name" with the name of this time zone.
-     * @param name  Receives the name of this time zone.
-     * @return  A reference to "name"
-     * @stable ICU 3.8
-     */
-    UnicodeString& getName(UnicodeString& name) const;
-
-    /**
-     * Gets the standard time offset.
-     * @return  The standard time offset from UTC in milliseconds.
-     * @stable ICU 3.8
-     */
-    int32_t getRawOffset(void) const;
-
-    /**
-     * Gets the amount of daylight saving delta time from the standard time.
-     * @return  The amount of daylight saving offset used by this rule
-     *          in milliseconds.
-     * @stable ICU 3.8
-     */
-    int32_t getDSTSavings(void) const;
-
-    /**
-     * Returns if this rule represents the same rule and offsets as another.
-     * When two <code>TimeZoneRule</code> objects differ only its names, this method
-     * returns true.
-     * @param other The <code>TimeZoneRule</code> object to be compared with.
-     * @return  true if the other <code>TimeZoneRule</code> is the same as this one.
-     * @stable ICU 3.8
-     */
-    virtual UBool isEquivalentTo(const TimeZoneRule& other) const;
-
-    /**
-     * Gets the very first time when this rule takes effect.
-     * @param prevRawOffset     The standard time offset from UTC before this rule
-     *                          takes effect in milliseconds.
-     * @param prevDSTSavings    The amount of daylight saving offset from the
-     *                          standard time.
-     * @param result            Receives the very first time when this rule takes effect.
-     * @return  true if the start time is available.  When false is returned, output parameter
-     *          "result" is unchanged.
-     * @stable ICU 3.8
-     */
-    virtual UBool getFirstStart(int32_t prevRawOffset, int32_t prevDSTSavings, UDate& result) const = 0;
-
-    /**
-     * Gets the final time when this rule takes effect.
-     * @param prevRawOffset     The standard time offset from UTC before this rule
-     *                          takes effect in milliseconds.
-     * @param prevDSTSavings    The amount of daylight saving offset from the
-     *                          standard time.
-     * @param result            Receives the final time when this rule takes effect.
-     * @return  true if the start time is available.  When false is returned, output parameter
-     *          "result" is unchanged.
-     * @stable ICU 3.8
-     */
-    virtual UBool getFinalStart(int32_t prevRawOffset, int32_t prevDSTSavings, UDate& result) const = 0;
-
-    /**
-     * Gets the first time when this rule takes effect after the specified time.
-     * @param base              The first start time after this base time will be returned.
-     * @param prevRawOffset     The standard time offset from UTC before this rule
-     *                          takes effect in milliseconds.
-     * @param prevDSTSavings    The amount of daylight saving offset from the
-     *                          standard time.
-     * @param inclusive         Whether the base time is inclusive or not.
-     * @param result            Receives The first time when this rule takes effect after
-     *                          the specified base time.
-     * @return  true if the start time is available.  When false is returned, output parameter
-     *          "result" is unchanged.
-     * @stable ICU 3.8
-     */
-    virtual UBool getNextStart(UDate base, int32_t prevRawOffset, int32_t prevDSTSavings,
-        UBool inclusive, UDate& result) const = 0;
-
-    /**
-     * Gets the most recent time when this rule takes effect before the specified time.
-     * @param base              The most recent time before this base time will be returned.
-     * @param prevRawOffset     The standard time offset from UTC before this rule
-     *                          takes effect in milliseconds.
-     * @param prevDSTSavings    The amount of daylight saving offset from the
-     *                          standard time.
-     * @param inclusive         Whether the base time is inclusive or not.
-     * @param result            Receives The most recent time when this rule takes effect before
-     *                          the specified base time.
-     * @return  true if the start time is available.  When false is returned, output parameter
-     *          "result" is unchanged.
-     * @stable ICU 3.8
-     */
-    virtual UBool getPreviousStart(UDate base, int32_t prevRawOffset, int32_t prevDSTSavings,
-        UBool inclusive, UDate& result) const = 0;
-
-protected:
-
-    /**
-     * Constructs a <code>TimeZoneRule</code> with the name, the GMT offset of its
-     * standard time and the amount of daylight saving offset adjustment.
-     * @param name          The time zone name.
-     * @param rawOffset     The UTC offset of its standard time in milliseconds.
-     * @param dstSavings    The amount of daylight saving offset adjustment in milliseconds.
-     *                      If this ia a rule for standard time, the value of this argument is 0.
-     * @stable ICU 3.8
-     */
-    TimeZoneRule(const UnicodeString& name, int32_t rawOffset, int32_t dstSavings);
-
-    /**
-     * Copy constructor.
-     * @param source    The TimeZoneRule object to be copied.
-     * @stable ICU 3.8
-     */
-    TimeZoneRule(const TimeZoneRule& source);
-
-    /**
-     * Assignment operator.
-     * @param right The object to be copied.
-     * @stable ICU 3.8
-     */
-    TimeZoneRule& operator=(const TimeZoneRule& right);
-
-private:
-    UnicodeString fName; // time name
-    int32_t fRawOffset;  // UTC offset of the standard time in milliseconds
-    int32_t fDSTSavings; // DST saving amount in milliseconds
-};
-
-/**
- * <code>InitialTimeZoneRule</code> represents a time zone rule
- * representing a time zone effective from the beginning and
- * has no actual start times.
- * @stable ICU 3.8
- */
-class U_I18N_API InitialTimeZoneRule : public TimeZoneRule {
-public:
-    /**
-     * Constructs an <code>InitialTimeZoneRule</code> with the name, the GMT offset of its
-     * standard time and the amount of daylight saving offset adjustment.
-     * @param name          The time zone name.
-     * @param rawOffset     The UTC offset of its standard time in milliseconds.
-     * @param dstSavings    The amount of daylight saving offset adjustment in milliseconds.
-     *                      If this ia a rule for standard time, the value of this argument is 0.
-     * @stable ICU 3.8
-     */
-    InitialTimeZoneRule(const UnicodeString& name, int32_t rawOffset, int32_t dstSavings);
-
-    /**
-     * Copy constructor.
-     * @param source    The InitialTimeZoneRule object to be copied.
-     * @stable ICU 3.8
-     */
-    InitialTimeZoneRule(const InitialTimeZoneRule& source);
-
-    /**
-     * Destructor.
-     * @stable ICU 3.8
-     */
-    virtual ~InitialTimeZoneRule();
-
-    /**
-     * Clone this InitialTimeZoneRule object polymorphically. The caller owns the result and
-     * should delete it when done.
-     * @return    A copy of the object.
-     * @stable ICU 3.8
-     */
-    virtual InitialTimeZoneRule* clone() const;
-
-    /**
-     * Assignment operator.
-     * @param right The object to be copied.
-     * @stable ICU 3.8
-     */
-    InitialTimeZoneRule& operator=(const InitialTimeZoneRule& right);
-
-    /**
-     * Return true if the given <code>TimeZoneRule</code> objects are semantically equal. Objects
-     * of different subclasses are considered unequal.
-     * @param that  The object to be compared with.
-     * @return  true if the given <code>TimeZoneRule</code> objects are semantically equal.
-     * @stable ICU 3.8
-     */
-    virtual UBool operator==(const TimeZoneRule& that) const;
-
-    /**
-     * Return true if the given <code>TimeZoneRule</code> objects are semantically unequal. Objects
-     * of different subclasses are considered unequal.
-     * @param that  The object to be compared with.
-     * @return  true if the given <code>TimeZoneRule</code> objects are semantically unequal.
-     * @stable ICU 3.8
-     */
-    virtual UBool operator!=(const TimeZoneRule& that) const;
-
-    /**
-     * Gets the time when this rule takes effect in the given year.
-     * @param year              The Gregorian year, with 0 == 1 BCE, -1 == 2 BCE, etc.
-     * @param prevRawOffset     The standard time offset from UTC before this rule
-     *                          takes effect in milliseconds.
-     * @param prevDSTSavings    The amount of daylight saving offset from the
-     *                          standard time.
-     * @param result            Receives the start time in the year.
-     * @return  true if this rule takes effect in the year and the result is set to
-     *          "result".
-     * @stable ICU 3.8
-     */
-    UBool getStartInYear(int32_t year, int32_t prevRawOffset, int32_t prevDSTSavings, UDate& result) const;
-
-    /**
-     * Returns if this rule represents the same rule and offsets as another.
-     * When two <code>TimeZoneRule</code> objects differ only its names, this method
-     * returns true.
-     * @param that  The <code>TimeZoneRule</code> object to be compared with.
-     * @return  true if the other <code>TimeZoneRule</code> is equivalent to this one.
-     * @stable ICU 3.8
-     */
-    virtual UBool isEquivalentTo(const TimeZoneRule& that) const;
-
-    /**
-     * Gets the very first time when this rule takes effect.
-     * @param prevRawOffset     The standard time offset from UTC before this rule
-     *                          takes effect in milliseconds.
-     * @param prevDSTSavings    The amount of daylight saving offset from the
-     *                          standard time.
-     * @param result            Receives the very first time when this rule takes effect.
-     * @return  true if the start time is available.  When false is returned, output parameter
-     *          "result" is unchanged.
-     * @stable ICU 3.8
-     */
-    virtual UBool getFirstStart(int32_t prevRawOffset, int32_t prevDSTSavings, UDate& result) const;
-
-    /**
-     * Gets the final time when this rule takes effect.
-     * @param prevRawOffset     The standard time offset from UTC before this rule
-     *                          takes effect in milliseconds.
-     * @param prevDSTSavings    The amount of daylight saving offset from the
-     *                          standard time.
-     * @param result            Receives the final time when this rule takes effect.
-     * @return  true if the start time is available.  When false is returned, output parameter
-     *          "result" is unchanged.
-     * @stable ICU 3.8
-     */
-    virtual UBool getFinalStart(int32_t prevRawOffset, int32_t prevDSTSavings, UDate& result) const;
-
-    /**
-     * Gets the first time when this rule takes effect after the specified time.
-     * @param base              The first start time after this base time will be returned.
-     * @param prevRawOffset     The standard time offset from UTC before this rule
-     *                          takes effect in milliseconds.
-     * @param prevDSTSavings    The amount of daylight saving offset from the
-     *                          standard time.
-     * @param inclusive         Whether the base time is inclusive or not.
-     * @param result            Receives The first time when this rule takes effect after
-     *                          the specified base time.
-     * @return  true if the start time is available.  When false is returned, output parameter
-     *          "result" is unchanged.
-     * @stable ICU 3.8
-     */
-    virtual UBool getNextStart(UDate base, int32_t prevRawOffset, int32_t prevDSTSavings,
-        UBool inclusive, UDate& result) const;
-
-    /**
-     * Gets the most recent time when this rule takes effect before the specified time.
-     * @param base              The most recent time before this base time will be returned.
-     * @param prevRawOffset     The standard time offset from UTC before this rule
-     *                          takes effect in milliseconds.
-     * @param prevDSTSavings    The amount of daylight saving offset from the
-     *                          standard time.
-     * @param inclusive         Whether the base time is inclusive or not.
-     * @param result            Receives The most recent time when this rule takes effect before
-     *                          the specified base time.
-     * @return  true if the start time is available.  When false is returned, output parameter
-     *          "result" is unchanged.
-     * @stable ICU 3.8
-     */
-    virtual UBool getPreviousStart(UDate base, int32_t prevRawOffset, int32_t prevDSTSavings,
-        UBool inclusive, UDate& result) const;
-
-public:
-    /**
-     * Return the class ID for this class. This is useful only for comparing to
-     * a return value from getDynamicClassID(). For example:
-     * <pre>
-     * .   Base* polymorphic_pointer = createPolymorphicObject();
-     * .   if (polymorphic_pointer->getDynamicClassID() ==
-     * .       erived::getStaticClassID()) ...
-     * </pre>
-     * @return          The class ID for all objects of this class.
-     * @stable ICU 3.8
-     */
-    static UClassID U_EXPORT2 getStaticClassID(void);
-
-    /**
-     * Returns a unique class ID POLYMORPHICALLY. Pure virtual override. This
-     * method is to implement a simple version of RTTI, since not all C++
-     * compilers support genuine RTTI. Polymorphic operator==() and clone()
-     * methods call this method.
-     *
-     * @return          The class ID for this object. All objects of a
-     *                  given class have the same class ID.  Objects of
-     *                  other classes have different class IDs.
-     * @stable ICU 3.8
-     */
-    virtual UClassID getDynamicClassID(void) const;
-};
-
-/**
- * <code>AnnualTimeZoneRule</code> is a class used for representing a time zone
- * rule which takes effect annually.  The calendar system used for the rule is
- * is based on Gregorian calendar
- *
- * @stable ICU 3.8
- */
-class U_I18N_API AnnualTimeZoneRule : public TimeZoneRule {
-public:
-    /**
-     * The constant representing the maximum year used for designating
-     * a rule is permanent.
-     */
-    static const int32_t MAX_YEAR;
-
-    /**
-     * Constructs a <code>AnnualTimeZoneRule</code> with the name, the GMT offset of its
-     * standard time, the amount of daylight saving offset adjustment, the annual start
-     * time rule and the start/until years.  The input DateTimeRule is copied by this
-     * constructor, so the caller remains responsible for deleting the object.
-     * @param name          The time zone name.
-     * @param rawOffset     The GMT offset of its standard time in milliseconds.
-     * @param dstSavings    The amount of daylight saving offset adjustment in
-     *                      milliseconds.  If this ia a rule for standard time,
-     *                      the value of this argument is 0.
-     * @param dateTimeRule  The start date/time rule repeated annually.
-     * @param startYear     The first year when this rule takes effect.
-     * @param endYear       The last year when this rule takes effect.  If this
-     *                      rule is effective forever in future, specify MAX_YEAR.
-     * @stable ICU 3.8
-     */
-    AnnualTimeZoneRule(const UnicodeString& name, int32_t rawOffset, int32_t dstSavings,
-            const DateTimeRule& dateTimeRule, int32_t startYear, int32_t endYear);
-
-    /**
-     * Constructs a <code>AnnualTimeZoneRule</code> with the name, the GMT offset of its
-     * standard time, the amount of daylight saving offset adjustment, the annual start
-     * time rule and the start/until years.  The input DateTimeRule object is adopted
-     * by this object, therefore, the caller must not delete the object.
-     * @param name          The time zone name.
-     * @param rawOffset     The GMT offset of its standard time in milliseconds.
-     * @param dstSavings    The amount of daylight saving offset adjustment in
-     *                      milliseconds.  If this ia a rule for standard time,
-     *                      the value of this argument is 0.
-     * @param dateTimeRule  The start date/time rule repeated annually.
-     * @param startYear     The first year when this rule takes effect.
-     * @param endYear       The last year when this rule takes effect.  If this
-     *                      rule is effective forever in future, specify MAX_YEAR.
-     * @stable ICU 3.8
-     */
-    AnnualTimeZoneRule(const UnicodeString& name, int32_t rawOffset, int32_t dstSavings,
-            DateTimeRule* dateTimeRule, int32_t startYear, int32_t endYear);
-
-    /**
-     * Copy constructor.
-     * @param source    The AnnualTimeZoneRule object to be copied.
-     * @stable ICU 3.8
-     */
-    AnnualTimeZoneRule(const AnnualTimeZoneRule& source);
-
-    /**
-     * Destructor.
-     * @stable ICU 3.8
-     */
-    virtual ~AnnualTimeZoneRule();
-
-    /**
-     * Clone this AnnualTimeZoneRule object polymorphically. The caller owns the result and
-     * should delete it when done.
-     * @return    A copy of the object.
-     * @stable ICU 3.8
-     */
-    virtual AnnualTimeZoneRule* clone() const;
-
-    /**
-     * Assignment operator.
-     * @param right The object to be copied.
-     * @stable ICU 3.8
-     */
-    AnnualTimeZoneRule& operator=(const AnnualTimeZoneRule& right);
-
-    /**
-     * Return true if the given <code>TimeZoneRule</code> objects are semantically equal. Objects
-     * of different subclasses are considered unequal.
-     * @param that  The object to be compared with.
-     * @return  true if the given <code>TimeZoneRule</code> objects are semantically equal.
-     * @stable ICU 3.8
-     */
-    virtual UBool operator==(const TimeZoneRule& that) const;
-
-    /**
-     * Return true if the given <code>TimeZoneRule</code> objects are semantically unequal. Objects
-     * of different subclasses are considered unequal.
-     * @param that  The object to be compared with.
-     * @return  true if the given <code>TimeZoneRule</code> objects are semantically unequal.
-     * @stable ICU 3.8
-     */
-    virtual UBool operator!=(const TimeZoneRule& that) const;
-
-    /**
-     * Gets the start date/time rule used by this rule.
-     * @return  The <code>AnnualDateTimeRule</code> which represents the start date/time
-     *          rule used by this time zone rule.
-     * @stable ICU 3.8
-     */
-    const DateTimeRule* getRule(void) const;
-
-    /**
-     * Gets the first year when this rule takes effect.
-     * @return  The start year of this rule.  The year is in Gregorian calendar
-     *          with 0 == 1 BCE, -1 == 2 BCE, etc.
-     * @stable ICU 3.8
-     */
-    int32_t getStartYear(void) const;
-
-    /**
-     * Gets the end year when this rule takes effect.
-     * @return  The end year of this rule (inclusive). The year is in Gregorian calendar
-     *          with 0 == 1 BCE, -1 == 2 BCE, etc.
-     * @stable ICU 3.8
-     */
-    int32_t getEndYear(void) const;
-
-    /**
-     * Gets the time when this rule takes effect in the given year.
-     * @param year              The Gregorian year, with 0 == 1 BCE, -1 == 2 BCE, etc.
-     * @param prevRawOffset     The standard time offset from UTC before this rule
-     *                          takes effect in milliseconds.
-     * @param prevDSTSavings    The amount of daylight saving offset from the
-     *                          standard time.
-     * @param result            Receives the start time in the year.
-     * @return  true if this rule takes effect in the year and the result is set to
-     *          "result".
-     * @stable ICU 3.8
-     */
-    UBool getStartInYear(int32_t year, int32_t prevRawOffset, int32_t prevDSTSavings, UDate& result) const;
-
-    /**
-     * Returns if this rule represents the same rule and offsets as another.
-     * When two <code>TimeZoneRule</code> objects differ only its names, this method
-     * returns true.
-     * @param that  The <code>TimeZoneRule</code> object to be compared with.
-     * @return  true if the other <code>TimeZoneRule</code> is equivalent to this one.
-     * @stable ICU 3.8
-     */
-    virtual UBool isEquivalentTo(const TimeZoneRule& that) const;
-
-    /**
-     * Gets the very first time when this rule takes effect.
-     * @param prevRawOffset     The standard time offset from UTC before this rule
-     *                          takes effect in milliseconds.
-     * @param prevDSTSavings    The amount of daylight saving offset from the
-     *                          standard time.
-     * @param result            Receives the very first time when this rule takes effect.
-     * @return  true if the start time is available.  When false is returned, output parameter
-     *          "result" is unchanged.
-     * @stable ICU 3.8
-     */
-    virtual UBool getFirstStart(int32_t prevRawOffset, int32_t prevDSTSavings, UDate& result) const;
-
-    /**
-     * Gets the final time when this rule takes effect.
-     * @param prevRawOffset     The standard time offset from UTC before this rule
-     *                          takes effect in milliseconds.
-     * @param prevDSTSavings    The amount of daylight saving offset from the
-     *                          standard time.
-     * @param result            Receives the final time when this rule takes effect.
-     * @return  true if the start time is available.  When false is returned, output parameter
-     *          "result" is unchanged.
-     * @stable ICU 3.8
-     */
-    virtual UBool getFinalStart(int32_t prevRawOffset, int32_t prevDSTSavings, UDate& result) const;
-
-    /**
-     * Gets the first time when this rule takes effect after the specified time.
-     * @param base              The first start time after this base time will be returned.
-     * @param prevRawOffset     The standard time offset from UTC before this rule
-     *                          takes effect in milliseconds.
-     * @param prevDSTSavings    The amount of daylight saving offset from the
-     *                          standard time.
-     * @param inclusive         Whether the base time is inclusive or not.
-     * @param result            Receives The first time when this rule takes effect after
-     *                          the specified base time.
-     * @return  true if the start time is available.  When false is returned, output parameter
-     *          "result" is unchanged.
-     * @stable ICU 3.8
-     */
-    virtual UBool getNextStart(UDate base, int32_t prevRawOffset, int32_t prevDSTSavings,
-        UBool inclusive, UDate& result) const;
-
-    /**
-     * Gets the most recent time when this rule takes effect before the specified time.
-     * @param base              The most recent time before this base time will be returned.
-     * @param prevRawOffset     The standard time offset from UTC before this rule
-     *                          takes effect in milliseconds.
-     * @param prevDSTSavings    The amount of daylight saving offset from the
-     *                          standard time.
-     * @param inclusive         Whether the base time is inclusive or not.
-     * @param result            Receives The most recent time when this rule takes effect before
-     *                          the specified base time.
-     * @return  true if the start time is available.  When false is returned, output parameter
-     *          "result" is unchanged.
-     * @stable ICU 3.8
-     */
-    virtual UBool getPreviousStart(UDate base, int32_t prevRawOffset, int32_t prevDSTSavings,
-        UBool inclusive, UDate& result) const;
-
-
-private:
-    DateTimeRule* fDateTimeRule;
-    int32_t fStartYear;
-    int32_t fEndYear;
-
-public:
-    /**
-     * Return the class ID for this class. This is useful only for comparing to
-     * a return value from getDynamicClassID(). For example:
-     * <pre>
-     * .   Base* polymorphic_pointer = createPolymorphicObject();
-     * .   if (polymorphic_pointer->getDynamicClassID() ==
-     * .       erived::getStaticClassID()) ...
-     * </pre>
-     * @return          The class ID for all objects of this class.
-     * @stable ICU 3.8
-     */
-    static UClassID U_EXPORT2 getStaticClassID(void);
-
-    /**
-     * Returns a unique class ID POLYMORPHICALLY. Pure virtual override. This
-     * method is to implement a simple version of RTTI, since not all C++
-     * compilers support genuine RTTI. Polymorphic operator==() and clone()
-     * methods call this method.
-     *
-     * @return          The class ID for this object. All objects of a
-     *                  given class have the same class ID.  Objects of
-     *                  other classes have different class IDs.
-     * @stable ICU 3.8
-     */
-    virtual UClassID getDynamicClassID(void) const;
-};
-
-/**
- * <code>TimeArrayTimeZoneRule</code> represents a time zone rule whose start times are
- * defined by an array of milliseconds since the standard base time.
- *
- * @stable ICU 3.8
- */
-class U_I18N_API TimeArrayTimeZoneRule : public TimeZoneRule {
-public:
-    /**
-     * Constructs a <code>TimeArrayTimeZoneRule</code> with the name, the GMT offset of its
-     * standard time, the amount of daylight saving offset adjustment and
-     * the array of times when this rule takes effect.
-     * @param name          The time zone name.
-     * @param rawOffset     The UTC offset of its standard time in milliseconds.
-     * @param dstSavings    The amount of daylight saving offset adjustment in
-     *                      milliseconds.  If this ia a rule for standard time,
-     *                      the value of this argument is 0.
-     * @param startTimes    The array start times in milliseconds since the base time
-     *                      (January 1, 1970, 00:00:00).
-     * @param numStartTimes The number of elements in the parameter "startTimes"
-     * @param timeRuleType  The time type of the start times, which is one of
-     *                      <code>DataTimeRule::WALL_TIME</code>, <code>STANDARD_TIME</code>
-     *                      and <code>UTC_TIME</code>.
-     * @stable ICU 3.8
-     */
-    TimeArrayTimeZoneRule(const UnicodeString& name, int32_t rawOffset, int32_t dstSavings,
-        const UDate* startTimes, int32_t numStartTimes, DateTimeRule::TimeRuleType timeRuleType);
-
-    /**
-     * Copy constructor.
-     * @param source    The TimeArrayTimeZoneRule object to be copied.
-     * @stable ICU 3.8
-     */
-    TimeArrayTimeZoneRule(const TimeArrayTimeZoneRule& source);
-
-    /**
-     * Destructor.
-     * @stable ICU 3.8
-     */
-    virtual ~TimeArrayTimeZoneRule();
-
-    /**
-     * Clone this TimeArrayTimeZoneRule object polymorphically. The caller owns the result and
-     * should delete it when done.
-     * @return    A copy of the object.
-     * @stable ICU 3.8
-     */
-    virtual TimeArrayTimeZoneRule* clone() const;
-
-    /**
-     * Assignment operator.
-     * @param right The object to be copied.
-     * @stable ICU 3.8
-     */
-    TimeArrayTimeZoneRule& operator=(const TimeArrayTimeZoneRule& right);
-
-    /**
-     * Return true if the given <code>TimeZoneRule</code> objects are semantically equal. Objects
-     * of different subclasses are considered unequal.
-     * @param that  The object to be compared with.
-     * @return  true if the given <code>TimeZoneRule</code> objects are semantically equal.
-     * @stable ICU 3.8
-     */
-    virtual UBool operator==(const TimeZoneRule& that) const;
-
-    /**
-     * Return true if the given <code>TimeZoneRule</code> objects are semantically unequal. Objects
-     * of different subclasses are considered unequal.
-     * @param that  The object to be compared with.
-     * @return  true if the given <code>TimeZoneRule</code> objects are semantically unequal.
-     * @stable ICU 3.8
-     */
-    virtual UBool operator!=(const TimeZoneRule& that) const;
-
-    /**
-     * Gets the time type of the start times used by this rule.  The return value
-     * is either <code>DateTimeRule::WALL_TIME</code> or <code>STANDARD_TIME</code>
-     * or <code>UTC_TIME</code>.
-     *
-     * @return The time type used of the start times used by this rule.
-     * @stable ICU 3.8
-     */
-    DateTimeRule::TimeRuleType getTimeType(void) const;
-
-    /**
-     * Gets a start time at the index stored in this rule.
-     * @param index     The index of start times
-     * @param result    Receives the start time at the index
-     * @return  true if the index is within the valid range and
-     *          and the result is set.  When false, the output
-     *          parameger "result" is unchanged.
-     * @stable ICU 3.8
-     */
-    UBool getStartTimeAt(int32_t index, UDate& result) const;
-
-    /**
-     * Returns the number of start times stored in this rule
-     * @return The number of start times.
-     * @stable ICU 3.8
-     */
-    int32_t countStartTimes(void) const;
-
-    /**
-     * Returns if this rule represents the same rule and offsets as another.
-     * When two <code>TimeZoneRule</code> objects differ only its names, this method
-     * returns true.
-     * @param that  The <code>TimeZoneRule</code> object to be compared with.
-     * @return  true if the other <code>TimeZoneRule</code> is equivalent to this one.
-     * @stable ICU 3.8
-     */
-    virtual UBool isEquivalentTo(const TimeZoneRule& that) const;
-
-    /**
-     * Gets the very first time when this rule takes effect.
-     * @param prevRawOffset     The standard time offset from UTC before this rule
-     *                          takes effect in milliseconds.
-     * @param prevDSTSavings    The amount of daylight saving offset from the
-     *                          standard time.
-     * @param result            Receives the very first time when this rule takes effect.
-     * @return  true if the start time is available.  When false is returned, output parameter
-     *          "result" is unchanged.
-     * @stable ICU 3.8
-     */
-    virtual UBool getFirstStart(int32_t prevRawOffset, int32_t prevDSTSavings, UDate& result) const;
-
-    /**
-     * Gets the final time when this rule takes effect.
-     * @param prevRawOffset     The standard time offset from UTC before this rule
-     *                          takes effect in milliseconds.
-     * @param prevDSTSavings    The amount of daylight saving offset from the
-     *                          standard time.
-     * @param result            Receives the final time when this rule takes effect.
-     * @return  true if the start time is available.  When false is returned, output parameter
-     *          "result" is unchanged.
-     * @stable ICU 3.8
-     */
-    virtual UBool getFinalStart(int32_t prevRawOffset, int32_t prevDSTSavings, UDate& result) const;
-
-    /**
-     * Gets the first time when this rule takes effect after the specified time.
-     * @param base              The first start time after this base time will be returned.
-     * @param prevRawOffset     The standard time offset from UTC before this rule
-     *                          takes effect in milliseconds.
-     * @param prevDSTSavings    The amount of daylight saving offset from the
-     *                          standard time.
-     * @param inclusive         Whether the base time is inclusive or not.
-     * @param result            Receives The first time when this rule takes effect after
-     *                          the specified base time.
-     * @return  true if the start time is available.  When false is returned, output parameter
-     *          "result" is unchanged.
-     * @stable ICU 3.8
-     */
-    virtual UBool getNextStart(UDate base, int32_t prevRawOffset, int32_t prevDSTSavings,
-        UBool inclusive, UDate& result) const;
-
-    /**
-     * Gets the most recent time when this rule takes effect before the specified time.
-     * @param base              The most recent time before this base time will be returned.
-     * @param prevRawOffset     The standard time offset from UTC before this rule
-     *                          takes effect in milliseconds.
-     * @param prevDSTSavings    The amount of daylight saving offset from the
-     *                          standard time.
-     * @param inclusive         Whether the base time is inclusive or not.
-     * @param result            Receives The most recent time when this rule takes effect before
-     *                          the specified base time.
-     * @return  true if the start time is available.  When false is returned, output parameter
-     *          "result" is unchanged.
-     * @stable ICU 3.8
-     */
-    virtual UBool getPreviousStart(UDate base, int32_t prevRawOffset, int32_t prevDSTSavings,
-        UBool inclusive, UDate& result) const;
-
-
-private:
-    enum { TIMEARRAY_STACK_BUFFER_SIZE = 32 };
-    UBool initStartTimes(const UDate source[], int32_t size, UErrorCode& ec);
-    UDate getUTC(UDate time, int32_t raw, int32_t dst) const;
-
-    DateTimeRule::TimeRuleType  fTimeRuleType;
-    int32_t fNumStartTimes;
-    UDate*  fStartTimes;
-    UDate   fLocalStartTimes[TIMEARRAY_STACK_BUFFER_SIZE];
-
-public:
-    /**
-     * Return the class ID for this class. This is useful only for comparing to
-     * a return value from getDynamicClassID(). For example:
-     * <pre>
-     * .   Base* polymorphic_pointer = createPolymorphicObject();
-     * .   if (polymorphic_pointer->getDynamicClassID() ==
-     * .       erived::getStaticClassID()) ...
-     * </pre>
-     * @return          The class ID for all objects of this class.
-     * @stable ICU 3.8
-     */
-    static UClassID U_EXPORT2 getStaticClassID(void);
-
-    /**
-     * Returns a unique class ID POLYMORPHICALLY. Pure virtual override. This
-     * method is to implement a simple version of RTTI, since not all C++
-     * compilers support genuine RTTI. Polymorphic operator==() and clone()
-     * methods call this method.
-     *
-     * @return          The class ID for this object. All objects of a
-     *                  given class have the same class ID.  Objects of
-     *                  other classes have different class IDs.
-     * @stable ICU 3.8
-     */
-    virtual UClassID getDynamicClassID(void) const;
-};
-
-
-U_NAMESPACE_END
-
-#endif /* #if !UCONFIG_NO_FORMATTING */
-
-#endif /* U_SHOW_CPLUSPLUS_API */
-
-#endif // TZRULE_H
-
-//eof
-=======
-// © 2016 and later: Unicode, Inc. and others.
-// License & terms of use: http://www.unicode.org/copyright.html
-/*
-*******************************************************************************
-* Copyright (C) 2007-2008, International Business Machines Corporation and    *
-* others. All Rights Reserved.                                                *
-*******************************************************************************
-*/
-#ifndef TZRULE_H
-#define TZRULE_H
-
-/**
- * \file 
- * \brief C++ API: Time zone rule classes
- */
-
-#include "unicode/utypes.h"
-
-#if U_SHOW_CPLUSPLUS_API
-
-#if !UCONFIG_NO_FORMATTING
-
-#include "unicode/uobject.h"
-#include "unicode/unistr.h"
-#include "unicode/dtrule.h"
-
-U_NAMESPACE_BEGIN
-
-/**
- * <code>TimeZoneRule</code> is a class representing a rule for time zone.
- * <code>TimeZoneRule</code> has a set of time zone attributes, such as zone name,
- * raw offset (UTC offset for standard time) and daylight saving time offset.
- * 
- * @stable ICU 3.8
- */
-class U_I18N_API TimeZoneRule : public UObject {
-public:
-    /**
-     * Destructor.
-     * @stable ICU 3.8
-     */
-    virtual ~TimeZoneRule();
-
-    /**
-     * Clone this TimeZoneRule object polymorphically. The caller owns the result and
-     * should delete it when done.
-     * @return  A copy of the object.
-     * @stable ICU 3.8
-     */
-    virtual TimeZoneRule* clone() const = 0;
-
-    /**
-     * Return true if the given <code>TimeZoneRule</code> objects are semantically equal. Objects
-     * of different subclasses are considered unequal.
-     * @param that  The object to be compared with.
-     * @return  true if the given <code>TimeZoneRule</code> objects are semantically equal.
-     * @stable ICU 3.8
-     */
-    virtual bool operator==(const TimeZoneRule& that) const;
-
-    /**
-     * Return true if the given <code>TimeZoneRule</code> objects are semantically unequal. Objects
-     * of different subclasses are considered unequal.
-     * @param that  The object to be compared with.
-     * @return  true if the given <code>TimeZoneRule</code> objects are semantically unequal.
-     * @stable ICU 3.8
-     */
-    virtual bool operator!=(const TimeZoneRule& that) const;
-
-    /**
-     * Fills in "name" with the name of this time zone.
-     * @param name  Receives the name of this time zone.
-     * @return  A reference to "name"
-     * @stable ICU 3.8
-     */
-    UnicodeString& getName(UnicodeString& name) const;
-
-    /**
-     * Gets the standard time offset.
-     * @return  The standard time offset from UTC in milliseconds.
-     * @stable ICU 3.8
-     */
-    int32_t getRawOffset(void) const;
-
-    /**
-     * Gets the amount of daylight saving delta time from the standard time.
-     * @return  The amount of daylight saving offset used by this rule
-     *          in milliseconds.
-     * @stable ICU 3.8
-     */
-    int32_t getDSTSavings(void) const;
-
-    /**
-     * Returns if this rule represents the same rule and offsets as another.
-     * When two <code>TimeZoneRule</code> objects differ only its names, this method
-     * returns true.
-     * @param other The <code>TimeZoneRule</code> object to be compared with.
-     * @return  true if the other <code>TimeZoneRule</code> is the same as this one.
-     * @stable ICU 3.8
-     */
-    virtual UBool isEquivalentTo(const TimeZoneRule& other) const;
-
-    /**
-     * Gets the very first time when this rule takes effect.
-     * @param prevRawOffset     The standard time offset from UTC before this rule
-     *                          takes effect in milliseconds.
-     * @param prevDSTSavings    The amount of daylight saving offset from the
-     *                          standard time.
-     * @param result            Receives the very first time when this rule takes effect.
-     * @return  true if the start time is available.  When false is returned, output parameter
-     *          "result" is unchanged.
-     * @stable ICU 3.8
-     */
-    virtual UBool getFirstStart(int32_t prevRawOffset, int32_t prevDSTSavings, UDate& result) const = 0;
-
-    /**
-     * Gets the final time when this rule takes effect.
-     * @param prevRawOffset     The standard time offset from UTC before this rule
-     *                          takes effect in milliseconds.
-     * @param prevDSTSavings    The amount of daylight saving offset from the
-     *                          standard time.
-     * @param result            Receives the final time when this rule takes effect.
-     * @return  true if the start time is available.  When false is returned, output parameter
-     *          "result" is unchanged.
-     * @stable ICU 3.8
-     */
-    virtual UBool getFinalStart(int32_t prevRawOffset, int32_t prevDSTSavings, UDate& result) const = 0;
-
-    /**
-     * Gets the first time when this rule takes effect after the specified time.
-     * @param base              The first start time after this base time will be returned.
-     * @param prevRawOffset     The standard time offset from UTC before this rule
-     *                          takes effect in milliseconds.
-     * @param prevDSTSavings    The amount of daylight saving offset from the
-     *                          standard time.
-     * @param inclusive         Whether the base time is inclusive or not.
-     * @param result            Receives The first time when this rule takes effect after
-     *                          the specified base time.
-     * @return  true if the start time is available.  When false is returned, output parameter
-     *          "result" is unchanged.
-     * @stable ICU 3.8
-     */
-    virtual UBool getNextStart(UDate base, int32_t prevRawOffset, int32_t prevDSTSavings,
-        UBool inclusive, UDate& result) const = 0;
-
-    /**
-     * Gets the most recent time when this rule takes effect before the specified time.
-     * @param base              The most recent time before this base time will be returned.
-     * @param prevRawOffset     The standard time offset from UTC before this rule
-     *                          takes effect in milliseconds.
-     * @param prevDSTSavings    The amount of daylight saving offset from the
-     *                          standard time.
-     * @param inclusive         Whether the base time is inclusive or not.
-     * @param result            Receives The most recent time when this rule takes effect before
-     *                          the specified base time.
-     * @return  true if the start time is available.  When false is returned, output parameter
-     *          "result" is unchanged.
-     * @stable ICU 3.8
-     */
-    virtual UBool getPreviousStart(UDate base, int32_t prevRawOffset, int32_t prevDSTSavings,
-        UBool inclusive, UDate& result) const = 0;
-
-protected:
-
-    /**
-     * Constructs a <code>TimeZoneRule</code> with the name, the GMT offset of its
-     * standard time and the amount of daylight saving offset adjustment.
-     * @param name          The time zone name.
-     * @param rawOffset     The UTC offset of its standard time in milliseconds.
-     * @param dstSavings    The amount of daylight saving offset adjustment in milliseconds.
-     *                      If this ia a rule for standard time, the value of this argument is 0.
-     * @stable ICU 3.8
-     */
-    TimeZoneRule(const UnicodeString& name, int32_t rawOffset, int32_t dstSavings);
-
-    /**
-     * Copy constructor.
-     * @param source    The TimeZoneRule object to be copied.
-     * @stable ICU 3.8
-     */
-    TimeZoneRule(const TimeZoneRule& source);
-
-    /**
-     * Assignment operator.
-     * @param right The object to be copied.
-     * @stable ICU 3.8
-     */
-    TimeZoneRule& operator=(const TimeZoneRule& right);
-
-private:
-    UnicodeString fName; // time name
-    int32_t fRawOffset;  // UTC offset of the standard time in milliseconds
-    int32_t fDSTSavings; // DST saving amount in milliseconds
-};
-
-/**
- * <code>InitialTimeZoneRule</code> represents a time zone rule
- * representing a time zone effective from the beginning and
- * has no actual start times.
- * @stable ICU 3.8
- */
-class U_I18N_API InitialTimeZoneRule : public TimeZoneRule {
-public:
-    /**
-     * Constructs an <code>InitialTimeZoneRule</code> with the name, the GMT offset of its
-     * standard time and the amount of daylight saving offset adjustment.
-     * @param name          The time zone name.
-     * @param rawOffset     The UTC offset of its standard time in milliseconds.
-     * @param dstSavings    The amount of daylight saving offset adjustment in milliseconds.
-     *                      If this ia a rule for standard time, the value of this argument is 0.
-     * @stable ICU 3.8
-     */
-    InitialTimeZoneRule(const UnicodeString& name, int32_t rawOffset, int32_t dstSavings);
-
-    /**
-     * Copy constructor.
-     * @param source    The InitialTimeZoneRule object to be copied.
-     * @stable ICU 3.8
-     */
-    InitialTimeZoneRule(const InitialTimeZoneRule& source);
-
-    /**
-     * Destructor.
-     * @stable ICU 3.8
-     */
-    virtual ~InitialTimeZoneRule();
-
-    /**
-     * Clone this InitialTimeZoneRule object polymorphically. The caller owns the result and
-     * should delete it when done.
-     * @return    A copy of the object.
-     * @stable ICU 3.8
-     */
-    virtual InitialTimeZoneRule* clone() const override;
-
-    /**
-     * Assignment operator.
-     * @param right The object to be copied.
-     * @stable ICU 3.8
-     */
-    InitialTimeZoneRule& operator=(const InitialTimeZoneRule& right);
-
-    /**
-     * Return true if the given <code>TimeZoneRule</code> objects are semantically equal. Objects
-     * of different subclasses are considered unequal.
-     * @param that  The object to be compared with.
-     * @return  true if the given <code>TimeZoneRule</code> objects are semantically equal.
-     * @stable ICU 3.8
-     */
-    virtual bool operator==(const TimeZoneRule& that) const override;
-
-    /**
-     * Return true if the given <code>TimeZoneRule</code> objects are semantically unequal. Objects
-     * of different subclasses are considered unequal.
-     * @param that  The object to be compared with.
-     * @return  true if the given <code>TimeZoneRule</code> objects are semantically unequal.
-     * @stable ICU 3.8
-     */
-    virtual bool operator!=(const TimeZoneRule& that) const override;
-
-    /**
-     * Returns if this rule represents the same rule and offsets as another.
-     * When two <code>TimeZoneRule</code> objects differ only its names, this method
-     * returns true.
-     * @param that  The <code>TimeZoneRule</code> object to be compared with.
-     * @return  true if the other <code>TimeZoneRule</code> is equivalent to this one.
-     * @stable ICU 3.8
-     */
-    virtual UBool isEquivalentTo(const TimeZoneRule& that) const override;
-
-    /**
-     * Gets the very first time when this rule takes effect.
-     * @param prevRawOffset     The standard time offset from UTC before this rule
-     *                          takes effect in milliseconds.
-     * @param prevDSTSavings    The amount of daylight saving offset from the
-     *                          standard time.
-     * @param result            Receives the very first time when this rule takes effect.
-     * @return  true if the start time is available.  When false is returned, output parameter
-     *          "result" is unchanged.
-     * @stable ICU 3.8
-     */
-    virtual UBool getFirstStart(int32_t prevRawOffset, int32_t prevDSTSavings, UDate& result) const override;
-
-    /**
-     * Gets the final time when this rule takes effect.
-     * @param prevRawOffset     The standard time offset from UTC before this rule
-     *                          takes effect in milliseconds.
-     * @param prevDSTSavings    The amount of daylight saving offset from the
-     *                          standard time.
-     * @param result            Receives the final time when this rule takes effect.
-     * @return  true if the start time is available.  When false is returned, output parameter
-     *          "result" is unchanged.
-     * @stable ICU 3.8
-     */
-    virtual UBool getFinalStart(int32_t prevRawOffset, int32_t prevDSTSavings, UDate& result) const override;
-
-    /**
-     * Gets the first time when this rule takes effect after the specified time.
-     * @param base              The first start time after this base time will be returned.
-     * @param prevRawOffset     The standard time offset from UTC before this rule
-     *                          takes effect in milliseconds.
-     * @param prevDSTSavings    The amount of daylight saving offset from the
-     *                          standard time.
-     * @param inclusive         Whether the base time is inclusive or not.
-     * @param result            Receives The first time when this rule takes effect after
-     *                          the specified base time.
-     * @return  true if the start time is available.  When false is returned, output parameter
-     *          "result" is unchanged.
-     * @stable ICU 3.8
-     */
-    virtual UBool getNextStart(UDate base, int32_t prevRawOffset, int32_t prevDSTSavings,
-        UBool inclusive, UDate& result) const override;
-
-    /**
-     * Gets the most recent time when this rule takes effect before the specified time.
-     * @param base              The most recent time before this base time will be returned.
-     * @param prevRawOffset     The standard time offset from UTC before this rule
-     *                          takes effect in milliseconds.
-     * @param prevDSTSavings    The amount of daylight saving offset from the
-     *                          standard time.
-     * @param inclusive         Whether the base time is inclusive or not.
-     * @param result            Receives The most recent time when this rule takes effect before
-     *                          the specified base time.
-     * @return  true if the start time is available.  When false is returned, output parameter
-     *          "result" is unchanged.
-     * @stable ICU 3.8
-     */
-    virtual UBool getPreviousStart(UDate base, int32_t prevRawOffset, int32_t prevDSTSavings,
-        UBool inclusive, UDate& result) const override;
-
-public:
-    /**
-     * Return the class ID for this class. This is useful only for comparing to
-     * a return value from getDynamicClassID(). For example:
-     * <pre>
-     * .   Base* polymorphic_pointer = createPolymorphicObject();
-     * .   if (polymorphic_pointer->getDynamicClassID() ==
-     * .       erived::getStaticClassID()) ...
-     * </pre>
-     * @return          The class ID for all objects of this class.
-     * @stable ICU 3.8
-     */
-    static UClassID U_EXPORT2 getStaticClassID(void);
-
-    /**
-     * Returns a unique class ID POLYMORPHICALLY. Pure virtual override. This
-     * method is to implement a simple version of RTTI, since not all C++
-     * compilers support genuine RTTI. Polymorphic operator==() and clone()
-     * methods call this method.
-     *
-     * @return          The class ID for this object. All objects of a
-     *                  given class have the same class ID.  Objects of
-     *                  other classes have different class IDs.
-     * @stable ICU 3.8
-     */
-    virtual UClassID getDynamicClassID(void) const override;
-};
-
-/**
- * <code>AnnualTimeZoneRule</code> is a class used for representing a time zone
- * rule which takes effect annually.  The calendar system used for the rule is
- * is based on Gregorian calendar
- * 
- * @stable ICU 3.8
- */
-class U_I18N_API AnnualTimeZoneRule : public TimeZoneRule {
-public:
-    /**
-     * The constant representing the maximum year used for designating
-     * a rule is permanent.
-     */
-    static const int32_t MAX_YEAR;
-
-    /**
-     * Constructs a <code>AnnualTimeZoneRule</code> with the name, the GMT offset of its
-     * standard time, the amount of daylight saving offset adjustment, the annual start
-     * time rule and the start/until years.  The input DateTimeRule is copied by this
-     * constructor, so the caller remains responsible for deleting the object.
-     * @param name          The time zone name.
-     * @param rawOffset     The GMT offset of its standard time in milliseconds.
-     * @param dstSavings    The amount of daylight saving offset adjustment in
-     *                      milliseconds.  If this ia a rule for standard time,
-     *                      the value of this argument is 0.
-     * @param dateTimeRule  The start date/time rule repeated annually.
-     * @param startYear     The first year when this rule takes effect.
-     * @param endYear       The last year when this rule takes effect.  If this
-     *                      rule is effective forever in future, specify MAX_YEAR.
-     * @stable ICU 3.8
-     */
-    AnnualTimeZoneRule(const UnicodeString& name, int32_t rawOffset, int32_t dstSavings,
-            const DateTimeRule& dateTimeRule, int32_t startYear, int32_t endYear);
-
-    /**
-     * Constructs a <code>AnnualTimeZoneRule</code> with the name, the GMT offset of its
-     * standard time, the amount of daylight saving offset adjustment, the annual start
-     * time rule and the start/until years.  The input DateTimeRule object is adopted
-     * by this object, therefore, the caller must not delete the object.
-     * @param name          The time zone name.
-     * @param rawOffset     The GMT offset of its standard time in milliseconds.
-     * @param dstSavings    The amount of daylight saving offset adjustment in
-     *                      milliseconds.  If this ia a rule for standard time,
-     *                      the value of this argument is 0.
-     * @param dateTimeRule  The start date/time rule repeated annually.
-     * @param startYear     The first year when this rule takes effect.
-     * @param endYear       The last year when this rule takes effect.  If this
-     *                      rule is effective forever in future, specify MAX_YEAR.
-     * @stable ICU 3.8
-     */
-    AnnualTimeZoneRule(const UnicodeString& name, int32_t rawOffset, int32_t dstSavings,
-            DateTimeRule* dateTimeRule, int32_t startYear, int32_t endYear);
-
-    /**
-     * Copy constructor.
-     * @param source    The AnnualTimeZoneRule object to be copied.
-     * @stable ICU 3.8
-     */
-    AnnualTimeZoneRule(const AnnualTimeZoneRule& source);
-
-    /**
-     * Destructor.
-     * @stable ICU 3.8
-     */
-    virtual ~AnnualTimeZoneRule();
-
-    /**
-     * Clone this AnnualTimeZoneRule object polymorphically. The caller owns the result and
-     * should delete it when done.
-     * @return    A copy of the object.
-     * @stable ICU 3.8
-     */
-    virtual AnnualTimeZoneRule* clone() const override;
-
-    /**
-     * Assignment operator.
-     * @param right The object to be copied.
-     * @stable ICU 3.8
-     */
-    AnnualTimeZoneRule& operator=(const AnnualTimeZoneRule& right);
-
-    /**
-     * Return true if the given <code>TimeZoneRule</code> objects are semantically equal. Objects
-     * of different subclasses are considered unequal.
-     * @param that  The object to be compared with.
-     * @return  true if the given <code>TimeZoneRule</code> objects are semantically equal.
-     * @stable ICU 3.8
-     */
-    virtual bool operator==(const TimeZoneRule& that) const override;
-
-    /**
-     * Return true if the given <code>TimeZoneRule</code> objects are semantically unequal. Objects
-     * of different subclasses are considered unequal.
-     * @param that  The object to be compared with.
-     * @return  true if the given <code>TimeZoneRule</code> objects are semantically unequal.
-     * @stable ICU 3.8
-     */
-    virtual bool operator!=(const TimeZoneRule& that) const override;
-
-    /**
-     * Gets the start date/time rule used by this rule.
-     * @return  The <code>AnnualDateTimeRule</code> which represents the start date/time
-     *          rule used by this time zone rule.
-     * @stable ICU 3.8
-     */
-    const DateTimeRule* getRule(void) const;
-
-    /**
-     * Gets the first year when this rule takes effect.
-     * @return  The start year of this rule.  The year is in Gregorian calendar
-     *          with 0 == 1 BCE, -1 == 2 BCE, etc.
-     * @stable ICU 3.8
-     */
-    int32_t getStartYear(void) const;
-
-    /**
-     * Gets the end year when this rule takes effect.
-     * @return  The end year of this rule (inclusive). The year is in Gregorian calendar
-     *          with 0 == 1 BCE, -1 == 2 BCE, etc.
-     * @stable ICU 3.8
-     */
-    int32_t getEndYear(void) const;
-
-    /**
-     * Gets the time when this rule takes effect in the given year.
-     * @param year              The Gregorian year, with 0 == 1 BCE, -1 == 2 BCE, etc.
-     * @param prevRawOffset     The standard time offset from UTC before this rule
-     *                          takes effect in milliseconds.
-     * @param prevDSTSavings    The amount of daylight saving offset from the
-     *                          standard time.
-     * @param result            Receives the start time in the year.
-     * @return  true if this rule takes effect in the year and the result is set to
-     *          "result".
-     * @stable ICU 3.8
-     */
-    UBool getStartInYear(int32_t year, int32_t prevRawOffset, int32_t prevDSTSavings, UDate& result) const;
-
-    /**
-     * Returns if this rule represents the same rule and offsets as another.
-     * When two <code>TimeZoneRule</code> objects differ only its names, this method
-     * returns true.
-     * @param that  The <code>TimeZoneRule</code> object to be compared with.
-     * @return  true if the other <code>TimeZoneRule</code> is equivalent to this one.
-     * @stable ICU 3.8
-     */
-    virtual UBool isEquivalentTo(const TimeZoneRule& that) const override;
-
-    /**
-     * Gets the very first time when this rule takes effect.
-     * @param prevRawOffset     The standard time offset from UTC before this rule
-     *                          takes effect in milliseconds.
-     * @param prevDSTSavings    The amount of daylight saving offset from the
-     *                          standard time.
-     * @param result            Receives the very first time when this rule takes effect.
-     * @return  true if the start time is available.  When false is returned, output parameter
-     *          "result" is unchanged.
-     * @stable ICU 3.8
-     */
-    virtual UBool getFirstStart(int32_t prevRawOffset, int32_t prevDSTSavings, UDate& result) const override;
-
-    /**
-     * Gets the final time when this rule takes effect.
-     * @param prevRawOffset     The standard time offset from UTC before this rule
-     *                          takes effect in milliseconds.
-     * @param prevDSTSavings    The amount of daylight saving offset from the
-     *                          standard time.
-     * @param result            Receives the final time when this rule takes effect.
-     * @return  true if the start time is available.  When false is returned, output parameter
-     *          "result" is unchanged.
-     * @stable ICU 3.8
-     */
-    virtual UBool getFinalStart(int32_t prevRawOffset, int32_t prevDSTSavings, UDate& result) const override;
-
-    /**
-     * Gets the first time when this rule takes effect after the specified time.
-     * @param base              The first start time after this base time will be returned.
-     * @param prevRawOffset     The standard time offset from UTC before this rule
-     *                          takes effect in milliseconds.
-     * @param prevDSTSavings    The amount of daylight saving offset from the
-     *                          standard time.
-     * @param inclusive         Whether the base time is inclusive or not.
-     * @param result            Receives The first time when this rule takes effect after
-     *                          the specified base time.
-     * @return  true if the start time is available.  When false is returned, output parameter
-     *          "result" is unchanged.
-     * @stable ICU 3.8
-     */
-    virtual UBool getNextStart(UDate base, int32_t prevRawOffset, int32_t prevDSTSavings,
-        UBool inclusive, UDate& result) const override;
-
-    /**
-     * Gets the most recent time when this rule takes effect before the specified time.
-     * @param base              The most recent time before this base time will be returned.
-     * @param prevRawOffset     The standard time offset from UTC before this rule
-     *                          takes effect in milliseconds.
-     * @param prevDSTSavings    The amount of daylight saving offset from the
-     *                          standard time.
-     * @param inclusive         Whether the base time is inclusive or not.
-     * @param result            Receives The most recent time when this rule takes effect before
-     *                          the specified base time.
-     * @return  true if the start time is available.  When false is returned, output parameter
-     *          "result" is unchanged.
-     * @stable ICU 3.8
-     */
-    virtual UBool getPreviousStart(UDate base, int32_t prevRawOffset, int32_t prevDSTSavings,
-        UBool inclusive, UDate& result) const override;
-
-
-private:
-    DateTimeRule* fDateTimeRule;
-    int32_t fStartYear;
-    int32_t fEndYear;
-
-public:
-    /**
-     * Return the class ID for this class. This is useful only for comparing to
-     * a return value from getDynamicClassID(). For example:
-     * <pre>
-     * .   Base* polymorphic_pointer = createPolymorphicObject();
-     * .   if (polymorphic_pointer->getDynamicClassID() ==
-     * .       erived::getStaticClassID()) ...
-     * </pre>
-     * @return          The class ID for all objects of this class.
-     * @stable ICU 3.8
-     */
-    static UClassID U_EXPORT2 getStaticClassID(void);
-
-    /**
-     * Returns a unique class ID POLYMORPHICALLY. Pure virtual override. This
-     * method is to implement a simple version of RTTI, since not all C++
-     * compilers support genuine RTTI. Polymorphic operator==() and clone()
-     * methods call this method.
-     *
-     * @return          The class ID for this object. All objects of a
-     *                  given class have the same class ID.  Objects of
-     *                  other classes have different class IDs.
-     * @stable ICU 3.8
-     */
-    virtual UClassID getDynamicClassID(void) const override;
-};
-
-/**
- * <code>TimeArrayTimeZoneRule</code> represents a time zone rule whose start times are
- * defined by an array of milliseconds since the standard base time.
- * 
- * @stable ICU 3.8
- */
-class U_I18N_API TimeArrayTimeZoneRule : public TimeZoneRule {
-public:
-    /**
-     * Constructs a <code>TimeArrayTimeZoneRule</code> with the name, the GMT offset of its
-     * standard time, the amount of daylight saving offset adjustment and
-     * the array of times when this rule takes effect.
-     * @param name          The time zone name.
-     * @param rawOffset     The UTC offset of its standard time in milliseconds.
-     * @param dstSavings    The amount of daylight saving offset adjustment in
-     *                      milliseconds.  If this ia a rule for standard time,
-     *                      the value of this argument is 0.
-     * @param startTimes    The array start times in milliseconds since the base time
-     *                      (January 1, 1970, 00:00:00).
-     * @param numStartTimes The number of elements in the parameter "startTimes"
-     * @param timeRuleType  The time type of the start times, which is one of
-     *                      <code>DataTimeRule::WALL_TIME</code>, <code>STANDARD_TIME</code>
-     *                      and <code>UTC_TIME</code>.
-     * @stable ICU 3.8
-     */
-    TimeArrayTimeZoneRule(const UnicodeString& name, int32_t rawOffset, int32_t dstSavings,
-        const UDate* startTimes, int32_t numStartTimes, DateTimeRule::TimeRuleType timeRuleType);
-
-    /**
-     * Copy constructor.
-     * @param source    The TimeArrayTimeZoneRule object to be copied.
-     * @stable ICU 3.8
-     */
-    TimeArrayTimeZoneRule(const TimeArrayTimeZoneRule& source);
-
-    /**
-     * Destructor.
-     * @stable ICU 3.8
-     */
-    virtual ~TimeArrayTimeZoneRule();
-
-    /**
-     * Clone this TimeArrayTimeZoneRule object polymorphically. The caller owns the result and
-     * should delete it when done.
-     * @return    A copy of the object.
-     * @stable ICU 3.8
-     */
-    virtual TimeArrayTimeZoneRule* clone() const override;
-
-    /**
-     * Assignment operator.
-     * @param right The object to be copied.
-     * @stable ICU 3.8
-     */
-    TimeArrayTimeZoneRule& operator=(const TimeArrayTimeZoneRule& right);
-
-    /**
-     * Return true if the given <code>TimeZoneRule</code> objects are semantically equal. Objects
-     * of different subclasses are considered unequal.
-     * @param that  The object to be compared with.
-     * @return  true if the given <code>TimeZoneRule</code> objects are semantically equal.
-     * @stable ICU 3.8
-     */
-    virtual bool operator==(const TimeZoneRule& that) const override;
-
-    /**
-     * Return true if the given <code>TimeZoneRule</code> objects are semantically unequal. Objects
-     * of different subclasses are considered unequal.
-     * @param that  The object to be compared with.
-     * @return  true if the given <code>TimeZoneRule</code> objects are semantically unequal.
-     * @stable ICU 3.8
-     */
-    virtual bool operator!=(const TimeZoneRule& that) const override;
-
-    /**
-     * Gets the time type of the start times used by this rule.  The return value
-     * is either <code>DateTimeRule::WALL_TIME</code> or <code>STANDARD_TIME</code>
-     * or <code>UTC_TIME</code>.
-     * 
-     * @return The time type used of the start times used by this rule.
-     * @stable ICU 3.8
-     */
-    DateTimeRule::TimeRuleType getTimeType(void) const;
-
-    /**
-     * Gets a start time at the index stored in this rule.
-     * @param index     The index of start times
-     * @param result    Receives the start time at the index
-     * @return  true if the index is within the valid range and
-     *          and the result is set.  When false, the output
-     *          parameger "result" is unchanged.
-     * @stable ICU 3.8
-     */
-    UBool getStartTimeAt(int32_t index, UDate& result) const;
-
-    /**
-     * Returns the number of start times stored in this rule
-     * @return The number of start times.
-     * @stable ICU 3.8
-     */
-    int32_t countStartTimes(void) const;
-
-    /**
-     * Returns if this rule represents the same rule and offsets as another.
-     * When two <code>TimeZoneRule</code> objects differ only its names, this method
-     * returns true.
-     * @param that  The <code>TimeZoneRule</code> object to be compared with.
-     * @return  true if the other <code>TimeZoneRule</code> is equivalent to this one.
-     * @stable ICU 3.8
-     */
-    virtual UBool isEquivalentTo(const TimeZoneRule& that) const override;
-
-    /**
-     * Gets the very first time when this rule takes effect.
-     * @param prevRawOffset     The standard time offset from UTC before this rule
-     *                          takes effect in milliseconds.
-     * @param prevDSTSavings    The amount of daylight saving offset from the
-     *                          standard time.
-     * @param result            Receives the very first time when this rule takes effect.
-     * @return  true if the start time is available.  When false is returned, output parameter
-     *          "result" is unchanged.
-     * @stable ICU 3.8
-     */
-    virtual UBool getFirstStart(int32_t prevRawOffset, int32_t prevDSTSavings, UDate& result) const override;
-
-    /**
-     * Gets the final time when this rule takes effect.
-     * @param prevRawOffset     The standard time offset from UTC before this rule
-     *                          takes effect in milliseconds.
-     * @param prevDSTSavings    The amount of daylight saving offset from the
-     *                          standard time.
-     * @param result            Receives the final time when this rule takes effect.
-     * @return  true if the start time is available.  When false is returned, output parameter
-     *          "result" is unchanged.
-     * @stable ICU 3.8
-     */
-    virtual UBool getFinalStart(int32_t prevRawOffset, int32_t prevDSTSavings, UDate& result) const override;
-
-    /**
-     * Gets the first time when this rule takes effect after the specified time.
-     * @param base              The first start time after this base time will be returned.
-     * @param prevRawOffset     The standard time offset from UTC before this rule
-     *                          takes effect in milliseconds.
-     * @param prevDSTSavings    The amount of daylight saving offset from the
-     *                          standard time.
-     * @param inclusive         Whether the base time is inclusive or not.
-     * @param result            Receives The first time when this rule takes effect after
-     *                          the specified base time.
-     * @return  true if the start time is available.  When false is returned, output parameter
-     *          "result" is unchanged.
-     * @stable ICU 3.8
-     */
-    virtual UBool getNextStart(UDate base, int32_t prevRawOffset, int32_t prevDSTSavings,
-        UBool inclusive, UDate& result) const override;
-
-    /**
-     * Gets the most recent time when this rule takes effect before the specified time.
-     * @param base              The most recent time before this base time will be returned.
-     * @param prevRawOffset     The standard time offset from UTC before this rule
-     *                          takes effect in milliseconds.
-     * @param prevDSTSavings    The amount of daylight saving offset from the
-     *                          standard time.
-     * @param inclusive         Whether the base time is inclusive or not.
-     * @param result            Receives The most recent time when this rule takes effect before
-     *                          the specified base time.
-     * @return  true if the start time is available.  When false is returned, output parameter
-     *          "result" is unchanged.
-     * @stable ICU 3.8
-     */
-    virtual UBool getPreviousStart(UDate base, int32_t prevRawOffset, int32_t prevDSTSavings,
-        UBool inclusive, UDate& result) const override;
-
-
-private:
-    enum { TIMEARRAY_STACK_BUFFER_SIZE = 32 };
-    UBool initStartTimes(const UDate source[], int32_t size, UErrorCode& ec);
-    UDate getUTC(UDate time, int32_t raw, int32_t dst) const;
-
-    DateTimeRule::TimeRuleType  fTimeRuleType;
-    int32_t fNumStartTimes;
-    UDate*  fStartTimes;
-    UDate   fLocalStartTimes[TIMEARRAY_STACK_BUFFER_SIZE];
-
-public:
-    /**
-     * Return the class ID for this class. This is useful only for comparing to
-     * a return value from getDynamicClassID(). For example:
-     * <pre>
-     * .   Base* polymorphic_pointer = createPolymorphicObject();
-     * .   if (polymorphic_pointer->getDynamicClassID() ==
-     * .       erived::getStaticClassID()) ...
-     * </pre>
-     * @return          The class ID for all objects of this class.
-     * @stable ICU 3.8
-     */
-    static UClassID U_EXPORT2 getStaticClassID(void);
-
-    /**
-     * Returns a unique class ID POLYMORPHICALLY. Pure virtual override. This
-     * method is to implement a simple version of RTTI, since not all C++
-     * compilers support genuine RTTI. Polymorphic operator==() and clone()
-     * methods call this method.
-     *
-     * @return          The class ID for this object. All objects of a
-     *                  given class have the same class ID.  Objects of
-     *                  other classes have different class IDs.
-     * @stable ICU 3.8
-     */
-    virtual UClassID getDynamicClassID(void) const override;
-};
-
-
-U_NAMESPACE_END
-
-#endif /* #if !UCONFIG_NO_FORMATTING */
-
-#endif /* U_SHOW_CPLUSPLUS_API */
-
-#endif // TZRULE_H
-
-//eof
->>>>>>> a8a80be5
+// © 2016 and later: Unicode, Inc. and others.
+// License & terms of use: http://www.unicode.org/copyright.html
+/*
+*******************************************************************************
+* Copyright (C) 2007-2008, International Business Machines Corporation and    *
+* others. All Rights Reserved.                                                *
+*******************************************************************************
+*/
+#ifndef TZRULE_H
+#define TZRULE_H
+
+/**
+ * \file 
+ * \brief C++ API: Time zone rule classes
+ */
+
+#include "unicode/utypes.h"
+
+#if U_SHOW_CPLUSPLUS_API
+
+#if !UCONFIG_NO_FORMATTING
+
+#include "unicode/uobject.h"
+#include "unicode/unistr.h"
+#include "unicode/dtrule.h"
+
+U_NAMESPACE_BEGIN
+
+/**
+ * <code>TimeZoneRule</code> is a class representing a rule for time zone.
+ * <code>TimeZoneRule</code> has a set of time zone attributes, such as zone name,
+ * raw offset (UTC offset for standard time) and daylight saving time offset.
+ * 
+ * @stable ICU 3.8
+ */
+class U_I18N_API TimeZoneRule : public UObject {
+public:
+    /**
+     * Destructor.
+     * @stable ICU 3.8
+     */
+    virtual ~TimeZoneRule();
+
+    /**
+     * Clone this TimeZoneRule object polymorphically. The caller owns the result and
+     * should delete it when done.
+     * @return  A copy of the object.
+     * @stable ICU 3.8
+     */
+    virtual TimeZoneRule* clone() const = 0;
+
+    /**
+     * Return true if the given <code>TimeZoneRule</code> objects are semantically equal. Objects
+     * of different subclasses are considered unequal.
+     * @param that  The object to be compared with.
+     * @return  true if the given <code>TimeZoneRule</code> objects are semantically equal.
+     * @stable ICU 3.8
+     */
+    virtual bool operator==(const TimeZoneRule& that) const;
+
+    /**
+     * Return true if the given <code>TimeZoneRule</code> objects are semantically unequal. Objects
+     * of different subclasses are considered unequal.
+     * @param that  The object to be compared with.
+     * @return  true if the given <code>TimeZoneRule</code> objects are semantically unequal.
+     * @stable ICU 3.8
+     */
+    virtual bool operator!=(const TimeZoneRule& that) const;
+
+    /**
+     * Fills in "name" with the name of this time zone.
+     * @param name  Receives the name of this time zone.
+     * @return  A reference to "name"
+     * @stable ICU 3.8
+     */
+    UnicodeString& getName(UnicodeString& name) const;
+
+    /**
+     * Gets the standard time offset.
+     * @return  The standard time offset from UTC in milliseconds.
+     * @stable ICU 3.8
+     */
+    int32_t getRawOffset(void) const;
+
+    /**
+     * Gets the amount of daylight saving delta time from the standard time.
+     * @return  The amount of daylight saving offset used by this rule
+     *          in milliseconds.
+     * @stable ICU 3.8
+     */
+    int32_t getDSTSavings(void) const;
+
+    /**
+     * Returns if this rule represents the same rule and offsets as another.
+     * When two <code>TimeZoneRule</code> objects differ only its names, this method
+     * returns true.
+     * @param other The <code>TimeZoneRule</code> object to be compared with.
+     * @return  true if the other <code>TimeZoneRule</code> is the same as this one.
+     * @stable ICU 3.8
+     */
+    virtual UBool isEquivalentTo(const TimeZoneRule& other) const;
+
+    /**
+     * Gets the very first time when this rule takes effect.
+     * @param prevRawOffset     The standard time offset from UTC before this rule
+     *                          takes effect in milliseconds.
+     * @param prevDSTSavings    The amount of daylight saving offset from the
+     *                          standard time.
+     * @param result            Receives the very first time when this rule takes effect.
+     * @return  true if the start time is available.  When false is returned, output parameter
+     *          "result" is unchanged.
+     * @stable ICU 3.8
+     */
+    virtual UBool getFirstStart(int32_t prevRawOffset, int32_t prevDSTSavings, UDate& result) const = 0;
+
+    /**
+     * Gets the final time when this rule takes effect.
+     * @param prevRawOffset     The standard time offset from UTC before this rule
+     *                          takes effect in milliseconds.
+     * @param prevDSTSavings    The amount of daylight saving offset from the
+     *                          standard time.
+     * @param result            Receives the final time when this rule takes effect.
+     * @return  true if the start time is available.  When false is returned, output parameter
+     *          "result" is unchanged.
+     * @stable ICU 3.8
+     */
+    virtual UBool getFinalStart(int32_t prevRawOffset, int32_t prevDSTSavings, UDate& result) const = 0;
+
+    /**
+     * Gets the first time when this rule takes effect after the specified time.
+     * @param base              The first start time after this base time will be returned.
+     * @param prevRawOffset     The standard time offset from UTC before this rule
+     *                          takes effect in milliseconds.
+     * @param prevDSTSavings    The amount of daylight saving offset from the
+     *                          standard time.
+     * @param inclusive         Whether the base time is inclusive or not.
+     * @param result            Receives The first time when this rule takes effect after
+     *                          the specified base time.
+     * @return  true if the start time is available.  When false is returned, output parameter
+     *          "result" is unchanged.
+     * @stable ICU 3.8
+     */
+    virtual UBool getNextStart(UDate base, int32_t prevRawOffset, int32_t prevDSTSavings,
+        UBool inclusive, UDate& result) const = 0;
+
+    /**
+     * Gets the most recent time when this rule takes effect before the specified time.
+     * @param base              The most recent time before this base time will be returned.
+     * @param prevRawOffset     The standard time offset from UTC before this rule
+     *                          takes effect in milliseconds.
+     * @param prevDSTSavings    The amount of daylight saving offset from the
+     *                          standard time.
+     * @param inclusive         Whether the base time is inclusive or not.
+     * @param result            Receives The most recent time when this rule takes effect before
+     *                          the specified base time.
+     * @return  true if the start time is available.  When false is returned, output parameter
+     *          "result" is unchanged.
+     * @stable ICU 3.8
+     */
+    virtual UBool getPreviousStart(UDate base, int32_t prevRawOffset, int32_t prevDSTSavings,
+        UBool inclusive, UDate& result) const = 0;
+
+protected:
+
+    /**
+     * Constructs a <code>TimeZoneRule</code> with the name, the GMT offset of its
+     * standard time and the amount of daylight saving offset adjustment.
+     * @param name          The time zone name.
+     * @param rawOffset     The UTC offset of its standard time in milliseconds.
+     * @param dstSavings    The amount of daylight saving offset adjustment in milliseconds.
+     *                      If this ia a rule for standard time, the value of this argument is 0.
+     * @stable ICU 3.8
+     */
+    TimeZoneRule(const UnicodeString& name, int32_t rawOffset, int32_t dstSavings);
+
+    /**
+     * Copy constructor.
+     * @param source    The TimeZoneRule object to be copied.
+     * @stable ICU 3.8
+     */
+    TimeZoneRule(const TimeZoneRule& source);
+
+    /**
+     * Assignment operator.
+     * @param right The object to be copied.
+     * @stable ICU 3.8
+     */
+    TimeZoneRule& operator=(const TimeZoneRule& right);
+
+private:
+    UnicodeString fName; // time name
+    int32_t fRawOffset;  // UTC offset of the standard time in milliseconds
+    int32_t fDSTSavings; // DST saving amount in milliseconds
+};
+
+/**
+ * <code>InitialTimeZoneRule</code> represents a time zone rule
+ * representing a time zone effective from the beginning and
+ * has no actual start times.
+ * @stable ICU 3.8
+ */
+class U_I18N_API InitialTimeZoneRule : public TimeZoneRule {
+public:
+    /**
+     * Constructs an <code>InitialTimeZoneRule</code> with the name, the GMT offset of its
+     * standard time and the amount of daylight saving offset adjustment.
+     * @param name          The time zone name.
+     * @param rawOffset     The UTC offset of its standard time in milliseconds.
+     * @param dstSavings    The amount of daylight saving offset adjustment in milliseconds.
+     *                      If this ia a rule for standard time, the value of this argument is 0.
+     * @stable ICU 3.8
+     */
+    InitialTimeZoneRule(const UnicodeString& name, int32_t rawOffset, int32_t dstSavings);
+
+    /**
+     * Copy constructor.
+     * @param source    The InitialTimeZoneRule object to be copied.
+     * @stable ICU 3.8
+     */
+    InitialTimeZoneRule(const InitialTimeZoneRule& source);
+
+    /**
+     * Destructor.
+     * @stable ICU 3.8
+     */
+    virtual ~InitialTimeZoneRule();
+
+    /**
+     * Clone this InitialTimeZoneRule object polymorphically. The caller owns the result and
+     * should delete it when done.
+     * @return    A copy of the object.
+     * @stable ICU 3.8
+     */
+    virtual InitialTimeZoneRule* clone() const override;
+
+    /**
+     * Assignment operator.
+     * @param right The object to be copied.
+     * @stable ICU 3.8
+     */
+    InitialTimeZoneRule& operator=(const InitialTimeZoneRule& right);
+
+    /**
+     * Return true if the given <code>TimeZoneRule</code> objects are semantically equal. Objects
+     * of different subclasses are considered unequal.
+     * @param that  The object to be compared with.
+     * @return  true if the given <code>TimeZoneRule</code> objects are semantically equal.
+     * @stable ICU 3.8
+     */
+    virtual bool operator==(const TimeZoneRule& that) const override;
+
+    /**
+     * Return true if the given <code>TimeZoneRule</code> objects are semantically unequal. Objects
+     * of different subclasses are considered unequal.
+     * @param that  The object to be compared with.
+     * @return  true if the given <code>TimeZoneRule</code> objects are semantically unequal.
+     * @stable ICU 3.8
+     */
+    virtual bool operator!=(const TimeZoneRule& that) const override;
+
+    /**
+     * Returns if this rule represents the same rule and offsets as another.
+     * When two <code>TimeZoneRule</code> objects differ only its names, this method
+     * returns true.
+     * @param that  The <code>TimeZoneRule</code> object to be compared with.
+     * @return  true if the other <code>TimeZoneRule</code> is equivalent to this one.
+     * @stable ICU 3.8
+     */
+    virtual UBool isEquivalentTo(const TimeZoneRule& that) const override;
+
+    /**
+     * Gets the very first time when this rule takes effect.
+     * @param prevRawOffset     The standard time offset from UTC before this rule
+     *                          takes effect in milliseconds.
+     * @param prevDSTSavings    The amount of daylight saving offset from the
+     *                          standard time.
+     * @param result            Receives the very first time when this rule takes effect.
+     * @return  true if the start time is available.  When false is returned, output parameter
+     *          "result" is unchanged.
+     * @stable ICU 3.8
+     */
+    virtual UBool getFirstStart(int32_t prevRawOffset, int32_t prevDSTSavings, UDate& result) const override;
+
+    /**
+     * Gets the final time when this rule takes effect.
+     * @param prevRawOffset     The standard time offset from UTC before this rule
+     *                          takes effect in milliseconds.
+     * @param prevDSTSavings    The amount of daylight saving offset from the
+     *                          standard time.
+     * @param result            Receives the final time when this rule takes effect.
+     * @return  true if the start time is available.  When false is returned, output parameter
+     *          "result" is unchanged.
+     * @stable ICU 3.8
+     */
+    virtual UBool getFinalStart(int32_t prevRawOffset, int32_t prevDSTSavings, UDate& result) const override;
+
+    /**
+     * Gets the first time when this rule takes effect after the specified time.
+     * @param base              The first start time after this base time will be returned.
+     * @param prevRawOffset     The standard time offset from UTC before this rule
+     *                          takes effect in milliseconds.
+     * @param prevDSTSavings    The amount of daylight saving offset from the
+     *                          standard time.
+     * @param inclusive         Whether the base time is inclusive or not.
+     * @param result            Receives The first time when this rule takes effect after
+     *                          the specified base time.
+     * @return  true if the start time is available.  When false is returned, output parameter
+     *          "result" is unchanged.
+     * @stable ICU 3.8
+     */
+    virtual UBool getNextStart(UDate base, int32_t prevRawOffset, int32_t prevDSTSavings,
+        UBool inclusive, UDate& result) const override;
+
+    /**
+     * Gets the most recent time when this rule takes effect before the specified time.
+     * @param base              The most recent time before this base time will be returned.
+     * @param prevRawOffset     The standard time offset from UTC before this rule
+     *                          takes effect in milliseconds.
+     * @param prevDSTSavings    The amount of daylight saving offset from the
+     *                          standard time.
+     * @param inclusive         Whether the base time is inclusive or not.
+     * @param result            Receives The most recent time when this rule takes effect before
+     *                          the specified base time.
+     * @return  true if the start time is available.  When false is returned, output parameter
+     *          "result" is unchanged.
+     * @stable ICU 3.8
+     */
+    virtual UBool getPreviousStart(UDate base, int32_t prevRawOffset, int32_t prevDSTSavings,
+        UBool inclusive, UDate& result) const override;
+
+public:
+    /**
+     * Return the class ID for this class. This is useful only for comparing to
+     * a return value from getDynamicClassID(). For example:
+     * <pre>
+     * .   Base* polymorphic_pointer = createPolymorphicObject();
+     * .   if (polymorphic_pointer->getDynamicClassID() ==
+     * .       erived::getStaticClassID()) ...
+     * </pre>
+     * @return          The class ID for all objects of this class.
+     * @stable ICU 3.8
+     */
+    static UClassID U_EXPORT2 getStaticClassID(void);
+
+    /**
+     * Returns a unique class ID POLYMORPHICALLY. Pure virtual override. This
+     * method is to implement a simple version of RTTI, since not all C++
+     * compilers support genuine RTTI. Polymorphic operator==() and clone()
+     * methods call this method.
+     *
+     * @return          The class ID for this object. All objects of a
+     *                  given class have the same class ID.  Objects of
+     *                  other classes have different class IDs.
+     * @stable ICU 3.8
+     */
+    virtual UClassID getDynamicClassID(void) const override;
+};
+
+/**
+ * <code>AnnualTimeZoneRule</code> is a class used for representing a time zone
+ * rule which takes effect annually.  The calendar system used for the rule is
+ * is based on Gregorian calendar
+ * 
+ * @stable ICU 3.8
+ */
+class U_I18N_API AnnualTimeZoneRule : public TimeZoneRule {
+public:
+    /**
+     * The constant representing the maximum year used for designating
+     * a rule is permanent.
+     */
+    static const int32_t MAX_YEAR;
+
+    /**
+     * Constructs a <code>AnnualTimeZoneRule</code> with the name, the GMT offset of its
+     * standard time, the amount of daylight saving offset adjustment, the annual start
+     * time rule and the start/until years.  The input DateTimeRule is copied by this
+     * constructor, so the caller remains responsible for deleting the object.
+     * @param name          The time zone name.
+     * @param rawOffset     The GMT offset of its standard time in milliseconds.
+     * @param dstSavings    The amount of daylight saving offset adjustment in
+     *                      milliseconds.  If this ia a rule for standard time,
+     *                      the value of this argument is 0.
+     * @param dateTimeRule  The start date/time rule repeated annually.
+     * @param startYear     The first year when this rule takes effect.
+     * @param endYear       The last year when this rule takes effect.  If this
+     *                      rule is effective forever in future, specify MAX_YEAR.
+     * @stable ICU 3.8
+     */
+    AnnualTimeZoneRule(const UnicodeString& name, int32_t rawOffset, int32_t dstSavings,
+            const DateTimeRule& dateTimeRule, int32_t startYear, int32_t endYear);
+
+    /**
+     * Constructs a <code>AnnualTimeZoneRule</code> with the name, the GMT offset of its
+     * standard time, the amount of daylight saving offset adjustment, the annual start
+     * time rule and the start/until years.  The input DateTimeRule object is adopted
+     * by this object, therefore, the caller must not delete the object.
+     * @param name          The time zone name.
+     * @param rawOffset     The GMT offset of its standard time in milliseconds.
+     * @param dstSavings    The amount of daylight saving offset adjustment in
+     *                      milliseconds.  If this ia a rule for standard time,
+     *                      the value of this argument is 0.
+     * @param dateTimeRule  The start date/time rule repeated annually.
+     * @param startYear     The first year when this rule takes effect.
+     * @param endYear       The last year when this rule takes effect.  If this
+     *                      rule is effective forever in future, specify MAX_YEAR.
+     * @stable ICU 3.8
+     */
+    AnnualTimeZoneRule(const UnicodeString& name, int32_t rawOffset, int32_t dstSavings,
+            DateTimeRule* dateTimeRule, int32_t startYear, int32_t endYear);
+
+    /**
+     * Copy constructor.
+     * @param source    The AnnualTimeZoneRule object to be copied.
+     * @stable ICU 3.8
+     */
+    AnnualTimeZoneRule(const AnnualTimeZoneRule& source);
+
+    /**
+     * Destructor.
+     * @stable ICU 3.8
+     */
+    virtual ~AnnualTimeZoneRule();
+
+    /**
+     * Clone this AnnualTimeZoneRule object polymorphically. The caller owns the result and
+     * should delete it when done.
+     * @return    A copy of the object.
+     * @stable ICU 3.8
+     */
+    virtual AnnualTimeZoneRule* clone() const override;
+
+    /**
+     * Assignment operator.
+     * @param right The object to be copied.
+     * @stable ICU 3.8
+     */
+    AnnualTimeZoneRule& operator=(const AnnualTimeZoneRule& right);
+
+    /**
+     * Return true if the given <code>TimeZoneRule</code> objects are semantically equal. Objects
+     * of different subclasses are considered unequal.
+     * @param that  The object to be compared with.
+     * @return  true if the given <code>TimeZoneRule</code> objects are semantically equal.
+     * @stable ICU 3.8
+     */
+    virtual bool operator==(const TimeZoneRule& that) const override;
+
+    /**
+     * Return true if the given <code>TimeZoneRule</code> objects are semantically unequal. Objects
+     * of different subclasses are considered unequal.
+     * @param that  The object to be compared with.
+     * @return  true if the given <code>TimeZoneRule</code> objects are semantically unequal.
+     * @stable ICU 3.8
+     */
+    virtual bool operator!=(const TimeZoneRule& that) const override;
+
+    /**
+     * Gets the start date/time rule used by this rule.
+     * @return  The <code>AnnualDateTimeRule</code> which represents the start date/time
+     *          rule used by this time zone rule.
+     * @stable ICU 3.8
+     */
+    const DateTimeRule* getRule(void) const;
+
+    /**
+     * Gets the first year when this rule takes effect.
+     * @return  The start year of this rule.  The year is in Gregorian calendar
+     *          with 0 == 1 BCE, -1 == 2 BCE, etc.
+     * @stable ICU 3.8
+     */
+    int32_t getStartYear(void) const;
+
+    /**
+     * Gets the end year when this rule takes effect.
+     * @return  The end year of this rule (inclusive). The year is in Gregorian calendar
+     *          with 0 == 1 BCE, -1 == 2 BCE, etc.
+     * @stable ICU 3.8
+     */
+    int32_t getEndYear(void) const;
+
+    /**
+     * Gets the time when this rule takes effect in the given year.
+     * @param year              The Gregorian year, with 0 == 1 BCE, -1 == 2 BCE, etc.
+     * @param prevRawOffset     The standard time offset from UTC before this rule
+     *                          takes effect in milliseconds.
+     * @param prevDSTSavings    The amount of daylight saving offset from the
+     *                          standard time.
+     * @param result            Receives the start time in the year.
+     * @return  true if this rule takes effect in the year and the result is set to
+     *          "result".
+     * @stable ICU 3.8
+     */
+    UBool getStartInYear(int32_t year, int32_t prevRawOffset, int32_t prevDSTSavings, UDate& result) const;
+
+    /**
+     * Returns if this rule represents the same rule and offsets as another.
+     * When two <code>TimeZoneRule</code> objects differ only its names, this method
+     * returns true.
+     * @param that  The <code>TimeZoneRule</code> object to be compared with.
+     * @return  true if the other <code>TimeZoneRule</code> is equivalent to this one.
+     * @stable ICU 3.8
+     */
+    virtual UBool isEquivalentTo(const TimeZoneRule& that) const override;
+
+    /**
+     * Gets the very first time when this rule takes effect.
+     * @param prevRawOffset     The standard time offset from UTC before this rule
+     *                          takes effect in milliseconds.
+     * @param prevDSTSavings    The amount of daylight saving offset from the
+     *                          standard time.
+     * @param result            Receives the very first time when this rule takes effect.
+     * @return  true if the start time is available.  When false is returned, output parameter
+     *          "result" is unchanged.
+     * @stable ICU 3.8
+     */
+    virtual UBool getFirstStart(int32_t prevRawOffset, int32_t prevDSTSavings, UDate& result) const override;
+
+    /**
+     * Gets the final time when this rule takes effect.
+     * @param prevRawOffset     The standard time offset from UTC before this rule
+     *                          takes effect in milliseconds.
+     * @param prevDSTSavings    The amount of daylight saving offset from the
+     *                          standard time.
+     * @param result            Receives the final time when this rule takes effect.
+     * @return  true if the start time is available.  When false is returned, output parameter
+     *          "result" is unchanged.
+     * @stable ICU 3.8
+     */
+    virtual UBool getFinalStart(int32_t prevRawOffset, int32_t prevDSTSavings, UDate& result) const override;
+
+    /**
+     * Gets the first time when this rule takes effect after the specified time.
+     * @param base              The first start time after this base time will be returned.
+     * @param prevRawOffset     The standard time offset from UTC before this rule
+     *                          takes effect in milliseconds.
+     * @param prevDSTSavings    The amount of daylight saving offset from the
+     *                          standard time.
+     * @param inclusive         Whether the base time is inclusive or not.
+     * @param result            Receives The first time when this rule takes effect after
+     *                          the specified base time.
+     * @return  true if the start time is available.  When false is returned, output parameter
+     *          "result" is unchanged.
+     * @stable ICU 3.8
+     */
+    virtual UBool getNextStart(UDate base, int32_t prevRawOffset, int32_t prevDSTSavings,
+        UBool inclusive, UDate& result) const override;
+
+    /**
+     * Gets the most recent time when this rule takes effect before the specified time.
+     * @param base              The most recent time before this base time will be returned.
+     * @param prevRawOffset     The standard time offset from UTC before this rule
+     *                          takes effect in milliseconds.
+     * @param prevDSTSavings    The amount of daylight saving offset from the
+     *                          standard time.
+     * @param inclusive         Whether the base time is inclusive or not.
+     * @param result            Receives The most recent time when this rule takes effect before
+     *                          the specified base time.
+     * @return  true if the start time is available.  When false is returned, output parameter
+     *          "result" is unchanged.
+     * @stable ICU 3.8
+     */
+    virtual UBool getPreviousStart(UDate base, int32_t prevRawOffset, int32_t prevDSTSavings,
+        UBool inclusive, UDate& result) const override;
+
+
+private:
+    DateTimeRule* fDateTimeRule;
+    int32_t fStartYear;
+    int32_t fEndYear;
+
+public:
+    /**
+     * Return the class ID for this class. This is useful only for comparing to
+     * a return value from getDynamicClassID(). For example:
+     * <pre>
+     * .   Base* polymorphic_pointer = createPolymorphicObject();
+     * .   if (polymorphic_pointer->getDynamicClassID() ==
+     * .       erived::getStaticClassID()) ...
+     * </pre>
+     * @return          The class ID for all objects of this class.
+     * @stable ICU 3.8
+     */
+    static UClassID U_EXPORT2 getStaticClassID(void);
+
+    /**
+     * Returns a unique class ID POLYMORPHICALLY. Pure virtual override. This
+     * method is to implement a simple version of RTTI, since not all C++
+     * compilers support genuine RTTI. Polymorphic operator==() and clone()
+     * methods call this method.
+     *
+     * @return          The class ID for this object. All objects of a
+     *                  given class have the same class ID.  Objects of
+     *                  other classes have different class IDs.
+     * @stable ICU 3.8
+     */
+    virtual UClassID getDynamicClassID(void) const override;
+};
+
+/**
+ * <code>TimeArrayTimeZoneRule</code> represents a time zone rule whose start times are
+ * defined by an array of milliseconds since the standard base time.
+ * 
+ * @stable ICU 3.8
+ */
+class U_I18N_API TimeArrayTimeZoneRule : public TimeZoneRule {
+public:
+    /**
+     * Constructs a <code>TimeArrayTimeZoneRule</code> with the name, the GMT offset of its
+     * standard time, the amount of daylight saving offset adjustment and
+     * the array of times when this rule takes effect.
+     * @param name          The time zone name.
+     * @param rawOffset     The UTC offset of its standard time in milliseconds.
+     * @param dstSavings    The amount of daylight saving offset adjustment in
+     *                      milliseconds.  If this ia a rule for standard time,
+     *                      the value of this argument is 0.
+     * @param startTimes    The array start times in milliseconds since the base time
+     *                      (January 1, 1970, 00:00:00).
+     * @param numStartTimes The number of elements in the parameter "startTimes"
+     * @param timeRuleType  The time type of the start times, which is one of
+     *                      <code>DataTimeRule::WALL_TIME</code>, <code>STANDARD_TIME</code>
+     *                      and <code>UTC_TIME</code>.
+     * @stable ICU 3.8
+     */
+    TimeArrayTimeZoneRule(const UnicodeString& name, int32_t rawOffset, int32_t dstSavings,
+        const UDate* startTimes, int32_t numStartTimes, DateTimeRule::TimeRuleType timeRuleType);
+
+    /**
+     * Copy constructor.
+     * @param source    The TimeArrayTimeZoneRule object to be copied.
+     * @stable ICU 3.8
+     */
+    TimeArrayTimeZoneRule(const TimeArrayTimeZoneRule& source);
+
+    /**
+     * Destructor.
+     * @stable ICU 3.8
+     */
+    virtual ~TimeArrayTimeZoneRule();
+
+    /**
+     * Clone this TimeArrayTimeZoneRule object polymorphically. The caller owns the result and
+     * should delete it when done.
+     * @return    A copy of the object.
+     * @stable ICU 3.8
+     */
+    virtual TimeArrayTimeZoneRule* clone() const override;
+
+    /**
+     * Assignment operator.
+     * @param right The object to be copied.
+     * @stable ICU 3.8
+     */
+    TimeArrayTimeZoneRule& operator=(const TimeArrayTimeZoneRule& right);
+
+    /**
+     * Return true if the given <code>TimeZoneRule</code> objects are semantically equal. Objects
+     * of different subclasses are considered unequal.
+     * @param that  The object to be compared with.
+     * @return  true if the given <code>TimeZoneRule</code> objects are semantically equal.
+     * @stable ICU 3.8
+     */
+    virtual bool operator==(const TimeZoneRule& that) const override;
+
+    /**
+     * Return true if the given <code>TimeZoneRule</code> objects are semantically unequal. Objects
+     * of different subclasses are considered unequal.
+     * @param that  The object to be compared with.
+     * @return  true if the given <code>TimeZoneRule</code> objects are semantically unequal.
+     * @stable ICU 3.8
+     */
+    virtual bool operator!=(const TimeZoneRule& that) const override;
+
+    /**
+     * Gets the time type of the start times used by this rule.  The return value
+     * is either <code>DateTimeRule::WALL_TIME</code> or <code>STANDARD_TIME</code>
+     * or <code>UTC_TIME</code>.
+     * 
+     * @return The time type used of the start times used by this rule.
+     * @stable ICU 3.8
+     */
+    DateTimeRule::TimeRuleType getTimeType(void) const;
+
+    /**
+     * Gets a start time at the index stored in this rule.
+     * @param index     The index of start times
+     * @param result    Receives the start time at the index
+     * @return  true if the index is within the valid range and
+     *          and the result is set.  When false, the output
+     *          parameger "result" is unchanged.
+     * @stable ICU 3.8
+     */
+    UBool getStartTimeAt(int32_t index, UDate& result) const;
+
+    /**
+     * Returns the number of start times stored in this rule
+     * @return The number of start times.
+     * @stable ICU 3.8
+     */
+    int32_t countStartTimes(void) const;
+
+    /**
+     * Returns if this rule represents the same rule and offsets as another.
+     * When two <code>TimeZoneRule</code> objects differ only its names, this method
+     * returns true.
+     * @param that  The <code>TimeZoneRule</code> object to be compared with.
+     * @return  true if the other <code>TimeZoneRule</code> is equivalent to this one.
+     * @stable ICU 3.8
+     */
+    virtual UBool isEquivalentTo(const TimeZoneRule& that) const override;
+
+    /**
+     * Gets the very first time when this rule takes effect.
+     * @param prevRawOffset     The standard time offset from UTC before this rule
+     *                          takes effect in milliseconds.
+     * @param prevDSTSavings    The amount of daylight saving offset from the
+     *                          standard time.
+     * @param result            Receives the very first time when this rule takes effect.
+     * @return  true if the start time is available.  When false is returned, output parameter
+     *          "result" is unchanged.
+     * @stable ICU 3.8
+     */
+    virtual UBool getFirstStart(int32_t prevRawOffset, int32_t prevDSTSavings, UDate& result) const override;
+
+    /**
+     * Gets the final time when this rule takes effect.
+     * @param prevRawOffset     The standard time offset from UTC before this rule
+     *                          takes effect in milliseconds.
+     * @param prevDSTSavings    The amount of daylight saving offset from the
+     *                          standard time.
+     * @param result            Receives the final time when this rule takes effect.
+     * @return  true if the start time is available.  When false is returned, output parameter
+     *          "result" is unchanged.
+     * @stable ICU 3.8
+     */
+    virtual UBool getFinalStart(int32_t prevRawOffset, int32_t prevDSTSavings, UDate& result) const override;
+
+    /**
+     * Gets the first time when this rule takes effect after the specified time.
+     * @param base              The first start time after this base time will be returned.
+     * @param prevRawOffset     The standard time offset from UTC before this rule
+     *                          takes effect in milliseconds.
+     * @param prevDSTSavings    The amount of daylight saving offset from the
+     *                          standard time.
+     * @param inclusive         Whether the base time is inclusive or not.
+     * @param result            Receives The first time when this rule takes effect after
+     *                          the specified base time.
+     * @return  true if the start time is available.  When false is returned, output parameter
+     *          "result" is unchanged.
+     * @stable ICU 3.8
+     */
+    virtual UBool getNextStart(UDate base, int32_t prevRawOffset, int32_t prevDSTSavings,
+        UBool inclusive, UDate& result) const override;
+
+    /**
+     * Gets the most recent time when this rule takes effect before the specified time.
+     * @param base              The most recent time before this base time will be returned.
+     * @param prevRawOffset     The standard time offset from UTC before this rule
+     *                          takes effect in milliseconds.
+     * @param prevDSTSavings    The amount of daylight saving offset from the
+     *                          standard time.
+     * @param inclusive         Whether the base time is inclusive or not.
+     * @param result            Receives The most recent time when this rule takes effect before
+     *                          the specified base time.
+     * @return  true if the start time is available.  When false is returned, output parameter
+     *          "result" is unchanged.
+     * @stable ICU 3.8
+     */
+    virtual UBool getPreviousStart(UDate base, int32_t prevRawOffset, int32_t prevDSTSavings,
+        UBool inclusive, UDate& result) const override;
+
+
+private:
+    enum { TIMEARRAY_STACK_BUFFER_SIZE = 32 };
+    UBool initStartTimes(const UDate source[], int32_t size, UErrorCode& ec);
+    UDate getUTC(UDate time, int32_t raw, int32_t dst) const;
+
+    DateTimeRule::TimeRuleType  fTimeRuleType;
+    int32_t fNumStartTimes;
+    UDate*  fStartTimes;
+    UDate   fLocalStartTimes[TIMEARRAY_STACK_BUFFER_SIZE];
+
+public:
+    /**
+     * Return the class ID for this class. This is useful only for comparing to
+     * a return value from getDynamicClassID(). For example:
+     * <pre>
+     * .   Base* polymorphic_pointer = createPolymorphicObject();
+     * .   if (polymorphic_pointer->getDynamicClassID() ==
+     * .       erived::getStaticClassID()) ...
+     * </pre>
+     * @return          The class ID for all objects of this class.
+     * @stable ICU 3.8
+     */
+    static UClassID U_EXPORT2 getStaticClassID(void);
+
+    /**
+     * Returns a unique class ID POLYMORPHICALLY. Pure virtual override. This
+     * method is to implement a simple version of RTTI, since not all C++
+     * compilers support genuine RTTI. Polymorphic operator==() and clone()
+     * methods call this method.
+     *
+     * @return          The class ID for this object. All objects of a
+     *                  given class have the same class ID.  Objects of
+     *                  other classes have different class IDs.
+     * @stable ICU 3.8
+     */
+    virtual UClassID getDynamicClassID(void) const override;
+};
+
+
+U_NAMESPACE_END
+
+#endif /* #if !UCONFIG_NO_FORMATTING */
+
+#endif /* U_SHOW_CPLUSPLUS_API */
+
+#endif // TZRULE_H
+
+//eof