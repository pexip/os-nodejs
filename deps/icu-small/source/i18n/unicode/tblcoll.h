--- conflicted
+++ resolved
@@ -1,1775 +1,886 @@
-<<<<<<< HEAD
-// © 2016 and later: Unicode, Inc. and others.
-// License & terms of use: http://www.unicode.org/copyright.html
-/*
-******************************************************************************
-* Copyright (C) 1996-2016, International Business Machines Corporation and
-* others. All Rights Reserved.
-******************************************************************************
-*/
-
-/**
- * \file
- * \brief C++ API: The RuleBasedCollator class implements the Collator abstract base class.
- */
-
-/**
-* File tblcoll.h
-*
-* Created by: Helena Shih
-*
-* Modification History:
-*
-*  Date        Name        Description
-*  2/5/97      aliu        Added streamIn and streamOut methods.  Added
-*                          constructor which reads RuleBasedCollator object from
-*                          a binary file.  Added writeToFile method which streams
-*                          RuleBasedCollator out to a binary file.  The streamIn
-*                          and streamOut methods use istream and ostream objects
-*                          in binary mode.
-*  2/12/97     aliu        Modified to use TableCollationData sub-object to
-*                          hold invariant data.
-*  2/13/97     aliu        Moved several methods into this class from Collation.
-*                          Added a private RuleBasedCollator(Locale&) constructor,
-*                          to be used by Collator::createDefault().  General
-*                          clean up.
-*  2/20/97     helena      Added clone, operator==, operator!=, operator=, and copy
-*                          constructor and getDynamicClassID.
-*  3/5/97      aliu        Modified constructFromFile() to add parameter
-*                          specifying whether or not binary loading is to be
-*                          attempted.  This is required for dynamic rule loading.
-* 05/07/97     helena      Added memory allocation error detection.
-*  6/17/97     helena      Added IDENTICAL strength for compare, changed getRules to
-*                          use MergeCollation::getPattern.
-*  6/20/97     helena      Java class name change.
-*  8/18/97     helena      Added internal API documentation.
-* 09/03/97     helena      Added createCollationKeyValues().
-* 02/10/98     damiba      Added compare with "length" parameter
-* 08/05/98     erm         Synched with 1.2 version of RuleBasedCollator.java
-* 04/23/99     stephen     Removed EDecompositionMode, merged with
-*                          Normalizer::EMode
-* 06/14/99     stephen     Removed kResourceBundleSuffix
-* 11/02/99     helena      Collator performance enhancements.  Eliminates the
-*                          UnicodeString construction and special case for NO_OP.
-* 11/23/99     srl         More performance enhancements. Updates to NormalizerIterator
-*                          internal state management.
-* 12/15/99     aliu        Update to support Thai collation.  Move NormalizerIterator
-*                          to implementation file.
-* 01/29/01     synwee      Modified into a C++ wrapper which calls C API
-*                          (ucol.h)
-* 2012-2014    markus      Rewritten in C++ again.
-*/
-
-#ifndef TBLCOLL_H
-#define TBLCOLL_H
-
-#include "unicode/utypes.h"
-
-#if U_SHOW_CPLUSPLUS_API
-
-#if !UCONFIG_NO_COLLATION
-
-#include "unicode/coll.h"
-#include "unicode/locid.h"
-#include "unicode/uiter.h"
-#include "unicode/ucol.h"
-
-U_NAMESPACE_BEGIN
-
-struct CollationCacheEntry;
-struct CollationData;
-struct CollationSettings;
-struct CollationTailoring;
-/**
-* @stable ICU 2.0
-*/
-class StringSearch;
-/**
-* @stable ICU 2.0
-*/
-class CollationElementIterator;
-class CollationKey;
-class SortKeyByteSink;
-class UnicodeSet;
-class UnicodeString;
-class UVector64;
-
-/**
- * The RuleBasedCollator class provides the implementation of
- * Collator, using data-driven tables. The user can create a customized
- * table-based collation.
- * <p>
- * For more information about the collation service see
- * <a href="https://unicode-org.github.io/icu/userguide/collation">the User Guide</a>.
- * <p>
- * Collation service provides correct sorting orders for most locales supported in ICU.
- * If specific data for a locale is not available, the orders eventually falls back
- * to the <a href="http://www.unicode.org/reports/tr35/tr35-collation.html#Root_Collation">CLDR root sort order</a>.
- * <p>
- * Sort ordering may be customized by providing your own set of rules. For more on
- * this subject see the <a href="https://unicode-org.github.io/icu/userguide/collation/customization">
- * Collation Customization</a> section of the User Guide.
- * <p>
- * Note, RuleBasedCollator is not to be subclassed.
- * @see        Collator
- */
-class U_I18N_API RuleBasedCollator U_FINAL : public Collator {
-public:
-    /**
-     * RuleBasedCollator constructor. This takes the table rules and builds a
-     * collation table out of them. Please see RuleBasedCollator class
-     * description for more details on the collation rule syntax.
-     * @param rules the collation rules to build the collation table from.
-     * @param status reporting a success or an error.
-     * @stable ICU 2.0
-     */
-    RuleBasedCollator(const UnicodeString& rules, UErrorCode& status);
-
-    /**
-     * RuleBasedCollator constructor. This takes the table rules and builds a
-     * collation table out of them. Please see RuleBasedCollator class
-     * description for more details on the collation rule syntax.
-     * @param rules the collation rules to build the collation table from.
-     * @param collationStrength strength for comparison
-     * @param status reporting a success or an error.
-     * @stable ICU 2.0
-     */
-    RuleBasedCollator(const UnicodeString& rules,
-                       ECollationStrength collationStrength,
-                       UErrorCode& status);
-
-    /**
-     * RuleBasedCollator constructor. This takes the table rules and builds a
-     * collation table out of them. Please see RuleBasedCollator class
-     * description for more details on the collation rule syntax.
-     * @param rules the collation rules to build the collation table from.
-     * @param decompositionMode the normalisation mode
-     * @param status reporting a success or an error.
-     * @stable ICU 2.0
-     */
-    RuleBasedCollator(const UnicodeString& rules,
-                    UColAttributeValue decompositionMode,
-                    UErrorCode& status);
-
-    /**
-     * RuleBasedCollator constructor. This takes the table rules and builds a
-     * collation table out of them. Please see RuleBasedCollator class
-     * description for more details on the collation rule syntax.
-     * @param rules the collation rules to build the collation table from.
-     * @param collationStrength strength for comparison
-     * @param decompositionMode the normalisation mode
-     * @param status reporting a success or an error.
-     * @stable ICU 2.0
-     */
-    RuleBasedCollator(const UnicodeString& rules,
-                    ECollationStrength collationStrength,
-                    UColAttributeValue decompositionMode,
-                    UErrorCode& status);
-
-#ifndef U_HIDE_INTERNAL_API
-    /**
-     * TODO: document & propose as public API
-     * @internal
-     */
-    RuleBasedCollator(const UnicodeString &rules,
-                      UParseError &parseError, UnicodeString &reason,
-                      UErrorCode &errorCode);
-#endif  /* U_HIDE_INTERNAL_API */
-
-    /**
-     * Copy constructor.
-     * @param other the RuleBasedCollator object to be copied
-     * @stable ICU 2.0
-     */
-    RuleBasedCollator(const RuleBasedCollator& other);
-
-
-    /** Opens a collator from a collator binary image created using
-    *  cloneBinary. Binary image used in instantiation of the
-    *  collator remains owned by the user and should stay around for
-    *  the lifetime of the collator. The API also takes a base collator
-    *  which must be the root collator.
-    *  @param bin binary image owned by the user and required through the
-    *             lifetime of the collator
-    *  @param length size of the image. If negative, the API will try to
-    *                figure out the length of the image
-    *  @param base Base collator, for lookup of untailored characters.
-    *              Must be the root collator, must not be NULL.
-    *              The base is required to be present through the lifetime of the collator.
-    *  @param status for catching errors
-    *  @return newly created collator
-    *  @see cloneBinary
-    *  @stable ICU 3.4
-    */
-    RuleBasedCollator(const uint8_t *bin, int32_t length,
-                    const RuleBasedCollator *base,
-                    UErrorCode &status);
-
-    /**
-     * Destructor.
-     * @stable ICU 2.0
-     */
-    virtual ~RuleBasedCollator();
-
-    /**
-     * Assignment operator.
-     * @param other other RuleBasedCollator object to copy from.
-     * @stable ICU 2.0
-     */
-    RuleBasedCollator& operator=(const RuleBasedCollator& other);
-
-    /**
-     * Returns true if argument is the same as this object.
-     * @param other Collator object to be compared.
-     * @return true if arguments is the same as this object.
-     * @stable ICU 2.0
-     */
-    virtual UBool operator==(const Collator& other) const;
-
-    /**
-     * Makes a copy of this object.
-     * @return a copy of this object, owned by the caller
-     * @stable ICU 2.0
-     */
-    virtual RuleBasedCollator* clone() const;
-
-    /**
-     * Creates a collation element iterator for the source string. The caller of
-     * this method is responsible for the memory management of the return
-     * pointer.
-     * @param source the string over which the CollationElementIterator will
-     *        iterate.
-     * @return the collation element iterator of the source string using this as
-     *         the based Collator.
-     * @stable ICU 2.2
-     */
-    virtual CollationElementIterator* createCollationElementIterator(
-                                           const UnicodeString& source) const;
-
-    /**
-     * Creates a collation element iterator for the source. The caller of this
-     * method is responsible for the memory management of the returned pointer.
-     * @param source the CharacterIterator which produces the characters over
-     *        which the CollationElementItgerator will iterate.
-     * @return the collation element iterator of the source using this as the
-     *         based Collator.
-     * @stable ICU 2.2
-     */
-    virtual CollationElementIterator* createCollationElementIterator(
-                                         const CharacterIterator& source) const;
-
-    // Make deprecated versions of Collator::compare() visible.
-    using Collator::compare;
-
-    /**
-    * The comparison function compares the character data stored in two
-    * different strings. Returns information about whether a string is less
-    * than, greater than or equal to another string.
-    * @param source the source string to be compared with.
-    * @param target the string that is to be compared with the source string.
-    * @param status possible error code
-    * @return Returns an enum value. UCOL_GREATER if source is greater
-    * than target; UCOL_EQUAL if source is equal to target; UCOL_LESS if source is less
-    * than target
-    * @stable ICU 2.6
-    **/
-    virtual UCollationResult compare(const UnicodeString& source,
-                                     const UnicodeString& target,
-                                     UErrorCode &status) const;
-
-    /**
-    * Does the same thing as compare but limits the comparison to a specified
-    * length
-    * @param source the source string to be compared with.
-    * @param target the string that is to be compared with the source string.
-    * @param length the length the comparison is limited to
-    * @param status possible error code
-    * @return Returns an enum value. UCOL_GREATER if source (up to the specified
-    *         length) is greater than target; UCOL_EQUAL if source (up to specified
-    *         length) is equal to target; UCOL_LESS if source (up to the specified
-    *         length) is less  than target.
-    * @stable ICU 2.6
-    */
-    virtual UCollationResult compare(const UnicodeString& source,
-                                     const UnicodeString& target,
-                                     int32_t length,
-                                     UErrorCode &status) const;
-
-    /**
-    * The comparison function compares the character data stored in two
-    * different string arrays. Returns information about whether a string array
-    * is less than, greater than or equal to another string array.
-    * @param source the source string array to be compared with.
-    * @param sourceLength the length of the source string array.  If this value
-    *        is equal to -1, the string array is null-terminated.
-    * @param target the string that is to be compared with the source string.
-    * @param targetLength the length of the target string array.  If this value
-    *        is equal to -1, the string array is null-terminated.
-    * @param status possible error code
-    * @return Returns an enum value. UCOL_GREATER if source is greater
-    * than target; UCOL_EQUAL if source is equal to target; UCOL_LESS if source is less
-    * than target
-    * @stable ICU 2.6
-    */
-    virtual UCollationResult compare(const char16_t* source, int32_t sourceLength,
-                                     const char16_t* target, int32_t targetLength,
-                                     UErrorCode &status) const;
-
-    /**
-     * Compares two strings using the Collator.
-     * Returns whether the first one compares less than/equal to/greater than
-     * the second one.
-     * This version takes UCharIterator input.
-     * @param sIter the first ("source") string iterator
-     * @param tIter the second ("target") string iterator
-     * @param status ICU status
-     * @return UCOL_LESS, UCOL_EQUAL or UCOL_GREATER
-     * @stable ICU 4.2
-     */
-    virtual UCollationResult compare(UCharIterator &sIter,
-                                     UCharIterator &tIter,
-                                     UErrorCode &status) const;
-
-    /**
-     * Compares two UTF-8 strings using the Collator.
-     * Returns whether the first one compares less than/equal to/greater than
-     * the second one.
-     * This version takes UTF-8 input.
-     * Note that a StringPiece can be implicitly constructed
-     * from a std::string or a NUL-terminated const char * string.
-     * @param source the first UTF-8 string
-     * @param target the second UTF-8 string
-     * @param status ICU status
-     * @return UCOL_LESS, UCOL_EQUAL or UCOL_GREATER
-     * @stable ICU 51
-     */
-    virtual UCollationResult compareUTF8(const StringPiece &source,
-                                         const StringPiece &target,
-                                         UErrorCode &status) const;
-
-    /**
-     * Transforms the string into a series of characters
-     * that can be compared with CollationKey.compare().
-     *
-     * Note that sort keys are often less efficient than simply doing comparison.
-     * For more details, see the ICU User Guide.
-     *
-     * @param source the source string.
-     * @param key the transformed key of the source string.
-     * @param status the error code status.
-     * @return the transformed key.
-     * @see CollationKey
-     * @stable ICU 2.0
-     */
-    virtual CollationKey& getCollationKey(const UnicodeString& source,
-                                          CollationKey& key,
-                                          UErrorCode& status) const;
-
-    /**
-     * Transforms a specified region of the string into a series of characters
-     * that can be compared with CollationKey.compare.
-     *
-     * Note that sort keys are often less efficient than simply doing comparison.
-     * For more details, see the ICU User Guide.
-     *
-     * @param source the source string.
-     * @param sourceLength the length of the source string.
-     * @param key the transformed key of the source string.
-     * @param status the error code status.
-     * @return the transformed key.
-     * @see CollationKey
-     * @stable ICU 2.0
-     */
-    virtual CollationKey& getCollationKey(const char16_t *source,
-                                          int32_t sourceLength,
-                                          CollationKey& key,
-                                          UErrorCode& status) const;
-
-    /**
-     * Generates the hash code for the rule-based collation object.
-     * @return the hash code.
-     * @stable ICU 2.0
-     */
-    virtual int32_t hashCode() const;
-
-#ifndef U_FORCE_HIDE_DEPRECATED_API
-    /**
-    * Gets the locale of the Collator
-    * @param type can be either requested, valid or actual locale. For more
-    *             information see the definition of ULocDataLocaleType in
-    *             uloc.h
-    * @param status the error code status.
-    * @return locale where the collation data lives. If the collator
-    *         was instantiated from rules, locale is empty.
-    * @deprecated ICU 2.8 likely to change in ICU 3.0, based on feedback
-    */
-    virtual Locale getLocale(ULocDataLocaleType type, UErrorCode& status) const;
-#endif  // U_FORCE_HIDE_DEPRECATED_API
-
-    /**
-     * Gets the tailoring rules for this collator.
-     * @return the collation tailoring from which this collator was created
-     * @stable ICU 2.0
-     */
-    const UnicodeString& getRules() const;
-
-    /**
-     * Gets the version information for a Collator.
-     * @param info the version # information, the result will be filled in
-     * @stable ICU 2.0
-     */
-    virtual void getVersion(UVersionInfo info) const;
-
-#ifndef U_HIDE_DEPRECATED_API
-    /**
-     * Returns the maximum length of any expansion sequences that end with the
-     * specified comparison order.
-     *
-     * This is specific to the kind of collation element values and sequences
-     * returned by the CollationElementIterator.
-     * Call CollationElementIterator::getMaxExpansion() instead.
-     *
-     * @param order a collation order returned by CollationElementIterator::previous
-     *              or CollationElementIterator::next.
-     * @return maximum size of the expansion sequences ending with the collation
-     *         element, or 1 if the collation element does not occur at the end of
-     *         any expansion sequence
-     * @see CollationElementIterator#getMaxExpansion
-     * @deprecated ICU 51 Use CollationElementIterator::getMaxExpansion() instead.
-     */
-    int32_t getMaxExpansion(int32_t order) const;
-#endif  /* U_HIDE_DEPRECATED_API */
-
-    /**
-     * Returns a unique class ID POLYMORPHICALLY. Pure virtual override. This
-     * method is to implement a simple version of RTTI, since not all C++
-     * compilers support genuine RTTI. Polymorphic operator==() and clone()
-     * methods call this method.
-     * @return The class ID for this object. All objects of a given class have
-     *         the same class ID. Objects of other classes have different class
-     *         IDs.
-     * @stable ICU 2.0
-     */
-    virtual UClassID getDynamicClassID(void) const;
-
-    /**
-     * Returns the class ID for this class. This is useful only for comparing to
-     * a return value from getDynamicClassID(). For example:
-     * <pre>
-     * Base* polymorphic_pointer = createPolymorphicObject();
-     * if (polymorphic_pointer->getDynamicClassID() ==
-     *                                          Derived::getStaticClassID()) ...
-     * </pre>
-     * @return The class ID for all objects of this class.
-     * @stable ICU 2.0
-     */
-    static UClassID U_EXPORT2 getStaticClassID(void);
-
-#ifndef U_HIDE_DEPRECATED_API
-    /**
-     * Do not use this method: The caller and the ICU library might use different heaps.
-     * Use cloneBinary() instead which writes to caller-provided memory.
-     *
-     * Returns a binary format of this collator.
-     * @param length Returns the length of the data, in bytes
-     * @param status the error code status.
-     * @return memory, owned by the caller, of size 'length' bytes.
-     * @deprecated ICU 52. Use cloneBinary() instead.
-     */
-    uint8_t *cloneRuleData(int32_t &length, UErrorCode &status) const;
-#endif  /* U_HIDE_DEPRECATED_API */
-
-    /** Creates a binary image of a collator. This binary image can be stored and
-    *  later used to instantiate a collator using ucol_openBinary.
-    *  This API supports preflighting.
-    *  @param buffer a fill-in buffer to receive the binary image
-    *  @param capacity capacity of the destination buffer
-    *  @param status for catching errors
-    *  @return size of the image
-    *  @see ucol_openBinary
-    *  @stable ICU 3.4
-    */
-    int32_t cloneBinary(uint8_t *buffer, int32_t capacity, UErrorCode &status) const;
-
-    /**
-     * Returns current rules. Delta defines whether full rules are returned or
-     * just the tailoring.
-     *
-     * getRules(void) should normally be used instead.
-     * See https://unicode-org.github.io/icu/userguide/collation/customization#building-on-existing-locales
-     * @param delta one of UCOL_TAILORING_ONLY, UCOL_FULL_RULES.
-     * @param buffer UnicodeString to store the result rules
-     * @stable ICU 2.2
-     * @see UCOL_FULL_RULES
-     */
-    void getRules(UColRuleOption delta, UnicodeString &buffer) const;
-
-    /**
-     * Universal attribute setter
-     * @param attr attribute type
-     * @param value attribute value
-     * @param status to indicate whether the operation went on smoothly or there were errors
-     * @stable ICU 2.2
-     */
-    virtual void setAttribute(UColAttribute attr, UColAttributeValue value,
-                              UErrorCode &status);
-
-    /**
-     * Universal attribute getter.
-     * @param attr attribute type
-     * @param status to indicate whether the operation went on smoothly or there were errors
-     * @return attribute value
-     * @stable ICU 2.2
-     */
-    virtual UColAttributeValue getAttribute(UColAttribute attr,
-                                            UErrorCode &status) const;
-
-    /**
-     * Sets the variable top to the top of the specified reordering group.
-     * The variable top determines the highest-sorting character
-     * which is affected by UCOL_ALTERNATE_HANDLING.
-     * If that attribute is set to UCOL_NON_IGNORABLE, then the variable top has no effect.
-     * @param group one of UCOL_REORDER_CODE_SPACE, UCOL_REORDER_CODE_PUNCTUATION,
-     *              UCOL_REORDER_CODE_SYMBOL, UCOL_REORDER_CODE_CURRENCY;
-     *              or UCOL_REORDER_CODE_DEFAULT to restore the default max variable group
-     * @param errorCode Standard ICU error code. Its input value must
-     *                  pass the U_SUCCESS() test, or else the function returns
-     *                  immediately. Check for U_FAILURE() on output or use with
-     *                  function chaining. (See User Guide for details.)
-     * @return *this
-     * @see getMaxVariable
-     * @stable ICU 53
-     */
-    virtual Collator &setMaxVariable(UColReorderCode group, UErrorCode &errorCode);
-
-    /**
-     * Returns the maximum reordering group whose characters are affected by UCOL_ALTERNATE_HANDLING.
-     * @return the maximum variable reordering group.
-     * @see setMaxVariable
-     * @stable ICU 53
-     */
-    virtual UColReorderCode getMaxVariable() const;
-
-#ifndef U_FORCE_HIDE_DEPRECATED_API
-    /**
-     * Sets the variable top to the primary weight of the specified string.
-     *
-     * Beginning with ICU 53, the variable top is pinned to
-     * the top of one of the supported reordering groups,
-     * and it must not be beyond the last of those groups.
-     * See setMaxVariable().
-     * @param varTop one or more (if contraction) char16_ts to which the variable top should be set
-     * @param len length of variable top string. If -1 it is considered to be zero terminated.
-     * @param status error code. If error code is set, the return value is undefined. Errors set by this function are: <br>
-     *    U_CE_NOT_FOUND_ERROR if more than one character was passed and there is no such contraction<br>
-     *    U_ILLEGAL_ARGUMENT_ERROR if the variable top is beyond
-     *    the last reordering group supported by setMaxVariable()
-     * @return variable top primary weight
-     * @deprecated ICU 53 Call setMaxVariable() instead.
-     */
-    virtual uint32_t setVariableTop(const char16_t *varTop, int32_t len, UErrorCode &status);
-
-    /**
-     * Sets the variable top to the primary weight of the specified string.
-     *
-     * Beginning with ICU 53, the variable top is pinned to
-     * the top of one of the supported reordering groups,
-     * and it must not be beyond the last of those groups.
-     * See setMaxVariable().
-     * @param varTop a UnicodeString size 1 or more (if contraction) of char16_ts to which the variable top should be set
-     * @param status error code. If error code is set, the return value is undefined. Errors set by this function are: <br>
-     *    U_CE_NOT_FOUND_ERROR if more than one character was passed and there is no such contraction<br>
-     *    U_ILLEGAL_ARGUMENT_ERROR if the variable top is beyond
-     *    the last reordering group supported by setMaxVariable()
-     * @return variable top primary weight
-     * @deprecated ICU 53 Call setMaxVariable() instead.
-     */
-    virtual uint32_t setVariableTop(const UnicodeString &varTop, UErrorCode &status);
-
-    /**
-     * Sets the variable top to the specified primary weight.
-     *
-     * Beginning with ICU 53, the variable top is pinned to
-     * the top of one of the supported reordering groups,
-     * and it must not be beyond the last of those groups.
-     * See setMaxVariable().
-     * @param varTop primary weight, as returned by setVariableTop or ucol_getVariableTop
-     * @param status error code
-     * @deprecated ICU 53 Call setMaxVariable() instead.
-     */
-    virtual void setVariableTop(uint32_t varTop, UErrorCode &status);
-#endif  // U_FORCE_HIDE_DEPRECATED_API
-
-    /**
-     * Gets the variable top value of a Collator.
-     * @param status error code (not changed by function). If error code is set, the return value is undefined.
-     * @return the variable top primary weight
-     * @see getMaxVariable
-     * @stable ICU 2.0
-     */
-    virtual uint32_t getVariableTop(UErrorCode &status) const;
-
-    /**
-     * Get a UnicodeSet that contains all the characters and sequences tailored in
-     * this collator.
-     * @param status      error code of the operation
-     * @return a pointer to a UnicodeSet object containing all the
-     *         code points and sequences that may sort differently than
-     *         in the root collator. The object must be disposed of by using delete
-     * @stable ICU 2.4
-     */
-    virtual UnicodeSet *getTailoredSet(UErrorCode &status) const;
-
-    /**
-     * Get the sort key as an array of bytes from a UnicodeString.
-     *
-     * Note that sort keys are often less efficient than simply doing comparison.
-     * For more details, see the ICU User Guide.
-     *
-     * @param source string to be processed.
-     * @param result buffer to store result in. If NULL, number of bytes needed
-     *        will be returned.
-     * @param resultLength length of the result buffer. If if not enough the
-     *        buffer will be filled to capacity.
-     * @return Number of bytes needed for storing the sort key
-     * @stable ICU 2.0
-     */
-    virtual int32_t getSortKey(const UnicodeString& source, uint8_t *result,
-                               int32_t resultLength) const;
-
-    /**
-     * Get the sort key as an array of bytes from a char16_t buffer.
-     *
-     * Note that sort keys are often less efficient than simply doing comparison.
-     * For more details, see the ICU User Guide.
-     *
-     * @param source string to be processed.
-     * @param sourceLength length of string to be processed. If -1, the string
-     *        is 0 terminated and length will be decided by the function.
-     * @param result buffer to store result in. If NULL, number of bytes needed
-     *        will be returned.
-     * @param resultLength length of the result buffer. If if not enough the
-     *        buffer will be filled to capacity.
-     * @return Number of bytes needed for storing the sort key
-     * @stable ICU 2.2
-     */
-    virtual int32_t getSortKey(const char16_t *source, int32_t sourceLength,
-                               uint8_t *result, int32_t resultLength) const;
-
-    /**
-     * Retrieves the reordering codes for this collator.
-     * @param dest The array to fill with the script ordering.
-     * @param destCapacity The length of dest. If it is 0, then dest may be NULL and the function
-     *  will only return the length of the result without writing any codes (pre-flighting).
-     * @param status A reference to an error code value, which must not indicate
-     * a failure before the function call.
-     * @return The length of the script ordering array.
-     * @see ucol_setReorderCodes
-     * @see Collator#getEquivalentReorderCodes
-     * @see Collator#setReorderCodes
-     * @stable ICU 4.8
-     */
-     virtual int32_t getReorderCodes(int32_t *dest,
-                                     int32_t destCapacity,
-                                     UErrorCode& status) const;
-
-    /**
-     * Sets the ordering of scripts for this collator.
-     * @param reorderCodes An array of script codes in the new order. This can be NULL if the
-     * length is also set to 0. An empty array will clear any reordering codes on the collator.
-     * @param reorderCodesLength The length of reorderCodes.
-     * @param status error code
-     * @see ucol_setReorderCodes
-     * @see Collator#getReorderCodes
-     * @see Collator#getEquivalentReorderCodes
-     * @stable ICU 4.8
-     */
-     virtual void setReorderCodes(const int32_t* reorderCodes,
-                                  int32_t reorderCodesLength,
-                                  UErrorCode& status) ;
-
-    /**
-     * Implements ucol_strcollUTF8().
-     * @internal
-     */
-    virtual UCollationResult internalCompareUTF8(
-            const char *left, int32_t leftLength,
-            const char *right, int32_t rightLength,
-            UErrorCode &errorCode) const;
-
-    /** Get the short definition string for a collator. This internal API harvests the collator's
-     *  locale and the attribute set and produces a string that can be used for opening
-     *  a collator with the same attributes using the ucol_openFromShortString API.
-     *  This string will be normalized.
-     *  The structure and the syntax of the string is defined in the "Naming collators"
-     *  section of the users guide:
-     *  https://unicode-org.github.io/icu/userguide/collation/concepts#collator-naming-scheme
-     *  This function supports preflighting.
-     *
-     *  This is internal, and intended to be used with delegate converters.
-     *
-     *  @param locale a locale that will appear as a collators locale in the resulting
-     *                short string definition. If NULL, the locale will be harvested
-     *                from the collator.
-     *  @param buffer space to hold the resulting string
-     *  @param capacity capacity of the buffer
-     *  @param status for returning errors. All the preflighting errors are featured
-     *  @return length of the resulting string
-     *  @see ucol_openFromShortString
-     *  @see ucol_normalizeShortDefinitionString
-     *  @see ucol_getShortDefinitionString
-     *  @internal
-     */
-    virtual int32_t internalGetShortDefinitionString(const char *locale,
-                                                     char *buffer,
-                                                     int32_t capacity,
-                                                     UErrorCode &status) const;
-
-    /**
-     * Implements ucol_nextSortKeyPart().
-     * @internal
-     */
-    virtual int32_t internalNextSortKeyPart(
-            UCharIterator *iter, uint32_t state[2],
-            uint8_t *dest, int32_t count, UErrorCode &errorCode) const;
-
-    // Do not enclose the default constructor with #ifndef U_HIDE_INTERNAL_API
-    /**
-     * Only for use in ucol_openRules().
-     * @internal
-     */
-    RuleBasedCollator();
-
-#ifndef U_HIDE_INTERNAL_API
-    /**
-     * Implements ucol_getLocaleByType().
-     * Needed because the lifetime of the locale ID string must match that of the collator.
-     * getLocale() returns a copy of a Locale, with minimal lifetime in a C wrapper.
-     * @internal
-     */
-    const char *internalGetLocaleID(ULocDataLocaleType type, UErrorCode &errorCode) const;
-
-    /**
-     * Implements ucol_getContractionsAndExpansions().
-     * Gets this collator's sets of contraction strings and/or
-     * characters and strings that map to multiple collation elements (expansions).
-     * If addPrefixes is true, then contractions that are expressed as
-     * prefix/pre-context rules are included.
-     * @param contractions if not NULL, the set to hold the contractions
-     * @param expansions if not NULL, the set to hold the expansions
-     * @param addPrefixes include prefix contextual mappings
-     * @param errorCode in/out ICU error code
-     * @internal
-     */
-    void internalGetContractionsAndExpansions(
-            UnicodeSet *contractions, UnicodeSet *expansions,
-            UBool addPrefixes, UErrorCode &errorCode) const;
-
-    /**
-     * Adds the contractions that start with character c to the set.
-     * Ignores prefixes. Used by AlphabeticIndex.
-     * @internal
-     */
-    void internalAddContractions(UChar32 c, UnicodeSet &set, UErrorCode &errorCode) const;
-
-    /**
-     * Implements from-rule constructors, and ucol_openRules().
-     * @internal
-     */
-    void internalBuildTailoring(
-            const UnicodeString &rules,
-            int32_t strength,
-            UColAttributeValue decompositionMode,
-            UParseError *outParseError, UnicodeString *outReason,
-            UErrorCode &errorCode);
-
-    /** @internal */
-    static inline RuleBasedCollator *rbcFromUCollator(UCollator *uc) {
-        return dynamic_cast<RuleBasedCollator *>(fromUCollator(uc));
-    }
-    /** @internal */
-    static inline const RuleBasedCollator *rbcFromUCollator(const UCollator *uc) {
-        return dynamic_cast<const RuleBasedCollator *>(fromUCollator(uc));
-    }
-
-    /**
-     * Appends the CEs for the string to the vector.
-     * @internal for tests & tools
-     */
-    void internalGetCEs(const UnicodeString &str, UVector64 &ces, UErrorCode &errorCode) const;
-#endif  // U_HIDE_INTERNAL_API
-
-protected:
-   /**
-    * Used internally by registration to define the requested and valid locales.
-    * @param requestedLocale the requested locale
-    * @param validLocale the valid locale
-    * @param actualLocale the actual locale
-    * @internal
-    */
-    virtual void setLocales(const Locale& requestedLocale, const Locale& validLocale, const Locale& actualLocale);
-
-private:
-    friend class CollationElementIterator;
-    friend class Collator;
-
-    RuleBasedCollator(const CollationCacheEntry *entry);
-
-    /**
-     * Enumeration of attributes that are relevant for short definition strings
-     * (e.g., ucol_getShortDefinitionString()).
-     * Effectively extends UColAttribute.
-     */
-    enum Attributes {
-        ATTR_VARIABLE_TOP = UCOL_ATTRIBUTE_COUNT,
-        ATTR_LIMIT
-    };
-
-    void adoptTailoring(CollationTailoring *t, UErrorCode &errorCode);
-
-    // Both lengths must be <0 or else both must be >=0.
-    UCollationResult doCompare(const char16_t *left, int32_t leftLength,
-                               const char16_t *right, int32_t rightLength,
-                               UErrorCode &errorCode) const;
-    UCollationResult doCompare(const uint8_t *left, int32_t leftLength,
-                               const uint8_t *right, int32_t rightLength,
-                               UErrorCode &errorCode) const;
-
-    void writeSortKey(const char16_t *s, int32_t length,
-                      SortKeyByteSink &sink, UErrorCode &errorCode) const;
-
-    void writeIdenticalLevel(const char16_t *s, const char16_t *limit,
-                             SortKeyByteSink &sink, UErrorCode &errorCode) const;
-
-    const CollationSettings &getDefaultSettings() const;
-
-    void setAttributeDefault(int32_t attribute) {
-        explicitlySetAttributes &= ~((uint32_t)1 << attribute);
-    }
-    void setAttributeExplicitly(int32_t attribute) {
-        explicitlySetAttributes |= (uint32_t)1 << attribute;
-    }
-    UBool attributeHasBeenSetExplicitly(int32_t attribute) const {
-        // assert(0 <= attribute < ATTR_LIMIT);
-        return (UBool)((explicitlySetAttributes & ((uint32_t)1 << attribute)) != 0);
-    }
-
-    /**
-     * Tests whether a character is "unsafe" for use as a collation starting point.
-     *
-     * @param c code point or code unit
-     * @return true if c is unsafe
-     * @see CollationElementIterator#setOffset(int)
-     */
-    UBool isUnsafe(UChar32 c) const;
-
-    static void U_CALLCONV computeMaxExpansions(const CollationTailoring *t, UErrorCode &errorCode);
-    UBool initMaxExpansions(UErrorCode &errorCode) const;
-
-    void setFastLatinOptions(CollationSettings &ownedSettings) const;
-
-    const CollationData *data;
-    const CollationSettings *settings;  // reference-counted
-    const CollationTailoring *tailoring;  // alias of cacheEntry->tailoring
-    const CollationCacheEntry *cacheEntry;  // reference-counted
-    Locale validLocale;
-    uint32_t explicitlySetAttributes;
-
-    UBool actualLocaleIsSameAsValid;
-};
-
-U_NAMESPACE_END
-
-#endif  // !UCONFIG_NO_COLLATION
-
-#endif /* U_SHOW_CPLUSPLUS_API */
-
-#endif  // TBLCOLL_H
-=======
-// © 2016 and later: Unicode, Inc. and others.
-// License & terms of use: http://www.unicode.org/copyright.html
-/*
-******************************************************************************
-* Copyright (C) 1996-2016, International Business Machines Corporation and
-* others. All Rights Reserved.
-******************************************************************************
-*/
-
-/**
- * \file
- * \brief C++ API: The RuleBasedCollator class implements the Collator abstract base class.
- */
-
-/**
-* File tblcoll.h
-*
-* Created by: Helena Shih
-*
-* Modification History:
-*
-*  Date        Name        Description
-*  2/5/97      aliu        Added streamIn and streamOut methods.  Added
-*                          constructor which reads RuleBasedCollator object from
-*                          a binary file.  Added writeToFile method which streams
-*                          RuleBasedCollator out to a binary file.  The streamIn
-*                          and streamOut methods use istream and ostream objects
-*                          in binary mode.
-*  2/12/97     aliu        Modified to use TableCollationData sub-object to
-*                          hold invariant data.
-*  2/13/97     aliu        Moved several methods into this class from Collation.
-*                          Added a private RuleBasedCollator(Locale&) constructor,
-*                          to be used by Collator::createDefault().  General
-*                          clean up.
-*  2/20/97     helena      Added clone, operator==, operator!=, operator=, and copy
-*                          constructor and getDynamicClassID.
-*  3/5/97      aliu        Modified constructFromFile() to add parameter
-*                          specifying whether or not binary loading is to be
-*                          attempted.  This is required for dynamic rule loading.
-* 05/07/97     helena      Added memory allocation error detection.
-*  6/17/97     helena      Added IDENTICAL strength for compare, changed getRules to
-*                          use MergeCollation::getPattern.
-*  6/20/97     helena      Java class name change.
-*  8/18/97     helena      Added internal API documentation.
-* 09/03/97     helena      Added createCollationKeyValues().
-* 02/10/98     damiba      Added compare with "length" parameter
-* 08/05/98     erm         Synched with 1.2 version of RuleBasedCollator.java
-* 04/23/99     stephen     Removed EDecompositionMode, merged with
-*                          Normalizer::EMode
-* 06/14/99     stephen     Removed kResourceBundleSuffix
-* 11/02/99     helena      Collator performance enhancements.  Eliminates the
-*                          UnicodeString construction and special case for NO_OP.
-* 11/23/99     srl         More performance enhancements. Updates to NormalizerIterator
-*                          internal state management.
-* 12/15/99     aliu        Update to support Thai collation.  Move NormalizerIterator
-*                          to implementation file.
-* 01/29/01     synwee      Modified into a C++ wrapper which calls C API
-*                          (ucol.h)
-* 2012-2014    markus      Rewritten in C++ again.
-*/
-
-#ifndef TBLCOLL_H
-#define TBLCOLL_H
-
-#include "unicode/utypes.h"
-
-#if U_SHOW_CPLUSPLUS_API
-
-#if !UCONFIG_NO_COLLATION
-
-#include "unicode/coll.h"
-#include "unicode/locid.h"
-#include "unicode/uiter.h"
-#include "unicode/ucol.h"
-
-U_NAMESPACE_BEGIN
-
-struct CollationCacheEntry;
-struct CollationData;
-struct CollationSettings;
-struct CollationTailoring;
-/**
-* @stable ICU 2.0
-*/
-class StringSearch;
-/**
-* @stable ICU 2.0
-*/
-class CollationElementIterator;
-class CollationKey;
-class SortKeyByteSink;
-class UnicodeSet;
-class UnicodeString;
-class UVector64;
-
-/**
- * The RuleBasedCollator class provides the implementation of
- * Collator, using data-driven tables. The user can create a customized
- * table-based collation.
- * <p>
- * For more information about the collation service see
- * <a href="https://unicode-org.github.io/icu/userguide/collation">the User Guide</a>.
- * <p>
- * Collation service provides correct sorting orders for most locales supported in ICU.
- * If specific data for a locale is not available, the orders eventually falls back
- * to the <a href="http://www.unicode.org/reports/tr35/tr35-collation.html#Root_Collation">CLDR root sort order</a>.
- * <p>
- * Sort ordering may be customized by providing your own set of rules. For more on
- * this subject see the <a href="https://unicode-org.github.io/icu/userguide/collation/customization">
- * Collation Customization</a> section of the User Guide.
- * <p>
- * Note, RuleBasedCollator is not to be subclassed.
- * @see        Collator
- */
-class U_I18N_API RuleBasedCollator final : public Collator {
-public:
-    /**
-     * RuleBasedCollator constructor. This takes the table rules and builds a
-     * collation table out of them. Please see RuleBasedCollator class
-     * description for more details on the collation rule syntax.
-     * @param rules the collation rules to build the collation table from.
-     * @param status reporting a success or an error.
-     * @stable ICU 2.0
-     */
-    RuleBasedCollator(const UnicodeString& rules, UErrorCode& status);
-
-    /**
-     * RuleBasedCollator constructor. This takes the table rules and builds a
-     * collation table out of them. Please see RuleBasedCollator class
-     * description for more details on the collation rule syntax.
-     * @param rules the collation rules to build the collation table from.
-     * @param collationStrength strength for comparison
-     * @param status reporting a success or an error.
-     * @stable ICU 2.0
-     */
-    RuleBasedCollator(const UnicodeString& rules,
-                       ECollationStrength collationStrength,
-                       UErrorCode& status);
-
-    /**
-     * RuleBasedCollator constructor. This takes the table rules and builds a
-     * collation table out of them. Please see RuleBasedCollator class
-     * description for more details on the collation rule syntax.
-     * @param rules the collation rules to build the collation table from.
-     * @param decompositionMode the normalisation mode
-     * @param status reporting a success or an error.
-     * @stable ICU 2.0
-     */
-    RuleBasedCollator(const UnicodeString& rules,
-                    UColAttributeValue decompositionMode,
-                    UErrorCode& status);
-
-    /**
-     * RuleBasedCollator constructor. This takes the table rules and builds a
-     * collation table out of them. Please see RuleBasedCollator class
-     * description for more details on the collation rule syntax.
-     * @param rules the collation rules to build the collation table from.
-     * @param collationStrength strength for comparison
-     * @param decompositionMode the normalisation mode
-     * @param status reporting a success or an error.
-     * @stable ICU 2.0
-     */
-    RuleBasedCollator(const UnicodeString& rules,
-                    ECollationStrength collationStrength,
-                    UColAttributeValue decompositionMode,
-                    UErrorCode& status);
-
-#ifndef U_HIDE_INTERNAL_API
-    /**
-     * TODO: document & propose as public API
-     * @internal
-     */
-    RuleBasedCollator(const UnicodeString &rules,
-                      UParseError &parseError, UnicodeString &reason,
-                      UErrorCode &errorCode);
-#endif  /* U_HIDE_INTERNAL_API */
-
-    /**
-     * Copy constructor.
-     * @param other the RuleBasedCollator object to be copied
-     * @stable ICU 2.0
-     */
-    RuleBasedCollator(const RuleBasedCollator& other);
-
-
-    /** Opens a collator from a collator binary image created using
-    *  cloneBinary. Binary image used in instantiation of the
-    *  collator remains owned by the user and should stay around for
-    *  the lifetime of the collator. The API also takes a base collator
-    *  which must be the root collator.
-    *  @param bin binary image owned by the user and required through the
-    *             lifetime of the collator
-    *  @param length size of the image. If negative, the API will try to
-    *                figure out the length of the image
-    *  @param base Base collator, for lookup of untailored characters.
-    *              Must be the root collator, must not be nullptr.
-    *              The base is required to be present through the lifetime of the collator.
-    *  @param status for catching errors
-    *  @return newly created collator
-    *  @see cloneBinary
-    *  @stable ICU 3.4
-    */
-    RuleBasedCollator(const uint8_t *bin, int32_t length,
-                    const RuleBasedCollator *base,
-                    UErrorCode &status);
-
-    /**
-     * Destructor.
-     * @stable ICU 2.0
-     */
-    virtual ~RuleBasedCollator();
-
-    /**
-     * Assignment operator.
-     * @param other other RuleBasedCollator object to copy from.
-     * @stable ICU 2.0
-     */
-    RuleBasedCollator& operator=(const RuleBasedCollator& other);
-
-    /**
-     * Returns true if argument is the same as this object.
-     * @param other Collator object to be compared.
-     * @return true if arguments is the same as this object.
-     * @stable ICU 2.0
-     */
-    virtual bool operator==(const Collator& other) const override;
-
-    /**
-     * Makes a copy of this object.
-     * @return a copy of this object, owned by the caller
-     * @stable ICU 2.0
-     */
-    virtual RuleBasedCollator* clone() const override;
-
-    /**
-     * Creates a collation element iterator for the source string. The caller of
-     * this method is responsible for the memory management of the return
-     * pointer.
-     * @param source the string over which the CollationElementIterator will
-     *        iterate.
-     * @return the collation element iterator of the source string using this as
-     *         the based Collator.
-     * @stable ICU 2.2
-     */
-    virtual CollationElementIterator* createCollationElementIterator(
-                                           const UnicodeString& source) const;
-
-    /**
-     * Creates a collation element iterator for the source. The caller of this
-     * method is responsible for the memory management of the returned pointer.
-     * @param source the CharacterIterator which produces the characters over
-     *        which the CollationElementItgerator will iterate.
-     * @return the collation element iterator of the source using this as the
-     *         based Collator.
-     * @stable ICU 2.2
-     */
-    virtual CollationElementIterator* createCollationElementIterator(
-                                         const CharacterIterator& source) const;
-
-    // Make deprecated versions of Collator::compare() visible.
-    using Collator::compare;
-
-    /**
-    * The comparison function compares the character data stored in two
-    * different strings. Returns information about whether a string is less
-    * than, greater than or equal to another string.
-    * @param source the source string to be compared with.
-    * @param target the string that is to be compared with the source string.
-    * @param status possible error code
-    * @return Returns an enum value. UCOL_GREATER if source is greater
-    * than target; UCOL_EQUAL if source is equal to target; UCOL_LESS if source is less
-    * than target
-    * @stable ICU 2.6
-    **/
-    virtual UCollationResult compare(const UnicodeString& source,
-                                     const UnicodeString& target,
-                                     UErrorCode &status) const override;
-
-    /**
-    * Does the same thing as compare but limits the comparison to a specified
-    * length
-    * @param source the source string to be compared with.
-    * @param target the string that is to be compared with the source string.
-    * @param length the length the comparison is limited to
-    * @param status possible error code
-    * @return Returns an enum value. UCOL_GREATER if source (up to the specified
-    *         length) is greater than target; UCOL_EQUAL if source (up to specified
-    *         length) is equal to target; UCOL_LESS if source (up to the specified
-    *         length) is less  than target.
-    * @stable ICU 2.6
-    */
-    virtual UCollationResult compare(const UnicodeString& source,
-                                     const UnicodeString& target,
-                                     int32_t length,
-                                     UErrorCode &status) const override;
-
-    /**
-    * The comparison function compares the character data stored in two
-    * different string arrays. Returns information about whether a string array
-    * is less than, greater than or equal to another string array.
-    * @param source the source string array to be compared with.
-    * @param sourceLength the length of the source string array.  If this value
-    *        is equal to -1, the string array is null-terminated.
-    * @param target the string that is to be compared with the source string.
-    * @param targetLength the length of the target string array.  If this value
-    *        is equal to -1, the string array is null-terminated.
-    * @param status possible error code
-    * @return Returns an enum value. UCOL_GREATER if source is greater
-    * than target; UCOL_EQUAL if source is equal to target; UCOL_LESS if source is less
-    * than target
-    * @stable ICU 2.6
-    */
-    virtual UCollationResult compare(const char16_t* source, int32_t sourceLength,
-                                     const char16_t* target, int32_t targetLength,
-                                     UErrorCode &status) const override;
-
-    /**
-     * Compares two strings using the Collator.
-     * Returns whether the first one compares less than/equal to/greater than
-     * the second one.
-     * This version takes UCharIterator input.
-     * @param sIter the first ("source") string iterator
-     * @param tIter the second ("target") string iterator
-     * @param status ICU status
-     * @return UCOL_LESS, UCOL_EQUAL or UCOL_GREATER
-     * @stable ICU 4.2
-     */
-    virtual UCollationResult compare(UCharIterator &sIter,
-                                     UCharIterator &tIter,
-                                     UErrorCode &status) const override;
-
-    /**
-     * Compares two UTF-8 strings using the Collator.
-     * Returns whether the first one compares less than/equal to/greater than
-     * the second one.
-     * This version takes UTF-8 input.
-     * Note that a StringPiece can be implicitly constructed
-     * from a std::string or a NUL-terminated const char * string.
-     * @param source the first UTF-8 string
-     * @param target the second UTF-8 string
-     * @param status ICU status
-     * @return UCOL_LESS, UCOL_EQUAL or UCOL_GREATER
-     * @stable ICU 51
-     */
-    virtual UCollationResult compareUTF8(const StringPiece &source,
-                                         const StringPiece &target,
-                                         UErrorCode &status) const override;
-
-    /**
-     * Transforms the string into a series of characters
-     * that can be compared with CollationKey.compare().
-     *
-     * Note that sort keys are often less efficient than simply doing comparison.
-     * For more details, see the ICU User Guide.
-     *
-     * @param source the source string.
-     * @param key the transformed key of the source string.
-     * @param status the error code status.
-     * @return the transformed key.
-     * @see CollationKey
-     * @stable ICU 2.0
-     */
-    virtual CollationKey& getCollationKey(const UnicodeString& source,
-                                          CollationKey& key,
-                                          UErrorCode& status) const override;
-
-    /**
-     * Transforms a specified region of the string into a series of characters
-     * that can be compared with CollationKey.compare.
-     *
-     * Note that sort keys are often less efficient than simply doing comparison.
-     * For more details, see the ICU User Guide.
-     *
-     * @param source the source string.
-     * @param sourceLength the length of the source string.
-     * @param key the transformed key of the source string.
-     * @param status the error code status.
-     * @return the transformed key.
-     * @see CollationKey
-     * @stable ICU 2.0
-     */
-    virtual CollationKey& getCollationKey(const char16_t *source,
-                                          int32_t sourceLength,
-                                          CollationKey& key,
-                                          UErrorCode& status) const override;
-
-    /**
-     * Generates the hash code for the rule-based collation object.
-     * @return the hash code.
-     * @stable ICU 2.0
-     */
-    virtual int32_t hashCode() const override;
-
-#ifndef U_FORCE_HIDE_DEPRECATED_API
-    /**
-    * Gets the locale of the Collator
-    * @param type can be either requested, valid or actual locale. For more
-    *             information see the definition of ULocDataLocaleType in
-    *             uloc.h
-    * @param status the error code status.
-    * @return locale where the collation data lives. If the collator
-    *         was instantiated from rules, locale is empty.
-    * @deprecated ICU 2.8 likely to change in ICU 3.0, based on feedback
-    */
-    virtual Locale getLocale(ULocDataLocaleType type, UErrorCode& status) const override;
-#endif  // U_FORCE_HIDE_DEPRECATED_API
-
-    /**
-     * Gets the tailoring rules for this collator.
-     * @return the collation tailoring from which this collator was created
-     * @stable ICU 2.0
-     */
-    const UnicodeString& getRules() const;
-
-    /**
-     * Gets the version information for a Collator.
-     * @param info the version # information, the result will be filled in
-     * @stable ICU 2.0
-     */
-    virtual void getVersion(UVersionInfo info) const override;
-
-#ifndef U_HIDE_DEPRECATED_API
-    /**
-     * Returns the maximum length of any expansion sequences that end with the
-     * specified comparison order.
-     *
-     * This is specific to the kind of collation element values and sequences
-     * returned by the CollationElementIterator.
-     * Call CollationElementIterator::getMaxExpansion() instead.
-     *
-     * @param order a collation order returned by CollationElementIterator::previous
-     *              or CollationElementIterator::next.
-     * @return maximum size of the expansion sequences ending with the collation
-     *         element, or 1 if the collation element does not occur at the end of
-     *         any expansion sequence
-     * @see CollationElementIterator#getMaxExpansion
-     * @deprecated ICU 51 Use CollationElementIterator::getMaxExpansion() instead.
-     */
-    int32_t getMaxExpansion(int32_t order) const;
-#endif  /* U_HIDE_DEPRECATED_API */
-
-    /**
-     * Returns a unique class ID POLYMORPHICALLY. Pure virtual override. This
-     * method is to implement a simple version of RTTI, since not all C++
-     * compilers support genuine RTTI. Polymorphic operator==() and clone()
-     * methods call this method.
-     * @return The class ID for this object. All objects of a given class have
-     *         the same class ID. Objects of other classes have different class
-     *         IDs.
-     * @stable ICU 2.0
-     */
-    virtual UClassID getDynamicClassID(void) const override;
-
-    /**
-     * Returns the class ID for this class. This is useful only for comparing to
-     * a return value from getDynamicClassID(). For example:
-     * <pre>
-     * Base* polymorphic_pointer = createPolymorphicObject();
-     * if (polymorphic_pointer->getDynamicClassID() ==
-     *                                          Derived::getStaticClassID()) ...
-     * </pre>
-     * @return The class ID for all objects of this class.
-     * @stable ICU 2.0
-     */
-    static UClassID U_EXPORT2 getStaticClassID(void);
-
-#ifndef U_HIDE_DEPRECATED_API
-    /**
-     * Do not use this method: The caller and the ICU library might use different heaps.
-     * Use cloneBinary() instead which writes to caller-provided memory.
-     *
-     * Returns a binary format of this collator.
-     * @param length Returns the length of the data, in bytes
-     * @param status the error code status.
-     * @return memory, owned by the caller, of size 'length' bytes.
-     * @deprecated ICU 52. Use cloneBinary() instead.
-     */
-    uint8_t *cloneRuleData(int32_t &length, UErrorCode &status) const;
-#endif  /* U_HIDE_DEPRECATED_API */
-
-    /** Creates a binary image of a collator. This binary image can be stored and
-    *  later used to instantiate a collator using ucol_openBinary.
-    *  This API supports preflighting.
-    *  @param buffer a fill-in buffer to receive the binary image
-    *  @param capacity capacity of the destination buffer
-    *  @param status for catching errors
-    *  @return size of the image
-    *  @see ucol_openBinary
-    *  @stable ICU 3.4
-    */
-    int32_t cloneBinary(uint8_t *buffer, int32_t capacity, UErrorCode &status) const;
-
-    /**
-     * Returns current rules. Delta defines whether full rules are returned or
-     * just the tailoring.
-     *
-     * getRules(void) should normally be used instead.
-     * See https://unicode-org.github.io/icu/userguide/collation/customization#building-on-existing-locales
-     * @param delta one of UCOL_TAILORING_ONLY, UCOL_FULL_RULES.
-     * @param buffer UnicodeString to store the result rules
-     * @stable ICU 2.2
-     * @see UCOL_FULL_RULES
-     */
-    void getRules(UColRuleOption delta, UnicodeString &buffer) const;
-
-    /**
-     * Universal attribute setter
-     * @param attr attribute type
-     * @param value attribute value
-     * @param status to indicate whether the operation went on smoothly or there were errors
-     * @stable ICU 2.2
-     */
-    virtual void setAttribute(UColAttribute attr, UColAttributeValue value,
-                              UErrorCode &status) override;
-
-    /**
-     * Universal attribute getter.
-     * @param attr attribute type
-     * @param status to indicate whether the operation went on smoothly or there were errors
-     * @return attribute value
-     * @stable ICU 2.2
-     */
-    virtual UColAttributeValue getAttribute(UColAttribute attr,
-                                            UErrorCode &status) const override;
-
-    /**
-     * Sets the variable top to the top of the specified reordering group.
-     * The variable top determines the highest-sorting character
-     * which is affected by UCOL_ALTERNATE_HANDLING.
-     * If that attribute is set to UCOL_NON_IGNORABLE, then the variable top has no effect.
-     * @param group one of UCOL_REORDER_CODE_SPACE, UCOL_REORDER_CODE_PUNCTUATION,
-     *              UCOL_REORDER_CODE_SYMBOL, UCOL_REORDER_CODE_CURRENCY;
-     *              or UCOL_REORDER_CODE_DEFAULT to restore the default max variable group
-     * @param errorCode Standard ICU error code. Its input value must
-     *                  pass the U_SUCCESS() test, or else the function returns
-     *                  immediately. Check for U_FAILURE() on output or use with
-     *                  function chaining. (See User Guide for details.)
-     * @return *this
-     * @see getMaxVariable
-     * @stable ICU 53
-     */
-    virtual Collator &setMaxVariable(UColReorderCode group, UErrorCode &errorCode) override;
-
-    /**
-     * Returns the maximum reordering group whose characters are affected by UCOL_ALTERNATE_HANDLING.
-     * @return the maximum variable reordering group.
-     * @see setMaxVariable
-     * @stable ICU 53
-     */
-    virtual UColReorderCode getMaxVariable() const override;
-
-#ifndef U_FORCE_HIDE_DEPRECATED_API
-    /**
-     * Sets the variable top to the primary weight of the specified string.
-     *
-     * Beginning with ICU 53, the variable top is pinned to
-     * the top of one of the supported reordering groups,
-     * and it must not be beyond the last of those groups.
-     * See setMaxVariable().
-     * @param varTop one or more (if contraction) char16_ts to which the variable top should be set
-     * @param len length of variable top string. If -1 it is considered to be zero terminated.
-     * @param status error code. If error code is set, the return value is undefined. Errors set by this function are: <br>
-     *    U_CE_NOT_FOUND_ERROR if more than one character was passed and there is no such contraction<br>
-     *    U_ILLEGAL_ARGUMENT_ERROR if the variable top is beyond
-     *    the last reordering group supported by setMaxVariable()
-     * @return variable top primary weight
-     * @deprecated ICU 53 Call setMaxVariable() instead.
-     */
-    virtual uint32_t setVariableTop(const char16_t *varTop, int32_t len, UErrorCode &status) override;
-
-    /**
-     * Sets the variable top to the primary weight of the specified string.
-     *
-     * Beginning with ICU 53, the variable top is pinned to
-     * the top of one of the supported reordering groups,
-     * and it must not be beyond the last of those groups.
-     * See setMaxVariable().
-     * @param varTop a UnicodeString size 1 or more (if contraction) of char16_ts to which the variable top should be set
-     * @param status error code. If error code is set, the return value is undefined. Errors set by this function are: <br>
-     *    U_CE_NOT_FOUND_ERROR if more than one character was passed and there is no such contraction<br>
-     *    U_ILLEGAL_ARGUMENT_ERROR if the variable top is beyond
-     *    the last reordering group supported by setMaxVariable()
-     * @return variable top primary weight
-     * @deprecated ICU 53 Call setMaxVariable() instead.
-     */
-    virtual uint32_t setVariableTop(const UnicodeString &varTop, UErrorCode &status) override;
-
-    /**
-     * Sets the variable top to the specified primary weight.
-     *
-     * Beginning with ICU 53, the variable top is pinned to
-     * the top of one of the supported reordering groups,
-     * and it must not be beyond the last of those groups.
-     * See setMaxVariable().
-     * @param varTop primary weight, as returned by setVariableTop or ucol_getVariableTop
-     * @param status error code
-     * @deprecated ICU 53 Call setMaxVariable() instead.
-     */
-    virtual void setVariableTop(uint32_t varTop, UErrorCode &status) override;
-#endif  // U_FORCE_HIDE_DEPRECATED_API
-
-    /**
-     * Gets the variable top value of a Collator.
-     * @param status error code (not changed by function). If error code is set, the return value is undefined.
-     * @return the variable top primary weight
-     * @see getMaxVariable
-     * @stable ICU 2.0
-     */
-    virtual uint32_t getVariableTop(UErrorCode &status) const override;
-
-    /**
-     * Get a UnicodeSet that contains all the characters and sequences tailored in
-     * this collator.
-     * @param status      error code of the operation
-     * @return a pointer to a UnicodeSet object containing all the
-     *         code points and sequences that may sort differently than
-     *         in the root collator. The object must be disposed of by using delete
-     * @stable ICU 2.4
-     */
-    virtual UnicodeSet *getTailoredSet(UErrorCode &status) const override;
-
-    /**
-     * Get the sort key as an array of bytes from a UnicodeString.
-     *
-     * Note that sort keys are often less efficient than simply doing comparison.
-     * For more details, see the ICU User Guide.
-     *
-     * @param source string to be processed.
-     * @param result buffer to store result in. If nullptr, number of bytes needed
-     *        will be returned.
-     * @param resultLength length of the result buffer. If if not enough the
-     *        buffer will be filled to capacity.
-     * @return Number of bytes needed for storing the sort key
-     * @stable ICU 2.0
-     */
-    virtual int32_t getSortKey(const UnicodeString& source, uint8_t *result,
-                               int32_t resultLength) const override;
-
-    /**
-     * Get the sort key as an array of bytes from a char16_t buffer.
-     *
-     * Note that sort keys are often less efficient than simply doing comparison.
-     * For more details, see the ICU User Guide.
-     *
-     * @param source string to be processed.
-     * @param sourceLength length of string to be processed. If -1, the string
-     *        is 0 terminated and length will be decided by the function.
-     * @param result buffer to store result in. If nullptr, number of bytes needed
-     *        will be returned.
-     * @param resultLength length of the result buffer. If if not enough the
-     *        buffer will be filled to capacity.
-     * @return Number of bytes needed for storing the sort key
-     * @stable ICU 2.2
-     */
-    virtual int32_t getSortKey(const char16_t *source, int32_t sourceLength,
-                               uint8_t *result, int32_t resultLength) const override;
-
-    /**
-     * Retrieves the reordering codes for this collator.
-     * @param dest The array to fill with the script ordering.
-     * @param destCapacity The length of dest. If it is 0, then dest may be nullptr and the function
-     *  will only return the length of the result without writing any codes (pre-flighting).
-     * @param status A reference to an error code value, which must not indicate
-     * a failure before the function call.
-     * @return The length of the script ordering array.
-     * @see ucol_setReorderCodes
-     * @see Collator#getEquivalentReorderCodes
-     * @see Collator#setReorderCodes
-     * @stable ICU 4.8
-     */
-     virtual int32_t getReorderCodes(int32_t *dest,
-                                     int32_t destCapacity,
-                                     UErrorCode& status) const override;
-
-    /**
-     * Sets the ordering of scripts for this collator.
-     * @param reorderCodes An array of script codes in the new order. This can be nullptr if the
-     * length is also set to 0. An empty array will clear any reordering codes on the collator.
-     * @param reorderCodesLength The length of reorderCodes.
-     * @param status error code
-     * @see ucol_setReorderCodes
-     * @see Collator#getReorderCodes
-     * @see Collator#getEquivalentReorderCodes
-     * @stable ICU 4.8
-     */
-     virtual void setReorderCodes(const int32_t* reorderCodes,
-                                  int32_t reorderCodesLength,
-                                  UErrorCode& status) override;
-
-    /**
-     * Implements ucol_strcollUTF8().
-     * @internal
-     */
-    virtual UCollationResult internalCompareUTF8(
-            const char *left, int32_t leftLength,
-            const char *right, int32_t rightLength,
-            UErrorCode &errorCode) const override;
-
-    /** Get the short definition string for a collator. This internal API harvests the collator's
-     *  locale and the attribute set and produces a string that can be used for opening
-     *  a collator with the same attributes using the ucol_openFromShortString API.
-     *  This string will be normalized.
-     *  The structure and the syntax of the string is defined in the "Naming collators"
-     *  section of the users guide:
-     *  https://unicode-org.github.io/icu/userguide/collation/concepts#collator-naming-scheme
-     *  This function supports preflighting.
-     *
-     *  This is internal, and intended to be used with delegate converters.
-     *
-     *  @param locale a locale that will appear as a collators locale in the resulting
-     *                short string definition. If nullptr, the locale will be harvested
-     *                from the collator.
-     *  @param buffer space to hold the resulting string
-     *  @param capacity capacity of the buffer
-     *  @param status for returning errors. All the preflighting errors are featured
-     *  @return length of the resulting string
-     *  @see ucol_openFromShortString
-     *  @see ucol_normalizeShortDefinitionString
-     *  @see ucol_getShortDefinitionString
-     *  @internal
-     */
-    virtual int32_t internalGetShortDefinitionString(const char *locale,
-                                                     char *buffer,
-                                                     int32_t capacity,
-                                                     UErrorCode &status) const override;
-
-    /**
-     * Implements ucol_nextSortKeyPart().
-     * @internal
-     */
-    virtual int32_t internalNextSortKeyPart(
-            UCharIterator *iter, uint32_t state[2],
-            uint8_t *dest, int32_t count, UErrorCode &errorCode) const override;
-
-    // Do not enclose the default constructor with #ifndef U_HIDE_INTERNAL_API
-    /**
-     * Only for use in ucol_openRules().
-     * @internal
-     */
-    RuleBasedCollator();
-
-#ifndef U_HIDE_INTERNAL_API
-    /**
-     * Implements ucol_getLocaleByType().
-     * Needed because the lifetime of the locale ID string must match that of the collator.
-     * getLocale() returns a copy of a Locale, with minimal lifetime in a C wrapper.
-     * @internal
-     */
-    const char *internalGetLocaleID(ULocDataLocaleType type, UErrorCode &errorCode) const;
-
-    /**
-     * Implements ucol_getContractionsAndExpansions().
-     * Gets this collator's sets of contraction strings and/or
-     * characters and strings that map to multiple collation elements (expansions).
-     * If addPrefixes is true, then contractions that are expressed as
-     * prefix/pre-context rules are included.
-     * @param contractions if not nullptr, the set to hold the contractions
-     * @param expansions if not nullptr, the set to hold the expansions
-     * @param addPrefixes include prefix contextual mappings
-     * @param errorCode in/out ICU error code
-     * @internal
-     */
-    void internalGetContractionsAndExpansions(
-            UnicodeSet *contractions, UnicodeSet *expansions,
-            UBool addPrefixes, UErrorCode &errorCode) const;
-
-    /**
-     * Adds the contractions that start with character c to the set.
-     * Ignores prefixes. Used by AlphabeticIndex.
-     * @internal
-     */
-    void internalAddContractions(UChar32 c, UnicodeSet &set, UErrorCode &errorCode) const;
-
-    /**
-     * Implements from-rule constructors, and ucol_openRules().
-     * @internal
-     */
-    void internalBuildTailoring(
-            const UnicodeString &rules,
-            int32_t strength,
-            UColAttributeValue decompositionMode,
-            UParseError *outParseError, UnicodeString *outReason,
-            UErrorCode &errorCode);
-
-    /** @internal */
-    static inline RuleBasedCollator *rbcFromUCollator(UCollator *uc) {
-        return dynamic_cast<RuleBasedCollator *>(fromUCollator(uc));
-    }
-    /** @internal */
-    static inline const RuleBasedCollator *rbcFromUCollator(const UCollator *uc) {
-        return dynamic_cast<const RuleBasedCollator *>(fromUCollator(uc));
-    }
-
-    /**
-     * Appends the CEs for the string to the vector.
-     * @internal for tests & tools
-     */
-    void internalGetCEs(const UnicodeString &str, UVector64 &ces, UErrorCode &errorCode) const;
-#endif  // U_HIDE_INTERNAL_API
-
-protected:
-   /**
-    * Used internally by registration to define the requested and valid locales.
-    * @param requestedLocale the requested locale
-    * @param validLocale the valid locale
-    * @param actualLocale the actual locale
-    * @internal
-    */
-    virtual void setLocales(const Locale& requestedLocale, const Locale& validLocale, const Locale& actualLocale) override;
-
-private:
-    friend class CollationElementIterator;
-    friend class Collator;
-
-    RuleBasedCollator(const CollationCacheEntry *entry);
-
-    /**
-     * Enumeration of attributes that are relevant for short definition strings
-     * (e.g., ucol_getShortDefinitionString()).
-     * Effectively extends UColAttribute.
-     */
-    enum Attributes {
-        ATTR_VARIABLE_TOP = UCOL_ATTRIBUTE_COUNT,
-        ATTR_LIMIT
-    };
-
-    void adoptTailoring(CollationTailoring *t, UErrorCode &errorCode);
-
-    // Both lengths must be <0 or else both must be >=0.
-    UCollationResult doCompare(const char16_t *left, int32_t leftLength,
-                               const char16_t *right, int32_t rightLength,
-                               UErrorCode &errorCode) const;
-    UCollationResult doCompare(const uint8_t *left, int32_t leftLength,
-                               const uint8_t *right, int32_t rightLength,
-                               UErrorCode &errorCode) const;
-
-    void writeSortKey(const char16_t *s, int32_t length,
-                      SortKeyByteSink &sink, UErrorCode &errorCode) const;
-
-    void writeIdenticalLevel(const char16_t *s, const char16_t *limit,
-                             SortKeyByteSink &sink, UErrorCode &errorCode) const;
-
-    const CollationSettings &getDefaultSettings() const;
-
-    void setAttributeDefault(int32_t attribute) {
-        explicitlySetAttributes &= ~((uint32_t)1 << attribute);
-    }
-    void setAttributeExplicitly(int32_t attribute) {
-        explicitlySetAttributes |= (uint32_t)1 << attribute;
-    }
-    UBool attributeHasBeenSetExplicitly(int32_t attribute) const {
-        // assert(0 <= attribute < ATTR_LIMIT);
-        return (UBool)((explicitlySetAttributes & ((uint32_t)1 << attribute)) != 0);
-    }
-
-    /**
-     * Tests whether a character is "unsafe" for use as a collation starting point.
-     *
-     * @param c code point or code unit
-     * @return true if c is unsafe
-     * @see CollationElementIterator#setOffset(int)
-     */
-    UBool isUnsafe(UChar32 c) const;
-
-    static void U_CALLCONV computeMaxExpansions(const CollationTailoring *t, UErrorCode &errorCode);
-    UBool initMaxExpansions(UErrorCode &errorCode) const;
-
-    void setFastLatinOptions(CollationSettings &ownedSettings) const;
-
-    const CollationData *data;
-    const CollationSettings *settings;  // reference-counted
-    const CollationTailoring *tailoring;  // alias of cacheEntry->tailoring
-    const CollationCacheEntry *cacheEntry;  // reference-counted
-    Locale validLocale;
-    uint32_t explicitlySetAttributes;
-
-    UBool actualLocaleIsSameAsValid;
-};
-
-U_NAMESPACE_END
-
-#endif  // !UCONFIG_NO_COLLATION
-
-#endif /* U_SHOW_CPLUSPLUS_API */
-
-#endif  // TBLCOLL_H
->>>>>>> a8a80be5
+// © 2016 and later: Unicode, Inc. and others.
+// License & terms of use: http://www.unicode.org/copyright.html
+/*
+******************************************************************************
+* Copyright (C) 1996-2016, International Business Machines Corporation and
+* others. All Rights Reserved.
+******************************************************************************
+*/
+
+/**
+ * \file
+ * \brief C++ API: The RuleBasedCollator class implements the Collator abstract base class.
+ */
+
+/**
+* File tblcoll.h
+*
+* Created by: Helena Shih
+*
+* Modification History:
+*
+*  Date        Name        Description
+*  2/5/97      aliu        Added streamIn and streamOut methods.  Added
+*                          constructor which reads RuleBasedCollator object from
+*                          a binary file.  Added writeToFile method which streams
+*                          RuleBasedCollator out to a binary file.  The streamIn
+*                          and streamOut methods use istream and ostream objects
+*                          in binary mode.
+*  2/12/97     aliu        Modified to use TableCollationData sub-object to
+*                          hold invariant data.
+*  2/13/97     aliu        Moved several methods into this class from Collation.
+*                          Added a private RuleBasedCollator(Locale&) constructor,
+*                          to be used by Collator::createDefault().  General
+*                          clean up.
+*  2/20/97     helena      Added clone, operator==, operator!=, operator=, and copy
+*                          constructor and getDynamicClassID.
+*  3/5/97      aliu        Modified constructFromFile() to add parameter
+*                          specifying whether or not binary loading is to be
+*                          attempted.  This is required for dynamic rule loading.
+* 05/07/97     helena      Added memory allocation error detection.
+*  6/17/97     helena      Added IDENTICAL strength for compare, changed getRules to
+*                          use MergeCollation::getPattern.
+*  6/20/97     helena      Java class name change.
+*  8/18/97     helena      Added internal API documentation.
+* 09/03/97     helena      Added createCollationKeyValues().
+* 02/10/98     damiba      Added compare with "length" parameter
+* 08/05/98     erm         Synched with 1.2 version of RuleBasedCollator.java
+* 04/23/99     stephen     Removed EDecompositionMode, merged with
+*                          Normalizer::EMode
+* 06/14/99     stephen     Removed kResourceBundleSuffix
+* 11/02/99     helena      Collator performance enhancements.  Eliminates the
+*                          UnicodeString construction and special case for NO_OP.
+* 11/23/99     srl         More performance enhancements. Updates to NormalizerIterator
+*                          internal state management.
+* 12/15/99     aliu        Update to support Thai collation.  Move NormalizerIterator
+*                          to implementation file.
+* 01/29/01     synwee      Modified into a C++ wrapper which calls C API
+*                          (ucol.h)
+* 2012-2014    markus      Rewritten in C++ again.
+*/
+
+#ifndef TBLCOLL_H
+#define TBLCOLL_H
+
+#include "unicode/utypes.h"
+
+#if U_SHOW_CPLUSPLUS_API
+
+#if !UCONFIG_NO_COLLATION
+
+#include "unicode/coll.h"
+#include "unicode/locid.h"
+#include "unicode/uiter.h"
+#include "unicode/ucol.h"
+
+U_NAMESPACE_BEGIN
+
+struct CollationCacheEntry;
+struct CollationData;
+struct CollationSettings;
+struct CollationTailoring;
+/**
+* @stable ICU 2.0
+*/
+class StringSearch;
+/**
+* @stable ICU 2.0
+*/
+class CollationElementIterator;
+class CollationKey;
+class SortKeyByteSink;
+class UnicodeSet;
+class UnicodeString;
+class UVector64;
+
+/**
+ * The RuleBasedCollator class provides the implementation of
+ * Collator, using data-driven tables. The user can create a customized
+ * table-based collation.
+ * <p>
+ * For more information about the collation service see
+ * <a href="https://unicode-org.github.io/icu/userguide/collation">the User Guide</a>.
+ * <p>
+ * Collation service provides correct sorting orders for most locales supported in ICU.
+ * If specific data for a locale is not available, the orders eventually falls back
+ * to the <a href="http://www.unicode.org/reports/tr35/tr35-collation.html#Root_Collation">CLDR root sort order</a>.
+ * <p>
+ * Sort ordering may be customized by providing your own set of rules. For more on
+ * this subject see the <a href="https://unicode-org.github.io/icu/userguide/collation/customization">
+ * Collation Customization</a> section of the User Guide.
+ * <p>
+ * Note, RuleBasedCollator is not to be subclassed.
+ * @see        Collator
+ */
+class U_I18N_API RuleBasedCollator final : public Collator {
+public:
+    /**
+     * RuleBasedCollator constructor. This takes the table rules and builds a
+     * collation table out of them. Please see RuleBasedCollator class
+     * description for more details on the collation rule syntax.
+     * @param rules the collation rules to build the collation table from.
+     * @param status reporting a success or an error.
+     * @stable ICU 2.0
+     */
+    RuleBasedCollator(const UnicodeString& rules, UErrorCode& status);
+
+    /**
+     * RuleBasedCollator constructor. This takes the table rules and builds a
+     * collation table out of them. Please see RuleBasedCollator class
+     * description for more details on the collation rule syntax.
+     * @param rules the collation rules to build the collation table from.
+     * @param collationStrength strength for comparison
+     * @param status reporting a success or an error.
+     * @stable ICU 2.0
+     */
+    RuleBasedCollator(const UnicodeString& rules,
+                       ECollationStrength collationStrength,
+                       UErrorCode& status);
+
+    /**
+     * RuleBasedCollator constructor. This takes the table rules and builds a
+     * collation table out of them. Please see RuleBasedCollator class
+     * description for more details on the collation rule syntax.
+     * @param rules the collation rules to build the collation table from.
+     * @param decompositionMode the normalisation mode
+     * @param status reporting a success or an error.
+     * @stable ICU 2.0
+     */
+    RuleBasedCollator(const UnicodeString& rules,
+                    UColAttributeValue decompositionMode,
+                    UErrorCode& status);
+
+    /**
+     * RuleBasedCollator constructor. This takes the table rules and builds a
+     * collation table out of them. Please see RuleBasedCollator class
+     * description for more details on the collation rule syntax.
+     * @param rules the collation rules to build the collation table from.
+     * @param collationStrength strength for comparison
+     * @param decompositionMode the normalisation mode
+     * @param status reporting a success or an error.
+     * @stable ICU 2.0
+     */
+    RuleBasedCollator(const UnicodeString& rules,
+                    ECollationStrength collationStrength,
+                    UColAttributeValue decompositionMode,
+                    UErrorCode& status);
+
+#ifndef U_HIDE_INTERNAL_API
+    /**
+     * TODO: document & propose as public API
+     * @internal
+     */
+    RuleBasedCollator(const UnicodeString &rules,
+                      UParseError &parseError, UnicodeString &reason,
+                      UErrorCode &errorCode);
+#endif  /* U_HIDE_INTERNAL_API */
+
+    /**
+     * Copy constructor.
+     * @param other the RuleBasedCollator object to be copied
+     * @stable ICU 2.0
+     */
+    RuleBasedCollator(const RuleBasedCollator& other);
+
+
+    /** Opens a collator from a collator binary image created using
+    *  cloneBinary. Binary image used in instantiation of the
+    *  collator remains owned by the user and should stay around for
+    *  the lifetime of the collator. The API also takes a base collator
+    *  which must be the root collator.
+    *  @param bin binary image owned by the user and required through the
+    *             lifetime of the collator
+    *  @param length size of the image. If negative, the API will try to
+    *                figure out the length of the image
+    *  @param base Base collator, for lookup of untailored characters.
+    *              Must be the root collator, must not be nullptr.
+    *              The base is required to be present through the lifetime of the collator.
+    *  @param status for catching errors
+    *  @return newly created collator
+    *  @see cloneBinary
+    *  @stable ICU 3.4
+    */
+    RuleBasedCollator(const uint8_t *bin, int32_t length,
+                    const RuleBasedCollator *base,
+                    UErrorCode &status);
+
+    /**
+     * Destructor.
+     * @stable ICU 2.0
+     */
+    virtual ~RuleBasedCollator();
+
+    /**
+     * Assignment operator.
+     * @param other other RuleBasedCollator object to copy from.
+     * @stable ICU 2.0
+     */
+    RuleBasedCollator& operator=(const RuleBasedCollator& other);
+
+    /**
+     * Returns true if argument is the same as this object.
+     * @param other Collator object to be compared.
+     * @return true if arguments is the same as this object.
+     * @stable ICU 2.0
+     */
+    virtual bool operator==(const Collator& other) const override;
+
+    /**
+     * Makes a copy of this object.
+     * @return a copy of this object, owned by the caller
+     * @stable ICU 2.0
+     */
+    virtual RuleBasedCollator* clone() const override;
+
+    /**
+     * Creates a collation element iterator for the source string. The caller of
+     * this method is responsible for the memory management of the return
+     * pointer.
+     * @param source the string over which the CollationElementIterator will
+     *        iterate.
+     * @return the collation element iterator of the source string using this as
+     *         the based Collator.
+     * @stable ICU 2.2
+     */
+    virtual CollationElementIterator* createCollationElementIterator(
+                                           const UnicodeString& source) const;
+
+    /**
+     * Creates a collation element iterator for the source. The caller of this
+     * method is responsible for the memory management of the returned pointer.
+     * @param source the CharacterIterator which produces the characters over
+     *        which the CollationElementItgerator will iterate.
+     * @return the collation element iterator of the source using this as the
+     *         based Collator.
+     * @stable ICU 2.2
+     */
+    virtual CollationElementIterator* createCollationElementIterator(
+                                         const CharacterIterator& source) const;
+
+    // Make deprecated versions of Collator::compare() visible.
+    using Collator::compare;
+
+    /**
+    * The comparison function compares the character data stored in two
+    * different strings. Returns information about whether a string is less
+    * than, greater than or equal to another string.
+    * @param source the source string to be compared with.
+    * @param target the string that is to be compared with the source string.
+    * @param status possible error code
+    * @return Returns an enum value. UCOL_GREATER if source is greater
+    * than target; UCOL_EQUAL if source is equal to target; UCOL_LESS if source is less
+    * than target
+    * @stable ICU 2.6
+    **/
+    virtual UCollationResult compare(const UnicodeString& source,
+                                     const UnicodeString& target,
+                                     UErrorCode &status) const override;
+
+    /**
+    * Does the same thing as compare but limits the comparison to a specified
+    * length
+    * @param source the source string to be compared with.
+    * @param target the string that is to be compared with the source string.
+    * @param length the length the comparison is limited to
+    * @param status possible error code
+    * @return Returns an enum value. UCOL_GREATER if source (up to the specified
+    *         length) is greater than target; UCOL_EQUAL if source (up to specified
+    *         length) is equal to target; UCOL_LESS if source (up to the specified
+    *         length) is less  than target.
+    * @stable ICU 2.6
+    */
+    virtual UCollationResult compare(const UnicodeString& source,
+                                     const UnicodeString& target,
+                                     int32_t length,
+                                     UErrorCode &status) const override;
+
+    /**
+    * The comparison function compares the character data stored in two
+    * different string arrays. Returns information about whether a string array
+    * is less than, greater than or equal to another string array.
+    * @param source the source string array to be compared with.
+    * @param sourceLength the length of the source string array.  If this value
+    *        is equal to -1, the string array is null-terminated.
+    * @param target the string that is to be compared with the source string.
+    * @param targetLength the length of the target string array.  If this value
+    *        is equal to -1, the string array is null-terminated.
+    * @param status possible error code
+    * @return Returns an enum value. UCOL_GREATER if source is greater
+    * than target; UCOL_EQUAL if source is equal to target; UCOL_LESS if source is less
+    * than target
+    * @stable ICU 2.6
+    */
+    virtual UCollationResult compare(const char16_t* source, int32_t sourceLength,
+                                     const char16_t* target, int32_t targetLength,
+                                     UErrorCode &status) const override;
+
+    /**
+     * Compares two strings using the Collator.
+     * Returns whether the first one compares less than/equal to/greater than
+     * the second one.
+     * This version takes UCharIterator input.
+     * @param sIter the first ("source") string iterator
+     * @param tIter the second ("target") string iterator
+     * @param status ICU status
+     * @return UCOL_LESS, UCOL_EQUAL or UCOL_GREATER
+     * @stable ICU 4.2
+     */
+    virtual UCollationResult compare(UCharIterator &sIter,
+                                     UCharIterator &tIter,
+                                     UErrorCode &status) const override;
+
+    /**
+     * Compares two UTF-8 strings using the Collator.
+     * Returns whether the first one compares less than/equal to/greater than
+     * the second one.
+     * This version takes UTF-8 input.
+     * Note that a StringPiece can be implicitly constructed
+     * from a std::string or a NUL-terminated const char * string.
+     * @param source the first UTF-8 string
+     * @param target the second UTF-8 string
+     * @param status ICU status
+     * @return UCOL_LESS, UCOL_EQUAL or UCOL_GREATER
+     * @stable ICU 51
+     */
+    virtual UCollationResult compareUTF8(const StringPiece &source,
+                                         const StringPiece &target,
+                                         UErrorCode &status) const override;
+
+    /**
+     * Transforms the string into a series of characters
+     * that can be compared with CollationKey.compare().
+     *
+     * Note that sort keys are often less efficient than simply doing comparison.
+     * For more details, see the ICU User Guide.
+     *
+     * @param source the source string.
+     * @param key the transformed key of the source string.
+     * @param status the error code status.
+     * @return the transformed key.
+     * @see CollationKey
+     * @stable ICU 2.0
+     */
+    virtual CollationKey& getCollationKey(const UnicodeString& source,
+                                          CollationKey& key,
+                                          UErrorCode& status) const override;
+
+    /**
+     * Transforms a specified region of the string into a series of characters
+     * that can be compared with CollationKey.compare.
+     *
+     * Note that sort keys are often less efficient than simply doing comparison.
+     * For more details, see the ICU User Guide.
+     *
+     * @param source the source string.
+     * @param sourceLength the length of the source string.
+     * @param key the transformed key of the source string.
+     * @param status the error code status.
+     * @return the transformed key.
+     * @see CollationKey
+     * @stable ICU 2.0
+     */
+    virtual CollationKey& getCollationKey(const char16_t *source,
+                                          int32_t sourceLength,
+                                          CollationKey& key,
+                                          UErrorCode& status) const override;
+
+    /**
+     * Generates the hash code for the rule-based collation object.
+     * @return the hash code.
+     * @stable ICU 2.0
+     */
+    virtual int32_t hashCode() const override;
+
+#ifndef U_FORCE_HIDE_DEPRECATED_API
+    /**
+    * Gets the locale of the Collator
+    * @param type can be either requested, valid or actual locale. For more
+    *             information see the definition of ULocDataLocaleType in
+    *             uloc.h
+    * @param status the error code status.
+    * @return locale where the collation data lives. If the collator
+    *         was instantiated from rules, locale is empty.
+    * @deprecated ICU 2.8 likely to change in ICU 3.0, based on feedback
+    */
+    virtual Locale getLocale(ULocDataLocaleType type, UErrorCode& status) const override;
+#endif  // U_FORCE_HIDE_DEPRECATED_API
+
+    /**
+     * Gets the tailoring rules for this collator.
+     * @return the collation tailoring from which this collator was created
+     * @stable ICU 2.0
+     */
+    const UnicodeString& getRules() const;
+
+    /**
+     * Gets the version information for a Collator.
+     * @param info the version # information, the result will be filled in
+     * @stable ICU 2.0
+     */
+    virtual void getVersion(UVersionInfo info) const override;
+
+#ifndef U_HIDE_DEPRECATED_API
+    /**
+     * Returns the maximum length of any expansion sequences that end with the
+     * specified comparison order.
+     *
+     * This is specific to the kind of collation element values and sequences
+     * returned by the CollationElementIterator.
+     * Call CollationElementIterator::getMaxExpansion() instead.
+     *
+     * @param order a collation order returned by CollationElementIterator::previous
+     *              or CollationElementIterator::next.
+     * @return maximum size of the expansion sequences ending with the collation
+     *         element, or 1 if the collation element does not occur at the end of
+     *         any expansion sequence
+     * @see CollationElementIterator#getMaxExpansion
+     * @deprecated ICU 51 Use CollationElementIterator::getMaxExpansion() instead.
+     */
+    int32_t getMaxExpansion(int32_t order) const;
+#endif  /* U_HIDE_DEPRECATED_API */
+
+    /**
+     * Returns a unique class ID POLYMORPHICALLY. Pure virtual override. This
+     * method is to implement a simple version of RTTI, since not all C++
+     * compilers support genuine RTTI. Polymorphic operator==() and clone()
+     * methods call this method.
+     * @return The class ID for this object. All objects of a given class have
+     *         the same class ID. Objects of other classes have different class
+     *         IDs.
+     * @stable ICU 2.0
+     */
+    virtual UClassID getDynamicClassID(void) const override;
+
+    /**
+     * Returns the class ID for this class. This is useful only for comparing to
+     * a return value from getDynamicClassID(). For example:
+     * <pre>
+     * Base* polymorphic_pointer = createPolymorphicObject();
+     * if (polymorphic_pointer->getDynamicClassID() ==
+     *                                          Derived::getStaticClassID()) ...
+     * </pre>
+     * @return The class ID for all objects of this class.
+     * @stable ICU 2.0
+     */
+    static UClassID U_EXPORT2 getStaticClassID(void);
+
+#ifndef U_HIDE_DEPRECATED_API
+    /**
+     * Do not use this method: The caller and the ICU library might use different heaps.
+     * Use cloneBinary() instead which writes to caller-provided memory.
+     *
+     * Returns a binary format of this collator.
+     * @param length Returns the length of the data, in bytes
+     * @param status the error code status.
+     * @return memory, owned by the caller, of size 'length' bytes.
+     * @deprecated ICU 52. Use cloneBinary() instead.
+     */
+    uint8_t *cloneRuleData(int32_t &length, UErrorCode &status) const;
+#endif  /* U_HIDE_DEPRECATED_API */
+
+    /** Creates a binary image of a collator. This binary image can be stored and
+    *  later used to instantiate a collator using ucol_openBinary.
+    *  This API supports preflighting.
+    *  @param buffer a fill-in buffer to receive the binary image
+    *  @param capacity capacity of the destination buffer
+    *  @param status for catching errors
+    *  @return size of the image
+    *  @see ucol_openBinary
+    *  @stable ICU 3.4
+    */
+    int32_t cloneBinary(uint8_t *buffer, int32_t capacity, UErrorCode &status) const;
+
+    /**
+     * Returns current rules. Delta defines whether full rules are returned or
+     * just the tailoring.
+     *
+     * getRules(void) should normally be used instead.
+     * See https://unicode-org.github.io/icu/userguide/collation/customization#building-on-existing-locales
+     * @param delta one of UCOL_TAILORING_ONLY, UCOL_FULL_RULES.
+     * @param buffer UnicodeString to store the result rules
+     * @stable ICU 2.2
+     * @see UCOL_FULL_RULES
+     */
+    void getRules(UColRuleOption delta, UnicodeString &buffer) const;
+
+    /**
+     * Universal attribute setter
+     * @param attr attribute type
+     * @param value attribute value
+     * @param status to indicate whether the operation went on smoothly or there were errors
+     * @stable ICU 2.2
+     */
+    virtual void setAttribute(UColAttribute attr, UColAttributeValue value,
+                              UErrorCode &status) override;
+
+    /**
+     * Universal attribute getter.
+     * @param attr attribute type
+     * @param status to indicate whether the operation went on smoothly or there were errors
+     * @return attribute value
+     * @stable ICU 2.2
+     */
+    virtual UColAttributeValue getAttribute(UColAttribute attr,
+                                            UErrorCode &status) const override;
+
+    /**
+     * Sets the variable top to the top of the specified reordering group.
+     * The variable top determines the highest-sorting character
+     * which is affected by UCOL_ALTERNATE_HANDLING.
+     * If that attribute is set to UCOL_NON_IGNORABLE, then the variable top has no effect.
+     * @param group one of UCOL_REORDER_CODE_SPACE, UCOL_REORDER_CODE_PUNCTUATION,
+     *              UCOL_REORDER_CODE_SYMBOL, UCOL_REORDER_CODE_CURRENCY;
+     *              or UCOL_REORDER_CODE_DEFAULT to restore the default max variable group
+     * @param errorCode Standard ICU error code. Its input value must
+     *                  pass the U_SUCCESS() test, or else the function returns
+     *                  immediately. Check for U_FAILURE() on output or use with
+     *                  function chaining. (See User Guide for details.)
+     * @return *this
+     * @see getMaxVariable
+     * @stable ICU 53
+     */
+    virtual Collator &setMaxVariable(UColReorderCode group, UErrorCode &errorCode) override;
+
+    /**
+     * Returns the maximum reordering group whose characters are affected by UCOL_ALTERNATE_HANDLING.
+     * @return the maximum variable reordering group.
+     * @see setMaxVariable
+     * @stable ICU 53
+     */
+    virtual UColReorderCode getMaxVariable() const override;
+
+#ifndef U_FORCE_HIDE_DEPRECATED_API
+    /**
+     * Sets the variable top to the primary weight of the specified string.
+     *
+     * Beginning with ICU 53, the variable top is pinned to
+     * the top of one of the supported reordering groups,
+     * and it must not be beyond the last of those groups.
+     * See setMaxVariable().
+     * @param varTop one or more (if contraction) char16_ts to which the variable top should be set
+     * @param len length of variable top string. If -1 it is considered to be zero terminated.
+     * @param status error code. If error code is set, the return value is undefined. Errors set by this function are: <br>
+     *    U_CE_NOT_FOUND_ERROR if more than one character was passed and there is no such contraction<br>
+     *    U_ILLEGAL_ARGUMENT_ERROR if the variable top is beyond
+     *    the last reordering group supported by setMaxVariable()
+     * @return variable top primary weight
+     * @deprecated ICU 53 Call setMaxVariable() instead.
+     */
+    virtual uint32_t setVariableTop(const char16_t *varTop, int32_t len, UErrorCode &status) override;
+
+    /**
+     * Sets the variable top to the primary weight of the specified string.
+     *
+     * Beginning with ICU 53, the variable top is pinned to
+     * the top of one of the supported reordering groups,
+     * and it must not be beyond the last of those groups.
+     * See setMaxVariable().
+     * @param varTop a UnicodeString size 1 or more (if contraction) of char16_ts to which the variable top should be set
+     * @param status error code. If error code is set, the return value is undefined. Errors set by this function are: <br>
+     *    U_CE_NOT_FOUND_ERROR if more than one character was passed and there is no such contraction<br>
+     *    U_ILLEGAL_ARGUMENT_ERROR if the variable top is beyond
+     *    the last reordering group supported by setMaxVariable()
+     * @return variable top primary weight
+     * @deprecated ICU 53 Call setMaxVariable() instead.
+     */
+    virtual uint32_t setVariableTop(const UnicodeString &varTop, UErrorCode &status) override;
+
+    /**
+     * Sets the variable top to the specified primary weight.
+     *
+     * Beginning with ICU 53, the variable top is pinned to
+     * the top of one of the supported reordering groups,
+     * and it must not be beyond the last of those groups.
+     * See setMaxVariable().
+     * @param varTop primary weight, as returned by setVariableTop or ucol_getVariableTop
+     * @param status error code
+     * @deprecated ICU 53 Call setMaxVariable() instead.
+     */
+    virtual void setVariableTop(uint32_t varTop, UErrorCode &status) override;
+#endif  // U_FORCE_HIDE_DEPRECATED_API
+
+    /**
+     * Gets the variable top value of a Collator.
+     * @param status error code (not changed by function). If error code is set, the return value is undefined.
+     * @return the variable top primary weight
+     * @see getMaxVariable
+     * @stable ICU 2.0
+     */
+    virtual uint32_t getVariableTop(UErrorCode &status) const override;
+
+    /**
+     * Get a UnicodeSet that contains all the characters and sequences tailored in
+     * this collator.
+     * @param status      error code of the operation
+     * @return a pointer to a UnicodeSet object containing all the
+     *         code points and sequences that may sort differently than
+     *         in the root collator. The object must be disposed of by using delete
+     * @stable ICU 2.4
+     */
+    virtual UnicodeSet *getTailoredSet(UErrorCode &status) const override;
+
+    /**
+     * Get the sort key as an array of bytes from a UnicodeString.
+     *
+     * Note that sort keys are often less efficient than simply doing comparison.
+     * For more details, see the ICU User Guide.
+     *
+     * @param source string to be processed.
+     * @param result buffer to store result in. If nullptr, number of bytes needed
+     *        will be returned.
+     * @param resultLength length of the result buffer. If if not enough the
+     *        buffer will be filled to capacity.
+     * @return Number of bytes needed for storing the sort key
+     * @stable ICU 2.0
+     */
+    virtual int32_t getSortKey(const UnicodeString& source, uint8_t *result,
+                               int32_t resultLength) const override;
+
+    /**
+     * Get the sort key as an array of bytes from a char16_t buffer.
+     *
+     * Note that sort keys are often less efficient than simply doing comparison.
+     * For more details, see the ICU User Guide.
+     *
+     * @param source string to be processed.
+     * @param sourceLength length of string to be processed. If -1, the string
+     *        is 0 terminated and length will be decided by the function.
+     * @param result buffer to store result in. If nullptr, number of bytes needed
+     *        will be returned.
+     * @param resultLength length of the result buffer. If if not enough the
+     *        buffer will be filled to capacity.
+     * @return Number of bytes needed for storing the sort key
+     * @stable ICU 2.2
+     */
+    virtual int32_t getSortKey(const char16_t *source, int32_t sourceLength,
+                               uint8_t *result, int32_t resultLength) const override;
+
+    /**
+     * Retrieves the reordering codes for this collator.
+     * @param dest The array to fill with the script ordering.
+     * @param destCapacity The length of dest. If it is 0, then dest may be nullptr and the function
+     *  will only return the length of the result without writing any codes (pre-flighting).
+     * @param status A reference to an error code value, which must not indicate
+     * a failure before the function call.
+     * @return The length of the script ordering array.
+     * @see ucol_setReorderCodes
+     * @see Collator#getEquivalentReorderCodes
+     * @see Collator#setReorderCodes
+     * @stable ICU 4.8
+     */
+     virtual int32_t getReorderCodes(int32_t *dest,
+                                     int32_t destCapacity,
+                                     UErrorCode& status) const override;
+
+    /**
+     * Sets the ordering of scripts for this collator.
+     * @param reorderCodes An array of script codes in the new order. This can be nullptr if the
+     * length is also set to 0. An empty array will clear any reordering codes on the collator.
+     * @param reorderCodesLength The length of reorderCodes.
+     * @param status error code
+     * @see ucol_setReorderCodes
+     * @see Collator#getReorderCodes
+     * @see Collator#getEquivalentReorderCodes
+     * @stable ICU 4.8
+     */
+     virtual void setReorderCodes(const int32_t* reorderCodes,
+                                  int32_t reorderCodesLength,
+                                  UErrorCode& status) override;
+
+    /**
+     * Implements ucol_strcollUTF8().
+     * @internal
+     */
+    virtual UCollationResult internalCompareUTF8(
+            const char *left, int32_t leftLength,
+            const char *right, int32_t rightLength,
+            UErrorCode &errorCode) const override;
+
+    /** Get the short definition string for a collator. This internal API harvests the collator's
+     *  locale and the attribute set and produces a string that can be used for opening
+     *  a collator with the same attributes using the ucol_openFromShortString API.
+     *  This string will be normalized.
+     *  The structure and the syntax of the string is defined in the "Naming collators"
+     *  section of the users guide:
+     *  https://unicode-org.github.io/icu/userguide/collation/concepts#collator-naming-scheme
+     *  This function supports preflighting.
+     *
+     *  This is internal, and intended to be used with delegate converters.
+     *
+     *  @param locale a locale that will appear as a collators locale in the resulting
+     *                short string definition. If nullptr, the locale will be harvested
+     *                from the collator.
+     *  @param buffer space to hold the resulting string
+     *  @param capacity capacity of the buffer
+     *  @param status for returning errors. All the preflighting errors are featured
+     *  @return length of the resulting string
+     *  @see ucol_openFromShortString
+     *  @see ucol_normalizeShortDefinitionString
+     *  @see ucol_getShortDefinitionString
+     *  @internal
+     */
+    virtual int32_t internalGetShortDefinitionString(const char *locale,
+                                                     char *buffer,
+                                                     int32_t capacity,
+                                                     UErrorCode &status) const override;
+
+    /**
+     * Implements ucol_nextSortKeyPart().
+     * @internal
+     */
+    virtual int32_t internalNextSortKeyPart(
+            UCharIterator *iter, uint32_t state[2],
+            uint8_t *dest, int32_t count, UErrorCode &errorCode) const override;
+
+    // Do not enclose the default constructor with #ifndef U_HIDE_INTERNAL_API
+    /**
+     * Only for use in ucol_openRules().
+     * @internal
+     */
+    RuleBasedCollator();
+
+#ifndef U_HIDE_INTERNAL_API
+    /**
+     * Implements ucol_getLocaleByType().
+     * Needed because the lifetime of the locale ID string must match that of the collator.
+     * getLocale() returns a copy of a Locale, with minimal lifetime in a C wrapper.
+     * @internal
+     */
+    const char *internalGetLocaleID(ULocDataLocaleType type, UErrorCode &errorCode) const;
+
+    /**
+     * Implements ucol_getContractionsAndExpansions().
+     * Gets this collator's sets of contraction strings and/or
+     * characters and strings that map to multiple collation elements (expansions).
+     * If addPrefixes is true, then contractions that are expressed as
+     * prefix/pre-context rules are included.
+     * @param contractions if not nullptr, the set to hold the contractions
+     * @param expansions if not nullptr, the set to hold the expansions
+     * @param addPrefixes include prefix contextual mappings
+     * @param errorCode in/out ICU error code
+     * @internal
+     */
+    void internalGetContractionsAndExpansions(
+            UnicodeSet *contractions, UnicodeSet *expansions,
+            UBool addPrefixes, UErrorCode &errorCode) const;
+
+    /**
+     * Adds the contractions that start with character c to the set.
+     * Ignores prefixes. Used by AlphabeticIndex.
+     * @internal
+     */
+    void internalAddContractions(UChar32 c, UnicodeSet &set, UErrorCode &errorCode) const;
+
+    /**
+     * Implements from-rule constructors, and ucol_openRules().
+     * @internal
+     */
+    void internalBuildTailoring(
+            const UnicodeString &rules,
+            int32_t strength,
+            UColAttributeValue decompositionMode,
+            UParseError *outParseError, UnicodeString *outReason,
+            UErrorCode &errorCode);
+
+    /** @internal */
+    static inline RuleBasedCollator *rbcFromUCollator(UCollator *uc) {
+        return dynamic_cast<RuleBasedCollator *>(fromUCollator(uc));
+    }
+    /** @internal */
+    static inline const RuleBasedCollator *rbcFromUCollator(const UCollator *uc) {
+        return dynamic_cast<const RuleBasedCollator *>(fromUCollator(uc));
+    }
+
+    /**
+     * Appends the CEs for the string to the vector.
+     * @internal for tests & tools
+     */
+    void internalGetCEs(const UnicodeString &str, UVector64 &ces, UErrorCode &errorCode) const;
+#endif  // U_HIDE_INTERNAL_API
+
+protected:
+   /**
+    * Used internally by registration to define the requested and valid locales.
+    * @param requestedLocale the requested locale
+    * @param validLocale the valid locale
+    * @param actualLocale the actual locale
+    * @internal
+    */
+    virtual void setLocales(const Locale& requestedLocale, const Locale& validLocale, const Locale& actualLocale) override;
+
+private:
+    friend class CollationElementIterator;
+    friend class Collator;
+
+    RuleBasedCollator(const CollationCacheEntry *entry);
+
+    /**
+     * Enumeration of attributes that are relevant for short definition strings
+     * (e.g., ucol_getShortDefinitionString()).
+     * Effectively extends UColAttribute.
+     */
+    enum Attributes {
+        ATTR_VARIABLE_TOP = UCOL_ATTRIBUTE_COUNT,
+        ATTR_LIMIT
+    };
+
+    void adoptTailoring(CollationTailoring *t, UErrorCode &errorCode);
+
+    // Both lengths must be <0 or else both must be >=0.
+    UCollationResult doCompare(const char16_t *left, int32_t leftLength,
+                               const char16_t *right, int32_t rightLength,
+                               UErrorCode &errorCode) const;
+    UCollationResult doCompare(const uint8_t *left, int32_t leftLength,
+                               const uint8_t *right, int32_t rightLength,
+                               UErrorCode &errorCode) const;
+
+    void writeSortKey(const char16_t *s, int32_t length,
+                      SortKeyByteSink &sink, UErrorCode &errorCode) const;
+
+    void writeIdenticalLevel(const char16_t *s, const char16_t *limit,
+                             SortKeyByteSink &sink, UErrorCode &errorCode) const;
+
+    const CollationSettings &getDefaultSettings() const;
+
+    void setAttributeDefault(int32_t attribute) {
+        explicitlySetAttributes &= ~((uint32_t)1 << attribute);
+    }
+    void setAttributeExplicitly(int32_t attribute) {
+        explicitlySetAttributes |= (uint32_t)1 << attribute;
+    }
+    UBool attributeHasBeenSetExplicitly(int32_t attribute) const {
+        // assert(0 <= attribute < ATTR_LIMIT);
+        return (UBool)((explicitlySetAttributes & ((uint32_t)1 << attribute)) != 0);
+    }
+
+    /**
+     * Tests whether a character is "unsafe" for use as a collation starting point.
+     *
+     * @param c code point or code unit
+     * @return true if c is unsafe
+     * @see CollationElementIterator#setOffset(int)
+     */
+    UBool isUnsafe(UChar32 c) const;
+
+    static void U_CALLCONV computeMaxExpansions(const CollationTailoring *t, UErrorCode &errorCode);
+    UBool initMaxExpansions(UErrorCode &errorCode) const;
+
+    void setFastLatinOptions(CollationSettings &ownedSettings) const;
+
+    const CollationData *data;
+    const CollationSettings *settings;  // reference-counted
+    const CollationTailoring *tailoring;  // alias of cacheEntry->tailoring
+    const CollationCacheEntry *cacheEntry;  // reference-counted
+    Locale validLocale;
+    uint32_t explicitlySetAttributes;
+
+    UBool actualLocaleIsSameAsValid;
+};
+
+U_NAMESPACE_END
+
+#endif  // !UCONFIG_NO_COLLATION
+
+#endif /* U_SHOW_CPLUSPLUS_API */
+
+#endif  // TBLCOLL_H