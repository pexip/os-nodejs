<<<<<<< HEAD
// © 2016 and later: Unicode, Inc. and others.
// License & terms of use: http://www.unicode.org/copyright.html
/*
*******************************************************************************
* Copyright (C) 2007-2013, International Business Machines Corporation and    *
* others. All Rights Reserved.                                                *
*******************************************************************************
*/
#ifndef RBTZ_H
#define RBTZ_H

#include "unicode/utypes.h"

#if U_SHOW_CPLUSPLUS_API

/**
 * \file
 * \brief C++ API: Rule based customizable time zone
 */

#if !UCONFIG_NO_FORMATTING

#include "unicode/basictz.h"
#include "unicode/unistr.h"

U_NAMESPACE_BEGIN

// forward declaration
class UVector;
struct Transition;

/**
 * a BasicTimeZone subclass implemented in terms of InitialTimeZoneRule and TimeZoneRule instances
 * @see BasicTimeZone
 * @see InitialTimeZoneRule
 * @see TimeZoneRule
 */
class U_I18N_API RuleBasedTimeZone : public BasicTimeZone {
public:
    /**
     * Constructs a <code>RuleBasedTimeZone</code> object with the ID and the
     * <code>InitialTimeZoneRule</code>.  The input <code>InitialTimeZoneRule</code>
     * is adopted by this <code>RuleBasedTimeZone</code>, thus the caller must not
     * delete it.
     * @param id                The time zone ID.
     * @param initialRule       The initial time zone rule.
     * @stable ICU 3.8
     */
    RuleBasedTimeZone(const UnicodeString& id, InitialTimeZoneRule* initialRule);

    /**
     * Copy constructor.
     * @param source    The RuleBasedTimeZone object to be copied.
     * @stable ICU 3.8
     */
    RuleBasedTimeZone(const RuleBasedTimeZone& source);

    /**
     * Destructor.
     * @stable ICU 3.8
     */
    virtual ~RuleBasedTimeZone();

    /**
     * Assignment operator.
     * @param right The object to be copied.
     * @stable ICU 3.8
     */
    RuleBasedTimeZone& operator=(const RuleBasedTimeZone& right);

    /**
     * Return true if the given <code>TimeZone</code> objects are
     * semantically equal. Objects of different subclasses are considered unequal.
     * @param that  The object to be compared with.
     * @return  true if the given <code>TimeZone</code> objects are
      *semantically equal.
     * @stable ICU 3.8
     */
    virtual UBool operator==(const TimeZone& that) const;

    /**
     * Return true if the given <code>TimeZone</code> objects are
     * semantically unequal. Objects of different subclasses are considered unequal.
     * @param that  The object to be compared with.
     * @return  true if the given <code>TimeZone</code> objects are
     * semantically unequal.
     * @stable ICU 3.8
     */
    virtual UBool operator!=(const TimeZone& that) const;

    /**
     * Adds the <code>TimeZoneRule</code> which represents time transitions.
     * The <code>TimeZoneRule</code> must have start times, that is, the result
     * of isTransitionRule() must be true. Otherwise, U_ILLEGAL_ARGUMENT_ERROR
     * is set to the error code.
     * The input <code>TimeZoneRule</code> is adopted by this
     * <code>RuleBasedTimeZone</code> on successful completion of this method,
     * thus, the caller must not delete it when no error is returned.
     * After all rules are added, the caller must call complete() method to
     * make this <code>RuleBasedTimeZone</code> ready to handle common time
     * zone functions.
     * @param rule The <code>TimeZoneRule</code>.
     * @param status Output param to filled in with a success or an error.
     * @stable ICU 3.8
     */
    void addTransitionRule(TimeZoneRule* rule, UErrorCode& status);

    /**
     * Makes the <code>TimeZoneRule</code> ready to handle actual timezone
     * calculation APIs.  This method collects time zone rules specified
     * by the caller via the constructor and addTransitionRule() and
     * builds internal structure for making the object ready to support
     * time zone APIs such as getOffset(), getNextTransition() and others.
     * @param status Output param to filled in with a success or an error.
     * @stable ICU 3.8
     */
    void complete(UErrorCode& status);

    /**
     * Clones TimeZone objects polymorphically. Clients are responsible for deleting
     * the TimeZone object cloned.
     *
     * @return   A new copy of this TimeZone object.
     * @stable ICU 3.8
     */
    virtual RuleBasedTimeZone* clone() const;

    /**
     * Returns the TimeZone's adjusted GMT offset (i.e., the number of milliseconds to add
     * to GMT to get local time in this time zone, taking daylight savings time into
     * account) as of a particular reference date.  The reference date is used to determine
     * whether daylight savings time is in effect and needs to be figured into the offset
     * that is returned (in other words, what is the adjusted GMT offset in this time zone
     * at this particular date and time?).  For the time zones produced by createTimeZone(),
     * the reference data is specified according to the Gregorian calendar, and the date
     * and time fields are local standard time.
     *
     * <p>Note: Don't call this method. Instead, call the getOffset(UDate...) overload,
     * which returns both the raw and the DST offset for a given time. This method
     * is retained only for backward compatibility.
     *
     * @param era        The reference date's era
     * @param year       The reference date's year
     * @param month      The reference date's month (0-based; 0 is January)
     * @param day        The reference date's day-in-month (1-based)
     * @param dayOfWeek  The reference date's day-of-week (1-based; 1 is Sunday)
     * @param millis     The reference date's milliseconds in day, local standard time
     * @param status     Output param to filled in with a success or an error.
     * @return           The offset in milliseconds to add to GMT to get local time.
     * @stable ICU 3.8
     */
    virtual int32_t getOffset(uint8_t era, int32_t year, int32_t month, int32_t day,
                              uint8_t dayOfWeek, int32_t millis, UErrorCode& status) const;

    /**
     * Gets the time zone offset, for current date, modified in case of
     * daylight savings. This is the offset to add *to* UTC to get local time.
     *
     * <p>Note: Don't call this method. Instead, call the getOffset(UDate...) overload,
     * which returns both the raw and the DST offset for a given time. This method
     * is retained only for backward compatibility.
     *
     * @param era        The reference date's era
     * @param year       The reference date's year
     * @param month      The reference date's month (0-based; 0 is January)
     * @param day        The reference date's day-in-month (1-based)
     * @param dayOfWeek  The reference date's day-of-week (1-based; 1 is Sunday)
     * @param millis     The reference date's milliseconds in day, local standard time
     * @param monthLength The length of the given month in days.
     * @param status     Output param to filled in with a success or an error.
     * @return           The offset in milliseconds to add to GMT to get local time.
     * @stable ICU 3.8
     */
    virtual int32_t getOffset(uint8_t era, int32_t year, int32_t month, int32_t day,
                           uint8_t dayOfWeek, int32_t millis,
                           int32_t monthLength, UErrorCode& status) const;

    /**
     * Returns the time zone raw and GMT offset for the given moment
     * in time.  Upon return, local-millis = GMT-millis + rawOffset +
     * dstOffset.  All computations are performed in the proleptic
     * Gregorian calendar.  The default implementation in the TimeZone
     * class delegates to the 8-argument getOffset().
     *
     * @param date moment in time for which to return offsets, in
     * units of milliseconds from January 1, 1970 0:00 GMT, either GMT
     * time or local wall time, depending on `local'.
     * @param local if true, `date' is local wall time; otherwise it
     * is in GMT time.
     * @param rawOffset output parameter to receive the raw offset, that
     * is, the offset not including DST adjustments
     * @param dstOffset output parameter to receive the DST offset,
     * that is, the offset to be added to `rawOffset' to obtain the
     * total offset between local and GMT time. If DST is not in
     * effect, this value is zero; otherwise it is a positive value,
     * typically one hour.
     * @param ec input-output error code
     * @stable ICU 3.8
     */
    virtual void getOffset(UDate date, UBool local, int32_t& rawOffset,
                           int32_t& dstOffset, UErrorCode& ec) const;

    /**
     * Sets the TimeZone's raw GMT offset (i.e., the number of milliseconds to add
     * to GMT to get local time, before taking daylight savings time into account).
     *
     * @param offsetMillis  The new raw GMT offset for this time zone.
     * @stable ICU 3.8
     */
    virtual void setRawOffset(int32_t offsetMillis);

    /**
     * Returns the TimeZone's raw GMT offset (i.e., the number of milliseconds to add
     * to GMT to get local time, before taking daylight savings time into account).
     *
     * @return   The TimeZone's raw GMT offset.
     * @stable ICU 3.8
     */
    virtual int32_t getRawOffset(void) const;

    /**
     * Queries if this time zone uses daylight savings time.
     * @return true if this time zone uses daylight savings time,
     * false, otherwise.
     * @stable ICU 3.8
     */
    virtual UBool useDaylightTime(void) const;

#ifndef U_FORCE_HIDE_DEPRECATED_API
    /**
     * Queries if the given date is in daylight savings time in
     * this time zone.
     * This method is wasteful since it creates a new GregorianCalendar and
     * deletes it each time it is called. This is a deprecated method
     * and provided only for Java compatibility.
     *
     * @param date the given UDate.
     * @param status Output param filled in with success/error code.
     * @return true if the given date is in daylight savings time,
     * false, otherwise.
     * @deprecated ICU 2.4. Use Calendar::inDaylightTime() instead.
     */
    virtual UBool inDaylightTime(UDate date, UErrorCode& status) const;
#endif  // U_FORCE_HIDE_DEPRECATED_API

    /**
     * Returns true if this zone has the same rule and offset as another zone.
     * That is, if this zone differs only in ID, if at all.
     * @param other the <code>TimeZone</code> object to be compared with
     * @return true if the given zone is the same as this one,
     * with the possible exception of the ID
     * @stable ICU 3.8
     */
    virtual UBool hasSameRules(const TimeZone& other) const;

    /**
     * Gets the first time zone transition after the base time.
     * @param base      The base time.
     * @param inclusive Whether the base time is inclusive or not.
     * @param result    Receives the first transition after the base time.
     * @return  true if the transition is found.
     * @stable ICU 3.8
     */
    virtual UBool getNextTransition(UDate base, UBool inclusive, TimeZoneTransition& result) const;

    /**
     * Gets the most recent time zone transition before the base time.
     * @param base      The base time.
     * @param inclusive Whether the base time is inclusive or not.
     * @param result    Receives the most recent transition before the base time.
     * @return  true if the transition is found.
     * @stable ICU 3.8
     */
    virtual UBool getPreviousTransition(UDate base, UBool inclusive, TimeZoneTransition& result) const;

    /**
     * Returns the number of <code>TimeZoneRule</code>s which represents time transitions,
     * for this time zone, that is, all <code>TimeZoneRule</code>s for this time zone except
     * <code>InitialTimeZoneRule</code>.  The return value range is 0 or any positive value.
     * @param status    Receives error status code.
     * @return The number of <code>TimeZoneRule</code>s representing time transitions.
     * @stable ICU 3.8
     */
    virtual int32_t countTransitionRules(UErrorCode& status) const;

    /**
     * Gets the <code>InitialTimeZoneRule</code> and the set of <code>TimeZoneRule</code>
     * which represent time transitions for this time zone.  On successful return,
     * the argument initial points to non-NULL <code>InitialTimeZoneRule</code> and
     * the array trsrules is filled with 0 or multiple <code>TimeZoneRule</code>
     * instances up to the size specified by trscount.  The results are referencing the
     * rule instance held by this time zone instance.  Therefore, after this time zone
     * is destructed, they are no longer available.
     * @param initial       Receives the initial timezone rule
     * @param trsrules      Receives the timezone transition rules
     * @param trscount      On input, specify the size of the array 'transitions' receiving
     *                      the timezone transition rules.  On output, actual number of
     *                      rules filled in the array will be set.
     * @param status        Receives error status code.
     * @stable ICU 3.8
     */
    virtual void getTimeZoneRules(const InitialTimeZoneRule*& initial,
        const TimeZoneRule* trsrules[], int32_t& trscount, UErrorCode& status) const;

#ifndef U_FORCE_HIDE_DRAFT_API
    /**
     * Get time zone offsets from local wall time.
     * @draft ICU 69
     */
    virtual void getOffsetFromLocal(
        UDate date, UTimeZoneLocalOption nonExistingTimeOpt,
        UTimeZoneLocalOption duplicatedTimeOpt,
        int32_t& rawOffset, int32_t& dstOffset, UErrorCode& status) const;
#endif /* U_FORCE_HIDE_DRAFT_API */

private:
    void deleteRules(void);
    void deleteTransitions(void);
    UVector* copyRules(UVector* source);
    TimeZoneRule* findRuleInFinal(UDate date, UBool local,
        int32_t NonExistingTimeOpt, int32_t DuplicatedTimeOpt) const;
    UBool findNext(UDate base, UBool inclusive, UDate& time, TimeZoneRule*& from, TimeZoneRule*& to) const;
    UBool findPrev(UDate base, UBool inclusive, UDate& time, TimeZoneRule*& from, TimeZoneRule*& to) const;
    int32_t getLocalDelta(int32_t rawBefore, int32_t dstBefore, int32_t rawAfter, int32_t dstAfter,
        int32_t NonExistingTimeOpt, int32_t DuplicatedTimeOpt) const;
    UDate getTransitionTime(Transition* transition, UBool local,
        int32_t NonExistingTimeOpt, int32_t DuplicatedTimeOpt) const;
    void getOffsetInternal(UDate date, UBool local, int32_t NonExistingTimeOpt, int32_t DuplicatedTimeOpt,
        int32_t& rawOffset, int32_t& dstOffset, UErrorCode& ec) const;
    void completeConst(UErrorCode &status) const;

    InitialTimeZoneRule *fInitialRule;
    UVector             *fHistoricRules;
    UVector             *fFinalRules;
    UVector             *fHistoricTransitions;
    UBool               fUpToDate;

public:
    /**
     * Return the class ID for this class. This is useful only for comparing to
     * a return value from getDynamicClassID(). For example:
     * <pre>
     * .   Base* polymorphic_pointer = createPolymorphicObject();
     * .   if (polymorphic_pointer->getDynamicClassID() ==
     * .       erived::getStaticClassID()) ...
     * </pre>
     * @return          The class ID for all objects of this class.
     * @stable ICU 3.8
     */
    static UClassID U_EXPORT2 getStaticClassID(void);

    /**
     * Returns a unique class ID POLYMORPHICALLY. Pure virtual override. This
     * method is to implement a simple version of RTTI, since not all C++
     * compilers support genuine RTTI. Polymorphic operator==() and clone()
     * methods call this method.
     *
     * @return          The class ID for this object. All objects of a
     *                  given class have the same class ID.  Objects of
     *                  other classes have different class IDs.
     * @stable ICU 3.8
     */
    virtual UClassID getDynamicClassID(void) const;
};

U_NAMESPACE_END

#endif /* #if !UCONFIG_NO_FORMATTING */

#endif /* U_SHOW_CPLUSPLUS_API */

#endif // RBTZ_H

//eof
=======
// © 2016 and later: Unicode, Inc. and others.
// License & terms of use: http://www.unicode.org/copyright.html
/*
*******************************************************************************
* Copyright (C) 2007-2013, International Business Machines Corporation and    *
* others. All Rights Reserved.                                                *
*******************************************************************************
*/
#ifndef RBTZ_H
#define RBTZ_H

#include "unicode/utypes.h"

#if U_SHOW_CPLUSPLUS_API

/**
 * \file 
 * \brief C++ API: Rule based customizable time zone
 */

#if !UCONFIG_NO_FORMATTING

#include "unicode/basictz.h"
#include "unicode/unistr.h"

U_NAMESPACE_BEGIN

// forward declaration
class UVector;
struct Transition;

/**
 * a BasicTimeZone subclass implemented in terms of InitialTimeZoneRule and TimeZoneRule instances
 * @see BasicTimeZone
 * @see InitialTimeZoneRule
 * @see TimeZoneRule
 */
class U_I18N_API RuleBasedTimeZone : public BasicTimeZone {
public:
    /**
     * Constructs a <code>RuleBasedTimeZone</code> object with the ID and the
     * <code>InitialTimeZoneRule</code>.  The input <code>InitialTimeZoneRule</code>
     * is adopted by this <code>RuleBasedTimeZone</code>, thus the caller must not
     * delete it.
     * @param id                The time zone ID.
     * @param initialRule       The initial time zone rule.
     * @stable ICU 3.8
     */
    RuleBasedTimeZone(const UnicodeString& id, InitialTimeZoneRule* initialRule);

    /**
     * Copy constructor.
     * @param source    The RuleBasedTimeZone object to be copied.
     * @stable ICU 3.8
     */
    RuleBasedTimeZone(const RuleBasedTimeZone& source);

    /**
     * Destructor.
     * @stable ICU 3.8
     */
    virtual ~RuleBasedTimeZone();

    /**
     * Assignment operator.
     * @param right The object to be copied.
     * @stable ICU 3.8
     */
    RuleBasedTimeZone& operator=(const RuleBasedTimeZone& right);

    /**
     * Return true if the given <code>TimeZone</code> objects are
     * semantically equal. Objects of different subclasses are considered unequal.
     * @param that  The object to be compared with.
     * @return  true if the given <code>TimeZone</code> objects are
      *semantically equal.
     * @stable ICU 3.8
     */
    virtual bool operator==(const TimeZone& that) const override;

    /**
     * Return true if the given <code>TimeZone</code> objects are
     * semantically unequal. Objects of different subclasses are considered unequal.
     * @param that  The object to be compared with.
     * @return  true if the given <code>TimeZone</code> objects are
     * semantically unequal.
     * @stable ICU 3.8
     */
    virtual bool operator!=(const TimeZone& that) const;

    /**
     * Adds the `TimeZoneRule` which represents time transitions.
     * The `TimeZoneRule` must have start times, that is, the result
     * of `isTransitionRule()` must be true. Otherwise, U_ILLEGAL_ARGUMENT_ERROR
     * is set to the error code.
     * The input `TimeZoneRule` is adopted by this `RuleBasedTimeZone`;
     * the caller must not delete it. Should an error condition prevent
     * the successful adoption of the rule, this function will delete it.
     *
     * After all rules are added, the caller must call `complete()` method to
     * make this `RuleBasedTimeZone` ready to handle common time
     * zone functions.
     * @param rule The `TimeZoneRule`.
     * @param status Output param to filled in with a success or an error.
     * @stable ICU 3.8
     */
    void addTransitionRule(TimeZoneRule* rule, UErrorCode& status);

    /**
     * Makes the <code>TimeZoneRule</code> ready to handle actual timezone
     * calculation APIs.  This method collects time zone rules specified
     * by the caller via the constructor and addTransitionRule() and
     * builds internal structure for making the object ready to support
     * time zone APIs such as getOffset(), getNextTransition() and others.
     * @param status Output param to filled in with a success or an error.
     * @stable ICU 3.8
     */
    void complete(UErrorCode& status);

    /**
     * Clones TimeZone objects polymorphically. Clients are responsible for deleting
     * the TimeZone object cloned.
     *
     * @return   A new copy of this TimeZone object.
     * @stable ICU 3.8
     */
    virtual RuleBasedTimeZone* clone() const override;

    /**
     * Returns the TimeZone's adjusted GMT offset (i.e., the number of milliseconds to add
     * to GMT to get local time in this time zone, taking daylight savings time into
     * account) as of a particular reference date.  The reference date is used to determine
     * whether daylight savings time is in effect and needs to be figured into the offset
     * that is returned (in other words, what is the adjusted GMT offset in this time zone
     * at this particular date and time?).  For the time zones produced by createTimeZone(),
     * the reference data is specified according to the Gregorian calendar, and the date
     * and time fields are local standard time.
     *
     * <p>Note: Don't call this method. Instead, call the getOffset(UDate...) overload,
     * which returns both the raw and the DST offset for a given time. This method
     * is retained only for backward compatibility.
     *
     * @param era        The reference date's era
     * @param year       The reference date's year
     * @param month      The reference date's month (0-based; 0 is January)
     * @param day        The reference date's day-in-month (1-based)
     * @param dayOfWeek  The reference date's day-of-week (1-based; 1 is Sunday)
     * @param millis     The reference date's milliseconds in day, local standard time
     * @param status     Output param to filled in with a success or an error.
     * @return           The offset in milliseconds to add to GMT to get local time.
     * @stable ICU 3.8
     */
    virtual int32_t getOffset(uint8_t era, int32_t year, int32_t month, int32_t day,
                              uint8_t dayOfWeek, int32_t millis, UErrorCode& status) const override;

    /**
     * Gets the time zone offset, for current date, modified in case of
     * daylight savings. This is the offset to add *to* UTC to get local time.
     *
     * <p>Note: Don't call this method. Instead, call the getOffset(UDate...) overload,
     * which returns both the raw and the DST offset for a given time. This method
     * is retained only for backward compatibility.
     *
     * @param era        The reference date's era
     * @param year       The reference date's year
     * @param month      The reference date's month (0-based; 0 is January)
     * @param day        The reference date's day-in-month (1-based)
     * @param dayOfWeek  The reference date's day-of-week (1-based; 1 is Sunday)
     * @param millis     The reference date's milliseconds in day, local standard time
     * @param monthLength The length of the given month in days.
     * @param status     Output param to filled in with a success or an error.
     * @return           The offset in milliseconds to add to GMT to get local time.
     * @stable ICU 3.8
     */
    virtual int32_t getOffset(uint8_t era, int32_t year, int32_t month, int32_t day,
                           uint8_t dayOfWeek, int32_t millis,
                           int32_t monthLength, UErrorCode& status) const override;

    /**
     * Returns the time zone raw and GMT offset for the given moment
     * in time.  Upon return, local-millis = GMT-millis + rawOffset +
     * dstOffset.  All computations are performed in the proleptic
     * Gregorian calendar.  The default implementation in the TimeZone
     * class delegates to the 8-argument getOffset().
     *
     * @param date moment in time for which to return offsets, in
     * units of milliseconds from January 1, 1970 0:00 GMT, either GMT
     * time or local wall time, depending on `local'.
     * @param local if true, `date' is local wall time; otherwise it
     * is in GMT time.
     * @param rawOffset output parameter to receive the raw offset, that
     * is, the offset not including DST adjustments
     * @param dstOffset output parameter to receive the DST offset,
     * that is, the offset to be added to `rawOffset' to obtain the
     * total offset between local and GMT time. If DST is not in
     * effect, this value is zero; otherwise it is a positive value,
     * typically one hour.
     * @param ec input-output error code
     * @stable ICU 3.8
     */
    virtual void getOffset(UDate date, UBool local, int32_t& rawOffset,
                           int32_t& dstOffset, UErrorCode& ec) const override;

    /**
     * Sets the TimeZone's raw GMT offset (i.e., the number of milliseconds to add
     * to GMT to get local time, before taking daylight savings time into account).
     *
     * @param offsetMillis  The new raw GMT offset for this time zone.
     * @stable ICU 3.8
     */
    virtual void setRawOffset(int32_t offsetMillis) override;

    /**
     * Returns the TimeZone's raw GMT offset (i.e., the number of milliseconds to add
     * to GMT to get local time, before taking daylight savings time into account).
     *
     * @return   The TimeZone's raw GMT offset.
     * @stable ICU 3.8
     */
    virtual int32_t getRawOffset(void) const override;

    /**
     * Queries if this time zone uses daylight savings time.
     * @return true if this time zone uses daylight savings time,
     * false, otherwise.
     * @stable ICU 3.8
     */
    virtual UBool useDaylightTime(void) const override;

#ifndef U_FORCE_HIDE_DEPRECATED_API
    /**
     * Queries if the given date is in daylight savings time in
     * this time zone.
     * This method is wasteful since it creates a new GregorianCalendar and
     * deletes it each time it is called. This is a deprecated method
     * and provided only for Java compatibility.
     *
     * @param date the given UDate.
     * @param status Output param filled in with success/error code.
     * @return true if the given date is in daylight savings time,
     * false, otherwise.
     * @deprecated ICU 2.4. Use Calendar::inDaylightTime() instead.
     */
    virtual UBool inDaylightTime(UDate date, UErrorCode& status) const override;
#endif  // U_FORCE_HIDE_DEPRECATED_API

    /**
     * Returns true if this zone has the same rule and offset as another zone.
     * That is, if this zone differs only in ID, if at all.
     * @param other the <code>TimeZone</code> object to be compared with
     * @return true if the given zone is the same as this one,
     * with the possible exception of the ID
     * @stable ICU 3.8
     */
    virtual UBool hasSameRules(const TimeZone& other) const override;

    /**
     * Gets the first time zone transition after the base time.
     * @param base      The base time.
     * @param inclusive Whether the base time is inclusive or not.
     * @param result    Receives the first transition after the base time.
     * @return  true if the transition is found.
     * @stable ICU 3.8
     */
    virtual UBool getNextTransition(UDate base, UBool inclusive, TimeZoneTransition& result) const override;

    /**
     * Gets the most recent time zone transition before the base time.
     * @param base      The base time.
     * @param inclusive Whether the base time is inclusive or not.
     * @param result    Receives the most recent transition before the base time.
     * @return  true if the transition is found.
     * @stable ICU 3.8
     */
    virtual UBool getPreviousTransition(UDate base, UBool inclusive, TimeZoneTransition& result) const override;

    /**
     * Returns the number of <code>TimeZoneRule</code>s which represents time transitions,
     * for this time zone, that is, all <code>TimeZoneRule</code>s for this time zone except
     * <code>InitialTimeZoneRule</code>.  The return value range is 0 or any positive value.
     * @param status    Receives error status code.
     * @return The number of <code>TimeZoneRule</code>s representing time transitions.
     * @stable ICU 3.8
     */
    virtual int32_t countTransitionRules(UErrorCode& status) const override;

    /**
     * Gets the <code>InitialTimeZoneRule</code> and the set of <code>TimeZoneRule</code>
     * which represent time transitions for this time zone.  On successful return,
     * the argument initial points to non-nullptr <code>InitialTimeZoneRule</code> and
     * the array trsrules is filled with 0 or multiple <code>TimeZoneRule</code>
     * instances up to the size specified by trscount.  The results are referencing the
     * rule instance held by this time zone instance.  Therefore, after this time zone
     * is destructed, they are no longer available.
     * @param initial       Receives the initial timezone rule
     * @param trsrules      Receives the timezone transition rules
     * @param trscount      On input, specify the size of the array 'transitions' receiving
     *                      the timezone transition rules.  On output, actual number of
     *                      rules filled in the array will be set.
     * @param status        Receives error status code.
     * @stable ICU 3.8
     */
    virtual void getTimeZoneRules(const InitialTimeZoneRule*& initial,
        const TimeZoneRule* trsrules[], int32_t& trscount, UErrorCode& status) const override;

    /**
     * Get time zone offsets from local wall time.
     * @stable ICU 69
     */
    virtual void getOffsetFromLocal(
        UDate date, UTimeZoneLocalOption nonExistingTimeOpt,
        UTimeZoneLocalOption duplicatedTimeOpt,
        int32_t& rawOffset, int32_t& dstOffset, UErrorCode& status) const override;

private:
    void deleteRules(void);
    void deleteTransitions(void);
    UVector* copyRules(UVector* source);
    TimeZoneRule* findRuleInFinal(UDate date, UBool local,
        int32_t NonExistingTimeOpt, int32_t DuplicatedTimeOpt) const;
    UBool findNext(UDate base, UBool inclusive, UDate& time, TimeZoneRule*& from, TimeZoneRule*& to) const;
    UBool findPrev(UDate base, UBool inclusive, UDate& time, TimeZoneRule*& from, TimeZoneRule*& to) const;
    int32_t getLocalDelta(int32_t rawBefore, int32_t dstBefore, int32_t rawAfter, int32_t dstAfter,
        int32_t NonExistingTimeOpt, int32_t DuplicatedTimeOpt) const;
    UDate getTransitionTime(Transition* transition, UBool local,
        int32_t NonExistingTimeOpt, int32_t DuplicatedTimeOpt) const;
    void getOffsetInternal(UDate date, UBool local, int32_t NonExistingTimeOpt, int32_t DuplicatedTimeOpt,
        int32_t& rawOffset, int32_t& dstOffset, UErrorCode& ec) const;
    void completeConst(UErrorCode &status) const;

    InitialTimeZoneRule *fInitialRule;
    UVector             *fHistoricRules;
    UVector             *fFinalRules;
    UVector             *fHistoricTransitions;
    UBool               fUpToDate;

public:
    /**
     * Return the class ID for this class. This is useful only for comparing to
     * a return value from getDynamicClassID(). For example:
     * <pre>
     * .   Base* polymorphic_pointer = createPolymorphicObject();
     * .   if (polymorphic_pointer->getDynamicClassID() ==
     * .       erived::getStaticClassID()) ...
     * </pre>
     * @return          The class ID for all objects of this class.
     * @stable ICU 3.8
     */
    static UClassID U_EXPORT2 getStaticClassID(void);

    /**
     * Returns a unique class ID POLYMORPHICALLY. Pure virtual override. This
     * method is to implement a simple version of RTTI, since not all C++
     * compilers support genuine RTTI. Polymorphic operator==() and clone()
     * methods call this method.
     *
     * @return          The class ID for this object. All objects of a
     *                  given class have the same class ID.  Objects of
     *                  other classes have different class IDs.
     * @stable ICU 3.8
     */
    virtual UClassID getDynamicClassID(void) const override;
};

U_NAMESPACE_END

#endif /* #if !UCONFIG_NO_FORMATTING */

#endif /* U_SHOW_CPLUSPLUS_API */

#endif // RBTZ_H

//eof
>>>>>>> a8a80be5
<|MERGE_RESOLUTION|>--- conflicted
+++ resolved
@@ -1,750 +1,373 @@
-<<<<<<< HEAD
-// © 2016 and later: Unicode, Inc. and others.
-// License & terms of use: http://www.unicode.org/copyright.html
-/*
-*******************************************************************************
-* Copyright (C) 2007-2013, International Business Machines Corporation and    *
-* others. All Rights Reserved.                                                *
-*******************************************************************************
-*/
-#ifndef RBTZ_H
-#define RBTZ_H
-
-#include "unicode/utypes.h"
-
-#if U_SHOW_CPLUSPLUS_API
-
-/**
- * \file
- * \brief C++ API: Rule based customizable time zone
- */
-
-#if !UCONFIG_NO_FORMATTING
-
-#include "unicode/basictz.h"
-#include "unicode/unistr.h"
-
-U_NAMESPACE_BEGIN
-
-// forward declaration
-class UVector;
-struct Transition;
-
-/**
- * a BasicTimeZone subclass implemented in terms of InitialTimeZoneRule and TimeZoneRule instances
- * @see BasicTimeZone
- * @see InitialTimeZoneRule
- * @see TimeZoneRule
- */
-class U_I18N_API RuleBasedTimeZone : public BasicTimeZone {
-public:
-    /**
-     * Constructs a <code>RuleBasedTimeZone</code> object with the ID and the
-     * <code>InitialTimeZoneRule</code>.  The input <code>InitialTimeZoneRule</code>
-     * is adopted by this <code>RuleBasedTimeZone</code>, thus the caller must not
-     * delete it.
-     * @param id                The time zone ID.
-     * @param initialRule       The initial time zone rule.
-     * @stable ICU 3.8
-     */
-    RuleBasedTimeZone(const UnicodeString& id, InitialTimeZoneRule* initialRule);
-
-    /**
-     * Copy constructor.
-     * @param source    The RuleBasedTimeZone object to be copied.
-     * @stable ICU 3.8
-     */
-    RuleBasedTimeZone(const RuleBasedTimeZone& source);
-
-    /**
-     * Destructor.
-     * @stable ICU 3.8
-     */
-    virtual ~RuleBasedTimeZone();
-
-    /**
-     * Assignment operator.
-     * @param right The object to be copied.
-     * @stable ICU 3.8
-     */
-    RuleBasedTimeZone& operator=(const RuleBasedTimeZone& right);
-
-    /**
-     * Return true if the given <code>TimeZone</code> objects are
-     * semantically equal. Objects of different subclasses are considered unequal.
-     * @param that  The object to be compared with.
-     * @return  true if the given <code>TimeZone</code> objects are
-      *semantically equal.
-     * @stable ICU 3.8
-     */
-    virtual UBool operator==(const TimeZone& that) const;
-
-    /**
-     * Return true if the given <code>TimeZone</code> objects are
-     * semantically unequal. Objects of different subclasses are considered unequal.
-     * @param that  The object to be compared with.
-     * @return  true if the given <code>TimeZone</code> objects are
-     * semantically unequal.
-     * @stable ICU 3.8
-     */
-    virtual UBool operator!=(const TimeZone& that) const;
-
-    /**
-     * Adds the <code>TimeZoneRule</code> which represents time transitions.
-     * The <code>TimeZoneRule</code> must have start times, that is, the result
-     * of isTransitionRule() must be true. Otherwise, U_ILLEGAL_ARGUMENT_ERROR
-     * is set to the error code.
-     * The input <code>TimeZoneRule</code> is adopted by this
-     * <code>RuleBasedTimeZone</code> on successful completion of this method,
-     * thus, the caller must not delete it when no error is returned.
-     * After all rules are added, the caller must call complete() method to
-     * make this <code>RuleBasedTimeZone</code> ready to handle common time
-     * zone functions.
-     * @param rule The <code>TimeZoneRule</code>.
-     * @param status Output param to filled in with a success or an error.
-     * @stable ICU 3.8
-     */
-    void addTransitionRule(TimeZoneRule* rule, UErrorCode& status);
-
-    /**
-     * Makes the <code>TimeZoneRule</code> ready to handle actual timezone
-     * calculation APIs.  This method collects time zone rules specified
-     * by the caller via the constructor and addTransitionRule() and
-     * builds internal structure for making the object ready to support
-     * time zone APIs such as getOffset(), getNextTransition() and others.
-     * @param status Output param to filled in with a success or an error.
-     * @stable ICU 3.8
-     */
-    void complete(UErrorCode& status);
-
-    /**
-     * Clones TimeZone objects polymorphically. Clients are responsible for deleting
-     * the TimeZone object cloned.
-     *
-     * @return   A new copy of this TimeZone object.
-     * @stable ICU 3.8
-     */
-    virtual RuleBasedTimeZone* clone() const;
-
-    /**
-     * Returns the TimeZone's adjusted GMT offset (i.e., the number of milliseconds to add
-     * to GMT to get local time in this time zone, taking daylight savings time into
-     * account) as of a particular reference date.  The reference date is used to determine
-     * whether daylight savings time is in effect and needs to be figured into the offset
-     * that is returned (in other words, what is the adjusted GMT offset in this time zone
-     * at this particular date and time?).  For the time zones produced by createTimeZone(),
-     * the reference data is specified according to the Gregorian calendar, and the date
-     * and time fields are local standard time.
-     *
-     * <p>Note: Don't call this method. Instead, call the getOffset(UDate...) overload,
-     * which returns both the raw and the DST offset for a given time. This method
-     * is retained only for backward compatibility.
-     *
-     * @param era        The reference date's era
-     * @param year       The reference date's year
-     * @param month      The reference date's month (0-based; 0 is January)
-     * @param day        The reference date's day-in-month (1-based)
-     * @param dayOfWeek  The reference date's day-of-week (1-based; 1 is Sunday)
-     * @param millis     The reference date's milliseconds in day, local standard time
-     * @param status     Output param to filled in with a success or an error.
-     * @return           The offset in milliseconds to add to GMT to get local time.
-     * @stable ICU 3.8
-     */
-    virtual int32_t getOffset(uint8_t era, int32_t year, int32_t month, int32_t day,
-                              uint8_t dayOfWeek, int32_t millis, UErrorCode& status) const;
-
-    /**
-     * Gets the time zone offset, for current date, modified in case of
-     * daylight savings. This is the offset to add *to* UTC to get local time.
-     *
-     * <p>Note: Don't call this method. Instead, call the getOffset(UDate...) overload,
-     * which returns both the raw and the DST offset for a given time. This method
-     * is retained only for backward compatibility.
-     *
-     * @param era        The reference date's era
-     * @param year       The reference date's year
-     * @param month      The reference date's month (0-based; 0 is January)
-     * @param day        The reference date's day-in-month (1-based)
-     * @param dayOfWeek  The reference date's day-of-week (1-based; 1 is Sunday)
-     * @param millis     The reference date's milliseconds in day, local standard time
-     * @param monthLength The length of the given month in days.
-     * @param status     Output param to filled in with a success or an error.
-     * @return           The offset in milliseconds to add to GMT to get local time.
-     * @stable ICU 3.8
-     */
-    virtual int32_t getOffset(uint8_t era, int32_t year, int32_t month, int32_t day,
-                           uint8_t dayOfWeek, int32_t millis,
-                           int32_t monthLength, UErrorCode& status) const;
-
-    /**
-     * Returns the time zone raw and GMT offset for the given moment
-     * in time.  Upon return, local-millis = GMT-millis + rawOffset +
-     * dstOffset.  All computations are performed in the proleptic
-     * Gregorian calendar.  The default implementation in the TimeZone
-     * class delegates to the 8-argument getOffset().
-     *
-     * @param date moment in time for which to return offsets, in
-     * units of milliseconds from January 1, 1970 0:00 GMT, either GMT
-     * time or local wall time, depending on `local'.
-     * @param local if true, `date' is local wall time; otherwise it
-     * is in GMT time.
-     * @param rawOffset output parameter to receive the raw offset, that
-     * is, the offset not including DST adjustments
-     * @param dstOffset output parameter to receive the DST offset,
-     * that is, the offset to be added to `rawOffset' to obtain the
-     * total offset between local and GMT time. If DST is not in
-     * effect, this value is zero; otherwise it is a positive value,
-     * typically one hour.
-     * @param ec input-output error code
-     * @stable ICU 3.8
-     */
-    virtual void getOffset(UDate date, UBool local, int32_t& rawOffset,
-                           int32_t& dstOffset, UErrorCode& ec) const;
-
-    /**
-     * Sets the TimeZone's raw GMT offset (i.e., the number of milliseconds to add
-     * to GMT to get local time, before taking daylight savings time into account).
-     *
-     * @param offsetMillis  The new raw GMT offset for this time zone.
-     * @stable ICU 3.8
-     */
-    virtual void setRawOffset(int32_t offsetMillis);
-
-    /**
-     * Returns the TimeZone's raw GMT offset (i.e., the number of milliseconds to add
-     * to GMT to get local time, before taking daylight savings time into account).
-     *
-     * @return   The TimeZone's raw GMT offset.
-     * @stable ICU 3.8
-     */
-    virtual int32_t getRawOffset(void) const;
-
-    /**
-     * Queries if this time zone uses daylight savings time.
-     * @return true if this time zone uses daylight savings time,
-     * false, otherwise.
-     * @stable ICU 3.8
-     */
-    virtual UBool useDaylightTime(void) const;
-
-#ifndef U_FORCE_HIDE_DEPRECATED_API
-    /**
-     * Queries if the given date is in daylight savings time in
-     * this time zone.
-     * This method is wasteful since it creates a new GregorianCalendar and
-     * deletes it each time it is called. This is a deprecated method
-     * and provided only for Java compatibility.
-     *
-     * @param date the given UDate.
-     * @param status Output param filled in with success/error code.
-     * @return true if the given date is in daylight savings time,
-     * false, otherwise.
-     * @deprecated ICU 2.4. Use Calendar::inDaylightTime() instead.
-     */
-    virtual UBool inDaylightTime(UDate date, UErrorCode& status) const;
-#endif  // U_FORCE_HIDE_DEPRECATED_API
-
-    /**
-     * Returns true if this zone has the same rule and offset as another zone.
-     * That is, if this zone differs only in ID, if at all.
-     * @param other the <code>TimeZone</code> object to be compared with
-     * @return true if the given zone is the same as this one,
-     * with the possible exception of the ID
-     * @stable ICU 3.8
-     */
-    virtual UBool hasSameRules(const TimeZone& other) const;
-
-    /**
-     * Gets the first time zone transition after the base time.
-     * @param base      The base time.
-     * @param inclusive Whether the base time is inclusive or not.
-     * @param result    Receives the first transition after the base time.
-     * @return  true if the transition is found.
-     * @stable ICU 3.8
-     */
-    virtual UBool getNextTransition(UDate base, UBool inclusive, TimeZoneTransition& result) const;
-
-    /**
-     * Gets the most recent time zone transition before the base time.
-     * @param base      The base time.
-     * @param inclusive Whether the base time is inclusive or not.
-     * @param result    Receives the most recent transition before the base time.
-     * @return  true if the transition is found.
-     * @stable ICU 3.8
-     */
-    virtual UBool getPreviousTransition(UDate base, UBool inclusive, TimeZoneTransition& result) const;
-
-    /**
-     * Returns the number of <code>TimeZoneRule</code>s which represents time transitions,
-     * for this time zone, that is, all <code>TimeZoneRule</code>s for this time zone except
-     * <code>InitialTimeZoneRule</code>.  The return value range is 0 or any positive value.
-     * @param status    Receives error status code.
-     * @return The number of <code>TimeZoneRule</code>s representing time transitions.
-     * @stable ICU 3.8
-     */
-    virtual int32_t countTransitionRules(UErrorCode& status) const;
-
-    /**
-     * Gets the <code>InitialTimeZoneRule</code> and the set of <code>TimeZoneRule</code>
-     * which represent time transitions for this time zone.  On successful return,
-     * the argument initial points to non-NULL <code>InitialTimeZoneRule</code> and
-     * the array trsrules is filled with 0 or multiple <code>TimeZoneRule</code>
-     * instances up to the size specified by trscount.  The results are referencing the
-     * rule instance held by this time zone instance.  Therefore, after this time zone
-     * is destructed, they are no longer available.
-     * @param initial       Receives the initial timezone rule
-     * @param trsrules      Receives the timezone transition rules
-     * @param trscount      On input, specify the size of the array 'transitions' receiving
-     *                      the timezone transition rules.  On output, actual number of
-     *                      rules filled in the array will be set.
-     * @param status        Receives error status code.
-     * @stable ICU 3.8
-     */
-    virtual void getTimeZoneRules(const InitialTimeZoneRule*& initial,
-        const TimeZoneRule* trsrules[], int32_t& trscount, UErrorCode& status) const;
-
-#ifndef U_FORCE_HIDE_DRAFT_API
-    /**
-     * Get time zone offsets from local wall time.
-     * @draft ICU 69
-     */
-    virtual void getOffsetFromLocal(
-        UDate date, UTimeZoneLocalOption nonExistingTimeOpt,
-        UTimeZoneLocalOption duplicatedTimeOpt,
-        int32_t& rawOffset, int32_t& dstOffset, UErrorCode& status) const;
-#endif /* U_FORCE_HIDE_DRAFT_API */
-
-private:
-    void deleteRules(void);
-    void deleteTransitions(void);
-    UVector* copyRules(UVector* source);
-    TimeZoneRule* findRuleInFinal(UDate date, UBool local,
-        int32_t NonExistingTimeOpt, int32_t DuplicatedTimeOpt) const;
-    UBool findNext(UDate base, UBool inclusive, UDate& time, TimeZoneRule*& from, TimeZoneRule*& to) const;
-    UBool findPrev(UDate base, UBool inclusive, UDate& time, TimeZoneRule*& from, TimeZoneRule*& to) const;
-    int32_t getLocalDelta(int32_t rawBefore, int32_t dstBefore, int32_t rawAfter, int32_t dstAfter,
-        int32_t NonExistingTimeOpt, int32_t DuplicatedTimeOpt) const;
-    UDate getTransitionTime(Transition* transition, UBool local,
-        int32_t NonExistingTimeOpt, int32_t DuplicatedTimeOpt) const;
-    void getOffsetInternal(UDate date, UBool local, int32_t NonExistingTimeOpt, int32_t DuplicatedTimeOpt,
-        int32_t& rawOffset, int32_t& dstOffset, UErrorCode& ec) const;
-    void completeConst(UErrorCode &status) const;
-
-    InitialTimeZoneRule *fInitialRule;
-    UVector             *fHistoricRules;
-    UVector             *fFinalRules;
-    UVector             *fHistoricTransitions;
-    UBool               fUpToDate;
-
-public:
-    /**
-     * Return the class ID for this class. This is useful only for comparing to
-     * a return value from getDynamicClassID(). For example:
-     * <pre>
-     * .   Base* polymorphic_pointer = createPolymorphicObject();
-     * .   if (polymorphic_pointer->getDynamicClassID() ==
-     * .       erived::getStaticClassID()) ...
-     * </pre>
-     * @return          The class ID for all objects of this class.
-     * @stable ICU 3.8
-     */
-    static UClassID U_EXPORT2 getStaticClassID(void);
-
-    /**
-     * Returns a unique class ID POLYMORPHICALLY. Pure virtual override. This
-     * method is to implement a simple version of RTTI, since not all C++
-     * compilers support genuine RTTI. Polymorphic operator==() and clone()
-     * methods call this method.
-     *
-     * @return          The class ID for this object. All objects of a
-     *                  given class have the same class ID.  Objects of
-     *                  other classes have different class IDs.
-     * @stable ICU 3.8
-     */
-    virtual UClassID getDynamicClassID(void) const;
-};
-
-U_NAMESPACE_END
-
-#endif /* #if !UCONFIG_NO_FORMATTING */
-
-#endif /* U_SHOW_CPLUSPLUS_API */
-
-#endif // RBTZ_H
-
-//eof
-=======
-// © 2016 and later: Unicode, Inc. and others.
-// License & terms of use: http://www.unicode.org/copyright.html
-/*
-*******************************************************************************
-* Copyright (C) 2007-2013, International Business Machines Corporation and    *
-* others. All Rights Reserved.                                                *
-*******************************************************************************
-*/
-#ifndef RBTZ_H
-#define RBTZ_H
-
-#include "unicode/utypes.h"
-
-#if U_SHOW_CPLUSPLUS_API
-
-/**
- * \file 
- * \brief C++ API: Rule based customizable time zone
- */
-
-#if !UCONFIG_NO_FORMATTING
-
-#include "unicode/basictz.h"
-#include "unicode/unistr.h"
-
-U_NAMESPACE_BEGIN
-
-// forward declaration
-class UVector;
-struct Transition;
-
-/**
- * a BasicTimeZone subclass implemented in terms of InitialTimeZoneRule and TimeZoneRule instances
- * @see BasicTimeZone
- * @see InitialTimeZoneRule
- * @see TimeZoneRule
- */
-class U_I18N_API RuleBasedTimeZone : public BasicTimeZone {
-public:
-    /**
-     * Constructs a <code>RuleBasedTimeZone</code> object with the ID and the
-     * <code>InitialTimeZoneRule</code>.  The input <code>InitialTimeZoneRule</code>
-     * is adopted by this <code>RuleBasedTimeZone</code>, thus the caller must not
-     * delete it.
-     * @param id                The time zone ID.
-     * @param initialRule       The initial time zone rule.
-     * @stable ICU 3.8
-     */
-    RuleBasedTimeZone(const UnicodeString& id, InitialTimeZoneRule* initialRule);
-
-    /**
-     * Copy constructor.
-     * @param source    The RuleBasedTimeZone object to be copied.
-     * @stable ICU 3.8
-     */
-    RuleBasedTimeZone(const RuleBasedTimeZone& source);
-
-    /**
-     * Destructor.
-     * @stable ICU 3.8
-     */
-    virtual ~RuleBasedTimeZone();
-
-    /**
-     * Assignment operator.
-     * @param right The object to be copied.
-     * @stable ICU 3.8
-     */
-    RuleBasedTimeZone& operator=(const RuleBasedTimeZone& right);
-
-    /**
-     * Return true if the given <code>TimeZone</code> objects are
-     * semantically equal. Objects of different subclasses are considered unequal.
-     * @param that  The object to be compared with.
-     * @return  true if the given <code>TimeZone</code> objects are
-      *semantically equal.
-     * @stable ICU 3.8
-     */
-    virtual bool operator==(const TimeZone& that) const override;
-
-    /**
-     * Return true if the given <code>TimeZone</code> objects are
-     * semantically unequal. Objects of different subclasses are considered unequal.
-     * @param that  The object to be compared with.
-     * @return  true if the given <code>TimeZone</code> objects are
-     * semantically unequal.
-     * @stable ICU 3.8
-     */
-    virtual bool operator!=(const TimeZone& that) const;
-
-    /**
-     * Adds the `TimeZoneRule` which represents time transitions.
-     * The `TimeZoneRule` must have start times, that is, the result
-     * of `isTransitionRule()` must be true. Otherwise, U_ILLEGAL_ARGUMENT_ERROR
-     * is set to the error code.
-     * The input `TimeZoneRule` is adopted by this `RuleBasedTimeZone`;
-     * the caller must not delete it. Should an error condition prevent
-     * the successful adoption of the rule, this function will delete it.
-     *
-     * After all rules are added, the caller must call `complete()` method to
-     * make this `RuleBasedTimeZone` ready to handle common time
-     * zone functions.
-     * @param rule The `TimeZoneRule`.
-     * @param status Output param to filled in with a success or an error.
-     * @stable ICU 3.8
-     */
-    void addTransitionRule(TimeZoneRule* rule, UErrorCode& status);
-
-    /**
-     * Makes the <code>TimeZoneRule</code> ready to handle actual timezone
-     * calculation APIs.  This method collects time zone rules specified
-     * by the caller via the constructor and addTransitionRule() and
-     * builds internal structure for making the object ready to support
-     * time zone APIs such as getOffset(), getNextTransition() and others.
-     * @param status Output param to filled in with a success or an error.
-     * @stable ICU 3.8
-     */
-    void complete(UErrorCode& status);
-
-    /**
-     * Clones TimeZone objects polymorphically. Clients are responsible for deleting
-     * the TimeZone object cloned.
-     *
-     * @return   A new copy of this TimeZone object.
-     * @stable ICU 3.8
-     */
-    virtual RuleBasedTimeZone* clone() const override;
-
-    /**
-     * Returns the TimeZone's adjusted GMT offset (i.e., the number of milliseconds to add
-     * to GMT to get local time in this time zone, taking daylight savings time into
-     * account) as of a particular reference date.  The reference date is used to determine
-     * whether daylight savings time is in effect and needs to be figured into the offset
-     * that is returned (in other words, what is the adjusted GMT offset in this time zone
-     * at this particular date and time?).  For the time zones produced by createTimeZone(),
-     * the reference data is specified according to the Gregorian calendar, and the date
-     * and time fields are local standard time.
-     *
-     * <p>Note: Don't call this method. Instead, call the getOffset(UDate...) overload,
-     * which returns both the raw and the DST offset for a given time. This method
-     * is retained only for backward compatibility.
-     *
-     * @param era        The reference date's era
-     * @param year       The reference date's year
-     * @param month      The reference date's month (0-based; 0 is January)
-     * @param day        The reference date's day-in-month (1-based)
-     * @param dayOfWeek  The reference date's day-of-week (1-based; 1 is Sunday)
-     * @param millis     The reference date's milliseconds in day, local standard time
-     * @param status     Output param to filled in with a success or an error.
-     * @return           The offset in milliseconds to add to GMT to get local time.
-     * @stable ICU 3.8
-     */
-    virtual int32_t getOffset(uint8_t era, int32_t year, int32_t month, int32_t day,
-                              uint8_t dayOfWeek, int32_t millis, UErrorCode& status) const override;
-
-    /**
-     * Gets the time zone offset, for current date, modified in case of
-     * daylight savings. This is the offset to add *to* UTC to get local time.
-     *
-     * <p>Note: Don't call this method. Instead, call the getOffset(UDate...) overload,
-     * which returns both the raw and the DST offset for a given time. This method
-     * is retained only for backward compatibility.
-     *
-     * @param era        The reference date's era
-     * @param year       The reference date's year
-     * @param month      The reference date's month (0-based; 0 is January)
-     * @param day        The reference date's day-in-month (1-based)
-     * @param dayOfWeek  The reference date's day-of-week (1-based; 1 is Sunday)
-     * @param millis     The reference date's milliseconds in day, local standard time
-     * @param monthLength The length of the given month in days.
-     * @param status     Output param to filled in with a success or an error.
-     * @return           The offset in milliseconds to add to GMT to get local time.
-     * @stable ICU 3.8
-     */
-    virtual int32_t getOffset(uint8_t era, int32_t year, int32_t month, int32_t day,
-                           uint8_t dayOfWeek, int32_t millis,
-                           int32_t monthLength, UErrorCode& status) const override;
-
-    /**
-     * Returns the time zone raw and GMT offset for the given moment
-     * in time.  Upon return, local-millis = GMT-millis + rawOffset +
-     * dstOffset.  All computations are performed in the proleptic
-     * Gregorian calendar.  The default implementation in the TimeZone
-     * class delegates to the 8-argument getOffset().
-     *
-     * @param date moment in time for which to return offsets, in
-     * units of milliseconds from January 1, 1970 0:00 GMT, either GMT
-     * time or local wall time, depending on `local'.
-     * @param local if true, `date' is local wall time; otherwise it
-     * is in GMT time.
-     * @param rawOffset output parameter to receive the raw offset, that
-     * is, the offset not including DST adjustments
-     * @param dstOffset output parameter to receive the DST offset,
-     * that is, the offset to be added to `rawOffset' to obtain the
-     * total offset between local and GMT time. If DST is not in
-     * effect, this value is zero; otherwise it is a positive value,
-     * typically one hour.
-     * @param ec input-output error code
-     * @stable ICU 3.8
-     */
-    virtual void getOffset(UDate date, UBool local, int32_t& rawOffset,
-                           int32_t& dstOffset, UErrorCode& ec) const override;
-
-    /**
-     * Sets the TimeZone's raw GMT offset (i.e., the number of milliseconds to add
-     * to GMT to get local time, before taking daylight savings time into account).
-     *
-     * @param offsetMillis  The new raw GMT offset for this time zone.
-     * @stable ICU 3.8
-     */
-    virtual void setRawOffset(int32_t offsetMillis) override;
-
-    /**
-     * Returns the TimeZone's raw GMT offset (i.e., the number of milliseconds to add
-     * to GMT to get local time, before taking daylight savings time into account).
-     *
-     * @return   The TimeZone's raw GMT offset.
-     * @stable ICU 3.8
-     */
-    virtual int32_t getRawOffset(void) const override;
-
-    /**
-     * Queries if this time zone uses daylight savings time.
-     * @return true if this time zone uses daylight savings time,
-     * false, otherwise.
-     * @stable ICU 3.8
-     */
-    virtual UBool useDaylightTime(void) const override;
-
-#ifndef U_FORCE_HIDE_DEPRECATED_API
-    /**
-     * Queries if the given date is in daylight savings time in
-     * this time zone.
-     * This method is wasteful since it creates a new GregorianCalendar and
-     * deletes it each time it is called. This is a deprecated method
-     * and provided only for Java compatibility.
-     *
-     * @param date the given UDate.
-     * @param status Output param filled in with success/error code.
-     * @return true if the given date is in daylight savings time,
-     * false, otherwise.
-     * @deprecated ICU 2.4. Use Calendar::inDaylightTime() instead.
-     */
-    virtual UBool inDaylightTime(UDate date, UErrorCode& status) const override;
-#endif  // U_FORCE_HIDE_DEPRECATED_API
-
-    /**
-     * Returns true if this zone has the same rule and offset as another zone.
-     * That is, if this zone differs only in ID, if at all.
-     * @param other the <code>TimeZone</code> object to be compared with
-     * @return true if the given zone is the same as this one,
-     * with the possible exception of the ID
-     * @stable ICU 3.8
-     */
-    virtual UBool hasSameRules(const TimeZone& other) const override;
-
-    /**
-     * Gets the first time zone transition after the base time.
-     * @param base      The base time.
-     * @param inclusive Whether the base time is inclusive or not.
-     * @param result    Receives the first transition after the base time.
-     * @return  true if the transition is found.
-     * @stable ICU 3.8
-     */
-    virtual UBool getNextTransition(UDate base, UBool inclusive, TimeZoneTransition& result) const override;
-
-    /**
-     * Gets the most recent time zone transition before the base time.
-     * @param base      The base time.
-     * @param inclusive Whether the base time is inclusive or not.
-     * @param result    Receives the most recent transition before the base time.
-     * @return  true if the transition is found.
-     * @stable ICU 3.8
-     */
-    virtual UBool getPreviousTransition(UDate base, UBool inclusive, TimeZoneTransition& result) const override;
-
-    /**
-     * Returns the number of <code>TimeZoneRule</code>s which represents time transitions,
-     * for this time zone, that is, all <code>TimeZoneRule</code>s for this time zone except
-     * <code>InitialTimeZoneRule</code>.  The return value range is 0 or any positive value.
-     * @param status    Receives error status code.
-     * @return The number of <code>TimeZoneRule</code>s representing time transitions.
-     * @stable ICU 3.8
-     */
-    virtual int32_t countTransitionRules(UErrorCode& status) const override;
-
-    /**
-     * Gets the <code>InitialTimeZoneRule</code> and the set of <code>TimeZoneRule</code>
-     * which represent time transitions for this time zone.  On successful return,
-     * the argument initial points to non-nullptr <code>InitialTimeZoneRule</code> and
-     * the array trsrules is filled with 0 or multiple <code>TimeZoneRule</code>
-     * instances up to the size specified by trscount.  The results are referencing the
-     * rule instance held by this time zone instance.  Therefore, after this time zone
-     * is destructed, they are no longer available.
-     * @param initial       Receives the initial timezone rule
-     * @param trsrules      Receives the timezone transition rules
-     * @param trscount      On input, specify the size of the array 'transitions' receiving
-     *                      the timezone transition rules.  On output, actual number of
-     *                      rules filled in the array will be set.
-     * @param status        Receives error status code.
-     * @stable ICU 3.8
-     */
-    virtual void getTimeZoneRules(const InitialTimeZoneRule*& initial,
-        const TimeZoneRule* trsrules[], int32_t& trscount, UErrorCode& status) const override;
-
-    /**
-     * Get time zone offsets from local wall time.
-     * @stable ICU 69
-     */
-    virtual void getOffsetFromLocal(
-        UDate date, UTimeZoneLocalOption nonExistingTimeOpt,
-        UTimeZoneLocalOption duplicatedTimeOpt,
-        int32_t& rawOffset, int32_t& dstOffset, UErrorCode& status) const override;
-
-private:
-    void deleteRules(void);
-    void deleteTransitions(void);
-    UVector* copyRules(UVector* source);
-    TimeZoneRule* findRuleInFinal(UDate date, UBool local,
-        int32_t NonExistingTimeOpt, int32_t DuplicatedTimeOpt) const;
-    UBool findNext(UDate base, UBool inclusive, UDate& time, TimeZoneRule*& from, TimeZoneRule*& to) const;
-    UBool findPrev(UDate base, UBool inclusive, UDate& time, TimeZoneRule*& from, TimeZoneRule*& to) const;
-    int32_t getLocalDelta(int32_t rawBefore, int32_t dstBefore, int32_t rawAfter, int32_t dstAfter,
-        int32_t NonExistingTimeOpt, int32_t DuplicatedTimeOpt) const;
-    UDate getTransitionTime(Transition* transition, UBool local,
-        int32_t NonExistingTimeOpt, int32_t DuplicatedTimeOpt) const;
-    void getOffsetInternal(UDate date, UBool local, int32_t NonExistingTimeOpt, int32_t DuplicatedTimeOpt,
-        int32_t& rawOffset, int32_t& dstOffset, UErrorCode& ec) const;
-    void completeConst(UErrorCode &status) const;
-
-    InitialTimeZoneRule *fInitialRule;
-    UVector             *fHistoricRules;
-    UVector             *fFinalRules;
-    UVector             *fHistoricTransitions;
-    UBool               fUpToDate;
-
-public:
-    /**
-     * Return the class ID for this class. This is useful only for comparing to
-     * a return value from getDynamicClassID(). For example:
-     * <pre>
-     * .   Base* polymorphic_pointer = createPolymorphicObject();
-     * .   if (polymorphic_pointer->getDynamicClassID() ==
-     * .       erived::getStaticClassID()) ...
-     * </pre>
-     * @return          The class ID for all objects of this class.
-     * @stable ICU 3.8
-     */
-    static UClassID U_EXPORT2 getStaticClassID(void);
-
-    /**
-     * Returns a unique class ID POLYMORPHICALLY. Pure virtual override. This
-     * method is to implement a simple version of RTTI, since not all C++
-     * compilers support genuine RTTI. Polymorphic operator==() and clone()
-     * methods call this method.
-     *
-     * @return          The class ID for this object. All objects of a
-     *                  given class have the same class ID.  Objects of
-     *                  other classes have different class IDs.
-     * @stable ICU 3.8
-     */
-    virtual UClassID getDynamicClassID(void) const override;
-};
-
-U_NAMESPACE_END
-
-#endif /* #if !UCONFIG_NO_FORMATTING */
-
-#endif /* U_SHOW_CPLUSPLUS_API */
-
-#endif // RBTZ_H
-
-//eof
->>>>>>> a8a80be5
+// © 2016 and later: Unicode, Inc. and others.
+// License & terms of use: http://www.unicode.org/copyright.html
+/*
+*******************************************************************************
+* Copyright (C) 2007-2013, International Business Machines Corporation and    *
+* others. All Rights Reserved.                                                *
+*******************************************************************************
+*/
+#ifndef RBTZ_H
+#define RBTZ_H
+
+#include "unicode/utypes.h"
+
+#if U_SHOW_CPLUSPLUS_API
+
+/**
+ * \file 
+ * \brief C++ API: Rule based customizable time zone
+ */
+
+#if !UCONFIG_NO_FORMATTING
+
+#include "unicode/basictz.h"
+#include "unicode/unistr.h"
+
+U_NAMESPACE_BEGIN
+
+// forward declaration
+class UVector;
+struct Transition;
+
+/**
+ * a BasicTimeZone subclass implemented in terms of InitialTimeZoneRule and TimeZoneRule instances
+ * @see BasicTimeZone
+ * @see InitialTimeZoneRule
+ * @see TimeZoneRule
+ */
+class U_I18N_API RuleBasedTimeZone : public BasicTimeZone {
+public:
+    /**
+     * Constructs a <code>RuleBasedTimeZone</code> object with the ID and the
+     * <code>InitialTimeZoneRule</code>.  The input <code>InitialTimeZoneRule</code>
+     * is adopted by this <code>RuleBasedTimeZone</code>, thus the caller must not
+     * delete it.
+     * @param id                The time zone ID.
+     * @param initialRule       The initial time zone rule.
+     * @stable ICU 3.8
+     */
+    RuleBasedTimeZone(const UnicodeString& id, InitialTimeZoneRule* initialRule);
+
+    /**
+     * Copy constructor.
+     * @param source    The RuleBasedTimeZone object to be copied.
+     * @stable ICU 3.8
+     */
+    RuleBasedTimeZone(const RuleBasedTimeZone& source);
+
+    /**
+     * Destructor.
+     * @stable ICU 3.8
+     */
+    virtual ~RuleBasedTimeZone();
+
+    /**
+     * Assignment operator.
+     * @param right The object to be copied.
+     * @stable ICU 3.8
+     */
+    RuleBasedTimeZone& operator=(const RuleBasedTimeZone& right);
+
+    /**
+     * Return true if the given <code>TimeZone</code> objects are
+     * semantically equal. Objects of different subclasses are considered unequal.
+     * @param that  The object to be compared with.
+     * @return  true if the given <code>TimeZone</code> objects are
+      *semantically equal.
+     * @stable ICU 3.8
+     */
+    virtual bool operator==(const TimeZone& that) const override;
+
+    /**
+     * Return true if the given <code>TimeZone</code> objects are
+     * semantically unequal. Objects of different subclasses are considered unequal.
+     * @param that  The object to be compared with.
+     * @return  true if the given <code>TimeZone</code> objects are
+     * semantically unequal.
+     * @stable ICU 3.8
+     */
+    virtual bool operator!=(const TimeZone& that) const;
+
+    /**
+     * Adds the `TimeZoneRule` which represents time transitions.
+     * The `TimeZoneRule` must have start times, that is, the result
+     * of `isTransitionRule()` must be true. Otherwise, U_ILLEGAL_ARGUMENT_ERROR
+     * is set to the error code.
+     * The input `TimeZoneRule` is adopted by this `RuleBasedTimeZone`;
+     * the caller must not delete it. Should an error condition prevent
+     * the successful adoption of the rule, this function will delete it.
+     *
+     * After all rules are added, the caller must call `complete()` method to
+     * make this `RuleBasedTimeZone` ready to handle common time
+     * zone functions.
+     * @param rule The `TimeZoneRule`.
+     * @param status Output param to filled in with a success or an error.
+     * @stable ICU 3.8
+     */
+    void addTransitionRule(TimeZoneRule* rule, UErrorCode& status);
+
+    /**
+     * Makes the <code>TimeZoneRule</code> ready to handle actual timezone
+     * calculation APIs.  This method collects time zone rules specified
+     * by the caller via the constructor and addTransitionRule() and
+     * builds internal structure for making the object ready to support
+     * time zone APIs such as getOffset(), getNextTransition() and others.
+     * @param status Output param to filled in with a success or an error.
+     * @stable ICU 3.8
+     */
+    void complete(UErrorCode& status);
+
+    /**
+     * Clones TimeZone objects polymorphically. Clients are responsible for deleting
+     * the TimeZone object cloned.
+     *
+     * @return   A new copy of this TimeZone object.
+     * @stable ICU 3.8
+     */
+    virtual RuleBasedTimeZone* clone() const override;
+
+    /**
+     * Returns the TimeZone's adjusted GMT offset (i.e., the number of milliseconds to add
+     * to GMT to get local time in this time zone, taking daylight savings time into
+     * account) as of a particular reference date.  The reference date is used to determine
+     * whether daylight savings time is in effect and needs to be figured into the offset
+     * that is returned (in other words, what is the adjusted GMT offset in this time zone
+     * at this particular date and time?).  For the time zones produced by createTimeZone(),
+     * the reference data is specified according to the Gregorian calendar, and the date
+     * and time fields are local standard time.
+     *
+     * <p>Note: Don't call this method. Instead, call the getOffset(UDate...) overload,
+     * which returns both the raw and the DST offset for a given time. This method
+     * is retained only for backward compatibility.
+     *
+     * @param era        The reference date's era
+     * @param year       The reference date's year
+     * @param month      The reference date's month (0-based; 0 is January)
+     * @param day        The reference date's day-in-month (1-based)
+     * @param dayOfWeek  The reference date's day-of-week (1-based; 1 is Sunday)
+     * @param millis     The reference date's milliseconds in day, local standard time
+     * @param status     Output param to filled in with a success or an error.
+     * @return           The offset in milliseconds to add to GMT to get local time.
+     * @stable ICU 3.8
+     */
+    virtual int32_t getOffset(uint8_t era, int32_t year, int32_t month, int32_t day,
+                              uint8_t dayOfWeek, int32_t millis, UErrorCode& status) const override;
+
+    /**
+     * Gets the time zone offset, for current date, modified in case of
+     * daylight savings. This is the offset to add *to* UTC to get local time.
+     *
+     * <p>Note: Don't call this method. Instead, call the getOffset(UDate...) overload,
+     * which returns both the raw and the DST offset for a given time. This method
+     * is retained only for backward compatibility.
+     *
+     * @param era        The reference date's era
+     * @param year       The reference date's year
+     * @param month      The reference date's month (0-based; 0 is January)
+     * @param day        The reference date's day-in-month (1-based)
+     * @param dayOfWeek  The reference date's day-of-week (1-based; 1 is Sunday)
+     * @param millis     The reference date's milliseconds in day, local standard time
+     * @param monthLength The length of the given month in days.
+     * @param status     Output param to filled in with a success or an error.
+     * @return           The offset in milliseconds to add to GMT to get local time.
+     * @stable ICU 3.8
+     */
+    virtual int32_t getOffset(uint8_t era, int32_t year, int32_t month, int32_t day,
+                           uint8_t dayOfWeek, int32_t millis,
+                           int32_t monthLength, UErrorCode& status) const override;
+
+    /**
+     * Returns the time zone raw and GMT offset for the given moment
+     * in time.  Upon return, local-millis = GMT-millis + rawOffset +
+     * dstOffset.  All computations are performed in the proleptic
+     * Gregorian calendar.  The default implementation in the TimeZone
+     * class delegates to the 8-argument getOffset().
+     *
+     * @param date moment in time for which to return offsets, in
+     * units of milliseconds from January 1, 1970 0:00 GMT, either GMT
+     * time or local wall time, depending on `local'.
+     * @param local if true, `date' is local wall time; otherwise it
+     * is in GMT time.
+     * @param rawOffset output parameter to receive the raw offset, that
+     * is, the offset not including DST adjustments
+     * @param dstOffset output parameter to receive the DST offset,
+     * that is, the offset to be added to `rawOffset' to obtain the
+     * total offset between local and GMT time. If DST is not in
+     * effect, this value is zero; otherwise it is a positive value,
+     * typically one hour.
+     * @param ec input-output error code
+     * @stable ICU 3.8
+     */
+    virtual void getOffset(UDate date, UBool local, int32_t& rawOffset,
+                           int32_t& dstOffset, UErrorCode& ec) const override;
+
+    /**
+     * Sets the TimeZone's raw GMT offset (i.e., the number of milliseconds to add
+     * to GMT to get local time, before taking daylight savings time into account).
+     *
+     * @param offsetMillis  The new raw GMT offset for this time zone.
+     * @stable ICU 3.8
+     */
+    virtual void setRawOffset(int32_t offsetMillis) override;
+
+    /**
+     * Returns the TimeZone's raw GMT offset (i.e., the number of milliseconds to add
+     * to GMT to get local time, before taking daylight savings time into account).
+     *
+     * @return   The TimeZone's raw GMT offset.
+     * @stable ICU 3.8
+     */
+    virtual int32_t getRawOffset(void) const override;
+
+    /**
+     * Queries if this time zone uses daylight savings time.
+     * @return true if this time zone uses daylight savings time,
+     * false, otherwise.
+     * @stable ICU 3.8
+     */
+    virtual UBool useDaylightTime(void) const override;
+
+#ifndef U_FORCE_HIDE_DEPRECATED_API
+    /**
+     * Queries if the given date is in daylight savings time in
+     * this time zone.
+     * This method is wasteful since it creates a new GregorianCalendar and
+     * deletes it each time it is called. This is a deprecated method
+     * and provided only for Java compatibility.
+     *
+     * @param date the given UDate.
+     * @param status Output param filled in with success/error code.
+     * @return true if the given date is in daylight savings time,
+     * false, otherwise.
+     * @deprecated ICU 2.4. Use Calendar::inDaylightTime() instead.
+     */
+    virtual UBool inDaylightTime(UDate date, UErrorCode& status) const override;
+#endif  // U_FORCE_HIDE_DEPRECATED_API
+
+    /**
+     * Returns true if this zone has the same rule and offset as another zone.
+     * That is, if this zone differs only in ID, if at all.
+     * @param other the <code>TimeZone</code> object to be compared with
+     * @return true if the given zone is the same as this one,
+     * with the possible exception of the ID
+     * @stable ICU 3.8
+     */
+    virtual UBool hasSameRules(const TimeZone& other) const override;
+
+    /**
+     * Gets the first time zone transition after the base time.
+     * @param base      The base time.
+     * @param inclusive Whether the base time is inclusive or not.
+     * @param result    Receives the first transition after the base time.
+     * @return  true if the transition is found.
+     * @stable ICU 3.8
+     */
+    virtual UBool getNextTransition(UDate base, UBool inclusive, TimeZoneTransition& result) const override;
+
+    /**
+     * Gets the most recent time zone transition before the base time.
+     * @param base      The base time.
+     * @param inclusive Whether the base time is inclusive or not.
+     * @param result    Receives the most recent transition before the base time.
+     * @return  true if the transition is found.
+     * @stable ICU 3.8
+     */
+    virtual UBool getPreviousTransition(UDate base, UBool inclusive, TimeZoneTransition& result) const override;
+
+    /**
+     * Returns the number of <code>TimeZoneRule</code>s which represents time transitions,
+     * for this time zone, that is, all <code>TimeZoneRule</code>s for this time zone except
+     * <code>InitialTimeZoneRule</code>.  The return value range is 0 or any positive value.
+     * @param status    Receives error status code.
+     * @return The number of <code>TimeZoneRule</code>s representing time transitions.
+     * @stable ICU 3.8
+     */
+    virtual int32_t countTransitionRules(UErrorCode& status) const override;
+
+    /**
+     * Gets the <code>InitialTimeZoneRule</code> and the set of <code>TimeZoneRule</code>
+     * which represent time transitions for this time zone.  On successful return,
+     * the argument initial points to non-nullptr <code>InitialTimeZoneRule</code> and
+     * the array trsrules is filled with 0 or multiple <code>TimeZoneRule</code>
+     * instances up to the size specified by trscount.  The results are referencing the
+     * rule instance held by this time zone instance.  Therefore, after this time zone
+     * is destructed, they are no longer available.
+     * @param initial       Receives the initial timezone rule
+     * @param trsrules      Receives the timezone transition rules
+     * @param trscount      On input, specify the size of the array 'transitions' receiving
+     *                      the timezone transition rules.  On output, actual number of
+     *                      rules filled in the array will be set.
+     * @param status        Receives error status code.
+     * @stable ICU 3.8
+     */
+    virtual void getTimeZoneRules(const InitialTimeZoneRule*& initial,
+        const TimeZoneRule* trsrules[], int32_t& trscount, UErrorCode& status) const override;
+
+    /**
+     * Get time zone offsets from local wall time.
+     * @stable ICU 69
+     */
+    virtual void getOffsetFromLocal(
+        UDate date, UTimeZoneLocalOption nonExistingTimeOpt,
+        UTimeZoneLocalOption duplicatedTimeOpt,
+        int32_t& rawOffset, int32_t& dstOffset, UErrorCode& status) const override;
+
+private:
+    void deleteRules(void);
+    void deleteTransitions(void);
+    UVector* copyRules(UVector* source);
+    TimeZoneRule* findRuleInFinal(UDate date, UBool local,
+        int32_t NonExistingTimeOpt, int32_t DuplicatedTimeOpt) const;
+    UBool findNext(UDate base, UBool inclusive, UDate& time, TimeZoneRule*& from, TimeZoneRule*& to) const;
+    UBool findPrev(UDate base, UBool inclusive, UDate& time, TimeZoneRule*& from, TimeZoneRule*& to) const;
+    int32_t getLocalDelta(int32_t rawBefore, int32_t dstBefore, int32_t rawAfter, int32_t dstAfter,
+        int32_t NonExistingTimeOpt, int32_t DuplicatedTimeOpt) const;
+    UDate getTransitionTime(Transition* transition, UBool local,
+        int32_t NonExistingTimeOpt, int32_t DuplicatedTimeOpt) const;
+    void getOffsetInternal(UDate date, UBool local, int32_t NonExistingTimeOpt, int32_t DuplicatedTimeOpt,
+        int32_t& rawOffset, int32_t& dstOffset, UErrorCode& ec) const;
+    void completeConst(UErrorCode &status) const;
+
+    InitialTimeZoneRule *fInitialRule;
+    UVector             *fHistoricRules;
+    UVector             *fFinalRules;
+    UVector             *fHistoricTransitions;
+    UBool               fUpToDate;
+
+public:
+    /**
+     * Return the class ID for this class. This is useful only for comparing to
+     * a return value from getDynamicClassID(). For example:
+     * <pre>
+     * .   Base* polymorphic_pointer = createPolymorphicObject();
+     * .   if (polymorphic_pointer->getDynamicClassID() ==
+     * .       erived::getStaticClassID()) ...
+     * </pre>
+     * @return          The class ID for all objects of this class.
+     * @stable ICU 3.8
+     */
+    static UClassID U_EXPORT2 getStaticClassID(void);
+
+    /**
+     * Returns a unique class ID POLYMORPHICALLY. Pure virtual override. This
+     * method is to implement a simple version of RTTI, since not all C++
+     * compilers support genuine RTTI. Polymorphic operator==() and clone()
+     * methods call this method.
+     *
+     * @return          The class ID for this object. All objects of a
+     *                  given class have the same class ID.  Objects of
+     *                  other classes have different class IDs.
+     * @stable ICU 3.8
+     */
+    virtual UClassID getDynamicClassID(void) const override;
+};
+
+U_NAMESPACE_END
+
+#endif /* #if !UCONFIG_NO_FORMATTING */
+
+#endif /* U_SHOW_CPLUSPLUS_API */
+
+#endif // RBTZ_H
+
+//eof