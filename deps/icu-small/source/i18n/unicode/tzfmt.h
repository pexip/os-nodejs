--- conflicted
+++ resolved
@@ -1,2207 +1,1102 @@
-<<<<<<< HEAD
-// © 2016 and later: Unicode, Inc. and others.
-// License & terms of use: http://www.unicode.org/copyright.html
-/*
-*******************************************************************************
-* Copyright (C) 2011-2015, International Business Machines Corporation and
-* others. All Rights Reserved.
-*******************************************************************************
-*/
-#ifndef __TZFMT_H
-#define __TZFMT_H
-
-/**
- * \file
- * \brief C++ API: TimeZoneFormat
- */
-
-#include "unicode/utypes.h"
-
-#if U_SHOW_CPLUSPLUS_API
-
-#if !UCONFIG_NO_FORMATTING
-
-#include "unicode/format.h"
-#include "unicode/timezone.h"
-#include "unicode/tznames.h"
-
-U_CDECL_BEGIN
-/**
- * Constants for time zone display format style used by format/parse APIs
- * in TimeZoneFormat.
- * @stable ICU 50
- */
-typedef enum UTimeZoneFormatStyle {
-    /**
-     * Generic location format, such as "United States Time (New York)", "Italy Time"
-     * @stable ICU 50
-     */
-    UTZFMT_STYLE_GENERIC_LOCATION,
-    /**
-     * Generic long non-location format, such as "Eastern Time".
-     * @stable ICU 50
-     */
-    UTZFMT_STYLE_GENERIC_LONG,
-    /**
-     * Generic short non-location format, such as "ET".
-     * @stable ICU 50
-     */
-    UTZFMT_STYLE_GENERIC_SHORT,
-    /**
-     * Specific long format, such as "Eastern Standard Time".
-     * @stable ICU 50
-     */
-    UTZFMT_STYLE_SPECIFIC_LONG,
-    /**
-     * Specific short format, such as "EST", "PDT".
-     * @stable ICU 50
-     */
-    UTZFMT_STYLE_SPECIFIC_SHORT,
-    /**
-     * Localized GMT offset format, such as "GMT-05:00", "UTC+0100"
-     * @stable ICU 50
-     */
-    UTZFMT_STYLE_LOCALIZED_GMT,
-    /**
-     * Short localized GMT offset format, such as "GMT-5", "UTC+1:30"
-     * This style is equivalent to the LDML date format pattern "O".
-     * @stable ICU 51
-     */
-    UTZFMT_STYLE_LOCALIZED_GMT_SHORT,
-    /**
-     * Short ISO 8601 local time difference (basic format) or the UTC indicator.
-     * For example, "-05", "+0530", and "Z"(UTC).
-     * This style is equivalent to the LDML date format pattern "X".
-     * @stable ICU 51
-     */
-    UTZFMT_STYLE_ISO_BASIC_SHORT,
-    /**
-     * Short ISO 8601 locale time difference (basic format).
-     * For example, "-05" and "+0530".
-     * This style is equivalent to the LDML date format pattern "x".
-     * @stable ICU 51
-     */
-    UTZFMT_STYLE_ISO_BASIC_LOCAL_SHORT,
-    /**
-     * Fixed width ISO 8601 local time difference (basic format) or the UTC indicator.
-     * For example, "-0500", "+0530", and "Z"(UTC).
-     * This style is equivalent to the LDML date format pattern "XX".
-     * @stable ICU 51
-     */
-    UTZFMT_STYLE_ISO_BASIC_FIXED,
-    /**
-     * Fixed width ISO 8601 local time difference (basic format).
-     * For example, "-0500" and "+0530".
-     * This style is equivalent to the LDML date format pattern "xx".
-     * @stable ICU 51
-     */
-    UTZFMT_STYLE_ISO_BASIC_LOCAL_FIXED,
-    /**
-     * ISO 8601 local time difference (basic format) with optional seconds field, or the UTC indicator.
-     * For example, "-0500", "+052538", and "Z"(UTC).
-     * This style is equivalent to the LDML date format pattern "XXXX".
-     * @stable ICU 51
-     */
-    UTZFMT_STYLE_ISO_BASIC_FULL,
-    /**
-     * ISO 8601 local time difference (basic format) with optional seconds field.
-     * For example, "-0500" and "+052538".
-     * This style is equivalent to the LDML date format pattern "xxxx".
-     * @stable ICU 51
-     */
-    UTZFMT_STYLE_ISO_BASIC_LOCAL_FULL,
-    /**
-     * Fixed width ISO 8601 local time difference (extended format) or the UTC indicator.
-     * For example, "-05:00", "+05:30", and "Z"(UTC).
-     * This style is equivalent to the LDML date format pattern "XXX".
-     * @stable ICU 51
-     */
-    UTZFMT_STYLE_ISO_EXTENDED_FIXED,
-    /**
-     * Fixed width ISO 8601 local time difference (extended format).
-     * For example, "-05:00" and "+05:30".
-     * This style is equivalent to the LDML date format pattern "xxx" and "ZZZZZ".
-     * @stable ICU 51
-     */
-    UTZFMT_STYLE_ISO_EXTENDED_LOCAL_FIXED,
-    /**
-     * ISO 8601 local time difference (extended format) with optional seconds field, or the UTC indicator.
-     * For example, "-05:00", "+05:25:38", and "Z"(UTC).
-     * This style is equivalent to the LDML date format pattern "XXXXX".
-     * @stable ICU 51
-     */
-    UTZFMT_STYLE_ISO_EXTENDED_FULL,
-    /**
-     * ISO 8601 local time difference (extended format) with optional seconds field.
-     * For example, "-05:00" and "+05:25:38".
-     * This style is equivalent to the LDML date format pattern "xxxxx".
-     * @stable ICU 51
-     */
-    UTZFMT_STYLE_ISO_EXTENDED_LOCAL_FULL,
-    /**
-     * Time Zone ID, such as "America/Los_Angeles".
-     * @stable ICU 51
-     */
-    UTZFMT_STYLE_ZONE_ID,
-    /**
-     * Short Time Zone ID (BCP 47 Unicode location extension, time zone type value), such as "uslax".
-     * @stable ICU 51
-     */
-    UTZFMT_STYLE_ZONE_ID_SHORT,
-    /**
-     * Exemplar location, such as "Los Angeles" and "Paris".
-     * @stable ICU 51
-     */
-    UTZFMT_STYLE_EXEMPLAR_LOCATION
-} UTimeZoneFormatStyle;
-
-/**
- * Constants for GMT offset pattern types.
- * @stable ICU 50
- */
-typedef enum UTimeZoneFormatGMTOffsetPatternType {
-    /**
-     * Positive offset with hours and minutes fields
-     * @stable ICU 50
-     */
-    UTZFMT_PAT_POSITIVE_HM,
-    /**
-     * Positive offset with hours, minutes and seconds fields
-     * @stable ICU 50
-     */
-    UTZFMT_PAT_POSITIVE_HMS,
-    /**
-     * Negative offset with hours and minutes fields
-     * @stable ICU 50
-     */
-    UTZFMT_PAT_NEGATIVE_HM,
-    /**
-     * Negative offset with hours, minutes and seconds fields
-     * @stable ICU 50
-     */
-    UTZFMT_PAT_NEGATIVE_HMS,
-    /**
-     * Positive offset with hours field
-     * @stable ICU 51
-     */
-    UTZFMT_PAT_POSITIVE_H,
-    /**
-     * Negative offset with hours field
-     * @stable ICU 51
-     */
-    UTZFMT_PAT_NEGATIVE_H,
-
-    /* The following cannot be #ifndef U_HIDE_INTERNAL_API, needed for other .h declarations */
-    /**
-     * Number of UTimeZoneFormatGMTOffsetPatternType types.
-     * @internal
-     */
-    UTZFMT_PAT_COUNT = 6
-} UTimeZoneFormatGMTOffsetPatternType;
-
-/**
- * Constants for time types used by TimeZoneFormat APIs for
- * receiving time type (standard time, daylight time or unknown).
- * @stable ICU 50
- */
-typedef enum UTimeZoneFormatTimeType {
-    /**
-     * Unknown
-     * @stable ICU 50
-     */
-    UTZFMT_TIME_TYPE_UNKNOWN,
-    /**
-     * Standard time
-     * @stable ICU 50
-     */
-    UTZFMT_TIME_TYPE_STANDARD,
-    /**
-     * Daylight saving time
-     * @stable ICU 50
-     */
-    UTZFMT_TIME_TYPE_DAYLIGHT
-} UTimeZoneFormatTimeType;
-
-/**
- * Constants for parse option flags, used for specifying optional parse behavior.
- * @stable ICU 50
- */
-typedef enum UTimeZoneFormatParseOption {
-    /**
-     * No option.
-     * @stable ICU 50
-     */
-    UTZFMT_PARSE_OPTION_NONE        = 0x00,
-    /**
-     * When a time zone display name is not found within a set of display names
-     * used for the specified style, look for the name from display names used
-     * by other styles.
-     * @stable ICU 50
-     */
-    UTZFMT_PARSE_OPTION_ALL_STYLES  = 0x01,
-     /**
-      * When parsing a time zone display name in \link UTZFMT_STYLE_SPECIFIC_SHORT \endlink,
-      * look for the IANA tz database compatible zone abbreviations in addition
-      * to the localized names coming from the icu::TimeZoneNames currently
-      * used by the icu::TimeZoneFormat.
-      * @stable ICU 54
-      */
-    UTZFMT_PARSE_OPTION_TZ_DATABASE_ABBREVIATIONS = 0x02
-} UTimeZoneFormatParseOption;
-
-U_CDECL_END
-
-U_NAMESPACE_BEGIN
-
-class TimeZoneGenericNames;
-class TZDBTimeZoneNames;
-class UVector;
-
-/**
- * <code>TimeZoneFormat</code> supports time zone display name formatting and parsing.
- * An instance of TimeZoneFormat works as a subformatter of {@link SimpleDateFormat},
- * but you can also directly get a new instance of <code>TimeZoneFormat</code> and
- * formatting/parsing time zone display names.
- * <p>
- * ICU implements the time zone display names defined by <a href="http://www.unicode.org/reports/tr35/">UTS#35
- * Unicode Locale Data Markup Language (LDML)</a>. {@link TimeZoneNames} represents the
- * time zone display name data model and this class implements the algorithm for actual
- * formatting and parsing.
- *
- * @see SimpleDateFormat
- * @see TimeZoneNames
- * @stable ICU 50
- */
-class U_I18N_API TimeZoneFormat : public Format {
-public:
-    /**
-     * Copy constructor.
-     * @stable ICU 50
-     */
-    TimeZoneFormat(const TimeZoneFormat& other);
-
-    /**
-     * Destructor.
-     * @stable ICU 50
-     */
-    virtual ~TimeZoneFormat();
-
-    /**
-     * Assignment operator.
-     * @stable ICU 50
-     */
-    TimeZoneFormat& operator=(const TimeZoneFormat& other);
-
-    /**
-     * Return true if the given Format objects are semantically equal.
-     * Objects of different subclasses are considered unequal.
-     * @param other The object to be compared with.
-     * @return Return true if the given Format objects are semantically equal.
-     *                Objects of different subclasses are considered unequal.
-     * @stable ICU 50
-     */
-    virtual UBool operator==(const Format& other) const;
-
-    /**
-     * Clone this object polymorphically. The caller is responsible
-     * for deleting the result when done.
-     * @return A copy of the object
-     * @stable ICU 50
-     */
-    virtual TimeZoneFormat* clone() const;
-
-    /**
-     * Creates an instance of <code>TimeZoneFormat</code> for the given locale.
-     * @param locale The locale.
-     * @param status Receives the status.
-     * @return An instance of <code>TimeZoneFormat</code> for the given locale,
-     *          owned by the caller.
-     * @stable ICU 50
-     */
-    static TimeZoneFormat* U_EXPORT2 createInstance(const Locale& locale, UErrorCode& status);
-
-    /**
-     * Returns the time zone display name data used by this instance.
-     * @return The time zone display name data.
-     * @stable ICU 50
-     */
-    const TimeZoneNames* getTimeZoneNames() const;
-
-    /**
-     * Sets the time zone display name data to this format instnace.
-     * The caller should not delete the TimeZoenNames object after it is adopted
-     * by this call.
-     * @param tznames TimeZoneNames object to be adopted.
-     * @stable ICU 50
-     */
-    void adoptTimeZoneNames(TimeZoneNames *tznames);
-
-    /**
-     * Sets the time zone display name data to this format instnace.
-     * @param tznames TimeZoneNames object to be set.
-     * @stable ICU 50
-     */
-    void setTimeZoneNames(const TimeZoneNames &tznames);
-
-    /**
-     * Returns the localized GMT format pattern.
-     * @param pattern Receives the localized GMT format pattern.
-     * @return A reference to the result pattern.
-     * @see #setGMTPattern
-     * @stable ICU 50
-     */
-    UnicodeString& getGMTPattern(UnicodeString& pattern) const;
-
-    /**
-     * Sets the localized GMT format pattern. The pattern must contain
-     * a single argument {0}, for example "GMT {0}".
-     * @param pattern The localized GMT format pattern to be used by this object.
-     * @param status Recieves the status.
-     * @see #getGMTPattern
-     * @stable ICU 50
-     */
-    void setGMTPattern(const UnicodeString& pattern, UErrorCode& status);
-
-    /**
-     * Returns the offset pattern used for localized GMT format.
-     * @param type The offset pattern type enum.
-     * @param pattern Receives the offset pattern.
-     * @return A reference to the result pattern.
-     * @see #setGMTOffsetPattern
-     * @stable ICU 50
-     */
-    UnicodeString& getGMTOffsetPattern(UTimeZoneFormatGMTOffsetPatternType type, UnicodeString& pattern) const;
-
-    /**
-     * Sets the offset pattern for the given offset type.
-     * @param type The offset pattern type enum.
-     * @param pattern The offset pattern used for localized GMT format for the type.
-     * @param status Receives the status.
-     * @see #getGMTOffsetPattern
-     * @stable ICU 50
-     */
-    void setGMTOffsetPattern(UTimeZoneFormatGMTOffsetPatternType type, const UnicodeString& pattern, UErrorCode& status);
-
-    /**
-     * Returns the decimal digit characters used for localized GMT format.
-     * The return string contains exactly 10 code points (may include Unicode
-     * supplementary character) representing digit 0 to digit 9 in the ascending
-     * order.
-     * @param digits Receives the decimal digits used for localized GMT format.
-     * @see #setGMTOffsetDigits
-     * @stable ICU 50
-     */
-    UnicodeString& getGMTOffsetDigits(UnicodeString& digits) const;
-
-    /**
-     * Sets the decimal digit characters used for localized GMT format.
-     * The input <code>digits</code> must contain exactly 10 code points
-     * (Unicode supplementary characters are also allowed) representing
-     * digit 0 to digit 9 in the ascending order. When the input <code>digits</code>
-     * does not satisfy the condition, <code>U_ILLEGAL_ARGUMENT_ERROR</code>
-     * will be set to the return status.
-     * @param digits The decimal digits used for localized GMT format.
-     * @param status Receives the status.
-     * @see #getGMTOffsetDigits
-     * @stable ICU 50
-     */
-    void setGMTOffsetDigits(const UnicodeString& digits, UErrorCode& status);
-
-    /**
-     * Returns the localized GMT format string for GMT(UTC) itself (GMT offset is 0).
-     * @param gmtZeroFormat Receives the localized GMT string string for GMT(UTC) itself.
-     * @return A reference to the result GMT string.
-     * @see #setGMTZeroFormat
-     * @stable ICU 50
-     */
-    UnicodeString& getGMTZeroFormat(UnicodeString& gmtZeroFormat) const;
-
-    /**
-     * Sets the localized GMT format string for GMT(UTC) itself (GMT offset is 0).
-     * @param gmtZeroFormat The localized GMT format string for GMT(UTC).
-     * @param status Receives the status.
-     * @see #getGMTZeroFormat
-     * @stable ICU 50
-     */
-    void setGMTZeroFormat(const UnicodeString& gmtZeroFormat, UErrorCode& status);
-
-    /**
-     * Returns the bitwise flags of UTimeZoneFormatParseOption representing the default parse
-     * options used by this object.
-     * @return the default parse options.
-     * @see ParseOption
-     * @stable ICU 50
-     */
-    uint32_t getDefaultParseOptions(void) const;
-
-    /**
-     * Sets the default parse options.
-     * <p><b>Note</b>: By default, an instance of <code>TimeZoneFormat</code>
-     * created by {@link #createInstance} has no parse options set (UTZFMT_PARSE_OPTION_NONE).
-     * To specify multipe options, use bitwise flags of UTimeZoneFormatParseOption.
-     * @see #UTimeZoneFormatParseOption
-     * @stable ICU 50
-     */
-    void setDefaultParseOptions(uint32_t flags);
-
-    /**
-     * Returns the ISO 8601 basic time zone string for the given offset.
-     * For example, "-08", "-0830" and "Z"
-     *
-     * @param offset the offset from GMT(UTC) in milliseconds.
-     * @param useUtcIndicator true if ISO 8601 UTC indicator "Z" is used when the offset is 0.
-     * @param isShort true if shortest form is used.
-     * @param ignoreSeconds true if non-zero offset seconds is appended.
-     * @param result Receives the ISO format string.
-     * @param status Receives the status
-     * @return the ISO 8601 basic format.
-     * @see #formatOffsetISO8601Extended
-     * @see #parseOffsetISO8601
-     * @stable ICU 51
-     */
-    UnicodeString& formatOffsetISO8601Basic(int32_t offset, UBool useUtcIndicator, UBool isShort, UBool ignoreSeconds,
-        UnicodeString& result, UErrorCode& status) const;
-
-    /**
-     * Returns the ISO 8601 extended time zone string for the given offset.
-     * For example, "-08:00", "-08:30" and "Z"
-     *
-     * @param offset the offset from GMT(UTC) in milliseconds.
-     * @param useUtcIndicator true if ISO 8601 UTC indicator "Z" is used when the offset is 0.
-     * @param isShort true if shortest form is used.
-     * @param ignoreSeconds true if non-zero offset seconds is appended.
-     * @param result Receives the ISO format string.
-     * @param status Receives the status
-     * @return the ISO 8601 basic format.
-     * @see #formatOffsetISO8601Extended
-     * @see #parseOffsetISO8601
-     * @stable ICU 51
-     */
-    UnicodeString& formatOffsetISO8601Extended(int32_t offset, UBool useUtcIndicator, UBool isShort, UBool ignoreSeconds,
-        UnicodeString& result, UErrorCode& status) const;
-
-    /**
-     * Returns the localized GMT(UTC) offset format for the given offset.
-     * The localized GMT offset is defined by;
-     * <ul>
-     * <li>GMT format pattern (e.g. "GMT {0}" - see {@link #getGMTPattern})
-     * <li>Offset time pattern (e.g. "+HH:mm" - see {@link #getGMTOffsetPattern})
-     * <li>Offset digits (e.g. "0123456789" - see {@link #getGMTOffsetDigits})
-     * <li>GMT zero format (e.g. "GMT" - see {@link #getGMTZeroFormat})
-     * </ul>
-     * This format always uses 2 digit hours and minutes. When the given offset has non-zero
-     * seconds, 2 digit seconds field will be appended. For example,
-     * GMT+05:00 and GMT+05:28:06.
-     * @param offset the offset from GMT(UTC) in milliseconds.
-     * @param status Receives the status
-     * @param result Receives the localized GMT format string.
-     * @return A reference to the result.
-     * @see #parseOffsetLocalizedGMT
-     * @stable ICU 50
-     */
-    UnicodeString& formatOffsetLocalizedGMT(int32_t offset, UnicodeString& result, UErrorCode& status) const;
-
-    /**
-     * Returns the short localized GMT(UTC) offset format for the given offset.
-     * The short localized GMT offset is defined by;
-     * <ul>
-     * <li>GMT format pattern (e.g. "GMT {0}" - see {@link #getGMTPattern})
-     * <li>Offset time pattern (e.g. "+HH:mm" - see {@link #getGMTOffsetPattern})
-     * <li>Offset digits (e.g. "0123456789" - see {@link #getGMTOffsetDigits})
-     * <li>GMT zero format (e.g. "GMT" - see {@link #getGMTZeroFormat})
-     * </ul>
-     * This format uses the shortest representation of offset. The hours field does not
-     * have leading zero and lower fields with zero will be truncated. For example,
-     * GMT+5 and GMT+530.
-     * @param offset the offset from GMT(UTC) in milliseconds.
-     * @param status Receives the status
-     * @param result Receives the short localized GMT format string.
-     * @return A reference to the result.
-     * @see #parseOffsetShortLocalizedGMT
-     * @stable ICU 51
-     */
-    UnicodeString& formatOffsetShortLocalizedGMT(int32_t offset, UnicodeString& result, UErrorCode& status) const;
-
-    using Format::format;
-
-    /**
-     * Returns the display name of the time zone at the given date for the style.
-     * @param style The style (e.g. <code>UTZFMT_STYLE_GENERIC_LONG</code>, <code>UTZFMT_STYLE_LOCALIZED_GMT</code>...)
-     * @param tz The time zone.
-     * @param date The date.
-     * @param name Receives the display name.
-     * @param timeType the output argument for receiving the time type (standard/daylight/unknown)
-     * used for the display name, or NULL if the information is not necessary.
-     * @return A reference to the result
-     * @see #UTimeZoneFormatStyle
-     * @see #UTimeZoneFormatTimeType
-     * @stable ICU 50
-     */
-    virtual UnicodeString& format(UTimeZoneFormatStyle style, const TimeZone& tz, UDate date,
-        UnicodeString& name, UTimeZoneFormatTimeType* timeType = NULL) const;
-
-    /**
-     * Returns offset from GMT(UTC) in milliseconds for the given ISO 8601
-     * style time zone string. When the given string is not an ISO 8601 time zone
-     * string, this method sets the current position as the error index
-     * to <code>ParsePosition pos</code> and returns 0.
-     * @param text The text contains ISO8601 style time zone string (e.g. "-08:00", "Z")
-     *              at the position.
-     * @param pos The ParsePosition object.
-     * @return The offset from GMT(UTC) in milliseconds for the given ISO 8601 style
-     *              time zone string.
-     * @see #formatOffsetISO8601Basic
-     * @see #formatOffsetISO8601Extended
-     * @stable ICU 50
-     */
-    int32_t parseOffsetISO8601(const UnicodeString& text, ParsePosition& pos) const;
-
-    /**
-     * Returns offset from GMT(UTC) in milliseconds for the given localized GMT
-     * offset format string. When the given string cannot be parsed, this method
-     * sets the current position as the error index to <code>ParsePosition pos</code>
-     * and returns 0.
-     * @param text The text contains a localized GMT offset string at the position.
-     * @param pos The ParsePosition object.
-     * @return The offset from GMT(UTC) in milliseconds for the given localized GMT
-     *          offset format string.
-     * @see #formatOffsetLocalizedGMT
-     * @stable ICU 50
-     */
-    int32_t parseOffsetLocalizedGMT(const UnicodeString& text, ParsePosition& pos) const;
-
-    /**
-     * Returns offset from GMT(UTC) in milliseconds for the given short localized GMT
-     * offset format string. When the given string cannot be parsed, this method
-     * sets the current position as the error index to <code>ParsePosition pos</code>
-     * and returns 0.
-     * @param text The text contains a short localized GMT offset string at the position.
-     * @param pos The ParsePosition object.
-     * @return The offset from GMT(UTC) in milliseconds for the given short localized GMT
-     *          offset format string.
-     * @see #formatOffsetShortLocalizedGMT
-     * @stable ICU 51
-     */
-    int32_t parseOffsetShortLocalizedGMT(const UnicodeString& text, ParsePosition& pos) const;
-
-    /**
-     * Returns a <code>TimeZone</code> by parsing the time zone string according to
-     * the given parse position, the specified format style and parse options.
-     *
-     * @param text The text contains a time zone string at the position.
-     * @param style The format style
-     * @param pos The position.
-     * @param parseOptions The parse options repesented by bitwise flags of UTimeZoneFormatParseOption.
-     * @param timeType The output argument for receiving the time type (standard/daylight/unknown),
-     * or NULL if the information is not necessary.
-     * @return A <code>TimeZone</code>, or null if the input could not be parsed.
-     * @see UTimeZoneFormatStyle
-     * @see UTimeZoneFormatParseOption
-     * @see UTimeZoneFormatTimeType
-     * @stable ICU 50
-     */
-    virtual TimeZone* parse(UTimeZoneFormatStyle style, const UnicodeString& text, ParsePosition& pos,
-        int32_t parseOptions, UTimeZoneFormatTimeType* timeType = NULL) const;
-
-    /**
-     * Returns a <code>TimeZone</code> by parsing the time zone string according to
-     * the given parse position, the specified format style and the default parse options.
-     *
-     * @param text The text contains a time zone string at the position.
-     * @param style The format style
-     * @param pos The position.
-     * @param timeType The output argument for receiving the time type (standard/daylight/unknown),
-     * or NULL if the information is not necessary.
-     * @return A <code>TimeZone</code>, or null if the input could not be parsed.
-     * @see UTimeZoneFormatStyle
-     * @see UTimeZoneFormatParseOption
-     * @see UTimeZoneFormatTimeType
-     * @stable ICU 50
-     */
-    TimeZone* parse(UTimeZoneFormatStyle style, const UnicodeString& text, ParsePosition& pos,
-        UTimeZoneFormatTimeType* timeType = NULL) const;
-
-    /* ----------------------------------------------
-     * Format APIs
-     * ---------------------------------------------- */
-
-    /**
-     * Format an object to produce a time zone display string using localized GMT offset format.
-     * This method handles Formattable objects with a <code>TimeZone</code>. If a the Formattable
-     * object type is not a <code>TimeZone</code>, then it returns a failing UErrorCode.
-     * @param obj The object to format. Must be a <code>TimeZone</code>.
-     * @param appendTo Output parameter to receive result. Result is appended to existing contents.
-     * @param pos On input: an alignment field, if desired. On output: the offsets of the alignment field.
-     * @param status Output param filled with success/failure status.
-     * @return Reference to 'appendTo' parameter.
-     * @stable ICU 50
-     */
-    virtual UnicodeString& format(const Formattable& obj, UnicodeString& appendTo,
-        FieldPosition& pos, UErrorCode& status) const;
-
-    /**
-     * Parse a string to produce an object. This methods handles parsing of
-     * time zone display strings into Formattable objects with <code>TimeZone</code>.
-     * @param source The string to be parsed into an object.
-     * @param result Formattable to be set to the parse result. If parse fails, return contents are undefined.
-     * @param parse_pos The position to start parsing at. Upon return this param is set to the position after the
-     *                  last character successfully parsed. If the source is not parsed successfully, this param
-     *                  will remain unchanged.
-     * @return A newly created Formattable* object, or NULL on failure.  The caller owns this and should
-     *                 delete it when done.
-     * @stable ICU 50
-     */
-    virtual void parseObject(const UnicodeString& source, Formattable& result, ParsePosition& parse_pos) const;
-
-    /**
-     * ICU "poor man's RTTI", returns a UClassID for this class.
-     * @stable ICU 50
-     */
-    static UClassID U_EXPORT2 getStaticClassID(void);
-
-    /**
-     * ICU "poor man's RTTI", returns a UClassID for the actual class.
-     * @stable ICU 50
-     */
-    virtual UClassID getDynamicClassID() const;
-
-protected:
-    /**
-     * Constructs a TimeZoneFormat object for the specified locale.
-     * @param locale the locale
-     * @param status receives the status.
-     * @stable ICU 50
-     */
-    TimeZoneFormat(const Locale& locale, UErrorCode& status);
-
-private:
-    /* Locale of this object */
-    Locale fLocale;
-
-    /* Stores the region (could be implicit default) */
-    char fTargetRegion[ULOC_COUNTRY_CAPACITY];
-
-    /* TimeZoneNames object used by this formatter */
-    TimeZoneNames* fTimeZoneNames;
-
-    /* TimeZoneGenericNames object used by this formatter - lazily instantiated */
-    TimeZoneGenericNames* fTimeZoneGenericNames;
-
-    /* Localized GMT format pattern - e.g. "GMT{0}" */
-    UnicodeString fGMTPattern;
-
-    /* Array of offset patterns used by Localized GMT format - e.g. "+HH:mm" */
-    UnicodeString fGMTOffsetPatterns[UTZFMT_PAT_COUNT];
-
-    /* Localized decimal digits used by Localized GMT format */
-    UChar32 fGMTOffsetDigits[10];
-
-    /* Localized GMT zero format - e.g. "GMT" */
-    UnicodeString fGMTZeroFormat;
-
-    /* Bit flags representing parse options */
-    uint32_t fDefParseOptionFlags;
-
-    /* Constant parts of GMT format pattern, populated from localized GMT format pattern*/
-    UnicodeString fGMTPatternPrefix;    /* Substring before {0} */
-    UnicodeString fGMTPatternSuffix;    /* Substring after {0} */
-
-    /* Compiled offset patterns generated from fGMTOffsetPatterns[] */
-    UVector* fGMTOffsetPatternItems[UTZFMT_PAT_COUNT];
-
-    UBool fAbuttingOffsetHoursAndMinutes;
-
-    /* TZDBTimeZoneNames object used for parsing */
-    TZDBTimeZoneNames* fTZDBTimeZoneNames;
-
-    /**
-     * Returns the time zone's specific format string.
-     * @param tz the time zone
-     * @param stdType the name type used for standard time
-     * @param dstType the name type used for daylight time
-     * @param date the date
-     * @param name receives the time zone's specific format name string
-     * @param timeType when null, actual time type is set
-     * @return a reference to name.
-     */
-    UnicodeString& formatSpecific(const TimeZone& tz, UTimeZoneNameType stdType, UTimeZoneNameType dstType,
-        UDate date, UnicodeString& name, UTimeZoneFormatTimeType *timeType) const;
-
-    /**
-     * Returns the time zone's generic format string.
-     * @param tz the time zone
-     * @param genType the generic name type
-     * @param date the date
-     * @param name receives the time zone's generic format name string
-     * @return a reference to name.
-     */
-    UnicodeString& formatGeneric(const TimeZone& tz, int32_t genType, UDate date, UnicodeString& name) const;
-
-    /**
-     * Lazily create a TimeZoneGenericNames instance
-     * @param status receives the status
-     * @return the cached TimeZoneGenericNames.
-     */
-    const TimeZoneGenericNames* getTimeZoneGenericNames(UErrorCode& status) const;
-
-    /**
-     * Lazily create a TZDBTimeZoneNames instance
-     * @param status receives the status
-     * @return the cached TZDBTimeZoneNames.
-     */
-    const TZDBTimeZoneNames* getTZDBTimeZoneNames(UErrorCode& status) const;
-
-    /**
-     * Private method returning the time zone's exemplar location string.
-     * This method will never return empty.
-     * @param tz the time zone
-     * @param name receives the time zone's exemplar location name
-     * @return a reference to name.
-     */
-    UnicodeString& formatExemplarLocation(const TimeZone& tz, UnicodeString& name) const;
-
-    /**
-     * Private enum specifying a combination of offset fields
-     */
-    enum OffsetFields {
-        FIELDS_H,
-        FIELDS_HM,
-        FIELDS_HMS
-    };
-
-    /**
-     * Parses the localized GMT pattern string and initialize
-     * localized gmt pattern fields.
-     * @param gmtPattern the localized GMT pattern string such as "GMT {0}"
-     * @param status U_ILLEGAL_ARGUMENT_ERROR is set when the specified pattern does not
-     *               contain an argument "{0}".
-     */
-    void initGMTPattern(const UnicodeString& gmtPattern, UErrorCode& status);
-
-    /**
-     * Parse the GMT offset pattern into runtime optimized format.
-     * @param pattern the offset pattern string
-     * @param required the required set of fields, such as FIELDS_HM
-     * @param status U_ILLEGAL_ARGUMENT is set when the specified pattern does not contain
-     *               pattern letters for the required fields.
-     * @return A list of GMTOffsetField objects, or NULL on error.
-     */
-    static UVector* parseOffsetPattern(const UnicodeString& pattern, OffsetFields required, UErrorCode& status);
-
-    /**
-     * Appends seconds field to the offset pattern with hour/minute
-     * Note: This code will be obsoleted once we add hour-minute-second pattern data in CLDR.
-     * @param offsetHM the offset pattern including hours and minutes fields
-     * @param result the output offset pattern including hour, minute and seconds fields
-     * @param status receives the status
-     * @return a reference to result
-     */
-    static UnicodeString& expandOffsetPattern(const UnicodeString& offsetHM, UnicodeString& result, UErrorCode& status);
-
-    /**
-     * Truncates minutes field to the offset pattern with hour/minute
-     * Note: This code will be obsoleted once we add hour pattern data in CLDR.
-     * @param offsetHM the offset pattern including hours and minutes fields
-     * @param result the output offset pattern including only hours field
-     * @param status receives the status
-     * @return a reference to result
-     */
-    static UnicodeString& truncateOffsetPattern(const UnicodeString& offsetHM, UnicodeString& result, UErrorCode& status);
-
-    /**
-     * Break input string into UChar32[]. Each array element represents
-     * a code point. This method is used for parsing localized digit
-     * characters and support characters in Unicode supplemental planes.
-     * @param str the string
-     * @param codeArray receives the result
-     * @param capacity the capacity of codeArray
-     * @return true when the specified code array is fully filled with code points
-     *         (no under/overflow).
-     */
-    static UBool toCodePoints(const UnicodeString& str, UChar32* codeArray, int32_t capacity);
-
-    /**
-     * Private method supprting all of ISO8601 formats
-     * @param offset the offset from GMT(UTC) in milliseconds.
-     * @param useUtcIndicator true if ISO 8601 UTC indicator "Z" is used when the offset is 0.
-     * @param isShort true if shortest form is used.
-     * @param ignoreSeconds true if non-zero offset seconds is appended.
-     * @param result Receives the result
-     * @param status Receives the status
-     * @return the ISO 8601 basic format.
-     */
-    UnicodeString& formatOffsetISO8601(int32_t offset, UBool isBasic, UBool useUtcIndicator,
-        UBool isShort, UBool ignoreSeconds, UnicodeString& result, UErrorCode& status) const;
-
-    /**
-     * Private method used for localized GMT formatting.
-     * @param offset the zone's UTC offset
-     * @param isShort true if the short localized GMT format is desired.
-     * @param result receives the localized GMT format string
-     * @param status receives the status
-     */
-    UnicodeString& formatOffsetLocalizedGMT(int32_t offset, UBool isShort, UnicodeString& result, UErrorCode& status) const;
-
-    /**
-     * Returns offset from GMT(UTC) in milliseconds for the given ISO 8601 style
-     * (extended format) time zone string. When the given string is not an ISO 8601 time
-     * zone string, this method sets the current position as the error index
-     * to <code>ParsePosition pos</code> and returns 0.
-     * @param text the text contains ISO 8601 style time zone string (e.g. "-08:00", "Z")
-     *      at the position.
-     * @param pos the position, non-negative error index will be set on failure.
-     * @param extendedOnly true if parsing the text as ISO 8601 extended offset format (e.g. "-08:00"),
-     *      or false to evaluate the text as basic format.
-     * @param hasDigitOffset receiving if the parsed zone string contains offset digits.
-     * @return the offset from GMT(UTC) in milliseconds for the given ISO 8601 style
-     *      time zone string.
-     */
-    int32_t parseOffsetISO8601(const UnicodeString& text, ParsePosition& pos, UBool extendedOnly,
-        UBool* hasDigitOffset = NULL) const;
-
-    /**
-     * Appends localized digits to the buffer.
-     * This code assumes that the input number is 0 - 59
-     * @param buf the target buffer
-     * @param n the integer number
-     * @param minDigits the minimum digits width
-     */
-    void appendOffsetDigits(UnicodeString& buf, int32_t n, uint8_t minDigits) const;
-
-    /**
-     * Returns offset from GMT(UTC) in milliseconds for the given localized GMT
-     * offset format string. When the given string cannot be parsed, this method
-     * sets the current position as the error index to <code>ParsePosition pos</code>
-     * and returns 0.
-     * @param text the text contains a localized GMT offset string at the position.
-     * @param pos the position, non-negative error index will be set on failure.
-     * @param isShort true if this parser to try the short format first
-     * @param hasDigitOffset receiving if the parsed zone string contains offset digits.
-     * @return the offset from GMT(UTC) in milliseconds for the given localized GMT
-     *      offset format string.
-     */
-    int32_t parseOffsetLocalizedGMT(const UnicodeString& text, ParsePosition& pos,
-        UBool isShort, UBool* hasDigitOffset) const;
-
-    /**
-     * Parse localized GMT format generated by the patter used by this formatter, except
-     * GMT Zero format.
-     * @param text the input text
-     * @param start the start index
-     * @param isShort true if the short localized format is parsed.
-     * @param parsedLen receives the parsed length
-     * @return the parsed offset in milliseconds
-     */
-    int32_t parseOffsetLocalizedGMTPattern(const UnicodeString& text, int32_t start,
-        UBool isShort, int32_t& parsedLen) const;
-
-    /**
-     * Parses localized GMT offset fields into offset.
-     * @param text the input text
-     * @param start the start index
-     * @param isShort true if this is a short format - currently not used
-     * @param parsedLen the parsed length, or 0 on failure.
-     * @return the parsed offset in milliseconds.
-     */
-    int32_t parseOffsetFields(const UnicodeString& text, int32_t start, UBool isShort, int32_t& parsedLen) const;
-
-    /**
-     * Parse localized GMT offset fields with the given pattern.
-     * @param text the input text
-     * @param start the start index
-     * @param pattenItems the pattern (already itemized)
-     * @param forceSingleHourDigit true if hours field is parsed as a single digit
-     * @param hour receives the hour offset field
-     * @param min receives the minute offset field
-     * @param sec receives the second offset field
-     * @return the parsed length
-     */
-    int32_t parseOffsetFieldsWithPattern(const UnicodeString& text, int32_t start,
-        UVector* patternItems, UBool forceSingleHourDigit, int32_t& hour, int32_t& min, int32_t& sec) const;
-
-    /**
-     * Parses abutting localized GMT offset fields (such as 0800) into offset.
-     * @param text the input text
-     * @param start the start index
-     * @param parsedLen the parsed length, or 0 on failure
-     * @return the parsed offset in milliseconds.
-     */
-    int32_t parseAbuttingOffsetFields(const UnicodeString& text, int32_t start, int32_t& parsedLen) const;
-
-    /**
-     * Parses the input text using the default format patterns (e.g. "UTC{0}").
-     * @param text the input text
-     * @param start the start index
-     * @param parsedLen the parsed length, or 0 on failure
-     * @return the parsed offset in milliseconds.
-     */
-    int32_t parseOffsetDefaultLocalizedGMT(const UnicodeString& text, int start, int32_t& parsedLen) const;
-
-    /**
-     * Parses the input GMT offset fields with the default offset pattern.
-     * @param text the input text
-     * @param start the start index
-     * @param separator the separator character, e.g. ':'
-     * @param parsedLen the parsed length, or 0 on failure.
-     * @return the parsed offset in milliseconds.
-     */
-    int32_t parseDefaultOffsetFields(const UnicodeString& text, int32_t start, char16_t separator,
-        int32_t& parsedLen) const;
-
-    /**
-     * Reads an offset field value. This method will stop parsing when
-     * 1) number of digits reaches <code>maxDigits</code>
-     * 2) just before already parsed number exceeds <code>maxVal</code>
-     *
-     * @param text the text
-     * @param start the start offset
-     * @param minDigits the minimum number of required digits
-     * @param maxDigits the maximum number of digits
-     * @param minVal the minimum value
-     * @param maxVal the maximum value
-     * @param parsedLen the actual parsed length.
-     * @return the integer value parsed
-     */
-    int32_t parseOffsetFieldWithLocalizedDigits(const UnicodeString& text, int32_t start,
-        uint8_t minDigits, uint8_t maxDigits, uint16_t minVal, uint16_t maxVal, int32_t& parsedLen) const;
-
-    /**
-     * Reads a single decimal digit, either localized digits used by this object
-     * or any Unicode numeric character.
-     * @param text the text
-     * @param start the start index
-     * @param len the actual length read from the text
-     * the start index is not a decimal number.
-     * @return the integer value of the parsed digit, or -1 on failure.
-     */
-    int32_t parseSingleLocalizedDigit(const UnicodeString& text, int32_t start, int32_t& len) const;
-
-    /**
-     * Formats offset using ASCII digits. The input offset range must be
-     * within +/-24 hours (exclusive).
-     * @param offset The offset
-     * @param sep The field separator character or 0 if not required
-     * @param minFields The minimum fields
-     * @param maxFields The maximum fields
-     * @return The offset string
-     */
-    static UnicodeString& formatOffsetWithAsciiDigits(int32_t offset, char16_t sep,
-        OffsetFields minFields, OffsetFields maxFields, UnicodeString& result);
-
-    /**
-     * Parses offset represented by contiguous ASCII digits.
-     * <p>
-     * Note: This method expects the input position is already at the start of
-     * ASCII digits and does not parse sign (+/-).
-     * @param text The text contains a sequence of ASCII digits
-     * @param pos The parse position
-     * @param minFields The minimum Fields to be parsed
-     * @param maxFields The maximum Fields to be parsed
-     * @param fixedHourWidth true if hours field must be width of 2
-     * @return Parsed offset, 0 or positive number.
-     */
-    static int32_t parseAbuttingAsciiOffsetFields(const UnicodeString& text, ParsePosition& pos,
-        OffsetFields minFields, OffsetFields maxFields, UBool fixedHourWidth);
-
-    /**
-     * Parses offset represented by ASCII digits and separators.
-     * <p>
-     * Note: This method expects the input position is already at the start of
-     * ASCII digits and does not parse sign (+/-).
-     * @param text The text
-     * @param pos The parse position
-     * @param sep The separator character
-     * @param minFields The minimum Fields to be parsed
-     * @param maxFields The maximum Fields to be parsed
-     * @return Parsed offset, 0 or positive number.
-     */
-    static int32_t parseAsciiOffsetFields(const UnicodeString& text, ParsePosition& pos, char16_t sep,
-        OffsetFields minFields, OffsetFields maxFields);
-
-    /**
-     * Unquotes the message format style pattern.
-     * @param pattern the pattern
-     * @param result receive the unquoted pattern.
-     * @return A reference to result.
-     */
-    static UnicodeString& unquote(const UnicodeString& pattern, UnicodeString& result);
-
-    /**
-     * Initialize localized GMT format offset hour/min/sec patterns.
-     * This method parses patterns into optimized run-time format.
-     * @param status receives the status.
-     */
-    void initGMTOffsetPatterns(UErrorCode& status);
-
-    /**
-     * Check if there are any GMT format offset patterns without
-     * any separators between hours field and minutes field and update
-     * fAbuttingOffsetHoursAndMinutes field. This method must be called
-     * after all patterns are parsed into pattern items.
-     */
-    void checkAbuttingHoursAndMinutes();
-
-    /**
-     * Creates an instance of TimeZone for the given offset
-     * @param offset the offset
-     * @return A TimeZone with the given offset
-     */
-    TimeZone* createTimeZoneForOffset(int32_t offset) const;
-
-    /**
-     * Returns the time type for the given name type
-     * @param nameType the name type
-     * @return the time type (unknown/standard/daylight)
-     */
-    static UTimeZoneFormatTimeType getTimeType(UTimeZoneNameType nameType);
-
-    /**
-     * Returns the time zone ID of a match at the specified index within
-     * the MatchInfoCollection.
-     * @param matches the collection of matches
-     * @param idx the index withing matches
-     * @param tzID receives the resolved time zone ID
-     * @return a reference to tzID.
-     */
-    UnicodeString& getTimeZoneID(const TimeZoneNames::MatchInfoCollection* matches, int32_t idx, UnicodeString& tzID) const;
-
-
-    /**
-     * Parse a zone ID.
-     * @param text the text contains a time zone ID string at the position.
-     * @param pos the position
-     * @param tzID receives the zone ID
-     * @return a reference to tzID
-     */
-    UnicodeString& parseZoneID(const UnicodeString& text, ParsePosition& pos, UnicodeString& tzID) const;
-
-    /**
-     * Parse a short zone ID.
-     * @param text the text contains a short time zone ID string at the position.
-     * @param pos the position
-     * @param tzID receives the short zone ID
-     * @return a reference to tzID
-     */
-    UnicodeString& parseShortZoneID(const UnicodeString& text, ParsePosition& pos, UnicodeString& tzID) const;
-
-    /**
-     * Parse an exemplar location string.
-     * @param text the text contains an exemplar location string at the position.
-     * @param pos the position.
-     * @param tzID receives the time zone ID
-     * @return a reference to tzID
-     */
-    UnicodeString& parseExemplarLocation(const UnicodeString& text, ParsePosition& pos, UnicodeString& tzID) const;
-};
-
-U_NAMESPACE_END
-
-#endif /* !UCONFIG_NO_FORMATTING */
-
-#endif /* U_SHOW_CPLUSPLUS_API */
-
-#endif
-=======
-// © 2016 and later: Unicode, Inc. and others.
-// License & terms of use: http://www.unicode.org/copyright.html
-/*
-*******************************************************************************
-* Copyright (C) 2011-2015, International Business Machines Corporation and
-* others. All Rights Reserved.
-*******************************************************************************
-*/
-#ifndef __TZFMT_H
-#define __TZFMT_H
-
-/**
- * \file
- * \brief C++ API: TimeZoneFormat
- */
-
-#include "unicode/utypes.h"
-
-#if U_SHOW_CPLUSPLUS_API
-
-#if !UCONFIG_NO_FORMATTING
-
-#include "unicode/format.h"
-#include "unicode/timezone.h"
-#include "unicode/tznames.h"
-
-U_CDECL_BEGIN
-/**
- * Constants for time zone display format style used by format/parse APIs
- * in TimeZoneFormat.
- * @stable ICU 50
- */
-typedef enum UTimeZoneFormatStyle {
-    /**
-     * Generic location format, such as "United States Time (New York)", "Italy Time"
-     * @stable ICU 50
-     */
-    UTZFMT_STYLE_GENERIC_LOCATION,
-    /**
-     * Generic long non-location format, such as "Eastern Time".
-     * @stable ICU 50
-     */
-    UTZFMT_STYLE_GENERIC_LONG,
-    /**
-     * Generic short non-location format, such as "ET".
-     * @stable ICU 50
-     */
-    UTZFMT_STYLE_GENERIC_SHORT,
-    /**
-     * Specific long format, such as "Eastern Standard Time".
-     * @stable ICU 50
-     */
-    UTZFMT_STYLE_SPECIFIC_LONG,
-    /**
-     * Specific short format, such as "EST", "PDT".
-     * @stable ICU 50
-     */
-    UTZFMT_STYLE_SPECIFIC_SHORT,
-    /**
-     * Localized GMT offset format, such as "GMT-05:00", "UTC+0100"
-     * @stable ICU 50
-     */
-    UTZFMT_STYLE_LOCALIZED_GMT,
-    /**
-     * Short localized GMT offset format, such as "GMT-5", "UTC+1:30"
-     * This style is equivalent to the LDML date format pattern "O".
-     * @stable ICU 51
-     */
-    UTZFMT_STYLE_LOCALIZED_GMT_SHORT,
-    /**
-     * Short ISO 8601 local time difference (basic format) or the UTC indicator.
-     * For example, "-05", "+0530", and "Z"(UTC).
-     * This style is equivalent to the LDML date format pattern "X".
-     * @stable ICU 51
-     */
-    UTZFMT_STYLE_ISO_BASIC_SHORT,
-    /**
-     * Short ISO 8601 locale time difference (basic format).
-     * For example, "-05" and "+0530".
-     * This style is equivalent to the LDML date format pattern "x".
-     * @stable ICU 51
-     */
-    UTZFMT_STYLE_ISO_BASIC_LOCAL_SHORT,
-    /**
-     * Fixed width ISO 8601 local time difference (basic format) or the UTC indicator.
-     * For example, "-0500", "+0530", and "Z"(UTC).
-     * This style is equivalent to the LDML date format pattern "XX".
-     * @stable ICU 51
-     */
-    UTZFMT_STYLE_ISO_BASIC_FIXED,
-    /**
-     * Fixed width ISO 8601 local time difference (basic format).
-     * For example, "-0500" and "+0530".
-     * This style is equivalent to the LDML date format pattern "xx".
-     * @stable ICU 51
-     */
-    UTZFMT_STYLE_ISO_BASIC_LOCAL_FIXED,
-    /**
-     * ISO 8601 local time difference (basic format) with optional seconds field, or the UTC indicator.
-     * For example, "-0500", "+052538", and "Z"(UTC).
-     * This style is equivalent to the LDML date format pattern "XXXX".
-     * @stable ICU 51
-     */
-    UTZFMT_STYLE_ISO_BASIC_FULL,
-    /**
-     * ISO 8601 local time difference (basic format) with optional seconds field.
-     * For example, "-0500" and "+052538".
-     * This style is equivalent to the LDML date format pattern "xxxx".
-     * @stable ICU 51
-     */
-    UTZFMT_STYLE_ISO_BASIC_LOCAL_FULL,
-    /**
-     * Fixed width ISO 8601 local time difference (extended format) or the UTC indicator.
-     * For example, "-05:00", "+05:30", and "Z"(UTC).
-     * This style is equivalent to the LDML date format pattern "XXX".
-     * @stable ICU 51
-     */
-    UTZFMT_STYLE_ISO_EXTENDED_FIXED,
-    /**
-     * Fixed width ISO 8601 local time difference (extended format).
-     * For example, "-05:00" and "+05:30".
-     * This style is equivalent to the LDML date format pattern "xxx" and "ZZZZZ".
-     * @stable ICU 51
-     */
-    UTZFMT_STYLE_ISO_EXTENDED_LOCAL_FIXED,
-    /**
-     * ISO 8601 local time difference (extended format) with optional seconds field, or the UTC indicator.
-     * For example, "-05:00", "+05:25:38", and "Z"(UTC).
-     * This style is equivalent to the LDML date format pattern "XXXXX".
-     * @stable ICU 51
-     */
-    UTZFMT_STYLE_ISO_EXTENDED_FULL,
-    /**
-     * ISO 8601 local time difference (extended format) with optional seconds field.
-     * For example, "-05:00" and "+05:25:38".
-     * This style is equivalent to the LDML date format pattern "xxxxx".
-     * @stable ICU 51
-     */
-    UTZFMT_STYLE_ISO_EXTENDED_LOCAL_FULL,
-    /**
-     * Time Zone ID, such as "America/Los_Angeles".
-     * @stable ICU 51
-     */
-    UTZFMT_STYLE_ZONE_ID,
-    /**
-     * Short Time Zone ID (BCP 47 Unicode location extension, time zone type value), such as "uslax".
-     * @stable ICU 51
-     */
-    UTZFMT_STYLE_ZONE_ID_SHORT,
-    /**
-     * Exemplar location, such as "Los Angeles" and "Paris".
-     * @stable ICU 51
-     */
-    UTZFMT_STYLE_EXEMPLAR_LOCATION
-} UTimeZoneFormatStyle;
-
-/**
- * Constants for GMT offset pattern types.
- * @stable ICU 50
- */
-typedef enum UTimeZoneFormatGMTOffsetPatternType {
-    /**
-     * Positive offset with hours and minutes fields
-     * @stable ICU 50
-     */
-    UTZFMT_PAT_POSITIVE_HM,
-    /**
-     * Positive offset with hours, minutes and seconds fields
-     * @stable ICU 50
-     */
-    UTZFMT_PAT_POSITIVE_HMS,
-    /**
-     * Negative offset with hours and minutes fields
-     * @stable ICU 50
-     */
-    UTZFMT_PAT_NEGATIVE_HM,
-    /**
-     * Negative offset with hours, minutes and seconds fields
-     * @stable ICU 50
-     */
-    UTZFMT_PAT_NEGATIVE_HMS,
-    /**
-     * Positive offset with hours field
-     * @stable ICU 51
-     */
-    UTZFMT_PAT_POSITIVE_H,
-    /**
-     * Negative offset with hours field
-     * @stable ICU 51
-     */
-    UTZFMT_PAT_NEGATIVE_H,
-
-    /* The following cannot be #ifndef U_HIDE_INTERNAL_API, needed for other .h declarations */
-    /**
-     * Number of UTimeZoneFormatGMTOffsetPatternType types.
-     * @internal
-     */
-    UTZFMT_PAT_COUNT = 6
-} UTimeZoneFormatGMTOffsetPatternType;
-
-/**
- * Constants for time types used by TimeZoneFormat APIs for
- * receiving time type (standard time, daylight time or unknown).
- * @stable ICU 50
- */
-typedef enum UTimeZoneFormatTimeType {
-    /**
-     * Unknown
-     * @stable ICU 50
-     */
-    UTZFMT_TIME_TYPE_UNKNOWN,
-    /**
-     * Standard time
-     * @stable ICU 50
-     */
-    UTZFMT_TIME_TYPE_STANDARD,
-    /**
-     * Daylight saving time
-     * @stable ICU 50
-     */
-    UTZFMT_TIME_TYPE_DAYLIGHT
-} UTimeZoneFormatTimeType;
-
-/**
- * Constants for parse option flags, used for specifying optional parse behavior.
- * @stable ICU 50
- */
-typedef enum UTimeZoneFormatParseOption {
-    /**
-     * No option.
-     * @stable ICU 50
-     */
-    UTZFMT_PARSE_OPTION_NONE        = 0x00,
-    /**
-     * When a time zone display name is not found within a set of display names
-     * used for the specified style, look for the name from display names used
-     * by other styles.
-     * @stable ICU 50
-     */
-    UTZFMT_PARSE_OPTION_ALL_STYLES  = 0x01,
-     /**
-      * When parsing a time zone display name in \link UTZFMT_STYLE_SPECIFIC_SHORT \endlink,
-      * look for the IANA tz database compatible zone abbreviations in addition
-      * to the localized names coming from the icu::TimeZoneNames currently
-      * used by the icu::TimeZoneFormat.
-      * @stable ICU 54
-      */
-    UTZFMT_PARSE_OPTION_TZ_DATABASE_ABBREVIATIONS = 0x02
-} UTimeZoneFormatParseOption;
-
-U_CDECL_END
-
-U_NAMESPACE_BEGIN
-
-class TimeZoneGenericNames;
-class TZDBTimeZoneNames;
-class UVector;
-
-/**
- * <code>TimeZoneFormat</code> supports time zone display name formatting and parsing.
- * An instance of TimeZoneFormat works as a subformatter of {@link SimpleDateFormat},
- * but you can also directly get a new instance of <code>TimeZoneFormat</code> and
- * formatting/parsing time zone display names.
- * <p>
- * ICU implements the time zone display names defined by <a href="http://www.unicode.org/reports/tr35/">UTS#35
- * Unicode Locale Data Markup Language (LDML)</a>. {@link TimeZoneNames} represents the
- * time zone display name data model and this class implements the algorithm for actual
- * formatting and parsing.
- *
- * @see SimpleDateFormat
- * @see TimeZoneNames
- * @stable ICU 50
- */
-class U_I18N_API TimeZoneFormat : public Format {
-public:
-    /**
-     * Copy constructor.
-     * @stable ICU 50
-     */
-    TimeZoneFormat(const TimeZoneFormat& other);
-
-    /**
-     * Destructor.
-     * @stable ICU 50
-     */
-    virtual ~TimeZoneFormat();
-
-    /**
-     * Assignment operator.
-     * @stable ICU 50
-     */
-    TimeZoneFormat& operator=(const TimeZoneFormat& other);
-
-    /**
-     * Return true if the given Format objects are semantically equal.
-     * Objects of different subclasses are considered unequal.
-     * @param other The object to be compared with.
-     * @return Return true if the given Format objects are semantically equal.
-     *                Objects of different subclasses are considered unequal.
-     * @stable ICU 50
-     */
-    virtual bool operator==(const Format& other) const override;
-
-    /**
-     * Clone this object polymorphically. The caller is responsible
-     * for deleting the result when done.
-     * @return A copy of the object
-     * @stable ICU 50
-     */
-    virtual TimeZoneFormat* clone() const override;
-
-    /**
-     * Creates an instance of <code>TimeZoneFormat</code> for the given locale.
-     * @param locale The locale.
-     * @param status Receives the status.
-     * @return An instance of <code>TimeZoneFormat</code> for the given locale,
-     *          owned by the caller.
-     * @stable ICU 50
-     */
-    static TimeZoneFormat* U_EXPORT2 createInstance(const Locale& locale, UErrorCode& status);
-
-    /**
-     * Returns the time zone display name data used by this instance.
-     * @return The time zone display name data.
-     * @stable ICU 50
-     */
-    const TimeZoneNames* getTimeZoneNames() const;
-
-    /**
-     * Sets the time zone display name data to this format instance.
-     * The caller should not delete the TimeZoenNames object after it is adopted
-     * by this call.
-     * @param tznames TimeZoneNames object to be adopted.
-     * @stable ICU 50
-     */
-    void adoptTimeZoneNames(TimeZoneNames *tznames);
-
-    /**
-     * Sets the time zone display name data to this format instance.
-     * @param tznames TimeZoneNames object to be set.
-     * @stable ICU 50
-     */
-    void setTimeZoneNames(const TimeZoneNames &tznames);
-
-    /**
-     * Returns the localized GMT format pattern.
-     * @param pattern Receives the localized GMT format pattern.
-     * @return A reference to the result pattern.
-     * @see #setGMTPattern
-     * @stable ICU 50
-     */
-    UnicodeString& getGMTPattern(UnicodeString& pattern) const;
-
-    /**
-     * Sets the localized GMT format pattern. The pattern must contain
-     * a single argument {0}, for example "GMT {0}".
-     * @param pattern The localized GMT format pattern to be used by this object.
-     * @param status Receives the status.
-     * @see #getGMTPattern
-     * @stable ICU 50
-     */
-    void setGMTPattern(const UnicodeString& pattern, UErrorCode& status);
-
-    /**
-     * Returns the offset pattern used for localized GMT format.
-     * @param type The offset pattern type enum.
-     * @param pattern Receives the offset pattern.
-     * @return A reference to the result pattern.
-     * @see #setGMTOffsetPattern
-     * @stable ICU 50
-     */
-    UnicodeString& getGMTOffsetPattern(UTimeZoneFormatGMTOffsetPatternType type, UnicodeString& pattern) const;
-
-    /**
-     * Sets the offset pattern for the given offset type.
-     * @param type The offset pattern type enum.
-     * @param pattern The offset pattern used for localized GMT format for the type.
-     * @param status Receives the status.
-     * @see #getGMTOffsetPattern
-     * @stable ICU 50
-     */
-    void setGMTOffsetPattern(UTimeZoneFormatGMTOffsetPatternType type, const UnicodeString& pattern, UErrorCode& status);
-
-    /**
-     * Returns the decimal digit characters used for localized GMT format.
-     * The return string contains exactly 10 code points (may include Unicode
-     * supplementary character) representing digit 0 to digit 9 in the ascending
-     * order.
-     * @param digits Receives the decimal digits used for localized GMT format.
-     * @see #setGMTOffsetDigits
-     * @stable ICU 50
-     */
-    UnicodeString& getGMTOffsetDigits(UnicodeString& digits) const;
-
-    /**
-     * Sets the decimal digit characters used for localized GMT format.
-     * The input <code>digits</code> must contain exactly 10 code points
-     * (Unicode supplementary characters are also allowed) representing
-     * digit 0 to digit 9 in the ascending order. When the input <code>digits</code>
-     * does not satisfy the condition, <code>U_ILLEGAL_ARGUMENT_ERROR</code>
-     * will be set to the return status.
-     * @param digits The decimal digits used for localized GMT format.
-     * @param status Receives the status.
-     * @see #getGMTOffsetDigits
-     * @stable ICU 50
-     */
-    void setGMTOffsetDigits(const UnicodeString& digits, UErrorCode& status);
-
-    /**
-     * Returns the localized GMT format string for GMT(UTC) itself (GMT offset is 0).
-     * @param gmtZeroFormat Receives the localized GMT string string for GMT(UTC) itself.
-     * @return A reference to the result GMT string.
-     * @see #setGMTZeroFormat
-     * @stable ICU 50
-     */
-    UnicodeString& getGMTZeroFormat(UnicodeString& gmtZeroFormat) const;
-
-    /**
-     * Sets the localized GMT format string for GMT(UTC) itself (GMT offset is 0).
-     * @param gmtZeroFormat The localized GMT format string for GMT(UTC).
-     * @param status Receives the status.
-     * @see #getGMTZeroFormat
-     * @stable ICU 50
-     */
-    void setGMTZeroFormat(const UnicodeString& gmtZeroFormat, UErrorCode& status);
-
-    /**
-     * Returns the bitwise flags of UTimeZoneFormatParseOption representing the default parse
-     * options used by this object.
-     * @return the default parse options.
-     * @see ParseOption
-     * @stable ICU 50
-     */
-    uint32_t getDefaultParseOptions(void) const;
-
-    /**
-     * Sets the default parse options.
-     * <p><b>Note</b>: By default, an instance of <code>TimeZoneFormat</code>
-     * created by {@link #createInstance} has no parse options set (UTZFMT_PARSE_OPTION_NONE).
-     * To specify multiple options, use bitwise flags of UTimeZoneFormatParseOption.
-     * @see #UTimeZoneFormatParseOption
-     * @stable ICU 50
-     */
-    void setDefaultParseOptions(uint32_t flags);
-
-    /**
-     * Returns the ISO 8601 basic time zone string for the given offset.
-     * For example, "-08", "-0830" and "Z"
-     *
-     * @param offset the offset from GMT(UTC) in milliseconds.
-     * @param useUtcIndicator true if ISO 8601 UTC indicator "Z" is used when the offset is 0.
-     * @param isShort true if shortest form is used.
-     * @param ignoreSeconds true if non-zero offset seconds is appended.
-     * @param result Receives the ISO format string.
-     * @param status Receives the status
-     * @return the ISO 8601 basic format.
-     * @see #formatOffsetISO8601Extended
-     * @see #parseOffsetISO8601
-     * @stable ICU 51
-     */
-    UnicodeString& formatOffsetISO8601Basic(int32_t offset, UBool useUtcIndicator, UBool isShort, UBool ignoreSeconds,
-        UnicodeString& result, UErrorCode& status) const;
-
-    /**
-     * Returns the ISO 8601 extended time zone string for the given offset.
-     * For example, "-08:00", "-08:30" and "Z"
-     *
-     * @param offset the offset from GMT(UTC) in milliseconds.
-     * @param useUtcIndicator true if ISO 8601 UTC indicator "Z" is used when the offset is 0.
-     * @param isShort true if shortest form is used.
-     * @param ignoreSeconds true if non-zero offset seconds is appended.
-     * @param result Receives the ISO format string.
-     * @param status Receives the status
-     * @return the ISO 8601 basic format.
-     * @see #formatOffsetISO8601Extended
-     * @see #parseOffsetISO8601
-     * @stable ICU 51
-     */
-    UnicodeString& formatOffsetISO8601Extended(int32_t offset, UBool useUtcIndicator, UBool isShort, UBool ignoreSeconds,
-        UnicodeString& result, UErrorCode& status) const;
-
-    /**
-     * Returns the localized GMT(UTC) offset format for the given offset.
-     * The localized GMT offset is defined by;
-     * <ul>
-     * <li>GMT format pattern (e.g. "GMT {0}" - see {@link #getGMTPattern})
-     * <li>Offset time pattern (e.g. "+HH:mm" - see {@link #getGMTOffsetPattern})
-     * <li>Offset digits (e.g. "0123456789" - see {@link #getGMTOffsetDigits})
-     * <li>GMT zero format (e.g. "GMT" - see {@link #getGMTZeroFormat})
-     * </ul>
-     * This format always uses 2 digit hours and minutes. When the given offset has non-zero
-     * seconds, 2 digit seconds field will be appended. For example,
-     * GMT+05:00 and GMT+05:28:06.
-     * @param offset the offset from GMT(UTC) in milliseconds.
-     * @param status Receives the status
-     * @param result Receives the localized GMT format string.
-     * @return A reference to the result.
-     * @see #parseOffsetLocalizedGMT
-     * @stable ICU 50
-     */
-    UnicodeString& formatOffsetLocalizedGMT(int32_t offset, UnicodeString& result, UErrorCode& status) const;
-
-    /**
-     * Returns the short localized GMT(UTC) offset format for the given offset.
-     * The short localized GMT offset is defined by;
-     * <ul>
-     * <li>GMT format pattern (e.g. "GMT {0}" - see {@link #getGMTPattern})
-     * <li>Offset time pattern (e.g. "+HH:mm" - see {@link #getGMTOffsetPattern})
-     * <li>Offset digits (e.g. "0123456789" - see {@link #getGMTOffsetDigits})
-     * <li>GMT zero format (e.g. "GMT" - see {@link #getGMTZeroFormat})
-     * </ul>
-     * This format uses the shortest representation of offset. The hours field does not
-     * have leading zero and lower fields with zero will be truncated. For example,
-     * GMT+5 and GMT+530.
-     * @param offset the offset from GMT(UTC) in milliseconds.
-     * @param status Receives the status
-     * @param result Receives the short localized GMT format string.
-     * @return A reference to the result.
-     * @see #parseOffsetShortLocalizedGMT
-     * @stable ICU 51
-     */
-    UnicodeString& formatOffsetShortLocalizedGMT(int32_t offset, UnicodeString& result, UErrorCode& status) const;
-
-    using Format::format;
-
-    /**
-     * Returns the display name of the time zone at the given date for the style.
-     * @param style The style (e.g. <code>UTZFMT_STYLE_GENERIC_LONG</code>, <code>UTZFMT_STYLE_LOCALIZED_GMT</code>...)
-     * @param tz The time zone.
-     * @param date The date.
-     * @param name Receives the display name.
-     * @param timeType the output argument for receiving the time type (standard/daylight/unknown)
-     * used for the display name, or nullptr if the information is not necessary.
-     * @return A reference to the result
-     * @see #UTimeZoneFormatStyle
-     * @see #UTimeZoneFormatTimeType
-     * @stable ICU 50
-     */
-    virtual UnicodeString& format(UTimeZoneFormatStyle style, const TimeZone& tz, UDate date,
-        UnicodeString& name, UTimeZoneFormatTimeType* timeType = nullptr) const;
-
-    /**
-     * Returns offset from GMT(UTC) in milliseconds for the given ISO 8601
-     * style time zone string. When the given string is not an ISO 8601 time zone
-     * string, this method sets the current position as the error index
-     * to <code>ParsePosition pos</code> and returns 0.
-     * @param text The text contains ISO8601 style time zone string (e.g. "-08:00", "Z")
-     *              at the position.
-     * @param pos The ParsePosition object.
-     * @return The offset from GMT(UTC) in milliseconds for the given ISO 8601 style
-     *              time zone string.
-     * @see #formatOffsetISO8601Basic
-     * @see #formatOffsetISO8601Extended
-     * @stable ICU 50
-     */
-    int32_t parseOffsetISO8601(const UnicodeString& text, ParsePosition& pos) const;
-
-    /**
-     * Returns offset from GMT(UTC) in milliseconds for the given localized GMT
-     * offset format string. When the given string cannot be parsed, this method
-     * sets the current position as the error index to <code>ParsePosition pos</code>
-     * and returns 0.
-     * @param text The text contains a localized GMT offset string at the position.
-     * @param pos The ParsePosition object.
-     * @return The offset from GMT(UTC) in milliseconds for the given localized GMT
-     *          offset format string.
-     * @see #formatOffsetLocalizedGMT
-     * @stable ICU 50
-     */
-    int32_t parseOffsetLocalizedGMT(const UnicodeString& text, ParsePosition& pos) const;
-
-    /**
-     * Returns offset from GMT(UTC) in milliseconds for the given short localized GMT
-     * offset format string. When the given string cannot be parsed, this method
-     * sets the current position as the error index to <code>ParsePosition pos</code>
-     * and returns 0.
-     * @param text The text contains a short localized GMT offset string at the position.
-     * @param pos The ParsePosition object.
-     * @return The offset from GMT(UTC) in milliseconds for the given short localized GMT
-     *          offset format string.
-     * @see #formatOffsetShortLocalizedGMT
-     * @stable ICU 51
-     */
-    int32_t parseOffsetShortLocalizedGMT(const UnicodeString& text, ParsePosition& pos) const;
-
-    /**
-     * Returns a <code>TimeZone</code> by parsing the time zone string according to
-     * the given parse position, the specified format style and parse options.
-     *
-     * @param text The text contains a time zone string at the position.
-     * @param style The format style
-     * @param pos The position.
-     * @param parseOptions The parse options represented by bitwise flags of UTimeZoneFormatParseOption.
-     * @param timeType The output argument for receiving the time type (standard/daylight/unknown),
-     * or nullptr if the information is not necessary.
-     * @return A <code>TimeZone</code>, or null if the input could not be parsed.
-     * @see UTimeZoneFormatStyle
-     * @see UTimeZoneFormatParseOption
-     * @see UTimeZoneFormatTimeType
-     * @stable ICU 50
-     */
-    virtual TimeZone* parse(UTimeZoneFormatStyle style, const UnicodeString& text, ParsePosition& pos,
-        int32_t parseOptions, UTimeZoneFormatTimeType* timeType = nullptr) const;
-
-    /**
-     * Returns a <code>TimeZone</code> by parsing the time zone string according to
-     * the given parse position, the specified format style and the default parse options.
-     *
-     * @param text The text contains a time zone string at the position.
-     * @param style The format style
-     * @param pos The position.
-     * @param timeType The output argument for receiving the time type (standard/daylight/unknown),
-     * or nullptr if the information is not necessary.
-     * @return A <code>TimeZone</code>, or null if the input could not be parsed.
-     * @see UTimeZoneFormatStyle
-     * @see UTimeZoneFormatParseOption
-     * @see UTimeZoneFormatTimeType
-     * @stable ICU 50
-     */
-    TimeZone* parse(UTimeZoneFormatStyle style, const UnicodeString& text, ParsePosition& pos,
-        UTimeZoneFormatTimeType* timeType = nullptr) const;
-
-    /* ----------------------------------------------
-     * Format APIs
-     * ---------------------------------------------- */
-
-    /**
-     * Format an object to produce a time zone display string using localized GMT offset format.
-     * This method handles Formattable objects with a <code>TimeZone</code>. If a the Formattable
-     * object type is not a <code>TimeZone</code>, then it returns a failing UErrorCode.
-     * @param obj The object to format. Must be a <code>TimeZone</code>.
-     * @param appendTo Output parameter to receive result. Result is appended to existing contents.
-     * @param pos On input: an alignment field, if desired. On output: the offsets of the alignment field.
-     * @param status Output param filled with success/failure status.
-     * @return Reference to 'appendTo' parameter.
-     * @stable ICU 50
-     */
-    virtual UnicodeString& format(const Formattable& obj, UnicodeString& appendTo,
-        FieldPosition& pos, UErrorCode& status) const override;
-
-    /**
-     * Parse a string to produce an object. This methods handles parsing of
-     * time zone display strings into Formattable objects with <code>TimeZone</code>.
-     * @param source The string to be parsed into an object.
-     * @param result Formattable to be set to the parse result. If parse fails, return contents are undefined.
-     * @param parse_pos The position to start parsing at. Upon return this param is set to the position after the
-     *                  last character successfully parsed. If the source is not parsed successfully, this param
-     *                  will remain unchanged.
-     * @return A newly created Formattable* object, or nullptr on failure.  The caller owns this and should
-     *                 delete it when done.
-     * @stable ICU 50
-     */
-    virtual void parseObject(const UnicodeString& source, Formattable& result, ParsePosition& parse_pos) const override;
-
-    /**
-     * ICU "poor man's RTTI", returns a UClassID for this class.
-     * @stable ICU 50
-     */
-    static UClassID U_EXPORT2 getStaticClassID(void);
-
-    /**
-     * ICU "poor man's RTTI", returns a UClassID for the actual class.
-     * @stable ICU 50
-     */
-    virtual UClassID getDynamicClassID() const override;
-
-protected:
-    /**
-     * Constructs a TimeZoneFormat object for the specified locale.
-     * @param locale the locale
-     * @param status receives the status.
-     * @stable ICU 50
-     */
-    TimeZoneFormat(const Locale& locale, UErrorCode& status);
-
-private:
-    /* Locale of this object */
-    Locale fLocale;
-
-    /* Stores the region (could be implicit default) */
-    char fTargetRegion[ULOC_COUNTRY_CAPACITY];
-
-    /* TimeZoneNames object used by this formatter */
-    TimeZoneNames* fTimeZoneNames;
-
-    /* TimeZoneGenericNames object used by this formatter - lazily instantiated */
-    TimeZoneGenericNames* fTimeZoneGenericNames;
-
-    /* Localized GMT format pattern - e.g. "GMT{0}" */
-    UnicodeString fGMTPattern;
-
-    /* Array of offset patterns used by Localized GMT format - e.g. "+HH:mm" */
-    UnicodeString fGMTOffsetPatterns[UTZFMT_PAT_COUNT];
-
-    /* Localized decimal digits used by Localized GMT format */
-    UChar32 fGMTOffsetDigits[10];
-
-    /* Localized GMT zero format - e.g. "GMT" */
-    UnicodeString fGMTZeroFormat;
-
-    /* Bit flags representing parse options */
-    uint32_t fDefParseOptionFlags;
-
-    /* Constant parts of GMT format pattern, populated from localized GMT format pattern*/
-    UnicodeString fGMTPatternPrefix;    /* Substring before {0} */
-    UnicodeString fGMTPatternSuffix;    /* Substring after {0} */
-
-    /* Compiled offset patterns generated from fGMTOffsetPatterns[] */
-    UVector* fGMTOffsetPatternItems[UTZFMT_PAT_COUNT];
-
-    UBool fAbuttingOffsetHoursAndMinutes;
-
-    /* TZDBTimeZoneNames object used for parsing */
-    TZDBTimeZoneNames* fTZDBTimeZoneNames;
-
-    /**
-     * Returns the time zone's specific format string.
-     * @param tz the time zone
-     * @param stdType the name type used for standard time
-     * @param dstType the name type used for daylight time
-     * @param date the date
-     * @param name receives the time zone's specific format name string
-     * @param timeType when null, actual time type is set
-     * @return a reference to name.
-     */
-    UnicodeString& formatSpecific(const TimeZone& tz, UTimeZoneNameType stdType, UTimeZoneNameType dstType,
-        UDate date, UnicodeString& name, UTimeZoneFormatTimeType *timeType) const;
-
-    /**
-     * Returns the time zone's generic format string.
-     * @param tz the time zone
-     * @param genType the generic name type
-     * @param date the date
-     * @param name receives the time zone's generic format name string
-     * @return a reference to name.
-     */
-    UnicodeString& formatGeneric(const TimeZone& tz, int32_t genType, UDate date, UnicodeString& name) const;
-
-    /**
-     * Lazily create a TimeZoneGenericNames instance
-     * @param status receives the status
-     * @return the cached TimeZoneGenericNames.
-     */
-    const TimeZoneGenericNames* getTimeZoneGenericNames(UErrorCode& status) const;
-
-    /**
-     * Lazily create a TZDBTimeZoneNames instance
-     * @param status receives the status
-     * @return the cached TZDBTimeZoneNames.
-     */
-    const TZDBTimeZoneNames* getTZDBTimeZoneNames(UErrorCode& status) const;
-
-    /**
-     * Private method returning the time zone's exemplar location string.
-     * This method will never return empty.
-     * @param tz the time zone
-     * @param name receives the time zone's exemplar location name
-     * @return a reference to name.
-     */
-    UnicodeString& formatExemplarLocation(const TimeZone& tz, UnicodeString& name) const;
-
-    /**
-     * Private enum specifying a combination of offset fields
-     */
-    enum OffsetFields {
-        FIELDS_H,
-        FIELDS_HM,
-        FIELDS_HMS
-    };
-
-    /**
-     * Parses the localized GMT pattern string and initialize
-     * localized gmt pattern fields.
-     * @param gmtPattern the localized GMT pattern string such as "GMT {0}"
-     * @param status U_ILLEGAL_ARGUMENT_ERROR is set when the specified pattern does not
-     *               contain an argument "{0}".
-     */
-    void initGMTPattern(const UnicodeString& gmtPattern, UErrorCode& status);
-
-    /**
-     * Parse the GMT offset pattern into runtime optimized format.
-     * @param pattern the offset pattern string
-     * @param required the required set of fields, such as FIELDS_HM
-     * @param status U_ILLEGAL_ARGUMENT is set when the specified pattern does not contain
-     *               pattern letters for the required fields.
-     * @return A list of GMTOffsetField objects, or nullptr on error.
-     */
-    static UVector* parseOffsetPattern(const UnicodeString& pattern, OffsetFields required, UErrorCode& status);
-
-    /**
-     * Appends seconds field to the offset pattern with hour/minute
-     * Note: This code will be obsoleted once we add hour-minute-second pattern data in CLDR.
-     * @param offsetHM the offset pattern including hours and minutes fields
-     * @param result the output offset pattern including hour, minute and seconds fields
-     * @param status receives the status
-     * @return a reference to result
-     */
-    static UnicodeString& expandOffsetPattern(const UnicodeString& offsetHM, UnicodeString& result, UErrorCode& status);
-
-    /**
-     * Truncates minutes field to the offset pattern with hour/minute
-     * Note: This code will be obsoleted once we add hour pattern data in CLDR.
-     * @param offsetHM the offset pattern including hours and minutes fields
-     * @param result the output offset pattern including only hours field
-     * @param status receives the status
-     * @return a reference to result
-     */
-    static UnicodeString& truncateOffsetPattern(const UnicodeString& offsetHM, UnicodeString& result, UErrorCode& status);
-
-    /**
-     * Break input string into UChar32[]. Each array element represents
-     * a code point. This method is used for parsing localized digit
-     * characters and support characters in Unicode supplemental planes.
-     * @param str the string
-     * @param codeArray receives the result
-     * @param capacity the capacity of codeArray
-     * @return true when the specified code array is fully filled with code points
-     *         (no under/overflow).
-     */
-    static UBool toCodePoints(const UnicodeString& str, UChar32* codeArray, int32_t capacity);
-
-    /**
-     * Private method supprting all of ISO8601 formats
-     * @param offset the offset from GMT(UTC) in milliseconds.
-     * @param useUtcIndicator true if ISO 8601 UTC indicator "Z" is used when the offset is 0.
-     * @param isShort true if shortest form is used.
-     * @param ignoreSeconds true if non-zero offset seconds is appended.
-     * @param result Receives the result
-     * @param status Receives the status
-     * @return the ISO 8601 basic format.
-     */
-    UnicodeString& formatOffsetISO8601(int32_t offset, UBool isBasic, UBool useUtcIndicator,
-        UBool isShort, UBool ignoreSeconds, UnicodeString& result, UErrorCode& status) const;
-
-    /**
-     * Private method used for localized GMT formatting.
-     * @param offset the zone's UTC offset
-     * @param isShort true if the short localized GMT format is desired.
-     * @param result receives the localized GMT format string
-     * @param status receives the status
-     */
-    UnicodeString& formatOffsetLocalizedGMT(int32_t offset, UBool isShort, UnicodeString& result, UErrorCode& status) const;
-
-    /**
-     * Returns offset from GMT(UTC) in milliseconds for the given ISO 8601 style
-     * (extended format) time zone string. When the given string is not an ISO 8601 time
-     * zone string, this method sets the current position as the error index
-     * to <code>ParsePosition pos</code> and returns 0.
-     * @param text the text contains ISO 8601 style time zone string (e.g. "-08:00", "Z")
-     *      at the position.
-     * @param pos the position, non-negative error index will be set on failure.
-     * @param extendedOnly true if parsing the text as ISO 8601 extended offset format (e.g. "-08:00"),
-     *      or false to evaluate the text as basic format.
-     * @param hasDigitOffset receiving if the parsed zone string contains offset digits.
-     * @return the offset from GMT(UTC) in milliseconds for the given ISO 8601 style
-     *      time zone string.
-     */
-    int32_t parseOffsetISO8601(const UnicodeString& text, ParsePosition& pos, UBool extendedOnly,
-        UBool* hasDigitOffset = nullptr) const;
-
-    /**
-     * Appends localized digits to the buffer.
-     * This code assumes that the input number is 0 - 59
-     * @param buf the target buffer
-     * @param n the integer number
-     * @param minDigits the minimum digits width
-     */
-    void appendOffsetDigits(UnicodeString& buf, int32_t n, uint8_t minDigits) const;
-
-    /**
-     * Returns offset from GMT(UTC) in milliseconds for the given localized GMT
-     * offset format string. When the given string cannot be parsed, this method
-     * sets the current position as the error index to <code>ParsePosition pos</code>
-     * and returns 0.
-     * @param text the text contains a localized GMT offset string at the position.
-     * @param pos the position, non-negative error index will be set on failure.
-     * @param isShort true if this parser to try the short format first
-     * @param hasDigitOffset receiving if the parsed zone string contains offset digits.
-     * @return the offset from GMT(UTC) in milliseconds for the given localized GMT
-     *      offset format string.
-     */
-    int32_t parseOffsetLocalizedGMT(const UnicodeString& text, ParsePosition& pos,
-        UBool isShort, UBool* hasDigitOffset) const;
-
-    /**
-     * Parse localized GMT format generated by the patter used by this formatter, except
-     * GMT Zero format.
-     * @param text the input text
-     * @param start the start index
-     * @param isShort true if the short localized format is parsed.
-     * @param parsedLen receives the parsed length
-     * @return the parsed offset in milliseconds
-     */
-    int32_t parseOffsetLocalizedGMTPattern(const UnicodeString& text, int32_t start,
-        UBool isShort, int32_t& parsedLen) const;
-
-    /**
-     * Parses localized GMT offset fields into offset.
-     * @param text the input text
-     * @param start the start index
-     * @param isShort true if this is a short format - currently not used
-     * @param parsedLen the parsed length, or 0 on failure.
-     * @return the parsed offset in milliseconds.
-     */
-    int32_t parseOffsetFields(const UnicodeString& text, int32_t start, UBool isShort, int32_t& parsedLen) const;
-
-    /**
-     * Parse localized GMT offset fields with the given pattern.
-     * @param text the input text
-     * @param start the start index
-     * @param pattenItems the pattern (already itemized)
-     * @param forceSingleHourDigit true if hours field is parsed as a single digit
-     * @param hour receives the hour offset field
-     * @param min receives the minute offset field
-     * @param sec receives the second offset field
-     * @return the parsed length
-     */
-    int32_t parseOffsetFieldsWithPattern(const UnicodeString& text, int32_t start,
-        UVector* patternItems, UBool forceSingleHourDigit, int32_t& hour, int32_t& min, int32_t& sec) const;
-
-    /**
-     * Parses abutting localized GMT offset fields (such as 0800) into offset.
-     * @param text the input text
-     * @param start the start index
-     * @param parsedLen the parsed length, or 0 on failure
-     * @return the parsed offset in milliseconds.
-     */
-    int32_t parseAbuttingOffsetFields(const UnicodeString& text, int32_t start, int32_t& parsedLen) const;
-
-    /**
-     * Parses the input text using the default format patterns (e.g. "UTC{0}").
-     * @param text the input text
-     * @param start the start index
-     * @param parsedLen the parsed length, or 0 on failure
-     * @return the parsed offset in milliseconds.
-     */
-    int32_t parseOffsetDefaultLocalizedGMT(const UnicodeString& text, int start, int32_t& parsedLen) const;
-
-    /**
-     * Parses the input GMT offset fields with the default offset pattern.
-     * @param text the input text
-     * @param start the start index
-     * @param separator the separator character, e.g. ':'
-     * @param parsedLen the parsed length, or 0 on failure.
-     * @return the parsed offset in milliseconds.
-     */
-    int32_t parseDefaultOffsetFields(const UnicodeString& text, int32_t start, char16_t separator,
-        int32_t& parsedLen) const;
-
-    /**
-     * Reads an offset field value. This method will stop parsing when
-     * 1) number of digits reaches <code>maxDigits</code>
-     * 2) just before already parsed number exceeds <code>maxVal</code>
-     *
-     * @param text the text
-     * @param start the start offset
-     * @param minDigits the minimum number of required digits
-     * @param maxDigits the maximum number of digits
-     * @param minVal the minimum value
-     * @param maxVal the maximum value
-     * @param parsedLen the actual parsed length.
-     * @return the integer value parsed
-     */
-    int32_t parseOffsetFieldWithLocalizedDigits(const UnicodeString& text, int32_t start,
-        uint8_t minDigits, uint8_t maxDigits, uint16_t minVal, uint16_t maxVal, int32_t& parsedLen) const;
-
-    /**
-     * Reads a single decimal digit, either localized digits used by this object
-     * or any Unicode numeric character.
-     * @param text the text
-     * @param start the start index
-     * @param len the actual length read from the text
-     * the start index is not a decimal number.
-     * @return the integer value of the parsed digit, or -1 on failure.
-     */
-    int32_t parseSingleLocalizedDigit(const UnicodeString& text, int32_t start, int32_t& len) const;
-
-    /**
-     * Formats offset using ASCII digits. The input offset range must be
-     * within +/-24 hours (exclusive).
-     * @param offset The offset
-     * @param sep The field separator character or 0 if not required
-     * @param minFields The minimum fields
-     * @param maxFields The maximum fields
-     * @return The offset string
-     */
-    static UnicodeString& formatOffsetWithAsciiDigits(int32_t offset, char16_t sep,
-        OffsetFields minFields, OffsetFields maxFields, UnicodeString& result);
-
-    /**
-     * Parses offset represented by contiguous ASCII digits.
-     * <p>
-     * Note: This method expects the input position is already at the start of
-     * ASCII digits and does not parse sign (+/-).
-     * @param text The text contains a sequence of ASCII digits
-     * @param pos The parse position
-     * @param minFields The minimum Fields to be parsed
-     * @param maxFields The maximum Fields to be parsed
-     * @param fixedHourWidth true if hours field must be width of 2
-     * @return Parsed offset, 0 or positive number.
-     */
-    static int32_t parseAbuttingAsciiOffsetFields(const UnicodeString& text, ParsePosition& pos,
-        OffsetFields minFields, OffsetFields maxFields, UBool fixedHourWidth);
-
-    /**
-     * Parses offset represented by ASCII digits and separators.
-     * <p>
-     * Note: This method expects the input position is already at the start of
-     * ASCII digits and does not parse sign (+/-).
-     * @param text The text
-     * @param pos The parse position
-     * @param sep The separator character
-     * @param minFields The minimum Fields to be parsed
-     * @param maxFields The maximum Fields to be parsed
-     * @return Parsed offset, 0 or positive number.
-     */
-    static int32_t parseAsciiOffsetFields(const UnicodeString& text, ParsePosition& pos, char16_t sep,
-        OffsetFields minFields, OffsetFields maxFields);
-
-    /**
-     * Unquotes the message format style pattern.
-     * @param pattern the pattern
-     * @param result receive the unquoted pattern.
-     * @return A reference to result.
-     */
-    static UnicodeString& unquote(const UnicodeString& pattern, UnicodeString& result);
-
-    /**
-     * Initialize localized GMT format offset hour/min/sec patterns.
-     * This method parses patterns into optimized run-time format.
-     * @param status receives the status.
-     */
-    void initGMTOffsetPatterns(UErrorCode& status);
-
-    /**
-     * Check if there are any GMT format offset patterns without
-     * any separators between hours field and minutes field and update
-     * fAbuttingOffsetHoursAndMinutes field. This method must be called
-     * after all patterns are parsed into pattern items.
-     */
-    void checkAbuttingHoursAndMinutes();
-
-    /**
-     * Creates an instance of TimeZone for the given offset
-     * @param offset the offset
-     * @return A TimeZone with the given offset
-     */
-    TimeZone* createTimeZoneForOffset(int32_t offset) const;
-
-    /**
-     * Returns the time type for the given name type
-     * @param nameType the name type
-     * @return the time type (unknown/standard/daylight)
-     */
-    static UTimeZoneFormatTimeType getTimeType(UTimeZoneNameType nameType);
-
-    /**
-     * Returns the time zone ID of a match at the specified index within
-     * the MatchInfoCollection.
-     * @param matches the collection of matches
-     * @param idx the index within matches
-     * @param tzID receives the resolved time zone ID
-     * @return a reference to tzID.
-     */
-    UnicodeString& getTimeZoneID(const TimeZoneNames::MatchInfoCollection* matches, int32_t idx, UnicodeString& tzID) const;
-
-
-    /**
-     * Parse a zone ID.
-     * @param text the text contains a time zone ID string at the position.
-     * @param pos the position
-     * @param tzID receives the zone ID
-     * @return a reference to tzID
-     */
-    UnicodeString& parseZoneID(const UnicodeString& text, ParsePosition& pos, UnicodeString& tzID) const;
-
-    /**
-     * Parse a short zone ID.
-     * @param text the text contains a short time zone ID string at the position.
-     * @param pos the position
-     * @param tzID receives the short zone ID
-     * @return a reference to tzID
-     */
-    UnicodeString& parseShortZoneID(const UnicodeString& text, ParsePosition& pos, UnicodeString& tzID) const;
-
-    /**
-     * Parse an exemplar location string.
-     * @param text the text contains an exemplar location string at the position.
-     * @param pos the position.
-     * @param tzID receives the time zone ID
-     * @return a reference to tzID
-     */
-    UnicodeString& parseExemplarLocation(const UnicodeString& text, ParsePosition& pos, UnicodeString& tzID) const;
-};
-
-U_NAMESPACE_END
-
-#endif /* !UCONFIG_NO_FORMATTING */
-
-#endif /* U_SHOW_CPLUSPLUS_API */
-
-#endif
->>>>>>> a8a80be5
+// © 2016 and later: Unicode, Inc. and others.
+// License & terms of use: http://www.unicode.org/copyright.html
+/*
+*******************************************************************************
+* Copyright (C) 2011-2015, International Business Machines Corporation and
+* others. All Rights Reserved.
+*******************************************************************************
+*/
+#ifndef __TZFMT_H
+#define __TZFMT_H
+
+/**
+ * \file
+ * \brief C++ API: TimeZoneFormat
+ */
+
+#include "unicode/utypes.h"
+
+#if U_SHOW_CPLUSPLUS_API
+
+#if !UCONFIG_NO_FORMATTING
+
+#include "unicode/format.h"
+#include "unicode/timezone.h"
+#include "unicode/tznames.h"
+
+U_CDECL_BEGIN
+/**
+ * Constants for time zone display format style used by format/parse APIs
+ * in TimeZoneFormat.
+ * @stable ICU 50
+ */
+typedef enum UTimeZoneFormatStyle {
+    /**
+     * Generic location format, such as "United States Time (New York)", "Italy Time"
+     * @stable ICU 50
+     */
+    UTZFMT_STYLE_GENERIC_LOCATION,
+    /**
+     * Generic long non-location format, such as "Eastern Time".
+     * @stable ICU 50
+     */
+    UTZFMT_STYLE_GENERIC_LONG,
+    /**
+     * Generic short non-location format, such as "ET".
+     * @stable ICU 50
+     */
+    UTZFMT_STYLE_GENERIC_SHORT,
+    /**
+     * Specific long format, such as "Eastern Standard Time".
+     * @stable ICU 50
+     */
+    UTZFMT_STYLE_SPECIFIC_LONG,
+    /**
+     * Specific short format, such as "EST", "PDT".
+     * @stable ICU 50
+     */
+    UTZFMT_STYLE_SPECIFIC_SHORT,
+    /**
+     * Localized GMT offset format, such as "GMT-05:00", "UTC+0100"
+     * @stable ICU 50
+     */
+    UTZFMT_STYLE_LOCALIZED_GMT,
+    /**
+     * Short localized GMT offset format, such as "GMT-5", "UTC+1:30"
+     * This style is equivalent to the LDML date format pattern "O".
+     * @stable ICU 51
+     */
+    UTZFMT_STYLE_LOCALIZED_GMT_SHORT,
+    /**
+     * Short ISO 8601 local time difference (basic format) or the UTC indicator.
+     * For example, "-05", "+0530", and "Z"(UTC).
+     * This style is equivalent to the LDML date format pattern "X".
+     * @stable ICU 51
+     */
+    UTZFMT_STYLE_ISO_BASIC_SHORT,
+    /**
+     * Short ISO 8601 locale time difference (basic format).
+     * For example, "-05" and "+0530".
+     * This style is equivalent to the LDML date format pattern "x".
+     * @stable ICU 51
+     */
+    UTZFMT_STYLE_ISO_BASIC_LOCAL_SHORT,
+    /**
+     * Fixed width ISO 8601 local time difference (basic format) or the UTC indicator.
+     * For example, "-0500", "+0530", and "Z"(UTC).
+     * This style is equivalent to the LDML date format pattern "XX".
+     * @stable ICU 51
+     */
+    UTZFMT_STYLE_ISO_BASIC_FIXED,
+    /**
+     * Fixed width ISO 8601 local time difference (basic format).
+     * For example, "-0500" and "+0530".
+     * This style is equivalent to the LDML date format pattern "xx".
+     * @stable ICU 51
+     */
+    UTZFMT_STYLE_ISO_BASIC_LOCAL_FIXED,
+    /**
+     * ISO 8601 local time difference (basic format) with optional seconds field, or the UTC indicator.
+     * For example, "-0500", "+052538", and "Z"(UTC).
+     * This style is equivalent to the LDML date format pattern "XXXX".
+     * @stable ICU 51
+     */
+    UTZFMT_STYLE_ISO_BASIC_FULL,
+    /**
+     * ISO 8601 local time difference (basic format) with optional seconds field.
+     * For example, "-0500" and "+052538".
+     * This style is equivalent to the LDML date format pattern "xxxx".
+     * @stable ICU 51
+     */
+    UTZFMT_STYLE_ISO_BASIC_LOCAL_FULL,
+    /**
+     * Fixed width ISO 8601 local time difference (extended format) or the UTC indicator.
+     * For example, "-05:00", "+05:30", and "Z"(UTC).
+     * This style is equivalent to the LDML date format pattern "XXX".
+     * @stable ICU 51
+     */
+    UTZFMT_STYLE_ISO_EXTENDED_FIXED,
+    /**
+     * Fixed width ISO 8601 local time difference (extended format).
+     * For example, "-05:00" and "+05:30".
+     * This style is equivalent to the LDML date format pattern "xxx" and "ZZZZZ".
+     * @stable ICU 51
+     */
+    UTZFMT_STYLE_ISO_EXTENDED_LOCAL_FIXED,
+    /**
+     * ISO 8601 local time difference (extended format) with optional seconds field, or the UTC indicator.
+     * For example, "-05:00", "+05:25:38", and "Z"(UTC).
+     * This style is equivalent to the LDML date format pattern "XXXXX".
+     * @stable ICU 51
+     */
+    UTZFMT_STYLE_ISO_EXTENDED_FULL,
+    /**
+     * ISO 8601 local time difference (extended format) with optional seconds field.
+     * For example, "-05:00" and "+05:25:38".
+     * This style is equivalent to the LDML date format pattern "xxxxx".
+     * @stable ICU 51
+     */
+    UTZFMT_STYLE_ISO_EXTENDED_LOCAL_FULL,
+    /**
+     * Time Zone ID, such as "America/Los_Angeles".
+     * @stable ICU 51
+     */
+    UTZFMT_STYLE_ZONE_ID,
+    /**
+     * Short Time Zone ID (BCP 47 Unicode location extension, time zone type value), such as "uslax".
+     * @stable ICU 51
+     */
+    UTZFMT_STYLE_ZONE_ID_SHORT,
+    /**
+     * Exemplar location, such as "Los Angeles" and "Paris".
+     * @stable ICU 51
+     */
+    UTZFMT_STYLE_EXEMPLAR_LOCATION
+} UTimeZoneFormatStyle;
+
+/**
+ * Constants for GMT offset pattern types.
+ * @stable ICU 50
+ */
+typedef enum UTimeZoneFormatGMTOffsetPatternType {
+    /**
+     * Positive offset with hours and minutes fields
+     * @stable ICU 50
+     */
+    UTZFMT_PAT_POSITIVE_HM,
+    /**
+     * Positive offset with hours, minutes and seconds fields
+     * @stable ICU 50
+     */
+    UTZFMT_PAT_POSITIVE_HMS,
+    /**
+     * Negative offset with hours and minutes fields
+     * @stable ICU 50
+     */
+    UTZFMT_PAT_NEGATIVE_HM,
+    /**
+     * Negative offset with hours, minutes and seconds fields
+     * @stable ICU 50
+     */
+    UTZFMT_PAT_NEGATIVE_HMS,
+    /**
+     * Positive offset with hours field
+     * @stable ICU 51
+     */
+    UTZFMT_PAT_POSITIVE_H,
+    /**
+     * Negative offset with hours field
+     * @stable ICU 51
+     */
+    UTZFMT_PAT_NEGATIVE_H,
+
+    /* The following cannot be #ifndef U_HIDE_INTERNAL_API, needed for other .h declarations */
+    /**
+     * Number of UTimeZoneFormatGMTOffsetPatternType types.
+     * @internal
+     */
+    UTZFMT_PAT_COUNT = 6
+} UTimeZoneFormatGMTOffsetPatternType;
+
+/**
+ * Constants for time types used by TimeZoneFormat APIs for
+ * receiving time type (standard time, daylight time or unknown).
+ * @stable ICU 50
+ */
+typedef enum UTimeZoneFormatTimeType {
+    /**
+     * Unknown
+     * @stable ICU 50
+     */
+    UTZFMT_TIME_TYPE_UNKNOWN,
+    /**
+     * Standard time
+     * @stable ICU 50
+     */
+    UTZFMT_TIME_TYPE_STANDARD,
+    /**
+     * Daylight saving time
+     * @stable ICU 50
+     */
+    UTZFMT_TIME_TYPE_DAYLIGHT
+} UTimeZoneFormatTimeType;
+
+/**
+ * Constants for parse option flags, used for specifying optional parse behavior.
+ * @stable ICU 50
+ */
+typedef enum UTimeZoneFormatParseOption {
+    /**
+     * No option.
+     * @stable ICU 50
+     */
+    UTZFMT_PARSE_OPTION_NONE        = 0x00,
+    /**
+     * When a time zone display name is not found within a set of display names
+     * used for the specified style, look for the name from display names used
+     * by other styles.
+     * @stable ICU 50
+     */
+    UTZFMT_PARSE_OPTION_ALL_STYLES  = 0x01,
+     /**
+      * When parsing a time zone display name in \link UTZFMT_STYLE_SPECIFIC_SHORT \endlink,
+      * look for the IANA tz database compatible zone abbreviations in addition
+      * to the localized names coming from the icu::TimeZoneNames currently
+      * used by the icu::TimeZoneFormat.
+      * @stable ICU 54
+      */
+    UTZFMT_PARSE_OPTION_TZ_DATABASE_ABBREVIATIONS = 0x02
+} UTimeZoneFormatParseOption;
+
+U_CDECL_END
+
+U_NAMESPACE_BEGIN
+
+class TimeZoneGenericNames;
+class TZDBTimeZoneNames;
+class UVector;
+
+/**
+ * <code>TimeZoneFormat</code> supports time zone display name formatting and parsing.
+ * An instance of TimeZoneFormat works as a subformatter of {@link SimpleDateFormat},
+ * but you can also directly get a new instance of <code>TimeZoneFormat</code> and
+ * formatting/parsing time zone display names.
+ * <p>
+ * ICU implements the time zone display names defined by <a href="http://www.unicode.org/reports/tr35/">UTS#35
+ * Unicode Locale Data Markup Language (LDML)</a>. {@link TimeZoneNames} represents the
+ * time zone display name data model and this class implements the algorithm for actual
+ * formatting and parsing.
+ *
+ * @see SimpleDateFormat
+ * @see TimeZoneNames
+ * @stable ICU 50
+ */
+class U_I18N_API TimeZoneFormat : public Format {
+public:
+    /**
+     * Copy constructor.
+     * @stable ICU 50
+     */
+    TimeZoneFormat(const TimeZoneFormat& other);
+
+    /**
+     * Destructor.
+     * @stable ICU 50
+     */
+    virtual ~TimeZoneFormat();
+
+    /**
+     * Assignment operator.
+     * @stable ICU 50
+     */
+    TimeZoneFormat& operator=(const TimeZoneFormat& other);
+
+    /**
+     * Return true if the given Format objects are semantically equal.
+     * Objects of different subclasses are considered unequal.
+     * @param other The object to be compared with.
+     * @return Return true if the given Format objects are semantically equal.
+     *                Objects of different subclasses are considered unequal.
+     * @stable ICU 50
+     */
+    virtual bool operator==(const Format& other) const override;
+
+    /**
+     * Clone this object polymorphically. The caller is responsible
+     * for deleting the result when done.
+     * @return A copy of the object
+     * @stable ICU 50
+     */
+    virtual TimeZoneFormat* clone() const override;
+
+    /**
+     * Creates an instance of <code>TimeZoneFormat</code> for the given locale.
+     * @param locale The locale.
+     * @param status Receives the status.
+     * @return An instance of <code>TimeZoneFormat</code> for the given locale,
+     *          owned by the caller.
+     * @stable ICU 50
+     */
+    static TimeZoneFormat* U_EXPORT2 createInstance(const Locale& locale, UErrorCode& status);
+
+    /**
+     * Returns the time zone display name data used by this instance.
+     * @return The time zone display name data.
+     * @stable ICU 50
+     */
+    const TimeZoneNames* getTimeZoneNames() const;
+
+    /**
+     * Sets the time zone display name data to this format instance.
+     * The caller should not delete the TimeZoenNames object after it is adopted
+     * by this call.
+     * @param tznames TimeZoneNames object to be adopted.
+     * @stable ICU 50
+     */
+    void adoptTimeZoneNames(TimeZoneNames *tznames);
+
+    /**
+     * Sets the time zone display name data to this format instance.
+     * @param tznames TimeZoneNames object to be set.
+     * @stable ICU 50
+     */
+    void setTimeZoneNames(const TimeZoneNames &tznames);
+
+    /**
+     * Returns the localized GMT format pattern.
+     * @param pattern Receives the localized GMT format pattern.
+     * @return A reference to the result pattern.
+     * @see #setGMTPattern
+     * @stable ICU 50
+     */
+    UnicodeString& getGMTPattern(UnicodeString& pattern) const;
+
+    /**
+     * Sets the localized GMT format pattern. The pattern must contain
+     * a single argument {0}, for example "GMT {0}".
+     * @param pattern The localized GMT format pattern to be used by this object.
+     * @param status Receives the status.
+     * @see #getGMTPattern
+     * @stable ICU 50
+     */
+    void setGMTPattern(const UnicodeString& pattern, UErrorCode& status);
+
+    /**
+     * Returns the offset pattern used for localized GMT format.
+     * @param type The offset pattern type enum.
+     * @param pattern Receives the offset pattern.
+     * @return A reference to the result pattern.
+     * @see #setGMTOffsetPattern
+     * @stable ICU 50
+     */
+    UnicodeString& getGMTOffsetPattern(UTimeZoneFormatGMTOffsetPatternType type, UnicodeString& pattern) const;
+
+    /**
+     * Sets the offset pattern for the given offset type.
+     * @param type The offset pattern type enum.
+     * @param pattern The offset pattern used for localized GMT format for the type.
+     * @param status Receives the status.
+     * @see #getGMTOffsetPattern
+     * @stable ICU 50
+     */
+    void setGMTOffsetPattern(UTimeZoneFormatGMTOffsetPatternType type, const UnicodeString& pattern, UErrorCode& status);
+
+    /**
+     * Returns the decimal digit characters used for localized GMT format.
+     * The return string contains exactly 10 code points (may include Unicode
+     * supplementary character) representing digit 0 to digit 9 in the ascending
+     * order.
+     * @param digits Receives the decimal digits used for localized GMT format.
+     * @see #setGMTOffsetDigits
+     * @stable ICU 50
+     */
+    UnicodeString& getGMTOffsetDigits(UnicodeString& digits) const;
+
+    /**
+     * Sets the decimal digit characters used for localized GMT format.
+     * The input <code>digits</code> must contain exactly 10 code points
+     * (Unicode supplementary characters are also allowed) representing
+     * digit 0 to digit 9 in the ascending order. When the input <code>digits</code>
+     * does not satisfy the condition, <code>U_ILLEGAL_ARGUMENT_ERROR</code>
+     * will be set to the return status.
+     * @param digits The decimal digits used for localized GMT format.
+     * @param status Receives the status.
+     * @see #getGMTOffsetDigits
+     * @stable ICU 50
+     */
+    void setGMTOffsetDigits(const UnicodeString& digits, UErrorCode& status);
+
+    /**
+     * Returns the localized GMT format string for GMT(UTC) itself (GMT offset is 0).
+     * @param gmtZeroFormat Receives the localized GMT string string for GMT(UTC) itself.
+     * @return A reference to the result GMT string.
+     * @see #setGMTZeroFormat
+     * @stable ICU 50
+     */
+    UnicodeString& getGMTZeroFormat(UnicodeString& gmtZeroFormat) const;
+
+    /**
+     * Sets the localized GMT format string for GMT(UTC) itself (GMT offset is 0).
+     * @param gmtZeroFormat The localized GMT format string for GMT(UTC).
+     * @param status Receives the status.
+     * @see #getGMTZeroFormat
+     * @stable ICU 50
+     */
+    void setGMTZeroFormat(const UnicodeString& gmtZeroFormat, UErrorCode& status);
+
+    /**
+     * Returns the bitwise flags of UTimeZoneFormatParseOption representing the default parse
+     * options used by this object.
+     * @return the default parse options.
+     * @see ParseOption
+     * @stable ICU 50
+     */
+    uint32_t getDefaultParseOptions(void) const;
+
+    /**
+     * Sets the default parse options.
+     * <p><b>Note</b>: By default, an instance of <code>TimeZoneFormat</code>
+     * created by {@link #createInstance} has no parse options set (UTZFMT_PARSE_OPTION_NONE).
+     * To specify multiple options, use bitwise flags of UTimeZoneFormatParseOption.
+     * @see #UTimeZoneFormatParseOption
+     * @stable ICU 50
+     */
+    void setDefaultParseOptions(uint32_t flags);
+
+    /**
+     * Returns the ISO 8601 basic time zone string for the given offset.
+     * For example, "-08", "-0830" and "Z"
+     *
+     * @param offset the offset from GMT(UTC) in milliseconds.
+     * @param useUtcIndicator true if ISO 8601 UTC indicator "Z" is used when the offset is 0.
+     * @param isShort true if shortest form is used.
+     * @param ignoreSeconds true if non-zero offset seconds is appended.
+     * @param result Receives the ISO format string.
+     * @param status Receives the status
+     * @return the ISO 8601 basic format.
+     * @see #formatOffsetISO8601Extended
+     * @see #parseOffsetISO8601
+     * @stable ICU 51
+     */
+    UnicodeString& formatOffsetISO8601Basic(int32_t offset, UBool useUtcIndicator, UBool isShort, UBool ignoreSeconds,
+        UnicodeString& result, UErrorCode& status) const;
+
+    /**
+     * Returns the ISO 8601 extended time zone string for the given offset.
+     * For example, "-08:00", "-08:30" and "Z"
+     *
+     * @param offset the offset from GMT(UTC) in milliseconds.
+     * @param useUtcIndicator true if ISO 8601 UTC indicator "Z" is used when the offset is 0.
+     * @param isShort true if shortest form is used.
+     * @param ignoreSeconds true if non-zero offset seconds is appended.
+     * @param result Receives the ISO format string.
+     * @param status Receives the status
+     * @return the ISO 8601 basic format.
+     * @see #formatOffsetISO8601Extended
+     * @see #parseOffsetISO8601
+     * @stable ICU 51
+     */
+    UnicodeString& formatOffsetISO8601Extended(int32_t offset, UBool useUtcIndicator, UBool isShort, UBool ignoreSeconds,
+        UnicodeString& result, UErrorCode& status) const;
+
+    /**
+     * Returns the localized GMT(UTC) offset format for the given offset.
+     * The localized GMT offset is defined by;
+     * <ul>
+     * <li>GMT format pattern (e.g. "GMT {0}" - see {@link #getGMTPattern})
+     * <li>Offset time pattern (e.g. "+HH:mm" - see {@link #getGMTOffsetPattern})
+     * <li>Offset digits (e.g. "0123456789" - see {@link #getGMTOffsetDigits})
+     * <li>GMT zero format (e.g. "GMT" - see {@link #getGMTZeroFormat})
+     * </ul>
+     * This format always uses 2 digit hours and minutes. When the given offset has non-zero
+     * seconds, 2 digit seconds field will be appended. For example,
+     * GMT+05:00 and GMT+05:28:06.
+     * @param offset the offset from GMT(UTC) in milliseconds.
+     * @param status Receives the status
+     * @param result Receives the localized GMT format string.
+     * @return A reference to the result.
+     * @see #parseOffsetLocalizedGMT
+     * @stable ICU 50
+     */
+    UnicodeString& formatOffsetLocalizedGMT(int32_t offset, UnicodeString& result, UErrorCode& status) const;
+
+    /**
+     * Returns the short localized GMT(UTC) offset format for the given offset.
+     * The short localized GMT offset is defined by;
+     * <ul>
+     * <li>GMT format pattern (e.g. "GMT {0}" - see {@link #getGMTPattern})
+     * <li>Offset time pattern (e.g. "+HH:mm" - see {@link #getGMTOffsetPattern})
+     * <li>Offset digits (e.g. "0123456789" - see {@link #getGMTOffsetDigits})
+     * <li>GMT zero format (e.g. "GMT" - see {@link #getGMTZeroFormat})
+     * </ul>
+     * This format uses the shortest representation of offset. The hours field does not
+     * have leading zero and lower fields with zero will be truncated. For example,
+     * GMT+5 and GMT+530.
+     * @param offset the offset from GMT(UTC) in milliseconds.
+     * @param status Receives the status
+     * @param result Receives the short localized GMT format string.
+     * @return A reference to the result.
+     * @see #parseOffsetShortLocalizedGMT
+     * @stable ICU 51
+     */
+    UnicodeString& formatOffsetShortLocalizedGMT(int32_t offset, UnicodeString& result, UErrorCode& status) const;
+
+    using Format::format;
+
+    /**
+     * Returns the display name of the time zone at the given date for the style.
+     * @param style The style (e.g. <code>UTZFMT_STYLE_GENERIC_LONG</code>, <code>UTZFMT_STYLE_LOCALIZED_GMT</code>...)
+     * @param tz The time zone.
+     * @param date The date.
+     * @param name Receives the display name.
+     * @param timeType the output argument for receiving the time type (standard/daylight/unknown)
+     * used for the display name, or nullptr if the information is not necessary.
+     * @return A reference to the result
+     * @see #UTimeZoneFormatStyle
+     * @see #UTimeZoneFormatTimeType
+     * @stable ICU 50
+     */
+    virtual UnicodeString& format(UTimeZoneFormatStyle style, const TimeZone& tz, UDate date,
+        UnicodeString& name, UTimeZoneFormatTimeType* timeType = nullptr) const;
+
+    /**
+     * Returns offset from GMT(UTC) in milliseconds for the given ISO 8601
+     * style time zone string. When the given string is not an ISO 8601 time zone
+     * string, this method sets the current position as the error index
+     * to <code>ParsePosition pos</code> and returns 0.
+     * @param text The text contains ISO8601 style time zone string (e.g. "-08:00", "Z")
+     *              at the position.
+     * @param pos The ParsePosition object.
+     * @return The offset from GMT(UTC) in milliseconds for the given ISO 8601 style
+     *              time zone string.
+     * @see #formatOffsetISO8601Basic
+     * @see #formatOffsetISO8601Extended
+     * @stable ICU 50
+     */
+    int32_t parseOffsetISO8601(const UnicodeString& text, ParsePosition& pos) const;
+
+    /**
+     * Returns offset from GMT(UTC) in milliseconds for the given localized GMT
+     * offset format string. When the given string cannot be parsed, this method
+     * sets the current position as the error index to <code>ParsePosition pos</code>
+     * and returns 0.
+     * @param text The text contains a localized GMT offset string at the position.
+     * @param pos The ParsePosition object.
+     * @return The offset from GMT(UTC) in milliseconds for the given localized GMT
+     *          offset format string.
+     * @see #formatOffsetLocalizedGMT
+     * @stable ICU 50
+     */
+    int32_t parseOffsetLocalizedGMT(const UnicodeString& text, ParsePosition& pos) const;
+
+    /**
+     * Returns offset from GMT(UTC) in milliseconds for the given short localized GMT
+     * offset format string. When the given string cannot be parsed, this method
+     * sets the current position as the error index to <code>ParsePosition pos</code>
+     * and returns 0.
+     * @param text The text contains a short localized GMT offset string at the position.
+     * @param pos The ParsePosition object.
+     * @return The offset from GMT(UTC) in milliseconds for the given short localized GMT
+     *          offset format string.
+     * @see #formatOffsetShortLocalizedGMT
+     * @stable ICU 51
+     */
+    int32_t parseOffsetShortLocalizedGMT(const UnicodeString& text, ParsePosition& pos) const;
+
+    /**
+     * Returns a <code>TimeZone</code> by parsing the time zone string according to
+     * the given parse position, the specified format style and parse options.
+     *
+     * @param text The text contains a time zone string at the position.
+     * @param style The format style
+     * @param pos The position.
+     * @param parseOptions The parse options represented by bitwise flags of UTimeZoneFormatParseOption.
+     * @param timeType The output argument for receiving the time type (standard/daylight/unknown),
+     * or nullptr if the information is not necessary.
+     * @return A <code>TimeZone</code>, or null if the input could not be parsed.
+     * @see UTimeZoneFormatStyle
+     * @see UTimeZoneFormatParseOption
+     * @see UTimeZoneFormatTimeType
+     * @stable ICU 50
+     */
+    virtual TimeZone* parse(UTimeZoneFormatStyle style, const UnicodeString& text, ParsePosition& pos,
+        int32_t parseOptions, UTimeZoneFormatTimeType* timeType = nullptr) const;
+
+    /**
+     * Returns a <code>TimeZone</code> by parsing the time zone string according to
+     * the given parse position, the specified format style and the default parse options.
+     *
+     * @param text The text contains a time zone string at the position.
+     * @param style The format style
+     * @param pos The position.
+     * @param timeType The output argument for receiving the time type (standard/daylight/unknown),
+     * or nullptr if the information is not necessary.
+     * @return A <code>TimeZone</code>, or null if the input could not be parsed.
+     * @see UTimeZoneFormatStyle
+     * @see UTimeZoneFormatParseOption
+     * @see UTimeZoneFormatTimeType
+     * @stable ICU 50
+     */
+    TimeZone* parse(UTimeZoneFormatStyle style, const UnicodeString& text, ParsePosition& pos,
+        UTimeZoneFormatTimeType* timeType = nullptr) const;
+
+    /* ----------------------------------------------
+     * Format APIs
+     * ---------------------------------------------- */
+
+    /**
+     * Format an object to produce a time zone display string using localized GMT offset format.
+     * This method handles Formattable objects with a <code>TimeZone</code>. If a the Formattable
+     * object type is not a <code>TimeZone</code>, then it returns a failing UErrorCode.
+     * @param obj The object to format. Must be a <code>TimeZone</code>.
+     * @param appendTo Output parameter to receive result. Result is appended to existing contents.
+     * @param pos On input: an alignment field, if desired. On output: the offsets of the alignment field.
+     * @param status Output param filled with success/failure status.
+     * @return Reference to 'appendTo' parameter.
+     * @stable ICU 50
+     */
+    virtual UnicodeString& format(const Formattable& obj, UnicodeString& appendTo,
+        FieldPosition& pos, UErrorCode& status) const override;
+
+    /**
+     * Parse a string to produce an object. This methods handles parsing of
+     * time zone display strings into Formattable objects with <code>TimeZone</code>.
+     * @param source The string to be parsed into an object.
+     * @param result Formattable to be set to the parse result. If parse fails, return contents are undefined.
+     * @param parse_pos The position to start parsing at. Upon return this param is set to the position after the
+     *                  last character successfully parsed. If the source is not parsed successfully, this param
+     *                  will remain unchanged.
+     * @return A newly created Formattable* object, or nullptr on failure.  The caller owns this and should
+     *                 delete it when done.
+     * @stable ICU 50
+     */
+    virtual void parseObject(const UnicodeString& source, Formattable& result, ParsePosition& parse_pos) const override;
+
+    /**
+     * ICU "poor man's RTTI", returns a UClassID for this class.
+     * @stable ICU 50
+     */
+    static UClassID U_EXPORT2 getStaticClassID(void);
+
+    /**
+     * ICU "poor man's RTTI", returns a UClassID for the actual class.
+     * @stable ICU 50
+     */
+    virtual UClassID getDynamicClassID() const override;
+
+protected:
+    /**
+     * Constructs a TimeZoneFormat object for the specified locale.
+     * @param locale the locale
+     * @param status receives the status.
+     * @stable ICU 50
+     */
+    TimeZoneFormat(const Locale& locale, UErrorCode& status);
+
+private:
+    /* Locale of this object */
+    Locale fLocale;
+
+    /* Stores the region (could be implicit default) */
+    char fTargetRegion[ULOC_COUNTRY_CAPACITY];
+
+    /* TimeZoneNames object used by this formatter */
+    TimeZoneNames* fTimeZoneNames;
+
+    /* TimeZoneGenericNames object used by this formatter - lazily instantiated */
+    TimeZoneGenericNames* fTimeZoneGenericNames;
+
+    /* Localized GMT format pattern - e.g. "GMT{0}" */
+    UnicodeString fGMTPattern;
+
+    /* Array of offset patterns used by Localized GMT format - e.g. "+HH:mm" */
+    UnicodeString fGMTOffsetPatterns[UTZFMT_PAT_COUNT];
+
+    /* Localized decimal digits used by Localized GMT format */
+    UChar32 fGMTOffsetDigits[10];
+
+    /* Localized GMT zero format - e.g. "GMT" */
+    UnicodeString fGMTZeroFormat;
+
+    /* Bit flags representing parse options */
+    uint32_t fDefParseOptionFlags;
+
+    /* Constant parts of GMT format pattern, populated from localized GMT format pattern*/
+    UnicodeString fGMTPatternPrefix;    /* Substring before {0} */
+    UnicodeString fGMTPatternSuffix;    /* Substring after {0} */
+
+    /* Compiled offset patterns generated from fGMTOffsetPatterns[] */
+    UVector* fGMTOffsetPatternItems[UTZFMT_PAT_COUNT];
+
+    UBool fAbuttingOffsetHoursAndMinutes;
+
+    /* TZDBTimeZoneNames object used for parsing */
+    TZDBTimeZoneNames* fTZDBTimeZoneNames;
+
+    /**
+     * Returns the time zone's specific format string.
+     * @param tz the time zone
+     * @param stdType the name type used for standard time
+     * @param dstType the name type used for daylight time
+     * @param date the date
+     * @param name receives the time zone's specific format name string
+     * @param timeType when null, actual time type is set
+     * @return a reference to name.
+     */
+    UnicodeString& formatSpecific(const TimeZone& tz, UTimeZoneNameType stdType, UTimeZoneNameType dstType,
+        UDate date, UnicodeString& name, UTimeZoneFormatTimeType *timeType) const;
+
+    /**
+     * Returns the time zone's generic format string.
+     * @param tz the time zone
+     * @param genType the generic name type
+     * @param date the date
+     * @param name receives the time zone's generic format name string
+     * @return a reference to name.
+     */
+    UnicodeString& formatGeneric(const TimeZone& tz, int32_t genType, UDate date, UnicodeString& name) const;
+
+    /**
+     * Lazily create a TimeZoneGenericNames instance
+     * @param status receives the status
+     * @return the cached TimeZoneGenericNames.
+     */
+    const TimeZoneGenericNames* getTimeZoneGenericNames(UErrorCode& status) const;
+
+    /**
+     * Lazily create a TZDBTimeZoneNames instance
+     * @param status receives the status
+     * @return the cached TZDBTimeZoneNames.
+     */
+    const TZDBTimeZoneNames* getTZDBTimeZoneNames(UErrorCode& status) const;
+
+    /**
+     * Private method returning the time zone's exemplar location string.
+     * This method will never return empty.
+     * @param tz the time zone
+     * @param name receives the time zone's exemplar location name
+     * @return a reference to name.
+     */
+    UnicodeString& formatExemplarLocation(const TimeZone& tz, UnicodeString& name) const;
+
+    /**
+     * Private enum specifying a combination of offset fields
+     */
+    enum OffsetFields {
+        FIELDS_H,
+        FIELDS_HM,
+        FIELDS_HMS
+    };
+
+    /**
+     * Parses the localized GMT pattern string and initialize
+     * localized gmt pattern fields.
+     * @param gmtPattern the localized GMT pattern string such as "GMT {0}"
+     * @param status U_ILLEGAL_ARGUMENT_ERROR is set when the specified pattern does not
+     *               contain an argument "{0}".
+     */
+    void initGMTPattern(const UnicodeString& gmtPattern, UErrorCode& status);
+
+    /**
+     * Parse the GMT offset pattern into runtime optimized format.
+     * @param pattern the offset pattern string
+     * @param required the required set of fields, such as FIELDS_HM
+     * @param status U_ILLEGAL_ARGUMENT is set when the specified pattern does not contain
+     *               pattern letters for the required fields.
+     * @return A list of GMTOffsetField objects, or nullptr on error.
+     */
+    static UVector* parseOffsetPattern(const UnicodeString& pattern, OffsetFields required, UErrorCode& status);
+
+    /**
+     * Appends seconds field to the offset pattern with hour/minute
+     * Note: This code will be obsoleted once we add hour-minute-second pattern data in CLDR.
+     * @param offsetHM the offset pattern including hours and minutes fields
+     * @param result the output offset pattern including hour, minute and seconds fields
+     * @param status receives the status
+     * @return a reference to result
+     */
+    static UnicodeString& expandOffsetPattern(const UnicodeString& offsetHM, UnicodeString& result, UErrorCode& status);
+
+    /**
+     * Truncates minutes field to the offset pattern with hour/minute
+     * Note: This code will be obsoleted once we add hour pattern data in CLDR.
+     * @param offsetHM the offset pattern including hours and minutes fields
+     * @param result the output offset pattern including only hours field
+     * @param status receives the status
+     * @return a reference to result
+     */
+    static UnicodeString& truncateOffsetPattern(const UnicodeString& offsetHM, UnicodeString& result, UErrorCode& status);
+
+    /**
+     * Break input string into UChar32[]. Each array element represents
+     * a code point. This method is used for parsing localized digit
+     * characters and support characters in Unicode supplemental planes.
+     * @param str the string
+     * @param codeArray receives the result
+     * @param capacity the capacity of codeArray
+     * @return true when the specified code array is fully filled with code points
+     *         (no under/overflow).
+     */
+    static UBool toCodePoints(const UnicodeString& str, UChar32* codeArray, int32_t capacity);
+
+    /**
+     * Private method supprting all of ISO8601 formats
+     * @param offset the offset from GMT(UTC) in milliseconds.
+     * @param useUtcIndicator true if ISO 8601 UTC indicator "Z" is used when the offset is 0.
+     * @param isShort true if shortest form is used.
+     * @param ignoreSeconds true if non-zero offset seconds is appended.
+     * @param result Receives the result
+     * @param status Receives the status
+     * @return the ISO 8601 basic format.
+     */
+    UnicodeString& formatOffsetISO8601(int32_t offset, UBool isBasic, UBool useUtcIndicator,
+        UBool isShort, UBool ignoreSeconds, UnicodeString& result, UErrorCode& status) const;
+
+    /**
+     * Private method used for localized GMT formatting.
+     * @param offset the zone's UTC offset
+     * @param isShort true if the short localized GMT format is desired.
+     * @param result receives the localized GMT format string
+     * @param status receives the status
+     */
+    UnicodeString& formatOffsetLocalizedGMT(int32_t offset, UBool isShort, UnicodeString& result, UErrorCode& status) const;
+
+    /**
+     * Returns offset from GMT(UTC) in milliseconds for the given ISO 8601 style
+     * (extended format) time zone string. When the given string is not an ISO 8601 time
+     * zone string, this method sets the current position as the error index
+     * to <code>ParsePosition pos</code> and returns 0.
+     * @param text the text contains ISO 8601 style time zone string (e.g. "-08:00", "Z")
+     *      at the position.
+     * @param pos the position, non-negative error index will be set on failure.
+     * @param extendedOnly true if parsing the text as ISO 8601 extended offset format (e.g. "-08:00"),
+     *      or false to evaluate the text as basic format.
+     * @param hasDigitOffset receiving if the parsed zone string contains offset digits.
+     * @return the offset from GMT(UTC) in milliseconds for the given ISO 8601 style
+     *      time zone string.
+     */
+    int32_t parseOffsetISO8601(const UnicodeString& text, ParsePosition& pos, UBool extendedOnly,
+        UBool* hasDigitOffset = nullptr) const;
+
+    /**
+     * Appends localized digits to the buffer.
+     * This code assumes that the input number is 0 - 59
+     * @param buf the target buffer
+     * @param n the integer number
+     * @param minDigits the minimum digits width
+     */
+    void appendOffsetDigits(UnicodeString& buf, int32_t n, uint8_t minDigits) const;
+
+    /**
+     * Returns offset from GMT(UTC) in milliseconds for the given localized GMT
+     * offset format string. When the given string cannot be parsed, this method
+     * sets the current position as the error index to <code>ParsePosition pos</code>
+     * and returns 0.
+     * @param text the text contains a localized GMT offset string at the position.
+     * @param pos the position, non-negative error index will be set on failure.
+     * @param isShort true if this parser to try the short format first
+     * @param hasDigitOffset receiving if the parsed zone string contains offset digits.
+     * @return the offset from GMT(UTC) in milliseconds for the given localized GMT
+     *      offset format string.
+     */
+    int32_t parseOffsetLocalizedGMT(const UnicodeString& text, ParsePosition& pos,
+        UBool isShort, UBool* hasDigitOffset) const;
+
+    /**
+     * Parse localized GMT format generated by the patter used by this formatter, except
+     * GMT Zero format.
+     * @param text the input text
+     * @param start the start index
+     * @param isShort true if the short localized format is parsed.
+     * @param parsedLen receives the parsed length
+     * @return the parsed offset in milliseconds
+     */
+    int32_t parseOffsetLocalizedGMTPattern(const UnicodeString& text, int32_t start,
+        UBool isShort, int32_t& parsedLen) const;
+
+    /**
+     * Parses localized GMT offset fields into offset.
+     * @param text the input text
+     * @param start the start index
+     * @param isShort true if this is a short format - currently not used
+     * @param parsedLen the parsed length, or 0 on failure.
+     * @return the parsed offset in milliseconds.
+     */
+    int32_t parseOffsetFields(const UnicodeString& text, int32_t start, UBool isShort, int32_t& parsedLen) const;
+
+    /**
+     * Parse localized GMT offset fields with the given pattern.
+     * @param text the input text
+     * @param start the start index
+     * @param pattenItems the pattern (already itemized)
+     * @param forceSingleHourDigit true if hours field is parsed as a single digit
+     * @param hour receives the hour offset field
+     * @param min receives the minute offset field
+     * @param sec receives the second offset field
+     * @return the parsed length
+     */
+    int32_t parseOffsetFieldsWithPattern(const UnicodeString& text, int32_t start,
+        UVector* patternItems, UBool forceSingleHourDigit, int32_t& hour, int32_t& min, int32_t& sec) const;
+
+    /**
+     * Parses abutting localized GMT offset fields (such as 0800) into offset.
+     * @param text the input text
+     * @param start the start index
+     * @param parsedLen the parsed length, or 0 on failure
+     * @return the parsed offset in milliseconds.
+     */
+    int32_t parseAbuttingOffsetFields(const UnicodeString& text, int32_t start, int32_t& parsedLen) const;
+
+    /**
+     * Parses the input text using the default format patterns (e.g. "UTC{0}").
+     * @param text the input text
+     * @param start the start index
+     * @param parsedLen the parsed length, or 0 on failure
+     * @return the parsed offset in milliseconds.
+     */
+    int32_t parseOffsetDefaultLocalizedGMT(const UnicodeString& text, int start, int32_t& parsedLen) const;
+
+    /**
+     * Parses the input GMT offset fields with the default offset pattern.
+     * @param text the input text
+     * @param start the start index
+     * @param separator the separator character, e.g. ':'
+     * @param parsedLen the parsed length, or 0 on failure.
+     * @return the parsed offset in milliseconds.
+     */
+    int32_t parseDefaultOffsetFields(const UnicodeString& text, int32_t start, char16_t separator,
+        int32_t& parsedLen) const;
+
+    /**
+     * Reads an offset field value. This method will stop parsing when
+     * 1) number of digits reaches <code>maxDigits</code>
+     * 2) just before already parsed number exceeds <code>maxVal</code>
+     *
+     * @param text the text
+     * @param start the start offset
+     * @param minDigits the minimum number of required digits
+     * @param maxDigits the maximum number of digits
+     * @param minVal the minimum value
+     * @param maxVal the maximum value
+     * @param parsedLen the actual parsed length.
+     * @return the integer value parsed
+     */
+    int32_t parseOffsetFieldWithLocalizedDigits(const UnicodeString& text, int32_t start,
+        uint8_t minDigits, uint8_t maxDigits, uint16_t minVal, uint16_t maxVal, int32_t& parsedLen) const;
+
+    /**
+     * Reads a single decimal digit, either localized digits used by this object
+     * or any Unicode numeric character.
+     * @param text the text
+     * @param start the start index
+     * @param len the actual length read from the text
+     * the start index is not a decimal number.
+     * @return the integer value of the parsed digit, or -1 on failure.
+     */
+    int32_t parseSingleLocalizedDigit(const UnicodeString& text, int32_t start, int32_t& len) const;
+
+    /**
+     * Formats offset using ASCII digits. The input offset range must be
+     * within +/-24 hours (exclusive).
+     * @param offset The offset
+     * @param sep The field separator character or 0 if not required
+     * @param minFields The minimum fields
+     * @param maxFields The maximum fields
+     * @return The offset string
+     */
+    static UnicodeString& formatOffsetWithAsciiDigits(int32_t offset, char16_t sep,
+        OffsetFields minFields, OffsetFields maxFields, UnicodeString& result);
+
+    /**
+     * Parses offset represented by contiguous ASCII digits.
+     * <p>
+     * Note: This method expects the input position is already at the start of
+     * ASCII digits and does not parse sign (+/-).
+     * @param text The text contains a sequence of ASCII digits
+     * @param pos The parse position
+     * @param minFields The minimum Fields to be parsed
+     * @param maxFields The maximum Fields to be parsed
+     * @param fixedHourWidth true if hours field must be width of 2
+     * @return Parsed offset, 0 or positive number.
+     */
+    static int32_t parseAbuttingAsciiOffsetFields(const UnicodeString& text, ParsePosition& pos,
+        OffsetFields minFields, OffsetFields maxFields, UBool fixedHourWidth);
+
+    /**
+     * Parses offset represented by ASCII digits and separators.
+     * <p>
+     * Note: This method expects the input position is already at the start of
+     * ASCII digits and does not parse sign (+/-).
+     * @param text The text
+     * @param pos The parse position
+     * @param sep The separator character
+     * @param minFields The minimum Fields to be parsed
+     * @param maxFields The maximum Fields to be parsed
+     * @return Parsed offset, 0 or positive number.
+     */
+    static int32_t parseAsciiOffsetFields(const UnicodeString& text, ParsePosition& pos, char16_t sep,
+        OffsetFields minFields, OffsetFields maxFields);
+
+    /**
+     * Unquotes the message format style pattern.
+     * @param pattern the pattern
+     * @param result receive the unquoted pattern.
+     * @return A reference to result.
+     */
+    static UnicodeString& unquote(const UnicodeString& pattern, UnicodeString& result);
+
+    /**
+     * Initialize localized GMT format offset hour/min/sec patterns.
+     * This method parses patterns into optimized run-time format.
+     * @param status receives the status.
+     */
+    void initGMTOffsetPatterns(UErrorCode& status);
+
+    /**
+     * Check if there are any GMT format offset patterns without
+     * any separators between hours field and minutes field and update
+     * fAbuttingOffsetHoursAndMinutes field. This method must be called
+     * after all patterns are parsed into pattern items.
+     */
+    void checkAbuttingHoursAndMinutes();
+
+    /**
+     * Creates an instance of TimeZone for the given offset
+     * @param offset the offset
+     * @return A TimeZone with the given offset
+     */
+    TimeZone* createTimeZoneForOffset(int32_t offset) const;
+
+    /**
+     * Returns the time type for the given name type
+     * @param nameType the name type
+     * @return the time type (unknown/standard/daylight)
+     */
+    static UTimeZoneFormatTimeType getTimeType(UTimeZoneNameType nameType);
+
+    /**
+     * Returns the time zone ID of a match at the specified index within
+     * the MatchInfoCollection.
+     * @param matches the collection of matches
+     * @param idx the index within matches
+     * @param tzID receives the resolved time zone ID
+     * @return a reference to tzID.
+     */
+    UnicodeString& getTimeZoneID(const TimeZoneNames::MatchInfoCollection* matches, int32_t idx, UnicodeString& tzID) const;
+
+
+    /**
+     * Parse a zone ID.
+     * @param text the text contains a time zone ID string at the position.
+     * @param pos the position
+     * @param tzID receives the zone ID
+     * @return a reference to tzID
+     */
+    UnicodeString& parseZoneID(const UnicodeString& text, ParsePosition& pos, UnicodeString& tzID) const;
+
+    /**
+     * Parse a short zone ID.
+     * @param text the text contains a short time zone ID string at the position.
+     * @param pos the position
+     * @param tzID receives the short zone ID
+     * @return a reference to tzID
+     */
+    UnicodeString& parseShortZoneID(const UnicodeString& text, ParsePosition& pos, UnicodeString& tzID) const;
+
+    /**
+     * Parse an exemplar location string.
+     * @param text the text contains an exemplar location string at the position.
+     * @param pos the position.
+     * @param tzID receives the time zone ID
+     * @return a reference to tzID
+     */
+    UnicodeString& parseExemplarLocation(const UnicodeString& text, ParsePosition& pos, UnicodeString& tzID) const;
+};
+
+U_NAMESPACE_END
+
+#endif /* !UCONFIG_NO_FORMATTING */
+
+#endif /* U_SHOW_CPLUSPLUS_API */
+
+#endif